interactions:
- request:
    body: null
    headers:
      Accept:
      - application/json
      Accept-Encoding:
      - gzip, deflate
      CommandName:
      - network vnet subnet list
      Connection:
      - keep-alive
      ParameterSetName:
      - --resource-group --vnet-name
      User-Agent:
<<<<<<< HEAD
      - AZURECLI/2.70.0 azsdk-python-core/1.31.0 Python/3.12.8 (Linux-6.5.0-1025-azure-x86_64-with-glibc2.36)
=======
      - AZURECLI/2.69.0 azsdk-python-core/1.31.0 Python/3.12.8 (Linux-6.5.0-1025-azure-x86_64-with-glibc2.36)
>>>>>>> dfd6e4c3
    method: GET
    uri: https://management.azure.com/subscriptions/00000000-0000-0000-0000-000000000000/resourceGroups/clitest-load-000001/providers/Microsoft.Network/virtualNetworks/clitest-load-000003/subnets?api-version=2024-01-01
  response:
    body:
<<<<<<< HEAD
      string: '{"value":[{"name":"default","id":"/subscriptions/00000000-0000-0000-0000-000000000000/resourceGroups/clitest-load-000001/providers/Microsoft.Network/virtualNetworks/clitest-load-000003/subnets/default","etag":"W/\"c60c91e3-af92-460f-905f-0448deecf4ac\"","properties":{"provisioningState":"Succeeded","addressPrefix":"10.0.0.0/24","delegations":[],"privateEndpointNetworkPolicies":"Disabled","privateLinkServiceNetworkPolicies":"Enabled"},"type":"Microsoft.Network/virtualNetworks/subnets"}]}'
=======
      string: '{"value":[{"name":"default","id":"/subscriptions/00000000-0000-0000-0000-000000000000/resourceGroups/clitest-load-000001/providers/Microsoft.Network/virtualNetworks/clitest-load-000003/subnets/default","etag":"W/\"099d45f7-fe5c-425d-84f4-b43727b7ccc2\"","properties":{"provisioningState":"Succeeded","addressPrefix":"10.0.0.0/24","delegations":[],"privateEndpointNetworkPolicies":"Disabled","privateLinkServiceNetworkPolicies":"Enabled"},"type":"Microsoft.Network/virtualNetworks/subnets"}]}'
>>>>>>> dfd6e4c3
    headers:
      cache-control:
      - no-cache
      content-length:
      - '491'
      content-type:
      - application/json; charset=utf-8
      date:
<<<<<<< HEAD
      - Wed, 26 Feb 2025 11:15:36 GMT
=======
      - Mon, 24 Feb 2025 21:56:50 GMT
>>>>>>> dfd6e4c3
      expires:
      - '-1'
      pragma:
      - no-cache
      strict-transport-security:
      - max-age=31536000; includeSubDomains
      x-cache:
      - CONFIG_NOCACHE
      x-content-type-options:
      - nosniff
      x-ms-arm-service-request-id:
<<<<<<< HEAD
      - 284c7457-1ef6-4b31-8583-061e1cb71e98
      x-ms-ratelimit-remaining-subscription-global-reads:
      - '16499'
      x-msedge-ref:
      - 'Ref A: ADBDFB933AA848A49788393C86DEAD93 Ref B: MAA201060513029 Ref C: 2025-02-26T11:15:36Z'
=======
      - d83a8104-d80e-401f-a4a8-2e0163924a51
      x-ms-ratelimit-remaining-subscription-global-reads:
      - '16499'
      x-msedge-ref:
      - 'Ref A: AECE6175FB294B548F54C72B58E23515 Ref B: MAA201060513045 Ref C: 2025-02-24T21:56:51Z'
>>>>>>> dfd6e4c3
    status:
      code: 200
      message: OK
- request:
    body: null
    headers:
      Accept:
      - application/json
      Accept-Encoding:
      - gzip, deflate
      Connection:
      - keep-alive
      User-Agent:
      - azsdk-python-mgmt-loadtesting/1.0.0 Python/3.12.8 (Linux-6.5.0-1025-azure-x86_64-with-glibc2.36)
    method: GET
    uri: https://management.azure.com/subscriptions/00000000-0000-0000-0000-000000000000/resourceGroups/clitest-load-000001/providers/Microsoft.LoadTestService/loadTests/clitest-load-000002?api-version=2022-12-01
  response:
    body:
<<<<<<< HEAD
      string: '{"id":"/subscriptions/00000000-0000-0000-0000-000000000000/resourceGroups/clitest-load-000001/providers/Microsoft.LoadTestService/loadTests/clitest-load-000002","name":"clitest-load-000002","type":"microsoft.loadtestservice/loadtests","location":"eastus","systemData":{"createdBy":"hbisht@microsoft.com","createdByType":"User","createdAt":"2025-02-26T11:14:31.2769876Z","lastModifiedBy":"hbisht@microsoft.com","lastModifiedByType":"User","lastModifiedAt":"2025-02-26T11:14:31.2769876Z"},"identity":{"type":"None"},"properties":{"dataPlaneURI":"7f4267d4-17c8-4ce9-aa11-973fce72430e.eastus.cnt-prod.loadtesting.azure.com","provisioningState":"Succeeded"}}'
=======
      string: '{"id":"/subscriptions/00000000-0000-0000-0000-000000000000/resourceGroups/clitest-load-000001/providers/Microsoft.LoadTestService/loadTests/clitest-load-000002","name":"clitest-load-000002","type":"microsoft.loadtestservice/loadtests","location":"eastus","systemData":{"createdBy":"hbisht@microsoft.com","createdByType":"User","createdAt":"2025-02-24T21:55:45.8074973Z","lastModifiedBy":"hbisht@microsoft.com","lastModifiedByType":"User","lastModifiedAt":"2025-02-24T21:55:45.8074973Z"},"identity":{"type":"None"},"properties":{"dataPlaneURI":"331b4065-0ec1-4546-9e11-2ef1267ea49e.eastus.cnt-prod.loadtesting.azure.com","provisioningState":"Succeeded"}}'
>>>>>>> dfd6e4c3
    headers:
      cache-control:
      - no-cache
      content-length:
      - '653'
      content-type:
      - application/json; charset=utf-8
      date:
<<<<<<< HEAD
      - Wed, 26 Feb 2025 11:15:37 GMT
      etag:
      - '"7f0155e5-0000-0200-0000-67bef7ae0000"'
=======
      - Mon, 24 Feb 2025 21:56:52 GMT
      etag:
      - '"4f01bfc2-0000-0200-0000-67bceaf80000"'
>>>>>>> dfd6e4c3
      expires:
      - '-1'
      pragma:
      - no-cache
      strict-transport-security:
      - max-age=31536000; includeSubDomains
      x-cache:
      - CONFIG_NOCACHE
      x-content-type-options:
      - nosniff
      x-ms-providerhub-traffic:
      - 'True'
      x-ms-ratelimit-remaining-subscription-global-reads:
      - '16499'
      x-msedge-ref:
<<<<<<< HEAD
      - 'Ref A: EEB58DE36F6942A192061C57BB177525 Ref B: MAA201060515047 Ref C: 2025-02-26T11:15:37Z'
=======
      - 'Ref A: DA10D8F1760640D981F9CBE776900E26 Ref B: MAA201060515017 Ref C: 2025-02-24T21:56:52Z'
>>>>>>> dfd6e4c3
    status:
      code: 200
      message: OK
- request:
    body: null
    headers:
      Accept:
      - application/json
      Accept-Encoding:
      - gzip, deflate
      Connection:
      - keep-alive
      User-Agent:
<<<<<<< HEAD
      - AZURECLI/2.70.0 azsdk-python-core/1.31.0 Python/3.12.8 (Linux-6.5.0-1025-azure-x86_64-with-glibc2.36)
    method: GET
    uri: https://7f4267d4-17c8-4ce9-aa11-973fce72430e.eastus.cnt-prod.loadtesting.azure.com/tests/create-update-vnet-test-case?api-version=2024-12-01-preview
=======
      - AZURECLI/2.69.0 azsdk-python-core/1.31.0 Python/3.12.8 (Linux-6.5.0-1025-azure-x86_64-with-glibc2.36)
    method: GET
    uri: https://331b4065-0ec1-4546-9e11-2ef1267ea49e.eastus.cnt-prod.loadtesting.azure.com/tests/create-update-vnet-test-case?api-version=2024-12-01-preview
>>>>>>> dfd6e4c3
  response:
    body:
      string: '{"error":{"code":"TestNotFound","message":"Test couldn''t find with
        given identifier create-update-vnet-test-case","target":null,"details":null}}'
    headers:
      api-supported-versions:
      - 2022-11-01, 2023-04-01-preview, 2024-03-01-preview, 2024-05-01-preview, 2024-07-01-preview,
        2024-12-01-preview
      connection:
      - keep-alive
      content-type:
      - application/json
      date:
<<<<<<< HEAD
      - Wed, 26 Feb 2025 11:15:39 GMT
      mise-correlation-id:
      - 46ceddd0-bc6b-482e-83c8-94cbaeed3b59
=======
      - Mon, 24 Feb 2025 21:56:53 GMT
      mise-correlation-id:
      - 4fe8bef4-f951-4d66-a8f2-4ff4bd16bd61
>>>>>>> dfd6e4c3
      strict-transport-security:
      - max-age=31536000; includeSubDomains
      transfer-encoding:
      - chunked
      x-azure-ref:
<<<<<<< HEAD
      - 20250226T111538Z-r17775d4f98jjkc6hC1SG1dcu80000000d5g00000000ng2h
=======
      - 20250224T215653Z-r17775d4f98t9jlfhC1SG10apg00000008ag0000000002dw
>>>>>>> dfd6e4c3
      x-cache:
      - CONFIG_NOCACHE
      x-content-type-options:
      - nosniff
      x-ms-error-code:
      - TestNotFound
    status:
      code: 404
      message: Not Found
- request:
    body: '{"displayName": "Create_and_update_vnet_with_config_test", "kind": null,
      "description": "This is a load test created with config specific to vnet", "keyvaultReferenceIdentityType":
<<<<<<< HEAD
      "SystemAssigned", "subnetId": "/subscriptions/7c71b563-0dc0-4bc0-bcf6-06f8f0516c7a/resourceGroups/clitest-load-wxyxxwvvjexpwhtuz/providers/Microsoft.Network/virtualNetworks/clitest-load-igdupnpnngegdqxl3/subnets/default",
=======
      "SystemAssigned", "subnetId": "/subscriptions/7c71b563-0dc0-4bc0-bcf6-06f8f0516c7a/resourceGroups/clitest-load-h5pnvi2emnewtdjni/providers/Microsoft.Network/virtualNetworks/clitest-load-p3josg24ampqjnpoz/subnets/default",
>>>>>>> dfd6e4c3
      "environmentVariables": {}, "secrets": {}, "loadTestConfiguration": {"engineInstances":
      5, "regionalLoadTestConfig": null, "quickStartTest": false}, "publicIPDisabled":
      true, "autoStopCriteria": {}, "baselineTestRunId": null, "engineBuiltinIdentityType":
      null, "engineBuiltinIdentityIds": null}'
    headers:
      Accept:
      - application/json
      Accept-Encoding:
      - gzip, deflate
      Connection:
      - keep-alive
      Content-Length:
      - '697'
      Content-Type:
      - application/merge-patch+json
      User-Agent:
<<<<<<< HEAD
      - AZURECLI/2.70.0 azsdk-python-core/1.31.0 Python/3.12.8 (Linux-6.5.0-1025-azure-x86_64-with-glibc2.36)
    method: PATCH
    uri: https://7f4267d4-17c8-4ce9-aa11-973fce72430e.eastus.cnt-prod.loadtesting.azure.com/tests/create-update-vnet-test-case?api-version=2024-12-01-preview
  response:
    body:
      string: '{"autoStopCriteria":{"autoStopDisabled":false,"errorRate":90.0,"errorRateTimeWindowInSeconds":60},"loadTestConfiguration":{"engineInstances":5,"splitAllCSVs":false,"quickStartTest":false},"inputArtifacts":{"additionalFileInfo":[]},"kind":"URL","publicIPDisabled":true,"metricsReferenceIdentityType":"SystemAssigned","testId":"create-update-vnet-test-case","description":"This
        is a load test created with config specific to vnet","displayName":"Create_and_update_vnet_with_config_test","subnetId":"/subscriptions/00000000-0000-0000-0000-000000000000/resourceGroups/clitest-load-000001/providers/Microsoft.Network/virtualNetworks/clitest-load-000003/subnets/default","keyvaultReferenceIdentityType":"SystemAssigned","createdDateTime":"2025-02-26T11:15:40.845Z","createdBy":"hbisht@microsoft.com","lastModifiedDateTime":"2025-02-26T11:15:40.845Z","lastModifiedBy":"hbisht@microsoft.com"}'
=======
      - AZURECLI/2.69.0 azsdk-python-core/1.31.0 Python/3.12.8 (Linux-6.5.0-1025-azure-x86_64-with-glibc2.36)
    method: PATCH
    uri: https://331b4065-0ec1-4546-9e11-2ef1267ea49e.eastus.cnt-prod.loadtesting.azure.com/tests/create-update-vnet-test-case?api-version=2024-12-01-preview
  response:
    body:
      string: '{"autoStopCriteria":{"autoStopDisabled":false,"errorRate":90.0,"errorRateTimeWindowInSeconds":60},"loadTestConfiguration":{"engineInstances":5,"splitAllCSVs":false,"quickStartTest":false},"inputArtifacts":{"additionalFileInfo":[]},"kind":"URL","publicIPDisabled":true,"metricsReferenceIdentityType":"SystemAssigned","testId":"create-update-vnet-test-case","description":"This
        is a load test created with config specific to vnet","displayName":"Create_and_update_vnet_with_config_test","subnetId":"/subscriptions/00000000-0000-0000-0000-000000000000/resourceGroups/clitest-load-000001/providers/Microsoft.Network/virtualNetworks/clitest-load-000003/subnets/default","keyvaultReferenceIdentityType":"SystemAssigned","createdDateTime":"2025-02-24T21:56:55.363Z","createdBy":"hbisht@microsoft.com","lastModifiedDateTime":"2025-02-24T21:56:55.363Z","lastModifiedBy":"hbisht@microsoft.com"}'
>>>>>>> dfd6e4c3
    headers:
      api-supported-versions:
      - 2022-11-01, 2023-04-01-preview, 2024-03-01-preview, 2024-05-01-preview, 2024-07-01-preview,
        2024-12-01-preview
      connection:
      - keep-alive
      content-length:
      - '884'
      content-type:
      - application/json; charset=utf-8
      date:
<<<<<<< HEAD
      - Wed, 26 Feb 2025 11:15:40 GMT
      location:
      - https://7f4267d4-17c8-4ce9-aa11-973fce72430e.eastus.cnt-prod.loadtesting.azure.com/tests/create-update-vnet-test-case?api-version=2024-12-01-preview
      mise-correlation-id:
      - 398a409e-53fd-4536-b04c-8bd91021b49c
      strict-transport-security:
      - max-age=31536000; includeSubDomains
      x-azure-ref:
      - 20250226T111539Z-r17775d4f98jjkc6hC1SG1dcu80000000d5g00000000ng66
=======
      - Mon, 24 Feb 2025 21:56:55 GMT
      location:
      - https://331b4065-0ec1-4546-9e11-2ef1267ea49e.eastus.cnt-prod.loadtesting.azure.com/tests/create-update-vnet-test-case?api-version=2024-12-01-preview
      mise-correlation-id:
      - f4e30305-498c-4f9c-a196-e32d97280e32
      strict-transport-security:
      - max-age=31536000; includeSubDomains
      x-azure-ref:
      - 20250224T215653Z-r17775d4f98t9jlfhC1SG10apg00000008ag0000000002et
>>>>>>> dfd6e4c3
      x-cache:
      - CONFIG_NOCACHE
      x-content-type-options:
      - nosniff
    status:
      code: 201
      message: Created
- request:
    body: null
    headers:
      Accept:
      - application/json
      Accept-Encoding:
      - gzip, deflate
      Connection:
      - keep-alive
      User-Agent:
<<<<<<< HEAD
      - AZURECLI/2.70.0 azsdk-python-core/1.31.0 Python/3.12.8 (Linux-6.5.0-1025-azure-x86_64-with-glibc2.36)
    method: GET
    uri: https://7f4267d4-17c8-4ce9-aa11-973fce72430e.eastus.cnt-prod.loadtesting.azure.com/tests/create-update-vnet-test-case/files?api-version=2024-12-01-preview
=======
      - AZURECLI/2.69.0 azsdk-python-core/1.31.0 Python/3.12.8 (Linux-6.5.0-1025-azure-x86_64-with-glibc2.36)
    method: GET
    uri: https://331b4065-0ec1-4546-9e11-2ef1267ea49e.eastus.cnt-prod.loadtesting.azure.com/tests/create-update-vnet-test-case/files?api-version=2024-12-01-preview
>>>>>>> dfd6e4c3
  response:
    body:
      string: '{"value":[]}'
    headers:
      accept-ranges:
      - bytes
      api-supported-versions:
      - 2022-11-01, 2023-04-01-preview, 2024-03-01-preview, 2024-05-01-preview, 2024-07-01-preview,
        2024-12-01-preview
      connection:
      - keep-alive
      content-length:
      - '12'
      content-type:
      - application/json; charset=utf-8
      date:
<<<<<<< HEAD
      - Wed, 26 Feb 2025 11:15:41 GMT
      mise-correlation-id:
      - 18c166fe-a2da-4565-9224-231e2be52a61
      strict-transport-security:
      - max-age=31536000; includeSubDomains
      x-azure-ref:
      - 20250226T111540Z-r17775d4f98jjkc6hC1SG1dcu80000000d5g00000000ngbc
=======
      - Mon, 24 Feb 2025 21:56:55 GMT
      mise-correlation-id:
      - 55c90426-5a39-40c6-929b-9f1b8d68a004
      strict-transport-security:
      - max-age=31536000; includeSubDomains
      x-azure-ref:
      - 20250224T215655Z-r17775d4f98t9jlfhC1SG10apg00000008ag0000000002g3
>>>>>>> dfd6e4c3
      x-cache:
      - CONFIG_NOCACHE
      x-content-type-options:
      - nosniff
    status:
      code: 200
      message: OK
- request:
    body: !!python/object/new:_io.BytesIO
      state: !!python/tuple
      - !!binary |
        PD94bWwgdmVyc2lvbj0iMS4wIiBlbmNvZGluZz0iVVRGLTgiPz4KPGptZXRlclRlc3RQbGFuIHZl
        cnNpb249IjEuMiIgcHJvcGVydGllcz0iNS4wIiBqbWV0ZXI9IjUuNSI+CiAgPGhhc2hUcmVlPgog
        ICAgPFRlc3RQbGFuIGd1aWNsYXNzPSJUZXN0UGxhbkd1aSIgdGVzdGNsYXNzPSJUZXN0UGxhbiIg
        dGVzdG5hbWU9IkF6dXJlIExvYWQgVGVzdGluZyIgZW5hYmxlZD0idHJ1ZSI+CiAgICAgIDxzdHJp
        bmdQcm9wIG5hbWU9IlRlc3RQbGFuLmNvbW1lbnRzIj48L3N0cmluZ1Byb3A+CiAgICAgIDxib29s
        UHJvcCBuYW1lPSJUZXN0UGxhbi5mdW5jdGlvbmFsX21vZGUiPmZhbHNlPC9ib29sUHJvcD4KICAg
        ICAgPGJvb2xQcm9wIG5hbWU9IlRlc3RQbGFuLnRlYXJEb3duX29uX3NodXRkb3duIj50cnVlPC9i
        b29sUHJvcD4KICAgICAgPGJvb2xQcm9wIG5hbWU9IlRlc3RQbGFuLnNlcmlhbGl6ZV90aHJlYWRn
        cm91cHMiPmZhbHNlPC9ib29sUHJvcD4KICAgICAgPGVsZW1lbnRQcm9wIG5hbWU9IlRlc3RQbGFu
        LnVzZXJfZGVmaW5lZF92YXJpYWJsZXMiIGVsZW1lbnRUeXBlPSJBcmd1bWVudHMiIGd1aWNsYXNz
        PSJBcmd1bWVudHNQYW5lbCIgdGVzdGNsYXNzPSJBcmd1bWVudHMiIHRlc3RuYW1lPSJVc2VyIERl
        ZmluZWQgVmFyaWFibGVzIiBlbmFibGVkPSJ0cnVlIj4KICAgICAgICA8Y29sbGVjdGlvblByb3Ag
        bmFtZT0iQXJndW1lbnRzLmFyZ3VtZW50cyIvPgogICAgICA8L2VsZW1lbnRQcm9wPgogICAgICA8
        c3RyaW5nUHJvcCBuYW1lPSJUZXN0UGxhbi51c2VyX2RlZmluZV9jbGFzc3BhdGgiPjwvc3RyaW5n
        UHJvcD4KICAgIDwvVGVzdFBsYW4+CiAgICA8aGFzaFRyZWU+CiAgICAgIDxBcmd1bWVudHMgZ3Vp
        Y2xhc3M9IkFyZ3VtZW50c1BhbmVsIiB0ZXN0Y2xhc3M9IkFyZ3VtZW50cyIgdGVzdG5hbWU9IlVz
        ZXIgRGVmaW5lZCBWYXJpYWJsZXMiIGVuYWJsZWQ9InRydWUiPgogICAgICAgIDxjb2xsZWN0aW9u
        UHJvcCBuYW1lPSJBcmd1bWVudHMuYXJndW1lbnRzIj4KICAgICAgICAgIDxlbGVtZW50UHJvcCBu
        YW1lPSJkdXJhdGlvbl9pbl9zZWMiIGVsZW1lbnRUeXBlPSJBcmd1bWVudCI+CiAgICAgICAgICAg
        IDxzdHJpbmdQcm9wIG5hbWU9IkFyZ3VtZW50Lm5hbWUiPmR1cmF0aW9uX2luX3NlYzwvc3RyaW5n
        UHJvcD4KICAgICAgICAgICAgPHN0cmluZ1Byb3AgbmFtZT0iQXJndW1lbnQudmFsdWUiPiR7X19n
        cm9vdnkoIFN5c3RlbS5nZXRlbnYoJnF1b3Q7ZHVyYXRpb25faW5fc2VjJnF1b3Q7KSA/OiAmcXVv
        dDsxMCZxdW90OyApfTwvc3RyaW5nUHJvcD4KICAgICAgICAgICAgPHN0cmluZ1Byb3AgbmFtZT0i
        QXJndW1lbnQubWV0YWRhdGEiPj08L3N0cmluZ1Byb3A+CiAgICAgICAgICA8L2VsZW1lbnRQcm9w
        PgogICAgICAgICAgPGVsZW1lbnRQcm9wIG5hbWU9InJwcyIgZWxlbWVudFR5cGU9IkFyZ3VtZW50
        Ij4KICAgICAgICAgICAgPHN0cmluZ1Byb3AgbmFtZT0iQXJndW1lbnQubmFtZSI+cnBzPC9zdHJp
        bmdQcm9wPgogICAgICAgICAgICA8c3RyaW5nUHJvcCBuYW1lPSJBcmd1bWVudC52YWx1ZSI+JHtf
        X2dyb292eSggU3lzdGVtLmdldGVudigmcXVvdDtycHMmcXVvdDspID86ICZxdW90OzEmcXVvdDsg
        KX08L3N0cmluZ1Byb3A+CiAgICAgICAgICAgIDxzdHJpbmdQcm9wIG5hbWU9IkFyZ3VtZW50Lm1l
        dGFkYXRhIj49PC9zdHJpbmdQcm9wPgogICAgICAgICAgPC9lbGVtZW50UHJvcD4KICAgICAgICAg
        IDxlbGVtZW50UHJvcCBuYW1lPSJkb21haW4iIGVsZW1lbnRUeXBlPSJBcmd1bWVudCI+CiAgICAg
        ICAgICAgIDxzdHJpbmdQcm9wIG5hbWU9IkFyZ3VtZW50Lm5hbWUiPmRvbWFpbjwvc3RyaW5nUHJv
        cD4KICAgICAgICAgICAgPHN0cmluZ1Byb3AgbmFtZT0iQXJndW1lbnQudmFsdWUiPiR7X19ncm9v
        dnkoIFN5c3RlbS5nZXRlbnYoJnF1b3Q7ZG9tYWluJnF1b3Q7KSA/OiAmcXVvdDtleGFtcGxlLmNv
        bSZxdW90OyApfTwvc3RyaW5nUHJvcD4KICAgICAgICAgICAgPHN0cmluZ1Byb3AgbmFtZT0iQXJn
        dW1lbnQubWV0YWRhdGEiPj08L3N0cmluZ1Byb3A+CiAgICAgICAgICA8L2VsZW1lbnRQcm9wPgog
        ICAgICAgICAgPGVsZW1lbnRQcm9wIG5hbWU9InByb3RvY29sIiBlbGVtZW50VHlwZT0iQXJndW1l
        bnQiPgogICAgICAgICAgICA8c3RyaW5nUHJvcCBuYW1lPSJBcmd1bWVudC5uYW1lIj5wcm90b2Nv
        bDwvc3RyaW5nUHJvcD4KICAgICAgICAgICAgPHN0cmluZ1Byb3AgbmFtZT0iQXJndW1lbnQudmFs
        dWUiPiR7X19ncm9vdnkoIFN5c3RlbS5nZXRlbnYoJnF1b3Q7cHJvdG9jb2wmcXVvdDspID86ICZx
        dW90O2h0dHBzJnF1b3Q7ICl9PC9zdHJpbmdQcm9wPgogICAgICAgICAgICA8c3RyaW5nUHJvcCBu
        YW1lPSJBcmd1bWVudC5tZXRhZGF0YSI+PTwvc3RyaW5nUHJvcD4KICAgICAgICAgIDwvZWxlbWVu
        dFByb3A+CiAgICAgICAgICA8ZWxlbWVudFByb3AgbmFtZT0idXJsX3BhdGgiIGVsZW1lbnRUeXBl
        PSJBcmd1bWVudCI+CiAgICAgICAgICAgIDxzdHJpbmdQcm9wIG5hbWU9IkFyZ3VtZW50Lm5hbWUi
        PnVybF9wYXRoPC9zdHJpbmdQcm9wPgogICAgICAgICAgICA8c3RyaW5nUHJvcCBuYW1lPSJBcmd1
        bWVudC52YWx1ZSI+JHtfX2dyb292eSggU3lzdGVtLmdldGVudigmcXVvdDt1cmxfcGF0aCZxdW90
        OykgPzogJnF1b3Q7LyZxdW90OyApfTwvc3RyaW5nUHJvcD4KICAgICAgICAgICAgPHN0cmluZ1By
        b3AgbmFtZT0iQXJndW1lbnQubWV0YWRhdGEiPj08L3N0cmluZ1Byb3A+CiAgICAgICAgICA8L2Vs
        ZW1lbnRQcm9wPgogICAgICAgIDwvY29sbGVjdGlvblByb3A+CiAgICAgIDwvQXJndW1lbnRzPgog
        ICAgICA8aGFzaFRyZWUvPgogICAgICA8T3Blbk1vZGVsVGhyZWFkR3JvdXAgZ3VpY2xhc3M9Ik9w
        ZW5Nb2RlbFRocmVhZEdyb3VwR3VpIiB0ZXN0Y2xhc3M9Ik9wZW5Nb2RlbFRocmVhZEdyb3VwIiB0
        ZXN0bmFtZT0iT3BlbiBNb2RlbCBUaHJlYWQgR3JvdXAiIGVuYWJsZWQ9InRydWUiPgogICAgICAg
        IDxlbGVtZW50UHJvcCBuYW1lPSJUaHJlYWRHcm91cC5tYWluX2NvbnRyb2xsZXIiIGVsZW1lbnRU
        eXBlPSJPcGVuTW9kZWxUaHJlYWRHcm91cENvbnRyb2xsZXIiLz4KICAgICAgICA8c3RyaW5nUHJv
        cCBuYW1lPSJUaHJlYWRHcm91cC5vbl9zYW1wbGVfZXJyb3IiPmNvbnRpbnVlPC9zdHJpbmdQcm9w
        PgogICAgICAgIDxzdHJpbmdQcm9wIG5hbWU9Ik9wZW5Nb2RlbFRocmVhZEdyb3VwLnNjaGVkdWxl
        Ij5yYXRlKCR7cnBzfS9zZWMpIHJhbmRvbV9hcnJpdmFscygke2R1cmF0aW9uX2luX3NlY30gc2Vj
        KTwvc3RyaW5nUHJvcD4KICAgICAgICA8c3RyaW5nUHJvcCBuYW1lPSJPcGVuTW9kZWxUaHJlYWRH
        cm91cC5yYW5kb21fc2VlZCI+PC9zdHJpbmdQcm9wPgogICAgICA8L09wZW5Nb2RlbFRocmVhZEdy
        b3VwPgogICAgICA8aGFzaFRyZWU+CiAgICAgICAgPEhUVFBTYW1wbGVyUHJveHkgZ3VpY2xhc3M9
        Ikh0dHBUZXN0U2FtcGxlR3VpIiB0ZXN0Y2xhc3M9IkhUVFBTYW1wbGVyUHJveHkiIHRlc3RuYW1l
        PSJIVFRQIFJlcXVlc3QiIGVuYWJsZWQ9InRydWUiPgogICAgICAgICAgPGVsZW1lbnRQcm9wIG5h
        bWU9IkhUVFBzYW1wbGVyLkFyZ3VtZW50cyIgZWxlbWVudFR5cGU9IkFyZ3VtZW50cyIgZ3VpY2xh
        c3M9IkhUVFBBcmd1bWVudHNQYW5lbCIgdGVzdGNsYXNzPSJBcmd1bWVudHMiIHRlc3RuYW1lPSJV
        c2VyIERlZmluZWQgVmFyaWFibGVzIiBlbmFibGVkPSJ0cnVlIj4KICAgICAgICAgICAgPGNvbGxl
        Y3Rpb25Qcm9wIG5hbWU9IkFyZ3VtZW50cy5hcmd1bWVudHMiLz4KICAgICAgICAgIDwvZWxlbWVu
        dFByb3A+CiAgICAgICAgICA8c3RyaW5nUHJvcCBuYW1lPSJIVFRQU2FtcGxlci5kb21haW4iPiR7
        ZG9tYWlufTwvc3RyaW5nUHJvcD4KICAgICAgICAgIDxzdHJpbmdQcm9wIG5hbWU9IkhUVFBTYW1w
        bGVyLnBvcnQiPjwvc3RyaW5nUHJvcD4KICAgICAgICAgIDxzdHJpbmdQcm9wIG5hbWU9IkhUVFBT
        YW1wbGVyLnByb3RvY29sIj4ke3Byb3RvY29sfTwvc3RyaW5nUHJvcD4KICAgICAgICAgIDxzdHJp
        bmdQcm9wIG5hbWU9IkhUVFBTYW1wbGVyLmNvbnRlbnRFbmNvZGluZyI+PC9zdHJpbmdQcm9wPgog
        ICAgICAgICAgPHN0cmluZ1Byb3AgbmFtZT0iSFRUUFNhbXBsZXIucGF0aCI+JHt1cmxfcGF0aH08
        L3N0cmluZ1Byb3A+CiAgICAgICAgICA8c3RyaW5nUHJvcCBuYW1lPSJIVFRQU2FtcGxlci5tZXRo
        b2QiPkdFVDwvc3RyaW5nUHJvcD4KICAgICAgICAgIDxib29sUHJvcCBuYW1lPSJIVFRQU2FtcGxl
        ci5mb2xsb3dfcmVkaXJlY3RzIj50cnVlPC9ib29sUHJvcD4KICAgICAgICAgIDxib29sUHJvcCBu
        YW1lPSJIVFRQU2FtcGxlci5hdXRvX3JlZGlyZWN0cyI+ZmFsc2U8L2Jvb2xQcm9wPgogICAgICAg
        ICAgPGJvb2xQcm9wIG5hbWU9IkhUVFBTYW1wbGVyLnVzZV9rZWVwYWxpdmUiPnRydWU8L2Jvb2xQ
        cm9wPgogICAgICAgICAgPGJvb2xQcm9wIG5hbWU9IkhUVFBTYW1wbGVyLkRPX01VTFRJUEFSVF9Q
        T1NUIj5mYWxzZTwvYm9vbFByb3A+CiAgICAgICAgICA8c3RyaW5nUHJvcCBuYW1lPSJIVFRQU2Ft
        cGxlci5lbWJlZGRlZF91cmxfcmUiPjwvc3RyaW5nUHJvcD4KICAgICAgICAgIDxzdHJpbmdQcm9w
        IG5hbWU9IkhUVFBTYW1wbGVyLmNvbm5lY3RfdGltZW91dCI+PC9zdHJpbmdQcm9wPgogICAgICAg
        ICAgPHN0cmluZ1Byb3AgbmFtZT0iSFRUUFNhbXBsZXIucmVzcG9uc2VfdGltZW91dCI+PC9zdHJp
        bmdQcm9wPgogICAgICAgIDwvSFRUUFNhbXBsZXJQcm94eT4KICAgICAgICA8aGFzaFRyZWUvPgog
        ICAgICA8L2hhc2hUcmVlPgogICAgPC9oYXNoVHJlZT4KICA8L2hhc2hUcmVlPgo8L2ptZXRlclRl
        c3RQbGFuPgo=
      - 0
      - null
    headers:
      Accept:
      - application/json
      Accept-Encoding:
      - gzip, deflate
      Connection:
      - keep-alive
      Content-Length:
      - '4796'
      User-Agent:
<<<<<<< HEAD
      - AZURECLI/2.70.0 azsdk-python-core/1.31.0 Python/3.12.8 (Linux-6.5.0-1025-azure-x86_64-with-glibc2.36)
      content-type:
      - application/octet-stream
    method: PUT
    uri: https://7f4267d4-17c8-4ce9-aa11-973fce72430e.eastus.cnt-prod.loadtesting.azure.com/tests/create-update-vnet-test-case/files/sample-JMX-file.jmx?api-version=2024-12-01-preview&fileType=JMX_FILE
  response:
    body:
      string: '{"url":"https://cixh484frm27elt2stmolv4v.z3.blob.storage.azure.net/86cbc4e6-1bfe-4537-9b66-4383f2cb0454/2caee50c-621d-4bf3-98c4-322c663f85b1?skoid=713ccf3d-dc33-4787-a1ee-6b0cc537c37a&sktid=33e01921-4d64-4f8c-a055-5bdaffd5e33d&skt=2025-02-26T11%3A15%3A41Z&ske=2025-02-26T18%3A15%3A41Z&sks=b&skv=2024-05-04&sv=2024-05-04&se=2025-02-26T11%3A25%3A41Z&sr=b&sp=r&sig=***","fileName":"sample-JMX-file.jmx","fileType":"JMX_FILE","expireDateTime":"2025-02-26T11:25:41.7515597Z","validationStatus":"VALIDATION_INITIATED"}'
=======
      - AZURECLI/2.69.0 azsdk-python-core/1.31.0 Python/3.12.8 (Linux-6.5.0-1025-azure-x86_64-with-glibc2.36)
      content-type:
      - application/octet-stream
    method: PUT
    uri: https://331b4065-0ec1-4546-9e11-2ef1267ea49e.eastus.cnt-prod.loadtesting.azure.com/tests/create-update-vnet-test-case/files/sample-JMX-file.jmx?api-version=2024-12-01-preview&fileType=JMX_FILE
  response:
    body:
      string: '{"url":"https://da6mbye77nmfdoo2rk014of3.z16.blob.storage.azure.net/5997654e-7277-475a-8fee-164009181354/52903ada-eb3a-4303-81c7-aa1448cd04a5?skoid=713ccf3d-dc33-4787-a1ee-6b0cc537c37a&sktid=33e01921-4d64-4f8c-a055-5bdaffd5e33d&skt=2025-02-24T21%3A56%3A56Z&ske=2025-02-25T04%3A56%3A56Z&sks=b&skv=2024-05-04&sv=2024-05-04&se=2025-02-24T22%3A06%3A56Z&sr=b&sp=r&sig=***","fileName":"sample-JMX-file.jmx","fileType":"JMX_FILE","expireDateTime":"2025-02-24T22:06:56.2339854Z","validationStatus":"VALIDATION_INITIATED"}'
>>>>>>> dfd6e4c3
    headers:
      api-supported-versions:
      - 2022-11-01, 2023-04-01-preview, 2024-03-01-preview, 2024-05-01-preview, 2024-07-01-preview,
        2024-12-01-preview
      connection:
      - keep-alive
      content-length:
<<<<<<< HEAD
      - '559'
      content-type:
      - application/json; charset=utf-8
      date:
      - Wed, 26 Feb 2025 11:15:41 GMT
      location:
      - https://7f4267d4-17c8-4ce9-aa11-973fce72430e.eastus.cnt-prod.loadtesting.azure.com/tests/create-update-vnet-test-case/files/sample-JMX-file.jmx?api-version=2024-12-01-preview
      mise-correlation-id:
      - 7e260958-40d4-4d27-a1ae-44d563f8c4f9
      strict-transport-security:
      - max-age=31536000; includeSubDomains
      x-azure-ref:
      - 20250226T111541Z-r17775d4f98jjkc6hC1SG1dcu80000000d5g00000000ngct
=======
      - '558'
      content-type:
      - application/json; charset=utf-8
      date:
      - Mon, 24 Feb 2025 21:56:56 GMT
      location:
      - https://331b4065-0ec1-4546-9e11-2ef1267ea49e.eastus.cnt-prod.loadtesting.azure.com/tests/create-update-vnet-test-case/files/sample-JMX-file.jmx?api-version=2024-12-01-preview
      mise-correlation-id:
      - 7f907632-8ff1-4062-ba8d-c41ef2573382
      strict-transport-security:
      - max-age=31536000; includeSubDomains
      x-azure-ref:
      - 20250224T215655Z-r17775d4f98t9jlfhC1SG10apg00000008ag0000000002gu
>>>>>>> dfd6e4c3
      x-cache:
      - CONFIG_NOCACHE
      x-content-type-options:
      - nosniff
    status:
      code: 201
      message: Created
- request:
    body: null
    headers:
      Accept:
      - application/json
      Accept-Encoding:
      - gzip, deflate
      Connection:
      - keep-alive
      User-Agent:
<<<<<<< HEAD
      - AZURECLI/2.70.0 azsdk-python-core/1.31.0 Python/3.12.8 (Linux-6.5.0-1025-azure-x86_64-with-glibc2.36)
    method: GET
    uri: https://7f4267d4-17c8-4ce9-aa11-973fce72430e.eastus.cnt-prod.loadtesting.azure.com/tests/create-update-vnet-test-case/files/sample-JMX-file.jmx?api-version=2024-12-01-preview
  response:
    body:
      string: '{"url":"https://cixh484frm27elt2stmolv4v.z3.blob.storage.azure.net/86cbc4e6-1bfe-4537-9b66-4383f2cb0454/2caee50c-621d-4bf3-98c4-322c663f85b1?skoid=713ccf3d-dc33-4787-a1ee-6b0cc537c37a&sktid=33e01921-4d64-4f8c-a055-5bdaffd5e33d&skt=2025-02-26T11%3A15%3A42Z&ske=2025-02-26T18%3A15%3A42Z&sks=b&skv=2024-05-04&sv=2024-05-04&se=2025-02-26T11%3A25%3A42Z&sr=b&sp=r&sig=***","fileName":"sample-JMX-file.jmx","fileType":"JMX_FILE","expireDateTime":"2025-02-26T11:25:42.1564078Z","validationStatus":"VALIDATION_INITIATED"}'
=======
      - AZURECLI/2.69.0 azsdk-python-core/1.31.0 Python/3.12.8 (Linux-6.5.0-1025-azure-x86_64-with-glibc2.36)
    method: GET
    uri: https://331b4065-0ec1-4546-9e11-2ef1267ea49e.eastus.cnt-prod.loadtesting.azure.com/tests/create-update-vnet-test-case/files/sample-JMX-file.jmx?api-version=2024-12-01-preview
  response:
    body:
      string: '{"url":"https://da6mbye77nmfdoo2rk014of3.z16.blob.storage.azure.net/5997654e-7277-475a-8fee-164009181354/52903ada-eb3a-4303-81c7-aa1448cd04a5?skoid=713ccf3d-dc33-4787-a1ee-6b0cc537c37a&sktid=33e01921-4d64-4f8c-a055-5bdaffd5e33d&skt=2025-02-24T21%3A56%3A56Z&ske=2025-02-25T04%3A56%3A56Z&sks=b&skv=2024-05-04&sv=2024-05-04&se=2025-02-24T22%3A06%3A56Z&sr=b&sp=r&sig=***","fileName":"sample-JMX-file.jmx","fileType":"JMX_FILE","expireDateTime":"2025-02-24T22:06:56.6462397Z","validationStatus":"VALIDATION_INITIATED"}'
>>>>>>> dfd6e4c3
    headers:
      accept-ranges:
      - bytes
      api-supported-versions:
      - 2022-11-01, 2023-04-01-preview, 2024-03-01-preview, 2024-05-01-preview, 2024-07-01-preview,
        2024-12-01-preview
      connection:
      - keep-alive
      content-length:
      - '559'
      content-type:
      - application/json; charset=utf-8
      date:
<<<<<<< HEAD
      - Wed, 26 Feb 2025 11:15:42 GMT
      mise-correlation-id:
      - cd83e2be-131b-4f82-bcb7-a9ad31972d26
      strict-transport-security:
      - max-age=31536000; includeSubDomains
      x-azure-ref:
      - 20250226T111541Z-r17775d4f98jjkc6hC1SG1dcu80000000d5g00000000nghr
=======
      - Mon, 24 Feb 2025 21:56:56 GMT
      mise-correlation-id:
      - 96e091a9-f9de-4c9f-980d-6ed2b2faf739
      strict-transport-security:
      - max-age=31536000; includeSubDomains
      x-azure-ref:
      - 20250224T215656Z-r17775d4f98t9jlfhC1SG10apg00000008ag0000000002hs
>>>>>>> dfd6e4c3
      x-cache:
      - CONFIG_NOCACHE
      x-content-type-options:
      - nosniff
    status:
      code: 200
      message: OK
- request:
    body: null
    headers:
      Accept:
      - application/json
      Accept-Encoding:
      - gzip, deflate
      Connection:
      - keep-alive
      User-Agent:
<<<<<<< HEAD
      - AZURECLI/2.70.0 azsdk-python-core/1.31.0 Python/3.12.8 (Linux-6.5.0-1025-azure-x86_64-with-glibc2.36)
    method: GET
    uri: https://7f4267d4-17c8-4ce9-aa11-973fce72430e.eastus.cnt-prod.loadtesting.azure.com/tests/create-update-vnet-test-case/files/sample-JMX-file.jmx?api-version=2024-12-01-preview
  response:
    body:
      string: '{"url":"https://cixh484frm27elt2stmolv4v.z3.blob.storage.azure.net/86cbc4e6-1bfe-4537-9b66-4383f2cb0454/2caee50c-621d-4bf3-98c4-322c663f85b1?skoid=713ccf3d-dc33-4787-a1ee-6b0cc537c37a&sktid=33e01921-4d64-4f8c-a055-5bdaffd5e33d&skt=2025-02-26T11%3A15%3A47Z&ske=2025-02-26T18%3A15%3A47Z&sks=b&skv=2024-05-04&sv=2024-05-04&se=2025-02-26T11%3A25%3A47Z&sr=b&sp=r&sig=***","fileName":"sample-JMX-file.jmx","fileType":"JMX_FILE","expireDateTime":"2025-02-26T11:25:47.504892Z","validationStatus":"VALIDATION_INITIATED"}'
=======
      - AZURECLI/2.69.0 azsdk-python-core/1.31.0 Python/3.12.8 (Linux-6.5.0-1025-azure-x86_64-with-glibc2.36)
    method: GET
    uri: https://331b4065-0ec1-4546-9e11-2ef1267ea49e.eastus.cnt-prod.loadtesting.azure.com/tests/create-update-vnet-test-case/files/sample-JMX-file.jmx?api-version=2024-12-01-preview
  response:
    body:
      string: '{"url":"https://da6mbye77nmfdoo2rk014of3.z16.blob.storage.azure.net/5997654e-7277-475a-8fee-164009181354/52903ada-eb3a-4303-81c7-aa1448cd04a5?skoid=713ccf3d-dc33-4787-a1ee-6b0cc537c37a&sktid=33e01921-4d64-4f8c-a055-5bdaffd5e33d&skt=2025-02-24T21%3A57%3A01Z&ske=2025-02-25T04%3A57%3A01Z&sks=b&skv=2024-05-04&sv=2024-05-04&se=2025-02-24T22%3A07%3A01Z&sr=b&sp=r&sig=***","fileName":"sample-JMX-file.jmx","fileType":"JMX_FILE","expireDateTime":"2025-02-24T22:07:01.9343461Z","validationStatus":"VALIDATION_INITIATED"}'
>>>>>>> dfd6e4c3
    headers:
      accept-ranges:
      - bytes
      api-supported-versions:
      - 2022-11-01, 2023-04-01-preview, 2024-03-01-preview, 2024-05-01-preview, 2024-07-01-preview,
        2024-12-01-preview
      connection:
      - keep-alive
      content-length:
      - '556'
      content-type:
      - application/json; charset=utf-8
      date:
<<<<<<< HEAD
      - Wed, 26 Feb 2025 11:15:47 GMT
      mise-correlation-id:
      - 9e314d22-9d20-4498-be17-1ee30d8e229a
      strict-transport-security:
      - max-age=31536000; includeSubDomains
      x-azure-ref:
      - 20250226T111547Z-r17775d4f98jjkc6hC1SG1dcu80000000d5g00000000nhca
=======
      - Mon, 24 Feb 2025 21:57:02 GMT
      mise-correlation-id:
      - a6d44a99-d123-45c1-80fe-27f55488ed73
      strict-transport-security:
      - max-age=31536000; includeSubDomains
      x-azure-ref:
      - 20250224T215701Z-r17775d4f98t9jlfhC1SG10apg00000008ag0000000002t7
>>>>>>> dfd6e4c3
      x-cache:
      - CONFIG_NOCACHE
      x-content-type-options:
      - nosniff
    status:
      code: 200
      message: OK
- request:
    body: null
    headers:
      Accept:
      - application/json
      Accept-Encoding:
      - gzip, deflate
      Connection:
      - keep-alive
      User-Agent:
<<<<<<< HEAD
      - AZURECLI/2.70.0 azsdk-python-core/1.31.0 Python/3.12.8 (Linux-6.5.0-1025-azure-x86_64-with-glibc2.36)
    method: GET
    uri: https://7f4267d4-17c8-4ce9-aa11-973fce72430e.eastus.cnt-prod.loadtesting.azure.com/tests/create-update-vnet-test-case/files/sample-JMX-file.jmx?api-version=2024-12-01-preview
  response:
    body:
      string: '{"url":"https://cixh484frm27elt2stmolv4v.z3.blob.storage.azure.net/86cbc4e6-1bfe-4537-9b66-4383f2cb0454/2caee50c-621d-4bf3-98c4-322c663f85b1?skoid=713ccf3d-dc33-4787-a1ee-6b0cc537c37a&sktid=33e01921-4d64-4f8c-a055-5bdaffd5e33d&skt=2025-02-26T11%3A15%3A47Z&ske=2025-02-26T18%3A15%3A47Z&sks=b&skv=2024-05-04&sv=2024-05-04&se=2025-02-26T11%3A25%3A52Z&sr=b&sp=r&sig=***","fileName":"sample-JMX-file.jmx","fileType":"JMX_FILE","expireDateTime":"2025-02-26T11:25:52.8063903Z","validationStatus":"VALIDATION_INITIATED"}'
=======
      - AZURECLI/2.69.0 azsdk-python-core/1.31.0 Python/3.12.8 (Linux-6.5.0-1025-azure-x86_64-with-glibc2.36)
    method: GET
    uri: https://331b4065-0ec1-4546-9e11-2ef1267ea49e.eastus.cnt-prod.loadtesting.azure.com/tests/create-update-vnet-test-case/files/sample-JMX-file.jmx?api-version=2024-12-01-preview
  response:
    body:
      string: '{"url":"https://da6mbye77nmfdoo2rk014of3.z16.blob.storage.azure.net/5997654e-7277-475a-8fee-164009181354/52903ada-eb3a-4303-81c7-aa1448cd04a5?skoid=713ccf3d-dc33-4787-a1ee-6b0cc537c37a&sktid=33e01921-4d64-4f8c-a055-5bdaffd5e33d&skt=2025-02-24T21%3A57%3A07Z&ske=2025-02-25T04%3A57%3A07Z&sks=b&skv=2024-05-04&sv=2024-05-04&se=2025-02-24T22%3A07%3A07Z&sr=b&sp=r&sig=***","fileName":"sample-JMX-file.jmx","fileType":"JMX_FILE","expireDateTime":"2025-02-24T22:07:07.2224986Z","validationStatus":"VALIDATION_INITIATED"}'
>>>>>>> dfd6e4c3
    headers:
      accept-ranges:
      - bytes
      api-supported-versions:
      - 2022-11-01, 2023-04-01-preview, 2024-03-01-preview, 2024-05-01-preview, 2024-07-01-preview,
        2024-12-01-preview
      connection:
      - keep-alive
      content-length:
      - '557'
      content-type:
      - application/json; charset=utf-8
      date:
<<<<<<< HEAD
      - Wed, 26 Feb 2025 11:15:52 GMT
      mise-correlation-id:
      - 1f544225-7058-4ec3-b0f1-f64be6ca9940
      strict-transport-security:
      - max-age=31536000; includeSubDomains
      x-azure-ref:
      - 20250226T111552Z-r17775d4f98jjkc6hC1SG1dcu80000000d5g00000000nka9
=======
      - Mon, 24 Feb 2025 21:57:07 GMT
      mise-correlation-id:
      - e1096d1f-5ff4-48fb-b441-fd20c2f7c082
      strict-transport-security:
      - max-age=31536000; includeSubDomains
      x-azure-ref:
      - 20250224T215707Z-r17775d4f98t9jlfhC1SG10apg00000008ag0000000002zt
>>>>>>> dfd6e4c3
      x-cache:
      - CONFIG_NOCACHE
      x-content-type-options:
      - nosniff
    status:
      code: 200
      message: OK
- request:
    body: null
    headers:
      Accept:
      - application/json
      Accept-Encoding:
      - gzip, deflate
      Connection:
      - keep-alive
      User-Agent:
<<<<<<< HEAD
      - AZURECLI/2.70.0 azsdk-python-core/1.31.0 Python/3.12.8 (Linux-6.5.0-1025-azure-x86_64-with-glibc2.36)
    method: GET
    uri: https://7f4267d4-17c8-4ce9-aa11-973fce72430e.eastus.cnt-prod.loadtesting.azure.com/tests/create-update-vnet-test-case/files/sample-JMX-file.jmx?api-version=2024-12-01-preview
  response:
    body:
      string: '{"url":"https://cixh484frm27elt2stmolv4v.z3.blob.storage.azure.net/86cbc4e6-1bfe-4537-9b66-4383f2cb0454/2caee50c-621d-4bf3-98c4-322c663f85b1?skoid=713ccf3d-dc33-4787-a1ee-6b0cc537c37a&sktid=33e01921-4d64-4f8c-a055-5bdaffd5e33d&skt=2025-02-26T11%3A15%3A58Z&ske=2025-02-26T18%3A15%3A58Z&sks=b&skv=2024-05-04&sv=2024-05-04&se=2025-02-26T11%3A25%3A58Z&sr=b&sp=r&sig=***","fileName":"sample-JMX-file.jmx","fileType":"JMX_FILE","expireDateTime":"2025-02-26T11:25:58.1220712Z","validationStatus":"VALIDATION_INITIATED"}'
=======
      - AZURECLI/2.69.0 azsdk-python-core/1.31.0 Python/3.12.8 (Linux-6.5.0-1025-azure-x86_64-with-glibc2.36)
    method: GET
    uri: https://331b4065-0ec1-4546-9e11-2ef1267ea49e.eastus.cnt-prod.loadtesting.azure.com/tests/create-update-vnet-test-case/files/sample-JMX-file.jmx?api-version=2024-12-01-preview
  response:
    body:
      string: '{"url":"https://da6mbye77nmfdoo2rk014of3.z16.blob.storage.azure.net/5997654e-7277-475a-8fee-164009181354/52903ada-eb3a-4303-81c7-aa1448cd04a5?skoid=713ccf3d-dc33-4787-a1ee-6b0cc537c37a&sktid=33e01921-4d64-4f8c-a055-5bdaffd5e33d&skt=2025-02-24T21%3A57%3A07Z&ske=2025-02-25T04%3A57%3A07Z&sks=b&skv=2024-05-04&sv=2024-05-04&se=2025-02-24T22%3A07%3A12Z&sr=b&sp=r&sig=***","fileName":"sample-JMX-file.jmx","fileType":"JMX_FILE","expireDateTime":"2025-02-24T22:07:12.4781872Z","validationStatus":"VALIDATION_INITIATED"}'
>>>>>>> dfd6e4c3
    headers:
      accept-ranges:
      - bytes
      api-supported-versions:
      - 2022-11-01, 2023-04-01-preview, 2024-03-01-preview, 2024-05-01-preview, 2024-07-01-preview,
        2024-12-01-preview
      connection:
      - keep-alive
      content-length:
<<<<<<< HEAD
      - '557'
      content-type:
      - application/json; charset=utf-8
      date:
      - Wed, 26 Feb 2025 11:15:58 GMT
      mise-correlation-id:
      - fa39a920-31df-4ee2-aebe-5d595d7c2069
      strict-transport-security:
      - max-age=31536000; includeSubDomains
      x-azure-ref:
      - 20250226T111557Z-r17775d4f98jjkc6hC1SG1dcu80000000d5g00000000nm1f
=======
      - '560'
      content-type:
      - application/json; charset=utf-8
      date:
      - Mon, 24 Feb 2025 21:57:12 GMT
      mise-correlation-id:
      - 23e0d6d9-7549-4c7b-bf1f-d39cdcaece87
      strict-transport-security:
      - max-age=31536000; includeSubDomains
      x-azure-ref:
      - 20250224T215712Z-r17775d4f98t9jlfhC1SG10apg00000008ag000000000358
>>>>>>> dfd6e4c3
      x-cache:
      - CONFIG_NOCACHE
      x-content-type-options:
      - nosniff
    status:
      code: 200
      message: OK
- request:
    body: null
    headers:
      Accept:
      - application/json
      Accept-Encoding:
      - gzip, deflate
      Connection:
      - keep-alive
      User-Agent:
<<<<<<< HEAD
      - AZURECLI/2.70.0 azsdk-python-core/1.31.0 Python/3.12.8 (Linux-6.5.0-1025-azure-x86_64-with-glibc2.36)
    method: GET
    uri: https://7f4267d4-17c8-4ce9-aa11-973fce72430e.eastus.cnt-prod.loadtesting.azure.com/tests/create-update-vnet-test-case/files/sample-JMX-file.jmx?api-version=2024-12-01-preview
  response:
    body:
      string: '{"url":"https://cixh484frm27elt2stmolv4v.z3.blob.storage.azure.net/86cbc4e6-1bfe-4537-9b66-4383f2cb0454/2caee50c-621d-4bf3-98c4-322c663f85b1?skoid=713ccf3d-dc33-4787-a1ee-6b0cc537c37a&sktid=33e01921-4d64-4f8c-a055-5bdaffd5e33d&skt=2025-02-26T11%3A16%3A03Z&ske=2025-02-26T18%3A16%3A03Z&sks=b&skv=2024-05-04&sv=2024-05-04&se=2025-02-26T11%3A26%3A03Z&sr=b&sp=r&sig=***","fileName":"sample-JMX-file.jmx","fileType":"JMX_FILE","expireDateTime":"2025-02-26T11:26:03.5292873Z","validationStatus":"VALIDATION_INITIATED"}'
=======
      - AZURECLI/2.69.0 azsdk-python-core/1.31.0 Python/3.12.8 (Linux-6.5.0-1025-azure-x86_64-with-glibc2.36)
    method: GET
    uri: https://331b4065-0ec1-4546-9e11-2ef1267ea49e.eastus.cnt-prod.loadtesting.azure.com/tests/create-update-vnet-test-case/files/sample-JMX-file.jmx?api-version=2024-12-01-preview
  response:
    body:
      string: '{"url":"https://da6mbye77nmfdoo2rk014of3.z16.blob.storage.azure.net/5997654e-7277-475a-8fee-164009181354/52903ada-eb3a-4303-81c7-aa1448cd04a5?skoid=713ccf3d-dc33-4787-a1ee-6b0cc537c37a&sktid=33e01921-4d64-4f8c-a055-5bdaffd5e33d&skt=2025-02-24T21%3A56%3A56Z&ske=2025-02-25T04%3A56%3A56Z&sks=b&skv=2024-05-04&sv=2024-05-04&se=2025-02-24T22%3A07%3A17Z&sr=b&sp=r&sig=***","fileName":"sample-JMX-file.jmx","fileType":"JMX_FILE","expireDateTime":"2025-02-24T22:07:17.726033Z","validationStatus":"VALIDATION_INITIATED"}'
>>>>>>> dfd6e4c3
    headers:
      accept-ranges:
      - bytes
      api-supported-versions:
      - 2022-11-01, 2023-04-01-preview, 2024-03-01-preview, 2024-05-01-preview, 2024-07-01-preview,
        2024-12-01-preview
      connection:
      - keep-alive
      content-length:
      - '557'
      content-type:
      - application/json; charset=utf-8
      date:
<<<<<<< HEAD
      - Wed, 26 Feb 2025 11:16:03 GMT
      mise-correlation-id:
      - 08e8460b-e1f1-45eb-aa1e-9115f982b81d
      strict-transport-security:
      - max-age=31536000; includeSubDomains
      x-azure-ref:
      - 20250226T111603Z-r17775d4f98jjkc6hC1SG1dcu80000000d5g00000000nmqm
=======
      - Mon, 24 Feb 2025 21:57:17 GMT
      mise-correlation-id:
      - 242eb434-d297-4b96-9bd1-34539b8a7cae
      strict-transport-security:
      - max-age=31536000; includeSubDomains
      x-azure-ref:
      - 20250224T215717Z-r17775d4f98t9jlfhC1SG10apg00000008ag0000000003b7
>>>>>>> dfd6e4c3
      x-cache:
      - CONFIG_NOCACHE
      x-content-type-options:
      - nosniff
    status:
      code: 200
      message: OK
- request:
    body: null
    headers:
      Accept:
      - application/json
      Accept-Encoding:
      - gzip, deflate
      Connection:
      - keep-alive
      User-Agent:
<<<<<<< HEAD
      - AZURECLI/2.70.0 azsdk-python-core/1.31.0 Python/3.12.8 (Linux-6.5.0-1025-azure-x86_64-with-glibc2.36)
    method: GET
    uri: https://7f4267d4-17c8-4ce9-aa11-973fce72430e.eastus.cnt-prod.loadtesting.azure.com/tests/create-update-vnet-test-case/files/sample-JMX-file.jmx?api-version=2024-12-01-preview
  response:
    body:
      string: '{"url":"https://cixh484frm27elt2stmolv4v.z3.blob.storage.azure.net/86cbc4e6-1bfe-4537-9b66-4383f2cb0454/2caee50c-621d-4bf3-98c4-322c663f85b1?skoid=713ccf3d-dc33-4787-a1ee-6b0cc537c37a&sktid=33e01921-4d64-4f8c-a055-5bdaffd5e33d&skt=2025-02-26T11%3A15%3A42Z&ske=2025-02-26T18%3A15%3A42Z&sks=b&skv=2024-05-04&sv=2024-05-04&se=2025-02-26T11%3A26%3A08Z&sr=b&sp=r&sig=***","fileName":"sample-JMX-file.jmx","fileType":"JMX_FILE","expireDateTime":"2025-02-26T11:26:08.8298562Z","validationStatus":"VALIDATION_INITIATED"}'
=======
      - AZURECLI/2.69.0 azsdk-python-core/1.31.0 Python/3.12.8 (Linux-6.5.0-1025-azure-x86_64-with-glibc2.36)
    method: GET
    uri: https://331b4065-0ec1-4546-9e11-2ef1267ea49e.eastus.cnt-prod.loadtesting.azure.com/tests/create-update-vnet-test-case/files/sample-JMX-file.jmx?api-version=2024-12-01-preview
  response:
    body:
      string: '{"url":"https://da6mbye77nmfdoo2rk014of3.z16.blob.storage.azure.net/5997654e-7277-475a-8fee-164009181354/52903ada-eb3a-4303-81c7-aa1448cd04a5?skoid=713ccf3d-dc33-4787-a1ee-6b0cc537c37a&sktid=33e01921-4d64-4f8c-a055-5bdaffd5e33d&skt=2025-02-24T21%3A57%3A01Z&ske=2025-02-25T04%3A57%3A01Z&sks=b&skv=2024-05-04&sv=2024-05-04&se=2025-02-24T22%3A07%3A22Z&sr=b&sp=r&sig=***","fileName":"sample-JMX-file.jmx","fileType":"JMX_FILE","expireDateTime":"2025-02-24T22:07:22.9864515Z","validationStatus":"VALIDATION_INITIATED"}'
>>>>>>> dfd6e4c3
    headers:
      accept-ranges:
      - bytes
      api-supported-versions:
      - 2022-11-01, 2023-04-01-preview, 2024-03-01-preview, 2024-05-01-preview, 2024-07-01-preview,
        2024-12-01-preview
      connection:
      - keep-alive
      content-length:
      - '559'
      content-type:
      - application/json; charset=utf-8
      date:
      - Wed, 26 Feb 2025 11:16:08 GMT
      mise-correlation-id:
      - 8af9b9e0-b8b4-4cd0-b667-948ed35c38ac
      strict-transport-security:
      - max-age=31536000; includeSubDomains
      x-azure-ref:
      - 20250226T111608Z-r17775d4f98jjkc6hC1SG1dcu80000000d5g00000000nnev
      x-cache:
      - CONFIG_NOCACHE
      x-content-type-options:
      - nosniff
    status:
      code: 200
      message: OK
- request:
    body: null
    headers:
      Accept:
      - application/json
      Accept-Encoding:
      - gzip, deflate
      Connection:
      - keep-alive
      User-Agent:
      - AZURECLI/2.70.0 azsdk-python-core/1.31.0 Python/3.12.8 (Linux-6.5.0-1025-azure-x86_64-with-glibc2.36)
    method: GET
    uri: https://7f4267d4-17c8-4ce9-aa11-973fce72430e.eastus.cnt-prod.loadtesting.azure.com/tests/create-update-vnet-test-case/files/sample-JMX-file.jmx?api-version=2024-12-01-preview
  response:
    body:
      string: '{"url":"https://cixh484frm27elt2stmolv4v.z3.blob.storage.azure.net/86cbc4e6-1bfe-4537-9b66-4383f2cb0454/2caee50c-621d-4bf3-98c4-322c663f85b1?skoid=713ccf3d-dc33-4787-a1ee-6b0cc537c37a&sktid=33e01921-4d64-4f8c-a055-5bdaffd5e33d&skt=2025-02-26T11%3A15%3A41Z&ske=2025-02-26T18%3A15%3A41Z&sks=b&skv=2024-05-04&sv=2024-05-04&se=2025-02-26T11%3A26%3A14Z&sr=b&sp=r&sig=***","fileName":"sample-JMX-file.jmx","fileType":"JMX_FILE","expireDateTime":"2025-02-26T11:26:14.0960097Z","validationStatus":"VALIDATION_INITIATED"}'
    headers:
      accept-ranges:
      - bytes
      api-supported-versions:
      - 2022-11-01, 2023-04-01-preview, 2024-03-01-preview, 2024-05-01-preview, 2024-07-01-preview,
        2024-12-01-preview
      connection:
      - keep-alive
      content-length:
      - '555'
      content-type:
      - application/json; charset=utf-8
      date:
      - Wed, 26 Feb 2025 11:16:14 GMT
      mise-correlation-id:
      - 726901f6-a206-48a5-a8bd-9316bc3104c5
      strict-transport-security:
      - max-age=31536000; includeSubDomains
      x-azure-ref:
      - 20250226T111613Z-r17775d4f98jjkc6hC1SG1dcu80000000d5g00000000np8f
      x-cache:
      - CONFIG_NOCACHE
      x-content-type-options:
      - nosniff
    status:
      code: 200
      message: OK
- request:
    body: null
    headers:
      Accept:
      - application/json
      Accept-Encoding:
      - gzip, deflate
      Connection:
      - keep-alive
      User-Agent:
      - AZURECLI/2.70.0 azsdk-python-core/1.31.0 Python/3.12.8 (Linux-6.5.0-1025-azure-x86_64-with-glibc2.36)
    method: GET
    uri: https://7f4267d4-17c8-4ce9-aa11-973fce72430e.eastus.cnt-prod.loadtesting.azure.com/tests/create-update-vnet-test-case/files/sample-JMX-file.jmx?api-version=2024-12-01-preview
  response:
    body:
      string: '{"url":"https://cixh484frm27elt2stmolv4v.z3.blob.storage.azure.net/86cbc4e6-1bfe-4537-9b66-4383f2cb0454/2caee50c-621d-4bf3-98c4-322c663f85b1?skoid=713ccf3d-dc33-4787-a1ee-6b0cc537c37a&sktid=33e01921-4d64-4f8c-a055-5bdaffd5e33d&skt=2025-02-26T11%3A15%3A58Z&ske=2025-02-26T18%3A15%3A58Z&sks=b&skv=2024-05-04&sv=2024-05-04&se=2025-02-26T11%3A26%3A19Z&sr=b&sp=r&sig=***","fileName":"sample-JMX-file.jmx","fileType":"JMX_FILE","expireDateTime":"2025-02-26T11:26:19.3447674Z","validationStatus":"VALIDATION_SUCCESS"}'
    headers:
      accept-ranges:
      - bytes
      api-supported-versions:
      - 2022-11-01, 2023-04-01-preview, 2024-03-01-preview, 2024-05-01-preview, 2024-07-01-preview,
        2024-12-01-preview
      connection:
      - keep-alive
      content-length:
      - '561'
      content-type:
      - application/json; charset=utf-8
      date:
<<<<<<< HEAD
      - Wed, 26 Feb 2025 11:16:19 GMT
      mise-correlation-id:
      - fee78d53-da45-4517-a712-4b3ac38f56ca
      strict-transport-security:
      - max-age=31536000; includeSubDomains
      x-azure-ref:
      - 20250226T111619Z-r17775d4f98jjkc6hC1SG1dcu80000000d5g00000000npxw
=======
      - Mon, 24 Feb 2025 21:57:23 GMT
      mise-correlation-id:
      - 736c4cfa-a47d-4beb-a191-2a86fe4d6d60
      strict-transport-security:
      - max-age=31536000; includeSubDomains
      x-azure-ref:
      - 20250224T215722Z-r17775d4f98t9jlfhC1SG10apg00000008ag0000000003ht
      x-cache:
      - CONFIG_NOCACHE
      x-content-type-options:
      - nosniff
    status:
      code: 200
      message: OK
- request:
    body: null
    headers:
      Accept:
      - application/json
      Accept-Encoding:
      - gzip, deflate
      Connection:
      - keep-alive
      User-Agent:
      - AZURECLI/2.69.0 azsdk-python-core/1.31.0 Python/3.12.8 (Linux-6.5.0-1025-azure-x86_64-with-glibc2.36)
    method: GET
    uri: https://331b4065-0ec1-4546-9e11-2ef1267ea49e.eastus.cnt-prod.loadtesting.azure.com/tests/create-update-vnet-test-case/files/sample-JMX-file.jmx?api-version=2024-12-01-preview
  response:
    body:
      string: '{"url":"https://da6mbye77nmfdoo2rk014of3.z16.blob.storage.azure.net/5997654e-7277-475a-8fee-164009181354/52903ada-eb3a-4303-81c7-aa1448cd04a5?skoid=713ccf3d-dc33-4787-a1ee-6b0cc537c37a&sktid=33e01921-4d64-4f8c-a055-5bdaffd5e33d&skt=2025-02-24T21%3A57%3A28Z&ske=2025-02-25T04%3A57%3A28Z&sks=b&skv=2024-05-04&sv=2024-05-04&se=2025-02-24T22%3A07%3A28Z&sr=b&sp=r&sig=***","fileName":"sample-JMX-file.jmx","fileType":"JMX_FILE","expireDateTime":"2025-02-24T22:07:28.272591Z","validationStatus":"VALIDATION_SUCCESS"}'
    headers:
      accept-ranges:
      - bytes
      api-supported-versions:
      - 2022-11-01, 2023-04-01-preview, 2024-03-01-preview, 2024-05-01-preview, 2024-07-01-preview,
        2024-12-01-preview
      connection:
      - keep-alive
      content-length:
      - '557'
      content-type:
      - application/json; charset=utf-8
      date:
      - Mon, 24 Feb 2025 21:57:28 GMT
      mise-correlation-id:
      - 61d2001e-26f6-40a2-87d9-9f58ed2bf58f
      strict-transport-security:
      - max-age=31536000; includeSubDomains
      x-azure-ref:
      - 20250224T215728Z-r17775d4f98t9jlfhC1SG10apg00000008ag0000000003sw
>>>>>>> dfd6e4c3
      x-cache:
      - CONFIG_NOCACHE
      x-content-type-options:
      - nosniff
    status:
      code: 200
      message: OK
- request:
    body: null
    headers:
      Accept:
      - application/json
      Accept-Encoding:
      - gzip, deflate
      Connection:
      - keep-alive
      User-Agent:
<<<<<<< HEAD
      - AZURECLI/2.70.0 azsdk-python-core/1.31.0 Python/3.12.8 (Linux-6.5.0-1025-azure-x86_64-with-glibc2.36)
    method: GET
    uri: https://7f4267d4-17c8-4ce9-aa11-973fce72430e.eastus.cnt-prod.loadtesting.azure.com/tests/create-update-vnet-test-case?api-version=2024-12-01-preview
  response:
    body:
      string: '{"autoStopCriteria":{"autoStopDisabled":false,"errorRate":90.0,"errorRateTimeWindowInSeconds":60},"loadTestConfiguration":{"engineInstances":5,"splitAllCSVs":false,"quickStartTest":false},"inputArtifacts":{"testScriptFileInfo":{"url":"https://cixh484frm27elt2stmolv4v.z3.blob.storage.azure.net/86cbc4e6-1bfe-4537-9b66-4383f2cb0454/2caee50c-621d-4bf3-98c4-322c663f85b1?skoid=713ccf3d-dc33-4787-a1ee-6b0cc537c37a&sktid=33e01921-4d64-4f8c-a055-5bdaffd5e33d&skt=2025-02-26T11%3A15%3A41Z&ske=2025-02-26T18%3A15%3A41Z&sks=b&skv=2024-05-04&sv=2024-05-04&se=2025-02-26T12%3A16%3A19Z&sr=b&sp=r&sig=***","fileName":"sample-JMX-file.jmx","fileType":"JMX_FILE","expireDateTime":"2025-02-26T12:16:19.8272824Z","validationStatus":"VALIDATION_SUCCESS"},"additionalFileInfo":[]},"kind":"JMX","publicIPDisabled":true,"metricsReferenceIdentityType":"SystemAssigned","testId":"create-update-vnet-test-case","description":"This
        is a load test created with config specific to vnet","displayName":"Create_and_update_vnet_with_config_test","subnetId":"/subscriptions/00000000-0000-0000-0000-000000000000/resourceGroups/clitest-load-000001/providers/Microsoft.Network/virtualNetworks/clitest-load-000003/subnets/default","keyvaultReferenceIdentityType":"SystemAssigned","createdDateTime":"2025-02-26T11:15:40.845Z","createdBy":"hbisht@microsoft.com","lastModifiedDateTime":"2025-02-26T11:16:16.915Z","lastModifiedBy":"hbisht@microsoft.com"}'
=======
      - AZURECLI/2.69.0 azsdk-python-core/1.31.0 Python/3.12.8 (Linux-6.5.0-1025-azure-x86_64-with-glibc2.36)
    method: GET
    uri: https://331b4065-0ec1-4546-9e11-2ef1267ea49e.eastus.cnt-prod.loadtesting.azure.com/tests/create-update-vnet-test-case?api-version=2024-12-01-preview
  response:
    body:
      string: '{"autoStopCriteria":{"autoStopDisabled":false,"errorRate":90.0,"errorRateTimeWindowInSeconds":60},"loadTestConfiguration":{"engineInstances":5,"splitAllCSVs":false,"quickStartTest":false},"inputArtifacts":{"testScriptFileInfo":{"url":"https://da6mbye77nmfdoo2rk014of3.z16.blob.storage.azure.net/5997654e-7277-475a-8fee-164009181354/52903ada-eb3a-4303-81c7-aa1448cd04a5?skoid=713ccf3d-dc33-4787-a1ee-6b0cc537c37a&sktid=33e01921-4d64-4f8c-a055-5bdaffd5e33d&skt=2025-02-24T21%3A57%3A01Z&ske=2025-02-25T04%3A57%3A01Z&sks=b&skv=2024-05-04&sv=2024-05-04&se=2025-02-24T22%3A57%3A28Z&sr=b&sp=r&sig=***","fileName":"sample-JMX-file.jmx","fileType":"JMX_FILE","expireDateTime":"2025-02-24T22:57:28.5244952Z","validationStatus":"VALIDATION_SUCCESS"},"additionalFileInfo":[]},"kind":"JMX","publicIPDisabled":true,"metricsReferenceIdentityType":"SystemAssigned","testId":"create-update-vnet-test-case","description":"This
        is a load test created with config specific to vnet","displayName":"Create_and_update_vnet_with_config_test","subnetId":"/subscriptions/00000000-0000-0000-0000-000000000000/resourceGroups/clitest-load-000001/providers/Microsoft.Network/virtualNetworks/clitest-load-000003/subnets/default","keyvaultReferenceIdentityType":"SystemAssigned","createdDateTime":"2025-02-24T21:56:55.363Z","createdBy":"hbisht@microsoft.com","lastModifiedDateTime":"2025-02-24T21:57:27.508Z","lastModifiedBy":"hbisht@microsoft.com"}'
>>>>>>> dfd6e4c3
    headers:
      accept-ranges:
      - bytes
      api-supported-versions:
      - 2022-11-01, 2023-04-01-preview, 2024-03-01-preview, 2024-05-01-preview, 2024-07-01-preview,
        2024-12-01-preview
      connection:
      - keep-alive
      content-length:
<<<<<<< HEAD
      - '1463'
      content-type:
      - application/json; charset=utf-8
      date:
      - Wed, 26 Feb 2025 11:16:19 GMT
      mise-correlation-id:
      - 6e11fa69-2a79-4b94-96ac-5e17e5e6308a
      strict-transport-security:
      - max-age=31536000; includeSubDomains
      x-azure-ref:
      - 20250226T111619Z-r17775d4f98jjkc6hC1SG1dcu80000000d5g00000000npys
=======
      - '1464'
      content-type:
      - application/json; charset=utf-8
      date:
      - Mon, 24 Feb 2025 21:57:28 GMT
      mise-correlation-id:
      - eb16e0ef-cb09-4e26-8f49-1ed282af41aa
      strict-transport-security:
      - max-age=31536000; includeSubDomains
      x-azure-ref:
      - 20250224T215728Z-r17775d4f98t9jlfhC1SG10apg00000008ag0000000003te
>>>>>>> dfd6e4c3
      x-cache:
      - CONFIG_NOCACHE
      x-content-type-options:
      - nosniff
    status:
      code: 200
      message: OK
- request:
    body: null
    headers:
      Accept:
      - application/json
      Accept-Encoding:
      - gzip, deflate
      Connection:
      - keep-alive
      User-Agent:
      - azsdk-python-mgmt-loadtesting/1.0.0 Python/3.12.8 (Linux-6.5.0-1025-azure-x86_64-with-glibc2.36)
    method: GET
    uri: https://management.azure.com/subscriptions/00000000-0000-0000-0000-000000000000/resourceGroups/clitest-load-000001/providers/Microsoft.LoadTestService/loadTests/clitest-load-000002?api-version=2022-12-01
  response:
    body:
<<<<<<< HEAD
      string: '{"id":"/subscriptions/00000000-0000-0000-0000-000000000000/resourceGroups/clitest-load-000001/providers/Microsoft.LoadTestService/loadTests/clitest-load-000002","name":"clitest-load-000002","type":"microsoft.loadtestservice/loadtests","location":"eastus","systemData":{"createdBy":"hbisht@microsoft.com","createdByType":"User","createdAt":"2025-02-26T11:14:31.2769876Z","lastModifiedBy":"hbisht@microsoft.com","lastModifiedByType":"User","lastModifiedAt":"2025-02-26T11:14:31.2769876Z"},"identity":{"type":"None"},"properties":{"dataPlaneURI":"7f4267d4-17c8-4ce9-aa11-973fce72430e.eastus.cnt-prod.loadtesting.azure.com","provisioningState":"Succeeded"}}'
=======
      string: '{"id":"/subscriptions/00000000-0000-0000-0000-000000000000/resourceGroups/clitest-load-000001/providers/Microsoft.LoadTestService/loadTests/clitest-load-000002","name":"clitest-load-000002","type":"microsoft.loadtestservice/loadtests","location":"eastus","systemData":{"createdBy":"hbisht@microsoft.com","createdByType":"User","createdAt":"2025-02-24T21:55:45.8074973Z","lastModifiedBy":"hbisht@microsoft.com","lastModifiedByType":"User","lastModifiedAt":"2025-02-24T21:55:45.8074973Z"},"identity":{"type":"None"},"properties":{"dataPlaneURI":"331b4065-0ec1-4546-9e11-2ef1267ea49e.eastus.cnt-prod.loadtesting.azure.com","provisioningState":"Succeeded"}}'
>>>>>>> dfd6e4c3
    headers:
      cache-control:
      - no-cache
      content-length:
      - '653'
      content-type:
      - application/json; charset=utf-8
      date:
<<<<<<< HEAD
      - Wed, 26 Feb 2025 11:16:19 GMT
      etag:
      - '"7f0155e5-0000-0200-0000-67bef7ae0000"'
=======
      - Mon, 24 Feb 2025 21:57:29 GMT
      etag:
      - '"4f01bfc2-0000-0200-0000-67bceaf80000"'
>>>>>>> dfd6e4c3
      expires:
      - '-1'
      pragma:
      - no-cache
      strict-transport-security:
      - max-age=31536000; includeSubDomains
      x-cache:
      - CONFIG_NOCACHE
      x-content-type-options:
      - nosniff
      x-ms-providerhub-traffic:
      - 'True'
      x-ms-ratelimit-remaining-subscription-global-reads:
      - '16499'
      x-msedge-ref:
<<<<<<< HEAD
      - 'Ref A: ACD76F447A6D443FAD28DAEC171F4C7D Ref B: MAA201060514017 Ref C: 2025-02-26T11:16:20Z'
=======
      - 'Ref A: B4FDE831E16D43B8AC29F6F531BAB044 Ref B: MAA201060514045 Ref C: 2025-02-24T21:57:28Z'
>>>>>>> dfd6e4c3
    status:
      code: 200
      message: OK
- request:
    body: null
    headers:
      Accept:
      - application/json
      Accept-Encoding:
      - gzip, deflate
      Connection:
      - keep-alive
      User-Agent:
<<<<<<< HEAD
      - AZURECLI/2.70.0 azsdk-python-core/1.31.0 Python/3.12.8 (Linux-6.5.0-1025-azure-x86_64-with-glibc2.36)
    method: GET
    uri: https://7f4267d4-17c8-4ce9-aa11-973fce72430e.eastus.cnt-prod.loadtesting.azure.com/tests/create-update-vnet-test-case?api-version=2024-12-01-preview
  response:
    body:
      string: '{"autoStopCriteria":{"autoStopDisabled":false,"errorRate":90.0,"errorRateTimeWindowInSeconds":60},"loadTestConfiguration":{"engineInstances":5,"splitAllCSVs":false,"quickStartTest":false},"inputArtifacts":{"testScriptFileInfo":{"url":"https://cixh484frm27elt2stmolv4v.z3.blob.storage.azure.net/86cbc4e6-1bfe-4537-9b66-4383f2cb0454/2caee50c-621d-4bf3-98c4-322c663f85b1?skoid=713ccf3d-dc33-4787-a1ee-6b0cc537c37a&sktid=33e01921-4d64-4f8c-a055-5bdaffd5e33d&skt=2025-02-26T11%3A15%3A47Z&ske=2025-02-26T18%3A15%3A47Z&sks=b&skv=2024-05-04&sv=2024-05-04&se=2025-02-26T12%3A16%3A20Z&sr=b&sp=r&sig=***","fileName":"sample-JMX-file.jmx","fileType":"JMX_FILE","expireDateTime":"2025-02-26T12:16:20.9158717Z","validationStatus":"VALIDATION_SUCCESS"},"additionalFileInfo":[]},"kind":"JMX","publicIPDisabled":true,"metricsReferenceIdentityType":"SystemAssigned","testId":"create-update-vnet-test-case","description":"This
        is a load test created with config specific to vnet","displayName":"Create_and_update_vnet_with_config_test","subnetId":"/subscriptions/00000000-0000-0000-0000-000000000000/resourceGroups/clitest-load-000001/providers/Microsoft.Network/virtualNetworks/clitest-load-000003/subnets/default","keyvaultReferenceIdentityType":"SystemAssigned","createdDateTime":"2025-02-26T11:15:40.845Z","createdBy":"hbisht@microsoft.com","lastModifiedDateTime":"2025-02-26T11:16:16.915Z","lastModifiedBy":"hbisht@microsoft.com"}'
=======
      - AZURECLI/2.69.0 azsdk-python-core/1.31.0 Python/3.12.8 (Linux-6.5.0-1025-azure-x86_64-with-glibc2.36)
    method: GET
    uri: https://331b4065-0ec1-4546-9e11-2ef1267ea49e.eastus.cnt-prod.loadtesting.azure.com/tests/create-update-vnet-test-case?api-version=2024-12-01-preview
  response:
    body:
      string: '{"autoStopCriteria":{"autoStopDisabled":false,"errorRate":90.0,"errorRateTimeWindowInSeconds":60},"loadTestConfiguration":{"engineInstances":5,"splitAllCSVs":false,"quickStartTest":false},"inputArtifacts":{"testScriptFileInfo":{"url":"https://da6mbye77nmfdoo2rk014of3.z16.blob.storage.azure.net/5997654e-7277-475a-8fee-164009181354/52903ada-eb3a-4303-81c7-aa1448cd04a5?skoid=713ccf3d-dc33-4787-a1ee-6b0cc537c37a&sktid=33e01921-4d64-4f8c-a055-5bdaffd5e33d&skt=2025-02-24T21%3A56%3A56Z&ske=2025-02-25T04%3A56%3A56Z&sks=b&skv=2024-05-04&sv=2024-05-04&se=2025-02-24T22%3A57%3A29Z&sr=b&sp=r&sig=***","fileName":"sample-JMX-file.jmx","fileType":"JMX_FILE","expireDateTime":"2025-02-24T22:57:29.9938432Z","validationStatus":"VALIDATION_SUCCESS"},"additionalFileInfo":[]},"kind":"JMX","publicIPDisabled":true,"metricsReferenceIdentityType":"SystemAssigned","testId":"create-update-vnet-test-case","description":"This
        is a load test created with config specific to vnet","displayName":"Create_and_update_vnet_with_config_test","subnetId":"/subscriptions/00000000-0000-0000-0000-000000000000/resourceGroups/clitest-load-000001/providers/Microsoft.Network/virtualNetworks/clitest-load-000003/subnets/default","keyvaultReferenceIdentityType":"SystemAssigned","createdDateTime":"2025-02-24T21:56:55.363Z","createdBy":"hbisht@microsoft.com","lastModifiedDateTime":"2025-02-24T21:57:27.508Z","lastModifiedBy":"hbisht@microsoft.com"}'
>>>>>>> dfd6e4c3
    headers:
      accept-ranges:
      - bytes
      api-supported-versions:
      - 2022-11-01, 2023-04-01-preview, 2024-03-01-preview, 2024-05-01-preview, 2024-07-01-preview,
        2024-12-01-preview
      connection:
      - keep-alive
      content-length:
<<<<<<< HEAD
      - '1459'
      content-type:
      - application/json; charset=utf-8
      date:
      - Wed, 26 Feb 2025 11:16:21 GMT
      mise-correlation-id:
      - 8a27c392-7a8d-449a-b822-7de7bf0e2494
      strict-transport-security:
      - max-age=31536000; includeSubDomains
      x-azure-ref:
      - 20250226T111620Z-r16fc4b5ccfdl5zphC1SG129nn0000000ef0000000007dz3
=======
      - '1464'
      content-type:
      - application/json; charset=utf-8
      date:
      - Mon, 24 Feb 2025 21:57:30 GMT
      mise-correlation-id:
      - 18f94348-96c9-493d-bbbb-0f2a1deebb3e
      strict-transport-security:
      - max-age=31536000; includeSubDomains
      x-azure-ref:
      - 20250224T215729Z-r17775d4f984s8x2hC1SG1rtbn000000083g000000008a45
>>>>>>> dfd6e4c3
      x-cache:
      - CONFIG_NOCACHE
      x-content-type-options:
      - nosniff
    status:
      code: 200
      message: OK
- request:
    body: '{"displayName": "CLI-Test", "kind": "JMX", "description": "Test created
      from az load test command", "keyvaultReferenceIdentityType": "SystemAssigned",
      "publicIPDisabled": false, "environmentVariables": {"rps": 1}, "secrets": {},
      "certificate": null, "loadTestConfiguration": {"engineInstances": 1, "regionalLoadTestConfig":
<<<<<<< HEAD
      null, "quickStartTest": false}, "passFailCriteria": {"passFailMetrics": {"cc8ab05b-746a-4eb9-925b-08958c72934d":
      {"aggregate": "avg", "clientMetric": "requests_per_sec", "condition": ">", "value":
      "78"}, "5226da3e-280e-4b96-ba92-74f66c76297c": {"aggregate": "percentage", "clientMetric":
      "error", "condition": ">", "value": "50"}, "74908348-21d9-4285-b8ee-4d77f6832ef3":
=======
      null, "quickStartTest": false}, "passFailCriteria": {"passFailMetrics": {"2287306a-7bc5-497f-be9b-e0405d99edd2":
      {"aggregate": "avg", "clientMetric": "requests_per_sec", "condition": ">", "value":
      "78"}, "ac089a1d-a309-424e-9490-fd5b68983a39": {"aggregate": "percentage", "clientMetric":
      "error", "condition": ">", "value": "50"}, "4a3d3a59-73b2-40d8-8b8d-4f435ad0bf61":
>>>>>>> dfd6e4c3
      {"aggregate": "avg", "clientMetric": "latency", "condition": ">", "value": "200",
      "requestName": "GetCustomerDetails"}}}, "autoStopCriteria": {"autoStopDisabled":
      false, "errorRate": 90, "errorRateTimeWindowInSeconds": 60}, "engineBuiltinIdentityType":
      null, "engineBuiltinIdentityIds": null}'
    headers:
      Accept:
      - application/json
      Accept-Encoding:
      - gzip, deflate
      Connection:
      - keep-alive
      Content-Length:
      - '987'
      Content-Type:
      - application/merge-patch+json
      User-Agent:
<<<<<<< HEAD
      - AZURECLI/2.70.0 azsdk-python-core/1.31.0 Python/3.12.8 (Linux-6.5.0-1025-azure-x86_64-with-glibc2.36)
    method: PATCH
    uri: https://7f4267d4-17c8-4ce9-aa11-973fce72430e.eastus.cnt-prod.loadtesting.azure.com/tests/create-update-vnet-test-case?api-version=2024-12-01-preview
  response:
    body:
      string: '{"passFailCriteria":{"passFailMetrics":{"cc8ab05b-746a-4eb9-925b-08958c72934d":{"clientMetric":"requests_per_sec","aggregate":"avg","condition":">","value":78.0,"action":"continue"},"5226da3e-280e-4b96-ba92-74f66c76297c":{"clientMetric":"error","aggregate":"percentage","condition":">","value":50.0,"action":"continue"},"74908348-21d9-4285-b8ee-4d77f6832ef3":{"clientMetric":"latency","aggregate":"avg","condition":">","requestName":"GetCustomerDetails","value":200.0,"action":"continue"}},"passFailServerMetrics":{}},"autoStopCriteria":{"autoStopDisabled":false,"errorRate":90.0,"errorRateTimeWindowInSeconds":60},"environmentVariables":{"rps":"1"},"loadTestConfiguration":{"engineInstances":1,"splitAllCSVs":false,"quickStartTest":false},"inputArtifacts":{"testScriptFileInfo":{"url":"https://cixh484frm27elt2stmolv4v.z3.blob.storage.azure.net/86cbc4e6-1bfe-4537-9b66-4383f2cb0454/2caee50c-621d-4bf3-98c4-322c663f85b1?skoid=713ccf3d-dc33-4787-a1ee-6b0cc537c37a&sktid=33e01921-4d64-4f8c-a055-5bdaffd5e33d&skt=2025-02-26T11%3A16%3A21Z&ske=2025-02-26T18%3A16%3A21Z&sks=b&skv=2024-05-04&sv=2024-05-04&se=2025-02-26T12%3A16%3A21Z&sr=b&sp=r&sig=***","fileName":"sample-JMX-file.jmx","fileType":"JMX_FILE","expireDateTime":"2025-02-26T12:16:21.3154475Z","validationStatus":"VALIDATION_SUCCESS"},"additionalFileInfo":[]},"kind":"JMX","publicIPDisabled":false,"metricsReferenceIdentityType":"SystemAssigned","testId":"create-update-vnet-test-case","description":"Test
        created from az load test command","displayName":"CLI-Test","keyvaultReferenceIdentityType":"SystemAssigned","createdDateTime":"2025-02-26T11:15:40.845Z","createdBy":"hbisht@microsoft.com","lastModifiedDateTime":"2025-02-26T11:16:21.306Z","lastModifiedBy":"hbisht@microsoft.com"}'
=======
      - AZURECLI/2.69.0 azsdk-python-core/1.31.0 Python/3.12.8 (Linux-6.5.0-1025-azure-x86_64-with-glibc2.36)
    method: PATCH
    uri: https://331b4065-0ec1-4546-9e11-2ef1267ea49e.eastus.cnt-prod.loadtesting.azure.com/tests/create-update-vnet-test-case?api-version=2024-12-01-preview
  response:
    body:
      string: '{"passFailCriteria":{"passFailMetrics":{"2287306a-7bc5-497f-be9b-e0405d99edd2":{"clientMetric":"requests_per_sec","aggregate":"avg","condition":">","value":78.0,"action":"continue"},"ac089a1d-a309-424e-9490-fd5b68983a39":{"clientMetric":"error","aggregate":"percentage","condition":">","value":50.0,"action":"continue"},"4a3d3a59-73b2-40d8-8b8d-4f435ad0bf61":{"clientMetric":"latency","aggregate":"avg","condition":">","requestName":"GetCustomerDetails","value":200.0,"action":"continue"}},"passFailServerMetrics":{}},"autoStopCriteria":{"autoStopDisabled":false,"errorRate":90.0,"errorRateTimeWindowInSeconds":60},"environmentVariables":{"rps":"1"},"loadTestConfiguration":{"engineInstances":1,"splitAllCSVs":false,"quickStartTest":false},"inputArtifacts":{"testScriptFileInfo":{"url":"https://da6mbye77nmfdoo2rk014of3.z16.blob.storage.azure.net/5997654e-7277-475a-8fee-164009181354/52903ada-eb3a-4303-81c7-aa1448cd04a5?skoid=713ccf3d-dc33-4787-a1ee-6b0cc537c37a&sktid=33e01921-4d64-4f8c-a055-5bdaffd5e33d&skt=2025-02-24T21%3A57%3A30Z&ske=2025-02-25T04%3A57%3A30Z&sks=b&skv=2024-05-04&sv=2024-05-04&se=2025-02-24T22%3A57%3A30Z&sr=b&sp=r&sig=***","fileName":"sample-JMX-file.jmx","fileType":"JMX_FILE","expireDateTime":"2025-02-24T22:57:30.5223376Z","validationStatus":"VALIDATION_SUCCESS"},"additionalFileInfo":[]},"kind":"JMX","publicIPDisabled":false,"metricsReferenceIdentityType":"SystemAssigned","testId":"create-update-vnet-test-case","description":"Test
        created from az load test command","displayName":"CLI-Test","keyvaultReferenceIdentityType":"SystemAssigned","createdDateTime":"2025-02-24T21:56:55.363Z","createdBy":"hbisht@microsoft.com","lastModifiedDateTime":"2025-02-24T21:57:30.513Z","lastModifiedBy":"hbisht@microsoft.com"}'
>>>>>>> dfd6e4c3
    headers:
      accept-ranges:
      - bytes
      api-supported-versions:
      - 2022-11-01, 2023-04-01-preview, 2024-03-01-preview, 2024-05-01-preview, 2024-07-01-preview,
        2024-12-01-preview
      connection:
      - keep-alive
      content-length:
<<<<<<< HEAD
      - '1785'
      content-type:
      - application/json; charset=utf-8
      date:
      - Wed, 26 Feb 2025 11:16:21 GMT
      mise-correlation-id:
      - 02f42441-84cd-4437-b647-e7ab88793714
      strict-transport-security:
      - max-age=31536000; includeSubDomains
      x-azure-ref:
      - 20250226T111621Z-r16fc4b5ccfdl5zphC1SG129nn0000000ef0000000007dzd
=======
      - '1786'
      content-type:
      - application/json; charset=utf-8
      date:
      - Mon, 24 Feb 2025 21:57:30 GMT
      mise-correlation-id:
      - 29272057-071f-433e-bf7c-91c0d8e99854
      strict-transport-security:
      - max-age=31536000; includeSubDomains
      x-azure-ref:
      - 20250224T215730Z-r17775d4f984s8x2hC1SG1rtbn000000083g000000008a4r
>>>>>>> dfd6e4c3
      x-cache:
      - CONFIG_NOCACHE
      x-content-type-options:
      - nosniff
    status:
      code: 200
      message: OK
- request:
    body: null
    headers:
      Accept:
      - application/json
      Accept-Encoding:
      - gzip, deflate
      Connection:
      - keep-alive
      User-Agent:
<<<<<<< HEAD
      - AZURECLI/2.70.0 azsdk-python-core/1.31.0 Python/3.12.8 (Linux-6.5.0-1025-azure-x86_64-with-glibc2.36)
    method: GET
    uri: https://7f4267d4-17c8-4ce9-aa11-973fce72430e.eastus.cnt-prod.loadtesting.azure.com/tests/create-update-vnet-test-case/files?api-version=2024-12-01-preview
  response:
    body:
      string: '{"value":[{"url":"https://cixh484frm27elt2stmolv4v.z3.blob.storage.azure.net/86cbc4e6-1bfe-4537-9b66-4383f2cb0454/2caee50c-621d-4bf3-98c4-322c663f85b1?skoid=713ccf3d-dc33-4787-a1ee-6b0cc537c37a&sktid=33e01921-4d64-4f8c-a055-5bdaffd5e33d&skt=2025-02-26T11%3A15%3A42Z&ske=2025-02-26T18%3A15%3A42Z&sks=b&skv=2024-05-04&sv=2024-05-04&se=2025-02-26T11%3A26%3A21Z&sr=b&sp=r&sig=***","fileName":"sample-JMX-file.jmx","fileType":"JMX_FILE","expireDateTime":"2025-02-26T11:26:21.5704337Z","validationStatus":"VALIDATION_SUCCESS"}]}'
=======
      - AZURECLI/2.69.0 azsdk-python-core/1.31.0 Python/3.12.8 (Linux-6.5.0-1025-azure-x86_64-with-glibc2.36)
    method: GET
    uri: https://331b4065-0ec1-4546-9e11-2ef1267ea49e.eastus.cnt-prod.loadtesting.azure.com/tests/create-update-vnet-test-case/files?api-version=2024-12-01-preview
  response:
    body:
      string: '{"value":[{"url":"https://da6mbye77nmfdoo2rk014of3.z16.blob.storage.azure.net/5997654e-7277-475a-8fee-164009181354/52903ada-eb3a-4303-81c7-aa1448cd04a5?skoid=713ccf3d-dc33-4787-a1ee-6b0cc537c37a&sktid=33e01921-4d64-4f8c-a055-5bdaffd5e33d&skt=2025-02-24T21%3A57%3A28Z&ske=2025-02-25T04%3A57%3A28Z&sks=b&skv=2024-05-04&sv=2024-05-04&se=2025-02-24T22%3A07%3A30Z&sr=b&sp=r&sig=***","fileName":"sample-JMX-file.jmx","fileType":"JMX_FILE","expireDateTime":"2025-02-24T22:07:30.7893073Z","validationStatus":"VALIDATION_SUCCESS"}]}'
>>>>>>> dfd6e4c3
    headers:
      accept-ranges:
      - bytes
      api-supported-versions:
      - 2022-11-01, 2023-04-01-preview, 2024-03-01-preview, 2024-05-01-preview, 2024-07-01-preview,
        2024-12-01-preview
      connection:
      - keep-alive
      content-length:
<<<<<<< HEAD
      - '567'
      content-type:
      - application/json; charset=utf-8
      date:
      - Wed, 26 Feb 2025 11:16:21 GMT
      mise-correlation-id:
      - 61ffb3e2-0a3a-4047-aa53-5ffe789ded2a
      strict-transport-security:
      - max-age=31536000; includeSubDomains
      x-azure-ref:
      - 20250226T111621Z-r16fc4b5ccfdl5zphC1SG129nn0000000ef0000000007e03
=======
      - '568'
      content-type:
      - application/json; charset=utf-8
      date:
      - Mon, 24 Feb 2025 21:57:30 GMT
      mise-correlation-id:
      - a498b688-ee0c-48bc-97f9-0ef0c5cf0a8e
      strict-transport-security:
      - max-age=31536000; includeSubDomains
      x-azure-ref:
      - 20250224T215730Z-r17775d4f984s8x2hC1SG1rtbn000000083g000000008a5n
>>>>>>> dfd6e4c3
      x-cache:
      - CONFIG_NOCACHE
      x-content-type-options:
      - nosniff
    status:
      code: 200
      message: OK
- request:
    body: null
    headers:
      Accept:
      - application/json
      Accept-Encoding:
      - gzip, deflate
      Connection:
      - keep-alive
      Content-Length:
      - '0'
      User-Agent:
<<<<<<< HEAD
      - AZURECLI/2.70.0 azsdk-python-core/1.31.0 Python/3.12.8 (Linux-6.5.0-1025-azure-x86_64-with-glibc2.36)
    method: DELETE
    uri: https://7f4267d4-17c8-4ce9-aa11-973fce72430e.eastus.cnt-prod.loadtesting.azure.com/tests/create-update-vnet-test-case/files/sample-JMX-file.jmx?api-version=2024-12-01-preview
=======
      - AZURECLI/2.69.0 azsdk-python-core/1.31.0 Python/3.12.8 (Linux-6.5.0-1025-azure-x86_64-with-glibc2.36)
    method: DELETE
    uri: https://331b4065-0ec1-4546-9e11-2ef1267ea49e.eastus.cnt-prod.loadtesting.azure.com/tests/create-update-vnet-test-case/files/sample-JMX-file.jmx?api-version=2024-12-01-preview
>>>>>>> dfd6e4c3
  response:
    body:
      string: ''
    headers:
      api-supported-versions:
      - 2022-11-01, 2023-04-01-preview, 2024-03-01-preview, 2024-05-01-preview, 2024-07-01-preview,
        2024-12-01-preview
      connection:
      - keep-alive
      date:
<<<<<<< HEAD
      - Wed, 26 Feb 2025 11:16:22 GMT
      mise-correlation-id:
      - 8c52624c-3027-4e3f-be3d-1ff5742bb4f2
      strict-transport-security:
      - max-age=31536000; includeSubDomains
      x-azure-ref:
      - 20250226T111621Z-r16fc4b5ccfdl5zphC1SG129nn0000000ef0000000007e0g
=======
      - Mon, 24 Feb 2025 21:57:31 GMT
      mise-correlation-id:
      - 09e280f6-239d-4f39-b32a-2fe71aa61947
      strict-transport-security:
      - max-age=31536000; includeSubDomains
      x-azure-ref:
      - 20250224T215730Z-r17775d4f984s8x2hC1SG1rtbn000000083g000000008a67
>>>>>>> dfd6e4c3
      x-cache:
      - CONFIG_NOCACHE
      x-content-type-options:
      - nosniff
    status:
      code: 204
      message: No Content
- request:
    body: !!python/object/new:_io.BytesIO
      state: !!python/tuple
      - !!binary |
        PD94bWwgdmVyc2lvbj0iMS4wIiBlbmNvZGluZz0iVVRGLTgiPz4KPGptZXRlclRlc3RQbGFuIHZl
        cnNpb249IjEuMiIgcHJvcGVydGllcz0iNS4wIiBqbWV0ZXI9IjUuNSI+CiAgPGhhc2hUcmVlPgog
        ICAgPFRlc3RQbGFuIGd1aWNsYXNzPSJUZXN0UGxhbkd1aSIgdGVzdGNsYXNzPSJUZXN0UGxhbiIg
        dGVzdG5hbWU9IkF6dXJlIExvYWQgVGVzdGluZyIgZW5hYmxlZD0idHJ1ZSI+CiAgICAgIDxzdHJp
        bmdQcm9wIG5hbWU9IlRlc3RQbGFuLmNvbW1lbnRzIj48L3N0cmluZ1Byb3A+CiAgICAgIDxib29s
        UHJvcCBuYW1lPSJUZXN0UGxhbi5mdW5jdGlvbmFsX21vZGUiPmZhbHNlPC9ib29sUHJvcD4KICAg
        ICAgPGJvb2xQcm9wIG5hbWU9IlRlc3RQbGFuLnRlYXJEb3duX29uX3NodXRkb3duIj50cnVlPC9i
        b29sUHJvcD4KICAgICAgPGJvb2xQcm9wIG5hbWU9IlRlc3RQbGFuLnNlcmlhbGl6ZV90aHJlYWRn
        cm91cHMiPmZhbHNlPC9ib29sUHJvcD4KICAgICAgPGVsZW1lbnRQcm9wIG5hbWU9IlRlc3RQbGFu
        LnVzZXJfZGVmaW5lZF92YXJpYWJsZXMiIGVsZW1lbnRUeXBlPSJBcmd1bWVudHMiIGd1aWNsYXNz
        PSJBcmd1bWVudHNQYW5lbCIgdGVzdGNsYXNzPSJBcmd1bWVudHMiIHRlc3RuYW1lPSJVc2VyIERl
        ZmluZWQgVmFyaWFibGVzIiBlbmFibGVkPSJ0cnVlIj4KICAgICAgICA8Y29sbGVjdGlvblByb3Ag
        bmFtZT0iQXJndW1lbnRzLmFyZ3VtZW50cyIvPgogICAgICA8L2VsZW1lbnRQcm9wPgogICAgICA8
        c3RyaW5nUHJvcCBuYW1lPSJUZXN0UGxhbi51c2VyX2RlZmluZV9jbGFzc3BhdGgiPjwvc3RyaW5n
        UHJvcD4KICAgIDwvVGVzdFBsYW4+CiAgICA8aGFzaFRyZWU+CiAgICAgIDxBcmd1bWVudHMgZ3Vp
        Y2xhc3M9IkFyZ3VtZW50c1BhbmVsIiB0ZXN0Y2xhc3M9IkFyZ3VtZW50cyIgdGVzdG5hbWU9IlVz
        ZXIgRGVmaW5lZCBWYXJpYWJsZXMiIGVuYWJsZWQ9InRydWUiPgogICAgICAgIDxjb2xsZWN0aW9u
        UHJvcCBuYW1lPSJBcmd1bWVudHMuYXJndW1lbnRzIj4KICAgICAgICAgIDxlbGVtZW50UHJvcCBu
        YW1lPSJkdXJhdGlvbl9pbl9zZWMiIGVsZW1lbnRUeXBlPSJBcmd1bWVudCI+CiAgICAgICAgICAg
        IDxzdHJpbmdQcm9wIG5hbWU9IkFyZ3VtZW50Lm5hbWUiPmR1cmF0aW9uX2luX3NlYzwvc3RyaW5n
        UHJvcD4KICAgICAgICAgICAgPHN0cmluZ1Byb3AgbmFtZT0iQXJndW1lbnQudmFsdWUiPiR7X19n
        cm9vdnkoIFN5c3RlbS5nZXRlbnYoJnF1b3Q7ZHVyYXRpb25faW5fc2VjJnF1b3Q7KSA/OiAmcXVv
        dDsxMCZxdW90OyApfTwvc3RyaW5nUHJvcD4KICAgICAgICAgICAgPHN0cmluZ1Byb3AgbmFtZT0i
        QXJndW1lbnQubWV0YWRhdGEiPj08L3N0cmluZ1Byb3A+CiAgICAgICAgICA8L2VsZW1lbnRQcm9w
        PgogICAgICAgICAgPGVsZW1lbnRQcm9wIG5hbWU9InJwcyIgZWxlbWVudFR5cGU9IkFyZ3VtZW50
        Ij4KICAgICAgICAgICAgPHN0cmluZ1Byb3AgbmFtZT0iQXJndW1lbnQubmFtZSI+cnBzPC9zdHJp
        bmdQcm9wPgogICAgICAgICAgICA8c3RyaW5nUHJvcCBuYW1lPSJBcmd1bWVudC52YWx1ZSI+JHtf
        X2dyb292eSggU3lzdGVtLmdldGVudigmcXVvdDtycHMmcXVvdDspID86ICZxdW90OzEmcXVvdDsg
        KX08L3N0cmluZ1Byb3A+CiAgICAgICAgICAgIDxzdHJpbmdQcm9wIG5hbWU9IkFyZ3VtZW50Lm1l
        dGFkYXRhIj49PC9zdHJpbmdQcm9wPgogICAgICAgICAgPC9lbGVtZW50UHJvcD4KICAgICAgICAg
        IDxlbGVtZW50UHJvcCBuYW1lPSJkb21haW4iIGVsZW1lbnRUeXBlPSJBcmd1bWVudCI+CiAgICAg
        ICAgICAgIDxzdHJpbmdQcm9wIG5hbWU9IkFyZ3VtZW50Lm5hbWUiPmRvbWFpbjwvc3RyaW5nUHJv
        cD4KICAgICAgICAgICAgPHN0cmluZ1Byb3AgbmFtZT0iQXJndW1lbnQudmFsdWUiPiR7X19ncm9v
        dnkoIFN5c3RlbS5nZXRlbnYoJnF1b3Q7ZG9tYWluJnF1b3Q7KSA/OiAmcXVvdDtleGFtcGxlLmNv
        bSZxdW90OyApfTwvc3RyaW5nUHJvcD4KICAgICAgICAgICAgPHN0cmluZ1Byb3AgbmFtZT0iQXJn
        dW1lbnQubWV0YWRhdGEiPj08L3N0cmluZ1Byb3A+CiAgICAgICAgICA8L2VsZW1lbnRQcm9wPgog
        ICAgICAgICAgPGVsZW1lbnRQcm9wIG5hbWU9InByb3RvY29sIiBlbGVtZW50VHlwZT0iQXJndW1l
        bnQiPgogICAgICAgICAgICA8c3RyaW5nUHJvcCBuYW1lPSJBcmd1bWVudC5uYW1lIj5wcm90b2Nv
        bDwvc3RyaW5nUHJvcD4KICAgICAgICAgICAgPHN0cmluZ1Byb3AgbmFtZT0iQXJndW1lbnQudmFs
        dWUiPiR7X19ncm9vdnkoIFN5c3RlbS5nZXRlbnYoJnF1b3Q7cHJvdG9jb2wmcXVvdDspID86ICZx
        dW90O2h0dHBzJnF1b3Q7ICl9PC9zdHJpbmdQcm9wPgogICAgICAgICAgICA8c3RyaW5nUHJvcCBu
        YW1lPSJBcmd1bWVudC5tZXRhZGF0YSI+PTwvc3RyaW5nUHJvcD4KICAgICAgICAgIDwvZWxlbWVu
        dFByb3A+CiAgICAgICAgICA8ZWxlbWVudFByb3AgbmFtZT0idXJsX3BhdGgiIGVsZW1lbnRUeXBl
        PSJBcmd1bWVudCI+CiAgICAgICAgICAgIDxzdHJpbmdQcm9wIG5hbWU9IkFyZ3VtZW50Lm5hbWUi
        PnVybF9wYXRoPC9zdHJpbmdQcm9wPgogICAgICAgICAgICA8c3RyaW5nUHJvcCBuYW1lPSJBcmd1
        bWVudC52YWx1ZSI+JHtfX2dyb292eSggU3lzdGVtLmdldGVudigmcXVvdDt1cmxfcGF0aCZxdW90
        OykgPzogJnF1b3Q7LyZxdW90OyApfTwvc3RyaW5nUHJvcD4KICAgICAgICAgICAgPHN0cmluZ1By
        b3AgbmFtZT0iQXJndW1lbnQubWV0YWRhdGEiPj08L3N0cmluZ1Byb3A+CiAgICAgICAgICA8L2Vs
        ZW1lbnRQcm9wPgogICAgICAgIDwvY29sbGVjdGlvblByb3A+CiAgICAgIDwvQXJndW1lbnRzPgog
        ICAgICA8aGFzaFRyZWUvPgogICAgICA8T3Blbk1vZGVsVGhyZWFkR3JvdXAgZ3VpY2xhc3M9Ik9w
        ZW5Nb2RlbFRocmVhZEdyb3VwR3VpIiB0ZXN0Y2xhc3M9Ik9wZW5Nb2RlbFRocmVhZEdyb3VwIiB0
        ZXN0bmFtZT0iT3BlbiBNb2RlbCBUaHJlYWQgR3JvdXAiIGVuYWJsZWQ9InRydWUiPgogICAgICAg
        IDxlbGVtZW50UHJvcCBuYW1lPSJUaHJlYWRHcm91cC5tYWluX2NvbnRyb2xsZXIiIGVsZW1lbnRU
        eXBlPSJPcGVuTW9kZWxUaHJlYWRHcm91cENvbnRyb2xsZXIiLz4KICAgICAgICA8c3RyaW5nUHJv
        cCBuYW1lPSJUaHJlYWRHcm91cC5vbl9zYW1wbGVfZXJyb3IiPmNvbnRpbnVlPC9zdHJpbmdQcm9w
        PgogICAgICAgIDxzdHJpbmdQcm9wIG5hbWU9Ik9wZW5Nb2RlbFRocmVhZEdyb3VwLnNjaGVkdWxl
        Ij5yYXRlKCR7cnBzfS9zZWMpIHJhbmRvbV9hcnJpdmFscygke2R1cmF0aW9uX2luX3NlY30gc2Vj
        KTwvc3RyaW5nUHJvcD4KICAgICAgICA8c3RyaW5nUHJvcCBuYW1lPSJPcGVuTW9kZWxUaHJlYWRH
        cm91cC5yYW5kb21fc2VlZCI+PC9zdHJpbmdQcm9wPgogICAgICA8L09wZW5Nb2RlbFRocmVhZEdy
        b3VwPgogICAgICA8aGFzaFRyZWU+CiAgICAgICAgPEhUVFBTYW1wbGVyUHJveHkgZ3VpY2xhc3M9
        Ikh0dHBUZXN0U2FtcGxlR3VpIiB0ZXN0Y2xhc3M9IkhUVFBTYW1wbGVyUHJveHkiIHRlc3RuYW1l
        PSJIVFRQIFJlcXVlc3QiIGVuYWJsZWQ9InRydWUiPgogICAgICAgICAgPGVsZW1lbnRQcm9wIG5h
        bWU9IkhUVFBzYW1wbGVyLkFyZ3VtZW50cyIgZWxlbWVudFR5cGU9IkFyZ3VtZW50cyIgZ3VpY2xh
        c3M9IkhUVFBBcmd1bWVudHNQYW5lbCIgdGVzdGNsYXNzPSJBcmd1bWVudHMiIHRlc3RuYW1lPSJV
        c2VyIERlZmluZWQgVmFyaWFibGVzIiBlbmFibGVkPSJ0cnVlIj4KICAgICAgICAgICAgPGNvbGxl
        Y3Rpb25Qcm9wIG5hbWU9IkFyZ3VtZW50cy5hcmd1bWVudHMiLz4KICAgICAgICAgIDwvZWxlbWVu
        dFByb3A+CiAgICAgICAgICA8c3RyaW5nUHJvcCBuYW1lPSJIVFRQU2FtcGxlci5kb21haW4iPiR7
        ZG9tYWlufTwvc3RyaW5nUHJvcD4KICAgICAgICAgIDxzdHJpbmdQcm9wIG5hbWU9IkhUVFBTYW1w
        bGVyLnBvcnQiPjwvc3RyaW5nUHJvcD4KICAgICAgICAgIDxzdHJpbmdQcm9wIG5hbWU9IkhUVFBT
        YW1wbGVyLnByb3RvY29sIj4ke3Byb3RvY29sfTwvc3RyaW5nUHJvcD4KICAgICAgICAgIDxzdHJp
        bmdQcm9wIG5hbWU9IkhUVFBTYW1wbGVyLmNvbnRlbnRFbmNvZGluZyI+PC9zdHJpbmdQcm9wPgog
        ICAgICAgICAgPHN0cmluZ1Byb3AgbmFtZT0iSFRUUFNhbXBsZXIucGF0aCI+JHt1cmxfcGF0aH08
        L3N0cmluZ1Byb3A+CiAgICAgICAgICA8c3RyaW5nUHJvcCBuYW1lPSJIVFRQU2FtcGxlci5tZXRo
        b2QiPkdFVDwvc3RyaW5nUHJvcD4KICAgICAgICAgIDxib29sUHJvcCBuYW1lPSJIVFRQU2FtcGxl
        ci5mb2xsb3dfcmVkaXJlY3RzIj50cnVlPC9ib29sUHJvcD4KICAgICAgICAgIDxib29sUHJvcCBu
        YW1lPSJIVFRQU2FtcGxlci5hdXRvX3JlZGlyZWN0cyI+ZmFsc2U8L2Jvb2xQcm9wPgogICAgICAg
        ICAgPGJvb2xQcm9wIG5hbWU9IkhUVFBTYW1wbGVyLnVzZV9rZWVwYWxpdmUiPnRydWU8L2Jvb2xQ
        cm9wPgogICAgICAgICAgPGJvb2xQcm9wIG5hbWU9IkhUVFBTYW1wbGVyLkRPX01VTFRJUEFSVF9Q
        T1NUIj5mYWxzZTwvYm9vbFByb3A+CiAgICAgICAgICA8c3RyaW5nUHJvcCBuYW1lPSJIVFRQU2Ft
        cGxlci5lbWJlZGRlZF91cmxfcmUiPjwvc3RyaW5nUHJvcD4KICAgICAgICAgIDxzdHJpbmdQcm9w
        IG5hbWU9IkhUVFBTYW1wbGVyLmNvbm5lY3RfdGltZW91dCI+PC9zdHJpbmdQcm9wPgogICAgICAg
        ICAgPHN0cmluZ1Byb3AgbmFtZT0iSFRUUFNhbXBsZXIucmVzcG9uc2VfdGltZW91dCI+PC9zdHJp
        bmdQcm9wPgogICAgICAgIDwvSFRUUFNhbXBsZXJQcm94eT4KICAgICAgICA8aGFzaFRyZWUvPgog
        ICAgICA8L2hhc2hUcmVlPgogICAgPC9oYXNoVHJlZT4KICA8L2hhc2hUcmVlPgo8L2ptZXRlclRl
        c3RQbGFuPgo=
      - 0
      - null
    headers:
      Accept:
      - application/json
      Accept-Encoding:
      - gzip, deflate
      Connection:
      - keep-alive
      Content-Length:
      - '4796'
      User-Agent:
<<<<<<< HEAD
      - AZURECLI/2.70.0 azsdk-python-core/1.31.0 Python/3.12.8 (Linux-6.5.0-1025-azure-x86_64-with-glibc2.36)
      content-type:
      - application/octet-stream
    method: PUT
    uri: https://7f4267d4-17c8-4ce9-aa11-973fce72430e.eastus.cnt-prod.loadtesting.azure.com/tests/create-update-vnet-test-case/files/sample-JMX-file.jmx?api-version=2024-12-01-preview&fileType=TEST_SCRIPT
  response:
    body:
      string: '{"url":"https://cixh484frm27elt2stmolv4v.z3.blob.storage.azure.net/86cbc4e6-1bfe-4537-9b66-4383f2cb0454/a8efdabc-2458-4503-b3c6-6d2a8c097393?skoid=713ccf3d-dc33-4787-a1ee-6b0cc537c37a&sktid=33e01921-4d64-4f8c-a055-5bdaffd5e33d&skt=2025-02-26T11%3A15%3A58Z&ske=2025-02-26T18%3A15%3A58Z&sks=b&skv=2024-05-04&sv=2024-05-04&se=2025-02-26T11%3A26%3A22Z&sr=b&sp=r&sig=***","fileName":"sample-JMX-file.jmx","fileType":"TEST_SCRIPT","expireDateTime":"2025-02-26T11:26:22.3456186Z","validationStatus":"VALIDATION_INITIATED"}'
=======
      - AZURECLI/2.69.0 azsdk-python-core/1.31.0 Python/3.12.8 (Linux-6.5.0-1025-azure-x86_64-with-glibc2.36)
      content-type:
      - application/octet-stream
    method: PUT
    uri: https://331b4065-0ec1-4546-9e11-2ef1267ea49e.eastus.cnt-prod.loadtesting.azure.com/tests/create-update-vnet-test-case/files/sample-JMX-file.jmx?api-version=2024-12-01-preview&fileType=TEST_SCRIPT
  response:
    body:
      string: '{"url":"https://da6mbye77nmfdoo2rk014of3.z16.blob.storage.azure.net/5997654e-7277-475a-8fee-164009181354/9aa1509f-7d21-46dd-9ca5-d492cf11af28?skoid=713ccf3d-dc33-4787-a1ee-6b0cc537c37a&sktid=33e01921-4d64-4f8c-a055-5bdaffd5e33d&skt=2025-02-24T21%3A56%3A56Z&ske=2025-02-25T04%3A56%3A56Z&sks=b&skv=2024-05-04&sv=2024-05-04&se=2025-02-24T22%3A07%3A32Z&sr=b&sp=r&sig=***","fileName":"sample-JMX-file.jmx","fileType":"TEST_SCRIPT","expireDateTime":"2025-02-24T22:07:32.6388207Z","validationStatus":"VALIDATION_INITIATED"}'
>>>>>>> dfd6e4c3
    headers:
      api-supported-versions:
      - 2022-11-01, 2023-04-01-preview, 2024-03-01-preview, 2024-05-01-preview, 2024-07-01-preview,
        2024-12-01-preview
      connection:
      - keep-alive
      content-length:
<<<<<<< HEAD
      - '558'
      content-type:
      - application/json; charset=utf-8
      date:
      - Wed, 26 Feb 2025 11:16:22 GMT
      location:
      - https://7f4267d4-17c8-4ce9-aa11-973fce72430e.eastus.cnt-prod.loadtesting.azure.com/tests/create-update-vnet-test-case/files/sample-JMX-file.jmx?api-version=2024-12-01-preview
      mise-correlation-id:
      - 215b12c7-95f3-4ab1-8dd3-12378a751ece
      strict-transport-security:
      - max-age=31536000; includeSubDomains
      x-azure-ref:
      - 20250226T111622Z-r16fc4b5ccfdl5zphC1SG129nn0000000ef0000000007e0s
=======
      - '559'
      content-type:
      - application/json; charset=utf-8
      date:
      - Mon, 24 Feb 2025 21:57:32 GMT
      location:
      - https://331b4065-0ec1-4546-9e11-2ef1267ea49e.eastus.cnt-prod.loadtesting.azure.com/tests/create-update-vnet-test-case/files/sample-JMX-file.jmx?api-version=2024-12-01-preview
      mise-correlation-id:
      - 0506082e-c2d9-40c2-8cf1-56f8e41b7254
      strict-transport-security:
      - max-age=31536000; includeSubDomains
      x-azure-ref:
      - 20250224T215731Z-r17775d4f984s8x2hC1SG1rtbn000000083g000000008a71
>>>>>>> dfd6e4c3
      x-cache:
      - CONFIG_NOCACHE
      x-content-type-options:
      - nosniff
    status:
      code: 201
      message: Created
- request:
    body: null
    headers:
      Accept:
      - application/json
      Accept-Encoding:
      - gzip, deflate
      Connection:
      - keep-alive
      User-Agent:
<<<<<<< HEAD
      - AZURECLI/2.70.0 azsdk-python-core/1.31.0 Python/3.12.8 (Linux-6.5.0-1025-azure-x86_64-with-glibc2.36)
    method: GET
    uri: https://7f4267d4-17c8-4ce9-aa11-973fce72430e.eastus.cnt-prod.loadtesting.azure.com/tests/create-update-vnet-test-case/files/sample-JMX-file.jmx?api-version=2024-12-01-preview
  response:
    body:
      string: '{"url":"https://cixh484frm27elt2stmolv4v.z3.blob.storage.azure.net/86cbc4e6-1bfe-4537-9b66-4383f2cb0454/a8efdabc-2458-4503-b3c6-6d2a8c097393?skoid=713ccf3d-dc33-4787-a1ee-6b0cc537c37a&sktid=33e01921-4d64-4f8c-a055-5bdaffd5e33d&skt=2025-02-26T11%3A15%3A47Z&ske=2025-02-26T18%3A15%3A47Z&sks=b&skv=2024-05-04&sv=2024-05-04&se=2025-02-26T11%3A26%3A22Z&sr=b&sp=r&sig=***","fileName":"sample-JMX-file.jmx","fileType":"TEST_SCRIPT","expireDateTime":"2025-02-26T11:26:22.602396Z","validationStatus":"VALIDATION_INITIATED"}'
=======
      - AZURECLI/2.69.0 azsdk-python-core/1.31.0 Python/3.12.8 (Linux-6.5.0-1025-azure-x86_64-with-glibc2.36)
    method: GET
    uri: https://331b4065-0ec1-4546-9e11-2ef1267ea49e.eastus.cnt-prod.loadtesting.azure.com/tests/create-update-vnet-test-case/files/sample-JMX-file.jmx?api-version=2024-12-01-preview
  response:
    body:
      string: '{"url":"https://da6mbye77nmfdoo2rk014of3.z16.blob.storage.azure.net/5997654e-7277-475a-8fee-164009181354/9aa1509f-7d21-46dd-9ca5-d492cf11af28?skoid=713ccf3d-dc33-4787-a1ee-6b0cc537c37a&sktid=33e01921-4d64-4f8c-a055-5bdaffd5e33d&skt=2025-02-24T21%3A56%3A56Z&ske=2025-02-25T04%3A56%3A56Z&sks=b&skv=2024-05-04&sv=2024-05-04&se=2025-02-24T22%3A07%3A32Z&sr=b&sp=r&sig=***","fileName":"sample-JMX-file.jmx","fileType":"TEST_SCRIPT","expireDateTime":"2025-02-24T22:07:32.8944319Z","validationStatus":"VALIDATION_INITIATED"}'
>>>>>>> dfd6e4c3
    headers:
      accept-ranges:
      - bytes
      api-supported-versions:
      - 2022-11-01, 2023-04-01-preview, 2024-03-01-preview, 2024-05-01-preview, 2024-07-01-preview,
        2024-12-01-preview
      connection:
      - keep-alive
      content-length:
      - '559'
      content-type:
      - application/json; charset=utf-8
      date:
<<<<<<< HEAD
      - Wed, 26 Feb 2025 11:16:22 GMT
      mise-correlation-id:
      - 524f07e2-afd7-417a-b369-89b04cfbb4c3
      strict-transport-security:
      - max-age=31536000; includeSubDomains
      x-azure-ref:
      - 20250226T111622Z-r16fc4b5ccfdl5zphC1SG129nn0000000ef0000000007e1p
=======
      - Mon, 24 Feb 2025 21:57:33 GMT
      mise-correlation-id:
      - ca3e22d7-7a8b-4e0e-967c-cd8caa2fe7e5
      strict-transport-security:
      - max-age=31536000; includeSubDomains
      x-azure-ref:
      - 20250224T215732Z-r17775d4f984s8x2hC1SG1rtbn000000083g000000008ab2
>>>>>>> dfd6e4c3
      x-cache:
      - CONFIG_NOCACHE
      x-content-type-options:
      - nosniff
    status:
      code: 200
      message: OK
- request:
    body: null
    headers:
      Accept:
      - application/json
      Accept-Encoding:
      - gzip, deflate
      Connection:
      - keep-alive
      User-Agent:
<<<<<<< HEAD
      - AZURECLI/2.70.0 azsdk-python-core/1.31.0 Python/3.12.8 (Linux-6.5.0-1025-azure-x86_64-with-glibc2.36)
    method: GET
    uri: https://7f4267d4-17c8-4ce9-aa11-973fce72430e.eastus.cnt-prod.loadtesting.azure.com/tests/create-update-vnet-test-case/files/sample-JMX-file.jmx?api-version=2024-12-01-preview
  response:
    body:
      string: '{"url":"https://cixh484frm27elt2stmolv4v.z3.blob.storage.azure.net/86cbc4e6-1bfe-4537-9b66-4383f2cb0454/a8efdabc-2458-4503-b3c6-6d2a8c097393?skoid=713ccf3d-dc33-4787-a1ee-6b0cc537c37a&sktid=33e01921-4d64-4f8c-a055-5bdaffd5e33d&skt=2025-02-26T11%3A15%3A41Z&ske=2025-02-26T18%3A15%3A41Z&sks=b&skv=2024-05-04&sv=2024-05-04&se=2025-02-26T11%3A26%3A27Z&sr=b&sp=r&sig=***","fileName":"sample-JMX-file.jmx","fileType":"TEST_SCRIPT","expireDateTime":"2025-02-26T11:26:27.8576584Z","validationStatus":"VALIDATION_INITIATED"}'
=======
      - AZURECLI/2.69.0 azsdk-python-core/1.31.0 Python/3.12.8 (Linux-6.5.0-1025-azure-x86_64-with-glibc2.36)
    method: GET
    uri: https://331b4065-0ec1-4546-9e11-2ef1267ea49e.eastus.cnt-prod.loadtesting.azure.com/tests/create-update-vnet-test-case/files/sample-JMX-file.jmx?api-version=2024-12-01-preview
  response:
    body:
      string: '{"url":"https://da6mbye77nmfdoo2rk014of3.z16.blob.storage.azure.net/5997654e-7277-475a-8fee-164009181354/9aa1509f-7d21-46dd-9ca5-d492cf11af28?skoid=713ccf3d-dc33-4787-a1ee-6b0cc537c37a&sktid=33e01921-4d64-4f8c-a055-5bdaffd5e33d&skt=2025-02-24T21%3A56%3A56Z&ske=2025-02-25T04%3A56%3A56Z&sks=b&skv=2024-05-04&sv=2024-05-04&se=2025-02-24T22%3A07%3A38Z&sr=b&sp=r&sig=***","fileName":"sample-JMX-file.jmx","fileType":"TEST_SCRIPT","expireDateTime":"2025-02-24T22:07:38.1579965Z","validationStatus":"VALIDATION_INITIATED"}'
>>>>>>> dfd6e4c3
    headers:
      accept-ranges:
      - bytes
      api-supported-versions:
      - 2022-11-01, 2023-04-01-preview, 2024-03-01-preview, 2024-05-01-preview, 2024-07-01-preview,
        2024-12-01-preview
      connection:
      - keep-alive
      content-length:
<<<<<<< HEAD
      - '558'
      content-type:
      - application/json; charset=utf-8
      date:
      - Wed, 26 Feb 2025 11:16:27 GMT
      mise-correlation-id:
      - bb75c96f-90ef-4259-8e5d-790d1c964ddc
      strict-transport-security:
      - max-age=31536000; includeSubDomains
      x-azure-ref:
      - 20250226T111627Z-r16fc4b5ccfdl5zphC1SG129nn0000000ef0000000007ea8
=======
      - '565'
      content-type:
      - application/json; charset=utf-8
      date:
      - Mon, 24 Feb 2025 21:57:38 GMT
      mise-correlation-id:
      - 6b2c32e9-4321-4357-851a-4fbaa02d054a
      strict-transport-security:
      - max-age=31536000; includeSubDomains
      x-azure-ref:
      - 20250224T215738Z-r17775d4f984s8x2hC1SG1rtbn000000083g000000008anf
>>>>>>> dfd6e4c3
      x-cache:
      - CONFIG_NOCACHE
      x-content-type-options:
      - nosniff
    status:
      code: 200
      message: OK
- request:
    body: null
    headers:
      Accept:
      - application/json
      Accept-Encoding:
      - gzip, deflate
      Connection:
      - keep-alive
      User-Agent:
<<<<<<< HEAD
      - AZURECLI/2.70.0 azsdk-python-core/1.31.0 Python/3.12.8 (Linux-6.5.0-1025-azure-x86_64-with-glibc2.36)
    method: GET
    uri: https://7f4267d4-17c8-4ce9-aa11-973fce72430e.eastus.cnt-prod.loadtesting.azure.com/tests/create-update-vnet-test-case/files/sample-JMX-file.jmx?api-version=2024-12-01-preview
  response:
    body:
      string: '{"url":"https://cixh484frm27elt2stmolv4v.z3.blob.storage.azure.net/86cbc4e6-1bfe-4537-9b66-4383f2cb0454/a8efdabc-2458-4503-b3c6-6d2a8c097393?skoid=713ccf3d-dc33-4787-a1ee-6b0cc537c37a&sktid=33e01921-4d64-4f8c-a055-5bdaffd5e33d&skt=2025-02-26T11%3A15%3A58Z&ske=2025-02-26T18%3A15%3A58Z&sks=b&skv=2024-05-04&sv=2024-05-04&se=2025-02-26T11%3A26%3A33Z&sr=b&sp=r&sig=***","fileName":"sample-JMX-file.jmx","fileType":"TEST_SCRIPT","expireDateTime":"2025-02-26T11:26:33.7050693Z","validationStatus":"VALIDATION_INITIATED"}'
=======
      - AZURECLI/2.69.0 azsdk-python-core/1.31.0 Python/3.12.8 (Linux-6.5.0-1025-azure-x86_64-with-glibc2.36)
    method: GET
    uri: https://331b4065-0ec1-4546-9e11-2ef1267ea49e.eastus.cnt-prod.loadtesting.azure.com/tests/create-update-vnet-test-case/files/sample-JMX-file.jmx?api-version=2024-12-01-preview
  response:
    body:
      string: '{"url":"https://da6mbye77nmfdoo2rk014of3.z16.blob.storage.azure.net/5997654e-7277-475a-8fee-164009181354/9aa1509f-7d21-46dd-9ca5-d492cf11af28?skoid=713ccf3d-dc33-4787-a1ee-6b0cc537c37a&sktid=33e01921-4d64-4f8c-a055-5bdaffd5e33d&skt=2025-02-24T21%3A57%3A07Z&ske=2025-02-25T04%3A57%3A07Z&sks=b&skv=2024-05-04&sv=2024-05-04&se=2025-02-24T22%3A07%3A43Z&sr=b&sp=r&sig=***","fileName":"sample-JMX-file.jmx","fileType":"TEST_SCRIPT","expireDateTime":"2025-02-24T22:07:43.4061445Z","validationStatus":"VALIDATION_INITIATED"}'
>>>>>>> dfd6e4c3
    headers:
      accept-ranges:
      - bytes
      api-supported-versions:
      - 2022-11-01, 2023-04-01-preview, 2024-03-01-preview, 2024-05-01-preview, 2024-07-01-preview,
        2024-12-01-preview
      connection:
      - keep-alive
      content-length:
<<<<<<< HEAD
      - '560'
      content-type:
      - application/json; charset=utf-8
      date:
      - Wed, 26 Feb 2025 11:16:33 GMT
      mise-correlation-id:
      - 87140290-a2e3-4ac9-88c5-b59e035cf4d1
      strict-transport-security:
      - max-age=31536000; includeSubDomains
      x-azure-ref:
      - 20250226T111632Z-r16fc4b5ccfdl5zphC1SG129nn0000000ef0000000007eku
=======
      - '565'
      content-type:
      - application/json; charset=utf-8
      date:
      - Mon, 24 Feb 2025 21:57:43 GMT
      mise-correlation-id:
      - 91e50723-5585-4f94-bc7e-80a522a89392
      strict-transport-security:
      - max-age=31536000; includeSubDomains
      x-azure-ref:
      - 20250224T215743Z-r17775d4f984s8x2hC1SG1rtbn000000083g000000008ayb
>>>>>>> dfd6e4c3
      x-cache:
      - CONFIG_NOCACHE
      x-content-type-options:
      - nosniff
    status:
      code: 200
      message: OK
- request:
    body: null
    headers:
      Accept:
      - application/json
      Accept-Encoding:
      - gzip, deflate
      Connection:
      - keep-alive
      User-Agent:
<<<<<<< HEAD
      - AZURECLI/2.70.0 azsdk-python-core/1.31.0 Python/3.12.8 (Linux-6.5.0-1025-azure-x86_64-with-glibc2.36)
    method: GET
    uri: https://7f4267d4-17c8-4ce9-aa11-973fce72430e.eastus.cnt-prod.loadtesting.azure.com/tests/create-update-vnet-test-case/files/sample-JMX-file.jmx?api-version=2024-12-01-preview
  response:
    body:
      string: '{"url":"https://cixh484frm27elt2stmolv4v.z3.blob.storage.azure.net/86cbc4e6-1bfe-4537-9b66-4383f2cb0454/a8efdabc-2458-4503-b3c6-6d2a8c097393?skoid=713ccf3d-dc33-4787-a1ee-6b0cc537c37a&sktid=33e01921-4d64-4f8c-a055-5bdaffd5e33d&skt=2025-02-26T11%3A15%3A42Z&ske=2025-02-26T18%3A15%3A42Z&sks=b&skv=2024-05-04&sv=2024-05-04&se=2025-02-26T11%3A26%3A38Z&sr=b&sp=r&sig=***","fileName":"sample-JMX-file.jmx","fileType":"TEST_SCRIPT","expireDateTime":"2025-02-26T11:26:38.9694094Z","validationStatus":"VALIDATION_INITIATED"}'
=======
      - AZURECLI/2.69.0 azsdk-python-core/1.31.0 Python/3.12.8 (Linux-6.5.0-1025-azure-x86_64-with-glibc2.36)
    method: GET
    uri: https://331b4065-0ec1-4546-9e11-2ef1267ea49e.eastus.cnt-prod.loadtesting.azure.com/tests/create-update-vnet-test-case/files/sample-JMX-file.jmx?api-version=2024-12-01-preview
  response:
    body:
      string: '{"url":"https://da6mbye77nmfdoo2rk014of3.z16.blob.storage.azure.net/5997654e-7277-475a-8fee-164009181354/9aa1509f-7d21-46dd-9ca5-d492cf11af28?skoid=713ccf3d-dc33-4787-a1ee-6b0cc537c37a&sktid=33e01921-4d64-4f8c-a055-5bdaffd5e33d&skt=2025-02-24T21%3A57%3A30Z&ske=2025-02-25T04%3A57%3A30Z&sks=b&skv=2024-05-04&sv=2024-05-04&se=2025-02-24T22%3A07%3A48Z&sr=b&sp=r&sig=***","fileName":"sample-JMX-file.jmx","fileType":"TEST_SCRIPT","expireDateTime":"2025-02-24T22:07:48.6558271Z","validationStatus":"VALIDATION_INITIATED"}'
>>>>>>> dfd6e4c3
    headers:
      accept-ranges:
      - bytes
      api-supported-versions:
      - 2022-11-01, 2023-04-01-preview, 2024-03-01-preview, 2024-05-01-preview, 2024-07-01-preview,
        2024-12-01-preview
      connection:
      - keep-alive
      content-length:
      - '560'
      content-type:
      - application/json; charset=utf-8
      date:
<<<<<<< HEAD
      - Wed, 26 Feb 2025 11:16:39 GMT
      mise-correlation-id:
      - e3c6fedf-f7d5-4123-b30e-0c12a05e5cd1
      strict-transport-security:
      - max-age=31536000; includeSubDomains
      x-azure-ref:
      - 20250226T111638Z-r16fc4b5ccfdl5zphC1SG129nn0000000ef0000000007ex3
=======
      - Mon, 24 Feb 2025 21:57:48 GMT
      mise-correlation-id:
      - 961a8b8d-cea8-4429-a3b2-dd1d4c2f5f9e
      strict-transport-security:
      - max-age=31536000; includeSubDomains
      x-azure-ref:
      - 20250224T215748Z-r17775d4f984s8x2hC1SG1rtbn000000083g000000008b60
>>>>>>> dfd6e4c3
      x-cache:
      - CONFIG_NOCACHE
      x-content-type-options:
      - nosniff
    status:
      code: 200
      message: OK
- request:
    body: null
    headers:
      Accept:
      - application/json
      Accept-Encoding:
      - gzip, deflate
      Connection:
      - keep-alive
      User-Agent:
<<<<<<< HEAD
      - AZURECLI/2.70.0 azsdk-python-core/1.31.0 Python/3.12.8 (Linux-6.5.0-1025-azure-x86_64-with-glibc2.36)
    method: GET
    uri: https://7f4267d4-17c8-4ce9-aa11-973fce72430e.eastus.cnt-prod.loadtesting.azure.com/tests/create-update-vnet-test-case/files/sample-JMX-file.jmx?api-version=2024-12-01-preview
  response:
    body:
      string: '{"url":"https://cixh484frm27elt2stmolv4v.z3.blob.storage.azure.net/86cbc4e6-1bfe-4537-9b66-4383f2cb0454/a8efdabc-2458-4503-b3c6-6d2a8c097393?skoid=713ccf3d-dc33-4787-a1ee-6b0cc537c37a&sktid=33e01921-4d64-4f8c-a055-5bdaffd5e33d&skt=2025-02-26T11%3A15%3A42Z&ske=2025-02-26T18%3A15%3A42Z&sks=b&skv=2024-05-04&sv=2024-05-04&se=2025-02-26T11%3A26%3A44Z&sr=b&sp=r&sig=***","fileName":"sample-JMX-file.jmx","fileType":"TEST_SCRIPT","expireDateTime":"2025-02-26T11:26:44.2316257Z","validationStatus":"VALIDATION_INITIATED"}'
=======
      - AZURECLI/2.69.0 azsdk-python-core/1.31.0 Python/3.12.8 (Linux-6.5.0-1025-azure-x86_64-with-glibc2.36)
    method: GET
    uri: https://331b4065-0ec1-4546-9e11-2ef1267ea49e.eastus.cnt-prod.loadtesting.azure.com/tests/create-update-vnet-test-case/files/sample-JMX-file.jmx?api-version=2024-12-01-preview
  response:
    body:
      string: '{"url":"https://da6mbye77nmfdoo2rk014of3.z16.blob.storage.azure.net/5997654e-7277-475a-8fee-164009181354/9aa1509f-7d21-46dd-9ca5-d492cf11af28?skoid=713ccf3d-dc33-4787-a1ee-6b0cc537c37a&sktid=33e01921-4d64-4f8c-a055-5bdaffd5e33d&skt=2025-02-24T21%3A57%3A07Z&ske=2025-02-25T04%3A57%3A07Z&sks=b&skv=2024-05-04&sv=2024-05-04&se=2025-02-24T22%3A07%3A53Z&sr=b&sp=r&sig=***","fileName":"sample-JMX-file.jmx","fileType":"TEST_SCRIPT","expireDateTime":"2025-02-24T22:07:53.9040989Z","validationStatus":"VALIDATION_INITIATED"}'
>>>>>>> dfd6e4c3
    headers:
      accept-ranges:
      - bytes
      api-supported-versions:
      - 2022-11-01, 2023-04-01-preview, 2024-03-01-preview, 2024-05-01-preview, 2024-07-01-preview,
        2024-12-01-preview
      connection:
      - keep-alive
      content-length:
<<<<<<< HEAD
      - '558'
      content-type:
      - application/json; charset=utf-8
      date:
      - Wed, 26 Feb 2025 11:16:44 GMT
      mise-correlation-id:
      - e5188d5e-6f7c-471a-ad8e-3b3e26508770
      strict-transport-security:
      - max-age=31536000; includeSubDomains
      x-azure-ref:
      - 20250226T111644Z-r16fc4b5ccfdl5zphC1SG129nn0000000ef0000000007f4p
=======
      - '561'
      content-type:
      - application/json; charset=utf-8
      date:
      - Mon, 24 Feb 2025 21:57:54 GMT
      mise-correlation-id:
      - 1467e88c-a699-4304-9040-99d3f3800724
      strict-transport-security:
      - max-age=31536000; includeSubDomains
      x-azure-ref:
      - 20250224T215753Z-r17775d4f984s8x2hC1SG1rtbn000000083g000000008bee
>>>>>>> dfd6e4c3
      x-cache:
      - CONFIG_NOCACHE
      x-content-type-options:
      - nosniff
    status:
      code: 200
      message: OK
- request:
    body: null
    headers:
      Accept:
      - application/json
      Accept-Encoding:
      - gzip, deflate
      Connection:
      - keep-alive
      User-Agent:
<<<<<<< HEAD
      - AZURECLI/2.70.0 azsdk-python-core/1.31.0 Python/3.12.8 (Linux-6.5.0-1025-azure-x86_64-with-glibc2.36)
    method: GET
    uri: https://7f4267d4-17c8-4ce9-aa11-973fce72430e.eastus.cnt-prod.loadtesting.azure.com/tests/create-update-vnet-test-case/files/sample-JMX-file.jmx?api-version=2024-12-01-preview
  response:
    body:
      string: '{"url":"https://cixh484frm27elt2stmolv4v.z3.blob.storage.azure.net/86cbc4e6-1bfe-4537-9b66-4383f2cb0454/a8efdabc-2458-4503-b3c6-6d2a8c097393?skoid=713ccf3d-dc33-4787-a1ee-6b0cc537c37a&sktid=33e01921-4d64-4f8c-a055-5bdaffd5e33d&skt=2025-02-26T11%3A16%3A03Z&ske=2025-02-26T18%3A16%3A03Z&sks=b&skv=2024-05-04&sv=2024-05-04&se=2025-02-26T11%3A26%3A49Z&sr=b&sp=r&sig=***","fileName":"sample-JMX-file.jmx","fileType":"TEST_SCRIPT","expireDateTime":"2025-02-26T11:26:49.4874913Z","validationStatus":"VALIDATION_INITIATED"}'
=======
      - AZURECLI/2.69.0 azsdk-python-core/1.31.0 Python/3.12.8 (Linux-6.5.0-1025-azure-x86_64-with-glibc2.36)
    method: GET
    uri: https://331b4065-0ec1-4546-9e11-2ef1267ea49e.eastus.cnt-prod.loadtesting.azure.com/tests/create-update-vnet-test-case/files/sample-JMX-file.jmx?api-version=2024-12-01-preview
  response:
    body:
      string: '{"url":"https://da6mbye77nmfdoo2rk014of3.z16.blob.storage.azure.net/5997654e-7277-475a-8fee-164009181354/9aa1509f-7d21-46dd-9ca5-d492cf11af28?skoid=713ccf3d-dc33-4787-a1ee-6b0cc537c37a&sktid=33e01921-4d64-4f8c-a055-5bdaffd5e33d&skt=2025-02-24T21%3A57%3A07Z&ske=2025-02-25T04%3A57%3A07Z&sks=b&skv=2024-05-04&sv=2024-05-04&se=2025-02-24T22%3A07%3A59Z&sr=b&sp=r&sig=***","fileName":"sample-JMX-file.jmx","fileType":"TEST_SCRIPT","expireDateTime":"2025-02-24T22:07:59.1548193Z","validationStatus":"VALIDATION_INITIATED"}'
>>>>>>> dfd6e4c3
    headers:
      accept-ranges:
      - bytes
      api-supported-versions:
      - 2022-11-01, 2023-04-01-preview, 2024-03-01-preview, 2024-05-01-preview, 2024-07-01-preview,
        2024-12-01-preview
      connection:
      - keep-alive
      content-length:
      - '562'
      content-type:
      - application/json; charset=utf-8
      date:
<<<<<<< HEAD
      - Wed, 26 Feb 2025 11:16:49 GMT
      mise-correlation-id:
      - a4372787-1a86-48e0-aaa6-958c0a2baadc
      strict-transport-security:
      - max-age=31536000; includeSubDomains
      x-azure-ref:
      - 20250226T111649Z-r16fc4b5ccfdl5zphC1SG129nn0000000ef0000000007fby
=======
      - Mon, 24 Feb 2025 21:57:59 GMT
      mise-correlation-id:
      - 73e64f19-edac-4d70-880f-d55f2610f39b
      strict-transport-security:
      - max-age=31536000; includeSubDomains
      x-azure-ref:
      - 20250224T215759Z-r17775d4f984s8x2hC1SG1rtbn000000083g000000008bt6
>>>>>>> dfd6e4c3
      x-cache:
      - CONFIG_NOCACHE
      x-content-type-options:
      - nosniff
    status:
      code: 200
      message: OK
- request:
    body: null
    headers:
      Accept:
      - application/json
      Accept-Encoding:
      - gzip, deflate
      Connection:
      - keep-alive
      User-Agent:
<<<<<<< HEAD
      - AZURECLI/2.70.0 azsdk-python-core/1.31.0 Python/3.12.8 (Linux-6.5.0-1025-azure-x86_64-with-glibc2.36)
    method: GET
    uri: https://7f4267d4-17c8-4ce9-aa11-973fce72430e.eastus.cnt-prod.loadtesting.azure.com/tests/create-update-vnet-test-case/files/sample-JMX-file.jmx?api-version=2024-12-01-preview
  response:
    body:
      string: '{"url":"https://cixh484frm27elt2stmolv4v.z3.blob.storage.azure.net/86cbc4e6-1bfe-4537-9b66-4383f2cb0454/a8efdabc-2458-4503-b3c6-6d2a8c097393?skoid=713ccf3d-dc33-4787-a1ee-6b0cc537c37a&sktid=33e01921-4d64-4f8c-a055-5bdaffd5e33d&skt=2025-02-26T11%3A15%3A47Z&ske=2025-02-26T18%3A15%3A47Z&sks=b&skv=2024-05-04&sv=2024-05-04&se=2025-02-26T11%3A26%3A54Z&sr=b&sp=r&sig=***","fileName":"sample-JMX-file.jmx","fileType":"TEST_SCRIPT","expireDateTime":"2025-02-26T11:26:54.7452477Z","validationStatus":"VALIDATION_SUCCESS"}'
=======
      - AZURECLI/2.69.0 azsdk-python-core/1.31.0 Python/3.12.8 (Linux-6.5.0-1025-azure-x86_64-with-glibc2.36)
    method: GET
    uri: https://331b4065-0ec1-4546-9e11-2ef1267ea49e.eastus.cnt-prod.loadtesting.azure.com/tests/create-update-vnet-test-case/files/sample-JMX-file.jmx?api-version=2024-12-01-preview
  response:
    body:
      string: '{"url":"https://da6mbye77nmfdoo2rk014of3.z16.blob.storage.azure.net/5997654e-7277-475a-8fee-164009181354/9aa1509f-7d21-46dd-9ca5-d492cf11af28?skoid=713ccf3d-dc33-4787-a1ee-6b0cc537c37a&sktid=33e01921-4d64-4f8c-a055-5bdaffd5e33d&skt=2025-02-24T21%3A57%3A01Z&ske=2025-02-25T04%3A57%3A01Z&sks=b&skv=2024-05-04&sv=2024-05-04&se=2025-02-24T22%3A08%3A04Z&sr=b&sp=r&sig=***","fileName":"sample-JMX-file.jmx","fileType":"TEST_SCRIPT","expireDateTime":"2025-02-24T22:08:04.406519Z","validationStatus":"VALIDATION_SUCCESS"}'
>>>>>>> dfd6e4c3
    headers:
      accept-ranges:
      - bytes
      api-supported-versions:
      - 2022-11-01, 2023-04-01-preview, 2024-03-01-preview, 2024-05-01-preview, 2024-07-01-preview,
        2024-12-01-preview
      connection:
      - keep-alive
      content-length:
      - '558'
      content-type:
      - application/json; charset=utf-8
      date:
<<<<<<< HEAD
      - Wed, 26 Feb 2025 11:16:54 GMT
      mise-correlation-id:
      - 0b04d0be-76d4-475e-89ab-2037d340d9df
      strict-transport-security:
      - max-age=31536000; includeSubDomains
      x-azure-ref:
      - 20250226T111654Z-r16fc4b5ccfdl5zphC1SG129nn0000000ef0000000007fn7
=======
      - Mon, 24 Feb 2025 21:58:04 GMT
      mise-correlation-id:
      - 348c4024-a2be-45da-9567-31b3c7c35d30
      strict-transport-security:
      - max-age=31536000; includeSubDomains
      x-azure-ref:
      - 20250224T215804Z-r17775d4f984s8x2hC1SG1rtbn000000083g000000008c3v
>>>>>>> dfd6e4c3
      x-cache:
      - CONFIG_NOCACHE
      x-content-type-options:
      - nosniff
    status:
      code: 200
      message: OK
- request:
    body: null
    headers:
      Accept:
      - application/json
      Accept-Encoding:
      - gzip, deflate
      Connection:
      - keep-alive
      User-Agent:
<<<<<<< HEAD
      - AZURECLI/2.70.0 azsdk-python-core/1.31.0 Python/3.12.8 (Linux-6.5.0-1025-azure-x86_64-with-glibc2.36)
    method: GET
    uri: https://7f4267d4-17c8-4ce9-aa11-973fce72430e.eastus.cnt-prod.loadtesting.azure.com/tests/create-update-vnet-test-case?api-version=2024-12-01-preview
  response:
    body:
      string: '{"passFailCriteria":{"passFailMetrics":{"cc8ab05b-746a-4eb9-925b-08958c72934d":{"clientMetric":"requests_per_sec","aggregate":"avg","condition":">","value":78.0,"action":"continue"},"5226da3e-280e-4b96-ba92-74f66c76297c":{"clientMetric":"error","aggregate":"percentage","condition":">","value":50.0,"action":"continue"},"74908348-21d9-4285-b8ee-4d77f6832ef3":{"clientMetric":"latency","aggregate":"avg","condition":">","requestName":"GetCustomerDetails","value":200.0,"action":"continue"}},"passFailServerMetrics":{}},"autoStopCriteria":{"autoStopDisabled":false,"errorRate":90.0,"errorRateTimeWindowInSeconds":60},"environmentVariables":{"rps":"1"},"loadTestConfiguration":{"engineInstances":1,"splitAllCSVs":false,"quickStartTest":false},"inputArtifacts":{"testScriptFileInfo":{"url":"https://cixh484frm27elt2stmolv4v.z3.blob.storage.azure.net/86cbc4e6-1bfe-4537-9b66-4383f2cb0454/a8efdabc-2458-4503-b3c6-6d2a8c097393?skoid=713ccf3d-dc33-4787-a1ee-6b0cc537c37a&sktid=33e01921-4d64-4f8c-a055-5bdaffd5e33d&skt=2025-02-26T11%3A16%3A21Z&ske=2025-02-26T18%3A16%3A21Z&sks=b&skv=2024-05-04&sv=2024-05-04&se=2025-02-26T12%3A16%3A54Z&sr=b&sp=r&sig=***","fileName":"sample-JMX-file.jmx","fileType":"TEST_SCRIPT","expireDateTime":"2025-02-26T12:16:54.996211Z","validationStatus":"VALIDATION_SUCCESS"},"additionalFileInfo":[]},"kind":"JMX","publicIPDisabled":false,"metricsReferenceIdentityType":"SystemAssigned","testId":"create-update-vnet-test-case","description":"Test
        created from az load test command","displayName":"CLI-Test","keyvaultReferenceIdentityType":"SystemAssigned","createdDateTime":"2025-02-26T11:15:40.845Z","createdBy":"hbisht@microsoft.com","lastModifiedDateTime":"2025-02-26T11:16:54.512Z","lastModifiedBy":"hbisht@microsoft.com"}'
=======
      - AZURECLI/2.69.0 azsdk-python-core/1.31.0 Python/3.12.8 (Linux-6.5.0-1025-azure-x86_64-with-glibc2.36)
    method: GET
    uri: https://331b4065-0ec1-4546-9e11-2ef1267ea49e.eastus.cnt-prod.loadtesting.azure.com/tests/create-update-vnet-test-case?api-version=2024-12-01-preview
  response:
    body:
      string: '{"passFailCriteria":{"passFailMetrics":{"2287306a-7bc5-497f-be9b-e0405d99edd2":{"clientMetric":"requests_per_sec","aggregate":"avg","condition":">","value":78.0,"action":"continue"},"ac089a1d-a309-424e-9490-fd5b68983a39":{"clientMetric":"error","aggregate":"percentage","condition":">","value":50.0,"action":"continue"},"4a3d3a59-73b2-40d8-8b8d-4f435ad0bf61":{"clientMetric":"latency","aggregate":"avg","condition":">","requestName":"GetCustomerDetails","value":200.0,"action":"continue"}},"passFailServerMetrics":{}},"autoStopCriteria":{"autoStopDisabled":false,"errorRate":90.0,"errorRateTimeWindowInSeconds":60},"environmentVariables":{"rps":"1"},"loadTestConfiguration":{"engineInstances":1,"splitAllCSVs":false,"quickStartTest":false},"inputArtifacts":{"testScriptFileInfo":{"url":"https://da6mbye77nmfdoo2rk014of3.z16.blob.storage.azure.net/5997654e-7277-475a-8fee-164009181354/9aa1509f-7d21-46dd-9ca5-d492cf11af28?skoid=713ccf3d-dc33-4787-a1ee-6b0cc537c37a&sktid=33e01921-4d64-4f8c-a055-5bdaffd5e33d&skt=2025-02-24T21%3A56%3A56Z&ske=2025-02-25T04%3A56%3A56Z&sks=b&skv=2024-05-04&sv=2024-05-04&se=2025-02-24T22%3A58%3A04Z&sr=b&sp=r&sig=***","fileName":"sample-JMX-file.jmx","fileType":"TEST_SCRIPT","expireDateTime":"2025-02-24T22:58:04.656483Z","validationStatus":"VALIDATION_SUCCESS"},"additionalFileInfo":[]},"kind":"JMX","publicIPDisabled":false,"metricsReferenceIdentityType":"SystemAssigned","testId":"create-update-vnet-test-case","description":"Test
        created from az load test command","displayName":"CLI-Test","keyvaultReferenceIdentityType":"SystemAssigned","createdDateTime":"2025-02-24T21:56:55.363Z","createdBy":"hbisht@microsoft.com","lastModifiedDateTime":"2025-02-24T21:58:03.746Z","lastModifiedBy":"hbisht@microsoft.com"}'
>>>>>>> dfd6e4c3
    headers:
      accept-ranges:
      - bytes
      api-supported-versions:
      - 2022-11-01, 2023-04-01-preview, 2024-03-01-preview, 2024-05-01-preview, 2024-07-01-preview,
        2024-12-01-preview
      connection:
      - keep-alive
      content-length:
<<<<<<< HEAD
      - '1793'
      content-type:
      - application/json; charset=utf-8
      date:
      - Wed, 26 Feb 2025 11:16:55 GMT
      mise-correlation-id:
      - b5b82223-6a74-4b63-8cdb-2b6c39fd912b
      strict-transport-security:
      - max-age=31536000; includeSubDomains
      x-azure-ref:
      - 20250226T111654Z-r16fc4b5ccfdl5zphC1SG129nn0000000ef0000000007fnp
=======
      - '1788'
      content-type:
      - application/json; charset=utf-8
      date:
      - Mon, 24 Feb 2025 21:58:04 GMT
      mise-correlation-id:
      - d403fb17-0fc5-44c7-ab22-4c6846cad7fb
      strict-transport-security:
      - max-age=31536000; includeSubDomains
      x-azure-ref:
      - 20250224T215804Z-r17775d4f984s8x2hC1SG1rtbn000000083g000000008c46
>>>>>>> dfd6e4c3
      x-cache:
      - CONFIG_NOCACHE
      x-content-type-options:
      - nosniff
    status:
      code: 200
      message: OK
- request:
    body: null
    headers:
      Accept:
      - application/json
      Accept-Encoding:
      - gzip, deflate
      Connection:
      - keep-alive
      User-Agent:
      - azsdk-python-mgmt-loadtesting/1.0.0 Python/3.12.8 (Linux-6.5.0-1025-azure-x86_64-with-glibc2.36)
    method: GET
    uri: https://management.azure.com/subscriptions/00000000-0000-0000-0000-000000000000/resourceGroups/clitest-load-000001/providers/Microsoft.LoadTestService/loadTests/clitest-load-000002?api-version=2022-12-01
  response:
    body:
<<<<<<< HEAD
      string: '{"id":"/subscriptions/00000000-0000-0000-0000-000000000000/resourceGroups/clitest-load-000001/providers/Microsoft.LoadTestService/loadTests/clitest-load-000002","name":"clitest-load-000002","type":"microsoft.loadtestservice/loadtests","location":"eastus","systemData":{"createdBy":"hbisht@microsoft.com","createdByType":"User","createdAt":"2025-02-26T11:14:31.2769876Z","lastModifiedBy":"hbisht@microsoft.com","lastModifiedByType":"User","lastModifiedAt":"2025-02-26T11:14:31.2769876Z"},"identity":{"type":"None"},"properties":{"dataPlaneURI":"7f4267d4-17c8-4ce9-aa11-973fce72430e.eastus.cnt-prod.loadtesting.azure.com","provisioningState":"Succeeded"}}'
=======
      string: '{"id":"/subscriptions/00000000-0000-0000-0000-000000000000/resourceGroups/clitest-load-000001/providers/Microsoft.LoadTestService/loadTests/clitest-load-000002","name":"clitest-load-000002","type":"microsoft.loadtestservice/loadtests","location":"eastus","systemData":{"createdBy":"hbisht@microsoft.com","createdByType":"User","createdAt":"2025-02-24T21:55:45.8074973Z","lastModifiedBy":"hbisht@microsoft.com","lastModifiedByType":"User","lastModifiedAt":"2025-02-24T21:55:45.8074973Z"},"identity":{"type":"None"},"properties":{"dataPlaneURI":"331b4065-0ec1-4546-9e11-2ef1267ea49e.eastus.cnt-prod.loadtesting.azure.com","provisioningState":"Succeeded"}}'
>>>>>>> dfd6e4c3
    headers:
      cache-control:
      - no-cache
      content-length:
      - '653'
      content-type:
      - application/json; charset=utf-8
      date:
<<<<<<< HEAD
      - Wed, 26 Feb 2025 11:16:55 GMT
      etag:
      - '"7f0155e5-0000-0200-0000-67bef7ae0000"'
=======
      - Mon, 24 Feb 2025 21:58:05 GMT
      etag:
      - '"4f01bfc2-0000-0200-0000-67bceaf80000"'
>>>>>>> dfd6e4c3
      expires:
      - '-1'
      pragma:
      - no-cache
      strict-transport-security:
      - max-age=31536000; includeSubDomains
      x-cache:
      - CONFIG_NOCACHE
      x-content-type-options:
      - nosniff
      x-ms-providerhub-traffic:
      - 'True'
      x-ms-ratelimit-remaining-subscription-global-reads:
      - '16499'
      x-msedge-ref:
<<<<<<< HEAD
      - 'Ref A: 887ADABFEEA04749A0FB9D6124155353 Ref B: MAA201060513033 Ref C: 2025-02-26T11:16:55Z'
=======
      - 'Ref A: FB6F5E21D3E14138A9C8B04267E7E7BC Ref B: MAA201060513021 Ref C: 2025-02-24T21:58:04Z'
>>>>>>> dfd6e4c3
    status:
      code: 200
      message: OK
- request:
    body: null
    headers:
      Accept:
      - application/json
      Accept-Encoding:
      - gzip, deflate
      Connection:
      - keep-alive
      User-Agent:
<<<<<<< HEAD
      - AZURECLI/2.70.0 azsdk-python-core/1.31.0 Python/3.12.8 (Linux-6.5.0-1025-azure-x86_64-with-glibc2.36)
    method: GET
    uri: https://7f4267d4-17c8-4ce9-aa11-973fce72430e.eastus.cnt-prod.loadtesting.azure.com/tests/create-update-vnet-test-case?api-version=2024-12-01-preview
  response:
    body:
      string: '{"passFailCriteria":{"passFailMetrics":{"cc8ab05b-746a-4eb9-925b-08958c72934d":{"clientMetric":"requests_per_sec","aggregate":"avg","condition":">","value":78.0,"action":"continue"},"5226da3e-280e-4b96-ba92-74f66c76297c":{"clientMetric":"error","aggregate":"percentage","condition":">","value":50.0,"action":"continue"},"74908348-21d9-4285-b8ee-4d77f6832ef3":{"clientMetric":"latency","aggregate":"avg","condition":">","requestName":"GetCustomerDetails","value":200.0,"action":"continue"}},"passFailServerMetrics":{}},"autoStopCriteria":{"autoStopDisabled":false,"errorRate":90.0,"errorRateTimeWindowInSeconds":60},"environmentVariables":{"rps":"1"},"loadTestConfiguration":{"engineInstances":1,"splitAllCSVs":false,"quickStartTest":false},"inputArtifacts":{"testScriptFileInfo":{"url":"https://cixh484frm27elt2stmolv4v.z3.blob.storage.azure.net/86cbc4e6-1bfe-4537-9b66-4383f2cb0454/a8efdabc-2458-4503-b3c6-6d2a8c097393?skoid=713ccf3d-dc33-4787-a1ee-6b0cc537c37a&sktid=33e01921-4d64-4f8c-a055-5bdaffd5e33d&skt=2025-02-26T11%3A15%3A42Z&ske=2025-02-26T18%3A15%3A42Z&sks=b&skv=2024-05-04&sv=2024-05-04&se=2025-02-26T12%3A16%3A56Z&sr=b&sp=r&sig=***","fileName":"sample-JMX-file.jmx","fileType":"TEST_SCRIPT","expireDateTime":"2025-02-26T12:16:56.4604813Z","validationStatus":"VALIDATION_SUCCESS"},"additionalFileInfo":[]},"kind":"JMX","publicIPDisabled":false,"metricsReferenceIdentityType":"SystemAssigned","testId":"create-update-vnet-test-case","description":"Test
        created from az load test command","displayName":"CLI-Test","keyvaultReferenceIdentityType":"SystemAssigned","createdDateTime":"2025-02-26T11:15:40.845Z","createdBy":"hbisht@microsoft.com","lastModifiedDateTime":"2025-02-26T11:16:54.512Z","lastModifiedBy":"hbisht@microsoft.com"}'
=======
      - AZURECLI/2.69.0 azsdk-python-core/1.31.0 Python/3.12.8 (Linux-6.5.0-1025-azure-x86_64-with-glibc2.36)
    method: GET
    uri: https://331b4065-0ec1-4546-9e11-2ef1267ea49e.eastus.cnt-prod.loadtesting.azure.com/tests/create-update-vnet-test-case?api-version=2024-12-01-preview
  response:
    body:
      string: '{"passFailCriteria":{"passFailMetrics":{"2287306a-7bc5-497f-be9b-e0405d99edd2":{"clientMetric":"requests_per_sec","aggregate":"avg","condition":">","value":78.0,"action":"continue"},"ac089a1d-a309-424e-9490-fd5b68983a39":{"clientMetric":"error","aggregate":"percentage","condition":">","value":50.0,"action":"continue"},"4a3d3a59-73b2-40d8-8b8d-4f435ad0bf61":{"clientMetric":"latency","aggregate":"avg","condition":">","requestName":"GetCustomerDetails","value":200.0,"action":"continue"}},"passFailServerMetrics":{}},"autoStopCriteria":{"autoStopDisabled":false,"errorRate":90.0,"errorRateTimeWindowInSeconds":60},"environmentVariables":{"rps":"1"},"loadTestConfiguration":{"engineInstances":1,"splitAllCSVs":false,"quickStartTest":false},"inputArtifacts":{"testScriptFileInfo":{"url":"https://da6mbye77nmfdoo2rk014of3.z16.blob.storage.azure.net/5997654e-7277-475a-8fee-164009181354/9aa1509f-7d21-46dd-9ca5-d492cf11af28?skoid=713ccf3d-dc33-4787-a1ee-6b0cc537c37a&sktid=33e01921-4d64-4f8c-a055-5bdaffd5e33d&skt=2025-02-24T21%3A56%3A56Z&ske=2025-02-25T04%3A56%3A56Z&sks=b&skv=2024-05-04&sv=2024-05-04&se=2025-02-24T22%3A58%3A06Z&sr=b&sp=r&sig=***","fileName":"sample-JMX-file.jmx","fileType":"TEST_SCRIPT","expireDateTime":"2025-02-24T22:58:06.1504607Z","validationStatus":"VALIDATION_SUCCESS"},"additionalFileInfo":[]},"kind":"JMX","publicIPDisabled":false,"metricsReferenceIdentityType":"SystemAssigned","testId":"create-update-vnet-test-case","description":"Test
        created from az load test command","displayName":"CLI-Test","keyvaultReferenceIdentityType":"SystemAssigned","createdDateTime":"2025-02-24T21:56:55.363Z","createdBy":"hbisht@microsoft.com","lastModifiedDateTime":"2025-02-24T21:58:03.746Z","lastModifiedBy":"hbisht@microsoft.com"}'
>>>>>>> dfd6e4c3
    headers:
      accept-ranges:
      - bytes
      api-supported-versions:
      - 2022-11-01, 2023-04-01-preview, 2024-03-01-preview, 2024-05-01-preview, 2024-07-01-preview,
        2024-12-01-preview
      connection:
      - keep-alive
      content-length:
<<<<<<< HEAD
      - '1788'
      content-type:
      - application/json; charset=utf-8
      date:
      - Wed, 26 Feb 2025 11:16:56 GMT
      mise-correlation-id:
      - 3d39923e-c8ad-467e-97ed-e99b16d4f785
      strict-transport-security:
      - max-age=31536000; includeSubDomains
      x-azure-ref:
      - 20250226T111655Z-r16fc4b5ccftnwhjhC1SG1cne00000000cz0000000000sy0
=======
      - '1787'
      content-type:
      - application/json; charset=utf-8
      date:
      - Mon, 24 Feb 2025 21:58:06 GMT
      mise-correlation-id:
      - 98134de4-a5b5-4b79-8c0c-1141c0e0691b
      strict-transport-security:
      - max-age=31536000; includeSubDomains
      x-azure-ref:
      - 20250224T215806Z-r17775d4f9888gqkhC1SG1bvr800000008b00000000037a4
>>>>>>> dfd6e4c3
      x-cache:
      - CONFIG_NOCACHE
      x-content-type-options:
      - nosniff
    status:
      code: 200
      message: OK
- request:
    body: null
    headers:
      Accept:
      - application/json
      Accept-Encoding:
      - gzip, deflate
      Connection:
      - keep-alive
      User-Agent:
      - azsdk-python-mgmt-loadtesting/1.0.0 Python/3.12.8 (Linux-6.5.0-1025-azure-x86_64-with-glibc2.36)
    method: GET
    uri: https://management.azure.com/subscriptions/00000000-0000-0000-0000-000000000000/resourceGroups/clitest-load-000001/providers/Microsoft.LoadTestService/loadTests/clitest-load-000002?api-version=2022-12-01
  response:
    body:
<<<<<<< HEAD
      string: '{"id":"/subscriptions/00000000-0000-0000-0000-000000000000/resourceGroups/clitest-load-000001/providers/Microsoft.LoadTestService/loadTests/clitest-load-000002","name":"clitest-load-000002","type":"microsoft.loadtestservice/loadtests","location":"eastus","systemData":{"createdBy":"hbisht@microsoft.com","createdByType":"User","createdAt":"2025-02-26T11:14:31.2769876Z","lastModifiedBy":"hbisht@microsoft.com","lastModifiedByType":"User","lastModifiedAt":"2025-02-26T11:14:31.2769876Z"},"identity":{"type":"None"},"properties":{"dataPlaneURI":"7f4267d4-17c8-4ce9-aa11-973fce72430e.eastus.cnt-prod.loadtesting.azure.com","provisioningState":"Succeeded"}}'
=======
      string: '{"id":"/subscriptions/00000000-0000-0000-0000-000000000000/resourceGroups/clitest-load-000001/providers/Microsoft.LoadTestService/loadTests/clitest-load-000002","name":"clitest-load-000002","type":"microsoft.loadtestservice/loadtests","location":"eastus","systemData":{"createdBy":"hbisht@microsoft.com","createdByType":"User","createdAt":"2025-02-24T21:55:45.8074973Z","lastModifiedBy":"hbisht@microsoft.com","lastModifiedByType":"User","lastModifiedAt":"2025-02-24T21:55:45.8074973Z"},"identity":{"type":"None"},"properties":{"dataPlaneURI":"331b4065-0ec1-4546-9e11-2ef1267ea49e.eastus.cnt-prod.loadtesting.azure.com","provisioningState":"Succeeded"}}'
>>>>>>> dfd6e4c3
    headers:
      cache-control:
      - no-cache
      content-length:
      - '653'
      content-type:
      - application/json; charset=utf-8
      date:
<<<<<<< HEAD
      - Wed, 26 Feb 2025 11:16:56 GMT
      etag:
      - '"7f0155e5-0000-0200-0000-67bef7ae0000"'
=======
      - Mon, 24 Feb 2025 21:58:07 GMT
      etag:
      - '"4f01bfc2-0000-0200-0000-67bceaf80000"'
>>>>>>> dfd6e4c3
      expires:
      - '-1'
      pragma:
      - no-cache
      strict-transport-security:
      - max-age=31536000; includeSubDomains
      x-cache:
      - CONFIG_NOCACHE
      x-content-type-options:
      - nosniff
      x-ms-providerhub-traffic:
      - 'True'
      x-ms-ratelimit-remaining-subscription-global-reads:
      - '16499'
      x-msedge-ref:
<<<<<<< HEAD
      - 'Ref A: 89723D2B818947CCBCE1279B9DC4C541 Ref B: MAA201060516023 Ref C: 2025-02-26T11:16:56Z'
=======
      - 'Ref A: 814A11B2DB2C49B19FB822F4563BBFC5 Ref B: MAA201060516033 Ref C: 2025-02-24T21:58:06Z'
>>>>>>> dfd6e4c3
    status:
      code: 200
      message: OK
- request:
    body: null
    headers:
      Accept:
      - application/json
      Accept-Encoding:
      - gzip, deflate
      Connection:
      - keep-alive
      User-Agent:
<<<<<<< HEAD
      - AZURECLI/2.70.0 azsdk-python-core/1.31.0 Python/3.12.8 (Linux-6.5.0-1025-azure-x86_64-with-glibc2.36)
    method: GET
    uri: https://7f4267d4-17c8-4ce9-aa11-973fce72430e.eastus.cnt-prod.loadtesting.azure.com/tests/create-update-vnet-test-case?api-version=2024-12-01-preview
  response:
    body:
      string: '{"passFailCriteria":{"passFailMetrics":{"cc8ab05b-746a-4eb9-925b-08958c72934d":{"clientMetric":"requests_per_sec","aggregate":"avg","condition":">","value":78.0,"action":"continue"},"5226da3e-280e-4b96-ba92-74f66c76297c":{"clientMetric":"error","aggregate":"percentage","condition":">","value":50.0,"action":"continue"},"74908348-21d9-4285-b8ee-4d77f6832ef3":{"clientMetric":"latency","aggregate":"avg","condition":">","requestName":"GetCustomerDetails","value":200.0,"action":"continue"}},"passFailServerMetrics":{}},"autoStopCriteria":{"autoStopDisabled":false,"errorRate":90.0,"errorRateTimeWindowInSeconds":60},"environmentVariables":{"rps":"1"},"loadTestConfiguration":{"engineInstances":1,"splitAllCSVs":false,"quickStartTest":false},"inputArtifacts":{"testScriptFileInfo":{"url":"https://cixh484frm27elt2stmolv4v.z3.blob.storage.azure.net/86cbc4e6-1bfe-4537-9b66-4383f2cb0454/a8efdabc-2458-4503-b3c6-6d2a8c097393?skoid=713ccf3d-dc33-4787-a1ee-6b0cc537c37a&sktid=33e01921-4d64-4f8c-a055-5bdaffd5e33d&skt=2025-02-26T11%3A16%3A03Z&ske=2025-02-26T18%3A16%3A03Z&sks=b&skv=2024-05-04&sv=2024-05-04&se=2025-02-26T12%3A16%3A57Z&sr=b&sp=r&sig=***","fileName":"sample-JMX-file.jmx","fileType":"TEST_SCRIPT","expireDateTime":"2025-02-26T12:16:57.9467664Z","validationStatus":"VALIDATION_SUCCESS"},"additionalFileInfo":[]},"kind":"JMX","publicIPDisabled":false,"metricsReferenceIdentityType":"SystemAssigned","testId":"create-update-vnet-test-case","description":"Test
        created from az load test command","displayName":"CLI-Test","keyvaultReferenceIdentityType":"SystemAssigned","createdDateTime":"2025-02-26T11:15:40.845Z","createdBy":"hbisht@microsoft.com","lastModifiedDateTime":"2025-02-26T11:16:54.512Z","lastModifiedBy":"hbisht@microsoft.com"}'
=======
      - AZURECLI/2.69.0 azsdk-python-core/1.31.0 Python/3.12.8 (Linux-6.5.0-1025-azure-x86_64-with-glibc2.36)
    method: GET
    uri: https://331b4065-0ec1-4546-9e11-2ef1267ea49e.eastus.cnt-prod.loadtesting.azure.com/tests/create-update-vnet-test-case?api-version=2024-12-01-preview
  response:
    body:
      string: '{"passFailCriteria":{"passFailMetrics":{"2287306a-7bc5-497f-be9b-e0405d99edd2":{"clientMetric":"requests_per_sec","aggregate":"avg","condition":">","value":78.0,"action":"continue"},"ac089a1d-a309-424e-9490-fd5b68983a39":{"clientMetric":"error","aggregate":"percentage","condition":">","value":50.0,"action":"continue"},"4a3d3a59-73b2-40d8-8b8d-4f435ad0bf61":{"clientMetric":"latency","aggregate":"avg","condition":">","requestName":"GetCustomerDetails","value":200.0,"action":"continue"}},"passFailServerMetrics":{}},"autoStopCriteria":{"autoStopDisabled":false,"errorRate":90.0,"errorRateTimeWindowInSeconds":60},"environmentVariables":{"rps":"1"},"loadTestConfiguration":{"engineInstances":1,"splitAllCSVs":false,"quickStartTest":false},"inputArtifacts":{"testScriptFileInfo":{"url":"https://da6mbye77nmfdoo2rk014of3.z16.blob.storage.azure.net/5997654e-7277-475a-8fee-164009181354/9aa1509f-7d21-46dd-9ca5-d492cf11af28?skoid=713ccf3d-dc33-4787-a1ee-6b0cc537c37a&sktid=33e01921-4d64-4f8c-a055-5bdaffd5e33d&skt=2025-02-24T21%3A56%3A56Z&ske=2025-02-25T04%3A56%3A56Z&sks=b&skv=2024-05-04&sv=2024-05-04&se=2025-02-24T22%3A58%3A07Z&sr=b&sp=r&sig=***","fileName":"sample-JMX-file.jmx","fileType":"TEST_SCRIPT","expireDateTime":"2025-02-24T22:58:07.6636091Z","validationStatus":"VALIDATION_SUCCESS"},"additionalFileInfo":[]},"kind":"JMX","publicIPDisabled":false,"metricsReferenceIdentityType":"SystemAssigned","testId":"create-update-vnet-test-case","description":"Test
        created from az load test command","displayName":"CLI-Test","keyvaultReferenceIdentityType":"SystemAssigned","createdDateTime":"2025-02-24T21:56:55.363Z","createdBy":"hbisht@microsoft.com","lastModifiedDateTime":"2025-02-24T21:58:03.746Z","lastModifiedBy":"hbisht@microsoft.com"}'
>>>>>>> dfd6e4c3
    headers:
      accept-ranges:
      - bytes
      api-supported-versions:
      - 2022-11-01, 2023-04-01-preview, 2024-03-01-preview, 2024-05-01-preview, 2024-07-01-preview,
        2024-12-01-preview
      connection:
      - keep-alive
      content-length:
<<<<<<< HEAD
      - '1790'
      content-type:
      - application/json; charset=utf-8
      date:
      - Wed, 26 Feb 2025 11:16:58 GMT
      mise-correlation-id:
      - 0be282a2-6357-4766-a2e7-f08940d2cfe8
      strict-transport-security:
      - max-age=31536000; includeSubDomains
      x-azure-ref:
      - 20250226T111657Z-r17775d4f98t9jlfhC1SG10apg0000000cs000000000xpm1
=======
      - '1787'
      content-type:
      - application/json; charset=utf-8
      date:
      - Mon, 24 Feb 2025 21:58:07 GMT
      mise-correlation-id:
      - eeb19768-326e-4c4e-b8ca-aab58ea6f116
      strict-transport-security:
      - max-age=31536000; includeSubDomains
      x-azure-ref:
      - 20250224T215807Z-r17775d4f98m8b5phC1SG1qcms00000007ug00000000ae28
>>>>>>> dfd6e4c3
      x-cache:
      - CONFIG_NOCACHE
      x-content-type-options:
      - nosniff
    status:
      code: 200
      message: OK
- request:
    body: '{"displayName": "CLI-Test", "kind": "JMX", "description": "Test created
      from az load test command", "keyvaultReferenceIdentityType": "SystemAssigned",
<<<<<<< HEAD
      "publicIPDisabled": true, "subnetId": "/subscriptions/7c71b563-0dc0-4bc0-bcf6-06f8f0516c7a/resourceGroups/clitest-load-wxyxxwvvjexpwhtuz/providers/Microsoft.Network/virtualNetworks/clitest-load-igdupnpnngegdqxl3/subnets/default",
      "environmentVariables": {"rps": 1}, "secrets": {}, "certificate": null, "loadTestConfiguration":
      {"engineInstances": 1, "regionalLoadTestConfig": null, "quickStartTest": false},
      "passFailCriteria": {"passFailMetrics": {"cc8ab05b-746a-4eb9-925b-08958c72934d":
      null, "5226da3e-280e-4b96-ba92-74f66c76297c": null, "74908348-21d9-4285-b8ee-4d77f6832ef3":
      null, "a80d0298-a4a3-4428-9b23-846586a7cd84": {"aggregate": "avg", "clientMetric":
      "requests_per_sec", "condition": ">", "value": "78"}, "c22cf1ea-d1e8-47c2-b342-1e2f6f0d8ef3":
      {"aggregate": "percentage", "clientMetric": "error", "condition": ">", "value":
      "50"}, "b48614f9-6888-4f13-8f02-2dd030848b51": {"aggregate": "avg", "clientMetric":
=======
      "publicIPDisabled": true, "subnetId": "/subscriptions/7c71b563-0dc0-4bc0-bcf6-06f8f0516c7a/resourceGroups/clitest-load-h5pnvi2emnewtdjni/providers/Microsoft.Network/virtualNetworks/clitest-load-p3josg24ampqjnpoz/subnets/default",
      "environmentVariables": {"rps": 1}, "secrets": {}, "certificate": null, "loadTestConfiguration":
      {"engineInstances": 1, "regionalLoadTestConfig": null, "quickStartTest": false},
      "passFailCriteria": {"passFailMetrics": {"2287306a-7bc5-497f-be9b-e0405d99edd2":
      null, "ac089a1d-a309-424e-9490-fd5b68983a39": null, "4a3d3a59-73b2-40d8-8b8d-4f435ad0bf61":
      null, "02868b09-0102-49c9-85b7-8693c0d3e004": {"aggregate": "avg", "clientMetric":
      "requests_per_sec", "condition": ">", "value": "78"}, "f5c5a82e-5481-456c-bca6-bc01c9dee2db":
      {"aggregate": "percentage", "clientMetric": "error", "condition": ">", "value":
      "50"}, "3b67dae0-bb6d-4eb9-acf2-ca80fb51c548": {"aggregate": "avg", "clientMetric":
>>>>>>> dfd6e4c3
      "latency", "condition": ">", "value": "200", "requestName": "GetCustomerDetails"}}},
      "autoStopCriteria": {"autoStopDisabled": false, "errorRate": 90, "errorRateTimeWindowInSeconds":
      60}, "engineBuiltinIdentityType": null, "engineBuiltinIdentityIds": null}'
    headers:
      Accept:
      - application/json
      Accept-Encoding:
      - gzip, deflate
      Connection:
      - keep-alive
      Content-Length:
      - '1328'
      Content-Type:
      - application/merge-patch+json
      User-Agent:
<<<<<<< HEAD
      - AZURECLI/2.70.0 azsdk-python-core/1.31.0 Python/3.12.8 (Linux-6.5.0-1025-azure-x86_64-with-glibc2.36)
    method: PATCH
    uri: https://7f4267d4-17c8-4ce9-aa11-973fce72430e.eastus.cnt-prod.loadtesting.azure.com/tests/create-update-vnet-test-case?api-version=2024-12-01-preview
  response:
    body:
      string: '{"passFailCriteria":{"passFailMetrics":{"b48614f9-6888-4f13-8f02-2dd030848b51":{"clientMetric":"latency","aggregate":"avg","condition":">","requestName":"GetCustomerDetails","value":200.0,"action":"continue"},"c22cf1ea-d1e8-47c2-b342-1e2f6f0d8ef3":{"clientMetric":"error","aggregate":"percentage","condition":">","value":50.0,"action":"continue"},"a80d0298-a4a3-4428-9b23-846586a7cd84":{"clientMetric":"requests_per_sec","aggregate":"avg","condition":">","value":78.0,"action":"continue"}},"passFailServerMetrics":{}},"autoStopCriteria":{"autoStopDisabled":false,"errorRate":90.0,"errorRateTimeWindowInSeconds":60},"environmentVariables":{"rps":"1"},"loadTestConfiguration":{"engineInstances":1,"splitAllCSVs":false,"quickStartTest":false},"inputArtifacts":{"testScriptFileInfo":{"url":"https://cixh484frm27elt2stmolv4v.z3.blob.storage.azure.net/86cbc4e6-1bfe-4537-9b66-4383f2cb0454/a8efdabc-2458-4503-b3c6-6d2a8c097393?skoid=713ccf3d-dc33-4787-a1ee-6b0cc537c37a&sktid=33e01921-4d64-4f8c-a055-5bdaffd5e33d&skt=2025-02-26T11%3A15%3A42Z&ske=2025-02-26T18%3A15%3A42Z&sks=b&skv=2024-05-04&sv=2024-05-04&se=2025-02-26T12%3A16%3A59Z&sr=b&sp=r&sig=***","fileName":"sample-JMX-file.jmx","fileType":"TEST_SCRIPT","expireDateTime":"2025-02-26T12:16:59.1712564Z","validationStatus":"VALIDATION_SUCCESS"},"additionalFileInfo":[]},"kind":"JMX","publicIPDisabled":true,"metricsReferenceIdentityType":"SystemAssigned","testId":"create-update-vnet-test-case","description":"Test
        created from az load test command","displayName":"CLI-Test","subnetId":"/subscriptions/00000000-0000-0000-0000-000000000000/resourceGroups/clitest-load-000001/providers/Microsoft.Network/virtualNetworks/clitest-load-000003/subnets/default","keyvaultReferenceIdentityType":"SystemAssigned","createdDateTime":"2025-02-26T11:15:40.845Z","createdBy":"hbisht@microsoft.com","lastModifiedDateTime":"2025-02-26T11:16:59.161Z","lastModifiedBy":"hbisht@microsoft.com"}'
=======
      - AZURECLI/2.69.0 azsdk-python-core/1.31.0 Python/3.12.8 (Linux-6.5.0-1025-azure-x86_64-with-glibc2.36)
    method: PATCH
    uri: https://331b4065-0ec1-4546-9e11-2ef1267ea49e.eastus.cnt-prod.loadtesting.azure.com/tests/create-update-vnet-test-case?api-version=2024-12-01-preview
  response:
    body:
      string: '{"passFailCriteria":{"passFailMetrics":{"3b67dae0-bb6d-4eb9-acf2-ca80fb51c548":{"clientMetric":"latency","aggregate":"avg","condition":">","requestName":"GetCustomerDetails","value":200.0,"action":"continue"},"f5c5a82e-5481-456c-bca6-bc01c9dee2db":{"clientMetric":"error","aggregate":"percentage","condition":">","value":50.0,"action":"continue"},"02868b09-0102-49c9-85b7-8693c0d3e004":{"clientMetric":"requests_per_sec","aggregate":"avg","condition":">","value":78.0,"action":"continue"}},"passFailServerMetrics":{}},"autoStopCriteria":{"autoStopDisabled":false,"errorRate":90.0,"errorRateTimeWindowInSeconds":60},"environmentVariables":{"rps":"1"},"loadTestConfiguration":{"engineInstances":1,"splitAllCSVs":false,"quickStartTest":false},"inputArtifacts":{"testScriptFileInfo":{"url":"https://da6mbye77nmfdoo2rk014of3.z16.blob.storage.azure.net/5997654e-7277-475a-8fee-164009181354/9aa1509f-7d21-46dd-9ca5-d492cf11af28?skoid=713ccf3d-dc33-4787-a1ee-6b0cc537c37a&sktid=33e01921-4d64-4f8c-a055-5bdaffd5e33d&skt=2025-02-24T21%3A57%3A30Z&ske=2025-02-25T04%3A57%3A30Z&sks=b&skv=2024-05-04&sv=2024-05-04&se=2025-02-24T22%3A58%3A08Z&sr=b&sp=r&sig=***","fileName":"sample-JMX-file.jmx","fileType":"TEST_SCRIPT","expireDateTime":"2025-02-24T22:58:08.8550438Z","validationStatus":"VALIDATION_SUCCESS"},"additionalFileInfo":[]},"kind":"JMX","publicIPDisabled":true,"metricsReferenceIdentityType":"SystemAssigned","testId":"create-update-vnet-test-case","description":"Test
        created from az load test command","displayName":"CLI-Test","subnetId":"/subscriptions/00000000-0000-0000-0000-000000000000/resourceGroups/clitest-load-000001/providers/Microsoft.Network/virtualNetworks/clitest-load-000003/subnets/default","keyvaultReferenceIdentityType":"SystemAssigned","createdDateTime":"2025-02-24T21:56:55.363Z","createdBy":"hbisht@microsoft.com","lastModifiedDateTime":"2025-02-24T21:58:08.846Z","lastModifiedBy":"hbisht@microsoft.com"}'
>>>>>>> dfd6e4c3
    headers:
      accept-ranges:
      - bytes
      api-supported-versions:
      - 2022-11-01, 2023-04-01-preview, 2024-03-01-preview, 2024-05-01-preview, 2024-07-01-preview,
        2024-12-01-preview
      connection:
      - keep-alive
      content-length:
<<<<<<< HEAD
      - '1967'
      content-type:
      - application/json; charset=utf-8
      date:
      - Wed, 26 Feb 2025 11:16:59 GMT
      mise-correlation-id:
      - 82b1c4a3-2b6b-4b99-834e-34c02d30330d
      strict-transport-security:
      - max-age=31536000; includeSubDomains
      x-azure-ref:
      - 20250226T111658Z-r17775d4f98t9jlfhC1SG10apg0000000cs000000000xpqs
=======
      - '1970'
      content-type:
      - application/json; charset=utf-8
      date:
      - Mon, 24 Feb 2025 21:58:08 GMT
      mise-correlation-id:
      - 64a35f96-6065-4370-a787-23bdae632965
      strict-transport-security:
      - max-age=31536000; includeSubDomains
      x-azure-ref:
      - 20250224T215807Z-r17775d4f98m8b5phC1SG1qcms00000007ug00000000ae2t
>>>>>>> dfd6e4c3
      x-cache:
      - CONFIG_NOCACHE
      x-content-type-options:
      - nosniff
    status:
      code: 200
      message: OK
- request:
    body: null
    headers:
      Accept:
      - application/json
      Accept-Encoding:
      - gzip, deflate
      Connection:
      - keep-alive
      User-Agent:
<<<<<<< HEAD
      - AZURECLI/2.70.0 azsdk-python-core/1.31.0 Python/3.12.8 (Linux-6.5.0-1025-azure-x86_64-with-glibc2.36)
    method: GET
    uri: https://7f4267d4-17c8-4ce9-aa11-973fce72430e.eastus.cnt-prod.loadtesting.azure.com/tests/create-update-vnet-test-case/files?api-version=2024-12-01-preview
  response:
    body:
      string: '{"value":[{"url":"https://cixh484frm27elt2stmolv4v.z3.blob.storage.azure.net/86cbc4e6-1bfe-4537-9b66-4383f2cb0454/a8efdabc-2458-4503-b3c6-6d2a8c097393?skoid=713ccf3d-dc33-4787-a1ee-6b0cc537c37a&sktid=33e01921-4d64-4f8c-a055-5bdaffd5e33d&skt=2025-02-26T11%3A15%3A41Z&ske=2025-02-26T18%3A15%3A41Z&sks=b&skv=2024-05-04&sv=2024-05-04&se=2025-02-26T11%3A26%3A59Z&sr=b&sp=r&sig=***","fileName":"sample-JMX-file.jmx","fileType":"TEST_SCRIPT","expireDateTime":"2025-02-26T11:26:59.5068975Z","validationStatus":"VALIDATION_SUCCESS"}]}'
=======
      - AZURECLI/2.69.0 azsdk-python-core/1.31.0 Python/3.12.8 (Linux-6.5.0-1025-azure-x86_64-with-glibc2.36)
    method: GET
    uri: https://331b4065-0ec1-4546-9e11-2ef1267ea49e.eastus.cnt-prod.loadtesting.azure.com/tests/create-update-vnet-test-case/files?api-version=2024-12-01-preview
  response:
    body:
      string: '{"value":[{"url":"https://da6mbye77nmfdoo2rk014of3.z16.blob.storage.azure.net/5997654e-7277-475a-8fee-164009181354/9aa1509f-7d21-46dd-9ca5-d492cf11af28?skoid=713ccf3d-dc33-4787-a1ee-6b0cc537c37a&sktid=33e01921-4d64-4f8c-a055-5bdaffd5e33d&skt=2025-02-24T21%3A57%3A01Z&ske=2025-02-25T04%3A57%3A01Z&sks=b&skv=2024-05-04&sv=2024-05-04&se=2025-02-24T22%3A08%3A09Z&sr=b&sp=r&sig=***","fileName":"sample-JMX-file.jmx","fileType":"TEST_SCRIPT","expireDateTime":"2025-02-24T22:08:09.1109851Z","validationStatus":"VALIDATION_SUCCESS"}]}'
>>>>>>> dfd6e4c3
    headers:
      accept-ranges:
      - bytes
      api-supported-versions:
      - 2022-11-01, 2023-04-01-preview, 2024-03-01-preview, 2024-05-01-preview, 2024-07-01-preview,
        2024-12-01-preview
      connection:
      - keep-alive
      content-length:
<<<<<<< HEAD
      - '572'
      content-type:
      - application/json; charset=utf-8
      date:
      - Wed, 26 Feb 2025 11:16:59 GMT
      mise-correlation-id:
      - f22eb42d-0475-4b33-afc5-9340a14f049d
      strict-transport-security:
      - max-age=31536000; includeSubDomains
      x-azure-ref:
      - 20250226T111659Z-r17775d4f98t9jlfhC1SG10apg0000000cs000000000xpup
=======
      - '571'
      content-type:
      - application/json; charset=utf-8
      date:
      - Mon, 24 Feb 2025 21:58:09 GMT
      mise-correlation-id:
      - 4a0db837-986e-4eb5-a0ce-4912defb52db
      strict-transport-security:
      - max-age=31536000; includeSubDomains
      x-azure-ref:
      - 20250224T215808Z-r17775d4f98m8b5phC1SG1qcms00000007ug00000000ae4u
>>>>>>> dfd6e4c3
      x-cache:
      - CONFIG_NOCACHE
      x-content-type-options:
      - nosniff
    status:
      code: 200
      message: OK
- request:
    body: null
    headers:
      Accept:
      - application/json
      Accept-Encoding:
      - gzip, deflate
      Connection:
      - keep-alive
      Content-Length:
      - '0'
      User-Agent:
<<<<<<< HEAD
      - AZURECLI/2.70.0 azsdk-python-core/1.31.0 Python/3.12.8 (Linux-6.5.0-1025-azure-x86_64-with-glibc2.36)
    method: DELETE
    uri: https://7f4267d4-17c8-4ce9-aa11-973fce72430e.eastus.cnt-prod.loadtesting.azure.com/tests/create-update-vnet-test-case/files/sample-JMX-file.jmx?api-version=2024-12-01-preview
=======
      - AZURECLI/2.69.0 azsdk-python-core/1.31.0 Python/3.12.8 (Linux-6.5.0-1025-azure-x86_64-with-glibc2.36)
    method: DELETE
    uri: https://331b4065-0ec1-4546-9e11-2ef1267ea49e.eastus.cnt-prod.loadtesting.azure.com/tests/create-update-vnet-test-case/files/sample-JMX-file.jmx?api-version=2024-12-01-preview
>>>>>>> dfd6e4c3
  response:
    body:
      string: ''
    headers:
      api-supported-versions:
      - 2022-11-01, 2023-04-01-preview, 2024-03-01-preview, 2024-05-01-preview, 2024-07-01-preview,
        2024-12-01-preview
      connection:
      - keep-alive
      date:
<<<<<<< HEAD
      - Wed, 26 Feb 2025 11:17:00 GMT
      mise-correlation-id:
      - 20326d2d-c271-4b02-99dd-6c5abc8cac8f
      strict-transport-security:
      - max-age=31536000; includeSubDomains
      x-azure-ref:
      - 20250226T111659Z-r17775d4f98t9jlfhC1SG10apg0000000cs000000000xpvy
=======
      - Mon, 24 Feb 2025 21:58:09 GMT
      mise-correlation-id:
      - fb1bcc0d-64d5-4840-a72c-5afabee02488
      strict-transport-security:
      - max-age=31536000; includeSubDomains
      x-azure-ref:
      - 20250224T215809Z-r17775d4f98m8b5phC1SG1qcms00000007ug00000000ae5c
>>>>>>> dfd6e4c3
      x-cache:
      - CONFIG_NOCACHE
      x-content-type-options:
      - nosniff
    status:
      code: 204
      message: No Content
- request:
    body: !!python/object/new:_io.BytesIO
      state: !!python/tuple
      - !!binary |
        PD94bWwgdmVyc2lvbj0iMS4wIiBlbmNvZGluZz0iVVRGLTgiPz4KPGptZXRlclRlc3RQbGFuIHZl
        cnNpb249IjEuMiIgcHJvcGVydGllcz0iNS4wIiBqbWV0ZXI9IjUuNSI+CiAgPGhhc2hUcmVlPgog
        ICAgPFRlc3RQbGFuIGd1aWNsYXNzPSJUZXN0UGxhbkd1aSIgdGVzdGNsYXNzPSJUZXN0UGxhbiIg
        dGVzdG5hbWU9IkF6dXJlIExvYWQgVGVzdGluZyIgZW5hYmxlZD0idHJ1ZSI+CiAgICAgIDxzdHJp
        bmdQcm9wIG5hbWU9IlRlc3RQbGFuLmNvbW1lbnRzIj48L3N0cmluZ1Byb3A+CiAgICAgIDxib29s
        UHJvcCBuYW1lPSJUZXN0UGxhbi5mdW5jdGlvbmFsX21vZGUiPmZhbHNlPC9ib29sUHJvcD4KICAg
        ICAgPGJvb2xQcm9wIG5hbWU9IlRlc3RQbGFuLnRlYXJEb3duX29uX3NodXRkb3duIj50cnVlPC9i
        b29sUHJvcD4KICAgICAgPGJvb2xQcm9wIG5hbWU9IlRlc3RQbGFuLnNlcmlhbGl6ZV90aHJlYWRn
        cm91cHMiPmZhbHNlPC9ib29sUHJvcD4KICAgICAgPGVsZW1lbnRQcm9wIG5hbWU9IlRlc3RQbGFu
        LnVzZXJfZGVmaW5lZF92YXJpYWJsZXMiIGVsZW1lbnRUeXBlPSJBcmd1bWVudHMiIGd1aWNsYXNz
        PSJBcmd1bWVudHNQYW5lbCIgdGVzdGNsYXNzPSJBcmd1bWVudHMiIHRlc3RuYW1lPSJVc2VyIERl
        ZmluZWQgVmFyaWFibGVzIiBlbmFibGVkPSJ0cnVlIj4KICAgICAgICA8Y29sbGVjdGlvblByb3Ag
        bmFtZT0iQXJndW1lbnRzLmFyZ3VtZW50cyIvPgogICAgICA8L2VsZW1lbnRQcm9wPgogICAgICA8
        c3RyaW5nUHJvcCBuYW1lPSJUZXN0UGxhbi51c2VyX2RlZmluZV9jbGFzc3BhdGgiPjwvc3RyaW5n
        UHJvcD4KICAgIDwvVGVzdFBsYW4+CiAgICA8aGFzaFRyZWU+CiAgICAgIDxBcmd1bWVudHMgZ3Vp
        Y2xhc3M9IkFyZ3VtZW50c1BhbmVsIiB0ZXN0Y2xhc3M9IkFyZ3VtZW50cyIgdGVzdG5hbWU9IlVz
        ZXIgRGVmaW5lZCBWYXJpYWJsZXMiIGVuYWJsZWQ9InRydWUiPgogICAgICAgIDxjb2xsZWN0aW9u
        UHJvcCBuYW1lPSJBcmd1bWVudHMuYXJndW1lbnRzIj4KICAgICAgICAgIDxlbGVtZW50UHJvcCBu
        YW1lPSJkdXJhdGlvbl9pbl9zZWMiIGVsZW1lbnRUeXBlPSJBcmd1bWVudCI+CiAgICAgICAgICAg
        IDxzdHJpbmdQcm9wIG5hbWU9IkFyZ3VtZW50Lm5hbWUiPmR1cmF0aW9uX2luX3NlYzwvc3RyaW5n
        UHJvcD4KICAgICAgICAgICAgPHN0cmluZ1Byb3AgbmFtZT0iQXJndW1lbnQudmFsdWUiPiR7X19n
        cm9vdnkoIFN5c3RlbS5nZXRlbnYoJnF1b3Q7ZHVyYXRpb25faW5fc2VjJnF1b3Q7KSA/OiAmcXVv
        dDsxMCZxdW90OyApfTwvc3RyaW5nUHJvcD4KICAgICAgICAgICAgPHN0cmluZ1Byb3AgbmFtZT0i
        QXJndW1lbnQubWV0YWRhdGEiPj08L3N0cmluZ1Byb3A+CiAgICAgICAgICA8L2VsZW1lbnRQcm9w
        PgogICAgICAgICAgPGVsZW1lbnRQcm9wIG5hbWU9InJwcyIgZWxlbWVudFR5cGU9IkFyZ3VtZW50
        Ij4KICAgICAgICAgICAgPHN0cmluZ1Byb3AgbmFtZT0iQXJndW1lbnQubmFtZSI+cnBzPC9zdHJp
        bmdQcm9wPgogICAgICAgICAgICA8c3RyaW5nUHJvcCBuYW1lPSJBcmd1bWVudC52YWx1ZSI+JHtf
        X2dyb292eSggU3lzdGVtLmdldGVudigmcXVvdDtycHMmcXVvdDspID86ICZxdW90OzEmcXVvdDsg
        KX08L3N0cmluZ1Byb3A+CiAgICAgICAgICAgIDxzdHJpbmdQcm9wIG5hbWU9IkFyZ3VtZW50Lm1l
        dGFkYXRhIj49PC9zdHJpbmdQcm9wPgogICAgICAgICAgPC9lbGVtZW50UHJvcD4KICAgICAgICAg
        IDxlbGVtZW50UHJvcCBuYW1lPSJkb21haW4iIGVsZW1lbnRUeXBlPSJBcmd1bWVudCI+CiAgICAg
        ICAgICAgIDxzdHJpbmdQcm9wIG5hbWU9IkFyZ3VtZW50Lm5hbWUiPmRvbWFpbjwvc3RyaW5nUHJv
        cD4KICAgICAgICAgICAgPHN0cmluZ1Byb3AgbmFtZT0iQXJndW1lbnQudmFsdWUiPiR7X19ncm9v
        dnkoIFN5c3RlbS5nZXRlbnYoJnF1b3Q7ZG9tYWluJnF1b3Q7KSA/OiAmcXVvdDtleGFtcGxlLmNv
        bSZxdW90OyApfTwvc3RyaW5nUHJvcD4KICAgICAgICAgICAgPHN0cmluZ1Byb3AgbmFtZT0iQXJn
        dW1lbnQubWV0YWRhdGEiPj08L3N0cmluZ1Byb3A+CiAgICAgICAgICA8L2VsZW1lbnRQcm9wPgog
        ICAgICAgICAgPGVsZW1lbnRQcm9wIG5hbWU9InByb3RvY29sIiBlbGVtZW50VHlwZT0iQXJndW1l
        bnQiPgogICAgICAgICAgICA8c3RyaW5nUHJvcCBuYW1lPSJBcmd1bWVudC5uYW1lIj5wcm90b2Nv
        bDwvc3RyaW5nUHJvcD4KICAgICAgICAgICAgPHN0cmluZ1Byb3AgbmFtZT0iQXJndW1lbnQudmFs
        dWUiPiR7X19ncm9vdnkoIFN5c3RlbS5nZXRlbnYoJnF1b3Q7cHJvdG9jb2wmcXVvdDspID86ICZx
        dW90O2h0dHBzJnF1b3Q7ICl9PC9zdHJpbmdQcm9wPgogICAgICAgICAgICA8c3RyaW5nUHJvcCBu
        YW1lPSJBcmd1bWVudC5tZXRhZGF0YSI+PTwvc3RyaW5nUHJvcD4KICAgICAgICAgIDwvZWxlbWVu
        dFByb3A+CiAgICAgICAgICA8ZWxlbWVudFByb3AgbmFtZT0idXJsX3BhdGgiIGVsZW1lbnRUeXBl
        PSJBcmd1bWVudCI+CiAgICAgICAgICAgIDxzdHJpbmdQcm9wIG5hbWU9IkFyZ3VtZW50Lm5hbWUi
        PnVybF9wYXRoPC9zdHJpbmdQcm9wPgogICAgICAgICAgICA8c3RyaW5nUHJvcCBuYW1lPSJBcmd1
        bWVudC52YWx1ZSI+JHtfX2dyb292eSggU3lzdGVtLmdldGVudigmcXVvdDt1cmxfcGF0aCZxdW90
        OykgPzogJnF1b3Q7LyZxdW90OyApfTwvc3RyaW5nUHJvcD4KICAgICAgICAgICAgPHN0cmluZ1By
        b3AgbmFtZT0iQXJndW1lbnQubWV0YWRhdGEiPj08L3N0cmluZ1Byb3A+CiAgICAgICAgICA8L2Vs
        ZW1lbnRQcm9wPgogICAgICAgIDwvY29sbGVjdGlvblByb3A+CiAgICAgIDwvQXJndW1lbnRzPgog
        ICAgICA8aGFzaFRyZWUvPgogICAgICA8T3Blbk1vZGVsVGhyZWFkR3JvdXAgZ3VpY2xhc3M9Ik9w
        ZW5Nb2RlbFRocmVhZEdyb3VwR3VpIiB0ZXN0Y2xhc3M9Ik9wZW5Nb2RlbFRocmVhZEdyb3VwIiB0
        ZXN0bmFtZT0iT3BlbiBNb2RlbCBUaHJlYWQgR3JvdXAiIGVuYWJsZWQ9InRydWUiPgogICAgICAg
        IDxlbGVtZW50UHJvcCBuYW1lPSJUaHJlYWRHcm91cC5tYWluX2NvbnRyb2xsZXIiIGVsZW1lbnRU
        eXBlPSJPcGVuTW9kZWxUaHJlYWRHcm91cENvbnRyb2xsZXIiLz4KICAgICAgICA8c3RyaW5nUHJv
        cCBuYW1lPSJUaHJlYWRHcm91cC5vbl9zYW1wbGVfZXJyb3IiPmNvbnRpbnVlPC9zdHJpbmdQcm9w
        PgogICAgICAgIDxzdHJpbmdQcm9wIG5hbWU9Ik9wZW5Nb2RlbFRocmVhZEdyb3VwLnNjaGVkdWxl
        Ij5yYXRlKCR7cnBzfS9zZWMpIHJhbmRvbV9hcnJpdmFscygke2R1cmF0aW9uX2luX3NlY30gc2Vj
        KTwvc3RyaW5nUHJvcD4KICAgICAgICA8c3RyaW5nUHJvcCBuYW1lPSJPcGVuTW9kZWxUaHJlYWRH
        cm91cC5yYW5kb21fc2VlZCI+PC9zdHJpbmdQcm9wPgogICAgICA8L09wZW5Nb2RlbFRocmVhZEdy
        b3VwPgogICAgICA8aGFzaFRyZWU+CiAgICAgICAgPEhUVFBTYW1wbGVyUHJveHkgZ3VpY2xhc3M9
        Ikh0dHBUZXN0U2FtcGxlR3VpIiB0ZXN0Y2xhc3M9IkhUVFBTYW1wbGVyUHJveHkiIHRlc3RuYW1l
        PSJIVFRQIFJlcXVlc3QiIGVuYWJsZWQ9InRydWUiPgogICAgICAgICAgPGVsZW1lbnRQcm9wIG5h
        bWU9IkhUVFBzYW1wbGVyLkFyZ3VtZW50cyIgZWxlbWVudFR5cGU9IkFyZ3VtZW50cyIgZ3VpY2xh
        c3M9IkhUVFBBcmd1bWVudHNQYW5lbCIgdGVzdGNsYXNzPSJBcmd1bWVudHMiIHRlc3RuYW1lPSJV
        c2VyIERlZmluZWQgVmFyaWFibGVzIiBlbmFibGVkPSJ0cnVlIj4KICAgICAgICAgICAgPGNvbGxl
        Y3Rpb25Qcm9wIG5hbWU9IkFyZ3VtZW50cy5hcmd1bWVudHMiLz4KICAgICAgICAgIDwvZWxlbWVu
        dFByb3A+CiAgICAgICAgICA8c3RyaW5nUHJvcCBuYW1lPSJIVFRQU2FtcGxlci5kb21haW4iPiR7
        ZG9tYWlufTwvc3RyaW5nUHJvcD4KICAgICAgICAgIDxzdHJpbmdQcm9wIG5hbWU9IkhUVFBTYW1w
        bGVyLnBvcnQiPjwvc3RyaW5nUHJvcD4KICAgICAgICAgIDxzdHJpbmdQcm9wIG5hbWU9IkhUVFBT
        YW1wbGVyLnByb3RvY29sIj4ke3Byb3RvY29sfTwvc3RyaW5nUHJvcD4KICAgICAgICAgIDxzdHJp
        bmdQcm9wIG5hbWU9IkhUVFBTYW1wbGVyLmNvbnRlbnRFbmNvZGluZyI+PC9zdHJpbmdQcm9wPgog
        ICAgICAgICAgPHN0cmluZ1Byb3AgbmFtZT0iSFRUUFNhbXBsZXIucGF0aCI+JHt1cmxfcGF0aH08
        L3N0cmluZ1Byb3A+CiAgICAgICAgICA8c3RyaW5nUHJvcCBuYW1lPSJIVFRQU2FtcGxlci5tZXRo
        b2QiPkdFVDwvc3RyaW5nUHJvcD4KICAgICAgICAgIDxib29sUHJvcCBuYW1lPSJIVFRQU2FtcGxl
        ci5mb2xsb3dfcmVkaXJlY3RzIj50cnVlPC9ib29sUHJvcD4KICAgICAgICAgIDxib29sUHJvcCBu
        YW1lPSJIVFRQU2FtcGxlci5hdXRvX3JlZGlyZWN0cyI+ZmFsc2U8L2Jvb2xQcm9wPgogICAgICAg
        ICAgPGJvb2xQcm9wIG5hbWU9IkhUVFBTYW1wbGVyLnVzZV9rZWVwYWxpdmUiPnRydWU8L2Jvb2xQ
        cm9wPgogICAgICAgICAgPGJvb2xQcm9wIG5hbWU9IkhUVFBTYW1wbGVyLkRPX01VTFRJUEFSVF9Q
        T1NUIj5mYWxzZTwvYm9vbFByb3A+CiAgICAgICAgICA8c3RyaW5nUHJvcCBuYW1lPSJIVFRQU2Ft
        cGxlci5lbWJlZGRlZF91cmxfcmUiPjwvc3RyaW5nUHJvcD4KICAgICAgICAgIDxzdHJpbmdQcm9w
        IG5hbWU9IkhUVFBTYW1wbGVyLmNvbm5lY3RfdGltZW91dCI+PC9zdHJpbmdQcm9wPgogICAgICAg
        ICAgPHN0cmluZ1Byb3AgbmFtZT0iSFRUUFNhbXBsZXIucmVzcG9uc2VfdGltZW91dCI+PC9zdHJp
        bmdQcm9wPgogICAgICAgIDwvSFRUUFNhbXBsZXJQcm94eT4KICAgICAgICA8aGFzaFRyZWUvPgog
        ICAgICA8L2hhc2hUcmVlPgogICAgPC9oYXNoVHJlZT4KICA8L2hhc2hUcmVlPgo8L2ptZXRlclRl
        c3RQbGFuPgo=
      - 0
      - null
    headers:
      Accept:
      - application/json
      Accept-Encoding:
      - gzip, deflate
      Connection:
      - keep-alive
      Content-Length:
      - '4796'
      User-Agent:
<<<<<<< HEAD
      - AZURECLI/2.70.0 azsdk-python-core/1.31.0 Python/3.12.8 (Linux-6.5.0-1025-azure-x86_64-with-glibc2.36)
      content-type:
      - application/octet-stream
    method: PUT
    uri: https://7f4267d4-17c8-4ce9-aa11-973fce72430e.eastus.cnt-prod.loadtesting.azure.com/tests/create-update-vnet-test-case/files/sample-JMX-file.jmx?api-version=2024-12-01-preview&fileType=TEST_SCRIPT
  response:
    body:
      string: '{"url":"https://cixh484frm27elt2stmolv4v.z3.blob.storage.azure.net/86cbc4e6-1bfe-4537-9b66-4383f2cb0454/7881ad7c-8fb8-408c-b5a6-80ae988dcc3d?skoid=713ccf3d-dc33-4787-a1ee-6b0cc537c37a&sktid=33e01921-4d64-4f8c-a055-5bdaffd5e33d&skt=2025-02-26T11%3A15%3A42Z&ske=2025-02-26T18%3A15%3A42Z&sks=b&skv=2024-05-04&sv=2024-05-04&se=2025-02-26T11%3A27%3A00Z&sr=b&sp=r&sig=***","fileName":"sample-JMX-file.jmx","fileType":"TEST_SCRIPT","expireDateTime":"2025-02-26T11:27:00.4900956Z","validationStatus":"VALIDATION_INITIATED"}'
=======
      - AZURECLI/2.69.0 azsdk-python-core/1.31.0 Python/3.12.8 (Linux-6.5.0-1025-azure-x86_64-with-glibc2.36)
      content-type:
      - application/octet-stream
    method: PUT
    uri: https://331b4065-0ec1-4546-9e11-2ef1267ea49e.eastus.cnt-prod.loadtesting.azure.com/tests/create-update-vnet-test-case/files/sample-JMX-file.jmx?api-version=2024-12-01-preview&fileType=TEST_SCRIPT
  response:
    body:
      string: '{"url":"https://da6mbye77nmfdoo2rk014of3.z16.blob.storage.azure.net/5997654e-7277-475a-8fee-164009181354/45ee11b3-b6db-4f54-9682-dec2ce62b6f7?skoid=713ccf3d-dc33-4787-a1ee-6b0cc537c37a&sktid=33e01921-4d64-4f8c-a055-5bdaffd5e33d&skt=2025-02-24T21%3A57%3A01Z&ske=2025-02-25T04%3A57%3A01Z&sks=b&skv=2024-05-04&sv=2024-05-04&se=2025-02-24T22%3A08%3A09Z&sr=b&sp=r&sig=***","fileName":"sample-JMX-file.jmx","fileType":"TEST_SCRIPT","expireDateTime":"2025-02-24T22:08:09.9030502Z","validationStatus":"VALIDATION_INITIATED"}'
>>>>>>> dfd6e4c3
    headers:
      api-supported-versions:
      - 2022-11-01, 2023-04-01-preview, 2024-03-01-preview, 2024-05-01-preview, 2024-07-01-preview,
        2024-12-01-preview
      connection:
      - keep-alive
      content-length:
      - '562'
      content-type:
      - application/json; charset=utf-8
      date:
<<<<<<< HEAD
      - Wed, 26 Feb 2025 11:17:00 GMT
      location:
      - https://7f4267d4-17c8-4ce9-aa11-973fce72430e.eastus.cnt-prod.loadtesting.azure.com/tests/create-update-vnet-test-case/files/sample-JMX-file.jmx?api-version=2024-12-01-preview
      mise-correlation-id:
      - 23c987ee-ba96-4078-8c6f-cb3f42427416
      strict-transport-security:
      - max-age=31536000; includeSubDomains
      x-azure-ref:
      - 20250226T111700Z-r17775d4f98t9jlfhC1SG10apg0000000cs000000000xpxt
=======
      - Mon, 24 Feb 2025 21:58:10 GMT
      location:
      - https://331b4065-0ec1-4546-9e11-2ef1267ea49e.eastus.cnt-prod.loadtesting.azure.com/tests/create-update-vnet-test-case/files/sample-JMX-file.jmx?api-version=2024-12-01-preview
      mise-correlation-id:
      - bd20e27f-5202-4d9f-9899-ad29480ff54c
      strict-transport-security:
      - max-age=31536000; includeSubDomains
      x-azure-ref:
      - 20250224T215809Z-r17775d4f98m8b5phC1SG1qcms00000007ug00000000ae5w
>>>>>>> dfd6e4c3
      x-cache:
      - CONFIG_NOCACHE
      x-content-type-options:
      - nosniff
    status:
      code: 201
      message: Created
- request:
    body: null
    headers:
      Accept:
      - application/json
      Accept-Encoding:
      - gzip, deflate
      Connection:
      - keep-alive
      User-Agent:
<<<<<<< HEAD
      - AZURECLI/2.70.0 azsdk-python-core/1.31.0 Python/3.12.8 (Linux-6.5.0-1025-azure-x86_64-with-glibc2.36)
    method: GET
    uri: https://7f4267d4-17c8-4ce9-aa11-973fce72430e.eastus.cnt-prod.loadtesting.azure.com/tests/create-update-vnet-test-case/files/sample-JMX-file.jmx?api-version=2024-12-01-preview
  response:
    body:
      string: '{"url":"https://cixh484frm27elt2stmolv4v.z3.blob.storage.azure.net/86cbc4e6-1bfe-4537-9b66-4383f2cb0454/7881ad7c-8fb8-408c-b5a6-80ae988dcc3d?skoid=713ccf3d-dc33-4787-a1ee-6b0cc537c37a&sktid=33e01921-4d64-4f8c-a055-5bdaffd5e33d&skt=2025-02-26T11%3A15%3A58Z&ske=2025-02-26T18%3A15%3A58Z&sks=b&skv=2024-05-04&sv=2024-05-04&se=2025-02-26T11%3A27%3A00Z&sr=b&sp=r&sig=***","fileName":"sample-JMX-file.jmx","fileType":"TEST_SCRIPT","expireDateTime":"2025-02-26T11:27:00.7475404Z","validationStatus":"VALIDATION_INITIATED"}'
=======
      - AZURECLI/2.69.0 azsdk-python-core/1.31.0 Python/3.12.8 (Linux-6.5.0-1025-azure-x86_64-with-glibc2.36)
    method: GET
    uri: https://331b4065-0ec1-4546-9e11-2ef1267ea49e.eastus.cnt-prod.loadtesting.azure.com/tests/create-update-vnet-test-case/files/sample-JMX-file.jmx?api-version=2024-12-01-preview
  response:
    body:
      string: '{"url":"https://da6mbye77nmfdoo2rk014of3.z16.blob.storage.azure.net/5997654e-7277-475a-8fee-164009181354/45ee11b3-b6db-4f54-9682-dec2ce62b6f7?skoid=713ccf3d-dc33-4787-a1ee-6b0cc537c37a&sktid=33e01921-4d64-4f8c-a055-5bdaffd5e33d&skt=2025-02-24T21%3A56%3A56Z&ske=2025-02-25T04%3A56%3A56Z&sks=b&skv=2024-05-04&sv=2024-05-04&se=2025-02-24T22%3A08%3A10Z&sr=b&sp=r&sig=***","fileName":"sample-JMX-file.jmx","fileType":"TEST_SCRIPT","expireDateTime":"2025-02-24T22:08:10.1658155Z","validationStatus":"VALIDATION_INITIATED"}'
>>>>>>> dfd6e4c3
    headers:
      accept-ranges:
      - bytes
      api-supported-versions:
      - 2022-11-01, 2023-04-01-preview, 2024-03-01-preview, 2024-05-01-preview, 2024-07-01-preview,
        2024-12-01-preview
      connection:
      - keep-alive
      content-length:
<<<<<<< HEAD
      - '558'
      content-type:
      - application/json; charset=utf-8
      date:
      - Wed, 26 Feb 2025 11:17:00 GMT
      mise-correlation-id:
      - 07f3c733-a559-4cae-8e2d-1633ddcf2108
      strict-transport-security:
      - max-age=31536000; includeSubDomains
      x-azure-ref:
      - 20250226T111700Z-r17775d4f98t9jlfhC1SG10apg0000000cs000000000xq0f
=======
      - '559'
      content-type:
      - application/json; charset=utf-8
      date:
      - Mon, 24 Feb 2025 21:58:10 GMT
      mise-correlation-id:
      - 7c0f214a-322e-4284-a4d1-20fcd6ec48f1
      strict-transport-security:
      - max-age=31536000; includeSubDomains
      x-azure-ref:
      - 20250224T215810Z-r17775d4f98m8b5phC1SG1qcms00000007ug00000000ae6n
>>>>>>> dfd6e4c3
      x-cache:
      - CONFIG_NOCACHE
      x-content-type-options:
      - nosniff
    status:
      code: 200
      message: OK
- request:
    body: null
    headers:
      Accept:
      - application/json
      Accept-Encoding:
      - gzip, deflate
      Connection:
      - keep-alive
      User-Agent:
<<<<<<< HEAD
      - AZURECLI/2.70.0 azsdk-python-core/1.31.0 Python/3.12.8 (Linux-6.5.0-1025-azure-x86_64-with-glibc2.36)
    method: GET
    uri: https://7f4267d4-17c8-4ce9-aa11-973fce72430e.eastus.cnt-prod.loadtesting.azure.com/tests/create-update-vnet-test-case/files/sample-JMX-file.jmx?api-version=2024-12-01-preview
  response:
    body:
      string: '{"url":"https://cixh484frm27elt2stmolv4v.z3.blob.storage.azure.net/86cbc4e6-1bfe-4537-9b66-4383f2cb0454/7881ad7c-8fb8-408c-b5a6-80ae988dcc3d?skoid=713ccf3d-dc33-4787-a1ee-6b0cc537c37a&sktid=33e01921-4d64-4f8c-a055-5bdaffd5e33d&skt=2025-02-26T11%3A15%3A47Z&ske=2025-02-26T18%3A15%3A47Z&sks=b&skv=2024-05-04&sv=2024-05-04&se=2025-02-26T11%3A27%3A06Z&sr=b&sp=r&sig=***","fileName":"sample-JMX-file.jmx","fileType":"TEST_SCRIPT","expireDateTime":"2025-02-26T11:27:06.0062299Z","validationStatus":"VALIDATION_INITIATED"}'
=======
      - AZURECLI/2.69.0 azsdk-python-core/1.31.0 Python/3.12.8 (Linux-6.5.0-1025-azure-x86_64-with-glibc2.36)
    method: GET
    uri: https://331b4065-0ec1-4546-9e11-2ef1267ea49e.eastus.cnt-prod.loadtesting.azure.com/tests/create-update-vnet-test-case/files/sample-JMX-file.jmx?api-version=2024-12-01-preview
  response:
    body:
      string: '{"url":"https://da6mbye77nmfdoo2rk014of3.z16.blob.storage.azure.net/5997654e-7277-475a-8fee-164009181354/45ee11b3-b6db-4f54-9682-dec2ce62b6f7?skoid=713ccf3d-dc33-4787-a1ee-6b0cc537c37a&sktid=33e01921-4d64-4f8c-a055-5bdaffd5e33d&skt=2025-02-24T21%3A56%3A56Z&ske=2025-02-25T04%3A56%3A56Z&sks=b&skv=2024-05-04&sv=2024-05-04&se=2025-02-24T22%3A08%3A15Z&sr=b&sp=r&sig=***","fileName":"sample-JMX-file.jmx","fileType":"TEST_SCRIPT","expireDateTime":"2025-02-24T22:08:15.4241292Z","validationStatus":"VALIDATION_INITIATED"}'
>>>>>>> dfd6e4c3
    headers:
      accept-ranges:
      - bytes
      api-supported-versions:
      - 2022-11-01, 2023-04-01-preview, 2024-03-01-preview, 2024-05-01-preview, 2024-07-01-preview,
        2024-12-01-preview
      connection:
      - keep-alive
      content-length:
<<<<<<< HEAD
      - '560'
      content-type:
      - application/json; charset=utf-8
      date:
      - Wed, 26 Feb 2025 11:17:06 GMT
      mise-correlation-id:
      - 714ccf30-15e6-4f65-aec3-b99224d8e578
      strict-transport-security:
      - max-age=31536000; includeSubDomains
      x-azure-ref:
      - 20250226T111705Z-r17775d4f98t9jlfhC1SG10apg0000000cs000000000xqt3
=======
      - '563'
      content-type:
      - application/json; charset=utf-8
      date:
      - Mon, 24 Feb 2025 21:58:15 GMT
      mise-correlation-id:
      - 9a6318ea-d175-4988-82f8-5c90c343a60a
      strict-transport-security:
      - max-age=31536000; includeSubDomains
      x-azure-ref:
      - 20250224T215815Z-r17775d4f98m8b5phC1SG1qcms00000007ug00000000aees
>>>>>>> dfd6e4c3
      x-cache:
      - CONFIG_NOCACHE
      x-content-type-options:
      - nosniff
    status:
      code: 200
      message: OK
- request:
    body: null
    headers:
      Accept:
      - application/json
      Accept-Encoding:
      - gzip, deflate
      Connection:
      - keep-alive
      User-Agent:
<<<<<<< HEAD
      - AZURECLI/2.70.0 azsdk-python-core/1.31.0 Python/3.12.8 (Linux-6.5.0-1025-azure-x86_64-with-glibc2.36)
    method: GET
    uri: https://7f4267d4-17c8-4ce9-aa11-973fce72430e.eastus.cnt-prod.loadtesting.azure.com/tests/create-update-vnet-test-case/files/sample-JMX-file.jmx?api-version=2024-12-01-preview
  response:
    body:
      string: '{"url":"https://cixh484frm27elt2stmolv4v.z3.blob.storage.azure.net/86cbc4e6-1bfe-4537-9b66-4383f2cb0454/7881ad7c-8fb8-408c-b5a6-80ae988dcc3d?skoid=713ccf3d-dc33-4787-a1ee-6b0cc537c37a&sktid=33e01921-4d64-4f8c-a055-5bdaffd5e33d&skt=2025-02-26T11%3A16%3A21Z&ske=2025-02-26T18%3A16%3A21Z&sks=b&skv=2024-05-04&sv=2024-05-04&se=2025-02-26T11%3A27%3A11Z&sr=b&sp=r&sig=***","fileName":"sample-JMX-file.jmx","fileType":"TEST_SCRIPT","expireDateTime":"2025-02-26T11:27:11.3107866Z","validationStatus":"VALIDATION_INITIATED"}'
=======
      - AZURECLI/2.69.0 azsdk-python-core/1.31.0 Python/3.12.8 (Linux-6.5.0-1025-azure-x86_64-with-glibc2.36)
    method: GET
    uri: https://331b4065-0ec1-4546-9e11-2ef1267ea49e.eastus.cnt-prod.loadtesting.azure.com/tests/create-update-vnet-test-case/files/sample-JMX-file.jmx?api-version=2024-12-01-preview
  response:
    body:
      string: '{"url":"https://da6mbye77nmfdoo2rk014of3.z16.blob.storage.azure.net/5997654e-7277-475a-8fee-164009181354/45ee11b3-b6db-4f54-9682-dec2ce62b6f7?skoid=713ccf3d-dc33-4787-a1ee-6b0cc537c37a&sktid=33e01921-4d64-4f8c-a055-5bdaffd5e33d&skt=2025-02-24T21%3A56%3A56Z&ske=2025-02-25T04%3A56%3A56Z&sks=b&skv=2024-05-04&sv=2024-05-04&se=2025-02-24T22%3A08%3A20Z&sr=b&sp=r&sig=***","fileName":"sample-JMX-file.jmx","fileType":"TEST_SCRIPT","expireDateTime":"2025-02-24T22:08:20.6721657Z","validationStatus":"VALIDATION_INITIATED"}'
>>>>>>> dfd6e4c3
    headers:
      accept-ranges:
      - bytes
      api-supported-versions:
      - 2022-11-01, 2023-04-01-preview, 2024-03-01-preview, 2024-05-01-preview, 2024-07-01-preview,
        2024-12-01-preview
      connection:
      - keep-alive
      content-length:
      - '562'
      content-type:
      - application/json; charset=utf-8
      date:
<<<<<<< HEAD
      - Wed, 26 Feb 2025 11:17:11 GMT
      mise-correlation-id:
      - 59f722d0-7238-4704-9544-d4878a26d12c
      strict-transport-security:
      - max-age=31536000; includeSubDomains
      x-azure-ref:
      - 20250226T111711Z-r17775d4f98t9jlfhC1SG10apg0000000cs000000000xrhd
=======
      - Mon, 24 Feb 2025 21:58:20 GMT
      mise-correlation-id:
      - 04e86648-480e-4143-a9b4-8b7bd1729337
      strict-transport-security:
      - max-age=31536000; includeSubDomains
      x-azure-ref:
      - 20250224T215820Z-r17775d4f98m8b5phC1SG1qcms00000007ug00000000aesh
>>>>>>> dfd6e4c3
      x-cache:
      - CONFIG_NOCACHE
      x-content-type-options:
      - nosniff
    status:
      code: 200
      message: OK
- request:
    body: null
    headers:
      Accept:
      - application/json
      Accept-Encoding:
      - gzip, deflate
      Connection:
      - keep-alive
      User-Agent:
<<<<<<< HEAD
      - AZURECLI/2.70.0 azsdk-python-core/1.31.0 Python/3.12.8 (Linux-6.5.0-1025-azure-x86_64-with-glibc2.36)
    method: GET
    uri: https://7f4267d4-17c8-4ce9-aa11-973fce72430e.eastus.cnt-prod.loadtesting.azure.com/tests/create-update-vnet-test-case/files/sample-JMX-file.jmx?api-version=2024-12-01-preview
  response:
    body:
      string: '{"url":"https://cixh484frm27elt2stmolv4v.z3.blob.storage.azure.net/86cbc4e6-1bfe-4537-9b66-4383f2cb0454/7881ad7c-8fb8-408c-b5a6-80ae988dcc3d?skoid=713ccf3d-dc33-4787-a1ee-6b0cc537c37a&sktid=33e01921-4d64-4f8c-a055-5bdaffd5e33d&skt=2025-02-26T11%3A15%3A41Z&ske=2025-02-26T18%3A15%3A41Z&sks=b&skv=2024-05-04&sv=2024-05-04&se=2025-02-26T11%3A27%3A16Z&sr=b&sp=r&sig=***","fileName":"sample-JMX-file.jmx","fileType":"TEST_SCRIPT","expireDateTime":"2025-02-26T11:27:16.5831464Z","validationStatus":"VALIDATION_INITIATED"}'
=======
      - AZURECLI/2.69.0 azsdk-python-core/1.31.0 Python/3.12.8 (Linux-6.5.0-1025-azure-x86_64-with-glibc2.36)
    method: GET
    uri: https://331b4065-0ec1-4546-9e11-2ef1267ea49e.eastus.cnt-prod.loadtesting.azure.com/tests/create-update-vnet-test-case/files/sample-JMX-file.jmx?api-version=2024-12-01-preview
  response:
    body:
      string: '{"url":"https://da6mbye77nmfdoo2rk014of3.z16.blob.storage.azure.net/5997654e-7277-475a-8fee-164009181354/45ee11b3-b6db-4f54-9682-dec2ce62b6f7?skoid=713ccf3d-dc33-4787-a1ee-6b0cc537c37a&sktid=33e01921-4d64-4f8c-a055-5bdaffd5e33d&skt=2025-02-24T21%3A56%3A56Z&ske=2025-02-25T04%3A56%3A56Z&sks=b&skv=2024-05-04&sv=2024-05-04&se=2025-02-24T22%3A08%3A25Z&sr=b&sp=r&sig=***","fileName":"sample-JMX-file.jmx","fileType":"TEST_SCRIPT","expireDateTime":"2025-02-24T22:08:25.9250794Z","validationStatus":"VALIDATION_INITIATED"}'
>>>>>>> dfd6e4c3
    headers:
      accept-ranges:
      - bytes
      api-supported-versions:
      - 2022-11-01, 2023-04-01-preview, 2024-03-01-preview, 2024-05-01-preview, 2024-07-01-preview,
        2024-12-01-preview
      connection:
      - keep-alive
      content-length:
<<<<<<< HEAD
      - '560'
      content-type:
      - application/json; charset=utf-8
      date:
      - Wed, 26 Feb 2025 11:17:16 GMT
      mise-correlation-id:
      - f0628d79-e9b1-44c0-ac26-5da1f636c057
      strict-transport-security:
      - max-age=31536000; includeSubDomains
      x-azure-ref:
      - 20250226T111716Z-r17775d4f98t9jlfhC1SG10apg0000000cs000000000xsbq
=======
      - '559'
      content-type:
      - application/json; charset=utf-8
      date:
      - Mon, 24 Feb 2025 21:58:26 GMT
      mise-correlation-id:
      - 0b3fa08c-46ed-4b7c-868c-fc1df397d50e
      strict-transport-security:
      - max-age=31536000; includeSubDomains
      x-azure-ref:
      - 20250224T215825Z-r17775d4f98m8b5phC1SG1qcms00000007ug00000000af18
>>>>>>> dfd6e4c3
      x-cache:
      - CONFIG_NOCACHE
      x-content-type-options:
      - nosniff
    status:
      code: 200
      message: OK
- request:
    body: null
    headers:
      Accept:
      - application/json
      Accept-Encoding:
      - gzip, deflate
      Connection:
      - keep-alive
      User-Agent:
<<<<<<< HEAD
      - AZURECLI/2.70.0 azsdk-python-core/1.31.0 Python/3.12.8 (Linux-6.5.0-1025-azure-x86_64-with-glibc2.36)
    method: GET
    uri: https://7f4267d4-17c8-4ce9-aa11-973fce72430e.eastus.cnt-prod.loadtesting.azure.com/tests/create-update-vnet-test-case/files/sample-JMX-file.jmx?api-version=2024-12-01-preview
  response:
    body:
      string: '{"url":"https://cixh484frm27elt2stmolv4v.z3.blob.storage.azure.net/86cbc4e6-1bfe-4537-9b66-4383f2cb0454/7881ad7c-8fb8-408c-b5a6-80ae988dcc3d?skoid=713ccf3d-dc33-4787-a1ee-6b0cc537c37a&sktid=33e01921-4d64-4f8c-a055-5bdaffd5e33d&skt=2025-02-26T11%3A15%3A41Z&ske=2025-02-26T18%3A15%3A41Z&sks=b&skv=2024-05-04&sv=2024-05-04&se=2025-02-26T11%3A27%3A21Z&sr=b&sp=r&sig=***","fileName":"sample-JMX-file.jmx","fileType":"TEST_SCRIPT","expireDateTime":"2025-02-26T11:27:21.8327323Z","validationStatus":"VALIDATION_INITIATED"}'
=======
      - AZURECLI/2.69.0 azsdk-python-core/1.31.0 Python/3.12.8 (Linux-6.5.0-1025-azure-x86_64-with-glibc2.36)
    method: GET
    uri: https://331b4065-0ec1-4546-9e11-2ef1267ea49e.eastus.cnt-prod.loadtesting.azure.com/tests/create-update-vnet-test-case/files/sample-JMX-file.jmx?api-version=2024-12-01-preview
  response:
    body:
      string: '{"url":"https://da6mbye77nmfdoo2rk014of3.z16.blob.storage.azure.net/5997654e-7277-475a-8fee-164009181354/45ee11b3-b6db-4f54-9682-dec2ce62b6f7?skoid=713ccf3d-dc33-4787-a1ee-6b0cc537c37a&sktid=33e01921-4d64-4f8c-a055-5bdaffd5e33d&skt=2025-02-24T21%3A57%3A28Z&ske=2025-02-25T04%3A57%3A28Z&sks=b&skv=2024-05-04&sv=2024-05-04&se=2025-02-24T22%3A08%3A31Z&sr=b&sp=r&sig=***","fileName":"sample-JMX-file.jmx","fileType":"TEST_SCRIPT","expireDateTime":"2025-02-24T22:08:31.1752969Z","validationStatus":"VALIDATION_INITIATED"}'
>>>>>>> dfd6e4c3
    headers:
      accept-ranges:
      - bytes
      api-supported-versions:
      - 2022-11-01, 2023-04-01-preview, 2024-03-01-preview, 2024-05-01-preview, 2024-07-01-preview,
        2024-12-01-preview
      connection:
      - keep-alive
      content-length:
      - '558'
      content-type:
      - application/json; charset=utf-8
      date:
<<<<<<< HEAD
      - Wed, 26 Feb 2025 11:17:21 GMT
      mise-correlation-id:
      - 1403efa7-e446-4ff6-899d-cb35563fbcaf
      strict-transport-security:
      - max-age=31536000; includeSubDomains
      x-azure-ref:
      - 20250226T111721Z-r17775d4f98t9jlfhC1SG10apg0000000cs000000000xt5s
=======
      - Mon, 24 Feb 2025 21:58:31 GMT
      mise-correlation-id:
      - 91269ce2-1a9b-48b4-b5b5-3cf2d0fbcb0c
      strict-transport-security:
      - max-age=31536000; includeSubDomains
      x-azure-ref:
      - 20250224T215831Z-r17775d4f98m8b5phC1SG1qcms00000007ug00000000af8w
>>>>>>> dfd6e4c3
      x-cache:
      - CONFIG_NOCACHE
      x-content-type-options:
      - nosniff
    status:
      code: 200
      message: OK
- request:
    body: null
    headers:
      Accept:
      - application/json
      Accept-Encoding:
      - gzip, deflate
      Connection:
      - keep-alive
      User-Agent:
<<<<<<< HEAD
      - AZURECLI/2.70.0 azsdk-python-core/1.31.0 Python/3.12.8 (Linux-6.5.0-1025-azure-x86_64-with-glibc2.36)
    method: GET
    uri: https://7f4267d4-17c8-4ce9-aa11-973fce72430e.eastus.cnt-prod.loadtesting.azure.com/tests/create-update-vnet-test-case/files/sample-JMX-file.jmx?api-version=2024-12-01-preview
  response:
    body:
      string: '{"url":"https://cixh484frm27elt2stmolv4v.z3.blob.storage.azure.net/86cbc4e6-1bfe-4537-9b66-4383f2cb0454/7881ad7c-8fb8-408c-b5a6-80ae988dcc3d?skoid=713ccf3d-dc33-4787-a1ee-6b0cc537c37a&sktid=33e01921-4d64-4f8c-a055-5bdaffd5e33d&skt=2025-02-26T11%3A16%3A03Z&ske=2025-02-26T18%3A16%3A03Z&sks=b&skv=2024-05-04&sv=2024-05-04&se=2025-02-26T11%3A27%3A27Z&sr=b&sp=r&sig=***","fileName":"sample-JMX-file.jmx","fileType":"TEST_SCRIPT","expireDateTime":"2025-02-26T11:27:27.0903718Z","validationStatus":"VALIDATION_INITIATED"}'
=======
      - AZURECLI/2.69.0 azsdk-python-core/1.31.0 Python/3.12.8 (Linux-6.5.0-1025-azure-x86_64-with-glibc2.36)
    method: GET
    uri: https://331b4065-0ec1-4546-9e11-2ef1267ea49e.eastus.cnt-prod.loadtesting.azure.com/tests/create-update-vnet-test-case/files/sample-JMX-file.jmx?api-version=2024-12-01-preview
  response:
    body:
      string: '{"url":"https://da6mbye77nmfdoo2rk014of3.z16.blob.storage.azure.net/5997654e-7277-475a-8fee-164009181354/45ee11b3-b6db-4f54-9682-dec2ce62b6f7?skoid=713ccf3d-dc33-4787-a1ee-6b0cc537c37a&sktid=33e01921-4d64-4f8c-a055-5bdaffd5e33d&skt=2025-02-24T21%3A57%3A07Z&ske=2025-02-25T04%3A57%3A07Z&sks=b&skv=2024-05-04&sv=2024-05-04&se=2025-02-24T22%3A08%3A36Z&sr=b&sp=r&sig=***","fileName":"sample-JMX-file.jmx","fileType":"TEST_SCRIPT","expireDateTime":"2025-02-24T22:08:36.4239384Z","validationStatus":"VALIDATION_INITIATED"}'
>>>>>>> dfd6e4c3
    headers:
      accept-ranges:
      - bytes
      api-supported-versions:
      - 2022-11-01, 2023-04-01-preview, 2024-03-01-preview, 2024-05-01-preview, 2024-07-01-preview,
        2024-12-01-preview
      connection:
      - keep-alive
      content-length:
<<<<<<< HEAD
      - '558'
      content-type:
      - application/json; charset=utf-8
      date:
      - Wed, 26 Feb 2025 11:17:27 GMT
      mise-correlation-id:
      - 8c6e7f40-cfd0-4762-a6c3-27cce328fe99
      strict-transport-security:
      - max-age=31536000; includeSubDomains
      x-azure-ref:
      - 20250226T111726Z-r17775d4f98t9jlfhC1SG10apg0000000cs000000000xtyu
=======
      - '565'
      content-type:
      - application/json; charset=utf-8
      date:
      - Mon, 24 Feb 2025 21:58:36 GMT
      mise-correlation-id:
      - 1ec2dcf2-aff5-4c4f-b0fe-6aed72dda692
      strict-transport-security:
      - max-age=31536000; includeSubDomains
      x-azure-ref:
      - 20250224T215836Z-r17775d4f98m8b5phC1SG1qcms00000007ug00000000afgv
>>>>>>> dfd6e4c3
      x-cache:
      - CONFIG_NOCACHE
      x-content-type-options:
      - nosniff
    status:
      code: 200
      message: OK
- request:
    body: null
    headers:
      Accept:
      - application/json
      Accept-Encoding:
      - gzip, deflate
      Connection:
      - keep-alive
      User-Agent:
<<<<<<< HEAD
      - AZURECLI/2.70.0 azsdk-python-core/1.31.0 Python/3.12.8 (Linux-6.5.0-1025-azure-x86_64-with-glibc2.36)
    method: GET
    uri: https://7f4267d4-17c8-4ce9-aa11-973fce72430e.eastus.cnt-prod.loadtesting.azure.com/tests/create-update-vnet-test-case/files/sample-JMX-file.jmx?api-version=2024-12-01-preview
  response:
    body:
      string: '{"url":"https://cixh484frm27elt2stmolv4v.z3.blob.storage.azure.net/86cbc4e6-1bfe-4537-9b66-4383f2cb0454/7881ad7c-8fb8-408c-b5a6-80ae988dcc3d?skoid=713ccf3d-dc33-4787-a1ee-6b0cc537c37a&sktid=33e01921-4d64-4f8c-a055-5bdaffd5e33d&skt=2025-02-26T11%3A16%3A21Z&ske=2025-02-26T18%3A16%3A21Z&sks=b&skv=2024-05-04&sv=2024-05-04&se=2025-02-26T11%3A27%3A32Z&sr=b&sp=r&sig=***","fileName":"sample-JMX-file.jmx","fileType":"TEST_SCRIPT","expireDateTime":"2025-02-26T11:27:32.3566967Z","validationStatus":"VALIDATION_INITIATED"}'
=======
      - AZURECLI/2.69.0 azsdk-python-core/1.31.0 Python/3.12.8 (Linux-6.5.0-1025-azure-x86_64-with-glibc2.36)
    method: GET
    uri: https://331b4065-0ec1-4546-9e11-2ef1267ea49e.eastus.cnt-prod.loadtesting.azure.com/tests/create-update-vnet-test-case/files/sample-JMX-file.jmx?api-version=2024-12-01-preview
  response:
    body:
      string: '{"url":"https://da6mbye77nmfdoo2rk014of3.z16.blob.storage.azure.net/5997654e-7277-475a-8fee-164009181354/45ee11b3-b6db-4f54-9682-dec2ce62b6f7?skoid=713ccf3d-dc33-4787-a1ee-6b0cc537c37a&sktid=33e01921-4d64-4f8c-a055-5bdaffd5e33d&skt=2025-02-24T21%3A57%3A07Z&ske=2025-02-25T04%3A57%3A07Z&sks=b&skv=2024-05-04&sv=2024-05-04&se=2025-02-24T22%3A08%3A41Z&sr=b&sp=r&sig=***","fileName":"sample-JMX-file.jmx","fileType":"TEST_SCRIPT","expireDateTime":"2025-02-24T22:08:41.6751942Z","validationStatus":"VALIDATION_SUCCESS"}'
>>>>>>> dfd6e4c3
    headers:
      accept-ranges:
      - bytes
      api-supported-versions:
      - 2022-11-01, 2023-04-01-preview, 2024-03-01-preview, 2024-05-01-preview, 2024-07-01-preview,
        2024-12-01-preview
      connection:
      - keep-alive
      content-length:
<<<<<<< HEAD
      - '560'
      content-type:
      - application/json; charset=utf-8
      date:
      - Wed, 26 Feb 2025 11:17:32 GMT
      mise-correlation-id:
      - f6be6002-9d24-44a5-93f7-f04efd7f1086
      strict-transport-security:
      - max-age=31536000; includeSubDomains
      x-azure-ref:
      - 20250226T111732Z-r17775d4f98t9jlfhC1SG10apg0000000cs000000000xuug
      x-cache:
      - CONFIG_NOCACHE
      x-content-type-options:
      - nosniff
    status:
      code: 200
      message: OK
- request:
    body: null
    headers:
      Accept:
      - application/json
      Accept-Encoding:
      - gzip, deflate
      Connection:
      - keep-alive
      User-Agent:
      - AZURECLI/2.70.0 azsdk-python-core/1.31.0 Python/3.12.8 (Linux-6.5.0-1025-azure-x86_64-with-glibc2.36)
    method: GET
    uri: https://7f4267d4-17c8-4ce9-aa11-973fce72430e.eastus.cnt-prod.loadtesting.azure.com/tests/create-update-vnet-test-case/files/sample-JMX-file.jmx?api-version=2024-12-01-preview
  response:
    body:
      string: '{"url":"https://cixh484frm27elt2stmolv4v.z3.blob.storage.azure.net/86cbc4e6-1bfe-4537-9b66-4383f2cb0454/7881ad7c-8fb8-408c-b5a6-80ae988dcc3d?skoid=713ccf3d-dc33-4787-a1ee-6b0cc537c37a&sktid=33e01921-4d64-4f8c-a055-5bdaffd5e33d&skt=2025-02-26T11%3A15%3A47Z&ske=2025-02-26T18%3A15%3A47Z&sks=b&skv=2024-05-04&sv=2024-05-04&se=2025-02-26T11%3A27%3A37Z&sr=b&sp=r&sig=***","fileName":"sample-JMX-file.jmx","fileType":"TEST_SCRIPT","expireDateTime":"2025-02-26T11:27:37.6113793Z","validationStatus":"VALIDATION_SUCCESS"}'
    headers:
      accept-ranges:
      - bytes
      api-supported-versions:
      - 2022-11-01, 2023-04-01-preview, 2024-03-01-preview, 2024-05-01-preview, 2024-07-01-preview,
        2024-12-01-preview
      connection:
      - keep-alive
      content-length:
      - '558'
      content-type:
      - application/json; charset=utf-8
      date:
      - Wed, 26 Feb 2025 11:17:37 GMT
      mise-correlation-id:
      - c4c5c24f-901c-4f29-9b87-f5182dc48a37
      strict-transport-security:
      - max-age=31536000; includeSubDomains
      x-azure-ref:
      - 20250226T111737Z-r17775d4f98t9jlfhC1SG10apg0000000cs000000000xvkt
=======
      - '561'
      content-type:
      - application/json; charset=utf-8
      date:
      - Mon, 24 Feb 2025 21:58:41 GMT
      mise-correlation-id:
      - dbbca82c-2faf-4ab3-8381-89e3bf534974
      strict-transport-security:
      - max-age=31536000; includeSubDomains
      x-azure-ref:
      - 20250224T215841Z-r17775d4f98m8b5phC1SG1qcms00000007ug00000000afsd
>>>>>>> dfd6e4c3
      x-cache:
      - CONFIG_NOCACHE
      x-content-type-options:
      - nosniff
    status:
      code: 200
      message: OK
- request:
    body: null
    headers:
      Accept:
      - application/json
      Accept-Encoding:
      - gzip, deflate
      Connection:
      - keep-alive
      User-Agent:
<<<<<<< HEAD
      - AZURECLI/2.70.0 azsdk-python-core/1.31.0 Python/3.12.8 (Linux-6.5.0-1025-azure-x86_64-with-glibc2.36)
    method: GET
    uri: https://7f4267d4-17c8-4ce9-aa11-973fce72430e.eastus.cnt-prod.loadtesting.azure.com/tests/create-update-vnet-test-case?api-version=2024-12-01-preview
  response:
    body:
      string: '{"passFailCriteria":{"passFailMetrics":{"b48614f9-6888-4f13-8f02-2dd030848b51":{"clientMetric":"latency","aggregate":"avg","condition":">","requestName":"GetCustomerDetails","value":200.0,"action":"continue"},"c22cf1ea-d1e8-47c2-b342-1e2f6f0d8ef3":{"clientMetric":"error","aggregate":"percentage","condition":">","value":50.0,"action":"continue"},"a80d0298-a4a3-4428-9b23-846586a7cd84":{"clientMetric":"requests_per_sec","aggregate":"avg","condition":">","value":78.0,"action":"continue"}},"passFailServerMetrics":{}},"autoStopCriteria":{"autoStopDisabled":false,"errorRate":90.0,"errorRateTimeWindowInSeconds":60},"environmentVariables":{"rps":"1"},"loadTestConfiguration":{"engineInstances":1,"splitAllCSVs":false,"quickStartTest":false},"inputArtifacts":{"testScriptFileInfo":{"url":"https://cixh484frm27elt2stmolv4v.z3.blob.storage.azure.net/86cbc4e6-1bfe-4537-9b66-4383f2cb0454/7881ad7c-8fb8-408c-b5a6-80ae988dcc3d?skoid=713ccf3d-dc33-4787-a1ee-6b0cc537c37a&sktid=33e01921-4d64-4f8c-a055-5bdaffd5e33d&skt=2025-02-26T11%3A16%3A21Z&ske=2025-02-26T18%3A16%3A21Z&sks=b&skv=2024-05-04&sv=2024-05-04&se=2025-02-26T12%3A17%3A37Z&sr=b&sp=r&sig=***","fileName":"sample-JMX-file.jmx","fileType":"TEST_SCRIPT","expireDateTime":"2025-02-26T12:17:37.8798971Z","validationStatus":"VALIDATION_SUCCESS"},"additionalFileInfo":[]},"kind":"JMX","publicIPDisabled":true,"metricsReferenceIdentityType":"SystemAssigned","testId":"create-update-vnet-test-case","description":"Test
        created from az load test command","displayName":"CLI-Test","subnetId":"/subscriptions/00000000-0000-0000-0000-000000000000/resourceGroups/clitest-load-000001/providers/Microsoft.Network/virtualNetworks/clitest-load-000003/subnets/default","keyvaultReferenceIdentityType":"SystemAssigned","createdDateTime":"2025-02-26T11:15:40.845Z","createdBy":"hbisht@microsoft.com","lastModifiedDateTime":"2025-02-26T11:17:33.504Z","lastModifiedBy":"hbisht@microsoft.com"}'
=======
      - AZURECLI/2.69.0 azsdk-python-core/1.31.0 Python/3.12.8 (Linux-6.5.0-1025-azure-x86_64-with-glibc2.36)
    method: GET
    uri: https://331b4065-0ec1-4546-9e11-2ef1267ea49e.eastus.cnt-prod.loadtesting.azure.com/tests/create-update-vnet-test-case?api-version=2024-12-01-preview
  response:
    body:
      string: '{"passFailCriteria":{"passFailMetrics":{"3b67dae0-bb6d-4eb9-acf2-ca80fb51c548":{"clientMetric":"latency","aggregate":"avg","condition":">","requestName":"GetCustomerDetails","value":200.0,"action":"continue"},"f5c5a82e-5481-456c-bca6-bc01c9dee2db":{"clientMetric":"error","aggregate":"percentage","condition":">","value":50.0,"action":"continue"},"02868b09-0102-49c9-85b7-8693c0d3e004":{"clientMetric":"requests_per_sec","aggregate":"avg","condition":">","value":78.0,"action":"continue"}},"passFailServerMetrics":{}},"autoStopCriteria":{"autoStopDisabled":false,"errorRate":90.0,"errorRateTimeWindowInSeconds":60},"environmentVariables":{"rps":"1"},"loadTestConfiguration":{"engineInstances":1,"splitAllCSVs":false,"quickStartTest":false},"inputArtifacts":{"testScriptFileInfo":{"url":"https://da6mbye77nmfdoo2rk014of3.z16.blob.storage.azure.net/5997654e-7277-475a-8fee-164009181354/45ee11b3-b6db-4f54-9682-dec2ce62b6f7?skoid=713ccf3d-dc33-4787-a1ee-6b0cc537c37a&sktid=33e01921-4d64-4f8c-a055-5bdaffd5e33d&skt=2025-02-24T21%3A56%3A56Z&ske=2025-02-25T04%3A56%3A56Z&sks=b&skv=2024-05-04&sv=2024-05-04&se=2025-02-24T22%3A58%3A41Z&sr=b&sp=r&sig=***","fileName":"sample-JMX-file.jmx","fileType":"TEST_SCRIPT","expireDateTime":"2025-02-24T22:58:41.9229093Z","validationStatus":"VALIDATION_SUCCESS"},"additionalFileInfo":[]},"kind":"JMX","publicIPDisabled":true,"metricsReferenceIdentityType":"SystemAssigned","testId":"create-update-vnet-test-case","description":"Test
        created from az load test command","displayName":"CLI-Test","subnetId":"/subscriptions/00000000-0000-0000-0000-000000000000/resourceGroups/clitest-load-000001/providers/Microsoft.Network/virtualNetworks/clitest-load-000003/subnets/default","keyvaultReferenceIdentityType":"SystemAssigned","createdDateTime":"2025-02-24T21:56:55.363Z","createdBy":"hbisht@microsoft.com","lastModifiedDateTime":"2025-02-24T21:58:40.427Z","lastModifiedBy":"hbisht@microsoft.com"}'
>>>>>>> dfd6e4c3
    headers:
      accept-ranges:
      - bytes
      api-supported-versions:
      - 2022-11-01, 2023-04-01-preview, 2024-03-01-preview, 2024-05-01-preview, 2024-07-01-preview,
        2024-12-01-preview
      connection:
      - keep-alive
      content-length:
<<<<<<< HEAD
      - '1965'
      content-type:
      - application/json; charset=utf-8
      date:
      - Wed, 26 Feb 2025 11:17:37 GMT
      mise-correlation-id:
      - ef95b419-9a7a-4a35-ae20-0d65950f5946
      strict-transport-security:
      - max-age=31536000; includeSubDomains
      x-azure-ref:
      - 20250226T111737Z-r17775d4f98t9jlfhC1SG10apg0000000cs000000000xvmu
=======
      - '1970'
      content-type:
      - application/json; charset=utf-8
      date:
      - Mon, 24 Feb 2025 21:58:42 GMT
      mise-correlation-id:
      - 4003afbb-cb29-4f6a-9a38-2387be7632cf
      strict-transport-security:
      - max-age=31536000; includeSubDomains
      x-azure-ref:
      - 20250224T215841Z-r17775d4f98m8b5phC1SG1qcms00000007ug00000000afsw
>>>>>>> dfd6e4c3
      x-cache:
      - CONFIG_NOCACHE
      x-content-type-options:
      - nosniff
    status:
      code: 200
      message: OK
- request:
    body: null
    headers:
      Accept:
      - application/json
      Accept-Encoding:
      - gzip, deflate
      Connection:
      - keep-alive
      User-Agent:
      - azsdk-python-mgmt-loadtesting/1.0.0 Python/3.12.8 (Linux-6.5.0-1025-azure-x86_64-with-glibc2.36)
    method: GET
    uri: https://management.azure.com/subscriptions/00000000-0000-0000-0000-000000000000/resourceGroups/clitest-load-000001/providers/Microsoft.LoadTestService/loadTests/clitest-load-000002?api-version=2022-12-01
  response:
    body:
<<<<<<< HEAD
      string: '{"id":"/subscriptions/00000000-0000-0000-0000-000000000000/resourceGroups/clitest-load-000001/providers/Microsoft.LoadTestService/loadTests/clitest-load-000002","name":"clitest-load-000002","type":"microsoft.loadtestservice/loadtests","location":"eastus","systemData":{"createdBy":"hbisht@microsoft.com","createdByType":"User","createdAt":"2025-02-26T11:14:31.2769876Z","lastModifiedBy":"hbisht@microsoft.com","lastModifiedByType":"User","lastModifiedAt":"2025-02-26T11:14:31.2769876Z"},"identity":{"type":"None"},"properties":{"dataPlaneURI":"7f4267d4-17c8-4ce9-aa11-973fce72430e.eastus.cnt-prod.loadtesting.azure.com","provisioningState":"Succeeded"}}'
=======
      string: '{"id":"/subscriptions/00000000-0000-0000-0000-000000000000/resourceGroups/clitest-load-000001/providers/Microsoft.LoadTestService/loadTests/clitest-load-000002","name":"clitest-load-000002","type":"microsoft.loadtestservice/loadtests","location":"eastus","systemData":{"createdBy":"hbisht@microsoft.com","createdByType":"User","createdAt":"2025-02-24T21:55:45.8074973Z","lastModifiedBy":"hbisht@microsoft.com","lastModifiedByType":"User","lastModifiedAt":"2025-02-24T21:55:45.8074973Z"},"identity":{"type":"None"},"properties":{"dataPlaneURI":"331b4065-0ec1-4546-9e11-2ef1267ea49e.eastus.cnt-prod.loadtesting.azure.com","provisioningState":"Succeeded"}}'
>>>>>>> dfd6e4c3
    headers:
      cache-control:
      - no-cache
      content-length:
      - '653'
      content-type:
      - application/json; charset=utf-8
      date:
<<<<<<< HEAD
      - Wed, 26 Feb 2025 11:17:38 GMT
      etag:
      - '"7f0155e5-0000-0200-0000-67bef7ae0000"'
=======
      - Mon, 24 Feb 2025 21:58:42 GMT
      etag:
      - '"4f01bfc2-0000-0200-0000-67bceaf80000"'
>>>>>>> dfd6e4c3
      expires:
      - '-1'
      pragma:
      - no-cache
      strict-transport-security:
      - max-age=31536000; includeSubDomains
      x-cache:
      - CONFIG_NOCACHE
      x-content-type-options:
      - nosniff
      x-ms-providerhub-traffic:
      - 'True'
      x-ms-ratelimit-remaining-subscription-global-reads:
      - '16498'
      x-msedge-ref:
<<<<<<< HEAD
      - 'Ref A: FCC534F14E8A442D8D79513C90E8B5B3 Ref B: MAA201060513025 Ref C: 2025-02-26T11:17:38Z'
=======
      - 'Ref A: 08E9BF36EDD749A498A8034E0B8F63CA Ref B: MAA201060513019 Ref C: 2025-02-24T21:58:42Z'
>>>>>>> dfd6e4c3
    status:
      code: 200
      message: OK
- request:
    body: null
    headers:
      Accept:
      - application/json
      Accept-Encoding:
      - gzip, deflate
      Connection:
      - keep-alive
      User-Agent:
<<<<<<< HEAD
      - AZURECLI/2.70.0 azsdk-python-core/1.31.0 Python/3.12.8 (Linux-6.5.0-1025-azure-x86_64-with-glibc2.36)
    method: GET
    uri: https://7f4267d4-17c8-4ce9-aa11-973fce72430e.eastus.cnt-prod.loadtesting.azure.com/tests/create-update-vnet-test-case?api-version=2024-12-01-preview
  response:
    body:
      string: '{"passFailCriteria":{"passFailMetrics":{"b48614f9-6888-4f13-8f02-2dd030848b51":{"clientMetric":"latency","aggregate":"avg","condition":">","requestName":"GetCustomerDetails","value":200.0,"action":"continue"},"c22cf1ea-d1e8-47c2-b342-1e2f6f0d8ef3":{"clientMetric":"error","aggregate":"percentage","condition":">","value":50.0,"action":"continue"},"a80d0298-a4a3-4428-9b23-846586a7cd84":{"clientMetric":"requests_per_sec","aggregate":"avg","condition":">","value":78.0,"action":"continue"}},"passFailServerMetrics":{}},"autoStopCriteria":{"autoStopDisabled":false,"errorRate":90.0,"errorRateTimeWindowInSeconds":60},"environmentVariables":{"rps":"1"},"loadTestConfiguration":{"engineInstances":1,"splitAllCSVs":false,"quickStartTest":false},"inputArtifacts":{"testScriptFileInfo":{"url":"https://cixh484frm27elt2stmolv4v.z3.blob.storage.azure.net/86cbc4e6-1bfe-4537-9b66-4383f2cb0454/7881ad7c-8fb8-408c-b5a6-80ae988dcc3d?skoid=713ccf3d-dc33-4787-a1ee-6b0cc537c37a&sktid=33e01921-4d64-4f8c-a055-5bdaffd5e33d&skt=2025-02-26T11%3A15%3A47Z&ske=2025-02-26T18%3A15%3A47Z&sks=b&skv=2024-05-04&sv=2024-05-04&se=2025-02-26T12%3A17%3A39Z&sr=b&sp=r&sig=***","fileName":"sample-JMX-file.jmx","fileType":"TEST_SCRIPT","expireDateTime":"2025-02-26T12:17:39.8143914Z","validationStatus":"VALIDATION_SUCCESS"},"additionalFileInfo":[]},"kind":"JMX","publicIPDisabled":true,"metricsReferenceIdentityType":"SystemAssigned","testId":"create-update-vnet-test-case","description":"Test
        created from az load test command","displayName":"CLI-Test","subnetId":"/subscriptions/00000000-0000-0000-0000-000000000000/resourceGroups/clitest-load-000001/providers/Microsoft.Network/virtualNetworks/clitest-load-000003/subnets/default","keyvaultReferenceIdentityType":"SystemAssigned","createdDateTime":"2025-02-26T11:15:40.845Z","createdBy":"hbisht@microsoft.com","lastModifiedDateTime":"2025-02-26T11:17:33.504Z","lastModifiedBy":"hbisht@microsoft.com"}'
=======
      - AZURECLI/2.69.0 azsdk-python-core/1.31.0 Python/3.12.8 (Linux-6.5.0-1025-azure-x86_64-with-glibc2.36)
    method: GET
    uri: https://331b4065-0ec1-4546-9e11-2ef1267ea49e.eastus.cnt-prod.loadtesting.azure.com/tests/create-update-vnet-test-case?api-version=2024-12-01-preview
  response:
    body:
      string: '{"passFailCriteria":{"passFailMetrics":{"3b67dae0-bb6d-4eb9-acf2-ca80fb51c548":{"clientMetric":"latency","aggregate":"avg","condition":">","requestName":"GetCustomerDetails","value":200.0,"action":"continue"},"f5c5a82e-5481-456c-bca6-bc01c9dee2db":{"clientMetric":"error","aggregate":"percentage","condition":">","value":50.0,"action":"continue"},"02868b09-0102-49c9-85b7-8693c0d3e004":{"clientMetric":"requests_per_sec","aggregate":"avg","condition":">","value":78.0,"action":"continue"}},"passFailServerMetrics":{}},"autoStopCriteria":{"autoStopDisabled":false,"errorRate":90.0,"errorRateTimeWindowInSeconds":60},"environmentVariables":{"rps":"1"},"loadTestConfiguration":{"engineInstances":1,"splitAllCSVs":false,"quickStartTest":false},"inputArtifacts":{"testScriptFileInfo":{"url":"https://da6mbye77nmfdoo2rk014of3.z16.blob.storage.azure.net/5997654e-7277-475a-8fee-164009181354/45ee11b3-b6db-4f54-9682-dec2ce62b6f7?skoid=713ccf3d-dc33-4787-a1ee-6b0cc537c37a&sktid=33e01921-4d64-4f8c-a055-5bdaffd5e33d&skt=2025-02-24T21%3A56%3A56Z&ske=2025-02-25T04%3A56%3A56Z&sks=b&skv=2024-05-04&sv=2024-05-04&se=2025-02-24T22%3A58%3A42Z&sr=b&sp=r&sig=***","fileName":"sample-JMX-file.jmx","fileType":"TEST_SCRIPT","expireDateTime":"2025-02-24T22:58:42.9203767Z","validationStatus":"VALIDATION_SUCCESS"},"additionalFileInfo":[]},"kind":"JMX","publicIPDisabled":true,"metricsReferenceIdentityType":"SystemAssigned","testId":"create-update-vnet-test-case","description":"Test
        created from az load test command","displayName":"CLI-Test","subnetId":"/subscriptions/00000000-0000-0000-0000-000000000000/resourceGroups/clitest-load-000001/providers/Microsoft.Network/virtualNetworks/clitest-load-000003/subnets/default","keyvaultReferenceIdentityType":"SystemAssigned","createdDateTime":"2025-02-24T21:56:55.363Z","createdBy":"hbisht@microsoft.com","lastModifiedDateTime":"2025-02-24T21:58:40.427Z","lastModifiedBy":"hbisht@microsoft.com"}'
>>>>>>> dfd6e4c3
    headers:
      accept-ranges:
      - bytes
      api-supported-versions:
      - 2022-11-01, 2023-04-01-preview, 2024-03-01-preview, 2024-05-01-preview, 2024-07-01-preview,
        2024-12-01-preview
      connection:
      - keep-alive
      content-length:
<<<<<<< HEAD
      - '1967'
      content-type:
      - application/json; charset=utf-8
      date:
      - Wed, 26 Feb 2025 11:17:39 GMT
      mise-correlation-id:
      - 720693cf-bdd2-4aa0-81c5-11e8b76057bd
      strict-transport-security:
      - max-age=31536000; includeSubDomains
      x-azure-ref:
      - 20250226T111739Z-167c755789dpktj6hC1SG1nr6800000000r0000000006srq
=======
      - '1966'
      content-type:
      - application/json; charset=utf-8
      date:
      - Mon, 24 Feb 2025 21:58:43 GMT
      mise-correlation-id:
      - 99724c39-2e13-444f-a79c-53f44d9fc766
      strict-transport-security:
      - max-age=31536000; includeSubDomains
      x-azure-ref:
      - 20250224T215842Z-r17775d4f9888gqkhC1SG1bvr800000008b00000000039be
>>>>>>> dfd6e4c3
      x-cache:
      - CONFIG_NOCACHE
      x-content-type-options:
      - nosniff
    status:
      code: 200
      message: OK
version: 1<|MERGE_RESOLUTION|>--- conflicted
+++ resolved
@@ -13,20 +13,12 @@
       ParameterSetName:
       - --resource-group --vnet-name
       User-Agent:
-<<<<<<< HEAD
-      - AZURECLI/2.70.0 azsdk-python-core/1.31.0 Python/3.12.8 (Linux-6.5.0-1025-azure-x86_64-with-glibc2.36)
-=======
-      - AZURECLI/2.69.0 azsdk-python-core/1.31.0 Python/3.12.8 (Linux-6.5.0-1025-azure-x86_64-with-glibc2.36)
->>>>>>> dfd6e4c3
+      - AZURECLI/2.70.0 azsdk-python-core/1.31.0 Python/3.12.8 (Linux-6.5.0-1025-azure-x86_64-with-glibc2.36)
     method: GET
     uri: https://management.azure.com/subscriptions/00000000-0000-0000-0000-000000000000/resourceGroups/clitest-load-000001/providers/Microsoft.Network/virtualNetworks/clitest-load-000003/subnets?api-version=2024-01-01
   response:
     body:
-<<<<<<< HEAD
-      string: '{"value":[{"name":"default","id":"/subscriptions/00000000-0000-0000-0000-000000000000/resourceGroups/clitest-load-000001/providers/Microsoft.Network/virtualNetworks/clitest-load-000003/subnets/default","etag":"W/\"c60c91e3-af92-460f-905f-0448deecf4ac\"","properties":{"provisioningState":"Succeeded","addressPrefix":"10.0.0.0/24","delegations":[],"privateEndpointNetworkPolicies":"Disabled","privateLinkServiceNetworkPolicies":"Enabled"},"type":"Microsoft.Network/virtualNetworks/subnets"}]}'
-=======
-      string: '{"value":[{"name":"default","id":"/subscriptions/00000000-0000-0000-0000-000000000000/resourceGroups/clitest-load-000001/providers/Microsoft.Network/virtualNetworks/clitest-load-000003/subnets/default","etag":"W/\"099d45f7-fe5c-425d-84f4-b43727b7ccc2\"","properties":{"provisioningState":"Succeeded","addressPrefix":"10.0.0.0/24","delegations":[],"privateEndpointNetworkPolicies":"Disabled","privateLinkServiceNetworkPolicies":"Enabled"},"type":"Microsoft.Network/virtualNetworks/subnets"}]}'
->>>>>>> dfd6e4c3
+      string: '{"value":[{"name":"default","id":"/subscriptions/00000000-0000-0000-0000-000000000000/resourceGroups/clitest-load-000001/providers/Microsoft.Network/virtualNetworks/clitest-load-000003/subnets/default","etag":"W/\"ae9f4c9a-3d6b-4198-87bc-f3147932cab7\"","properties":{"provisioningState":"Succeeded","addressPrefix":"10.0.0.0/24","delegations":[],"privateEndpointNetworkPolicies":"Disabled","privateLinkServiceNetworkPolicies":"Enabled"},"type":"Microsoft.Network/virtualNetworks/subnets"}]}'
     headers:
       cache-control:
       - no-cache
@@ -35,11 +27,7 @@
       content-type:
       - application/json; charset=utf-8
       date:
-<<<<<<< HEAD
-      - Wed, 26 Feb 2025 11:15:36 GMT
-=======
-      - Mon, 24 Feb 2025 21:56:50 GMT
->>>>>>> dfd6e4c3
+      - Wed, 26 Feb 2025 23:08:10 GMT
       expires:
       - '-1'
       pragma:
@@ -51,19 +39,11 @@
       x-content-type-options:
       - nosniff
       x-ms-arm-service-request-id:
-<<<<<<< HEAD
-      - 284c7457-1ef6-4b31-8583-061e1cb71e98
+      - d922e899-a2b6-4a15-a3ea-a7cacaf91a45
       x-ms-ratelimit-remaining-subscription-global-reads:
       - '16499'
       x-msedge-ref:
-      - 'Ref A: ADBDFB933AA848A49788393C86DEAD93 Ref B: MAA201060513029 Ref C: 2025-02-26T11:15:36Z'
-=======
-      - d83a8104-d80e-401f-a4a8-2e0163924a51
-      x-ms-ratelimit-remaining-subscription-global-reads:
-      - '16499'
-      x-msedge-ref:
-      - 'Ref A: AECE6175FB294B548F54C72B58E23515 Ref B: MAA201060513045 Ref C: 2025-02-24T21:56:51Z'
->>>>>>> dfd6e4c3
+      - 'Ref A: 39A0E8A103FA4696ADD84EE9A2C92747 Ref B: MAA201060515027 Ref C: 2025-02-26T23:08:10Z'
     status:
       code: 200
       message: OK
@@ -82,11 +62,7 @@
     uri: https://management.azure.com/subscriptions/00000000-0000-0000-0000-000000000000/resourceGroups/clitest-load-000001/providers/Microsoft.LoadTestService/loadTests/clitest-load-000002?api-version=2022-12-01
   response:
     body:
-<<<<<<< HEAD
-      string: '{"id":"/subscriptions/00000000-0000-0000-0000-000000000000/resourceGroups/clitest-load-000001/providers/Microsoft.LoadTestService/loadTests/clitest-load-000002","name":"clitest-load-000002","type":"microsoft.loadtestservice/loadtests","location":"eastus","systemData":{"createdBy":"hbisht@microsoft.com","createdByType":"User","createdAt":"2025-02-26T11:14:31.2769876Z","lastModifiedBy":"hbisht@microsoft.com","lastModifiedByType":"User","lastModifiedAt":"2025-02-26T11:14:31.2769876Z"},"identity":{"type":"None"},"properties":{"dataPlaneURI":"7f4267d4-17c8-4ce9-aa11-973fce72430e.eastus.cnt-prod.loadtesting.azure.com","provisioningState":"Succeeded"}}'
-=======
-      string: '{"id":"/subscriptions/00000000-0000-0000-0000-000000000000/resourceGroups/clitest-load-000001/providers/Microsoft.LoadTestService/loadTests/clitest-load-000002","name":"clitest-load-000002","type":"microsoft.loadtestservice/loadtests","location":"eastus","systemData":{"createdBy":"hbisht@microsoft.com","createdByType":"User","createdAt":"2025-02-24T21:55:45.8074973Z","lastModifiedBy":"hbisht@microsoft.com","lastModifiedByType":"User","lastModifiedAt":"2025-02-24T21:55:45.8074973Z"},"identity":{"type":"None"},"properties":{"dataPlaneURI":"331b4065-0ec1-4546-9e11-2ef1267ea49e.eastus.cnt-prod.loadtesting.azure.com","provisioningState":"Succeeded"}}'
->>>>>>> dfd6e4c3
+      string: '{"id":"/subscriptions/00000000-0000-0000-0000-000000000000/resourceGroups/clitest-load-000001/providers/Microsoft.LoadTestService/loadTests/clitest-load-000002","name":"clitest-load-000002","type":"microsoft.loadtestservice/loadtests","location":"eastus","systemData":{"createdBy":"hbisht@microsoft.com","createdByType":"User","createdAt":"2025-02-26T23:07:04.9885431Z","lastModifiedBy":"hbisht@microsoft.com","lastModifiedByType":"User","lastModifiedAt":"2025-02-26T23:07:04.9885431Z"},"identity":{"type":"None"},"properties":{"dataPlaneURI":"94fb1b99-1a50-4df1-8611-29dcb9687d15.eastus.cnt-prod.loadtesting.azure.com","provisioningState":"Succeeded"}}'
     headers:
       cache-control:
       - no-cache
@@ -95,15 +71,9 @@
       content-type:
       - application/json; charset=utf-8
       date:
-<<<<<<< HEAD
-      - Wed, 26 Feb 2025 11:15:37 GMT
+      - Wed, 26 Feb 2025 23:08:11 GMT
       etag:
-      - '"7f0155e5-0000-0200-0000-67bef7ae0000"'
-=======
-      - Mon, 24 Feb 2025 21:56:52 GMT
-      etag:
-      - '"4f01bfc2-0000-0200-0000-67bceaf80000"'
->>>>>>> dfd6e4c3
+      - '"8f01a15f-0000-0200-0000-67bf9eb30000"'
       expires:
       - '-1'
       pragma:
@@ -119,33 +89,23 @@
       x-ms-ratelimit-remaining-subscription-global-reads:
       - '16499'
       x-msedge-ref:
-<<<<<<< HEAD
-      - 'Ref A: EEB58DE36F6942A192061C57BB177525 Ref B: MAA201060515047 Ref C: 2025-02-26T11:15:37Z'
-=======
-      - 'Ref A: DA10D8F1760640D981F9CBE776900E26 Ref B: MAA201060515017 Ref C: 2025-02-24T21:56:52Z'
->>>>>>> dfd6e4c3
-    status:
-      code: 200
-      message: OK
-- request:
-    body: null
-    headers:
-      Accept:
-      - application/json
-      Accept-Encoding:
-      - gzip, deflate
-      Connection:
-      - keep-alive
-      User-Agent:
-<<<<<<< HEAD
-      - AZURECLI/2.70.0 azsdk-python-core/1.31.0 Python/3.12.8 (Linux-6.5.0-1025-azure-x86_64-with-glibc2.36)
-    method: GET
-    uri: https://7f4267d4-17c8-4ce9-aa11-973fce72430e.eastus.cnt-prod.loadtesting.azure.com/tests/create-update-vnet-test-case?api-version=2024-12-01-preview
-=======
-      - AZURECLI/2.69.0 azsdk-python-core/1.31.0 Python/3.12.8 (Linux-6.5.0-1025-azure-x86_64-with-glibc2.36)
-    method: GET
-    uri: https://331b4065-0ec1-4546-9e11-2ef1267ea49e.eastus.cnt-prod.loadtesting.azure.com/tests/create-update-vnet-test-case?api-version=2024-12-01-preview
->>>>>>> dfd6e4c3
+      - 'Ref A: 532240ABE7D945EC910965B4629D09B6 Ref B: MAA201060514025 Ref C: 2025-02-26T23:08:11Z'
+    status:
+      code: 200
+      message: OK
+- request:
+    body: null
+    headers:
+      Accept:
+      - application/json
+      Accept-Encoding:
+      - gzip, deflate
+      Connection:
+      - keep-alive
+      User-Agent:
+      - AZURECLI/2.70.0 azsdk-python-core/1.31.0 Python/3.12.8 (Linux-6.5.0-1025-azure-x86_64-with-glibc2.36)
+    method: GET
+    uri: https://94fb1b99-1a50-4df1-8611-29dcb9687d15.eastus.cnt-prod.loadtesting.azure.com/tests/create-update-vnet-test-case?api-version=2024-12-01-preview
   response:
     body:
       string: '{"error":{"code":"TestNotFound","message":"Test couldn''t find with
@@ -159,25 +119,15 @@
       content-type:
       - application/json
       date:
-<<<<<<< HEAD
-      - Wed, 26 Feb 2025 11:15:39 GMT
-      mise-correlation-id:
-      - 46ceddd0-bc6b-482e-83c8-94cbaeed3b59
-=======
-      - Mon, 24 Feb 2025 21:56:53 GMT
-      mise-correlation-id:
-      - 4fe8bef4-f951-4d66-a8f2-4ff4bd16bd61
->>>>>>> dfd6e4c3
+      - Wed, 26 Feb 2025 23:08:13 GMT
+      mise-correlation-id:
+      - 5711981f-7ab7-4eb3-9206-828ab6dd3380
       strict-transport-security:
       - max-age=31536000; includeSubDomains
       transfer-encoding:
       - chunked
       x-azure-ref:
-<<<<<<< HEAD
-      - 20250226T111538Z-r17775d4f98jjkc6hC1SG1dcu80000000d5g00000000ng2h
-=======
-      - 20250224T215653Z-r17775d4f98t9jlfhC1SG10apg00000008ag0000000002dw
->>>>>>> dfd6e4c3
+      - 20250226T230812Z-r17775d4f98dvpdwhC1SG17y380000001a5g000000003fta
       x-cache:
       - CONFIG_NOCACHE
       x-content-type-options:
@@ -190,11 +140,7 @@
 - request:
     body: '{"displayName": "Create_and_update_vnet_with_config_test", "kind": null,
       "description": "This is a load test created with config specific to vnet", "keyvaultReferenceIdentityType":
-<<<<<<< HEAD
-      "SystemAssigned", "subnetId": "/subscriptions/7c71b563-0dc0-4bc0-bcf6-06f8f0516c7a/resourceGroups/clitest-load-wxyxxwvvjexpwhtuz/providers/Microsoft.Network/virtualNetworks/clitest-load-igdupnpnngegdqxl3/subnets/default",
-=======
-      "SystemAssigned", "subnetId": "/subscriptions/7c71b563-0dc0-4bc0-bcf6-06f8f0516c7a/resourceGroups/clitest-load-h5pnvi2emnewtdjni/providers/Microsoft.Network/virtualNetworks/clitest-load-p3josg24ampqjnpoz/subnets/default",
->>>>>>> dfd6e4c3
+      "SystemAssigned", "subnetId": "/subscriptions/7c71b563-0dc0-4bc0-bcf6-06f8f0516c7a/resourceGroups/clitest-load-ggvc3qviyk7ezlqet/providers/Microsoft.Network/virtualNetworks/clitest-load-dhh2bqgpnetvtq26b/subnets/default",
       "environmentVariables": {}, "secrets": {}, "loadTestConfiguration": {"engineInstances":
       5, "regionalLoadTestConfig": null, "quickStartTest": false}, "publicIPDisabled":
       true, "autoStopCriteria": {}, "baselineTestRunId": null, "engineBuiltinIdentityType":
@@ -211,55 +157,33 @@
       Content-Type:
       - application/merge-patch+json
       User-Agent:
-<<<<<<< HEAD
       - AZURECLI/2.70.0 azsdk-python-core/1.31.0 Python/3.12.8 (Linux-6.5.0-1025-azure-x86_64-with-glibc2.36)
     method: PATCH
-    uri: https://7f4267d4-17c8-4ce9-aa11-973fce72430e.eastus.cnt-prod.loadtesting.azure.com/tests/create-update-vnet-test-case?api-version=2024-12-01-preview
+    uri: https://94fb1b99-1a50-4df1-8611-29dcb9687d15.eastus.cnt-prod.loadtesting.azure.com/tests/create-update-vnet-test-case?api-version=2024-12-01-preview
   response:
     body:
       string: '{"autoStopCriteria":{"autoStopDisabled":false,"errorRate":90.0,"errorRateTimeWindowInSeconds":60},"loadTestConfiguration":{"engineInstances":5,"splitAllCSVs":false,"quickStartTest":false},"inputArtifacts":{"additionalFileInfo":[]},"kind":"URL","publicIPDisabled":true,"metricsReferenceIdentityType":"SystemAssigned","testId":"create-update-vnet-test-case","description":"This
-        is a load test created with config specific to vnet","displayName":"Create_and_update_vnet_with_config_test","subnetId":"/subscriptions/00000000-0000-0000-0000-000000000000/resourceGroups/clitest-load-000001/providers/Microsoft.Network/virtualNetworks/clitest-load-000003/subnets/default","keyvaultReferenceIdentityType":"SystemAssigned","createdDateTime":"2025-02-26T11:15:40.845Z","createdBy":"hbisht@microsoft.com","lastModifiedDateTime":"2025-02-26T11:15:40.845Z","lastModifiedBy":"hbisht@microsoft.com"}'
-=======
-      - AZURECLI/2.69.0 azsdk-python-core/1.31.0 Python/3.12.8 (Linux-6.5.0-1025-azure-x86_64-with-glibc2.36)
-    method: PATCH
-    uri: https://331b4065-0ec1-4546-9e11-2ef1267ea49e.eastus.cnt-prod.loadtesting.azure.com/tests/create-update-vnet-test-case?api-version=2024-12-01-preview
-  response:
-    body:
-      string: '{"autoStopCriteria":{"autoStopDisabled":false,"errorRate":90.0,"errorRateTimeWindowInSeconds":60},"loadTestConfiguration":{"engineInstances":5,"splitAllCSVs":false,"quickStartTest":false},"inputArtifacts":{"additionalFileInfo":[]},"kind":"URL","publicIPDisabled":true,"metricsReferenceIdentityType":"SystemAssigned","testId":"create-update-vnet-test-case","description":"This
-        is a load test created with config specific to vnet","displayName":"Create_and_update_vnet_with_config_test","subnetId":"/subscriptions/00000000-0000-0000-0000-000000000000/resourceGroups/clitest-load-000001/providers/Microsoft.Network/virtualNetworks/clitest-load-000003/subnets/default","keyvaultReferenceIdentityType":"SystemAssigned","createdDateTime":"2025-02-24T21:56:55.363Z","createdBy":"hbisht@microsoft.com","lastModifiedDateTime":"2025-02-24T21:56:55.363Z","lastModifiedBy":"hbisht@microsoft.com"}'
->>>>>>> dfd6e4c3
-    headers:
-      api-supported-versions:
-      - 2022-11-01, 2023-04-01-preview, 2024-03-01-preview, 2024-05-01-preview, 2024-07-01-preview,
-        2024-12-01-preview
-      connection:
-      - keep-alive
-      content-length:
-      - '884'
-      content-type:
-      - application/json; charset=utf-8
-      date:
-<<<<<<< HEAD
-      - Wed, 26 Feb 2025 11:15:40 GMT
+        is a load test created with config specific to vnet","displayName":"Create_and_update_vnet_with_config_test","subnetId":"/subscriptions/00000000-0000-0000-0000-000000000000/resourceGroups/clitest-load-000001/providers/Microsoft.Network/virtualNetworks/clitest-load-000003/subnets/default","keyvaultReferenceIdentityType":"SystemAssigned","createdDateTime":"2025-02-26T23:08:15.38Z","createdBy":"hbisht@microsoft.com","lastModifiedDateTime":"2025-02-26T23:08:15.38Z","lastModifiedBy":"hbisht@microsoft.com"}'
+    headers:
+      api-supported-versions:
+      - 2022-11-01, 2023-04-01-preview, 2024-03-01-preview, 2024-05-01-preview, 2024-07-01-preview,
+        2024-12-01-preview
+      connection:
+      - keep-alive
+      content-length:
+      - '882'
+      content-type:
+      - application/json; charset=utf-8
+      date:
+      - Wed, 26 Feb 2025 23:08:15 GMT
       location:
-      - https://7f4267d4-17c8-4ce9-aa11-973fce72430e.eastus.cnt-prod.loadtesting.azure.com/tests/create-update-vnet-test-case?api-version=2024-12-01-preview
-      mise-correlation-id:
-      - 398a409e-53fd-4536-b04c-8bd91021b49c
-      strict-transport-security:
-      - max-age=31536000; includeSubDomains
-      x-azure-ref:
-      - 20250226T111539Z-r17775d4f98jjkc6hC1SG1dcu80000000d5g00000000ng66
-=======
-      - Mon, 24 Feb 2025 21:56:55 GMT
-      location:
-      - https://331b4065-0ec1-4546-9e11-2ef1267ea49e.eastus.cnt-prod.loadtesting.azure.com/tests/create-update-vnet-test-case?api-version=2024-12-01-preview
-      mise-correlation-id:
-      - f4e30305-498c-4f9c-a196-e32d97280e32
-      strict-transport-security:
-      - max-age=31536000; includeSubDomains
-      x-azure-ref:
-      - 20250224T215653Z-r17775d4f98t9jlfhC1SG10apg00000008ag0000000002et
->>>>>>> dfd6e4c3
+      - https://94fb1b99-1a50-4df1-8611-29dcb9687d15.eastus.cnt-prod.loadtesting.azure.com/tests/create-update-vnet-test-case?api-version=2024-12-01-preview
+      mise-correlation-id:
+      - 4b3d5775-cb8b-4d80-a89b-d750a2426dc1
+      strict-transport-security:
+      - max-age=31536000; includeSubDomains
+      x-azure-ref:
+      - 20250226T230813Z-r17775d4f98dvpdwhC1SG17y380000001a5g000000003fuv
       x-cache:
       - CONFIG_NOCACHE
       x-content-type-options:
@@ -277,15 +201,9 @@
       Connection:
       - keep-alive
       User-Agent:
-<<<<<<< HEAD
-      - AZURECLI/2.70.0 azsdk-python-core/1.31.0 Python/3.12.8 (Linux-6.5.0-1025-azure-x86_64-with-glibc2.36)
-    method: GET
-    uri: https://7f4267d4-17c8-4ce9-aa11-973fce72430e.eastus.cnt-prod.loadtesting.azure.com/tests/create-update-vnet-test-case/files?api-version=2024-12-01-preview
-=======
-      - AZURECLI/2.69.0 azsdk-python-core/1.31.0 Python/3.12.8 (Linux-6.5.0-1025-azure-x86_64-with-glibc2.36)
-    method: GET
-    uri: https://331b4065-0ec1-4546-9e11-2ef1267ea49e.eastus.cnt-prod.loadtesting.azure.com/tests/create-update-vnet-test-case/files?api-version=2024-12-01-preview
->>>>>>> dfd6e4c3
+      - AZURECLI/2.70.0 azsdk-python-core/1.31.0 Python/3.12.8 (Linux-6.5.0-1025-azure-x86_64-with-glibc2.36)
+    method: GET
+    uri: https://94fb1b99-1a50-4df1-8611-29dcb9687d15.eastus.cnt-prod.loadtesting.azure.com/tests/create-update-vnet-test-case/files?api-version=2024-12-01-preview
   response:
     body:
       string: '{"value":[]}'
@@ -302,23 +220,13 @@
       content-type:
       - application/json; charset=utf-8
       date:
-<<<<<<< HEAD
-      - Wed, 26 Feb 2025 11:15:41 GMT
-      mise-correlation-id:
-      - 18c166fe-a2da-4565-9224-231e2be52a61
-      strict-transport-security:
-      - max-age=31536000; includeSubDomains
-      x-azure-ref:
-      - 20250226T111540Z-r17775d4f98jjkc6hC1SG1dcu80000000d5g00000000ngbc
-=======
-      - Mon, 24 Feb 2025 21:56:55 GMT
-      mise-correlation-id:
-      - 55c90426-5a39-40c6-929b-9f1b8d68a004
-      strict-transport-security:
-      - max-age=31536000; includeSubDomains
-      x-azure-ref:
-      - 20250224T215655Z-r17775d4f98t9jlfhC1SG10apg00000008ag0000000002g3
->>>>>>> dfd6e4c3
+      - Wed, 26 Feb 2025 23:08:15 GMT
+      mise-correlation-id:
+      - b90fcc80-e87c-4df8-a1a2-55e7ee07d33a
+      strict-transport-security:
+      - max-age=31536000; includeSubDomains
+      x-azure-ref:
+      - 20250226T230815Z-r17775d4f98dvpdwhC1SG17y380000001a5g000000003g1s
       x-cache:
       - CONFIG_NOCACHE
       x-content-type-options:
@@ -427,61 +335,34 @@
       Content-Length:
       - '4796'
       User-Agent:
-<<<<<<< HEAD
       - AZURECLI/2.70.0 azsdk-python-core/1.31.0 Python/3.12.8 (Linux-6.5.0-1025-azure-x86_64-with-glibc2.36)
       content-type:
       - application/octet-stream
     method: PUT
-    uri: https://7f4267d4-17c8-4ce9-aa11-973fce72430e.eastus.cnt-prod.loadtesting.azure.com/tests/create-update-vnet-test-case/files/sample-JMX-file.jmx?api-version=2024-12-01-preview&fileType=JMX_FILE
-  response:
-    body:
-      string: '{"url":"https://cixh484frm27elt2stmolv4v.z3.blob.storage.azure.net/86cbc4e6-1bfe-4537-9b66-4383f2cb0454/2caee50c-621d-4bf3-98c4-322c663f85b1?skoid=713ccf3d-dc33-4787-a1ee-6b0cc537c37a&sktid=33e01921-4d64-4f8c-a055-5bdaffd5e33d&skt=2025-02-26T11%3A15%3A41Z&ske=2025-02-26T18%3A15%3A41Z&sks=b&skv=2024-05-04&sv=2024-05-04&se=2025-02-26T11%3A25%3A41Z&sr=b&sp=r&sig=***","fileName":"sample-JMX-file.jmx","fileType":"JMX_FILE","expireDateTime":"2025-02-26T11:25:41.7515597Z","validationStatus":"VALIDATION_INITIATED"}'
-=======
-      - AZURECLI/2.69.0 azsdk-python-core/1.31.0 Python/3.12.8 (Linux-6.5.0-1025-azure-x86_64-with-glibc2.36)
-      content-type:
-      - application/octet-stream
-    method: PUT
-    uri: https://331b4065-0ec1-4546-9e11-2ef1267ea49e.eastus.cnt-prod.loadtesting.azure.com/tests/create-update-vnet-test-case/files/sample-JMX-file.jmx?api-version=2024-12-01-preview&fileType=JMX_FILE
-  response:
-    body:
-      string: '{"url":"https://da6mbye77nmfdoo2rk014of3.z16.blob.storage.azure.net/5997654e-7277-475a-8fee-164009181354/52903ada-eb3a-4303-81c7-aa1448cd04a5?skoid=713ccf3d-dc33-4787-a1ee-6b0cc537c37a&sktid=33e01921-4d64-4f8c-a055-5bdaffd5e33d&skt=2025-02-24T21%3A56%3A56Z&ske=2025-02-25T04%3A56%3A56Z&sks=b&skv=2024-05-04&sv=2024-05-04&se=2025-02-24T22%3A06%3A56Z&sr=b&sp=r&sig=***","fileName":"sample-JMX-file.jmx","fileType":"JMX_FILE","expireDateTime":"2025-02-24T22:06:56.2339854Z","validationStatus":"VALIDATION_INITIATED"}'
->>>>>>> dfd6e4c3
-    headers:
-      api-supported-versions:
-      - 2022-11-01, 2023-04-01-preview, 2024-03-01-preview, 2024-05-01-preview, 2024-07-01-preview,
-        2024-12-01-preview
-      connection:
-      - keep-alive
-      content-length:
-<<<<<<< HEAD
-      - '559'
-      content-type:
-      - application/json; charset=utf-8
-      date:
-      - Wed, 26 Feb 2025 11:15:41 GMT
+    uri: https://94fb1b99-1a50-4df1-8611-29dcb9687d15.eastus.cnt-prod.loadtesting.azure.com/tests/create-update-vnet-test-case/files/sample-JMX-file.jmx?api-version=2024-12-01-preview&fileType=JMX_FILE
+  response:
+    body:
+      string: '{"url":"https://sc8muhi7r9bg1fedwsgqxwd6.z40.blob.storage.azure.net/68e7efb7-6437-444d-bec7-7650278a6010/dba78784-4e5a-4dff-a4b4-fb81d7d41927?skoid=713ccf3d-dc33-4787-a1ee-6b0cc537c37a&sktid=33e01921-4d64-4f8c-a055-5bdaffd5e33d&skt=2025-02-26T23%3A08%3A17Z&ske=2025-02-27T06%3A08%3A17Z&sks=b&skv=2024-05-04&sv=2024-05-04&se=2025-02-26T23%3A18%3A17Z&sr=b&sp=r&sig=***","fileName":"sample-JMX-file.jmx","fileType":"JMX_FILE","expireDateTime":"2025-02-26T23:18:17.9841475Z","validationStatus":"VALIDATION_INITIATED"}'
+    headers:
+      api-supported-versions:
+      - 2022-11-01, 2023-04-01-preview, 2024-03-01-preview, 2024-05-01-preview, 2024-07-01-preview,
+        2024-12-01-preview
+      connection:
+      - keep-alive
+      content-length:
+      - '560'
+      content-type:
+      - application/json; charset=utf-8
+      date:
+      - Wed, 26 Feb 2025 23:08:18 GMT
       location:
-      - https://7f4267d4-17c8-4ce9-aa11-973fce72430e.eastus.cnt-prod.loadtesting.azure.com/tests/create-update-vnet-test-case/files/sample-JMX-file.jmx?api-version=2024-12-01-preview
-      mise-correlation-id:
-      - 7e260958-40d4-4d27-a1ae-44d563f8c4f9
-      strict-transport-security:
-      - max-age=31536000; includeSubDomains
-      x-azure-ref:
-      - 20250226T111541Z-r17775d4f98jjkc6hC1SG1dcu80000000d5g00000000ngct
-=======
-      - '558'
-      content-type:
-      - application/json; charset=utf-8
-      date:
-      - Mon, 24 Feb 2025 21:56:56 GMT
-      location:
-      - https://331b4065-0ec1-4546-9e11-2ef1267ea49e.eastus.cnt-prod.loadtesting.azure.com/tests/create-update-vnet-test-case/files/sample-JMX-file.jmx?api-version=2024-12-01-preview
-      mise-correlation-id:
-      - 7f907632-8ff1-4062-ba8d-c41ef2573382
-      strict-transport-security:
-      - max-age=31536000; includeSubDomains
-      x-azure-ref:
-      - 20250224T215655Z-r17775d4f98t9jlfhC1SG10apg00000008ag0000000002gu
->>>>>>> dfd6e4c3
+      - https://94fb1b99-1a50-4df1-8611-29dcb9687d15.eastus.cnt-prod.loadtesting.azure.com/tests/create-update-vnet-test-case/files/sample-JMX-file.jmx?api-version=2024-12-01-preview
+      mise-correlation-id:
+      - f990db73-e446-4709-9c1e-8b854f4331a6
+      strict-transport-security:
+      - max-age=31536000; includeSubDomains
+      x-azure-ref:
+      - 20250226T230815Z-r17775d4f98dvpdwhC1SG17y380000001a5g000000003g29
       x-cache:
       - CONFIG_NOCACHE
       x-content-type-options:
@@ -499,83 +380,184 @@
       Connection:
       - keep-alive
       User-Agent:
-<<<<<<< HEAD
-      - AZURECLI/2.70.0 azsdk-python-core/1.31.0 Python/3.12.8 (Linux-6.5.0-1025-azure-x86_64-with-glibc2.36)
-    method: GET
-    uri: https://7f4267d4-17c8-4ce9-aa11-973fce72430e.eastus.cnt-prod.loadtesting.azure.com/tests/create-update-vnet-test-case/files/sample-JMX-file.jmx?api-version=2024-12-01-preview
-  response:
-    body:
-      string: '{"url":"https://cixh484frm27elt2stmolv4v.z3.blob.storage.azure.net/86cbc4e6-1bfe-4537-9b66-4383f2cb0454/2caee50c-621d-4bf3-98c4-322c663f85b1?skoid=713ccf3d-dc33-4787-a1ee-6b0cc537c37a&sktid=33e01921-4d64-4f8c-a055-5bdaffd5e33d&skt=2025-02-26T11%3A15%3A42Z&ske=2025-02-26T18%3A15%3A42Z&sks=b&skv=2024-05-04&sv=2024-05-04&se=2025-02-26T11%3A25%3A42Z&sr=b&sp=r&sig=***","fileName":"sample-JMX-file.jmx","fileType":"JMX_FILE","expireDateTime":"2025-02-26T11:25:42.1564078Z","validationStatus":"VALIDATION_INITIATED"}'
-=======
-      - AZURECLI/2.69.0 azsdk-python-core/1.31.0 Python/3.12.8 (Linux-6.5.0-1025-azure-x86_64-with-glibc2.36)
-    method: GET
-    uri: https://331b4065-0ec1-4546-9e11-2ef1267ea49e.eastus.cnt-prod.loadtesting.azure.com/tests/create-update-vnet-test-case/files/sample-JMX-file.jmx?api-version=2024-12-01-preview
-  response:
-    body:
-      string: '{"url":"https://da6mbye77nmfdoo2rk014of3.z16.blob.storage.azure.net/5997654e-7277-475a-8fee-164009181354/52903ada-eb3a-4303-81c7-aa1448cd04a5?skoid=713ccf3d-dc33-4787-a1ee-6b0cc537c37a&sktid=33e01921-4d64-4f8c-a055-5bdaffd5e33d&skt=2025-02-24T21%3A56%3A56Z&ske=2025-02-25T04%3A56%3A56Z&sks=b&skv=2024-05-04&sv=2024-05-04&se=2025-02-24T22%3A06%3A56Z&sr=b&sp=r&sig=***","fileName":"sample-JMX-file.jmx","fileType":"JMX_FILE","expireDateTime":"2025-02-24T22:06:56.6462397Z","validationStatus":"VALIDATION_INITIATED"}'
->>>>>>> dfd6e4c3
-    headers:
-      accept-ranges:
-      - bytes
-      api-supported-versions:
-      - 2022-11-01, 2023-04-01-preview, 2024-03-01-preview, 2024-05-01-preview, 2024-07-01-preview,
-        2024-12-01-preview
-      connection:
-      - keep-alive
-      content-length:
-      - '559'
-      content-type:
-      - application/json; charset=utf-8
-      date:
-<<<<<<< HEAD
-      - Wed, 26 Feb 2025 11:15:42 GMT
-      mise-correlation-id:
-      - cd83e2be-131b-4f82-bcb7-a9ad31972d26
-      strict-transport-security:
-      - max-age=31536000; includeSubDomains
-      x-azure-ref:
-      - 20250226T111541Z-r17775d4f98jjkc6hC1SG1dcu80000000d5g00000000nghr
-=======
-      - Mon, 24 Feb 2025 21:56:56 GMT
-      mise-correlation-id:
-      - 96e091a9-f9de-4c9f-980d-6ed2b2faf739
-      strict-transport-security:
-      - max-age=31536000; includeSubDomains
-      x-azure-ref:
-      - 20250224T215656Z-r17775d4f98t9jlfhC1SG10apg00000008ag0000000002hs
->>>>>>> dfd6e4c3
-      x-cache:
-      - CONFIG_NOCACHE
-      x-content-type-options:
-      - nosniff
-    status:
-      code: 200
-      message: OK
-- request:
-    body: null
-    headers:
-      Accept:
-      - application/json
-      Accept-Encoding:
-      - gzip, deflate
-      Connection:
-      - keep-alive
-      User-Agent:
-<<<<<<< HEAD
-      - AZURECLI/2.70.0 azsdk-python-core/1.31.0 Python/3.12.8 (Linux-6.5.0-1025-azure-x86_64-with-glibc2.36)
-    method: GET
-    uri: https://7f4267d4-17c8-4ce9-aa11-973fce72430e.eastus.cnt-prod.loadtesting.azure.com/tests/create-update-vnet-test-case/files/sample-JMX-file.jmx?api-version=2024-12-01-preview
-  response:
-    body:
-      string: '{"url":"https://cixh484frm27elt2stmolv4v.z3.blob.storage.azure.net/86cbc4e6-1bfe-4537-9b66-4383f2cb0454/2caee50c-621d-4bf3-98c4-322c663f85b1?skoid=713ccf3d-dc33-4787-a1ee-6b0cc537c37a&sktid=33e01921-4d64-4f8c-a055-5bdaffd5e33d&skt=2025-02-26T11%3A15%3A47Z&ske=2025-02-26T18%3A15%3A47Z&sks=b&skv=2024-05-04&sv=2024-05-04&se=2025-02-26T11%3A25%3A47Z&sr=b&sp=r&sig=***","fileName":"sample-JMX-file.jmx","fileType":"JMX_FILE","expireDateTime":"2025-02-26T11:25:47.504892Z","validationStatus":"VALIDATION_INITIATED"}'
-=======
-      - AZURECLI/2.69.0 azsdk-python-core/1.31.0 Python/3.12.8 (Linux-6.5.0-1025-azure-x86_64-with-glibc2.36)
-    method: GET
-    uri: https://331b4065-0ec1-4546-9e11-2ef1267ea49e.eastus.cnt-prod.loadtesting.azure.com/tests/create-update-vnet-test-case/files/sample-JMX-file.jmx?api-version=2024-12-01-preview
-  response:
-    body:
-      string: '{"url":"https://da6mbye77nmfdoo2rk014of3.z16.blob.storage.azure.net/5997654e-7277-475a-8fee-164009181354/52903ada-eb3a-4303-81c7-aa1448cd04a5?skoid=713ccf3d-dc33-4787-a1ee-6b0cc537c37a&sktid=33e01921-4d64-4f8c-a055-5bdaffd5e33d&skt=2025-02-24T21%3A57%3A01Z&ske=2025-02-25T04%3A57%3A01Z&sks=b&skv=2024-05-04&sv=2024-05-04&se=2025-02-24T22%3A07%3A01Z&sr=b&sp=r&sig=***","fileName":"sample-JMX-file.jmx","fileType":"JMX_FILE","expireDateTime":"2025-02-24T22:07:01.9343461Z","validationStatus":"VALIDATION_INITIATED"}'
->>>>>>> dfd6e4c3
+      - AZURECLI/2.70.0 azsdk-python-core/1.31.0 Python/3.12.8 (Linux-6.5.0-1025-azure-x86_64-with-glibc2.36)
+    method: GET
+    uri: https://94fb1b99-1a50-4df1-8611-29dcb9687d15.eastus.cnt-prod.loadtesting.azure.com/tests/create-update-vnet-test-case/files/sample-JMX-file.jmx?api-version=2024-12-01-preview
+  response:
+    body:
+      string: '{"url":"https://sc8muhi7r9bg1fedwsgqxwd6.z40.blob.storage.azure.net/68e7efb7-6437-444d-bec7-7650278a6010/dba78784-4e5a-4dff-a4b4-fb81d7d41927?skoid=713ccf3d-dc33-4787-a1ee-6b0cc537c37a&sktid=33e01921-4d64-4f8c-a055-5bdaffd5e33d&skt=2025-02-26T23%3A08%3A18Z&ske=2025-02-27T06%3A08%3A18Z&sks=b&skv=2024-05-04&sv=2024-05-04&se=2025-02-26T23%3A18%3A19Z&sr=b&sp=r&sig=***","fileName":"sample-JMX-file.jmx","fileType":"JMX_FILE","expireDateTime":"2025-02-26T23:18:19.1867006Z","validationStatus":"VALIDATION_INITIATED"}'
+    headers:
+      accept-ranges:
+      - bytes
+      api-supported-versions:
+      - 2022-11-01, 2023-04-01-preview, 2024-03-01-preview, 2024-05-01-preview, 2024-07-01-preview,
+        2024-12-01-preview
+      connection:
+      - keep-alive
+      content-length:
+      - '560'
+      content-type:
+      - application/json; charset=utf-8
+      date:
+      - Wed, 26 Feb 2025 23:08:19 GMT
+      mise-correlation-id:
+      - 09dad987-efb4-4d78-9a0e-98d71151f2fd
+      strict-transport-security:
+      - max-age=31536000; includeSubDomains
+      x-azure-ref:
+      - 20250226T230818Z-r17775d4f98dvpdwhC1SG17y380000001a5g000000003g7m
+      x-cache:
+      - CONFIG_NOCACHE
+      x-content-type-options:
+      - nosniff
+    status:
+      code: 200
+      message: OK
+- request:
+    body: null
+    headers:
+      Accept:
+      - application/json
+      Accept-Encoding:
+      - gzip, deflate
+      Connection:
+      - keep-alive
+      User-Agent:
+      - AZURECLI/2.70.0 azsdk-python-core/1.31.0 Python/3.12.8 (Linux-6.5.0-1025-azure-x86_64-with-glibc2.36)
+    method: GET
+    uri: https://94fb1b99-1a50-4df1-8611-29dcb9687d15.eastus.cnt-prod.loadtesting.azure.com/tests/create-update-vnet-test-case/files/sample-JMX-file.jmx?api-version=2024-12-01-preview
+  response:
+    body:
+      string: '{"url":"https://sc8muhi7r9bg1fedwsgqxwd6.z40.blob.storage.azure.net/68e7efb7-6437-444d-bec7-7650278a6010/dba78784-4e5a-4dff-a4b4-fb81d7d41927?skoid=713ccf3d-dc33-4787-a1ee-6b0cc537c37a&sktid=33e01921-4d64-4f8c-a055-5bdaffd5e33d&skt=2025-02-26T23%3A08%3A18Z&ske=2025-02-27T06%3A08%3A18Z&sks=b&skv=2024-05-04&sv=2024-05-04&se=2025-02-26T23%3A18%3A24Z&sr=b&sp=r&sig=***","fileName":"sample-JMX-file.jmx","fileType":"JMX_FILE","expireDateTime":"2025-02-26T23:18:24.4371306Z","validationStatus":"VALIDATION_INITIATED"}'
+    headers:
+      accept-ranges:
+      - bytes
+      api-supported-versions:
+      - 2022-11-01, 2023-04-01-preview, 2024-03-01-preview, 2024-05-01-preview, 2024-07-01-preview,
+        2024-12-01-preview
+      connection:
+      - keep-alive
+      content-length:
+      - '558'
+      content-type:
+      - application/json; charset=utf-8
+      date:
+      - Wed, 26 Feb 2025 23:08:24 GMT
+      mise-correlation-id:
+      - d6566e05-7369-448a-b9b9-a6217561f156
+      strict-transport-security:
+      - max-age=31536000; includeSubDomains
+      x-azure-ref:
+      - 20250226T230824Z-r17775d4f98dvpdwhC1SG17y380000001a5g000000003gun
+      x-cache:
+      - CONFIG_NOCACHE
+      x-content-type-options:
+      - nosniff
+    status:
+      code: 200
+      message: OK
+- request:
+    body: null
+    headers:
+      Accept:
+      - application/json
+      Accept-Encoding:
+      - gzip, deflate
+      Connection:
+      - keep-alive
+      User-Agent:
+      - AZURECLI/2.70.0 azsdk-python-core/1.31.0 Python/3.12.8 (Linux-6.5.0-1025-azure-x86_64-with-glibc2.36)
+    method: GET
+    uri: https://94fb1b99-1a50-4df1-8611-29dcb9687d15.eastus.cnt-prod.loadtesting.azure.com/tests/create-update-vnet-test-case/files/sample-JMX-file.jmx?api-version=2024-12-01-preview
+  response:
+    body:
+      string: '{"url":"https://sc8muhi7r9bg1fedwsgqxwd6.z40.blob.storage.azure.net/68e7efb7-6437-444d-bec7-7650278a6010/dba78784-4e5a-4dff-a4b4-fb81d7d41927?skoid=713ccf3d-dc33-4787-a1ee-6b0cc537c37a&sktid=33e01921-4d64-4f8c-a055-5bdaffd5e33d&skt=2025-02-26T23%3A08%3A29Z&ske=2025-02-27T06%3A08%3A29Z&sks=b&skv=2024-05-04&sv=2024-05-04&se=2025-02-26T23%3A18%3A29Z&sr=b&sp=r&sig=***","fileName":"sample-JMX-file.jmx","fileType":"JMX_FILE","expireDateTime":"2025-02-26T23:18:29.7659241Z","validationStatus":"VALIDATION_INITIATED"}'
+    headers:
+      accept-ranges:
+      - bytes
+      api-supported-versions:
+      - 2022-11-01, 2023-04-01-preview, 2024-03-01-preview, 2024-05-01-preview, 2024-07-01-preview,
+        2024-12-01-preview
+      connection:
+      - keep-alive
+      content-length:
+      - '560'
+      content-type:
+      - application/json; charset=utf-8
+      date:
+      - Wed, 26 Feb 2025 23:08:29 GMT
+      mise-correlation-id:
+      - 6d8ddb53-acae-44f1-9b1a-dcc763cf2dbf
+      strict-transport-security:
+      - max-age=31536000; includeSubDomains
+      x-azure-ref:
+      - 20250226T230829Z-r17775d4f98dvpdwhC1SG17y380000001a5g000000003h7z
+      x-cache:
+      - CONFIG_NOCACHE
+      x-content-type-options:
+      - nosniff
+    status:
+      code: 200
+      message: OK
+- request:
+    body: null
+    headers:
+      Accept:
+      - application/json
+      Accept-Encoding:
+      - gzip, deflate
+      Connection:
+      - keep-alive
+      User-Agent:
+      - AZURECLI/2.70.0 azsdk-python-core/1.31.0 Python/3.12.8 (Linux-6.5.0-1025-azure-x86_64-with-glibc2.36)
+    method: GET
+    uri: https://94fb1b99-1a50-4df1-8611-29dcb9687d15.eastus.cnt-prod.loadtesting.azure.com/tests/create-update-vnet-test-case/files/sample-JMX-file.jmx?api-version=2024-12-01-preview
+  response:
+    body:
+      string: '{"url":"https://sc8muhi7r9bg1fedwsgqxwd6.z40.blob.storage.azure.net/68e7efb7-6437-444d-bec7-7650278a6010/dba78784-4e5a-4dff-a4b4-fb81d7d41927?skoid=713ccf3d-dc33-4787-a1ee-6b0cc537c37a&sktid=33e01921-4d64-4f8c-a055-5bdaffd5e33d&skt=2025-02-26T23%3A08%3A35Z&ske=2025-02-27T06%3A08%3A35Z&sks=b&skv=2024-05-04&sv=2024-05-04&se=2025-02-26T23%3A18%3A35Z&sr=b&sp=r&sig=***","fileName":"sample-JMX-file.jmx","fileType":"JMX_FILE","expireDateTime":"2025-02-26T23:18:35.1521282Z","validationStatus":"VALIDATION_INITIATED"}'
+    headers:
+      accept-ranges:
+      - bytes
+      api-supported-versions:
+      - 2022-11-01, 2023-04-01-preview, 2024-03-01-preview, 2024-05-01-preview, 2024-07-01-preview,
+        2024-12-01-preview
+      connection:
+      - keep-alive
+      content-length:
+      - '558'
+      content-type:
+      - application/json; charset=utf-8
+      date:
+      - Wed, 26 Feb 2025 23:08:35 GMT
+      mise-correlation-id:
+      - be7985bf-ae7c-4329-a22c-564ec59c64cf
+      strict-transport-security:
+      - max-age=31536000; includeSubDomains
+      x-azure-ref:
+      - 20250226T230834Z-r17775d4f98dvpdwhC1SG17y380000001a5g000000003hr9
+      x-cache:
+      - CONFIG_NOCACHE
+      x-content-type-options:
+      - nosniff
+    status:
+      code: 200
+      message: OK
+- request:
+    body: null
+    headers:
+      Accept:
+      - application/json
+      Accept-Encoding:
+      - gzip, deflate
+      Connection:
+      - keep-alive
+      User-Agent:
+      - AZURECLI/2.70.0 azsdk-python-core/1.31.0 Python/3.12.8 (Linux-6.5.0-1025-azure-x86_64-with-glibc2.36)
+    method: GET
+    uri: https://94fb1b99-1a50-4df1-8611-29dcb9687d15.eastus.cnt-prod.loadtesting.azure.com/tests/create-update-vnet-test-case/files/sample-JMX-file.jmx?api-version=2024-12-01-preview
+  response:
+    body:
+      string: '{"url":"https://sc8muhi7r9bg1fedwsgqxwd6.z40.blob.storage.azure.net/68e7efb7-6437-444d-bec7-7650278a6010/dba78784-4e5a-4dff-a4b4-fb81d7d41927?skoid=713ccf3d-dc33-4787-a1ee-6b0cc537c37a&sktid=33e01921-4d64-4f8c-a055-5bdaffd5e33d&skt=2025-02-26T23%3A08%3A17Z&ske=2025-02-27T06%3A08%3A17Z&sks=b&skv=2024-05-04&sv=2024-05-04&se=2025-02-26T23%3A18%3A40Z&sr=b&sp=r&sig=***","fileName":"sample-JMX-file.jmx","fileType":"JMX_FILE","expireDateTime":"2025-02-26T23:18:40.4371209Z","validationStatus":"VALIDATION_INITIATED"}'
     headers:
       accept-ranges:
       - bytes
@@ -589,472 +571,143 @@
       content-type:
       - application/json; charset=utf-8
       date:
-<<<<<<< HEAD
-      - Wed, 26 Feb 2025 11:15:47 GMT
-      mise-correlation-id:
-      - 9e314d22-9d20-4498-be17-1ee30d8e229a
-      strict-transport-security:
-      - max-age=31536000; includeSubDomains
-      x-azure-ref:
-      - 20250226T111547Z-r17775d4f98jjkc6hC1SG1dcu80000000d5g00000000nhca
-=======
-      - Mon, 24 Feb 2025 21:57:02 GMT
-      mise-correlation-id:
-      - a6d44a99-d123-45c1-80fe-27f55488ed73
-      strict-transport-security:
-      - max-age=31536000; includeSubDomains
-      x-azure-ref:
-      - 20250224T215701Z-r17775d4f98t9jlfhC1SG10apg00000008ag0000000002t7
->>>>>>> dfd6e4c3
-      x-cache:
-      - CONFIG_NOCACHE
-      x-content-type-options:
-      - nosniff
-    status:
-      code: 200
-      message: OK
-- request:
-    body: null
-    headers:
-      Accept:
-      - application/json
-      Accept-Encoding:
-      - gzip, deflate
-      Connection:
-      - keep-alive
-      User-Agent:
-<<<<<<< HEAD
-      - AZURECLI/2.70.0 azsdk-python-core/1.31.0 Python/3.12.8 (Linux-6.5.0-1025-azure-x86_64-with-glibc2.36)
-    method: GET
-    uri: https://7f4267d4-17c8-4ce9-aa11-973fce72430e.eastus.cnt-prod.loadtesting.azure.com/tests/create-update-vnet-test-case/files/sample-JMX-file.jmx?api-version=2024-12-01-preview
-  response:
-    body:
-      string: '{"url":"https://cixh484frm27elt2stmolv4v.z3.blob.storage.azure.net/86cbc4e6-1bfe-4537-9b66-4383f2cb0454/2caee50c-621d-4bf3-98c4-322c663f85b1?skoid=713ccf3d-dc33-4787-a1ee-6b0cc537c37a&sktid=33e01921-4d64-4f8c-a055-5bdaffd5e33d&skt=2025-02-26T11%3A15%3A47Z&ske=2025-02-26T18%3A15%3A47Z&sks=b&skv=2024-05-04&sv=2024-05-04&se=2025-02-26T11%3A25%3A52Z&sr=b&sp=r&sig=***","fileName":"sample-JMX-file.jmx","fileType":"JMX_FILE","expireDateTime":"2025-02-26T11:25:52.8063903Z","validationStatus":"VALIDATION_INITIATED"}'
-=======
-      - AZURECLI/2.69.0 azsdk-python-core/1.31.0 Python/3.12.8 (Linux-6.5.0-1025-azure-x86_64-with-glibc2.36)
-    method: GET
-    uri: https://331b4065-0ec1-4546-9e11-2ef1267ea49e.eastus.cnt-prod.loadtesting.azure.com/tests/create-update-vnet-test-case/files/sample-JMX-file.jmx?api-version=2024-12-01-preview
-  response:
-    body:
-      string: '{"url":"https://da6mbye77nmfdoo2rk014of3.z16.blob.storage.azure.net/5997654e-7277-475a-8fee-164009181354/52903ada-eb3a-4303-81c7-aa1448cd04a5?skoid=713ccf3d-dc33-4787-a1ee-6b0cc537c37a&sktid=33e01921-4d64-4f8c-a055-5bdaffd5e33d&skt=2025-02-24T21%3A57%3A07Z&ske=2025-02-25T04%3A57%3A07Z&sks=b&skv=2024-05-04&sv=2024-05-04&se=2025-02-24T22%3A07%3A07Z&sr=b&sp=r&sig=***","fileName":"sample-JMX-file.jmx","fileType":"JMX_FILE","expireDateTime":"2025-02-24T22:07:07.2224986Z","validationStatus":"VALIDATION_INITIATED"}'
->>>>>>> dfd6e4c3
-    headers:
-      accept-ranges:
-      - bytes
-      api-supported-versions:
-      - 2022-11-01, 2023-04-01-preview, 2024-03-01-preview, 2024-05-01-preview, 2024-07-01-preview,
-        2024-12-01-preview
-      connection:
-      - keep-alive
-      content-length:
-      - '557'
-      content-type:
-      - application/json; charset=utf-8
-      date:
-<<<<<<< HEAD
-      - Wed, 26 Feb 2025 11:15:52 GMT
-      mise-correlation-id:
-      - 1f544225-7058-4ec3-b0f1-f64be6ca9940
-      strict-transport-security:
-      - max-age=31536000; includeSubDomains
-      x-azure-ref:
-      - 20250226T111552Z-r17775d4f98jjkc6hC1SG1dcu80000000d5g00000000nka9
-=======
-      - Mon, 24 Feb 2025 21:57:07 GMT
-      mise-correlation-id:
-      - e1096d1f-5ff4-48fb-b441-fd20c2f7c082
-      strict-transport-security:
-      - max-age=31536000; includeSubDomains
-      x-azure-ref:
-      - 20250224T215707Z-r17775d4f98t9jlfhC1SG10apg00000008ag0000000002zt
->>>>>>> dfd6e4c3
-      x-cache:
-      - CONFIG_NOCACHE
-      x-content-type-options:
-      - nosniff
-    status:
-      code: 200
-      message: OK
-- request:
-    body: null
-    headers:
-      Accept:
-      - application/json
-      Accept-Encoding:
-      - gzip, deflate
-      Connection:
-      - keep-alive
-      User-Agent:
-<<<<<<< HEAD
-      - AZURECLI/2.70.0 azsdk-python-core/1.31.0 Python/3.12.8 (Linux-6.5.0-1025-azure-x86_64-with-glibc2.36)
-    method: GET
-    uri: https://7f4267d4-17c8-4ce9-aa11-973fce72430e.eastus.cnt-prod.loadtesting.azure.com/tests/create-update-vnet-test-case/files/sample-JMX-file.jmx?api-version=2024-12-01-preview
-  response:
-    body:
-      string: '{"url":"https://cixh484frm27elt2stmolv4v.z3.blob.storage.azure.net/86cbc4e6-1bfe-4537-9b66-4383f2cb0454/2caee50c-621d-4bf3-98c4-322c663f85b1?skoid=713ccf3d-dc33-4787-a1ee-6b0cc537c37a&sktid=33e01921-4d64-4f8c-a055-5bdaffd5e33d&skt=2025-02-26T11%3A15%3A58Z&ske=2025-02-26T18%3A15%3A58Z&sks=b&skv=2024-05-04&sv=2024-05-04&se=2025-02-26T11%3A25%3A58Z&sr=b&sp=r&sig=***","fileName":"sample-JMX-file.jmx","fileType":"JMX_FILE","expireDateTime":"2025-02-26T11:25:58.1220712Z","validationStatus":"VALIDATION_INITIATED"}'
-=======
-      - AZURECLI/2.69.0 azsdk-python-core/1.31.0 Python/3.12.8 (Linux-6.5.0-1025-azure-x86_64-with-glibc2.36)
-    method: GET
-    uri: https://331b4065-0ec1-4546-9e11-2ef1267ea49e.eastus.cnt-prod.loadtesting.azure.com/tests/create-update-vnet-test-case/files/sample-JMX-file.jmx?api-version=2024-12-01-preview
-  response:
-    body:
-      string: '{"url":"https://da6mbye77nmfdoo2rk014of3.z16.blob.storage.azure.net/5997654e-7277-475a-8fee-164009181354/52903ada-eb3a-4303-81c7-aa1448cd04a5?skoid=713ccf3d-dc33-4787-a1ee-6b0cc537c37a&sktid=33e01921-4d64-4f8c-a055-5bdaffd5e33d&skt=2025-02-24T21%3A57%3A07Z&ske=2025-02-25T04%3A57%3A07Z&sks=b&skv=2024-05-04&sv=2024-05-04&se=2025-02-24T22%3A07%3A12Z&sr=b&sp=r&sig=***","fileName":"sample-JMX-file.jmx","fileType":"JMX_FILE","expireDateTime":"2025-02-24T22:07:12.4781872Z","validationStatus":"VALIDATION_INITIATED"}'
->>>>>>> dfd6e4c3
-    headers:
-      accept-ranges:
-      - bytes
-      api-supported-versions:
-      - 2022-11-01, 2023-04-01-preview, 2024-03-01-preview, 2024-05-01-preview, 2024-07-01-preview,
-        2024-12-01-preview
-      connection:
-      - keep-alive
-      content-length:
-<<<<<<< HEAD
-      - '557'
-      content-type:
-      - application/json; charset=utf-8
-      date:
-      - Wed, 26 Feb 2025 11:15:58 GMT
-      mise-correlation-id:
-      - fa39a920-31df-4ee2-aebe-5d595d7c2069
-      strict-transport-security:
-      - max-age=31536000; includeSubDomains
-      x-azure-ref:
-      - 20250226T111557Z-r17775d4f98jjkc6hC1SG1dcu80000000d5g00000000nm1f
-=======
+      - Wed, 26 Feb 2025 23:08:40 GMT
+      mise-correlation-id:
+      - 93a86386-b0ff-454c-86e1-8fae76182c21
+      strict-transport-security:
+      - max-age=31536000; includeSubDomains
+      x-azure-ref:
+      - 20250226T230840Z-r17775d4f98dvpdwhC1SG17y380000001a5g000000003k5p
+      x-cache:
+      - CONFIG_NOCACHE
+      x-content-type-options:
+      - nosniff
+    status:
+      code: 200
+      message: OK
+- request:
+    body: null
+    headers:
+      Accept:
+      - application/json
+      Accept-Encoding:
+      - gzip, deflate
+      Connection:
+      - keep-alive
+      User-Agent:
+      - AZURECLI/2.70.0 azsdk-python-core/1.31.0 Python/3.12.8 (Linux-6.5.0-1025-azure-x86_64-with-glibc2.36)
+    method: GET
+    uri: https://94fb1b99-1a50-4df1-8611-29dcb9687d15.eastus.cnt-prod.loadtesting.azure.com/tests/create-update-vnet-test-case/files/sample-JMX-file.jmx?api-version=2024-12-01-preview
+  response:
+    body:
+      string: '{"url":"https://sc8muhi7r9bg1fedwsgqxwd6.z40.blob.storage.azure.net/68e7efb7-6437-444d-bec7-7650278a6010/dba78784-4e5a-4dff-a4b4-fb81d7d41927?skoid=713ccf3d-dc33-4787-a1ee-6b0cc537c37a&sktid=33e01921-4d64-4f8c-a055-5bdaffd5e33d&skt=2025-02-26T23%3A08%3A45Z&ske=2025-02-27T06%3A08%3A45Z&sks=b&skv=2024-05-04&sv=2024-05-04&se=2025-02-26T23%3A18%3A45Z&sr=b&sp=r&sig=***","fileName":"sample-JMX-file.jmx","fileType":"JMX_FILE","expireDateTime":"2025-02-26T23:18:45.8678598Z","validationStatus":"VALIDATION_INITIATED"}'
+    headers:
+      accept-ranges:
+      - bytes
+      api-supported-versions:
+      - 2022-11-01, 2023-04-01-preview, 2024-03-01-preview, 2024-05-01-preview, 2024-07-01-preview,
+        2024-12-01-preview
+      connection:
+      - keep-alive
+      content-length:
       - '560'
       content-type:
       - application/json; charset=utf-8
       date:
-      - Mon, 24 Feb 2025 21:57:12 GMT
-      mise-correlation-id:
-      - 23e0d6d9-7549-4c7b-bf1f-d39cdcaece87
-      strict-transport-security:
-      - max-age=31536000; includeSubDomains
-      x-azure-ref:
-      - 20250224T215712Z-r17775d4f98t9jlfhC1SG10apg00000008ag000000000358
->>>>>>> dfd6e4c3
-      x-cache:
-      - CONFIG_NOCACHE
-      x-content-type-options:
-      - nosniff
-    status:
-      code: 200
-      message: OK
-- request:
-    body: null
-    headers:
-      Accept:
-      - application/json
-      Accept-Encoding:
-      - gzip, deflate
-      Connection:
-      - keep-alive
-      User-Agent:
-<<<<<<< HEAD
-      - AZURECLI/2.70.0 azsdk-python-core/1.31.0 Python/3.12.8 (Linux-6.5.0-1025-azure-x86_64-with-glibc2.36)
-    method: GET
-    uri: https://7f4267d4-17c8-4ce9-aa11-973fce72430e.eastus.cnt-prod.loadtesting.azure.com/tests/create-update-vnet-test-case/files/sample-JMX-file.jmx?api-version=2024-12-01-preview
-  response:
-    body:
-      string: '{"url":"https://cixh484frm27elt2stmolv4v.z3.blob.storage.azure.net/86cbc4e6-1bfe-4537-9b66-4383f2cb0454/2caee50c-621d-4bf3-98c4-322c663f85b1?skoid=713ccf3d-dc33-4787-a1ee-6b0cc537c37a&sktid=33e01921-4d64-4f8c-a055-5bdaffd5e33d&skt=2025-02-26T11%3A16%3A03Z&ske=2025-02-26T18%3A16%3A03Z&sks=b&skv=2024-05-04&sv=2024-05-04&se=2025-02-26T11%3A26%3A03Z&sr=b&sp=r&sig=***","fileName":"sample-JMX-file.jmx","fileType":"JMX_FILE","expireDateTime":"2025-02-26T11:26:03.5292873Z","validationStatus":"VALIDATION_INITIATED"}'
-=======
-      - AZURECLI/2.69.0 azsdk-python-core/1.31.0 Python/3.12.8 (Linux-6.5.0-1025-azure-x86_64-with-glibc2.36)
-    method: GET
-    uri: https://331b4065-0ec1-4546-9e11-2ef1267ea49e.eastus.cnt-prod.loadtesting.azure.com/tests/create-update-vnet-test-case/files/sample-JMX-file.jmx?api-version=2024-12-01-preview
-  response:
-    body:
-      string: '{"url":"https://da6mbye77nmfdoo2rk014of3.z16.blob.storage.azure.net/5997654e-7277-475a-8fee-164009181354/52903ada-eb3a-4303-81c7-aa1448cd04a5?skoid=713ccf3d-dc33-4787-a1ee-6b0cc537c37a&sktid=33e01921-4d64-4f8c-a055-5bdaffd5e33d&skt=2025-02-24T21%3A56%3A56Z&ske=2025-02-25T04%3A56%3A56Z&sks=b&skv=2024-05-04&sv=2024-05-04&se=2025-02-24T22%3A07%3A17Z&sr=b&sp=r&sig=***","fileName":"sample-JMX-file.jmx","fileType":"JMX_FILE","expireDateTime":"2025-02-24T22:07:17.726033Z","validationStatus":"VALIDATION_INITIATED"}'
->>>>>>> dfd6e4c3
-    headers:
-      accept-ranges:
-      - bytes
-      api-supported-versions:
-      - 2022-11-01, 2023-04-01-preview, 2024-03-01-preview, 2024-05-01-preview, 2024-07-01-preview,
-        2024-12-01-preview
-      connection:
-      - keep-alive
-      content-length:
-      - '557'
-      content-type:
-      - application/json; charset=utf-8
-      date:
-<<<<<<< HEAD
-      - Wed, 26 Feb 2025 11:16:03 GMT
-      mise-correlation-id:
-      - 08e8460b-e1f1-45eb-aa1e-9115f982b81d
-      strict-transport-security:
-      - max-age=31536000; includeSubDomains
-      x-azure-ref:
-      - 20250226T111603Z-r17775d4f98jjkc6hC1SG1dcu80000000d5g00000000nmqm
-=======
-      - Mon, 24 Feb 2025 21:57:17 GMT
-      mise-correlation-id:
-      - 242eb434-d297-4b96-9bd1-34539b8a7cae
-      strict-transport-security:
-      - max-age=31536000; includeSubDomains
-      x-azure-ref:
-      - 20250224T215717Z-r17775d4f98t9jlfhC1SG10apg00000008ag0000000003b7
->>>>>>> dfd6e4c3
-      x-cache:
-      - CONFIG_NOCACHE
-      x-content-type-options:
-      - nosniff
-    status:
-      code: 200
-      message: OK
-- request:
-    body: null
-    headers:
-      Accept:
-      - application/json
-      Accept-Encoding:
-      - gzip, deflate
-      Connection:
-      - keep-alive
-      User-Agent:
-<<<<<<< HEAD
-      - AZURECLI/2.70.0 azsdk-python-core/1.31.0 Python/3.12.8 (Linux-6.5.0-1025-azure-x86_64-with-glibc2.36)
-    method: GET
-    uri: https://7f4267d4-17c8-4ce9-aa11-973fce72430e.eastus.cnt-prod.loadtesting.azure.com/tests/create-update-vnet-test-case/files/sample-JMX-file.jmx?api-version=2024-12-01-preview
-  response:
-    body:
-      string: '{"url":"https://cixh484frm27elt2stmolv4v.z3.blob.storage.azure.net/86cbc4e6-1bfe-4537-9b66-4383f2cb0454/2caee50c-621d-4bf3-98c4-322c663f85b1?skoid=713ccf3d-dc33-4787-a1ee-6b0cc537c37a&sktid=33e01921-4d64-4f8c-a055-5bdaffd5e33d&skt=2025-02-26T11%3A15%3A42Z&ske=2025-02-26T18%3A15%3A42Z&sks=b&skv=2024-05-04&sv=2024-05-04&se=2025-02-26T11%3A26%3A08Z&sr=b&sp=r&sig=***","fileName":"sample-JMX-file.jmx","fileType":"JMX_FILE","expireDateTime":"2025-02-26T11:26:08.8298562Z","validationStatus":"VALIDATION_INITIATED"}'
-=======
-      - AZURECLI/2.69.0 azsdk-python-core/1.31.0 Python/3.12.8 (Linux-6.5.0-1025-azure-x86_64-with-glibc2.36)
-    method: GET
-    uri: https://331b4065-0ec1-4546-9e11-2ef1267ea49e.eastus.cnt-prod.loadtesting.azure.com/tests/create-update-vnet-test-case/files/sample-JMX-file.jmx?api-version=2024-12-01-preview
-  response:
-    body:
-      string: '{"url":"https://da6mbye77nmfdoo2rk014of3.z16.blob.storage.azure.net/5997654e-7277-475a-8fee-164009181354/52903ada-eb3a-4303-81c7-aa1448cd04a5?skoid=713ccf3d-dc33-4787-a1ee-6b0cc537c37a&sktid=33e01921-4d64-4f8c-a055-5bdaffd5e33d&skt=2025-02-24T21%3A57%3A01Z&ske=2025-02-25T04%3A57%3A01Z&sks=b&skv=2024-05-04&sv=2024-05-04&se=2025-02-24T22%3A07%3A22Z&sr=b&sp=r&sig=***","fileName":"sample-JMX-file.jmx","fileType":"JMX_FILE","expireDateTime":"2025-02-24T22:07:22.9864515Z","validationStatus":"VALIDATION_INITIATED"}'
->>>>>>> dfd6e4c3
-    headers:
-      accept-ranges:
-      - bytes
-      api-supported-versions:
-      - 2022-11-01, 2023-04-01-preview, 2024-03-01-preview, 2024-05-01-preview, 2024-07-01-preview,
-        2024-12-01-preview
-      connection:
-      - keep-alive
-      content-length:
-      - '559'
-      content-type:
-      - application/json; charset=utf-8
-      date:
-      - Wed, 26 Feb 2025 11:16:08 GMT
-      mise-correlation-id:
-      - 8af9b9e0-b8b4-4cd0-b667-948ed35c38ac
-      strict-transport-security:
-      - max-age=31536000; includeSubDomains
-      x-azure-ref:
-      - 20250226T111608Z-r17775d4f98jjkc6hC1SG1dcu80000000d5g00000000nnev
-      x-cache:
-      - CONFIG_NOCACHE
-      x-content-type-options:
-      - nosniff
-    status:
-      code: 200
-      message: OK
-- request:
-    body: null
-    headers:
-      Accept:
-      - application/json
-      Accept-Encoding:
-      - gzip, deflate
-      Connection:
-      - keep-alive
-      User-Agent:
-      - AZURECLI/2.70.0 azsdk-python-core/1.31.0 Python/3.12.8 (Linux-6.5.0-1025-azure-x86_64-with-glibc2.36)
-    method: GET
-    uri: https://7f4267d4-17c8-4ce9-aa11-973fce72430e.eastus.cnt-prod.loadtesting.azure.com/tests/create-update-vnet-test-case/files/sample-JMX-file.jmx?api-version=2024-12-01-preview
-  response:
-    body:
-      string: '{"url":"https://cixh484frm27elt2stmolv4v.z3.blob.storage.azure.net/86cbc4e6-1bfe-4537-9b66-4383f2cb0454/2caee50c-621d-4bf3-98c4-322c663f85b1?skoid=713ccf3d-dc33-4787-a1ee-6b0cc537c37a&sktid=33e01921-4d64-4f8c-a055-5bdaffd5e33d&skt=2025-02-26T11%3A15%3A41Z&ske=2025-02-26T18%3A15%3A41Z&sks=b&skv=2024-05-04&sv=2024-05-04&se=2025-02-26T11%3A26%3A14Z&sr=b&sp=r&sig=***","fileName":"sample-JMX-file.jmx","fileType":"JMX_FILE","expireDateTime":"2025-02-26T11:26:14.0960097Z","validationStatus":"VALIDATION_INITIATED"}'
-    headers:
-      accept-ranges:
-      - bytes
-      api-supported-versions:
-      - 2022-11-01, 2023-04-01-preview, 2024-03-01-preview, 2024-05-01-preview, 2024-07-01-preview,
-        2024-12-01-preview
-      connection:
-      - keep-alive
-      content-length:
-      - '555'
-      content-type:
-      - application/json; charset=utf-8
-      date:
-      - Wed, 26 Feb 2025 11:16:14 GMT
-      mise-correlation-id:
-      - 726901f6-a206-48a5-a8bd-9316bc3104c5
-      strict-transport-security:
-      - max-age=31536000; includeSubDomains
-      x-azure-ref:
-      - 20250226T111613Z-r17775d4f98jjkc6hC1SG1dcu80000000d5g00000000np8f
-      x-cache:
-      - CONFIG_NOCACHE
-      x-content-type-options:
-      - nosniff
-    status:
-      code: 200
-      message: OK
-- request:
-    body: null
-    headers:
-      Accept:
-      - application/json
-      Accept-Encoding:
-      - gzip, deflate
-      Connection:
-      - keep-alive
-      User-Agent:
-      - AZURECLI/2.70.0 azsdk-python-core/1.31.0 Python/3.12.8 (Linux-6.5.0-1025-azure-x86_64-with-glibc2.36)
-    method: GET
-    uri: https://7f4267d4-17c8-4ce9-aa11-973fce72430e.eastus.cnt-prod.loadtesting.azure.com/tests/create-update-vnet-test-case/files/sample-JMX-file.jmx?api-version=2024-12-01-preview
-  response:
-    body:
-      string: '{"url":"https://cixh484frm27elt2stmolv4v.z3.blob.storage.azure.net/86cbc4e6-1bfe-4537-9b66-4383f2cb0454/2caee50c-621d-4bf3-98c4-322c663f85b1?skoid=713ccf3d-dc33-4787-a1ee-6b0cc537c37a&sktid=33e01921-4d64-4f8c-a055-5bdaffd5e33d&skt=2025-02-26T11%3A15%3A58Z&ske=2025-02-26T18%3A15%3A58Z&sks=b&skv=2024-05-04&sv=2024-05-04&se=2025-02-26T11%3A26%3A19Z&sr=b&sp=r&sig=***","fileName":"sample-JMX-file.jmx","fileType":"JMX_FILE","expireDateTime":"2025-02-26T11:26:19.3447674Z","validationStatus":"VALIDATION_SUCCESS"}'
-    headers:
-      accept-ranges:
-      - bytes
-      api-supported-versions:
-      - 2022-11-01, 2023-04-01-preview, 2024-03-01-preview, 2024-05-01-preview, 2024-07-01-preview,
-        2024-12-01-preview
-      connection:
-      - keep-alive
-      content-length:
-      - '561'
-      content-type:
-      - application/json; charset=utf-8
-      date:
-<<<<<<< HEAD
-      - Wed, 26 Feb 2025 11:16:19 GMT
-      mise-correlation-id:
-      - fee78d53-da45-4517-a712-4b3ac38f56ca
-      strict-transport-security:
-      - max-age=31536000; includeSubDomains
-      x-azure-ref:
-      - 20250226T111619Z-r17775d4f98jjkc6hC1SG1dcu80000000d5g00000000npxw
-=======
-      - Mon, 24 Feb 2025 21:57:23 GMT
-      mise-correlation-id:
-      - 736c4cfa-a47d-4beb-a191-2a86fe4d6d60
-      strict-transport-security:
-      - max-age=31536000; includeSubDomains
-      x-azure-ref:
-      - 20250224T215722Z-r17775d4f98t9jlfhC1SG10apg00000008ag0000000003ht
-      x-cache:
-      - CONFIG_NOCACHE
-      x-content-type-options:
-      - nosniff
-    status:
-      code: 200
-      message: OK
-- request:
-    body: null
-    headers:
-      Accept:
-      - application/json
-      Accept-Encoding:
-      - gzip, deflate
-      Connection:
-      - keep-alive
-      User-Agent:
-      - AZURECLI/2.69.0 azsdk-python-core/1.31.0 Python/3.12.8 (Linux-6.5.0-1025-azure-x86_64-with-glibc2.36)
-    method: GET
-    uri: https://331b4065-0ec1-4546-9e11-2ef1267ea49e.eastus.cnt-prod.loadtesting.azure.com/tests/create-update-vnet-test-case/files/sample-JMX-file.jmx?api-version=2024-12-01-preview
-  response:
-    body:
-      string: '{"url":"https://da6mbye77nmfdoo2rk014of3.z16.blob.storage.azure.net/5997654e-7277-475a-8fee-164009181354/52903ada-eb3a-4303-81c7-aa1448cd04a5?skoid=713ccf3d-dc33-4787-a1ee-6b0cc537c37a&sktid=33e01921-4d64-4f8c-a055-5bdaffd5e33d&skt=2025-02-24T21%3A57%3A28Z&ske=2025-02-25T04%3A57%3A28Z&sks=b&skv=2024-05-04&sv=2024-05-04&se=2025-02-24T22%3A07%3A28Z&sr=b&sp=r&sig=***","fileName":"sample-JMX-file.jmx","fileType":"JMX_FILE","expireDateTime":"2025-02-24T22:07:28.272591Z","validationStatus":"VALIDATION_SUCCESS"}'
-    headers:
-      accept-ranges:
-      - bytes
-      api-supported-versions:
-      - 2022-11-01, 2023-04-01-preview, 2024-03-01-preview, 2024-05-01-preview, 2024-07-01-preview,
-        2024-12-01-preview
-      connection:
-      - keep-alive
-      content-length:
-      - '557'
-      content-type:
-      - application/json; charset=utf-8
-      date:
-      - Mon, 24 Feb 2025 21:57:28 GMT
-      mise-correlation-id:
-      - 61d2001e-26f6-40a2-87d9-9f58ed2bf58f
-      strict-transport-security:
-      - max-age=31536000; includeSubDomains
-      x-azure-ref:
-      - 20250224T215728Z-r17775d4f98t9jlfhC1SG10apg00000008ag0000000003sw
->>>>>>> dfd6e4c3
-      x-cache:
-      - CONFIG_NOCACHE
-      x-content-type-options:
-      - nosniff
-    status:
-      code: 200
-      message: OK
-- request:
-    body: null
-    headers:
-      Accept:
-      - application/json
-      Accept-Encoding:
-      - gzip, deflate
-      Connection:
-      - keep-alive
-      User-Agent:
-<<<<<<< HEAD
-      - AZURECLI/2.70.0 azsdk-python-core/1.31.0 Python/3.12.8 (Linux-6.5.0-1025-azure-x86_64-with-glibc2.36)
-    method: GET
-    uri: https://7f4267d4-17c8-4ce9-aa11-973fce72430e.eastus.cnt-prod.loadtesting.azure.com/tests/create-update-vnet-test-case?api-version=2024-12-01-preview
-  response:
-    body:
-      string: '{"autoStopCriteria":{"autoStopDisabled":false,"errorRate":90.0,"errorRateTimeWindowInSeconds":60},"loadTestConfiguration":{"engineInstances":5,"splitAllCSVs":false,"quickStartTest":false},"inputArtifacts":{"testScriptFileInfo":{"url":"https://cixh484frm27elt2stmolv4v.z3.blob.storage.azure.net/86cbc4e6-1bfe-4537-9b66-4383f2cb0454/2caee50c-621d-4bf3-98c4-322c663f85b1?skoid=713ccf3d-dc33-4787-a1ee-6b0cc537c37a&sktid=33e01921-4d64-4f8c-a055-5bdaffd5e33d&skt=2025-02-26T11%3A15%3A41Z&ske=2025-02-26T18%3A15%3A41Z&sks=b&skv=2024-05-04&sv=2024-05-04&se=2025-02-26T12%3A16%3A19Z&sr=b&sp=r&sig=***","fileName":"sample-JMX-file.jmx","fileType":"JMX_FILE","expireDateTime":"2025-02-26T12:16:19.8272824Z","validationStatus":"VALIDATION_SUCCESS"},"additionalFileInfo":[]},"kind":"JMX","publicIPDisabled":true,"metricsReferenceIdentityType":"SystemAssigned","testId":"create-update-vnet-test-case","description":"This
-        is a load test created with config specific to vnet","displayName":"Create_and_update_vnet_with_config_test","subnetId":"/subscriptions/00000000-0000-0000-0000-000000000000/resourceGroups/clitest-load-000001/providers/Microsoft.Network/virtualNetworks/clitest-load-000003/subnets/default","keyvaultReferenceIdentityType":"SystemAssigned","createdDateTime":"2025-02-26T11:15:40.845Z","createdBy":"hbisht@microsoft.com","lastModifiedDateTime":"2025-02-26T11:16:16.915Z","lastModifiedBy":"hbisht@microsoft.com"}'
-=======
-      - AZURECLI/2.69.0 azsdk-python-core/1.31.0 Python/3.12.8 (Linux-6.5.0-1025-azure-x86_64-with-glibc2.36)
-    method: GET
-    uri: https://331b4065-0ec1-4546-9e11-2ef1267ea49e.eastus.cnt-prod.loadtesting.azure.com/tests/create-update-vnet-test-case?api-version=2024-12-01-preview
-  response:
-    body:
-      string: '{"autoStopCriteria":{"autoStopDisabled":false,"errorRate":90.0,"errorRateTimeWindowInSeconds":60},"loadTestConfiguration":{"engineInstances":5,"splitAllCSVs":false,"quickStartTest":false},"inputArtifacts":{"testScriptFileInfo":{"url":"https://da6mbye77nmfdoo2rk014of3.z16.blob.storage.azure.net/5997654e-7277-475a-8fee-164009181354/52903ada-eb3a-4303-81c7-aa1448cd04a5?skoid=713ccf3d-dc33-4787-a1ee-6b0cc537c37a&sktid=33e01921-4d64-4f8c-a055-5bdaffd5e33d&skt=2025-02-24T21%3A57%3A01Z&ske=2025-02-25T04%3A57%3A01Z&sks=b&skv=2024-05-04&sv=2024-05-04&se=2025-02-24T22%3A57%3A28Z&sr=b&sp=r&sig=***","fileName":"sample-JMX-file.jmx","fileType":"JMX_FILE","expireDateTime":"2025-02-24T22:57:28.5244952Z","validationStatus":"VALIDATION_SUCCESS"},"additionalFileInfo":[]},"kind":"JMX","publicIPDisabled":true,"metricsReferenceIdentityType":"SystemAssigned","testId":"create-update-vnet-test-case","description":"This
-        is a load test created with config specific to vnet","displayName":"Create_and_update_vnet_with_config_test","subnetId":"/subscriptions/00000000-0000-0000-0000-000000000000/resourceGroups/clitest-load-000001/providers/Microsoft.Network/virtualNetworks/clitest-load-000003/subnets/default","keyvaultReferenceIdentityType":"SystemAssigned","createdDateTime":"2025-02-24T21:56:55.363Z","createdBy":"hbisht@microsoft.com","lastModifiedDateTime":"2025-02-24T21:57:27.508Z","lastModifiedBy":"hbisht@microsoft.com"}'
->>>>>>> dfd6e4c3
-    headers:
-      accept-ranges:
-      - bytes
-      api-supported-versions:
-      - 2022-11-01, 2023-04-01-preview, 2024-03-01-preview, 2024-05-01-preview, 2024-07-01-preview,
-        2024-12-01-preview
-      connection:
-      - keep-alive
-      content-length:
-<<<<<<< HEAD
-      - '1463'
-      content-type:
-      - application/json; charset=utf-8
-      date:
-      - Wed, 26 Feb 2025 11:16:19 GMT
-      mise-correlation-id:
-      - 6e11fa69-2a79-4b94-96ac-5e17e5e6308a
-      strict-transport-security:
-      - max-age=31536000; includeSubDomains
-      x-azure-ref:
-      - 20250226T111619Z-r17775d4f98jjkc6hC1SG1dcu80000000d5g00000000npys
-=======
-      - '1464'
-      content-type:
-      - application/json; charset=utf-8
-      date:
-      - Mon, 24 Feb 2025 21:57:28 GMT
-      mise-correlation-id:
-      - eb16e0ef-cb09-4e26-8f49-1ed282af41aa
-      strict-transport-security:
-      - max-age=31536000; includeSubDomains
-      x-azure-ref:
-      - 20250224T215728Z-r17775d4f98t9jlfhC1SG10apg00000008ag0000000003te
->>>>>>> dfd6e4c3
+      - Wed, 26 Feb 2025 23:08:45 GMT
+      mise-correlation-id:
+      - 4b59e802-6e5d-4615-bb0e-da55e60d8c0e
+      strict-transport-security:
+      - max-age=31536000; includeSubDomains
+      x-azure-ref:
+      - 20250226T230845Z-r17775d4f98dvpdwhC1SG17y380000001a5g000000003kmb
+      x-cache:
+      - CONFIG_NOCACHE
+      x-content-type-options:
+      - nosniff
+    status:
+      code: 200
+      message: OK
+- request:
+    body: null
+    headers:
+      Accept:
+      - application/json
+      Accept-Encoding:
+      - gzip, deflate
+      Connection:
+      - keep-alive
+      User-Agent:
+      - AZURECLI/2.70.0 azsdk-python-core/1.31.0 Python/3.12.8 (Linux-6.5.0-1025-azure-x86_64-with-glibc2.36)
+    method: GET
+    uri: https://94fb1b99-1a50-4df1-8611-29dcb9687d15.eastus.cnt-prod.loadtesting.azure.com/tests/create-update-vnet-test-case/files/sample-JMX-file.jmx?api-version=2024-12-01-preview
+  response:
+    body:
+      string: '{"url":"https://sc8muhi7r9bg1fedwsgqxwd6.z40.blob.storage.azure.net/68e7efb7-6437-444d-bec7-7650278a6010/dba78784-4e5a-4dff-a4b4-fb81d7d41927?skoid=713ccf3d-dc33-4787-a1ee-6b0cc537c37a&sktid=33e01921-4d64-4f8c-a055-5bdaffd5e33d&skt=2025-02-26T23%3A08%3A45Z&ske=2025-02-27T06%3A08%3A45Z&sks=b&skv=2024-05-04&sv=2024-05-04&se=2025-02-26T23%3A18%3A51Z&sr=b&sp=r&sig=***","fileName":"sample-JMX-file.jmx","fileType":"JMX_FILE","expireDateTime":"2025-02-26T23:18:51.1188208Z","validationStatus":"VALIDATION_SUCCESS"}'
+    headers:
+      accept-ranges:
+      - bytes
+      api-supported-versions:
+      - 2022-11-01, 2023-04-01-preview, 2024-03-01-preview, 2024-05-01-preview, 2024-07-01-preview,
+        2024-12-01-preview
+      connection:
+      - keep-alive
+      content-length:
+      - '556'
+      content-type:
+      - application/json; charset=utf-8
+      date:
+      - Wed, 26 Feb 2025 23:08:51 GMT
+      mise-correlation-id:
+      - b2c63ed7-f8f5-4393-ba59-a6534fcf7ff2
+      strict-transport-security:
+      - max-age=31536000; includeSubDomains
+      x-azure-ref:
+      - 20250226T230850Z-r17775d4f98dvpdwhC1SG17y380000001a5g000000003m0r
+      x-cache:
+      - CONFIG_NOCACHE
+      x-content-type-options:
+      - nosniff
+    status:
+      code: 200
+      message: OK
+- request:
+    body: null
+    headers:
+      Accept:
+      - application/json
+      Accept-Encoding:
+      - gzip, deflate
+      Connection:
+      - keep-alive
+      User-Agent:
+      - AZURECLI/2.70.0 azsdk-python-core/1.31.0 Python/3.12.8 (Linux-6.5.0-1025-azure-x86_64-with-glibc2.36)
+    method: GET
+    uri: https://94fb1b99-1a50-4df1-8611-29dcb9687d15.eastus.cnt-prod.loadtesting.azure.com/tests/create-update-vnet-test-case?api-version=2024-12-01-preview
+  response:
+    body:
+      string: '{"autoStopCriteria":{"autoStopDisabled":false,"errorRate":90.0,"errorRateTimeWindowInSeconds":60},"loadTestConfiguration":{"engineInstances":5,"splitAllCSVs":false,"quickStartTest":false},"inputArtifacts":{"testScriptFileInfo":{"url":"https://sc8muhi7r9bg1fedwsgqxwd6.z40.blob.storage.azure.net/68e7efb7-6437-444d-bec7-7650278a6010/dba78784-4e5a-4dff-a4b4-fb81d7d41927?skoid=713ccf3d-dc33-4787-a1ee-6b0cc537c37a&sktid=33e01921-4d64-4f8c-a055-5bdaffd5e33d&skt=2025-02-26T23%3A08%3A51Z&ske=2025-02-27T06%3A08%3A51Z&sks=b&skv=2024-05-04&sv=2024-05-04&se=2025-02-27T00%3A08%3A51Z&sr=b&sp=r&sig=***","fileName":"sample-JMX-file.jmx","fileType":"JMX_FILE","expireDateTime":"2025-02-27T00:08:51.368498Z","validationStatus":"VALIDATION_SUCCESS"},"additionalFileInfo":[]},"kind":"JMX","publicIPDisabled":true,"metricsReferenceIdentityType":"SystemAssigned","testId":"create-update-vnet-test-case","description":"This
+        is a load test created with config specific to vnet","displayName":"Create_and_update_vnet_with_config_test","subnetId":"/subscriptions/00000000-0000-0000-0000-000000000000/resourceGroups/clitest-load-000001/providers/Microsoft.Network/virtualNetworks/clitest-load-000003/subnets/default","keyvaultReferenceIdentityType":"SystemAssigned","createdDateTime":"2025-02-26T23:08:15.38Z","createdBy":"hbisht@microsoft.com","lastModifiedDateTime":"2025-02-26T23:08:51.11Z","lastModifiedBy":"hbisht@microsoft.com"}'
+    headers:
+      accept-ranges:
+      - bytes
+      api-supported-versions:
+      - 2022-11-01, 2023-04-01-preview, 2024-03-01-preview, 2024-05-01-preview, 2024-07-01-preview,
+        2024-12-01-preview
+      connection:
+      - keep-alive
+      content-length:
+      - '1459'
+      content-type:
+      - application/json; charset=utf-8
+      date:
+      - Wed, 26 Feb 2025 23:08:51 GMT
+      mise-correlation-id:
+      - 49f9e32d-80c8-46a8-a0ba-cbd5f4c5c4b6
+      strict-transport-security:
+      - max-age=31536000; includeSubDomains
+      x-azure-ref:
+      - 20250226T230851Z-r17775d4f98dvpdwhC1SG17y380000001a5g000000003m15
       x-cache:
       - CONFIG_NOCACHE
       x-content-type-options:
@@ -1077,11 +730,7 @@
     uri: https://management.azure.com/subscriptions/00000000-0000-0000-0000-000000000000/resourceGroups/clitest-load-000001/providers/Microsoft.LoadTestService/loadTests/clitest-load-000002?api-version=2022-12-01
   response:
     body:
-<<<<<<< HEAD
-      string: '{"id":"/subscriptions/00000000-0000-0000-0000-000000000000/resourceGroups/clitest-load-000001/providers/Microsoft.LoadTestService/loadTests/clitest-load-000002","name":"clitest-load-000002","type":"microsoft.loadtestservice/loadtests","location":"eastus","systemData":{"createdBy":"hbisht@microsoft.com","createdByType":"User","createdAt":"2025-02-26T11:14:31.2769876Z","lastModifiedBy":"hbisht@microsoft.com","lastModifiedByType":"User","lastModifiedAt":"2025-02-26T11:14:31.2769876Z"},"identity":{"type":"None"},"properties":{"dataPlaneURI":"7f4267d4-17c8-4ce9-aa11-973fce72430e.eastus.cnt-prod.loadtesting.azure.com","provisioningState":"Succeeded"}}'
-=======
-      string: '{"id":"/subscriptions/00000000-0000-0000-0000-000000000000/resourceGroups/clitest-load-000001/providers/Microsoft.LoadTestService/loadTests/clitest-load-000002","name":"clitest-load-000002","type":"microsoft.loadtestservice/loadtests","location":"eastus","systemData":{"createdBy":"hbisht@microsoft.com","createdByType":"User","createdAt":"2025-02-24T21:55:45.8074973Z","lastModifiedBy":"hbisht@microsoft.com","lastModifiedByType":"User","lastModifiedAt":"2025-02-24T21:55:45.8074973Z"},"identity":{"type":"None"},"properties":{"dataPlaneURI":"331b4065-0ec1-4546-9e11-2ef1267ea49e.eastus.cnt-prod.loadtesting.azure.com","provisioningState":"Succeeded"}}'
->>>>>>> dfd6e4c3
+      string: '{"id":"/subscriptions/00000000-0000-0000-0000-000000000000/resourceGroups/clitest-load-000001/providers/Microsoft.LoadTestService/loadTests/clitest-load-000002","name":"clitest-load-000002","type":"microsoft.loadtestservice/loadtests","location":"eastus","systemData":{"createdBy":"hbisht@microsoft.com","createdByType":"User","createdAt":"2025-02-26T23:07:04.9885431Z","lastModifiedBy":"hbisht@microsoft.com","lastModifiedByType":"User","lastModifiedAt":"2025-02-26T23:07:04.9885431Z"},"identity":{"type":"None"},"properties":{"dataPlaneURI":"94fb1b99-1a50-4df1-8611-29dcb9687d15.eastus.cnt-prod.loadtesting.azure.com","provisioningState":"Succeeded"}}'
     headers:
       cache-control:
       - no-cache
@@ -1090,15 +739,9 @@
       content-type:
       - application/json; charset=utf-8
       date:
-<<<<<<< HEAD
-      - Wed, 26 Feb 2025 11:16:19 GMT
+      - Wed, 26 Feb 2025 23:08:52 GMT
       etag:
-      - '"7f0155e5-0000-0200-0000-67bef7ae0000"'
-=======
-      - Mon, 24 Feb 2025 21:57:29 GMT
-      etag:
-      - '"4f01bfc2-0000-0200-0000-67bceaf80000"'
->>>>>>> dfd6e4c3
+      - '"8f01a15f-0000-0200-0000-67bf9eb30000"'
       expires:
       - '-1'
       pragma:
@@ -1114,75 +757,47 @@
       x-ms-ratelimit-remaining-subscription-global-reads:
       - '16499'
       x-msedge-ref:
-<<<<<<< HEAD
-      - 'Ref A: ACD76F447A6D443FAD28DAEC171F4C7D Ref B: MAA201060514017 Ref C: 2025-02-26T11:16:20Z'
-=======
-      - 'Ref A: B4FDE831E16D43B8AC29F6F531BAB044 Ref B: MAA201060514045 Ref C: 2025-02-24T21:57:28Z'
->>>>>>> dfd6e4c3
-    status:
-      code: 200
-      message: OK
-- request:
-    body: null
-    headers:
-      Accept:
-      - application/json
-      Accept-Encoding:
-      - gzip, deflate
-      Connection:
-      - keep-alive
-      User-Agent:
-<<<<<<< HEAD
-      - AZURECLI/2.70.0 azsdk-python-core/1.31.0 Python/3.12.8 (Linux-6.5.0-1025-azure-x86_64-with-glibc2.36)
-    method: GET
-    uri: https://7f4267d4-17c8-4ce9-aa11-973fce72430e.eastus.cnt-prod.loadtesting.azure.com/tests/create-update-vnet-test-case?api-version=2024-12-01-preview
-  response:
-    body:
-      string: '{"autoStopCriteria":{"autoStopDisabled":false,"errorRate":90.0,"errorRateTimeWindowInSeconds":60},"loadTestConfiguration":{"engineInstances":5,"splitAllCSVs":false,"quickStartTest":false},"inputArtifacts":{"testScriptFileInfo":{"url":"https://cixh484frm27elt2stmolv4v.z3.blob.storage.azure.net/86cbc4e6-1bfe-4537-9b66-4383f2cb0454/2caee50c-621d-4bf3-98c4-322c663f85b1?skoid=713ccf3d-dc33-4787-a1ee-6b0cc537c37a&sktid=33e01921-4d64-4f8c-a055-5bdaffd5e33d&skt=2025-02-26T11%3A15%3A47Z&ske=2025-02-26T18%3A15%3A47Z&sks=b&skv=2024-05-04&sv=2024-05-04&se=2025-02-26T12%3A16%3A20Z&sr=b&sp=r&sig=***","fileName":"sample-JMX-file.jmx","fileType":"JMX_FILE","expireDateTime":"2025-02-26T12:16:20.9158717Z","validationStatus":"VALIDATION_SUCCESS"},"additionalFileInfo":[]},"kind":"JMX","publicIPDisabled":true,"metricsReferenceIdentityType":"SystemAssigned","testId":"create-update-vnet-test-case","description":"This
-        is a load test created with config specific to vnet","displayName":"Create_and_update_vnet_with_config_test","subnetId":"/subscriptions/00000000-0000-0000-0000-000000000000/resourceGroups/clitest-load-000001/providers/Microsoft.Network/virtualNetworks/clitest-load-000003/subnets/default","keyvaultReferenceIdentityType":"SystemAssigned","createdDateTime":"2025-02-26T11:15:40.845Z","createdBy":"hbisht@microsoft.com","lastModifiedDateTime":"2025-02-26T11:16:16.915Z","lastModifiedBy":"hbisht@microsoft.com"}'
-=======
-      - AZURECLI/2.69.0 azsdk-python-core/1.31.0 Python/3.12.8 (Linux-6.5.0-1025-azure-x86_64-with-glibc2.36)
-    method: GET
-    uri: https://331b4065-0ec1-4546-9e11-2ef1267ea49e.eastus.cnt-prod.loadtesting.azure.com/tests/create-update-vnet-test-case?api-version=2024-12-01-preview
-  response:
-    body:
-      string: '{"autoStopCriteria":{"autoStopDisabled":false,"errorRate":90.0,"errorRateTimeWindowInSeconds":60},"loadTestConfiguration":{"engineInstances":5,"splitAllCSVs":false,"quickStartTest":false},"inputArtifacts":{"testScriptFileInfo":{"url":"https://da6mbye77nmfdoo2rk014of3.z16.blob.storage.azure.net/5997654e-7277-475a-8fee-164009181354/52903ada-eb3a-4303-81c7-aa1448cd04a5?skoid=713ccf3d-dc33-4787-a1ee-6b0cc537c37a&sktid=33e01921-4d64-4f8c-a055-5bdaffd5e33d&skt=2025-02-24T21%3A56%3A56Z&ske=2025-02-25T04%3A56%3A56Z&sks=b&skv=2024-05-04&sv=2024-05-04&se=2025-02-24T22%3A57%3A29Z&sr=b&sp=r&sig=***","fileName":"sample-JMX-file.jmx","fileType":"JMX_FILE","expireDateTime":"2025-02-24T22:57:29.9938432Z","validationStatus":"VALIDATION_SUCCESS"},"additionalFileInfo":[]},"kind":"JMX","publicIPDisabled":true,"metricsReferenceIdentityType":"SystemAssigned","testId":"create-update-vnet-test-case","description":"This
-        is a load test created with config specific to vnet","displayName":"Create_and_update_vnet_with_config_test","subnetId":"/subscriptions/00000000-0000-0000-0000-000000000000/resourceGroups/clitest-load-000001/providers/Microsoft.Network/virtualNetworks/clitest-load-000003/subnets/default","keyvaultReferenceIdentityType":"SystemAssigned","createdDateTime":"2025-02-24T21:56:55.363Z","createdBy":"hbisht@microsoft.com","lastModifiedDateTime":"2025-02-24T21:57:27.508Z","lastModifiedBy":"hbisht@microsoft.com"}'
->>>>>>> dfd6e4c3
-    headers:
-      accept-ranges:
-      - bytes
-      api-supported-versions:
-      - 2022-11-01, 2023-04-01-preview, 2024-03-01-preview, 2024-05-01-preview, 2024-07-01-preview,
-        2024-12-01-preview
-      connection:
-      - keep-alive
-      content-length:
-<<<<<<< HEAD
+      - 'Ref A: 530B77912C8E4628A6F02DE74A4F797A Ref B: MAA201060513049 Ref C: 2025-02-26T23:08:51Z'
+    status:
+      code: 200
+      message: OK
+- request:
+    body: null
+    headers:
+      Accept:
+      - application/json
+      Accept-Encoding:
+      - gzip, deflate
+      Connection:
+      - keep-alive
+      User-Agent:
+      - AZURECLI/2.70.0 azsdk-python-core/1.31.0 Python/3.12.8 (Linux-6.5.0-1025-azure-x86_64-with-glibc2.36)
+    method: GET
+    uri: https://94fb1b99-1a50-4df1-8611-29dcb9687d15.eastus.cnt-prod.loadtesting.azure.com/tests/create-update-vnet-test-case?api-version=2024-12-01-preview
+  response:
+    body:
+      string: '{"autoStopCriteria":{"autoStopDisabled":false,"errorRate":90.0,"errorRateTimeWindowInSeconds":60},"loadTestConfiguration":{"engineInstances":5,"splitAllCSVs":false,"quickStartTest":false},"inputArtifacts":{"testScriptFileInfo":{"url":"https://sc8muhi7r9bg1fedwsgqxwd6.z40.blob.storage.azure.net/68e7efb7-6437-444d-bec7-7650278a6010/dba78784-4e5a-4dff-a4b4-fb81d7d41927?skoid=713ccf3d-dc33-4787-a1ee-6b0cc537c37a&sktid=33e01921-4d64-4f8c-a055-5bdaffd5e33d&skt=2025-02-26T23%3A08%3A51Z&ske=2025-02-27T06%3A08%3A51Z&sks=b&skv=2024-05-04&sv=2024-05-04&se=2025-02-27T00%3A08%3A52Z&sr=b&sp=r&sig=***","fileName":"sample-JMX-file.jmx","fileType":"JMX_FILE","expireDateTime":"2025-02-27T00:08:52.955892Z","validationStatus":"VALIDATION_SUCCESS"},"additionalFileInfo":[]},"kind":"JMX","publicIPDisabled":true,"metricsReferenceIdentityType":"SystemAssigned","testId":"create-update-vnet-test-case","description":"This
+        is a load test created with config specific to vnet","displayName":"Create_and_update_vnet_with_config_test","subnetId":"/subscriptions/00000000-0000-0000-0000-000000000000/resourceGroups/clitest-load-000001/providers/Microsoft.Network/virtualNetworks/clitest-load-000003/subnets/default","keyvaultReferenceIdentityType":"SystemAssigned","createdDateTime":"2025-02-26T23:08:15.38Z","createdBy":"hbisht@microsoft.com","lastModifiedDateTime":"2025-02-26T23:08:51.11Z","lastModifiedBy":"hbisht@microsoft.com"}'
+    headers:
+      accept-ranges:
+      - bytes
+      api-supported-versions:
+      - 2022-11-01, 2023-04-01-preview, 2024-03-01-preview, 2024-05-01-preview, 2024-07-01-preview,
+        2024-12-01-preview
+      connection:
+      - keep-alive
+      content-length:
       - '1459'
       content-type:
       - application/json; charset=utf-8
       date:
-      - Wed, 26 Feb 2025 11:16:21 GMT
-      mise-correlation-id:
-      - 8a27c392-7a8d-449a-b822-7de7bf0e2494
-      strict-transport-security:
-      - max-age=31536000; includeSubDomains
-      x-azure-ref:
-      - 20250226T111620Z-r16fc4b5ccfdl5zphC1SG129nn0000000ef0000000007dz3
-=======
-      - '1464'
-      content-type:
-      - application/json; charset=utf-8
-      date:
-      - Mon, 24 Feb 2025 21:57:30 GMT
-      mise-correlation-id:
-      - 18f94348-96c9-493d-bbbb-0f2a1deebb3e
-      strict-transport-security:
-      - max-age=31536000; includeSubDomains
-      x-azure-ref:
-      - 20250224T215729Z-r17775d4f984s8x2hC1SG1rtbn000000083g000000008a45
->>>>>>> dfd6e4c3
+      - Wed, 26 Feb 2025 23:08:53 GMT
+      mise-correlation-id:
+      - 76b88cb6-122d-499e-be40-380839350f65
+      strict-transport-security:
+      - max-age=31536000; includeSubDomains
+      x-azure-ref:
+      - 20250226T230852Z-167c755789dbzxjrhC1SG1x06c00000002cg00000000czg5
       x-cache:
       - CONFIG_NOCACHE
       x-content-type-options:
@@ -1195,17 +810,10 @@
       from az load test command", "keyvaultReferenceIdentityType": "SystemAssigned",
       "publicIPDisabled": false, "environmentVariables": {"rps": 1}, "secrets": {},
       "certificate": null, "loadTestConfiguration": {"engineInstances": 1, "regionalLoadTestConfig":
-<<<<<<< HEAD
-      null, "quickStartTest": false}, "passFailCriteria": {"passFailMetrics": {"cc8ab05b-746a-4eb9-925b-08958c72934d":
+      null, "quickStartTest": false}, "passFailCriteria": {"passFailMetrics": {"53a6a4c9-0cf1-48aa-a164-b421dacea9c4":
       {"aggregate": "avg", "clientMetric": "requests_per_sec", "condition": ">", "value":
-      "78"}, "5226da3e-280e-4b96-ba92-74f66c76297c": {"aggregate": "percentage", "clientMetric":
-      "error", "condition": ">", "value": "50"}, "74908348-21d9-4285-b8ee-4d77f6832ef3":
-=======
-      null, "quickStartTest": false}, "passFailCriteria": {"passFailMetrics": {"2287306a-7bc5-497f-be9b-e0405d99edd2":
-      {"aggregate": "avg", "clientMetric": "requests_per_sec", "condition": ">", "value":
-      "78"}, "ac089a1d-a309-424e-9490-fd5b68983a39": {"aggregate": "percentage", "clientMetric":
-      "error", "condition": ">", "value": "50"}, "4a3d3a59-73b2-40d8-8b8d-4f435ad0bf61":
->>>>>>> dfd6e4c3
+      "78"}, "df25d860-a526-4da4-9255-c2dca6c6252e": {"aggregate": "percentage", "clientMetric":
+      "error", "condition": ">", "value": "50"}, "7d4802f5-add7-458d-96b4-2b4b37cf8f16":
       {"aggregate": "avg", "clientMetric": "latency", "condition": ">", "value": "200",
       "requestName": "GetCustomerDetails"}}}, "autoStopCriteria": {"autoStopDisabled":
       false, "errorRate": 90, "errorRateTimeWindowInSeconds": 60}, "engineBuiltinIdentityType":
@@ -1222,123 +830,76 @@
       Content-Type:
       - application/merge-patch+json
       User-Agent:
-<<<<<<< HEAD
       - AZURECLI/2.70.0 azsdk-python-core/1.31.0 Python/3.12.8 (Linux-6.5.0-1025-azure-x86_64-with-glibc2.36)
     method: PATCH
-    uri: https://7f4267d4-17c8-4ce9-aa11-973fce72430e.eastus.cnt-prod.loadtesting.azure.com/tests/create-update-vnet-test-case?api-version=2024-12-01-preview
-  response:
-    body:
-      string: '{"passFailCriteria":{"passFailMetrics":{"cc8ab05b-746a-4eb9-925b-08958c72934d":{"clientMetric":"requests_per_sec","aggregate":"avg","condition":">","value":78.0,"action":"continue"},"5226da3e-280e-4b96-ba92-74f66c76297c":{"clientMetric":"error","aggregate":"percentage","condition":">","value":50.0,"action":"continue"},"74908348-21d9-4285-b8ee-4d77f6832ef3":{"clientMetric":"latency","aggregate":"avg","condition":">","requestName":"GetCustomerDetails","value":200.0,"action":"continue"}},"passFailServerMetrics":{}},"autoStopCriteria":{"autoStopDisabled":false,"errorRate":90.0,"errorRateTimeWindowInSeconds":60},"environmentVariables":{"rps":"1"},"loadTestConfiguration":{"engineInstances":1,"splitAllCSVs":false,"quickStartTest":false},"inputArtifacts":{"testScriptFileInfo":{"url":"https://cixh484frm27elt2stmolv4v.z3.blob.storage.azure.net/86cbc4e6-1bfe-4537-9b66-4383f2cb0454/2caee50c-621d-4bf3-98c4-322c663f85b1?skoid=713ccf3d-dc33-4787-a1ee-6b0cc537c37a&sktid=33e01921-4d64-4f8c-a055-5bdaffd5e33d&skt=2025-02-26T11%3A16%3A21Z&ske=2025-02-26T18%3A16%3A21Z&sks=b&skv=2024-05-04&sv=2024-05-04&se=2025-02-26T12%3A16%3A21Z&sr=b&sp=r&sig=***","fileName":"sample-JMX-file.jmx","fileType":"JMX_FILE","expireDateTime":"2025-02-26T12:16:21.3154475Z","validationStatus":"VALIDATION_SUCCESS"},"additionalFileInfo":[]},"kind":"JMX","publicIPDisabled":false,"metricsReferenceIdentityType":"SystemAssigned","testId":"create-update-vnet-test-case","description":"Test
-        created from az load test command","displayName":"CLI-Test","keyvaultReferenceIdentityType":"SystemAssigned","createdDateTime":"2025-02-26T11:15:40.845Z","createdBy":"hbisht@microsoft.com","lastModifiedDateTime":"2025-02-26T11:16:21.306Z","lastModifiedBy":"hbisht@microsoft.com"}'
-=======
-      - AZURECLI/2.69.0 azsdk-python-core/1.31.0 Python/3.12.8 (Linux-6.5.0-1025-azure-x86_64-with-glibc2.36)
-    method: PATCH
-    uri: https://331b4065-0ec1-4546-9e11-2ef1267ea49e.eastus.cnt-prod.loadtesting.azure.com/tests/create-update-vnet-test-case?api-version=2024-12-01-preview
-  response:
-    body:
-      string: '{"passFailCriteria":{"passFailMetrics":{"2287306a-7bc5-497f-be9b-e0405d99edd2":{"clientMetric":"requests_per_sec","aggregate":"avg","condition":">","value":78.0,"action":"continue"},"ac089a1d-a309-424e-9490-fd5b68983a39":{"clientMetric":"error","aggregate":"percentage","condition":">","value":50.0,"action":"continue"},"4a3d3a59-73b2-40d8-8b8d-4f435ad0bf61":{"clientMetric":"latency","aggregate":"avg","condition":">","requestName":"GetCustomerDetails","value":200.0,"action":"continue"}},"passFailServerMetrics":{}},"autoStopCriteria":{"autoStopDisabled":false,"errorRate":90.0,"errorRateTimeWindowInSeconds":60},"environmentVariables":{"rps":"1"},"loadTestConfiguration":{"engineInstances":1,"splitAllCSVs":false,"quickStartTest":false},"inputArtifacts":{"testScriptFileInfo":{"url":"https://da6mbye77nmfdoo2rk014of3.z16.blob.storage.azure.net/5997654e-7277-475a-8fee-164009181354/52903ada-eb3a-4303-81c7-aa1448cd04a5?skoid=713ccf3d-dc33-4787-a1ee-6b0cc537c37a&sktid=33e01921-4d64-4f8c-a055-5bdaffd5e33d&skt=2025-02-24T21%3A57%3A30Z&ske=2025-02-25T04%3A57%3A30Z&sks=b&skv=2024-05-04&sv=2024-05-04&se=2025-02-24T22%3A57%3A30Z&sr=b&sp=r&sig=***","fileName":"sample-JMX-file.jmx","fileType":"JMX_FILE","expireDateTime":"2025-02-24T22:57:30.5223376Z","validationStatus":"VALIDATION_SUCCESS"},"additionalFileInfo":[]},"kind":"JMX","publicIPDisabled":false,"metricsReferenceIdentityType":"SystemAssigned","testId":"create-update-vnet-test-case","description":"Test
-        created from az load test command","displayName":"CLI-Test","keyvaultReferenceIdentityType":"SystemAssigned","createdDateTime":"2025-02-24T21:56:55.363Z","createdBy":"hbisht@microsoft.com","lastModifiedDateTime":"2025-02-24T21:57:30.513Z","lastModifiedBy":"hbisht@microsoft.com"}'
->>>>>>> dfd6e4c3
-    headers:
-      accept-ranges:
-      - bytes
-      api-supported-versions:
-      - 2022-11-01, 2023-04-01-preview, 2024-03-01-preview, 2024-05-01-preview, 2024-07-01-preview,
-        2024-12-01-preview
-      connection:
-      - keep-alive
-      content-length:
-<<<<<<< HEAD
-      - '1785'
-      content-type:
-      - application/json; charset=utf-8
-      date:
-      - Wed, 26 Feb 2025 11:16:21 GMT
-      mise-correlation-id:
-      - 02f42441-84cd-4437-b647-e7ab88793714
-      strict-transport-security:
-      - max-age=31536000; includeSubDomains
-      x-azure-ref:
-      - 20250226T111621Z-r16fc4b5ccfdl5zphC1SG129nn0000000ef0000000007dzd
-=======
-      - '1786'
-      content-type:
-      - application/json; charset=utf-8
-      date:
-      - Mon, 24 Feb 2025 21:57:30 GMT
-      mise-correlation-id:
-      - 29272057-071f-433e-bf7c-91c0d8e99854
-      strict-transport-security:
-      - max-age=31536000; includeSubDomains
-      x-azure-ref:
-      - 20250224T215730Z-r17775d4f984s8x2hC1SG1rtbn000000083g000000008a4r
->>>>>>> dfd6e4c3
-      x-cache:
-      - CONFIG_NOCACHE
-      x-content-type-options:
-      - nosniff
-    status:
-      code: 200
-      message: OK
-- request:
-    body: null
-    headers:
-      Accept:
-      - application/json
-      Accept-Encoding:
-      - gzip, deflate
-      Connection:
-      - keep-alive
-      User-Agent:
-<<<<<<< HEAD
-      - AZURECLI/2.70.0 azsdk-python-core/1.31.0 Python/3.12.8 (Linux-6.5.0-1025-azure-x86_64-with-glibc2.36)
-    method: GET
-    uri: https://7f4267d4-17c8-4ce9-aa11-973fce72430e.eastus.cnt-prod.loadtesting.azure.com/tests/create-update-vnet-test-case/files?api-version=2024-12-01-preview
-  response:
-    body:
-      string: '{"value":[{"url":"https://cixh484frm27elt2stmolv4v.z3.blob.storage.azure.net/86cbc4e6-1bfe-4537-9b66-4383f2cb0454/2caee50c-621d-4bf3-98c4-322c663f85b1?skoid=713ccf3d-dc33-4787-a1ee-6b0cc537c37a&sktid=33e01921-4d64-4f8c-a055-5bdaffd5e33d&skt=2025-02-26T11%3A15%3A42Z&ske=2025-02-26T18%3A15%3A42Z&sks=b&skv=2024-05-04&sv=2024-05-04&se=2025-02-26T11%3A26%3A21Z&sr=b&sp=r&sig=***","fileName":"sample-JMX-file.jmx","fileType":"JMX_FILE","expireDateTime":"2025-02-26T11:26:21.5704337Z","validationStatus":"VALIDATION_SUCCESS"}]}'
-=======
-      - AZURECLI/2.69.0 azsdk-python-core/1.31.0 Python/3.12.8 (Linux-6.5.0-1025-azure-x86_64-with-glibc2.36)
-    method: GET
-    uri: https://331b4065-0ec1-4546-9e11-2ef1267ea49e.eastus.cnt-prod.loadtesting.azure.com/tests/create-update-vnet-test-case/files?api-version=2024-12-01-preview
-  response:
-    body:
-      string: '{"value":[{"url":"https://da6mbye77nmfdoo2rk014of3.z16.blob.storage.azure.net/5997654e-7277-475a-8fee-164009181354/52903ada-eb3a-4303-81c7-aa1448cd04a5?skoid=713ccf3d-dc33-4787-a1ee-6b0cc537c37a&sktid=33e01921-4d64-4f8c-a055-5bdaffd5e33d&skt=2025-02-24T21%3A57%3A28Z&ske=2025-02-25T04%3A57%3A28Z&sks=b&skv=2024-05-04&sv=2024-05-04&se=2025-02-24T22%3A07%3A30Z&sr=b&sp=r&sig=***","fileName":"sample-JMX-file.jmx","fileType":"JMX_FILE","expireDateTime":"2025-02-24T22:07:30.7893073Z","validationStatus":"VALIDATION_SUCCESS"}]}'
->>>>>>> dfd6e4c3
-    headers:
-      accept-ranges:
-      - bytes
-      api-supported-versions:
-      - 2022-11-01, 2023-04-01-preview, 2024-03-01-preview, 2024-05-01-preview, 2024-07-01-preview,
-        2024-12-01-preview
-      connection:
-      - keep-alive
-      content-length:
-<<<<<<< HEAD
-      - '567'
-      content-type:
-      - application/json; charset=utf-8
-      date:
-      - Wed, 26 Feb 2025 11:16:21 GMT
-      mise-correlation-id:
-      - 61ffb3e2-0a3a-4047-aa53-5ffe789ded2a
-      strict-transport-security:
-      - max-age=31536000; includeSubDomains
-      x-azure-ref:
-      - 20250226T111621Z-r16fc4b5ccfdl5zphC1SG129nn0000000ef0000000007e03
-=======
+    uri: https://94fb1b99-1a50-4df1-8611-29dcb9687d15.eastus.cnt-prod.loadtesting.azure.com/tests/create-update-vnet-test-case?api-version=2024-12-01-preview
+  response:
+    body:
+      string: '{"passFailCriteria":{"passFailMetrics":{"53a6a4c9-0cf1-48aa-a164-b421dacea9c4":{"clientMetric":"requests_per_sec","aggregate":"avg","condition":">","value":78.0,"action":"continue"},"df25d860-a526-4da4-9255-c2dca6c6252e":{"clientMetric":"error","aggregate":"percentage","condition":">","value":50.0,"action":"continue"},"7d4802f5-add7-458d-96b4-2b4b37cf8f16":{"clientMetric":"latency","aggregate":"avg","condition":">","requestName":"GetCustomerDetails","value":200.0,"action":"continue"}},"passFailServerMetrics":{}},"autoStopCriteria":{"autoStopDisabled":false,"errorRate":90.0,"errorRateTimeWindowInSeconds":60},"environmentVariables":{"rps":"1"},"loadTestConfiguration":{"engineInstances":1,"splitAllCSVs":false,"quickStartTest":false},"inputArtifacts":{"testScriptFileInfo":{"url":"https://sc8muhi7r9bg1fedwsgqxwd6.z40.blob.storage.azure.net/68e7efb7-6437-444d-bec7-7650278a6010/dba78784-4e5a-4dff-a4b4-fb81d7d41927?skoid=713ccf3d-dc33-4787-a1ee-6b0cc537c37a&sktid=33e01921-4d64-4f8c-a055-5bdaffd5e33d&skt=2025-02-26T23%3A08%3A18Z&ske=2025-02-27T06%3A08%3A18Z&sks=b&skv=2024-05-04&sv=2024-05-04&se=2025-02-27T00%3A08%3A53Z&sr=b&sp=r&sig=***","fileName":"sample-JMX-file.jmx","fileType":"JMX_FILE","expireDateTime":"2025-02-27T00:08:53.3208216Z","validationStatus":"VALIDATION_SUCCESS"},"additionalFileInfo":[]},"kind":"JMX","publicIPDisabled":false,"metricsReferenceIdentityType":"SystemAssigned","testId":"create-update-vnet-test-case","description":"Test
+        created from az load test command","displayName":"CLI-Test","keyvaultReferenceIdentityType":"SystemAssigned","createdDateTime":"2025-02-26T23:08:15.38Z","createdBy":"hbisht@microsoft.com","lastModifiedDateTime":"2025-02-26T23:08:53.311Z","lastModifiedBy":"hbisht@microsoft.com"}'
+    headers:
+      accept-ranges:
+      - bytes
+      api-supported-versions:
+      - 2022-11-01, 2023-04-01-preview, 2024-03-01-preview, 2024-05-01-preview, 2024-07-01-preview,
+        2024-12-01-preview
+      connection:
+      - keep-alive
+      content-length:
+      - '1783'
+      content-type:
+      - application/json; charset=utf-8
+      date:
+      - Wed, 26 Feb 2025 23:08:53 GMT
+      mise-correlation-id:
+      - 1f5b4025-f7d8-47db-a926-3d78091390a4
+      strict-transport-security:
+      - max-age=31536000; includeSubDomains
+      x-azure-ref:
+      - 20250226T230853Z-167c755789dbzxjrhC1SG1x06c00000002cg00000000czks
+      x-cache:
+      - CONFIG_NOCACHE
+      x-content-type-options:
+      - nosniff
+    status:
+      code: 200
+      message: OK
+- request:
+    body: null
+    headers:
+      Accept:
+      - application/json
+      Accept-Encoding:
+      - gzip, deflate
+      Connection:
+      - keep-alive
+      User-Agent:
+      - AZURECLI/2.70.0 azsdk-python-core/1.31.0 Python/3.12.8 (Linux-6.5.0-1025-azure-x86_64-with-glibc2.36)
+    method: GET
+    uri: https://94fb1b99-1a50-4df1-8611-29dcb9687d15.eastus.cnt-prod.loadtesting.azure.com/tests/create-update-vnet-test-case/files?api-version=2024-12-01-preview
+  response:
+    body:
+      string: '{"value":[{"url":"https://sc8muhi7r9bg1fedwsgqxwd6.z40.blob.storage.azure.net/68e7efb7-6437-444d-bec7-7650278a6010/dba78784-4e5a-4dff-a4b4-fb81d7d41927?skoid=713ccf3d-dc33-4787-a1ee-6b0cc537c37a&sktid=33e01921-4d64-4f8c-a055-5bdaffd5e33d&skt=2025-02-26T23%3A08%3A29Z&ske=2025-02-27T06%3A08%3A29Z&sks=b&skv=2024-05-04&sv=2024-05-04&se=2025-02-26T23%3A18%3A53Z&sr=b&sp=r&sig=***","fileName":"sample-JMX-file.jmx","fileType":"JMX_FILE","expireDateTime":"2025-02-26T23:18:53.5820949Z","validationStatus":"VALIDATION_SUCCESS"}]}'
+    headers:
+      accept-ranges:
+      - bytes
+      api-supported-versions:
+      - 2022-11-01, 2023-04-01-preview, 2024-03-01-preview, 2024-05-01-preview, 2024-07-01-preview,
+        2024-12-01-preview
+      connection:
+      - keep-alive
+      content-length:
       - '568'
       content-type:
       - application/json; charset=utf-8
       date:
-      - Mon, 24 Feb 2025 21:57:30 GMT
-      mise-correlation-id:
-      - a498b688-ee0c-48bc-97f9-0ef0c5cf0a8e
-      strict-transport-security:
-      - max-age=31536000; includeSubDomains
-      x-azure-ref:
-      - 20250224T215730Z-r17775d4f984s8x2hC1SG1rtbn000000083g000000008a5n
->>>>>>> dfd6e4c3
+      - Wed, 26 Feb 2025 23:08:53 GMT
+      mise-correlation-id:
+      - b9eb693e-669a-42df-afd0-0334c88d5155
+      strict-transport-security:
+      - max-age=31536000; includeSubDomains
+      x-azure-ref:
+      - 20250226T230853Z-167c755789dbzxjrhC1SG1x06c00000002cg00000000cznk
       x-cache:
       - CONFIG_NOCACHE
       x-content-type-options:
@@ -1358,15 +919,9 @@
       Content-Length:
       - '0'
       User-Agent:
-<<<<<<< HEAD
       - AZURECLI/2.70.0 azsdk-python-core/1.31.0 Python/3.12.8 (Linux-6.5.0-1025-azure-x86_64-with-glibc2.36)
     method: DELETE
-    uri: https://7f4267d4-17c8-4ce9-aa11-973fce72430e.eastus.cnt-prod.loadtesting.azure.com/tests/create-update-vnet-test-case/files/sample-JMX-file.jmx?api-version=2024-12-01-preview
-=======
-      - AZURECLI/2.69.0 azsdk-python-core/1.31.0 Python/3.12.8 (Linux-6.5.0-1025-azure-x86_64-with-glibc2.36)
-    method: DELETE
-    uri: https://331b4065-0ec1-4546-9e11-2ef1267ea49e.eastus.cnt-prod.loadtesting.azure.com/tests/create-update-vnet-test-case/files/sample-JMX-file.jmx?api-version=2024-12-01-preview
->>>>>>> dfd6e4c3
+    uri: https://94fb1b99-1a50-4df1-8611-29dcb9687d15.eastus.cnt-prod.loadtesting.azure.com/tests/create-update-vnet-test-case/files/sample-JMX-file.jmx?api-version=2024-12-01-preview
   response:
     body:
       string: ''
@@ -1377,23 +932,13 @@
       connection:
       - keep-alive
       date:
-<<<<<<< HEAD
-      - Wed, 26 Feb 2025 11:16:22 GMT
-      mise-correlation-id:
-      - 8c52624c-3027-4e3f-be3d-1ff5742bb4f2
-      strict-transport-security:
-      - max-age=31536000; includeSubDomains
-      x-azure-ref:
-      - 20250226T111621Z-r16fc4b5ccfdl5zphC1SG129nn0000000ef0000000007e0g
-=======
-      - Mon, 24 Feb 2025 21:57:31 GMT
-      mise-correlation-id:
-      - 09e280f6-239d-4f39-b32a-2fe71aa61947
-      strict-transport-security:
-      - max-age=31536000; includeSubDomains
-      x-azure-ref:
-      - 20250224T215730Z-r17775d4f984s8x2hC1SG1rtbn000000083g000000008a67
->>>>>>> dfd6e4c3
+      - Wed, 26 Feb 2025 23:08:54 GMT
+      mise-correlation-id:
+      - c0e090b9-5a89-4efd-8294-556376f509f0
+      strict-transport-security:
+      - max-age=31536000; includeSubDomains
+      x-azure-ref:
+      - 20250226T230853Z-167c755789dbzxjrhC1SG1x06c00000002cg00000000czpy
       x-cache:
       - CONFIG_NOCACHE
       x-content-type-options:
@@ -1502,61 +1047,34 @@
       Content-Length:
       - '4796'
       User-Agent:
-<<<<<<< HEAD
       - AZURECLI/2.70.0 azsdk-python-core/1.31.0 Python/3.12.8 (Linux-6.5.0-1025-azure-x86_64-with-glibc2.36)
       content-type:
       - application/octet-stream
     method: PUT
-    uri: https://7f4267d4-17c8-4ce9-aa11-973fce72430e.eastus.cnt-prod.loadtesting.azure.com/tests/create-update-vnet-test-case/files/sample-JMX-file.jmx?api-version=2024-12-01-preview&fileType=TEST_SCRIPT
-  response:
-    body:
-      string: '{"url":"https://cixh484frm27elt2stmolv4v.z3.blob.storage.azure.net/86cbc4e6-1bfe-4537-9b66-4383f2cb0454/a8efdabc-2458-4503-b3c6-6d2a8c097393?skoid=713ccf3d-dc33-4787-a1ee-6b0cc537c37a&sktid=33e01921-4d64-4f8c-a055-5bdaffd5e33d&skt=2025-02-26T11%3A15%3A58Z&ske=2025-02-26T18%3A15%3A58Z&sks=b&skv=2024-05-04&sv=2024-05-04&se=2025-02-26T11%3A26%3A22Z&sr=b&sp=r&sig=***","fileName":"sample-JMX-file.jmx","fileType":"TEST_SCRIPT","expireDateTime":"2025-02-26T11:26:22.3456186Z","validationStatus":"VALIDATION_INITIATED"}'
-=======
-      - AZURECLI/2.69.0 azsdk-python-core/1.31.0 Python/3.12.8 (Linux-6.5.0-1025-azure-x86_64-with-glibc2.36)
-      content-type:
-      - application/octet-stream
-    method: PUT
-    uri: https://331b4065-0ec1-4546-9e11-2ef1267ea49e.eastus.cnt-prod.loadtesting.azure.com/tests/create-update-vnet-test-case/files/sample-JMX-file.jmx?api-version=2024-12-01-preview&fileType=TEST_SCRIPT
-  response:
-    body:
-      string: '{"url":"https://da6mbye77nmfdoo2rk014of3.z16.blob.storage.azure.net/5997654e-7277-475a-8fee-164009181354/9aa1509f-7d21-46dd-9ca5-d492cf11af28?skoid=713ccf3d-dc33-4787-a1ee-6b0cc537c37a&sktid=33e01921-4d64-4f8c-a055-5bdaffd5e33d&skt=2025-02-24T21%3A56%3A56Z&ske=2025-02-25T04%3A56%3A56Z&sks=b&skv=2024-05-04&sv=2024-05-04&se=2025-02-24T22%3A07%3A32Z&sr=b&sp=r&sig=***","fileName":"sample-JMX-file.jmx","fileType":"TEST_SCRIPT","expireDateTime":"2025-02-24T22:07:32.6388207Z","validationStatus":"VALIDATION_INITIATED"}'
->>>>>>> dfd6e4c3
-    headers:
-      api-supported-versions:
-      - 2022-11-01, 2023-04-01-preview, 2024-03-01-preview, 2024-05-01-preview, 2024-07-01-preview,
-        2024-12-01-preview
-      connection:
-      - keep-alive
-      content-length:
-<<<<<<< HEAD
-      - '558'
-      content-type:
-      - application/json; charset=utf-8
-      date:
-      - Wed, 26 Feb 2025 11:16:22 GMT
+    uri: https://94fb1b99-1a50-4df1-8611-29dcb9687d15.eastus.cnt-prod.loadtesting.azure.com/tests/create-update-vnet-test-case/files/sample-JMX-file.jmx?api-version=2024-12-01-preview&fileType=TEST_SCRIPT
+  response:
+    body:
+      string: '{"url":"https://sc8muhi7r9bg1fedwsgqxwd6.z40.blob.storage.azure.net/68e7efb7-6437-444d-bec7-7650278a6010/b3f84180-1d60-4e44-994f-86e6015b5962?skoid=713ccf3d-dc33-4787-a1ee-6b0cc537c37a&sktid=33e01921-4d64-4f8c-a055-5bdaffd5e33d&skt=2025-02-26T23%3A08%3A51Z&ske=2025-02-27T06%3A08%3A51Z&sks=b&skv=2024-05-04&sv=2024-05-04&se=2025-02-26T23%3A18%3A54Z&sr=b&sp=r&sig=***","fileName":"sample-JMX-file.jmx","fileType":"TEST_SCRIPT","expireDateTime":"2025-02-26T23:18:54.9903094Z","validationStatus":"VALIDATION_INITIATED"}'
+    headers:
+      api-supported-versions:
+      - 2022-11-01, 2023-04-01-preview, 2024-03-01-preview, 2024-05-01-preview, 2024-07-01-preview,
+        2024-12-01-preview
+      connection:
+      - keep-alive
+      content-length:
+      - '563'
+      content-type:
+      - application/json; charset=utf-8
+      date:
+      - Wed, 26 Feb 2025 23:08:55 GMT
       location:
-      - https://7f4267d4-17c8-4ce9-aa11-973fce72430e.eastus.cnt-prod.loadtesting.azure.com/tests/create-update-vnet-test-case/files/sample-JMX-file.jmx?api-version=2024-12-01-preview
-      mise-correlation-id:
-      - 215b12c7-95f3-4ab1-8dd3-12378a751ece
-      strict-transport-security:
-      - max-age=31536000; includeSubDomains
-      x-azure-ref:
-      - 20250226T111622Z-r16fc4b5ccfdl5zphC1SG129nn0000000ef0000000007e0s
-=======
-      - '559'
-      content-type:
-      - application/json; charset=utf-8
-      date:
-      - Mon, 24 Feb 2025 21:57:32 GMT
-      location:
-      - https://331b4065-0ec1-4546-9e11-2ef1267ea49e.eastus.cnt-prod.loadtesting.azure.com/tests/create-update-vnet-test-case/files/sample-JMX-file.jmx?api-version=2024-12-01-preview
-      mise-correlation-id:
-      - 0506082e-c2d9-40c2-8cf1-56f8e41b7254
-      strict-transport-security:
-      - max-age=31536000; includeSubDomains
-      x-azure-ref:
-      - 20250224T215731Z-r17775d4f984s8x2hC1SG1rtbn000000083g000000008a71
->>>>>>> dfd6e4c3
+      - https://94fb1b99-1a50-4df1-8611-29dcb9687d15.eastus.cnt-prod.loadtesting.azure.com/tests/create-update-vnet-test-case/files/sample-JMX-file.jmx?api-version=2024-12-01-preview
+      mise-correlation-id:
+      - 87fac1c5-b9ba-4780-86df-3a768d92ca42
+      strict-transport-security:
+      - max-age=31536000; includeSubDomains
+      x-azure-ref:
+      - 20250226T230854Z-167c755789dbzxjrhC1SG1x06c00000002cg00000000czs0
       x-cache:
       - CONFIG_NOCACHE
       x-content-type-options:
@@ -1574,21 +1092,270 @@
       Connection:
       - keep-alive
       User-Agent:
-<<<<<<< HEAD
-      - AZURECLI/2.70.0 azsdk-python-core/1.31.0 Python/3.12.8 (Linux-6.5.0-1025-azure-x86_64-with-glibc2.36)
-    method: GET
-    uri: https://7f4267d4-17c8-4ce9-aa11-973fce72430e.eastus.cnt-prod.loadtesting.azure.com/tests/create-update-vnet-test-case/files/sample-JMX-file.jmx?api-version=2024-12-01-preview
-  response:
-    body:
-      string: '{"url":"https://cixh484frm27elt2stmolv4v.z3.blob.storage.azure.net/86cbc4e6-1bfe-4537-9b66-4383f2cb0454/a8efdabc-2458-4503-b3c6-6d2a8c097393?skoid=713ccf3d-dc33-4787-a1ee-6b0cc537c37a&sktid=33e01921-4d64-4f8c-a055-5bdaffd5e33d&skt=2025-02-26T11%3A15%3A47Z&ske=2025-02-26T18%3A15%3A47Z&sks=b&skv=2024-05-04&sv=2024-05-04&se=2025-02-26T11%3A26%3A22Z&sr=b&sp=r&sig=***","fileName":"sample-JMX-file.jmx","fileType":"TEST_SCRIPT","expireDateTime":"2025-02-26T11:26:22.602396Z","validationStatus":"VALIDATION_INITIATED"}'
-=======
-      - AZURECLI/2.69.0 azsdk-python-core/1.31.0 Python/3.12.8 (Linux-6.5.0-1025-azure-x86_64-with-glibc2.36)
-    method: GET
-    uri: https://331b4065-0ec1-4546-9e11-2ef1267ea49e.eastus.cnt-prod.loadtesting.azure.com/tests/create-update-vnet-test-case/files/sample-JMX-file.jmx?api-version=2024-12-01-preview
-  response:
-    body:
-      string: '{"url":"https://da6mbye77nmfdoo2rk014of3.z16.blob.storage.azure.net/5997654e-7277-475a-8fee-164009181354/9aa1509f-7d21-46dd-9ca5-d492cf11af28?skoid=713ccf3d-dc33-4787-a1ee-6b0cc537c37a&sktid=33e01921-4d64-4f8c-a055-5bdaffd5e33d&skt=2025-02-24T21%3A56%3A56Z&ske=2025-02-25T04%3A56%3A56Z&sks=b&skv=2024-05-04&sv=2024-05-04&se=2025-02-24T22%3A07%3A32Z&sr=b&sp=r&sig=***","fileName":"sample-JMX-file.jmx","fileType":"TEST_SCRIPT","expireDateTime":"2025-02-24T22:07:32.8944319Z","validationStatus":"VALIDATION_INITIATED"}'
->>>>>>> dfd6e4c3
+      - AZURECLI/2.70.0 azsdk-python-core/1.31.0 Python/3.12.8 (Linux-6.5.0-1025-azure-x86_64-with-glibc2.36)
+    method: GET
+    uri: https://94fb1b99-1a50-4df1-8611-29dcb9687d15.eastus.cnt-prod.loadtesting.azure.com/tests/create-update-vnet-test-case/files/sample-JMX-file.jmx?api-version=2024-12-01-preview
+  response:
+    body:
+      string: '{"url":"https://sc8muhi7r9bg1fedwsgqxwd6.z40.blob.storage.azure.net/68e7efb7-6437-444d-bec7-7650278a6010/b3f84180-1d60-4e44-994f-86e6015b5962?skoid=713ccf3d-dc33-4787-a1ee-6b0cc537c37a&sktid=33e01921-4d64-4f8c-a055-5bdaffd5e33d&skt=2025-02-26T23%3A08%3A29Z&ske=2025-02-27T06%3A08%3A29Z&sks=b&skv=2024-05-04&sv=2024-05-04&se=2025-02-26T23%3A18%3A55Z&sr=b&sp=r&sig=***","fileName":"sample-JMX-file.jmx","fileType":"TEST_SCRIPT","expireDateTime":"2025-02-26T23:18:55.245077Z","validationStatus":"VALIDATION_INITIATED"}'
+    headers:
+      accept-ranges:
+      - bytes
+      api-supported-versions:
+      - 2022-11-01, 2023-04-01-preview, 2024-03-01-preview, 2024-05-01-preview, 2024-07-01-preview,
+        2024-12-01-preview
+      connection:
+      - keep-alive
+      content-length:
+      - '562'
+      content-type:
+      - application/json; charset=utf-8
+      date:
+      - Wed, 26 Feb 2025 23:08:55 GMT
+      mise-correlation-id:
+      - 504b6a7c-b3e2-4bf1-9c6e-c8c4c3b2689d
+      strict-transport-security:
+      - max-age=31536000; includeSubDomains
+      x-azure-ref:
+      - 20250226T230855Z-167c755789dbzxjrhC1SG1x06c00000002cg00000000czxh
+      x-cache:
+      - CONFIG_NOCACHE
+      x-content-type-options:
+      - nosniff
+    status:
+      code: 200
+      message: OK
+- request:
+    body: null
+    headers:
+      Accept:
+      - application/json
+      Accept-Encoding:
+      - gzip, deflate
+      Connection:
+      - keep-alive
+      User-Agent:
+      - AZURECLI/2.70.0 azsdk-python-core/1.31.0 Python/3.12.8 (Linux-6.5.0-1025-azure-x86_64-with-glibc2.36)
+    method: GET
+    uri: https://94fb1b99-1a50-4df1-8611-29dcb9687d15.eastus.cnt-prod.loadtesting.azure.com/tests/create-update-vnet-test-case/files/sample-JMX-file.jmx?api-version=2024-12-01-preview
+  response:
+    body:
+      string: '{"url":"https://sc8muhi7r9bg1fedwsgqxwd6.z40.blob.storage.azure.net/68e7efb7-6437-444d-bec7-7650278a6010/b3f84180-1d60-4e44-994f-86e6015b5962?skoid=713ccf3d-dc33-4787-a1ee-6b0cc537c37a&sktid=33e01921-4d64-4f8c-a055-5bdaffd5e33d&skt=2025-02-26T23%3A08%3A17Z&ske=2025-02-27T06%3A08%3A17Z&sks=b&skv=2024-05-04&sv=2024-05-04&se=2025-02-26T23%3A19%3A00Z&sr=b&sp=r&sig=***","fileName":"sample-JMX-file.jmx","fileType":"TEST_SCRIPT","expireDateTime":"2025-02-26T23:19:00.4994024Z","validationStatus":"VALIDATION_INITIATED"}'
+    headers:
+      accept-ranges:
+      - bytes
+      api-supported-versions:
+      - 2022-11-01, 2023-04-01-preview, 2024-03-01-preview, 2024-05-01-preview, 2024-07-01-preview,
+        2024-12-01-preview
+      connection:
+      - keep-alive
+      content-length:
+      - '561'
+      content-type:
+      - application/json; charset=utf-8
+      date:
+      - Wed, 26 Feb 2025 23:09:00 GMT
+      mise-correlation-id:
+      - f49b032d-36e5-4845-9dbc-0d7fa781cca2
+      strict-transport-security:
+      - max-age=31536000; includeSubDomains
+      x-azure-ref:
+      - 20250226T230900Z-167c755789dbzxjrhC1SG1x06c00000002cg00000000d0p8
+      x-cache:
+      - CONFIG_NOCACHE
+      x-content-type-options:
+      - nosniff
+    status:
+      code: 200
+      message: OK
+- request:
+    body: null
+    headers:
+      Accept:
+      - application/json
+      Accept-Encoding:
+      - gzip, deflate
+      Connection:
+      - keep-alive
+      User-Agent:
+      - AZURECLI/2.70.0 azsdk-python-core/1.31.0 Python/3.12.8 (Linux-6.5.0-1025-azure-x86_64-with-glibc2.36)
+    method: GET
+    uri: https://94fb1b99-1a50-4df1-8611-29dcb9687d15.eastus.cnt-prod.loadtesting.azure.com/tests/create-update-vnet-test-case/files/sample-JMX-file.jmx?api-version=2024-12-01-preview
+  response:
+    body:
+      string: '{"url":"https://sc8muhi7r9bg1fedwsgqxwd6.z40.blob.storage.azure.net/68e7efb7-6437-444d-bec7-7650278a6010/b3f84180-1d60-4e44-994f-86e6015b5962?skoid=713ccf3d-dc33-4787-a1ee-6b0cc537c37a&sktid=33e01921-4d64-4f8c-a055-5bdaffd5e33d&skt=2025-02-26T23%3A08%3A18Z&ske=2025-02-27T06%3A08%3A18Z&sks=b&skv=2024-05-04&sv=2024-05-04&se=2025-02-26T23%3A19%3A05Z&sr=b&sp=r&sig=***","fileName":"sample-JMX-file.jmx","fileType":"TEST_SCRIPT","expireDateTime":"2025-02-26T23:19:05.7515147Z","validationStatus":"VALIDATION_INITIATED"}'
+    headers:
+      accept-ranges:
+      - bytes
+      api-supported-versions:
+      - 2022-11-01, 2023-04-01-preview, 2024-03-01-preview, 2024-05-01-preview, 2024-07-01-preview,
+        2024-12-01-preview
+      connection:
+      - keep-alive
+      content-length:
+      - '563'
+      content-type:
+      - application/json; charset=utf-8
+      date:
+      - Wed, 26 Feb 2025 23:09:05 GMT
+      mise-correlation-id:
+      - 56867fff-d580-418d-9d0d-2684a35f0359
+      strict-transport-security:
+      - max-age=31536000; includeSubDomains
+      x-azure-ref:
+      - 20250226T230905Z-167c755789dbzxjrhC1SG1x06c00000002cg00000000d1d1
+      x-cache:
+      - CONFIG_NOCACHE
+      x-content-type-options:
+      - nosniff
+    status:
+      code: 200
+      message: OK
+- request:
+    body: null
+    headers:
+      Accept:
+      - application/json
+      Accept-Encoding:
+      - gzip, deflate
+      Connection:
+      - keep-alive
+      User-Agent:
+      - AZURECLI/2.70.0 azsdk-python-core/1.31.0 Python/3.12.8 (Linux-6.5.0-1025-azure-x86_64-with-glibc2.36)
+    method: GET
+    uri: https://94fb1b99-1a50-4df1-8611-29dcb9687d15.eastus.cnt-prod.loadtesting.azure.com/tests/create-update-vnet-test-case/files/sample-JMX-file.jmx?api-version=2024-12-01-preview
+  response:
+    body:
+      string: '{"url":"https://sc8muhi7r9bg1fedwsgqxwd6.z40.blob.storage.azure.net/68e7efb7-6437-444d-bec7-7650278a6010/b3f84180-1d60-4e44-994f-86e6015b5962?skoid=713ccf3d-dc33-4787-a1ee-6b0cc537c37a&sktid=33e01921-4d64-4f8c-a055-5bdaffd5e33d&skt=2025-02-26T23%3A08%3A35Z&ske=2025-02-27T06%3A08%3A35Z&sks=b&skv=2024-05-04&sv=2024-05-04&se=2025-02-26T23%3A19%3A11Z&sr=b&sp=r&sig=***","fileName":"sample-JMX-file.jmx","fileType":"TEST_SCRIPT","expireDateTime":"2025-02-26T23:19:11.822819Z","validationStatus":"VALIDATION_INITIATED"}'
+    headers:
+      accept-ranges:
+      - bytes
+      api-supported-versions:
+      - 2022-11-01, 2023-04-01-preview, 2024-03-01-preview, 2024-05-01-preview, 2024-07-01-preview,
+        2024-12-01-preview
+      connection:
+      - keep-alive
+      content-length:
+      - '560'
+      content-type:
+      - application/json; charset=utf-8
+      date:
+      - Wed, 26 Feb 2025 23:09:11 GMT
+      mise-correlation-id:
+      - 17a2521d-2583-4736-9149-1a878fb85f34
+      strict-transport-security:
+      - max-age=31536000; includeSubDomains
+      x-azure-ref:
+      - 20250226T230910Z-167c755789dbzxjrhC1SG1x06c00000002cg00000000d247
+      x-cache:
+      - CONFIG_NOCACHE
+      x-content-type-options:
+      - nosniff
+    status:
+      code: 200
+      message: OK
+- request:
+    body: null
+    headers:
+      Accept:
+      - application/json
+      Accept-Encoding:
+      - gzip, deflate
+      Connection:
+      - keep-alive
+      User-Agent:
+      - AZURECLI/2.70.0 azsdk-python-core/1.31.0 Python/3.12.8 (Linux-6.5.0-1025-azure-x86_64-with-glibc2.36)
+    method: GET
+    uri: https://94fb1b99-1a50-4df1-8611-29dcb9687d15.eastus.cnt-prod.loadtesting.azure.com/tests/create-update-vnet-test-case/files/sample-JMX-file.jmx?api-version=2024-12-01-preview
+  response:
+    body:
+      string: '{"url":"https://sc8muhi7r9bg1fedwsgqxwd6.z40.blob.storage.azure.net/68e7efb7-6437-444d-bec7-7650278a6010/b3f84180-1d60-4e44-994f-86e6015b5962?skoid=713ccf3d-dc33-4787-a1ee-6b0cc537c37a&sktid=33e01921-4d64-4f8c-a055-5bdaffd5e33d&skt=2025-02-26T23%3A08%3A17Z&ske=2025-02-27T06%3A08%3A17Z&sks=b&skv=2024-05-04&sv=2024-05-04&se=2025-02-26T23%3A19%3A17Z&sr=b&sp=r&sig=***","fileName":"sample-JMX-file.jmx","fileType":"TEST_SCRIPT","expireDateTime":"2025-02-26T23:19:17.0781627Z","validationStatus":"VALIDATION_INITIATED"}'
+    headers:
+      accept-ranges:
+      - bytes
+      api-supported-versions:
+      - 2022-11-01, 2023-04-01-preview, 2024-03-01-preview, 2024-05-01-preview, 2024-07-01-preview,
+        2024-12-01-preview
+      connection:
+      - keep-alive
+      content-length:
+      - '561'
+      content-type:
+      - application/json; charset=utf-8
+      date:
+      - Wed, 26 Feb 2025 23:09:17 GMT
+      mise-correlation-id:
+      - 715015d8-993c-4463-941e-ec334759d985
+      strict-transport-security:
+      - max-age=31536000; includeSubDomains
+      x-azure-ref:
+      - 20250226T230916Z-167c755789dbzxjrhC1SG1x06c00000002cg00000000d30k
+      x-cache:
+      - CONFIG_NOCACHE
+      x-content-type-options:
+      - nosniff
+    status:
+      code: 200
+      message: OK
+- request:
+    body: null
+    headers:
+      Accept:
+      - application/json
+      Accept-Encoding:
+      - gzip, deflate
+      Connection:
+      - keep-alive
+      User-Agent:
+      - AZURECLI/2.70.0 azsdk-python-core/1.31.0 Python/3.12.8 (Linux-6.5.0-1025-azure-x86_64-with-glibc2.36)
+    method: GET
+    uri: https://94fb1b99-1a50-4df1-8611-29dcb9687d15.eastus.cnt-prod.loadtesting.azure.com/tests/create-update-vnet-test-case/files/sample-JMX-file.jmx?api-version=2024-12-01-preview
+  response:
+    body:
+      string: '{"url":"https://sc8muhi7r9bg1fedwsgqxwd6.z40.blob.storage.azure.net/68e7efb7-6437-444d-bec7-7650278a6010/b3f84180-1d60-4e44-994f-86e6015b5962?skoid=713ccf3d-dc33-4787-a1ee-6b0cc537c37a&sktid=33e01921-4d64-4f8c-a055-5bdaffd5e33d&skt=2025-02-26T23%3A08%3A35Z&ske=2025-02-27T06%3A08%3A35Z&sks=b&skv=2024-05-04&sv=2024-05-04&se=2025-02-26T23%3A19%3A22Z&sr=b&sp=r&sig=***","fileName":"sample-JMX-file.jmx","fileType":"TEST_SCRIPT","expireDateTime":"2025-02-26T23:19:22.3308372Z","validationStatus":"VALIDATION_INITIATED"}'
+    headers:
+      accept-ranges:
+      - bytes
+      api-supported-versions:
+      - 2022-11-01, 2023-04-01-preview, 2024-03-01-preview, 2024-05-01-preview, 2024-07-01-preview,
+        2024-12-01-preview
+      connection:
+      - keep-alive
+      content-length:
+      - '561'
+      content-type:
+      - application/json; charset=utf-8
+      date:
+      - Wed, 26 Feb 2025 23:09:22 GMT
+      mise-correlation-id:
+      - 58db8757-7e91-4ee9-a4b0-f83483ab72d3
+      strict-transport-security:
+      - max-age=31536000; includeSubDomains
+      x-azure-ref:
+      - 20250226T230922Z-167c755789dbzxjrhC1SG1x06c00000002cg00000000d3md
+      x-cache:
+      - CONFIG_NOCACHE
+      x-content-type-options:
+      - nosniff
+    status:
+      code: 200
+      message: OK
+- request:
+    body: null
+    headers:
+      Accept:
+      - application/json
+      Accept-Encoding:
+      - gzip, deflate
+      Connection:
+      - keep-alive
+      User-Agent:
+      - AZURECLI/2.70.0 azsdk-python-core/1.31.0 Python/3.12.8 (Linux-6.5.0-1025-azure-x86_64-with-glibc2.36)
+    method: GET
+    uri: https://94fb1b99-1a50-4df1-8611-29dcb9687d15.eastus.cnt-prod.loadtesting.azure.com/tests/create-update-vnet-test-case/files/sample-JMX-file.jmx?api-version=2024-12-01-preview
+  response:
+    body:
+      string: '{"url":"https://sc8muhi7r9bg1fedwsgqxwd6.z40.blob.storage.azure.net/68e7efb7-6437-444d-bec7-7650278a6010/b3f84180-1d60-4e44-994f-86e6015b5962?skoid=713ccf3d-dc33-4787-a1ee-6b0cc537c37a&sktid=33e01921-4d64-4f8c-a055-5bdaffd5e33d&skt=2025-02-26T23%3A08%3A17Z&ske=2025-02-27T06%3A08%3A17Z&sks=b&skv=2024-05-04&sv=2024-05-04&se=2025-02-26T23%3A19%3A27Z&sr=b&sp=r&sig=***","fileName":"sample-JMX-file.jmx","fileType":"TEST_SCRIPT","expireDateTime":"2025-02-26T23:19:27.5855175Z","validationStatus":"VALIDATION_SUCCESS"}'
     headers:
       accept-ranges:
       - bytes
@@ -1602,475 +1369,57 @@
       content-type:
       - application/json; charset=utf-8
       date:
-<<<<<<< HEAD
-      - Wed, 26 Feb 2025 11:16:22 GMT
-      mise-correlation-id:
-      - 524f07e2-afd7-417a-b369-89b04cfbb4c3
-      strict-transport-security:
-      - max-age=31536000; includeSubDomains
-      x-azure-ref:
-      - 20250226T111622Z-r16fc4b5ccfdl5zphC1SG129nn0000000ef0000000007e1p
-=======
-      - Mon, 24 Feb 2025 21:57:33 GMT
-      mise-correlation-id:
-      - ca3e22d7-7a8b-4e0e-967c-cd8caa2fe7e5
-      strict-transport-security:
-      - max-age=31536000; includeSubDomains
-      x-azure-ref:
-      - 20250224T215732Z-r17775d4f984s8x2hC1SG1rtbn000000083g000000008ab2
->>>>>>> dfd6e4c3
-      x-cache:
-      - CONFIG_NOCACHE
-      x-content-type-options:
-      - nosniff
-    status:
-      code: 200
-      message: OK
-- request:
-    body: null
-    headers:
-      Accept:
-      - application/json
-      Accept-Encoding:
-      - gzip, deflate
-      Connection:
-      - keep-alive
-      User-Agent:
-<<<<<<< HEAD
-      - AZURECLI/2.70.0 azsdk-python-core/1.31.0 Python/3.12.8 (Linux-6.5.0-1025-azure-x86_64-with-glibc2.36)
-    method: GET
-    uri: https://7f4267d4-17c8-4ce9-aa11-973fce72430e.eastus.cnt-prod.loadtesting.azure.com/tests/create-update-vnet-test-case/files/sample-JMX-file.jmx?api-version=2024-12-01-preview
-  response:
-    body:
-      string: '{"url":"https://cixh484frm27elt2stmolv4v.z3.blob.storage.azure.net/86cbc4e6-1bfe-4537-9b66-4383f2cb0454/a8efdabc-2458-4503-b3c6-6d2a8c097393?skoid=713ccf3d-dc33-4787-a1ee-6b0cc537c37a&sktid=33e01921-4d64-4f8c-a055-5bdaffd5e33d&skt=2025-02-26T11%3A15%3A41Z&ske=2025-02-26T18%3A15%3A41Z&sks=b&skv=2024-05-04&sv=2024-05-04&se=2025-02-26T11%3A26%3A27Z&sr=b&sp=r&sig=***","fileName":"sample-JMX-file.jmx","fileType":"TEST_SCRIPT","expireDateTime":"2025-02-26T11:26:27.8576584Z","validationStatus":"VALIDATION_INITIATED"}'
-=======
-      - AZURECLI/2.69.0 azsdk-python-core/1.31.0 Python/3.12.8 (Linux-6.5.0-1025-azure-x86_64-with-glibc2.36)
-    method: GET
-    uri: https://331b4065-0ec1-4546-9e11-2ef1267ea49e.eastus.cnt-prod.loadtesting.azure.com/tests/create-update-vnet-test-case/files/sample-JMX-file.jmx?api-version=2024-12-01-preview
-  response:
-    body:
-      string: '{"url":"https://da6mbye77nmfdoo2rk014of3.z16.blob.storage.azure.net/5997654e-7277-475a-8fee-164009181354/9aa1509f-7d21-46dd-9ca5-d492cf11af28?skoid=713ccf3d-dc33-4787-a1ee-6b0cc537c37a&sktid=33e01921-4d64-4f8c-a055-5bdaffd5e33d&skt=2025-02-24T21%3A56%3A56Z&ske=2025-02-25T04%3A56%3A56Z&sks=b&skv=2024-05-04&sv=2024-05-04&se=2025-02-24T22%3A07%3A38Z&sr=b&sp=r&sig=***","fileName":"sample-JMX-file.jmx","fileType":"TEST_SCRIPT","expireDateTime":"2025-02-24T22:07:38.1579965Z","validationStatus":"VALIDATION_INITIATED"}'
->>>>>>> dfd6e4c3
-    headers:
-      accept-ranges:
-      - bytes
-      api-supported-versions:
-      - 2022-11-01, 2023-04-01-preview, 2024-03-01-preview, 2024-05-01-preview, 2024-07-01-preview,
-        2024-12-01-preview
-      connection:
-      - keep-alive
-      content-length:
-<<<<<<< HEAD
-      - '558'
-      content-type:
-      - application/json; charset=utf-8
-      date:
-      - Wed, 26 Feb 2025 11:16:27 GMT
-      mise-correlation-id:
-      - bb75c96f-90ef-4259-8e5d-790d1c964ddc
-      strict-transport-security:
-      - max-age=31536000; includeSubDomains
-      x-azure-ref:
-      - 20250226T111627Z-r16fc4b5ccfdl5zphC1SG129nn0000000ef0000000007ea8
-=======
-      - '565'
-      content-type:
-      - application/json; charset=utf-8
-      date:
-      - Mon, 24 Feb 2025 21:57:38 GMT
-      mise-correlation-id:
-      - 6b2c32e9-4321-4357-851a-4fbaa02d054a
-      strict-transport-security:
-      - max-age=31536000; includeSubDomains
-      x-azure-ref:
-      - 20250224T215738Z-r17775d4f984s8x2hC1SG1rtbn000000083g000000008anf
->>>>>>> dfd6e4c3
-      x-cache:
-      - CONFIG_NOCACHE
-      x-content-type-options:
-      - nosniff
-    status:
-      code: 200
-      message: OK
-- request:
-    body: null
-    headers:
-      Accept:
-      - application/json
-      Accept-Encoding:
-      - gzip, deflate
-      Connection:
-      - keep-alive
-      User-Agent:
-<<<<<<< HEAD
-      - AZURECLI/2.70.0 azsdk-python-core/1.31.0 Python/3.12.8 (Linux-6.5.0-1025-azure-x86_64-with-glibc2.36)
-    method: GET
-    uri: https://7f4267d4-17c8-4ce9-aa11-973fce72430e.eastus.cnt-prod.loadtesting.azure.com/tests/create-update-vnet-test-case/files/sample-JMX-file.jmx?api-version=2024-12-01-preview
-  response:
-    body:
-      string: '{"url":"https://cixh484frm27elt2stmolv4v.z3.blob.storage.azure.net/86cbc4e6-1bfe-4537-9b66-4383f2cb0454/a8efdabc-2458-4503-b3c6-6d2a8c097393?skoid=713ccf3d-dc33-4787-a1ee-6b0cc537c37a&sktid=33e01921-4d64-4f8c-a055-5bdaffd5e33d&skt=2025-02-26T11%3A15%3A58Z&ske=2025-02-26T18%3A15%3A58Z&sks=b&skv=2024-05-04&sv=2024-05-04&se=2025-02-26T11%3A26%3A33Z&sr=b&sp=r&sig=***","fileName":"sample-JMX-file.jmx","fileType":"TEST_SCRIPT","expireDateTime":"2025-02-26T11:26:33.7050693Z","validationStatus":"VALIDATION_INITIATED"}'
-=======
-      - AZURECLI/2.69.0 azsdk-python-core/1.31.0 Python/3.12.8 (Linux-6.5.0-1025-azure-x86_64-with-glibc2.36)
-    method: GET
-    uri: https://331b4065-0ec1-4546-9e11-2ef1267ea49e.eastus.cnt-prod.loadtesting.azure.com/tests/create-update-vnet-test-case/files/sample-JMX-file.jmx?api-version=2024-12-01-preview
-  response:
-    body:
-      string: '{"url":"https://da6mbye77nmfdoo2rk014of3.z16.blob.storage.azure.net/5997654e-7277-475a-8fee-164009181354/9aa1509f-7d21-46dd-9ca5-d492cf11af28?skoid=713ccf3d-dc33-4787-a1ee-6b0cc537c37a&sktid=33e01921-4d64-4f8c-a055-5bdaffd5e33d&skt=2025-02-24T21%3A57%3A07Z&ske=2025-02-25T04%3A57%3A07Z&sks=b&skv=2024-05-04&sv=2024-05-04&se=2025-02-24T22%3A07%3A43Z&sr=b&sp=r&sig=***","fileName":"sample-JMX-file.jmx","fileType":"TEST_SCRIPT","expireDateTime":"2025-02-24T22:07:43.4061445Z","validationStatus":"VALIDATION_INITIATED"}'
->>>>>>> dfd6e4c3
-    headers:
-      accept-ranges:
-      - bytes
-      api-supported-versions:
-      - 2022-11-01, 2023-04-01-preview, 2024-03-01-preview, 2024-05-01-preview, 2024-07-01-preview,
-        2024-12-01-preview
-      connection:
-      - keep-alive
-      content-length:
-<<<<<<< HEAD
-      - '560'
-      content-type:
-      - application/json; charset=utf-8
-      date:
-      - Wed, 26 Feb 2025 11:16:33 GMT
-      mise-correlation-id:
-      - 87140290-a2e3-4ac9-88c5-b59e035cf4d1
-      strict-transport-security:
-      - max-age=31536000; includeSubDomains
-      x-azure-ref:
-      - 20250226T111632Z-r16fc4b5ccfdl5zphC1SG129nn0000000ef0000000007eku
-=======
-      - '565'
-      content-type:
-      - application/json; charset=utf-8
-      date:
-      - Mon, 24 Feb 2025 21:57:43 GMT
-      mise-correlation-id:
-      - 91e50723-5585-4f94-bc7e-80a522a89392
-      strict-transport-security:
-      - max-age=31536000; includeSubDomains
-      x-azure-ref:
-      - 20250224T215743Z-r17775d4f984s8x2hC1SG1rtbn000000083g000000008ayb
->>>>>>> dfd6e4c3
-      x-cache:
-      - CONFIG_NOCACHE
-      x-content-type-options:
-      - nosniff
-    status:
-      code: 200
-      message: OK
-- request:
-    body: null
-    headers:
-      Accept:
-      - application/json
-      Accept-Encoding:
-      - gzip, deflate
-      Connection:
-      - keep-alive
-      User-Agent:
-<<<<<<< HEAD
-      - AZURECLI/2.70.0 azsdk-python-core/1.31.0 Python/3.12.8 (Linux-6.5.0-1025-azure-x86_64-with-glibc2.36)
-    method: GET
-    uri: https://7f4267d4-17c8-4ce9-aa11-973fce72430e.eastus.cnt-prod.loadtesting.azure.com/tests/create-update-vnet-test-case/files/sample-JMX-file.jmx?api-version=2024-12-01-preview
-  response:
-    body:
-      string: '{"url":"https://cixh484frm27elt2stmolv4v.z3.blob.storage.azure.net/86cbc4e6-1bfe-4537-9b66-4383f2cb0454/a8efdabc-2458-4503-b3c6-6d2a8c097393?skoid=713ccf3d-dc33-4787-a1ee-6b0cc537c37a&sktid=33e01921-4d64-4f8c-a055-5bdaffd5e33d&skt=2025-02-26T11%3A15%3A42Z&ske=2025-02-26T18%3A15%3A42Z&sks=b&skv=2024-05-04&sv=2024-05-04&se=2025-02-26T11%3A26%3A38Z&sr=b&sp=r&sig=***","fileName":"sample-JMX-file.jmx","fileType":"TEST_SCRIPT","expireDateTime":"2025-02-26T11:26:38.9694094Z","validationStatus":"VALIDATION_INITIATED"}'
-=======
-      - AZURECLI/2.69.0 azsdk-python-core/1.31.0 Python/3.12.8 (Linux-6.5.0-1025-azure-x86_64-with-glibc2.36)
-    method: GET
-    uri: https://331b4065-0ec1-4546-9e11-2ef1267ea49e.eastus.cnt-prod.loadtesting.azure.com/tests/create-update-vnet-test-case/files/sample-JMX-file.jmx?api-version=2024-12-01-preview
-  response:
-    body:
-      string: '{"url":"https://da6mbye77nmfdoo2rk014of3.z16.blob.storage.azure.net/5997654e-7277-475a-8fee-164009181354/9aa1509f-7d21-46dd-9ca5-d492cf11af28?skoid=713ccf3d-dc33-4787-a1ee-6b0cc537c37a&sktid=33e01921-4d64-4f8c-a055-5bdaffd5e33d&skt=2025-02-24T21%3A57%3A30Z&ske=2025-02-25T04%3A57%3A30Z&sks=b&skv=2024-05-04&sv=2024-05-04&se=2025-02-24T22%3A07%3A48Z&sr=b&sp=r&sig=***","fileName":"sample-JMX-file.jmx","fileType":"TEST_SCRIPT","expireDateTime":"2025-02-24T22:07:48.6558271Z","validationStatus":"VALIDATION_INITIATED"}'
->>>>>>> dfd6e4c3
-    headers:
-      accept-ranges:
-      - bytes
-      api-supported-versions:
-      - 2022-11-01, 2023-04-01-preview, 2024-03-01-preview, 2024-05-01-preview, 2024-07-01-preview,
-        2024-12-01-preview
-      connection:
-      - keep-alive
-      content-length:
-      - '560'
-      content-type:
-      - application/json; charset=utf-8
-      date:
-<<<<<<< HEAD
-      - Wed, 26 Feb 2025 11:16:39 GMT
-      mise-correlation-id:
-      - e3c6fedf-f7d5-4123-b30e-0c12a05e5cd1
-      strict-transport-security:
-      - max-age=31536000; includeSubDomains
-      x-azure-ref:
-      - 20250226T111638Z-r16fc4b5ccfdl5zphC1SG129nn0000000ef0000000007ex3
-=======
-      - Mon, 24 Feb 2025 21:57:48 GMT
-      mise-correlation-id:
-      - 961a8b8d-cea8-4429-a3b2-dd1d4c2f5f9e
-      strict-transport-security:
-      - max-age=31536000; includeSubDomains
-      x-azure-ref:
-      - 20250224T215748Z-r17775d4f984s8x2hC1SG1rtbn000000083g000000008b60
->>>>>>> dfd6e4c3
-      x-cache:
-      - CONFIG_NOCACHE
-      x-content-type-options:
-      - nosniff
-    status:
-      code: 200
-      message: OK
-- request:
-    body: null
-    headers:
-      Accept:
-      - application/json
-      Accept-Encoding:
-      - gzip, deflate
-      Connection:
-      - keep-alive
-      User-Agent:
-<<<<<<< HEAD
-      - AZURECLI/2.70.0 azsdk-python-core/1.31.0 Python/3.12.8 (Linux-6.5.0-1025-azure-x86_64-with-glibc2.36)
-    method: GET
-    uri: https://7f4267d4-17c8-4ce9-aa11-973fce72430e.eastus.cnt-prod.loadtesting.azure.com/tests/create-update-vnet-test-case/files/sample-JMX-file.jmx?api-version=2024-12-01-preview
-  response:
-    body:
-      string: '{"url":"https://cixh484frm27elt2stmolv4v.z3.blob.storage.azure.net/86cbc4e6-1bfe-4537-9b66-4383f2cb0454/a8efdabc-2458-4503-b3c6-6d2a8c097393?skoid=713ccf3d-dc33-4787-a1ee-6b0cc537c37a&sktid=33e01921-4d64-4f8c-a055-5bdaffd5e33d&skt=2025-02-26T11%3A15%3A42Z&ske=2025-02-26T18%3A15%3A42Z&sks=b&skv=2024-05-04&sv=2024-05-04&se=2025-02-26T11%3A26%3A44Z&sr=b&sp=r&sig=***","fileName":"sample-JMX-file.jmx","fileType":"TEST_SCRIPT","expireDateTime":"2025-02-26T11:26:44.2316257Z","validationStatus":"VALIDATION_INITIATED"}'
-=======
-      - AZURECLI/2.69.0 azsdk-python-core/1.31.0 Python/3.12.8 (Linux-6.5.0-1025-azure-x86_64-with-glibc2.36)
-    method: GET
-    uri: https://331b4065-0ec1-4546-9e11-2ef1267ea49e.eastus.cnt-prod.loadtesting.azure.com/tests/create-update-vnet-test-case/files/sample-JMX-file.jmx?api-version=2024-12-01-preview
-  response:
-    body:
-      string: '{"url":"https://da6mbye77nmfdoo2rk014of3.z16.blob.storage.azure.net/5997654e-7277-475a-8fee-164009181354/9aa1509f-7d21-46dd-9ca5-d492cf11af28?skoid=713ccf3d-dc33-4787-a1ee-6b0cc537c37a&sktid=33e01921-4d64-4f8c-a055-5bdaffd5e33d&skt=2025-02-24T21%3A57%3A07Z&ske=2025-02-25T04%3A57%3A07Z&sks=b&skv=2024-05-04&sv=2024-05-04&se=2025-02-24T22%3A07%3A53Z&sr=b&sp=r&sig=***","fileName":"sample-JMX-file.jmx","fileType":"TEST_SCRIPT","expireDateTime":"2025-02-24T22:07:53.9040989Z","validationStatus":"VALIDATION_INITIATED"}'
->>>>>>> dfd6e4c3
-    headers:
-      accept-ranges:
-      - bytes
-      api-supported-versions:
-      - 2022-11-01, 2023-04-01-preview, 2024-03-01-preview, 2024-05-01-preview, 2024-07-01-preview,
-        2024-12-01-preview
-      connection:
-      - keep-alive
-      content-length:
-<<<<<<< HEAD
-      - '558'
-      content-type:
-      - application/json; charset=utf-8
-      date:
-      - Wed, 26 Feb 2025 11:16:44 GMT
-      mise-correlation-id:
-      - e5188d5e-6f7c-471a-ad8e-3b3e26508770
-      strict-transport-security:
-      - max-age=31536000; includeSubDomains
-      x-azure-ref:
-      - 20250226T111644Z-r16fc4b5ccfdl5zphC1SG129nn0000000ef0000000007f4p
-=======
-      - '561'
-      content-type:
-      - application/json; charset=utf-8
-      date:
-      - Mon, 24 Feb 2025 21:57:54 GMT
-      mise-correlation-id:
-      - 1467e88c-a699-4304-9040-99d3f3800724
-      strict-transport-security:
-      - max-age=31536000; includeSubDomains
-      x-azure-ref:
-      - 20250224T215753Z-r17775d4f984s8x2hC1SG1rtbn000000083g000000008bee
->>>>>>> dfd6e4c3
-      x-cache:
-      - CONFIG_NOCACHE
-      x-content-type-options:
-      - nosniff
-    status:
-      code: 200
-      message: OK
-- request:
-    body: null
-    headers:
-      Accept:
-      - application/json
-      Accept-Encoding:
-      - gzip, deflate
-      Connection:
-      - keep-alive
-      User-Agent:
-<<<<<<< HEAD
-      - AZURECLI/2.70.0 azsdk-python-core/1.31.0 Python/3.12.8 (Linux-6.5.0-1025-azure-x86_64-with-glibc2.36)
-    method: GET
-    uri: https://7f4267d4-17c8-4ce9-aa11-973fce72430e.eastus.cnt-prod.loadtesting.azure.com/tests/create-update-vnet-test-case/files/sample-JMX-file.jmx?api-version=2024-12-01-preview
-  response:
-    body:
-      string: '{"url":"https://cixh484frm27elt2stmolv4v.z3.blob.storage.azure.net/86cbc4e6-1bfe-4537-9b66-4383f2cb0454/a8efdabc-2458-4503-b3c6-6d2a8c097393?skoid=713ccf3d-dc33-4787-a1ee-6b0cc537c37a&sktid=33e01921-4d64-4f8c-a055-5bdaffd5e33d&skt=2025-02-26T11%3A16%3A03Z&ske=2025-02-26T18%3A16%3A03Z&sks=b&skv=2024-05-04&sv=2024-05-04&se=2025-02-26T11%3A26%3A49Z&sr=b&sp=r&sig=***","fileName":"sample-JMX-file.jmx","fileType":"TEST_SCRIPT","expireDateTime":"2025-02-26T11:26:49.4874913Z","validationStatus":"VALIDATION_INITIATED"}'
-=======
-      - AZURECLI/2.69.0 azsdk-python-core/1.31.0 Python/3.12.8 (Linux-6.5.0-1025-azure-x86_64-with-glibc2.36)
-    method: GET
-    uri: https://331b4065-0ec1-4546-9e11-2ef1267ea49e.eastus.cnt-prod.loadtesting.azure.com/tests/create-update-vnet-test-case/files/sample-JMX-file.jmx?api-version=2024-12-01-preview
-  response:
-    body:
-      string: '{"url":"https://da6mbye77nmfdoo2rk014of3.z16.blob.storage.azure.net/5997654e-7277-475a-8fee-164009181354/9aa1509f-7d21-46dd-9ca5-d492cf11af28?skoid=713ccf3d-dc33-4787-a1ee-6b0cc537c37a&sktid=33e01921-4d64-4f8c-a055-5bdaffd5e33d&skt=2025-02-24T21%3A57%3A07Z&ske=2025-02-25T04%3A57%3A07Z&sks=b&skv=2024-05-04&sv=2024-05-04&se=2025-02-24T22%3A07%3A59Z&sr=b&sp=r&sig=***","fileName":"sample-JMX-file.jmx","fileType":"TEST_SCRIPT","expireDateTime":"2025-02-24T22:07:59.1548193Z","validationStatus":"VALIDATION_INITIATED"}'
->>>>>>> dfd6e4c3
-    headers:
-      accept-ranges:
-      - bytes
-      api-supported-versions:
-      - 2022-11-01, 2023-04-01-preview, 2024-03-01-preview, 2024-05-01-preview, 2024-07-01-preview,
-        2024-12-01-preview
-      connection:
-      - keep-alive
-      content-length:
-      - '562'
-      content-type:
-      - application/json; charset=utf-8
-      date:
-<<<<<<< HEAD
-      - Wed, 26 Feb 2025 11:16:49 GMT
-      mise-correlation-id:
-      - a4372787-1a86-48e0-aaa6-958c0a2baadc
-      strict-transport-security:
-      - max-age=31536000; includeSubDomains
-      x-azure-ref:
-      - 20250226T111649Z-r16fc4b5ccfdl5zphC1SG129nn0000000ef0000000007fby
-=======
-      - Mon, 24 Feb 2025 21:57:59 GMT
-      mise-correlation-id:
-      - 73e64f19-edac-4d70-880f-d55f2610f39b
-      strict-transport-security:
-      - max-age=31536000; includeSubDomains
-      x-azure-ref:
-      - 20250224T215759Z-r17775d4f984s8x2hC1SG1rtbn000000083g000000008bt6
->>>>>>> dfd6e4c3
-      x-cache:
-      - CONFIG_NOCACHE
-      x-content-type-options:
-      - nosniff
-    status:
-      code: 200
-      message: OK
-- request:
-    body: null
-    headers:
-      Accept:
-      - application/json
-      Accept-Encoding:
-      - gzip, deflate
-      Connection:
-      - keep-alive
-      User-Agent:
-<<<<<<< HEAD
-      - AZURECLI/2.70.0 azsdk-python-core/1.31.0 Python/3.12.8 (Linux-6.5.0-1025-azure-x86_64-with-glibc2.36)
-    method: GET
-    uri: https://7f4267d4-17c8-4ce9-aa11-973fce72430e.eastus.cnt-prod.loadtesting.azure.com/tests/create-update-vnet-test-case/files/sample-JMX-file.jmx?api-version=2024-12-01-preview
-  response:
-    body:
-      string: '{"url":"https://cixh484frm27elt2stmolv4v.z3.blob.storage.azure.net/86cbc4e6-1bfe-4537-9b66-4383f2cb0454/a8efdabc-2458-4503-b3c6-6d2a8c097393?skoid=713ccf3d-dc33-4787-a1ee-6b0cc537c37a&sktid=33e01921-4d64-4f8c-a055-5bdaffd5e33d&skt=2025-02-26T11%3A15%3A47Z&ske=2025-02-26T18%3A15%3A47Z&sks=b&skv=2024-05-04&sv=2024-05-04&se=2025-02-26T11%3A26%3A54Z&sr=b&sp=r&sig=***","fileName":"sample-JMX-file.jmx","fileType":"TEST_SCRIPT","expireDateTime":"2025-02-26T11:26:54.7452477Z","validationStatus":"VALIDATION_SUCCESS"}'
-=======
-      - AZURECLI/2.69.0 azsdk-python-core/1.31.0 Python/3.12.8 (Linux-6.5.0-1025-azure-x86_64-with-glibc2.36)
-    method: GET
-    uri: https://331b4065-0ec1-4546-9e11-2ef1267ea49e.eastus.cnt-prod.loadtesting.azure.com/tests/create-update-vnet-test-case/files/sample-JMX-file.jmx?api-version=2024-12-01-preview
-  response:
-    body:
-      string: '{"url":"https://da6mbye77nmfdoo2rk014of3.z16.blob.storage.azure.net/5997654e-7277-475a-8fee-164009181354/9aa1509f-7d21-46dd-9ca5-d492cf11af28?skoid=713ccf3d-dc33-4787-a1ee-6b0cc537c37a&sktid=33e01921-4d64-4f8c-a055-5bdaffd5e33d&skt=2025-02-24T21%3A57%3A01Z&ske=2025-02-25T04%3A57%3A01Z&sks=b&skv=2024-05-04&sv=2024-05-04&se=2025-02-24T22%3A08%3A04Z&sr=b&sp=r&sig=***","fileName":"sample-JMX-file.jmx","fileType":"TEST_SCRIPT","expireDateTime":"2025-02-24T22:08:04.406519Z","validationStatus":"VALIDATION_SUCCESS"}'
->>>>>>> dfd6e4c3
-    headers:
-      accept-ranges:
-      - bytes
-      api-supported-versions:
-      - 2022-11-01, 2023-04-01-preview, 2024-03-01-preview, 2024-05-01-preview, 2024-07-01-preview,
-        2024-12-01-preview
-      connection:
-      - keep-alive
-      content-length:
-      - '558'
-      content-type:
-      - application/json; charset=utf-8
-      date:
-<<<<<<< HEAD
-      - Wed, 26 Feb 2025 11:16:54 GMT
-      mise-correlation-id:
-      - 0b04d0be-76d4-475e-89ab-2037d340d9df
-      strict-transport-security:
-      - max-age=31536000; includeSubDomains
-      x-azure-ref:
-      - 20250226T111654Z-r16fc4b5ccfdl5zphC1SG129nn0000000ef0000000007fn7
-=======
-      - Mon, 24 Feb 2025 21:58:04 GMT
-      mise-correlation-id:
-      - 348c4024-a2be-45da-9567-31b3c7c35d30
-      strict-transport-security:
-      - max-age=31536000; includeSubDomains
-      x-azure-ref:
-      - 20250224T215804Z-r17775d4f984s8x2hC1SG1rtbn000000083g000000008c3v
->>>>>>> dfd6e4c3
-      x-cache:
-      - CONFIG_NOCACHE
-      x-content-type-options:
-      - nosniff
-    status:
-      code: 200
-      message: OK
-- request:
-    body: null
-    headers:
-      Accept:
-      - application/json
-      Accept-Encoding:
-      - gzip, deflate
-      Connection:
-      - keep-alive
-      User-Agent:
-<<<<<<< HEAD
-      - AZURECLI/2.70.0 azsdk-python-core/1.31.0 Python/3.12.8 (Linux-6.5.0-1025-azure-x86_64-with-glibc2.36)
-    method: GET
-    uri: https://7f4267d4-17c8-4ce9-aa11-973fce72430e.eastus.cnt-prod.loadtesting.azure.com/tests/create-update-vnet-test-case?api-version=2024-12-01-preview
-  response:
-    body:
-      string: '{"passFailCriteria":{"passFailMetrics":{"cc8ab05b-746a-4eb9-925b-08958c72934d":{"clientMetric":"requests_per_sec","aggregate":"avg","condition":">","value":78.0,"action":"continue"},"5226da3e-280e-4b96-ba92-74f66c76297c":{"clientMetric":"error","aggregate":"percentage","condition":">","value":50.0,"action":"continue"},"74908348-21d9-4285-b8ee-4d77f6832ef3":{"clientMetric":"latency","aggregate":"avg","condition":">","requestName":"GetCustomerDetails","value":200.0,"action":"continue"}},"passFailServerMetrics":{}},"autoStopCriteria":{"autoStopDisabled":false,"errorRate":90.0,"errorRateTimeWindowInSeconds":60},"environmentVariables":{"rps":"1"},"loadTestConfiguration":{"engineInstances":1,"splitAllCSVs":false,"quickStartTest":false},"inputArtifacts":{"testScriptFileInfo":{"url":"https://cixh484frm27elt2stmolv4v.z3.blob.storage.azure.net/86cbc4e6-1bfe-4537-9b66-4383f2cb0454/a8efdabc-2458-4503-b3c6-6d2a8c097393?skoid=713ccf3d-dc33-4787-a1ee-6b0cc537c37a&sktid=33e01921-4d64-4f8c-a055-5bdaffd5e33d&skt=2025-02-26T11%3A16%3A21Z&ske=2025-02-26T18%3A16%3A21Z&sks=b&skv=2024-05-04&sv=2024-05-04&se=2025-02-26T12%3A16%3A54Z&sr=b&sp=r&sig=***","fileName":"sample-JMX-file.jmx","fileType":"TEST_SCRIPT","expireDateTime":"2025-02-26T12:16:54.996211Z","validationStatus":"VALIDATION_SUCCESS"},"additionalFileInfo":[]},"kind":"JMX","publicIPDisabled":false,"metricsReferenceIdentityType":"SystemAssigned","testId":"create-update-vnet-test-case","description":"Test
-        created from az load test command","displayName":"CLI-Test","keyvaultReferenceIdentityType":"SystemAssigned","createdDateTime":"2025-02-26T11:15:40.845Z","createdBy":"hbisht@microsoft.com","lastModifiedDateTime":"2025-02-26T11:16:54.512Z","lastModifiedBy":"hbisht@microsoft.com"}'
-=======
-      - AZURECLI/2.69.0 azsdk-python-core/1.31.0 Python/3.12.8 (Linux-6.5.0-1025-azure-x86_64-with-glibc2.36)
-    method: GET
-    uri: https://331b4065-0ec1-4546-9e11-2ef1267ea49e.eastus.cnt-prod.loadtesting.azure.com/tests/create-update-vnet-test-case?api-version=2024-12-01-preview
-  response:
-    body:
-      string: '{"passFailCriteria":{"passFailMetrics":{"2287306a-7bc5-497f-be9b-e0405d99edd2":{"clientMetric":"requests_per_sec","aggregate":"avg","condition":">","value":78.0,"action":"continue"},"ac089a1d-a309-424e-9490-fd5b68983a39":{"clientMetric":"error","aggregate":"percentage","condition":">","value":50.0,"action":"continue"},"4a3d3a59-73b2-40d8-8b8d-4f435ad0bf61":{"clientMetric":"latency","aggregate":"avg","condition":">","requestName":"GetCustomerDetails","value":200.0,"action":"continue"}},"passFailServerMetrics":{}},"autoStopCriteria":{"autoStopDisabled":false,"errorRate":90.0,"errorRateTimeWindowInSeconds":60},"environmentVariables":{"rps":"1"},"loadTestConfiguration":{"engineInstances":1,"splitAllCSVs":false,"quickStartTest":false},"inputArtifacts":{"testScriptFileInfo":{"url":"https://da6mbye77nmfdoo2rk014of3.z16.blob.storage.azure.net/5997654e-7277-475a-8fee-164009181354/9aa1509f-7d21-46dd-9ca5-d492cf11af28?skoid=713ccf3d-dc33-4787-a1ee-6b0cc537c37a&sktid=33e01921-4d64-4f8c-a055-5bdaffd5e33d&skt=2025-02-24T21%3A56%3A56Z&ske=2025-02-25T04%3A56%3A56Z&sks=b&skv=2024-05-04&sv=2024-05-04&se=2025-02-24T22%3A58%3A04Z&sr=b&sp=r&sig=***","fileName":"sample-JMX-file.jmx","fileType":"TEST_SCRIPT","expireDateTime":"2025-02-24T22:58:04.656483Z","validationStatus":"VALIDATION_SUCCESS"},"additionalFileInfo":[]},"kind":"JMX","publicIPDisabled":false,"metricsReferenceIdentityType":"SystemAssigned","testId":"create-update-vnet-test-case","description":"Test
-        created from az load test command","displayName":"CLI-Test","keyvaultReferenceIdentityType":"SystemAssigned","createdDateTime":"2025-02-24T21:56:55.363Z","createdBy":"hbisht@microsoft.com","lastModifiedDateTime":"2025-02-24T21:58:03.746Z","lastModifiedBy":"hbisht@microsoft.com"}'
->>>>>>> dfd6e4c3
-    headers:
-      accept-ranges:
-      - bytes
-      api-supported-versions:
-      - 2022-11-01, 2023-04-01-preview, 2024-03-01-preview, 2024-05-01-preview, 2024-07-01-preview,
-        2024-12-01-preview
-      connection:
-      - keep-alive
-      content-length:
-<<<<<<< HEAD
-      - '1793'
-      content-type:
-      - application/json; charset=utf-8
-      date:
-      - Wed, 26 Feb 2025 11:16:55 GMT
-      mise-correlation-id:
-      - b5b82223-6a74-4b63-8cdb-2b6c39fd912b
-      strict-transport-security:
-      - max-age=31536000; includeSubDomains
-      x-azure-ref:
-      - 20250226T111654Z-r16fc4b5ccfdl5zphC1SG129nn0000000ef0000000007fnp
-=======
+      - Wed, 26 Feb 2025 23:09:27 GMT
+      mise-correlation-id:
+      - f64cdc6e-fb49-4405-9c4e-a68edd143c41
+      strict-transport-security:
+      - max-age=31536000; includeSubDomains
+      x-azure-ref:
+      - 20250226T230927Z-167c755789dbzxjrhC1SG1x06c00000002cg00000000d47s
+      x-cache:
+      - CONFIG_NOCACHE
+      x-content-type-options:
+      - nosniff
+    status:
+      code: 200
+      message: OK
+- request:
+    body: null
+    headers:
+      Accept:
+      - application/json
+      Accept-Encoding:
+      - gzip, deflate
+      Connection:
+      - keep-alive
+      User-Agent:
+      - AZURECLI/2.70.0 azsdk-python-core/1.31.0 Python/3.12.8 (Linux-6.5.0-1025-azure-x86_64-with-glibc2.36)
+    method: GET
+    uri: https://94fb1b99-1a50-4df1-8611-29dcb9687d15.eastus.cnt-prod.loadtesting.azure.com/tests/create-update-vnet-test-case?api-version=2024-12-01-preview
+  response:
+    body:
+      string: '{"passFailCriteria":{"passFailMetrics":{"53a6a4c9-0cf1-48aa-a164-b421dacea9c4":{"clientMetric":"requests_per_sec","aggregate":"avg","condition":">","value":78.0,"action":"continue"},"df25d860-a526-4da4-9255-c2dca6c6252e":{"clientMetric":"error","aggregate":"percentage","condition":">","value":50.0,"action":"continue"},"7d4802f5-add7-458d-96b4-2b4b37cf8f16":{"clientMetric":"latency","aggregate":"avg","condition":">","requestName":"GetCustomerDetails","value":200.0,"action":"continue"}},"passFailServerMetrics":{}},"autoStopCriteria":{"autoStopDisabled":false,"errorRate":90.0,"errorRateTimeWindowInSeconds":60},"environmentVariables":{"rps":"1"},"loadTestConfiguration":{"engineInstances":1,"splitAllCSVs":false,"quickStartTest":false},"inputArtifacts":{"testScriptFileInfo":{"url":"https://sc8muhi7r9bg1fedwsgqxwd6.z40.blob.storage.azure.net/68e7efb7-6437-444d-bec7-7650278a6010/b3f84180-1d60-4e44-994f-86e6015b5962?skoid=713ccf3d-dc33-4787-a1ee-6b0cc537c37a&sktid=33e01921-4d64-4f8c-a055-5bdaffd5e33d&skt=2025-02-26T23%3A08%3A51Z&ske=2025-02-27T06%3A08%3A51Z&sks=b&skv=2024-05-04&sv=2024-05-04&se=2025-02-27T00%3A09%3A27Z&sr=b&sp=r&sig=***","fileName":"sample-JMX-file.jmx","fileType":"TEST_SCRIPT","expireDateTime":"2025-02-27T00:09:27.8390585Z","validationStatus":"VALIDATION_SUCCESS"},"additionalFileInfo":[]},"kind":"JMX","publicIPDisabled":false,"metricsReferenceIdentityType":"SystemAssigned","testId":"create-update-vnet-test-case","description":"Test
+        created from az load test command","displayName":"CLI-Test","keyvaultReferenceIdentityType":"SystemAssigned","createdDateTime":"2025-02-26T23:08:15.38Z","createdBy":"hbisht@microsoft.com","lastModifiedDateTime":"2025-02-26T23:09:26.892Z","lastModifiedBy":"hbisht@microsoft.com"}'
+    headers:
+      accept-ranges:
+      - bytes
+      api-supported-versions:
+      - 2022-11-01, 2023-04-01-preview, 2024-03-01-preview, 2024-05-01-preview, 2024-07-01-preview,
+        2024-12-01-preview
+      connection:
+      - keep-alive
+      content-length:
       - '1788'
       content-type:
       - application/json; charset=utf-8
       date:
-      - Mon, 24 Feb 2025 21:58:04 GMT
-      mise-correlation-id:
-      - d403fb17-0fc5-44c7-ab22-4c6846cad7fb
-      strict-transport-security:
-      - max-age=31536000; includeSubDomains
-      x-azure-ref:
-      - 20250224T215804Z-r17775d4f984s8x2hC1SG1rtbn000000083g000000008c46
->>>>>>> dfd6e4c3
+      - Wed, 26 Feb 2025 23:09:27 GMT
+      mise-correlation-id:
+      - 9fff76ee-46df-44ec-abf3-ccef0a0aad1b
+      strict-transport-security:
+      - max-age=31536000; includeSubDomains
+      x-azure-ref:
+      - 20250226T230927Z-167c755789dbzxjrhC1SG1x06c00000002cg00000000d48r
       x-cache:
       - CONFIG_NOCACHE
       x-content-type-options:
@@ -2093,11 +1442,7 @@
     uri: https://management.azure.com/subscriptions/00000000-0000-0000-0000-000000000000/resourceGroups/clitest-load-000001/providers/Microsoft.LoadTestService/loadTests/clitest-load-000002?api-version=2022-12-01
   response:
     body:
-<<<<<<< HEAD
-      string: '{"id":"/subscriptions/00000000-0000-0000-0000-000000000000/resourceGroups/clitest-load-000001/providers/Microsoft.LoadTestService/loadTests/clitest-load-000002","name":"clitest-load-000002","type":"microsoft.loadtestservice/loadtests","location":"eastus","systemData":{"createdBy":"hbisht@microsoft.com","createdByType":"User","createdAt":"2025-02-26T11:14:31.2769876Z","lastModifiedBy":"hbisht@microsoft.com","lastModifiedByType":"User","lastModifiedAt":"2025-02-26T11:14:31.2769876Z"},"identity":{"type":"None"},"properties":{"dataPlaneURI":"7f4267d4-17c8-4ce9-aa11-973fce72430e.eastus.cnt-prod.loadtesting.azure.com","provisioningState":"Succeeded"}}'
-=======
-      string: '{"id":"/subscriptions/00000000-0000-0000-0000-000000000000/resourceGroups/clitest-load-000001/providers/Microsoft.LoadTestService/loadTests/clitest-load-000002","name":"clitest-load-000002","type":"microsoft.loadtestservice/loadtests","location":"eastus","systemData":{"createdBy":"hbisht@microsoft.com","createdByType":"User","createdAt":"2025-02-24T21:55:45.8074973Z","lastModifiedBy":"hbisht@microsoft.com","lastModifiedByType":"User","lastModifiedAt":"2025-02-24T21:55:45.8074973Z"},"identity":{"type":"None"},"properties":{"dataPlaneURI":"331b4065-0ec1-4546-9e11-2ef1267ea49e.eastus.cnt-prod.loadtesting.azure.com","provisioningState":"Succeeded"}}'
->>>>>>> dfd6e4c3
+      string: '{"id":"/subscriptions/00000000-0000-0000-0000-000000000000/resourceGroups/clitest-load-000001/providers/Microsoft.LoadTestService/loadTests/clitest-load-000002","name":"clitest-load-000002","type":"microsoft.loadtestservice/loadtests","location":"eastus","systemData":{"createdBy":"hbisht@microsoft.com","createdByType":"User","createdAt":"2025-02-26T23:07:04.9885431Z","lastModifiedBy":"hbisht@microsoft.com","lastModifiedByType":"User","lastModifiedAt":"2025-02-26T23:07:04.9885431Z"},"identity":{"type":"None"},"properties":{"dataPlaneURI":"94fb1b99-1a50-4df1-8611-29dcb9687d15.eastus.cnt-prod.loadtesting.azure.com","provisioningState":"Succeeded"}}'
     headers:
       cache-control:
       - no-cache
@@ -2106,15 +1451,9 @@
       content-type:
       - application/json; charset=utf-8
       date:
-<<<<<<< HEAD
-      - Wed, 26 Feb 2025 11:16:55 GMT
+      - Wed, 26 Feb 2025 23:09:27 GMT
       etag:
-      - '"7f0155e5-0000-0200-0000-67bef7ae0000"'
-=======
-      - Mon, 24 Feb 2025 21:58:05 GMT
-      etag:
-      - '"4f01bfc2-0000-0200-0000-67bceaf80000"'
->>>>>>> dfd6e4c3
+      - '"8f01a15f-0000-0200-0000-67bf9eb30000"'
       expires:
       - '-1'
       pragma:
@@ -2130,75 +1469,47 @@
       x-ms-ratelimit-remaining-subscription-global-reads:
       - '16499'
       x-msedge-ref:
-<<<<<<< HEAD
-      - 'Ref A: 887ADABFEEA04749A0FB9D6124155353 Ref B: MAA201060513033 Ref C: 2025-02-26T11:16:55Z'
-=======
-      - 'Ref A: FB6F5E21D3E14138A9C8B04267E7E7BC Ref B: MAA201060513021 Ref C: 2025-02-24T21:58:04Z'
->>>>>>> dfd6e4c3
-    status:
-      code: 200
-      message: OK
-- request:
-    body: null
-    headers:
-      Accept:
-      - application/json
-      Accept-Encoding:
-      - gzip, deflate
-      Connection:
-      - keep-alive
-      User-Agent:
-<<<<<<< HEAD
-      - AZURECLI/2.70.0 azsdk-python-core/1.31.0 Python/3.12.8 (Linux-6.5.0-1025-azure-x86_64-with-glibc2.36)
-    method: GET
-    uri: https://7f4267d4-17c8-4ce9-aa11-973fce72430e.eastus.cnt-prod.loadtesting.azure.com/tests/create-update-vnet-test-case?api-version=2024-12-01-preview
-  response:
-    body:
-      string: '{"passFailCriteria":{"passFailMetrics":{"cc8ab05b-746a-4eb9-925b-08958c72934d":{"clientMetric":"requests_per_sec","aggregate":"avg","condition":">","value":78.0,"action":"continue"},"5226da3e-280e-4b96-ba92-74f66c76297c":{"clientMetric":"error","aggregate":"percentage","condition":">","value":50.0,"action":"continue"},"74908348-21d9-4285-b8ee-4d77f6832ef3":{"clientMetric":"latency","aggregate":"avg","condition":">","requestName":"GetCustomerDetails","value":200.0,"action":"continue"}},"passFailServerMetrics":{}},"autoStopCriteria":{"autoStopDisabled":false,"errorRate":90.0,"errorRateTimeWindowInSeconds":60},"environmentVariables":{"rps":"1"},"loadTestConfiguration":{"engineInstances":1,"splitAllCSVs":false,"quickStartTest":false},"inputArtifacts":{"testScriptFileInfo":{"url":"https://cixh484frm27elt2stmolv4v.z3.blob.storage.azure.net/86cbc4e6-1bfe-4537-9b66-4383f2cb0454/a8efdabc-2458-4503-b3c6-6d2a8c097393?skoid=713ccf3d-dc33-4787-a1ee-6b0cc537c37a&sktid=33e01921-4d64-4f8c-a055-5bdaffd5e33d&skt=2025-02-26T11%3A15%3A42Z&ske=2025-02-26T18%3A15%3A42Z&sks=b&skv=2024-05-04&sv=2024-05-04&se=2025-02-26T12%3A16%3A56Z&sr=b&sp=r&sig=***","fileName":"sample-JMX-file.jmx","fileType":"TEST_SCRIPT","expireDateTime":"2025-02-26T12:16:56.4604813Z","validationStatus":"VALIDATION_SUCCESS"},"additionalFileInfo":[]},"kind":"JMX","publicIPDisabled":false,"metricsReferenceIdentityType":"SystemAssigned","testId":"create-update-vnet-test-case","description":"Test
-        created from az load test command","displayName":"CLI-Test","keyvaultReferenceIdentityType":"SystemAssigned","createdDateTime":"2025-02-26T11:15:40.845Z","createdBy":"hbisht@microsoft.com","lastModifiedDateTime":"2025-02-26T11:16:54.512Z","lastModifiedBy":"hbisht@microsoft.com"}'
-=======
-      - AZURECLI/2.69.0 azsdk-python-core/1.31.0 Python/3.12.8 (Linux-6.5.0-1025-azure-x86_64-with-glibc2.36)
-    method: GET
-    uri: https://331b4065-0ec1-4546-9e11-2ef1267ea49e.eastus.cnt-prod.loadtesting.azure.com/tests/create-update-vnet-test-case?api-version=2024-12-01-preview
-  response:
-    body:
-      string: '{"passFailCriteria":{"passFailMetrics":{"2287306a-7bc5-497f-be9b-e0405d99edd2":{"clientMetric":"requests_per_sec","aggregate":"avg","condition":">","value":78.0,"action":"continue"},"ac089a1d-a309-424e-9490-fd5b68983a39":{"clientMetric":"error","aggregate":"percentage","condition":">","value":50.0,"action":"continue"},"4a3d3a59-73b2-40d8-8b8d-4f435ad0bf61":{"clientMetric":"latency","aggregate":"avg","condition":">","requestName":"GetCustomerDetails","value":200.0,"action":"continue"}},"passFailServerMetrics":{}},"autoStopCriteria":{"autoStopDisabled":false,"errorRate":90.0,"errorRateTimeWindowInSeconds":60},"environmentVariables":{"rps":"1"},"loadTestConfiguration":{"engineInstances":1,"splitAllCSVs":false,"quickStartTest":false},"inputArtifacts":{"testScriptFileInfo":{"url":"https://da6mbye77nmfdoo2rk014of3.z16.blob.storage.azure.net/5997654e-7277-475a-8fee-164009181354/9aa1509f-7d21-46dd-9ca5-d492cf11af28?skoid=713ccf3d-dc33-4787-a1ee-6b0cc537c37a&sktid=33e01921-4d64-4f8c-a055-5bdaffd5e33d&skt=2025-02-24T21%3A56%3A56Z&ske=2025-02-25T04%3A56%3A56Z&sks=b&skv=2024-05-04&sv=2024-05-04&se=2025-02-24T22%3A58%3A06Z&sr=b&sp=r&sig=***","fileName":"sample-JMX-file.jmx","fileType":"TEST_SCRIPT","expireDateTime":"2025-02-24T22:58:06.1504607Z","validationStatus":"VALIDATION_SUCCESS"},"additionalFileInfo":[]},"kind":"JMX","publicIPDisabled":false,"metricsReferenceIdentityType":"SystemAssigned","testId":"create-update-vnet-test-case","description":"Test
-        created from az load test command","displayName":"CLI-Test","keyvaultReferenceIdentityType":"SystemAssigned","createdDateTime":"2025-02-24T21:56:55.363Z","createdBy":"hbisht@microsoft.com","lastModifiedDateTime":"2025-02-24T21:58:03.746Z","lastModifiedBy":"hbisht@microsoft.com"}'
->>>>>>> dfd6e4c3
-    headers:
-      accept-ranges:
-      - bytes
-      api-supported-versions:
-      - 2022-11-01, 2023-04-01-preview, 2024-03-01-preview, 2024-05-01-preview, 2024-07-01-preview,
-        2024-12-01-preview
-      connection:
-      - keep-alive
-      content-length:
-<<<<<<< HEAD
-      - '1788'
-      content-type:
-      - application/json; charset=utf-8
-      date:
-      - Wed, 26 Feb 2025 11:16:56 GMT
-      mise-correlation-id:
-      - 3d39923e-c8ad-467e-97ed-e99b16d4f785
-      strict-transport-security:
-      - max-age=31536000; includeSubDomains
-      x-azure-ref:
-      - 20250226T111655Z-r16fc4b5ccftnwhjhC1SG1cne00000000cz0000000000sy0
-=======
-      - '1787'
-      content-type:
-      - application/json; charset=utf-8
-      date:
-      - Mon, 24 Feb 2025 21:58:06 GMT
-      mise-correlation-id:
-      - 98134de4-a5b5-4b79-8c0c-1141c0e0691b
-      strict-transport-security:
-      - max-age=31536000; includeSubDomains
-      x-azure-ref:
-      - 20250224T215806Z-r17775d4f9888gqkhC1SG1bvr800000008b00000000037a4
->>>>>>> dfd6e4c3
+      - 'Ref A: 1B5F282E8BD44F2888C450EB62E2C7C5 Ref B: MAA201060516039 Ref C: 2025-02-26T23:09:28Z'
+    status:
+      code: 200
+      message: OK
+- request:
+    body: null
+    headers:
+      Accept:
+      - application/json
+      Accept-Encoding:
+      - gzip, deflate
+      Connection:
+      - keep-alive
+      User-Agent:
+      - AZURECLI/2.70.0 azsdk-python-core/1.31.0 Python/3.12.8 (Linux-6.5.0-1025-azure-x86_64-with-glibc2.36)
+    method: GET
+    uri: https://94fb1b99-1a50-4df1-8611-29dcb9687d15.eastus.cnt-prod.loadtesting.azure.com/tests/create-update-vnet-test-case?api-version=2024-12-01-preview
+  response:
+    body:
+      string: '{"passFailCriteria":{"passFailMetrics":{"53a6a4c9-0cf1-48aa-a164-b421dacea9c4":{"clientMetric":"requests_per_sec","aggregate":"avg","condition":">","value":78.0,"action":"continue"},"df25d860-a526-4da4-9255-c2dca6c6252e":{"clientMetric":"error","aggregate":"percentage","condition":">","value":50.0,"action":"continue"},"7d4802f5-add7-458d-96b4-2b4b37cf8f16":{"clientMetric":"latency","aggregate":"avg","condition":">","requestName":"GetCustomerDetails","value":200.0,"action":"continue"}},"passFailServerMetrics":{}},"autoStopCriteria":{"autoStopDisabled":false,"errorRate":90.0,"errorRateTimeWindowInSeconds":60},"environmentVariables":{"rps":"1"},"loadTestConfiguration":{"engineInstances":1,"splitAllCSVs":false,"quickStartTest":false},"inputArtifacts":{"testScriptFileInfo":{"url":"https://sc8muhi7r9bg1fedwsgqxwd6.z40.blob.storage.azure.net/68e7efb7-6437-444d-bec7-7650278a6010/b3f84180-1d60-4e44-994f-86e6015b5962?skoid=713ccf3d-dc33-4787-a1ee-6b0cc537c37a&sktid=33e01921-4d64-4f8c-a055-5bdaffd5e33d&skt=2025-02-26T23%3A08%3A17Z&ske=2025-02-27T06%3A08%3A17Z&sks=b&skv=2024-05-04&sv=2024-05-04&se=2025-02-27T00%3A09%3A28Z&sr=b&sp=r&sig=***","fileName":"sample-JMX-file.jmx","fileType":"TEST_SCRIPT","expireDateTime":"2025-02-27T00:09:28.9136277Z","validationStatus":"VALIDATION_SUCCESS"},"additionalFileInfo":[]},"kind":"JMX","publicIPDisabled":false,"metricsReferenceIdentityType":"SystemAssigned","testId":"create-update-vnet-test-case","description":"Test
+        created from az load test command","displayName":"CLI-Test","keyvaultReferenceIdentityType":"SystemAssigned","createdDateTime":"2025-02-26T23:08:15.38Z","createdBy":"hbisht@microsoft.com","lastModifiedDateTime":"2025-02-26T23:09:26.892Z","lastModifiedBy":"hbisht@microsoft.com"}'
+    headers:
+      accept-ranges:
+      - bytes
+      api-supported-versions:
+      - 2022-11-01, 2023-04-01-preview, 2024-03-01-preview, 2024-05-01-preview, 2024-07-01-preview,
+        2024-12-01-preview
+      connection:
+      - keep-alive
+      content-length:
+      - '1792'
+      content-type:
+      - application/json; charset=utf-8
+      date:
+      - Wed, 26 Feb 2025 23:09:29 GMT
+      mise-correlation-id:
+      - 5bfd71a1-ea04-4e71-ac20-bd9188bd1131
+      strict-transport-security:
+      - max-age=31536000; includeSubDomains
+      x-azure-ref:
+      - 20250226T230928Z-r17775d4f98k7mk2hC1SG1n7700000000xyg0000000071qt
       x-cache:
       - CONFIG_NOCACHE
       x-content-type-options:
@@ -2221,11 +1532,7 @@
     uri: https://management.azure.com/subscriptions/00000000-0000-0000-0000-000000000000/resourceGroups/clitest-load-000001/providers/Microsoft.LoadTestService/loadTests/clitest-load-000002?api-version=2022-12-01
   response:
     body:
-<<<<<<< HEAD
-      string: '{"id":"/subscriptions/00000000-0000-0000-0000-000000000000/resourceGroups/clitest-load-000001/providers/Microsoft.LoadTestService/loadTests/clitest-load-000002","name":"clitest-load-000002","type":"microsoft.loadtestservice/loadtests","location":"eastus","systemData":{"createdBy":"hbisht@microsoft.com","createdByType":"User","createdAt":"2025-02-26T11:14:31.2769876Z","lastModifiedBy":"hbisht@microsoft.com","lastModifiedByType":"User","lastModifiedAt":"2025-02-26T11:14:31.2769876Z"},"identity":{"type":"None"},"properties":{"dataPlaneURI":"7f4267d4-17c8-4ce9-aa11-973fce72430e.eastus.cnt-prod.loadtesting.azure.com","provisioningState":"Succeeded"}}'
-=======
-      string: '{"id":"/subscriptions/00000000-0000-0000-0000-000000000000/resourceGroups/clitest-load-000001/providers/Microsoft.LoadTestService/loadTests/clitest-load-000002","name":"clitest-load-000002","type":"microsoft.loadtestservice/loadtests","location":"eastus","systemData":{"createdBy":"hbisht@microsoft.com","createdByType":"User","createdAt":"2025-02-24T21:55:45.8074973Z","lastModifiedBy":"hbisht@microsoft.com","lastModifiedByType":"User","lastModifiedAt":"2025-02-24T21:55:45.8074973Z"},"identity":{"type":"None"},"properties":{"dataPlaneURI":"331b4065-0ec1-4546-9e11-2ef1267ea49e.eastus.cnt-prod.loadtesting.azure.com","provisioningState":"Succeeded"}}'
->>>>>>> dfd6e4c3
+      string: '{"id":"/subscriptions/00000000-0000-0000-0000-000000000000/resourceGroups/clitest-load-000001/providers/Microsoft.LoadTestService/loadTests/clitest-load-000002","name":"clitest-load-000002","type":"microsoft.loadtestservice/loadtests","location":"eastus","systemData":{"createdBy":"hbisht@microsoft.com","createdByType":"User","createdAt":"2025-02-26T23:07:04.9885431Z","lastModifiedBy":"hbisht@microsoft.com","lastModifiedByType":"User","lastModifiedAt":"2025-02-26T23:07:04.9885431Z"},"identity":{"type":"None"},"properties":{"dataPlaneURI":"94fb1b99-1a50-4df1-8611-29dcb9687d15.eastus.cnt-prod.loadtesting.azure.com","provisioningState":"Succeeded"}}'
     headers:
       cache-control:
       - no-cache
@@ -2234,15 +1541,9 @@
       content-type:
       - application/json; charset=utf-8
       date:
-<<<<<<< HEAD
-      - Wed, 26 Feb 2025 11:16:56 GMT
+      - Wed, 26 Feb 2025 23:09:29 GMT
       etag:
-      - '"7f0155e5-0000-0200-0000-67bef7ae0000"'
-=======
-      - Mon, 24 Feb 2025 21:58:07 GMT
-      etag:
-      - '"4f01bfc2-0000-0200-0000-67bceaf80000"'
->>>>>>> dfd6e4c3
+      - '"8f01a15f-0000-0200-0000-67bf9eb30000"'
       expires:
       - '-1'
       pragma:
@@ -2258,75 +1559,47 @@
       x-ms-ratelimit-remaining-subscription-global-reads:
       - '16499'
       x-msedge-ref:
-<<<<<<< HEAD
-      - 'Ref A: 89723D2B818947CCBCE1279B9DC4C541 Ref B: MAA201060516023 Ref C: 2025-02-26T11:16:56Z'
-=======
-      - 'Ref A: 814A11B2DB2C49B19FB822F4563BBFC5 Ref B: MAA201060516033 Ref C: 2025-02-24T21:58:06Z'
->>>>>>> dfd6e4c3
-    status:
-      code: 200
-      message: OK
-- request:
-    body: null
-    headers:
-      Accept:
-      - application/json
-      Accept-Encoding:
-      - gzip, deflate
-      Connection:
-      - keep-alive
-      User-Agent:
-<<<<<<< HEAD
-      - AZURECLI/2.70.0 azsdk-python-core/1.31.0 Python/3.12.8 (Linux-6.5.0-1025-azure-x86_64-with-glibc2.36)
-    method: GET
-    uri: https://7f4267d4-17c8-4ce9-aa11-973fce72430e.eastus.cnt-prod.loadtesting.azure.com/tests/create-update-vnet-test-case?api-version=2024-12-01-preview
-  response:
-    body:
-      string: '{"passFailCriteria":{"passFailMetrics":{"cc8ab05b-746a-4eb9-925b-08958c72934d":{"clientMetric":"requests_per_sec","aggregate":"avg","condition":">","value":78.0,"action":"continue"},"5226da3e-280e-4b96-ba92-74f66c76297c":{"clientMetric":"error","aggregate":"percentage","condition":">","value":50.0,"action":"continue"},"74908348-21d9-4285-b8ee-4d77f6832ef3":{"clientMetric":"latency","aggregate":"avg","condition":">","requestName":"GetCustomerDetails","value":200.0,"action":"continue"}},"passFailServerMetrics":{}},"autoStopCriteria":{"autoStopDisabled":false,"errorRate":90.0,"errorRateTimeWindowInSeconds":60},"environmentVariables":{"rps":"1"},"loadTestConfiguration":{"engineInstances":1,"splitAllCSVs":false,"quickStartTest":false},"inputArtifacts":{"testScriptFileInfo":{"url":"https://cixh484frm27elt2stmolv4v.z3.blob.storage.azure.net/86cbc4e6-1bfe-4537-9b66-4383f2cb0454/a8efdabc-2458-4503-b3c6-6d2a8c097393?skoid=713ccf3d-dc33-4787-a1ee-6b0cc537c37a&sktid=33e01921-4d64-4f8c-a055-5bdaffd5e33d&skt=2025-02-26T11%3A16%3A03Z&ske=2025-02-26T18%3A16%3A03Z&sks=b&skv=2024-05-04&sv=2024-05-04&se=2025-02-26T12%3A16%3A57Z&sr=b&sp=r&sig=***","fileName":"sample-JMX-file.jmx","fileType":"TEST_SCRIPT","expireDateTime":"2025-02-26T12:16:57.9467664Z","validationStatus":"VALIDATION_SUCCESS"},"additionalFileInfo":[]},"kind":"JMX","publicIPDisabled":false,"metricsReferenceIdentityType":"SystemAssigned","testId":"create-update-vnet-test-case","description":"Test
-        created from az load test command","displayName":"CLI-Test","keyvaultReferenceIdentityType":"SystemAssigned","createdDateTime":"2025-02-26T11:15:40.845Z","createdBy":"hbisht@microsoft.com","lastModifiedDateTime":"2025-02-26T11:16:54.512Z","lastModifiedBy":"hbisht@microsoft.com"}'
-=======
-      - AZURECLI/2.69.0 azsdk-python-core/1.31.0 Python/3.12.8 (Linux-6.5.0-1025-azure-x86_64-with-glibc2.36)
-    method: GET
-    uri: https://331b4065-0ec1-4546-9e11-2ef1267ea49e.eastus.cnt-prod.loadtesting.azure.com/tests/create-update-vnet-test-case?api-version=2024-12-01-preview
-  response:
-    body:
-      string: '{"passFailCriteria":{"passFailMetrics":{"2287306a-7bc5-497f-be9b-e0405d99edd2":{"clientMetric":"requests_per_sec","aggregate":"avg","condition":">","value":78.0,"action":"continue"},"ac089a1d-a309-424e-9490-fd5b68983a39":{"clientMetric":"error","aggregate":"percentage","condition":">","value":50.0,"action":"continue"},"4a3d3a59-73b2-40d8-8b8d-4f435ad0bf61":{"clientMetric":"latency","aggregate":"avg","condition":">","requestName":"GetCustomerDetails","value":200.0,"action":"continue"}},"passFailServerMetrics":{}},"autoStopCriteria":{"autoStopDisabled":false,"errorRate":90.0,"errorRateTimeWindowInSeconds":60},"environmentVariables":{"rps":"1"},"loadTestConfiguration":{"engineInstances":1,"splitAllCSVs":false,"quickStartTest":false},"inputArtifacts":{"testScriptFileInfo":{"url":"https://da6mbye77nmfdoo2rk014of3.z16.blob.storage.azure.net/5997654e-7277-475a-8fee-164009181354/9aa1509f-7d21-46dd-9ca5-d492cf11af28?skoid=713ccf3d-dc33-4787-a1ee-6b0cc537c37a&sktid=33e01921-4d64-4f8c-a055-5bdaffd5e33d&skt=2025-02-24T21%3A56%3A56Z&ske=2025-02-25T04%3A56%3A56Z&sks=b&skv=2024-05-04&sv=2024-05-04&se=2025-02-24T22%3A58%3A07Z&sr=b&sp=r&sig=***","fileName":"sample-JMX-file.jmx","fileType":"TEST_SCRIPT","expireDateTime":"2025-02-24T22:58:07.6636091Z","validationStatus":"VALIDATION_SUCCESS"},"additionalFileInfo":[]},"kind":"JMX","publicIPDisabled":false,"metricsReferenceIdentityType":"SystemAssigned","testId":"create-update-vnet-test-case","description":"Test
-        created from az load test command","displayName":"CLI-Test","keyvaultReferenceIdentityType":"SystemAssigned","createdDateTime":"2025-02-24T21:56:55.363Z","createdBy":"hbisht@microsoft.com","lastModifiedDateTime":"2025-02-24T21:58:03.746Z","lastModifiedBy":"hbisht@microsoft.com"}'
->>>>>>> dfd6e4c3
-    headers:
-      accept-ranges:
-      - bytes
-      api-supported-versions:
-      - 2022-11-01, 2023-04-01-preview, 2024-03-01-preview, 2024-05-01-preview, 2024-07-01-preview,
-        2024-12-01-preview
-      connection:
-      - keep-alive
-      content-length:
-<<<<<<< HEAD
+      - 'Ref A: D346E1EFEC924938A7D95C73034F4DF6 Ref B: MAA201060515051 Ref C: 2025-02-26T23:09:29Z'
+    status:
+      code: 200
+      message: OK
+- request:
+    body: null
+    headers:
+      Accept:
+      - application/json
+      Accept-Encoding:
+      - gzip, deflate
+      Connection:
+      - keep-alive
+      User-Agent:
+      - AZURECLI/2.70.0 azsdk-python-core/1.31.0 Python/3.12.8 (Linux-6.5.0-1025-azure-x86_64-with-glibc2.36)
+    method: GET
+    uri: https://94fb1b99-1a50-4df1-8611-29dcb9687d15.eastus.cnt-prod.loadtesting.azure.com/tests/create-update-vnet-test-case?api-version=2024-12-01-preview
+  response:
+    body:
+      string: '{"passFailCriteria":{"passFailMetrics":{"53a6a4c9-0cf1-48aa-a164-b421dacea9c4":{"clientMetric":"requests_per_sec","aggregate":"avg","condition":">","value":78.0,"action":"continue"},"df25d860-a526-4da4-9255-c2dca6c6252e":{"clientMetric":"error","aggregate":"percentage","condition":">","value":50.0,"action":"continue"},"7d4802f5-add7-458d-96b4-2b4b37cf8f16":{"clientMetric":"latency","aggregate":"avg","condition":">","requestName":"GetCustomerDetails","value":200.0,"action":"continue"}},"passFailServerMetrics":{}},"autoStopCriteria":{"autoStopDisabled":false,"errorRate":90.0,"errorRateTimeWindowInSeconds":60},"environmentVariables":{"rps":"1"},"loadTestConfiguration":{"engineInstances":1,"splitAllCSVs":false,"quickStartTest":false},"inputArtifacts":{"testScriptFileInfo":{"url":"https://sc8muhi7r9bg1fedwsgqxwd6.z40.blob.storage.azure.net/68e7efb7-6437-444d-bec7-7650278a6010/b3f84180-1d60-4e44-994f-86e6015b5962?skoid=713ccf3d-dc33-4787-a1ee-6b0cc537c37a&sktid=33e01921-4d64-4f8c-a055-5bdaffd5e33d&skt=2025-02-26T23%3A08%3A35Z&ske=2025-02-27T06%3A08%3A35Z&sks=b&skv=2024-05-04&sv=2024-05-04&se=2025-02-27T00%3A09%3A31Z&sr=b&sp=r&sig=***","fileName":"sample-JMX-file.jmx","fileType":"TEST_SCRIPT","expireDateTime":"2025-02-27T00:09:31.8133275Z","validationStatus":"VALIDATION_SUCCESS"},"additionalFileInfo":[]},"kind":"JMX","publicIPDisabled":false,"metricsReferenceIdentityType":"SystemAssigned","testId":"create-update-vnet-test-case","description":"Test
+        created from az load test command","displayName":"CLI-Test","keyvaultReferenceIdentityType":"SystemAssigned","createdDateTime":"2025-02-26T23:08:15.38Z","createdBy":"hbisht@microsoft.com","lastModifiedDateTime":"2025-02-26T23:09:26.892Z","lastModifiedBy":"hbisht@microsoft.com"}'
+    headers:
+      accept-ranges:
+      - bytes
+      api-supported-versions:
+      - 2022-11-01, 2023-04-01-preview, 2024-03-01-preview, 2024-05-01-preview, 2024-07-01-preview,
+        2024-12-01-preview
+      connection:
+      - keep-alive
+      content-length:
       - '1790'
       content-type:
       - application/json; charset=utf-8
       date:
-      - Wed, 26 Feb 2025 11:16:58 GMT
-      mise-correlation-id:
-      - 0be282a2-6357-4766-a2e7-f08940d2cfe8
-      strict-transport-security:
-      - max-age=31536000; includeSubDomains
-      x-azure-ref:
-      - 20250226T111657Z-r17775d4f98t9jlfhC1SG10apg0000000cs000000000xpm1
-=======
-      - '1787'
-      content-type:
-      - application/json; charset=utf-8
-      date:
-      - Mon, 24 Feb 2025 21:58:07 GMT
-      mise-correlation-id:
-      - eeb19768-326e-4c4e-b8ca-aab58ea6f116
-      strict-transport-security:
-      - max-age=31536000; includeSubDomains
-      x-azure-ref:
-      - 20250224T215807Z-r17775d4f98m8b5phC1SG1qcms00000007ug00000000ae28
->>>>>>> dfd6e4c3
+      - Wed, 26 Feb 2025 23:09:31 GMT
+      mise-correlation-id:
+      - 9a117696-fc8b-4fe8-aa10-64e615ff55cd
+      strict-transport-security:
+      - max-age=31536000; includeSubDomains
+      x-azure-ref:
+      - 20250226T230930Z-167c755789dx4ktjhC1SG17mp000000000n0000000008r1n
       x-cache:
       - CONFIG_NOCACHE
       x-content-type-options:
@@ -2337,27 +1610,15 @@
 - request:
     body: '{"displayName": "CLI-Test", "kind": "JMX", "description": "Test created
       from az load test command", "keyvaultReferenceIdentityType": "SystemAssigned",
-<<<<<<< HEAD
-      "publicIPDisabled": true, "subnetId": "/subscriptions/7c71b563-0dc0-4bc0-bcf6-06f8f0516c7a/resourceGroups/clitest-load-wxyxxwvvjexpwhtuz/providers/Microsoft.Network/virtualNetworks/clitest-load-igdupnpnngegdqxl3/subnets/default",
+      "publicIPDisabled": true, "subnetId": "/subscriptions/7c71b563-0dc0-4bc0-bcf6-06f8f0516c7a/resourceGroups/clitest-load-ggvc3qviyk7ezlqet/providers/Microsoft.Network/virtualNetworks/clitest-load-dhh2bqgpnetvtq26b/subnets/default",
       "environmentVariables": {"rps": 1}, "secrets": {}, "certificate": null, "loadTestConfiguration":
       {"engineInstances": 1, "regionalLoadTestConfig": null, "quickStartTest": false},
-      "passFailCriteria": {"passFailMetrics": {"cc8ab05b-746a-4eb9-925b-08958c72934d":
-      null, "5226da3e-280e-4b96-ba92-74f66c76297c": null, "74908348-21d9-4285-b8ee-4d77f6832ef3":
-      null, "a80d0298-a4a3-4428-9b23-846586a7cd84": {"aggregate": "avg", "clientMetric":
-      "requests_per_sec", "condition": ">", "value": "78"}, "c22cf1ea-d1e8-47c2-b342-1e2f6f0d8ef3":
+      "passFailCriteria": {"passFailMetrics": {"53a6a4c9-0cf1-48aa-a164-b421dacea9c4":
+      null, "df25d860-a526-4da4-9255-c2dca6c6252e": null, "7d4802f5-add7-458d-96b4-2b4b37cf8f16":
+      null, "ed761f25-0b1f-4d22-91fd-956ce3486af7": {"aggregate": "avg", "clientMetric":
+      "requests_per_sec", "condition": ">", "value": "78"}, "01056c1b-c5bd-4faa-b07a-21847a6cf747":
       {"aggregate": "percentage", "clientMetric": "error", "condition": ">", "value":
-      "50"}, "b48614f9-6888-4f13-8f02-2dd030848b51": {"aggregate": "avg", "clientMetric":
-=======
-      "publicIPDisabled": true, "subnetId": "/subscriptions/7c71b563-0dc0-4bc0-bcf6-06f8f0516c7a/resourceGroups/clitest-load-h5pnvi2emnewtdjni/providers/Microsoft.Network/virtualNetworks/clitest-load-p3josg24ampqjnpoz/subnets/default",
-      "environmentVariables": {"rps": 1}, "secrets": {}, "certificate": null, "loadTestConfiguration":
-      {"engineInstances": 1, "regionalLoadTestConfig": null, "quickStartTest": false},
-      "passFailCriteria": {"passFailMetrics": {"2287306a-7bc5-497f-be9b-e0405d99edd2":
-      null, "ac089a1d-a309-424e-9490-fd5b68983a39": null, "4a3d3a59-73b2-40d8-8b8d-4f435ad0bf61":
-      null, "02868b09-0102-49c9-85b7-8693c0d3e004": {"aggregate": "avg", "clientMetric":
-      "requests_per_sec", "condition": ">", "value": "78"}, "f5c5a82e-5481-456c-bca6-bc01c9dee2db":
-      {"aggregate": "percentage", "clientMetric": "error", "condition": ">", "value":
-      "50"}, "3b67dae0-bb6d-4eb9-acf2-ca80fb51c548": {"aggregate": "avg", "clientMetric":
->>>>>>> dfd6e4c3
+      "50"}, "d1ac735d-4b05-435e-9229-564e174bd09b": {"aggregate": "avg", "clientMetric":
       "latency", "condition": ">", "value": "200", "requestName": "GetCustomerDetails"}}},
       "autoStopCriteria": {"autoStopDisabled": false, "errorRate": 90, "errorRateTimeWindowInSeconds":
       60}, "engineBuiltinIdentityType": null, "engineBuiltinIdentityIds": null}'
@@ -2373,123 +1634,76 @@
       Content-Type:
       - application/merge-patch+json
       User-Agent:
-<<<<<<< HEAD
       - AZURECLI/2.70.0 azsdk-python-core/1.31.0 Python/3.12.8 (Linux-6.5.0-1025-azure-x86_64-with-glibc2.36)
     method: PATCH
-    uri: https://7f4267d4-17c8-4ce9-aa11-973fce72430e.eastus.cnt-prod.loadtesting.azure.com/tests/create-update-vnet-test-case?api-version=2024-12-01-preview
-  response:
-    body:
-      string: '{"passFailCriteria":{"passFailMetrics":{"b48614f9-6888-4f13-8f02-2dd030848b51":{"clientMetric":"latency","aggregate":"avg","condition":">","requestName":"GetCustomerDetails","value":200.0,"action":"continue"},"c22cf1ea-d1e8-47c2-b342-1e2f6f0d8ef3":{"clientMetric":"error","aggregate":"percentage","condition":">","value":50.0,"action":"continue"},"a80d0298-a4a3-4428-9b23-846586a7cd84":{"clientMetric":"requests_per_sec","aggregate":"avg","condition":">","value":78.0,"action":"continue"}},"passFailServerMetrics":{}},"autoStopCriteria":{"autoStopDisabled":false,"errorRate":90.0,"errorRateTimeWindowInSeconds":60},"environmentVariables":{"rps":"1"},"loadTestConfiguration":{"engineInstances":1,"splitAllCSVs":false,"quickStartTest":false},"inputArtifacts":{"testScriptFileInfo":{"url":"https://cixh484frm27elt2stmolv4v.z3.blob.storage.azure.net/86cbc4e6-1bfe-4537-9b66-4383f2cb0454/a8efdabc-2458-4503-b3c6-6d2a8c097393?skoid=713ccf3d-dc33-4787-a1ee-6b0cc537c37a&sktid=33e01921-4d64-4f8c-a055-5bdaffd5e33d&skt=2025-02-26T11%3A15%3A42Z&ske=2025-02-26T18%3A15%3A42Z&sks=b&skv=2024-05-04&sv=2024-05-04&se=2025-02-26T12%3A16%3A59Z&sr=b&sp=r&sig=***","fileName":"sample-JMX-file.jmx","fileType":"TEST_SCRIPT","expireDateTime":"2025-02-26T12:16:59.1712564Z","validationStatus":"VALIDATION_SUCCESS"},"additionalFileInfo":[]},"kind":"JMX","publicIPDisabled":true,"metricsReferenceIdentityType":"SystemAssigned","testId":"create-update-vnet-test-case","description":"Test
-        created from az load test command","displayName":"CLI-Test","subnetId":"/subscriptions/00000000-0000-0000-0000-000000000000/resourceGroups/clitest-load-000001/providers/Microsoft.Network/virtualNetworks/clitest-load-000003/subnets/default","keyvaultReferenceIdentityType":"SystemAssigned","createdDateTime":"2025-02-26T11:15:40.845Z","createdBy":"hbisht@microsoft.com","lastModifiedDateTime":"2025-02-26T11:16:59.161Z","lastModifiedBy":"hbisht@microsoft.com"}'
-=======
-      - AZURECLI/2.69.0 azsdk-python-core/1.31.0 Python/3.12.8 (Linux-6.5.0-1025-azure-x86_64-with-glibc2.36)
-    method: PATCH
-    uri: https://331b4065-0ec1-4546-9e11-2ef1267ea49e.eastus.cnt-prod.loadtesting.azure.com/tests/create-update-vnet-test-case?api-version=2024-12-01-preview
-  response:
-    body:
-      string: '{"passFailCriteria":{"passFailMetrics":{"3b67dae0-bb6d-4eb9-acf2-ca80fb51c548":{"clientMetric":"latency","aggregate":"avg","condition":">","requestName":"GetCustomerDetails","value":200.0,"action":"continue"},"f5c5a82e-5481-456c-bca6-bc01c9dee2db":{"clientMetric":"error","aggregate":"percentage","condition":">","value":50.0,"action":"continue"},"02868b09-0102-49c9-85b7-8693c0d3e004":{"clientMetric":"requests_per_sec","aggregate":"avg","condition":">","value":78.0,"action":"continue"}},"passFailServerMetrics":{}},"autoStopCriteria":{"autoStopDisabled":false,"errorRate":90.0,"errorRateTimeWindowInSeconds":60},"environmentVariables":{"rps":"1"},"loadTestConfiguration":{"engineInstances":1,"splitAllCSVs":false,"quickStartTest":false},"inputArtifacts":{"testScriptFileInfo":{"url":"https://da6mbye77nmfdoo2rk014of3.z16.blob.storage.azure.net/5997654e-7277-475a-8fee-164009181354/9aa1509f-7d21-46dd-9ca5-d492cf11af28?skoid=713ccf3d-dc33-4787-a1ee-6b0cc537c37a&sktid=33e01921-4d64-4f8c-a055-5bdaffd5e33d&skt=2025-02-24T21%3A57%3A30Z&ske=2025-02-25T04%3A57%3A30Z&sks=b&skv=2024-05-04&sv=2024-05-04&se=2025-02-24T22%3A58%3A08Z&sr=b&sp=r&sig=***","fileName":"sample-JMX-file.jmx","fileType":"TEST_SCRIPT","expireDateTime":"2025-02-24T22:58:08.8550438Z","validationStatus":"VALIDATION_SUCCESS"},"additionalFileInfo":[]},"kind":"JMX","publicIPDisabled":true,"metricsReferenceIdentityType":"SystemAssigned","testId":"create-update-vnet-test-case","description":"Test
-        created from az load test command","displayName":"CLI-Test","subnetId":"/subscriptions/00000000-0000-0000-0000-000000000000/resourceGroups/clitest-load-000001/providers/Microsoft.Network/virtualNetworks/clitest-load-000003/subnets/default","keyvaultReferenceIdentityType":"SystemAssigned","createdDateTime":"2025-02-24T21:56:55.363Z","createdBy":"hbisht@microsoft.com","lastModifiedDateTime":"2025-02-24T21:58:08.846Z","lastModifiedBy":"hbisht@microsoft.com"}'
->>>>>>> dfd6e4c3
-    headers:
-      accept-ranges:
-      - bytes
-      api-supported-versions:
-      - 2022-11-01, 2023-04-01-preview, 2024-03-01-preview, 2024-05-01-preview, 2024-07-01-preview,
-        2024-12-01-preview
-      connection:
-      - keep-alive
-      content-length:
-<<<<<<< HEAD
+    uri: https://94fb1b99-1a50-4df1-8611-29dcb9687d15.eastus.cnt-prod.loadtesting.azure.com/tests/create-update-vnet-test-case?api-version=2024-12-01-preview
+  response:
+    body:
+      string: '{"passFailCriteria":{"passFailMetrics":{"d1ac735d-4b05-435e-9229-564e174bd09b":{"clientMetric":"latency","aggregate":"avg","condition":">","requestName":"GetCustomerDetails","value":200.0,"action":"continue"},"01056c1b-c5bd-4faa-b07a-21847a6cf747":{"clientMetric":"error","aggregate":"percentage","condition":">","value":50.0,"action":"continue"},"ed761f25-0b1f-4d22-91fd-956ce3486af7":{"clientMetric":"requests_per_sec","aggregate":"avg","condition":">","value":78.0,"action":"continue"}},"passFailServerMetrics":{}},"autoStopCriteria":{"autoStopDisabled":false,"errorRate":90.0,"errorRateTimeWindowInSeconds":60},"environmentVariables":{"rps":"1"},"loadTestConfiguration":{"engineInstances":1,"splitAllCSVs":false,"quickStartTest":false},"inputArtifacts":{"testScriptFileInfo":{"url":"https://sc8muhi7r9bg1fedwsgqxwd6.z40.blob.storage.azure.net/68e7efb7-6437-444d-bec7-7650278a6010/b3f84180-1d60-4e44-994f-86e6015b5962?skoid=713ccf3d-dc33-4787-a1ee-6b0cc537c37a&sktid=33e01921-4d64-4f8c-a055-5bdaffd5e33d&skt=2025-02-26T23%3A08%3A29Z&ske=2025-02-27T06%3A08%3A29Z&sks=b&skv=2024-05-04&sv=2024-05-04&se=2025-02-27T00%3A09%3A33Z&sr=b&sp=r&sig=***","fileName":"sample-JMX-file.jmx","fileType":"TEST_SCRIPT","expireDateTime":"2025-02-27T00:09:33.9195783Z","validationStatus":"VALIDATION_SUCCESS"},"additionalFileInfo":[]},"kind":"JMX","publicIPDisabled":true,"metricsReferenceIdentityType":"SystemAssigned","testId":"create-update-vnet-test-case","description":"Test
+        created from az load test command","displayName":"CLI-Test","subnetId":"/subscriptions/00000000-0000-0000-0000-000000000000/resourceGroups/clitest-load-000001/providers/Microsoft.Network/virtualNetworks/clitest-load-000003/subnets/default","keyvaultReferenceIdentityType":"SystemAssigned","createdDateTime":"2025-02-26T23:08:15.38Z","createdBy":"hbisht@microsoft.com","lastModifiedDateTime":"2025-02-26T23:09:33.911Z","lastModifiedBy":"hbisht@microsoft.com"}'
+    headers:
+      accept-ranges:
+      - bytes
+      api-supported-versions:
+      - 2022-11-01, 2023-04-01-preview, 2024-03-01-preview, 2024-05-01-preview, 2024-07-01-preview,
+        2024-12-01-preview
+      connection:
+      - keep-alive
+      content-length:
       - '1967'
       content-type:
       - application/json; charset=utf-8
       date:
-      - Wed, 26 Feb 2025 11:16:59 GMT
-      mise-correlation-id:
-      - 82b1c4a3-2b6b-4b99-834e-34c02d30330d
-      strict-transport-security:
-      - max-age=31536000; includeSubDomains
-      x-azure-ref:
-      - 20250226T111658Z-r17775d4f98t9jlfhC1SG10apg0000000cs000000000xpqs
-=======
-      - '1970'
-      content-type:
-      - application/json; charset=utf-8
-      date:
-      - Mon, 24 Feb 2025 21:58:08 GMT
-      mise-correlation-id:
-      - 64a35f96-6065-4370-a787-23bdae632965
-      strict-transport-security:
-      - max-age=31536000; includeSubDomains
-      x-azure-ref:
-      - 20250224T215807Z-r17775d4f98m8b5phC1SG1qcms00000007ug00000000ae2t
->>>>>>> dfd6e4c3
-      x-cache:
-      - CONFIG_NOCACHE
-      x-content-type-options:
-      - nosniff
-    status:
-      code: 200
-      message: OK
-- request:
-    body: null
-    headers:
-      Accept:
-      - application/json
-      Accept-Encoding:
-      - gzip, deflate
-      Connection:
-      - keep-alive
-      User-Agent:
-<<<<<<< HEAD
-      - AZURECLI/2.70.0 azsdk-python-core/1.31.0 Python/3.12.8 (Linux-6.5.0-1025-azure-x86_64-with-glibc2.36)
-    method: GET
-    uri: https://7f4267d4-17c8-4ce9-aa11-973fce72430e.eastus.cnt-prod.loadtesting.azure.com/tests/create-update-vnet-test-case/files?api-version=2024-12-01-preview
-  response:
-    body:
-      string: '{"value":[{"url":"https://cixh484frm27elt2stmolv4v.z3.blob.storage.azure.net/86cbc4e6-1bfe-4537-9b66-4383f2cb0454/a8efdabc-2458-4503-b3c6-6d2a8c097393?skoid=713ccf3d-dc33-4787-a1ee-6b0cc537c37a&sktid=33e01921-4d64-4f8c-a055-5bdaffd5e33d&skt=2025-02-26T11%3A15%3A41Z&ske=2025-02-26T18%3A15%3A41Z&sks=b&skv=2024-05-04&sv=2024-05-04&se=2025-02-26T11%3A26%3A59Z&sr=b&sp=r&sig=***","fileName":"sample-JMX-file.jmx","fileType":"TEST_SCRIPT","expireDateTime":"2025-02-26T11:26:59.5068975Z","validationStatus":"VALIDATION_SUCCESS"}]}'
-=======
-      - AZURECLI/2.69.0 azsdk-python-core/1.31.0 Python/3.12.8 (Linux-6.5.0-1025-azure-x86_64-with-glibc2.36)
-    method: GET
-    uri: https://331b4065-0ec1-4546-9e11-2ef1267ea49e.eastus.cnt-prod.loadtesting.azure.com/tests/create-update-vnet-test-case/files?api-version=2024-12-01-preview
-  response:
-    body:
-      string: '{"value":[{"url":"https://da6mbye77nmfdoo2rk014of3.z16.blob.storage.azure.net/5997654e-7277-475a-8fee-164009181354/9aa1509f-7d21-46dd-9ca5-d492cf11af28?skoid=713ccf3d-dc33-4787-a1ee-6b0cc537c37a&sktid=33e01921-4d64-4f8c-a055-5bdaffd5e33d&skt=2025-02-24T21%3A57%3A01Z&ske=2025-02-25T04%3A57%3A01Z&sks=b&skv=2024-05-04&sv=2024-05-04&se=2025-02-24T22%3A08%3A09Z&sr=b&sp=r&sig=***","fileName":"sample-JMX-file.jmx","fileType":"TEST_SCRIPT","expireDateTime":"2025-02-24T22:08:09.1109851Z","validationStatus":"VALIDATION_SUCCESS"}]}'
->>>>>>> dfd6e4c3
-    headers:
-      accept-ranges:
-      - bytes
-      api-supported-versions:
-      - 2022-11-01, 2023-04-01-preview, 2024-03-01-preview, 2024-05-01-preview, 2024-07-01-preview,
-        2024-12-01-preview
-      connection:
-      - keep-alive
-      content-length:
-<<<<<<< HEAD
-      - '572'
-      content-type:
-      - application/json; charset=utf-8
-      date:
-      - Wed, 26 Feb 2025 11:16:59 GMT
-      mise-correlation-id:
-      - f22eb42d-0475-4b33-afc5-9340a14f049d
-      strict-transport-security:
-      - max-age=31536000; includeSubDomains
-      x-azure-ref:
-      - 20250226T111659Z-r17775d4f98t9jlfhC1SG10apg0000000cs000000000xpup
-=======
+      - Wed, 26 Feb 2025 23:09:34 GMT
+      mise-correlation-id:
+      - eefef9e3-419b-4174-bc9e-620c9c02abbe
+      strict-transport-security:
+      - max-age=31536000; includeSubDomains
+      x-azure-ref:
+      - 20250226T230931Z-167c755789dx4ktjhC1SG17mp000000000n0000000008r5e
+      x-cache:
+      - CONFIG_NOCACHE
+      x-content-type-options:
+      - nosniff
+    status:
+      code: 200
+      message: OK
+- request:
+    body: null
+    headers:
+      Accept:
+      - application/json
+      Accept-Encoding:
+      - gzip, deflate
+      Connection:
+      - keep-alive
+      User-Agent:
+      - AZURECLI/2.70.0 azsdk-python-core/1.31.0 Python/3.12.8 (Linux-6.5.0-1025-azure-x86_64-with-glibc2.36)
+    method: GET
+    uri: https://94fb1b99-1a50-4df1-8611-29dcb9687d15.eastus.cnt-prod.loadtesting.azure.com/tests/create-update-vnet-test-case/files?api-version=2024-12-01-preview
+  response:
+    body:
+      string: '{"value":[{"url":"https://sc8muhi7r9bg1fedwsgqxwd6.z40.blob.storage.azure.net/68e7efb7-6437-444d-bec7-7650278a6010/b3f84180-1d60-4e44-994f-86e6015b5962?skoid=713ccf3d-dc33-4787-a1ee-6b0cc537c37a&sktid=33e01921-4d64-4f8c-a055-5bdaffd5e33d&skt=2025-02-26T23%3A08%3A17Z&ske=2025-02-27T06%3A08%3A17Z&sks=b&skv=2024-05-04&sv=2024-05-04&se=2025-02-26T23%3A19%3A34Z&sr=b&sp=r&sig=***","fileName":"sample-JMX-file.jmx","fileType":"TEST_SCRIPT","expireDateTime":"2025-02-26T23:19:34.1836922Z","validationStatus":"VALIDATION_SUCCESS"}]}'
+    headers:
+      accept-ranges:
+      - bytes
+      api-supported-versions:
+      - 2022-11-01, 2023-04-01-preview, 2024-03-01-preview, 2024-05-01-preview, 2024-07-01-preview,
+        2024-12-01-preview
+      connection:
+      - keep-alive
+      content-length:
       - '571'
       content-type:
       - application/json; charset=utf-8
       date:
-      - Mon, 24 Feb 2025 21:58:09 GMT
-      mise-correlation-id:
-      - 4a0db837-986e-4eb5-a0ce-4912defb52db
-      strict-transport-security:
-      - max-age=31536000; includeSubDomains
-      x-azure-ref:
-      - 20250224T215808Z-r17775d4f98m8b5phC1SG1qcms00000007ug00000000ae4u
->>>>>>> dfd6e4c3
+      - Wed, 26 Feb 2025 23:09:34 GMT
+      mise-correlation-id:
+      - 3637313d-2b0e-4052-ac25-0c69c90a0024
+      strict-transport-security:
+      - max-age=31536000; includeSubDomains
+      x-azure-ref:
+      - 20250226T230934Z-167c755789dx4ktjhC1SG17mp000000000n0000000008r9g
       x-cache:
       - CONFIG_NOCACHE
       x-content-type-options:
@@ -2509,15 +1723,9 @@
       Content-Length:
       - '0'
       User-Agent:
-<<<<<<< HEAD
       - AZURECLI/2.70.0 azsdk-python-core/1.31.0 Python/3.12.8 (Linux-6.5.0-1025-azure-x86_64-with-glibc2.36)
     method: DELETE
-    uri: https://7f4267d4-17c8-4ce9-aa11-973fce72430e.eastus.cnt-prod.loadtesting.azure.com/tests/create-update-vnet-test-case/files/sample-JMX-file.jmx?api-version=2024-12-01-preview
-=======
-      - AZURECLI/2.69.0 azsdk-python-core/1.31.0 Python/3.12.8 (Linux-6.5.0-1025-azure-x86_64-with-glibc2.36)
-    method: DELETE
-    uri: https://331b4065-0ec1-4546-9e11-2ef1267ea49e.eastus.cnt-prod.loadtesting.azure.com/tests/create-update-vnet-test-case/files/sample-JMX-file.jmx?api-version=2024-12-01-preview
->>>>>>> dfd6e4c3
+    uri: https://94fb1b99-1a50-4df1-8611-29dcb9687d15.eastus.cnt-prod.loadtesting.azure.com/tests/create-update-vnet-test-case/files/sample-JMX-file.jmx?api-version=2024-12-01-preview
   response:
     body:
       string: ''
@@ -2528,23 +1736,13 @@
       connection:
       - keep-alive
       date:
-<<<<<<< HEAD
-      - Wed, 26 Feb 2025 11:17:00 GMT
-      mise-correlation-id:
-      - 20326d2d-c271-4b02-99dd-6c5abc8cac8f
-      strict-transport-security:
-      - max-age=31536000; includeSubDomains
-      x-azure-ref:
-      - 20250226T111659Z-r17775d4f98t9jlfhC1SG10apg0000000cs000000000xpvy
-=======
-      - Mon, 24 Feb 2025 21:58:09 GMT
-      mise-correlation-id:
-      - fb1bcc0d-64d5-4840-a72c-5afabee02488
-      strict-transport-security:
-      - max-age=31536000; includeSubDomains
-      x-azure-ref:
-      - 20250224T215809Z-r17775d4f98m8b5phC1SG1qcms00000007ug00000000ae5c
->>>>>>> dfd6e4c3
+      - Wed, 26 Feb 2025 23:09:34 GMT
+      mise-correlation-id:
+      - b96f7e91-1239-4720-ab5f-4c60749759cd
+      strict-transport-security:
+      - max-age=31536000; includeSubDomains
+      x-azure-ref:
+      - 20250226T230934Z-167c755789dx4ktjhC1SG17mp000000000n0000000008ra2
       x-cache:
       - CONFIG_NOCACHE
       x-content-type-options:
@@ -2653,57 +1851,34 @@
       Content-Length:
       - '4796'
       User-Agent:
-<<<<<<< HEAD
       - AZURECLI/2.70.0 azsdk-python-core/1.31.0 Python/3.12.8 (Linux-6.5.0-1025-azure-x86_64-with-glibc2.36)
       content-type:
       - application/octet-stream
     method: PUT
-    uri: https://7f4267d4-17c8-4ce9-aa11-973fce72430e.eastus.cnt-prod.loadtesting.azure.com/tests/create-update-vnet-test-case/files/sample-JMX-file.jmx?api-version=2024-12-01-preview&fileType=TEST_SCRIPT
-  response:
-    body:
-      string: '{"url":"https://cixh484frm27elt2stmolv4v.z3.blob.storage.azure.net/86cbc4e6-1bfe-4537-9b66-4383f2cb0454/7881ad7c-8fb8-408c-b5a6-80ae988dcc3d?skoid=713ccf3d-dc33-4787-a1ee-6b0cc537c37a&sktid=33e01921-4d64-4f8c-a055-5bdaffd5e33d&skt=2025-02-26T11%3A15%3A42Z&ske=2025-02-26T18%3A15%3A42Z&sks=b&skv=2024-05-04&sv=2024-05-04&se=2025-02-26T11%3A27%3A00Z&sr=b&sp=r&sig=***","fileName":"sample-JMX-file.jmx","fileType":"TEST_SCRIPT","expireDateTime":"2025-02-26T11:27:00.4900956Z","validationStatus":"VALIDATION_INITIATED"}'
-=======
-      - AZURECLI/2.69.0 azsdk-python-core/1.31.0 Python/3.12.8 (Linux-6.5.0-1025-azure-x86_64-with-glibc2.36)
-      content-type:
-      - application/octet-stream
-    method: PUT
-    uri: https://331b4065-0ec1-4546-9e11-2ef1267ea49e.eastus.cnt-prod.loadtesting.azure.com/tests/create-update-vnet-test-case/files/sample-JMX-file.jmx?api-version=2024-12-01-preview&fileType=TEST_SCRIPT
-  response:
-    body:
-      string: '{"url":"https://da6mbye77nmfdoo2rk014of3.z16.blob.storage.azure.net/5997654e-7277-475a-8fee-164009181354/45ee11b3-b6db-4f54-9682-dec2ce62b6f7?skoid=713ccf3d-dc33-4787-a1ee-6b0cc537c37a&sktid=33e01921-4d64-4f8c-a055-5bdaffd5e33d&skt=2025-02-24T21%3A57%3A01Z&ske=2025-02-25T04%3A57%3A01Z&sks=b&skv=2024-05-04&sv=2024-05-04&se=2025-02-24T22%3A08%3A09Z&sr=b&sp=r&sig=***","fileName":"sample-JMX-file.jmx","fileType":"TEST_SCRIPT","expireDateTime":"2025-02-24T22:08:09.9030502Z","validationStatus":"VALIDATION_INITIATED"}'
->>>>>>> dfd6e4c3
-    headers:
-      api-supported-versions:
-      - 2022-11-01, 2023-04-01-preview, 2024-03-01-preview, 2024-05-01-preview, 2024-07-01-preview,
-        2024-12-01-preview
-      connection:
-      - keep-alive
-      content-length:
-      - '562'
-      content-type:
-      - application/json; charset=utf-8
-      date:
-<<<<<<< HEAD
-      - Wed, 26 Feb 2025 11:17:00 GMT
+    uri: https://94fb1b99-1a50-4df1-8611-29dcb9687d15.eastus.cnt-prod.loadtesting.azure.com/tests/create-update-vnet-test-case/files/sample-JMX-file.jmx?api-version=2024-12-01-preview&fileType=TEST_SCRIPT
+  response:
+    body:
+      string: '{"url":"https://sc8muhi7r9bg1fedwsgqxwd6.z40.blob.storage.azure.net/68e7efb7-6437-444d-bec7-7650278a6010/de107d8d-0f87-4714-8af3-36ef5a0e0299?skoid=713ccf3d-dc33-4787-a1ee-6b0cc537c37a&sktid=33e01921-4d64-4f8c-a055-5bdaffd5e33d&skt=2025-02-26T23%3A08%3A51Z&ske=2025-02-27T06%3A08%3A51Z&sks=b&skv=2024-05-04&sv=2024-05-04&se=2025-02-26T23%3A19%3A34Z&sr=b&sp=r&sig=***","fileName":"sample-JMX-file.jmx","fileType":"TEST_SCRIPT","expireDateTime":"2025-02-26T23:19:34.9792229Z","validationStatus":"VALIDATION_INITIATED"}'
+    headers:
+      api-supported-versions:
+      - 2022-11-01, 2023-04-01-preview, 2024-03-01-preview, 2024-05-01-preview, 2024-07-01-preview,
+        2024-12-01-preview
+      connection:
+      - keep-alive
+      content-length:
+      - '559'
+      content-type:
+      - application/json; charset=utf-8
+      date:
+      - Wed, 26 Feb 2025 23:09:35 GMT
       location:
-      - https://7f4267d4-17c8-4ce9-aa11-973fce72430e.eastus.cnt-prod.loadtesting.azure.com/tests/create-update-vnet-test-case/files/sample-JMX-file.jmx?api-version=2024-12-01-preview
-      mise-correlation-id:
-      - 23c987ee-ba96-4078-8c6f-cb3f42427416
-      strict-transport-security:
-      - max-age=31536000; includeSubDomains
-      x-azure-ref:
-      - 20250226T111700Z-r17775d4f98t9jlfhC1SG10apg0000000cs000000000xpxt
-=======
-      - Mon, 24 Feb 2025 21:58:10 GMT
-      location:
-      - https://331b4065-0ec1-4546-9e11-2ef1267ea49e.eastus.cnt-prod.loadtesting.azure.com/tests/create-update-vnet-test-case/files/sample-JMX-file.jmx?api-version=2024-12-01-preview
-      mise-correlation-id:
-      - bd20e27f-5202-4d9f-9899-ad29480ff54c
-      strict-transport-security:
-      - max-age=31536000; includeSubDomains
-      x-azure-ref:
-      - 20250224T215809Z-r17775d4f98m8b5phC1SG1qcms00000007ug00000000ae5w
->>>>>>> dfd6e4c3
+      - https://94fb1b99-1a50-4df1-8611-29dcb9687d15.eastus.cnt-prod.loadtesting.azure.com/tests/create-update-vnet-test-case/files/sample-JMX-file.jmx?api-version=2024-12-01-preview
+      mise-correlation-id:
+      - 3b907b31-46d2-457b-900d-de4927018acc
+      strict-transport-security:
+      - max-age=31536000; includeSubDomains
+      x-azure-ref:
+      - 20250226T230934Z-167c755789dx4ktjhC1SG17mp000000000n0000000008ran
       x-cache:
       - CONFIG_NOCACHE
       x-content-type-options:
@@ -2721,554 +1896,377 @@
       Connection:
       - keep-alive
       User-Agent:
-<<<<<<< HEAD
-      - AZURECLI/2.70.0 azsdk-python-core/1.31.0 Python/3.12.8 (Linux-6.5.0-1025-azure-x86_64-with-glibc2.36)
-    method: GET
-    uri: https://7f4267d4-17c8-4ce9-aa11-973fce72430e.eastus.cnt-prod.loadtesting.azure.com/tests/create-update-vnet-test-case/files/sample-JMX-file.jmx?api-version=2024-12-01-preview
-  response:
-    body:
-      string: '{"url":"https://cixh484frm27elt2stmolv4v.z3.blob.storage.azure.net/86cbc4e6-1bfe-4537-9b66-4383f2cb0454/7881ad7c-8fb8-408c-b5a6-80ae988dcc3d?skoid=713ccf3d-dc33-4787-a1ee-6b0cc537c37a&sktid=33e01921-4d64-4f8c-a055-5bdaffd5e33d&skt=2025-02-26T11%3A15%3A58Z&ske=2025-02-26T18%3A15%3A58Z&sks=b&skv=2024-05-04&sv=2024-05-04&se=2025-02-26T11%3A27%3A00Z&sr=b&sp=r&sig=***","fileName":"sample-JMX-file.jmx","fileType":"TEST_SCRIPT","expireDateTime":"2025-02-26T11:27:00.7475404Z","validationStatus":"VALIDATION_INITIATED"}'
-=======
-      - AZURECLI/2.69.0 azsdk-python-core/1.31.0 Python/3.12.8 (Linux-6.5.0-1025-azure-x86_64-with-glibc2.36)
-    method: GET
-    uri: https://331b4065-0ec1-4546-9e11-2ef1267ea49e.eastus.cnt-prod.loadtesting.azure.com/tests/create-update-vnet-test-case/files/sample-JMX-file.jmx?api-version=2024-12-01-preview
-  response:
-    body:
-      string: '{"url":"https://da6mbye77nmfdoo2rk014of3.z16.blob.storage.azure.net/5997654e-7277-475a-8fee-164009181354/45ee11b3-b6db-4f54-9682-dec2ce62b6f7?skoid=713ccf3d-dc33-4787-a1ee-6b0cc537c37a&sktid=33e01921-4d64-4f8c-a055-5bdaffd5e33d&skt=2025-02-24T21%3A56%3A56Z&ske=2025-02-25T04%3A56%3A56Z&sks=b&skv=2024-05-04&sv=2024-05-04&se=2025-02-24T22%3A08%3A10Z&sr=b&sp=r&sig=***","fileName":"sample-JMX-file.jmx","fileType":"TEST_SCRIPT","expireDateTime":"2025-02-24T22:08:10.1658155Z","validationStatus":"VALIDATION_INITIATED"}'
->>>>>>> dfd6e4c3
-    headers:
-      accept-ranges:
-      - bytes
-      api-supported-versions:
-      - 2022-11-01, 2023-04-01-preview, 2024-03-01-preview, 2024-05-01-preview, 2024-07-01-preview,
-        2024-12-01-preview
-      connection:
-      - keep-alive
-      content-length:
-<<<<<<< HEAD
-      - '558'
-      content-type:
-      - application/json; charset=utf-8
-      date:
-      - Wed, 26 Feb 2025 11:17:00 GMT
-      mise-correlation-id:
-      - 07f3c733-a559-4cae-8e2d-1633ddcf2108
-      strict-transport-security:
-      - max-age=31536000; includeSubDomains
-      x-azure-ref:
-      - 20250226T111700Z-r17775d4f98t9jlfhC1SG10apg0000000cs000000000xq0f
-=======
+      - AZURECLI/2.70.0 azsdk-python-core/1.31.0 Python/3.12.8 (Linux-6.5.0-1025-azure-x86_64-with-glibc2.36)
+    method: GET
+    uri: https://94fb1b99-1a50-4df1-8611-29dcb9687d15.eastus.cnt-prod.loadtesting.azure.com/tests/create-update-vnet-test-case/files/sample-JMX-file.jmx?api-version=2024-12-01-preview
+  response:
+    body:
+      string: '{"url":"https://sc8muhi7r9bg1fedwsgqxwd6.z40.blob.storage.azure.net/68e7efb7-6437-444d-bec7-7650278a6010/de107d8d-0f87-4714-8af3-36ef5a0e0299?skoid=713ccf3d-dc33-4787-a1ee-6b0cc537c37a&sktid=33e01921-4d64-4f8c-a055-5bdaffd5e33d&skt=2025-02-26T23%3A08%3A29Z&ske=2025-02-27T06%3A08%3A29Z&sks=b&skv=2024-05-04&sv=2024-05-04&se=2025-02-26T23%3A19%3A35Z&sr=b&sp=r&sig=***","fileName":"sample-JMX-file.jmx","fileType":"TEST_SCRIPT","expireDateTime":"2025-02-26T23:19:35.2330832Z","validationStatus":"VALIDATION_INITIATED"}'
+    headers:
+      accept-ranges:
+      - bytes
+      api-supported-versions:
+      - 2022-11-01, 2023-04-01-preview, 2024-03-01-preview, 2024-05-01-preview, 2024-07-01-preview,
+        2024-12-01-preview
+      connection:
+      - keep-alive
+      content-length:
+      - '561'
+      content-type:
+      - application/json; charset=utf-8
+      date:
+      - Wed, 26 Feb 2025 23:09:35 GMT
+      mise-correlation-id:
+      - ff717c53-ad20-4984-a042-5943b8de56e3
+      strict-transport-security:
+      - max-age=31536000; includeSubDomains
+      x-azure-ref:
+      - 20250226T230935Z-167c755789dx4ktjhC1SG17mp000000000n0000000008rbs
+      x-cache:
+      - CONFIG_NOCACHE
+      x-content-type-options:
+      - nosniff
+    status:
+      code: 200
+      message: OK
+- request:
+    body: null
+    headers:
+      Accept:
+      - application/json
+      Accept-Encoding:
+      - gzip, deflate
+      Connection:
+      - keep-alive
+      User-Agent:
+      - AZURECLI/2.70.0 azsdk-python-core/1.31.0 Python/3.12.8 (Linux-6.5.0-1025-azure-x86_64-with-glibc2.36)
+    method: GET
+    uri: https://94fb1b99-1a50-4df1-8611-29dcb9687d15.eastus.cnt-prod.loadtesting.azure.com/tests/create-update-vnet-test-case/files/sample-JMX-file.jmx?api-version=2024-12-01-preview
+  response:
+    body:
+      string: '{"url":"https://sc8muhi7r9bg1fedwsgqxwd6.z40.blob.storage.azure.net/68e7efb7-6437-444d-bec7-7650278a6010/de107d8d-0f87-4714-8af3-36ef5a0e0299?skoid=713ccf3d-dc33-4787-a1ee-6b0cc537c37a&sktid=33e01921-4d64-4f8c-a055-5bdaffd5e33d&skt=2025-02-26T23%3A08%3A17Z&ske=2025-02-27T06%3A08%3A17Z&sks=b&skv=2024-05-04&sv=2024-05-04&se=2025-02-26T23%3A19%3A40Z&sr=b&sp=r&sig=***","fileName":"sample-JMX-file.jmx","fileType":"TEST_SCRIPT","expireDateTime":"2025-02-26T23:19:40.4813561Z","validationStatus":"VALIDATION_INITIATED"}'
+    headers:
+      accept-ranges:
+      - bytes
+      api-supported-versions:
+      - 2022-11-01, 2023-04-01-preview, 2024-03-01-preview, 2024-05-01-preview, 2024-07-01-preview,
+        2024-12-01-preview
+      connection:
+      - keep-alive
+      content-length:
+      - '561'
+      content-type:
+      - application/json; charset=utf-8
+      date:
+      - Wed, 26 Feb 2025 23:09:40 GMT
+      mise-correlation-id:
+      - d510253e-2ac2-4f6c-8b6f-760f78c4cf53
+      strict-transport-security:
+      - max-age=31536000; includeSubDomains
+      x-azure-ref:
+      - 20250226T230940Z-167c755789dx4ktjhC1SG17mp000000000n0000000008rtr
+      x-cache:
+      - CONFIG_NOCACHE
+      x-content-type-options:
+      - nosniff
+    status:
+      code: 200
+      message: OK
+- request:
+    body: null
+    headers:
+      Accept:
+      - application/json
+      Accept-Encoding:
+      - gzip, deflate
+      Connection:
+      - keep-alive
+      User-Agent:
+      - AZURECLI/2.70.0 azsdk-python-core/1.31.0 Python/3.12.8 (Linux-6.5.0-1025-azure-x86_64-with-glibc2.36)
+    method: GET
+    uri: https://94fb1b99-1a50-4df1-8611-29dcb9687d15.eastus.cnt-prod.loadtesting.azure.com/tests/create-update-vnet-test-case/files/sample-JMX-file.jmx?api-version=2024-12-01-preview
+  response:
+    body:
+      string: '{"url":"https://sc8muhi7r9bg1fedwsgqxwd6.z40.blob.storage.azure.net/68e7efb7-6437-444d-bec7-7650278a6010/de107d8d-0f87-4714-8af3-36ef5a0e0299?skoid=713ccf3d-dc33-4787-a1ee-6b0cc537c37a&sktid=33e01921-4d64-4f8c-a055-5bdaffd5e33d&skt=2025-02-26T23%3A08%3A17Z&ske=2025-02-27T06%3A08%3A17Z&sks=b&skv=2024-05-04&sv=2024-05-04&se=2025-02-26T23%3A19%3A45Z&sr=b&sp=r&sig=***","fileName":"sample-JMX-file.jmx","fileType":"TEST_SCRIPT","expireDateTime":"2025-02-26T23:19:45.7372893Z","validationStatus":"VALIDATION_INITIATED"}'
+    headers:
+      accept-ranges:
+      - bytes
+      api-supported-versions:
+      - 2022-11-01, 2023-04-01-preview, 2024-03-01-preview, 2024-05-01-preview, 2024-07-01-preview,
+        2024-12-01-preview
+      connection:
+      - keep-alive
+      content-length:
+      - '565'
+      content-type:
+      - application/json; charset=utf-8
+      date:
+      - Wed, 26 Feb 2025 23:09:45 GMT
+      mise-correlation-id:
+      - 49576713-2cf4-4c9a-87e0-a19f42ec5e1f
+      strict-transport-security:
+      - max-age=31536000; includeSubDomains
+      x-azure-ref:
+      - 20250226T230945Z-167c755789dx4ktjhC1SG17mp000000000n0000000008s4a
+      x-cache:
+      - CONFIG_NOCACHE
+      x-content-type-options:
+      - nosniff
+    status:
+      code: 200
+      message: OK
+- request:
+    body: null
+    headers:
+      Accept:
+      - application/json
+      Accept-Encoding:
+      - gzip, deflate
+      Connection:
+      - keep-alive
+      User-Agent:
+      - AZURECLI/2.70.0 azsdk-python-core/1.31.0 Python/3.12.8 (Linux-6.5.0-1025-azure-x86_64-with-glibc2.36)
+    method: GET
+    uri: https://94fb1b99-1a50-4df1-8611-29dcb9687d15.eastus.cnt-prod.loadtesting.azure.com/tests/create-update-vnet-test-case/files/sample-JMX-file.jmx?api-version=2024-12-01-preview
+  response:
+    body:
+      string: '{"url":"https://sc8muhi7r9bg1fedwsgqxwd6.z40.blob.storage.azure.net/68e7efb7-6437-444d-bec7-7650278a6010/de107d8d-0f87-4714-8af3-36ef5a0e0299?skoid=713ccf3d-dc33-4787-a1ee-6b0cc537c37a&sktid=33e01921-4d64-4f8c-a055-5bdaffd5e33d&skt=2025-02-26T23%3A08%3A45Z&ske=2025-02-27T06%3A08%3A45Z&sks=b&skv=2024-05-04&sv=2024-05-04&se=2025-02-26T23%3A19%3A51Z&sr=b&sp=r&sig=***","fileName":"sample-JMX-file.jmx","fileType":"TEST_SCRIPT","expireDateTime":"2025-02-26T23:19:51.0127662Z","validationStatus":"VALIDATION_INITIATED"}'
+    headers:
+      accept-ranges:
+      - bytes
+      api-supported-versions:
+      - 2022-11-01, 2023-04-01-preview, 2024-03-01-preview, 2024-05-01-preview, 2024-07-01-preview,
+        2024-12-01-preview
+      connection:
+      - keep-alive
+      content-length:
+      - '561'
+      content-type:
+      - application/json; charset=utf-8
+      date:
+      - Wed, 26 Feb 2025 23:09:51 GMT
+      mise-correlation-id:
+      - 0964b616-e1fb-40ff-96a6-477db0a38e2f
+      strict-transport-security:
+      - max-age=31536000; includeSubDomains
+      x-azure-ref:
+      - 20250226T230950Z-167c755789dx4ktjhC1SG17mp000000000n0000000008sp9
+      x-cache:
+      - CONFIG_NOCACHE
+      x-content-type-options:
+      - nosniff
+    status:
+      code: 200
+      message: OK
+- request:
+    body: null
+    headers:
+      Accept:
+      - application/json
+      Accept-Encoding:
+      - gzip, deflate
+      Connection:
+      - keep-alive
+      User-Agent:
+      - AZURECLI/2.70.0 azsdk-python-core/1.31.0 Python/3.12.8 (Linux-6.5.0-1025-azure-x86_64-with-glibc2.36)
+    method: GET
+    uri: https://94fb1b99-1a50-4df1-8611-29dcb9687d15.eastus.cnt-prod.loadtesting.azure.com/tests/create-update-vnet-test-case/files/sample-JMX-file.jmx?api-version=2024-12-01-preview
+  response:
+    body:
+      string: '{"url":"https://sc8muhi7r9bg1fedwsgqxwd6.z40.blob.storage.azure.net/68e7efb7-6437-444d-bec7-7650278a6010/de107d8d-0f87-4714-8af3-36ef5a0e0299?skoid=713ccf3d-dc33-4787-a1ee-6b0cc537c37a&sktid=33e01921-4d64-4f8c-a055-5bdaffd5e33d&skt=2025-02-26T23%3A08%3A35Z&ske=2025-02-27T06%3A08%3A35Z&sks=b&skv=2024-05-04&sv=2024-05-04&se=2025-02-26T23%3A19%3A56Z&sr=b&sp=r&sig=***","fileName":"sample-JMX-file.jmx","fileType":"TEST_SCRIPT","expireDateTime":"2025-02-26T23:19:56.2659857Z","validationStatus":"VALIDATION_INITIATED"}'
+    headers:
+      accept-ranges:
+      - bytes
+      api-supported-versions:
+      - 2022-11-01, 2023-04-01-preview, 2024-03-01-preview, 2024-05-01-preview, 2024-07-01-preview,
+        2024-12-01-preview
+      connection:
+      - keep-alive
+      content-length:
       - '559'
       content-type:
       - application/json; charset=utf-8
       date:
-      - Mon, 24 Feb 2025 21:58:10 GMT
-      mise-correlation-id:
-      - 7c0f214a-322e-4284-a4d1-20fcd6ec48f1
-      strict-transport-security:
-      - max-age=31536000; includeSubDomains
-      x-azure-ref:
-      - 20250224T215810Z-r17775d4f98m8b5phC1SG1qcms00000007ug00000000ae6n
->>>>>>> dfd6e4c3
-      x-cache:
-      - CONFIG_NOCACHE
-      x-content-type-options:
-      - nosniff
-    status:
-      code: 200
-      message: OK
-- request:
-    body: null
-    headers:
-      Accept:
-      - application/json
-      Accept-Encoding:
-      - gzip, deflate
-      Connection:
-      - keep-alive
-      User-Agent:
-<<<<<<< HEAD
-      - AZURECLI/2.70.0 azsdk-python-core/1.31.0 Python/3.12.8 (Linux-6.5.0-1025-azure-x86_64-with-glibc2.36)
-    method: GET
-    uri: https://7f4267d4-17c8-4ce9-aa11-973fce72430e.eastus.cnt-prod.loadtesting.azure.com/tests/create-update-vnet-test-case/files/sample-JMX-file.jmx?api-version=2024-12-01-preview
-  response:
-    body:
-      string: '{"url":"https://cixh484frm27elt2stmolv4v.z3.blob.storage.azure.net/86cbc4e6-1bfe-4537-9b66-4383f2cb0454/7881ad7c-8fb8-408c-b5a6-80ae988dcc3d?skoid=713ccf3d-dc33-4787-a1ee-6b0cc537c37a&sktid=33e01921-4d64-4f8c-a055-5bdaffd5e33d&skt=2025-02-26T11%3A15%3A47Z&ske=2025-02-26T18%3A15%3A47Z&sks=b&skv=2024-05-04&sv=2024-05-04&se=2025-02-26T11%3A27%3A06Z&sr=b&sp=r&sig=***","fileName":"sample-JMX-file.jmx","fileType":"TEST_SCRIPT","expireDateTime":"2025-02-26T11:27:06.0062299Z","validationStatus":"VALIDATION_INITIATED"}'
-=======
-      - AZURECLI/2.69.0 azsdk-python-core/1.31.0 Python/3.12.8 (Linux-6.5.0-1025-azure-x86_64-with-glibc2.36)
-    method: GET
-    uri: https://331b4065-0ec1-4546-9e11-2ef1267ea49e.eastus.cnt-prod.loadtesting.azure.com/tests/create-update-vnet-test-case/files/sample-JMX-file.jmx?api-version=2024-12-01-preview
-  response:
-    body:
-      string: '{"url":"https://da6mbye77nmfdoo2rk014of3.z16.blob.storage.azure.net/5997654e-7277-475a-8fee-164009181354/45ee11b3-b6db-4f54-9682-dec2ce62b6f7?skoid=713ccf3d-dc33-4787-a1ee-6b0cc537c37a&sktid=33e01921-4d64-4f8c-a055-5bdaffd5e33d&skt=2025-02-24T21%3A56%3A56Z&ske=2025-02-25T04%3A56%3A56Z&sks=b&skv=2024-05-04&sv=2024-05-04&se=2025-02-24T22%3A08%3A15Z&sr=b&sp=r&sig=***","fileName":"sample-JMX-file.jmx","fileType":"TEST_SCRIPT","expireDateTime":"2025-02-24T22:08:15.4241292Z","validationStatus":"VALIDATION_INITIATED"}'
->>>>>>> dfd6e4c3
-    headers:
-      accept-ranges:
-      - bytes
-      api-supported-versions:
-      - 2022-11-01, 2023-04-01-preview, 2024-03-01-preview, 2024-05-01-preview, 2024-07-01-preview,
-        2024-12-01-preview
-      connection:
-      - keep-alive
-      content-length:
-<<<<<<< HEAD
-      - '560'
-      content-type:
-      - application/json; charset=utf-8
-      date:
-      - Wed, 26 Feb 2025 11:17:06 GMT
-      mise-correlation-id:
-      - 714ccf30-15e6-4f65-aec3-b99224d8e578
-      strict-transport-security:
-      - max-age=31536000; includeSubDomains
-      x-azure-ref:
-      - 20250226T111705Z-r17775d4f98t9jlfhC1SG10apg0000000cs000000000xqt3
-=======
-      - '563'
-      content-type:
-      - application/json; charset=utf-8
-      date:
-      - Mon, 24 Feb 2025 21:58:15 GMT
-      mise-correlation-id:
-      - 9a6318ea-d175-4988-82f8-5c90c343a60a
-      strict-transport-security:
-      - max-age=31536000; includeSubDomains
-      x-azure-ref:
-      - 20250224T215815Z-r17775d4f98m8b5phC1SG1qcms00000007ug00000000aees
->>>>>>> dfd6e4c3
-      x-cache:
-      - CONFIG_NOCACHE
-      x-content-type-options:
-      - nosniff
-    status:
-      code: 200
-      message: OK
-- request:
-    body: null
-    headers:
-      Accept:
-      - application/json
-      Accept-Encoding:
-      - gzip, deflate
-      Connection:
-      - keep-alive
-      User-Agent:
-<<<<<<< HEAD
-      - AZURECLI/2.70.0 azsdk-python-core/1.31.0 Python/3.12.8 (Linux-6.5.0-1025-azure-x86_64-with-glibc2.36)
-    method: GET
-    uri: https://7f4267d4-17c8-4ce9-aa11-973fce72430e.eastus.cnt-prod.loadtesting.azure.com/tests/create-update-vnet-test-case/files/sample-JMX-file.jmx?api-version=2024-12-01-preview
-  response:
-    body:
-      string: '{"url":"https://cixh484frm27elt2stmolv4v.z3.blob.storage.azure.net/86cbc4e6-1bfe-4537-9b66-4383f2cb0454/7881ad7c-8fb8-408c-b5a6-80ae988dcc3d?skoid=713ccf3d-dc33-4787-a1ee-6b0cc537c37a&sktid=33e01921-4d64-4f8c-a055-5bdaffd5e33d&skt=2025-02-26T11%3A16%3A21Z&ske=2025-02-26T18%3A16%3A21Z&sks=b&skv=2024-05-04&sv=2024-05-04&se=2025-02-26T11%3A27%3A11Z&sr=b&sp=r&sig=***","fileName":"sample-JMX-file.jmx","fileType":"TEST_SCRIPT","expireDateTime":"2025-02-26T11:27:11.3107866Z","validationStatus":"VALIDATION_INITIATED"}'
-=======
-      - AZURECLI/2.69.0 azsdk-python-core/1.31.0 Python/3.12.8 (Linux-6.5.0-1025-azure-x86_64-with-glibc2.36)
-    method: GET
-    uri: https://331b4065-0ec1-4546-9e11-2ef1267ea49e.eastus.cnt-prod.loadtesting.azure.com/tests/create-update-vnet-test-case/files/sample-JMX-file.jmx?api-version=2024-12-01-preview
-  response:
-    body:
-      string: '{"url":"https://da6mbye77nmfdoo2rk014of3.z16.blob.storage.azure.net/5997654e-7277-475a-8fee-164009181354/45ee11b3-b6db-4f54-9682-dec2ce62b6f7?skoid=713ccf3d-dc33-4787-a1ee-6b0cc537c37a&sktid=33e01921-4d64-4f8c-a055-5bdaffd5e33d&skt=2025-02-24T21%3A56%3A56Z&ske=2025-02-25T04%3A56%3A56Z&sks=b&skv=2024-05-04&sv=2024-05-04&se=2025-02-24T22%3A08%3A20Z&sr=b&sp=r&sig=***","fileName":"sample-JMX-file.jmx","fileType":"TEST_SCRIPT","expireDateTime":"2025-02-24T22:08:20.6721657Z","validationStatus":"VALIDATION_INITIATED"}'
->>>>>>> dfd6e4c3
-    headers:
-      accept-ranges:
-      - bytes
-      api-supported-versions:
-      - 2022-11-01, 2023-04-01-preview, 2024-03-01-preview, 2024-05-01-preview, 2024-07-01-preview,
-        2024-12-01-preview
-      connection:
-      - keep-alive
-      content-length:
-      - '562'
-      content-type:
-      - application/json; charset=utf-8
-      date:
-<<<<<<< HEAD
-      - Wed, 26 Feb 2025 11:17:11 GMT
-      mise-correlation-id:
-      - 59f722d0-7238-4704-9544-d4878a26d12c
-      strict-transport-security:
-      - max-age=31536000; includeSubDomains
-      x-azure-ref:
-      - 20250226T111711Z-r17775d4f98t9jlfhC1SG10apg0000000cs000000000xrhd
-=======
-      - Mon, 24 Feb 2025 21:58:20 GMT
-      mise-correlation-id:
-      - 04e86648-480e-4143-a9b4-8b7bd1729337
-      strict-transport-security:
-      - max-age=31536000; includeSubDomains
-      x-azure-ref:
-      - 20250224T215820Z-r17775d4f98m8b5phC1SG1qcms00000007ug00000000aesh
->>>>>>> dfd6e4c3
-      x-cache:
-      - CONFIG_NOCACHE
-      x-content-type-options:
-      - nosniff
-    status:
-      code: 200
-      message: OK
-- request:
-    body: null
-    headers:
-      Accept:
-      - application/json
-      Accept-Encoding:
-      - gzip, deflate
-      Connection:
-      - keep-alive
-      User-Agent:
-<<<<<<< HEAD
-      - AZURECLI/2.70.0 azsdk-python-core/1.31.0 Python/3.12.8 (Linux-6.5.0-1025-azure-x86_64-with-glibc2.36)
-    method: GET
-    uri: https://7f4267d4-17c8-4ce9-aa11-973fce72430e.eastus.cnt-prod.loadtesting.azure.com/tests/create-update-vnet-test-case/files/sample-JMX-file.jmx?api-version=2024-12-01-preview
-  response:
-    body:
-      string: '{"url":"https://cixh484frm27elt2stmolv4v.z3.blob.storage.azure.net/86cbc4e6-1bfe-4537-9b66-4383f2cb0454/7881ad7c-8fb8-408c-b5a6-80ae988dcc3d?skoid=713ccf3d-dc33-4787-a1ee-6b0cc537c37a&sktid=33e01921-4d64-4f8c-a055-5bdaffd5e33d&skt=2025-02-26T11%3A15%3A41Z&ske=2025-02-26T18%3A15%3A41Z&sks=b&skv=2024-05-04&sv=2024-05-04&se=2025-02-26T11%3A27%3A16Z&sr=b&sp=r&sig=***","fileName":"sample-JMX-file.jmx","fileType":"TEST_SCRIPT","expireDateTime":"2025-02-26T11:27:16.5831464Z","validationStatus":"VALIDATION_INITIATED"}'
-=======
-      - AZURECLI/2.69.0 azsdk-python-core/1.31.0 Python/3.12.8 (Linux-6.5.0-1025-azure-x86_64-with-glibc2.36)
-    method: GET
-    uri: https://331b4065-0ec1-4546-9e11-2ef1267ea49e.eastus.cnt-prod.loadtesting.azure.com/tests/create-update-vnet-test-case/files/sample-JMX-file.jmx?api-version=2024-12-01-preview
-  response:
-    body:
-      string: '{"url":"https://da6mbye77nmfdoo2rk014of3.z16.blob.storage.azure.net/5997654e-7277-475a-8fee-164009181354/45ee11b3-b6db-4f54-9682-dec2ce62b6f7?skoid=713ccf3d-dc33-4787-a1ee-6b0cc537c37a&sktid=33e01921-4d64-4f8c-a055-5bdaffd5e33d&skt=2025-02-24T21%3A56%3A56Z&ske=2025-02-25T04%3A56%3A56Z&sks=b&skv=2024-05-04&sv=2024-05-04&se=2025-02-24T22%3A08%3A25Z&sr=b&sp=r&sig=***","fileName":"sample-JMX-file.jmx","fileType":"TEST_SCRIPT","expireDateTime":"2025-02-24T22:08:25.9250794Z","validationStatus":"VALIDATION_INITIATED"}'
->>>>>>> dfd6e4c3
-    headers:
-      accept-ranges:
-      - bytes
-      api-supported-versions:
-      - 2022-11-01, 2023-04-01-preview, 2024-03-01-preview, 2024-05-01-preview, 2024-07-01-preview,
-        2024-12-01-preview
-      connection:
-      - keep-alive
-      content-length:
-<<<<<<< HEAD
-      - '560'
-      content-type:
-      - application/json; charset=utf-8
-      date:
-      - Wed, 26 Feb 2025 11:17:16 GMT
-      mise-correlation-id:
-      - f0628d79-e9b1-44c0-ac26-5da1f636c057
-      strict-transport-security:
-      - max-age=31536000; includeSubDomains
-      x-azure-ref:
-      - 20250226T111716Z-r17775d4f98t9jlfhC1SG10apg0000000cs000000000xsbq
-=======
-      - '559'
-      content-type:
-      - application/json; charset=utf-8
-      date:
-      - Mon, 24 Feb 2025 21:58:26 GMT
-      mise-correlation-id:
-      - 0b3fa08c-46ed-4b7c-868c-fc1df397d50e
-      strict-transport-security:
-      - max-age=31536000; includeSubDomains
-      x-azure-ref:
-      - 20250224T215825Z-r17775d4f98m8b5phC1SG1qcms00000007ug00000000af18
->>>>>>> dfd6e4c3
-      x-cache:
-      - CONFIG_NOCACHE
-      x-content-type-options:
-      - nosniff
-    status:
-      code: 200
-      message: OK
-- request:
-    body: null
-    headers:
-      Accept:
-      - application/json
-      Accept-Encoding:
-      - gzip, deflate
-      Connection:
-      - keep-alive
-      User-Agent:
-<<<<<<< HEAD
-      - AZURECLI/2.70.0 azsdk-python-core/1.31.0 Python/3.12.8 (Linux-6.5.0-1025-azure-x86_64-with-glibc2.36)
-    method: GET
-    uri: https://7f4267d4-17c8-4ce9-aa11-973fce72430e.eastus.cnt-prod.loadtesting.azure.com/tests/create-update-vnet-test-case/files/sample-JMX-file.jmx?api-version=2024-12-01-preview
-  response:
-    body:
-      string: '{"url":"https://cixh484frm27elt2stmolv4v.z3.blob.storage.azure.net/86cbc4e6-1bfe-4537-9b66-4383f2cb0454/7881ad7c-8fb8-408c-b5a6-80ae988dcc3d?skoid=713ccf3d-dc33-4787-a1ee-6b0cc537c37a&sktid=33e01921-4d64-4f8c-a055-5bdaffd5e33d&skt=2025-02-26T11%3A15%3A41Z&ske=2025-02-26T18%3A15%3A41Z&sks=b&skv=2024-05-04&sv=2024-05-04&se=2025-02-26T11%3A27%3A21Z&sr=b&sp=r&sig=***","fileName":"sample-JMX-file.jmx","fileType":"TEST_SCRIPT","expireDateTime":"2025-02-26T11:27:21.8327323Z","validationStatus":"VALIDATION_INITIATED"}'
-=======
-      - AZURECLI/2.69.0 azsdk-python-core/1.31.0 Python/3.12.8 (Linux-6.5.0-1025-azure-x86_64-with-glibc2.36)
-    method: GET
-    uri: https://331b4065-0ec1-4546-9e11-2ef1267ea49e.eastus.cnt-prod.loadtesting.azure.com/tests/create-update-vnet-test-case/files/sample-JMX-file.jmx?api-version=2024-12-01-preview
-  response:
-    body:
-      string: '{"url":"https://da6mbye77nmfdoo2rk014of3.z16.blob.storage.azure.net/5997654e-7277-475a-8fee-164009181354/45ee11b3-b6db-4f54-9682-dec2ce62b6f7?skoid=713ccf3d-dc33-4787-a1ee-6b0cc537c37a&sktid=33e01921-4d64-4f8c-a055-5bdaffd5e33d&skt=2025-02-24T21%3A57%3A28Z&ske=2025-02-25T04%3A57%3A28Z&sks=b&skv=2024-05-04&sv=2024-05-04&se=2025-02-24T22%3A08%3A31Z&sr=b&sp=r&sig=***","fileName":"sample-JMX-file.jmx","fileType":"TEST_SCRIPT","expireDateTime":"2025-02-24T22:08:31.1752969Z","validationStatus":"VALIDATION_INITIATED"}'
->>>>>>> dfd6e4c3
-    headers:
-      accept-ranges:
-      - bytes
-      api-supported-versions:
-      - 2022-11-01, 2023-04-01-preview, 2024-03-01-preview, 2024-05-01-preview, 2024-07-01-preview,
-        2024-12-01-preview
-      connection:
-      - keep-alive
-      content-length:
-      - '558'
-      content-type:
-      - application/json; charset=utf-8
-      date:
-<<<<<<< HEAD
-      - Wed, 26 Feb 2025 11:17:21 GMT
-      mise-correlation-id:
-      - 1403efa7-e446-4ff6-899d-cb35563fbcaf
-      strict-transport-security:
-      - max-age=31536000; includeSubDomains
-      x-azure-ref:
-      - 20250226T111721Z-r17775d4f98t9jlfhC1SG10apg0000000cs000000000xt5s
-=======
-      - Mon, 24 Feb 2025 21:58:31 GMT
-      mise-correlation-id:
-      - 91269ce2-1a9b-48b4-b5b5-3cf2d0fbcb0c
-      strict-transport-security:
-      - max-age=31536000; includeSubDomains
-      x-azure-ref:
-      - 20250224T215831Z-r17775d4f98m8b5phC1SG1qcms00000007ug00000000af8w
->>>>>>> dfd6e4c3
-      x-cache:
-      - CONFIG_NOCACHE
-      x-content-type-options:
-      - nosniff
-    status:
-      code: 200
-      message: OK
-- request:
-    body: null
-    headers:
-      Accept:
-      - application/json
-      Accept-Encoding:
-      - gzip, deflate
-      Connection:
-      - keep-alive
-      User-Agent:
-<<<<<<< HEAD
-      - AZURECLI/2.70.0 azsdk-python-core/1.31.0 Python/3.12.8 (Linux-6.5.0-1025-azure-x86_64-with-glibc2.36)
-    method: GET
-    uri: https://7f4267d4-17c8-4ce9-aa11-973fce72430e.eastus.cnt-prod.loadtesting.azure.com/tests/create-update-vnet-test-case/files/sample-JMX-file.jmx?api-version=2024-12-01-preview
-  response:
-    body:
-      string: '{"url":"https://cixh484frm27elt2stmolv4v.z3.blob.storage.azure.net/86cbc4e6-1bfe-4537-9b66-4383f2cb0454/7881ad7c-8fb8-408c-b5a6-80ae988dcc3d?skoid=713ccf3d-dc33-4787-a1ee-6b0cc537c37a&sktid=33e01921-4d64-4f8c-a055-5bdaffd5e33d&skt=2025-02-26T11%3A16%3A03Z&ske=2025-02-26T18%3A16%3A03Z&sks=b&skv=2024-05-04&sv=2024-05-04&se=2025-02-26T11%3A27%3A27Z&sr=b&sp=r&sig=***","fileName":"sample-JMX-file.jmx","fileType":"TEST_SCRIPT","expireDateTime":"2025-02-26T11:27:27.0903718Z","validationStatus":"VALIDATION_INITIATED"}'
-=======
-      - AZURECLI/2.69.0 azsdk-python-core/1.31.0 Python/3.12.8 (Linux-6.5.0-1025-azure-x86_64-with-glibc2.36)
-    method: GET
-    uri: https://331b4065-0ec1-4546-9e11-2ef1267ea49e.eastus.cnt-prod.loadtesting.azure.com/tests/create-update-vnet-test-case/files/sample-JMX-file.jmx?api-version=2024-12-01-preview
-  response:
-    body:
-      string: '{"url":"https://da6mbye77nmfdoo2rk014of3.z16.blob.storage.azure.net/5997654e-7277-475a-8fee-164009181354/45ee11b3-b6db-4f54-9682-dec2ce62b6f7?skoid=713ccf3d-dc33-4787-a1ee-6b0cc537c37a&sktid=33e01921-4d64-4f8c-a055-5bdaffd5e33d&skt=2025-02-24T21%3A57%3A07Z&ske=2025-02-25T04%3A57%3A07Z&sks=b&skv=2024-05-04&sv=2024-05-04&se=2025-02-24T22%3A08%3A36Z&sr=b&sp=r&sig=***","fileName":"sample-JMX-file.jmx","fileType":"TEST_SCRIPT","expireDateTime":"2025-02-24T22:08:36.4239384Z","validationStatus":"VALIDATION_INITIATED"}'
->>>>>>> dfd6e4c3
-    headers:
-      accept-ranges:
-      - bytes
-      api-supported-versions:
-      - 2022-11-01, 2023-04-01-preview, 2024-03-01-preview, 2024-05-01-preview, 2024-07-01-preview,
-        2024-12-01-preview
-      connection:
-      - keep-alive
-      content-length:
-<<<<<<< HEAD
-      - '558'
-      content-type:
-      - application/json; charset=utf-8
-      date:
-      - Wed, 26 Feb 2025 11:17:27 GMT
-      mise-correlation-id:
-      - 8c6e7f40-cfd0-4762-a6c3-27cce328fe99
-      strict-transport-security:
-      - max-age=31536000; includeSubDomains
-      x-azure-ref:
-      - 20250226T111726Z-r17775d4f98t9jlfhC1SG10apg0000000cs000000000xtyu
-=======
-      - '565'
-      content-type:
-      - application/json; charset=utf-8
-      date:
-      - Mon, 24 Feb 2025 21:58:36 GMT
-      mise-correlation-id:
-      - 1ec2dcf2-aff5-4c4f-b0fe-6aed72dda692
-      strict-transport-security:
-      - max-age=31536000; includeSubDomains
-      x-azure-ref:
-      - 20250224T215836Z-r17775d4f98m8b5phC1SG1qcms00000007ug00000000afgv
->>>>>>> dfd6e4c3
-      x-cache:
-      - CONFIG_NOCACHE
-      x-content-type-options:
-      - nosniff
-    status:
-      code: 200
-      message: OK
-- request:
-    body: null
-    headers:
-      Accept:
-      - application/json
-      Accept-Encoding:
-      - gzip, deflate
-      Connection:
-      - keep-alive
-      User-Agent:
-<<<<<<< HEAD
-      - AZURECLI/2.70.0 azsdk-python-core/1.31.0 Python/3.12.8 (Linux-6.5.0-1025-azure-x86_64-with-glibc2.36)
-    method: GET
-    uri: https://7f4267d4-17c8-4ce9-aa11-973fce72430e.eastus.cnt-prod.loadtesting.azure.com/tests/create-update-vnet-test-case/files/sample-JMX-file.jmx?api-version=2024-12-01-preview
-  response:
-    body:
-      string: '{"url":"https://cixh484frm27elt2stmolv4v.z3.blob.storage.azure.net/86cbc4e6-1bfe-4537-9b66-4383f2cb0454/7881ad7c-8fb8-408c-b5a6-80ae988dcc3d?skoid=713ccf3d-dc33-4787-a1ee-6b0cc537c37a&sktid=33e01921-4d64-4f8c-a055-5bdaffd5e33d&skt=2025-02-26T11%3A16%3A21Z&ske=2025-02-26T18%3A16%3A21Z&sks=b&skv=2024-05-04&sv=2024-05-04&se=2025-02-26T11%3A27%3A32Z&sr=b&sp=r&sig=***","fileName":"sample-JMX-file.jmx","fileType":"TEST_SCRIPT","expireDateTime":"2025-02-26T11:27:32.3566967Z","validationStatus":"VALIDATION_INITIATED"}'
-=======
-      - AZURECLI/2.69.0 azsdk-python-core/1.31.0 Python/3.12.8 (Linux-6.5.0-1025-azure-x86_64-with-glibc2.36)
-    method: GET
-    uri: https://331b4065-0ec1-4546-9e11-2ef1267ea49e.eastus.cnt-prod.loadtesting.azure.com/tests/create-update-vnet-test-case/files/sample-JMX-file.jmx?api-version=2024-12-01-preview
-  response:
-    body:
-      string: '{"url":"https://da6mbye77nmfdoo2rk014of3.z16.blob.storage.azure.net/5997654e-7277-475a-8fee-164009181354/45ee11b3-b6db-4f54-9682-dec2ce62b6f7?skoid=713ccf3d-dc33-4787-a1ee-6b0cc537c37a&sktid=33e01921-4d64-4f8c-a055-5bdaffd5e33d&skt=2025-02-24T21%3A57%3A07Z&ske=2025-02-25T04%3A57%3A07Z&sks=b&skv=2024-05-04&sv=2024-05-04&se=2025-02-24T22%3A08%3A41Z&sr=b&sp=r&sig=***","fileName":"sample-JMX-file.jmx","fileType":"TEST_SCRIPT","expireDateTime":"2025-02-24T22:08:41.6751942Z","validationStatus":"VALIDATION_SUCCESS"}'
->>>>>>> dfd6e4c3
-    headers:
-      accept-ranges:
-      - bytes
-      api-supported-versions:
-      - 2022-11-01, 2023-04-01-preview, 2024-03-01-preview, 2024-05-01-preview, 2024-07-01-preview,
-        2024-12-01-preview
-      connection:
-      - keep-alive
-      content-length:
-<<<<<<< HEAD
-      - '560'
-      content-type:
-      - application/json; charset=utf-8
-      date:
-      - Wed, 26 Feb 2025 11:17:32 GMT
-      mise-correlation-id:
-      - f6be6002-9d24-44a5-93f7-f04efd7f1086
-      strict-transport-security:
-      - max-age=31536000; includeSubDomains
-      x-azure-ref:
-      - 20250226T111732Z-r17775d4f98t9jlfhC1SG10apg0000000cs000000000xuug
-      x-cache:
-      - CONFIG_NOCACHE
-      x-content-type-options:
-      - nosniff
-    status:
-      code: 200
-      message: OK
-- request:
-    body: null
-    headers:
-      Accept:
-      - application/json
-      Accept-Encoding:
-      - gzip, deflate
-      Connection:
-      - keep-alive
-      User-Agent:
-      - AZURECLI/2.70.0 azsdk-python-core/1.31.0 Python/3.12.8 (Linux-6.5.0-1025-azure-x86_64-with-glibc2.36)
-    method: GET
-    uri: https://7f4267d4-17c8-4ce9-aa11-973fce72430e.eastus.cnt-prod.loadtesting.azure.com/tests/create-update-vnet-test-case/files/sample-JMX-file.jmx?api-version=2024-12-01-preview
-  response:
-    body:
-      string: '{"url":"https://cixh484frm27elt2stmolv4v.z3.blob.storage.azure.net/86cbc4e6-1bfe-4537-9b66-4383f2cb0454/7881ad7c-8fb8-408c-b5a6-80ae988dcc3d?skoid=713ccf3d-dc33-4787-a1ee-6b0cc537c37a&sktid=33e01921-4d64-4f8c-a055-5bdaffd5e33d&skt=2025-02-26T11%3A15%3A47Z&ske=2025-02-26T18%3A15%3A47Z&sks=b&skv=2024-05-04&sv=2024-05-04&se=2025-02-26T11%3A27%3A37Z&sr=b&sp=r&sig=***","fileName":"sample-JMX-file.jmx","fileType":"TEST_SCRIPT","expireDateTime":"2025-02-26T11:27:37.6113793Z","validationStatus":"VALIDATION_SUCCESS"}'
-    headers:
-      accept-ranges:
-      - bytes
-      api-supported-versions:
-      - 2022-11-01, 2023-04-01-preview, 2024-03-01-preview, 2024-05-01-preview, 2024-07-01-preview,
-        2024-12-01-preview
-      connection:
-      - keep-alive
-      content-length:
-      - '558'
-      content-type:
-      - application/json; charset=utf-8
-      date:
-      - Wed, 26 Feb 2025 11:17:37 GMT
-      mise-correlation-id:
-      - c4c5c24f-901c-4f29-9b87-f5182dc48a37
-      strict-transport-security:
-      - max-age=31536000; includeSubDomains
-      x-azure-ref:
-      - 20250226T111737Z-r17775d4f98t9jlfhC1SG10apg0000000cs000000000xvkt
-=======
+      - Wed, 26 Feb 2025 23:09:56 GMT
+      mise-correlation-id:
+      - 4a13cad4-2215-4d39-a87d-431026f9e15c
+      strict-transport-security:
+      - max-age=31536000; includeSubDomains
+      x-azure-ref:
+      - 20250226T230956Z-167c755789dx4ktjhC1SG17mp000000000n0000000008t2e
+      x-cache:
+      - CONFIG_NOCACHE
+      x-content-type-options:
+      - nosniff
+    status:
+      code: 200
+      message: OK
+- request:
+    body: null
+    headers:
+      Accept:
+      - application/json
+      Accept-Encoding:
+      - gzip, deflate
+      Connection:
+      - keep-alive
+      User-Agent:
+      - AZURECLI/2.70.0 azsdk-python-core/1.31.0 Python/3.12.8 (Linux-6.5.0-1025-azure-x86_64-with-glibc2.36)
+    method: GET
+    uri: https://94fb1b99-1a50-4df1-8611-29dcb9687d15.eastus.cnt-prod.loadtesting.azure.com/tests/create-update-vnet-test-case/files/sample-JMX-file.jmx?api-version=2024-12-01-preview
+  response:
+    body:
+      string: '{"url":"https://sc8muhi7r9bg1fedwsgqxwd6.z40.blob.storage.azure.net/68e7efb7-6437-444d-bec7-7650278a6010/de107d8d-0f87-4714-8af3-36ef5a0e0299?skoid=713ccf3d-dc33-4787-a1ee-6b0cc537c37a&sktid=33e01921-4d64-4f8c-a055-5bdaffd5e33d&skt=2025-02-26T23%3A08%3A51Z&ske=2025-02-27T06%3A08%3A51Z&sks=b&skv=2024-05-04&sv=2024-05-04&se=2025-02-26T23%3A20%3A01Z&sr=b&sp=r&sig=***","fileName":"sample-JMX-file.jmx","fileType":"TEST_SCRIPT","expireDateTime":"2025-02-26T23:20:01.5242193Z","validationStatus":"VALIDATION_INITIATED"}'
+    headers:
+      accept-ranges:
+      - bytes
+      api-supported-versions:
+      - 2022-11-01, 2023-04-01-preview, 2024-03-01-preview, 2024-05-01-preview, 2024-07-01-preview,
+        2024-12-01-preview
+      connection:
+      - keep-alive
+      content-length:
       - '561'
       content-type:
       - application/json; charset=utf-8
       date:
-      - Mon, 24 Feb 2025 21:58:41 GMT
-      mise-correlation-id:
-      - dbbca82c-2faf-4ab3-8381-89e3bf534974
-      strict-transport-security:
-      - max-age=31536000; includeSubDomains
-      x-azure-ref:
-      - 20250224T215841Z-r17775d4f98m8b5phC1SG1qcms00000007ug00000000afsd
->>>>>>> dfd6e4c3
-      x-cache:
-      - CONFIG_NOCACHE
-      x-content-type-options:
-      - nosniff
-    status:
-      code: 200
-      message: OK
-- request:
-    body: null
-    headers:
-      Accept:
-      - application/json
-      Accept-Encoding:
-      - gzip, deflate
-      Connection:
-      - keep-alive
-      User-Agent:
-<<<<<<< HEAD
-      - AZURECLI/2.70.0 azsdk-python-core/1.31.0 Python/3.12.8 (Linux-6.5.0-1025-azure-x86_64-with-glibc2.36)
-    method: GET
-    uri: https://7f4267d4-17c8-4ce9-aa11-973fce72430e.eastus.cnt-prod.loadtesting.azure.com/tests/create-update-vnet-test-case?api-version=2024-12-01-preview
-  response:
-    body:
-      string: '{"passFailCriteria":{"passFailMetrics":{"b48614f9-6888-4f13-8f02-2dd030848b51":{"clientMetric":"latency","aggregate":"avg","condition":">","requestName":"GetCustomerDetails","value":200.0,"action":"continue"},"c22cf1ea-d1e8-47c2-b342-1e2f6f0d8ef3":{"clientMetric":"error","aggregate":"percentage","condition":">","value":50.0,"action":"continue"},"a80d0298-a4a3-4428-9b23-846586a7cd84":{"clientMetric":"requests_per_sec","aggregate":"avg","condition":">","value":78.0,"action":"continue"}},"passFailServerMetrics":{}},"autoStopCriteria":{"autoStopDisabled":false,"errorRate":90.0,"errorRateTimeWindowInSeconds":60},"environmentVariables":{"rps":"1"},"loadTestConfiguration":{"engineInstances":1,"splitAllCSVs":false,"quickStartTest":false},"inputArtifacts":{"testScriptFileInfo":{"url":"https://cixh484frm27elt2stmolv4v.z3.blob.storage.azure.net/86cbc4e6-1bfe-4537-9b66-4383f2cb0454/7881ad7c-8fb8-408c-b5a6-80ae988dcc3d?skoid=713ccf3d-dc33-4787-a1ee-6b0cc537c37a&sktid=33e01921-4d64-4f8c-a055-5bdaffd5e33d&skt=2025-02-26T11%3A16%3A21Z&ske=2025-02-26T18%3A16%3A21Z&sks=b&skv=2024-05-04&sv=2024-05-04&se=2025-02-26T12%3A17%3A37Z&sr=b&sp=r&sig=***","fileName":"sample-JMX-file.jmx","fileType":"TEST_SCRIPT","expireDateTime":"2025-02-26T12:17:37.8798971Z","validationStatus":"VALIDATION_SUCCESS"},"additionalFileInfo":[]},"kind":"JMX","publicIPDisabled":true,"metricsReferenceIdentityType":"SystemAssigned","testId":"create-update-vnet-test-case","description":"Test
-        created from az load test command","displayName":"CLI-Test","subnetId":"/subscriptions/00000000-0000-0000-0000-000000000000/resourceGroups/clitest-load-000001/providers/Microsoft.Network/virtualNetworks/clitest-load-000003/subnets/default","keyvaultReferenceIdentityType":"SystemAssigned","createdDateTime":"2025-02-26T11:15:40.845Z","createdBy":"hbisht@microsoft.com","lastModifiedDateTime":"2025-02-26T11:17:33.504Z","lastModifiedBy":"hbisht@microsoft.com"}'
-=======
-      - AZURECLI/2.69.0 azsdk-python-core/1.31.0 Python/3.12.8 (Linux-6.5.0-1025-azure-x86_64-with-glibc2.36)
-    method: GET
-    uri: https://331b4065-0ec1-4546-9e11-2ef1267ea49e.eastus.cnt-prod.loadtesting.azure.com/tests/create-update-vnet-test-case?api-version=2024-12-01-preview
-  response:
-    body:
-      string: '{"passFailCriteria":{"passFailMetrics":{"3b67dae0-bb6d-4eb9-acf2-ca80fb51c548":{"clientMetric":"latency","aggregate":"avg","condition":">","requestName":"GetCustomerDetails","value":200.0,"action":"continue"},"f5c5a82e-5481-456c-bca6-bc01c9dee2db":{"clientMetric":"error","aggregate":"percentage","condition":">","value":50.0,"action":"continue"},"02868b09-0102-49c9-85b7-8693c0d3e004":{"clientMetric":"requests_per_sec","aggregate":"avg","condition":">","value":78.0,"action":"continue"}},"passFailServerMetrics":{}},"autoStopCriteria":{"autoStopDisabled":false,"errorRate":90.0,"errorRateTimeWindowInSeconds":60},"environmentVariables":{"rps":"1"},"loadTestConfiguration":{"engineInstances":1,"splitAllCSVs":false,"quickStartTest":false},"inputArtifacts":{"testScriptFileInfo":{"url":"https://da6mbye77nmfdoo2rk014of3.z16.blob.storage.azure.net/5997654e-7277-475a-8fee-164009181354/45ee11b3-b6db-4f54-9682-dec2ce62b6f7?skoid=713ccf3d-dc33-4787-a1ee-6b0cc537c37a&sktid=33e01921-4d64-4f8c-a055-5bdaffd5e33d&skt=2025-02-24T21%3A56%3A56Z&ske=2025-02-25T04%3A56%3A56Z&sks=b&skv=2024-05-04&sv=2024-05-04&se=2025-02-24T22%3A58%3A41Z&sr=b&sp=r&sig=***","fileName":"sample-JMX-file.jmx","fileType":"TEST_SCRIPT","expireDateTime":"2025-02-24T22:58:41.9229093Z","validationStatus":"VALIDATION_SUCCESS"},"additionalFileInfo":[]},"kind":"JMX","publicIPDisabled":true,"metricsReferenceIdentityType":"SystemAssigned","testId":"create-update-vnet-test-case","description":"Test
-        created from az load test command","displayName":"CLI-Test","subnetId":"/subscriptions/00000000-0000-0000-0000-000000000000/resourceGroups/clitest-load-000001/providers/Microsoft.Network/virtualNetworks/clitest-load-000003/subnets/default","keyvaultReferenceIdentityType":"SystemAssigned","createdDateTime":"2025-02-24T21:56:55.363Z","createdBy":"hbisht@microsoft.com","lastModifiedDateTime":"2025-02-24T21:58:40.427Z","lastModifiedBy":"hbisht@microsoft.com"}'
->>>>>>> dfd6e4c3
-    headers:
-      accept-ranges:
-      - bytes
-      api-supported-versions:
-      - 2022-11-01, 2023-04-01-preview, 2024-03-01-preview, 2024-05-01-preview, 2024-07-01-preview,
-        2024-12-01-preview
-      connection:
-      - keep-alive
-      content-length:
-<<<<<<< HEAD
-      - '1965'
-      content-type:
-      - application/json; charset=utf-8
-      date:
-      - Wed, 26 Feb 2025 11:17:37 GMT
-      mise-correlation-id:
-      - ef95b419-9a7a-4a35-ae20-0d65950f5946
-      strict-transport-security:
-      - max-age=31536000; includeSubDomains
-      x-azure-ref:
-      - 20250226T111737Z-r17775d4f98t9jlfhC1SG10apg0000000cs000000000xvmu
-=======
-      - '1970'
-      content-type:
-      - application/json; charset=utf-8
-      date:
-      - Mon, 24 Feb 2025 21:58:42 GMT
-      mise-correlation-id:
-      - 4003afbb-cb29-4f6a-9a38-2387be7632cf
-      strict-transport-security:
-      - max-age=31536000; includeSubDomains
-      x-azure-ref:
-      - 20250224T215841Z-r17775d4f98m8b5phC1SG1qcms00000007ug00000000afsw
->>>>>>> dfd6e4c3
+      - Wed, 26 Feb 2025 23:10:01 GMT
+      mise-correlation-id:
+      - 28c8879d-5f22-442d-ad44-4c762f646d6a
+      strict-transport-security:
+      - max-age=31536000; includeSubDomains
+      x-azure-ref:
+      - 20250226T231001Z-167c755789dx4ktjhC1SG17mp000000000n0000000008tge
+      x-cache:
+      - CONFIG_NOCACHE
+      x-content-type-options:
+      - nosniff
+    status:
+      code: 200
+      message: OK
+- request:
+    body: null
+    headers:
+      Accept:
+      - application/json
+      Accept-Encoding:
+      - gzip, deflate
+      Connection:
+      - keep-alive
+      User-Agent:
+      - AZURECLI/2.70.0 azsdk-python-core/1.31.0 Python/3.12.8 (Linux-6.5.0-1025-azure-x86_64-with-glibc2.36)
+    method: GET
+    uri: https://94fb1b99-1a50-4df1-8611-29dcb9687d15.eastus.cnt-prod.loadtesting.azure.com/tests/create-update-vnet-test-case/files/sample-JMX-file.jmx?api-version=2024-12-01-preview
+  response:
+    body:
+      string: '{"url":"https://sc8muhi7r9bg1fedwsgqxwd6.z40.blob.storage.azure.net/68e7efb7-6437-444d-bec7-7650278a6010/de107d8d-0f87-4714-8af3-36ef5a0e0299?skoid=713ccf3d-dc33-4787-a1ee-6b0cc537c37a&sktid=33e01921-4d64-4f8c-a055-5bdaffd5e33d&skt=2025-02-26T23%3A08%3A51Z&ske=2025-02-27T06%3A08%3A51Z&sks=b&skv=2024-05-04&sv=2024-05-04&se=2025-02-26T23%3A20%3A06Z&sr=b&sp=r&sig=***","fileName":"sample-JMX-file.jmx","fileType":"TEST_SCRIPT","expireDateTime":"2025-02-26T23:20:06.7746821Z","validationStatus":"VALIDATION_INITIATED"}'
+    headers:
+      accept-ranges:
+      - bytes
+      api-supported-versions:
+      - 2022-11-01, 2023-04-01-preview, 2024-03-01-preview, 2024-05-01-preview, 2024-07-01-preview,
+        2024-12-01-preview
+      connection:
+      - keep-alive
+      content-length:
+      - '561'
+      content-type:
+      - application/json; charset=utf-8
+      date:
+      - Wed, 26 Feb 2025 23:10:06 GMT
+      mise-correlation-id:
+      - 49d2b87a-ebf9-4bfc-a930-e9bdd3316032
+      strict-transport-security:
+      - max-age=31536000; includeSubDomains
+      x-azure-ref:
+      - 20250226T231006Z-167c755789dx4ktjhC1SG17mp000000000n0000000008tx0
+      x-cache:
+      - CONFIG_NOCACHE
+      x-content-type-options:
+      - nosniff
+    status:
+      code: 200
+      message: OK
+- request:
+    body: null
+    headers:
+      Accept:
+      - application/json
+      Accept-Encoding:
+      - gzip, deflate
+      Connection:
+      - keep-alive
+      User-Agent:
+      - AZURECLI/2.70.0 azsdk-python-core/1.31.0 Python/3.12.8 (Linux-6.5.0-1025-azure-x86_64-with-glibc2.36)
+    method: GET
+    uri: https://94fb1b99-1a50-4df1-8611-29dcb9687d15.eastus.cnt-prod.loadtesting.azure.com/tests/create-update-vnet-test-case/files/sample-JMX-file.jmx?api-version=2024-12-01-preview
+  response:
+    body:
+      string: '{"url":"https://sc8muhi7r9bg1fedwsgqxwd6.z40.blob.storage.azure.net/68e7efb7-6437-444d-bec7-7650278a6010/de107d8d-0f87-4714-8af3-36ef5a0e0299?skoid=713ccf3d-dc33-4787-a1ee-6b0cc537c37a&sktid=33e01921-4d64-4f8c-a055-5bdaffd5e33d&skt=2025-02-26T23%3A08%3A51Z&ske=2025-02-27T06%3A08%3A51Z&sks=b&skv=2024-05-04&sv=2024-05-04&se=2025-02-26T23%3A20%3A12Z&sr=b&sp=r&sig=***","fileName":"sample-JMX-file.jmx","fileType":"TEST_SCRIPT","expireDateTime":"2025-02-26T23:20:12.4964516Z","validationStatus":"VALIDATION_SUCCESS"}'
+    headers:
+      accept-ranges:
+      - bytes
+      api-supported-versions:
+      - 2022-11-01, 2023-04-01-preview, 2024-03-01-preview, 2024-05-01-preview, 2024-07-01-preview,
+        2024-12-01-preview
+      connection:
+      - keep-alive
+      content-length:
+      - '557'
+      content-type:
+      - application/json; charset=utf-8
+      date:
+      - Wed, 26 Feb 2025 23:10:12 GMT
+      mise-correlation-id:
+      - 29972cd0-c745-45ba-bc5f-7e0c3b25f840
+      strict-transport-security:
+      - max-age=31536000; includeSubDomains
+      x-azure-ref:
+      - 20250226T231011Z-167c755789dx4ktjhC1SG17mp000000000n0000000008ubp
+      x-cache:
+      - CONFIG_NOCACHE
+      x-content-type-options:
+      - nosniff
+    status:
+      code: 200
+      message: OK
+- request:
+    body: null
+    headers:
+      Accept:
+      - application/json
+      Accept-Encoding:
+      - gzip, deflate
+      Connection:
+      - keep-alive
+      User-Agent:
+      - AZURECLI/2.70.0 azsdk-python-core/1.31.0 Python/3.12.8 (Linux-6.5.0-1025-azure-x86_64-with-glibc2.36)
+    method: GET
+    uri: https://94fb1b99-1a50-4df1-8611-29dcb9687d15.eastus.cnt-prod.loadtesting.azure.com/tests/create-update-vnet-test-case?api-version=2024-12-01-preview
+  response:
+    body:
+      string: '{"passFailCriteria":{"passFailMetrics":{"d1ac735d-4b05-435e-9229-564e174bd09b":{"clientMetric":"latency","aggregate":"avg","condition":">","requestName":"GetCustomerDetails","value":200.0,"action":"continue"},"01056c1b-c5bd-4faa-b07a-21847a6cf747":{"clientMetric":"error","aggregate":"percentage","condition":">","value":50.0,"action":"continue"},"ed761f25-0b1f-4d22-91fd-956ce3486af7":{"clientMetric":"requests_per_sec","aggregate":"avg","condition":">","value":78.0,"action":"continue"}},"passFailServerMetrics":{}},"autoStopCriteria":{"autoStopDisabled":false,"errorRate":90.0,"errorRateTimeWindowInSeconds":60},"environmentVariables":{"rps":"1"},"loadTestConfiguration":{"engineInstances":1,"splitAllCSVs":false,"quickStartTest":false},"inputArtifacts":{"testScriptFileInfo":{"url":"https://sc8muhi7r9bg1fedwsgqxwd6.z40.blob.storage.azure.net/68e7efb7-6437-444d-bec7-7650278a6010/de107d8d-0f87-4714-8af3-36ef5a0e0299?skoid=713ccf3d-dc33-4787-a1ee-6b0cc537c37a&sktid=33e01921-4d64-4f8c-a055-5bdaffd5e33d&skt=2025-02-26T23%3A08%3A18Z&ske=2025-02-27T06%3A08%3A18Z&sks=b&skv=2024-05-04&sv=2024-05-04&se=2025-02-27T00%3A10%3A12Z&sr=b&sp=r&sig=***","fileName":"sample-JMX-file.jmx","fileType":"TEST_SCRIPT","expireDateTime":"2025-02-27T00:10:12.7517187Z","validationStatus":"VALIDATION_SUCCESS"},"additionalFileInfo":[]},"kind":"JMX","publicIPDisabled":true,"metricsReferenceIdentityType":"SystemAssigned","testId":"create-update-vnet-test-case","description":"Test
+        created from az load test command","displayName":"CLI-Test","subnetId":"/subscriptions/00000000-0000-0000-0000-000000000000/resourceGroups/clitest-load-000001/providers/Microsoft.Network/virtualNetworks/clitest-load-000003/subnets/default","keyvaultReferenceIdentityType":"SystemAssigned","createdDateTime":"2025-02-26T23:08:15.38Z","createdBy":"hbisht@microsoft.com","lastModifiedDateTime":"2025-02-26T23:10:11.492Z","lastModifiedBy":"hbisht@microsoft.com"}'
+    headers:
+      accept-ranges:
+      - bytes
+      api-supported-versions:
+      - 2022-11-01, 2023-04-01-preview, 2024-03-01-preview, 2024-05-01-preview, 2024-07-01-preview,
+        2024-12-01-preview
+      connection:
+      - keep-alive
+      content-length:
+      - '1967'
+      content-type:
+      - application/json; charset=utf-8
+      date:
+      - Wed, 26 Feb 2025 23:10:12 GMT
+      mise-correlation-id:
+      - f827625a-536a-47c8-94a2-74f580b6b01a
+      strict-transport-security:
+      - max-age=31536000; includeSubDomains
+      x-azure-ref:
+      - 20250226T231012Z-167c755789dx4ktjhC1SG17mp000000000n0000000008udh
       x-cache:
       - CONFIG_NOCACHE
       x-content-type-options:
@@ -3291,11 +2289,7 @@
     uri: https://management.azure.com/subscriptions/00000000-0000-0000-0000-000000000000/resourceGroups/clitest-load-000001/providers/Microsoft.LoadTestService/loadTests/clitest-load-000002?api-version=2022-12-01
   response:
     body:
-<<<<<<< HEAD
-      string: '{"id":"/subscriptions/00000000-0000-0000-0000-000000000000/resourceGroups/clitest-load-000001/providers/Microsoft.LoadTestService/loadTests/clitest-load-000002","name":"clitest-load-000002","type":"microsoft.loadtestservice/loadtests","location":"eastus","systemData":{"createdBy":"hbisht@microsoft.com","createdByType":"User","createdAt":"2025-02-26T11:14:31.2769876Z","lastModifiedBy":"hbisht@microsoft.com","lastModifiedByType":"User","lastModifiedAt":"2025-02-26T11:14:31.2769876Z"},"identity":{"type":"None"},"properties":{"dataPlaneURI":"7f4267d4-17c8-4ce9-aa11-973fce72430e.eastus.cnt-prod.loadtesting.azure.com","provisioningState":"Succeeded"}}'
-=======
-      string: '{"id":"/subscriptions/00000000-0000-0000-0000-000000000000/resourceGroups/clitest-load-000001/providers/Microsoft.LoadTestService/loadTests/clitest-load-000002","name":"clitest-load-000002","type":"microsoft.loadtestservice/loadtests","location":"eastus","systemData":{"createdBy":"hbisht@microsoft.com","createdByType":"User","createdAt":"2025-02-24T21:55:45.8074973Z","lastModifiedBy":"hbisht@microsoft.com","lastModifiedByType":"User","lastModifiedAt":"2025-02-24T21:55:45.8074973Z"},"identity":{"type":"None"},"properties":{"dataPlaneURI":"331b4065-0ec1-4546-9e11-2ef1267ea49e.eastus.cnt-prod.loadtesting.azure.com","provisioningState":"Succeeded"}}'
->>>>>>> dfd6e4c3
+      string: '{"id":"/subscriptions/00000000-0000-0000-0000-000000000000/resourceGroups/clitest-load-000001/providers/Microsoft.LoadTestService/loadTests/clitest-load-000002","name":"clitest-load-000002","type":"microsoft.loadtestservice/loadtests","location":"eastus","systemData":{"createdBy":"hbisht@microsoft.com","createdByType":"User","createdAt":"2025-02-26T23:07:04.9885431Z","lastModifiedBy":"hbisht@microsoft.com","lastModifiedByType":"User","lastModifiedAt":"2025-02-26T23:07:04.9885431Z"},"identity":{"type":"None"},"properties":{"dataPlaneURI":"94fb1b99-1a50-4df1-8611-29dcb9687d15.eastus.cnt-prod.loadtesting.azure.com","provisioningState":"Succeeded"}}'
     headers:
       cache-control:
       - no-cache
@@ -3304,15 +2298,9 @@
       content-type:
       - application/json; charset=utf-8
       date:
-<<<<<<< HEAD
-      - Wed, 26 Feb 2025 11:17:38 GMT
+      - Wed, 26 Feb 2025 23:10:12 GMT
       etag:
-      - '"7f0155e5-0000-0200-0000-67bef7ae0000"'
-=======
-      - Mon, 24 Feb 2025 21:58:42 GMT
-      etag:
-      - '"4f01bfc2-0000-0200-0000-67bceaf80000"'
->>>>>>> dfd6e4c3
+      - '"8f01a15f-0000-0200-0000-67bf9eb30000"'
       expires:
       - '-1'
       pragma:
@@ -3326,77 +2314,49 @@
       x-ms-providerhub-traffic:
       - 'True'
       x-ms-ratelimit-remaining-subscription-global-reads:
-      - '16498'
+      - '16499'
       x-msedge-ref:
-<<<<<<< HEAD
-      - 'Ref A: FCC534F14E8A442D8D79513C90E8B5B3 Ref B: MAA201060513025 Ref C: 2025-02-26T11:17:38Z'
-=======
-      - 'Ref A: 08E9BF36EDD749A498A8034E0B8F63CA Ref B: MAA201060513019 Ref C: 2025-02-24T21:58:42Z'
->>>>>>> dfd6e4c3
-    status:
-      code: 200
-      message: OK
-- request:
-    body: null
-    headers:
-      Accept:
-      - application/json
-      Accept-Encoding:
-      - gzip, deflate
-      Connection:
-      - keep-alive
-      User-Agent:
-<<<<<<< HEAD
-      - AZURECLI/2.70.0 azsdk-python-core/1.31.0 Python/3.12.8 (Linux-6.5.0-1025-azure-x86_64-with-glibc2.36)
-    method: GET
-    uri: https://7f4267d4-17c8-4ce9-aa11-973fce72430e.eastus.cnt-prod.loadtesting.azure.com/tests/create-update-vnet-test-case?api-version=2024-12-01-preview
-  response:
-    body:
-      string: '{"passFailCriteria":{"passFailMetrics":{"b48614f9-6888-4f13-8f02-2dd030848b51":{"clientMetric":"latency","aggregate":"avg","condition":">","requestName":"GetCustomerDetails","value":200.0,"action":"continue"},"c22cf1ea-d1e8-47c2-b342-1e2f6f0d8ef3":{"clientMetric":"error","aggregate":"percentage","condition":">","value":50.0,"action":"continue"},"a80d0298-a4a3-4428-9b23-846586a7cd84":{"clientMetric":"requests_per_sec","aggregate":"avg","condition":">","value":78.0,"action":"continue"}},"passFailServerMetrics":{}},"autoStopCriteria":{"autoStopDisabled":false,"errorRate":90.0,"errorRateTimeWindowInSeconds":60},"environmentVariables":{"rps":"1"},"loadTestConfiguration":{"engineInstances":1,"splitAllCSVs":false,"quickStartTest":false},"inputArtifacts":{"testScriptFileInfo":{"url":"https://cixh484frm27elt2stmolv4v.z3.blob.storage.azure.net/86cbc4e6-1bfe-4537-9b66-4383f2cb0454/7881ad7c-8fb8-408c-b5a6-80ae988dcc3d?skoid=713ccf3d-dc33-4787-a1ee-6b0cc537c37a&sktid=33e01921-4d64-4f8c-a055-5bdaffd5e33d&skt=2025-02-26T11%3A15%3A47Z&ske=2025-02-26T18%3A15%3A47Z&sks=b&skv=2024-05-04&sv=2024-05-04&se=2025-02-26T12%3A17%3A39Z&sr=b&sp=r&sig=***","fileName":"sample-JMX-file.jmx","fileType":"TEST_SCRIPT","expireDateTime":"2025-02-26T12:17:39.8143914Z","validationStatus":"VALIDATION_SUCCESS"},"additionalFileInfo":[]},"kind":"JMX","publicIPDisabled":true,"metricsReferenceIdentityType":"SystemAssigned","testId":"create-update-vnet-test-case","description":"Test
-        created from az load test command","displayName":"CLI-Test","subnetId":"/subscriptions/00000000-0000-0000-0000-000000000000/resourceGroups/clitest-load-000001/providers/Microsoft.Network/virtualNetworks/clitest-load-000003/subnets/default","keyvaultReferenceIdentityType":"SystemAssigned","createdDateTime":"2025-02-26T11:15:40.845Z","createdBy":"hbisht@microsoft.com","lastModifiedDateTime":"2025-02-26T11:17:33.504Z","lastModifiedBy":"hbisht@microsoft.com"}'
-=======
-      - AZURECLI/2.69.0 azsdk-python-core/1.31.0 Python/3.12.8 (Linux-6.5.0-1025-azure-x86_64-with-glibc2.36)
-    method: GET
-    uri: https://331b4065-0ec1-4546-9e11-2ef1267ea49e.eastus.cnt-prod.loadtesting.azure.com/tests/create-update-vnet-test-case?api-version=2024-12-01-preview
-  response:
-    body:
-      string: '{"passFailCriteria":{"passFailMetrics":{"3b67dae0-bb6d-4eb9-acf2-ca80fb51c548":{"clientMetric":"latency","aggregate":"avg","condition":">","requestName":"GetCustomerDetails","value":200.0,"action":"continue"},"f5c5a82e-5481-456c-bca6-bc01c9dee2db":{"clientMetric":"error","aggregate":"percentage","condition":">","value":50.0,"action":"continue"},"02868b09-0102-49c9-85b7-8693c0d3e004":{"clientMetric":"requests_per_sec","aggregate":"avg","condition":">","value":78.0,"action":"continue"}},"passFailServerMetrics":{}},"autoStopCriteria":{"autoStopDisabled":false,"errorRate":90.0,"errorRateTimeWindowInSeconds":60},"environmentVariables":{"rps":"1"},"loadTestConfiguration":{"engineInstances":1,"splitAllCSVs":false,"quickStartTest":false},"inputArtifacts":{"testScriptFileInfo":{"url":"https://da6mbye77nmfdoo2rk014of3.z16.blob.storage.azure.net/5997654e-7277-475a-8fee-164009181354/45ee11b3-b6db-4f54-9682-dec2ce62b6f7?skoid=713ccf3d-dc33-4787-a1ee-6b0cc537c37a&sktid=33e01921-4d64-4f8c-a055-5bdaffd5e33d&skt=2025-02-24T21%3A56%3A56Z&ske=2025-02-25T04%3A56%3A56Z&sks=b&skv=2024-05-04&sv=2024-05-04&se=2025-02-24T22%3A58%3A42Z&sr=b&sp=r&sig=***","fileName":"sample-JMX-file.jmx","fileType":"TEST_SCRIPT","expireDateTime":"2025-02-24T22:58:42.9203767Z","validationStatus":"VALIDATION_SUCCESS"},"additionalFileInfo":[]},"kind":"JMX","publicIPDisabled":true,"metricsReferenceIdentityType":"SystemAssigned","testId":"create-update-vnet-test-case","description":"Test
-        created from az load test command","displayName":"CLI-Test","subnetId":"/subscriptions/00000000-0000-0000-0000-000000000000/resourceGroups/clitest-load-000001/providers/Microsoft.Network/virtualNetworks/clitest-load-000003/subnets/default","keyvaultReferenceIdentityType":"SystemAssigned","createdDateTime":"2025-02-24T21:56:55.363Z","createdBy":"hbisht@microsoft.com","lastModifiedDateTime":"2025-02-24T21:58:40.427Z","lastModifiedBy":"hbisht@microsoft.com"}'
->>>>>>> dfd6e4c3
-    headers:
-      accept-ranges:
-      - bytes
-      api-supported-versions:
-      - 2022-11-01, 2023-04-01-preview, 2024-03-01-preview, 2024-05-01-preview, 2024-07-01-preview,
-        2024-12-01-preview
-      connection:
-      - keep-alive
-      content-length:
-<<<<<<< HEAD
+      - 'Ref A: 34ED6C62432748268982850E3AD54C99 Ref B: MAA201060515021 Ref C: 2025-02-26T23:10:13Z'
+    status:
+      code: 200
+      message: OK
+- request:
+    body: null
+    headers:
+      Accept:
+      - application/json
+      Accept-Encoding:
+      - gzip, deflate
+      Connection:
+      - keep-alive
+      User-Agent:
+      - AZURECLI/2.70.0 azsdk-python-core/1.31.0 Python/3.12.8 (Linux-6.5.0-1025-azure-x86_64-with-glibc2.36)
+    method: GET
+    uri: https://94fb1b99-1a50-4df1-8611-29dcb9687d15.eastus.cnt-prod.loadtesting.azure.com/tests/create-update-vnet-test-case?api-version=2024-12-01-preview
+  response:
+    body:
+      string: '{"passFailCriteria":{"passFailMetrics":{"d1ac735d-4b05-435e-9229-564e174bd09b":{"clientMetric":"latency","aggregate":"avg","condition":">","requestName":"GetCustomerDetails","value":200.0,"action":"continue"},"01056c1b-c5bd-4faa-b07a-21847a6cf747":{"clientMetric":"error","aggregate":"percentage","condition":">","value":50.0,"action":"continue"},"ed761f25-0b1f-4d22-91fd-956ce3486af7":{"clientMetric":"requests_per_sec","aggregate":"avg","condition":">","value":78.0,"action":"continue"}},"passFailServerMetrics":{}},"autoStopCriteria":{"autoStopDisabled":false,"errorRate":90.0,"errorRateTimeWindowInSeconds":60},"environmentVariables":{"rps":"1"},"loadTestConfiguration":{"engineInstances":1,"splitAllCSVs":false,"quickStartTest":false},"inputArtifacts":{"testScriptFileInfo":{"url":"https://sc8muhi7r9bg1fedwsgqxwd6.z40.blob.storage.azure.net/68e7efb7-6437-444d-bec7-7650278a6010/de107d8d-0f87-4714-8af3-36ef5a0e0299?skoid=713ccf3d-dc33-4787-a1ee-6b0cc537c37a&sktid=33e01921-4d64-4f8c-a055-5bdaffd5e33d&skt=2025-02-26T23%3A08%3A51Z&ske=2025-02-27T06%3A08%3A51Z&sks=b&skv=2024-05-04&sv=2024-05-04&se=2025-02-27T00%3A10%3A13Z&sr=b&sp=r&sig=***","fileName":"sample-JMX-file.jmx","fileType":"TEST_SCRIPT","expireDateTime":"2025-02-27T00:10:13.7629254Z","validationStatus":"VALIDATION_SUCCESS"},"additionalFileInfo":[]},"kind":"JMX","publicIPDisabled":true,"metricsReferenceIdentityType":"SystemAssigned","testId":"create-update-vnet-test-case","description":"Test
+        created from az load test command","displayName":"CLI-Test","subnetId":"/subscriptions/00000000-0000-0000-0000-000000000000/resourceGroups/clitest-load-000001/providers/Microsoft.Network/virtualNetworks/clitest-load-000003/subnets/default","keyvaultReferenceIdentityType":"SystemAssigned","createdDateTime":"2025-02-26T23:08:15.38Z","createdBy":"hbisht@microsoft.com","lastModifiedDateTime":"2025-02-26T23:10:11.492Z","lastModifiedBy":"hbisht@microsoft.com"}'
+    headers:
+      accept-ranges:
+      - bytes
+      api-supported-versions:
+      - 2022-11-01, 2023-04-01-preview, 2024-03-01-preview, 2024-05-01-preview, 2024-07-01-preview,
+        2024-12-01-preview
+      connection:
+      - keep-alive
+      content-length:
       - '1967'
       content-type:
       - application/json; charset=utf-8
       date:
-      - Wed, 26 Feb 2025 11:17:39 GMT
-      mise-correlation-id:
-      - 720693cf-bdd2-4aa0-81c5-11e8b76057bd
-      strict-transport-security:
-      - max-age=31536000; includeSubDomains
-      x-azure-ref:
-      - 20250226T111739Z-167c755789dpktj6hC1SG1nr6800000000r0000000006srq
-=======
-      - '1966'
-      content-type:
-      - application/json; charset=utf-8
-      date:
-      - Mon, 24 Feb 2025 21:58:43 GMT
-      mise-correlation-id:
-      - 99724c39-2e13-444f-a79c-53f44d9fc766
-      strict-transport-security:
-      - max-age=31536000; includeSubDomains
-      x-azure-ref:
-      - 20250224T215842Z-r17775d4f9888gqkhC1SG1bvr800000008b00000000039be
->>>>>>> dfd6e4c3
+      - Wed, 26 Feb 2025 23:10:13 GMT
+      mise-correlation-id:
+      - b8404464-c382-4e10-8c70-9a6b33d07738
+      strict-transport-security:
+      - max-age=31536000; includeSubDomains
+      x-azure-ref:
+      - 20250226T231013Z-167c755789dpktj6hC1SG1nr68000000024g00000000cxfn
       x-cache:
       - CONFIG_NOCACHE
       x-content-type-options:
