interactions:
- request:
    body: null
    headers:
      Accept:
      - application/json
      Accept-Encoding:
      - gzip, deflate
      Connection:
      - keep-alive
      User-Agent:
<<<<<<< HEAD
      - azsdk-python-mgmt-loadtesting/1.0.0 Python/3.8.10 (Windows-10-10.0.26100-SP0)
=======
      - azsdk-python-mgmt-loadtesting/1.0.0 Python/3.8.10 (Windows-10-10.0.22631-SP0)
>>>>>>> 2417e415
    method: GET
    uri: https://management.azure.com/subscriptions/00000000-0000-0000-0000-000000000000/resourceGroups/clitest-load-000001/providers/Microsoft.LoadTestService/loadTests/clitest-load-000002?api-version=2022-12-01
  response:
    body:
<<<<<<< HEAD
      string: '{"id":"/subscriptions/00000000-0000-0000-0000-000000000000/resourceGroups/clitest-load-000001/providers/Microsoft.LoadTestService/loadTests/clitest-load-000002","name":"clitest-load-000002","type":"microsoft.loadtestservice/loadtests","location":"eastus","systemData":{"createdBy":"mbhardwaj@microsoft.com","createdByType":"User","createdAt":"2024-10-07T10:16:11.275918Z","lastModifiedBy":"mbhardwaj@microsoft.com","lastModifiedByType":"User","lastModifiedAt":"2024-10-07T10:16:11.275918Z"},"identity":{"type":"None"},"properties":{"dataPlaneURI":"85ae1253-5b1f-497c-995a-7457f6db860b.eastus.cnt-prod.loadtesting.azure.com","provisioningState":"Succeeded"}}'
=======
      string: '{"id":"/subscriptions/00000000-0000-0000-0000-000000000000/resourceGroups/clitest-load-000001/providers/Microsoft.LoadTestService/loadTests/clitest-load-000002","name":"clitest-load-000002","type":"microsoft.loadtestservice/loadtests","location":"eastus","systemData":{"createdBy":"mbhardwaj@microsoft.com","createdByType":"User","createdAt":"2024-09-23T06:55:04.681125Z","lastModifiedBy":"mbhardwaj@microsoft.com","lastModifiedByType":"User","lastModifiedAt":"2024-09-23T06:55:04.681125Z"},"identity":{"type":"None"},"properties":{"dataPlaneURI":"c804de7b-d104-4ada-a059-4fbcd1daf636.eastus.cnt-prod.loadtesting.azure.com","provisioningState":"Succeeded"}}'
>>>>>>> 2417e415
    headers:
      cache-control:
      - no-cache
      content-length:
      - '657'
      content-type:
      - application/json; charset=utf-8
      date:
<<<<<<< HEAD
      - Mon, 07 Oct 2024 10:16:44 GMT
      etag:
      - '"7700f719-0000-0200-0000-6703b5030000"'
=======
      - Mon, 23 Sep 2024 06:55:36 GMT
      etag:
      - '"ab017b60-0000-0200-0000-66f110de0000"'
>>>>>>> 2417e415
      expires:
      - '-1'
      pragma:
      - no-cache
      strict-transport-security:
      - max-age=31536000; includeSubDomains
      x-cache:
      - CONFIG_NOCACHE
      x-content-type-options:
      - nosniff
      x-ms-providerhub-traffic:
      - 'True'
      x-msedge-ref:
<<<<<<< HEAD
      - 'Ref A: 5B852513955E4A1382F6A5360661D7A5 Ref B: CO6AA3150218027 Ref C: 2024-10-07T10:16:44Z'
=======
      - 'Ref A: 27A81B859AF04726B754B2FB8324E0E1 Ref B: CO6AA3150218045 Ref C: 2024-09-23T06:55:37Z'
>>>>>>> 2417e415
    status:
      code: 200
      message: OK
- request:
    body: null
    headers:
      Accept:
      - application/json
      Accept-Encoding:
      - gzip, deflate
      Connection:
      - keep-alive
      User-Agent:
<<<<<<< HEAD
      - AZURECLI/2.64.0 azsdk-python-core/1.31.0 Python/3.8.10 (Windows-10-10.0.26100-SP0)
    method: GET
    uri: https://85ae1253-5b1f-497c-995a-7457f6db860b.eastus.cnt-prod.loadtesting.azure.com/tests/file-test-case?api-version=2024-05-01-preview
=======
      - AZURECLI/2.64.0 azsdk-python-core/1.31.0 Python/3.8.10 (Windows-10-10.0.22631-SP0)
    method: GET
    uri: https://c804de7b-d104-4ada-a059-4fbcd1daf636.eastus.cnt-prod.loadtesting.azure.com/tests/file-test-case?api-version=2022-11-01
>>>>>>> 2417e415
  response:
    body:
      string: '{"error":{"code":"TestNotFound","message":"Test couldn''t find with
        given identifier file-test-case","target":null,"details":null}}'
    headers:
      api-supported-versions:
      - 2022-11-01, 2023-04-01-preview, 2024-03-01-preview, 2024-05-01-preview, 2024-07-01-preview
      connection:
      - keep-alive
      content-type:
      - application/json
      date:
<<<<<<< HEAD
      - Mon, 07 Oct 2024 10:16:45 GMT
      mise-correlation-id:
      - 56ebb9cd-0028-4634-ab7a-144b056d0bf2
=======
      - Mon, 23 Sep 2024 06:55:37 GMT
      mise-correlation-id:
      - 1ea3ab4d-835a-4f0f-8ac6-6aeff5713f80
>>>>>>> 2417e415
      strict-transport-security:
      - max-age=31536000; includeSubDomains
      transfer-encoding:
      - chunked
      x-azure-ref:
<<<<<<< HEAD
      - 20241007T101645Z-175c4d4575846tpmrq5zc5fx4g0000000k40000000001812
=======
      - 20240923T065537Z-15b8cc659d57wnksrfpq234gks000000061g00000000cs05
>>>>>>> 2417e415
      x-cache:
      - CONFIG_NOCACHE
      x-content-type-options:
      - nosniff
      x-ms-error-code:
      - TestNotFound
    status:
      code: 404
      message: Not Found
- request:
    body: '{"displayName": "CLI-Test", "description": "Test created from az load test
      command", "keyvaultReferenceIdentityType": "SystemAssigned", "environmentVariables":
      {"rps": 1, "duration_in_sec": "1"}, "secrets": {}, "certificate": null, "loadTestConfiguration":
      {"engineInstances": 1, "quickStartTest": false, "splitAllCSVs": false}, "passFailCriteria":
<<<<<<< HEAD
      {"passFailMetrics": {"d8668ee1-ae6d-4742-b7dd-027bc5541f3a": {"aggregate": "avg",
      "clientMetric": "requests_per_sec", "condition": ">", "value": "78"}, "d9193e00-3f85-4395-bd2a-169597e74a6f":
      {"aggregate": "percentage", "clientMetric": "error", "condition": ">", "value":
      "50"}, "3710f6c1-37a9-4b11-9e8d-1fb1bf947cfb": {"aggregate": "avg", "clientMetric":
=======
      {"passFailMetrics": {"71d4790a-fb94-416f-b659-712e1d319c13": {"aggregate": "avg",
      "clientMetric": "requests_per_sec", "condition": ">", "value": "78"}, "b1bcc57f-d587-4fab-b6a5-3af120444ab5":
      {"aggregate": "percentage", "clientMetric": "error", "condition": ">", "value":
      "50"}, "7aa20a80-5bb2-4cde-a0c2-dbffbc04f299": {"aggregate": "avg", "clientMetric":
>>>>>>> 2417e415
      "latency", "condition": ">", "value": "200", "requestName": "GetCustomerDetails"}}}}'
    headers:
      Accept:
      - application/json
      Accept-Encoding:
      - gzip, deflate
      Connection:
      - keep-alive
      Content-Length:
      - '789'
      Content-Type:
      - application/merge-patch+json
      User-Agent:
<<<<<<< HEAD
      - AZURECLI/2.64.0 azsdk-python-core/1.31.0 Python/3.8.10 (Windows-10-10.0.26100-SP0)
    method: PATCH
    uri: https://85ae1253-5b1f-497c-995a-7457f6db860b.eastus.cnt-prod.loadtesting.azure.com/tests/file-test-case?api-version=2024-05-01-preview
  response:
    body:
      string: '{"passFailCriteria":{"passFailMetrics":{"d8668ee1-ae6d-4742-b7dd-027bc5541f3a":{"clientMetric":"requests_per_sec","aggregate":"avg","condition":">","value":78.0,"action":"continue"},"d9193e00-3f85-4395-bd2a-169597e74a6f":{"clientMetric":"error","aggregate":"percentage","condition":">","value":50.0,"action":"continue"},"3710f6c1-37a9-4b11-9e8d-1fb1bf947cfb":{"clientMetric":"latency","aggregate":"avg","condition":">","requestName":"GetCustomerDetails","value":200.0,"action":"continue"}}},"environmentVariables":{"rps":"1","duration_in_sec":"1"},"loadTestConfiguration":{"engineInstances":1,"splitAllCSVs":false,"quickStartTest":false},"inputArtifacts":{"additionalFileInfo":[]},"kind":"URL","publicIPDisabled":false,"testId":"file-test-case","description":"Test
        created from az load test command","displayName":"CLI-Test","keyvaultReferenceIdentityType":"SystemAssigned","createdDateTime":"2024-10-07T10:16:46.226Z","createdBy":"mbhardwaj@microsoft.com","lastModifiedDateTime":"2024-10-07T10:16:46.226Z","lastModifiedBy":"mbhardwaj@microsoft.com"}'
=======
      - AZURECLI/2.64.0 azsdk-python-core/1.31.0 Python/3.8.10 (Windows-10-10.0.22631-SP0)
    method: PATCH
    uri: https://c804de7b-d104-4ada-a059-4fbcd1daf636.eastus.cnt-prod.loadtesting.azure.com/tests/file-test-case?api-version=2022-11-01
  response:
    body:
      string: '{"passFailCriteria":{"passFailMetrics":{"71d4790a-fb94-416f-b659-712e1d319c13":{"clientMetric":"requests_per_sec","aggregate":"avg","condition":">","value":78.0,"action":"continue"},"b1bcc57f-d587-4fab-b6a5-3af120444ab5":{"clientMetric":"error","aggregate":"percentage","condition":">","value":50.0,"action":"continue"},"7aa20a80-5bb2-4cde-a0c2-dbffbc04f299":{"clientMetric":"latency","aggregate":"avg","condition":">","requestName":"GetCustomerDetails","value":200.0,"action":"continue"}}},"environmentVariables":{"rps":"1","duration_in_sec":"1"},"loadTestConfiguration":{"engineInstances":1,"splitAllCSVs":false,"quickStartTest":false},"inputArtifacts":{"additionalFileInfo":[]},"testId":"file-test-case","description":"Test
        created from az load test command","displayName":"CLI-Test","keyvaultReferenceIdentityType":"SystemAssigned","createdDateTime":"2024-09-23T06:55:37.946Z","createdBy":"mbhardwaj@microsoft.com","lastModifiedDateTime":"2024-09-23T06:55:37.946Z","lastModifiedBy":"mbhardwaj@microsoft.com"}'
>>>>>>> 2417e415
    headers:
      api-supported-versions:
      - 2022-11-01, 2023-04-01-preview, 2024-03-01-preview, 2024-05-01-preview, 2024-07-01-preview
      connection:
      - keep-alive
      content-length:
<<<<<<< HEAD
      - '1050'
      content-type:
      - application/json; charset=utf-8
      date:
      - Mon, 07 Oct 2024 10:16:46 GMT
      location:
      - https://85ae1253-5b1f-497c-995a-7457f6db860b.eastus.cnt-prod.loadtesting.azure.com/tests/file-test-case?api-version=2024-03-01-preview
      mise-correlation-id:
      - 2500a779-17cc-4519-bed9-a2f7257b573f
      strict-transport-security:
      - max-age=31536000; includeSubDomains
      x-azure-ref:
      - 20241007T101645Z-175c4d45758qx9tkb529hqwyus0000000hy00000000082mz
=======
      - '1012'
      content-type:
      - application/json; charset=utf-8
      date:
      - Mon, 23 Sep 2024 06:55:37 GMT
      location:
      - https://c804de7b-d104-4ada-a059-4fbcd1daf636.eastus.cnt-prod.loadtesting.azure.com/tests/file-test-case?api-version=2022-11-01
      mise-correlation-id:
      - c1a41fbe-46e1-4e83-9561-d3b7d4ee1602
      strict-transport-security:
      - max-age=31536000; includeSubDomains
      x-azure-ref:
      - 20240923T065537Z-176645dbc772slstumr369yu5s00000003n0000000002tg8
>>>>>>> 2417e415
      x-cache:
      - CONFIG_NOCACHE
      x-content-type-options:
      - nosniff
    status:
      code: 201
      message: Created
- request:
    body: null
    headers:
      Accept:
      - application/json
      Accept-Encoding:
      - gzip, deflate
      Connection:
      - keep-alive
      User-Agent:
<<<<<<< HEAD
      - AZURECLI/2.64.0 azsdk-python-core/1.31.0 Python/3.8.10 (Windows-10-10.0.26100-SP0)
    method: GET
    uri: https://85ae1253-5b1f-497c-995a-7457f6db860b.eastus.cnt-prod.loadtesting.azure.com/tests/file-test-case/files?api-version=2024-05-01-preview
=======
      - AZURECLI/2.64.0 azsdk-python-core/1.31.0 Python/3.8.10 (Windows-10-10.0.22631-SP0)
    method: GET
    uri: https://c804de7b-d104-4ada-a059-4fbcd1daf636.eastus.cnt-prod.loadtesting.azure.com/tests/file-test-case/files?api-version=2022-11-01
>>>>>>> 2417e415
  response:
    body:
      string: '{"value":[]}'
    headers:
      accept-ranges:
      - bytes
      api-supported-versions:
      - 2022-11-01, 2023-04-01-preview, 2024-03-01-preview, 2024-05-01-preview, 2024-07-01-preview
      connection:
      - keep-alive
      content-length:
      - '12'
      content-type:
      - application/json; charset=utf-8
      date:
<<<<<<< HEAD
      - Mon, 07 Oct 2024 10:16:46 GMT
      mise-correlation-id:
      - 9296471b-34fd-48c3-8b78-b24c2f2dc42f
      strict-transport-security:
      - max-age=31536000; includeSubDomains
      x-azure-ref:
      - 20241007T101646Z-175c4d45758sws8p18115893dw0000000k0g000000005cw6
=======
      - Mon, 23 Sep 2024 06:55:38 GMT
      mise-correlation-id:
      - 5c579fc7-099c-401b-b3a4-1cb69db81bc2
      strict-transport-security:
      - max-age=31536000; includeSubDomains
      x-azure-ref:
      - 20240923T065538Z-17fb59d447c5qlvkphfz9f9w480000000700000000004avq
>>>>>>> 2417e415
      x-cache:
      - CONFIG_NOCACHE
      x-content-type-options:
      - nosniff
    status:
      code: 200
      message: OK
- request:
    body: !!python/object/new:_io.BytesIO
      state: !!python/tuple
      - !!binary |
        PD94bWwgdmVyc2lvbj0iMS4wIiBlbmNvZGluZz0iVVRGLTgiPz4NCjxqbWV0ZXJUZXN0UGxhbiB2
        ZXJzaW9uPSIxLjIiIHByb3BlcnRpZXM9IjUuMCIgam1ldGVyPSI1LjUiPg0KICA8aGFzaFRyZWU+
        DQogICAgPFRlc3RQbGFuIGd1aWNsYXNzPSJUZXN0UGxhbkd1aSIgdGVzdGNsYXNzPSJUZXN0UGxh
        biIgdGVzdG5hbWU9IkF6dXJlIExvYWQgVGVzdGluZyIgZW5hYmxlZD0idHJ1ZSI+DQogICAgICA8
        c3RyaW5nUHJvcCBuYW1lPSJUZXN0UGxhbi5jb21tZW50cyI+PC9zdHJpbmdQcm9wPg0KICAgICAg
        PGJvb2xQcm9wIG5hbWU9IlRlc3RQbGFuLmZ1bmN0aW9uYWxfbW9kZSI+ZmFsc2U8L2Jvb2xQcm9w
        Pg0KICAgICAgPGJvb2xQcm9wIG5hbWU9IlRlc3RQbGFuLnRlYXJEb3duX29uX3NodXRkb3duIj50
        cnVlPC9ib29sUHJvcD4NCiAgICAgIDxib29sUHJvcCBuYW1lPSJUZXN0UGxhbi5zZXJpYWxpemVf
        dGhyZWFkZ3JvdXBzIj5mYWxzZTwvYm9vbFByb3A+DQogICAgICA8ZWxlbWVudFByb3AgbmFtZT0i
        VGVzdFBsYW4udXNlcl9kZWZpbmVkX3ZhcmlhYmxlcyIgZWxlbWVudFR5cGU9IkFyZ3VtZW50cyIg
        Z3VpY2xhc3M9IkFyZ3VtZW50c1BhbmVsIiB0ZXN0Y2xhc3M9IkFyZ3VtZW50cyIgdGVzdG5hbWU9
        IlVzZXIgRGVmaW5lZCBWYXJpYWJsZXMiIGVuYWJsZWQ9InRydWUiPg0KICAgICAgICA8Y29sbGVj
        dGlvblByb3AgbmFtZT0iQXJndW1lbnRzLmFyZ3VtZW50cyIvPg0KICAgICAgPC9lbGVtZW50UHJv
        cD4NCiAgICAgIDxzdHJpbmdQcm9wIG5hbWU9IlRlc3RQbGFuLnVzZXJfZGVmaW5lX2NsYXNzcGF0
        aCI+PC9zdHJpbmdQcm9wPg0KICAgIDwvVGVzdFBsYW4+DQogICAgPGhhc2hUcmVlPg0KICAgICAg
        PEFyZ3VtZW50cyBndWljbGFzcz0iQXJndW1lbnRzUGFuZWwiIHRlc3RjbGFzcz0iQXJndW1lbnRz
        IiB0ZXN0bmFtZT0iVXNlciBEZWZpbmVkIFZhcmlhYmxlcyIgZW5hYmxlZD0idHJ1ZSI+DQogICAg
        ICAgIDxjb2xsZWN0aW9uUHJvcCBuYW1lPSJBcmd1bWVudHMuYXJndW1lbnRzIj4NCiAgICAgICAg
        ICA8ZWxlbWVudFByb3AgbmFtZT0iZHVyYXRpb25faW5fc2VjIiBlbGVtZW50VHlwZT0iQXJndW1l
        bnQiPg0KICAgICAgICAgICAgPHN0cmluZ1Byb3AgbmFtZT0iQXJndW1lbnQubmFtZSI+ZHVyYXRp
        b25faW5fc2VjPC9zdHJpbmdQcm9wPg0KICAgICAgICAgICAgPHN0cmluZ1Byb3AgbmFtZT0iQXJn
        dW1lbnQudmFsdWUiPiR7X19ncm9vdnkoIFN5c3RlbS5nZXRlbnYoJnF1b3Q7ZHVyYXRpb25faW5f
        c2VjJnF1b3Q7KSA/OiAmcXVvdDsxMCZxdW90OyApfTwvc3RyaW5nUHJvcD4NCiAgICAgICAgICAg
        IDxzdHJpbmdQcm9wIG5hbWU9IkFyZ3VtZW50Lm1ldGFkYXRhIj49PC9zdHJpbmdQcm9wPg0KICAg
        ICAgICAgIDwvZWxlbWVudFByb3A+DQogICAgICAgICAgPGVsZW1lbnRQcm9wIG5hbWU9InJwcyIg
        ZWxlbWVudFR5cGU9IkFyZ3VtZW50Ij4NCiAgICAgICAgICAgIDxzdHJpbmdQcm9wIG5hbWU9IkFy
        Z3VtZW50Lm5hbWUiPnJwczwvc3RyaW5nUHJvcD4NCiAgICAgICAgICAgIDxzdHJpbmdQcm9wIG5h
        bWU9IkFyZ3VtZW50LnZhbHVlIj4ke19fZ3Jvb3Z5KCBTeXN0ZW0uZ2V0ZW52KCZxdW90O3JwcyZx
        dW90OykgPzogJnF1b3Q7MSZxdW90OyApfTwvc3RyaW5nUHJvcD4NCiAgICAgICAgICAgIDxzdHJp
        bmdQcm9wIG5hbWU9IkFyZ3VtZW50Lm1ldGFkYXRhIj49PC9zdHJpbmdQcm9wPg0KICAgICAgICAg
        IDwvZWxlbWVudFByb3A+DQogICAgICAgICAgPGVsZW1lbnRQcm9wIG5hbWU9ImRvbWFpbiIgZWxl
        bWVudFR5cGU9IkFyZ3VtZW50Ij4NCiAgICAgICAgICAgIDxzdHJpbmdQcm9wIG5hbWU9IkFyZ3Vt
        ZW50Lm5hbWUiPmRvbWFpbjwvc3RyaW5nUHJvcD4NCiAgICAgICAgICAgIDxzdHJpbmdQcm9wIG5h
        bWU9IkFyZ3VtZW50LnZhbHVlIj4ke19fZ3Jvb3Z5KCBTeXN0ZW0uZ2V0ZW52KCZxdW90O2RvbWFp
        biZxdW90OykgPzogJnF1b3Q7ZXhhbXBsZS5jb20mcXVvdDsgKX08L3N0cmluZ1Byb3A+DQogICAg
        ICAgICAgICA8c3RyaW5nUHJvcCBuYW1lPSJBcmd1bWVudC5tZXRhZGF0YSI+PTwvc3RyaW5nUHJv
        cD4NCiAgICAgICAgICA8L2VsZW1lbnRQcm9wPg0KICAgICAgICAgIDxlbGVtZW50UHJvcCBuYW1l
        PSJwcm90b2NvbCIgZWxlbWVudFR5cGU9IkFyZ3VtZW50Ij4NCiAgICAgICAgICAgIDxzdHJpbmdQ
        cm9wIG5hbWU9IkFyZ3VtZW50Lm5hbWUiPnByb3RvY29sPC9zdHJpbmdQcm9wPg0KICAgICAgICAg
        ICAgPHN0cmluZ1Byb3AgbmFtZT0iQXJndW1lbnQudmFsdWUiPiR7X19ncm9vdnkoIFN5c3RlbS5n
        ZXRlbnYoJnF1b3Q7cHJvdG9jb2wmcXVvdDspID86ICZxdW90O2h0dHBzJnF1b3Q7ICl9PC9zdHJp
        bmdQcm9wPg0KICAgICAgICAgICAgPHN0cmluZ1Byb3AgbmFtZT0iQXJndW1lbnQubWV0YWRhdGEi
        Pj08L3N0cmluZ1Byb3A+DQogICAgICAgICAgPC9lbGVtZW50UHJvcD4NCiAgICAgICAgICA8ZWxl
        bWVudFByb3AgbmFtZT0idXJsX3BhdGgiIGVsZW1lbnRUeXBlPSJBcmd1bWVudCI+DQogICAgICAg
        ICAgICA8c3RyaW5nUHJvcCBuYW1lPSJBcmd1bWVudC5uYW1lIj51cmxfcGF0aDwvc3RyaW5nUHJv
        cD4NCiAgICAgICAgICAgIDxzdHJpbmdQcm9wIG5hbWU9IkFyZ3VtZW50LnZhbHVlIj4ke19fZ3Jv
        b3Z5KCBTeXN0ZW0uZ2V0ZW52KCZxdW90O3VybF9wYXRoJnF1b3Q7KSA/OiAmcXVvdDsvJnF1b3Q7
        ICl9PC9zdHJpbmdQcm9wPg0KICAgICAgICAgICAgPHN0cmluZ1Byb3AgbmFtZT0iQXJndW1lbnQu
        bWV0YWRhdGEiPj08L3N0cmluZ1Byb3A+DQogICAgICAgICAgPC9lbGVtZW50UHJvcD4NCiAgICAg
        ICAgPC9jb2xsZWN0aW9uUHJvcD4NCiAgICAgIDwvQXJndW1lbnRzPg0KICAgICAgPGhhc2hUcmVl
        Lz4NCiAgICAgIDxPcGVuTW9kZWxUaHJlYWRHcm91cCBndWljbGFzcz0iT3Blbk1vZGVsVGhyZWFk
        R3JvdXBHdWkiIHRlc3RjbGFzcz0iT3Blbk1vZGVsVGhyZWFkR3JvdXAiIHRlc3RuYW1lPSJPcGVu
        IE1vZGVsIFRocmVhZCBHcm91cCIgZW5hYmxlZD0idHJ1ZSI+DQogICAgICAgIDxlbGVtZW50UHJv
        cCBuYW1lPSJUaHJlYWRHcm91cC5tYWluX2NvbnRyb2xsZXIiIGVsZW1lbnRUeXBlPSJPcGVuTW9k
        ZWxUaHJlYWRHcm91cENvbnRyb2xsZXIiLz4NCiAgICAgICAgPHN0cmluZ1Byb3AgbmFtZT0iVGhy
        ZWFkR3JvdXAub25fc2FtcGxlX2Vycm9yIj5jb250aW51ZTwvc3RyaW5nUHJvcD4NCiAgICAgICAg
        PHN0cmluZ1Byb3AgbmFtZT0iT3Blbk1vZGVsVGhyZWFkR3JvdXAuc2NoZWR1bGUiPnJhdGUoJHty
        cHN9L3NlYykgcmFuZG9tX2Fycml2YWxzKCR7ZHVyYXRpb25faW5fc2VjfSBzZWMpPC9zdHJpbmdQ
        cm9wPg0KICAgICAgICA8c3RyaW5nUHJvcCBuYW1lPSJPcGVuTW9kZWxUaHJlYWRHcm91cC5yYW5k
        b21fc2VlZCI+PC9zdHJpbmdQcm9wPg0KICAgICAgPC9PcGVuTW9kZWxUaHJlYWRHcm91cD4NCiAg
        ICAgIDxoYXNoVHJlZT4NCiAgICAgICAgPEhUVFBTYW1wbGVyUHJveHkgZ3VpY2xhc3M9Ikh0dHBU
        ZXN0U2FtcGxlR3VpIiB0ZXN0Y2xhc3M9IkhUVFBTYW1wbGVyUHJveHkiIHRlc3RuYW1lPSJIVFRQ
        IFJlcXVlc3QiIGVuYWJsZWQ9InRydWUiPg0KICAgICAgICAgIDxlbGVtZW50UHJvcCBuYW1lPSJI
        VFRQc2FtcGxlci5Bcmd1bWVudHMiIGVsZW1lbnRUeXBlPSJBcmd1bWVudHMiIGd1aWNsYXNzPSJI
        VFRQQXJndW1lbnRzUGFuZWwiIHRlc3RjbGFzcz0iQXJndW1lbnRzIiB0ZXN0bmFtZT0iVXNlciBE
        ZWZpbmVkIFZhcmlhYmxlcyIgZW5hYmxlZD0idHJ1ZSI+DQogICAgICAgICAgICA8Y29sbGVjdGlv
        blByb3AgbmFtZT0iQXJndW1lbnRzLmFyZ3VtZW50cyIvPg0KICAgICAgICAgIDwvZWxlbWVudFBy
        b3A+DQogICAgICAgICAgPHN0cmluZ1Byb3AgbmFtZT0iSFRUUFNhbXBsZXIuZG9tYWluIj4ke2Rv
        bWFpbn08L3N0cmluZ1Byb3A+DQogICAgICAgICAgPHN0cmluZ1Byb3AgbmFtZT0iSFRUUFNhbXBs
        ZXIucG9ydCI+PC9zdHJpbmdQcm9wPg0KICAgICAgICAgIDxzdHJpbmdQcm9wIG5hbWU9IkhUVFBT
        YW1wbGVyLnByb3RvY29sIj4ke3Byb3RvY29sfTwvc3RyaW5nUHJvcD4NCiAgICAgICAgICA8c3Ry
        aW5nUHJvcCBuYW1lPSJIVFRQU2FtcGxlci5jb250ZW50RW5jb2RpbmciPjwvc3RyaW5nUHJvcD4N
        CiAgICAgICAgICA8c3RyaW5nUHJvcCBuYW1lPSJIVFRQU2FtcGxlci5wYXRoIj4ke3VybF9wYXRo
        fTwvc3RyaW5nUHJvcD4NCiAgICAgICAgICA8c3RyaW5nUHJvcCBuYW1lPSJIVFRQU2FtcGxlci5t
        ZXRob2QiPkdFVDwvc3RyaW5nUHJvcD4NCiAgICAgICAgICA8Ym9vbFByb3AgbmFtZT0iSFRUUFNh
        bXBsZXIuZm9sbG93X3JlZGlyZWN0cyI+dHJ1ZTwvYm9vbFByb3A+DQogICAgICAgICAgPGJvb2xQ
        cm9wIG5hbWU9IkhUVFBTYW1wbGVyLmF1dG9fcmVkaXJlY3RzIj5mYWxzZTwvYm9vbFByb3A+DQog
        ICAgICAgICAgPGJvb2xQcm9wIG5hbWU9IkhUVFBTYW1wbGVyLnVzZV9rZWVwYWxpdmUiPnRydWU8
        L2Jvb2xQcm9wPg0KICAgICAgICAgIDxib29sUHJvcCBuYW1lPSJIVFRQU2FtcGxlci5ET19NVUxU
        SVBBUlRfUE9TVCI+ZmFsc2U8L2Jvb2xQcm9wPg0KICAgICAgICAgIDxzdHJpbmdQcm9wIG5hbWU9
        IkhUVFBTYW1wbGVyLmVtYmVkZGVkX3VybF9yZSI+PC9zdHJpbmdQcm9wPg0KICAgICAgICAgIDxz
        dHJpbmdQcm9wIG5hbWU9IkhUVFBTYW1wbGVyLmNvbm5lY3RfdGltZW91dCI+PC9zdHJpbmdQcm9w
        Pg0KICAgICAgICAgIDxzdHJpbmdQcm9wIG5hbWU9IkhUVFBTYW1wbGVyLnJlc3BvbnNlX3RpbWVv
        dXQiPjwvc3RyaW5nUHJvcD4NCiAgICAgICAgPC9IVFRQU2FtcGxlclByb3h5Pg0KICAgICAgICA8
        aGFzaFRyZWUvPg0KICAgICAgPC9oYXNoVHJlZT4NCiAgICA8L2hhc2hUcmVlPg0KICA8L2hhc2hU
        cmVlPg0KPC9qbWV0ZXJUZXN0UGxhbj4NCg==
      - 0
      - null
    headers:
      Accept:
      - application/json
      Accept-Encoding:
      - gzip, deflate
      Connection:
      - keep-alive
      Content-Length:
      - '4870'
      User-Agent:
<<<<<<< HEAD
      - AZURECLI/2.64.0 azsdk-python-core/1.31.0 Python/3.8.10 (Windows-10-10.0.26100-SP0)
      content-type:
      - application/octet-stream
    method: PUT
    uri: https://85ae1253-5b1f-497c-995a-7457f6db860b.eastus.cnt-prod.loadtesting.azure.com/tests/file-test-case/files/sample-JMX-file.jmx?api-version=2024-05-01-preview&fileType=JMX_FILE
  response:
    body:
      string: '{"url":"https://phpw2kdu9lnrlzzn0xqjsweb.z37.blob.storage.azure.net/2f66a11d-b54e-4b72-8c7e-e5fe96fea705/3945d515-eb7b-4df7-bdc2-51c04a28bb51?skoid=713ccf3d-dc33-4787-a1ee-6b0cc537c37a&sktid=33e01921-4d64-4f8c-a055-5bdaffd5e33d&skt=2024-10-07T10%3A16%3A47Z&ske=2024-10-08T02%3A16%3A47Z&sks=b&skv=2024-05-04&sv=2024-05-04&se=2024-10-07T10%3A26%3A47Z&sr=b&sp=r&sig=hlsLQNjLNoULllzxtij%2FJ%2B8Uytryx8xIGilQHCOVSPU%3D","fileName":"sample-JMX-file.jmx","fileType":"JMX_FILE","expireDateTime":"2024-10-07T10:26:47.8868926Z","validationStatus":"VALIDATION_INITIATED"}'
=======
      - AZURECLI/2.64.0 azsdk-python-core/1.31.0 Python/3.8.10 (Windows-10-10.0.22631-SP0)
    method: PUT
    uri: https://c804de7b-d104-4ada-a059-4fbcd1daf636.eastus.cnt-prod.loadtesting.azure.com/tests/file-test-case/files/sample-JMX-file.jmx?fileType=JMX_FILE&api-version=2022-11-01
  response:
    body:
      string: '{"url":"https://k3xdcrexox4vzqc0pakmcspw.z16.blob.storage.azure.net/82c02258-43c2-4e5e-8d40-5e06eba15c0c/090430dc-c44e-406d-85de-ebfc3ae3c1ba?skoid=713ccf3d-dc33-4787-a1ee-6b0cc537c37a&sktid=33e01921-4d64-4f8c-a055-5bdaffd5e33d&skt=2024-09-23T06%3A55%3A38Z&ske=2024-09-23T22%3A55%3A38Z&sks=b&skv=2024-05-04&sv=2024-05-04&se=2024-09-23T07%3A05%3A38Z&sr=b&sp=r&sig=jppVN6PGdV7H2UzMZzJUAf0YU8%2Fd%2BUcIV0VwL6hiwdk%3D","fileName":"sample-JMX-file.jmx","fileType":"JMX_FILE","expireDateTime":"2024-09-23T07:05:38.7821112Z","validationStatus":"VALIDATION_INITIATED"}'
>>>>>>> 2417e415
    headers:
      api-supported-versions:
      - 2022-11-01, 2023-04-01-preview, 2024-03-01-preview, 2024-05-01-preview, 2024-07-01-preview
      connection:
      - keep-alive
      content-length:
      - '560'
      content-type:
      - application/json; charset=utf-8
      date:
<<<<<<< HEAD
      - Mon, 07 Oct 2024 10:16:47 GMT
      location:
      - https://85ae1253-5b1f-497c-995a-7457f6db860b.eastus.cnt-prod.loadtesting.azure.com/tests/file-test-case/files/sample-JMX-file.jmx?api-version=2024-03-01-preview
      mise-correlation-id:
      - 99aa34ba-c984-43cb-b86b-a87b8d9e8476
      strict-transport-security:
      - max-age=31536000; includeSubDomains
      x-azure-ref:
      - 20241007T101646Z-r196d7b8b947lktv3y38whkucw0000000hwg000000001yfq
=======
      - Mon, 23 Sep 2024 06:55:38 GMT
      location:
      - https://c804de7b-d104-4ada-a059-4fbcd1daf636.eastus.cnt-prod.loadtesting.azure.com/tests/file-test-case/files/sample-JMX-file.jmx?api-version=2022-11-01
      mise-correlation-id:
      - 569014d1-25eb-4a61-b996-139a36424322
      strict-transport-security:
      - max-age=31536000; includeSubDomains
      x-azure-ref:
      - 20240923T065538Z-17fb59d447cbw2xb4p4k1c65gn000000072g000000006xu0
>>>>>>> 2417e415
      x-cache:
      - CONFIG_NOCACHE
      x-content-type-options:
      - nosniff
    status:
      code: 201
      message: Created
- request:
    body: null
    headers:
      Accept:
      - application/json
      Accept-Encoding:
      - gzip, deflate
      Connection:
      - keep-alive
      User-Agent:
<<<<<<< HEAD
      - AZURECLI/2.64.0 azsdk-python-core/1.31.0 Python/3.8.10 (Windows-10-10.0.26100-SP0)
    method: GET
    uri: https://85ae1253-5b1f-497c-995a-7457f6db860b.eastus.cnt-prod.loadtesting.azure.com/tests/file-test-case/files/sample-JMX-file.jmx?api-version=2024-05-01-preview
  response:
    body:
      string: '{"url":"https://phpw2kdu9lnrlzzn0xqjsweb.z37.blob.storage.azure.net/2f66a11d-b54e-4b72-8c7e-e5fe96fea705/3945d515-eb7b-4df7-bdc2-51c04a28bb51?skoid=713ccf3d-dc33-4787-a1ee-6b0cc537c37a&sktid=33e01921-4d64-4f8c-a055-5bdaffd5e33d&skt=2024-10-07T10%3A16%3A48Z&ske=2024-10-07T17%3A16%3A48Z&sks=b&skv=2024-05-04&sv=2024-05-04&se=2024-10-07T10%3A26%3A48Z&sr=b&sp=r&sig=WI6f3ZHJIoU9kcpiqGfqUZVAKKtwrmvNOLgrh%2Fceqz0%3D","fileName":"sample-JMX-file.jmx","fileType":"JMX_FILE","expireDateTime":"2024-10-07T10:26:48.2061514Z","validationStatus":"VALIDATION_INITIATED"}'
=======
      - AZURECLI/2.64.0 azsdk-python-core/1.31.0 Python/3.8.10 (Windows-10-10.0.22631-SP0)
    method: GET
    uri: https://c804de7b-d104-4ada-a059-4fbcd1daf636.eastus.cnt-prod.loadtesting.azure.com/tests/file-test-case/files/sample-JMX-file.jmx?api-version=2022-11-01
  response:
    body:
      string: '{"url":"https://k3xdcrexox4vzqc0pakmcspw.z16.blob.storage.azure.net/82c02258-43c2-4e5e-8d40-5e06eba15c0c/090430dc-c44e-406d-85de-ebfc3ae3c1ba?skoid=713ccf3d-dc33-4787-a1ee-6b0cc537c37a&sktid=33e01921-4d64-4f8c-a055-5bdaffd5e33d&skt=2024-09-23T06%3A55%3A40Z&ske=2024-09-23T13%3A55%3A40Z&sks=b&skv=2024-05-04&sv=2024-05-04&se=2024-09-23T07%3A05%3A40Z&sr=b&sp=r&sig=Yt8BxAeyFbZe0%2BOw6w%2FgB1OzIEup%2BWWuXapm7AmLctI%3D","fileName":"sample-JMX-file.jmx","fileType":"JMX_FILE","expireDateTime":"2024-09-23T07:05:40.1047927Z","validationStatus":"VALIDATION_INITIATED"}'
>>>>>>> 2417e415
    headers:
      accept-ranges:
      - bytes
      api-supported-versions:
      - 2022-11-01, 2023-04-01-preview, 2024-03-01-preview, 2024-05-01-preview, 2024-07-01-preview
      connection:
      - keep-alive
      content-length:
<<<<<<< HEAD
      - '558'
      content-type:
      - application/json; charset=utf-8
      date:
      - Mon, 07 Oct 2024 10:16:48 GMT
      mise-correlation-id:
      - 38a416ba-4d60-46c2-a93b-51d82551aee5
      strict-transport-security:
      - max-age=31536000; includeSubDomains
      x-azure-ref:
      - 20241007T101647Z-175c4d45758whlxwten7kcad280000000k1g0000000042za
=======
      - '562'
      content-type:
      - application/json; charset=utf-8
      date:
      - Mon, 23 Sep 2024 06:55:40 GMT
      mise-correlation-id:
      - 108f7cce-1a5f-4dd1-9541-f46e84022250
      strict-transport-security:
      - max-age=31536000; includeSubDomains
      x-azure-ref:
      - 20240923T065539Z-176645dbc77lq5jb38y11rwv6c00000003s000000000c9t0
>>>>>>> 2417e415
      x-cache:
      - CONFIG_NOCACHE
      x-content-type-options:
      - nosniff
    status:
      code: 200
      message: OK
- request:
    body: null
    headers:
      Accept:
      - application/json
      Accept-Encoding:
      - gzip, deflate
      Connection:
      - keep-alive
      User-Agent:
<<<<<<< HEAD
      - AZURECLI/2.64.0 azsdk-python-core/1.31.0 Python/3.8.10 (Windows-10-10.0.26100-SP0)
    method: GET
    uri: https://85ae1253-5b1f-497c-995a-7457f6db860b.eastus.cnt-prod.loadtesting.azure.com/tests/file-test-case/files/sample-JMX-file.jmx?api-version=2024-05-01-preview
  response:
    body:
      string: '{"url":"https://phpw2kdu9lnrlzzn0xqjsweb.z37.blob.storage.azure.net/2f66a11d-b54e-4b72-8c7e-e5fe96fea705/3945d515-eb7b-4df7-bdc2-51c04a28bb51?skoid=713ccf3d-dc33-4787-a1ee-6b0cc537c37a&sktid=33e01921-4d64-4f8c-a055-5bdaffd5e33d&skt=2024-10-07T10%3A16%3A53Z&ske=2024-10-07T17%3A16%3A53Z&sks=b&skv=2024-05-04&sv=2024-05-04&se=2024-10-07T10%3A26%3A53Z&sr=b&sp=r&sig=Z8rKPvPA%2F86cM275XRX6Qz0jBuihz6FOEOOcj35Oj3k%3D","fileName":"sample-JMX-file.jmx","fileType":"JMX_FILE","expireDateTime":"2024-10-07T10:26:53.5161629Z","validationStatus":"VALIDATION_INITIATED"}'
=======
      - AZURECLI/2.64.0 azsdk-python-core/1.31.0 Python/3.8.10 (Windows-10-10.0.22631-SP0)
    method: GET
    uri: https://c804de7b-d104-4ada-a059-4fbcd1daf636.eastus.cnt-prod.loadtesting.azure.com/tests/file-test-case/files/sample-JMX-file.jmx?api-version=2022-11-01
  response:
    body:
      string: '{"url":"https://k3xdcrexox4vzqc0pakmcspw.z16.blob.storage.azure.net/82c02258-43c2-4e5e-8d40-5e06eba15c0c/090430dc-c44e-406d-85de-ebfc3ae3c1ba?skoid=713ccf3d-dc33-4787-a1ee-6b0cc537c37a&sktid=33e01921-4d64-4f8c-a055-5bdaffd5e33d&skt=2024-09-23T06%3A55%3A45Z&ske=2024-09-23T13%3A55%3A45Z&sks=b&skv=2024-05-04&sv=2024-05-04&se=2024-09-23T07%3A05%3A45Z&sr=b&sp=r&sig=ODW5mg6UEEVIIOzNOCuWzjpxqj2rKd1HmVZVbHBKBhY%3D","fileName":"sample-JMX-file.jmx","fileType":"JMX_FILE","expireDateTime":"2024-09-23T07:05:45.4579725Z","validationStatus":"VALIDATION_INITIATED"}'
>>>>>>> 2417e415
    headers:
      accept-ranges:
      - bytes
      api-supported-versions:
      - 2022-11-01, 2023-04-01-preview, 2024-03-01-preview, 2024-05-01-preview, 2024-07-01-preview
<<<<<<< HEAD
      connection:
      - keep-alive
      content-length:
      - '558'
      content-type:
      - application/json; charset=utf-8
      date:
      - Mon, 07 Oct 2024 10:16:53 GMT
      mise-correlation-id:
      - 5f814d56-24e0-48a6-87b3-9dfec966e60d
      strict-transport-security:
      - max-age=31536000; includeSubDomains
      x-azure-ref:
      - 20241007T101653Z-175c4d45758qlxpvgqq9ch0p5800000009ng000000008tnt
      x-cache:
      - CONFIG_NOCACHE
      x-content-type-options:
      - nosniff
    status:
      code: 200
      message: OK
- request:
    body: null
    headers:
      Accept:
      - application/json
      Accept-Encoding:
      - gzip, deflate
      Connection:
      - keep-alive
      User-Agent:
      - AZURECLI/2.64.0 azsdk-python-core/1.31.0 Python/3.8.10 (Windows-10-10.0.26100-SP0)
    method: GET
    uri: https://85ae1253-5b1f-497c-995a-7457f6db860b.eastus.cnt-prod.loadtesting.azure.com/tests/file-test-case/files/sample-JMX-file.jmx?api-version=2024-05-01-preview
  response:
    body:
      string: '{"url":"https://phpw2kdu9lnrlzzn0xqjsweb.z37.blob.storage.azure.net/2f66a11d-b54e-4b72-8c7e-e5fe96fea705/3945d515-eb7b-4df7-bdc2-51c04a28bb51?skoid=713ccf3d-dc33-4787-a1ee-6b0cc537c37a&sktid=33e01921-4d64-4f8c-a055-5bdaffd5e33d&skt=2024-10-07T10%3A16%3A48Z&ske=2024-10-07T17%3A16%3A48Z&sks=b&skv=2024-05-04&sv=2024-05-04&se=2024-10-07T10%3A26%3A58Z&sr=b&sp=r&sig=Ko2bWqwwA14HiFLuQkRpj086hvO9p5jYbJOPgP%2BVuv8%3D","fileName":"sample-JMX-file.jmx","fileType":"JMX_FILE","expireDateTime":"2024-10-07T10:26:58.810367Z","validationStatus":"VALIDATION_INITIATED"}'
    headers:
      accept-ranges:
      - bytes
      api-supported-versions:
      - 2022-11-01, 2023-04-01-preview, 2024-03-01-preview, 2024-05-01-preview, 2024-07-01-preview
=======
>>>>>>> 2417e415
      connection:
      - keep-alive
      content-length:
      - '557'
      content-type:
      - application/json; charset=utf-8
      date:
<<<<<<< HEAD
      - Mon, 07 Oct 2024 10:16:58 GMT
      mise-correlation-id:
      - 84d55cc1-b0f4-4107-af48-b27c62ac09e5
      strict-transport-security:
      - max-age=31536000; includeSubDomains
      x-azure-ref:
      - 20241007T101658Z-1657d887cccvjtskapxn084we40000000gf000000000176m
=======
      - Mon, 23 Sep 2024 06:55:45 GMT
      mise-correlation-id:
      - 92e9a3e7-6b0b-4776-b94d-496341cd1b72
      strict-transport-security:
      - max-age=31536000; includeSubDomains
      x-azure-ref:
      - 20240923T065545Z-176645dbc77bx9plt3dfzq2dsg000000045g0000000063c1
>>>>>>> 2417e415
      x-cache:
      - CONFIG_NOCACHE
      x-content-type-options:
      - nosniff
    status:
      code: 200
      message: OK
- request:
    body: null
    headers:
      Accept:
      - application/json
      Accept-Encoding:
      - gzip, deflate
      Connection:
      - keep-alive
      User-Agent:
<<<<<<< HEAD
      - AZURECLI/2.64.0 azsdk-python-core/1.31.0 Python/3.8.10 (Windows-10-10.0.26100-SP0)
    method: GET
    uri: https://85ae1253-5b1f-497c-995a-7457f6db860b.eastus.cnt-prod.loadtesting.azure.com/tests/file-test-case/files/sample-JMX-file.jmx?api-version=2024-05-01-preview
  response:
    body:
      string: '{"url":"https://phpw2kdu9lnrlzzn0xqjsweb.z37.blob.storage.azure.net/2f66a11d-b54e-4b72-8c7e-e5fe96fea705/3945d515-eb7b-4df7-bdc2-51c04a28bb51?skoid=713ccf3d-dc33-4787-a1ee-6b0cc537c37a&sktid=33e01921-4d64-4f8c-a055-5bdaffd5e33d&skt=2024-10-07T10%3A16%3A47Z&ske=2024-10-08T02%3A16%3A47Z&sks=b&skv=2024-05-04&sv=2024-05-04&se=2024-10-07T10%3A27%3A04Z&sr=b&sp=r&sig=7Zkp8MkIFxKL7ahifFBCCO71leLOcC%2FwOB8x%2F8f2X74%3D","fileName":"sample-JMX-file.jmx","fileType":"JMX_FILE","expireDateTime":"2024-10-07T10:27:04.098301Z","validationStatus":"VALIDATION_INITIATED"}'
=======
      - AZURECLI/2.64.0 azsdk-python-core/1.31.0 Python/3.8.10 (Windows-10-10.0.22631-SP0)
    method: GET
    uri: https://c804de7b-d104-4ada-a059-4fbcd1daf636.eastus.cnt-prod.loadtesting.azure.com/tests/file-test-case/files/sample-JMX-file.jmx?api-version=2022-11-01
  response:
    body:
      string: '{"url":"https://k3xdcrexox4vzqc0pakmcspw.z16.blob.storage.azure.net/82c02258-43c2-4e5e-8d40-5e06eba15c0c/090430dc-c44e-406d-85de-ebfc3ae3c1ba?skoid=713ccf3d-dc33-4787-a1ee-6b0cc537c37a&sktid=33e01921-4d64-4f8c-a055-5bdaffd5e33d&skt=2024-09-23T06%3A55%3A50Z&ske=2024-09-23T13%3A55%3A50Z&sks=b&skv=2024-05-04&sv=2024-05-04&se=2024-09-23T07%3A05%3A51Z&sr=b&sp=r&sig=1ECVRBHddkF1Id9PVo%2B3ga3fgEecUrWTDNVvU0JIoqI%3D","fileName":"sample-JMX-file.jmx","fileType":"JMX_FILE","expireDateTime":"2024-09-23T07:05:51.3911275Z","validationStatus":"VALIDATION_INITIATED"}'
>>>>>>> 2417e415
    headers:
      accept-ranges:
      - bytes
      api-supported-versions:
      - 2022-11-01, 2023-04-01-preview, 2024-03-01-preview, 2024-05-01-preview, 2024-07-01-preview
      connection:
      - keep-alive
      content-length:
<<<<<<< HEAD
      - '559'
      content-type:
      - application/json; charset=utf-8
      date:
      - Mon, 07 Oct 2024 10:17:04 GMT
      mise-correlation-id:
      - 7da1bb19-2384-4401-b72f-245775036375
      strict-transport-security:
      - max-age=31536000; includeSubDomains
      x-azure-ref:
      - 20241007T101703Z-17b7cdcdcf6s2ccr367qem0ugs0000000g4g000000000xkn
=======
      - '558'
      content-type:
      - application/json; charset=utf-8
      date:
      - Mon, 23 Sep 2024 06:55:51 GMT
      mise-correlation-id:
      - b799dab1-bac4-484e-8df2-607d0c0c96d9
      strict-transport-security:
      - max-age=31536000; includeSubDomains
      x-azure-ref:
      - 20240923T065550Z-17fb59d447c59p8kymn34ade2c00000001h0000000008zts
>>>>>>> 2417e415
      x-cache:
      - CONFIG_NOCACHE
      x-content-type-options:
      - nosniff
    status:
      code: 200
      message: OK
- request:
    body: null
    headers:
      Accept:
      - application/json
      Accept-Encoding:
      - gzip, deflate
      Connection:
      - keep-alive
      User-Agent:
<<<<<<< HEAD
      - AZURECLI/2.64.0 azsdk-python-core/1.31.0 Python/3.8.10 (Windows-10-10.0.26100-SP0)
    method: GET
    uri: https://85ae1253-5b1f-497c-995a-7457f6db860b.eastus.cnt-prod.loadtesting.azure.com/tests/file-test-case/files/sample-JMX-file.jmx?api-version=2024-05-01-preview
  response:
    body:
      string: '{"url":"https://phpw2kdu9lnrlzzn0xqjsweb.z37.blob.storage.azure.net/2f66a11d-b54e-4b72-8c7e-e5fe96fea705/3945d515-eb7b-4df7-bdc2-51c04a28bb51?skoid=713ccf3d-dc33-4787-a1ee-6b0cc537c37a&sktid=33e01921-4d64-4f8c-a055-5bdaffd5e33d&skt=2024-10-07T10%3A16%3A47Z&ske=2024-10-08T02%3A16%3A47Z&sks=b&skv=2024-05-04&sv=2024-05-04&se=2024-10-07T10%3A27%3A09Z&sr=b&sp=r&sig=SYHhfcrYnTRQ7seEbJmAc75VByagtBBiaW8U6knF0%2FQ%3D","fileName":"sample-JMX-file.jmx","fileType":"JMX_FILE","expireDateTime":"2024-10-07T10:27:09.3934476Z","validationStatus":"VALIDATION_INITIATED"}'
=======
      - AZURECLI/2.64.0 azsdk-python-core/1.31.0 Python/3.8.10 (Windows-10-10.0.22631-SP0)
    method: GET
    uri: https://c804de7b-d104-4ada-a059-4fbcd1daf636.eastus.cnt-prod.loadtesting.azure.com/tests/file-test-case/files/sample-JMX-file.jmx?api-version=2022-11-01
  response:
    body:
      string: '{"url":"https://k3xdcrexox4vzqc0pakmcspw.z16.blob.storage.azure.net/82c02258-43c2-4e5e-8d40-5e06eba15c0c/090430dc-c44e-406d-85de-ebfc3ae3c1ba?skoid=713ccf3d-dc33-4787-a1ee-6b0cc537c37a&sktid=33e01921-4d64-4f8c-a055-5bdaffd5e33d&skt=2024-09-23T06%3A55%3A57Z&ske=2024-09-23T13%3A55%3A57Z&sks=b&skv=2024-05-04&sv=2024-05-04&se=2024-09-23T07%3A05%3A58Z&sr=b&sp=r&sig=VJq7O57gh1fAoW%2FbnXdyl0aT06H0c%2F%2BuFMdHb3puKTo%3D","fileName":"sample-JMX-file.jmx","fileType":"JMX_FILE","expireDateTime":"2024-09-23T07:05:58.374096Z","validationStatus":"VALIDATION_INITIATED"}'
>>>>>>> 2417e415
    headers:
      accept-ranges:
      - bytes
      api-supported-versions:
      - 2022-11-01, 2023-04-01-preview, 2024-03-01-preview, 2024-05-01-preview, 2024-07-01-preview
      connection:
      - keep-alive
      content-length:
<<<<<<< HEAD
      - '558'
      content-type:
      - application/json; charset=utf-8
      date:
      - Mon, 07 Oct 2024 10:17:09 GMT
      mise-correlation-id:
      - 31107d89-7bac-4469-807c-3aac4801e301
      strict-transport-security:
      - max-age=31536000; includeSubDomains
      x-azure-ref:
      - 20241007T101709Z-1657d887cccxs824bsxad1gges0000000gdg0000000058yv
=======
      - '561'
      content-type:
      - application/json; charset=utf-8
      date:
      - Mon, 23 Sep 2024 06:55:58 GMT
      mise-correlation-id:
      - d074ab59-fcbe-40f3-a347-e5fdfcc33017
      strict-transport-security:
      - max-age=31536000; includeSubDomains
      x-azure-ref:
      - 20240923T065556Z-176645dbc77wcv2l1yzwdzfzs800000004dg00000000bp5n
>>>>>>> 2417e415
      x-cache:
      - CONFIG_NOCACHE
      x-content-type-options:
      - nosniff
    status:
      code: 200
      message: OK
- request:
    body: null
    headers:
      Accept:
      - application/json
      Accept-Encoding:
      - gzip, deflate
      Connection:
      - keep-alive
      User-Agent:
<<<<<<< HEAD
      - AZURECLI/2.64.0 azsdk-python-core/1.31.0 Python/3.8.10 (Windows-10-10.0.26100-SP0)
    method: GET
    uri: https://85ae1253-5b1f-497c-995a-7457f6db860b.eastus.cnt-prod.loadtesting.azure.com/tests/file-test-case/files/sample-JMX-file.jmx?api-version=2024-05-01-preview
  response:
    body:
      string: '{"url":"https://phpw2kdu9lnrlzzn0xqjsweb.z37.blob.storage.azure.net/2f66a11d-b54e-4b72-8c7e-e5fe96fea705/3945d515-eb7b-4df7-bdc2-51c04a28bb51?skoid=713ccf3d-dc33-4787-a1ee-6b0cc537c37a&sktid=33e01921-4d64-4f8c-a055-5bdaffd5e33d&skt=2024-10-07T10%3A17%3A14Z&ske=2024-10-07T17%3A17%3A14Z&sks=b&skv=2024-05-04&sv=2024-05-04&se=2024-10-07T10%3A27%3A14Z&sr=b&sp=r&sig=SoW85q1hy%2FlyxpHlEG31g5I%2BV23WUcepp40RcKExkzE%3D","fileName":"sample-JMX-file.jmx","fileType":"JMX_FILE","expireDateTime":"2024-10-07T10:27:14.8814305Z","validationStatus":"VALIDATION_INITIATED"}'
=======
      - AZURECLI/2.64.0 azsdk-python-core/1.31.0 Python/3.8.10 (Windows-10-10.0.22631-SP0)
    method: GET
    uri: https://c804de7b-d104-4ada-a059-4fbcd1daf636.eastus.cnt-prod.loadtesting.azure.com/tests/file-test-case/files/sample-JMX-file.jmx?api-version=2022-11-01
  response:
    body:
      string: '{"url":"https://k3xdcrexox4vzqc0pakmcspw.z16.blob.storage.azure.net/82c02258-43c2-4e5e-8d40-5e06eba15c0c/090430dc-c44e-406d-85de-ebfc3ae3c1ba?skoid=713ccf3d-dc33-4787-a1ee-6b0cc537c37a&sktid=33e01921-4d64-4f8c-a055-5bdaffd5e33d&skt=2024-09-23T06%3A55%3A57Z&ske=2024-09-23T13%3A55%3A57Z&sks=b&skv=2024-05-04&sv=2024-05-04&se=2024-09-23T07%3A06%3A03Z&sr=b&sp=r&sig=oAxCY7%2FIoziLqIb4lz4pfzm5FI8n1dsupscpPfKxgz4%3D","fileName":"sample-JMX-file.jmx","fileType":"JMX_FILE","expireDateTime":"2024-09-23T07:06:03.6864827Z","validationStatus":"VALIDATION_INITIATED"}'
>>>>>>> 2417e415
    headers:
      accept-ranges:
      - bytes
      api-supported-versions:
      - 2022-11-01, 2023-04-01-preview, 2024-03-01-preview, 2024-05-01-preview, 2024-07-01-preview
      connection:
      - keep-alive
      content-length:
<<<<<<< HEAD
      - '560'
      content-type:
      - application/json; charset=utf-8
      date:
      - Mon, 07 Oct 2024 10:17:14 GMT
      mise-correlation-id:
      - ba2c3357-da82-4df5-894b-03cf3c843b30
      strict-transport-security:
      - max-age=31536000; includeSubDomains
      x-azure-ref:
      - 20241007T101714Z-1657d887ccc4h2xxbqsup3gqxw0000000by000000000bmgt
=======
      - '558'
      content-type:
      - application/json; charset=utf-8
      date:
      - Mon, 23 Sep 2024 06:56:03 GMT
      mise-correlation-id:
      - 5185bb72-9e8c-4af9-93c3-d92ee314ada5
      strict-transport-security:
      - max-age=31536000; includeSubDomains
      x-azure-ref:
      - 20240923T065603Z-176645dbc77gln7449eeemm1gg000000048g0000000004p8
>>>>>>> 2417e415
      x-cache:
      - CONFIG_NOCACHE
      x-content-type-options:
      - nosniff
    status:
      code: 200
      message: OK
- request:
    body: null
    headers:
      Accept:
      - application/json
      Accept-Encoding:
      - gzip, deflate
      Connection:
      - keep-alive
      User-Agent:
<<<<<<< HEAD
      - AZURECLI/2.64.0 azsdk-python-core/1.31.0 Python/3.8.10 (Windows-10-10.0.26100-SP0)
    method: GET
    uri: https://85ae1253-5b1f-497c-995a-7457f6db860b.eastus.cnt-prod.loadtesting.azure.com/tests/file-test-case/files/sample-JMX-file.jmx?api-version=2024-05-01-preview
  response:
    body:
      string: '{"url":"https://phpw2kdu9lnrlzzn0xqjsweb.z37.blob.storage.azure.net/2f66a11d-b54e-4b72-8c7e-e5fe96fea705/3945d515-eb7b-4df7-bdc2-51c04a28bb51?skoid=713ccf3d-dc33-4787-a1ee-6b0cc537c37a&sktid=33e01921-4d64-4f8c-a055-5bdaffd5e33d&skt=2024-10-07T10%3A17%3A14Z&ske=2024-10-07T17%3A17%3A14Z&sks=b&skv=2024-05-04&sv=2024-05-04&se=2024-10-07T10%3A27%3A20Z&sr=b&sp=r&sig=z%2Bc1SgLqyg2PU4VgW7b00aa2C9Lnc3beb5e%2Fz1xBvDM%3D","fileName":"sample-JMX-file.jmx","fileType":"JMX_FILE","expireDateTime":"2024-10-07T10:27:20.1873271Z","validationStatus":"VALIDATION_INITIATED"}'
=======
      - AZURECLI/2.64.0 azsdk-python-core/1.31.0 Python/3.8.10 (Windows-10-10.0.22631-SP0)
    method: GET
    uri: https://c804de7b-d104-4ada-a059-4fbcd1daf636.eastus.cnt-prod.loadtesting.azure.com/tests/file-test-case/files/sample-JMX-file.jmx?api-version=2022-11-01
  response:
    body:
      string: '{"url":"https://k3xdcrexox4vzqc0pakmcspw.z16.blob.storage.azure.net/82c02258-43c2-4e5e-8d40-5e06eba15c0c/090430dc-c44e-406d-85de-ebfc3ae3c1ba?skoid=713ccf3d-dc33-4787-a1ee-6b0cc537c37a&sktid=33e01921-4d64-4f8c-a055-5bdaffd5e33d&skt=2024-09-23T06%3A55%3A40Z&ske=2024-09-23T13%3A55%3A40Z&sks=b&skv=2024-05-04&sv=2024-05-04&se=2024-09-23T07%3A06%3A08Z&sr=b&sp=r&sig=7RfqWLyHtcrH2x7GvroRP%2FArjuyVPES0jwvR5JONhs4%3D","fileName":"sample-JMX-file.jmx","fileType":"JMX_FILE","expireDateTime":"2024-09-23T07:06:08.999281Z","validationStatus":"VALIDATION_SUCCESS"}'
>>>>>>> 2417e415
    headers:
      accept-ranges:
      - bytes
      api-supported-versions:
      - 2022-11-01, 2023-04-01-preview, 2024-03-01-preview, 2024-05-01-preview, 2024-07-01-preview
      connection:
      - keep-alive
      content-length:
<<<<<<< HEAD
      - '560'
      content-type:
      - application/json; charset=utf-8
      date:
      - Mon, 07 Oct 2024 10:17:20 GMT
      mise-correlation-id:
      - 0e31bbae-2539-41c4-a510-648c76692b68
      strict-transport-security:
      - max-age=31536000; includeSubDomains
      x-azure-ref:
      - 20241007T101719Z-17b7cdcdcf67r5l7adxkwn0k5n0000000gd000000000607e
=======
      - '555'
      content-type:
      - application/json; charset=utf-8
      date:
      - Mon, 23 Sep 2024 06:56:09 GMT
      mise-correlation-id:
      - 93c96e85-c86f-442f-9a57-b9b8979960a5
      strict-transport-security:
      - max-age=31536000; includeSubDomains
      x-azure-ref:
      - 20240923T065608Z-17fb59d447cf4ms2ewabdvqry800000006yg0000000095r9
>>>>>>> 2417e415
      x-cache:
      - CONFIG_NOCACHE
      x-content-type-options:
      - nosniff
    status:
      code: 200
      message: OK
- request:
    body: null
    headers:
      Accept:
      - application/json
      Accept-Encoding:
      - gzip, deflate
      Connection:
      - keep-alive
      User-Agent:
<<<<<<< HEAD
      - AZURECLI/2.64.0 azsdk-python-core/1.31.0 Python/3.8.10 (Windows-10-10.0.26100-SP0)
    method: GET
    uri: https://85ae1253-5b1f-497c-995a-7457f6db860b.eastus.cnt-prod.loadtesting.azure.com/tests/file-test-case/files/sample-JMX-file.jmx?api-version=2024-05-01-preview
  response:
    body:
      string: '{"url":"https://phpw2kdu9lnrlzzn0xqjsweb.z37.blob.storage.azure.net/2f66a11d-b54e-4b72-8c7e-e5fe96fea705/3945d515-eb7b-4df7-bdc2-51c04a28bb51?skoid=713ccf3d-dc33-4787-a1ee-6b0cc537c37a&sktid=33e01921-4d64-4f8c-a055-5bdaffd5e33d&skt=2024-10-07T10%3A17%3A14Z&ske=2024-10-07T17%3A17%3A14Z&sks=b&skv=2024-05-04&sv=2024-05-04&se=2024-10-07T10%3A27%3A25Z&sr=b&sp=r&sig=rOnvHTCwbcD%2BXINwS2OFrvaf%2BZS%2FUJ3aLKWnxoHtld8%3D","fileName":"sample-JMX-file.jmx","fileType":"JMX_FILE","expireDateTime":"2024-10-07T10:27:25.5352776Z","validationStatus":"VALIDATION_SUCCESS"}'
=======
      - AZURECLI/2.64.0 azsdk-python-core/1.31.0 Python/3.8.10 (Windows-10-10.0.22631-SP0)
    method: GET
    uri: https://c804de7b-d104-4ada-a059-4fbcd1daf636.eastus.cnt-prod.loadtesting.azure.com/tests/file-test-case?api-version=2022-11-01
  response:
    body:
      string: '{"passFailCriteria":{"passFailMetrics":{"71d4790a-fb94-416f-b659-712e1d319c13":{"clientMetric":"requests_per_sec","aggregate":"avg","condition":">","value":78.0,"action":"continue"},"b1bcc57f-d587-4fab-b6a5-3af120444ab5":{"clientMetric":"error","aggregate":"percentage","condition":">","value":50.0,"action":"continue"},"7aa20a80-5bb2-4cde-a0c2-dbffbc04f299":{"clientMetric":"latency","aggregate":"avg","condition":">","requestName":"GetCustomerDetails","value":200.0,"action":"continue"}}},"environmentVariables":{"rps":"1","duration_in_sec":"1"},"loadTestConfiguration":{"engineInstances":1,"splitAllCSVs":false,"quickStartTest":false},"inputArtifacts":{"testScriptFileInfo":{"url":"https://k3xdcrexox4vzqc0pakmcspw.z16.blob.storage.azure.net/82c02258-43c2-4e5e-8d40-5e06eba15c0c/090430dc-c44e-406d-85de-ebfc3ae3c1ba?skoid=713ccf3d-dc33-4787-a1ee-6b0cc537c37a&sktid=33e01921-4d64-4f8c-a055-5bdaffd5e33d&skt=2024-09-23T06%3A56%3A07Z&ske=2024-09-23T20%3A56%3A07Z&sks=b&skv=2024-05-04&sv=2024-05-04&se=2024-09-23T07%3A56%3A09Z&sr=b&sp=r&sig=H6XthnoWw0AleunqJYIBjSR%2FAmoUmlSbnRoi%2BBysbAc%3D","fileName":"sample-JMX-file.jmx","fileType":"JMX_FILE","expireDateTime":"2024-09-23T07:56:09.3197284Z","validationStatus":"VALIDATION_SUCCESS"},"additionalFileInfo":[]},"testId":"file-test-case","description":"Test
        created from az load test command","displayName":"CLI-Test","keyvaultReferenceIdentityType":"SystemAssigned","createdDateTime":"2024-09-23T06:55:37.946Z","createdBy":"mbhardwaj@microsoft.com","lastModifiedDateTime":"2024-09-23T06:56:07.121Z","lastModifiedBy":"mbhardwaj@microsoft.com"}'
>>>>>>> 2417e415
    headers:
      accept-ranges:
      - bytes
      api-supported-versions:
      - 2022-11-01, 2023-04-01-preview, 2024-03-01-preview, 2024-05-01-preview, 2024-07-01-preview
      connection:
      - keep-alive
      content-length:
<<<<<<< HEAD
      - '560'
      content-type:
      - application/json; charset=utf-8
      date:
      - Mon, 07 Oct 2024 10:17:25 GMT
      mise-correlation-id:
      - 14b9b790-db4a-4aba-b409-e12401734da4
      strict-transport-security:
      - max-age=31536000; includeSubDomains
      x-azure-ref:
      - 20241007T101725Z-r1d78bdccbfngj27vg4xgrvy4s00000011z000000000eckd
=======
      - '1592'
      content-type:
      - application/json; charset=utf-8
      date:
      - Mon, 23 Sep 2024 06:56:09 GMT
      mise-correlation-id:
      - a0fa6619-a4c8-426a-98b2-443ff29b8ec9
      strict-transport-security:
      - max-age=31536000; includeSubDomains
      x-azure-ref:
      - 20240923T065609Z-15b8cc659d52v9p59drrwwhs3800000008ng000000003ew7
>>>>>>> 2417e415
      x-cache:
      - CONFIG_NOCACHE
      x-content-type-options:
      - nosniff
    status:
      code: 200
      message: OK
- request:
    body: !!python/object/new:_io.BytesIO
      state: !!python/tuple
      - !!binary |
        UEsDBBQACAAIAANbLVkAAAAAAAAAABIAAAATACAAYWRkaXRpb25hbC1kYXRhLmNzdlVUDQAHf9Pj
        ZneG/2a5hP9mdXgLAAEEAAAAAAQAAAAAS9RJ0knWSeHlMtQx0jHWMeHlAgBQSwcI/dwPKxQAAAAS
        AAAAUEsBAhQDFAAIAAgAA1stWf3cDysUAAAAEgAAABMAIAAAAAAAAAAAALaBAAAAAGFkZGl0aW9u
        YWwtZGF0YS5jc3ZVVA0AB3/T42Z3hv9muYT/ZnV4CwABBAAAAAAEAAAAAFBLBQYAAAAAAQABAGEA
        AAB1AAAAAAA=
      - 0
      - null
    headers:
      Accept:
      - application/json
      Accept-Encoding:
      - gzip, deflate
      Connection:
      - keep-alive
      Content-Length:
      - '236'
      User-Agent:
<<<<<<< HEAD
      - AZURECLI/2.64.0 azsdk-python-core/1.31.0 Python/3.8.10 (Windows-10-10.0.26100-SP0)
      content-type:
      - application/octet-stream
    method: PUT
    uri: https://85ae1253-5b1f-497c-995a-7457f6db860b.eastus.cnt-prod.loadtesting.azure.com/tests/file-test-case/files/sample-ZIP-artifact.zip?api-version=2024-05-01-preview&fileType=ZIPPED_ARTIFACTS
  response:
    body:
      string: '{"url":"https://phpw2kdu9lnrlzzn0xqjsweb.z37.blob.storage.azure.net/2f66a11d-b54e-4b72-8c7e-e5fe96fea705/abbae66d-7668-4ece-9df5-796e914a3de1?skoid=713ccf3d-dc33-4787-a1ee-6b0cc537c37a&sktid=33e01921-4d64-4f8c-a055-5bdaffd5e33d&skt=2024-10-07T10%3A17%3A25Z&ske=2024-10-08T02%3A17%3A25Z&sks=b&skv=2024-05-04&sv=2024-05-04&se=2024-10-07T10%3A27%3A26Z&sr=b&sp=r&sig=oI5JWG7Qz1iW%2B66eLxMOM3xLifidpU%2F2PhtfJPU06xY%3D","fileName":"sample-ZIP-artifact.zip","fileType":"ZIPPED_ARTIFACTS","expireDateTime":"2024-10-07T10:27:26.0138709Z","validationStatus":"VALIDATION_INITIATED"}'
=======
      - azsdk-python-mgmt-loadtesting/1.0.0 Python/3.8.10 (Windows-10-10.0.22631-SP0)
    method: GET
    uri: https://management.azure.com/subscriptions/00000000-0000-0000-0000-000000000000/resourceGroups/clitest-load-000001/providers/Microsoft.LoadTestService/loadTests/clitest-load-000002?api-version=2022-12-01
  response:
    body:
      string: '{"id":"/subscriptions/00000000-0000-0000-0000-000000000000/resourceGroups/clitest-load-000001/providers/Microsoft.LoadTestService/loadTests/clitest-load-000002","name":"clitest-load-000002","type":"microsoft.loadtestservice/loadtests","location":"eastus","systemData":{"createdBy":"mbhardwaj@microsoft.com","createdByType":"User","createdAt":"2024-09-23T06:55:04.681125Z","lastModifiedBy":"mbhardwaj@microsoft.com","lastModifiedByType":"User","lastModifiedAt":"2024-09-23T06:55:04.681125Z"},"identity":{"type":"None"},"properties":{"dataPlaneURI":"c804de7b-d104-4ada-a059-4fbcd1daf636.eastus.cnt-prod.loadtesting.azure.com","provisioningState":"Succeeded"}}'
>>>>>>> 2417e415
    headers:
      api-supported-versions:
      - 2022-11-01, 2023-04-01-preview, 2024-03-01-preview, 2024-05-01-preview, 2024-07-01-preview
      connection:
      - keep-alive
      content-length:
<<<<<<< HEAD
      - '572'
      content-type:
      - application/json; charset=utf-8
      date:
      - Mon, 07 Oct 2024 10:17:26 GMT
      location:
      - https://85ae1253-5b1f-497c-995a-7457f6db860b.eastus.cnt-prod.loadtesting.azure.com/tests/file-test-case/files/sample-ZIP-artifact.zip?api-version=2024-03-01-preview
      mise-correlation-id:
      - b47ef5c4-6613-4a4d-b026-977c65ee6518
=======
      - '657'
      content-type:
      - application/json; charset=utf-8
      date:
      - Mon, 23 Sep 2024 06:56:09 GMT
      etag:
      - '"ab017b60-0000-0200-0000-66f110de0000"'
      expires:
      - '-1'
      pragma:
      - no-cache
>>>>>>> 2417e415
      strict-transport-security:
      - max-age=31536000; includeSubDomains
      x-azure-ref:
      - 20241007T101725Z-r1d78bdccbfm5tkt1yrknbkw1n00000009pg00000000kvbd
      x-cache:
      - CONFIG_NOCACHE
      x-content-type-options:
      - nosniff
<<<<<<< HEAD
=======
      x-ms-providerhub-traffic:
      - 'True'
      x-msedge-ref:
      - 'Ref A: FB9B73D49B544FD3B03102CAD9C062D5 Ref B: CO6AA3150217033 Ref C: 2024-09-23T06:56:09Z'
>>>>>>> 2417e415
    status:
      code: 201
      message: Created
- request:
    body: null
    headers:
      Accept:
      - application/json
      Accept-Encoding:
      - gzip, deflate
      Connection:
      - keep-alive
      User-Agent:
<<<<<<< HEAD
      - AZURECLI/2.64.0 azsdk-python-core/1.31.0 Python/3.8.10 (Windows-10-10.0.26100-SP0)
    method: GET
    uri: https://85ae1253-5b1f-497c-995a-7457f6db860b.eastus.cnt-prod.loadtesting.azure.com/tests/file-test-case/files/sample-ZIP-artifact.zip?api-version=2024-05-01-preview
  response:
    body:
      string: '{"url":"https://phpw2kdu9lnrlzzn0xqjsweb.z37.blob.storage.azure.net/2f66a11d-b54e-4b72-8c7e-e5fe96fea705/abbae66d-7668-4ece-9df5-796e914a3de1?skoid=713ccf3d-dc33-4787-a1ee-6b0cc537c37a&sktid=33e01921-4d64-4f8c-a055-5bdaffd5e33d&skt=2024-10-07T10%3A16%3A47Z&ske=2024-10-08T02%3A16%3A47Z&sks=b&skv=2024-05-04&sv=2024-05-04&se=2024-10-07T10%3A27%3A26Z&sr=b&sp=r&sig=MGlnA%2FDgPkNjrY43F3GMNm0M8E9c2ugxDtb6JsteuhY%3D","fileName":"sample-ZIP-artifact.zip","fileType":"ZIPPED_ARTIFACTS","expireDateTime":"2024-10-07T10:27:26.3126571Z","validationStatus":"VALIDATION_INITIATED"}'
=======
      - AZURECLI/2.64.0 azsdk-python-core/1.31.0 Python/3.8.10 (Windows-10-10.0.22631-SP0)
    method: GET
    uri: https://c804de7b-d104-4ada-a059-4fbcd1daf636.eastus.cnt-prod.loadtesting.azure.com/tests?api-version=2022-11-01
  response:
    body:
      string: '{"value":[{"passFailCriteria":{"passFailMetrics":{"71d4790a-fb94-416f-b659-712e1d319c13":{"clientMetric":"requests_per_sec","aggregate":"avg","condition":">","value":78.0,"action":"continue"},"b1bcc57f-d587-4fab-b6a5-3af120444ab5":{"clientMetric":"error","aggregate":"percentage","condition":">","value":50.0,"action":"continue"},"7aa20a80-5bb2-4cde-a0c2-dbffbc04f299":{"clientMetric":"latency","aggregate":"avg","condition":">","requestName":"GetCustomerDetails","value":200.0,"action":"continue"}}},"environmentVariables":{"rps":"1","duration_in_sec":"1"},"loadTestConfiguration":{"engineInstances":1,"splitAllCSVs":false,"quickStartTest":false},"inputArtifacts":{"testScriptFileInfo":{"url":"https://k3xdcrexox4vzqc0pakmcspw.z16.blob.storage.azure.net/82c02258-43c2-4e5e-8d40-5e06eba15c0c/090430dc-c44e-406d-85de-ebfc3ae3c1ba?skoid=713ccf3d-dc33-4787-a1ee-6b0cc537c37a&sktid=33e01921-4d64-4f8c-a055-5bdaffd5e33d&skt=2024-09-23T06%3A55%3A40Z&ske=2024-09-23T13%3A55%3A40Z&sks=b&skv=2024-05-04&sv=2024-05-04&se=2024-09-23T07%3A56%3A11Z&sr=b&sp=r&sig=%2BBDAQeTpCFqP4KplRcCW2nGMikSC81sGnD8l19DI%2FRY%3D","fileName":"sample-JMX-file.jmx","fileType":"JMX_FILE","expireDateTime":"2024-09-23T07:56:11.2102643Z","validationStatus":"VALIDATION_SUCCESS"},"additionalFileInfo":[]},"testId":"file-test-case","description":"Test
        created from az load test command","displayName":"CLI-Test","keyvaultReferenceIdentityType":"SystemAssigned","createdDateTime":"2024-09-23T06:55:37.946Z","createdBy":"mbhardwaj@microsoft.com","lastModifiedDateTime":"2024-09-23T06:56:07.121Z","lastModifiedBy":"mbhardwaj@microsoft.com"}]}'
>>>>>>> 2417e415
    headers:
      accept-ranges:
      - bytes
      api-supported-versions:
      - 2022-11-01, 2023-04-01-preview, 2024-03-01-preview, 2024-05-01-preview, 2024-07-01-preview
      connection:
      - keep-alive
      content-length:
<<<<<<< HEAD
      - '570'
      content-type:
      - application/json; charset=utf-8
      date:
      - Mon, 07 Oct 2024 10:17:26 GMT
      mise-correlation-id:
      - 66e01d01-588d-433e-ad5e-5422253e71c2
      strict-transport-security:
      - max-age=31536000; includeSubDomains
      x-azure-ref:
      - 20241007T101726Z-17b7cdcdcf6mm29chp8e5bry9400000003tg000000008rfm
=======
      - '1604'
      content-type:
      - application/json; charset=utf-8
      date:
      - Mon, 23 Sep 2024 06:56:11 GMT
      mise-correlation-id:
      - 9947aaef-b489-43bb-bb15-330cd4f1c833
      strict-transport-security:
      - max-age=31536000; includeSubDomains
      x-azure-ref:
      - 20240923T065610Z-176645dbc77lq5jb38y11rwv6c00000003x000000000326h
>>>>>>> 2417e415
      x-cache:
      - CONFIG_NOCACHE
      x-content-type-options:
      - nosniff
    status:
      code: 200
      message: OK
- request:
    body: null
    headers:
      Accept:
      - application/json
      Accept-Encoding:
      - gzip, deflate
      Connection:
      - keep-alive
      User-Agent:
<<<<<<< HEAD
      - AZURECLI/2.64.0 azsdk-python-core/1.31.0 Python/3.8.10 (Windows-10-10.0.26100-SP0)
=======
      - azsdk-python-mgmt-loadtesting/1.0.0 Python/3.8.10 (Windows-10-10.0.22631-SP0)
>>>>>>> 2417e415
    method: GET
    uri: https://85ae1253-5b1f-497c-995a-7457f6db860b.eastus.cnt-prod.loadtesting.azure.com/tests/file-test-case/files/sample-ZIP-artifact.zip?api-version=2024-05-01-preview
  response:
    body:
<<<<<<< HEAD
      string: '{"url":"https://phpw2kdu9lnrlzzn0xqjsweb.z37.blob.storage.azure.net/2f66a11d-b54e-4b72-8c7e-e5fe96fea705/abbae66d-7668-4ece-9df5-796e914a3de1?skoid=713ccf3d-dc33-4787-a1ee-6b0cc537c37a&sktid=33e01921-4d64-4f8c-a055-5bdaffd5e33d&skt=2024-10-07T10%3A17%3A31Z&ske=2024-10-07T17%3A17%3A31Z&sks=b&skv=2024-05-04&sv=2024-05-04&se=2024-10-07T10%3A27%3A31Z&sr=b&sp=r&sig=%2BoLbYtFlTPYq7%2FyV5M%2BJFakbgDNlngs%2BZqOt%2FPJFVvo%3D","fileName":"sample-ZIP-artifact.zip","fileType":"ZIPPED_ARTIFACTS","expireDateTime":"2024-10-07T10:27:31.6225611Z","validationStatus":"VALIDATION_INITIATED"}'
=======
      string: '{"id":"/subscriptions/00000000-0000-0000-0000-000000000000/resourceGroups/clitest-load-000001/providers/Microsoft.LoadTestService/loadTests/clitest-load-000002","name":"clitest-load-000002","type":"microsoft.loadtestservice/loadtests","location":"eastus","systemData":{"createdBy":"mbhardwaj@microsoft.com","createdByType":"User","createdAt":"2024-09-23T06:55:04.681125Z","lastModifiedBy":"mbhardwaj@microsoft.com","lastModifiedByType":"User","lastModifiedAt":"2024-09-23T06:55:04.681125Z"},"identity":{"type":"None"},"properties":{"dataPlaneURI":"c804de7b-d104-4ada-a059-4fbcd1daf636.eastus.cnt-prod.loadtesting.azure.com","provisioningState":"Succeeded"}}'
>>>>>>> 2417e415
    headers:
      accept-ranges:
      - bytes
      api-supported-versions:
      - 2022-11-01, 2023-04-01-preview, 2024-03-01-preview, 2024-05-01-preview, 2024-07-01-preview
      connection:
      - keep-alive
      content-length:
<<<<<<< HEAD
      - '578'
      content-type:
      - application/json; charset=utf-8
      date:
      - Mon, 07 Oct 2024 10:17:31 GMT
      mise-correlation-id:
      - 5fb37b98-09cb-47c5-acea-53df58cd3082
=======
      - '657'
      content-type:
      - application/json; charset=utf-8
      date:
      - Mon, 23 Sep 2024 06:56:11 GMT
      etag:
      - '"ab017b60-0000-0200-0000-66f110de0000"'
      expires:
      - '-1'
      pragma:
      - no-cache
>>>>>>> 2417e415
      strict-transport-security:
      - max-age=31536000; includeSubDomains
      x-azure-ref:
      - 20241007T101731Z-17b7cdcdcf6rw9cj9tb13p11fc0000000gd0000000005vwq
      x-cache:
      - CONFIG_NOCACHE
      x-content-type-options:
      - nosniff
<<<<<<< HEAD
=======
      x-ms-providerhub-traffic:
      - 'True'
      x-msedge-ref:
      - 'Ref A: A5249B1EED414ED8BB7756F59EBB7C01 Ref B: CO6AA3150220027 Ref C: 2024-09-23T06:56:11Z'
>>>>>>> 2417e415
    status:
      code: 200
      message: OK
- request:
    body: null
    headers:
      Accept:
      - application/json
      Accept-Encoding:
      - gzip, deflate
      Connection:
      - keep-alive
      User-Agent:
<<<<<<< HEAD
      - AZURECLI/2.64.0 azsdk-python-core/1.31.0 Python/3.8.10 (Windows-10-10.0.26100-SP0)
    method: GET
    uri: https://85ae1253-5b1f-497c-995a-7457f6db860b.eastus.cnt-prod.loadtesting.azure.com/tests/file-test-case/files/sample-ZIP-artifact.zip?api-version=2024-05-01-preview
=======
      - AZURECLI/2.64.0 azsdk-python-core/1.31.0 Python/3.8.10 (Windows-10-10.0.22631-SP0)
    method: DELETE
    uri: https://c804de7b-d104-4ada-a059-4fbcd1daf636.eastus.cnt-prod.loadtesting.azure.com/tests/file-test-case/files/sample-JMX-file.jmx?api-version=2022-11-01
>>>>>>> 2417e415
  response:
    body:
      string: '{"url":"https://phpw2kdu9lnrlzzn0xqjsweb.z37.blob.storage.azure.net/2f66a11d-b54e-4b72-8c7e-e5fe96fea705/abbae66d-7668-4ece-9df5-796e914a3de1?skoid=713ccf3d-dc33-4787-a1ee-6b0cc537c37a&sktid=33e01921-4d64-4f8c-a055-5bdaffd5e33d&skt=2024-10-07T10%3A17%3A31Z&ske=2024-10-07T17%3A17%3A31Z&sks=b&skv=2024-05-04&sv=2024-05-04&se=2024-10-07T10%3A27%3A36Z&sr=b&sp=r&sig=VZRPjNMvIsKC%2BP4sH0bDCLtBpirHAYMK8H9csWEuR74%3D","fileName":"sample-ZIP-artifact.zip","fileType":"ZIPPED_ARTIFACTS","expireDateTime":"2024-10-07T10:27:36.9374986Z","validationStatus":"VALIDATION_INITIATED"}'
    headers:
      accept-ranges:
      - bytes
      api-supported-versions:
      - 2022-11-01, 2023-04-01-preview, 2024-03-01-preview, 2024-05-01-preview, 2024-07-01-preview
      connection:
      - keep-alive
      content-length:
      - '570'
      content-type:
      - application/json; charset=utf-8
      date:
<<<<<<< HEAD
      - Mon, 07 Oct 2024 10:17:36 GMT
      mise-correlation-id:
      - 450457ed-dbd5-4fe3-ab64-5de7be4562a8
      strict-transport-security:
      - max-age=31536000; includeSubDomains
      x-azure-ref:
      - 20241007T101736Z-1657d887cccs7r76rek6e3vycw0000000g4g000000002dnr
=======
      - Mon, 23 Sep 2024 06:56:12 GMT
      mise-correlation-id:
      - dc996a19-6709-4258-83ca-5698796861ea
      strict-transport-security:
      - max-age=31536000; includeSubDomains
      x-azure-ref:
      - 20240923T065611Z-17fb59d447c2wrzk2snyt7rrd4000000072g00000000bf17
>>>>>>> 2417e415
      x-cache:
      - CONFIG_NOCACHE
      x-content-type-options:
      - nosniff
    status:
      code: 200
      message: OK
- request:
    body: null
    headers:
      Accept:
      - application/json
      Accept-Encoding:
      - gzip, deflate
      Connection:
      - keep-alive
      User-Agent:
<<<<<<< HEAD
      - AZURECLI/2.64.0 azsdk-python-core/1.31.0 Python/3.8.10 (Windows-10-10.0.26100-SP0)
=======
      - azsdk-python-mgmt-loadtesting/1.0.0 Python/3.8.10 (Windows-10-10.0.22631-SP0)
>>>>>>> 2417e415
    method: GET
    uri: https://85ae1253-5b1f-497c-995a-7457f6db860b.eastus.cnt-prod.loadtesting.azure.com/tests/file-test-case/files/sample-ZIP-artifact.zip?api-version=2024-05-01-preview
  response:
    body:
<<<<<<< HEAD
      string: '{"url":"https://phpw2kdu9lnrlzzn0xqjsweb.z37.blob.storage.azure.net/2f66a11d-b54e-4b72-8c7e-e5fe96fea705/abbae66d-7668-4ece-9df5-796e914a3de1?skoid=713ccf3d-dc33-4787-a1ee-6b0cc537c37a&sktid=33e01921-4d64-4f8c-a055-5bdaffd5e33d&skt=2024-10-07T10%3A16%3A47Z&ske=2024-10-08T02%3A16%3A47Z&sks=b&skv=2024-05-04&sv=2024-05-04&se=2024-10-07T10%3A27%3A42Z&sr=b&sp=r&sig=KBCqhApKQOGmmE3aBr%2BsEhhJmFmapUxJi3dRXeO1y6s%3D","fileName":"sample-ZIP-artifact.zip","fileType":"ZIPPED_ARTIFACTS","expireDateTime":"2024-10-07T10:27:42.2368324Z","validationStatus":"VALIDATION_INITIATED"}'
=======
      string: '{"id":"/subscriptions/00000000-0000-0000-0000-000000000000/resourceGroups/clitest-load-000001/providers/Microsoft.LoadTestService/loadTests/clitest-load-000002","name":"clitest-load-000002","type":"microsoft.loadtestservice/loadtests","location":"eastus","systemData":{"createdBy":"mbhardwaj@microsoft.com","createdByType":"User","createdAt":"2024-09-23T06:55:04.681125Z","lastModifiedBy":"mbhardwaj@microsoft.com","lastModifiedByType":"User","lastModifiedAt":"2024-09-23T06:55:04.681125Z"},"identity":{"type":"None"},"properties":{"dataPlaneURI":"c804de7b-d104-4ada-a059-4fbcd1daf636.eastus.cnt-prod.loadtesting.azure.com","provisioningState":"Succeeded"}}'
>>>>>>> 2417e415
    headers:
      accept-ranges:
      - bytes
      api-supported-versions:
      - 2022-11-01, 2023-04-01-preview, 2024-03-01-preview, 2024-05-01-preview, 2024-07-01-preview
      connection:
      - keep-alive
      content-length:
<<<<<<< HEAD
      - '570'
      content-type:
      - application/json; charset=utf-8
      date:
      - Mon, 07 Oct 2024 10:17:42 GMT
      mise-correlation-id:
      - 93373e1a-9726-4274-be35-e74c650031a4
=======
      - '657'
      content-type:
      - application/json; charset=utf-8
      date:
      - Mon, 23 Sep 2024 06:56:12 GMT
      etag:
      - '"ab017b60-0000-0200-0000-66f110de0000"'
      expires:
      - '-1'
      pragma:
      - no-cache
>>>>>>> 2417e415
      strict-transport-security:
      - max-age=31536000; includeSubDomains
      x-azure-ref:
      - 20241007T101741Z-1657d887cccdg297ncd51dp2e80000000g4g00000000frn2
      x-cache:
      - CONFIG_NOCACHE
      x-content-type-options:
      - nosniff
<<<<<<< HEAD
=======
      x-ms-providerhub-traffic:
      - 'True'
      x-msedge-ref:
      - 'Ref A: 16D1744369254422B43DDB9474396769 Ref B: CO6AA3150217011 Ref C: 2024-09-23T06:56:12Z'
>>>>>>> 2417e415
    status:
      code: 200
      message: OK
- request:
    body: null
    headers:
      Accept:
      - application/json
      Accept-Encoding:
      - gzip, deflate
      Connection:
      - keep-alive
      User-Agent:
<<<<<<< HEAD
      - AZURECLI/2.64.0 azsdk-python-core/1.31.0 Python/3.8.10 (Windows-10-10.0.26100-SP0)
    method: GET
    uri: https://85ae1253-5b1f-497c-995a-7457f6db860b.eastus.cnt-prod.loadtesting.azure.com/tests/file-test-case/files/sample-ZIP-artifact.zip?api-version=2024-05-01-preview
=======
      - AZURECLI/2.64.0 azsdk-python-core/1.31.0 Python/3.8.10 (Windows-10-10.0.22631-SP0)
    method: GET
    uri: https://c804de7b-d104-4ada-a059-4fbcd1daf636.eastus.cnt-prod.loadtesting.azure.com/tests/file-test-case/files?api-version=2022-11-01
>>>>>>> 2417e415
  response:
    body:
      string: '{"url":"https://phpw2kdu9lnrlzzn0xqjsweb.z37.blob.storage.azure.net/2f66a11d-b54e-4b72-8c7e-e5fe96fea705/abbae66d-7668-4ece-9df5-796e914a3de1?skoid=713ccf3d-dc33-4787-a1ee-6b0cc537c37a&sktid=33e01921-4d64-4f8c-a055-5bdaffd5e33d&skt=2024-10-07T10%3A17%3A31Z&ske=2024-10-07T17%3A17%3A31Z&sks=b&skv=2024-05-04&sv=2024-05-04&se=2024-10-07T10%3A27%3A47Z&sr=b&sp=r&sig=Sn%2F6hHaaEi3fWVippj4cN9ycwR%2BmeH8rFnps8IEvdXc%3D","fileName":"sample-ZIP-artifact.zip","fileType":"ZIPPED_ARTIFACTS","expireDateTime":"2024-10-07T10:27:47.5544512Z","validationStatus":"VALIDATION_INITIATED"}'
    headers:
      accept-ranges:
      - bytes
      api-supported-versions:
      - 2022-11-01, 2023-04-01-preview, 2024-03-01-preview, 2024-05-01-preview, 2024-07-01-preview
      connection:
      - keep-alive
      content-length:
      - '572'
      content-type:
      - application/json; charset=utf-8
      date:
<<<<<<< HEAD
      - Mon, 07 Oct 2024 10:17:47 GMT
      mise-correlation-id:
      - 2eafed9e-dd5c-4eea-9d80-a5addf277799
      strict-transport-security:
      - max-age=31536000; includeSubDomains
      x-azure-ref:
      - 20241007T101747Z-r1d78bdccbf56s2ngykvgt7x2s00000011zg000000003x4n
=======
      - Mon, 23 Sep 2024 06:56:13 GMT
      mise-correlation-id:
      - a768f9cf-5dc3-48da-9526-e7b6ac68335c
      strict-transport-security:
      - max-age=31536000; includeSubDomains
      x-azure-ref:
      - 20240923T065612Z-17fb59d447c59p8kymn34ade2c00000001pg000000000sy9
>>>>>>> 2417e415
      x-cache:
      - CONFIG_NOCACHE
      x-content-type-options:
      - nosniff
    status:
      code: 200
      message: OK
- request:
    body: null
    headers:
      Accept:
      - application/json
      Accept-Encoding:
      - gzip, deflate
      Connection:
      - keep-alive
      User-Agent:
<<<<<<< HEAD
      - AZURECLI/2.64.0 azsdk-python-core/1.31.0 Python/3.8.10 (Windows-10-10.0.26100-SP0)
=======
      - azsdk-python-mgmt-loadtesting/1.0.0 Python/3.8.10 (Windows-10-10.0.22631-SP0)
>>>>>>> 2417e415
    method: GET
    uri: https://85ae1253-5b1f-497c-995a-7457f6db860b.eastus.cnt-prod.loadtesting.azure.com/tests/file-test-case/files/sample-ZIP-artifact.zip?api-version=2024-05-01-preview
  response:
    body:
<<<<<<< HEAD
      string: '{"url":"https://phpw2kdu9lnrlzzn0xqjsweb.z37.blob.storage.azure.net/2f66a11d-b54e-4b72-8c7e-e5fe96fea705/abbae66d-7668-4ece-9df5-796e914a3de1?skoid=713ccf3d-dc33-4787-a1ee-6b0cc537c37a&sktid=33e01921-4d64-4f8c-a055-5bdaffd5e33d&skt=2024-10-07T10%3A17%3A52Z&ske=2024-10-07T17%3A17%3A52Z&sks=b&skv=2024-05-04&sv=2024-05-04&se=2024-10-07T10%3A27%3A52Z&sr=b&sp=r&sig=Jv%2Fu8HxtyIiIFX4dS5obDlvIFgVWS%2BGHiPnPkCTH1E4%3D","fileName":"sample-ZIP-artifact.zip","fileType":"ZIPPED_ARTIFACTS","expireDateTime":"2024-10-07T10:27:52.8956947Z","validationStatus":"VALIDATION_INITIATED"}'
=======
      string: '{"id":"/subscriptions/00000000-0000-0000-0000-000000000000/resourceGroups/clitest-load-000001/providers/Microsoft.LoadTestService/loadTests/clitest-load-000002","name":"clitest-load-000002","type":"microsoft.loadtestservice/loadtests","location":"eastus","systemData":{"createdBy":"mbhardwaj@microsoft.com","createdByType":"User","createdAt":"2024-09-23T06:55:04.681125Z","lastModifiedBy":"mbhardwaj@microsoft.com","lastModifiedByType":"User","lastModifiedAt":"2024-09-23T06:55:04.681125Z"},"identity":{"type":"None"},"properties":{"dataPlaneURI":"c804de7b-d104-4ada-a059-4fbcd1daf636.eastus.cnt-prod.loadtesting.azure.com","provisioningState":"Succeeded"}}'
>>>>>>> 2417e415
    headers:
      accept-ranges:
      - bytes
      api-supported-versions:
      - 2022-11-01, 2023-04-01-preview, 2024-03-01-preview, 2024-05-01-preview, 2024-07-01-preview
      connection:
      - keep-alive
      content-length:
<<<<<<< HEAD
      - '572'
      content-type:
      - application/json; charset=utf-8
      date:
      - Mon, 07 Oct 2024 10:17:52 GMT
      mise-correlation-id:
      - 3a7b6e95-33f6-4bfe-8a7b-6b17beaf2eb5
=======
      - '657'
      content-type:
      - application/json; charset=utf-8
      date:
      - Mon, 23 Sep 2024 06:56:12 GMT
      etag:
      - '"ab017b60-0000-0200-0000-66f110de0000"'
      expires:
      - '-1'
      pragma:
      - no-cache
>>>>>>> 2417e415
      strict-transport-security:
      - max-age=31536000; includeSubDomains
      x-azure-ref:
      - 20241007T101752Z-r1d78bdccbfm5tkt1yrknbkw1n00000009x0000000000cyw
      x-cache:
      - CONFIG_NOCACHE
      x-content-type-options:
      - nosniff
<<<<<<< HEAD
=======
      x-ms-providerhub-traffic:
      - 'True'
      x-msedge-ref:
      - 'Ref A: A6FF209129F54B6BA3F1DF48C15B652D Ref B: CO6AA3150220045 Ref C: 2024-09-23T06:56:13Z'
>>>>>>> 2417e415
    status:
      code: 200
      message: OK
- request:
    body: null
    headers:
      Accept:
      - application/json
      Accept-Encoding:
      - gzip, deflate
      Connection:
      - keep-alive
      User-Agent:
<<<<<<< HEAD
      - AZURECLI/2.64.0 azsdk-python-core/1.31.0 Python/3.8.10 (Windows-10-10.0.26100-SP0)
    method: GET
    uri: https://85ae1253-5b1f-497c-995a-7457f6db860b.eastus.cnt-prod.loadtesting.azure.com/tests/file-test-case/files/sample-ZIP-artifact.zip?api-version=2024-05-01-preview
  response:
    body:
      string: '{"url":"https://phpw2kdu9lnrlzzn0xqjsweb.z37.blob.storage.azure.net/2f66a11d-b54e-4b72-8c7e-e5fe96fea705/abbae66d-7668-4ece-9df5-796e914a3de1?skoid=713ccf3d-dc33-4787-a1ee-6b0cc537c37a&sktid=33e01921-4d64-4f8c-a055-5bdaffd5e33d&skt=2024-10-07T10%3A17%3A52Z&ske=2024-10-07T17%3A17%3A52Z&sks=b&skv=2024-05-04&sv=2024-05-04&se=2024-10-07T10%3A27%3A58Z&sr=b&sp=r&sig=qWHbBNVUPc9Yp%2BqBnWGyFCkeFtt15TncoDemqiJTl1w%3D","fileName":"sample-ZIP-artifact.zip","fileType":"ZIPPED_ARTIFACTS","expireDateTime":"2024-10-07T10:27:58.2240576Z","validationStatus":"VALIDATION_SUCCESS"}'
=======
      - AZURECLI/2.64.0 azsdk-python-core/1.31.0 Python/3.8.10 (Windows-10-10.0.22631-SP0)
    method: PUT
    uri: https://c804de7b-d104-4ada-a059-4fbcd1daf636.eastus.cnt-prod.loadtesting.azure.com/tests/file-test-case/files/sample-JMX-file.jmx?fileType=JMX_FILE&api-version=2022-11-01
  response:
    body:
      string: '{"url":"https://k3xdcrexox4vzqc0pakmcspw.z16.blob.storage.azure.net/82c02258-43c2-4e5e-8d40-5e06eba15c0c/e570dbe2-a2f5-401d-ae42-9678c38ce531?skoid=713ccf3d-dc33-4787-a1ee-6b0cc537c37a&sktid=33e01921-4d64-4f8c-a055-5bdaffd5e33d&skt=2024-09-23T06%3A56%3A14Z&ske=2024-09-23T22%3A56%3A14Z&sks=b&skv=2024-05-04&sv=2024-05-04&se=2024-09-23T07%3A06%3A14Z&sr=b&sp=r&sig=SNWUVgCLiSdaypKtj8EeulV1H3PuO4ufZrPyrPdPnMo%3D","fileName":"sample-JMX-file.jmx","fileType":"JMX_FILE","expireDateTime":"2024-09-23T07:06:14.1598369Z","validationStatus":"VALIDATION_INITIATED"}'
>>>>>>> 2417e415
    headers:
      accept-ranges:
      - bytes
      api-supported-versions:
      - 2022-11-01, 2023-04-01-preview, 2024-03-01-preview, 2024-05-01-preview, 2024-07-01-preview
      connection:
      - keep-alive
      content-length:
<<<<<<< HEAD
      - '568'
      content-type:
      - application/json; charset=utf-8
      date:
      - Mon, 07 Oct 2024 10:17:58 GMT
      mise-correlation-id:
      - 6898dc47-e2fb-4d85-857e-f2dbeea67394
      strict-transport-security:
      - max-age=31536000; includeSubDomains
      x-azure-ref:
      - 20241007T101758Z-17b7cdcdcf6cl5zbt7dtwpw7sn0000000g70000000003smv
=======
      - '556'
      content-type:
      - application/json; charset=utf-8
      date:
      - Mon, 23 Sep 2024 06:56:14 GMT
      location:
      - https://c804de7b-d104-4ada-a059-4fbcd1daf636.eastus.cnt-prod.loadtesting.azure.com/tests/file-test-case/files/sample-JMX-file.jmx?api-version=2022-11-01
      mise-correlation-id:
      - d0598615-d451-4d76-8dd3-f7f6882bbc96
      strict-transport-security:
      - max-age=31536000; includeSubDomains
      x-azure-ref:
      - 20240923T065613Z-176645dbc77bm77q277uaq6vbw0000000480000000000uz9
>>>>>>> 2417e415
      x-cache:
      - CONFIG_NOCACHE
      x-content-type-options:
      - nosniff
    status:
      code: 200
      message: OK
- request:
    body: null
    headers:
      Accept:
      - application/json
      Accept-Encoding:
      - gzip, deflate
      Connection:
      - keep-alive
      User-Agent:
<<<<<<< HEAD
      - AZURECLI/2.64.0 azsdk-python-core/1.31.0 Python/3.8.10 (Windows-10-10.0.26100-SP0)
    method: GET
    uri: https://85ae1253-5b1f-497c-995a-7457f6db860b.eastus.cnt-prod.loadtesting.azure.com/tests/file-test-case?api-version=2024-05-01-preview
  response:
    body:
      string: '{"passFailCriteria":{"passFailMetrics":{"d8668ee1-ae6d-4742-b7dd-027bc5541f3a":{"clientMetric":"requests_per_sec","aggregate":"avg","condition":">","value":78.0,"action":"continue"},"d9193e00-3f85-4395-bd2a-169597e74a6f":{"clientMetric":"error","aggregate":"percentage","condition":">","value":50.0,"action":"continue"},"3710f6c1-37a9-4b11-9e8d-1fb1bf947cfb":{"clientMetric":"latency","aggregate":"avg","condition":">","requestName":"GetCustomerDetails","value":200.0,"action":"continue"}}},"environmentVariables":{"rps":"1","duration_in_sec":"1"},"loadTestConfiguration":{"engineInstances":1,"splitAllCSVs":false,"quickStartTest":false},"inputArtifacts":{"testScriptFileInfo":{"url":"https://phpw2kdu9lnrlzzn0xqjsweb.z37.blob.storage.azure.net/2f66a11d-b54e-4b72-8c7e-e5fe96fea705/3945d515-eb7b-4df7-bdc2-51c04a28bb51?skoid=713ccf3d-dc33-4787-a1ee-6b0cc537c37a&sktid=33e01921-4d64-4f8c-a055-5bdaffd5e33d&skt=2024-10-07T10%3A17%3A14Z&ske=2024-10-07T17%3A17%3A14Z&sks=b&skv=2024-05-04&sv=2024-05-04&se=2024-10-07T11%3A17%3A58Z&sr=b&sp=r&sig=0VD17Es8cM4A4nKoSiu4myEQf6V1H0sU2Tlvo2txdqs%3D","fileName":"sample-JMX-file.jmx","fileType":"JMX_FILE","expireDateTime":"2024-10-07T11:17:58.5332576Z","validationStatus":"VALIDATION_SUCCESS"},"additionalFileInfo":[{"url":"https://phpw2kdu9lnrlzzn0xqjsweb.z37.blob.storage.azure.net/2f66a11d-b54e-4b72-8c7e-e5fe96fea705/abbae66d-7668-4ece-9df5-796e914a3de1?skoid=713ccf3d-dc33-4787-a1ee-6b0cc537c37a&sktid=33e01921-4d64-4f8c-a055-5bdaffd5e33d&skt=2024-10-07T10%3A17%3A14Z&ske=2024-10-07T17%3A17%3A14Z&sks=b&skv=2024-05-04&sv=2024-05-04&se=2024-10-07T11%3A17%3A58Z&sr=b&sp=r&sig=EDYSRXdRZfKpf7XMp%2BaxdfpNJhJGFSSspAjiRzRtUhY%3D","fileName":"sample-ZIP-artifact.zip","fileType":"ZIPPED_ARTIFACTS","expireDateTime":"2024-10-07T11:17:58.5335672Z","validationStatus":"VALIDATION_SUCCESS"}]},"kind":"JMX","publicIPDisabled":false,"testId":"file-test-case","description":"Test
        created from az load test command","displayName":"CLI-Test","keyvaultReferenceIdentityType":"SystemAssigned","createdDateTime":"2024-10-07T10:16:46.226Z","createdBy":"mbhardwaj@microsoft.com","lastModifiedDateTime":"2024-10-07T10:17:56.94Z","lastModifiedBy":"mbhardwaj@microsoft.com"}'
=======
      - AZURECLI/2.64.0 azsdk-python-core/1.31.0 Python/3.8.10 (Windows-10-10.0.22631-SP0)
    method: GET
    uri: https://c804de7b-d104-4ada-a059-4fbcd1daf636.eastus.cnt-prod.loadtesting.azure.com/tests/file-test-case/files/sample-JMX-file.jmx?api-version=2022-11-01
  response:
    body:
      string: '{"url":"https://k3xdcrexox4vzqc0pakmcspw.z16.blob.storage.azure.net/82c02258-43c2-4e5e-8d40-5e06eba15c0c/e570dbe2-a2f5-401d-ae42-9678c38ce531?skoid=713ccf3d-dc33-4787-a1ee-6b0cc537c37a&sktid=33e01921-4d64-4f8c-a055-5bdaffd5e33d&skt=2024-09-23T06%3A56%3A14Z&ske=2024-09-23T22%3A56%3A14Z&sks=b&skv=2024-05-04&sv=2024-05-04&se=2024-09-23T07%3A06%3A14Z&sr=b&sp=r&sig=SNWUVgCLiSdaypKtj8EeulV1H3PuO4ufZrPyrPdPnMo%3D","fileName":"sample-JMX-file.jmx","fileType":"JMX_FILE","expireDateTime":"2024-09-23T07:06:14.454578Z","validationStatus":"VALIDATION_INITIATED"}'
>>>>>>> 2417e415
    headers:
      accept-ranges:
      - bytes
      api-supported-versions:
      - 2022-11-01, 2023-04-01-preview, 2024-03-01-preview, 2024-05-01-preview, 2024-07-01-preview
      connection:
      - keep-alive
      content-length:
<<<<<<< HEAD
      - '2193'
      content-type:
      - application/json; charset=utf-8
      date:
      - Mon, 07 Oct 2024 10:17:58 GMT
      mise-correlation-id:
      - 9521ecc7-bcf6-4a37-bf22-5280084aa024
      strict-transport-security:
      - max-age=31536000; includeSubDomains
      x-azure-ref:
      - 20241007T101758Z-r1d78bdccbfmbws8d55k0thrrn0000000ga000000000awr4
=======
      - '555'
      content-type:
      - application/json; charset=utf-8
      date:
      - Mon, 23 Sep 2024 06:56:14 GMT
      mise-correlation-id:
      - 3c0c2d4b-9cc6-4566-aca8-d0e12417af73
      strict-transport-security:
      - max-age=31536000; includeSubDomains
      x-azure-ref:
      - 20240923T065614Z-17fb59d447c5fmqqeh36vg6fvc000000063g000000004xnb
>>>>>>> 2417e415
      x-cache:
      - CONFIG_NOCACHE
      x-content-type-options:
      - nosniff
    status:
      code: 200
      message: OK
- request:
    body: null
    headers:
      Accept:
      - application/json
      Accept-Encoding:
      - gzip, deflate
      Connection:
      - keep-alive
      User-Agent:
<<<<<<< HEAD
      - azsdk-python-mgmt-loadtesting/1.0.0 Python/3.8.10 (Windows-10-10.0.26100-SP0)
    method: GET
    uri: https://management.azure.com/subscriptions/00000000-0000-0000-0000-000000000000/resourceGroups/clitest-load-000001/providers/Microsoft.LoadTestService/loadTests/clitest-load-000002?api-version=2022-12-01
  response:
    body:
      string: '{"id":"/subscriptions/00000000-0000-0000-0000-000000000000/resourceGroups/clitest-load-000001/providers/Microsoft.LoadTestService/loadTests/clitest-load-000002","name":"clitest-load-000002","type":"microsoft.loadtestservice/loadtests","location":"eastus","systemData":{"createdBy":"mbhardwaj@microsoft.com","createdByType":"User","createdAt":"2024-10-07T10:16:11.275918Z","lastModifiedBy":"mbhardwaj@microsoft.com","lastModifiedByType":"User","lastModifiedAt":"2024-10-07T10:16:11.275918Z"},"identity":{"type":"None"},"properties":{"dataPlaneURI":"85ae1253-5b1f-497c-995a-7457f6db860b.eastus.cnt-prod.loadtesting.azure.com","provisioningState":"Succeeded"}}'
    headers:
      cache-control:
      - no-cache
      content-length:
      - '657'
      content-type:
      - application/json; charset=utf-8
      date:
      - Mon, 07 Oct 2024 10:17:59 GMT
      etag:
      - '"7700f719-0000-0200-0000-6703b5030000"'
      expires:
      - '-1'
      pragma:
      - no-cache
      strict-transport-security:
      - max-age=31536000; includeSubDomains
=======
      - AZURECLI/2.64.0 azsdk-python-core/1.31.0 Python/3.8.10 (Windows-10-10.0.22631-SP0)
    method: GET
    uri: https://c804de7b-d104-4ada-a059-4fbcd1daf636.eastus.cnt-prod.loadtesting.azure.com/tests/file-test-case/files/sample-JMX-file.jmx?api-version=2022-11-01
  response:
    body:
      string: '{"url":"https://k3xdcrexox4vzqc0pakmcspw.z16.blob.storage.azure.net/82c02258-43c2-4e5e-8d40-5e06eba15c0c/e570dbe2-a2f5-401d-ae42-9678c38ce531?skoid=713ccf3d-dc33-4787-a1ee-6b0cc537c37a&sktid=33e01921-4d64-4f8c-a055-5bdaffd5e33d&skt=2024-09-23T06%3A55%3A57Z&ske=2024-09-23T13%3A55%3A57Z&sks=b&skv=2024-05-04&sv=2024-05-04&se=2024-09-23T07%3A06%3A19Z&sr=b&sp=r&sig=JIpi23Ltdpnz905QhcRm%2BVd6Qchmk6kFs0sdNK0Ibzo%3D","fileName":"sample-JMX-file.jmx","fileType":"JMX_FILE","expireDateTime":"2024-09-23T07:06:19.7639122Z","validationStatus":"VALIDATION_INITIATED"}'
    headers:
      accept-ranges:
      - bytes
      api-supported-versions:
      - 2022-11-01, 2023-04-01-preview, 2024-03-01-preview, 2024-05-01-preview, 2024-07-01-preview
      connection:
      - keep-alive
      content-length:
      - '558'
      content-type:
      - application/json; charset=utf-8
      date:
      - Mon, 23 Sep 2024 06:56:19 GMT
      mise-correlation-id:
      - 7786ad2a-d0c5-46fe-a8d1-3dfd2c1b12b6
      strict-transport-security:
      - max-age=31536000; includeSubDomains
      x-azure-ref:
      - 20240923T065619Z-17fb59d447c5fmqqeh36vg6fvc0000000640000000004q1h
>>>>>>> 2417e415
      x-cache:
      - CONFIG_NOCACHE
      x-content-type-options:
      - nosniff
      x-ms-providerhub-traffic:
      - 'True'
      x-msedge-ref:
      - 'Ref A: 94A5763ACCE64B5593CC269DF291E640 Ref B: CO6AA3150219009 Ref C: 2024-10-07T10:17:58Z'
    status:
      code: 200
      message: OK
- request:
    body: null
    headers:
      Accept:
      - application/json
      Accept-Encoding:
      - gzip, deflate
      Connection:
      - keep-alive
      User-Agent:
<<<<<<< HEAD
      - AZURECLI/2.64.0 azsdk-python-core/1.31.0 Python/3.8.10 (Windows-10-10.0.26100-SP0)
    method: GET
    uri: https://85ae1253-5b1f-497c-995a-7457f6db860b.eastus.cnt-prod.loadtesting.azure.com/tests?api-version=2024-05-01-preview
  response:
    body:
      string: '{"value":[{"passFailCriteria":{"passFailMetrics":{"d8668ee1-ae6d-4742-b7dd-027bc5541f3a":{"clientMetric":"requests_per_sec","aggregate":"avg","condition":">","value":78.0,"action":"continue"},"d9193e00-3f85-4395-bd2a-169597e74a6f":{"clientMetric":"error","aggregate":"percentage","condition":">","value":50.0,"action":"continue"},"3710f6c1-37a9-4b11-9e8d-1fb1bf947cfb":{"clientMetric":"latency","aggregate":"avg","condition":">","requestName":"GetCustomerDetails","value":200.0,"action":"continue"}}},"environmentVariables":{"rps":"1","duration_in_sec":"1"},"loadTestConfiguration":{"engineInstances":1,"splitAllCSVs":false,"quickStartTest":false},"inputArtifacts":{"testScriptFileInfo":{"url":"https://phpw2kdu9lnrlzzn0xqjsweb.z37.blob.storage.azure.net/2f66a11d-b54e-4b72-8c7e-e5fe96fea705/3945d515-eb7b-4df7-bdc2-51c04a28bb51?skoid=713ccf3d-dc33-4787-a1ee-6b0cc537c37a&sktid=33e01921-4d64-4f8c-a055-5bdaffd5e33d&skt=2024-10-07T10%3A16%3A47Z&ske=2024-10-08T02%3A16%3A47Z&sks=b&skv=2024-05-04&sv=2024-05-04&se=2024-10-07T11%3A17%3A59Z&sr=b&sp=r&sig=DIrM2%2FGsMkUN6nk2mkTsR%2BYCWuDBwQVoDa2qb0e4m1A%3D","fileName":"sample-JMX-file.jmx","fileType":"JMX_FILE","expireDateTime":"2024-10-07T11:17:59.5062799Z","validationStatus":"VALIDATION_SUCCESS"},"additionalFileInfo":[{"url":"https://phpw2kdu9lnrlzzn0xqjsweb.z37.blob.storage.azure.net/2f66a11d-b54e-4b72-8c7e-e5fe96fea705/abbae66d-7668-4ece-9df5-796e914a3de1?skoid=713ccf3d-dc33-4787-a1ee-6b0cc537c37a&sktid=33e01921-4d64-4f8c-a055-5bdaffd5e33d&skt=2024-10-07T10%3A16%3A47Z&ske=2024-10-08T02%3A16%3A47Z&sks=b&skv=2024-05-04&sv=2024-05-04&se=2024-10-07T11%3A17%3A59Z&sr=b&sp=r&sig=WPttDkDW%2B%2Fcn47SodE4l2UmHQAe4B%2Bg88%2FQtzx%2Fmm5M%3D","fileName":"sample-ZIP-artifact.zip","fileType":"ZIPPED_ARTIFACTS","expireDateTime":"2024-10-07T11:17:59.5065568Z","validationStatus":"VALIDATION_SUCCESS"}]},"kind":"JMX","publicIPDisabled":false,"testId":"file-test-case","description":"Test
        created from az load test command","displayName":"CLI-Test","keyvaultReferenceIdentityType":"SystemAssigned","createdDateTime":"2024-10-07T10:16:46.226Z","createdBy":"mbhardwaj@microsoft.com","lastModifiedDateTime":"2024-10-07T10:17:56.94Z","lastModifiedBy":"mbhardwaj@microsoft.com"}]}'
=======
      - AZURECLI/2.64.0 azsdk-python-core/1.31.0 Python/3.8.10 (Windows-10-10.0.22631-SP0)
    method: GET
    uri: https://c804de7b-d104-4ada-a059-4fbcd1daf636.eastus.cnt-prod.loadtesting.azure.com/tests/file-test-case/files/sample-JMX-file.jmx?api-version=2022-11-01
  response:
    body:
      string: '{"url":"https://k3xdcrexox4vzqc0pakmcspw.z16.blob.storage.azure.net/82c02258-43c2-4e5e-8d40-5e06eba15c0c/e570dbe2-a2f5-401d-ae42-9678c38ce531?skoid=713ccf3d-dc33-4787-a1ee-6b0cc537c37a&sktid=33e01921-4d64-4f8c-a055-5bdaffd5e33d&skt=2024-09-23T06%3A56%3A14Z&ske=2024-09-23T22%3A56%3A14Z&sks=b&skv=2024-05-04&sv=2024-05-04&se=2024-09-23T07%3A06%3A25Z&sr=b&sp=r&sig=rgWUWy5BYvYQ%2FoFoZXNXILuF84rQFsTFoYezlopSoMs%3D","fileName":"sample-JMX-file.jmx","fileType":"JMX_FILE","expireDateTime":"2024-09-23T07:06:25.0687417Z","validationStatus":"VALIDATION_INITIATED"}'
>>>>>>> 2417e415
    headers:
      accept-ranges:
      - bytes
      api-supported-versions:
      - 2022-11-01, 2023-04-01-preview, 2024-03-01-preview, 2024-05-01-preview, 2024-07-01-preview
      connection:
      - keep-alive
      content-length:
<<<<<<< HEAD
      - '2217'
      content-type:
      - application/json; charset=utf-8
      date:
      - Mon, 07 Oct 2024 10:17:59 GMT
      mise-correlation-id:
      - e0a3467f-bb9f-46a1-a2e6-be63fc60153e
      strict-transport-security:
      - max-age=31536000; includeSubDomains
      x-azure-ref:
      - 20241007T101759Z-17b7cdcdcf6xnv9n0kqs5apvvc0000000ffg0000000000zu
=======
      - '558'
      content-type:
      - application/json; charset=utf-8
      date:
      - Mon, 23 Sep 2024 06:56:25 GMT
      mise-correlation-id:
      - 4cf8a764-d4fa-4975-8300-85f28684d714
      strict-transport-security:
      - max-age=31536000; includeSubDomains
      x-azure-ref:
      - 20240923T065624Z-15b8cc659d5tzffpnv1mrnfb5n00000008e000000000m6m1
>>>>>>> 2417e415
      x-cache:
      - CONFIG_NOCACHE
      x-content-type-options:
      - nosniff
    status:
      code: 200
      message: OK
- request:
    body: null
    headers:
      Accept:
      - application/json
      Accept-Encoding:
      - gzip, deflate
      Connection:
      - keep-alive
      User-Agent:
<<<<<<< HEAD
      - azsdk-python-mgmt-loadtesting/1.0.0 Python/3.8.10 (Windows-10-10.0.26100-SP0)
=======
      - AZURECLI/2.64.0 azsdk-python-core/1.31.0 Python/3.8.10 (Windows-10-10.0.22631-SP0)
>>>>>>> 2417e415
    method: GET
    uri: https://c804de7b-d104-4ada-a059-4fbcd1daf636.eastus.cnt-prod.loadtesting.azure.com/tests/file-test-case/files/sample-JMX-file.jmx?api-version=2022-11-01
  response:
    body:
<<<<<<< HEAD
      string: '{"id":"/subscriptions/00000000-0000-0000-0000-000000000000/resourceGroups/clitest-load-000001/providers/Microsoft.LoadTestService/loadTests/clitest-load-000002","name":"clitest-load-000002","type":"microsoft.loadtestservice/loadtests","location":"eastus","systemData":{"createdBy":"mbhardwaj@microsoft.com","createdByType":"User","createdAt":"2024-10-07T10:16:11.275918Z","lastModifiedBy":"mbhardwaj@microsoft.com","lastModifiedByType":"User","lastModifiedAt":"2024-10-07T10:16:11.275918Z"},"identity":{"type":"None"},"properties":{"dataPlaneURI":"85ae1253-5b1f-497c-995a-7457f6db860b.eastus.cnt-prod.loadtesting.azure.com","provisioningState":"Succeeded"}}'
=======
      string: '{"url":"https://k3xdcrexox4vzqc0pakmcspw.z16.blob.storage.azure.net/82c02258-43c2-4e5e-8d40-5e06eba15c0c/e570dbe2-a2f5-401d-ae42-9678c38ce531?skoid=713ccf3d-dc33-4787-a1ee-6b0cc537c37a&sktid=33e01921-4d64-4f8c-a055-5bdaffd5e33d&skt=2024-09-23T06%3A56%3A07Z&ske=2024-09-23T20%3A56%3A07Z&sks=b&skv=2024-05-04&sv=2024-05-04&se=2024-09-23T07%3A06%3A30Z&sr=b&sp=r&sig=yKTuBfpmlgzLXzn2aY1SxKmvft%2F3H0YpdmMZ1mZfSUg%3D","fileName":"sample-JMX-file.jmx","fileType":"JMX_FILE","expireDateTime":"2024-09-23T07:06:30.3901208Z","validationStatus":"VALIDATION_INITIATED"}'
>>>>>>> 2417e415
    headers:
      accept-ranges:
      - bytes
      api-supported-versions:
      - 2022-11-01, 2023-04-01-preview, 2024-03-01-preview, 2024-05-01-preview, 2024-07-01-preview
      connection:
      - keep-alive
      content-length:
<<<<<<< HEAD
      - '657'
      content-type:
      - application/json; charset=utf-8
      date:
      - Mon, 07 Oct 2024 10:17:59 GMT
      etag:
      - '"7700f719-0000-0200-0000-6703b5030000"'
      expires:
      - '-1'
      pragma:
      - no-cache
=======
      - '558'
      content-type:
      - application/json; charset=utf-8
      date:
      - Mon, 23 Sep 2024 06:56:30 GMT
      mise-correlation-id:
      - c7507b58-1384-40cf-9f76-1286a8ea21c5
>>>>>>> 2417e415
      strict-transport-security:
      - max-age=31536000; includeSubDomains
      x-azure-ref:
      - 20240923T065630Z-17fb59d447c4dmzv1xzanb92kw00000006t0000000004cgc
      x-cache:
      - CONFIG_NOCACHE
      x-content-type-options:
      - nosniff
<<<<<<< HEAD
      x-ms-providerhub-traffic:
      - 'True'
      x-msedge-ref:
      - 'Ref A: 07F74A65295446029C989BC211E152AA Ref B: CO6AA3150218017 Ref C: 2024-10-07T10:17:59Z'
=======
>>>>>>> 2417e415
    status:
      code: 200
      message: OK
- request:
    body: null
    headers:
      Accept:
      - application/json
      Accept-Encoding:
      - gzip, deflate
      Connection:
      - keep-alive
      Content-Length:
      - '0'
      User-Agent:
<<<<<<< HEAD
      - AZURECLI/2.64.0 azsdk-python-core/1.31.0 Python/3.8.10 (Windows-10-10.0.26100-SP0)
    method: DELETE
    uri: https://85ae1253-5b1f-497c-995a-7457f6db860b.eastus.cnt-prod.loadtesting.azure.com/tests/file-test-case/files/sample-JMX-file.jmx?api-version=2024-05-01-preview
  response:
    body:
      string: ''
=======
      - AZURECLI/2.64.0 azsdk-python-core/1.31.0 Python/3.8.10 (Windows-10-10.0.22631-SP0)
    method: GET
    uri: https://c804de7b-d104-4ada-a059-4fbcd1daf636.eastus.cnt-prod.loadtesting.azure.com/tests/file-test-case/files/sample-JMX-file.jmx?api-version=2022-11-01
  response:
    body:
      string: '{"url":"https://k3xdcrexox4vzqc0pakmcspw.z16.blob.storage.azure.net/82c02258-43c2-4e5e-8d40-5e06eba15c0c/e570dbe2-a2f5-401d-ae42-9678c38ce531?skoid=713ccf3d-dc33-4787-a1ee-6b0cc537c37a&sktid=33e01921-4d64-4f8c-a055-5bdaffd5e33d&skt=2024-09-23T06%3A55%3A40Z&ske=2024-09-23T13%3A55%3A40Z&sks=b&skv=2024-05-04&sv=2024-05-04&se=2024-09-23T07%3A06%3A35Z&sr=b&sp=r&sig=VESNHywnayJTRpdcSUAjeN4qpHi10GH%2FLr7oFvx7%2FWI%3D","fileName":"sample-JMX-file.jmx","fileType":"JMX_FILE","expireDateTime":"2024-09-23T07:06:35.6968362Z","validationStatus":"VALIDATION_INITIATED"}'
>>>>>>> 2417e415
    headers:
      api-supported-versions:
      - 2022-11-01, 2023-04-01-preview, 2024-03-01-preview, 2024-05-01-preview, 2024-07-01-preview
      connection:
      - keep-alive
<<<<<<< HEAD
      date:
      - Mon, 07 Oct 2024 10:18:00 GMT
      mise-correlation-id:
      - f3768934-5f0a-456d-9c28-9ad57708bf75
      strict-transport-security:
      - max-age=31536000; includeSubDomains
      x-azure-ref:
      - 20241007T101800Z-17b7cdcdcf6jpbctpfz41bzh3g00000004gg00000000es4f
=======
      content-length:
      - '560'
      content-type:
      - application/json; charset=utf-8
      date:
      - Mon, 23 Sep 2024 06:56:35 GMT
      mise-correlation-id:
      - 720f0c39-f56f-4e6d-a850-d4fff96dbe02
      strict-transport-security:
      - max-age=31536000; includeSubDomains
      x-azure-ref:
      - 20240923T065635Z-17fb59d447c2wrzk2snyt7rrd4000000071000000000d5rk
>>>>>>> 2417e415
      x-cache:
      - CONFIG_NOCACHE
      x-content-type-options:
      - nosniff
    status:
      code: 204
      message: No Content
- request:
    body: null
    headers:
      Accept:
      - application/json
      Accept-Encoding:
      - gzip, deflate
      Connection:
      - keep-alive
      User-Agent:
<<<<<<< HEAD
      - azsdk-python-mgmt-loadtesting/1.0.0 Python/3.8.10 (Windows-10-10.0.26100-SP0)
=======
      - AZURECLI/2.64.0 azsdk-python-core/1.31.0 Python/3.8.10 (Windows-10-10.0.22631-SP0)
    method: GET
    uri: https://c804de7b-d104-4ada-a059-4fbcd1daf636.eastus.cnt-prod.loadtesting.azure.com/tests/file-test-case/files/sample-JMX-file.jmx?api-version=2022-11-01
  response:
    body:
      string: '{"url":"https://k3xdcrexox4vzqc0pakmcspw.z16.blob.storage.azure.net/82c02258-43c2-4e5e-8d40-5e06eba15c0c/e570dbe2-a2f5-401d-ae42-9678c38ce531?skoid=713ccf3d-dc33-4787-a1ee-6b0cc537c37a&sktid=33e01921-4d64-4f8c-a055-5bdaffd5e33d&skt=2024-09-23T06%3A56%3A14Z&ske=2024-09-23T22%3A56%3A14Z&sks=b&skv=2024-05-04&sv=2024-05-04&se=2024-09-23T07%3A06%3A40Z&sr=b&sp=r&sig=lpQmSX0sbxpb4fa5TJ2mNKjvs8mwu%2BFcCLvh9QV2fdA%3D","fileName":"sample-JMX-file.jmx","fileType":"JMX_FILE","expireDateTime":"2024-09-23T07:06:40.9851586Z","validationStatus":"VALIDATION_INITIATED"}'
    headers:
      accept-ranges:
      - bytes
      api-supported-versions:
      - 2022-11-01, 2023-04-01-preview, 2024-03-01-preview, 2024-05-01-preview, 2024-07-01-preview
      connection:
      - keep-alive
      content-length:
      - '558'
      content-type:
      - application/json; charset=utf-8
      date:
      - Mon, 23 Sep 2024 06:56:40 GMT
      mise-correlation-id:
      - 2f44f5d1-bf71-4321-8814-7284b0af7ff4
      strict-transport-security:
      - max-age=31536000; includeSubDomains
      x-azure-ref:
      - 20240923T065640Z-17fb59d447cfcskjtyc1s89yyw0000000690000000004qfm
      x-cache:
      - CONFIG_NOCACHE
      x-content-type-options:
      - nosniff
    status:
      code: 200
      message: OK
- request:
    body: null
    headers:
      Accept:
      - application/json
      Accept-Encoding:
      - gzip, deflate
      Connection:
      - keep-alive
      User-Agent:
      - AZURECLI/2.64.0 azsdk-python-core/1.31.0 Python/3.8.10 (Windows-10-10.0.22631-SP0)
    method: GET
    uri: https://c804de7b-d104-4ada-a059-4fbcd1daf636.eastus.cnt-prod.loadtesting.azure.com/tests/file-test-case/files/sample-JMX-file.jmx?api-version=2022-11-01
  response:
    body:
      string: '{"url":"https://k3xdcrexox4vzqc0pakmcspw.z16.blob.storage.azure.net/82c02258-43c2-4e5e-8d40-5e06eba15c0c/e570dbe2-a2f5-401d-ae42-9678c38ce531?skoid=713ccf3d-dc33-4787-a1ee-6b0cc537c37a&sktid=33e01921-4d64-4f8c-a055-5bdaffd5e33d&skt=2024-09-23T06%3A55%3A45Z&ske=2024-09-23T13%3A55%3A45Z&sks=b&skv=2024-05-04&sv=2024-05-04&se=2024-09-23T07%3A06%3A46Z&sr=b&sp=r&sig=wUvYF2iIUqGMk3Ikuj7Gm1j7yNjbN58r%2B62leGBmCZQ%3D","fileName":"sample-JMX-file.jmx","fileType":"JMX_FILE","expireDateTime":"2024-09-23T07:06:46.9347289Z","validationStatus":"VALIDATION_SUCCESS"}'
    headers:
      accept-ranges:
      - bytes
      api-supported-versions:
      - 2022-11-01, 2023-04-01-preview, 2024-03-01-preview, 2024-05-01-preview, 2024-07-01-preview
      connection:
      - keep-alive
      content-length:
      - '556'
      content-type:
      - application/json; charset=utf-8
      date:
      - Mon, 23 Sep 2024 06:56:46 GMT
      mise-correlation-id:
      - 70015622-87fe-48cb-a4ee-df35eda7483a
      strict-transport-security:
      - max-age=31536000; includeSubDomains
      x-azure-ref:
      - 20240923T065646Z-15b8cc659d5mv7bg0thcu7f4x000000008fg00000000fpyw
      x-cache:
      - CONFIG_NOCACHE
      x-content-type-options:
      - nosniff
    status:
      code: 200
      message: OK
- request:
    body: null
    headers:
      Accept:
      - application/json
      Accept-Encoding:
      - gzip, deflate
      Connection:
      - keep-alive
      User-Agent:
      - azsdk-python-mgmt-loadtesting/1.0.0 Python/3.8.10 (Windows-10-10.0.22631-SP0)
>>>>>>> 2417e415
    method: GET
    uri: https://management.azure.com/subscriptions/00000000-0000-0000-0000-000000000000/resourceGroups/clitest-load-000001/providers/Microsoft.LoadTestService/loadTests/clitest-load-000002?api-version=2022-12-01
  response:
    body:
<<<<<<< HEAD
      string: '{"id":"/subscriptions/00000000-0000-0000-0000-000000000000/resourceGroups/clitest-load-000001/providers/Microsoft.LoadTestService/loadTests/clitest-load-000002","name":"clitest-load-000002","type":"microsoft.loadtestservice/loadtests","location":"eastus","systemData":{"createdBy":"mbhardwaj@microsoft.com","createdByType":"User","createdAt":"2024-10-07T10:16:11.275918Z","lastModifiedBy":"mbhardwaj@microsoft.com","lastModifiedByType":"User","lastModifiedAt":"2024-10-07T10:16:11.275918Z"},"identity":{"type":"None"},"properties":{"dataPlaneURI":"85ae1253-5b1f-497c-995a-7457f6db860b.eastus.cnt-prod.loadtesting.azure.com","provisioningState":"Succeeded"}}'
=======
      string: '{"id":"/subscriptions/00000000-0000-0000-0000-000000000000/resourceGroups/clitest-load-000001/providers/Microsoft.LoadTestService/loadTests/clitest-load-000002","name":"clitest-load-000002","type":"microsoft.loadtestservice/loadtests","location":"eastus","systemData":{"createdBy":"mbhardwaj@microsoft.com","createdByType":"User","createdAt":"2024-09-23T06:55:04.681125Z","lastModifiedBy":"mbhardwaj@microsoft.com","lastModifiedByType":"User","lastModifiedAt":"2024-09-23T06:55:04.681125Z"},"identity":{"type":"None"},"properties":{"dataPlaneURI":"c804de7b-d104-4ada-a059-4fbcd1daf636.eastus.cnt-prod.loadtesting.azure.com","provisioningState":"Succeeded"}}'
>>>>>>> 2417e415
    headers:
      cache-control:
      - no-cache
      content-length:
      - '657'
      content-type:
      - application/json; charset=utf-8
      date:
<<<<<<< HEAD
      - Mon, 07 Oct 2024 10:18:00 GMT
      etag:
      - '"7700f719-0000-0200-0000-6703b5030000"'
=======
      - Mon, 23 Sep 2024 06:56:56 GMT
      etag:
      - '"ab017b60-0000-0200-0000-66f110de0000"'
>>>>>>> 2417e415
      expires:
      - '-1'
      pragma:
      - no-cache
      strict-transport-security:
      - max-age=31536000; includeSubDomains
      x-cache:
      - CONFIG_NOCACHE
      x-content-type-options:
      - nosniff
      x-ms-providerhub-traffic:
      - 'True'
      x-msedge-ref:
<<<<<<< HEAD
      - 'Ref A: C67E4C6A3B3A4E24A5148384EBD73FAC Ref B: CO6AA3150217031 Ref C: 2024-10-07T10:18:00Z'
=======
      - 'Ref A: 54058F73B501486C90BE584A5DE219C8 Ref B: CO6AA3150220051 Ref C: 2024-09-23T06:56:57Z'
>>>>>>> 2417e415
    status:
      code: 200
      message: OK
- request:
    body: null
    headers:
      Accept:
      - application/json
      Accept-Encoding:
      - gzip, deflate
      Connection:
      - keep-alive
      User-Agent:
<<<<<<< HEAD
      - AZURECLI/2.64.0 azsdk-python-core/1.31.0 Python/3.8.10 (Windows-10-10.0.26100-SP0)
    method: GET
    uri: https://85ae1253-5b1f-497c-995a-7457f6db860b.eastus.cnt-prod.loadtesting.azure.com/tests/file-test-case/files?api-version=2024-05-01-preview
  response:
    body:
      string: '{"value":[{"url":"https://phpw2kdu9lnrlzzn0xqjsweb.z37.blob.storage.azure.net/2f66a11d-b54e-4b72-8c7e-e5fe96fea705/abbae66d-7668-4ece-9df5-796e914a3de1?skoid=713ccf3d-dc33-4787-a1ee-6b0cc537c37a&sktid=33e01921-4d64-4f8c-a055-5bdaffd5e33d&skt=2024-10-07T10%3A17%3A24Z&ske=2024-10-08T00%3A17%3A24Z&sks=b&skv=2024-05-04&sv=2024-05-04&se=2024-10-07T10%3A28%3A01Z&sr=b&sp=r&sig=rsVLTg1GbAlMxrw6awUILkDfD0g8NoJ%2FjHz3Bdjkjis%3D","fileName":"sample-ZIP-artifact.zip","fileType":"ZIPPED_ARTIFACTS","expireDateTime":"2024-10-07T10:28:01.4723769Z","validationStatus":"VALIDATION_SUCCESS"}]}'
=======
      - AZURECLI/2.64.0 azsdk-python-core/1.31.0 Python/3.8.10 (Windows-10-10.0.22631-SP0)
    method: GET
    uri: https://c804de7b-d104-4ada-a059-4fbcd1daf636.eastus.cnt-prod.loadtesting.azure.com/tests/file-test-case/files?api-version=2022-11-01
  response:
    body:
      string: '{"value":[{"url":"https://k3xdcrexox4vzqc0pakmcspw.z16.blob.storage.azure.net/82c02258-43c2-4e5e-8d40-5e06eba15c0c/e570dbe2-a2f5-401d-ae42-9678c38ce531?skoid=713ccf3d-dc33-4787-a1ee-6b0cc537c37a&sktid=33e01921-4d64-4f8c-a055-5bdaffd5e33d&skt=2024-09-23T06%3A56%3A14Z&ske=2024-09-23T22%3A56%3A14Z&sks=b&skv=2024-05-04&sv=2024-05-04&se=2024-09-23T07%3A06%3A57Z&sr=b&sp=r&sig=LRDjnO2dYl2kJfcc79rr0VmPBvWjlDHQWBacRnUDGyw%3D","fileName":"sample-JMX-file.jmx","fileType":"JMX_FILE","expireDateTime":"2024-09-23T07:06:57.6991197Z","validationStatus":"VALIDATION_SUCCESS"}]}'
>>>>>>> 2417e415
    headers:
      accept-ranges:
      - bytes
      api-supported-versions:
      - 2022-11-01, 2023-04-01-preview, 2024-03-01-preview, 2024-05-01-preview, 2024-07-01-preview
      connection:
      - keep-alive
      content-length:
<<<<<<< HEAD
      - '580'
      content-type:
      - application/json; charset=utf-8
      date:
      - Mon, 07 Oct 2024 10:18:01 GMT
      mise-correlation-id:
      - 716961d1-8afd-492b-be80-200cc9666496
      strict-transport-security:
      - max-age=31536000; includeSubDomains
      x-azure-ref:
      - 20241007T101801Z-1657d887cccs7r76rek6e3vycw0000000g5000000000189z
=======
      - '566'
      content-type:
      - application/json; charset=utf-8
      date:
      - Mon, 23 Sep 2024 06:56:57 GMT
      mise-correlation-id:
      - 35681372-4e89-445d-af8b-2cade73aafab
      strict-transport-security:
      - max-age=31536000; includeSubDomains
      x-azure-ref:
      - 20240923T065657Z-176645dbc77kpmmqkssfry0md8000000042000000000bw86
>>>>>>> 2417e415
      x-cache:
      - CONFIG_NOCACHE
      x-content-type-options:
      - nosniff
    status:
      code: 200
      message: OK
- request:
    body: null
    headers:
      Accept:
      - application/json
      Accept-Encoding:
      - gzip, deflate
      Connection:
      - keep-alive
      User-Agent:
<<<<<<< HEAD
      - azsdk-python-mgmt-loadtesting/1.0.0 Python/3.8.10 (Windows-10-10.0.26100-SP0)
    method: GET
    uri: https://management.azure.com/subscriptions/00000000-0000-0000-0000-000000000000/resourceGroups/clitest-load-000001/providers/Microsoft.LoadTestService/loadTests/clitest-load-000002?api-version=2022-12-01
  response:
    body:
      string: '{"id":"/subscriptions/00000000-0000-0000-0000-000000000000/resourceGroups/clitest-load-000001/providers/Microsoft.LoadTestService/loadTests/clitest-load-000002","name":"clitest-load-000002","type":"microsoft.loadtestservice/loadtests","location":"eastus","systemData":{"createdBy":"mbhardwaj@microsoft.com","createdByType":"User","createdAt":"2024-10-07T10:16:11.275918Z","lastModifiedBy":"mbhardwaj@microsoft.com","lastModifiedByType":"User","lastModifiedAt":"2024-10-07T10:16:11.275918Z"},"identity":{"type":"None"},"properties":{"dataPlaneURI":"85ae1253-5b1f-497c-995a-7457f6db860b.eastus.cnt-prod.loadtesting.azure.com","provisioningState":"Succeeded"}}'
    headers:
      cache-control:
      - no-cache
      content-length:
      - '657'
      content-type:
      - application/json; charset=utf-8
      date:
      - Mon, 07 Oct 2024 10:18:01 GMT
      etag:
      - '"7700f719-0000-0200-0000-6703b5030000"'
      expires:
      - '-1'
      pragma:
      - no-cache
      strict-transport-security:
      - max-age=31536000; includeSubDomains
      x-cache:
      - CONFIG_NOCACHE
      x-content-type-options:
      - nosniff
      x-ms-providerhub-traffic:
      - 'True'
      x-msedge-ref:
      - 'Ref A: 34401E42A89E438497BF31115A6686F2 Ref B: CO6AA3150217009 Ref C: 2024-10-07T10:18:01Z'
    status:
      code: 200
      message: OK
- request:
    body: !!python/object/new:_io.BytesIO
      state: !!python/tuple
      - !!binary |
        PD94bWwgdmVyc2lvbj0iMS4wIiBlbmNvZGluZz0iVVRGLTgiPz4NCjxqbWV0ZXJUZXN0UGxhbiB2
        ZXJzaW9uPSIxLjIiIHByb3BlcnRpZXM9IjUuMCIgam1ldGVyPSI1LjUiPg0KICA8aGFzaFRyZWU+
        DQogICAgPFRlc3RQbGFuIGd1aWNsYXNzPSJUZXN0UGxhbkd1aSIgdGVzdGNsYXNzPSJUZXN0UGxh
        biIgdGVzdG5hbWU9IkF6dXJlIExvYWQgVGVzdGluZyIgZW5hYmxlZD0idHJ1ZSI+DQogICAgICA8
        c3RyaW5nUHJvcCBuYW1lPSJUZXN0UGxhbi5jb21tZW50cyI+PC9zdHJpbmdQcm9wPg0KICAgICAg
        PGJvb2xQcm9wIG5hbWU9IlRlc3RQbGFuLmZ1bmN0aW9uYWxfbW9kZSI+ZmFsc2U8L2Jvb2xQcm9w
        Pg0KICAgICAgPGJvb2xQcm9wIG5hbWU9IlRlc3RQbGFuLnRlYXJEb3duX29uX3NodXRkb3duIj50
        cnVlPC9ib29sUHJvcD4NCiAgICAgIDxib29sUHJvcCBuYW1lPSJUZXN0UGxhbi5zZXJpYWxpemVf
        dGhyZWFkZ3JvdXBzIj5mYWxzZTwvYm9vbFByb3A+DQogICAgICA8ZWxlbWVudFByb3AgbmFtZT0i
        VGVzdFBsYW4udXNlcl9kZWZpbmVkX3ZhcmlhYmxlcyIgZWxlbWVudFR5cGU9IkFyZ3VtZW50cyIg
        Z3VpY2xhc3M9IkFyZ3VtZW50c1BhbmVsIiB0ZXN0Y2xhc3M9IkFyZ3VtZW50cyIgdGVzdG5hbWU9
        IlVzZXIgRGVmaW5lZCBWYXJpYWJsZXMiIGVuYWJsZWQ9InRydWUiPg0KICAgICAgICA8Y29sbGVj
        dGlvblByb3AgbmFtZT0iQXJndW1lbnRzLmFyZ3VtZW50cyIvPg0KICAgICAgPC9lbGVtZW50UHJv
        cD4NCiAgICAgIDxzdHJpbmdQcm9wIG5hbWU9IlRlc3RQbGFuLnVzZXJfZGVmaW5lX2NsYXNzcGF0
        aCI+PC9zdHJpbmdQcm9wPg0KICAgIDwvVGVzdFBsYW4+DQogICAgPGhhc2hUcmVlPg0KICAgICAg
        PEFyZ3VtZW50cyBndWljbGFzcz0iQXJndW1lbnRzUGFuZWwiIHRlc3RjbGFzcz0iQXJndW1lbnRz
        IiB0ZXN0bmFtZT0iVXNlciBEZWZpbmVkIFZhcmlhYmxlcyIgZW5hYmxlZD0idHJ1ZSI+DQogICAg
        ICAgIDxjb2xsZWN0aW9uUHJvcCBuYW1lPSJBcmd1bWVudHMuYXJndW1lbnRzIj4NCiAgICAgICAg
        ICA8ZWxlbWVudFByb3AgbmFtZT0iZHVyYXRpb25faW5fc2VjIiBlbGVtZW50VHlwZT0iQXJndW1l
        bnQiPg0KICAgICAgICAgICAgPHN0cmluZ1Byb3AgbmFtZT0iQXJndW1lbnQubmFtZSI+ZHVyYXRp
        b25faW5fc2VjPC9zdHJpbmdQcm9wPg0KICAgICAgICAgICAgPHN0cmluZ1Byb3AgbmFtZT0iQXJn
        dW1lbnQudmFsdWUiPiR7X19ncm9vdnkoIFN5c3RlbS5nZXRlbnYoJnF1b3Q7ZHVyYXRpb25faW5f
        c2VjJnF1b3Q7KSA/OiAmcXVvdDsxMCZxdW90OyApfTwvc3RyaW5nUHJvcD4NCiAgICAgICAgICAg
        IDxzdHJpbmdQcm9wIG5hbWU9IkFyZ3VtZW50Lm1ldGFkYXRhIj49PC9zdHJpbmdQcm9wPg0KICAg
        ICAgICAgIDwvZWxlbWVudFByb3A+DQogICAgICAgICAgPGVsZW1lbnRQcm9wIG5hbWU9InJwcyIg
        ZWxlbWVudFR5cGU9IkFyZ3VtZW50Ij4NCiAgICAgICAgICAgIDxzdHJpbmdQcm9wIG5hbWU9IkFy
        Z3VtZW50Lm5hbWUiPnJwczwvc3RyaW5nUHJvcD4NCiAgICAgICAgICAgIDxzdHJpbmdQcm9wIG5h
        bWU9IkFyZ3VtZW50LnZhbHVlIj4ke19fZ3Jvb3Z5KCBTeXN0ZW0uZ2V0ZW52KCZxdW90O3JwcyZx
        dW90OykgPzogJnF1b3Q7MSZxdW90OyApfTwvc3RyaW5nUHJvcD4NCiAgICAgICAgICAgIDxzdHJp
        bmdQcm9wIG5hbWU9IkFyZ3VtZW50Lm1ldGFkYXRhIj49PC9zdHJpbmdQcm9wPg0KICAgICAgICAg
        IDwvZWxlbWVudFByb3A+DQogICAgICAgICAgPGVsZW1lbnRQcm9wIG5hbWU9ImRvbWFpbiIgZWxl
        bWVudFR5cGU9IkFyZ3VtZW50Ij4NCiAgICAgICAgICAgIDxzdHJpbmdQcm9wIG5hbWU9IkFyZ3Vt
        ZW50Lm5hbWUiPmRvbWFpbjwvc3RyaW5nUHJvcD4NCiAgICAgICAgICAgIDxzdHJpbmdQcm9wIG5h
        bWU9IkFyZ3VtZW50LnZhbHVlIj4ke19fZ3Jvb3Z5KCBTeXN0ZW0uZ2V0ZW52KCZxdW90O2RvbWFp
        biZxdW90OykgPzogJnF1b3Q7ZXhhbXBsZS5jb20mcXVvdDsgKX08L3N0cmluZ1Byb3A+DQogICAg
        ICAgICAgICA8c3RyaW5nUHJvcCBuYW1lPSJBcmd1bWVudC5tZXRhZGF0YSI+PTwvc3RyaW5nUHJv
        cD4NCiAgICAgICAgICA8L2VsZW1lbnRQcm9wPg0KICAgICAgICAgIDxlbGVtZW50UHJvcCBuYW1l
        PSJwcm90b2NvbCIgZWxlbWVudFR5cGU9IkFyZ3VtZW50Ij4NCiAgICAgICAgICAgIDxzdHJpbmdQ
        cm9wIG5hbWU9IkFyZ3VtZW50Lm5hbWUiPnByb3RvY29sPC9zdHJpbmdQcm9wPg0KICAgICAgICAg
        ICAgPHN0cmluZ1Byb3AgbmFtZT0iQXJndW1lbnQudmFsdWUiPiR7X19ncm9vdnkoIFN5c3RlbS5n
        ZXRlbnYoJnF1b3Q7cHJvdG9jb2wmcXVvdDspID86ICZxdW90O2h0dHBzJnF1b3Q7ICl9PC9zdHJp
        bmdQcm9wPg0KICAgICAgICAgICAgPHN0cmluZ1Byb3AgbmFtZT0iQXJndW1lbnQubWV0YWRhdGEi
        Pj08L3N0cmluZ1Byb3A+DQogICAgICAgICAgPC9lbGVtZW50UHJvcD4NCiAgICAgICAgICA8ZWxl
        bWVudFByb3AgbmFtZT0idXJsX3BhdGgiIGVsZW1lbnRUeXBlPSJBcmd1bWVudCI+DQogICAgICAg
        ICAgICA8c3RyaW5nUHJvcCBuYW1lPSJBcmd1bWVudC5uYW1lIj51cmxfcGF0aDwvc3RyaW5nUHJv
        cD4NCiAgICAgICAgICAgIDxzdHJpbmdQcm9wIG5hbWU9IkFyZ3VtZW50LnZhbHVlIj4ke19fZ3Jv
        b3Z5KCBTeXN0ZW0uZ2V0ZW52KCZxdW90O3VybF9wYXRoJnF1b3Q7KSA/OiAmcXVvdDsvJnF1b3Q7
        ICl9PC9zdHJpbmdQcm9wPg0KICAgICAgICAgICAgPHN0cmluZ1Byb3AgbmFtZT0iQXJndW1lbnQu
        bWV0YWRhdGEiPj08L3N0cmluZ1Byb3A+DQogICAgICAgICAgPC9lbGVtZW50UHJvcD4NCiAgICAg
        ICAgPC9jb2xsZWN0aW9uUHJvcD4NCiAgICAgIDwvQXJndW1lbnRzPg0KICAgICAgPGhhc2hUcmVl
        Lz4NCiAgICAgIDxPcGVuTW9kZWxUaHJlYWRHcm91cCBndWljbGFzcz0iT3Blbk1vZGVsVGhyZWFk
        R3JvdXBHdWkiIHRlc3RjbGFzcz0iT3Blbk1vZGVsVGhyZWFkR3JvdXAiIHRlc3RuYW1lPSJPcGVu
        IE1vZGVsIFRocmVhZCBHcm91cCIgZW5hYmxlZD0idHJ1ZSI+DQogICAgICAgIDxlbGVtZW50UHJv
        cCBuYW1lPSJUaHJlYWRHcm91cC5tYWluX2NvbnRyb2xsZXIiIGVsZW1lbnRUeXBlPSJPcGVuTW9k
        ZWxUaHJlYWRHcm91cENvbnRyb2xsZXIiLz4NCiAgICAgICAgPHN0cmluZ1Byb3AgbmFtZT0iVGhy
        ZWFkR3JvdXAub25fc2FtcGxlX2Vycm9yIj5jb250aW51ZTwvc3RyaW5nUHJvcD4NCiAgICAgICAg
        PHN0cmluZ1Byb3AgbmFtZT0iT3Blbk1vZGVsVGhyZWFkR3JvdXAuc2NoZWR1bGUiPnJhdGUoJHty
        cHN9L3NlYykgcmFuZG9tX2Fycml2YWxzKCR7ZHVyYXRpb25faW5fc2VjfSBzZWMpPC9zdHJpbmdQ
        cm9wPg0KICAgICAgICA8c3RyaW5nUHJvcCBuYW1lPSJPcGVuTW9kZWxUaHJlYWRHcm91cC5yYW5k
        b21fc2VlZCI+PC9zdHJpbmdQcm9wPg0KICAgICAgPC9PcGVuTW9kZWxUaHJlYWRHcm91cD4NCiAg
        ICAgIDxoYXNoVHJlZT4NCiAgICAgICAgPEhUVFBTYW1wbGVyUHJveHkgZ3VpY2xhc3M9Ikh0dHBU
        ZXN0U2FtcGxlR3VpIiB0ZXN0Y2xhc3M9IkhUVFBTYW1wbGVyUHJveHkiIHRlc3RuYW1lPSJIVFRQ
        IFJlcXVlc3QiIGVuYWJsZWQ9InRydWUiPg0KICAgICAgICAgIDxlbGVtZW50UHJvcCBuYW1lPSJI
        VFRQc2FtcGxlci5Bcmd1bWVudHMiIGVsZW1lbnRUeXBlPSJBcmd1bWVudHMiIGd1aWNsYXNzPSJI
        VFRQQXJndW1lbnRzUGFuZWwiIHRlc3RjbGFzcz0iQXJndW1lbnRzIiB0ZXN0bmFtZT0iVXNlciBE
        ZWZpbmVkIFZhcmlhYmxlcyIgZW5hYmxlZD0idHJ1ZSI+DQogICAgICAgICAgICA8Y29sbGVjdGlv
        blByb3AgbmFtZT0iQXJndW1lbnRzLmFyZ3VtZW50cyIvPg0KICAgICAgICAgIDwvZWxlbWVudFBy
        b3A+DQogICAgICAgICAgPHN0cmluZ1Byb3AgbmFtZT0iSFRUUFNhbXBsZXIuZG9tYWluIj4ke2Rv
        bWFpbn08L3N0cmluZ1Byb3A+DQogICAgICAgICAgPHN0cmluZ1Byb3AgbmFtZT0iSFRUUFNhbXBs
        ZXIucG9ydCI+PC9zdHJpbmdQcm9wPg0KICAgICAgICAgIDxzdHJpbmdQcm9wIG5hbWU9IkhUVFBT
        YW1wbGVyLnByb3RvY29sIj4ke3Byb3RvY29sfTwvc3RyaW5nUHJvcD4NCiAgICAgICAgICA8c3Ry
        aW5nUHJvcCBuYW1lPSJIVFRQU2FtcGxlci5jb250ZW50RW5jb2RpbmciPjwvc3RyaW5nUHJvcD4N
        CiAgICAgICAgICA8c3RyaW5nUHJvcCBuYW1lPSJIVFRQU2FtcGxlci5wYXRoIj4ke3VybF9wYXRo
        fTwvc3RyaW5nUHJvcD4NCiAgICAgICAgICA8c3RyaW5nUHJvcCBuYW1lPSJIVFRQU2FtcGxlci5t
        ZXRob2QiPkdFVDwvc3RyaW5nUHJvcD4NCiAgICAgICAgICA8Ym9vbFByb3AgbmFtZT0iSFRUUFNh
        bXBsZXIuZm9sbG93X3JlZGlyZWN0cyI+dHJ1ZTwvYm9vbFByb3A+DQogICAgICAgICAgPGJvb2xQ
        cm9wIG5hbWU9IkhUVFBTYW1wbGVyLmF1dG9fcmVkaXJlY3RzIj5mYWxzZTwvYm9vbFByb3A+DQog
        ICAgICAgICAgPGJvb2xQcm9wIG5hbWU9IkhUVFBTYW1wbGVyLnVzZV9rZWVwYWxpdmUiPnRydWU8
        L2Jvb2xQcm9wPg0KICAgICAgICAgIDxib29sUHJvcCBuYW1lPSJIVFRQU2FtcGxlci5ET19NVUxU
        SVBBUlRfUE9TVCI+ZmFsc2U8L2Jvb2xQcm9wPg0KICAgICAgICAgIDxzdHJpbmdQcm9wIG5hbWU9
        IkhUVFBTYW1wbGVyLmVtYmVkZGVkX3VybF9yZSI+PC9zdHJpbmdQcm9wPg0KICAgICAgICAgIDxz
        dHJpbmdQcm9wIG5hbWU9IkhUVFBTYW1wbGVyLmNvbm5lY3RfdGltZW91dCI+PC9zdHJpbmdQcm9w
        Pg0KICAgICAgICAgIDxzdHJpbmdQcm9wIG5hbWU9IkhUVFBTYW1wbGVyLnJlc3BvbnNlX3RpbWVv
        dXQiPjwvc3RyaW5nUHJvcD4NCiAgICAgICAgPC9IVFRQU2FtcGxlclByb3h5Pg0KICAgICAgICA8
        aGFzaFRyZWUvPg0KICAgICAgPC9oYXNoVHJlZT4NCiAgICA8L2hhc2hUcmVlPg0KICA8L2hhc2hU
        cmVlPg0KPC9qbWV0ZXJUZXN0UGxhbj4NCg==
      - 0
      - null
    headers:
      Accept:
      - application/json
      Accept-Encoding:
      - gzip, deflate
      Connection:
      - keep-alive
      Content-Length:
      - '4870'
      User-Agent:
      - AZURECLI/2.64.0 azsdk-python-core/1.31.0 Python/3.8.10 (Windows-10-10.0.26100-SP0)
      content-type:
      - application/octet-stream
    method: PUT
    uri: https://85ae1253-5b1f-497c-995a-7457f6db860b.eastus.cnt-prod.loadtesting.azure.com/tests/file-test-case/files/sample-JMX-file.jmx?api-version=2024-05-01-preview&fileType=JMX_FILE
  response:
    body:
      string: '{"url":"https://phpw2kdu9lnrlzzn0xqjsweb.z37.blob.storage.azure.net/2f66a11d-b54e-4b72-8c7e-e5fe96fea705/3708ae23-ff8d-4323-bfa2-089949b26794?skoid=713ccf3d-dc33-4787-a1ee-6b0cc537c37a&sktid=33e01921-4d64-4f8c-a055-5bdaffd5e33d&skt=2024-10-07T10%3A18%3A02Z&ske=2024-10-08T02%3A18%3A02Z&sks=b&skv=2024-05-04&sv=2024-05-04&se=2024-10-07T10%3A28%3A02Z&sr=b&sp=r&sig=2BZjCXeWmuLFubucTuElOCPfKAtaunfHpFJgxuwjN%2Fg%3D","fileName":"sample-JMX-file.jmx","fileType":"JMX_FILE","expireDateTime":"2024-10-07T10:28:02.473763Z","validationStatus":"VALIDATION_INITIATED"}'
    headers:
      api-supported-versions:
      - 2022-11-01, 2023-04-01-preview, 2024-03-01-preview, 2024-05-01-preview, 2024-07-01-preview
      connection:
      - keep-alive
      content-length:
      - '557'
      content-type:
      - application/json; charset=utf-8
      date:
      - Mon, 07 Oct 2024 10:18:02 GMT
      location:
      - https://85ae1253-5b1f-497c-995a-7457f6db860b.eastus.cnt-prod.loadtesting.azure.com/tests/file-test-case/files/sample-JMX-file.jmx?api-version=2024-03-01-preview
      mise-correlation-id:
      - 8eab4fe2-be3c-4090-9b4d-ca531c1acdda
      strict-transport-security:
      - max-age=31536000; includeSubDomains
      x-azure-ref:
      - 20241007T101802Z-1657d887ccchxr7byyaqzuuaxn0000000gag000000002dp7
      x-cache:
      - CONFIG_NOCACHE
      x-content-type-options:
      - nosniff
    status:
      code: 201
      message: Created
- request:
    body: null
    headers:
      Accept:
      - application/json
      Accept-Encoding:
      - gzip, deflate
      Connection:
      - keep-alive
      User-Agent:
      - AZURECLI/2.64.0 azsdk-python-core/1.31.0 Python/3.8.10 (Windows-10-10.0.26100-SP0)
    method: GET
    uri: https://85ae1253-5b1f-497c-995a-7457f6db860b.eastus.cnt-prod.loadtesting.azure.com/tests/file-test-case/files/sample-JMX-file.jmx?api-version=2024-05-01-preview
  response:
    body:
      string: '{"url":"https://phpw2kdu9lnrlzzn0xqjsweb.z37.blob.storage.azure.net/2f66a11d-b54e-4b72-8c7e-e5fe96fea705/3708ae23-ff8d-4323-bfa2-089949b26794?skoid=713ccf3d-dc33-4787-a1ee-6b0cc537c37a&sktid=33e01921-4d64-4f8c-a055-5bdaffd5e33d&skt=2024-10-07T10%3A17%3A52Z&ske=2024-10-07T17%3A17%3A52Z&sks=b&skv=2024-05-04&sv=2024-05-04&se=2024-10-07T10%3A28%3A02Z&sr=b&sp=r&sig=xxmRTDLtRLD69JJXfL09J4Qw9%2FucUQTChqegUQun1ic%3D","fileName":"sample-JMX-file.jmx","fileType":"JMX_FILE","expireDateTime":"2024-10-07T10:28:02.9019495Z","validationStatus":"VALIDATION_INITIATED"}'
    headers:
      accept-ranges:
      - bytes
      api-supported-versions:
      - 2022-11-01, 2023-04-01-preview, 2024-03-01-preview, 2024-05-01-preview, 2024-07-01-preview
      connection:
      - keep-alive
      content-length:
      - '558'
      content-type:
      - application/json; charset=utf-8
      date:
      - Mon, 07 Oct 2024 10:18:02 GMT
      mise-correlation-id:
      - c2fceb57-aaac-4cd5-ba4b-948a928b04b9
      strict-transport-security:
      - max-age=31536000; includeSubDomains
      x-azure-ref:
      - 20241007T101802Z-r1d78bdccbfnqrltnnck60e9c800000012eg00000000fsxv
      x-cache:
      - CONFIG_NOCACHE
      x-content-type-options:
      - nosniff
    status:
      code: 200
      message: OK
- request:
    body: null
    headers:
      Accept:
      - application/json
      Accept-Encoding:
      - gzip, deflate
      Connection:
      - keep-alive
      User-Agent:
      - AZURECLI/2.64.0 azsdk-python-core/1.31.0 Python/3.8.10 (Windows-10-10.0.26100-SP0)
    method: GET
    uri: https://85ae1253-5b1f-497c-995a-7457f6db860b.eastus.cnt-prod.loadtesting.azure.com/tests/file-test-case/files/sample-JMX-file.jmx?api-version=2024-05-01-preview
  response:
    body:
      string: '{"url":"https://phpw2kdu9lnrlzzn0xqjsweb.z37.blob.storage.azure.net/2f66a11d-b54e-4b72-8c7e-e5fe96fea705/3708ae23-ff8d-4323-bfa2-089949b26794?skoid=713ccf3d-dc33-4787-a1ee-6b0cc537c37a&sktid=33e01921-4d64-4f8c-a055-5bdaffd5e33d&skt=2024-10-07T10%3A17%3A24Z&ske=2024-10-08T00%3A17%3A24Z&sks=b&skv=2024-05-04&sv=2024-05-04&se=2024-10-07T10%3A28%3A08Z&sr=b&sp=r&sig=D5C71EoCyC%2BAnUpN9oVE656eNi3KxOHlnz5IG5DRFfY%3D","fileName":"sample-JMX-file.jmx","fileType":"JMX_FILE","expireDateTime":"2024-10-07T10:28:08.6103218Z","validationStatus":"VALIDATION_INITIATED"}'
    headers:
      accept-ranges:
      - bytes
      api-supported-versions:
      - 2022-11-01, 2023-04-01-preview, 2024-03-01-preview, 2024-05-01-preview, 2024-07-01-preview
      connection:
      - keep-alive
      content-length:
      - '558'
      content-type:
      - application/json; charset=utf-8
      date:
      - Mon, 07 Oct 2024 10:18:08 GMT
      mise-correlation-id:
      - 02b5c19c-f6e1-40e9-8c3a-c6ae5005f043
      strict-transport-security:
      - max-age=31536000; includeSubDomains
      x-azure-ref:
      - 20241007T101808Z-r1d78bdccbf2xldj5wv07ysv2w000000074000000000ckh4
      x-cache:
      - CONFIG_NOCACHE
      x-content-type-options:
      - nosniff
    status:
      code: 200
      message: OK
- request:
    body: null
    headers:
      Accept:
      - application/json
      Accept-Encoding:
      - gzip, deflate
      Connection:
      - keep-alive
      User-Agent:
      - azsdk-python-mgmt-loadtesting/1.0.0 Python/3.8.10 (Windows-10-10.0.26100-SP0)
    method: GET
    uri: https://management.azure.com/subscriptions/00000000-0000-0000-0000-000000000000/resourceGroups/clitest-load-000001/providers/Microsoft.LoadTestService/loadTests/clitest-load-000002?api-version=2022-12-01
  response:
    body:
      string: '{"id":"/subscriptions/00000000-0000-0000-0000-000000000000/resourceGroups/clitest-load-000001/providers/Microsoft.LoadTestService/loadTests/clitest-load-000002","name":"clitest-load-000002","type":"microsoft.loadtestservice/loadtests","location":"eastus","systemData":{"createdBy":"mbhardwaj@microsoft.com","createdByType":"User","createdAt":"2024-10-07T10:16:11.275918Z","lastModifiedBy":"mbhardwaj@microsoft.com","lastModifiedByType":"User","lastModifiedAt":"2024-10-07T10:16:11.275918Z"},"identity":{"type":"None"},"properties":{"dataPlaneURI":"85ae1253-5b1f-497c-995a-7457f6db860b.eastus.cnt-prod.loadtesting.azure.com","provisioningState":"Succeeded"}}'
    headers:
      cache-control:
      - no-cache
      content-length:
      - '657'
      content-type:
      - application/json; charset=utf-8
      date:
      - Mon, 07 Oct 2024 10:18:12 GMT
      etag:
      - '"7700f719-0000-0200-0000-6703b5030000"'
      expires:
      - '-1'
      pragma:
      - no-cache
      strict-transport-security:
      - max-age=31536000; includeSubDomains
      x-cache:
      - CONFIG_NOCACHE
      x-content-type-options:
      - nosniff
      x-ms-providerhub-traffic:
      - 'True'
      x-msedge-ref:
      - 'Ref A: EDD1F69051BA45A181D1D60E343C5767 Ref B: CO6AA3150219049 Ref C: 2024-10-07T10:18:12Z'
    status:
      code: 200
      message: OK
- request:
    body: null
    headers:
      Accept:
      - application/json
      Accept-Encoding:
      - gzip, deflate
      Connection:
      - keep-alive
      User-Agent:
      - AZURECLI/2.64.0 azsdk-python-core/1.31.0 Python/3.8.10 (Windows-10-10.0.26100-SP0)
    method: GET
    uri: https://85ae1253-5b1f-497c-995a-7457f6db860b.eastus.cnt-prod.loadtesting.azure.com/tests/file-test-case/files?api-version=2024-05-01-preview
  response:
    body:
      string: '{"value":[{"url":"https://phpw2kdu9lnrlzzn0xqjsweb.z37.blob.storage.azure.net/2f66a11d-b54e-4b72-8c7e-e5fe96fea705/3708ae23-ff8d-4323-bfa2-089949b26794?skoid=713ccf3d-dc33-4787-a1ee-6b0cc537c37a&sktid=33e01921-4d64-4f8c-a055-5bdaffd5e33d&skt=2024-10-07T10%3A17%3A52Z&ske=2024-10-07T17%3A17%3A52Z&sks=b&skv=2024-05-04&sv=2024-05-04&se=2024-10-07T10%3A28%3A13Z&sr=b&sp=r&sig=VcURa6EGQAIfz6ljpIkD%2BpqZKm6xiaQS5L0egdMMhFw%3D","fileName":"sample-JMX-file.jmx","fileType":"JMX_FILE","expireDateTime":"2024-10-07T10:28:13.2948208Z","validationStatus":"VALIDATION_INITIATED"},{"url":"https://phpw2kdu9lnrlzzn0xqjsweb.z37.blob.storage.azure.net/2f66a11d-b54e-4b72-8c7e-e5fe96fea705/abbae66d-7668-4ece-9df5-796e914a3de1?skoid=713ccf3d-dc33-4787-a1ee-6b0cc537c37a&sktid=33e01921-4d64-4f8c-a055-5bdaffd5e33d&skt=2024-10-07T10%3A17%3A52Z&ske=2024-10-07T17%3A17%3A52Z&sks=b&skv=2024-05-04&sv=2024-05-04&se=2024-10-07T10%3A28%3A13Z&sr=b&sp=r&sig=x9NwUH0zSgpdmq8%2Fz0cU6OBopruFz4cdmjO1WmNw4K0%3D","fileName":"sample-ZIP-artifact.zip","fileType":"ZIPPED_ARTIFACTS","expireDateTime":"2024-10-07T10:28:13.2949115Z","validationStatus":"VALIDATION_SUCCESS"}]}'
    headers:
      accept-ranges:
      - bytes
      api-supported-versions:
      - 2022-11-01, 2023-04-01-preview, 2024-03-01-preview, 2024-05-01-preview, 2024-07-01-preview
      connection:
      - keep-alive
      content-length:
      - '1139'
      content-type:
      - application/json; charset=utf-8
      date:
      - Mon, 07 Oct 2024 10:18:13 GMT
      mise-correlation-id:
      - 81c50fee-b768-4ce5-a449-ff27b00b5e33
      strict-transport-security:
      - max-age=31536000; includeSubDomains
      x-azure-ref:
      - 20241007T101813Z-r1d78bdccbf2frgr84ydw1146w00000012mg000000003g11
      x-cache:
      - CONFIG_NOCACHE
      x-content-type-options:
      - nosniff
    status:
      code: 200
      message: OK
- request:
    body: null
    headers:
      Accept:
      - application/json
      Accept-Encoding:
      - gzip, deflate
      Connection:
      - keep-alive
      User-Agent:
      - azsdk-python-mgmt-loadtesting/1.0.0 Python/3.8.10 (Windows-10-10.0.26100-SP0)
    method: GET
    uri: https://management.azure.com/subscriptions/00000000-0000-0000-0000-000000000000/resourceGroups/clitest-load-000001/providers/Microsoft.LoadTestService/loadTests/clitest-load-000002?api-version=2022-12-01
  response:
    body:
      string: '{"id":"/subscriptions/00000000-0000-0000-0000-000000000000/resourceGroups/clitest-load-000001/providers/Microsoft.LoadTestService/loadTests/clitest-load-000002","name":"clitest-load-000002","type":"microsoft.loadtestservice/loadtests","location":"eastus","systemData":{"createdBy":"mbhardwaj@microsoft.com","createdByType":"User","createdAt":"2024-10-07T10:16:11.275918Z","lastModifiedBy":"mbhardwaj@microsoft.com","lastModifiedByType":"User","lastModifiedAt":"2024-10-07T10:16:11.275918Z"},"identity":{"type":"None"},"properties":{"dataPlaneURI":"85ae1253-5b1f-497c-995a-7457f6db860b.eastus.cnt-prod.loadtesting.azure.com","provisioningState":"Succeeded"}}'
    headers:
      cache-control:
      - no-cache
      content-length:
      - '657'
      content-type:
      - application/json; charset=utf-8
      date:
      - Mon, 07 Oct 2024 10:18:13 GMT
      etag:
      - '"7700f719-0000-0200-0000-6703b5030000"'
      expires:
      - '-1'
      pragma:
      - no-cache
      strict-transport-security:
      - max-age=31536000; includeSubDomains
      x-cache:
      - CONFIG_NOCACHE
      x-content-type-options:
      - nosniff
      x-ms-providerhub-traffic:
      - 'True'
      x-msedge-ref:
      - 'Ref A: D1587DCE4C724F07A127D6AD33F0B91B Ref B: CO6AA3150220035 Ref C: 2024-10-07T10:18:13Z'
    status:
      code: 200
      message: OK
- request:
    body: null
    headers:
      Accept:
      - application/json
      Accept-Encoding:
      - gzip, deflate
      Connection:
      - keep-alive
      User-Agent:
      - AZURECLI/2.64.0 azsdk-python-core/1.31.0 Python/3.8.10 (Windows-10-10.0.26100-SP0)
    method: GET
    uri: https://85ae1253-5b1f-497c-995a-7457f6db860b.eastus.cnt-prod.loadtesting.azure.com/tests/file-test-case/files/sample-JMX-file.jmx?api-version=2024-05-01-preview
  response:
    body:
      string: '{"url":"https://phpw2kdu9lnrlzzn0xqjsweb.z37.blob.storage.azure.net/2f66a11d-b54e-4b72-8c7e-e5fe96fea705/3708ae23-ff8d-4323-bfa2-089949b26794?skoid=713ccf3d-dc33-4787-a1ee-6b0cc537c37a&sktid=33e01921-4d64-4f8c-a055-5bdaffd5e33d&skt=2024-10-07T10%3A18%3A02Z&ske=2024-10-08T02%3A18%3A02Z&sks=b&skv=2024-05-04&sv=2024-05-04&se=2024-10-07T10%3A28%3A14Z&sr=b&sp=r&sig=mvye9NwT3dxOY1QCrDh89We%2BVq0R%2BaXXEN1vNNueF8k%3D","fileName":"sample-JMX-file.jmx","fileType":"JMX_FILE","expireDateTime":"2024-10-07T10:28:14.0271591Z","validationStatus":"VALIDATION_INITIATED"}'
    headers:
      accept-ranges:
      - bytes
      api-supported-versions:
      - 2022-11-01, 2023-04-01-preview, 2024-03-01-preview, 2024-05-01-preview, 2024-07-01-preview
      connection:
      - keep-alive
      content-length:
      - '560'
      content-type:
      - application/json; charset=utf-8
      date:
      - Mon, 07 Oct 2024 10:18:14 GMT
      mise-correlation-id:
      - 5aa28d89-290c-4dab-97fd-7f86da4bb442
      strict-transport-security:
      - max-age=31536000; includeSubDomains
      x-azure-ref:
      - 20241007T101813Z-17b7cdcdcf6jpbctpfz41bzh3g00000004rg000000001pdm
      x-cache:
      - CONFIG_NOCACHE
      x-content-type-options:
      - nosniff
    status:
      code: 200
      message: OK
- request:
    body: null
    headers:
      Accept:
      - '*/*'
      Accept-Encoding:
      - gzip, deflate
      Connection:
      - keep-alive
      User-Agent:
      - python-requests/2.32.3
    method: GET
    uri: https://phpw2kdu9lnrlzzn0xqjsweb.z37.blob.storage.azure.net/2f66a11d-b54e-4b72-8c7e-e5fe96fea705/3708ae23-ff8d-4323-bfa2-089949b26794?skoid=713ccf3d-dc33-4787-a1ee-6b0cc537c37a&sktid=33e01921-4d64-4f8c-a055-5bdaffd5e33d&skt=2024-10-07T10%3A18%3A02Z&ske=2024-10-08T02%3A18%3A02Z&sks=b&skv=2024-05-04&sv=2024-05-04&se=2024-10-07T10%3A28%3A14Z&sr=b&sp=r&sig=mvye9NwT3dxOY1QCrDh89We%2BVq0R%2BaXXEN1vNNueF8k%3D
  response:
    body:
      string: "<?xml version=\"1.0\" encoding=\"UTF-8\"?>\r\n<jmeterTestPlan version=\"1.2\"
        properties=\"5.0\" jmeter=\"5.5\">\r\n  <hashTree>\r\n    <TestPlan guiclass=\"TestPlanGui\"
        testclass=\"TestPlan\" testname=\"Azure Load Testing\" enabled=\"true\">\r\n
        \     <stringProp name=\"TestPlan.comments\"></stringProp>\r\n      <boolProp
        name=\"TestPlan.functional_mode\">false</boolProp>\r\n      <boolProp name=\"TestPlan.tearDown_on_shutdown\">true</boolProp>\r\n
        \     <boolProp name=\"TestPlan.serialize_threadgroups\">false</boolProp>\r\n
        \     <elementProp name=\"TestPlan.user_defined_variables\" elementType=\"Arguments\"
        guiclass=\"ArgumentsPanel\" testclass=\"Arguments\" testname=\"User Defined
        Variables\" enabled=\"true\">\r\n        <collectionProp name=\"Arguments.arguments\"/>\r\n
        \     </elementProp>\r\n      <stringProp name=\"TestPlan.user_define_classpath\"></stringProp>\r\n
        \   </TestPlan>\r\n    <hashTree>\r\n      <Arguments guiclass=\"ArgumentsPanel\"
        testclass=\"Arguments\" testname=\"User Defined Variables\" enabled=\"true\">\r\n
        \       <collectionProp name=\"Arguments.arguments\">\r\n          <elementProp
        name=\"duration_in_sec\" elementType=\"Argument\">\r\n            <stringProp
        name=\"Argument.name\">duration_in_sec</stringProp>\r\n            <stringProp
        name=\"Argument.value\">${__groovy( System.getenv(&quot;duration_in_sec&quot;)
        ?: &quot;10&quot; )}</stringProp>\r\n            <stringProp name=\"Argument.metadata\">=</stringProp>\r\n
        \         </elementProp>\r\n          <elementProp name=\"rps\" elementType=\"Argument\">\r\n
        \           <stringProp name=\"Argument.name\">rps</stringProp>\r\n            <stringProp
        name=\"Argument.value\">${__groovy( System.getenv(&quot;rps&quot;) ?: &quot;1&quot;
        )}</stringProp>\r\n            <stringProp name=\"Argument.metadata\">=</stringProp>\r\n
        \         </elementProp>\r\n          <elementProp name=\"domain\" elementType=\"Argument\">\r\n
        \           <stringProp name=\"Argument.name\">domain</stringProp>\r\n            <stringProp
        name=\"Argument.value\">${__groovy( System.getenv(&quot;domain&quot;) ?: &quot;example.com&quot;
        )}</stringProp>\r\n            <stringProp name=\"Argument.metadata\">=</stringProp>\r\n
        \         </elementProp>\r\n          <elementProp name=\"protocol\" elementType=\"Argument\">\r\n
        \           <stringProp name=\"Argument.name\">protocol</stringProp>\r\n            <stringProp
        name=\"Argument.value\">${__groovy( System.getenv(&quot;protocol&quot;) ?:
        &quot;https&quot; )}</stringProp>\r\n            <stringProp name=\"Argument.metadata\">=</stringProp>\r\n
        \         </elementProp>\r\n          <elementProp name=\"url_path\" elementType=\"Argument\">\r\n
        \           <stringProp name=\"Argument.name\">url_path</stringProp>\r\n            <stringProp
        name=\"Argument.value\">${__groovy( System.getenv(&quot;url_path&quot;) ?:
        &quot;/&quot; )}</stringProp>\r\n            <stringProp name=\"Argument.metadata\">=</stringProp>\r\n
        \         </elementProp>\r\n        </collectionProp>\r\n      </Arguments>\r\n
        \     <hashTree/>\r\n      <OpenModelThreadGroup guiclass=\"OpenModelThreadGroupGui\"
        testclass=\"OpenModelThreadGroup\" testname=\"Open Model Thread Group\" enabled=\"true\">\r\n
        \       <elementProp name=\"ThreadGroup.main_controller\" elementType=\"OpenModelThreadGroupController\"/>\r\n
        \       <stringProp name=\"ThreadGroup.on_sample_error\">continue</stringProp>\r\n
        \       <stringProp name=\"OpenModelThreadGroup.schedule\">rate(${rps}/sec)
        random_arrivals(${duration_in_sec} sec)</stringProp>\r\n        <stringProp
        name=\"OpenModelThreadGroup.random_seed\"></stringProp>\r\n      </OpenModelThreadGroup>\r\n
        \     <hashTree>\r\n        <HTTPSamplerProxy guiclass=\"HttpTestSampleGui\"
        testclass=\"HTTPSamplerProxy\" testname=\"HTTP Request\" enabled=\"true\">\r\n
        \         <elementProp name=\"HTTPsampler.Arguments\" elementType=\"Arguments\"
        guiclass=\"HTTPArgumentsPanel\" testclass=\"Arguments\" testname=\"User Defined
        Variables\" enabled=\"true\">\r\n            <collectionProp name=\"Arguments.arguments\"/>\r\n
        \         </elementProp>\r\n          <stringProp name=\"HTTPSampler.domain\">${domain}</stringProp>\r\n
        \         <stringProp name=\"HTTPSampler.port\"></stringProp>\r\n          <stringProp
        name=\"HTTPSampler.protocol\">${protocol}</stringProp>\r\n          <stringProp
        name=\"HTTPSampler.contentEncoding\"></stringProp>\r\n          <stringProp
        name=\"HTTPSampler.path\">${url_path}</stringProp>\r\n          <stringProp
        name=\"HTTPSampler.method\">GET</stringProp>\r\n          <boolProp name=\"HTTPSampler.follow_redirects\">true</boolProp>\r\n
        \         <boolProp name=\"HTTPSampler.auto_redirects\">false</boolProp>\r\n
        \         <boolProp name=\"HTTPSampler.use_keepalive\">true</boolProp>\r\n
        \         <boolProp name=\"HTTPSampler.DO_MULTIPART_POST\">false</boolProp>\r\n
        \         <stringProp name=\"HTTPSampler.embedded_url_re\"></stringProp>\r\n
        \         <stringProp name=\"HTTPSampler.connect_timeout\"></stringProp>\r\n
        \         <stringProp name=\"HTTPSampler.response_timeout\"></stringProp>\r\n
        \       </HTTPSamplerProxy>\r\n        <hashTree/>\r\n      </hashTree>\r\n
        \   </hashTree>\r\n  </hashTree>\r\n</jmeterTestPlan>\r\n"
    headers:
      accept-ranges:
      - bytes
      content-length:
      - '4870'
      content-md5:
      - xGA4QxS45K0eB2EZNBGk8w==
      content-type:
      - application/octet-stream
      date:
      - Mon, 07 Oct 2024 10:18:14 GMT
      etag:
      - '"0x8DCE6B953799D2C"'
      last-modified:
      - Mon, 07 Oct 2024 10:18:02 GMT
      server:
      - Windows-Azure-Blob/1.0 Microsoft-HTTPAPI/2.0
      x-ms-acl:
      - user::rw-,group::r--,other::---
      x-ms-blob-type:
      - BlockBlob
      x-ms-creation-time:
      - Mon, 07 Oct 2024 10:18:02 GMT
      x-ms-group:
      - 713ccf3d-dc33-4787-a1ee-6b0cc537c37a
      x-ms-lease-state:
      - available
      x-ms-lease-status:
      - unlocked
      x-ms-meta-filename:
      - c2FtcGxlLUpNWC1maWxlLmpteA==
      x-ms-meta-filetype:
      - JMX_FILE
      x-ms-meta-isencoded:
      - 'true'
      x-ms-owner:
      - 713ccf3d-dc33-4787-a1ee-6b0cc537c37a
      x-ms-permissions:
      - rw-r-----
      x-ms-resource-type:
      - file
      x-ms-server-encrypted:
      - 'true'
      x-ms-version:
      - '2024-05-04'
    status:
      code: 200
      message: OK
- request:
    body: null
    headers:
      Accept:
      - application/json
      Accept-Encoding:
      - gzip, deflate
      Connection:
      - keep-alive
      User-Agent:
      - AZURECLI/2.64.0 azsdk-python-core/1.31.0 Python/3.8.10 (Windows-10-10.0.26100-SP0)
    method: GET
    uri: https://85ae1253-5b1f-497c-995a-7457f6db860b.eastus.cnt-prod.loadtesting.azure.com/tests/file-test-case/files/sample-JMX-file.jmx?api-version=2024-05-01-preview
  response:
    body:
      string: '{"url":"https://phpw2kdu9lnrlzzn0xqjsweb.z37.blob.storage.azure.net/2f66a11d-b54e-4b72-8c7e-e5fe96fea705/3708ae23-ff8d-4323-bfa2-089949b26794?skoid=713ccf3d-dc33-4787-a1ee-6b0cc537c37a&sktid=33e01921-4d64-4f8c-a055-5bdaffd5e33d&skt=2024-10-07T10%3A17%3A24Z&ske=2024-10-08T00%3A17%3A24Z&sks=b&skv=2024-05-04&sv=2024-05-04&se=2024-10-07T10%3A28%3A14Z&sr=b&sp=r&sig=QC9pQguLPI20RmQiqIpRXSRabPC0T5NltxEBM%2F3ao3U%3D","fileName":"sample-JMX-file.jmx","fileType":"JMX_FILE","expireDateTime":"2024-10-07T10:28:14.6195496Z","validationStatus":"VALIDATION_INITIATED"}'
    headers:
      accept-ranges:
      - bytes
      api-supported-versions:
      - 2022-11-01, 2023-04-01-preview, 2024-03-01-preview, 2024-05-01-preview, 2024-07-01-preview
      connection:
      - keep-alive
      content-length:
      - '558'
      content-type:
      - application/json; charset=utf-8
      date:
      - Mon, 07 Oct 2024 10:18:14 GMT
      mise-correlation-id:
      - 753096bc-f8e6-469c-9169-b19e0d332e4d
      strict-transport-security:
      - max-age=31536000; includeSubDomains
      x-azure-ref:
      - 20241007T101813Z-17b7cdcdcf6xnv9n0kqs5apvvc0000000ff0000000000xa0
      x-cache:
      - CONFIG_NOCACHE
      x-content-type-options:
      - nosniff
    status:
      code: 200
      message: OK
- request:
    body: null
    headers:
      Accept:
      - application/json
      Accept-Encoding:
      - gzip, deflate
      Connection:
      - keep-alive
      User-Agent:
      - azsdk-python-mgmt-loadtesting/1.0.0 Python/3.8.10 (Windows-10-10.0.26100-SP0)
    method: GET
    uri: https://management.azure.com/subscriptions/00000000-0000-0000-0000-000000000000/resourceGroups/clitest-load-000001/providers/Microsoft.LoadTestService/loadTests/clitest-load-000002?api-version=2022-12-01
  response:
    body:
      string: '{"id":"/subscriptions/00000000-0000-0000-0000-000000000000/resourceGroups/clitest-load-000001/providers/Microsoft.LoadTestService/loadTests/clitest-load-000002","name":"clitest-load-000002","type":"microsoft.loadtestservice/loadtests","location":"eastus","systemData":{"createdBy":"mbhardwaj@microsoft.com","createdByType":"User","createdAt":"2024-10-07T10:16:11.275918Z","lastModifiedBy":"mbhardwaj@microsoft.com","lastModifiedByType":"User","lastModifiedAt":"2024-10-07T10:16:11.275918Z"},"identity":{"type":"None"},"properties":{"dataPlaneURI":"85ae1253-5b1f-497c-995a-7457f6db860b.eastus.cnt-prod.loadtesting.azure.com","provisioningState":"Succeeded"}}'
    headers:
      cache-control:
      - no-cache
      content-length:
      - '657'
      content-type:
      - application/json; charset=utf-8
      date:
      - Mon, 07 Oct 2024 10:18:14 GMT
      etag:
      - '"7700f719-0000-0200-0000-6703b5030000"'
      expires:
      - '-1'
      pragma:
      - no-cache
      strict-transport-security:
      - max-age=31536000; includeSubDomains
      x-cache:
      - CONFIG_NOCACHE
      x-content-type-options:
      - nosniff
      x-ms-providerhub-traffic:
      - 'True'
      x-msedge-ref:
      - 'Ref A: 85A5637D5C0D4EC5B6A509E3BC4A9A07 Ref B: CO6AA3150217051 Ref C: 2024-10-07T10:18:14Z'
    status:
      code: 200
      message: OK
- request:
    body: !!python/object/new:_io.BytesIO
      state: !!python/tuple
      - !!binary |
        UEsDBBQACAAIAANbLVkAAAAAAAAAABIAAAATACAAYWRkaXRpb25hbC1kYXRhLmNzdlVUDQAHf9Pj
        ZneG/2a5hP9mdXgLAAEEAAAAAAQAAAAAS9RJ0knWSeHlMtQx0jHWMeHlAgBQSwcI/dwPKxQAAAAS
        AAAAUEsBAhQDFAAIAAgAA1stWf3cDysUAAAAEgAAABMAIAAAAAAAAAAAALaBAAAAAGFkZGl0aW9u
        YWwtZGF0YS5jc3ZVVA0AB3/T42Z3hv9muYT/ZnV4CwABBAAAAAAEAAAAAFBLBQYAAAAAAQABAGEA
        AAB1AAAAAAA=
      - 0
      - null
    headers:
      Accept:
      - application/json
      Accept-Encoding:
      - gzip, deflate
      Connection:
      - keep-alive
      Content-Length:
      - '236'
      User-Agent:
      - AZURECLI/2.64.0 azsdk-python-core/1.31.0 Python/3.8.10 (Windows-10-10.0.26100-SP0)
      content-type:
      - application/octet-stream
    method: PUT
    uri: https://85ae1253-5b1f-497c-995a-7457f6db860b.eastus.cnt-prod.loadtesting.azure.com/tests/file-test-case/files/sample-ZIP-artifact.zip?api-version=2024-05-01-preview&fileType=ZIPPED_ARTIFACTS
  response:
    body:
      string: '{"url":"https://phpw2kdu9lnrlzzn0xqjsweb.z37.blob.storage.azure.net/2f66a11d-b54e-4b72-8c7e-e5fe96fea705/adccd4c0-e52b-4aaa-af84-5dbec7334a0a?skoid=713ccf3d-dc33-4787-a1ee-6b0cc537c37a&sktid=33e01921-4d64-4f8c-a055-5bdaffd5e33d&skt=2024-10-07T10%3A18%3A15Z&ske=2024-10-08T02%3A18%3A15Z&sks=b&skv=2024-05-04&sv=2024-05-04&se=2024-10-07T10%3A28%3A15Z&sr=b&sp=r&sig=4QKKWfeQTFfGoR4q1S3z6qxrzb7XjCsugILV7gkkZHU%3D","fileName":"sample-ZIP-artifact.zip","fileType":"ZIPPED_ARTIFACTS","expireDateTime":"2024-10-07T10:28:15.4928423Z","validationStatus":"VALIDATION_INITIATED"}'
    headers:
      api-supported-versions:
      - 2022-11-01, 2023-04-01-preview, 2024-03-01-preview, 2024-05-01-preview, 2024-07-01-preview
      connection:
      - keep-alive
      content-length:
      - '568'
      content-type:
      - application/json; charset=utf-8
      date:
      - Mon, 07 Oct 2024 10:18:15 GMT
      location:
      - https://85ae1253-5b1f-497c-995a-7457f6db860b.eastus.cnt-prod.loadtesting.azure.com/tests/file-test-case/files/sample-ZIP-artifact.zip?api-version=2024-03-01-preview
      mise-correlation-id:
      - ef8df9d8-8ff7-4f97-9ac4-2630cde184d7
      strict-transport-security:
      - max-age=31536000; includeSubDomains
      x-azure-ref:
      - 20241007T101815Z-17b7cdcdcf6q5zhc7gxb54qn6s0000000g4000000000ecmz
      x-cache:
      - CONFIG_NOCACHE
      x-content-type-options:
      - nosniff
    status:
      code: 201
      message: Created
- request:
    body: null
    headers:
      Accept:
      - application/json
      Accept-Encoding:
      - gzip, deflate
      Connection:
      - keep-alive
      User-Agent:
      - AZURECLI/2.64.0 azsdk-python-core/1.31.0 Python/3.8.10 (Windows-10-10.0.26100-SP0)
    method: GET
    uri: https://85ae1253-5b1f-497c-995a-7457f6db860b.eastus.cnt-prod.loadtesting.azure.com/tests/file-test-case/files/sample-ZIP-artifact.zip?api-version=2024-05-01-preview
  response:
    body:
      string: '{"url":"https://phpw2kdu9lnrlzzn0xqjsweb.z37.blob.storage.azure.net/2f66a11d-b54e-4b72-8c7e-e5fe96fea705/adccd4c0-e52b-4aaa-af84-5dbec7334a0a?skoid=713ccf3d-dc33-4787-a1ee-6b0cc537c37a&sktid=33e01921-4d64-4f8c-a055-5bdaffd5e33d&skt=2024-10-07T10%3A18%3A15Z&ske=2024-10-08T02%3A18%3A15Z&sks=b&skv=2024-05-04&sv=2024-05-04&se=2024-10-07T10%3A28%3A15Z&sr=b&sp=r&sig=4QKKWfeQTFfGoR4q1S3z6qxrzb7XjCsugILV7gkkZHU%3D","fileName":"sample-ZIP-artifact.zip","fileType":"ZIPPED_ARTIFACTS","expireDateTime":"2024-10-07T10:28:15.7803128Z","validationStatus":"VALIDATION_INITIATED"}'
    headers:
      accept-ranges:
      - bytes
      api-supported-versions:
      - 2022-11-01, 2023-04-01-preview, 2024-03-01-preview, 2024-05-01-preview, 2024-07-01-preview
      connection:
      - keep-alive
      content-length:
      - '568'
      content-type:
      - application/json; charset=utf-8
      date:
      - Mon, 07 Oct 2024 10:18:15 GMT
      mise-correlation-id:
      - 2917c887-f10a-4f3c-8dab-2c808cb2b0cf
      strict-transport-security:
      - max-age=31536000; includeSubDomains
      x-azure-ref:
      - 20241007T101815Z-17b7cdcdcf684bhv9gzbkh7at4000000051000000000he1e
      x-cache:
      - CONFIG_NOCACHE
      x-content-type-options:
      - nosniff
    status:
      code: 200
      message: OK
- request:
    body: null
    headers:
      Accept:
      - application/json
      Accept-Encoding:
      - gzip, deflate
      Connection:
      - keep-alive
      User-Agent:
      - AZURECLI/2.64.0 azsdk-python-core/1.31.0 Python/3.8.10 (Windows-10-10.0.26100-SP0)
    method: GET
    uri: https://85ae1253-5b1f-497c-995a-7457f6db860b.eastus.cnt-prod.loadtesting.azure.com/tests/file-test-case/files/sample-JMX-file.jmx?api-version=2024-05-01-preview
  response:
    body:
      string: '{"url":"https://phpw2kdu9lnrlzzn0xqjsweb.z37.blob.storage.azure.net/2f66a11d-b54e-4b72-8c7e-e5fe96fea705/3708ae23-ff8d-4323-bfa2-089949b26794?skoid=713ccf3d-dc33-4787-a1ee-6b0cc537c37a&sktid=33e01921-4d64-4f8c-a055-5bdaffd5e33d&skt=2024-10-07T10%3A16%3A47Z&ske=2024-10-08T02%3A16%3A47Z&sks=b&skv=2024-05-04&sv=2024-05-04&se=2024-10-07T10%3A28%3A19Z&sr=b&sp=r&sig=z8ap2qZbBE3xl2ROyYzqyleB%2F7dKrV%2B%2FOZOenNCd7e0%3D","fileName":"sample-JMX-file.jmx","fileType":"JMX_FILE","expireDateTime":"2024-10-07T10:28:19.9346409Z","validationStatus":"VALIDATION_INITIATED"}'
    headers:
      accept-ranges:
      - bytes
      api-supported-versions:
      - 2022-11-01, 2023-04-01-preview, 2024-03-01-preview, 2024-05-01-preview, 2024-07-01-preview
      connection:
      - keep-alive
      content-length:
      - '562'
      content-type:
      - application/json; charset=utf-8
      date:
      - Mon, 07 Oct 2024 10:18:19 GMT
      mise-correlation-id:
      - 27e3fc76-4a03-44ba-9e5d-12e581d06407
      strict-transport-security:
      - max-age=31536000; includeSubDomains
      x-azure-ref:
      - 20241007T101819Z-17b7cdcdcf67r5l7adxkwn0k5n0000000gg000000000000n
      x-cache:
      - CONFIG_NOCACHE
      x-content-type-options:
      - nosniff
    status:
      code: 200
      message: OK
- request:
    body: null
    headers:
      Accept:
      - application/json
      Accept-Encoding:
      - gzip, deflate
      Connection:
      - keep-alive
      User-Agent:
      - AZURECLI/2.64.0 azsdk-python-core/1.31.0 Python/3.8.10 (Windows-10-10.0.26100-SP0)
    method: GET
    uri: https://85ae1253-5b1f-497c-995a-7457f6db860b.eastus.cnt-prod.loadtesting.azure.com/tests/file-test-case/files/sample-ZIP-artifact.zip?api-version=2024-05-01-preview
  response:
    body:
      string: '{"url":"https://phpw2kdu9lnrlzzn0xqjsweb.z37.blob.storage.azure.net/2f66a11d-b54e-4b72-8c7e-e5fe96fea705/adccd4c0-e52b-4aaa-af84-5dbec7334a0a?skoid=713ccf3d-dc33-4787-a1ee-6b0cc537c37a&sktid=33e01921-4d64-4f8c-a055-5bdaffd5e33d&skt=2024-10-07T10%3A17%3A52Z&ske=2024-10-07T17%3A17%3A52Z&sks=b&skv=2024-05-04&sv=2024-05-04&se=2024-10-07T10%3A28%3A21Z&sr=b&sp=r&sig=ml6Wifx4%2BCkAWCrsXFNFwxcd8gLG63RyWEF8nhunpy0%3D","fileName":"sample-ZIP-artifact.zip","fileType":"ZIPPED_ARTIFACTS","expireDateTime":"2024-10-07T10:28:21.0724435Z","validationStatus":"VALIDATION_INITIATED"}'
    headers:
      accept-ranges:
      - bytes
      api-supported-versions:
      - 2022-11-01, 2023-04-01-preview, 2024-03-01-preview, 2024-05-01-preview, 2024-07-01-preview
      connection:
      - keep-alive
      content-length:
      - '570'
      content-type:
      - application/json; charset=utf-8
      date:
      - Mon, 07 Oct 2024 10:18:21 GMT
      mise-correlation-id:
      - 9efe6381-4983-4336-9f07-e4d5d2cf2072
      strict-transport-security:
      - max-age=31536000; includeSubDomains
      x-azure-ref:
      - 20241007T101820Z-1657d887cccdg297ncd51dp2e80000000g9000000000632y
      x-cache:
      - CONFIG_NOCACHE
      x-content-type-options:
      - nosniff
    status:
      code: 200
      message: OK
- request:
    body: null
    headers:
      Accept:
      - application/json
      Accept-Encoding:
      - gzip, deflate
      Connection:
      - keep-alive
      User-Agent:
      - AZURECLI/2.64.0 azsdk-python-core/1.31.0 Python/3.8.10 (Windows-10-10.0.26100-SP0)
    method: GET
    uri: https://85ae1253-5b1f-497c-995a-7457f6db860b.eastus.cnt-prod.loadtesting.azure.com/tests/file-test-case/files/sample-JMX-file.jmx?api-version=2024-05-01-preview
  response:
    body:
      string: '{"url":"https://phpw2kdu9lnrlzzn0xqjsweb.z37.blob.storage.azure.net/2f66a11d-b54e-4b72-8c7e-e5fe96fea705/3708ae23-ff8d-4323-bfa2-089949b26794?skoid=713ccf3d-dc33-4787-a1ee-6b0cc537c37a&sktid=33e01921-4d64-4f8c-a055-5bdaffd5e33d&skt=2024-10-07T10%3A17%3A52Z&ske=2024-10-07T17%3A17%3A52Z&sks=b&skv=2024-05-04&sv=2024-05-04&se=2024-10-07T10%3A28%3A25Z&sr=b&sp=r&sig=gKv2dcZ62kfGJWllD4w7M9Xvr%2FCaNgEHSOKl%2Bws6hL4%3D","fileName":"sample-JMX-file.jmx","fileType":"JMX_FILE","expireDateTime":"2024-10-07T10:28:25.2509886Z","validationStatus":"VALIDATION_INITIATED"}'
    headers:
      accept-ranges:
      - bytes
      api-supported-versions:
      - 2022-11-01, 2023-04-01-preview, 2024-03-01-preview, 2024-05-01-preview, 2024-07-01-preview
      connection:
      - keep-alive
      content-length:
      - '560'
      content-type:
      - application/json; charset=utf-8
      date:
      - Mon, 07 Oct 2024 10:18:25 GMT
      mise-correlation-id:
      - 58b8d96a-5792-43da-ad86-ae34bd223adc
      strict-transport-security:
      - max-age=31536000; includeSubDomains
      x-azure-ref:
      - 20241007T101825Z-1657d887cccxdfmbam4r3g89fs0000000g4g000000009v5q
      x-cache:
      - CONFIG_NOCACHE
      x-content-type-options:
      - nosniff
    status:
      code: 200
      message: OK
- request:
    body: null
    headers:
      Accept:
      - application/json
      Accept-Encoding:
      - gzip, deflate
      Connection:
      - keep-alive
      User-Agent:
      - AZURECLI/2.64.0 azsdk-python-core/1.31.0 Python/3.8.10 (Windows-10-10.0.26100-SP0)
    method: GET
    uri: https://85ae1253-5b1f-497c-995a-7457f6db860b.eastus.cnt-prod.loadtesting.azure.com/tests/file-test-case/files/sample-ZIP-artifact.zip?api-version=2024-05-01-preview
  response:
    body:
      string: '{"url":"https://phpw2kdu9lnrlzzn0xqjsweb.z37.blob.storage.azure.net/2f66a11d-b54e-4b72-8c7e-e5fe96fea705/adccd4c0-e52b-4aaa-af84-5dbec7334a0a?skoid=713ccf3d-dc33-4787-a1ee-6b0cc537c37a&sktid=33e01921-4d64-4f8c-a055-5bdaffd5e33d&skt=2024-10-07T10%3A17%3A24Z&ske=2024-10-08T00%3A17%3A24Z&sks=b&skv=2024-05-04&sv=2024-05-04&se=2024-10-07T10%3A28%3A26Z&sr=b&sp=r&sig=FKlZae%2Fa1KwSEQX8RmgUHed99Xu2B60YNSPa0j0JDaE%3D","fileName":"sample-ZIP-artifact.zip","fileType":"ZIPPED_ARTIFACTS","expireDateTime":"2024-10-07T10:28:26.3807928Z","validationStatus":"VALIDATION_INITIATED"}'
    headers:
      accept-ranges:
      - bytes
      api-supported-versions:
      - 2022-11-01, 2023-04-01-preview, 2024-03-01-preview, 2024-05-01-preview, 2024-07-01-preview
      connection:
      - keep-alive
      content-length:
      - '570'
      content-type:
      - application/json; charset=utf-8
      date:
      - Mon, 07 Oct 2024 10:18:26 GMT
      mise-correlation-id:
      - e038328a-6cc1-426e-adda-f850268dc0b1
      strict-transport-security:
      - max-age=31536000; includeSubDomains
      x-azure-ref:
      - 20241007T101826Z-1657d887ccchxr7byyaqzuuaxn0000000g7g000000008az2
      x-cache:
      - CONFIG_NOCACHE
      x-content-type-options:
      - nosniff
    status:
      code: 200
      message: OK
- request:
    body: null
    headers:
      Accept:
      - application/json
      Accept-Encoding:
      - gzip, deflate
      Connection:
      - keep-alive
      User-Agent:
      - AZURECLI/2.64.0 azsdk-python-core/1.31.0 Python/3.8.10 (Windows-10-10.0.26100-SP0)
    method: GET
    uri: https://85ae1253-5b1f-497c-995a-7457f6db860b.eastus.cnt-prod.loadtesting.azure.com/tests/file-test-case/files/sample-JMX-file.jmx?api-version=2024-05-01-preview
  response:
    body:
      string: '{"url":"https://phpw2kdu9lnrlzzn0xqjsweb.z37.blob.storage.azure.net/2f66a11d-b54e-4b72-8c7e-e5fe96fea705/3708ae23-ff8d-4323-bfa2-089949b26794?skoid=713ccf3d-dc33-4787-a1ee-6b0cc537c37a&sktid=33e01921-4d64-4f8c-a055-5bdaffd5e33d&skt=2024-10-07T10%3A17%3A25Z&ske=2024-10-08T02%3A17%3A25Z&sks=b&skv=2024-05-04&sv=2024-05-04&se=2024-10-07T10%3A28%3A30Z&sr=b&sp=r&sig=8BSJH7GHnNtb72TwatV2cy7MtPn3aPJ2ky0G8iiqch0%3D","fileName":"sample-JMX-file.jmx","fileType":"JMX_FILE","expireDateTime":"2024-10-07T10:28:30.5568513Z","validationStatus":"VALIDATION_INITIATED"}'
    headers:
      accept-ranges:
      - bytes
      api-supported-versions:
      - 2022-11-01, 2023-04-01-preview, 2024-03-01-preview, 2024-05-01-preview, 2024-07-01-preview
      connection:
      - keep-alive
      content-length:
      - '556'
      content-type:
      - application/json; charset=utf-8
      date:
      - Mon, 07 Oct 2024 10:18:30 GMT
      mise-correlation-id:
      - a8695efa-3936-4836-a664-84025db52c01
      strict-transport-security:
      - max-age=31536000; includeSubDomains
      x-azure-ref:
      - 20241007T101830Z-1657d887ccclv2r5188xk5h51w0000000gdg000000004d8h
      x-cache:
      - CONFIG_NOCACHE
      x-content-type-options:
      - nosniff
    status:
      code: 200
      message: OK
- request:
    body: null
    headers:
      Accept:
      - application/json
      Accept-Encoding:
      - gzip, deflate
      Connection:
      - keep-alive
      User-Agent:
      - AZURECLI/2.64.0 azsdk-python-core/1.31.0 Python/3.8.10 (Windows-10-10.0.26100-SP0)
    method: GET
    uri: https://85ae1253-5b1f-497c-995a-7457f6db860b.eastus.cnt-prod.loadtesting.azure.com/tests/file-test-case/files/sample-ZIP-artifact.zip?api-version=2024-05-01-preview
  response:
    body:
      string: '{"url":"https://phpw2kdu9lnrlzzn0xqjsweb.z37.blob.storage.azure.net/2f66a11d-b54e-4b72-8c7e-e5fe96fea705/adccd4c0-e52b-4aaa-af84-5dbec7334a0a?skoid=713ccf3d-dc33-4787-a1ee-6b0cc537c37a&sktid=33e01921-4d64-4f8c-a055-5bdaffd5e33d&skt=2024-10-07T10%3A17%3A25Z&ske=2024-10-08T02%3A17%3A25Z&sks=b&skv=2024-05-04&sv=2024-05-04&se=2024-10-07T10%3A28%3A31Z&sr=b&sp=r&sig=wP1xr75y8%2BNIjJ2UxPzGmrIp7wISacO43zdJF0RRfEo%3D","fileName":"sample-ZIP-artifact.zip","fileType":"ZIPPED_ARTIFACTS","expireDateTime":"2024-10-07T10:28:31.7035783Z","validationStatus":"VALIDATION_INITIATED"}'
    headers:
      accept-ranges:
      - bytes
      api-supported-versions:
      - 2022-11-01, 2023-04-01-preview, 2024-03-01-preview, 2024-05-01-preview, 2024-07-01-preview
      connection:
      - keep-alive
      content-length:
      - '570'
      content-type:
      - application/json; charset=utf-8
      date:
      - Mon, 07 Oct 2024 10:18:31 GMT
      mise-correlation-id:
      - e5f5ed4b-f0e1-4b03-947b-3caa38fe9102
      strict-transport-security:
      - max-age=31536000; includeSubDomains
      x-azure-ref:
      - 20241007T101831Z-r1d78bdccbfngj27vg4xgrvy4s00000012500000000001ng
      x-cache:
      - CONFIG_NOCACHE
      x-content-type-options:
      - nosniff
    status:
      code: 200
      message: OK
- request:
    body: null
    headers:
      Accept:
      - application/json
      Accept-Encoding:
      - gzip, deflate
      Connection:
      - keep-alive
      User-Agent:
      - AZURECLI/2.64.0 azsdk-python-core/1.31.0 Python/3.8.10 (Windows-10-10.0.26100-SP0)
    method: GET
    uri: https://85ae1253-5b1f-497c-995a-7457f6db860b.eastus.cnt-prod.loadtesting.azure.com/tests/file-test-case/files/sample-JMX-file.jmx?api-version=2024-05-01-preview
  response:
    body:
      string: '{"url":"https://phpw2kdu9lnrlzzn0xqjsweb.z37.blob.storage.azure.net/2f66a11d-b54e-4b72-8c7e-e5fe96fea705/3708ae23-ff8d-4323-bfa2-089949b26794?skoid=713ccf3d-dc33-4787-a1ee-6b0cc537c37a&sktid=33e01921-4d64-4f8c-a055-5bdaffd5e33d&skt=2024-10-07T10%3A17%3A52Z&ske=2024-10-07T17%3A17%3A52Z&sks=b&skv=2024-05-04&sv=2024-05-04&se=2024-10-07T10%3A28%3A35Z&sr=b&sp=r&sig=IvNkk6FfDIYWBHNYQYk1xe7iWyS2A%2Bx4hfEJ7TbwzOE%3D","fileName":"sample-JMX-file.jmx","fileType":"JMX_FILE","expireDateTime":"2024-10-07T10:28:35.8651169Z","validationStatus":"VALIDATION_SUCCESS"}'
    headers:
      accept-ranges:
      - bytes
      api-supported-versions:
      - 2022-11-01, 2023-04-01-preview, 2024-03-01-preview, 2024-05-01-preview, 2024-07-01-preview
      connection:
      - keep-alive
      content-length:
      - '556'
      content-type:
      - application/json; charset=utf-8
      date:
      - Mon, 07 Oct 2024 10:18:35 GMT
      mise-correlation-id:
      - 07826d08-3a33-4d11-92b2-b55bdb9fe9e4
      strict-transport-security:
      - max-age=31536000; includeSubDomains
      x-azure-ref:
      - 20241007T101835Z-1657d887cccxdfmbam4r3g89fs0000000g8g0000000024v6
      x-cache:
      - CONFIG_NOCACHE
      x-content-type-options:
      - nosniff
    status:
      code: 200
      message: OK
- request:
    body: null
    headers:
      Accept:
      - application/json
      Accept-Encoding:
      - gzip, deflate
      Connection:
      - keep-alive
      User-Agent:
      - AZURECLI/2.64.0 azsdk-python-core/1.31.0 Python/3.8.10 (Windows-10-10.0.26100-SP0)
    method: GET
    uri: https://85ae1253-5b1f-497c-995a-7457f6db860b.eastus.cnt-prod.loadtesting.azure.com/tests/file-test-case/files/sample-ZIP-artifact.zip?api-version=2024-05-01-preview
  response:
    body:
      string: '{"url":"https://phpw2kdu9lnrlzzn0xqjsweb.z37.blob.storage.azure.net/2f66a11d-b54e-4b72-8c7e-e5fe96fea705/adccd4c0-e52b-4aaa-af84-5dbec7334a0a?skoid=713ccf3d-dc33-4787-a1ee-6b0cc537c37a&sktid=33e01921-4d64-4f8c-a055-5bdaffd5e33d&skt=2024-10-07T10%3A18%3A02Z&ske=2024-10-08T02%3A18%3A02Z&sks=b&skv=2024-05-04&sv=2024-05-04&se=2024-10-07T10%3A28%3A37Z&sr=b&sp=r&sig=5cSWmFFe3rlmt7OoFjBBzpjZiXwTFCOEmzsZXUhmrh0%3D","fileName":"sample-ZIP-artifact.zip","fileType":"ZIPPED_ARTIFACTS","expireDateTime":"2024-10-07T10:28:37.7586571Z","validationStatus":"VALIDATION_INITIATED"}'
    headers:
      accept-ranges:
      - bytes
      api-supported-versions:
      - 2022-11-01, 2023-04-01-preview, 2024-03-01-preview, 2024-05-01-preview, 2024-07-01-preview
      connection:
      - keep-alive
      content-length:
      - '568'
      content-type:
      - application/json; charset=utf-8
      date:
      - Mon, 07 Oct 2024 10:18:37 GMT
      mise-correlation-id:
      - 8f6413ad-4de4-4395-a812-78a8089f9319
      strict-transport-security:
      - max-age=31536000; includeSubDomains
      x-azure-ref:
      - 20241007T101836Z-1657d887ccc7hv723s6wydppzn0000000g200000000076vv
      x-cache:
      - CONFIG_NOCACHE
      x-content-type-options:
      - nosniff
    status:
      code: 200
      message: OK
- request:
    body: null
    headers:
      Accept:
      - application/json
      Accept-Encoding:
      - gzip, deflate
      Connection:
      - keep-alive
      User-Agent:
      - AZURECLI/2.64.0 azsdk-python-core/1.31.0 Python/3.8.10 (Windows-10-10.0.26100-SP0)
    method: GET
    uri: https://85ae1253-5b1f-497c-995a-7457f6db860b.eastus.cnt-prod.loadtesting.azure.com/tests/file-test-case/files/sample-ZIP-artifact.zip?api-version=2024-05-01-preview
  response:
    body:
      string: '{"url":"https://phpw2kdu9lnrlzzn0xqjsweb.z37.blob.storage.azure.net/2f66a11d-b54e-4b72-8c7e-e5fe96fea705/adccd4c0-e52b-4aaa-af84-5dbec7334a0a?skoid=713ccf3d-dc33-4787-a1ee-6b0cc537c37a&sktid=33e01921-4d64-4f8c-a055-5bdaffd5e33d&skt=2024-10-07T10%3A16%3A47Z&ske=2024-10-08T02%3A16%3A47Z&sks=b&skv=2024-05-04&sv=2024-05-04&se=2024-10-07T10%3A28%3A43Z&sr=b&sp=r&sig=c%2BUKcJJdq0QDh0pOX5pEVsll76M7%2BsR0ni7RsdQaAJc%3D","fileName":"sample-ZIP-artifact.zip","fileType":"ZIPPED_ARTIFACTS","expireDateTime":"2024-10-07T10:28:43.0664025Z","validationStatus":"VALIDATION_SUCCESS"}'
    headers:
      accept-ranges:
      - bytes
      api-supported-versions:
      - 2022-11-01, 2023-04-01-preview, 2024-03-01-preview, 2024-05-01-preview, 2024-07-01-preview
      connection:
      - keep-alive
      content-length:
      - '570'
      content-type:
      - application/json; charset=utf-8
      date:
      - Mon, 07 Oct 2024 10:18:43 GMT
      mise-correlation-id:
      - 33c3667d-d723-4308-9b2c-d858f495c166
      strict-transport-security:
      - max-age=31536000; includeSubDomains
      x-azure-ref:
      - 20241007T101842Z-1657d887cccflvlcc4gmtsaf7w0000000g6g000000006u4f
      x-cache:
      - CONFIG_NOCACHE
      x-content-type-options:
      - nosniff
    status:
      code: 200
      message: OK
- request:
    body: null
    headers:
      Accept:
      - application/json
      Accept-Encoding:
      - gzip, deflate
      Connection:
      - keep-alive
      User-Agent:
      - azsdk-python-mgmt-loadtesting/1.0.0 Python/3.8.10 (Windows-10-10.0.26100-SP0)
    method: GET
    uri: https://management.azure.com/subscriptions/00000000-0000-0000-0000-000000000000/resourceGroups/clitest-load-000001/providers/Microsoft.LoadTestService/loadTests/clitest-load-000002?api-version=2022-12-01
  response:
    body:
      string: '{"id":"/subscriptions/00000000-0000-0000-0000-000000000000/resourceGroups/clitest-load-000001/providers/Microsoft.LoadTestService/loadTests/clitest-load-000002","name":"clitest-load-000002","type":"microsoft.loadtestservice/loadtests","location":"eastus","systemData":{"createdBy":"mbhardwaj@microsoft.com","createdByType":"User","createdAt":"2024-10-07T10:16:11.275918Z","lastModifiedBy":"mbhardwaj@microsoft.com","lastModifiedByType":"User","lastModifiedAt":"2024-10-07T10:16:11.275918Z"},"identity":{"type":"None"},"properties":{"dataPlaneURI":"85ae1253-5b1f-497c-995a-7457f6db860b.eastus.cnt-prod.loadtesting.azure.com","provisioningState":"Succeeded"}}'
    headers:
      cache-control:
      - no-cache
      content-length:
      - '657'
      content-type:
      - application/json; charset=utf-8
      date:
      - Mon, 07 Oct 2024 10:18:53 GMT
      etag:
      - '"7700f719-0000-0200-0000-6703b5030000"'
      expires:
      - '-1'
      pragma:
      - no-cache
      strict-transport-security:
      - max-age=31536000; includeSubDomains
      x-cache:
      - CONFIG_NOCACHE
      x-content-type-options:
      - nosniff
      x-ms-providerhub-traffic:
      - 'True'
      x-msedge-ref:
      - 'Ref A: 82C429C98AA5432DB652951895058238 Ref B: CO6AA3150219009 Ref C: 2024-10-07T10:18:53Z'
    status:
      code: 200
      message: OK
- request:
    body: null
    headers:
      Accept:
      - application/json
      Accept-Encoding:
      - gzip, deflate
      Connection:
      - keep-alive
      User-Agent:
      - AZURECLI/2.64.0 azsdk-python-core/1.31.0 Python/3.8.10 (Windows-10-10.0.26100-SP0)
    method: GET
    uri: https://85ae1253-5b1f-497c-995a-7457f6db860b.eastus.cnt-prod.loadtesting.azure.com/tests/file-test-case/files?api-version=2024-05-01-preview
  response:
    body:
      string: '{"value":[{"url":"https://phpw2kdu9lnrlzzn0xqjsweb.z37.blob.storage.azure.net/2f66a11d-b54e-4b72-8c7e-e5fe96fea705/3708ae23-ff8d-4323-bfa2-089949b26794?skoid=713ccf3d-dc33-4787-a1ee-6b0cc537c37a&sktid=33e01921-4d64-4f8c-a055-5bdaffd5e33d&skt=2024-10-07T10%3A17%3A25Z&ske=2024-10-08T02%3A17%3A25Z&sks=b&skv=2024-05-04&sv=2024-05-04&se=2024-10-07T10%3A28%3A53Z&sr=b&sp=r&sig=ycmFXy8rJ2iN9e24GS%2BADIZDwQizE%2FTKyXlEb13ig4w%3D","fileName":"sample-JMX-file.jmx","fileType":"JMX_FILE","expireDateTime":"2024-10-07T10:28:53.9550942Z","validationStatus":"VALIDATION_SUCCESS"},{"url":"https://phpw2kdu9lnrlzzn0xqjsweb.z37.blob.storage.azure.net/2f66a11d-b54e-4b72-8c7e-e5fe96fea705/adccd4c0-e52b-4aaa-af84-5dbec7334a0a?skoid=713ccf3d-dc33-4787-a1ee-6b0cc537c37a&sktid=33e01921-4d64-4f8c-a055-5bdaffd5e33d&skt=2024-10-07T10%3A17%3A25Z&ske=2024-10-08T02%3A17%3A25Z&sks=b&skv=2024-05-04&sv=2024-05-04&se=2024-10-07T10%3A28%3A53Z&sr=b&sp=r&sig=7p881aqoqioCaymEqdk6fixODe%2B8NHKHGlfy3jkt4Cs%3D","fileName":"sample-ZIP-artifact.zip","fileType":"ZIPPED_ARTIFACTS","expireDateTime":"2024-10-07T10:28:53.9551987Z","validationStatus":"VALIDATION_SUCCESS"}]}'
    headers:
      accept-ranges:
      - bytes
      api-supported-versions:
      - 2022-11-01, 2023-04-01-preview, 2024-03-01-preview, 2024-05-01-preview, 2024-07-01-preview
      connection:
      - keep-alive
      content-length:
      - '1139'
      content-type:
      - application/json; charset=utf-8
      date:
      - Mon, 07 Oct 2024 10:18:53 GMT
      mise-correlation-id:
      - a1569086-07e5-40d2-b6dc-06a0a3cad592
      strict-transport-security:
      - max-age=31536000; includeSubDomains
      x-azure-ref:
      - 20241007T101853Z-17b7cdcdcf6l22c5wvf6zw2vtc0000000g6g000000005fc9
=======
      - azsdk-python-mgmt-loadtesting/1.0.0 Python/3.8.10 (Windows-10-10.0.22631-SP0)
    method: GET
    uri: https://management.azure.com/subscriptions/00000000-0000-0000-0000-000000000000/resourceGroups/clitest-load-000001/providers/Microsoft.LoadTestService/loadTests/clitest-load-000002?api-version=2022-12-01
  response:
    body:
      string: '{"id":"/subscriptions/00000000-0000-0000-0000-000000000000/resourceGroups/clitest-load-000001/providers/Microsoft.LoadTestService/loadTests/clitest-load-000002","name":"clitest-load-000002","type":"microsoft.loadtestservice/loadtests","location":"eastus","systemData":{"createdBy":"mbhardwaj@microsoft.com","createdByType":"User","createdAt":"2024-09-23T06:55:04.681125Z","lastModifiedBy":"mbhardwaj@microsoft.com","lastModifiedByType":"User","lastModifiedAt":"2024-09-23T06:55:04.681125Z"},"identity":{"type":"None"},"properties":{"dataPlaneURI":"c804de7b-d104-4ada-a059-4fbcd1daf636.eastus.cnt-prod.loadtesting.azure.com","provisioningState":"Succeeded"}}'
    headers:
      cache-control:
      - no-cache
      content-length:
      - '657'
      content-type:
      - application/json; charset=utf-8
      date:
      - Mon, 23 Sep 2024 06:56:57 GMT
      etag:
      - '"ab017b60-0000-0200-0000-66f110de0000"'
      expires:
      - '-1'
      pragma:
      - no-cache
      strict-transport-security:
      - max-age=31536000; includeSubDomains
      x-cache:
      - CONFIG_NOCACHE
      x-content-type-options:
      - nosniff
      x-ms-providerhub-traffic:
      - 'True'
      x-msedge-ref:
      - 'Ref A: 17B3036F3F7441E9BEADDCD0692547B4 Ref B: CO6AA3150219031 Ref C: 2024-09-23T06:56:57Z'
    status:
      code: 200
      message: OK
- request:
    body: null
    headers:
      Accept:
      - application/json
      Accept-Encoding:
      - gzip, deflate
      Connection:
      - keep-alive
      User-Agent:
      - AZURECLI/2.64.0 azsdk-python-core/1.31.0 Python/3.8.10 (Windows-10-10.0.22631-SP0)
    method: GET
    uri: https://c804de7b-d104-4ada-a059-4fbcd1daf636.eastus.cnt-prod.loadtesting.azure.com/tests/file-test-case/files/sample-JMX-file.jmx?api-version=2022-11-01
  response:
    body:
      string: '{"url":"https://k3xdcrexox4vzqc0pakmcspw.z16.blob.storage.azure.net/82c02258-43c2-4e5e-8d40-5e06eba15c0c/e570dbe2-a2f5-401d-ae42-9678c38ce531?skoid=713ccf3d-dc33-4787-a1ee-6b0cc537c37a&sktid=33e01921-4d64-4f8c-a055-5bdaffd5e33d&skt=2024-09-23T06%3A55%3A38Z&ske=2024-09-23T22%3A55%3A38Z&sks=b&skv=2024-05-04&sv=2024-05-04&se=2024-09-23T07%3A06%3A58Z&sr=b&sp=r&sig=xi0koF8%2B9cGUIT7cP%2B7mgWKwsyBTKKrk4Z7iDBHtnE0%3D","fileName":"sample-JMX-file.jmx","fileType":"JMX_FILE","expireDateTime":"2024-09-23T07:06:58.5595007Z","validationStatus":"VALIDATION_SUCCESS"}'
    headers:
      accept-ranges:
      - bytes
      api-supported-versions:
      - 2022-11-01, 2023-04-01-preview, 2024-03-01-preview, 2024-05-01-preview, 2024-07-01-preview
      connection:
      - keep-alive
      content-length:
      - '558'
      content-type:
      - application/json; charset=utf-8
      date:
      - Mon, 23 Sep 2024 06:56:58 GMT
      mise-correlation-id:
      - 9a8f6b88-ad25-450e-ae7d-603ccc0b5274
      strict-transport-security:
      - max-age=31536000; includeSubDomains
      x-azure-ref:
      - 20240923T065658Z-17fb59d447c5fmqqeh36vg6fvc000000066g000000000x1t
>>>>>>> 2417e415
      x-cache:
      - CONFIG_NOCACHE
      x-content-type-options:
      - nosniff
    status:
      code: 200
      message: OK
- request:
    body: null
    headers:
      Accept:
      - application/json
      Accept-Encoding:
      - gzip, deflate
      Connection:
      - keep-alive
      User-Agent:
<<<<<<< HEAD
      - azsdk-python-mgmt-loadtesting/1.0.0 Python/3.8.10 (Windows-10-10.0.26100-SP0)
    method: GET
    uri: https://management.azure.com/subscriptions/00000000-0000-0000-0000-000000000000/resourceGroups/clitest-load-000001/providers/Microsoft.LoadTestService/loadTests/clitest-load-000002?api-version=2022-12-01
=======
      - python-requests/2.32.3
    method: GET
    uri: https://k3xdcrexox4vzqc0pakmcspw.z16.blob.storage.azure.net/82c02258-43c2-4e5e-8d40-5e06eba15c0c/e570dbe2-a2f5-401d-ae42-9678c38ce531?skoid=713ccf3d-dc33-4787-a1ee-6b0cc537c37a&sktid=33e01921-4d64-4f8c-a055-5bdaffd5e33d&skt=2024-09-23T06%3A55%3A38Z&ske=2024-09-23T22%3A55%3A38Z&sks=b&skv=2024-05-04&sv=2024-05-04&se=2024-09-23T07%3A06%3A58Z&sr=b&sp=r&sig=xi0koF8%2B9cGUIT7cP%2B7mgWKwsyBTKKrk4Z7iDBHtnE0%3D
>>>>>>> 2417e415
  response:
    body:
      string: '{"id":"/subscriptions/00000000-0000-0000-0000-000000000000/resourceGroups/clitest-load-000001/providers/Microsoft.LoadTestService/loadTests/clitest-load-000002","name":"clitest-load-000002","type":"microsoft.loadtestservice/loadtests","location":"eastus","systemData":{"createdBy":"mbhardwaj@microsoft.com","createdByType":"User","createdAt":"2024-10-07T10:16:11.275918Z","lastModifiedBy":"mbhardwaj@microsoft.com","lastModifiedByType":"User","lastModifiedAt":"2024-10-07T10:16:11.275918Z"},"identity":{"type":"None"},"properties":{"dataPlaneURI":"85ae1253-5b1f-497c-995a-7457f6db860b.eastus.cnt-prod.loadtesting.azure.com","provisioningState":"Succeeded"}}'
    headers:
      cache-control:
      - no-cache
      content-length:
      - '657'
      content-type:
      - application/json; charset=utf-8
      date:
      - Mon, 07 Oct 2024 10:18:54 GMT
      etag:
      - '"7700f719-0000-0200-0000-6703b5030000"'
      expires:
      - '-1'
      pragma:
      - no-cache
      strict-transport-security:
      - max-age=31536000; includeSubDomains
      x-cache:
      - CONFIG_NOCACHE
      x-content-type-options:
      - nosniff
      x-ms-providerhub-traffic:
      - 'True'
      x-msedge-ref:
      - 'Ref A: AAB1DC8D7B1147CE8E74818C1AB6E098 Ref B: CO6AA3150217033 Ref C: 2024-10-07T10:18:54Z'
    status:
      code: 200
      message: OK
- request:
    body: null
    headers:
      Accept:
      - application/json
      Accept-Encoding:
      - gzip, deflate
      Connection:
      - keep-alive
      Content-Length:
      - '0'
      User-Agent:
      - AZURECLI/2.64.0 azsdk-python-core/1.31.0 Python/3.8.10 (Windows-10-10.0.26100-SP0)
    method: DELETE
    uri: https://85ae1253-5b1f-497c-995a-7457f6db860b.eastus.cnt-prod.loadtesting.azure.com/tests/file-test-case/files/sample-ZIP-artifact.zip?api-version=2024-05-01-preview
  response:
    body:
      string: ''
    headers:
      api-supported-versions:
      - 2022-11-01, 2023-04-01-preview, 2024-03-01-preview, 2024-05-01-preview, 2024-07-01-preview
      connection:
      - keep-alive
      date:
      - Mon, 07 Oct 2024 10:18:55 GMT
      mise-correlation-id:
      - e8481903-6d94-47f4-abc1-bba904859a8f
      strict-transport-security:
      - max-age=31536000; includeSubDomains
      x-azure-ref:
      - 20241007T101855Z-r1d78bdccbf2xldj5wv07ysv2w00000007800000000027b9
      x-cache:
      - CONFIG_NOCACHE
      x-content-type-options:
      - nosniff
    status:
      code: 204
      message: No Content
- request:
    body: null
    headers:
      Accept:
      - application/json
      Accept-Encoding:
      - gzip, deflate
      Connection:
      - keep-alive
      User-Agent:
      - azsdk-python-mgmt-loadtesting/1.0.0 Python/3.8.10 (Windows-10-10.0.26100-SP0)
    method: GET
    uri: https://management.azure.com/subscriptions/00000000-0000-0000-0000-000000000000/resourceGroups/clitest-load-000001/providers/Microsoft.LoadTestService/loadTests/clitest-load-000002?api-version=2022-12-01
  response:
    body:
      string: '{"id":"/subscriptions/00000000-0000-0000-0000-000000000000/resourceGroups/clitest-load-000001/providers/Microsoft.LoadTestService/loadTests/clitest-load-000002","name":"clitest-load-000002","type":"microsoft.loadtestservice/loadtests","location":"eastus","systemData":{"createdBy":"mbhardwaj@microsoft.com","createdByType":"User","createdAt":"2024-10-07T10:16:11.275918Z","lastModifiedBy":"mbhardwaj@microsoft.com","lastModifiedByType":"User","lastModifiedAt":"2024-10-07T10:16:11.275918Z"},"identity":{"type":"None"},"properties":{"dataPlaneURI":"85ae1253-5b1f-497c-995a-7457f6db860b.eastus.cnt-prod.loadtesting.azure.com","provisioningState":"Succeeded"}}'
    headers:
      cache-control:
      - no-cache
      content-length:
      - '657'
      content-type:
      - application/json; charset=utf-8
      date:
      - Mon, 07 Oct 2024 10:18:55 GMT
      etag:
      - '"7700f719-0000-0200-0000-6703b5030000"'
      expires:
      - '-1'
      pragma:
      - no-cache
      strict-transport-security:
      - max-age=31536000; includeSubDomains
      x-cache:
      - CONFIG_NOCACHE
      x-content-type-options:
      - nosniff
      x-ms-providerhub-traffic:
      - 'True'
      x-msedge-ref:
      - 'Ref A: 53E8CC4F4C524032B371C0580B1BFDBA Ref B: CO6AA3150217047 Ref C: 2024-10-07T10:18:55Z'
    status:
      code: 200
      message: OK
- request:
    body: null
    headers:
      Accept:
      - application/json
      Accept-Encoding:
      - gzip, deflate
      Connection:
      - keep-alive
      User-Agent:
      - AZURECLI/2.64.0 azsdk-python-core/1.31.0 Python/3.8.10 (Windows-10-10.0.26100-SP0)
    method: GET
    uri: https://85ae1253-5b1f-497c-995a-7457f6db860b.eastus.cnt-prod.loadtesting.azure.com/tests/file-test-case/files?api-version=2024-05-01-preview
  response:
    body:
      string: '{"value":[{"url":"https://phpw2kdu9lnrlzzn0xqjsweb.z37.blob.storage.azure.net/2f66a11d-b54e-4b72-8c7e-e5fe96fea705/3708ae23-ff8d-4323-bfa2-089949b26794?skoid=713ccf3d-dc33-4787-a1ee-6b0cc537c37a&sktid=33e01921-4d64-4f8c-a055-5bdaffd5e33d&skt=2024-10-07T10%3A18%3A15Z&ske=2024-10-08T02%3A18%3A15Z&sks=b&skv=2024-05-04&sv=2024-05-04&se=2024-10-07T10%3A28%3A56Z&sr=b&sp=r&sig=oWscXJw4kGw5%2B%2BIJxiLp%2BI1TESzQ3mGDRAJ809ZR3rQ%3D","fileName":"sample-JMX-file.jmx","fileType":"JMX_FILE","expireDateTime":"2024-10-07T10:28:56.3361418Z","validationStatus":"VALIDATION_SUCCESS"}]}'
    headers:
      accept-ranges:
      - bytes
      api-supported-versions:
      - 2022-11-01, 2023-04-01-preview, 2024-03-01-preview, 2024-05-01-preview, 2024-07-01-preview
      connection:
      - keep-alive
      content-length:
      - '572'
      content-type:
      - application/json; charset=utf-8
      date:
<<<<<<< HEAD
      - Mon, 07 Oct 2024 10:18:56 GMT
      mise-correlation-id:
      - 7cd31b54-1dc9-41be-ad23-ad918ebea75b
      strict-transport-security:
      - max-age=31536000; includeSubDomains
      x-azure-ref:
      - 20241007T101856Z-17b7cdcdcf6pgt6k7gunt4ctws0000000g70000000007qqv
      x-cache:
      - CONFIG_NOCACHE
      x-content-type-options:
      - nosniff
    status:
      code: 200
      message: OK
- request:
    body: null
    headers:
      Accept:
      - application/json
      Accept-Encoding:
      - gzip, deflate
      Connection:
      - keep-alive
      User-Agent:
      - azsdk-python-mgmt-loadtesting/1.0.0 Python/3.8.10 (Windows-10-10.0.26100-SP0)
    method: GET
    uri: https://management.azure.com/subscriptions/00000000-0000-0000-0000-000000000000/resourceGroups/clitest-load-000001/providers/Microsoft.LoadTestService/loadTests/clitest-load-000002?api-version=2022-12-01
  response:
    body:
      string: '{"id":"/subscriptions/00000000-0000-0000-0000-000000000000/resourceGroups/clitest-load-000001/providers/Microsoft.LoadTestService/loadTests/clitest-load-000002","name":"clitest-load-000002","type":"microsoft.loadtestservice/loadtests","location":"eastus","systemData":{"createdBy":"mbhardwaj@microsoft.com","createdByType":"User","createdAt":"2024-10-07T10:16:11.275918Z","lastModifiedBy":"mbhardwaj@microsoft.com","lastModifiedByType":"User","lastModifiedAt":"2024-10-07T10:16:11.275918Z"},"identity":{"type":"None"},"properties":{"dataPlaneURI":"85ae1253-5b1f-497c-995a-7457f6db860b.eastus.cnt-prod.loadtesting.azure.com","provisioningState":"Succeeded"}}'
    headers:
      cache-control:
      - no-cache
      content-length:
      - '657'
      content-type:
      - application/json; charset=utf-8
      date:
      - Mon, 07 Oct 2024 10:18:56 GMT
      etag:
      - '"7700f719-0000-0200-0000-6703b5030000"'
      expires:
      - '-1'
      pragma:
      - no-cache
      strict-transport-security:
      - max-age=31536000; includeSubDomains
      x-cache:
      - CONFIG_NOCACHE
      x-content-type-options:
      - nosniff
      x-ms-providerhub-traffic:
      - 'True'
      x-msedge-ref:
      - 'Ref A: AC803D58AAC6452D96CCB2506ACADF77 Ref B: CO6AA3150220027 Ref C: 2024-10-07T10:18:56Z'
=======
      - Mon, 23 Sep 2024 06:56:58 GMT
      etag:
      - '"0x8DCDB9CD09308C8"'
      last-modified:
      - Mon, 23 Sep 2024 06:56:14 GMT
      server:
      - Windows-Azure-Blob/1.0 Microsoft-HTTPAPI/2.0
      x-ms-acl:
      - user::rw-,group::r--,other::---
      x-ms-blob-type:
      - BlockBlob
      x-ms-creation-time:
      - Mon, 23 Sep 2024 06:56:14 GMT
      x-ms-group:
      - 713ccf3d-dc33-4787-a1ee-6b0cc537c37a
      x-ms-lease-state:
      - available
      x-ms-lease-status:
      - unlocked
      x-ms-meta-filename:
      - c2FtcGxlLUpNWC1maWxlLmpteA==
      x-ms-meta-filetype:
      - JMX_FILE
      x-ms-meta-isencoded:
      - 'true'
      x-ms-owner:
      - 713ccf3d-dc33-4787-a1ee-6b0cc537c37a
      x-ms-permissions:
      - rw-r-----
      x-ms-resource-type:
      - file
      x-ms-server-encrypted:
      - 'true'
      x-ms-version:
      - '2024-05-04'
>>>>>>> 2417e415
    status:
      code: 200
      message: OK
version: 1<|MERGE_RESOLUTION|>--- conflicted
+++ resolved
@@ -9,20 +9,12 @@
       Connection:
       - keep-alive
       User-Agent:
-<<<<<<< HEAD
-      - azsdk-python-mgmt-loadtesting/1.0.0 Python/3.8.10 (Windows-10-10.0.26100-SP0)
-=======
       - azsdk-python-mgmt-loadtesting/1.0.0 Python/3.8.10 (Windows-10-10.0.22631-SP0)
->>>>>>> 2417e415
     method: GET
     uri: https://management.azure.com/subscriptions/00000000-0000-0000-0000-000000000000/resourceGroups/clitest-load-000001/providers/Microsoft.LoadTestService/loadTests/clitest-load-000002?api-version=2022-12-01
   response:
     body:
-<<<<<<< HEAD
-      string: '{"id":"/subscriptions/00000000-0000-0000-0000-000000000000/resourceGroups/clitest-load-000001/providers/Microsoft.LoadTestService/loadTests/clitest-load-000002","name":"clitest-load-000002","type":"microsoft.loadtestservice/loadtests","location":"eastus","systemData":{"createdBy":"mbhardwaj@microsoft.com","createdByType":"User","createdAt":"2024-10-07T10:16:11.275918Z","lastModifiedBy":"mbhardwaj@microsoft.com","lastModifiedByType":"User","lastModifiedAt":"2024-10-07T10:16:11.275918Z"},"identity":{"type":"None"},"properties":{"dataPlaneURI":"85ae1253-5b1f-497c-995a-7457f6db860b.eastus.cnt-prod.loadtesting.azure.com","provisioningState":"Succeeded"}}'
-=======
       string: '{"id":"/subscriptions/00000000-0000-0000-0000-000000000000/resourceGroups/clitest-load-000001/providers/Microsoft.LoadTestService/loadTests/clitest-load-000002","name":"clitest-load-000002","type":"microsoft.loadtestservice/loadtests","location":"eastus","systemData":{"createdBy":"mbhardwaj@microsoft.com","createdByType":"User","createdAt":"2024-09-23T06:55:04.681125Z","lastModifiedBy":"mbhardwaj@microsoft.com","lastModifiedByType":"User","lastModifiedAt":"2024-09-23T06:55:04.681125Z"},"identity":{"type":"None"},"properties":{"dataPlaneURI":"c804de7b-d104-4ada-a059-4fbcd1daf636.eastus.cnt-prod.loadtesting.azure.com","provisioningState":"Succeeded"}}'
->>>>>>> 2417e415
     headers:
       cache-control:
       - no-cache
@@ -31,15 +23,9 @@
       content-type:
       - application/json; charset=utf-8
       date:
-<<<<<<< HEAD
-      - Mon, 07 Oct 2024 10:16:44 GMT
-      etag:
-      - '"7700f719-0000-0200-0000-6703b5030000"'
-=======
       - Mon, 23 Sep 2024 06:55:36 GMT
       etag:
       - '"ab017b60-0000-0200-0000-66f110de0000"'
->>>>>>> 2417e415
       expires:
       - '-1'
       pragma:
@@ -53,33 +39,23 @@
       x-ms-providerhub-traffic:
       - 'True'
       x-msedge-ref:
-<<<<<<< HEAD
-      - 'Ref A: 5B852513955E4A1382F6A5360661D7A5 Ref B: CO6AA3150218027 Ref C: 2024-10-07T10:16:44Z'
-=======
       - 'Ref A: 27A81B859AF04726B754B2FB8324E0E1 Ref B: CO6AA3150218045 Ref C: 2024-09-23T06:55:37Z'
->>>>>>> 2417e415
-    status:
-      code: 200
-      message: OK
-- request:
-    body: null
-    headers:
-      Accept:
-      - application/json
-      Accept-Encoding:
-      - gzip, deflate
-      Connection:
-      - keep-alive
-      User-Agent:
-<<<<<<< HEAD
-      - AZURECLI/2.64.0 azsdk-python-core/1.31.0 Python/3.8.10 (Windows-10-10.0.26100-SP0)
-    method: GET
-    uri: https://85ae1253-5b1f-497c-995a-7457f6db860b.eastus.cnt-prod.loadtesting.azure.com/tests/file-test-case?api-version=2024-05-01-preview
-=======
+    status:
+      code: 200
+      message: OK
+- request:
+    body: null
+    headers:
+      Accept:
+      - application/json
+      Accept-Encoding:
+      - gzip, deflate
+      Connection:
+      - keep-alive
+      User-Agent:
       - AZURECLI/2.64.0 azsdk-python-core/1.31.0 Python/3.8.10 (Windows-10-10.0.22631-SP0)
     method: GET
     uri: https://c804de7b-d104-4ada-a059-4fbcd1daf636.eastus.cnt-prod.loadtesting.azure.com/tests/file-test-case?api-version=2022-11-01
->>>>>>> 2417e415
   response:
     body:
       string: '{"error":{"code":"TestNotFound","message":"Test couldn''t find with
@@ -92,25 +68,15 @@
       content-type:
       - application/json
       date:
-<<<<<<< HEAD
-      - Mon, 07 Oct 2024 10:16:45 GMT
-      mise-correlation-id:
-      - 56ebb9cd-0028-4634-ab7a-144b056d0bf2
-=======
       - Mon, 23 Sep 2024 06:55:37 GMT
       mise-correlation-id:
       - 1ea3ab4d-835a-4f0f-8ac6-6aeff5713f80
->>>>>>> 2417e415
       strict-transport-security:
       - max-age=31536000; includeSubDomains
       transfer-encoding:
       - chunked
       x-azure-ref:
-<<<<<<< HEAD
-      - 20241007T101645Z-175c4d4575846tpmrq5zc5fx4g0000000k40000000001812
-=======
       - 20240923T065537Z-15b8cc659d57wnksrfpq234gks000000061g00000000cs05
->>>>>>> 2417e415
       x-cache:
       - CONFIG_NOCACHE
       x-content-type-options:
@@ -125,17 +91,10 @@
       command", "keyvaultReferenceIdentityType": "SystemAssigned", "environmentVariables":
       {"rps": 1, "duration_in_sec": "1"}, "secrets": {}, "certificate": null, "loadTestConfiguration":
       {"engineInstances": 1, "quickStartTest": false, "splitAllCSVs": false}, "passFailCriteria":
-<<<<<<< HEAD
-      {"passFailMetrics": {"d8668ee1-ae6d-4742-b7dd-027bc5541f3a": {"aggregate": "avg",
-      "clientMetric": "requests_per_sec", "condition": ">", "value": "78"}, "d9193e00-3f85-4395-bd2a-169597e74a6f":
-      {"aggregate": "percentage", "clientMetric": "error", "condition": ">", "value":
-      "50"}, "3710f6c1-37a9-4b11-9e8d-1fb1bf947cfb": {"aggregate": "avg", "clientMetric":
-=======
       {"passFailMetrics": {"71d4790a-fb94-416f-b659-712e1d319c13": {"aggregate": "avg",
       "clientMetric": "requests_per_sec", "condition": ">", "value": "78"}, "b1bcc57f-d587-4fab-b6a5-3af120444ab5":
       {"aggregate": "percentage", "clientMetric": "error", "condition": ">", "value":
       "50"}, "7aa20a80-5bb2-4cde-a0c2-dbffbc04f299": {"aggregate": "avg", "clientMetric":
->>>>>>> 2417e415
       "latency", "condition": ">", "value": "200", "requestName": "GetCustomerDetails"}}}}'
     headers:
       Accept:
@@ -149,15 +108,6 @@
       Content-Type:
       - application/merge-patch+json
       User-Agent:
-<<<<<<< HEAD
-      - AZURECLI/2.64.0 azsdk-python-core/1.31.0 Python/3.8.10 (Windows-10-10.0.26100-SP0)
-    method: PATCH
-    uri: https://85ae1253-5b1f-497c-995a-7457f6db860b.eastus.cnt-prod.loadtesting.azure.com/tests/file-test-case?api-version=2024-05-01-preview
-  response:
-    body:
-      string: '{"passFailCriteria":{"passFailMetrics":{"d8668ee1-ae6d-4742-b7dd-027bc5541f3a":{"clientMetric":"requests_per_sec","aggregate":"avg","condition":">","value":78.0,"action":"continue"},"d9193e00-3f85-4395-bd2a-169597e74a6f":{"clientMetric":"error","aggregate":"percentage","condition":">","value":50.0,"action":"continue"},"3710f6c1-37a9-4b11-9e8d-1fb1bf947cfb":{"clientMetric":"latency","aggregate":"avg","condition":">","requestName":"GetCustomerDetails","value":200.0,"action":"continue"}}},"environmentVariables":{"rps":"1","duration_in_sec":"1"},"loadTestConfiguration":{"engineInstances":1,"splitAllCSVs":false,"quickStartTest":false},"inputArtifacts":{"additionalFileInfo":[]},"kind":"URL","publicIPDisabled":false,"testId":"file-test-case","description":"Test
-        created from az load test command","displayName":"CLI-Test","keyvaultReferenceIdentityType":"SystemAssigned","createdDateTime":"2024-10-07T10:16:46.226Z","createdBy":"mbhardwaj@microsoft.com","lastModifiedDateTime":"2024-10-07T10:16:46.226Z","lastModifiedBy":"mbhardwaj@microsoft.com"}'
-=======
       - AZURECLI/2.64.0 azsdk-python-core/1.31.0 Python/3.8.10 (Windows-10-10.0.22631-SP0)
     method: PATCH
     uri: https://c804de7b-d104-4ada-a059-4fbcd1daf636.eastus.cnt-prod.loadtesting.azure.com/tests/file-test-case?api-version=2022-11-01
@@ -165,28 +115,12 @@
     body:
       string: '{"passFailCriteria":{"passFailMetrics":{"71d4790a-fb94-416f-b659-712e1d319c13":{"clientMetric":"requests_per_sec","aggregate":"avg","condition":">","value":78.0,"action":"continue"},"b1bcc57f-d587-4fab-b6a5-3af120444ab5":{"clientMetric":"error","aggregate":"percentage","condition":">","value":50.0,"action":"continue"},"7aa20a80-5bb2-4cde-a0c2-dbffbc04f299":{"clientMetric":"latency","aggregate":"avg","condition":">","requestName":"GetCustomerDetails","value":200.0,"action":"continue"}}},"environmentVariables":{"rps":"1","duration_in_sec":"1"},"loadTestConfiguration":{"engineInstances":1,"splitAllCSVs":false,"quickStartTest":false},"inputArtifacts":{"additionalFileInfo":[]},"testId":"file-test-case","description":"Test
         created from az load test command","displayName":"CLI-Test","keyvaultReferenceIdentityType":"SystemAssigned","createdDateTime":"2024-09-23T06:55:37.946Z","createdBy":"mbhardwaj@microsoft.com","lastModifiedDateTime":"2024-09-23T06:55:37.946Z","lastModifiedBy":"mbhardwaj@microsoft.com"}'
->>>>>>> 2417e415
-    headers:
-      api-supported-versions:
-      - 2022-11-01, 2023-04-01-preview, 2024-03-01-preview, 2024-05-01-preview, 2024-07-01-preview
-      connection:
-      - keep-alive
-      content-length:
-<<<<<<< HEAD
-      - '1050'
-      content-type:
-      - application/json; charset=utf-8
-      date:
-      - Mon, 07 Oct 2024 10:16:46 GMT
-      location:
-      - https://85ae1253-5b1f-497c-995a-7457f6db860b.eastus.cnt-prod.loadtesting.azure.com/tests/file-test-case?api-version=2024-03-01-preview
-      mise-correlation-id:
-      - 2500a779-17cc-4519-bed9-a2f7257b573f
-      strict-transport-security:
-      - max-age=31536000; includeSubDomains
-      x-azure-ref:
-      - 20241007T101645Z-175c4d45758qx9tkb529hqwyus0000000hy00000000082mz
-=======
+    headers:
+      api-supported-versions:
+      - 2022-11-01, 2023-04-01-preview, 2024-03-01-preview, 2024-05-01-preview, 2024-07-01-preview
+      connection:
+      - keep-alive
+      content-length:
       - '1012'
       content-type:
       - application/json; charset=utf-8
@@ -200,7 +134,6 @@
       - max-age=31536000; includeSubDomains
       x-azure-ref:
       - 20240923T065537Z-176645dbc772slstumr369yu5s00000003n0000000002tg8
->>>>>>> 2417e415
       x-cache:
       - CONFIG_NOCACHE
       x-content-type-options:
@@ -218,15 +151,9 @@
       Connection:
       - keep-alive
       User-Agent:
-<<<<<<< HEAD
-      - AZURECLI/2.64.0 azsdk-python-core/1.31.0 Python/3.8.10 (Windows-10-10.0.26100-SP0)
-    method: GET
-    uri: https://85ae1253-5b1f-497c-995a-7457f6db860b.eastus.cnt-prod.loadtesting.azure.com/tests/file-test-case/files?api-version=2024-05-01-preview
-=======
       - AZURECLI/2.64.0 azsdk-python-core/1.31.0 Python/3.8.10 (Windows-10-10.0.22631-SP0)
     method: GET
     uri: https://c804de7b-d104-4ada-a059-4fbcd1daf636.eastus.cnt-prod.loadtesting.azure.com/tests/file-test-case/files?api-version=2022-11-01
->>>>>>> 2417e415
   response:
     body:
       string: '{"value":[]}'
@@ -242,15 +169,6 @@
       content-type:
       - application/json; charset=utf-8
       date:
-<<<<<<< HEAD
-      - Mon, 07 Oct 2024 10:16:46 GMT
-      mise-correlation-id:
-      - 9296471b-34fd-48c3-8b78-b24c2f2dc42f
-      strict-transport-security:
-      - max-age=31536000; includeSubDomains
-      x-azure-ref:
-      - 20241007T101646Z-175c4d45758sws8p18115893dw0000000k0g000000005cw6
-=======
       - Mon, 23 Sep 2024 06:55:38 GMT
       mise-correlation-id:
       - 5c579fc7-099c-401b-b3a4-1cb69db81bc2
@@ -258,7 +176,6 @@
       - max-age=31536000; includeSubDomains
       x-azure-ref:
       - 20240923T065538Z-17fb59d447c5qlvkphfz9f9w480000000700000000004avq
->>>>>>> 2417e415
       x-cache:
       - CONFIG_NOCACHE
       x-content-type-options:
@@ -368,7 +285,6 @@
       Content-Length:
       - '4870'
       User-Agent:
-<<<<<<< HEAD
       - AZURECLI/2.64.0 azsdk-python-core/1.31.0 Python/3.8.10 (Windows-10-10.0.26100-SP0)
       content-type:
       - application/octet-stream
@@ -377,14 +293,6 @@
   response:
     body:
       string: '{"url":"https://phpw2kdu9lnrlzzn0xqjsweb.z37.blob.storage.azure.net/2f66a11d-b54e-4b72-8c7e-e5fe96fea705/3945d515-eb7b-4df7-bdc2-51c04a28bb51?skoid=713ccf3d-dc33-4787-a1ee-6b0cc537c37a&sktid=33e01921-4d64-4f8c-a055-5bdaffd5e33d&skt=2024-10-07T10%3A16%3A47Z&ske=2024-10-08T02%3A16%3A47Z&sks=b&skv=2024-05-04&sv=2024-05-04&se=2024-10-07T10%3A26%3A47Z&sr=b&sp=r&sig=hlsLQNjLNoULllzxtij%2FJ%2B8Uytryx8xIGilQHCOVSPU%3D","fileName":"sample-JMX-file.jmx","fileType":"JMX_FILE","expireDateTime":"2024-10-07T10:26:47.8868926Z","validationStatus":"VALIDATION_INITIATED"}'
-=======
-      - AZURECLI/2.64.0 azsdk-python-core/1.31.0 Python/3.8.10 (Windows-10-10.0.22631-SP0)
-    method: PUT
-    uri: https://c804de7b-d104-4ada-a059-4fbcd1daf636.eastus.cnt-prod.loadtesting.azure.com/tests/file-test-case/files/sample-JMX-file.jmx?fileType=JMX_FILE&api-version=2022-11-01
-  response:
-    body:
-      string: '{"url":"https://k3xdcrexox4vzqc0pakmcspw.z16.blob.storage.azure.net/82c02258-43c2-4e5e-8d40-5e06eba15c0c/090430dc-c44e-406d-85de-ebfc3ae3c1ba?skoid=713ccf3d-dc33-4787-a1ee-6b0cc537c37a&sktid=33e01921-4d64-4f8c-a055-5bdaffd5e33d&skt=2024-09-23T06%3A55%3A38Z&ske=2024-09-23T22%3A55%3A38Z&sks=b&skv=2024-05-04&sv=2024-05-04&se=2024-09-23T07%3A05%3A38Z&sr=b&sp=r&sig=jppVN6PGdV7H2UzMZzJUAf0YU8%2Fd%2BUcIV0VwL6hiwdk%3D","fileName":"sample-JMX-file.jmx","fileType":"JMX_FILE","expireDateTime":"2024-09-23T07:05:38.7821112Z","validationStatus":"VALIDATION_INITIATED"}'
->>>>>>> 2417e415
     headers:
       api-supported-versions:
       - 2022-11-01, 2023-04-01-preview, 2024-03-01-preview, 2024-05-01-preview, 2024-07-01-preview
@@ -395,7 +303,6 @@
       content-type:
       - application/json; charset=utf-8
       date:
-<<<<<<< HEAD
       - Mon, 07 Oct 2024 10:16:47 GMT
       location:
       - https://85ae1253-5b1f-497c-995a-7457f6db860b.eastus.cnt-prod.loadtesting.azure.com/tests/file-test-case/files/sample-JMX-file.jmx?api-version=2024-03-01-preview
@@ -405,7 +312,39 @@
       - max-age=31536000; includeSubDomains
       x-azure-ref:
       - 20241007T101646Z-r196d7b8b947lktv3y38whkucw0000000hwg000000001yfq
-=======
+      x-cache:
+      - CONFIG_NOCACHE
+      x-content-type-options:
+      - nosniff
+    status:
+      code: 201
+      message: Created
+- request:
+    body: null
+    headers:
+      Accept:
+      - application/json
+      Accept-Encoding:
+      - gzip, deflate
+      Connection:
+      - keep-alive
+      User-Agent:
+      - AZURECLI/2.64.0 azsdk-python-core/1.31.0 Python/3.8.10 (Windows-10-10.0.22631-SP0)
+    method: PUT
+    uri: https://c804de7b-d104-4ada-a059-4fbcd1daf636.eastus.cnt-prod.loadtesting.azure.com/tests/file-test-case/files/sample-JMX-file.jmx?fileType=JMX_FILE&api-version=2022-11-01
+  response:
+    body:
+      string: '{"url":"https://k3xdcrexox4vzqc0pakmcspw.z16.blob.storage.azure.net/82c02258-43c2-4e5e-8d40-5e06eba15c0c/090430dc-c44e-406d-85de-ebfc3ae3c1ba?skoid=713ccf3d-dc33-4787-a1ee-6b0cc537c37a&sktid=33e01921-4d64-4f8c-a055-5bdaffd5e33d&skt=2024-09-23T06%3A55%3A38Z&ske=2024-09-23T22%3A55%3A38Z&sks=b&skv=2024-05-04&sv=2024-05-04&se=2024-09-23T07%3A05%3A38Z&sr=b&sp=r&sig=jppVN6PGdV7H2UzMZzJUAf0YU8%2Fd%2BUcIV0VwL6hiwdk%3D","fileName":"sample-JMX-file.jmx","fileType":"JMX_FILE","expireDateTime":"2024-09-23T07:05:38.7821112Z","validationStatus":"VALIDATION_INITIATED"}'
+    headers:
+      api-supported-versions:
+      - 2022-11-01, 2023-04-01-preview, 2024-03-01-preview, 2024-05-01-preview, 2024-07-01-preview
+      connection:
+      - keep-alive
+      content-length:
+      - '560'
+      content-type:
+      - application/json; charset=utf-8
+      date:
       - Mon, 23 Sep 2024 06:55:38 GMT
       location:
       - https://c804de7b-d104-4ada-a059-4fbcd1daf636.eastus.cnt-prod.loadtesting.azure.com/tests/file-test-case/files/sample-JMX-file.jmx?api-version=2022-11-01
@@ -415,7 +354,6 @@
       - max-age=31536000; includeSubDomains
       x-azure-ref:
       - 20240923T065538Z-17fb59d447cbw2xb4p4k1c65gn000000072g000000006xu0
->>>>>>> 2417e415
       x-cache:
       - CONFIG_NOCACHE
       x-content-type-options:
@@ -433,92 +371,185 @@
       Connection:
       - keep-alive
       User-Agent:
-<<<<<<< HEAD
-      - AZURECLI/2.64.0 azsdk-python-core/1.31.0 Python/3.8.10 (Windows-10-10.0.26100-SP0)
-    method: GET
-    uri: https://85ae1253-5b1f-497c-995a-7457f6db860b.eastus.cnt-prod.loadtesting.azure.com/tests/file-test-case/files/sample-JMX-file.jmx?api-version=2024-05-01-preview
-  response:
-    body:
-      string: '{"url":"https://phpw2kdu9lnrlzzn0xqjsweb.z37.blob.storage.azure.net/2f66a11d-b54e-4b72-8c7e-e5fe96fea705/3945d515-eb7b-4df7-bdc2-51c04a28bb51?skoid=713ccf3d-dc33-4787-a1ee-6b0cc537c37a&sktid=33e01921-4d64-4f8c-a055-5bdaffd5e33d&skt=2024-10-07T10%3A16%3A48Z&ske=2024-10-07T17%3A16%3A48Z&sks=b&skv=2024-05-04&sv=2024-05-04&se=2024-10-07T10%3A26%3A48Z&sr=b&sp=r&sig=WI6f3ZHJIoU9kcpiqGfqUZVAKKtwrmvNOLgrh%2Fceqz0%3D","fileName":"sample-JMX-file.jmx","fileType":"JMX_FILE","expireDateTime":"2024-10-07T10:26:48.2061514Z","validationStatus":"VALIDATION_INITIATED"}'
-=======
       - AZURECLI/2.64.0 azsdk-python-core/1.31.0 Python/3.8.10 (Windows-10-10.0.22631-SP0)
     method: GET
     uri: https://c804de7b-d104-4ada-a059-4fbcd1daf636.eastus.cnt-prod.loadtesting.azure.com/tests/file-test-case/files/sample-JMX-file.jmx?api-version=2022-11-01
   response:
     body:
       string: '{"url":"https://k3xdcrexox4vzqc0pakmcspw.z16.blob.storage.azure.net/82c02258-43c2-4e5e-8d40-5e06eba15c0c/090430dc-c44e-406d-85de-ebfc3ae3c1ba?skoid=713ccf3d-dc33-4787-a1ee-6b0cc537c37a&sktid=33e01921-4d64-4f8c-a055-5bdaffd5e33d&skt=2024-09-23T06%3A55%3A40Z&ske=2024-09-23T13%3A55%3A40Z&sks=b&skv=2024-05-04&sv=2024-05-04&se=2024-09-23T07%3A05%3A40Z&sr=b&sp=r&sig=Yt8BxAeyFbZe0%2BOw6w%2FgB1OzIEup%2BWWuXapm7AmLctI%3D","fileName":"sample-JMX-file.jmx","fileType":"JMX_FILE","expireDateTime":"2024-09-23T07:05:40.1047927Z","validationStatus":"VALIDATION_INITIATED"}'
->>>>>>> 2417e415
-    headers:
-      accept-ranges:
-      - bytes
-      api-supported-versions:
-      - 2022-11-01, 2023-04-01-preview, 2024-03-01-preview, 2024-05-01-preview, 2024-07-01-preview
-      connection:
-      - keep-alive
-      content-length:
-<<<<<<< HEAD
+    headers:
+      accept-ranges:
+      - bytes
+      api-supported-versions:
+      - 2022-11-01, 2023-04-01-preview, 2024-03-01-preview, 2024-05-01-preview, 2024-07-01-preview
+      connection:
+      - keep-alive
+      content-length:
+      - '562'
+      content-type:
+      - application/json; charset=utf-8
+      date:
+      - Mon, 23 Sep 2024 06:55:40 GMT
+      mise-correlation-id:
+      - 108f7cce-1a5f-4dd1-9541-f46e84022250
+      strict-transport-security:
+      - max-age=31536000; includeSubDomains
+      x-azure-ref:
+      - 20240923T065539Z-176645dbc77lq5jb38y11rwv6c00000003s000000000c9t0
+      x-cache:
+      - CONFIG_NOCACHE
+      x-content-type-options:
+      - nosniff
+    status:
+      code: 200
+      message: OK
+- request:
+    body: null
+    headers:
+      Accept:
+      - application/json
+      Accept-Encoding:
+      - gzip, deflate
+      Connection:
+      - keep-alive
+      User-Agent:
+      - AZURECLI/2.64.0 azsdk-python-core/1.31.0 Python/3.8.10 (Windows-10-10.0.22631-SP0)
+    method: GET
+    uri: https://c804de7b-d104-4ada-a059-4fbcd1daf636.eastus.cnt-prod.loadtesting.azure.com/tests/file-test-case/files/sample-JMX-file.jmx?api-version=2022-11-01
+  response:
+    body:
+      string: '{"url":"https://k3xdcrexox4vzqc0pakmcspw.z16.blob.storage.azure.net/82c02258-43c2-4e5e-8d40-5e06eba15c0c/090430dc-c44e-406d-85de-ebfc3ae3c1ba?skoid=713ccf3d-dc33-4787-a1ee-6b0cc537c37a&sktid=33e01921-4d64-4f8c-a055-5bdaffd5e33d&skt=2024-09-23T06%3A55%3A45Z&ske=2024-09-23T13%3A55%3A45Z&sks=b&skv=2024-05-04&sv=2024-05-04&se=2024-09-23T07%3A05%3A45Z&sr=b&sp=r&sig=ODW5mg6UEEVIIOzNOCuWzjpxqj2rKd1HmVZVbHBKBhY%3D","fileName":"sample-JMX-file.jmx","fileType":"JMX_FILE","expireDateTime":"2024-09-23T07:05:45.4579725Z","validationStatus":"VALIDATION_INITIATED"}'
+    headers:
+      accept-ranges:
+      - bytes
+      api-supported-versions:
+      - 2022-11-01, 2023-04-01-preview, 2024-03-01-preview, 2024-05-01-preview, 2024-07-01-preview
+      connection:
+      - keep-alive
+      content-length:
+      - '570'
+      content-type:
+      - application/json; charset=utf-8
+      date:
+      - Mon, 23 Sep 2024 06:55:45 GMT
+      mise-correlation-id:
+      - 92e9a3e7-6b0b-4776-b94d-496341cd1b72
+      strict-transport-security:
+      - max-age=31536000; includeSubDomains
+      x-azure-ref:
+      - 20240923T065545Z-176645dbc77bx9plt3dfzq2dsg000000045g0000000063c1
+      x-cache:
+      - CONFIG_NOCACHE
+      x-content-type-options:
+      - nosniff
+    status:
+      code: 200
+      message: OK
+- request:
+    body: null
+    headers:
+      Accept:
+      - application/json
+      Accept-Encoding:
+      - gzip, deflate
+      Connection:
+      - keep-alive
+      User-Agent:
+      - AZURECLI/2.64.0 azsdk-python-core/1.31.0 Python/3.8.10 (Windows-10-10.0.22631-SP0)
+    method: GET
+    uri: https://c804de7b-d104-4ada-a059-4fbcd1daf636.eastus.cnt-prod.loadtesting.azure.com/tests/file-test-case/files/sample-JMX-file.jmx?api-version=2022-11-01
+  response:
+    body:
+      string: '{"url":"https://k3xdcrexox4vzqc0pakmcspw.z16.blob.storage.azure.net/82c02258-43c2-4e5e-8d40-5e06eba15c0c/090430dc-c44e-406d-85de-ebfc3ae3c1ba?skoid=713ccf3d-dc33-4787-a1ee-6b0cc537c37a&sktid=33e01921-4d64-4f8c-a055-5bdaffd5e33d&skt=2024-09-23T06%3A55%3A50Z&ske=2024-09-23T13%3A55%3A50Z&sks=b&skv=2024-05-04&sv=2024-05-04&se=2024-09-23T07%3A05%3A51Z&sr=b&sp=r&sig=1ECVRBHddkF1Id9PVo%2B3ga3fgEecUrWTDNVvU0JIoqI%3D","fileName":"sample-JMX-file.jmx","fileType":"JMX_FILE","expireDateTime":"2024-09-23T07:05:51.3911275Z","validationStatus":"VALIDATION_INITIATED"}'
+    headers:
+      accept-ranges:
+      - bytes
+      api-supported-versions:
+      - 2022-11-01, 2023-04-01-preview, 2024-03-01-preview, 2024-05-01-preview, 2024-07-01-preview
+      connection:
+      - keep-alive
+      content-length:
       - '558'
       content-type:
       - application/json; charset=utf-8
       date:
-      - Mon, 07 Oct 2024 10:16:48 GMT
-      mise-correlation-id:
-      - 38a416ba-4d60-46c2-a93b-51d82551aee5
-      strict-transport-security:
-      - max-age=31536000; includeSubDomains
-      x-azure-ref:
-      - 20241007T101647Z-175c4d45758whlxwten7kcad280000000k1g0000000042za
-=======
-      - '562'
-      content-type:
-      - application/json; charset=utf-8
-      date:
-      - Mon, 23 Sep 2024 06:55:40 GMT
-      mise-correlation-id:
-      - 108f7cce-1a5f-4dd1-9541-f46e84022250
-      strict-transport-security:
-      - max-age=31536000; includeSubDomains
-      x-azure-ref:
-      - 20240923T065539Z-176645dbc77lq5jb38y11rwv6c00000003s000000000c9t0
->>>>>>> 2417e415
-      x-cache:
-      - CONFIG_NOCACHE
-      x-content-type-options:
-      - nosniff
-    status:
-      code: 200
-      message: OK
-- request:
-    body: null
-    headers:
-      Accept:
-      - application/json
-      Accept-Encoding:
-      - gzip, deflate
-      Connection:
-      - keep-alive
-      User-Agent:
-<<<<<<< HEAD
-      - AZURECLI/2.64.0 azsdk-python-core/1.31.0 Python/3.8.10 (Windows-10-10.0.26100-SP0)
-    method: GET
-    uri: https://85ae1253-5b1f-497c-995a-7457f6db860b.eastus.cnt-prod.loadtesting.azure.com/tests/file-test-case/files/sample-JMX-file.jmx?api-version=2024-05-01-preview
-  response:
-    body:
-      string: '{"url":"https://phpw2kdu9lnrlzzn0xqjsweb.z37.blob.storage.azure.net/2f66a11d-b54e-4b72-8c7e-e5fe96fea705/3945d515-eb7b-4df7-bdc2-51c04a28bb51?skoid=713ccf3d-dc33-4787-a1ee-6b0cc537c37a&sktid=33e01921-4d64-4f8c-a055-5bdaffd5e33d&skt=2024-10-07T10%3A16%3A53Z&ske=2024-10-07T17%3A16%3A53Z&sks=b&skv=2024-05-04&sv=2024-05-04&se=2024-10-07T10%3A26%3A53Z&sr=b&sp=r&sig=Z8rKPvPA%2F86cM275XRX6Qz0jBuihz6FOEOOcj35Oj3k%3D","fileName":"sample-JMX-file.jmx","fileType":"JMX_FILE","expireDateTime":"2024-10-07T10:26:53.5161629Z","validationStatus":"VALIDATION_INITIATED"}'
-=======
+      - Mon, 23 Sep 2024 06:55:51 GMT
+      mise-correlation-id:
+      - b799dab1-bac4-484e-8df2-607d0c0c96d9
+      strict-transport-security:
+      - max-age=31536000; includeSubDomains
+      x-azure-ref:
+      - 20240923T065550Z-17fb59d447c59p8kymn34ade2c00000001h0000000008zts
+      x-cache:
+      - CONFIG_NOCACHE
+      x-content-type-options:
+      - nosniff
+    status:
+      code: 200
+      message: OK
+- request:
+    body: null
+    headers:
+      Accept:
+      - application/json
+      Accept-Encoding:
+      - gzip, deflate
+      Connection:
+      - keep-alive
+      User-Agent:
       - AZURECLI/2.64.0 azsdk-python-core/1.31.0 Python/3.8.10 (Windows-10-10.0.22631-SP0)
     method: GET
     uri: https://c804de7b-d104-4ada-a059-4fbcd1daf636.eastus.cnt-prod.loadtesting.azure.com/tests/file-test-case/files/sample-JMX-file.jmx?api-version=2022-11-01
   response:
     body:
-      string: '{"url":"https://k3xdcrexox4vzqc0pakmcspw.z16.blob.storage.azure.net/82c02258-43c2-4e5e-8d40-5e06eba15c0c/090430dc-c44e-406d-85de-ebfc3ae3c1ba?skoid=713ccf3d-dc33-4787-a1ee-6b0cc537c37a&sktid=33e01921-4d64-4f8c-a055-5bdaffd5e33d&skt=2024-09-23T06%3A55%3A45Z&ske=2024-09-23T13%3A55%3A45Z&sks=b&skv=2024-05-04&sv=2024-05-04&se=2024-09-23T07%3A05%3A45Z&sr=b&sp=r&sig=ODW5mg6UEEVIIOzNOCuWzjpxqj2rKd1HmVZVbHBKBhY%3D","fileName":"sample-JMX-file.jmx","fileType":"JMX_FILE","expireDateTime":"2024-09-23T07:05:45.4579725Z","validationStatus":"VALIDATION_INITIATED"}'
->>>>>>> 2417e415
-    headers:
-      accept-ranges:
-      - bytes
-      api-supported-versions:
-      - 2022-11-01, 2023-04-01-preview, 2024-03-01-preview, 2024-05-01-preview, 2024-07-01-preview
-<<<<<<< HEAD
+      string: '{"url":"https://k3xdcrexox4vzqc0pakmcspw.z16.blob.storage.azure.net/82c02258-43c2-4e5e-8d40-5e06eba15c0c/090430dc-c44e-406d-85de-ebfc3ae3c1ba?skoid=713ccf3d-dc33-4787-a1ee-6b0cc537c37a&sktid=33e01921-4d64-4f8c-a055-5bdaffd5e33d&skt=2024-09-23T06%3A55%3A57Z&ske=2024-09-23T13%3A55%3A57Z&sks=b&skv=2024-05-04&sv=2024-05-04&se=2024-09-23T07%3A05%3A58Z&sr=b&sp=r&sig=VJq7O57gh1fAoW%2FbnXdyl0aT06H0c%2F%2BuFMdHb3puKTo%3D","fileName":"sample-JMX-file.jmx","fileType":"JMX_FILE","expireDateTime":"2024-09-23T07:05:58.374096Z","validationStatus":"VALIDATION_INITIATED"}'
+    headers:
+      accept-ranges:
+      - bytes
+      api-supported-versions:
+      - 2022-11-01, 2023-04-01-preview, 2024-03-01-preview, 2024-05-01-preview, 2024-07-01-preview
+      connection:
+      - keep-alive
+      content-length:
+      - '561'
+      content-type:
+      - application/json; charset=utf-8
+      date:
+      - Mon, 23 Sep 2024 06:55:58 GMT
+      mise-correlation-id:
+      - d074ab59-fcbe-40f3-a347-e5fdfcc33017
+      strict-transport-security:
+      - max-age=31536000; includeSubDomains
+      x-azure-ref:
+      - 20240923T065556Z-176645dbc77wcv2l1yzwdzfzs800000004dg00000000bp5n
+      x-cache:
+      - CONFIG_NOCACHE
+      x-content-type-options:
+      - nosniff
+    status:
+      code: 200
+      message: OK
+- request:
+    body: null
+    headers:
+      Accept:
+      - application/json
+      Accept-Encoding:
+      - gzip, deflate
+      Connection:
+      - keep-alive
+      User-Agent:
+      - AZURECLI/2.64.0 azsdk-python-core/1.31.0 Python/3.8.10 (Windows-10-10.0.22631-SP0)
+    method: GET
+    uri: https://c804de7b-d104-4ada-a059-4fbcd1daf636.eastus.cnt-prod.loadtesting.azure.com/tests/file-test-case/files/sample-JMX-file.jmx?api-version=2022-11-01
+  response:
+    body:
+      string: '{"url":"https://k3xdcrexox4vzqc0pakmcspw.z16.blob.storage.azure.net/82c02258-43c2-4e5e-8d40-5e06eba15c0c/090430dc-c44e-406d-85de-ebfc3ae3c1ba?skoid=713ccf3d-dc33-4787-a1ee-6b0cc537c37a&sktid=33e01921-4d64-4f8c-a055-5bdaffd5e33d&skt=2024-09-23T06%3A55%3A57Z&ske=2024-09-23T13%3A55%3A57Z&sks=b&skv=2024-05-04&sv=2024-05-04&se=2024-09-23T07%3A06%3A03Z&sr=b&sp=r&sig=oAxCY7%2FIoziLqIb4lz4pfzm5FI8n1dsupscpPfKxgz4%3D","fileName":"sample-JMX-file.jmx","fileType":"JMX_FILE","expireDateTime":"2024-09-23T07:06:03.6864827Z","validationStatus":"VALIDATION_INITIATED"}'
+    headers:
+      accept-ranges:
+      - bytes
+      api-supported-versions:
+      - 2022-11-01, 2023-04-01-preview, 2024-03-01-preview, 2024-05-01-preview, 2024-07-01-preview
       connection:
       - keep-alive
       content-length:
@@ -526,315 +557,44 @@
       content-type:
       - application/json; charset=utf-8
       date:
-      - Mon, 07 Oct 2024 10:16:53 GMT
-      mise-correlation-id:
-      - 5f814d56-24e0-48a6-87b3-9dfec966e60d
-      strict-transport-security:
-      - max-age=31536000; includeSubDomains
-      x-azure-ref:
-      - 20241007T101653Z-175c4d45758qlxpvgqq9ch0p5800000009ng000000008tnt
-      x-cache:
-      - CONFIG_NOCACHE
-      x-content-type-options:
-      - nosniff
-    status:
-      code: 200
-      message: OK
-- request:
-    body: null
-    headers:
-      Accept:
-      - application/json
-      Accept-Encoding:
-      - gzip, deflate
-      Connection:
-      - keep-alive
-      User-Agent:
-      - AZURECLI/2.64.0 azsdk-python-core/1.31.0 Python/3.8.10 (Windows-10-10.0.26100-SP0)
-    method: GET
-    uri: https://85ae1253-5b1f-497c-995a-7457f6db860b.eastus.cnt-prod.loadtesting.azure.com/tests/file-test-case/files/sample-JMX-file.jmx?api-version=2024-05-01-preview
-  response:
-    body:
-      string: '{"url":"https://phpw2kdu9lnrlzzn0xqjsweb.z37.blob.storage.azure.net/2f66a11d-b54e-4b72-8c7e-e5fe96fea705/3945d515-eb7b-4df7-bdc2-51c04a28bb51?skoid=713ccf3d-dc33-4787-a1ee-6b0cc537c37a&sktid=33e01921-4d64-4f8c-a055-5bdaffd5e33d&skt=2024-10-07T10%3A16%3A48Z&ske=2024-10-07T17%3A16%3A48Z&sks=b&skv=2024-05-04&sv=2024-05-04&se=2024-10-07T10%3A26%3A58Z&sr=b&sp=r&sig=Ko2bWqwwA14HiFLuQkRpj086hvO9p5jYbJOPgP%2BVuv8%3D","fileName":"sample-JMX-file.jmx","fileType":"JMX_FILE","expireDateTime":"2024-10-07T10:26:58.810367Z","validationStatus":"VALIDATION_INITIATED"}'
-    headers:
-      accept-ranges:
-      - bytes
-      api-supported-versions:
-      - 2022-11-01, 2023-04-01-preview, 2024-03-01-preview, 2024-05-01-preview, 2024-07-01-preview
-=======
->>>>>>> 2417e415
-      connection:
-      - keep-alive
-      content-length:
-      - '557'
-      content-type:
-      - application/json; charset=utf-8
-      date:
-<<<<<<< HEAD
-      - Mon, 07 Oct 2024 10:16:58 GMT
-      mise-correlation-id:
-      - 84d55cc1-b0f4-4107-af48-b27c62ac09e5
-      strict-transport-security:
-      - max-age=31536000; includeSubDomains
-      x-azure-ref:
-      - 20241007T101658Z-1657d887cccvjtskapxn084we40000000gf000000000176m
-=======
-      - Mon, 23 Sep 2024 06:55:45 GMT
-      mise-correlation-id:
-      - 92e9a3e7-6b0b-4776-b94d-496341cd1b72
-      strict-transport-security:
-      - max-age=31536000; includeSubDomains
-      x-azure-ref:
-      - 20240923T065545Z-176645dbc77bx9plt3dfzq2dsg000000045g0000000063c1
->>>>>>> 2417e415
-      x-cache:
-      - CONFIG_NOCACHE
-      x-content-type-options:
-      - nosniff
-    status:
-      code: 200
-      message: OK
-- request:
-    body: null
-    headers:
-      Accept:
-      - application/json
-      Accept-Encoding:
-      - gzip, deflate
-      Connection:
-      - keep-alive
-      User-Agent:
-<<<<<<< HEAD
-      - AZURECLI/2.64.0 azsdk-python-core/1.31.0 Python/3.8.10 (Windows-10-10.0.26100-SP0)
-    method: GET
-    uri: https://85ae1253-5b1f-497c-995a-7457f6db860b.eastus.cnt-prod.loadtesting.azure.com/tests/file-test-case/files/sample-JMX-file.jmx?api-version=2024-05-01-preview
-  response:
-    body:
-      string: '{"url":"https://phpw2kdu9lnrlzzn0xqjsweb.z37.blob.storage.azure.net/2f66a11d-b54e-4b72-8c7e-e5fe96fea705/3945d515-eb7b-4df7-bdc2-51c04a28bb51?skoid=713ccf3d-dc33-4787-a1ee-6b0cc537c37a&sktid=33e01921-4d64-4f8c-a055-5bdaffd5e33d&skt=2024-10-07T10%3A16%3A47Z&ske=2024-10-08T02%3A16%3A47Z&sks=b&skv=2024-05-04&sv=2024-05-04&se=2024-10-07T10%3A27%3A04Z&sr=b&sp=r&sig=7Zkp8MkIFxKL7ahifFBCCO71leLOcC%2FwOB8x%2F8f2X74%3D","fileName":"sample-JMX-file.jmx","fileType":"JMX_FILE","expireDateTime":"2024-10-07T10:27:04.098301Z","validationStatus":"VALIDATION_INITIATED"}'
-=======
+      - Mon, 23 Sep 2024 06:56:03 GMT
+      mise-correlation-id:
+      - 5185bb72-9e8c-4af9-93c3-d92ee314ada5
+      strict-transport-security:
+      - max-age=31536000; includeSubDomains
+      x-azure-ref:
+      - 20240923T065603Z-176645dbc77gln7449eeemm1gg000000048g0000000004p8
+      x-cache:
+      - CONFIG_NOCACHE
+      x-content-type-options:
+      - nosniff
+    status:
+      code: 200
+      message: OK
+- request:
+    body: null
+    headers:
+      Accept:
+      - application/json
+      Accept-Encoding:
+      - gzip, deflate
+      Connection:
+      - keep-alive
+      User-Agent:
       - AZURECLI/2.64.0 azsdk-python-core/1.31.0 Python/3.8.10 (Windows-10-10.0.22631-SP0)
     method: GET
     uri: https://c804de7b-d104-4ada-a059-4fbcd1daf636.eastus.cnt-prod.loadtesting.azure.com/tests/file-test-case/files/sample-JMX-file.jmx?api-version=2022-11-01
   response:
     body:
-      string: '{"url":"https://k3xdcrexox4vzqc0pakmcspw.z16.blob.storage.azure.net/82c02258-43c2-4e5e-8d40-5e06eba15c0c/090430dc-c44e-406d-85de-ebfc3ae3c1ba?skoid=713ccf3d-dc33-4787-a1ee-6b0cc537c37a&sktid=33e01921-4d64-4f8c-a055-5bdaffd5e33d&skt=2024-09-23T06%3A55%3A50Z&ske=2024-09-23T13%3A55%3A50Z&sks=b&skv=2024-05-04&sv=2024-05-04&se=2024-09-23T07%3A05%3A51Z&sr=b&sp=r&sig=1ECVRBHddkF1Id9PVo%2B3ga3fgEecUrWTDNVvU0JIoqI%3D","fileName":"sample-JMX-file.jmx","fileType":"JMX_FILE","expireDateTime":"2024-09-23T07:05:51.3911275Z","validationStatus":"VALIDATION_INITIATED"}'
->>>>>>> 2417e415
-    headers:
-      accept-ranges:
-      - bytes
-      api-supported-versions:
-      - 2022-11-01, 2023-04-01-preview, 2024-03-01-preview, 2024-05-01-preview, 2024-07-01-preview
-      connection:
-      - keep-alive
-      content-length:
-<<<<<<< HEAD
-      - '559'
-      content-type:
-      - application/json; charset=utf-8
-      date:
-      - Mon, 07 Oct 2024 10:17:04 GMT
-      mise-correlation-id:
-      - 7da1bb19-2384-4401-b72f-245775036375
-      strict-transport-security:
-      - max-age=31536000; includeSubDomains
-      x-azure-ref:
-      - 20241007T101703Z-17b7cdcdcf6s2ccr367qem0ugs0000000g4g000000000xkn
-=======
-      - '558'
-      content-type:
-      - application/json; charset=utf-8
-      date:
-      - Mon, 23 Sep 2024 06:55:51 GMT
-      mise-correlation-id:
-      - b799dab1-bac4-484e-8df2-607d0c0c96d9
-      strict-transport-security:
-      - max-age=31536000; includeSubDomains
-      x-azure-ref:
-      - 20240923T065550Z-17fb59d447c59p8kymn34ade2c00000001h0000000008zts
->>>>>>> 2417e415
-      x-cache:
-      - CONFIG_NOCACHE
-      x-content-type-options:
-      - nosniff
-    status:
-      code: 200
-      message: OK
-- request:
-    body: null
-    headers:
-      Accept:
-      - application/json
-      Accept-Encoding:
-      - gzip, deflate
-      Connection:
-      - keep-alive
-      User-Agent:
-<<<<<<< HEAD
-      - AZURECLI/2.64.0 azsdk-python-core/1.31.0 Python/3.8.10 (Windows-10-10.0.26100-SP0)
-    method: GET
-    uri: https://85ae1253-5b1f-497c-995a-7457f6db860b.eastus.cnt-prod.loadtesting.azure.com/tests/file-test-case/files/sample-JMX-file.jmx?api-version=2024-05-01-preview
-  response:
-    body:
-      string: '{"url":"https://phpw2kdu9lnrlzzn0xqjsweb.z37.blob.storage.azure.net/2f66a11d-b54e-4b72-8c7e-e5fe96fea705/3945d515-eb7b-4df7-bdc2-51c04a28bb51?skoid=713ccf3d-dc33-4787-a1ee-6b0cc537c37a&sktid=33e01921-4d64-4f8c-a055-5bdaffd5e33d&skt=2024-10-07T10%3A16%3A47Z&ske=2024-10-08T02%3A16%3A47Z&sks=b&skv=2024-05-04&sv=2024-05-04&se=2024-10-07T10%3A27%3A09Z&sr=b&sp=r&sig=SYHhfcrYnTRQ7seEbJmAc75VByagtBBiaW8U6knF0%2FQ%3D","fileName":"sample-JMX-file.jmx","fileType":"JMX_FILE","expireDateTime":"2024-10-07T10:27:09.3934476Z","validationStatus":"VALIDATION_INITIATED"}'
-=======
-      - AZURECLI/2.64.0 azsdk-python-core/1.31.0 Python/3.8.10 (Windows-10-10.0.22631-SP0)
-    method: GET
-    uri: https://c804de7b-d104-4ada-a059-4fbcd1daf636.eastus.cnt-prod.loadtesting.azure.com/tests/file-test-case/files/sample-JMX-file.jmx?api-version=2022-11-01
-  response:
-    body:
-      string: '{"url":"https://k3xdcrexox4vzqc0pakmcspw.z16.blob.storage.azure.net/82c02258-43c2-4e5e-8d40-5e06eba15c0c/090430dc-c44e-406d-85de-ebfc3ae3c1ba?skoid=713ccf3d-dc33-4787-a1ee-6b0cc537c37a&sktid=33e01921-4d64-4f8c-a055-5bdaffd5e33d&skt=2024-09-23T06%3A55%3A57Z&ske=2024-09-23T13%3A55%3A57Z&sks=b&skv=2024-05-04&sv=2024-05-04&se=2024-09-23T07%3A05%3A58Z&sr=b&sp=r&sig=VJq7O57gh1fAoW%2FbnXdyl0aT06H0c%2F%2BuFMdHb3puKTo%3D","fileName":"sample-JMX-file.jmx","fileType":"JMX_FILE","expireDateTime":"2024-09-23T07:05:58.374096Z","validationStatus":"VALIDATION_INITIATED"}'
->>>>>>> 2417e415
-    headers:
-      accept-ranges:
-      - bytes
-      api-supported-versions:
-      - 2022-11-01, 2023-04-01-preview, 2024-03-01-preview, 2024-05-01-preview, 2024-07-01-preview
-      connection:
-      - keep-alive
-      content-length:
-<<<<<<< HEAD
-      - '558'
-      content-type:
-      - application/json; charset=utf-8
-      date:
-      - Mon, 07 Oct 2024 10:17:09 GMT
-      mise-correlation-id:
-      - 31107d89-7bac-4469-807c-3aac4801e301
-      strict-transport-security:
-      - max-age=31536000; includeSubDomains
-      x-azure-ref:
-      - 20241007T101709Z-1657d887cccxs824bsxad1gges0000000gdg0000000058yv
-=======
-      - '561'
-      content-type:
-      - application/json; charset=utf-8
-      date:
-      - Mon, 23 Sep 2024 06:55:58 GMT
-      mise-correlation-id:
-      - d074ab59-fcbe-40f3-a347-e5fdfcc33017
-      strict-transport-security:
-      - max-age=31536000; includeSubDomains
-      x-azure-ref:
-      - 20240923T065556Z-176645dbc77wcv2l1yzwdzfzs800000004dg00000000bp5n
->>>>>>> 2417e415
-      x-cache:
-      - CONFIG_NOCACHE
-      x-content-type-options:
-      - nosniff
-    status:
-      code: 200
-      message: OK
-- request:
-    body: null
-    headers:
-      Accept:
-      - application/json
-      Accept-Encoding:
-      - gzip, deflate
-      Connection:
-      - keep-alive
-      User-Agent:
-<<<<<<< HEAD
-      - AZURECLI/2.64.0 azsdk-python-core/1.31.0 Python/3.8.10 (Windows-10-10.0.26100-SP0)
-    method: GET
-    uri: https://85ae1253-5b1f-497c-995a-7457f6db860b.eastus.cnt-prod.loadtesting.azure.com/tests/file-test-case/files/sample-JMX-file.jmx?api-version=2024-05-01-preview
-  response:
-    body:
-      string: '{"url":"https://phpw2kdu9lnrlzzn0xqjsweb.z37.blob.storage.azure.net/2f66a11d-b54e-4b72-8c7e-e5fe96fea705/3945d515-eb7b-4df7-bdc2-51c04a28bb51?skoid=713ccf3d-dc33-4787-a1ee-6b0cc537c37a&sktid=33e01921-4d64-4f8c-a055-5bdaffd5e33d&skt=2024-10-07T10%3A17%3A14Z&ske=2024-10-07T17%3A17%3A14Z&sks=b&skv=2024-05-04&sv=2024-05-04&se=2024-10-07T10%3A27%3A14Z&sr=b&sp=r&sig=SoW85q1hy%2FlyxpHlEG31g5I%2BV23WUcepp40RcKExkzE%3D","fileName":"sample-JMX-file.jmx","fileType":"JMX_FILE","expireDateTime":"2024-10-07T10:27:14.8814305Z","validationStatus":"VALIDATION_INITIATED"}'
-=======
-      - AZURECLI/2.64.0 azsdk-python-core/1.31.0 Python/3.8.10 (Windows-10-10.0.22631-SP0)
-    method: GET
-    uri: https://c804de7b-d104-4ada-a059-4fbcd1daf636.eastus.cnt-prod.loadtesting.azure.com/tests/file-test-case/files/sample-JMX-file.jmx?api-version=2022-11-01
-  response:
-    body:
-      string: '{"url":"https://k3xdcrexox4vzqc0pakmcspw.z16.blob.storage.azure.net/82c02258-43c2-4e5e-8d40-5e06eba15c0c/090430dc-c44e-406d-85de-ebfc3ae3c1ba?skoid=713ccf3d-dc33-4787-a1ee-6b0cc537c37a&sktid=33e01921-4d64-4f8c-a055-5bdaffd5e33d&skt=2024-09-23T06%3A55%3A57Z&ske=2024-09-23T13%3A55%3A57Z&sks=b&skv=2024-05-04&sv=2024-05-04&se=2024-09-23T07%3A06%3A03Z&sr=b&sp=r&sig=oAxCY7%2FIoziLqIb4lz4pfzm5FI8n1dsupscpPfKxgz4%3D","fileName":"sample-JMX-file.jmx","fileType":"JMX_FILE","expireDateTime":"2024-09-23T07:06:03.6864827Z","validationStatus":"VALIDATION_INITIATED"}'
->>>>>>> 2417e415
-    headers:
-      accept-ranges:
-      - bytes
-      api-supported-versions:
-      - 2022-11-01, 2023-04-01-preview, 2024-03-01-preview, 2024-05-01-preview, 2024-07-01-preview
-      connection:
-      - keep-alive
-      content-length:
-<<<<<<< HEAD
-      - '560'
-      content-type:
-      - application/json; charset=utf-8
-      date:
-      - Mon, 07 Oct 2024 10:17:14 GMT
-      mise-correlation-id:
-      - ba2c3357-da82-4df5-894b-03cf3c843b30
-      strict-transport-security:
-      - max-age=31536000; includeSubDomains
-      x-azure-ref:
-      - 20241007T101714Z-1657d887ccc4h2xxbqsup3gqxw0000000by000000000bmgt
-=======
-      - '558'
-      content-type:
-      - application/json; charset=utf-8
-      date:
-      - Mon, 23 Sep 2024 06:56:03 GMT
-      mise-correlation-id:
-      - 5185bb72-9e8c-4af9-93c3-d92ee314ada5
-      strict-transport-security:
-      - max-age=31536000; includeSubDomains
-      x-azure-ref:
-      - 20240923T065603Z-176645dbc77gln7449eeemm1gg000000048g0000000004p8
->>>>>>> 2417e415
-      x-cache:
-      - CONFIG_NOCACHE
-      x-content-type-options:
-      - nosniff
-    status:
-      code: 200
-      message: OK
-- request:
-    body: null
-    headers:
-      Accept:
-      - application/json
-      Accept-Encoding:
-      - gzip, deflate
-      Connection:
-      - keep-alive
-      User-Agent:
-<<<<<<< HEAD
-      - AZURECLI/2.64.0 azsdk-python-core/1.31.0 Python/3.8.10 (Windows-10-10.0.26100-SP0)
-    method: GET
-    uri: https://85ae1253-5b1f-497c-995a-7457f6db860b.eastus.cnt-prod.loadtesting.azure.com/tests/file-test-case/files/sample-JMX-file.jmx?api-version=2024-05-01-preview
-  response:
-    body:
-      string: '{"url":"https://phpw2kdu9lnrlzzn0xqjsweb.z37.blob.storage.azure.net/2f66a11d-b54e-4b72-8c7e-e5fe96fea705/3945d515-eb7b-4df7-bdc2-51c04a28bb51?skoid=713ccf3d-dc33-4787-a1ee-6b0cc537c37a&sktid=33e01921-4d64-4f8c-a055-5bdaffd5e33d&skt=2024-10-07T10%3A17%3A14Z&ske=2024-10-07T17%3A17%3A14Z&sks=b&skv=2024-05-04&sv=2024-05-04&se=2024-10-07T10%3A27%3A20Z&sr=b&sp=r&sig=z%2Bc1SgLqyg2PU4VgW7b00aa2C9Lnc3beb5e%2Fz1xBvDM%3D","fileName":"sample-JMX-file.jmx","fileType":"JMX_FILE","expireDateTime":"2024-10-07T10:27:20.1873271Z","validationStatus":"VALIDATION_INITIATED"}'
-=======
-      - AZURECLI/2.64.0 azsdk-python-core/1.31.0 Python/3.8.10 (Windows-10-10.0.22631-SP0)
-    method: GET
-    uri: https://c804de7b-d104-4ada-a059-4fbcd1daf636.eastus.cnt-prod.loadtesting.azure.com/tests/file-test-case/files/sample-JMX-file.jmx?api-version=2022-11-01
-  response:
-    body:
       string: '{"url":"https://k3xdcrexox4vzqc0pakmcspw.z16.blob.storage.azure.net/82c02258-43c2-4e5e-8d40-5e06eba15c0c/090430dc-c44e-406d-85de-ebfc3ae3c1ba?skoid=713ccf3d-dc33-4787-a1ee-6b0cc537c37a&sktid=33e01921-4d64-4f8c-a055-5bdaffd5e33d&skt=2024-09-23T06%3A55%3A40Z&ske=2024-09-23T13%3A55%3A40Z&sks=b&skv=2024-05-04&sv=2024-05-04&se=2024-09-23T07%3A06%3A08Z&sr=b&sp=r&sig=7RfqWLyHtcrH2x7GvroRP%2FArjuyVPES0jwvR5JONhs4%3D","fileName":"sample-JMX-file.jmx","fileType":"JMX_FILE","expireDateTime":"2024-09-23T07:06:08.999281Z","validationStatus":"VALIDATION_SUCCESS"}'
->>>>>>> 2417e415
-    headers:
-      accept-ranges:
-      - bytes
-      api-supported-versions:
-      - 2022-11-01, 2023-04-01-preview, 2024-03-01-preview, 2024-05-01-preview, 2024-07-01-preview
-      connection:
-      - keep-alive
-      content-length:
-<<<<<<< HEAD
-      - '560'
-      content-type:
-      - application/json; charset=utf-8
-      date:
-      - Mon, 07 Oct 2024 10:17:20 GMT
-      mise-correlation-id:
-      - 0e31bbae-2539-41c4-a510-648c76692b68
-      strict-transport-security:
-      - max-age=31536000; includeSubDomains
-      x-azure-ref:
-      - 20241007T101719Z-17b7cdcdcf67r5l7adxkwn0k5n0000000gd000000000607e
-=======
+    headers:
+      accept-ranges:
+      - bytes
+      api-supported-versions:
+      - 2022-11-01, 2023-04-01-preview, 2024-03-01-preview, 2024-05-01-preview, 2024-07-01-preview
+      connection:
+      - keep-alive
+      content-length:
       - '555'
       content-type:
       - application/json; charset=utf-8
@@ -846,32 +606,23 @@
       - max-age=31536000; includeSubDomains
       x-azure-ref:
       - 20240923T065608Z-17fb59d447cf4ms2ewabdvqry800000006yg0000000095r9
->>>>>>> 2417e415
-      x-cache:
-      - CONFIG_NOCACHE
-      x-content-type-options:
-      - nosniff
-    status:
-      code: 200
-      message: OK
-- request:
-    body: null
-    headers:
-      Accept:
-      - application/json
-      Accept-Encoding:
-      - gzip, deflate
-      Connection:
-      - keep-alive
-      User-Agent:
-<<<<<<< HEAD
-      - AZURECLI/2.64.0 azsdk-python-core/1.31.0 Python/3.8.10 (Windows-10-10.0.26100-SP0)
-    method: GET
-    uri: https://85ae1253-5b1f-497c-995a-7457f6db860b.eastus.cnt-prod.loadtesting.azure.com/tests/file-test-case/files/sample-JMX-file.jmx?api-version=2024-05-01-preview
-  response:
-    body:
-      string: '{"url":"https://phpw2kdu9lnrlzzn0xqjsweb.z37.blob.storage.azure.net/2f66a11d-b54e-4b72-8c7e-e5fe96fea705/3945d515-eb7b-4df7-bdc2-51c04a28bb51?skoid=713ccf3d-dc33-4787-a1ee-6b0cc537c37a&sktid=33e01921-4d64-4f8c-a055-5bdaffd5e33d&skt=2024-10-07T10%3A17%3A14Z&ske=2024-10-07T17%3A17%3A14Z&sks=b&skv=2024-05-04&sv=2024-05-04&se=2024-10-07T10%3A27%3A25Z&sr=b&sp=r&sig=rOnvHTCwbcD%2BXINwS2OFrvaf%2BZS%2FUJ3aLKWnxoHtld8%3D","fileName":"sample-JMX-file.jmx","fileType":"JMX_FILE","expireDateTime":"2024-10-07T10:27:25.5352776Z","validationStatus":"VALIDATION_SUCCESS"}'
-=======
+      x-cache:
+      - CONFIG_NOCACHE
+      x-content-type-options:
+      - nosniff
+    status:
+      code: 200
+      message: OK
+- request:
+    body: null
+    headers:
+      Accept:
+      - application/json
+      Accept-Encoding:
+      - gzip, deflate
+      Connection:
+      - keep-alive
+      User-Agent:
       - AZURECLI/2.64.0 azsdk-python-core/1.31.0 Python/3.8.10 (Windows-10-10.0.22631-SP0)
     method: GET
     uri: https://c804de7b-d104-4ada-a059-4fbcd1daf636.eastus.cnt-prod.loadtesting.azure.com/tests/file-test-case?api-version=2022-11-01
@@ -879,28 +630,14 @@
     body:
       string: '{"passFailCriteria":{"passFailMetrics":{"71d4790a-fb94-416f-b659-712e1d319c13":{"clientMetric":"requests_per_sec","aggregate":"avg","condition":">","value":78.0,"action":"continue"},"b1bcc57f-d587-4fab-b6a5-3af120444ab5":{"clientMetric":"error","aggregate":"percentage","condition":">","value":50.0,"action":"continue"},"7aa20a80-5bb2-4cde-a0c2-dbffbc04f299":{"clientMetric":"latency","aggregate":"avg","condition":">","requestName":"GetCustomerDetails","value":200.0,"action":"continue"}}},"environmentVariables":{"rps":"1","duration_in_sec":"1"},"loadTestConfiguration":{"engineInstances":1,"splitAllCSVs":false,"quickStartTest":false},"inputArtifacts":{"testScriptFileInfo":{"url":"https://k3xdcrexox4vzqc0pakmcspw.z16.blob.storage.azure.net/82c02258-43c2-4e5e-8d40-5e06eba15c0c/090430dc-c44e-406d-85de-ebfc3ae3c1ba?skoid=713ccf3d-dc33-4787-a1ee-6b0cc537c37a&sktid=33e01921-4d64-4f8c-a055-5bdaffd5e33d&skt=2024-09-23T06%3A56%3A07Z&ske=2024-09-23T20%3A56%3A07Z&sks=b&skv=2024-05-04&sv=2024-05-04&se=2024-09-23T07%3A56%3A09Z&sr=b&sp=r&sig=H6XthnoWw0AleunqJYIBjSR%2FAmoUmlSbnRoi%2BBysbAc%3D","fileName":"sample-JMX-file.jmx","fileType":"JMX_FILE","expireDateTime":"2024-09-23T07:56:09.3197284Z","validationStatus":"VALIDATION_SUCCESS"},"additionalFileInfo":[]},"testId":"file-test-case","description":"Test
         created from az load test command","displayName":"CLI-Test","keyvaultReferenceIdentityType":"SystemAssigned","createdDateTime":"2024-09-23T06:55:37.946Z","createdBy":"mbhardwaj@microsoft.com","lastModifiedDateTime":"2024-09-23T06:56:07.121Z","lastModifiedBy":"mbhardwaj@microsoft.com"}'
->>>>>>> 2417e415
-    headers:
-      accept-ranges:
-      - bytes
-      api-supported-versions:
-      - 2022-11-01, 2023-04-01-preview, 2024-03-01-preview, 2024-05-01-preview, 2024-07-01-preview
-      connection:
-      - keep-alive
-      content-length:
-<<<<<<< HEAD
-      - '560'
-      content-type:
-      - application/json; charset=utf-8
-      date:
-      - Mon, 07 Oct 2024 10:17:25 GMT
-      mise-correlation-id:
-      - 14b9b790-db4a-4aba-b409-e12401734da4
-      strict-transport-security:
-      - max-age=31536000; includeSubDomains
-      x-azure-ref:
-      - 20241007T101725Z-r1d78bdccbfngj27vg4xgrvy4s00000011z000000000eckd
-=======
+    headers:
+      accept-ranges:
+      - bytes
+      api-supported-versions:
+      - 2022-11-01, 2023-04-01-preview, 2024-03-01-preview, 2024-05-01-preview, 2024-07-01-preview
+      connection:
+      - keep-alive
+      content-length:
       - '1592'
       content-type:
       - application/json; charset=utf-8
@@ -912,69 +649,33 @@
       - max-age=31536000; includeSubDomains
       x-azure-ref:
       - 20240923T065609Z-15b8cc659d52v9p59drrwwhs3800000008ng000000003ew7
->>>>>>> 2417e415
-      x-cache:
-      - CONFIG_NOCACHE
-      x-content-type-options:
-      - nosniff
-    status:
-      code: 200
-      message: OK
-- request:
-    body: !!python/object/new:_io.BytesIO
-      state: !!python/tuple
-      - !!binary |
-        UEsDBBQACAAIAANbLVkAAAAAAAAAABIAAAATACAAYWRkaXRpb25hbC1kYXRhLmNzdlVUDQAHf9Pj
-        ZneG/2a5hP9mdXgLAAEEAAAAAAQAAAAAS9RJ0knWSeHlMtQx0jHWMeHlAgBQSwcI/dwPKxQAAAAS
-        AAAAUEsBAhQDFAAIAAgAA1stWf3cDysUAAAAEgAAABMAIAAAAAAAAAAAALaBAAAAAGFkZGl0aW9u
-        YWwtZGF0YS5jc3ZVVA0AB3/T42Z3hv9muYT/ZnV4CwABBAAAAAAEAAAAAFBLBQYAAAAAAQABAGEA
-        AAB1AAAAAAA=
-      - 0
-      - null
-    headers:
-      Accept:
-      - application/json
-      Accept-Encoding:
-      - gzip, deflate
-      Connection:
-      - keep-alive
-      Content-Length:
-      - '236'
-      User-Agent:
-<<<<<<< HEAD
-      - AZURECLI/2.64.0 azsdk-python-core/1.31.0 Python/3.8.10 (Windows-10-10.0.26100-SP0)
-      content-type:
-      - application/octet-stream
-    method: PUT
-    uri: https://85ae1253-5b1f-497c-995a-7457f6db860b.eastus.cnt-prod.loadtesting.azure.com/tests/file-test-case/files/sample-ZIP-artifact.zip?api-version=2024-05-01-preview&fileType=ZIPPED_ARTIFACTS
-  response:
-    body:
-      string: '{"url":"https://phpw2kdu9lnrlzzn0xqjsweb.z37.blob.storage.azure.net/2f66a11d-b54e-4b72-8c7e-e5fe96fea705/abbae66d-7668-4ece-9df5-796e914a3de1?skoid=713ccf3d-dc33-4787-a1ee-6b0cc537c37a&sktid=33e01921-4d64-4f8c-a055-5bdaffd5e33d&skt=2024-10-07T10%3A17%3A25Z&ske=2024-10-08T02%3A17%3A25Z&sks=b&skv=2024-05-04&sv=2024-05-04&se=2024-10-07T10%3A27%3A26Z&sr=b&sp=r&sig=oI5JWG7Qz1iW%2B66eLxMOM3xLifidpU%2F2PhtfJPU06xY%3D","fileName":"sample-ZIP-artifact.zip","fileType":"ZIPPED_ARTIFACTS","expireDateTime":"2024-10-07T10:27:26.0138709Z","validationStatus":"VALIDATION_INITIATED"}'
-=======
+      x-cache:
+      - CONFIG_NOCACHE
+      x-content-type-options:
+      - nosniff
+    status:
+      code: 200
+      message: OK
+- request:
+    body: null
+    headers:
+      Accept:
+      - application/json
+      Accept-Encoding:
+      - gzip, deflate
+      Connection:
+      - keep-alive
+      User-Agent:
       - azsdk-python-mgmt-loadtesting/1.0.0 Python/3.8.10 (Windows-10-10.0.22631-SP0)
     method: GET
     uri: https://management.azure.com/subscriptions/00000000-0000-0000-0000-000000000000/resourceGroups/clitest-load-000001/providers/Microsoft.LoadTestService/loadTests/clitest-load-000002?api-version=2022-12-01
   response:
     body:
       string: '{"id":"/subscriptions/00000000-0000-0000-0000-000000000000/resourceGroups/clitest-load-000001/providers/Microsoft.LoadTestService/loadTests/clitest-load-000002","name":"clitest-load-000002","type":"microsoft.loadtestservice/loadtests","location":"eastus","systemData":{"createdBy":"mbhardwaj@microsoft.com","createdByType":"User","createdAt":"2024-09-23T06:55:04.681125Z","lastModifiedBy":"mbhardwaj@microsoft.com","lastModifiedByType":"User","lastModifiedAt":"2024-09-23T06:55:04.681125Z"},"identity":{"type":"None"},"properties":{"dataPlaneURI":"c804de7b-d104-4ada-a059-4fbcd1daf636.eastus.cnt-prod.loadtesting.azure.com","provisioningState":"Succeeded"}}'
->>>>>>> 2417e415
-    headers:
-      api-supported-versions:
-      - 2022-11-01, 2023-04-01-preview, 2024-03-01-preview, 2024-05-01-preview, 2024-07-01-preview
-      connection:
-      - keep-alive
-      content-length:
-<<<<<<< HEAD
-      - '572'
-      content-type:
-      - application/json; charset=utf-8
-      date:
-      - Mon, 07 Oct 2024 10:17:26 GMT
-      location:
-      - https://85ae1253-5b1f-497c-995a-7457f6db860b.eastus.cnt-prod.loadtesting.azure.com/tests/file-test-case/files/sample-ZIP-artifact.zip?api-version=2024-03-01-preview
-      mise-correlation-id:
-      - b47ef5c4-6613-4a4d-b026-977c65ee6518
-=======
+    headers:
+      cache-control:
+      - no-cache
+      content-length:
       - '657'
       content-type:
       - application/json; charset=utf-8
@@ -986,43 +687,29 @@
       - '-1'
       pragma:
       - no-cache
->>>>>>> 2417e415
-      strict-transport-security:
-      - max-age=31536000; includeSubDomains
-      x-azure-ref:
-      - 20241007T101725Z-r1d78bdccbfm5tkt1yrknbkw1n00000009pg00000000kvbd
-      x-cache:
-      - CONFIG_NOCACHE
-      x-content-type-options:
-      - nosniff
-<<<<<<< HEAD
-=======
+      strict-transport-security:
+      - max-age=31536000; includeSubDomains
+      x-cache:
+      - CONFIG_NOCACHE
+      x-content-type-options:
+      - nosniff
       x-ms-providerhub-traffic:
       - 'True'
       x-msedge-ref:
       - 'Ref A: FB9B73D49B544FD3B03102CAD9C062D5 Ref B: CO6AA3150217033 Ref C: 2024-09-23T06:56:09Z'
->>>>>>> 2417e415
-    status:
-      code: 201
-      message: Created
-- request:
-    body: null
-    headers:
-      Accept:
-      - application/json
-      Accept-Encoding:
-      - gzip, deflate
-      Connection:
-      - keep-alive
-      User-Agent:
-<<<<<<< HEAD
-      - AZURECLI/2.64.0 azsdk-python-core/1.31.0 Python/3.8.10 (Windows-10-10.0.26100-SP0)
-    method: GET
-    uri: https://85ae1253-5b1f-497c-995a-7457f6db860b.eastus.cnt-prod.loadtesting.azure.com/tests/file-test-case/files/sample-ZIP-artifact.zip?api-version=2024-05-01-preview
-  response:
-    body:
-      string: '{"url":"https://phpw2kdu9lnrlzzn0xqjsweb.z37.blob.storage.azure.net/2f66a11d-b54e-4b72-8c7e-e5fe96fea705/abbae66d-7668-4ece-9df5-796e914a3de1?skoid=713ccf3d-dc33-4787-a1ee-6b0cc537c37a&sktid=33e01921-4d64-4f8c-a055-5bdaffd5e33d&skt=2024-10-07T10%3A16%3A47Z&ske=2024-10-08T02%3A16%3A47Z&sks=b&skv=2024-05-04&sv=2024-05-04&se=2024-10-07T10%3A27%3A26Z&sr=b&sp=r&sig=MGlnA%2FDgPkNjrY43F3GMNm0M8E9c2ugxDtb6JsteuhY%3D","fileName":"sample-ZIP-artifact.zip","fileType":"ZIPPED_ARTIFACTS","expireDateTime":"2024-10-07T10:27:26.3126571Z","validationStatus":"VALIDATION_INITIATED"}'
-=======
+    status:
+      code: 200
+      message: OK
+- request:
+    body: null
+    headers:
+      Accept:
+      - application/json
+      Accept-Encoding:
+      - gzip, deflate
+      Connection:
+      - keep-alive
+      User-Agent:
       - AZURECLI/2.64.0 azsdk-python-core/1.31.0 Python/3.8.10 (Windows-10-10.0.22631-SP0)
     method: GET
     uri: https://c804de7b-d104-4ada-a059-4fbcd1daf636.eastus.cnt-prod.loadtesting.azure.com/tests?api-version=2022-11-01
@@ -1030,28 +717,14 @@
     body:
       string: '{"value":[{"passFailCriteria":{"passFailMetrics":{"71d4790a-fb94-416f-b659-712e1d319c13":{"clientMetric":"requests_per_sec","aggregate":"avg","condition":">","value":78.0,"action":"continue"},"b1bcc57f-d587-4fab-b6a5-3af120444ab5":{"clientMetric":"error","aggregate":"percentage","condition":">","value":50.0,"action":"continue"},"7aa20a80-5bb2-4cde-a0c2-dbffbc04f299":{"clientMetric":"latency","aggregate":"avg","condition":">","requestName":"GetCustomerDetails","value":200.0,"action":"continue"}}},"environmentVariables":{"rps":"1","duration_in_sec":"1"},"loadTestConfiguration":{"engineInstances":1,"splitAllCSVs":false,"quickStartTest":false},"inputArtifacts":{"testScriptFileInfo":{"url":"https://k3xdcrexox4vzqc0pakmcspw.z16.blob.storage.azure.net/82c02258-43c2-4e5e-8d40-5e06eba15c0c/090430dc-c44e-406d-85de-ebfc3ae3c1ba?skoid=713ccf3d-dc33-4787-a1ee-6b0cc537c37a&sktid=33e01921-4d64-4f8c-a055-5bdaffd5e33d&skt=2024-09-23T06%3A55%3A40Z&ske=2024-09-23T13%3A55%3A40Z&sks=b&skv=2024-05-04&sv=2024-05-04&se=2024-09-23T07%3A56%3A11Z&sr=b&sp=r&sig=%2BBDAQeTpCFqP4KplRcCW2nGMikSC81sGnD8l19DI%2FRY%3D","fileName":"sample-JMX-file.jmx","fileType":"JMX_FILE","expireDateTime":"2024-09-23T07:56:11.2102643Z","validationStatus":"VALIDATION_SUCCESS"},"additionalFileInfo":[]},"testId":"file-test-case","description":"Test
         created from az load test command","displayName":"CLI-Test","keyvaultReferenceIdentityType":"SystemAssigned","createdDateTime":"2024-09-23T06:55:37.946Z","createdBy":"mbhardwaj@microsoft.com","lastModifiedDateTime":"2024-09-23T06:56:07.121Z","lastModifiedBy":"mbhardwaj@microsoft.com"}]}'
->>>>>>> 2417e415
-    headers:
-      accept-ranges:
-      - bytes
-      api-supported-versions:
-      - 2022-11-01, 2023-04-01-preview, 2024-03-01-preview, 2024-05-01-preview, 2024-07-01-preview
-      connection:
-      - keep-alive
-      content-length:
-<<<<<<< HEAD
-      - '570'
-      content-type:
-      - application/json; charset=utf-8
-      date:
-      - Mon, 07 Oct 2024 10:17:26 GMT
-      mise-correlation-id:
-      - 66e01d01-588d-433e-ad5e-5422253e71c2
-      strict-transport-security:
-      - max-age=31536000; includeSubDomains
-      x-azure-ref:
-      - 20241007T101726Z-17b7cdcdcf6mm29chp8e5bry9400000003tg000000008rfm
-=======
+    headers:
+      accept-ranges:
+      - bytes
+      api-supported-versions:
+      - 2022-11-01, 2023-04-01-preview, 2024-03-01-preview, 2024-05-01-preview, 2024-07-01-preview
+      connection:
+      - keep-alive
+      content-length:
       - '1604'
       content-type:
       - application/json; charset=utf-8
@@ -1063,55 +736,33 @@
       - max-age=31536000; includeSubDomains
       x-azure-ref:
       - 20240923T065610Z-176645dbc77lq5jb38y11rwv6c00000003x000000000326h
->>>>>>> 2417e415
-      x-cache:
-      - CONFIG_NOCACHE
-      x-content-type-options:
-      - nosniff
-    status:
-      code: 200
-      message: OK
-- request:
-    body: null
-    headers:
-      Accept:
-      - application/json
-      Accept-Encoding:
-      - gzip, deflate
-      Connection:
-      - keep-alive
-      User-Agent:
-<<<<<<< HEAD
-      - AZURECLI/2.64.0 azsdk-python-core/1.31.0 Python/3.8.10 (Windows-10-10.0.26100-SP0)
-=======
+      x-cache:
+      - CONFIG_NOCACHE
+      x-content-type-options:
+      - nosniff
+    status:
+      code: 200
+      message: OK
+- request:
+    body: null
+    headers:
+      Accept:
+      - application/json
+      Accept-Encoding:
+      - gzip, deflate
+      Connection:
+      - keep-alive
+      User-Agent:
       - azsdk-python-mgmt-loadtesting/1.0.0 Python/3.8.10 (Windows-10-10.0.22631-SP0)
->>>>>>> 2417e415
-    method: GET
-    uri: https://85ae1253-5b1f-497c-995a-7457f6db860b.eastus.cnt-prod.loadtesting.azure.com/tests/file-test-case/files/sample-ZIP-artifact.zip?api-version=2024-05-01-preview
-  response:
-    body:
-<<<<<<< HEAD
-      string: '{"url":"https://phpw2kdu9lnrlzzn0xqjsweb.z37.blob.storage.azure.net/2f66a11d-b54e-4b72-8c7e-e5fe96fea705/abbae66d-7668-4ece-9df5-796e914a3de1?skoid=713ccf3d-dc33-4787-a1ee-6b0cc537c37a&sktid=33e01921-4d64-4f8c-a055-5bdaffd5e33d&skt=2024-10-07T10%3A17%3A31Z&ske=2024-10-07T17%3A17%3A31Z&sks=b&skv=2024-05-04&sv=2024-05-04&se=2024-10-07T10%3A27%3A31Z&sr=b&sp=r&sig=%2BoLbYtFlTPYq7%2FyV5M%2BJFakbgDNlngs%2BZqOt%2FPJFVvo%3D","fileName":"sample-ZIP-artifact.zip","fileType":"ZIPPED_ARTIFACTS","expireDateTime":"2024-10-07T10:27:31.6225611Z","validationStatus":"VALIDATION_INITIATED"}'
-=======
+    method: GET
+    uri: https://management.azure.com/subscriptions/00000000-0000-0000-0000-000000000000/resourceGroups/clitest-load-000001/providers/Microsoft.LoadTestService/loadTests/clitest-load-000002?api-version=2022-12-01
+  response:
+    body:
       string: '{"id":"/subscriptions/00000000-0000-0000-0000-000000000000/resourceGroups/clitest-load-000001/providers/Microsoft.LoadTestService/loadTests/clitest-load-000002","name":"clitest-load-000002","type":"microsoft.loadtestservice/loadtests","location":"eastus","systemData":{"createdBy":"mbhardwaj@microsoft.com","createdByType":"User","createdAt":"2024-09-23T06:55:04.681125Z","lastModifiedBy":"mbhardwaj@microsoft.com","lastModifiedByType":"User","lastModifiedAt":"2024-09-23T06:55:04.681125Z"},"identity":{"type":"None"},"properties":{"dataPlaneURI":"c804de7b-d104-4ada-a059-4fbcd1daf636.eastus.cnt-prod.loadtesting.azure.com","provisioningState":"Succeeded"}}'
->>>>>>> 2417e415
-    headers:
-      accept-ranges:
-      - bytes
-      api-supported-versions:
-      - 2022-11-01, 2023-04-01-preview, 2024-03-01-preview, 2024-05-01-preview, 2024-07-01-preview
-      connection:
-      - keep-alive
-      content-length:
-<<<<<<< HEAD
-      - '578'
-      content-type:
-      - application/json; charset=utf-8
-      date:
-      - Mon, 07 Oct 2024 10:17:31 GMT
-      mise-correlation-id:
-      - 5fb37b98-09cb-47c5-acea-53df58cd3082
-=======
+    headers:
+      cache-control:
+      - no-cache
+      content-length:
       - '657'
       content-type:
       - application/json; charset=utf-8
@@ -1123,68 +774,43 @@
       - '-1'
       pragma:
       - no-cache
->>>>>>> 2417e415
-      strict-transport-security:
-      - max-age=31536000; includeSubDomains
-      x-azure-ref:
-      - 20241007T101731Z-17b7cdcdcf6rw9cj9tb13p11fc0000000gd0000000005vwq
-      x-cache:
-      - CONFIG_NOCACHE
-      x-content-type-options:
-      - nosniff
-<<<<<<< HEAD
-=======
+      strict-transport-security:
+      - max-age=31536000; includeSubDomains
+      x-cache:
+      - CONFIG_NOCACHE
+      x-content-type-options:
+      - nosniff
       x-ms-providerhub-traffic:
       - 'True'
       x-msedge-ref:
       - 'Ref A: A5249B1EED414ED8BB7756F59EBB7C01 Ref B: CO6AA3150220027 Ref C: 2024-09-23T06:56:11Z'
->>>>>>> 2417e415
-    status:
-      code: 200
-      message: OK
-- request:
-    body: null
-    headers:
-      Accept:
-      - application/json
-      Accept-Encoding:
-      - gzip, deflate
-      Connection:
-      - keep-alive
-      User-Agent:
-<<<<<<< HEAD
-      - AZURECLI/2.64.0 azsdk-python-core/1.31.0 Python/3.8.10 (Windows-10-10.0.26100-SP0)
-    method: GET
-    uri: https://85ae1253-5b1f-497c-995a-7457f6db860b.eastus.cnt-prod.loadtesting.azure.com/tests/file-test-case/files/sample-ZIP-artifact.zip?api-version=2024-05-01-preview
-=======
+    status:
+      code: 200
+      message: OK
+- request:
+    body: null
+    headers:
+      Accept:
+      - application/json
+      Accept-Encoding:
+      - gzip, deflate
+      Connection:
+      - keep-alive
+      Content-Length:
+      - '0'
+      User-Agent:
       - AZURECLI/2.64.0 azsdk-python-core/1.31.0 Python/3.8.10 (Windows-10-10.0.22631-SP0)
     method: DELETE
     uri: https://c804de7b-d104-4ada-a059-4fbcd1daf636.eastus.cnt-prod.loadtesting.azure.com/tests/file-test-case/files/sample-JMX-file.jmx?api-version=2022-11-01
->>>>>>> 2417e415
-  response:
-    body:
-      string: '{"url":"https://phpw2kdu9lnrlzzn0xqjsweb.z37.blob.storage.azure.net/2f66a11d-b54e-4b72-8c7e-e5fe96fea705/abbae66d-7668-4ece-9df5-796e914a3de1?skoid=713ccf3d-dc33-4787-a1ee-6b0cc537c37a&sktid=33e01921-4d64-4f8c-a055-5bdaffd5e33d&skt=2024-10-07T10%3A17%3A31Z&ske=2024-10-07T17%3A17%3A31Z&sks=b&skv=2024-05-04&sv=2024-05-04&se=2024-10-07T10%3A27%3A36Z&sr=b&sp=r&sig=VZRPjNMvIsKC%2BP4sH0bDCLtBpirHAYMK8H9csWEuR74%3D","fileName":"sample-ZIP-artifact.zip","fileType":"ZIPPED_ARTIFACTS","expireDateTime":"2024-10-07T10:27:36.9374986Z","validationStatus":"VALIDATION_INITIATED"}'
-    headers:
-      accept-ranges:
-      - bytes
-      api-supported-versions:
-      - 2022-11-01, 2023-04-01-preview, 2024-03-01-preview, 2024-05-01-preview, 2024-07-01-preview
-      connection:
-      - keep-alive
-      content-length:
-      - '570'
-      content-type:
-      - application/json; charset=utf-8
-      date:
-<<<<<<< HEAD
-      - Mon, 07 Oct 2024 10:17:36 GMT
-      mise-correlation-id:
-      - 450457ed-dbd5-4fe3-ab64-5de7be4562a8
-      strict-transport-security:
-      - max-age=31536000; includeSubDomains
-      x-azure-ref:
-      - 20241007T101736Z-1657d887cccs7r76rek6e3vycw0000000g4g000000002dnr
-=======
+  response:
+    body:
+      string: ''
+    headers:
+      api-supported-versions:
+      - 2022-11-01, 2023-04-01-preview, 2024-03-01-preview, 2024-05-01-preview, 2024-07-01-preview
+      connection:
+      - keep-alive
+      date:
       - Mon, 23 Sep 2024 06:56:12 GMT
       mise-correlation-id:
       - dc996a19-6709-4258-83ca-5698796861ea
@@ -1192,55 +818,33 @@
       - max-age=31536000; includeSubDomains
       x-azure-ref:
       - 20240923T065611Z-17fb59d447c2wrzk2snyt7rrd4000000072g00000000bf17
->>>>>>> 2417e415
-      x-cache:
-      - CONFIG_NOCACHE
-      x-content-type-options:
-      - nosniff
-    status:
-      code: 200
-      message: OK
-- request:
-    body: null
-    headers:
-      Accept:
-      - application/json
-      Accept-Encoding:
-      - gzip, deflate
-      Connection:
-      - keep-alive
-      User-Agent:
-<<<<<<< HEAD
-      - AZURECLI/2.64.0 azsdk-python-core/1.31.0 Python/3.8.10 (Windows-10-10.0.26100-SP0)
-=======
+      x-cache:
+      - CONFIG_NOCACHE
+      x-content-type-options:
+      - nosniff
+    status:
+      code: 204
+      message: No Content
+- request:
+    body: null
+    headers:
+      Accept:
+      - application/json
+      Accept-Encoding:
+      - gzip, deflate
+      Connection:
+      - keep-alive
+      User-Agent:
       - azsdk-python-mgmt-loadtesting/1.0.0 Python/3.8.10 (Windows-10-10.0.22631-SP0)
->>>>>>> 2417e415
-    method: GET
-    uri: https://85ae1253-5b1f-497c-995a-7457f6db860b.eastus.cnt-prod.loadtesting.azure.com/tests/file-test-case/files/sample-ZIP-artifact.zip?api-version=2024-05-01-preview
-  response:
-    body:
-<<<<<<< HEAD
-      string: '{"url":"https://phpw2kdu9lnrlzzn0xqjsweb.z37.blob.storage.azure.net/2f66a11d-b54e-4b72-8c7e-e5fe96fea705/abbae66d-7668-4ece-9df5-796e914a3de1?skoid=713ccf3d-dc33-4787-a1ee-6b0cc537c37a&sktid=33e01921-4d64-4f8c-a055-5bdaffd5e33d&skt=2024-10-07T10%3A16%3A47Z&ske=2024-10-08T02%3A16%3A47Z&sks=b&skv=2024-05-04&sv=2024-05-04&se=2024-10-07T10%3A27%3A42Z&sr=b&sp=r&sig=KBCqhApKQOGmmE3aBr%2BsEhhJmFmapUxJi3dRXeO1y6s%3D","fileName":"sample-ZIP-artifact.zip","fileType":"ZIPPED_ARTIFACTS","expireDateTime":"2024-10-07T10:27:42.2368324Z","validationStatus":"VALIDATION_INITIATED"}'
-=======
+    method: GET
+    uri: https://management.azure.com/subscriptions/00000000-0000-0000-0000-000000000000/resourceGroups/clitest-load-000001/providers/Microsoft.LoadTestService/loadTests/clitest-load-000002?api-version=2022-12-01
+  response:
+    body:
       string: '{"id":"/subscriptions/00000000-0000-0000-0000-000000000000/resourceGroups/clitest-load-000001/providers/Microsoft.LoadTestService/loadTests/clitest-load-000002","name":"clitest-load-000002","type":"microsoft.loadtestservice/loadtests","location":"eastus","systemData":{"createdBy":"mbhardwaj@microsoft.com","createdByType":"User","createdAt":"2024-09-23T06:55:04.681125Z","lastModifiedBy":"mbhardwaj@microsoft.com","lastModifiedByType":"User","lastModifiedAt":"2024-09-23T06:55:04.681125Z"},"identity":{"type":"None"},"properties":{"dataPlaneURI":"c804de7b-d104-4ada-a059-4fbcd1daf636.eastus.cnt-prod.loadtesting.azure.com","provisioningState":"Succeeded"}}'
->>>>>>> 2417e415
-    headers:
-      accept-ranges:
-      - bytes
-      api-supported-versions:
-      - 2022-11-01, 2023-04-01-preview, 2024-03-01-preview, 2024-05-01-preview, 2024-07-01-preview
-      connection:
-      - keep-alive
-      content-length:
-<<<<<<< HEAD
-      - '570'
-      content-type:
-      - application/json; charset=utf-8
-      date:
-      - Mon, 07 Oct 2024 10:17:42 GMT
-      mise-correlation-id:
-      - 93373e1a-9726-4274-be35-e74c650031a4
-=======
+    headers:
+      cache-control:
+      - no-cache
+      content-length:
       - '657'
       content-type:
       - application/json; charset=utf-8
@@ -1252,68 +856,47 @@
       - '-1'
       pragma:
       - no-cache
->>>>>>> 2417e415
-      strict-transport-security:
-      - max-age=31536000; includeSubDomains
-      x-azure-ref:
-      - 20241007T101741Z-1657d887cccdg297ncd51dp2e80000000g4g00000000frn2
-      x-cache:
-      - CONFIG_NOCACHE
-      x-content-type-options:
-      - nosniff
-<<<<<<< HEAD
-=======
+      strict-transport-security:
+      - max-age=31536000; includeSubDomains
+      x-cache:
+      - CONFIG_NOCACHE
+      x-content-type-options:
+      - nosniff
       x-ms-providerhub-traffic:
       - 'True'
       x-msedge-ref:
       - 'Ref A: 16D1744369254422B43DDB9474396769 Ref B: CO6AA3150217011 Ref C: 2024-09-23T06:56:12Z'
->>>>>>> 2417e415
-    status:
-      code: 200
-      message: OK
-- request:
-    body: null
-    headers:
-      Accept:
-      - application/json
-      Accept-Encoding:
-      - gzip, deflate
-      Connection:
-      - keep-alive
-      User-Agent:
-<<<<<<< HEAD
-      - AZURECLI/2.64.0 azsdk-python-core/1.31.0 Python/3.8.10 (Windows-10-10.0.26100-SP0)
-    method: GET
-    uri: https://85ae1253-5b1f-497c-995a-7457f6db860b.eastus.cnt-prod.loadtesting.azure.com/tests/file-test-case/files/sample-ZIP-artifact.zip?api-version=2024-05-01-preview
-=======
+    status:
+      code: 200
+      message: OK
+- request:
+    body: null
+    headers:
+      Accept:
+      - application/json
+      Accept-Encoding:
+      - gzip, deflate
+      Connection:
+      - keep-alive
+      User-Agent:
       - AZURECLI/2.64.0 azsdk-python-core/1.31.0 Python/3.8.10 (Windows-10-10.0.22631-SP0)
     method: GET
     uri: https://c804de7b-d104-4ada-a059-4fbcd1daf636.eastus.cnt-prod.loadtesting.azure.com/tests/file-test-case/files?api-version=2022-11-01
->>>>>>> 2417e415
-  response:
-    body:
-      string: '{"url":"https://phpw2kdu9lnrlzzn0xqjsweb.z37.blob.storage.azure.net/2f66a11d-b54e-4b72-8c7e-e5fe96fea705/abbae66d-7668-4ece-9df5-796e914a3de1?skoid=713ccf3d-dc33-4787-a1ee-6b0cc537c37a&sktid=33e01921-4d64-4f8c-a055-5bdaffd5e33d&skt=2024-10-07T10%3A17%3A31Z&ske=2024-10-07T17%3A17%3A31Z&sks=b&skv=2024-05-04&sv=2024-05-04&se=2024-10-07T10%3A27%3A47Z&sr=b&sp=r&sig=Sn%2F6hHaaEi3fWVippj4cN9ycwR%2BmeH8rFnps8IEvdXc%3D","fileName":"sample-ZIP-artifact.zip","fileType":"ZIPPED_ARTIFACTS","expireDateTime":"2024-10-07T10:27:47.5544512Z","validationStatus":"VALIDATION_INITIATED"}'
-    headers:
-      accept-ranges:
-      - bytes
-      api-supported-versions:
-      - 2022-11-01, 2023-04-01-preview, 2024-03-01-preview, 2024-05-01-preview, 2024-07-01-preview
-      connection:
-      - keep-alive
-      content-length:
-      - '572'
-      content-type:
-      - application/json; charset=utf-8
-      date:
-<<<<<<< HEAD
-      - Mon, 07 Oct 2024 10:17:47 GMT
-      mise-correlation-id:
-      - 2eafed9e-dd5c-4eea-9d80-a5addf277799
-      strict-transport-security:
-      - max-age=31536000; includeSubDomains
-      x-azure-ref:
-      - 20241007T101747Z-r1d78bdccbf56s2ngykvgt7x2s00000011zg000000003x4n
-=======
+  response:
+    body:
+      string: '{"value":[{"url":"https://phpw2kdu9lnrlzzn0xqjsweb.z37.blob.storage.azure.net/2f66a11d-b54e-4b72-8c7e-e5fe96fea705/abbae66d-7668-4ece-9df5-796e914a3de1?skoid=713ccf3d-dc33-4787-a1ee-6b0cc537c37a&sktid=33e01921-4d64-4f8c-a055-5bdaffd5e33d&skt=2024-10-07T10%3A17%3A24Z&ske=2024-10-08T00%3A17%3A24Z&sks=b&skv=2024-05-04&sv=2024-05-04&se=2024-10-07T10%3A28%3A01Z&sr=b&sp=r&sig=rsVLTg1GbAlMxrw6awUILkDfD0g8NoJ%2FjHz3Bdjkjis%3D","fileName":"sample-ZIP-artifact.zip","fileType":"ZIPPED_ARTIFACTS","expireDateTime":"2024-10-07T10:28:01.4723769Z","validationStatus":"VALIDATION_SUCCESS"}]}'
+    headers:
+      accept-ranges:
+      - bytes
+      api-supported-versions:
+      - 2022-11-01, 2023-04-01-preview, 2024-03-01-preview, 2024-05-01-preview, 2024-07-01-preview
+      connection:
+      - keep-alive
+      content-length:
+      - '580'
+      content-type:
+      - application/json; charset=utf-8
+      date:
       - Mon, 23 Sep 2024 06:56:13 GMT
       mise-correlation-id:
       - a768f9cf-5dc3-48da-9526-e7b6ac68335c
@@ -1321,55 +904,33 @@
       - max-age=31536000; includeSubDomains
       x-azure-ref:
       - 20240923T065612Z-17fb59d447c59p8kymn34ade2c00000001pg000000000sy9
->>>>>>> 2417e415
-      x-cache:
-      - CONFIG_NOCACHE
-      x-content-type-options:
-      - nosniff
-    status:
-      code: 200
-      message: OK
-- request:
-    body: null
-    headers:
-      Accept:
-      - application/json
-      Accept-Encoding:
-      - gzip, deflate
-      Connection:
-      - keep-alive
-      User-Agent:
-<<<<<<< HEAD
-      - AZURECLI/2.64.0 azsdk-python-core/1.31.0 Python/3.8.10 (Windows-10-10.0.26100-SP0)
-=======
+      x-cache:
+      - CONFIG_NOCACHE
+      x-content-type-options:
+      - nosniff
+    status:
+      code: 200
+      message: OK
+- request:
+    body: null
+    headers:
+      Accept:
+      - application/json
+      Accept-Encoding:
+      - gzip, deflate
+      Connection:
+      - keep-alive
+      User-Agent:
       - azsdk-python-mgmt-loadtesting/1.0.0 Python/3.8.10 (Windows-10-10.0.22631-SP0)
->>>>>>> 2417e415
-    method: GET
-    uri: https://85ae1253-5b1f-497c-995a-7457f6db860b.eastus.cnt-prod.loadtesting.azure.com/tests/file-test-case/files/sample-ZIP-artifact.zip?api-version=2024-05-01-preview
-  response:
-    body:
-<<<<<<< HEAD
-      string: '{"url":"https://phpw2kdu9lnrlzzn0xqjsweb.z37.blob.storage.azure.net/2f66a11d-b54e-4b72-8c7e-e5fe96fea705/abbae66d-7668-4ece-9df5-796e914a3de1?skoid=713ccf3d-dc33-4787-a1ee-6b0cc537c37a&sktid=33e01921-4d64-4f8c-a055-5bdaffd5e33d&skt=2024-10-07T10%3A17%3A52Z&ske=2024-10-07T17%3A17%3A52Z&sks=b&skv=2024-05-04&sv=2024-05-04&se=2024-10-07T10%3A27%3A52Z&sr=b&sp=r&sig=Jv%2Fu8HxtyIiIFX4dS5obDlvIFgVWS%2BGHiPnPkCTH1E4%3D","fileName":"sample-ZIP-artifact.zip","fileType":"ZIPPED_ARTIFACTS","expireDateTime":"2024-10-07T10:27:52.8956947Z","validationStatus":"VALIDATION_INITIATED"}'
-=======
+    method: GET
+    uri: https://management.azure.com/subscriptions/00000000-0000-0000-0000-000000000000/resourceGroups/clitest-load-000001/providers/Microsoft.LoadTestService/loadTests/clitest-load-000002?api-version=2022-12-01
+  response:
+    body:
       string: '{"id":"/subscriptions/00000000-0000-0000-0000-000000000000/resourceGroups/clitest-load-000001/providers/Microsoft.LoadTestService/loadTests/clitest-load-000002","name":"clitest-load-000002","type":"microsoft.loadtestservice/loadtests","location":"eastus","systemData":{"createdBy":"mbhardwaj@microsoft.com","createdByType":"User","createdAt":"2024-09-23T06:55:04.681125Z","lastModifiedBy":"mbhardwaj@microsoft.com","lastModifiedByType":"User","lastModifiedAt":"2024-09-23T06:55:04.681125Z"},"identity":{"type":"None"},"properties":{"dataPlaneURI":"c804de7b-d104-4ada-a059-4fbcd1daf636.eastus.cnt-prod.loadtesting.azure.com","provisioningState":"Succeeded"}}'
->>>>>>> 2417e415
-    headers:
-      accept-ranges:
-      - bytes
-      api-supported-versions:
-      - 2022-11-01, 2023-04-01-preview, 2024-03-01-preview, 2024-05-01-preview, 2024-07-01-preview
-      connection:
-      - keep-alive
-      content-length:
-<<<<<<< HEAD
-      - '572'
-      content-type:
-      - application/json; charset=utf-8
-      date:
-      - Mon, 07 Oct 2024 10:17:52 GMT
-      mise-correlation-id:
-      - 3a7b6e95-33f6-4bfe-8a7b-6b17beaf2eb5
-=======
+    headers:
+      cache-control:
+      - no-cache
+      content-length:
       - '657'
       content-type:
       - application/json; charset=utf-8
@@ -1381,682 +942,16 @@
       - '-1'
       pragma:
       - no-cache
->>>>>>> 2417e415
-      strict-transport-security:
-      - max-age=31536000; includeSubDomains
-      x-azure-ref:
-      - 20241007T101752Z-r1d78bdccbfm5tkt1yrknbkw1n00000009x0000000000cyw
-      x-cache:
-      - CONFIG_NOCACHE
-      x-content-type-options:
-      - nosniff
-<<<<<<< HEAD
-=======
+      strict-transport-security:
+      - max-age=31536000; includeSubDomains
+      x-cache:
+      - CONFIG_NOCACHE
+      x-content-type-options:
+      - nosniff
       x-ms-providerhub-traffic:
       - 'True'
       x-msedge-ref:
       - 'Ref A: A6FF209129F54B6BA3F1DF48C15B652D Ref B: CO6AA3150220045 Ref C: 2024-09-23T06:56:13Z'
->>>>>>> 2417e415
-    status:
-      code: 200
-      message: OK
-- request:
-    body: null
-    headers:
-      Accept:
-      - application/json
-      Accept-Encoding:
-      - gzip, deflate
-      Connection:
-      - keep-alive
-      User-Agent:
-<<<<<<< HEAD
-      - AZURECLI/2.64.0 azsdk-python-core/1.31.0 Python/3.8.10 (Windows-10-10.0.26100-SP0)
-    method: GET
-    uri: https://85ae1253-5b1f-497c-995a-7457f6db860b.eastus.cnt-prod.loadtesting.azure.com/tests/file-test-case/files/sample-ZIP-artifact.zip?api-version=2024-05-01-preview
-  response:
-    body:
-      string: '{"url":"https://phpw2kdu9lnrlzzn0xqjsweb.z37.blob.storage.azure.net/2f66a11d-b54e-4b72-8c7e-e5fe96fea705/abbae66d-7668-4ece-9df5-796e914a3de1?skoid=713ccf3d-dc33-4787-a1ee-6b0cc537c37a&sktid=33e01921-4d64-4f8c-a055-5bdaffd5e33d&skt=2024-10-07T10%3A17%3A52Z&ske=2024-10-07T17%3A17%3A52Z&sks=b&skv=2024-05-04&sv=2024-05-04&se=2024-10-07T10%3A27%3A58Z&sr=b&sp=r&sig=qWHbBNVUPc9Yp%2BqBnWGyFCkeFtt15TncoDemqiJTl1w%3D","fileName":"sample-ZIP-artifact.zip","fileType":"ZIPPED_ARTIFACTS","expireDateTime":"2024-10-07T10:27:58.2240576Z","validationStatus":"VALIDATION_SUCCESS"}'
-=======
-      - AZURECLI/2.64.0 azsdk-python-core/1.31.0 Python/3.8.10 (Windows-10-10.0.22631-SP0)
-    method: PUT
-    uri: https://c804de7b-d104-4ada-a059-4fbcd1daf636.eastus.cnt-prod.loadtesting.azure.com/tests/file-test-case/files/sample-JMX-file.jmx?fileType=JMX_FILE&api-version=2022-11-01
-  response:
-    body:
-      string: '{"url":"https://k3xdcrexox4vzqc0pakmcspw.z16.blob.storage.azure.net/82c02258-43c2-4e5e-8d40-5e06eba15c0c/e570dbe2-a2f5-401d-ae42-9678c38ce531?skoid=713ccf3d-dc33-4787-a1ee-6b0cc537c37a&sktid=33e01921-4d64-4f8c-a055-5bdaffd5e33d&skt=2024-09-23T06%3A56%3A14Z&ske=2024-09-23T22%3A56%3A14Z&sks=b&skv=2024-05-04&sv=2024-05-04&se=2024-09-23T07%3A06%3A14Z&sr=b&sp=r&sig=SNWUVgCLiSdaypKtj8EeulV1H3PuO4ufZrPyrPdPnMo%3D","fileName":"sample-JMX-file.jmx","fileType":"JMX_FILE","expireDateTime":"2024-09-23T07:06:14.1598369Z","validationStatus":"VALIDATION_INITIATED"}'
->>>>>>> 2417e415
-    headers:
-      accept-ranges:
-      - bytes
-      api-supported-versions:
-      - 2022-11-01, 2023-04-01-preview, 2024-03-01-preview, 2024-05-01-preview, 2024-07-01-preview
-      connection:
-      - keep-alive
-      content-length:
-<<<<<<< HEAD
-      - '568'
-      content-type:
-      - application/json; charset=utf-8
-      date:
-      - Mon, 07 Oct 2024 10:17:58 GMT
-      mise-correlation-id:
-      - 6898dc47-e2fb-4d85-857e-f2dbeea67394
-      strict-transport-security:
-      - max-age=31536000; includeSubDomains
-      x-azure-ref:
-      - 20241007T101758Z-17b7cdcdcf6cl5zbt7dtwpw7sn0000000g70000000003smv
-=======
-      - '556'
-      content-type:
-      - application/json; charset=utf-8
-      date:
-      - Mon, 23 Sep 2024 06:56:14 GMT
-      location:
-      - https://c804de7b-d104-4ada-a059-4fbcd1daf636.eastus.cnt-prod.loadtesting.azure.com/tests/file-test-case/files/sample-JMX-file.jmx?api-version=2022-11-01
-      mise-correlation-id:
-      - d0598615-d451-4d76-8dd3-f7f6882bbc96
-      strict-transport-security:
-      - max-age=31536000; includeSubDomains
-      x-azure-ref:
-      - 20240923T065613Z-176645dbc77bm77q277uaq6vbw0000000480000000000uz9
->>>>>>> 2417e415
-      x-cache:
-      - CONFIG_NOCACHE
-      x-content-type-options:
-      - nosniff
-    status:
-      code: 200
-      message: OK
-- request:
-    body: null
-    headers:
-      Accept:
-      - application/json
-      Accept-Encoding:
-      - gzip, deflate
-      Connection:
-      - keep-alive
-      User-Agent:
-<<<<<<< HEAD
-      - AZURECLI/2.64.0 azsdk-python-core/1.31.0 Python/3.8.10 (Windows-10-10.0.26100-SP0)
-    method: GET
-    uri: https://85ae1253-5b1f-497c-995a-7457f6db860b.eastus.cnt-prod.loadtesting.azure.com/tests/file-test-case?api-version=2024-05-01-preview
-  response:
-    body:
-      string: '{"passFailCriteria":{"passFailMetrics":{"d8668ee1-ae6d-4742-b7dd-027bc5541f3a":{"clientMetric":"requests_per_sec","aggregate":"avg","condition":">","value":78.0,"action":"continue"},"d9193e00-3f85-4395-bd2a-169597e74a6f":{"clientMetric":"error","aggregate":"percentage","condition":">","value":50.0,"action":"continue"},"3710f6c1-37a9-4b11-9e8d-1fb1bf947cfb":{"clientMetric":"latency","aggregate":"avg","condition":">","requestName":"GetCustomerDetails","value":200.0,"action":"continue"}}},"environmentVariables":{"rps":"1","duration_in_sec":"1"},"loadTestConfiguration":{"engineInstances":1,"splitAllCSVs":false,"quickStartTest":false},"inputArtifacts":{"testScriptFileInfo":{"url":"https://phpw2kdu9lnrlzzn0xqjsweb.z37.blob.storage.azure.net/2f66a11d-b54e-4b72-8c7e-e5fe96fea705/3945d515-eb7b-4df7-bdc2-51c04a28bb51?skoid=713ccf3d-dc33-4787-a1ee-6b0cc537c37a&sktid=33e01921-4d64-4f8c-a055-5bdaffd5e33d&skt=2024-10-07T10%3A17%3A14Z&ske=2024-10-07T17%3A17%3A14Z&sks=b&skv=2024-05-04&sv=2024-05-04&se=2024-10-07T11%3A17%3A58Z&sr=b&sp=r&sig=0VD17Es8cM4A4nKoSiu4myEQf6V1H0sU2Tlvo2txdqs%3D","fileName":"sample-JMX-file.jmx","fileType":"JMX_FILE","expireDateTime":"2024-10-07T11:17:58.5332576Z","validationStatus":"VALIDATION_SUCCESS"},"additionalFileInfo":[{"url":"https://phpw2kdu9lnrlzzn0xqjsweb.z37.blob.storage.azure.net/2f66a11d-b54e-4b72-8c7e-e5fe96fea705/abbae66d-7668-4ece-9df5-796e914a3de1?skoid=713ccf3d-dc33-4787-a1ee-6b0cc537c37a&sktid=33e01921-4d64-4f8c-a055-5bdaffd5e33d&skt=2024-10-07T10%3A17%3A14Z&ske=2024-10-07T17%3A17%3A14Z&sks=b&skv=2024-05-04&sv=2024-05-04&se=2024-10-07T11%3A17%3A58Z&sr=b&sp=r&sig=EDYSRXdRZfKpf7XMp%2BaxdfpNJhJGFSSspAjiRzRtUhY%3D","fileName":"sample-ZIP-artifact.zip","fileType":"ZIPPED_ARTIFACTS","expireDateTime":"2024-10-07T11:17:58.5335672Z","validationStatus":"VALIDATION_SUCCESS"}]},"kind":"JMX","publicIPDisabled":false,"testId":"file-test-case","description":"Test
-        created from az load test command","displayName":"CLI-Test","keyvaultReferenceIdentityType":"SystemAssigned","createdDateTime":"2024-10-07T10:16:46.226Z","createdBy":"mbhardwaj@microsoft.com","lastModifiedDateTime":"2024-10-07T10:17:56.94Z","lastModifiedBy":"mbhardwaj@microsoft.com"}'
-=======
-      - AZURECLI/2.64.0 azsdk-python-core/1.31.0 Python/3.8.10 (Windows-10-10.0.22631-SP0)
-    method: GET
-    uri: https://c804de7b-d104-4ada-a059-4fbcd1daf636.eastus.cnt-prod.loadtesting.azure.com/tests/file-test-case/files/sample-JMX-file.jmx?api-version=2022-11-01
-  response:
-    body:
-      string: '{"url":"https://k3xdcrexox4vzqc0pakmcspw.z16.blob.storage.azure.net/82c02258-43c2-4e5e-8d40-5e06eba15c0c/e570dbe2-a2f5-401d-ae42-9678c38ce531?skoid=713ccf3d-dc33-4787-a1ee-6b0cc537c37a&sktid=33e01921-4d64-4f8c-a055-5bdaffd5e33d&skt=2024-09-23T06%3A56%3A14Z&ske=2024-09-23T22%3A56%3A14Z&sks=b&skv=2024-05-04&sv=2024-05-04&se=2024-09-23T07%3A06%3A14Z&sr=b&sp=r&sig=SNWUVgCLiSdaypKtj8EeulV1H3PuO4ufZrPyrPdPnMo%3D","fileName":"sample-JMX-file.jmx","fileType":"JMX_FILE","expireDateTime":"2024-09-23T07:06:14.454578Z","validationStatus":"VALIDATION_INITIATED"}'
->>>>>>> 2417e415
-    headers:
-      accept-ranges:
-      - bytes
-      api-supported-versions:
-      - 2022-11-01, 2023-04-01-preview, 2024-03-01-preview, 2024-05-01-preview, 2024-07-01-preview
-      connection:
-      - keep-alive
-      content-length:
-<<<<<<< HEAD
-      - '2193'
-      content-type:
-      - application/json; charset=utf-8
-      date:
-      - Mon, 07 Oct 2024 10:17:58 GMT
-      mise-correlation-id:
-      - 9521ecc7-bcf6-4a37-bf22-5280084aa024
-      strict-transport-security:
-      - max-age=31536000; includeSubDomains
-      x-azure-ref:
-      - 20241007T101758Z-r1d78bdccbfmbws8d55k0thrrn0000000ga000000000awr4
-=======
-      - '555'
-      content-type:
-      - application/json; charset=utf-8
-      date:
-      - Mon, 23 Sep 2024 06:56:14 GMT
-      mise-correlation-id:
-      - 3c0c2d4b-9cc6-4566-aca8-d0e12417af73
-      strict-transport-security:
-      - max-age=31536000; includeSubDomains
-      x-azure-ref:
-      - 20240923T065614Z-17fb59d447c5fmqqeh36vg6fvc000000063g000000004xnb
->>>>>>> 2417e415
-      x-cache:
-      - CONFIG_NOCACHE
-      x-content-type-options:
-      - nosniff
-    status:
-      code: 200
-      message: OK
-- request:
-    body: null
-    headers:
-      Accept:
-      - application/json
-      Accept-Encoding:
-      - gzip, deflate
-      Connection:
-      - keep-alive
-      User-Agent:
-<<<<<<< HEAD
-      - azsdk-python-mgmt-loadtesting/1.0.0 Python/3.8.10 (Windows-10-10.0.26100-SP0)
-    method: GET
-    uri: https://management.azure.com/subscriptions/00000000-0000-0000-0000-000000000000/resourceGroups/clitest-load-000001/providers/Microsoft.LoadTestService/loadTests/clitest-load-000002?api-version=2022-12-01
-  response:
-    body:
-      string: '{"id":"/subscriptions/00000000-0000-0000-0000-000000000000/resourceGroups/clitest-load-000001/providers/Microsoft.LoadTestService/loadTests/clitest-load-000002","name":"clitest-load-000002","type":"microsoft.loadtestservice/loadtests","location":"eastus","systemData":{"createdBy":"mbhardwaj@microsoft.com","createdByType":"User","createdAt":"2024-10-07T10:16:11.275918Z","lastModifiedBy":"mbhardwaj@microsoft.com","lastModifiedByType":"User","lastModifiedAt":"2024-10-07T10:16:11.275918Z"},"identity":{"type":"None"},"properties":{"dataPlaneURI":"85ae1253-5b1f-497c-995a-7457f6db860b.eastus.cnt-prod.loadtesting.azure.com","provisioningState":"Succeeded"}}'
-    headers:
-      cache-control:
-      - no-cache
-      content-length:
-      - '657'
-      content-type:
-      - application/json; charset=utf-8
-      date:
-      - Mon, 07 Oct 2024 10:17:59 GMT
-      etag:
-      - '"7700f719-0000-0200-0000-6703b5030000"'
-      expires:
-      - '-1'
-      pragma:
-      - no-cache
-      strict-transport-security:
-      - max-age=31536000; includeSubDomains
-=======
-      - AZURECLI/2.64.0 azsdk-python-core/1.31.0 Python/3.8.10 (Windows-10-10.0.22631-SP0)
-    method: GET
-    uri: https://c804de7b-d104-4ada-a059-4fbcd1daf636.eastus.cnt-prod.loadtesting.azure.com/tests/file-test-case/files/sample-JMX-file.jmx?api-version=2022-11-01
-  response:
-    body:
-      string: '{"url":"https://k3xdcrexox4vzqc0pakmcspw.z16.blob.storage.azure.net/82c02258-43c2-4e5e-8d40-5e06eba15c0c/e570dbe2-a2f5-401d-ae42-9678c38ce531?skoid=713ccf3d-dc33-4787-a1ee-6b0cc537c37a&sktid=33e01921-4d64-4f8c-a055-5bdaffd5e33d&skt=2024-09-23T06%3A55%3A57Z&ske=2024-09-23T13%3A55%3A57Z&sks=b&skv=2024-05-04&sv=2024-05-04&se=2024-09-23T07%3A06%3A19Z&sr=b&sp=r&sig=JIpi23Ltdpnz905QhcRm%2BVd6Qchmk6kFs0sdNK0Ibzo%3D","fileName":"sample-JMX-file.jmx","fileType":"JMX_FILE","expireDateTime":"2024-09-23T07:06:19.7639122Z","validationStatus":"VALIDATION_INITIATED"}'
-    headers:
-      accept-ranges:
-      - bytes
-      api-supported-versions:
-      - 2022-11-01, 2023-04-01-preview, 2024-03-01-preview, 2024-05-01-preview, 2024-07-01-preview
-      connection:
-      - keep-alive
-      content-length:
-      - '558'
-      content-type:
-      - application/json; charset=utf-8
-      date:
-      - Mon, 23 Sep 2024 06:56:19 GMT
-      mise-correlation-id:
-      - 7786ad2a-d0c5-46fe-a8d1-3dfd2c1b12b6
-      strict-transport-security:
-      - max-age=31536000; includeSubDomains
-      x-azure-ref:
-      - 20240923T065619Z-17fb59d447c5fmqqeh36vg6fvc0000000640000000004q1h
->>>>>>> 2417e415
-      x-cache:
-      - CONFIG_NOCACHE
-      x-content-type-options:
-      - nosniff
-      x-ms-providerhub-traffic:
-      - 'True'
-      x-msedge-ref:
-      - 'Ref A: 94A5763ACCE64B5593CC269DF291E640 Ref B: CO6AA3150219009 Ref C: 2024-10-07T10:17:58Z'
-    status:
-      code: 200
-      message: OK
-- request:
-    body: null
-    headers:
-      Accept:
-      - application/json
-      Accept-Encoding:
-      - gzip, deflate
-      Connection:
-      - keep-alive
-      User-Agent:
-<<<<<<< HEAD
-      - AZURECLI/2.64.0 azsdk-python-core/1.31.0 Python/3.8.10 (Windows-10-10.0.26100-SP0)
-    method: GET
-    uri: https://85ae1253-5b1f-497c-995a-7457f6db860b.eastus.cnt-prod.loadtesting.azure.com/tests?api-version=2024-05-01-preview
-  response:
-    body:
-      string: '{"value":[{"passFailCriteria":{"passFailMetrics":{"d8668ee1-ae6d-4742-b7dd-027bc5541f3a":{"clientMetric":"requests_per_sec","aggregate":"avg","condition":">","value":78.0,"action":"continue"},"d9193e00-3f85-4395-bd2a-169597e74a6f":{"clientMetric":"error","aggregate":"percentage","condition":">","value":50.0,"action":"continue"},"3710f6c1-37a9-4b11-9e8d-1fb1bf947cfb":{"clientMetric":"latency","aggregate":"avg","condition":">","requestName":"GetCustomerDetails","value":200.0,"action":"continue"}}},"environmentVariables":{"rps":"1","duration_in_sec":"1"},"loadTestConfiguration":{"engineInstances":1,"splitAllCSVs":false,"quickStartTest":false},"inputArtifacts":{"testScriptFileInfo":{"url":"https://phpw2kdu9lnrlzzn0xqjsweb.z37.blob.storage.azure.net/2f66a11d-b54e-4b72-8c7e-e5fe96fea705/3945d515-eb7b-4df7-bdc2-51c04a28bb51?skoid=713ccf3d-dc33-4787-a1ee-6b0cc537c37a&sktid=33e01921-4d64-4f8c-a055-5bdaffd5e33d&skt=2024-10-07T10%3A16%3A47Z&ske=2024-10-08T02%3A16%3A47Z&sks=b&skv=2024-05-04&sv=2024-05-04&se=2024-10-07T11%3A17%3A59Z&sr=b&sp=r&sig=DIrM2%2FGsMkUN6nk2mkTsR%2BYCWuDBwQVoDa2qb0e4m1A%3D","fileName":"sample-JMX-file.jmx","fileType":"JMX_FILE","expireDateTime":"2024-10-07T11:17:59.5062799Z","validationStatus":"VALIDATION_SUCCESS"},"additionalFileInfo":[{"url":"https://phpw2kdu9lnrlzzn0xqjsweb.z37.blob.storage.azure.net/2f66a11d-b54e-4b72-8c7e-e5fe96fea705/abbae66d-7668-4ece-9df5-796e914a3de1?skoid=713ccf3d-dc33-4787-a1ee-6b0cc537c37a&sktid=33e01921-4d64-4f8c-a055-5bdaffd5e33d&skt=2024-10-07T10%3A16%3A47Z&ske=2024-10-08T02%3A16%3A47Z&sks=b&skv=2024-05-04&sv=2024-05-04&se=2024-10-07T11%3A17%3A59Z&sr=b&sp=r&sig=WPttDkDW%2B%2Fcn47SodE4l2UmHQAe4B%2Bg88%2FQtzx%2Fmm5M%3D","fileName":"sample-ZIP-artifact.zip","fileType":"ZIPPED_ARTIFACTS","expireDateTime":"2024-10-07T11:17:59.5065568Z","validationStatus":"VALIDATION_SUCCESS"}]},"kind":"JMX","publicIPDisabled":false,"testId":"file-test-case","description":"Test
-        created from az load test command","displayName":"CLI-Test","keyvaultReferenceIdentityType":"SystemAssigned","createdDateTime":"2024-10-07T10:16:46.226Z","createdBy":"mbhardwaj@microsoft.com","lastModifiedDateTime":"2024-10-07T10:17:56.94Z","lastModifiedBy":"mbhardwaj@microsoft.com"}]}'
-=======
-      - AZURECLI/2.64.0 azsdk-python-core/1.31.0 Python/3.8.10 (Windows-10-10.0.22631-SP0)
-    method: GET
-    uri: https://c804de7b-d104-4ada-a059-4fbcd1daf636.eastus.cnt-prod.loadtesting.azure.com/tests/file-test-case/files/sample-JMX-file.jmx?api-version=2022-11-01
-  response:
-    body:
-      string: '{"url":"https://k3xdcrexox4vzqc0pakmcspw.z16.blob.storage.azure.net/82c02258-43c2-4e5e-8d40-5e06eba15c0c/e570dbe2-a2f5-401d-ae42-9678c38ce531?skoid=713ccf3d-dc33-4787-a1ee-6b0cc537c37a&sktid=33e01921-4d64-4f8c-a055-5bdaffd5e33d&skt=2024-09-23T06%3A56%3A14Z&ske=2024-09-23T22%3A56%3A14Z&sks=b&skv=2024-05-04&sv=2024-05-04&se=2024-09-23T07%3A06%3A25Z&sr=b&sp=r&sig=rgWUWy5BYvYQ%2FoFoZXNXILuF84rQFsTFoYezlopSoMs%3D","fileName":"sample-JMX-file.jmx","fileType":"JMX_FILE","expireDateTime":"2024-09-23T07:06:25.0687417Z","validationStatus":"VALIDATION_INITIATED"}'
->>>>>>> 2417e415
-    headers:
-      accept-ranges:
-      - bytes
-      api-supported-versions:
-      - 2022-11-01, 2023-04-01-preview, 2024-03-01-preview, 2024-05-01-preview, 2024-07-01-preview
-      connection:
-      - keep-alive
-      content-length:
-<<<<<<< HEAD
-      - '2217'
-      content-type:
-      - application/json; charset=utf-8
-      date:
-      - Mon, 07 Oct 2024 10:17:59 GMT
-      mise-correlation-id:
-      - e0a3467f-bb9f-46a1-a2e6-be63fc60153e
-      strict-transport-security:
-      - max-age=31536000; includeSubDomains
-      x-azure-ref:
-      - 20241007T101759Z-17b7cdcdcf6xnv9n0kqs5apvvc0000000ffg0000000000zu
-=======
-      - '558'
-      content-type:
-      - application/json; charset=utf-8
-      date:
-      - Mon, 23 Sep 2024 06:56:25 GMT
-      mise-correlation-id:
-      - 4cf8a764-d4fa-4975-8300-85f28684d714
-      strict-transport-security:
-      - max-age=31536000; includeSubDomains
-      x-azure-ref:
-      - 20240923T065624Z-15b8cc659d5tzffpnv1mrnfb5n00000008e000000000m6m1
->>>>>>> 2417e415
-      x-cache:
-      - CONFIG_NOCACHE
-      x-content-type-options:
-      - nosniff
-    status:
-      code: 200
-      message: OK
-- request:
-    body: null
-    headers:
-      Accept:
-      - application/json
-      Accept-Encoding:
-      - gzip, deflate
-      Connection:
-      - keep-alive
-      User-Agent:
-<<<<<<< HEAD
-      - azsdk-python-mgmt-loadtesting/1.0.0 Python/3.8.10 (Windows-10-10.0.26100-SP0)
-=======
-      - AZURECLI/2.64.0 azsdk-python-core/1.31.0 Python/3.8.10 (Windows-10-10.0.22631-SP0)
->>>>>>> 2417e415
-    method: GET
-    uri: https://c804de7b-d104-4ada-a059-4fbcd1daf636.eastus.cnt-prod.loadtesting.azure.com/tests/file-test-case/files/sample-JMX-file.jmx?api-version=2022-11-01
-  response:
-    body:
-<<<<<<< HEAD
-      string: '{"id":"/subscriptions/00000000-0000-0000-0000-000000000000/resourceGroups/clitest-load-000001/providers/Microsoft.LoadTestService/loadTests/clitest-load-000002","name":"clitest-load-000002","type":"microsoft.loadtestservice/loadtests","location":"eastus","systemData":{"createdBy":"mbhardwaj@microsoft.com","createdByType":"User","createdAt":"2024-10-07T10:16:11.275918Z","lastModifiedBy":"mbhardwaj@microsoft.com","lastModifiedByType":"User","lastModifiedAt":"2024-10-07T10:16:11.275918Z"},"identity":{"type":"None"},"properties":{"dataPlaneURI":"85ae1253-5b1f-497c-995a-7457f6db860b.eastus.cnt-prod.loadtesting.azure.com","provisioningState":"Succeeded"}}'
-=======
-      string: '{"url":"https://k3xdcrexox4vzqc0pakmcspw.z16.blob.storage.azure.net/82c02258-43c2-4e5e-8d40-5e06eba15c0c/e570dbe2-a2f5-401d-ae42-9678c38ce531?skoid=713ccf3d-dc33-4787-a1ee-6b0cc537c37a&sktid=33e01921-4d64-4f8c-a055-5bdaffd5e33d&skt=2024-09-23T06%3A56%3A07Z&ske=2024-09-23T20%3A56%3A07Z&sks=b&skv=2024-05-04&sv=2024-05-04&se=2024-09-23T07%3A06%3A30Z&sr=b&sp=r&sig=yKTuBfpmlgzLXzn2aY1SxKmvft%2F3H0YpdmMZ1mZfSUg%3D","fileName":"sample-JMX-file.jmx","fileType":"JMX_FILE","expireDateTime":"2024-09-23T07:06:30.3901208Z","validationStatus":"VALIDATION_INITIATED"}'
->>>>>>> 2417e415
-    headers:
-      accept-ranges:
-      - bytes
-      api-supported-versions:
-      - 2022-11-01, 2023-04-01-preview, 2024-03-01-preview, 2024-05-01-preview, 2024-07-01-preview
-      connection:
-      - keep-alive
-      content-length:
-<<<<<<< HEAD
-      - '657'
-      content-type:
-      - application/json; charset=utf-8
-      date:
-      - Mon, 07 Oct 2024 10:17:59 GMT
-      etag:
-      - '"7700f719-0000-0200-0000-6703b5030000"'
-      expires:
-      - '-1'
-      pragma:
-      - no-cache
-=======
-      - '558'
-      content-type:
-      - application/json; charset=utf-8
-      date:
-      - Mon, 23 Sep 2024 06:56:30 GMT
-      mise-correlation-id:
-      - c7507b58-1384-40cf-9f76-1286a8ea21c5
->>>>>>> 2417e415
-      strict-transport-security:
-      - max-age=31536000; includeSubDomains
-      x-azure-ref:
-      - 20240923T065630Z-17fb59d447c4dmzv1xzanb92kw00000006t0000000004cgc
-      x-cache:
-      - CONFIG_NOCACHE
-      x-content-type-options:
-      - nosniff
-<<<<<<< HEAD
-      x-ms-providerhub-traffic:
-      - 'True'
-      x-msedge-ref:
-      - 'Ref A: 07F74A65295446029C989BC211E152AA Ref B: CO6AA3150218017 Ref C: 2024-10-07T10:17:59Z'
-=======
->>>>>>> 2417e415
-    status:
-      code: 200
-      message: OK
-- request:
-    body: null
-    headers:
-      Accept:
-      - application/json
-      Accept-Encoding:
-      - gzip, deflate
-      Connection:
-      - keep-alive
-      Content-Length:
-      - '0'
-      User-Agent:
-<<<<<<< HEAD
-      - AZURECLI/2.64.0 azsdk-python-core/1.31.0 Python/3.8.10 (Windows-10-10.0.26100-SP0)
-    method: DELETE
-    uri: https://85ae1253-5b1f-497c-995a-7457f6db860b.eastus.cnt-prod.loadtesting.azure.com/tests/file-test-case/files/sample-JMX-file.jmx?api-version=2024-05-01-preview
-  response:
-    body:
-      string: ''
-=======
-      - AZURECLI/2.64.0 azsdk-python-core/1.31.0 Python/3.8.10 (Windows-10-10.0.22631-SP0)
-    method: GET
-    uri: https://c804de7b-d104-4ada-a059-4fbcd1daf636.eastus.cnt-prod.loadtesting.azure.com/tests/file-test-case/files/sample-JMX-file.jmx?api-version=2022-11-01
-  response:
-    body:
-      string: '{"url":"https://k3xdcrexox4vzqc0pakmcspw.z16.blob.storage.azure.net/82c02258-43c2-4e5e-8d40-5e06eba15c0c/e570dbe2-a2f5-401d-ae42-9678c38ce531?skoid=713ccf3d-dc33-4787-a1ee-6b0cc537c37a&sktid=33e01921-4d64-4f8c-a055-5bdaffd5e33d&skt=2024-09-23T06%3A55%3A40Z&ske=2024-09-23T13%3A55%3A40Z&sks=b&skv=2024-05-04&sv=2024-05-04&se=2024-09-23T07%3A06%3A35Z&sr=b&sp=r&sig=VESNHywnayJTRpdcSUAjeN4qpHi10GH%2FLr7oFvx7%2FWI%3D","fileName":"sample-JMX-file.jmx","fileType":"JMX_FILE","expireDateTime":"2024-09-23T07:06:35.6968362Z","validationStatus":"VALIDATION_INITIATED"}'
->>>>>>> 2417e415
-    headers:
-      api-supported-versions:
-      - 2022-11-01, 2023-04-01-preview, 2024-03-01-preview, 2024-05-01-preview, 2024-07-01-preview
-      connection:
-      - keep-alive
-<<<<<<< HEAD
-      date:
-      - Mon, 07 Oct 2024 10:18:00 GMT
-      mise-correlation-id:
-      - f3768934-5f0a-456d-9c28-9ad57708bf75
-      strict-transport-security:
-      - max-age=31536000; includeSubDomains
-      x-azure-ref:
-      - 20241007T101800Z-17b7cdcdcf6jpbctpfz41bzh3g00000004gg00000000es4f
-=======
-      content-length:
-      - '560'
-      content-type:
-      - application/json; charset=utf-8
-      date:
-      - Mon, 23 Sep 2024 06:56:35 GMT
-      mise-correlation-id:
-      - 720f0c39-f56f-4e6d-a850-d4fff96dbe02
-      strict-transport-security:
-      - max-age=31536000; includeSubDomains
-      x-azure-ref:
-      - 20240923T065635Z-17fb59d447c2wrzk2snyt7rrd4000000071000000000d5rk
->>>>>>> 2417e415
-      x-cache:
-      - CONFIG_NOCACHE
-      x-content-type-options:
-      - nosniff
-    status:
-      code: 204
-      message: No Content
-- request:
-    body: null
-    headers:
-      Accept:
-      - application/json
-      Accept-Encoding:
-      - gzip, deflate
-      Connection:
-      - keep-alive
-      User-Agent:
-<<<<<<< HEAD
-      - azsdk-python-mgmt-loadtesting/1.0.0 Python/3.8.10 (Windows-10-10.0.26100-SP0)
-=======
-      - AZURECLI/2.64.0 azsdk-python-core/1.31.0 Python/3.8.10 (Windows-10-10.0.22631-SP0)
-    method: GET
-    uri: https://c804de7b-d104-4ada-a059-4fbcd1daf636.eastus.cnt-prod.loadtesting.azure.com/tests/file-test-case/files/sample-JMX-file.jmx?api-version=2022-11-01
-  response:
-    body:
-      string: '{"url":"https://k3xdcrexox4vzqc0pakmcspw.z16.blob.storage.azure.net/82c02258-43c2-4e5e-8d40-5e06eba15c0c/e570dbe2-a2f5-401d-ae42-9678c38ce531?skoid=713ccf3d-dc33-4787-a1ee-6b0cc537c37a&sktid=33e01921-4d64-4f8c-a055-5bdaffd5e33d&skt=2024-09-23T06%3A56%3A14Z&ske=2024-09-23T22%3A56%3A14Z&sks=b&skv=2024-05-04&sv=2024-05-04&se=2024-09-23T07%3A06%3A40Z&sr=b&sp=r&sig=lpQmSX0sbxpb4fa5TJ2mNKjvs8mwu%2BFcCLvh9QV2fdA%3D","fileName":"sample-JMX-file.jmx","fileType":"JMX_FILE","expireDateTime":"2024-09-23T07:06:40.9851586Z","validationStatus":"VALIDATION_INITIATED"}'
-    headers:
-      accept-ranges:
-      - bytes
-      api-supported-versions:
-      - 2022-11-01, 2023-04-01-preview, 2024-03-01-preview, 2024-05-01-preview, 2024-07-01-preview
-      connection:
-      - keep-alive
-      content-length:
-      - '558'
-      content-type:
-      - application/json; charset=utf-8
-      date:
-      - Mon, 23 Sep 2024 06:56:40 GMT
-      mise-correlation-id:
-      - 2f44f5d1-bf71-4321-8814-7284b0af7ff4
-      strict-transport-security:
-      - max-age=31536000; includeSubDomains
-      x-azure-ref:
-      - 20240923T065640Z-17fb59d447cfcskjtyc1s89yyw0000000690000000004qfm
-      x-cache:
-      - CONFIG_NOCACHE
-      x-content-type-options:
-      - nosniff
-    status:
-      code: 200
-      message: OK
-- request:
-    body: null
-    headers:
-      Accept:
-      - application/json
-      Accept-Encoding:
-      - gzip, deflate
-      Connection:
-      - keep-alive
-      User-Agent:
-      - AZURECLI/2.64.0 azsdk-python-core/1.31.0 Python/3.8.10 (Windows-10-10.0.22631-SP0)
-    method: GET
-    uri: https://c804de7b-d104-4ada-a059-4fbcd1daf636.eastus.cnt-prod.loadtesting.azure.com/tests/file-test-case/files/sample-JMX-file.jmx?api-version=2022-11-01
-  response:
-    body:
-      string: '{"url":"https://k3xdcrexox4vzqc0pakmcspw.z16.blob.storage.azure.net/82c02258-43c2-4e5e-8d40-5e06eba15c0c/e570dbe2-a2f5-401d-ae42-9678c38ce531?skoid=713ccf3d-dc33-4787-a1ee-6b0cc537c37a&sktid=33e01921-4d64-4f8c-a055-5bdaffd5e33d&skt=2024-09-23T06%3A55%3A45Z&ske=2024-09-23T13%3A55%3A45Z&sks=b&skv=2024-05-04&sv=2024-05-04&se=2024-09-23T07%3A06%3A46Z&sr=b&sp=r&sig=wUvYF2iIUqGMk3Ikuj7Gm1j7yNjbN58r%2B62leGBmCZQ%3D","fileName":"sample-JMX-file.jmx","fileType":"JMX_FILE","expireDateTime":"2024-09-23T07:06:46.9347289Z","validationStatus":"VALIDATION_SUCCESS"}'
-    headers:
-      accept-ranges:
-      - bytes
-      api-supported-versions:
-      - 2022-11-01, 2023-04-01-preview, 2024-03-01-preview, 2024-05-01-preview, 2024-07-01-preview
-      connection:
-      - keep-alive
-      content-length:
-      - '556'
-      content-type:
-      - application/json; charset=utf-8
-      date:
-      - Mon, 23 Sep 2024 06:56:46 GMT
-      mise-correlation-id:
-      - 70015622-87fe-48cb-a4ee-df35eda7483a
-      strict-transport-security:
-      - max-age=31536000; includeSubDomains
-      x-azure-ref:
-      - 20240923T065646Z-15b8cc659d5mv7bg0thcu7f4x000000008fg00000000fpyw
-      x-cache:
-      - CONFIG_NOCACHE
-      x-content-type-options:
-      - nosniff
-    status:
-      code: 200
-      message: OK
-- request:
-    body: null
-    headers:
-      Accept:
-      - application/json
-      Accept-Encoding:
-      - gzip, deflate
-      Connection:
-      - keep-alive
-      User-Agent:
-      - azsdk-python-mgmt-loadtesting/1.0.0 Python/3.8.10 (Windows-10-10.0.22631-SP0)
->>>>>>> 2417e415
-    method: GET
-    uri: https://management.azure.com/subscriptions/00000000-0000-0000-0000-000000000000/resourceGroups/clitest-load-000001/providers/Microsoft.LoadTestService/loadTests/clitest-load-000002?api-version=2022-12-01
-  response:
-    body:
-<<<<<<< HEAD
-      string: '{"id":"/subscriptions/00000000-0000-0000-0000-000000000000/resourceGroups/clitest-load-000001/providers/Microsoft.LoadTestService/loadTests/clitest-load-000002","name":"clitest-load-000002","type":"microsoft.loadtestservice/loadtests","location":"eastus","systemData":{"createdBy":"mbhardwaj@microsoft.com","createdByType":"User","createdAt":"2024-10-07T10:16:11.275918Z","lastModifiedBy":"mbhardwaj@microsoft.com","lastModifiedByType":"User","lastModifiedAt":"2024-10-07T10:16:11.275918Z"},"identity":{"type":"None"},"properties":{"dataPlaneURI":"85ae1253-5b1f-497c-995a-7457f6db860b.eastus.cnt-prod.loadtesting.azure.com","provisioningState":"Succeeded"}}'
-=======
-      string: '{"id":"/subscriptions/00000000-0000-0000-0000-000000000000/resourceGroups/clitest-load-000001/providers/Microsoft.LoadTestService/loadTests/clitest-load-000002","name":"clitest-load-000002","type":"microsoft.loadtestservice/loadtests","location":"eastus","systemData":{"createdBy":"mbhardwaj@microsoft.com","createdByType":"User","createdAt":"2024-09-23T06:55:04.681125Z","lastModifiedBy":"mbhardwaj@microsoft.com","lastModifiedByType":"User","lastModifiedAt":"2024-09-23T06:55:04.681125Z"},"identity":{"type":"None"},"properties":{"dataPlaneURI":"c804de7b-d104-4ada-a059-4fbcd1daf636.eastus.cnt-prod.loadtesting.azure.com","provisioningState":"Succeeded"}}'
->>>>>>> 2417e415
-    headers:
-      cache-control:
-      - no-cache
-      content-length:
-      - '657'
-      content-type:
-      - application/json; charset=utf-8
-      date:
-<<<<<<< HEAD
-      - Mon, 07 Oct 2024 10:18:00 GMT
-      etag:
-      - '"7700f719-0000-0200-0000-6703b5030000"'
-=======
-      - Mon, 23 Sep 2024 06:56:56 GMT
-      etag:
-      - '"ab017b60-0000-0200-0000-66f110de0000"'
->>>>>>> 2417e415
-      expires:
-      - '-1'
-      pragma:
-      - no-cache
-      strict-transport-security:
-      - max-age=31536000; includeSubDomains
-      x-cache:
-      - CONFIG_NOCACHE
-      x-content-type-options:
-      - nosniff
-      x-ms-providerhub-traffic:
-      - 'True'
-      x-msedge-ref:
-<<<<<<< HEAD
-      - 'Ref A: C67E4C6A3B3A4E24A5148384EBD73FAC Ref B: CO6AA3150217031 Ref C: 2024-10-07T10:18:00Z'
-=======
-      - 'Ref A: 54058F73B501486C90BE584A5DE219C8 Ref B: CO6AA3150220051 Ref C: 2024-09-23T06:56:57Z'
->>>>>>> 2417e415
-    status:
-      code: 200
-      message: OK
-- request:
-    body: null
-    headers:
-      Accept:
-      - application/json
-      Accept-Encoding:
-      - gzip, deflate
-      Connection:
-      - keep-alive
-      User-Agent:
-<<<<<<< HEAD
-      - AZURECLI/2.64.0 azsdk-python-core/1.31.0 Python/3.8.10 (Windows-10-10.0.26100-SP0)
-    method: GET
-    uri: https://85ae1253-5b1f-497c-995a-7457f6db860b.eastus.cnt-prod.loadtesting.azure.com/tests/file-test-case/files?api-version=2024-05-01-preview
-  response:
-    body:
-      string: '{"value":[{"url":"https://phpw2kdu9lnrlzzn0xqjsweb.z37.blob.storage.azure.net/2f66a11d-b54e-4b72-8c7e-e5fe96fea705/abbae66d-7668-4ece-9df5-796e914a3de1?skoid=713ccf3d-dc33-4787-a1ee-6b0cc537c37a&sktid=33e01921-4d64-4f8c-a055-5bdaffd5e33d&skt=2024-10-07T10%3A17%3A24Z&ske=2024-10-08T00%3A17%3A24Z&sks=b&skv=2024-05-04&sv=2024-05-04&se=2024-10-07T10%3A28%3A01Z&sr=b&sp=r&sig=rsVLTg1GbAlMxrw6awUILkDfD0g8NoJ%2FjHz3Bdjkjis%3D","fileName":"sample-ZIP-artifact.zip","fileType":"ZIPPED_ARTIFACTS","expireDateTime":"2024-10-07T10:28:01.4723769Z","validationStatus":"VALIDATION_SUCCESS"}]}'
-=======
-      - AZURECLI/2.64.0 azsdk-python-core/1.31.0 Python/3.8.10 (Windows-10-10.0.22631-SP0)
-    method: GET
-    uri: https://c804de7b-d104-4ada-a059-4fbcd1daf636.eastus.cnt-prod.loadtesting.azure.com/tests/file-test-case/files?api-version=2022-11-01
-  response:
-    body:
-      string: '{"value":[{"url":"https://k3xdcrexox4vzqc0pakmcspw.z16.blob.storage.azure.net/82c02258-43c2-4e5e-8d40-5e06eba15c0c/e570dbe2-a2f5-401d-ae42-9678c38ce531?skoid=713ccf3d-dc33-4787-a1ee-6b0cc537c37a&sktid=33e01921-4d64-4f8c-a055-5bdaffd5e33d&skt=2024-09-23T06%3A56%3A14Z&ske=2024-09-23T22%3A56%3A14Z&sks=b&skv=2024-05-04&sv=2024-05-04&se=2024-09-23T07%3A06%3A57Z&sr=b&sp=r&sig=LRDjnO2dYl2kJfcc79rr0VmPBvWjlDHQWBacRnUDGyw%3D","fileName":"sample-JMX-file.jmx","fileType":"JMX_FILE","expireDateTime":"2024-09-23T07:06:57.6991197Z","validationStatus":"VALIDATION_SUCCESS"}]}'
->>>>>>> 2417e415
-    headers:
-      accept-ranges:
-      - bytes
-      api-supported-versions:
-      - 2022-11-01, 2023-04-01-preview, 2024-03-01-preview, 2024-05-01-preview, 2024-07-01-preview
-      connection:
-      - keep-alive
-      content-length:
-<<<<<<< HEAD
-      - '580'
-      content-type:
-      - application/json; charset=utf-8
-      date:
-      - Mon, 07 Oct 2024 10:18:01 GMT
-      mise-correlation-id:
-      - 716961d1-8afd-492b-be80-200cc9666496
-      strict-transport-security:
-      - max-age=31536000; includeSubDomains
-      x-azure-ref:
-      - 20241007T101801Z-1657d887cccs7r76rek6e3vycw0000000g5000000000189z
-=======
-      - '566'
-      content-type:
-      - application/json; charset=utf-8
-      date:
-      - Mon, 23 Sep 2024 06:56:57 GMT
-      mise-correlation-id:
-      - 35681372-4e89-445d-af8b-2cade73aafab
-      strict-transport-security:
-      - max-age=31536000; includeSubDomains
-      x-azure-ref:
-      - 20240923T065657Z-176645dbc77kpmmqkssfry0md8000000042000000000bw86
->>>>>>> 2417e415
-      x-cache:
-      - CONFIG_NOCACHE
-      x-content-type-options:
-      - nosniff
-    status:
-      code: 200
-      message: OK
-- request:
-    body: null
-    headers:
-      Accept:
-      - application/json
-      Accept-Encoding:
-      - gzip, deflate
-      Connection:
-      - keep-alive
-      User-Agent:
-<<<<<<< HEAD
-      - azsdk-python-mgmt-loadtesting/1.0.0 Python/3.8.10 (Windows-10-10.0.26100-SP0)
-    method: GET
-    uri: https://management.azure.com/subscriptions/00000000-0000-0000-0000-000000000000/resourceGroups/clitest-load-000001/providers/Microsoft.LoadTestService/loadTests/clitest-load-000002?api-version=2022-12-01
-  response:
-    body:
-      string: '{"id":"/subscriptions/00000000-0000-0000-0000-000000000000/resourceGroups/clitest-load-000001/providers/Microsoft.LoadTestService/loadTests/clitest-load-000002","name":"clitest-load-000002","type":"microsoft.loadtestservice/loadtests","location":"eastus","systemData":{"createdBy":"mbhardwaj@microsoft.com","createdByType":"User","createdAt":"2024-10-07T10:16:11.275918Z","lastModifiedBy":"mbhardwaj@microsoft.com","lastModifiedByType":"User","lastModifiedAt":"2024-10-07T10:16:11.275918Z"},"identity":{"type":"None"},"properties":{"dataPlaneURI":"85ae1253-5b1f-497c-995a-7457f6db860b.eastus.cnt-prod.loadtesting.azure.com","provisioningState":"Succeeded"}}'
-    headers:
-      cache-control:
-      - no-cache
-      content-length:
-      - '657'
-      content-type:
-      - application/json; charset=utf-8
-      date:
-      - Mon, 07 Oct 2024 10:18:01 GMT
-      etag:
-      - '"7700f719-0000-0200-0000-6703b5030000"'
-      expires:
-      - '-1'
-      pragma:
-      - no-cache
-      strict-transport-security:
-      - max-age=31536000; includeSubDomains
-      x-cache:
-      - CONFIG_NOCACHE
-      x-content-type-options:
-      - nosniff
-      x-ms-providerhub-traffic:
-      - 'True'
-      x-msedge-ref:
-      - 'Ref A: 34401E42A89E438497BF31115A6686F2 Ref B: CO6AA3150217009 Ref C: 2024-10-07T10:18:01Z'
     status:
       code: 200
       message: OK
@@ -2162,33 +1057,31 @@
       Content-Length:
       - '4870'
       User-Agent:
-      - AZURECLI/2.64.0 azsdk-python-core/1.31.0 Python/3.8.10 (Windows-10-10.0.26100-SP0)
-      content-type:
-      - application/octet-stream
+      - AZURECLI/2.64.0 azsdk-python-core/1.31.0 Python/3.8.10 (Windows-10-10.0.22631-SP0)
     method: PUT
-    uri: https://85ae1253-5b1f-497c-995a-7457f6db860b.eastus.cnt-prod.loadtesting.azure.com/tests/file-test-case/files/sample-JMX-file.jmx?api-version=2024-05-01-preview&fileType=JMX_FILE
-  response:
-    body:
-      string: '{"url":"https://phpw2kdu9lnrlzzn0xqjsweb.z37.blob.storage.azure.net/2f66a11d-b54e-4b72-8c7e-e5fe96fea705/3708ae23-ff8d-4323-bfa2-089949b26794?skoid=713ccf3d-dc33-4787-a1ee-6b0cc537c37a&sktid=33e01921-4d64-4f8c-a055-5bdaffd5e33d&skt=2024-10-07T10%3A18%3A02Z&ske=2024-10-08T02%3A18%3A02Z&sks=b&skv=2024-05-04&sv=2024-05-04&se=2024-10-07T10%3A28%3A02Z&sr=b&sp=r&sig=2BZjCXeWmuLFubucTuElOCPfKAtaunfHpFJgxuwjN%2Fg%3D","fileName":"sample-JMX-file.jmx","fileType":"JMX_FILE","expireDateTime":"2024-10-07T10:28:02.473763Z","validationStatus":"VALIDATION_INITIATED"}'
-    headers:
-      api-supported-versions:
-      - 2022-11-01, 2023-04-01-preview, 2024-03-01-preview, 2024-05-01-preview, 2024-07-01-preview
-      connection:
-      - keep-alive
-      content-length:
-      - '557'
-      content-type:
-      - application/json; charset=utf-8
-      date:
-      - Mon, 07 Oct 2024 10:18:02 GMT
+    uri: https://c804de7b-d104-4ada-a059-4fbcd1daf636.eastus.cnt-prod.loadtesting.azure.com/tests/file-test-case/files/sample-JMX-file.jmx?fileType=JMX_FILE&api-version=2022-11-01
+  response:
+    body:
+      string: '{"url":"https://k3xdcrexox4vzqc0pakmcspw.z16.blob.storage.azure.net/82c02258-43c2-4e5e-8d40-5e06eba15c0c/e570dbe2-a2f5-401d-ae42-9678c38ce531?skoid=713ccf3d-dc33-4787-a1ee-6b0cc537c37a&sktid=33e01921-4d64-4f8c-a055-5bdaffd5e33d&skt=2024-09-23T06%3A56%3A14Z&ske=2024-09-23T22%3A56%3A14Z&sks=b&skv=2024-05-04&sv=2024-05-04&se=2024-09-23T07%3A06%3A14Z&sr=b&sp=r&sig=SNWUVgCLiSdaypKtj8EeulV1H3PuO4ufZrPyrPdPnMo%3D","fileName":"sample-JMX-file.jmx","fileType":"JMX_FILE","expireDateTime":"2024-09-23T07:06:14.1598369Z","validationStatus":"VALIDATION_INITIATED"}'
+    headers:
+      api-supported-versions:
+      - 2022-11-01, 2023-04-01-preview, 2024-03-01-preview, 2024-05-01-preview, 2024-07-01-preview
+      connection:
+      - keep-alive
+      content-length:
+      - '556'
+      content-type:
+      - application/json; charset=utf-8
+      date:
+      - Mon, 23 Sep 2024 06:56:14 GMT
       location:
-      - https://85ae1253-5b1f-497c-995a-7457f6db860b.eastus.cnt-prod.loadtesting.azure.com/tests/file-test-case/files/sample-JMX-file.jmx?api-version=2024-03-01-preview
-      mise-correlation-id:
-      - 8eab4fe2-be3c-4090-9b4d-ca531c1acdda
-      strict-transport-security:
-      - max-age=31536000; includeSubDomains
-      x-azure-ref:
-      - 20241007T101802Z-1657d887ccchxr7byyaqzuuaxn0000000gag000000002dp7
+      - https://c804de7b-d104-4ada-a059-4fbcd1daf636.eastus.cnt-prod.loadtesting.azure.com/tests/file-test-case/files/sample-JMX-file.jmx?api-version=2022-11-01
+      mise-correlation-id:
+      - d0598615-d451-4d76-8dd3-f7f6882bbc96
+      strict-transport-security:
+      - max-age=31536000; includeSubDomains
+      x-azure-ref:
+      - 20240923T065613Z-176645dbc77bm77q277uaq6vbw0000000480000000000uz9
       x-cache:
       - CONFIG_NOCACHE
       x-content-type-options:
@@ -2206,12 +1099,54 @@
       Connection:
       - keep-alive
       User-Agent:
-      - AZURECLI/2.64.0 azsdk-python-core/1.31.0 Python/3.8.10 (Windows-10-10.0.26100-SP0)
-    method: GET
-    uri: https://85ae1253-5b1f-497c-995a-7457f6db860b.eastus.cnt-prod.loadtesting.azure.com/tests/file-test-case/files/sample-JMX-file.jmx?api-version=2024-05-01-preview
-  response:
-    body:
-      string: '{"url":"https://phpw2kdu9lnrlzzn0xqjsweb.z37.blob.storage.azure.net/2f66a11d-b54e-4b72-8c7e-e5fe96fea705/3708ae23-ff8d-4323-bfa2-089949b26794?skoid=713ccf3d-dc33-4787-a1ee-6b0cc537c37a&sktid=33e01921-4d64-4f8c-a055-5bdaffd5e33d&skt=2024-10-07T10%3A17%3A52Z&ske=2024-10-07T17%3A17%3A52Z&sks=b&skv=2024-05-04&sv=2024-05-04&se=2024-10-07T10%3A28%3A02Z&sr=b&sp=r&sig=xxmRTDLtRLD69JJXfL09J4Qw9%2FucUQTChqegUQun1ic%3D","fileName":"sample-JMX-file.jmx","fileType":"JMX_FILE","expireDateTime":"2024-10-07T10:28:02.9019495Z","validationStatus":"VALIDATION_INITIATED"}'
+      - AZURECLI/2.64.0 azsdk-python-core/1.31.0 Python/3.8.10 (Windows-10-10.0.22631-SP0)
+    method: GET
+    uri: https://c804de7b-d104-4ada-a059-4fbcd1daf636.eastus.cnt-prod.loadtesting.azure.com/tests/file-test-case/files/sample-JMX-file.jmx?api-version=2022-11-01
+  response:
+    body:
+      string: '{"url":"https://k3xdcrexox4vzqc0pakmcspw.z16.blob.storage.azure.net/82c02258-43c2-4e5e-8d40-5e06eba15c0c/e570dbe2-a2f5-401d-ae42-9678c38ce531?skoid=713ccf3d-dc33-4787-a1ee-6b0cc537c37a&sktid=33e01921-4d64-4f8c-a055-5bdaffd5e33d&skt=2024-09-23T06%3A56%3A14Z&ske=2024-09-23T22%3A56%3A14Z&sks=b&skv=2024-05-04&sv=2024-05-04&se=2024-09-23T07%3A06%3A14Z&sr=b&sp=r&sig=SNWUVgCLiSdaypKtj8EeulV1H3PuO4ufZrPyrPdPnMo%3D","fileName":"sample-JMX-file.jmx","fileType":"JMX_FILE","expireDateTime":"2024-09-23T07:06:14.454578Z","validationStatus":"VALIDATION_INITIATED"}'
+    headers:
+      accept-ranges:
+      - bytes
+      api-supported-versions:
+      - 2022-11-01, 2023-04-01-preview, 2024-03-01-preview, 2024-05-01-preview, 2024-07-01-preview
+      connection:
+      - keep-alive
+      content-length:
+      - '555'
+      content-type:
+      - application/json; charset=utf-8
+      date:
+      - Mon, 23 Sep 2024 06:56:14 GMT
+      mise-correlation-id:
+      - 3c0c2d4b-9cc6-4566-aca8-d0e12417af73
+      strict-transport-security:
+      - max-age=31536000; includeSubDomains
+      x-azure-ref:
+      - 20240923T065614Z-17fb59d447c5fmqqeh36vg6fvc000000063g000000004xnb
+      x-cache:
+      - CONFIG_NOCACHE
+      x-content-type-options:
+      - nosniff
+    status:
+      code: 200
+      message: OK
+- request:
+    body: null
+    headers:
+      Accept:
+      - application/json
+      Accept-Encoding:
+      - gzip, deflate
+      Connection:
+      - keep-alive
+      User-Agent:
+      - AZURECLI/2.64.0 azsdk-python-core/1.31.0 Python/3.8.10 (Windows-10-10.0.22631-SP0)
+    method: GET
+    uri: https://c804de7b-d104-4ada-a059-4fbcd1daf636.eastus.cnt-prod.loadtesting.azure.com/tests/file-test-case/files/sample-JMX-file.jmx?api-version=2022-11-01
+  response:
+    body:
+      string: '{"url":"https://k3xdcrexox4vzqc0pakmcspw.z16.blob.storage.azure.net/82c02258-43c2-4e5e-8d40-5e06eba15c0c/e570dbe2-a2f5-401d-ae42-9678c38ce531?skoid=713ccf3d-dc33-4787-a1ee-6b0cc537c37a&sktid=33e01921-4d64-4f8c-a055-5bdaffd5e33d&skt=2024-09-23T06%3A55%3A57Z&ske=2024-09-23T13%3A55%3A57Z&sks=b&skv=2024-05-04&sv=2024-05-04&se=2024-09-23T07%3A06%3A19Z&sr=b&sp=r&sig=JIpi23Ltdpnz905QhcRm%2BVd6Qchmk6kFs0sdNK0Ibzo%3D","fileName":"sample-JMX-file.jmx","fileType":"JMX_FILE","expireDateTime":"2024-09-23T07:06:19.7639122Z","validationStatus":"VALIDATION_INITIATED"}'
     headers:
       accept-ranges:
       - bytes
@@ -2224,36 +1159,36 @@
       content-type:
       - application/json; charset=utf-8
       date:
-      - Mon, 07 Oct 2024 10:18:02 GMT
-      mise-correlation-id:
-      - c2fceb57-aaac-4cd5-ba4b-948a928b04b9
-      strict-transport-security:
-      - max-age=31536000; includeSubDomains
-      x-azure-ref:
-      - 20241007T101802Z-r1d78bdccbfnqrltnnck60e9c800000012eg00000000fsxv
-      x-cache:
-      - CONFIG_NOCACHE
-      x-content-type-options:
-      - nosniff
-    status:
-      code: 200
-      message: OK
-- request:
-    body: null
-    headers:
-      Accept:
-      - application/json
-      Accept-Encoding:
-      - gzip, deflate
-      Connection:
-      - keep-alive
-      User-Agent:
-      - AZURECLI/2.64.0 azsdk-python-core/1.31.0 Python/3.8.10 (Windows-10-10.0.26100-SP0)
-    method: GET
-    uri: https://85ae1253-5b1f-497c-995a-7457f6db860b.eastus.cnt-prod.loadtesting.azure.com/tests/file-test-case/files/sample-JMX-file.jmx?api-version=2024-05-01-preview
-  response:
-    body:
-      string: '{"url":"https://phpw2kdu9lnrlzzn0xqjsweb.z37.blob.storage.azure.net/2f66a11d-b54e-4b72-8c7e-e5fe96fea705/3708ae23-ff8d-4323-bfa2-089949b26794?skoid=713ccf3d-dc33-4787-a1ee-6b0cc537c37a&sktid=33e01921-4d64-4f8c-a055-5bdaffd5e33d&skt=2024-10-07T10%3A17%3A24Z&ske=2024-10-08T00%3A17%3A24Z&sks=b&skv=2024-05-04&sv=2024-05-04&se=2024-10-07T10%3A28%3A08Z&sr=b&sp=r&sig=D5C71EoCyC%2BAnUpN9oVE656eNi3KxOHlnz5IG5DRFfY%3D","fileName":"sample-JMX-file.jmx","fileType":"JMX_FILE","expireDateTime":"2024-10-07T10:28:08.6103218Z","validationStatus":"VALIDATION_INITIATED"}'
+      - Mon, 23 Sep 2024 06:56:19 GMT
+      mise-correlation-id:
+      - 7786ad2a-d0c5-46fe-a8d1-3dfd2c1b12b6
+      strict-transport-security:
+      - max-age=31536000; includeSubDomains
+      x-azure-ref:
+      - 20240923T065619Z-17fb59d447c5fmqqeh36vg6fvc0000000640000000004q1h
+      x-cache:
+      - CONFIG_NOCACHE
+      x-content-type-options:
+      - nosniff
+    status:
+      code: 200
+      message: OK
+- request:
+    body: null
+    headers:
+      Accept:
+      - application/json
+      Accept-Encoding:
+      - gzip, deflate
+      Connection:
+      - keep-alive
+      User-Agent:
+      - AZURECLI/2.64.0 azsdk-python-core/1.31.0 Python/3.8.10 (Windows-10-10.0.22631-SP0)
+    method: GET
+    uri: https://c804de7b-d104-4ada-a059-4fbcd1daf636.eastus.cnt-prod.loadtesting.azure.com/tests/file-test-case/files/sample-JMX-file.jmx?api-version=2022-11-01
+  response:
+    body:
+      string: '{"url":"https://k3xdcrexox4vzqc0pakmcspw.z16.blob.storage.azure.net/82c02258-43c2-4e5e-8d40-5e06eba15c0c/e570dbe2-a2f5-401d-ae42-9678c38ce531?skoid=713ccf3d-dc33-4787-a1ee-6b0cc537c37a&sktid=33e01921-4d64-4f8c-a055-5bdaffd5e33d&skt=2024-09-23T06%3A56%3A14Z&ske=2024-09-23T22%3A56%3A14Z&sks=b&skv=2024-05-04&sv=2024-05-04&se=2024-09-23T07%3A06%3A25Z&sr=b&sp=r&sig=rgWUWy5BYvYQ%2FoFoZXNXILuF84rQFsTFoYezlopSoMs%3D","fileName":"sample-JMX-file.jmx","fileType":"JMX_FILE","expireDateTime":"2024-09-23T07:06:25.0687417Z","validationStatus":"VALIDATION_INITIATED"}'
     headers:
       accept-ranges:
       - bytes
@@ -2266,36 +1201,204 @@
       content-type:
       - application/json; charset=utf-8
       date:
-      - Mon, 07 Oct 2024 10:18:08 GMT
-      mise-correlation-id:
-      - 02b5c19c-f6e1-40e9-8c3a-c6ae5005f043
-      strict-transport-security:
-      - max-age=31536000; includeSubDomains
-      x-azure-ref:
-      - 20241007T101808Z-r1d78bdccbf2xldj5wv07ysv2w000000074000000000ckh4
-      x-cache:
-      - CONFIG_NOCACHE
-      x-content-type-options:
-      - nosniff
-    status:
-      code: 200
-      message: OK
-- request:
-    body: null
-    headers:
-      Accept:
-      - application/json
-      Accept-Encoding:
-      - gzip, deflate
-      Connection:
-      - keep-alive
-      User-Agent:
-      - azsdk-python-mgmt-loadtesting/1.0.0 Python/3.8.10 (Windows-10-10.0.26100-SP0)
+      - Mon, 23 Sep 2024 06:56:25 GMT
+      mise-correlation-id:
+      - 4cf8a764-d4fa-4975-8300-85f28684d714
+      strict-transport-security:
+      - max-age=31536000; includeSubDomains
+      x-azure-ref:
+      - 20240923T065624Z-15b8cc659d5tzffpnv1mrnfb5n00000008e000000000m6m1
+      x-cache:
+      - CONFIG_NOCACHE
+      x-content-type-options:
+      - nosniff
+    status:
+      code: 200
+      message: OK
+- request:
+    body: null
+    headers:
+      Accept:
+      - application/json
+      Accept-Encoding:
+      - gzip, deflate
+      Connection:
+      - keep-alive
+      User-Agent:
+      - AZURECLI/2.64.0 azsdk-python-core/1.31.0 Python/3.8.10 (Windows-10-10.0.22631-SP0)
+    method: GET
+    uri: https://c804de7b-d104-4ada-a059-4fbcd1daf636.eastus.cnt-prod.loadtesting.azure.com/tests/file-test-case/files/sample-JMX-file.jmx?api-version=2022-11-01
+  response:
+    body:
+      string: '{"url":"https://k3xdcrexox4vzqc0pakmcspw.z16.blob.storage.azure.net/82c02258-43c2-4e5e-8d40-5e06eba15c0c/e570dbe2-a2f5-401d-ae42-9678c38ce531?skoid=713ccf3d-dc33-4787-a1ee-6b0cc537c37a&sktid=33e01921-4d64-4f8c-a055-5bdaffd5e33d&skt=2024-09-23T06%3A56%3A07Z&ske=2024-09-23T20%3A56%3A07Z&sks=b&skv=2024-05-04&sv=2024-05-04&se=2024-09-23T07%3A06%3A30Z&sr=b&sp=r&sig=yKTuBfpmlgzLXzn2aY1SxKmvft%2F3H0YpdmMZ1mZfSUg%3D","fileName":"sample-JMX-file.jmx","fileType":"JMX_FILE","expireDateTime":"2024-09-23T07:06:30.3901208Z","validationStatus":"VALIDATION_INITIATED"}'
+    headers:
+      accept-ranges:
+      - bytes
+      api-supported-versions:
+      - 2022-11-01, 2023-04-01-preview, 2024-03-01-preview, 2024-05-01-preview, 2024-07-01-preview
+      connection:
+      - keep-alive
+      content-length:
+      - '558'
+      content-type:
+      - application/json; charset=utf-8
+      date:
+      - Mon, 23 Sep 2024 06:56:30 GMT
+      mise-correlation-id:
+      - c7507b58-1384-40cf-9f76-1286a8ea21c5
+      strict-transport-security:
+      - max-age=31536000; includeSubDomains
+      x-azure-ref:
+      - 20240923T065630Z-17fb59d447c4dmzv1xzanb92kw00000006t0000000004cgc
+      x-cache:
+      - CONFIG_NOCACHE
+      x-content-type-options:
+      - nosniff
+    status:
+      code: 200
+      message: OK
+- request:
+    body: null
+    headers:
+      Accept:
+      - application/json
+      Accept-Encoding:
+      - gzip, deflate
+      Connection:
+      - keep-alive
+      User-Agent:
+      - AZURECLI/2.64.0 azsdk-python-core/1.31.0 Python/3.8.10 (Windows-10-10.0.22631-SP0)
+    method: GET
+    uri: https://c804de7b-d104-4ada-a059-4fbcd1daf636.eastus.cnt-prod.loadtesting.azure.com/tests/file-test-case/files/sample-JMX-file.jmx?api-version=2022-11-01
+  response:
+    body:
+      string: '{"url":"https://k3xdcrexox4vzqc0pakmcspw.z16.blob.storage.azure.net/82c02258-43c2-4e5e-8d40-5e06eba15c0c/e570dbe2-a2f5-401d-ae42-9678c38ce531?skoid=713ccf3d-dc33-4787-a1ee-6b0cc537c37a&sktid=33e01921-4d64-4f8c-a055-5bdaffd5e33d&skt=2024-09-23T06%3A55%3A40Z&ske=2024-09-23T13%3A55%3A40Z&sks=b&skv=2024-05-04&sv=2024-05-04&se=2024-09-23T07%3A06%3A35Z&sr=b&sp=r&sig=VESNHywnayJTRpdcSUAjeN4qpHi10GH%2FLr7oFvx7%2FWI%3D","fileName":"sample-JMX-file.jmx","fileType":"JMX_FILE","expireDateTime":"2024-09-23T07:06:35.6968362Z","validationStatus":"VALIDATION_INITIATED"}'
+    headers:
+      accept-ranges:
+      - bytes
+      api-supported-versions:
+      - 2022-11-01, 2023-04-01-preview, 2024-03-01-preview, 2024-05-01-preview, 2024-07-01-preview
+      connection:
+      - keep-alive
+      content-length:
+      - '560'
+      content-type:
+      - application/json; charset=utf-8
+      date:
+      - Mon, 23 Sep 2024 06:56:35 GMT
+      mise-correlation-id:
+      - 720f0c39-f56f-4e6d-a850-d4fff96dbe02
+      strict-transport-security:
+      - max-age=31536000; includeSubDomains
+      x-azure-ref:
+      - 20240923T065635Z-17fb59d447c2wrzk2snyt7rrd4000000071000000000d5rk
+      x-cache:
+      - CONFIG_NOCACHE
+      x-content-type-options:
+      - nosniff
+    status:
+      code: 200
+      message: OK
+- request:
+    body: null
+    headers:
+      Accept:
+      - application/json
+      Accept-Encoding:
+      - gzip, deflate
+      Connection:
+      - keep-alive
+      User-Agent:
+      - AZURECLI/2.64.0 azsdk-python-core/1.31.0 Python/3.8.10 (Windows-10-10.0.22631-SP0)
+    method: GET
+    uri: https://c804de7b-d104-4ada-a059-4fbcd1daf636.eastus.cnt-prod.loadtesting.azure.com/tests/file-test-case/files/sample-JMX-file.jmx?api-version=2022-11-01
+  response:
+    body:
+      string: '{"url":"https://k3xdcrexox4vzqc0pakmcspw.z16.blob.storage.azure.net/82c02258-43c2-4e5e-8d40-5e06eba15c0c/e570dbe2-a2f5-401d-ae42-9678c38ce531?skoid=713ccf3d-dc33-4787-a1ee-6b0cc537c37a&sktid=33e01921-4d64-4f8c-a055-5bdaffd5e33d&skt=2024-09-23T06%3A56%3A14Z&ske=2024-09-23T22%3A56%3A14Z&sks=b&skv=2024-05-04&sv=2024-05-04&se=2024-09-23T07%3A06%3A40Z&sr=b&sp=r&sig=lpQmSX0sbxpb4fa5TJ2mNKjvs8mwu%2BFcCLvh9QV2fdA%3D","fileName":"sample-JMX-file.jmx","fileType":"JMX_FILE","expireDateTime":"2024-09-23T07:06:40.9851586Z","validationStatus":"VALIDATION_INITIATED"}'
+    headers:
+      accept-ranges:
+      - bytes
+      api-supported-versions:
+      - 2022-11-01, 2023-04-01-preview, 2024-03-01-preview, 2024-05-01-preview, 2024-07-01-preview
+      connection:
+      - keep-alive
+      content-length:
+      - '558'
+      content-type:
+      - application/json; charset=utf-8
+      date:
+      - Mon, 23 Sep 2024 06:56:40 GMT
+      mise-correlation-id:
+      - 2f44f5d1-bf71-4321-8814-7284b0af7ff4
+      strict-transport-security:
+      - max-age=31536000; includeSubDomains
+      x-azure-ref:
+      - 20240923T065640Z-17fb59d447cfcskjtyc1s89yyw0000000690000000004qfm
+      x-cache:
+      - CONFIG_NOCACHE
+      x-content-type-options:
+      - nosniff
+    status:
+      code: 200
+      message: OK
+- request:
+    body: null
+    headers:
+      Accept:
+      - application/json
+      Accept-Encoding:
+      - gzip, deflate
+      Connection:
+      - keep-alive
+      User-Agent:
+      - AZURECLI/2.64.0 azsdk-python-core/1.31.0 Python/3.8.10 (Windows-10-10.0.22631-SP0)
+    method: GET
+    uri: https://c804de7b-d104-4ada-a059-4fbcd1daf636.eastus.cnt-prod.loadtesting.azure.com/tests/file-test-case/files/sample-JMX-file.jmx?api-version=2022-11-01
+  response:
+    body:
+      string: '{"url":"https://k3xdcrexox4vzqc0pakmcspw.z16.blob.storage.azure.net/82c02258-43c2-4e5e-8d40-5e06eba15c0c/e570dbe2-a2f5-401d-ae42-9678c38ce531?skoid=713ccf3d-dc33-4787-a1ee-6b0cc537c37a&sktid=33e01921-4d64-4f8c-a055-5bdaffd5e33d&skt=2024-09-23T06%3A55%3A45Z&ske=2024-09-23T13%3A55%3A45Z&sks=b&skv=2024-05-04&sv=2024-05-04&se=2024-09-23T07%3A06%3A46Z&sr=b&sp=r&sig=wUvYF2iIUqGMk3Ikuj7Gm1j7yNjbN58r%2B62leGBmCZQ%3D","fileName":"sample-JMX-file.jmx","fileType":"JMX_FILE","expireDateTime":"2024-09-23T07:06:46.9347289Z","validationStatus":"VALIDATION_SUCCESS"}'
+    headers:
+      accept-ranges:
+      - bytes
+      api-supported-versions:
+      - 2022-11-01, 2023-04-01-preview, 2024-03-01-preview, 2024-05-01-preview, 2024-07-01-preview
+      connection:
+      - keep-alive
+      content-length:
+      - '556'
+      content-type:
+      - application/json; charset=utf-8
+      date:
+      - Mon, 23 Sep 2024 06:56:46 GMT
+      mise-correlation-id:
+      - 70015622-87fe-48cb-a4ee-df35eda7483a
+      strict-transport-security:
+      - max-age=31536000; includeSubDomains
+      x-azure-ref:
+      - 20240923T065646Z-15b8cc659d5mv7bg0thcu7f4x000000008fg00000000fpyw
+      x-cache:
+      - CONFIG_NOCACHE
+      x-content-type-options:
+      - nosniff
+    status:
+      code: 200
+      message: OK
+- request:
+    body: null
+    headers:
+      Accept:
+      - application/json
+      Accept-Encoding:
+      - gzip, deflate
+      Connection:
+      - keep-alive
+      User-Agent:
+      - azsdk-python-mgmt-loadtesting/1.0.0 Python/3.8.10 (Windows-10-10.0.22631-SP0)
     method: GET
     uri: https://management.azure.com/subscriptions/00000000-0000-0000-0000-000000000000/resourceGroups/clitest-load-000001/providers/Microsoft.LoadTestService/loadTests/clitest-load-000002?api-version=2022-12-01
   response:
     body:
-      string: '{"id":"/subscriptions/00000000-0000-0000-0000-000000000000/resourceGroups/clitest-load-000001/providers/Microsoft.LoadTestService/loadTests/clitest-load-000002","name":"clitest-load-000002","type":"microsoft.loadtestservice/loadtests","location":"eastus","systemData":{"createdBy":"mbhardwaj@microsoft.com","createdByType":"User","createdAt":"2024-10-07T10:16:11.275918Z","lastModifiedBy":"mbhardwaj@microsoft.com","lastModifiedByType":"User","lastModifiedAt":"2024-10-07T10:16:11.275918Z"},"identity":{"type":"None"},"properties":{"dataPlaneURI":"85ae1253-5b1f-497c-995a-7457f6db860b.eastus.cnt-prod.loadtesting.azure.com","provisioningState":"Succeeded"}}'
+      string: '{"id":"/subscriptions/00000000-0000-0000-0000-000000000000/resourceGroups/clitest-load-000001/providers/Microsoft.LoadTestService/loadTests/clitest-load-000002","name":"clitest-load-000002","type":"microsoft.loadtestservice/loadtests","location":"eastus","systemData":{"createdBy":"mbhardwaj@microsoft.com","createdByType":"User","createdAt":"2024-09-23T06:55:04.681125Z","lastModifiedBy":"mbhardwaj@microsoft.com","lastModifiedByType":"User","lastModifiedAt":"2024-09-23T06:55:04.681125Z"},"identity":{"type":"None"},"properties":{"dataPlaneURI":"c804de7b-d104-4ada-a059-4fbcd1daf636.eastus.cnt-prod.loadtesting.azure.com","provisioningState":"Succeeded"}}'
     headers:
       cache-control:
       - no-cache
@@ -2304,9 +1407,9 @@
       content-type:
       - application/json; charset=utf-8
       date:
-      - Mon, 07 Oct 2024 10:18:12 GMT
+      - Mon, 23 Sep 2024 06:56:56 GMT
       etag:
-      - '"7700f719-0000-0200-0000-6703b5030000"'
+      - '"ab017b60-0000-0200-0000-66f110de0000"'
       expires:
       - '-1'
       pragma:
@@ -2320,68 +1423,68 @@
       x-ms-providerhub-traffic:
       - 'True'
       x-msedge-ref:
-      - 'Ref A: EDD1F69051BA45A181D1D60E343C5767 Ref B: CO6AA3150219049 Ref C: 2024-10-07T10:18:12Z'
-    status:
-      code: 200
-      message: OK
-- request:
-    body: null
-    headers:
-      Accept:
-      - application/json
-      Accept-Encoding:
-      - gzip, deflate
-      Connection:
-      - keep-alive
-      User-Agent:
-      - AZURECLI/2.64.0 azsdk-python-core/1.31.0 Python/3.8.10 (Windows-10-10.0.26100-SP0)
-    method: GET
-    uri: https://85ae1253-5b1f-497c-995a-7457f6db860b.eastus.cnt-prod.loadtesting.azure.com/tests/file-test-case/files?api-version=2024-05-01-preview
-  response:
-    body:
-      string: '{"value":[{"url":"https://phpw2kdu9lnrlzzn0xqjsweb.z37.blob.storage.azure.net/2f66a11d-b54e-4b72-8c7e-e5fe96fea705/3708ae23-ff8d-4323-bfa2-089949b26794?skoid=713ccf3d-dc33-4787-a1ee-6b0cc537c37a&sktid=33e01921-4d64-4f8c-a055-5bdaffd5e33d&skt=2024-10-07T10%3A17%3A52Z&ske=2024-10-07T17%3A17%3A52Z&sks=b&skv=2024-05-04&sv=2024-05-04&se=2024-10-07T10%3A28%3A13Z&sr=b&sp=r&sig=VcURa6EGQAIfz6ljpIkD%2BpqZKm6xiaQS5L0egdMMhFw%3D","fileName":"sample-JMX-file.jmx","fileType":"JMX_FILE","expireDateTime":"2024-10-07T10:28:13.2948208Z","validationStatus":"VALIDATION_INITIATED"},{"url":"https://phpw2kdu9lnrlzzn0xqjsweb.z37.blob.storage.azure.net/2f66a11d-b54e-4b72-8c7e-e5fe96fea705/abbae66d-7668-4ece-9df5-796e914a3de1?skoid=713ccf3d-dc33-4787-a1ee-6b0cc537c37a&sktid=33e01921-4d64-4f8c-a055-5bdaffd5e33d&skt=2024-10-07T10%3A17%3A52Z&ske=2024-10-07T17%3A17%3A52Z&sks=b&skv=2024-05-04&sv=2024-05-04&se=2024-10-07T10%3A28%3A13Z&sr=b&sp=r&sig=x9NwUH0zSgpdmq8%2Fz0cU6OBopruFz4cdmjO1WmNw4K0%3D","fileName":"sample-ZIP-artifact.zip","fileType":"ZIPPED_ARTIFACTS","expireDateTime":"2024-10-07T10:28:13.2949115Z","validationStatus":"VALIDATION_SUCCESS"}]}'
-    headers:
-      accept-ranges:
-      - bytes
-      api-supported-versions:
-      - 2022-11-01, 2023-04-01-preview, 2024-03-01-preview, 2024-05-01-preview, 2024-07-01-preview
-      connection:
-      - keep-alive
-      content-length:
-      - '1139'
-      content-type:
-      - application/json; charset=utf-8
-      date:
-      - Mon, 07 Oct 2024 10:18:13 GMT
-      mise-correlation-id:
-      - 81c50fee-b768-4ce5-a449-ff27b00b5e33
-      strict-transport-security:
-      - max-age=31536000; includeSubDomains
-      x-azure-ref:
-      - 20241007T101813Z-r1d78bdccbf2frgr84ydw1146w00000012mg000000003g11
-      x-cache:
-      - CONFIG_NOCACHE
-      x-content-type-options:
-      - nosniff
-    status:
-      code: 200
-      message: OK
-- request:
-    body: null
-    headers:
-      Accept:
-      - application/json
-      Accept-Encoding:
-      - gzip, deflate
-      Connection:
-      - keep-alive
-      User-Agent:
-      - azsdk-python-mgmt-loadtesting/1.0.0 Python/3.8.10 (Windows-10-10.0.26100-SP0)
+      - 'Ref A: 54058F73B501486C90BE584A5DE219C8 Ref B: CO6AA3150220051 Ref C: 2024-09-23T06:56:57Z'
+    status:
+      code: 200
+      message: OK
+- request:
+    body: null
+    headers:
+      Accept:
+      - application/json
+      Accept-Encoding:
+      - gzip, deflate
+      Connection:
+      - keep-alive
+      User-Agent:
+      - AZURECLI/2.64.0 azsdk-python-core/1.31.0 Python/3.8.10 (Windows-10-10.0.22631-SP0)
+    method: GET
+    uri: https://c804de7b-d104-4ada-a059-4fbcd1daf636.eastus.cnt-prod.loadtesting.azure.com/tests/file-test-case/files?api-version=2022-11-01
+  response:
+    body:
+      string: '{"value":[{"url":"https://k3xdcrexox4vzqc0pakmcspw.z16.blob.storage.azure.net/82c02258-43c2-4e5e-8d40-5e06eba15c0c/e570dbe2-a2f5-401d-ae42-9678c38ce531?skoid=713ccf3d-dc33-4787-a1ee-6b0cc537c37a&sktid=33e01921-4d64-4f8c-a055-5bdaffd5e33d&skt=2024-09-23T06%3A56%3A14Z&ske=2024-09-23T22%3A56%3A14Z&sks=b&skv=2024-05-04&sv=2024-05-04&se=2024-09-23T07%3A06%3A57Z&sr=b&sp=r&sig=LRDjnO2dYl2kJfcc79rr0VmPBvWjlDHQWBacRnUDGyw%3D","fileName":"sample-JMX-file.jmx","fileType":"JMX_FILE","expireDateTime":"2024-09-23T07:06:57.6991197Z","validationStatus":"VALIDATION_SUCCESS"}]}'
+    headers:
+      accept-ranges:
+      - bytes
+      api-supported-versions:
+      - 2022-11-01, 2023-04-01-preview, 2024-03-01-preview, 2024-05-01-preview, 2024-07-01-preview
+      connection:
+      - keep-alive
+      content-length:
+      - '566'
+      content-type:
+      - application/json; charset=utf-8
+      date:
+      - Mon, 23 Sep 2024 06:56:57 GMT
+      mise-correlation-id:
+      - 35681372-4e89-445d-af8b-2cade73aafab
+      strict-transport-security:
+      - max-age=31536000; includeSubDomains
+      x-azure-ref:
+      - 20240923T065657Z-176645dbc77kpmmqkssfry0md8000000042000000000bw86
+      x-cache:
+      - CONFIG_NOCACHE
+      x-content-type-options:
+      - nosniff
+    status:
+      code: 200
+      message: OK
+- request:
+    body: null
+    headers:
+      Accept:
+      - application/json
+      Accept-Encoding:
+      - gzip, deflate
+      Connection:
+      - keep-alive
+      User-Agent:
+      - azsdk-python-mgmt-loadtesting/1.0.0 Python/3.8.10 (Windows-10-10.0.22631-SP0)
     method: GET
     uri: https://management.azure.com/subscriptions/00000000-0000-0000-0000-000000000000/resourceGroups/clitest-load-000001/providers/Microsoft.LoadTestService/loadTests/clitest-load-000002?api-version=2022-12-01
   response:
     body:
-      string: '{"id":"/subscriptions/00000000-0000-0000-0000-000000000000/resourceGroups/clitest-load-000001/providers/Microsoft.LoadTestService/loadTests/clitest-load-000002","name":"clitest-load-000002","type":"microsoft.loadtestservice/loadtests","location":"eastus","systemData":{"createdBy":"mbhardwaj@microsoft.com","createdByType":"User","createdAt":"2024-10-07T10:16:11.275918Z","lastModifiedBy":"mbhardwaj@microsoft.com","lastModifiedByType":"User","lastModifiedAt":"2024-10-07T10:16:11.275918Z"},"identity":{"type":"None"},"properties":{"dataPlaneURI":"85ae1253-5b1f-497c-995a-7457f6db860b.eastus.cnt-prod.loadtesting.azure.com","provisioningState":"Succeeded"}}'
+      string: '{"id":"/subscriptions/00000000-0000-0000-0000-000000000000/resourceGroups/clitest-load-000001/providers/Microsoft.LoadTestService/loadTests/clitest-load-000002","name":"clitest-load-000002","type":"microsoft.loadtestservice/loadtests","location":"eastus","systemData":{"createdBy":"mbhardwaj@microsoft.com","createdByType":"User","createdAt":"2024-09-23T06:55:04.681125Z","lastModifiedBy":"mbhardwaj@microsoft.com","lastModifiedByType":"User","lastModifiedAt":"2024-09-23T06:55:04.681125Z"},"identity":{"type":"None"},"properties":{"dataPlaneURI":"c804de7b-d104-4ada-a059-4fbcd1daf636.eastus.cnt-prod.loadtesting.azure.com","provisioningState":"Succeeded"}}'
     headers:
       cache-control:
       - no-cache
@@ -2390,9 +1493,9 @@
       content-type:
       - application/json; charset=utf-8
       date:
-      - Mon, 07 Oct 2024 10:18:13 GMT
+      - Mon, 23 Sep 2024 06:56:57 GMT
       etag:
-      - '"7700f719-0000-0200-0000-6703b5030000"'
+      - '"ab017b60-0000-0200-0000-66f110de0000"'
       expires:
       - '-1'
       pragma:
@@ -2406,45 +1509,45 @@
       x-ms-providerhub-traffic:
       - 'True'
       x-msedge-ref:
-      - 'Ref A: D1587DCE4C724F07A127D6AD33F0B91B Ref B: CO6AA3150220035 Ref C: 2024-10-07T10:18:13Z'
-    status:
-      code: 200
-      message: OK
-- request:
-    body: null
-    headers:
-      Accept:
-      - application/json
-      Accept-Encoding:
-      - gzip, deflate
-      Connection:
-      - keep-alive
-      User-Agent:
-      - AZURECLI/2.64.0 azsdk-python-core/1.31.0 Python/3.8.10 (Windows-10-10.0.26100-SP0)
-    method: GET
-    uri: https://85ae1253-5b1f-497c-995a-7457f6db860b.eastus.cnt-prod.loadtesting.azure.com/tests/file-test-case/files/sample-JMX-file.jmx?api-version=2024-05-01-preview
-  response:
-    body:
-      string: '{"url":"https://phpw2kdu9lnrlzzn0xqjsweb.z37.blob.storage.azure.net/2f66a11d-b54e-4b72-8c7e-e5fe96fea705/3708ae23-ff8d-4323-bfa2-089949b26794?skoid=713ccf3d-dc33-4787-a1ee-6b0cc537c37a&sktid=33e01921-4d64-4f8c-a055-5bdaffd5e33d&skt=2024-10-07T10%3A18%3A02Z&ske=2024-10-08T02%3A18%3A02Z&sks=b&skv=2024-05-04&sv=2024-05-04&se=2024-10-07T10%3A28%3A14Z&sr=b&sp=r&sig=mvye9NwT3dxOY1QCrDh89We%2BVq0R%2BaXXEN1vNNueF8k%3D","fileName":"sample-JMX-file.jmx","fileType":"JMX_FILE","expireDateTime":"2024-10-07T10:28:14.0271591Z","validationStatus":"VALIDATION_INITIATED"}'
-    headers:
-      accept-ranges:
-      - bytes
-      api-supported-versions:
-      - 2022-11-01, 2023-04-01-preview, 2024-03-01-preview, 2024-05-01-preview, 2024-07-01-preview
-      connection:
-      - keep-alive
-      content-length:
-      - '560'
-      content-type:
-      - application/json; charset=utf-8
-      date:
-      - Mon, 07 Oct 2024 10:18:14 GMT
-      mise-correlation-id:
-      - 5aa28d89-290c-4dab-97fd-7f86da4bb442
-      strict-transport-security:
-      - max-age=31536000; includeSubDomains
-      x-azure-ref:
-      - 20241007T101813Z-17b7cdcdcf6jpbctpfz41bzh3g00000004rg000000001pdm
+      - 'Ref A: 17B3036F3F7441E9BEADDCD0692547B4 Ref B: CO6AA3150219031 Ref C: 2024-09-23T06:56:57Z'
+    status:
+      code: 200
+      message: OK
+- request:
+    body: null
+    headers:
+      Accept:
+      - application/json
+      Accept-Encoding:
+      - gzip, deflate
+      Connection:
+      - keep-alive
+      User-Agent:
+      - AZURECLI/2.64.0 azsdk-python-core/1.31.0 Python/3.8.10 (Windows-10-10.0.22631-SP0)
+    method: GET
+    uri: https://c804de7b-d104-4ada-a059-4fbcd1daf636.eastus.cnt-prod.loadtesting.azure.com/tests/file-test-case/files/sample-JMX-file.jmx?api-version=2022-11-01
+  response:
+    body:
+      string: '{"url":"https://k3xdcrexox4vzqc0pakmcspw.z16.blob.storage.azure.net/82c02258-43c2-4e5e-8d40-5e06eba15c0c/e570dbe2-a2f5-401d-ae42-9678c38ce531?skoid=713ccf3d-dc33-4787-a1ee-6b0cc537c37a&sktid=33e01921-4d64-4f8c-a055-5bdaffd5e33d&skt=2024-09-23T06%3A55%3A38Z&ske=2024-09-23T22%3A55%3A38Z&sks=b&skv=2024-05-04&sv=2024-05-04&se=2024-09-23T07%3A06%3A58Z&sr=b&sp=r&sig=xi0koF8%2B9cGUIT7cP%2B7mgWKwsyBTKKrk4Z7iDBHtnE0%3D","fileName":"sample-JMX-file.jmx","fileType":"JMX_FILE","expireDateTime":"2024-09-23T07:06:58.5595007Z","validationStatus":"VALIDATION_SUCCESS"}'
+    headers:
+      accept-ranges:
+      - bytes
+      api-supported-versions:
+      - 2022-11-01, 2023-04-01-preview, 2024-03-01-preview, 2024-05-01-preview, 2024-07-01-preview
+      connection:
+      - keep-alive
+      content-length:
+      - '558'
+      content-type:
+      - application/json; charset=utf-8
+      date:
+      - Mon, 23 Sep 2024 06:56:58 GMT
+      mise-correlation-id:
+      - 9a8f6b88-ad25-450e-ae7d-603ccc0b5274
+      strict-transport-security:
+      - max-age=31536000; includeSubDomains
+      x-azure-ref:
+      - 20240923T065658Z-17fb59d447c5fmqqeh36vg6fvc000000066g000000000x1t
       x-cache:
       - CONFIG_NOCACHE
       x-content-type-options:
@@ -2464,7 +1567,7 @@
       User-Agent:
       - python-requests/2.32.3
     method: GET
-    uri: https://phpw2kdu9lnrlzzn0xqjsweb.z37.blob.storage.azure.net/2f66a11d-b54e-4b72-8c7e-e5fe96fea705/3708ae23-ff8d-4323-bfa2-089949b26794?skoid=713ccf3d-dc33-4787-a1ee-6b0cc537c37a&sktid=33e01921-4d64-4f8c-a055-5bdaffd5e33d&skt=2024-10-07T10%3A18%3A02Z&ske=2024-10-08T02%3A18%3A02Z&sks=b&skv=2024-05-04&sv=2024-05-04&se=2024-10-07T10%3A28%3A14Z&sr=b&sp=r&sig=mvye9NwT3dxOY1QCrDh89We%2BVq0R%2BaXXEN1vNNueF8k%3D
+    uri: https://k3xdcrexox4vzqc0pakmcspw.z16.blob.storage.azure.net/82c02258-43c2-4e5e-8d40-5e06eba15c0c/e570dbe2-a2f5-401d-ae42-9678c38ce531?skoid=713ccf3d-dc33-4787-a1ee-6b0cc537c37a&sktid=33e01921-4d64-4f8c-a055-5bdaffd5e33d&skt=2024-09-23T06%3A55%3A38Z&ske=2024-09-23T22%3A55%3A38Z&sks=b&skv=2024-05-04&sv=2024-05-04&se=2024-09-23T07%3A06%3A58Z&sr=b&sp=r&sig=xi0koF8%2B9cGUIT7cP%2B7mgWKwsyBTKKrk4Z7iDBHtnE0%3D
   response:
     body:
       string: "<?xml version=\"1.0\" encoding=\"UTF-8\"?>\r\n<jmeterTestPlan version=\"1.2\"
@@ -2537,979 +1640,6 @@
       content-type:
       - application/octet-stream
       date:
-      - Mon, 07 Oct 2024 10:18:14 GMT
-      etag:
-      - '"0x8DCE6B953799D2C"'
-      last-modified:
-      - Mon, 07 Oct 2024 10:18:02 GMT
-      server:
-      - Windows-Azure-Blob/1.0 Microsoft-HTTPAPI/2.0
-      x-ms-acl:
-      - user::rw-,group::r--,other::---
-      x-ms-blob-type:
-      - BlockBlob
-      x-ms-creation-time:
-      - Mon, 07 Oct 2024 10:18:02 GMT
-      x-ms-group:
-      - 713ccf3d-dc33-4787-a1ee-6b0cc537c37a
-      x-ms-lease-state:
-      - available
-      x-ms-lease-status:
-      - unlocked
-      x-ms-meta-filename:
-      - c2FtcGxlLUpNWC1maWxlLmpteA==
-      x-ms-meta-filetype:
-      - JMX_FILE
-      x-ms-meta-isencoded:
-      - 'true'
-      x-ms-owner:
-      - 713ccf3d-dc33-4787-a1ee-6b0cc537c37a
-      x-ms-permissions:
-      - rw-r-----
-      x-ms-resource-type:
-      - file
-      x-ms-server-encrypted:
-      - 'true'
-      x-ms-version:
-      - '2024-05-04'
-    status:
-      code: 200
-      message: OK
-- request:
-    body: null
-    headers:
-      Accept:
-      - application/json
-      Accept-Encoding:
-      - gzip, deflate
-      Connection:
-      - keep-alive
-      User-Agent:
-      - AZURECLI/2.64.0 azsdk-python-core/1.31.0 Python/3.8.10 (Windows-10-10.0.26100-SP0)
-    method: GET
-    uri: https://85ae1253-5b1f-497c-995a-7457f6db860b.eastus.cnt-prod.loadtesting.azure.com/tests/file-test-case/files/sample-JMX-file.jmx?api-version=2024-05-01-preview
-  response:
-    body:
-      string: '{"url":"https://phpw2kdu9lnrlzzn0xqjsweb.z37.blob.storage.azure.net/2f66a11d-b54e-4b72-8c7e-e5fe96fea705/3708ae23-ff8d-4323-bfa2-089949b26794?skoid=713ccf3d-dc33-4787-a1ee-6b0cc537c37a&sktid=33e01921-4d64-4f8c-a055-5bdaffd5e33d&skt=2024-10-07T10%3A17%3A24Z&ske=2024-10-08T00%3A17%3A24Z&sks=b&skv=2024-05-04&sv=2024-05-04&se=2024-10-07T10%3A28%3A14Z&sr=b&sp=r&sig=QC9pQguLPI20RmQiqIpRXSRabPC0T5NltxEBM%2F3ao3U%3D","fileName":"sample-JMX-file.jmx","fileType":"JMX_FILE","expireDateTime":"2024-10-07T10:28:14.6195496Z","validationStatus":"VALIDATION_INITIATED"}'
-    headers:
-      accept-ranges:
-      - bytes
-      api-supported-versions:
-      - 2022-11-01, 2023-04-01-preview, 2024-03-01-preview, 2024-05-01-preview, 2024-07-01-preview
-      connection:
-      - keep-alive
-      content-length:
-      - '558'
-      content-type:
-      - application/json; charset=utf-8
-      date:
-      - Mon, 07 Oct 2024 10:18:14 GMT
-      mise-correlation-id:
-      - 753096bc-f8e6-469c-9169-b19e0d332e4d
-      strict-transport-security:
-      - max-age=31536000; includeSubDomains
-      x-azure-ref:
-      - 20241007T101813Z-17b7cdcdcf6xnv9n0kqs5apvvc0000000ff0000000000xa0
-      x-cache:
-      - CONFIG_NOCACHE
-      x-content-type-options:
-      - nosniff
-    status:
-      code: 200
-      message: OK
-- request:
-    body: null
-    headers:
-      Accept:
-      - application/json
-      Accept-Encoding:
-      - gzip, deflate
-      Connection:
-      - keep-alive
-      User-Agent:
-      - azsdk-python-mgmt-loadtesting/1.0.0 Python/3.8.10 (Windows-10-10.0.26100-SP0)
-    method: GET
-    uri: https://management.azure.com/subscriptions/00000000-0000-0000-0000-000000000000/resourceGroups/clitest-load-000001/providers/Microsoft.LoadTestService/loadTests/clitest-load-000002?api-version=2022-12-01
-  response:
-    body:
-      string: '{"id":"/subscriptions/00000000-0000-0000-0000-000000000000/resourceGroups/clitest-load-000001/providers/Microsoft.LoadTestService/loadTests/clitest-load-000002","name":"clitest-load-000002","type":"microsoft.loadtestservice/loadtests","location":"eastus","systemData":{"createdBy":"mbhardwaj@microsoft.com","createdByType":"User","createdAt":"2024-10-07T10:16:11.275918Z","lastModifiedBy":"mbhardwaj@microsoft.com","lastModifiedByType":"User","lastModifiedAt":"2024-10-07T10:16:11.275918Z"},"identity":{"type":"None"},"properties":{"dataPlaneURI":"85ae1253-5b1f-497c-995a-7457f6db860b.eastus.cnt-prod.loadtesting.azure.com","provisioningState":"Succeeded"}}'
-    headers:
-      cache-control:
-      - no-cache
-      content-length:
-      - '657'
-      content-type:
-      - application/json; charset=utf-8
-      date:
-      - Mon, 07 Oct 2024 10:18:14 GMT
-      etag:
-      - '"7700f719-0000-0200-0000-6703b5030000"'
-      expires:
-      - '-1'
-      pragma:
-      - no-cache
-      strict-transport-security:
-      - max-age=31536000; includeSubDomains
-      x-cache:
-      - CONFIG_NOCACHE
-      x-content-type-options:
-      - nosniff
-      x-ms-providerhub-traffic:
-      - 'True'
-      x-msedge-ref:
-      - 'Ref A: 85A5637D5C0D4EC5B6A509E3BC4A9A07 Ref B: CO6AA3150217051 Ref C: 2024-10-07T10:18:14Z'
-    status:
-      code: 200
-      message: OK
-- request:
-    body: !!python/object/new:_io.BytesIO
-      state: !!python/tuple
-      - !!binary |
-        UEsDBBQACAAIAANbLVkAAAAAAAAAABIAAAATACAAYWRkaXRpb25hbC1kYXRhLmNzdlVUDQAHf9Pj
-        ZneG/2a5hP9mdXgLAAEEAAAAAAQAAAAAS9RJ0knWSeHlMtQx0jHWMeHlAgBQSwcI/dwPKxQAAAAS
-        AAAAUEsBAhQDFAAIAAgAA1stWf3cDysUAAAAEgAAABMAIAAAAAAAAAAAALaBAAAAAGFkZGl0aW9u
-        YWwtZGF0YS5jc3ZVVA0AB3/T42Z3hv9muYT/ZnV4CwABBAAAAAAEAAAAAFBLBQYAAAAAAQABAGEA
-        AAB1AAAAAAA=
-      - 0
-      - null
-    headers:
-      Accept:
-      - application/json
-      Accept-Encoding:
-      - gzip, deflate
-      Connection:
-      - keep-alive
-      Content-Length:
-      - '236'
-      User-Agent:
-      - AZURECLI/2.64.0 azsdk-python-core/1.31.0 Python/3.8.10 (Windows-10-10.0.26100-SP0)
-      content-type:
-      - application/octet-stream
-    method: PUT
-    uri: https://85ae1253-5b1f-497c-995a-7457f6db860b.eastus.cnt-prod.loadtesting.azure.com/tests/file-test-case/files/sample-ZIP-artifact.zip?api-version=2024-05-01-preview&fileType=ZIPPED_ARTIFACTS
-  response:
-    body:
-      string: '{"url":"https://phpw2kdu9lnrlzzn0xqjsweb.z37.blob.storage.azure.net/2f66a11d-b54e-4b72-8c7e-e5fe96fea705/adccd4c0-e52b-4aaa-af84-5dbec7334a0a?skoid=713ccf3d-dc33-4787-a1ee-6b0cc537c37a&sktid=33e01921-4d64-4f8c-a055-5bdaffd5e33d&skt=2024-10-07T10%3A18%3A15Z&ske=2024-10-08T02%3A18%3A15Z&sks=b&skv=2024-05-04&sv=2024-05-04&se=2024-10-07T10%3A28%3A15Z&sr=b&sp=r&sig=4QKKWfeQTFfGoR4q1S3z6qxrzb7XjCsugILV7gkkZHU%3D","fileName":"sample-ZIP-artifact.zip","fileType":"ZIPPED_ARTIFACTS","expireDateTime":"2024-10-07T10:28:15.4928423Z","validationStatus":"VALIDATION_INITIATED"}'
-    headers:
-      api-supported-versions:
-      - 2022-11-01, 2023-04-01-preview, 2024-03-01-preview, 2024-05-01-preview, 2024-07-01-preview
-      connection:
-      - keep-alive
-      content-length:
-      - '568'
-      content-type:
-      - application/json; charset=utf-8
-      date:
-      - Mon, 07 Oct 2024 10:18:15 GMT
-      location:
-      - https://85ae1253-5b1f-497c-995a-7457f6db860b.eastus.cnt-prod.loadtesting.azure.com/tests/file-test-case/files/sample-ZIP-artifact.zip?api-version=2024-03-01-preview
-      mise-correlation-id:
-      - ef8df9d8-8ff7-4f97-9ac4-2630cde184d7
-      strict-transport-security:
-      - max-age=31536000; includeSubDomains
-      x-azure-ref:
-      - 20241007T101815Z-17b7cdcdcf6q5zhc7gxb54qn6s0000000g4000000000ecmz
-      x-cache:
-      - CONFIG_NOCACHE
-      x-content-type-options:
-      - nosniff
-    status:
-      code: 201
-      message: Created
-- request:
-    body: null
-    headers:
-      Accept:
-      - application/json
-      Accept-Encoding:
-      - gzip, deflate
-      Connection:
-      - keep-alive
-      User-Agent:
-      - AZURECLI/2.64.0 azsdk-python-core/1.31.0 Python/3.8.10 (Windows-10-10.0.26100-SP0)
-    method: GET
-    uri: https://85ae1253-5b1f-497c-995a-7457f6db860b.eastus.cnt-prod.loadtesting.azure.com/tests/file-test-case/files/sample-ZIP-artifact.zip?api-version=2024-05-01-preview
-  response:
-    body:
-      string: '{"url":"https://phpw2kdu9lnrlzzn0xqjsweb.z37.blob.storage.azure.net/2f66a11d-b54e-4b72-8c7e-e5fe96fea705/adccd4c0-e52b-4aaa-af84-5dbec7334a0a?skoid=713ccf3d-dc33-4787-a1ee-6b0cc537c37a&sktid=33e01921-4d64-4f8c-a055-5bdaffd5e33d&skt=2024-10-07T10%3A18%3A15Z&ske=2024-10-08T02%3A18%3A15Z&sks=b&skv=2024-05-04&sv=2024-05-04&se=2024-10-07T10%3A28%3A15Z&sr=b&sp=r&sig=4QKKWfeQTFfGoR4q1S3z6qxrzb7XjCsugILV7gkkZHU%3D","fileName":"sample-ZIP-artifact.zip","fileType":"ZIPPED_ARTIFACTS","expireDateTime":"2024-10-07T10:28:15.7803128Z","validationStatus":"VALIDATION_INITIATED"}'
-    headers:
-      accept-ranges:
-      - bytes
-      api-supported-versions:
-      - 2022-11-01, 2023-04-01-preview, 2024-03-01-preview, 2024-05-01-preview, 2024-07-01-preview
-      connection:
-      - keep-alive
-      content-length:
-      - '568'
-      content-type:
-      - application/json; charset=utf-8
-      date:
-      - Mon, 07 Oct 2024 10:18:15 GMT
-      mise-correlation-id:
-      - 2917c887-f10a-4f3c-8dab-2c808cb2b0cf
-      strict-transport-security:
-      - max-age=31536000; includeSubDomains
-      x-azure-ref:
-      - 20241007T101815Z-17b7cdcdcf684bhv9gzbkh7at4000000051000000000he1e
-      x-cache:
-      - CONFIG_NOCACHE
-      x-content-type-options:
-      - nosniff
-    status:
-      code: 200
-      message: OK
-- request:
-    body: null
-    headers:
-      Accept:
-      - application/json
-      Accept-Encoding:
-      - gzip, deflate
-      Connection:
-      - keep-alive
-      User-Agent:
-      - AZURECLI/2.64.0 azsdk-python-core/1.31.0 Python/3.8.10 (Windows-10-10.0.26100-SP0)
-    method: GET
-    uri: https://85ae1253-5b1f-497c-995a-7457f6db860b.eastus.cnt-prod.loadtesting.azure.com/tests/file-test-case/files/sample-JMX-file.jmx?api-version=2024-05-01-preview
-  response:
-    body:
-      string: '{"url":"https://phpw2kdu9lnrlzzn0xqjsweb.z37.blob.storage.azure.net/2f66a11d-b54e-4b72-8c7e-e5fe96fea705/3708ae23-ff8d-4323-bfa2-089949b26794?skoid=713ccf3d-dc33-4787-a1ee-6b0cc537c37a&sktid=33e01921-4d64-4f8c-a055-5bdaffd5e33d&skt=2024-10-07T10%3A16%3A47Z&ske=2024-10-08T02%3A16%3A47Z&sks=b&skv=2024-05-04&sv=2024-05-04&se=2024-10-07T10%3A28%3A19Z&sr=b&sp=r&sig=z8ap2qZbBE3xl2ROyYzqyleB%2F7dKrV%2B%2FOZOenNCd7e0%3D","fileName":"sample-JMX-file.jmx","fileType":"JMX_FILE","expireDateTime":"2024-10-07T10:28:19.9346409Z","validationStatus":"VALIDATION_INITIATED"}'
-    headers:
-      accept-ranges:
-      - bytes
-      api-supported-versions:
-      - 2022-11-01, 2023-04-01-preview, 2024-03-01-preview, 2024-05-01-preview, 2024-07-01-preview
-      connection:
-      - keep-alive
-      content-length:
-      - '562'
-      content-type:
-      - application/json; charset=utf-8
-      date:
-      - Mon, 07 Oct 2024 10:18:19 GMT
-      mise-correlation-id:
-      - 27e3fc76-4a03-44ba-9e5d-12e581d06407
-      strict-transport-security:
-      - max-age=31536000; includeSubDomains
-      x-azure-ref:
-      - 20241007T101819Z-17b7cdcdcf67r5l7adxkwn0k5n0000000gg000000000000n
-      x-cache:
-      - CONFIG_NOCACHE
-      x-content-type-options:
-      - nosniff
-    status:
-      code: 200
-      message: OK
-- request:
-    body: null
-    headers:
-      Accept:
-      - application/json
-      Accept-Encoding:
-      - gzip, deflate
-      Connection:
-      - keep-alive
-      User-Agent:
-      - AZURECLI/2.64.0 azsdk-python-core/1.31.0 Python/3.8.10 (Windows-10-10.0.26100-SP0)
-    method: GET
-    uri: https://85ae1253-5b1f-497c-995a-7457f6db860b.eastus.cnt-prod.loadtesting.azure.com/tests/file-test-case/files/sample-ZIP-artifact.zip?api-version=2024-05-01-preview
-  response:
-    body:
-      string: '{"url":"https://phpw2kdu9lnrlzzn0xqjsweb.z37.blob.storage.azure.net/2f66a11d-b54e-4b72-8c7e-e5fe96fea705/adccd4c0-e52b-4aaa-af84-5dbec7334a0a?skoid=713ccf3d-dc33-4787-a1ee-6b0cc537c37a&sktid=33e01921-4d64-4f8c-a055-5bdaffd5e33d&skt=2024-10-07T10%3A17%3A52Z&ske=2024-10-07T17%3A17%3A52Z&sks=b&skv=2024-05-04&sv=2024-05-04&se=2024-10-07T10%3A28%3A21Z&sr=b&sp=r&sig=ml6Wifx4%2BCkAWCrsXFNFwxcd8gLG63RyWEF8nhunpy0%3D","fileName":"sample-ZIP-artifact.zip","fileType":"ZIPPED_ARTIFACTS","expireDateTime":"2024-10-07T10:28:21.0724435Z","validationStatus":"VALIDATION_INITIATED"}'
-    headers:
-      accept-ranges:
-      - bytes
-      api-supported-versions:
-      - 2022-11-01, 2023-04-01-preview, 2024-03-01-preview, 2024-05-01-preview, 2024-07-01-preview
-      connection:
-      - keep-alive
-      content-length:
-      - '570'
-      content-type:
-      - application/json; charset=utf-8
-      date:
-      - Mon, 07 Oct 2024 10:18:21 GMT
-      mise-correlation-id:
-      - 9efe6381-4983-4336-9f07-e4d5d2cf2072
-      strict-transport-security:
-      - max-age=31536000; includeSubDomains
-      x-azure-ref:
-      - 20241007T101820Z-1657d887cccdg297ncd51dp2e80000000g9000000000632y
-      x-cache:
-      - CONFIG_NOCACHE
-      x-content-type-options:
-      - nosniff
-    status:
-      code: 200
-      message: OK
-- request:
-    body: null
-    headers:
-      Accept:
-      - application/json
-      Accept-Encoding:
-      - gzip, deflate
-      Connection:
-      - keep-alive
-      User-Agent:
-      - AZURECLI/2.64.0 azsdk-python-core/1.31.0 Python/3.8.10 (Windows-10-10.0.26100-SP0)
-    method: GET
-    uri: https://85ae1253-5b1f-497c-995a-7457f6db860b.eastus.cnt-prod.loadtesting.azure.com/tests/file-test-case/files/sample-JMX-file.jmx?api-version=2024-05-01-preview
-  response:
-    body:
-      string: '{"url":"https://phpw2kdu9lnrlzzn0xqjsweb.z37.blob.storage.azure.net/2f66a11d-b54e-4b72-8c7e-e5fe96fea705/3708ae23-ff8d-4323-bfa2-089949b26794?skoid=713ccf3d-dc33-4787-a1ee-6b0cc537c37a&sktid=33e01921-4d64-4f8c-a055-5bdaffd5e33d&skt=2024-10-07T10%3A17%3A52Z&ske=2024-10-07T17%3A17%3A52Z&sks=b&skv=2024-05-04&sv=2024-05-04&se=2024-10-07T10%3A28%3A25Z&sr=b&sp=r&sig=gKv2dcZ62kfGJWllD4w7M9Xvr%2FCaNgEHSOKl%2Bws6hL4%3D","fileName":"sample-JMX-file.jmx","fileType":"JMX_FILE","expireDateTime":"2024-10-07T10:28:25.2509886Z","validationStatus":"VALIDATION_INITIATED"}'
-    headers:
-      accept-ranges:
-      - bytes
-      api-supported-versions:
-      - 2022-11-01, 2023-04-01-preview, 2024-03-01-preview, 2024-05-01-preview, 2024-07-01-preview
-      connection:
-      - keep-alive
-      content-length:
-      - '560'
-      content-type:
-      - application/json; charset=utf-8
-      date:
-      - Mon, 07 Oct 2024 10:18:25 GMT
-      mise-correlation-id:
-      - 58b8d96a-5792-43da-ad86-ae34bd223adc
-      strict-transport-security:
-      - max-age=31536000; includeSubDomains
-      x-azure-ref:
-      - 20241007T101825Z-1657d887cccxdfmbam4r3g89fs0000000g4g000000009v5q
-      x-cache:
-      - CONFIG_NOCACHE
-      x-content-type-options:
-      - nosniff
-    status:
-      code: 200
-      message: OK
-- request:
-    body: null
-    headers:
-      Accept:
-      - application/json
-      Accept-Encoding:
-      - gzip, deflate
-      Connection:
-      - keep-alive
-      User-Agent:
-      - AZURECLI/2.64.0 azsdk-python-core/1.31.0 Python/3.8.10 (Windows-10-10.0.26100-SP0)
-    method: GET
-    uri: https://85ae1253-5b1f-497c-995a-7457f6db860b.eastus.cnt-prod.loadtesting.azure.com/tests/file-test-case/files/sample-ZIP-artifact.zip?api-version=2024-05-01-preview
-  response:
-    body:
-      string: '{"url":"https://phpw2kdu9lnrlzzn0xqjsweb.z37.blob.storage.azure.net/2f66a11d-b54e-4b72-8c7e-e5fe96fea705/adccd4c0-e52b-4aaa-af84-5dbec7334a0a?skoid=713ccf3d-dc33-4787-a1ee-6b0cc537c37a&sktid=33e01921-4d64-4f8c-a055-5bdaffd5e33d&skt=2024-10-07T10%3A17%3A24Z&ske=2024-10-08T00%3A17%3A24Z&sks=b&skv=2024-05-04&sv=2024-05-04&se=2024-10-07T10%3A28%3A26Z&sr=b&sp=r&sig=FKlZae%2Fa1KwSEQX8RmgUHed99Xu2B60YNSPa0j0JDaE%3D","fileName":"sample-ZIP-artifact.zip","fileType":"ZIPPED_ARTIFACTS","expireDateTime":"2024-10-07T10:28:26.3807928Z","validationStatus":"VALIDATION_INITIATED"}'
-    headers:
-      accept-ranges:
-      - bytes
-      api-supported-versions:
-      - 2022-11-01, 2023-04-01-preview, 2024-03-01-preview, 2024-05-01-preview, 2024-07-01-preview
-      connection:
-      - keep-alive
-      content-length:
-      - '570'
-      content-type:
-      - application/json; charset=utf-8
-      date:
-      - Mon, 07 Oct 2024 10:18:26 GMT
-      mise-correlation-id:
-      - e038328a-6cc1-426e-adda-f850268dc0b1
-      strict-transport-security:
-      - max-age=31536000; includeSubDomains
-      x-azure-ref:
-      - 20241007T101826Z-1657d887ccchxr7byyaqzuuaxn0000000g7g000000008az2
-      x-cache:
-      - CONFIG_NOCACHE
-      x-content-type-options:
-      - nosniff
-    status:
-      code: 200
-      message: OK
-- request:
-    body: null
-    headers:
-      Accept:
-      - application/json
-      Accept-Encoding:
-      - gzip, deflate
-      Connection:
-      - keep-alive
-      User-Agent:
-      - AZURECLI/2.64.0 azsdk-python-core/1.31.0 Python/3.8.10 (Windows-10-10.0.26100-SP0)
-    method: GET
-    uri: https://85ae1253-5b1f-497c-995a-7457f6db860b.eastus.cnt-prod.loadtesting.azure.com/tests/file-test-case/files/sample-JMX-file.jmx?api-version=2024-05-01-preview
-  response:
-    body:
-      string: '{"url":"https://phpw2kdu9lnrlzzn0xqjsweb.z37.blob.storage.azure.net/2f66a11d-b54e-4b72-8c7e-e5fe96fea705/3708ae23-ff8d-4323-bfa2-089949b26794?skoid=713ccf3d-dc33-4787-a1ee-6b0cc537c37a&sktid=33e01921-4d64-4f8c-a055-5bdaffd5e33d&skt=2024-10-07T10%3A17%3A25Z&ske=2024-10-08T02%3A17%3A25Z&sks=b&skv=2024-05-04&sv=2024-05-04&se=2024-10-07T10%3A28%3A30Z&sr=b&sp=r&sig=8BSJH7GHnNtb72TwatV2cy7MtPn3aPJ2ky0G8iiqch0%3D","fileName":"sample-JMX-file.jmx","fileType":"JMX_FILE","expireDateTime":"2024-10-07T10:28:30.5568513Z","validationStatus":"VALIDATION_INITIATED"}'
-    headers:
-      accept-ranges:
-      - bytes
-      api-supported-versions:
-      - 2022-11-01, 2023-04-01-preview, 2024-03-01-preview, 2024-05-01-preview, 2024-07-01-preview
-      connection:
-      - keep-alive
-      content-length:
-      - '556'
-      content-type:
-      - application/json; charset=utf-8
-      date:
-      - Mon, 07 Oct 2024 10:18:30 GMT
-      mise-correlation-id:
-      - a8695efa-3936-4836-a664-84025db52c01
-      strict-transport-security:
-      - max-age=31536000; includeSubDomains
-      x-azure-ref:
-      - 20241007T101830Z-1657d887ccclv2r5188xk5h51w0000000gdg000000004d8h
-      x-cache:
-      - CONFIG_NOCACHE
-      x-content-type-options:
-      - nosniff
-    status:
-      code: 200
-      message: OK
-- request:
-    body: null
-    headers:
-      Accept:
-      - application/json
-      Accept-Encoding:
-      - gzip, deflate
-      Connection:
-      - keep-alive
-      User-Agent:
-      - AZURECLI/2.64.0 azsdk-python-core/1.31.0 Python/3.8.10 (Windows-10-10.0.26100-SP0)
-    method: GET
-    uri: https://85ae1253-5b1f-497c-995a-7457f6db860b.eastus.cnt-prod.loadtesting.azure.com/tests/file-test-case/files/sample-ZIP-artifact.zip?api-version=2024-05-01-preview
-  response:
-    body:
-      string: '{"url":"https://phpw2kdu9lnrlzzn0xqjsweb.z37.blob.storage.azure.net/2f66a11d-b54e-4b72-8c7e-e5fe96fea705/adccd4c0-e52b-4aaa-af84-5dbec7334a0a?skoid=713ccf3d-dc33-4787-a1ee-6b0cc537c37a&sktid=33e01921-4d64-4f8c-a055-5bdaffd5e33d&skt=2024-10-07T10%3A17%3A25Z&ske=2024-10-08T02%3A17%3A25Z&sks=b&skv=2024-05-04&sv=2024-05-04&se=2024-10-07T10%3A28%3A31Z&sr=b&sp=r&sig=wP1xr75y8%2BNIjJ2UxPzGmrIp7wISacO43zdJF0RRfEo%3D","fileName":"sample-ZIP-artifact.zip","fileType":"ZIPPED_ARTIFACTS","expireDateTime":"2024-10-07T10:28:31.7035783Z","validationStatus":"VALIDATION_INITIATED"}'
-    headers:
-      accept-ranges:
-      - bytes
-      api-supported-versions:
-      - 2022-11-01, 2023-04-01-preview, 2024-03-01-preview, 2024-05-01-preview, 2024-07-01-preview
-      connection:
-      - keep-alive
-      content-length:
-      - '570'
-      content-type:
-      - application/json; charset=utf-8
-      date:
-      - Mon, 07 Oct 2024 10:18:31 GMT
-      mise-correlation-id:
-      - e5f5ed4b-f0e1-4b03-947b-3caa38fe9102
-      strict-transport-security:
-      - max-age=31536000; includeSubDomains
-      x-azure-ref:
-      - 20241007T101831Z-r1d78bdccbfngj27vg4xgrvy4s00000012500000000001ng
-      x-cache:
-      - CONFIG_NOCACHE
-      x-content-type-options:
-      - nosniff
-    status:
-      code: 200
-      message: OK
-- request:
-    body: null
-    headers:
-      Accept:
-      - application/json
-      Accept-Encoding:
-      - gzip, deflate
-      Connection:
-      - keep-alive
-      User-Agent:
-      - AZURECLI/2.64.0 azsdk-python-core/1.31.0 Python/3.8.10 (Windows-10-10.0.26100-SP0)
-    method: GET
-    uri: https://85ae1253-5b1f-497c-995a-7457f6db860b.eastus.cnt-prod.loadtesting.azure.com/tests/file-test-case/files/sample-JMX-file.jmx?api-version=2024-05-01-preview
-  response:
-    body:
-      string: '{"url":"https://phpw2kdu9lnrlzzn0xqjsweb.z37.blob.storage.azure.net/2f66a11d-b54e-4b72-8c7e-e5fe96fea705/3708ae23-ff8d-4323-bfa2-089949b26794?skoid=713ccf3d-dc33-4787-a1ee-6b0cc537c37a&sktid=33e01921-4d64-4f8c-a055-5bdaffd5e33d&skt=2024-10-07T10%3A17%3A52Z&ske=2024-10-07T17%3A17%3A52Z&sks=b&skv=2024-05-04&sv=2024-05-04&se=2024-10-07T10%3A28%3A35Z&sr=b&sp=r&sig=IvNkk6FfDIYWBHNYQYk1xe7iWyS2A%2Bx4hfEJ7TbwzOE%3D","fileName":"sample-JMX-file.jmx","fileType":"JMX_FILE","expireDateTime":"2024-10-07T10:28:35.8651169Z","validationStatus":"VALIDATION_SUCCESS"}'
-    headers:
-      accept-ranges:
-      - bytes
-      api-supported-versions:
-      - 2022-11-01, 2023-04-01-preview, 2024-03-01-preview, 2024-05-01-preview, 2024-07-01-preview
-      connection:
-      - keep-alive
-      content-length:
-      - '556'
-      content-type:
-      - application/json; charset=utf-8
-      date:
-      - Mon, 07 Oct 2024 10:18:35 GMT
-      mise-correlation-id:
-      - 07826d08-3a33-4d11-92b2-b55bdb9fe9e4
-      strict-transport-security:
-      - max-age=31536000; includeSubDomains
-      x-azure-ref:
-      - 20241007T101835Z-1657d887cccxdfmbam4r3g89fs0000000g8g0000000024v6
-      x-cache:
-      - CONFIG_NOCACHE
-      x-content-type-options:
-      - nosniff
-    status:
-      code: 200
-      message: OK
-- request:
-    body: null
-    headers:
-      Accept:
-      - application/json
-      Accept-Encoding:
-      - gzip, deflate
-      Connection:
-      - keep-alive
-      User-Agent:
-      - AZURECLI/2.64.0 azsdk-python-core/1.31.0 Python/3.8.10 (Windows-10-10.0.26100-SP0)
-    method: GET
-    uri: https://85ae1253-5b1f-497c-995a-7457f6db860b.eastus.cnt-prod.loadtesting.azure.com/tests/file-test-case/files/sample-ZIP-artifact.zip?api-version=2024-05-01-preview
-  response:
-    body:
-      string: '{"url":"https://phpw2kdu9lnrlzzn0xqjsweb.z37.blob.storage.azure.net/2f66a11d-b54e-4b72-8c7e-e5fe96fea705/adccd4c0-e52b-4aaa-af84-5dbec7334a0a?skoid=713ccf3d-dc33-4787-a1ee-6b0cc537c37a&sktid=33e01921-4d64-4f8c-a055-5bdaffd5e33d&skt=2024-10-07T10%3A18%3A02Z&ske=2024-10-08T02%3A18%3A02Z&sks=b&skv=2024-05-04&sv=2024-05-04&se=2024-10-07T10%3A28%3A37Z&sr=b&sp=r&sig=5cSWmFFe3rlmt7OoFjBBzpjZiXwTFCOEmzsZXUhmrh0%3D","fileName":"sample-ZIP-artifact.zip","fileType":"ZIPPED_ARTIFACTS","expireDateTime":"2024-10-07T10:28:37.7586571Z","validationStatus":"VALIDATION_INITIATED"}'
-    headers:
-      accept-ranges:
-      - bytes
-      api-supported-versions:
-      - 2022-11-01, 2023-04-01-preview, 2024-03-01-preview, 2024-05-01-preview, 2024-07-01-preview
-      connection:
-      - keep-alive
-      content-length:
-      - '568'
-      content-type:
-      - application/json; charset=utf-8
-      date:
-      - Mon, 07 Oct 2024 10:18:37 GMT
-      mise-correlation-id:
-      - 8f6413ad-4de4-4395-a812-78a8089f9319
-      strict-transport-security:
-      - max-age=31536000; includeSubDomains
-      x-azure-ref:
-      - 20241007T101836Z-1657d887ccc7hv723s6wydppzn0000000g200000000076vv
-      x-cache:
-      - CONFIG_NOCACHE
-      x-content-type-options:
-      - nosniff
-    status:
-      code: 200
-      message: OK
-- request:
-    body: null
-    headers:
-      Accept:
-      - application/json
-      Accept-Encoding:
-      - gzip, deflate
-      Connection:
-      - keep-alive
-      User-Agent:
-      - AZURECLI/2.64.0 azsdk-python-core/1.31.0 Python/3.8.10 (Windows-10-10.0.26100-SP0)
-    method: GET
-    uri: https://85ae1253-5b1f-497c-995a-7457f6db860b.eastus.cnt-prod.loadtesting.azure.com/tests/file-test-case/files/sample-ZIP-artifact.zip?api-version=2024-05-01-preview
-  response:
-    body:
-      string: '{"url":"https://phpw2kdu9lnrlzzn0xqjsweb.z37.blob.storage.azure.net/2f66a11d-b54e-4b72-8c7e-e5fe96fea705/adccd4c0-e52b-4aaa-af84-5dbec7334a0a?skoid=713ccf3d-dc33-4787-a1ee-6b0cc537c37a&sktid=33e01921-4d64-4f8c-a055-5bdaffd5e33d&skt=2024-10-07T10%3A16%3A47Z&ske=2024-10-08T02%3A16%3A47Z&sks=b&skv=2024-05-04&sv=2024-05-04&se=2024-10-07T10%3A28%3A43Z&sr=b&sp=r&sig=c%2BUKcJJdq0QDh0pOX5pEVsll76M7%2BsR0ni7RsdQaAJc%3D","fileName":"sample-ZIP-artifact.zip","fileType":"ZIPPED_ARTIFACTS","expireDateTime":"2024-10-07T10:28:43.0664025Z","validationStatus":"VALIDATION_SUCCESS"}'
-    headers:
-      accept-ranges:
-      - bytes
-      api-supported-versions:
-      - 2022-11-01, 2023-04-01-preview, 2024-03-01-preview, 2024-05-01-preview, 2024-07-01-preview
-      connection:
-      - keep-alive
-      content-length:
-      - '570'
-      content-type:
-      - application/json; charset=utf-8
-      date:
-      - Mon, 07 Oct 2024 10:18:43 GMT
-      mise-correlation-id:
-      - 33c3667d-d723-4308-9b2c-d858f495c166
-      strict-transport-security:
-      - max-age=31536000; includeSubDomains
-      x-azure-ref:
-      - 20241007T101842Z-1657d887cccflvlcc4gmtsaf7w0000000g6g000000006u4f
-      x-cache:
-      - CONFIG_NOCACHE
-      x-content-type-options:
-      - nosniff
-    status:
-      code: 200
-      message: OK
-- request:
-    body: null
-    headers:
-      Accept:
-      - application/json
-      Accept-Encoding:
-      - gzip, deflate
-      Connection:
-      - keep-alive
-      User-Agent:
-      - azsdk-python-mgmt-loadtesting/1.0.0 Python/3.8.10 (Windows-10-10.0.26100-SP0)
-    method: GET
-    uri: https://management.azure.com/subscriptions/00000000-0000-0000-0000-000000000000/resourceGroups/clitest-load-000001/providers/Microsoft.LoadTestService/loadTests/clitest-load-000002?api-version=2022-12-01
-  response:
-    body:
-      string: '{"id":"/subscriptions/00000000-0000-0000-0000-000000000000/resourceGroups/clitest-load-000001/providers/Microsoft.LoadTestService/loadTests/clitest-load-000002","name":"clitest-load-000002","type":"microsoft.loadtestservice/loadtests","location":"eastus","systemData":{"createdBy":"mbhardwaj@microsoft.com","createdByType":"User","createdAt":"2024-10-07T10:16:11.275918Z","lastModifiedBy":"mbhardwaj@microsoft.com","lastModifiedByType":"User","lastModifiedAt":"2024-10-07T10:16:11.275918Z"},"identity":{"type":"None"},"properties":{"dataPlaneURI":"85ae1253-5b1f-497c-995a-7457f6db860b.eastus.cnt-prod.loadtesting.azure.com","provisioningState":"Succeeded"}}'
-    headers:
-      cache-control:
-      - no-cache
-      content-length:
-      - '657'
-      content-type:
-      - application/json; charset=utf-8
-      date:
-      - Mon, 07 Oct 2024 10:18:53 GMT
-      etag:
-      - '"7700f719-0000-0200-0000-6703b5030000"'
-      expires:
-      - '-1'
-      pragma:
-      - no-cache
-      strict-transport-security:
-      - max-age=31536000; includeSubDomains
-      x-cache:
-      - CONFIG_NOCACHE
-      x-content-type-options:
-      - nosniff
-      x-ms-providerhub-traffic:
-      - 'True'
-      x-msedge-ref:
-      - 'Ref A: 82C429C98AA5432DB652951895058238 Ref B: CO6AA3150219009 Ref C: 2024-10-07T10:18:53Z'
-    status:
-      code: 200
-      message: OK
-- request:
-    body: null
-    headers:
-      Accept:
-      - application/json
-      Accept-Encoding:
-      - gzip, deflate
-      Connection:
-      - keep-alive
-      User-Agent:
-      - AZURECLI/2.64.0 azsdk-python-core/1.31.0 Python/3.8.10 (Windows-10-10.0.26100-SP0)
-    method: GET
-    uri: https://85ae1253-5b1f-497c-995a-7457f6db860b.eastus.cnt-prod.loadtesting.azure.com/tests/file-test-case/files?api-version=2024-05-01-preview
-  response:
-    body:
-      string: '{"value":[{"url":"https://phpw2kdu9lnrlzzn0xqjsweb.z37.blob.storage.azure.net/2f66a11d-b54e-4b72-8c7e-e5fe96fea705/3708ae23-ff8d-4323-bfa2-089949b26794?skoid=713ccf3d-dc33-4787-a1ee-6b0cc537c37a&sktid=33e01921-4d64-4f8c-a055-5bdaffd5e33d&skt=2024-10-07T10%3A17%3A25Z&ske=2024-10-08T02%3A17%3A25Z&sks=b&skv=2024-05-04&sv=2024-05-04&se=2024-10-07T10%3A28%3A53Z&sr=b&sp=r&sig=ycmFXy8rJ2iN9e24GS%2BADIZDwQizE%2FTKyXlEb13ig4w%3D","fileName":"sample-JMX-file.jmx","fileType":"JMX_FILE","expireDateTime":"2024-10-07T10:28:53.9550942Z","validationStatus":"VALIDATION_SUCCESS"},{"url":"https://phpw2kdu9lnrlzzn0xqjsweb.z37.blob.storage.azure.net/2f66a11d-b54e-4b72-8c7e-e5fe96fea705/adccd4c0-e52b-4aaa-af84-5dbec7334a0a?skoid=713ccf3d-dc33-4787-a1ee-6b0cc537c37a&sktid=33e01921-4d64-4f8c-a055-5bdaffd5e33d&skt=2024-10-07T10%3A17%3A25Z&ske=2024-10-08T02%3A17%3A25Z&sks=b&skv=2024-05-04&sv=2024-05-04&se=2024-10-07T10%3A28%3A53Z&sr=b&sp=r&sig=7p881aqoqioCaymEqdk6fixODe%2B8NHKHGlfy3jkt4Cs%3D","fileName":"sample-ZIP-artifact.zip","fileType":"ZIPPED_ARTIFACTS","expireDateTime":"2024-10-07T10:28:53.9551987Z","validationStatus":"VALIDATION_SUCCESS"}]}'
-    headers:
-      accept-ranges:
-      - bytes
-      api-supported-versions:
-      - 2022-11-01, 2023-04-01-preview, 2024-03-01-preview, 2024-05-01-preview, 2024-07-01-preview
-      connection:
-      - keep-alive
-      content-length:
-      - '1139'
-      content-type:
-      - application/json; charset=utf-8
-      date:
-      - Mon, 07 Oct 2024 10:18:53 GMT
-      mise-correlation-id:
-      - a1569086-07e5-40d2-b6dc-06a0a3cad592
-      strict-transport-security:
-      - max-age=31536000; includeSubDomains
-      x-azure-ref:
-      - 20241007T101853Z-17b7cdcdcf6l22c5wvf6zw2vtc0000000g6g000000005fc9
-=======
-      - azsdk-python-mgmt-loadtesting/1.0.0 Python/3.8.10 (Windows-10-10.0.22631-SP0)
-    method: GET
-    uri: https://management.azure.com/subscriptions/00000000-0000-0000-0000-000000000000/resourceGroups/clitest-load-000001/providers/Microsoft.LoadTestService/loadTests/clitest-load-000002?api-version=2022-12-01
-  response:
-    body:
-      string: '{"id":"/subscriptions/00000000-0000-0000-0000-000000000000/resourceGroups/clitest-load-000001/providers/Microsoft.LoadTestService/loadTests/clitest-load-000002","name":"clitest-load-000002","type":"microsoft.loadtestservice/loadtests","location":"eastus","systemData":{"createdBy":"mbhardwaj@microsoft.com","createdByType":"User","createdAt":"2024-09-23T06:55:04.681125Z","lastModifiedBy":"mbhardwaj@microsoft.com","lastModifiedByType":"User","lastModifiedAt":"2024-09-23T06:55:04.681125Z"},"identity":{"type":"None"},"properties":{"dataPlaneURI":"c804de7b-d104-4ada-a059-4fbcd1daf636.eastus.cnt-prod.loadtesting.azure.com","provisioningState":"Succeeded"}}'
-    headers:
-      cache-control:
-      - no-cache
-      content-length:
-      - '657'
-      content-type:
-      - application/json; charset=utf-8
-      date:
-      - Mon, 23 Sep 2024 06:56:57 GMT
-      etag:
-      - '"ab017b60-0000-0200-0000-66f110de0000"'
-      expires:
-      - '-1'
-      pragma:
-      - no-cache
-      strict-transport-security:
-      - max-age=31536000; includeSubDomains
-      x-cache:
-      - CONFIG_NOCACHE
-      x-content-type-options:
-      - nosniff
-      x-ms-providerhub-traffic:
-      - 'True'
-      x-msedge-ref:
-      - 'Ref A: 17B3036F3F7441E9BEADDCD0692547B4 Ref B: CO6AA3150219031 Ref C: 2024-09-23T06:56:57Z'
-    status:
-      code: 200
-      message: OK
-- request:
-    body: null
-    headers:
-      Accept:
-      - application/json
-      Accept-Encoding:
-      - gzip, deflate
-      Connection:
-      - keep-alive
-      User-Agent:
-      - AZURECLI/2.64.0 azsdk-python-core/1.31.0 Python/3.8.10 (Windows-10-10.0.22631-SP0)
-    method: GET
-    uri: https://c804de7b-d104-4ada-a059-4fbcd1daf636.eastus.cnt-prod.loadtesting.azure.com/tests/file-test-case/files/sample-JMX-file.jmx?api-version=2022-11-01
-  response:
-    body:
-      string: '{"url":"https://k3xdcrexox4vzqc0pakmcspw.z16.blob.storage.azure.net/82c02258-43c2-4e5e-8d40-5e06eba15c0c/e570dbe2-a2f5-401d-ae42-9678c38ce531?skoid=713ccf3d-dc33-4787-a1ee-6b0cc537c37a&sktid=33e01921-4d64-4f8c-a055-5bdaffd5e33d&skt=2024-09-23T06%3A55%3A38Z&ske=2024-09-23T22%3A55%3A38Z&sks=b&skv=2024-05-04&sv=2024-05-04&se=2024-09-23T07%3A06%3A58Z&sr=b&sp=r&sig=xi0koF8%2B9cGUIT7cP%2B7mgWKwsyBTKKrk4Z7iDBHtnE0%3D","fileName":"sample-JMX-file.jmx","fileType":"JMX_FILE","expireDateTime":"2024-09-23T07:06:58.5595007Z","validationStatus":"VALIDATION_SUCCESS"}'
-    headers:
-      accept-ranges:
-      - bytes
-      api-supported-versions:
-      - 2022-11-01, 2023-04-01-preview, 2024-03-01-preview, 2024-05-01-preview, 2024-07-01-preview
-      connection:
-      - keep-alive
-      content-length:
-      - '558'
-      content-type:
-      - application/json; charset=utf-8
-      date:
-      - Mon, 23 Sep 2024 06:56:58 GMT
-      mise-correlation-id:
-      - 9a8f6b88-ad25-450e-ae7d-603ccc0b5274
-      strict-transport-security:
-      - max-age=31536000; includeSubDomains
-      x-azure-ref:
-      - 20240923T065658Z-17fb59d447c5fmqqeh36vg6fvc000000066g000000000x1t
->>>>>>> 2417e415
-      x-cache:
-      - CONFIG_NOCACHE
-      x-content-type-options:
-      - nosniff
-    status:
-      code: 200
-      message: OK
-- request:
-    body: null
-    headers:
-      Accept:
-      - application/json
-      Accept-Encoding:
-      - gzip, deflate
-      Connection:
-      - keep-alive
-      User-Agent:
-<<<<<<< HEAD
-      - azsdk-python-mgmt-loadtesting/1.0.0 Python/3.8.10 (Windows-10-10.0.26100-SP0)
-    method: GET
-    uri: https://management.azure.com/subscriptions/00000000-0000-0000-0000-000000000000/resourceGroups/clitest-load-000001/providers/Microsoft.LoadTestService/loadTests/clitest-load-000002?api-version=2022-12-01
-=======
-      - python-requests/2.32.3
-    method: GET
-    uri: https://k3xdcrexox4vzqc0pakmcspw.z16.blob.storage.azure.net/82c02258-43c2-4e5e-8d40-5e06eba15c0c/e570dbe2-a2f5-401d-ae42-9678c38ce531?skoid=713ccf3d-dc33-4787-a1ee-6b0cc537c37a&sktid=33e01921-4d64-4f8c-a055-5bdaffd5e33d&skt=2024-09-23T06%3A55%3A38Z&ske=2024-09-23T22%3A55%3A38Z&sks=b&skv=2024-05-04&sv=2024-05-04&se=2024-09-23T07%3A06%3A58Z&sr=b&sp=r&sig=xi0koF8%2B9cGUIT7cP%2B7mgWKwsyBTKKrk4Z7iDBHtnE0%3D
->>>>>>> 2417e415
-  response:
-    body:
-      string: '{"id":"/subscriptions/00000000-0000-0000-0000-000000000000/resourceGroups/clitest-load-000001/providers/Microsoft.LoadTestService/loadTests/clitest-load-000002","name":"clitest-load-000002","type":"microsoft.loadtestservice/loadtests","location":"eastus","systemData":{"createdBy":"mbhardwaj@microsoft.com","createdByType":"User","createdAt":"2024-10-07T10:16:11.275918Z","lastModifiedBy":"mbhardwaj@microsoft.com","lastModifiedByType":"User","lastModifiedAt":"2024-10-07T10:16:11.275918Z"},"identity":{"type":"None"},"properties":{"dataPlaneURI":"85ae1253-5b1f-497c-995a-7457f6db860b.eastus.cnt-prod.loadtesting.azure.com","provisioningState":"Succeeded"}}'
-    headers:
-      cache-control:
-      - no-cache
-      content-length:
-      - '657'
-      content-type:
-      - application/json; charset=utf-8
-      date:
-      - Mon, 07 Oct 2024 10:18:54 GMT
-      etag:
-      - '"7700f719-0000-0200-0000-6703b5030000"'
-      expires:
-      - '-1'
-      pragma:
-      - no-cache
-      strict-transport-security:
-      - max-age=31536000; includeSubDomains
-      x-cache:
-      - CONFIG_NOCACHE
-      x-content-type-options:
-      - nosniff
-      x-ms-providerhub-traffic:
-      - 'True'
-      x-msedge-ref:
-      - 'Ref A: AAB1DC8D7B1147CE8E74818C1AB6E098 Ref B: CO6AA3150217033 Ref C: 2024-10-07T10:18:54Z'
-    status:
-      code: 200
-      message: OK
-- request:
-    body: null
-    headers:
-      Accept:
-      - application/json
-      Accept-Encoding:
-      - gzip, deflate
-      Connection:
-      - keep-alive
-      Content-Length:
-      - '0'
-      User-Agent:
-      - AZURECLI/2.64.0 azsdk-python-core/1.31.0 Python/3.8.10 (Windows-10-10.0.26100-SP0)
-    method: DELETE
-    uri: https://85ae1253-5b1f-497c-995a-7457f6db860b.eastus.cnt-prod.loadtesting.azure.com/tests/file-test-case/files/sample-ZIP-artifact.zip?api-version=2024-05-01-preview
-  response:
-    body:
-      string: ''
-    headers:
-      api-supported-versions:
-      - 2022-11-01, 2023-04-01-preview, 2024-03-01-preview, 2024-05-01-preview, 2024-07-01-preview
-      connection:
-      - keep-alive
-      date:
-      - Mon, 07 Oct 2024 10:18:55 GMT
-      mise-correlation-id:
-      - e8481903-6d94-47f4-abc1-bba904859a8f
-      strict-transport-security:
-      - max-age=31536000; includeSubDomains
-      x-azure-ref:
-      - 20241007T101855Z-r1d78bdccbf2xldj5wv07ysv2w00000007800000000027b9
-      x-cache:
-      - CONFIG_NOCACHE
-      x-content-type-options:
-      - nosniff
-    status:
-      code: 204
-      message: No Content
-- request:
-    body: null
-    headers:
-      Accept:
-      - application/json
-      Accept-Encoding:
-      - gzip, deflate
-      Connection:
-      - keep-alive
-      User-Agent:
-      - azsdk-python-mgmt-loadtesting/1.0.0 Python/3.8.10 (Windows-10-10.0.26100-SP0)
-    method: GET
-    uri: https://management.azure.com/subscriptions/00000000-0000-0000-0000-000000000000/resourceGroups/clitest-load-000001/providers/Microsoft.LoadTestService/loadTests/clitest-load-000002?api-version=2022-12-01
-  response:
-    body:
-      string: '{"id":"/subscriptions/00000000-0000-0000-0000-000000000000/resourceGroups/clitest-load-000001/providers/Microsoft.LoadTestService/loadTests/clitest-load-000002","name":"clitest-load-000002","type":"microsoft.loadtestservice/loadtests","location":"eastus","systemData":{"createdBy":"mbhardwaj@microsoft.com","createdByType":"User","createdAt":"2024-10-07T10:16:11.275918Z","lastModifiedBy":"mbhardwaj@microsoft.com","lastModifiedByType":"User","lastModifiedAt":"2024-10-07T10:16:11.275918Z"},"identity":{"type":"None"},"properties":{"dataPlaneURI":"85ae1253-5b1f-497c-995a-7457f6db860b.eastus.cnt-prod.loadtesting.azure.com","provisioningState":"Succeeded"}}'
-    headers:
-      cache-control:
-      - no-cache
-      content-length:
-      - '657'
-      content-type:
-      - application/json; charset=utf-8
-      date:
-      - Mon, 07 Oct 2024 10:18:55 GMT
-      etag:
-      - '"7700f719-0000-0200-0000-6703b5030000"'
-      expires:
-      - '-1'
-      pragma:
-      - no-cache
-      strict-transport-security:
-      - max-age=31536000; includeSubDomains
-      x-cache:
-      - CONFIG_NOCACHE
-      x-content-type-options:
-      - nosniff
-      x-ms-providerhub-traffic:
-      - 'True'
-      x-msedge-ref:
-      - 'Ref A: 53E8CC4F4C524032B371C0580B1BFDBA Ref B: CO6AA3150217047 Ref C: 2024-10-07T10:18:55Z'
-    status:
-      code: 200
-      message: OK
-- request:
-    body: null
-    headers:
-      Accept:
-      - application/json
-      Accept-Encoding:
-      - gzip, deflate
-      Connection:
-      - keep-alive
-      User-Agent:
-      - AZURECLI/2.64.0 azsdk-python-core/1.31.0 Python/3.8.10 (Windows-10-10.0.26100-SP0)
-    method: GET
-    uri: https://85ae1253-5b1f-497c-995a-7457f6db860b.eastus.cnt-prod.loadtesting.azure.com/tests/file-test-case/files?api-version=2024-05-01-preview
-  response:
-    body:
-      string: '{"value":[{"url":"https://phpw2kdu9lnrlzzn0xqjsweb.z37.blob.storage.azure.net/2f66a11d-b54e-4b72-8c7e-e5fe96fea705/3708ae23-ff8d-4323-bfa2-089949b26794?skoid=713ccf3d-dc33-4787-a1ee-6b0cc537c37a&sktid=33e01921-4d64-4f8c-a055-5bdaffd5e33d&skt=2024-10-07T10%3A18%3A15Z&ske=2024-10-08T02%3A18%3A15Z&sks=b&skv=2024-05-04&sv=2024-05-04&se=2024-10-07T10%3A28%3A56Z&sr=b&sp=r&sig=oWscXJw4kGw5%2B%2BIJxiLp%2BI1TESzQ3mGDRAJ809ZR3rQ%3D","fileName":"sample-JMX-file.jmx","fileType":"JMX_FILE","expireDateTime":"2024-10-07T10:28:56.3361418Z","validationStatus":"VALIDATION_SUCCESS"}]}'
-    headers:
-      accept-ranges:
-      - bytes
-      api-supported-versions:
-      - 2022-11-01, 2023-04-01-preview, 2024-03-01-preview, 2024-05-01-preview, 2024-07-01-preview
-      connection:
-      - keep-alive
-      content-length:
-      - '572'
-      content-type:
-      - application/json; charset=utf-8
-      date:
-<<<<<<< HEAD
-      - Mon, 07 Oct 2024 10:18:56 GMT
-      mise-correlation-id:
-      - 7cd31b54-1dc9-41be-ad23-ad918ebea75b
-      strict-transport-security:
-      - max-age=31536000; includeSubDomains
-      x-azure-ref:
-      - 20241007T101856Z-17b7cdcdcf6pgt6k7gunt4ctws0000000g70000000007qqv
-      x-cache:
-      - CONFIG_NOCACHE
-      x-content-type-options:
-      - nosniff
-    status:
-      code: 200
-      message: OK
-- request:
-    body: null
-    headers:
-      Accept:
-      - application/json
-      Accept-Encoding:
-      - gzip, deflate
-      Connection:
-      - keep-alive
-      User-Agent:
-      - azsdk-python-mgmt-loadtesting/1.0.0 Python/3.8.10 (Windows-10-10.0.26100-SP0)
-    method: GET
-    uri: https://management.azure.com/subscriptions/00000000-0000-0000-0000-000000000000/resourceGroups/clitest-load-000001/providers/Microsoft.LoadTestService/loadTests/clitest-load-000002?api-version=2022-12-01
-  response:
-    body:
-      string: '{"id":"/subscriptions/00000000-0000-0000-0000-000000000000/resourceGroups/clitest-load-000001/providers/Microsoft.LoadTestService/loadTests/clitest-load-000002","name":"clitest-load-000002","type":"microsoft.loadtestservice/loadtests","location":"eastus","systemData":{"createdBy":"mbhardwaj@microsoft.com","createdByType":"User","createdAt":"2024-10-07T10:16:11.275918Z","lastModifiedBy":"mbhardwaj@microsoft.com","lastModifiedByType":"User","lastModifiedAt":"2024-10-07T10:16:11.275918Z"},"identity":{"type":"None"},"properties":{"dataPlaneURI":"85ae1253-5b1f-497c-995a-7457f6db860b.eastus.cnt-prod.loadtesting.azure.com","provisioningState":"Succeeded"}}'
-    headers:
-      cache-control:
-      - no-cache
-      content-length:
-      - '657'
-      content-type:
-      - application/json; charset=utf-8
-      date:
-      - Mon, 07 Oct 2024 10:18:56 GMT
-      etag:
-      - '"7700f719-0000-0200-0000-6703b5030000"'
-      expires:
-      - '-1'
-      pragma:
-      - no-cache
-      strict-transport-security:
-      - max-age=31536000; includeSubDomains
-      x-cache:
-      - CONFIG_NOCACHE
-      x-content-type-options:
-      - nosniff
-      x-ms-providerhub-traffic:
-      - 'True'
-      x-msedge-ref:
-      - 'Ref A: AC803D58AAC6452D96CCB2506ACADF77 Ref B: CO6AA3150220027 Ref C: 2024-10-07T10:18:56Z'
-=======
       - Mon, 23 Sep 2024 06:56:58 GMT
       etag:
       - '"0x8DCDB9CD09308C8"'
@@ -3545,7 +1675,6 @@
       - 'true'
       x-ms-version:
       - '2024-05-04'
->>>>>>> 2417e415
     status:
       code: 200
       message: OK
