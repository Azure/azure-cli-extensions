--- conflicted
+++ resolved
@@ -14,11 +14,7 @@
     uri: https://management.azure.com/subscriptions/00000000-0000-0000-0000-000000000000/resourceGroups/clitest-load-000001/providers/Microsoft.LoadTestService/loadTests/clitest-load-000002?api-version=2022-12-01
   response:
     body:
-<<<<<<< HEAD
-      string: '{"id":"/subscriptions/00000000-0000-0000-0000-000000000000/resourceGroups/clitest-load-000001/providers/Microsoft.LoadTestService/loadTests/clitest-load-000002","name":"clitest-load-000002","type":"microsoft.loadtestservice/loadtests","location":"eastus","systemData":{"createdBy":"hbisht@microsoft.com","createdByType":"User","createdAt":"2025-02-26T11:14:32.8829285Z","lastModifiedBy":"hbisht@microsoft.com","lastModifiedByType":"User","lastModifiedAt":"2025-02-26T11:14:32.8829285Z"},"identity":{"type":"None"},"properties":{"dataPlaneURI":"7d95592c-aa2e-4336-9937-3d6fd5702d3b.eastus.cnt-prod.loadtesting.azure.com","provisioningState":"Succeeded"}}'
-=======
-      string: '{"id":"/subscriptions/00000000-0000-0000-0000-000000000000/resourceGroups/clitest-load-000001/providers/Microsoft.LoadTestService/loadTests/clitest-load-000002","name":"clitest-load-000002","type":"microsoft.loadtestservice/loadtests","location":"eastus","systemData":{"createdBy":"hbisht@microsoft.com","createdByType":"User","createdAt":"2025-02-24T21:54:12.8750203Z","lastModifiedBy":"hbisht@microsoft.com","lastModifiedByType":"User","lastModifiedAt":"2025-02-24T21:54:12.8750203Z"},"identity":{"type":"None"},"properties":{"dataPlaneURI":"57bf8189-9d96-4548-85d8-d3efc6272a00.eastus.cnt-prod.loadtesting.azure.com","provisioningState":"Succeeded"}}'
->>>>>>> dfd6e4c3
+      string: '{"id":"/subscriptions/00000000-0000-0000-0000-000000000000/resourceGroups/clitest-load-000001/providers/Microsoft.LoadTestService/loadTests/clitest-load-000002","name":"clitest-load-000002","type":"microsoft.loadtestservice/loadtests","location":"eastus","systemData":{"createdBy":"hbisht@microsoft.com","createdByType":"User","createdAt":"2025-02-26T23:07:05.3383618Z","lastModifiedBy":"hbisht@microsoft.com","lastModifiedByType":"User","lastModifiedAt":"2025-02-26T23:07:05.3383618Z"},"identity":{"type":"None"},"properties":{"dataPlaneURI":"2de8f238-1db8-4bd0-8bee-bcb6faaf851a.eastus.cnt-prod.loadtesting.azure.com","provisioningState":"Succeeded"}}'
     headers:
       cache-control:
       - no-cache
@@ -27,15 +23,9 @@
       content-type:
       - application/json; charset=utf-8
       date:
-<<<<<<< HEAD
-      - Wed, 26 Feb 2025 11:15:06 GMT
+      - Wed, 26 Feb 2025 23:07:38 GMT
       etag:
-      - '"7f015ce5-0000-0200-0000-67bef7ae0000"'
-=======
-      - Mon, 24 Feb 2025 21:54:46 GMT
-      etag:
-      - '"4f01f0ba-0000-0200-0000-67bcea9c0000"'
->>>>>>> dfd6e4c3
+      - '"8f01735f-0000-0200-0000-67bf9eb00000"'
       expires:
       - '-1'
       pragma:
@@ -51,33 +41,23 @@
       x-ms-ratelimit-remaining-subscription-global-reads:
       - '16499'
       x-msedge-ref:
-<<<<<<< HEAD
-      - 'Ref A: B7CFB6D4D42940D3AF1734D22B4E14AD Ref B: MAA201060514009 Ref C: 2025-02-26T11:15:06Z'
-=======
-      - 'Ref A: 97BB7FD42F6F46779BC34881052BB5B2 Ref B: MAA201060513037 Ref C: 2025-02-24T21:54:46Z'
->>>>>>> dfd6e4c3
-    status:
-      code: 200
-      message: OK
-- request:
-    body: null
-    headers:
-      Accept:
-      - application/json
-      Accept-Encoding:
-      - gzip, deflate
-      Connection:
-      - keep-alive
-      User-Agent:
-<<<<<<< HEAD
-      - AZURECLI/2.70.0 azsdk-python-core/1.31.0 Python/3.12.8 (Linux-6.5.0-1025-azure-x86_64-with-glibc2.36)
-    method: GET
-    uri: https://7d95592c-aa2e-4336-9937-3d6fd5702d3b.eastus.cnt-prod.loadtesting.azure.com/tests/delete-test-case?api-version=2024-12-01-preview
-=======
-      - AZURECLI/2.69.0 azsdk-python-core/1.31.0 Python/3.12.8 (Linux-6.5.0-1025-azure-x86_64-with-glibc2.36)
-    method: GET
-    uri: https://57bf8189-9d96-4548-85d8-d3efc6272a00.eastus.cnt-prod.loadtesting.azure.com/tests/delete-test-case?api-version=2024-12-01-preview
->>>>>>> dfd6e4c3
+      - 'Ref A: 3CCDF7D94EDF445CBA8F3C27234F7F62 Ref B: MAA201060514051 Ref C: 2025-02-26T23:07:38Z'
+    status:
+      code: 200
+      message: OK
+- request:
+    body: null
+    headers:
+      Accept:
+      - application/json
+      Accept-Encoding:
+      - gzip, deflate
+      Connection:
+      - keep-alive
+      User-Agent:
+      - AZURECLI/2.70.0 azsdk-python-core/1.31.0 Python/3.12.8 (Linux-6.5.0-1025-azure-x86_64-with-glibc2.36)
+    method: GET
+    uri: https://2de8f238-1db8-4bd0-8bee-bcb6faaf851a.eastus.cnt-prod.loadtesting.azure.com/tests/delete-test-case?api-version=2024-12-01-preview
   response:
     body:
       string: '{"error":{"code":"TestNotFound","message":"Test couldn''t find with
@@ -91,25 +71,15 @@
       content-type:
       - application/json
       date:
-<<<<<<< HEAD
-      - Wed, 26 Feb 2025 11:15:07 GMT
-      mise-correlation-id:
-      - 77d53a44-1a23-4d5c-aac0-efad5f6721ae
-=======
-      - Mon, 24 Feb 2025 21:54:47 GMT
-      mise-correlation-id:
-      - 52bfda9c-74ca-4dd2-b588-f819a814557c
->>>>>>> dfd6e4c3
+      - Wed, 26 Feb 2025 23:07:40 GMT
+      mise-correlation-id:
+      - a8b4e7a7-235d-427b-b8b2-b05bf8508a22
       strict-transport-security:
       - max-age=31536000; includeSubDomains
       transfer-encoding:
       - chunked
       x-azure-ref:
-<<<<<<< HEAD
-      - 20250226T111507Z-r17775d4f98jjkc6hC1SG1dcu80000000d6000000000kbcb
-=======
-      - 20250224T215446Z-r17775d4f98p9dsnhC1SG1tym00000000e3g000000002mqc
->>>>>>> dfd6e4c3
+      - 20250226T230739Z-167c755789dkxplchC1SG1rzhw0000000200000000009kb5
       x-cache:
       - CONFIG_NOCACHE
       x-content-type-options:
@@ -125,27 +95,15 @@
       "publicIPDisabled": false, "environmentVariables": {"rps": 1, "duration_in_sec":
       "1"}, "secrets": {}, "certificate": null, "loadTestConfiguration": {"engineInstances":
       1, "regionalLoadTestConfig": null, "quickStartTest": false, "splitAllCSVs":
-<<<<<<< HEAD
-      true}, "passFailCriteria": {"passFailMetrics": {"a6ccc63f-9e6f-4f20-89d5-5f5ce01c22f2":
+      true}, "passFailCriteria": {"passFailMetrics": {"190eeef4-5dc4-4f4e-871a-1bc6a578444b":
       {"aggregate": "avg", "clientMetric": "requests_per_sec", "condition": ">", "value":
-      "78"}, "477710aa-4620-44ba-855d-5bdbac12f79f": {"aggregate": "percentage", "clientMetric":
-      "error", "condition": ">", "value": "50"}, "68750311-69ab-4360-81fc-19f0f586f90d":
+      "78"}, "e2b348e6-52e7-420d-bf19-f5815223188f": {"aggregate": "percentage", "clientMetric":
+      "error", "condition": ">", "value": "50"}, "7622a493-676e-40f1-8984-af70df839a77":
       {"aggregate": "p75", "clientMetric": "response_time_ms", "condition": ">", "value":
-      "380"}, "1c5a77a2-4419-4660-ba48-8879c5383455": {"aggregate": "p99", "clientMetric":
-      "response_time_ms", "condition": ">", "value": "520"}, "1f25d586-7a5d-4b38-8930-cb26d246432e":
+      "380"}, "ffe853e8-9f90-4e19-961a-9dd1ee088737": {"aggregate": "p99", "clientMetric":
+      "response_time_ms", "condition": ">", "value": "520"}, "a07e9e07-fa94-439a-8fca-285e3028805f":
       {"aggregate": "p99.9", "clientMetric": "response_time_ms", "condition": ">",
-      "value": "540"}, "df7268d8-165c-490d-93c9-37f54704f6bf": {"aggregate": "avg",
-=======
-      true}, "passFailCriteria": {"passFailMetrics": {"665f9fc1-b019-42c8-b528-f9c5f22d361d":
-      {"aggregate": "avg", "clientMetric": "requests_per_sec", "condition": ">", "value":
-      "78"}, "ade8b09a-3a40-4402-9753-2a5b7f5b946b": {"aggregate": "percentage", "clientMetric":
-      "error", "condition": ">", "value": "50"}, "913e9350-6f61-4744-bc41-9e73e049f6da":
-      {"aggregate": "p75", "clientMetric": "response_time_ms", "condition": ">", "value":
-      "380"}, "25e7a24b-3a53-4f60-bedb-b0d9de88d9e0": {"aggregate": "p99", "clientMetric":
-      "response_time_ms", "condition": ">", "value": "520"}, "43d9285f-987e-40ef-b6f1-512c0b028c2d":
-      {"aggregate": "p99.9", "clientMetric": "response_time_ms", "condition": ">",
-      "value": "540"}, "115c69cc-c07a-4968-ae23-d67b3e488ad2": {"aggregate": "avg",
->>>>>>> dfd6e4c3
+      "value": "540"}, "c1b14f4d-9ebf-4ade-aa0d-76c8850fe609": {"aggregate": "avg",
       "clientMetric": "latency", "condition": ">", "value": "200", "requestName":
       "GetCustomerDetails"}}}, "autoStopCriteria": {"autoStopDisabled": true}, "engineBuiltinIdentityType":
       null, "engineBuiltinIdentityIds": null}'
@@ -161,55 +119,33 @@
       Content-Type:
       - application/merge-patch+json
       User-Agent:
-<<<<<<< HEAD
       - AZURECLI/2.70.0 azsdk-python-core/1.31.0 Python/3.12.8 (Linux-6.5.0-1025-azure-x86_64-with-glibc2.36)
     method: PATCH
-    uri: https://7d95592c-aa2e-4336-9937-3d6fd5702d3b.eastus.cnt-prod.loadtesting.azure.com/tests/delete-test-case?api-version=2024-12-01-preview
-  response:
-    body:
-      string: '{"passFailCriteria":{"passFailMetrics":{"a6ccc63f-9e6f-4f20-89d5-5f5ce01c22f2":{"clientMetric":"requests_per_sec","aggregate":"avg","condition":">","value":78.0,"action":"continue"},"477710aa-4620-44ba-855d-5bdbac12f79f":{"clientMetric":"error","aggregate":"percentage","condition":">","value":50.0,"action":"continue"},"68750311-69ab-4360-81fc-19f0f586f90d":{"clientMetric":"response_time_ms","aggregate":"p75","condition":">","value":380.0,"action":"continue"},"1c5a77a2-4419-4660-ba48-8879c5383455":{"clientMetric":"response_time_ms","aggregate":"p99","condition":">","value":520.0,"action":"continue"},"1f25d586-7a5d-4b38-8930-cb26d246432e":{"clientMetric":"response_time_ms","aggregate":"p99.9","condition":">","value":540.0,"action":"continue"},"df7268d8-165c-490d-93c9-37f54704f6bf":{"clientMetric":"latency","aggregate":"avg","condition":">","requestName":"GetCustomerDetails","value":200.0,"action":"continue"}},"passFailServerMetrics":{}},"autoStopCriteria":{"autoStopDisabled":true,"errorRate":90.0,"errorRateTimeWindowInSeconds":60},"environmentVariables":{"rps":"1","duration_in_sec":"1"},"loadTestConfiguration":{"engineInstances":1,"splitAllCSVs":true,"quickStartTest":false},"inputArtifacts":{"additionalFileInfo":[]},"kind":"URL","publicIPDisabled":false,"metricsReferenceIdentityType":"SystemAssigned","testId":"delete-test-case","description":"Test
-        created from az load test command","displayName":"CLI-Test","keyvaultReferenceIdentityType":"SystemAssigned","createdDateTime":"2025-02-26T11:15:08.158Z","createdBy":"hbisht@microsoft.com","lastModifiedDateTime":"2025-02-26T11:15:08.158Z","lastModifiedBy":"hbisht@microsoft.com"}'
-=======
-      - AZURECLI/2.69.0 azsdk-python-core/1.31.0 Python/3.12.8 (Linux-6.5.0-1025-azure-x86_64-with-glibc2.36)
-    method: PATCH
-    uri: https://57bf8189-9d96-4548-85d8-d3efc6272a00.eastus.cnt-prod.loadtesting.azure.com/tests/delete-test-case?api-version=2024-12-01-preview
-  response:
-    body:
-      string: '{"passFailCriteria":{"passFailMetrics":{"665f9fc1-b019-42c8-b528-f9c5f22d361d":{"clientMetric":"requests_per_sec","aggregate":"avg","condition":">","value":78.0,"action":"continue"},"ade8b09a-3a40-4402-9753-2a5b7f5b946b":{"clientMetric":"error","aggregate":"percentage","condition":">","value":50.0,"action":"continue"},"913e9350-6f61-4744-bc41-9e73e049f6da":{"clientMetric":"response_time_ms","aggregate":"p75","condition":">","value":380.0,"action":"continue"},"25e7a24b-3a53-4f60-bedb-b0d9de88d9e0":{"clientMetric":"response_time_ms","aggregate":"p99","condition":">","value":520.0,"action":"continue"},"43d9285f-987e-40ef-b6f1-512c0b028c2d":{"clientMetric":"response_time_ms","aggregate":"p99.9","condition":">","value":540.0,"action":"continue"},"115c69cc-c07a-4968-ae23-d67b3e488ad2":{"clientMetric":"latency","aggregate":"avg","condition":">","requestName":"GetCustomerDetails","value":200.0,"action":"continue"}},"passFailServerMetrics":{}},"autoStopCriteria":{"autoStopDisabled":true,"errorRate":90.0,"errorRateTimeWindowInSeconds":60},"environmentVariables":{"rps":"1","duration_in_sec":"1"},"loadTestConfiguration":{"engineInstances":1,"splitAllCSVs":true,"quickStartTest":false},"inputArtifacts":{"additionalFileInfo":[]},"kind":"URL","publicIPDisabled":false,"metricsReferenceIdentityType":"SystemAssigned","testId":"delete-test-case","description":"Test
-        created from az load test command","displayName":"CLI-Test","keyvaultReferenceIdentityType":"SystemAssigned","createdDateTime":"2025-02-24T21:54:47.541Z","createdBy":"hbisht@microsoft.com","lastModifiedDateTime":"2025-02-24T21:54:47.541Z","lastModifiedBy":"hbisht@microsoft.com"}'
->>>>>>> dfd6e4c3
-    headers:
-      api-supported-versions:
-      - 2022-11-01, 2023-04-01-preview, 2024-03-01-preview, 2024-05-01-preview, 2024-07-01-preview,
-        2024-12-01-preview
-      connection:
-      - keep-alive
-      content-length:
-      - '1647'
-      content-type:
-      - application/json; charset=utf-8
-      date:
-<<<<<<< HEAD
-      - Wed, 26 Feb 2025 11:15:08 GMT
+    uri: https://2de8f238-1db8-4bd0-8bee-bcb6faaf851a.eastus.cnt-prod.loadtesting.azure.com/tests/delete-test-case?api-version=2024-12-01-preview
+  response:
+    body:
+      string: '{"passFailCriteria":{"passFailMetrics":{"190eeef4-5dc4-4f4e-871a-1bc6a578444b":{"clientMetric":"requests_per_sec","aggregate":"avg","condition":">","value":78.0,"action":"continue"},"e2b348e6-52e7-420d-bf19-f5815223188f":{"clientMetric":"error","aggregate":"percentage","condition":">","value":50.0,"action":"continue"},"7622a493-676e-40f1-8984-af70df839a77":{"clientMetric":"response_time_ms","aggregate":"p75","condition":">","value":380.0,"action":"continue"},"ffe853e8-9f90-4e19-961a-9dd1ee088737":{"clientMetric":"response_time_ms","aggregate":"p99","condition":">","value":520.0,"action":"continue"},"a07e9e07-fa94-439a-8fca-285e3028805f":{"clientMetric":"response_time_ms","aggregate":"p99.9","condition":">","value":540.0,"action":"continue"},"c1b14f4d-9ebf-4ade-aa0d-76c8850fe609":{"clientMetric":"latency","aggregate":"avg","condition":">","requestName":"GetCustomerDetails","value":200.0,"action":"continue"}},"passFailServerMetrics":{}},"autoStopCriteria":{"autoStopDisabled":true,"errorRate":90.0,"errorRateTimeWindowInSeconds":60},"environmentVariables":{"rps":"1","duration_in_sec":"1"},"loadTestConfiguration":{"engineInstances":1,"splitAllCSVs":true,"quickStartTest":false},"inputArtifacts":{"additionalFileInfo":[]},"kind":"URL","publicIPDisabled":false,"metricsReferenceIdentityType":"SystemAssigned","testId":"delete-test-case","description":"Test
+        created from az load test command","displayName":"CLI-Test","keyvaultReferenceIdentityType":"SystemAssigned","createdDateTime":"2025-02-26T23:07:41.41Z","createdBy":"hbisht@microsoft.com","lastModifiedDateTime":"2025-02-26T23:07:41.41Z","lastModifiedBy":"hbisht@microsoft.com"}'
+    headers:
+      api-supported-versions:
+      - 2022-11-01, 2023-04-01-preview, 2024-03-01-preview, 2024-05-01-preview, 2024-07-01-preview,
+        2024-12-01-preview
+      connection:
+      - keep-alive
+      content-length:
+      - '1645'
+      content-type:
+      - application/json; charset=utf-8
+      date:
+      - Wed, 26 Feb 2025 23:07:41 GMT
       location:
-      - https://7d95592c-aa2e-4336-9937-3d6fd5702d3b.eastus.cnt-prod.loadtesting.azure.com/tests/delete-test-case?api-version=2024-12-01-preview
-      mise-correlation-id:
-      - e0c0490a-bcde-4d93-8190-69588b4a1d78
-      strict-transport-security:
-      - max-age=31536000; includeSubDomains
-      x-azure-ref:
-      - 20250226T111507Z-r17775d4f98jjkc6hC1SG1dcu80000000d6000000000kbev
-=======
-      - Mon, 24 Feb 2025 21:54:47 GMT
-      location:
-      - https://57bf8189-9d96-4548-85d8-d3efc6272a00.eastus.cnt-prod.loadtesting.azure.com/tests/delete-test-case?api-version=2024-12-01-preview
-      mise-correlation-id:
-      - c835970b-12c8-4146-9663-8af749a58420
-      strict-transport-security:
-      - max-age=31536000; includeSubDomains
-      x-azure-ref:
-      - 20250224T215447Z-r17775d4f98p9dsnhC1SG1tym00000000e3g000000002mqq
->>>>>>> dfd6e4c3
+      - https://2de8f238-1db8-4bd0-8bee-bcb6faaf851a.eastus.cnt-prod.loadtesting.azure.com/tests/delete-test-case?api-version=2024-12-01-preview
+      mise-correlation-id:
+      - 8bc51474-efe7-4453-bfe6-8536c01ff05d
+      strict-transport-security:
+      - max-age=31536000; includeSubDomains
+      x-azure-ref:
+      - 20250226T230740Z-167c755789dkxplchC1SG1rzhw0000000200000000009kdg
       x-cache:
       - CONFIG_NOCACHE
       x-content-type-options:
@@ -227,15 +163,9 @@
       Connection:
       - keep-alive
       User-Agent:
-<<<<<<< HEAD
-      - AZURECLI/2.70.0 azsdk-python-core/1.31.0 Python/3.12.8 (Linux-6.5.0-1025-azure-x86_64-with-glibc2.36)
-    method: GET
-    uri: https://7d95592c-aa2e-4336-9937-3d6fd5702d3b.eastus.cnt-prod.loadtesting.azure.com/tests/delete-test-case/files?api-version=2024-12-01-preview
-=======
-      - AZURECLI/2.69.0 azsdk-python-core/1.31.0 Python/3.12.8 (Linux-6.5.0-1025-azure-x86_64-with-glibc2.36)
-    method: GET
-    uri: https://57bf8189-9d96-4548-85d8-d3efc6272a00.eastus.cnt-prod.loadtesting.azure.com/tests/delete-test-case/files?api-version=2024-12-01-preview
->>>>>>> dfd6e4c3
+      - AZURECLI/2.70.0 azsdk-python-core/1.31.0 Python/3.12.8 (Linux-6.5.0-1025-azure-x86_64-with-glibc2.36)
+    method: GET
+    uri: https://2de8f238-1db8-4bd0-8bee-bcb6faaf851a.eastus.cnt-prod.loadtesting.azure.com/tests/delete-test-case/files?api-version=2024-12-01-preview
   response:
     body:
       string: '{"value":[]}'
@@ -252,23 +182,13 @@
       content-type:
       - application/json; charset=utf-8
       date:
-<<<<<<< HEAD
-      - Wed, 26 Feb 2025 11:15:08 GMT
-      mise-correlation-id:
-      - ff6b24c7-0936-4710-96ba-c6a7681122ca
-      strict-transport-security:
-      - max-age=31536000; includeSubDomains
-      x-azure-ref:
-      - 20250226T111508Z-r17775d4f98jjkc6hC1SG1dcu80000000d6000000000kbgr
-=======
-      - Mon, 24 Feb 2025 21:54:47 GMT
-      mise-correlation-id:
-      - e70a8ab0-f82e-4e36-8064-1eac8256e2ff
-      strict-transport-security:
-      - max-age=31536000; includeSubDomains
-      x-azure-ref:
-      - 20250224T215447Z-r17775d4f98p9dsnhC1SG1tym00000000e3g000000002mr7
->>>>>>> dfd6e4c3
+      - Wed, 26 Feb 2025 23:07:41 GMT
+      mise-correlation-id:
+      - eadc8359-a411-41d3-ae3e-7324bc7909b1
+      strict-transport-security:
+      - max-age=31536000; includeSubDomains
+      x-azure-ref:
+      - 20250226T230741Z-167c755789dkxplchC1SG1rzhw0000000200000000009kkn
       x-cache:
       - CONFIG_NOCACHE
       x-content-type-options:
@@ -293,57 +213,34 @@
       Content-Length:
       - '16'
       User-Agent:
-<<<<<<< HEAD
       - AZURECLI/2.70.0 azsdk-python-core/1.31.0 Python/3.12.8 (Linux-6.5.0-1025-azure-x86_64-with-glibc2.36)
       content-type:
       - application/octet-stream
     method: PUT
-    uri: https://7d95592c-aa2e-4336-9937-3d6fd5702d3b.eastus.cnt-prod.loadtesting.azure.com/tests/delete-test-case/files/additional-data.csv?api-version=2024-12-01-preview&fileType=ADDITIONAL_ARTIFACTS
-  response:
-    body:
-      string: '{"url":"https://fd2yz0wvx3g91ko8wcxog7d4.z16.blob.storage.azure.net/0dbae662-8a2d-48a6-b10f-6dd2cbb2d3ea/cb864447-0e77-4c58-9805-b3b45974f629?skoid=713ccf3d-dc33-4787-a1ee-6b0cc537c37a&sktid=33e01921-4d64-4f8c-a055-5bdaffd5e33d&skt=2025-02-26T11%3A15%3A09Z&ske=2025-02-26T18%3A15%3A09Z&sks=b&skv=2024-05-04&sv=2024-05-04&se=2025-02-26T11%3A25%3A09Z&sr=b&sp=r&sig=***","fileName":"additional-data.csv","fileType":"ADDITIONAL_ARTIFACTS","expireDateTime":"2025-02-26T11:25:09.0087579Z","validationStatus":"VALIDATION_NOT_REQUIRED"}'
-=======
-      - AZURECLI/2.69.0 azsdk-python-core/1.31.0 Python/3.12.8 (Linux-6.5.0-1025-azure-x86_64-with-glibc2.36)
-      content-type:
-      - application/octet-stream
-    method: PUT
-    uri: https://57bf8189-9d96-4548-85d8-d3efc6272a00.eastus.cnt-prod.loadtesting.azure.com/tests/delete-test-case/files/additional-data.csv?api-version=2024-12-01-preview&fileType=ADDITIONAL_ARTIFACTS
-  response:
-    body:
-      string: '{"url":"https://dyufya0c1n9a2dlyqyce3uc8.z37.blob.storage.azure.net/5c6632d9-133a-4935-a12c-7a41d3c8c48e/d1c8c8dd-abca-4946-921f-412743151d02?skoid=713ccf3d-dc33-4787-a1ee-6b0cc537c37a&sktid=33e01921-4d64-4f8c-a055-5bdaffd5e33d&skt=2025-02-24T21%3A54%3A49Z&ske=2025-02-25T04%3A54%3A49Z&sks=b&skv=2024-05-04&sv=2024-05-04&se=2025-02-24T22%3A04%3A49Z&sr=b&sp=r&sig=***","fileName":"additional-data.csv","fileType":"ADDITIONAL_ARTIFACTS","expireDateTime":"2025-02-24T22:04:49.2389887Z","validationStatus":"VALIDATION_NOT_REQUIRED"}'
->>>>>>> dfd6e4c3
-    headers:
-      api-supported-versions:
-      - 2022-11-01, 2023-04-01-preview, 2024-03-01-preview, 2024-05-01-preview, 2024-07-01-preview,
-        2024-12-01-preview
-      connection:
-      - keep-alive
-      content-length:
-      - '573'
-      content-type:
-      - application/json; charset=utf-8
-      date:
-<<<<<<< HEAD
-      - Wed, 26 Feb 2025 11:15:09 GMT
+    uri: https://2de8f238-1db8-4bd0-8bee-bcb6faaf851a.eastus.cnt-prod.loadtesting.azure.com/tests/delete-test-case/files/additional-data.csv?api-version=2024-12-01-preview&fileType=ADDITIONAL_ARTIFACTS
+  response:
+    body:
+      string: '{"url":"https://urtcehdhltye6yfrcwyt12qj.z42.blob.storage.azure.net/5f073beb-d61f-4893-9728-0aac7549fbb9/bb0e9b52-cb9d-4fe8-b84e-90138a6856b3?skoid=713ccf3d-dc33-4787-a1ee-6b0cc537c37a&sktid=33e01921-4d64-4f8c-a055-5bdaffd5e33d&skt=2025-02-26T23%3A07%3A42Z&ske=2025-02-27T06%3A07%3A42Z&sks=b&skv=2024-05-04&sv=2024-05-04&se=2025-02-26T23%3A17%3A42Z&sr=b&sp=r&sig=***","fileName":"additional-data.csv","fileType":"ADDITIONAL_ARTIFACTS","expireDateTime":"2025-02-26T23:17:42.3020819Z","validationStatus":"VALIDATION_NOT_REQUIRED"}'
+    headers:
+      api-supported-versions:
+      - 2022-11-01, 2023-04-01-preview, 2024-03-01-preview, 2024-05-01-preview, 2024-07-01-preview,
+        2024-12-01-preview
+      connection:
+      - keep-alive
+      content-length:
+      - '571'
+      content-type:
+      - application/json; charset=utf-8
+      date:
+      - Wed, 26 Feb 2025 23:07:42 GMT
       location:
-      - https://7d95592c-aa2e-4336-9937-3d6fd5702d3b.eastus.cnt-prod.loadtesting.azure.com/tests/delete-test-case/files/additional-data.csv?api-version=2024-12-01-preview
-      mise-correlation-id:
-      - e6333b40-3621-4b33-9ade-8e527453d0ca
-      strict-transport-security:
-      - max-age=31536000; includeSubDomains
-      x-azure-ref:
-      - 20250226T111508Z-r17775d4f98jjkc6hC1SG1dcu80000000d6000000000kbm5
-=======
-      - Mon, 24 Feb 2025 21:54:49 GMT
-      location:
-      - https://57bf8189-9d96-4548-85d8-d3efc6272a00.eastus.cnt-prod.loadtesting.azure.com/tests/delete-test-case/files/additional-data.csv?api-version=2024-12-01-preview
-      mise-correlation-id:
-      - 23597277-651c-4812-8e95-80b23a8c6807
-      strict-transport-security:
-      - max-age=31536000; includeSubDomains
-      x-azure-ref:
-      - 20250224T215447Z-r17775d4f98p9dsnhC1SG1tym00000000e3g000000002mrn
->>>>>>> dfd6e4c3
+      - https://2de8f238-1db8-4bd0-8bee-bcb6faaf851a.eastus.cnt-prod.loadtesting.azure.com/tests/delete-test-case/files/additional-data.csv?api-version=2024-12-01-preview
+      mise-correlation-id:
+      - 46cca5bf-4a3e-4b81-b42e-3db710012076
+      strict-transport-security:
+      - max-age=31536000; includeSubDomains
+      x-azure-ref:
+      - 20250226T230741Z-167c755789dkxplchC1SG1rzhw0000000200000000009kmf
       x-cache:
       - CONFIG_NOCACHE
       x-content-type-options:
@@ -361,21 +258,12 @@
       Connection:
       - keep-alive
       User-Agent:
-<<<<<<< HEAD
-      - AZURECLI/2.70.0 azsdk-python-core/1.31.0 Python/3.12.8 (Linux-6.5.0-1025-azure-x86_64-with-glibc2.36)
-    method: GET
-    uri: https://7d95592c-aa2e-4336-9937-3d6fd5702d3b.eastus.cnt-prod.loadtesting.azure.com/tests/delete-test-case/files/additional-data.csv?api-version=2024-12-01-preview
-  response:
-    body:
-      string: '{"url":"https://fd2yz0wvx3g91ko8wcxog7d4.z16.blob.storage.azure.net/0dbae662-8a2d-48a6-b10f-6dd2cbb2d3ea/cb864447-0e77-4c58-9805-b3b45974f629?skoid=713ccf3d-dc33-4787-a1ee-6b0cc537c37a&sktid=33e01921-4d64-4f8c-a055-5bdaffd5e33d&skt=2025-02-26T11%3A15%3A09Z&ske=2025-02-26T18%3A15%3A09Z&sks=b&skv=2024-05-04&sv=2024-05-04&se=2025-02-26T11%3A25%3A09Z&sr=b&sp=r&sig=***","fileName":"additional-data.csv","fileType":"ADDITIONAL_ARTIFACTS","expireDateTime":"2025-02-26T11:25:09.8489299Z","validationStatus":"VALIDATION_NOT_REQUIRED"}'
-=======
-      - AZURECLI/2.69.0 azsdk-python-core/1.31.0 Python/3.12.8 (Linux-6.5.0-1025-azure-x86_64-with-glibc2.36)
-    method: GET
-    uri: https://57bf8189-9d96-4548-85d8-d3efc6272a00.eastus.cnt-prod.loadtesting.azure.com/tests/delete-test-case/files/additional-data.csv?api-version=2024-12-01-preview
-  response:
-    body:
-      string: '{"url":"https://dyufya0c1n9a2dlyqyce3uc8.z37.blob.storage.azure.net/5c6632d9-133a-4935-a12c-7a41d3c8c48e/d1c8c8dd-abca-4946-921f-412743151d02?skoid=713ccf3d-dc33-4787-a1ee-6b0cc537c37a&sktid=33e01921-4d64-4f8c-a055-5bdaffd5e33d&skt=2025-02-24T21%3A54%3A49Z&ske=2025-02-25T04%3A54%3A49Z&sks=b&skv=2024-05-04&sv=2024-05-04&se=2025-02-24T22%3A04%3A50Z&sr=b&sp=r&sig=***","fileName":"additional-data.csv","fileType":"ADDITIONAL_ARTIFACTS","expireDateTime":"2025-02-24T22:04:50.4051876Z","validationStatus":"VALIDATION_NOT_REQUIRED"}'
->>>>>>> dfd6e4c3
+      - AZURECLI/2.70.0 azsdk-python-core/1.31.0 Python/3.12.8 (Linux-6.5.0-1025-azure-x86_64-with-glibc2.36)
+    method: GET
+    uri: https://2de8f238-1db8-4bd0-8bee-bcb6faaf851a.eastus.cnt-prod.loadtesting.azure.com/tests/delete-test-case/files/additional-data.csv?api-version=2024-12-01-preview
+  response:
+    body:
+      string: '{"url":"https://urtcehdhltye6yfrcwyt12qj.z42.blob.storage.azure.net/5f073beb-d61f-4893-9728-0aac7549fbb9/bb0e9b52-cb9d-4fe8-b84e-90138a6856b3?skoid=713ccf3d-dc33-4787-a1ee-6b0cc537c37a&sktid=33e01921-4d64-4f8c-a055-5bdaffd5e33d&skt=2025-02-26T23%3A07%3A42Z&ske=2025-02-27T06%3A07%3A42Z&sks=b&skv=2024-05-04&sv=2024-05-04&se=2025-02-26T23%3A17%3A43Z&sr=b&sp=r&sig=***","fileName":"additional-data.csv","fileType":"ADDITIONAL_ARTIFACTS","expireDateTime":"2025-02-26T23:17:43.3677387Z","validationStatus":"VALIDATION_NOT_REQUIRED"}'
     headers:
       accept-ranges:
       - bytes
@@ -389,23 +277,13 @@
       content-type:
       - application/json; charset=utf-8
       date:
-<<<<<<< HEAD
-      - Wed, 26 Feb 2025 11:15:09 GMT
-      mise-correlation-id:
-      - 0703297b-6ae0-4021-8410-32a30c7099f6
-      strict-transport-security:
-      - max-age=31536000; includeSubDomains
-      x-azure-ref:
-      - 20250226T111509Z-r17775d4f98jjkc6hC1SG1dcu80000000d6000000000kbq2
-=======
-      - Mon, 24 Feb 2025 21:54:50 GMT
-      mise-correlation-id:
-      - 47a908b2-1be6-4e4e-bccf-f7ca8b3e8970
-      strict-transport-security:
-      - max-age=31536000; includeSubDomains
-      x-azure-ref:
-      - 20250224T215449Z-r17775d4f98p9dsnhC1SG1tym00000000e3g000000002mta
->>>>>>> dfd6e4c3
+      - Wed, 26 Feb 2025 23:07:43 GMT
+      mise-correlation-id:
+      - a089c3db-3030-426c-8828-aae312fde0de
+      strict-transport-security:
+      - max-age=31536000; includeSubDomains
+      x-azure-ref:
+      - 20250226T230742Z-167c755789dkxplchC1SG1rzhw0000000200000000009kpc
       x-cache:
       - CONFIG_NOCACHE
       x-content-type-options:
@@ -434,61 +312,34 @@
       Content-Length:
       - '236'
       User-Agent:
-<<<<<<< HEAD
       - AZURECLI/2.70.0 azsdk-python-core/1.31.0 Python/3.12.8 (Linux-6.5.0-1025-azure-x86_64-with-glibc2.36)
       content-type:
       - application/octet-stream
     method: PUT
-    uri: https://7d95592c-aa2e-4336-9937-3d6fd5702d3b.eastus.cnt-prod.loadtesting.azure.com/tests/delete-test-case/files/sample-ZIP-artifact.zip?api-version=2024-12-01-preview&fileType=ZIPPED_ARTIFACTS
-  response:
-    body:
-      string: '{"url":"https://fd2yz0wvx3g91ko8wcxog7d4.z16.blob.storage.azure.net/0dbae662-8a2d-48a6-b10f-6dd2cbb2d3ea/203cc5a7-a331-41f1-b17b-9e7fd82ac9e2?skoid=713ccf3d-dc33-4787-a1ee-6b0cc537c37a&sktid=33e01921-4d64-4f8c-a055-5bdaffd5e33d&skt=2025-02-26T11%3A15%3A09Z&ske=2025-02-26T18%3A15%3A09Z&sks=b&skv=2024-05-04&sv=2024-05-04&se=2025-02-26T11%3A25%3A10Z&sr=b&sp=r&sig=***","fileName":"sample-ZIP-artifact.zip","fileType":"ZIPPED_ARTIFACTS","expireDateTime":"2025-02-26T11:25:10.2032232Z","validationStatus":"NOT_VALIDATED"}'
-=======
-      - AZURECLI/2.69.0 azsdk-python-core/1.31.0 Python/3.12.8 (Linux-6.5.0-1025-azure-x86_64-with-glibc2.36)
-      content-type:
-      - application/octet-stream
-    method: PUT
-    uri: https://57bf8189-9d96-4548-85d8-d3efc6272a00.eastus.cnt-prod.loadtesting.azure.com/tests/delete-test-case/files/sample-ZIP-artifact.zip?api-version=2024-12-01-preview&fileType=ZIPPED_ARTIFACTS
-  response:
-    body:
-      string: '{"url":"https://dyufya0c1n9a2dlyqyce3uc8.z37.blob.storage.azure.net/5c6632d9-133a-4935-a12c-7a41d3c8c48e/4c03bb6c-f0e7-4c4b-811e-4efa8f4bd512?skoid=713ccf3d-dc33-4787-a1ee-6b0cc537c37a&sktid=33e01921-4d64-4f8c-a055-5bdaffd5e33d&skt=2025-02-24T21%3A54%3A49Z&ske=2025-02-25T04%3A54%3A49Z&sks=b&skv=2024-05-04&sv=2024-05-04&se=2025-02-24T22%3A04%3A50Z&sr=b&sp=r&sig=***","fileName":"sample-ZIP-artifact.zip","fileType":"ZIPPED_ARTIFACTS","expireDateTime":"2025-02-24T22:04:50.7737676Z","validationStatus":"NOT_VALIDATED"}'
->>>>>>> dfd6e4c3
-    headers:
-      api-supported-versions:
-      - 2022-11-01, 2023-04-01-preview, 2024-03-01-preview, 2024-05-01-preview, 2024-07-01-preview,
-        2024-12-01-preview
-      connection:
-      - keep-alive
-      content-length:
-<<<<<<< HEAD
-      - '565'
-      content-type:
-      - application/json; charset=utf-8
-      date:
-      - Wed, 26 Feb 2025 11:15:10 GMT
+    uri: https://2de8f238-1db8-4bd0-8bee-bcb6faaf851a.eastus.cnt-prod.loadtesting.azure.com/tests/delete-test-case/files/sample-ZIP-artifact.zip?api-version=2024-12-01-preview&fileType=ZIPPED_ARTIFACTS
+  response:
+    body:
+      string: '{"url":"https://urtcehdhltye6yfrcwyt12qj.z42.blob.storage.azure.net/5f073beb-d61f-4893-9728-0aac7549fbb9/d68c4be3-a4cb-45f9-b6b3-90c25b21b48b?skoid=713ccf3d-dc33-4787-a1ee-6b0cc537c37a&sktid=33e01921-4d64-4f8c-a055-5bdaffd5e33d&skt=2025-02-26T23%3A07%3A43Z&ske=2025-02-27T06%3A07%3A43Z&sks=b&skv=2024-05-04&sv=2024-05-04&se=2025-02-26T23%3A17%3A43Z&sr=b&sp=r&sig=***","fileName":"sample-ZIP-artifact.zip","fileType":"ZIPPED_ARTIFACTS","expireDateTime":"2025-02-26T23:17:43.8151689Z","validationStatus":"NOT_VALIDATED"}'
+    headers:
+      api-supported-versions:
+      - 2022-11-01, 2023-04-01-preview, 2024-03-01-preview, 2024-05-01-preview, 2024-07-01-preview,
+        2024-12-01-preview
+      connection:
+      - keep-alive
+      content-length:
+      - '567'
+      content-type:
+      - application/json; charset=utf-8
+      date:
+      - Wed, 26 Feb 2025 23:07:43 GMT
       location:
-      - https://7d95592c-aa2e-4336-9937-3d6fd5702d3b.eastus.cnt-prod.loadtesting.azure.com/tests/delete-test-case/files/sample-ZIP-artifact.zip?api-version=2024-12-01-preview
-      mise-correlation-id:
-      - 40fb5915-a5a9-40fc-b002-74d5c746cd76
-      strict-transport-security:
-      - max-age=31536000; includeSubDomains
-      x-azure-ref:
-      - 20250226T111509Z-r17775d4f98jjkc6hC1SG1dcu80000000d6000000000kbv3
-=======
-      - '563'
-      content-type:
-      - application/json; charset=utf-8
-      date:
-      - Mon, 24 Feb 2025 21:54:50 GMT
-      location:
-      - https://57bf8189-9d96-4548-85d8-d3efc6272a00.eastus.cnt-prod.loadtesting.azure.com/tests/delete-test-case/files/sample-ZIP-artifact.zip?api-version=2024-12-01-preview
-      mise-correlation-id:
-      - c9c3ee36-dac0-4bf2-acd9-1271c2650cb0
-      strict-transport-security:
-      - max-age=31536000; includeSubDomains
-      x-azure-ref:
-      - 20250224T215450Z-r17775d4f98p9dsnhC1SG1tym00000000e3g000000002mvh
->>>>>>> dfd6e4c3
+      - https://2de8f238-1db8-4bd0-8bee-bcb6faaf851a.eastus.cnt-prod.loadtesting.azure.com/tests/delete-test-case/files/sample-ZIP-artifact.zip?api-version=2024-12-01-preview
+      mise-correlation-id:
+      - b1180b0f-b1bd-4e95-bc71-2d98e134b7c1
+      strict-transport-security:
+      - max-age=31536000; includeSubDomains
+      x-azure-ref:
+      - 20250226T230743Z-167c755789dkxplchC1SG1rzhw0000000200000000009ksq
       x-cache:
       - CONFIG_NOCACHE
       x-content-type-options:
@@ -506,42 +357,32 @@
       Connection:
       - keep-alive
       User-Agent:
-<<<<<<< HEAD
-      - AZURECLI/2.70.0 azsdk-python-core/1.31.0 Python/3.12.8 (Linux-6.5.0-1025-azure-x86_64-with-glibc2.36)
-    method: GET
-    uri: https://7d95592c-aa2e-4336-9937-3d6fd5702d3b.eastus.cnt-prod.loadtesting.azure.com/tests/delete-test-case/files/sample-ZIP-artifact.zip?api-version=2024-12-01-preview
-  response:
-    body:
-      string: '{"url":"https://fd2yz0wvx3g91ko8wcxog7d4.z16.blob.storage.azure.net/0dbae662-8a2d-48a6-b10f-6dd2cbb2d3ea/203cc5a7-a331-41f1-b17b-9e7fd82ac9e2?skoid=713ccf3d-dc33-4787-a1ee-6b0cc537c37a&sktid=33e01921-4d64-4f8c-a055-5bdaffd5e33d&skt=2025-02-26T11%3A15%3A09Z&ske=2025-02-26T18%3A15%3A09Z&sks=b&skv=2024-05-04&sv=2024-05-04&se=2025-02-26T11%3A25%3A11Z&sr=b&sp=r&sig=***","fileName":"sample-ZIP-artifact.zip","fileType":"ZIPPED_ARTIFACTS","expireDateTime":"2025-02-26T11:25:11.1260712Z","validationStatus":"NOT_VALIDATED"}'
-=======
-      - AZURECLI/2.69.0 azsdk-python-core/1.31.0 Python/3.12.8 (Linux-6.5.0-1025-azure-x86_64-with-glibc2.36)
-    method: GET
-    uri: https://57bf8189-9d96-4548-85d8-d3efc6272a00.eastus.cnt-prod.loadtesting.azure.com/tests/delete-test-case/files/sample-ZIP-artifact.zip?api-version=2024-12-01-preview
-  response:
-    body:
-      string: '{"url":"https://dyufya0c1n9a2dlyqyce3uc8.z37.blob.storage.azure.net/5c6632d9-133a-4935-a12c-7a41d3c8c48e/4c03bb6c-f0e7-4c4b-811e-4efa8f4bd512?skoid=713ccf3d-dc33-4787-a1ee-6b0cc537c37a&sktid=33e01921-4d64-4f8c-a055-5bdaffd5e33d&skt=2025-02-24T21%3A54%3A51Z&ske=2025-02-25T04%3A54%3A51Z&sks=b&skv=2024-05-04&sv=2024-05-04&se=2025-02-24T22%3A04%3A51Z&sr=b&sp=r&sig=***","fileName":"sample-ZIP-artifact.zip","fileType":"ZIPPED_ARTIFACTS","expireDateTime":"2025-02-24T22:04:51.1060749Z","validationStatus":"NOT_VALIDATED"}'
->>>>>>> dfd6e4c3
-    headers:
-      accept-ranges:
-      - bytes
-      api-supported-versions:
-      - 2022-11-01, 2023-04-01-preview, 2024-03-01-preview, 2024-05-01-preview, 2024-07-01-preview,
-        2024-12-01-preview
-      connection:
-      - keep-alive
-      content-length:
-<<<<<<< HEAD
-      - '567'
-      content-type:
-      - application/json; charset=utf-8
-      date:
-      - Wed, 26 Feb 2025 11:15:11 GMT
-      mise-correlation-id:
-      - de12e9d1-269e-4404-9001-41d6f3b40b15
-      strict-transport-security:
-      - max-age=31536000; includeSubDomains
-      x-azure-ref:
-      - 20250226T111510Z-r17775d4f98jjkc6hC1SG1dcu80000000d6000000000kbxv
+      - AZURECLI/2.70.0 azsdk-python-core/1.31.0 Python/3.12.8 (Linux-6.5.0-1025-azure-x86_64-with-glibc2.36)
+    method: GET
+    uri: https://2de8f238-1db8-4bd0-8bee-bcb6faaf851a.eastus.cnt-prod.loadtesting.azure.com/tests/delete-test-case/files/sample-ZIP-artifact.zip?api-version=2024-12-01-preview
+  response:
+    body:
+      string: '{"url":"https://urtcehdhltye6yfrcwyt12qj.z42.blob.storage.azure.net/5f073beb-d61f-4893-9728-0aac7549fbb9/d68c4be3-a4cb-45f9-b6b3-90c25b21b48b?skoid=713ccf3d-dc33-4787-a1ee-6b0cc537c37a&sktid=33e01921-4d64-4f8c-a055-5bdaffd5e33d&skt=2025-02-26T23%3A07%3A44Z&ske=2025-02-27T06%3A07%3A44Z&sks=b&skv=2024-05-04&sv=2024-05-04&se=2025-02-26T23%3A17%3A44Z&sr=b&sp=r&sig=***","fileName":"sample-ZIP-artifact.zip","fileType":"ZIPPED_ARTIFACTS","expireDateTime":"2025-02-26T23:17:44.1070907Z","validationStatus":"NOT_VALIDATED"}'
+    headers:
+      accept-ranges:
+      - bytes
+      api-supported-versions:
+      - 2022-11-01, 2023-04-01-preview, 2024-03-01-preview, 2024-05-01-preview, 2024-07-01-preview,
+        2024-12-01-preview
+      connection:
+      - keep-alive
+      content-length:
+      - '563'
+      content-type:
+      - application/json; charset=utf-8
+      date:
+      - Wed, 26 Feb 2025 23:07:44 GMT
+      mise-correlation-id:
+      - 0d34bd08-22dc-4c21-a7cd-4c4495005ef6
+      strict-transport-security:
+      - max-age=31536000; includeSubDomains
+      x-azure-ref:
+      - 20250226T230743Z-167c755789dkxplchC1SG1rzhw0000000200000000009ku4
       x-cache:
       - CONFIG_NOCACHE
       x-content-type-options:
@@ -654,30 +495,30 @@
       content-type:
       - application/octet-stream
     method: PUT
-    uri: https://7d95592c-aa2e-4336-9937-3d6fd5702d3b.eastus.cnt-prod.loadtesting.azure.com/tests/delete-test-case/files/sample-JMX-file.jmx?api-version=2024-12-01-preview&fileType=TEST_SCRIPT
-  response:
-    body:
-      string: '{"url":"https://fd2yz0wvx3g91ko8wcxog7d4.z16.blob.storage.azure.net/0dbae662-8a2d-48a6-b10f-6dd2cbb2d3ea/c406b31e-f05b-43bd-8d5a-9c96fb699a9e?skoid=713ccf3d-dc33-4787-a1ee-6b0cc537c37a&sktid=33e01921-4d64-4f8c-a055-5bdaffd5e33d&skt=2025-02-26T11%3A15%3A09Z&ske=2025-02-26T18%3A15%3A09Z&sks=b&skv=2024-05-04&sv=2024-05-04&se=2025-02-26T11%3A25%3A11Z&sr=b&sp=r&sig=***","fileName":"sample-JMX-file.jmx","fileType":"TEST_SCRIPT","expireDateTime":"2025-02-26T11:25:11.6437772Z","validationStatus":"VALIDATION_INITIATED"}'
-    headers:
-      api-supported-versions:
-      - 2022-11-01, 2023-04-01-preview, 2024-03-01-preview, 2024-05-01-preview, 2024-07-01-preview,
-        2024-12-01-preview
-      connection:
-      - keep-alive
-      content-length:
-      - '559'
-      content-type:
-      - application/json; charset=utf-8
-      date:
-      - Wed, 26 Feb 2025 11:15:11 GMT
+    uri: https://2de8f238-1db8-4bd0-8bee-bcb6faaf851a.eastus.cnt-prod.loadtesting.azure.com/tests/delete-test-case/files/sample-JMX-file.jmx?api-version=2024-12-01-preview&fileType=TEST_SCRIPT
+  response:
+    body:
+      string: '{"url":"https://urtcehdhltye6yfrcwyt12qj.z42.blob.storage.azure.net/5f073beb-d61f-4893-9728-0aac7549fbb9/79570cca-0329-44f8-903d-b8644db0e456?skoid=713ccf3d-dc33-4787-a1ee-6b0cc537c37a&sktid=33e01921-4d64-4f8c-a055-5bdaffd5e33d&skt=2025-02-26T23%3A07%3A42Z&ske=2025-02-27T06%3A07%3A42Z&sks=b&skv=2024-05-04&sv=2024-05-04&se=2025-02-26T23%3A17%3A44Z&sr=b&sp=r&sig=***","fileName":"sample-JMX-file.jmx","fileType":"TEST_SCRIPT","expireDateTime":"2025-02-26T23:17:44.5964962Z","validationStatus":"VALIDATION_INITIATED"}'
+    headers:
+      api-supported-versions:
+      - 2022-11-01, 2023-04-01-preview, 2024-03-01-preview, 2024-05-01-preview, 2024-07-01-preview,
+        2024-12-01-preview
+      connection:
+      - keep-alive
+      content-length:
+      - '561'
+      content-type:
+      - application/json; charset=utf-8
+      date:
+      - Wed, 26 Feb 2025 23:07:44 GMT
       location:
-      - https://7d95592c-aa2e-4336-9937-3d6fd5702d3b.eastus.cnt-prod.loadtesting.azure.com/tests/delete-test-case/files/sample-JMX-file.jmx?api-version=2024-12-01-preview
-      mise-correlation-id:
-      - 2b5f0ef3-48f9-4042-8681-7bed269e187f
-      strict-transport-security:
-      - max-age=31536000; includeSubDomains
-      x-azure-ref:
-      - 20250226T111511Z-r17775d4f98jjkc6hC1SG1dcu80000000d6000000000kbzs
+      - https://2de8f238-1db8-4bd0-8bee-bcb6faaf851a.eastus.cnt-prod.loadtesting.azure.com/tests/delete-test-case/files/sample-JMX-file.jmx?api-version=2024-12-01-preview
+      mise-correlation-id:
+      - 6a5b1674-2370-4b8f-8de8-723a9633e5a6
+      strict-transport-security:
+      - max-age=31536000; includeSubDomains
+      x-azure-ref:
+      - 20250226T230744Z-167c755789dkxplchC1SG1rzhw0000000200000000009kv3
       x-cache:
       - CONFIG_NOCACHE
       x-content-type-options:
@@ -697,10 +538,53 @@
       User-Agent:
       - AZURECLI/2.70.0 azsdk-python-core/1.31.0 Python/3.12.8 (Linux-6.5.0-1025-azure-x86_64-with-glibc2.36)
     method: GET
-    uri: https://7d95592c-aa2e-4336-9937-3d6fd5702d3b.eastus.cnt-prod.loadtesting.azure.com/tests/delete-test-case/files/sample-JMX-file.jmx?api-version=2024-12-01-preview
-  response:
-    body:
-      string: '{"url":"https://fd2yz0wvx3g91ko8wcxog7d4.z16.blob.storage.azure.net/0dbae662-8a2d-48a6-b10f-6dd2cbb2d3ea/c406b31e-f05b-43bd-8d5a-9c96fb699a9e?skoid=713ccf3d-dc33-4787-a1ee-6b0cc537c37a&sktid=33e01921-4d64-4f8c-a055-5bdaffd5e33d&skt=2025-02-26T11%3A15%3A11Z&ske=2025-02-26T18%3A15%3A11Z&sks=b&skv=2024-05-04&sv=2024-05-04&se=2025-02-26T11%3A25%3A11Z&sr=b&sp=r&sig=***","fileName":"sample-JMX-file.jmx","fileType":"TEST_SCRIPT","expireDateTime":"2025-02-26T11:25:11.9637804Z","validationStatus":"VALIDATION_INITIATED"}'
+    uri: https://2de8f238-1db8-4bd0-8bee-bcb6faaf851a.eastus.cnt-prod.loadtesting.azure.com/tests/delete-test-case/files/sample-JMX-file.jmx?api-version=2024-12-01-preview
+  response:
+    body:
+      string: '{"url":"https://urtcehdhltye6yfrcwyt12qj.z42.blob.storage.azure.net/5f073beb-d61f-4893-9728-0aac7549fbb9/79570cca-0329-44f8-903d-b8644db0e456?skoid=713ccf3d-dc33-4787-a1ee-6b0cc537c37a&sktid=33e01921-4d64-4f8c-a055-5bdaffd5e33d&skt=2025-02-26T23%3A07%3A44Z&ske=2025-02-27T06%3A07%3A44Z&sks=b&skv=2024-05-04&sv=2024-05-04&se=2025-02-26T23%3A17%3A44Z&sr=b&sp=r&sig=***","fileName":"sample-JMX-file.jmx","fileType":"TEST_SCRIPT","expireDateTime":"2025-02-26T23:17:44.9842213Z","validationStatus":"VALIDATION_INITIATED"}'
+    headers:
+      accept-ranges:
+      - bytes
+      api-supported-versions:
+      - 2022-11-01, 2023-04-01-preview, 2024-03-01-preview, 2024-05-01-preview, 2024-07-01-preview,
+        2024-12-01-preview
+      connection:
+      - keep-alive
+      content-length:
+      - '561'
+      content-type:
+      - application/json; charset=utf-8
+      date:
+      - Wed, 26 Feb 2025 23:07:45 GMT
+      mise-correlation-id:
+      - 27282ebf-01b1-4809-95fc-4ca941bbafd7
+      strict-transport-security:
+      - max-age=31536000; includeSubDomains
+      x-azure-ref:
+      - 20250226T230744Z-167c755789dkxplchC1SG1rzhw0000000200000000009kxb
+      x-cache:
+      - CONFIG_NOCACHE
+      x-content-type-options:
+      - nosniff
+    status:
+      code: 200
+      message: OK
+- request:
+    body: null
+    headers:
+      Accept:
+      - application/json
+      Accept-Encoding:
+      - gzip, deflate
+      Connection:
+      - keep-alive
+      User-Agent:
+      - AZURECLI/2.70.0 azsdk-python-core/1.31.0 Python/3.12.8 (Linux-6.5.0-1025-azure-x86_64-with-glibc2.36)
+    method: GET
+    uri: https://2de8f238-1db8-4bd0-8bee-bcb6faaf851a.eastus.cnt-prod.loadtesting.azure.com/tests/delete-test-case/files/sample-JMX-file.jmx?api-version=2024-12-01-preview
+  response:
+    body:
+      string: '{"url":"https://urtcehdhltye6yfrcwyt12qj.z42.blob.storage.azure.net/5f073beb-d61f-4893-9728-0aac7549fbb9/79570cca-0329-44f8-903d-b8644db0e456?skoid=713ccf3d-dc33-4787-a1ee-6b0cc537c37a&sktid=33e01921-4d64-4f8c-a055-5bdaffd5e33d&skt=2025-02-26T23%3A07%3A44Z&ske=2025-02-27T06%3A07%3A44Z&sks=b&skv=2024-05-04&sv=2024-05-04&se=2025-02-26T23%3A17%3A50Z&sr=b&sp=r&sig=***","fileName":"sample-JMX-file.jmx","fileType":"TEST_SCRIPT","expireDateTime":"2025-02-26T23:17:50.2780116Z","validationStatus":"VALIDATION_INITIATED"}'
     headers:
       accept-ranges:
       - bytes
@@ -714,145 +598,254 @@
       content-type:
       - application/json; charset=utf-8
       date:
-      - Wed, 26 Feb 2025 11:15:12 GMT
-      mise-correlation-id:
-      - bf10fefe-b55e-4d59-bc79-0f0cde1cfd35
-      strict-transport-security:
-      - max-age=31536000; includeSubDomains
-      x-azure-ref:
-      - 20250226T111511Z-r17775d4f98jjkc6hC1SG1dcu80000000d6000000000kc25
-=======
+      - Wed, 26 Feb 2025 23:07:50 GMT
+      mise-correlation-id:
+      - 794c583f-ace4-4a22-8e06-37d90d20fe29
+      strict-transport-security:
+      - max-age=31536000; includeSubDomains
+      x-azure-ref:
+      - 20250226T230750Z-167c755789dkxplchC1SG1rzhw0000000200000000009mf8
+      x-cache:
+      - CONFIG_NOCACHE
+      x-content-type-options:
+      - nosniff
+    status:
+      code: 200
+      message: OK
+- request:
+    body: null
+    headers:
+      Accept:
+      - application/json
+      Accept-Encoding:
+      - gzip, deflate
+      Connection:
+      - keep-alive
+      User-Agent:
+      - AZURECLI/2.70.0 azsdk-python-core/1.31.0 Python/3.12.8 (Linux-6.5.0-1025-azure-x86_64-with-glibc2.36)
+    method: GET
+    uri: https://2de8f238-1db8-4bd0-8bee-bcb6faaf851a.eastus.cnt-prod.loadtesting.azure.com/tests/delete-test-case/files/sample-JMX-file.jmx?api-version=2024-12-01-preview
+  response:
+    body:
+      string: '{"url":"https://urtcehdhltye6yfrcwyt12qj.z42.blob.storage.azure.net/5f073beb-d61f-4893-9728-0aac7549fbb9/79570cca-0329-44f8-903d-b8644db0e456?skoid=713ccf3d-dc33-4787-a1ee-6b0cc537c37a&sktid=33e01921-4d64-4f8c-a055-5bdaffd5e33d&skt=2025-02-26T23%3A07%3A44Z&ske=2025-02-27T06%3A07%3A44Z&sks=b&skv=2024-05-04&sv=2024-05-04&se=2025-02-26T23%3A17%3A55Z&sr=b&sp=r&sig=***","fileName":"sample-JMX-file.jmx","fileType":"TEST_SCRIPT","expireDateTime":"2025-02-26T23:17:55.6207165Z","validationStatus":"VALIDATION_INITIATED"}'
+    headers:
+      accept-ranges:
+      - bytes
+      api-supported-versions:
+      - 2022-11-01, 2023-04-01-preview, 2024-03-01-preview, 2024-05-01-preview, 2024-07-01-preview,
+        2024-12-01-preview
+      connection:
+      - keep-alive
+      content-length:
+      - '563'
+      content-type:
+      - application/json; charset=utf-8
+      date:
+      - Wed, 26 Feb 2025 23:07:55 GMT
+      mise-correlation-id:
+      - de1fee77-af05-42f9-8c37-6d7ce65c4059
+      strict-transport-security:
+      - max-age=31536000; includeSubDomains
+      x-azure-ref:
+      - 20250226T230755Z-167c755789dkxplchC1SG1rzhw0000000200000000009n12
+      x-cache:
+      - CONFIG_NOCACHE
+      x-content-type-options:
+      - nosniff
+    status:
+      code: 200
+      message: OK
+- request:
+    body: null
+    headers:
+      Accept:
+      - application/json
+      Accept-Encoding:
+      - gzip, deflate
+      Connection:
+      - keep-alive
+      User-Agent:
+      - AZURECLI/2.70.0 azsdk-python-core/1.31.0 Python/3.12.8 (Linux-6.5.0-1025-azure-x86_64-with-glibc2.36)
+    method: GET
+    uri: https://2de8f238-1db8-4bd0-8bee-bcb6faaf851a.eastus.cnt-prod.loadtesting.azure.com/tests/delete-test-case/files/sample-JMX-file.jmx?api-version=2024-12-01-preview
+  response:
+    body:
+      string: '{"url":"https://urtcehdhltye6yfrcwyt12qj.z42.blob.storage.azure.net/5f073beb-d61f-4893-9728-0aac7549fbb9/79570cca-0329-44f8-903d-b8644db0e456?skoid=713ccf3d-dc33-4787-a1ee-6b0cc537c37a&sktid=33e01921-4d64-4f8c-a055-5bdaffd5e33d&skt=2025-02-26T23%3A07%3A42Z&ske=2025-02-27T06%3A07%3A42Z&sks=b&skv=2024-05-04&sv=2024-05-04&se=2025-02-26T23%3A18%3A00Z&sr=b&sp=r&sig=***","fileName":"sample-JMX-file.jmx","fileType":"TEST_SCRIPT","expireDateTime":"2025-02-26T23:18:00.8749699Z","validationStatus":"VALIDATION_INITIATED"}'
+    headers:
+      accept-ranges:
+      - bytes
+      api-supported-versions:
+      - 2022-11-01, 2023-04-01-preview, 2024-03-01-preview, 2024-05-01-preview, 2024-07-01-preview,
+        2024-12-01-preview
+      connection:
+      - keep-alive
+      content-length:
+      - '559'
+      content-type:
+      - application/json; charset=utf-8
+      date:
+      - Wed, 26 Feb 2025 23:08:00 GMT
+      mise-correlation-id:
+      - 690a3c31-6c34-4cce-9efe-98efb5b29067
+      strict-transport-security:
+      - max-age=31536000; includeSubDomains
+      x-azure-ref:
+      - 20250226T230800Z-167c755789dkxplchC1SG1rzhw0000000200000000009nmb
+      x-cache:
+      - CONFIG_NOCACHE
+      x-content-type-options:
+      - nosniff
+    status:
+      code: 200
+      message: OK
+- request:
+    body: null
+    headers:
+      Accept:
+      - application/json
+      Accept-Encoding:
+      - gzip, deflate
+      Connection:
+      - keep-alive
+      User-Agent:
+      - AZURECLI/2.70.0 azsdk-python-core/1.31.0 Python/3.12.8 (Linux-6.5.0-1025-azure-x86_64-with-glibc2.36)
+    method: GET
+    uri: https://2de8f238-1db8-4bd0-8bee-bcb6faaf851a.eastus.cnt-prod.loadtesting.azure.com/tests/delete-test-case/files/sample-JMX-file.jmx?api-version=2024-12-01-preview
+  response:
+    body:
+      string: '{"url":"https://urtcehdhltye6yfrcwyt12qj.z42.blob.storage.azure.net/5f073beb-d61f-4893-9728-0aac7549fbb9/79570cca-0329-44f8-903d-b8644db0e456?skoid=713ccf3d-dc33-4787-a1ee-6b0cc537c37a&sktid=33e01921-4d64-4f8c-a055-5bdaffd5e33d&skt=2025-02-26T23%3A07%3A44Z&ske=2025-02-27T06%3A07%3A44Z&sks=b&skv=2024-05-04&sv=2024-05-04&se=2025-02-26T23%3A18%3A06Z&sr=b&sp=r&sig=***","fileName":"sample-JMX-file.jmx","fileType":"TEST_SCRIPT","expireDateTime":"2025-02-26T23:18:06.1474066Z","validationStatus":"VALIDATION_INITIATED"}'
+    headers:
+      accept-ranges:
+      - bytes
+      api-supported-versions:
+      - 2022-11-01, 2023-04-01-preview, 2024-03-01-preview, 2024-05-01-preview, 2024-07-01-preview,
+        2024-12-01-preview
+      connection:
+      - keep-alive
+      content-length:
+      - '563'
+      content-type:
+      - application/json; charset=utf-8
+      date:
+      - Wed, 26 Feb 2025 23:08:06 GMT
+      mise-correlation-id:
+      - 555abca3-3069-4321-bb9b-7336a301abc1
+      strict-transport-security:
+      - max-age=31536000; includeSubDomains
+      x-azure-ref:
+      - 20250226T230806Z-167c755789dkxplchC1SG1rzhw0000000200000000009p84
+      x-cache:
+      - CONFIG_NOCACHE
+      x-content-type-options:
+      - nosniff
+    status:
+      code: 200
+      message: OK
+- request:
+    body: null
+    headers:
+      Accept:
+      - application/json
+      Accept-Encoding:
+      - gzip, deflate
+      Connection:
+      - keep-alive
+      User-Agent:
+      - AZURECLI/2.70.0 azsdk-python-core/1.31.0 Python/3.12.8 (Linux-6.5.0-1025-azure-x86_64-with-glibc2.36)
+    method: GET
+    uri: https://2de8f238-1db8-4bd0-8bee-bcb6faaf851a.eastus.cnt-prod.loadtesting.azure.com/tests/delete-test-case/files/sample-JMX-file.jmx?api-version=2024-12-01-preview
+  response:
+    body:
+      string: '{"url":"https://urtcehdhltye6yfrcwyt12qj.z42.blob.storage.azure.net/5f073beb-d61f-4893-9728-0aac7549fbb9/79570cca-0329-44f8-903d-b8644db0e456?skoid=713ccf3d-dc33-4787-a1ee-6b0cc537c37a&sktid=33e01921-4d64-4f8c-a055-5bdaffd5e33d&skt=2025-02-26T23%3A07%3A42Z&ske=2025-02-27T06%3A07%3A42Z&sks=b&skv=2024-05-04&sv=2024-05-04&se=2025-02-26T23%3A18%3A11Z&sr=b&sp=r&sig=***","fileName":"sample-JMX-file.jmx","fileType":"TEST_SCRIPT","expireDateTime":"2025-02-26T23:18:11.3934116Z","validationStatus":"VALIDATION_INITIATED"}'
+    headers:
+      accept-ranges:
+      - bytes
+      api-supported-versions:
+      - 2022-11-01, 2023-04-01-preview, 2024-03-01-preview, 2024-05-01-preview, 2024-07-01-preview,
+        2024-12-01-preview
+      connection:
+      - keep-alive
+      content-length:
       - '561'
       content-type:
       - application/json; charset=utf-8
       date:
-      - Mon, 24 Feb 2025 21:54:51 GMT
-      mise-correlation-id:
-      - 127266f2-6d59-4e60-ab7f-4cc807a7206b
-      strict-transport-security:
-      - max-age=31536000; includeSubDomains
-      x-azure-ref:
-      - 20250224T215450Z-r17775d4f98p9dsnhC1SG1tym00000000e3g000000002mw6
->>>>>>> dfd6e4c3
-      x-cache:
-      - CONFIG_NOCACHE
-      x-content-type-options:
-      - nosniff
-    status:
-      code: 200
-      message: OK
-- request:
-<<<<<<< HEAD
-=======
-    body: !!python/object/new:_io.BytesIO
-      state: !!python/tuple
-      - !!binary |
-        PD94bWwgdmVyc2lvbj0iMS4wIiBlbmNvZGluZz0iVVRGLTgiPz4KPGptZXRlclRlc3RQbGFuIHZl
-        cnNpb249IjEuMiIgcHJvcGVydGllcz0iNS4wIiBqbWV0ZXI9IjUuNSI+CiAgPGhhc2hUcmVlPgog
-        ICAgPFRlc3RQbGFuIGd1aWNsYXNzPSJUZXN0UGxhbkd1aSIgdGVzdGNsYXNzPSJUZXN0UGxhbiIg
-        dGVzdG5hbWU9IkF6dXJlIExvYWQgVGVzdGluZyIgZW5hYmxlZD0idHJ1ZSI+CiAgICAgIDxzdHJp
-        bmdQcm9wIG5hbWU9IlRlc3RQbGFuLmNvbW1lbnRzIj48L3N0cmluZ1Byb3A+CiAgICAgIDxib29s
-        UHJvcCBuYW1lPSJUZXN0UGxhbi5mdW5jdGlvbmFsX21vZGUiPmZhbHNlPC9ib29sUHJvcD4KICAg
-        ICAgPGJvb2xQcm9wIG5hbWU9IlRlc3RQbGFuLnRlYXJEb3duX29uX3NodXRkb3duIj50cnVlPC9i
-        b29sUHJvcD4KICAgICAgPGJvb2xQcm9wIG5hbWU9IlRlc3RQbGFuLnNlcmlhbGl6ZV90aHJlYWRn
-        cm91cHMiPmZhbHNlPC9ib29sUHJvcD4KICAgICAgPGVsZW1lbnRQcm9wIG5hbWU9IlRlc3RQbGFu
-        LnVzZXJfZGVmaW5lZF92YXJpYWJsZXMiIGVsZW1lbnRUeXBlPSJBcmd1bWVudHMiIGd1aWNsYXNz
-        PSJBcmd1bWVudHNQYW5lbCIgdGVzdGNsYXNzPSJBcmd1bWVudHMiIHRlc3RuYW1lPSJVc2VyIERl
-        ZmluZWQgVmFyaWFibGVzIiBlbmFibGVkPSJ0cnVlIj4KICAgICAgICA8Y29sbGVjdGlvblByb3Ag
-        bmFtZT0iQXJndW1lbnRzLmFyZ3VtZW50cyIvPgogICAgICA8L2VsZW1lbnRQcm9wPgogICAgICA8
-        c3RyaW5nUHJvcCBuYW1lPSJUZXN0UGxhbi51c2VyX2RlZmluZV9jbGFzc3BhdGgiPjwvc3RyaW5n
-        UHJvcD4KICAgIDwvVGVzdFBsYW4+CiAgICA8aGFzaFRyZWU+CiAgICAgIDxBcmd1bWVudHMgZ3Vp
-        Y2xhc3M9IkFyZ3VtZW50c1BhbmVsIiB0ZXN0Y2xhc3M9IkFyZ3VtZW50cyIgdGVzdG5hbWU9IlVz
-        ZXIgRGVmaW5lZCBWYXJpYWJsZXMiIGVuYWJsZWQ9InRydWUiPgogICAgICAgIDxjb2xsZWN0aW9u
-        UHJvcCBuYW1lPSJBcmd1bWVudHMuYXJndW1lbnRzIj4KICAgICAgICAgIDxlbGVtZW50UHJvcCBu
-        YW1lPSJkdXJhdGlvbl9pbl9zZWMiIGVsZW1lbnRUeXBlPSJBcmd1bWVudCI+CiAgICAgICAgICAg
-        IDxzdHJpbmdQcm9wIG5hbWU9IkFyZ3VtZW50Lm5hbWUiPmR1cmF0aW9uX2luX3NlYzwvc3RyaW5n
-        UHJvcD4KICAgICAgICAgICAgPHN0cmluZ1Byb3AgbmFtZT0iQXJndW1lbnQudmFsdWUiPiR7X19n
-        cm9vdnkoIFN5c3RlbS5nZXRlbnYoJnF1b3Q7ZHVyYXRpb25faW5fc2VjJnF1b3Q7KSA/OiAmcXVv
-        dDsxMCZxdW90OyApfTwvc3RyaW5nUHJvcD4KICAgICAgICAgICAgPHN0cmluZ1Byb3AgbmFtZT0i
-        QXJndW1lbnQubWV0YWRhdGEiPj08L3N0cmluZ1Byb3A+CiAgICAgICAgICA8L2VsZW1lbnRQcm9w
-        PgogICAgICAgICAgPGVsZW1lbnRQcm9wIG5hbWU9InJwcyIgZWxlbWVudFR5cGU9IkFyZ3VtZW50
-        Ij4KICAgICAgICAgICAgPHN0cmluZ1Byb3AgbmFtZT0iQXJndW1lbnQubmFtZSI+cnBzPC9zdHJp
-        bmdQcm9wPgogICAgICAgICAgICA8c3RyaW5nUHJvcCBuYW1lPSJBcmd1bWVudC52YWx1ZSI+JHtf
-        X2dyb292eSggU3lzdGVtLmdldGVudigmcXVvdDtycHMmcXVvdDspID86ICZxdW90OzEmcXVvdDsg
-        KX08L3N0cmluZ1Byb3A+CiAgICAgICAgICAgIDxzdHJpbmdQcm9wIG5hbWU9IkFyZ3VtZW50Lm1l
-        dGFkYXRhIj49PC9zdHJpbmdQcm9wPgogICAgICAgICAgPC9lbGVtZW50UHJvcD4KICAgICAgICAg
-        IDxlbGVtZW50UHJvcCBuYW1lPSJkb21haW4iIGVsZW1lbnRUeXBlPSJBcmd1bWVudCI+CiAgICAg
-        ICAgICAgIDxzdHJpbmdQcm9wIG5hbWU9IkFyZ3VtZW50Lm5hbWUiPmRvbWFpbjwvc3RyaW5nUHJv
-        cD4KICAgICAgICAgICAgPHN0cmluZ1Byb3AgbmFtZT0iQXJndW1lbnQudmFsdWUiPiR7X19ncm9v
-        dnkoIFN5c3RlbS5nZXRlbnYoJnF1b3Q7ZG9tYWluJnF1b3Q7KSA/OiAmcXVvdDtleGFtcGxlLmNv
-        bSZxdW90OyApfTwvc3RyaW5nUHJvcD4KICAgICAgICAgICAgPHN0cmluZ1Byb3AgbmFtZT0iQXJn
-        dW1lbnQubWV0YWRhdGEiPj08L3N0cmluZ1Byb3A+CiAgICAgICAgICA8L2VsZW1lbnRQcm9wPgog
-        ICAgICAgICAgPGVsZW1lbnRQcm9wIG5hbWU9InByb3RvY29sIiBlbGVtZW50VHlwZT0iQXJndW1l
-        bnQiPgogICAgICAgICAgICA8c3RyaW5nUHJvcCBuYW1lPSJBcmd1bWVudC5uYW1lIj5wcm90b2Nv
-        bDwvc3RyaW5nUHJvcD4KICAgICAgICAgICAgPHN0cmluZ1Byb3AgbmFtZT0iQXJndW1lbnQudmFs
-        dWUiPiR7X19ncm9vdnkoIFN5c3RlbS5nZXRlbnYoJnF1b3Q7cHJvdG9jb2wmcXVvdDspID86ICZx
-        dW90O2h0dHBzJnF1b3Q7ICl9PC9zdHJpbmdQcm9wPgogICAgICAgICAgICA8c3RyaW5nUHJvcCBu
-        YW1lPSJBcmd1bWVudC5tZXRhZGF0YSI+PTwvc3RyaW5nUHJvcD4KICAgICAgICAgIDwvZWxlbWVu
-        dFByb3A+CiAgICAgICAgICA8ZWxlbWVudFByb3AgbmFtZT0idXJsX3BhdGgiIGVsZW1lbnRUeXBl
-        PSJBcmd1bWVudCI+CiAgICAgICAgICAgIDxzdHJpbmdQcm9wIG5hbWU9IkFyZ3VtZW50Lm5hbWUi
-        PnVybF9wYXRoPC9zdHJpbmdQcm9wPgogICAgICAgICAgICA8c3RyaW5nUHJvcCBuYW1lPSJBcmd1
-        bWVudC52YWx1ZSI+JHtfX2dyb292eSggU3lzdGVtLmdldGVudigmcXVvdDt1cmxfcGF0aCZxdW90
-        OykgPzogJnF1b3Q7LyZxdW90OyApfTwvc3RyaW5nUHJvcD4KICAgICAgICAgICAgPHN0cmluZ1By
-        b3AgbmFtZT0iQXJndW1lbnQubWV0YWRhdGEiPj08L3N0cmluZ1Byb3A+CiAgICAgICAgICA8L2Vs
-        ZW1lbnRQcm9wPgogICAgICAgIDwvY29sbGVjdGlvblByb3A+CiAgICAgIDwvQXJndW1lbnRzPgog
-        ICAgICA8aGFzaFRyZWUvPgogICAgICA8T3Blbk1vZGVsVGhyZWFkR3JvdXAgZ3VpY2xhc3M9Ik9w
-        ZW5Nb2RlbFRocmVhZEdyb3VwR3VpIiB0ZXN0Y2xhc3M9Ik9wZW5Nb2RlbFRocmVhZEdyb3VwIiB0
-        ZXN0bmFtZT0iT3BlbiBNb2RlbCBUaHJlYWQgR3JvdXAiIGVuYWJsZWQ9InRydWUiPgogICAgICAg
-        IDxlbGVtZW50UHJvcCBuYW1lPSJUaHJlYWRHcm91cC5tYWluX2NvbnRyb2xsZXIiIGVsZW1lbnRU
-        eXBlPSJPcGVuTW9kZWxUaHJlYWRHcm91cENvbnRyb2xsZXIiLz4KICAgICAgICA8c3RyaW5nUHJv
-        cCBuYW1lPSJUaHJlYWRHcm91cC5vbl9zYW1wbGVfZXJyb3IiPmNvbnRpbnVlPC9zdHJpbmdQcm9w
-        PgogICAgICAgIDxzdHJpbmdQcm9wIG5hbWU9Ik9wZW5Nb2RlbFRocmVhZEdyb3VwLnNjaGVkdWxl
-        Ij5yYXRlKCR7cnBzfS9zZWMpIHJhbmRvbV9hcnJpdmFscygke2R1cmF0aW9uX2luX3NlY30gc2Vj
-        KTwvc3RyaW5nUHJvcD4KICAgICAgICA8c3RyaW5nUHJvcCBuYW1lPSJPcGVuTW9kZWxUaHJlYWRH
-        cm91cC5yYW5kb21fc2VlZCI+PC9zdHJpbmdQcm9wPgogICAgICA8L09wZW5Nb2RlbFRocmVhZEdy
-        b3VwPgogICAgICA8aGFzaFRyZWU+CiAgICAgICAgPEhUVFBTYW1wbGVyUHJveHkgZ3VpY2xhc3M9
-        Ikh0dHBUZXN0U2FtcGxlR3VpIiB0ZXN0Y2xhc3M9IkhUVFBTYW1wbGVyUHJveHkiIHRlc3RuYW1l
-        PSJIVFRQIFJlcXVlc3QiIGVuYWJsZWQ9InRydWUiPgogICAgICAgICAgPGVsZW1lbnRQcm9wIG5h
-        bWU9IkhUVFBzYW1wbGVyLkFyZ3VtZW50cyIgZWxlbWVudFR5cGU9IkFyZ3VtZW50cyIgZ3VpY2xh
-        c3M9IkhUVFBBcmd1bWVudHNQYW5lbCIgdGVzdGNsYXNzPSJBcmd1bWVudHMiIHRlc3RuYW1lPSJV
-        c2VyIERlZmluZWQgVmFyaWFibGVzIiBlbmFibGVkPSJ0cnVlIj4KICAgICAgICAgICAgPGNvbGxl
-        Y3Rpb25Qcm9wIG5hbWU9IkFyZ3VtZW50cy5hcmd1bWVudHMiLz4KICAgICAgICAgIDwvZWxlbWVu
-        dFByb3A+CiAgICAgICAgICA8c3RyaW5nUHJvcCBuYW1lPSJIVFRQU2FtcGxlci5kb21haW4iPiR7
-        ZG9tYWlufTwvc3RyaW5nUHJvcD4KICAgICAgICAgIDxzdHJpbmdQcm9wIG5hbWU9IkhUVFBTYW1w
-        bGVyLnBvcnQiPjwvc3RyaW5nUHJvcD4KICAgICAgICAgIDxzdHJpbmdQcm9wIG5hbWU9IkhUVFBT
-        YW1wbGVyLnByb3RvY29sIj4ke3Byb3RvY29sfTwvc3RyaW5nUHJvcD4KICAgICAgICAgIDxzdHJp
-        bmdQcm9wIG5hbWU9IkhUVFBTYW1wbGVyLmNvbnRlbnRFbmNvZGluZyI+PC9zdHJpbmdQcm9wPgog
-        ICAgICAgICAgPHN0cmluZ1Byb3AgbmFtZT0iSFRUUFNhbXBsZXIucGF0aCI+JHt1cmxfcGF0aH08
-        L3N0cmluZ1Byb3A+CiAgICAgICAgICA8c3RyaW5nUHJvcCBuYW1lPSJIVFRQU2FtcGxlci5tZXRo
-        b2QiPkdFVDwvc3RyaW5nUHJvcD4KICAgICAgICAgIDxib29sUHJvcCBuYW1lPSJIVFRQU2FtcGxl
-        ci5mb2xsb3dfcmVkaXJlY3RzIj50cnVlPC9ib29sUHJvcD4KICAgICAgICAgIDxib29sUHJvcCBu
-        YW1lPSJIVFRQU2FtcGxlci5hdXRvX3JlZGlyZWN0cyI+ZmFsc2U8L2Jvb2xQcm9wPgogICAgICAg
-        ICAgPGJvb2xQcm9wIG5hbWU9IkhUVFBTYW1wbGVyLnVzZV9rZWVwYWxpdmUiPnRydWU8L2Jvb2xQ
-        cm9wPgogICAgICAgICAgPGJvb2xQcm9wIG5hbWU9IkhUVFBTYW1wbGVyLkRPX01VTFRJUEFSVF9Q
-        T1NUIj5mYWxzZTwvYm9vbFByb3A+CiAgICAgICAgICA8c3RyaW5nUHJvcCBuYW1lPSJIVFRQU2Ft
-        cGxlci5lbWJlZGRlZF91cmxfcmUiPjwvc3RyaW5nUHJvcD4KICAgICAgICAgIDxzdHJpbmdQcm9w
-        IG5hbWU9IkhUVFBTYW1wbGVyLmNvbm5lY3RfdGltZW91dCI+PC9zdHJpbmdQcm9wPgogICAgICAg
-        ICAgPHN0cmluZ1Byb3AgbmFtZT0iSFRUUFNhbXBsZXIucmVzcG9uc2VfdGltZW91dCI+PC9zdHJp
-        bmdQcm9wPgogICAgICAgIDwvSFRUUFNhbXBsZXJQcm94eT4KICAgICAgICA8aGFzaFRyZWUvPgog
-        ICAgICA8L2hhc2hUcmVlPgogICAgPC9oYXNoVHJlZT4KICA8L2hhc2hUcmVlPgo8L2ptZXRlclRl
-        c3RQbGFuPgo=
-      - 0
-      - null
-    headers:
-      Accept:
-      - application/json
-      Accept-Encoding:
-      - gzip, deflate
-      Connection:
-      - keep-alive
-      Content-Length:
-      - '4796'
-      User-Agent:
-      - AZURECLI/2.69.0 azsdk-python-core/1.31.0 Python/3.12.8 (Linux-6.5.0-1025-azure-x86_64-with-glibc2.36)
-      content-type:
-      - application/octet-stream
-    method: PUT
-    uri: https://57bf8189-9d96-4548-85d8-d3efc6272a00.eastus.cnt-prod.loadtesting.azure.com/tests/delete-test-case/files/sample-JMX-file.jmx?api-version=2024-12-01-preview&fileType=TEST_SCRIPT
-  response:
-    body:
-      string: '{"url":"https://dyufya0c1n9a2dlyqyce3uc8.z37.blob.storage.azure.net/5c6632d9-133a-4935-a12c-7a41d3c8c48e/f2078ec5-07df-4ea2-9a57-d1a293d066e0?skoid=713ccf3d-dc33-4787-a1ee-6b0cc537c37a&sktid=33e01921-4d64-4f8c-a055-5bdaffd5e33d&skt=2025-02-24T21%3A54%3A51Z&ske=2025-02-25T04%3A54%3A51Z&sks=b&skv=2024-05-04&sv=2024-05-04&se=2025-02-24T22%3A04%3A51Z&sr=b&sp=r&sig=***","fileName":"sample-JMX-file.jmx","fileType":"TEST_SCRIPT","expireDateTime":"2025-02-24T22:04:51.6062264Z","validationStatus":"VALIDATION_INITIATED"}'
-    headers:
+      - Wed, 26 Feb 2025 23:08:11 GMT
+      mise-correlation-id:
+      - e5d0eb71-b612-47e4-8082-0ee7b31f375b
+      strict-transport-security:
+      - max-age=31536000; includeSubDomains
+      x-azure-ref:
+      - 20250226T230811Z-167c755789dkxplchC1SG1rzhw0000000200000000009prs
+      x-cache:
+      - CONFIG_NOCACHE
+      x-content-type-options:
+      - nosniff
+    status:
+      code: 200
+      message: OK
+- request:
+    body: null
+    headers:
+      Accept:
+      - application/json
+      Accept-Encoding:
+      - gzip, deflate
+      Connection:
+      - keep-alive
+      User-Agent:
+      - AZURECLI/2.70.0 azsdk-python-core/1.31.0 Python/3.12.8 (Linux-6.5.0-1025-azure-x86_64-with-glibc2.36)
+    method: GET
+    uri: https://2de8f238-1db8-4bd0-8bee-bcb6faaf851a.eastus.cnt-prod.loadtesting.azure.com/tests/delete-test-case/files/sample-JMX-file.jmx?api-version=2024-12-01-preview
+  response:
+    body:
+      string: '{"url":"https://urtcehdhltye6yfrcwyt12qj.z42.blob.storage.azure.net/5f073beb-d61f-4893-9728-0aac7549fbb9/79570cca-0329-44f8-903d-b8644db0e456?skoid=713ccf3d-dc33-4787-a1ee-6b0cc537c37a&sktid=33e01921-4d64-4f8c-a055-5bdaffd5e33d&skt=2025-02-26T23%3A07%3A44Z&ske=2025-02-27T06%3A07%3A44Z&sks=b&skv=2024-05-04&sv=2024-05-04&se=2025-02-26T23%3A18%3A16Z&sr=b&sp=r&sig=***","fileName":"sample-JMX-file.jmx","fileType":"TEST_SCRIPT","expireDateTime":"2025-02-26T23:18:16.6425624Z","validationStatus":"VALIDATION_INITIATED"}'
+    headers:
+      accept-ranges:
+      - bytes
+      api-supported-versions:
+      - 2022-11-01, 2023-04-01-preview, 2024-03-01-preview, 2024-05-01-preview, 2024-07-01-preview,
+        2024-12-01-preview
+      connection:
+      - keep-alive
+      content-length:
+      - '561'
+      content-type:
+      - application/json; charset=utf-8
+      date:
+      - Wed, 26 Feb 2025 23:08:16 GMT
+      mise-correlation-id:
+      - dc91cdbc-0d0a-4951-8f92-49bc9126939b
+      strict-transport-security:
+      - max-age=31536000; includeSubDomains
+      x-azure-ref:
+      - 20250226T230816Z-167c755789dkxplchC1SG1rzhw0000000200000000009q84
+      x-cache:
+      - CONFIG_NOCACHE
+      x-content-type-options:
+      - nosniff
+    status:
+      code: 200
+      message: OK
+- request:
+    body: null
+    headers:
+      Accept:
+      - application/json
+      Accept-Encoding:
+      - gzip, deflate
+      Connection:
+      - keep-alive
+      User-Agent:
+      - AZURECLI/2.70.0 azsdk-python-core/1.31.0 Python/3.12.8 (Linux-6.5.0-1025-azure-x86_64-with-glibc2.36)
+    method: GET
+    uri: https://2de8f238-1db8-4bd0-8bee-bcb6faaf851a.eastus.cnt-prod.loadtesting.azure.com/tests/delete-test-case/files/sample-JMX-file.jmx?api-version=2024-12-01-preview
+  response:
+    body:
+      string: '{"url":"https://urtcehdhltye6yfrcwyt12qj.z42.blob.storage.azure.net/5f073beb-d61f-4893-9728-0aac7549fbb9/79570cca-0329-44f8-903d-b8644db0e456?skoid=713ccf3d-dc33-4787-a1ee-6b0cc537c37a&sktid=33e01921-4d64-4f8c-a055-5bdaffd5e33d&skt=2025-02-26T23%3A07%3A42Z&ske=2025-02-27T06%3A07%3A42Z&sks=b&skv=2024-05-04&sv=2024-05-04&se=2025-02-26T23%3A18%3A21Z&sr=b&sp=r&sig=***","fileName":"sample-JMX-file.jmx","fileType":"TEST_SCRIPT","expireDateTime":"2025-02-26T23:18:21.9256392Z","validationStatus":"VALIDATION_SUCCESS"}'
+    headers:
+      accept-ranges:
+      - bytes
       api-supported-versions:
       - 2022-11-01, 2023-04-01-preview, 2024-03-01-preview, 2024-05-01-preview, 2024-07-01-preview,
         2024-12-01-preview
@@ -863,530 +856,57 @@
       content-type:
       - application/json; charset=utf-8
       date:
-      - Mon, 24 Feb 2025 21:54:51 GMT
-      location:
-      - https://57bf8189-9d96-4548-85d8-d3efc6272a00.eastus.cnt-prod.loadtesting.azure.com/tests/delete-test-case/files/sample-JMX-file.jmx?api-version=2024-12-01-preview
-      mise-correlation-id:
-      - 1766759d-9a2c-4f50-9577-0e64b43b2190
-      strict-transport-security:
-      - max-age=31536000; includeSubDomains
-      x-azure-ref:
-      - 20250224T215451Z-r17775d4f98p9dsnhC1SG1tym00000000e3g000000002mwr
-      x-cache:
-      - CONFIG_NOCACHE
-      x-content-type-options:
-      - nosniff
-    status:
-      code: 201
-      message: Created
-- request:
->>>>>>> dfd6e4c3
-    body: null
-    headers:
-      Accept:
-      - application/json
-      Accept-Encoding:
-      - gzip, deflate
-      Connection:
-      - keep-alive
-      User-Agent:
-<<<<<<< HEAD
-      - AZURECLI/2.70.0 azsdk-python-core/1.31.0 Python/3.12.8 (Linux-6.5.0-1025-azure-x86_64-with-glibc2.36)
-    method: GET
-    uri: https://7d95592c-aa2e-4336-9937-3d6fd5702d3b.eastus.cnt-prod.loadtesting.azure.com/tests/delete-test-case/files/sample-JMX-file.jmx?api-version=2024-12-01-preview
-  response:
-    body:
-      string: '{"url":"https://fd2yz0wvx3g91ko8wcxog7d4.z16.blob.storage.azure.net/0dbae662-8a2d-48a6-b10f-6dd2cbb2d3ea/c406b31e-f05b-43bd-8d5a-9c96fb699a9e?skoid=713ccf3d-dc33-4787-a1ee-6b0cc537c37a&sktid=33e01921-4d64-4f8c-a055-5bdaffd5e33d&skt=2025-02-26T11%3A15%3A09Z&ske=2025-02-26T18%3A15%3A09Z&sks=b&skv=2024-05-04&sv=2024-05-04&se=2025-02-26T11%3A25%3A17Z&sr=b&sp=r&sig=***","fileName":"sample-JMX-file.jmx","fileType":"TEST_SCRIPT","expireDateTime":"2025-02-26T11:25:17.2225433Z","validationStatus":"VALIDATION_INITIATED"}'
-=======
-      - AZURECLI/2.69.0 azsdk-python-core/1.31.0 Python/3.12.8 (Linux-6.5.0-1025-azure-x86_64-with-glibc2.36)
-    method: GET
-    uri: https://57bf8189-9d96-4548-85d8-d3efc6272a00.eastus.cnt-prod.loadtesting.azure.com/tests/delete-test-case/files/sample-JMX-file.jmx?api-version=2024-12-01-preview
-  response:
-    body:
-      string: '{"url":"https://dyufya0c1n9a2dlyqyce3uc8.z37.blob.storage.azure.net/5c6632d9-133a-4935-a12c-7a41d3c8c48e/f2078ec5-07df-4ea2-9a57-d1a293d066e0?skoid=713ccf3d-dc33-4787-a1ee-6b0cc537c37a&sktid=33e01921-4d64-4f8c-a055-5bdaffd5e33d&skt=2025-02-24T21%3A54%3A51Z&ske=2025-02-25T04%3A54%3A51Z&sks=b&skv=2024-05-04&sv=2024-05-04&se=2025-02-24T22%3A04%3A51Z&sr=b&sp=r&sig=***","fileName":"sample-JMX-file.jmx","fileType":"TEST_SCRIPT","expireDateTime":"2025-02-24T22:04:51.9473877Z","validationStatus":"VALIDATION_INITIATED"}'
->>>>>>> dfd6e4c3
-    headers:
-      accept-ranges:
-      - bytes
-      api-supported-versions:
-      - 2022-11-01, 2023-04-01-preview, 2024-03-01-preview, 2024-05-01-preview, 2024-07-01-preview,
-        2024-12-01-preview
-      connection:
-      - keep-alive
-      content-length:
-      - '563'
-      content-type:
-      - application/json; charset=utf-8
-      date:
-<<<<<<< HEAD
-      - Wed, 26 Feb 2025 11:15:17 GMT
-      mise-correlation-id:
-      - 95f4ce44-a737-4d94-9fe5-e1cfc497ae3c
-      strict-transport-security:
-      - max-age=31536000; includeSubDomains
-      x-azure-ref:
-      - 20250226T111517Z-r17775d4f98jjkc6hC1SG1dcu80000000d6000000000kcw0
-=======
-      - Mon, 24 Feb 2025 21:54:52 GMT
-      mise-correlation-id:
-      - 88a837c1-fffe-4153-9ceb-be45a72090c3
-      strict-transport-security:
-      - max-age=31536000; includeSubDomains
-      x-azure-ref:
-      - 20250224T215451Z-r17775d4f98p9dsnhC1SG1tym00000000e3g000000002mxd
->>>>>>> dfd6e4c3
-      x-cache:
-      - CONFIG_NOCACHE
-      x-content-type-options:
-      - nosniff
-    status:
-      code: 200
-      message: OK
-- request:
-    body: null
-    headers:
-      Accept:
-      - application/json
-      Accept-Encoding:
-      - gzip, deflate
-      Connection:
-      - keep-alive
-      User-Agent:
-<<<<<<< HEAD
-      - AZURECLI/2.70.0 azsdk-python-core/1.31.0 Python/3.12.8 (Linux-6.5.0-1025-azure-x86_64-with-glibc2.36)
-    method: GET
-    uri: https://7d95592c-aa2e-4336-9937-3d6fd5702d3b.eastus.cnt-prod.loadtesting.azure.com/tests/delete-test-case/files/sample-JMX-file.jmx?api-version=2024-12-01-preview
-  response:
-    body:
-      string: '{"url":"https://fd2yz0wvx3g91ko8wcxog7d4.z16.blob.storage.azure.net/0dbae662-8a2d-48a6-b10f-6dd2cbb2d3ea/c406b31e-f05b-43bd-8d5a-9c96fb699a9e?skoid=713ccf3d-dc33-4787-a1ee-6b0cc537c37a&sktid=33e01921-4d64-4f8c-a055-5bdaffd5e33d&skt=2025-02-26T11%3A15%3A09Z&ske=2025-02-26T18%3A15%3A09Z&sks=b&skv=2024-05-04&sv=2024-05-04&se=2025-02-26T11%3A25%3A22Z&sr=b&sp=r&sig=***","fileName":"sample-JMX-file.jmx","fileType":"TEST_SCRIPT","expireDateTime":"2025-02-26T11:25:22.5361378Z","validationStatus":"VALIDATION_INITIATED"}'
-=======
-      - AZURECLI/2.69.0 azsdk-python-core/1.31.0 Python/3.12.8 (Linux-6.5.0-1025-azure-x86_64-with-glibc2.36)
-    method: GET
-    uri: https://57bf8189-9d96-4548-85d8-d3efc6272a00.eastus.cnt-prod.loadtesting.azure.com/tests/delete-test-case/files/sample-JMX-file.jmx?api-version=2024-12-01-preview
-  response:
-    body:
-      string: '{"url":"https://dyufya0c1n9a2dlyqyce3uc8.z37.blob.storage.azure.net/5c6632d9-133a-4935-a12c-7a41d3c8c48e/f2078ec5-07df-4ea2-9a57-d1a293d066e0?skoid=713ccf3d-dc33-4787-a1ee-6b0cc537c37a&sktid=33e01921-4d64-4f8c-a055-5bdaffd5e33d&skt=2025-02-24T21%3A54%3A51Z&ske=2025-02-25T04%3A54%3A51Z&sks=b&skv=2024-05-04&sv=2024-05-04&se=2025-02-24T22%3A04%3A57Z&sr=b&sp=r&sig=***","fileName":"sample-JMX-file.jmx","fileType":"TEST_SCRIPT","expireDateTime":"2025-02-24T22:04:57.1967169Z","validationStatus":"VALIDATION_INITIATED"}'
->>>>>>> dfd6e4c3
-    headers:
-      accept-ranges:
-      - bytes
-      api-supported-versions:
-      - 2022-11-01, 2023-04-01-preview, 2024-03-01-preview, 2024-05-01-preview, 2024-07-01-preview,
-        2024-12-01-preview
-      connection:
-      - keep-alive
-      content-length:
-      - '559'
-      content-type:
-      - application/json; charset=utf-8
-      date:
-<<<<<<< HEAD
-      - Wed, 26 Feb 2025 11:15:22 GMT
-      mise-correlation-id:
-      - ef8e6cbd-14de-49cc-b749-a58f345e891f
-      strict-transport-security:
-      - max-age=31536000; includeSubDomains
-      x-azure-ref:
-      - 20250226T111522Z-r17775d4f98jjkc6hC1SG1dcu80000000d6000000000kdqw
-=======
-      - Mon, 24 Feb 2025 21:54:57 GMT
-      mise-correlation-id:
-      - a080003f-93f5-40f9-8419-0b74cf2de68d
-      strict-transport-security:
-      - max-age=31536000; includeSubDomains
-      x-azure-ref:
-      - 20250224T215457Z-r17775d4f98p9dsnhC1SG1tym00000000e3g000000002n4a
->>>>>>> dfd6e4c3
-      x-cache:
-      - CONFIG_NOCACHE
-      x-content-type-options:
-      - nosniff
-    status:
-      code: 200
-      message: OK
-- request:
-    body: null
-    headers:
-      Accept:
-      - application/json
-      Accept-Encoding:
-      - gzip, deflate
-      Connection:
-      - keep-alive
-      User-Agent:
-<<<<<<< HEAD
-      - AZURECLI/2.70.0 azsdk-python-core/1.31.0 Python/3.12.8 (Linux-6.5.0-1025-azure-x86_64-with-glibc2.36)
-    method: GET
-    uri: https://7d95592c-aa2e-4336-9937-3d6fd5702d3b.eastus.cnt-prod.loadtesting.azure.com/tests/delete-test-case/files/sample-JMX-file.jmx?api-version=2024-12-01-preview
-  response:
-    body:
-      string: '{"url":"https://fd2yz0wvx3g91ko8wcxog7d4.z16.blob.storage.azure.net/0dbae662-8a2d-48a6-b10f-6dd2cbb2d3ea/c406b31e-f05b-43bd-8d5a-9c96fb699a9e?skoid=713ccf3d-dc33-4787-a1ee-6b0cc537c37a&sktid=33e01921-4d64-4f8c-a055-5bdaffd5e33d&skt=2025-02-26T11%3A15%3A27Z&ske=2025-02-26T18%3A15%3A27Z&sks=b&skv=2024-05-04&sv=2024-05-04&se=2025-02-26T11%3A25%3A27Z&sr=b&sp=r&sig=***","fileName":"sample-JMX-file.jmx","fileType":"TEST_SCRIPT","expireDateTime":"2025-02-26T11:25:27.8546601Z","validationStatus":"VALIDATION_INITIATED"}'
-=======
-      - AZURECLI/2.69.0 azsdk-python-core/1.31.0 Python/3.12.8 (Linux-6.5.0-1025-azure-x86_64-with-glibc2.36)
-    method: GET
-    uri: https://57bf8189-9d96-4548-85d8-d3efc6272a00.eastus.cnt-prod.loadtesting.azure.com/tests/delete-test-case/files/sample-JMX-file.jmx?api-version=2024-12-01-preview
-  response:
-    body:
-      string: '{"url":"https://dyufya0c1n9a2dlyqyce3uc8.z37.blob.storage.azure.net/5c6632d9-133a-4935-a12c-7a41d3c8c48e/f2078ec5-07df-4ea2-9a57-d1a293d066e0?skoid=713ccf3d-dc33-4787-a1ee-6b0cc537c37a&sktid=33e01921-4d64-4f8c-a055-5bdaffd5e33d&skt=2025-02-24T21%3A54%3A51Z&ske=2025-02-25T04%3A54%3A51Z&sks=b&skv=2024-05-04&sv=2024-05-04&se=2025-02-24T22%3A05%3A02Z&sr=b&sp=r&sig=***","fileName":"sample-JMX-file.jmx","fileType":"TEST_SCRIPT","expireDateTime":"2025-02-24T22:05:02.448867Z","validationStatus":"VALIDATION_INITIATED"}'
->>>>>>> dfd6e4c3
-    headers:
-      accept-ranges:
-      - bytes
-      api-supported-versions:
-      - 2022-11-01, 2023-04-01-preview, 2024-03-01-preview, 2024-05-01-preview, 2024-07-01-preview,
-        2024-12-01-preview
-      connection:
-      - keep-alive
-      content-length:
-<<<<<<< HEAD
-      - '565'
-      content-type:
-      - application/json; charset=utf-8
-      date:
-      - Wed, 26 Feb 2025 11:15:27 GMT
-      mise-correlation-id:
-      - b58c0ca1-e2ee-4d56-83c2-d90d19d8b197
-      strict-transport-security:
-      - max-age=31536000; includeSubDomains
-      x-azure-ref:
-      - 20250226T111527Z-r17775d4f98jjkc6hC1SG1dcu80000000d6000000000kefz
-=======
-      - '562'
-      content-type:
-      - application/json; charset=utf-8
-      date:
-      - Mon, 24 Feb 2025 21:55:02 GMT
-      mise-correlation-id:
-      - b501a520-9187-4ee8-b9ff-9f1a4f84e24e
-      strict-transport-security:
-      - max-age=31536000; includeSubDomains
-      x-azure-ref:
-      - 20250224T215502Z-r17775d4f98p9dsnhC1SG1tym00000000e3g000000002nd7
->>>>>>> dfd6e4c3
-      x-cache:
-      - CONFIG_NOCACHE
-      x-content-type-options:
-      - nosniff
-    status:
-      code: 200
-      message: OK
-- request:
-    body: null
-    headers:
-      Accept:
-      - application/json
-      Accept-Encoding:
-      - gzip, deflate
-      Connection:
-      - keep-alive
-      User-Agent:
-<<<<<<< HEAD
-      - AZURECLI/2.70.0 azsdk-python-core/1.31.0 Python/3.12.8 (Linux-6.5.0-1025-azure-x86_64-with-glibc2.36)
-    method: GET
-    uri: https://7d95592c-aa2e-4336-9937-3d6fd5702d3b.eastus.cnt-prod.loadtesting.azure.com/tests/delete-test-case/files/sample-JMX-file.jmx?api-version=2024-12-01-preview
-  response:
-    body:
-      string: '{"url":"https://fd2yz0wvx3g91ko8wcxog7d4.z16.blob.storage.azure.net/0dbae662-8a2d-48a6-b10f-6dd2cbb2d3ea/c406b31e-f05b-43bd-8d5a-9c96fb699a9e?skoid=713ccf3d-dc33-4787-a1ee-6b0cc537c37a&sktid=33e01921-4d64-4f8c-a055-5bdaffd5e33d&skt=2025-02-26T11%3A15%3A27Z&ske=2025-02-26T18%3A15%3A27Z&sks=b&skv=2024-05-04&sv=2024-05-04&se=2025-02-26T11%3A25%3A33Z&sr=b&sp=r&sig=***","fileName":"sample-JMX-file.jmx","fileType":"TEST_SCRIPT","expireDateTime":"2025-02-26T11:25:33.1229621Z","validationStatus":"VALIDATION_INITIATED"}'
-=======
-      - AZURECLI/2.69.0 azsdk-python-core/1.31.0 Python/3.12.8 (Linux-6.5.0-1025-azure-x86_64-with-glibc2.36)
-    method: GET
-    uri: https://57bf8189-9d96-4548-85d8-d3efc6272a00.eastus.cnt-prod.loadtesting.azure.com/tests/delete-test-case/files/sample-JMX-file.jmx?api-version=2024-12-01-preview
-  response:
-    body:
-      string: '{"url":"https://dyufya0c1n9a2dlyqyce3uc8.z37.blob.storage.azure.net/5c6632d9-133a-4935-a12c-7a41d3c8c48e/f2078ec5-07df-4ea2-9a57-d1a293d066e0?skoid=713ccf3d-dc33-4787-a1ee-6b0cc537c37a&sktid=33e01921-4d64-4f8c-a055-5bdaffd5e33d&skt=2025-02-24T21%3A54%3A51Z&ske=2025-02-25T04%3A54%3A51Z&sks=b&skv=2024-05-04&sv=2024-05-04&se=2025-02-24T22%3A05%3A07Z&sr=b&sp=r&sig=***","fileName":"sample-JMX-file.jmx","fileType":"TEST_SCRIPT","expireDateTime":"2025-02-24T22:05:07.7001667Z","validationStatus":"VALIDATION_INITIATED"}'
->>>>>>> dfd6e4c3
-    headers:
-      accept-ranges:
-      - bytes
-      api-supported-versions:
-      - 2022-11-01, 2023-04-01-preview, 2024-03-01-preview, 2024-05-01-preview, 2024-07-01-preview,
-        2024-12-01-preview
-      connection:
-      - keep-alive
-      content-length:
-<<<<<<< HEAD
-      - '565'
-      content-type:
-      - application/json; charset=utf-8
-      date:
-      - Wed, 26 Feb 2025 11:15:33 GMT
-      mise-correlation-id:
-      - 378719fb-3d4a-48f9-b6a9-35df4a10f44f
-      strict-transport-security:
-      - max-age=31536000; includeSubDomains
-      x-azure-ref:
-      - 20250226T111532Z-r17775d4f98jjkc6hC1SG1dcu80000000d6000000000kfdf
-=======
-      - '561'
-      content-type:
-      - application/json; charset=utf-8
-      date:
-      - Mon, 24 Feb 2025 21:55:07 GMT
-      mise-correlation-id:
-      - c8b544e6-bcb9-43d9-9a8a-e91730edb2f9
-      strict-transport-security:
-      - max-age=31536000; includeSubDomains
-      x-azure-ref:
-      - 20250224T215507Z-r17775d4f98p9dsnhC1SG1tym00000000e3g000000002np3
->>>>>>> dfd6e4c3
-      x-cache:
-      - CONFIG_NOCACHE
-      x-content-type-options:
-      - nosniff
-    status:
-      code: 200
-      message: OK
-- request:
-    body: null
-    headers:
-      Accept:
-      - application/json
-      Accept-Encoding:
-      - gzip, deflate
-      Connection:
-      - keep-alive
-      User-Agent:
-<<<<<<< HEAD
-      - AZURECLI/2.70.0 azsdk-python-core/1.31.0 Python/3.12.8 (Linux-6.5.0-1025-azure-x86_64-with-glibc2.36)
-    method: GET
-    uri: https://7d95592c-aa2e-4336-9937-3d6fd5702d3b.eastus.cnt-prod.loadtesting.azure.com/tests/delete-test-case/files/sample-JMX-file.jmx?api-version=2024-12-01-preview
-  response:
-    body:
-      string: '{"url":"https://fd2yz0wvx3g91ko8wcxog7d4.z16.blob.storage.azure.net/0dbae662-8a2d-48a6-b10f-6dd2cbb2d3ea/c406b31e-f05b-43bd-8d5a-9c96fb699a9e?skoid=713ccf3d-dc33-4787-a1ee-6b0cc537c37a&sktid=33e01921-4d64-4f8c-a055-5bdaffd5e33d&skt=2025-02-26T11%3A15%3A09Z&ske=2025-02-26T18%3A15%3A09Z&sks=b&skv=2024-05-04&sv=2024-05-04&se=2025-02-26T11%3A25%3A38Z&sr=b&sp=r&sig=***","fileName":"sample-JMX-file.jmx","fileType":"TEST_SCRIPT","expireDateTime":"2025-02-26T11:25:38.7567105Z","validationStatus":"VALIDATION_INITIATED"}'
-=======
-      - AZURECLI/2.69.0 azsdk-python-core/1.31.0 Python/3.12.8 (Linux-6.5.0-1025-azure-x86_64-with-glibc2.36)
-    method: GET
-    uri: https://57bf8189-9d96-4548-85d8-d3efc6272a00.eastus.cnt-prod.loadtesting.azure.com/tests/delete-test-case/files/sample-JMX-file.jmx?api-version=2024-12-01-preview
-  response:
-    body:
-      string: '{"url":"https://dyufya0c1n9a2dlyqyce3uc8.z37.blob.storage.azure.net/5c6632d9-133a-4935-a12c-7a41d3c8c48e/f2078ec5-07df-4ea2-9a57-d1a293d066e0?skoid=713ccf3d-dc33-4787-a1ee-6b0cc537c37a&sktid=33e01921-4d64-4f8c-a055-5bdaffd5e33d&skt=2025-02-24T21%3A54%3A49Z&ske=2025-02-25T04%3A54%3A49Z&sks=b&skv=2024-05-04&sv=2024-05-04&se=2025-02-24T22%3A05%3A12Z&sr=b&sp=r&sig=***","fileName":"sample-JMX-file.jmx","fileType":"TEST_SCRIPT","expireDateTime":"2025-02-24T22:05:12.9495965Z","validationStatus":"VALIDATION_INITIATED"}'
->>>>>>> dfd6e4c3
-    headers:
-      accept-ranges:
-      - bytes
-      api-supported-versions:
-      - 2022-11-01, 2023-04-01-preview, 2024-03-01-preview, 2024-05-01-preview, 2024-07-01-preview,
-        2024-12-01-preview
-      connection:
-      - keep-alive
-      content-length:
-      - '561'
-      content-type:
-      - application/json; charset=utf-8
-      date:
-<<<<<<< HEAD
-      - Wed, 26 Feb 2025 11:15:38 GMT
-      mise-correlation-id:
-      - 7cb6257b-a6a9-40c9-9f19-27bb5a907065
-      strict-transport-security:
-      - max-age=31536000; includeSubDomains
-      x-azure-ref:
-      - 20250226T111538Z-r17775d4f98jjkc6hC1SG1dcu80000000d6000000000kg5y
-=======
-      - Mon, 24 Feb 2025 21:55:13 GMT
-      mise-correlation-id:
-      - a3fb0d71-b213-441e-85c4-a272f81be52f
-      strict-transport-security:
-      - max-age=31536000; includeSubDomains
-      x-azure-ref:
-      - 20250224T215512Z-r17775d4f98p9dsnhC1SG1tym00000000e3g000000002nxr
->>>>>>> dfd6e4c3
-      x-cache:
-      - CONFIG_NOCACHE
-      x-content-type-options:
-      - nosniff
-    status:
-      code: 200
-      message: OK
-- request:
-    body: null
-    headers:
-      Accept:
-      - application/json
-      Accept-Encoding:
-      - gzip, deflate
-      Connection:
-      - keep-alive
-      User-Agent:
-<<<<<<< HEAD
-      - AZURECLI/2.70.0 azsdk-python-core/1.31.0 Python/3.12.8 (Linux-6.5.0-1025-azure-x86_64-with-glibc2.36)
-    method: GET
-    uri: https://7d95592c-aa2e-4336-9937-3d6fd5702d3b.eastus.cnt-prod.loadtesting.azure.com/tests/delete-test-case/files/sample-JMX-file.jmx?api-version=2024-12-01-preview
-  response:
-    body:
-      string: '{"url":"https://fd2yz0wvx3g91ko8wcxog7d4.z16.blob.storage.azure.net/0dbae662-8a2d-48a6-b10f-6dd2cbb2d3ea/c406b31e-f05b-43bd-8d5a-9c96fb699a9e?skoid=713ccf3d-dc33-4787-a1ee-6b0cc537c37a&sktid=33e01921-4d64-4f8c-a055-5bdaffd5e33d&skt=2025-02-26T11%3A15%3A44Z&ske=2025-02-26T18%3A15%3A44Z&sks=b&skv=2024-05-04&sv=2024-05-04&se=2025-02-26T11%3A25%3A44Z&sr=b&sp=r&sig=***","fileName":"sample-JMX-file.jmx","fileType":"TEST_SCRIPT","expireDateTime":"2025-02-26T11:25:44.0909888Z","validationStatus":"VALIDATION_INITIATED"}'
-=======
-      - AZURECLI/2.69.0 azsdk-python-core/1.31.0 Python/3.12.8 (Linux-6.5.0-1025-azure-x86_64-with-glibc2.36)
-    method: GET
-    uri: https://57bf8189-9d96-4548-85d8-d3efc6272a00.eastus.cnt-prod.loadtesting.azure.com/tests/delete-test-case/files/sample-JMX-file.jmx?api-version=2024-12-01-preview
-  response:
-    body:
-      string: '{"url":"https://dyufya0c1n9a2dlyqyce3uc8.z37.blob.storage.azure.net/5c6632d9-133a-4935-a12c-7a41d3c8c48e/f2078ec5-07df-4ea2-9a57-d1a293d066e0?skoid=713ccf3d-dc33-4787-a1ee-6b0cc537c37a&sktid=33e01921-4d64-4f8c-a055-5bdaffd5e33d&skt=2025-02-24T21%3A54%3A51Z&ske=2025-02-25T04%3A54%3A51Z&sks=b&skv=2024-05-04&sv=2024-05-04&se=2025-02-24T22%3A05%3A18Z&sr=b&sp=r&sig=***","fileName":"sample-JMX-file.jmx","fileType":"TEST_SCRIPT","expireDateTime":"2025-02-24T22:05:18.2085366Z","validationStatus":"VALIDATION_INITIATED"}'
->>>>>>> dfd6e4c3
-    headers:
-      accept-ranges:
-      - bytes
-      api-supported-versions:
-      - 2022-11-01, 2023-04-01-preview, 2024-03-01-preview, 2024-05-01-preview, 2024-07-01-preview,
-        2024-12-01-preview
-      connection:
-      - keep-alive
-      content-length:
-<<<<<<< HEAD
-      - '563'
-      content-type:
-      - application/json; charset=utf-8
-      date:
-      - Wed, 26 Feb 2025 11:15:44 GMT
-      mise-correlation-id:
-      - fbbd5e7c-a497-451d-8e9f-de0c2a1ecab0
-      strict-transport-security:
-      - max-age=31536000; includeSubDomains
-      x-azure-ref:
-      - 20250226T111543Z-r17775d4f98jjkc6hC1SG1dcu80000000d6000000000kgy5
-=======
-      - '559'
-      content-type:
-      - application/json; charset=utf-8
-      date:
-      - Mon, 24 Feb 2025 21:55:18 GMT
-      mise-correlation-id:
-      - 6d5491d0-f40d-4560-884e-eb8c0fe10b9a
-      strict-transport-security:
-      - max-age=31536000; includeSubDomains
-      x-azure-ref:
-      - 20250224T215518Z-r17775d4f98p9dsnhC1SG1tym00000000e3g000000002p64
->>>>>>> dfd6e4c3
-      x-cache:
-      - CONFIG_NOCACHE
-      x-content-type-options:
-      - nosniff
-    status:
-      code: 200
-      message: OK
-- request:
-    body: null
-    headers:
-      Accept:
-      - application/json
-      Accept-Encoding:
-      - gzip, deflate
-      Connection:
-      - keep-alive
-      User-Agent:
-<<<<<<< HEAD
-      - AZURECLI/2.70.0 azsdk-python-core/1.31.0 Python/3.12.8 (Linux-6.5.0-1025-azure-x86_64-with-glibc2.36)
-    method: GET
-    uri: https://7d95592c-aa2e-4336-9937-3d6fd5702d3b.eastus.cnt-prod.loadtesting.azure.com/tests/delete-test-case/files/sample-JMX-file.jmx?api-version=2024-12-01-preview
-  response:
-    body:
-      string: '{"url":"https://fd2yz0wvx3g91ko8wcxog7d4.z16.blob.storage.azure.net/0dbae662-8a2d-48a6-b10f-6dd2cbb2d3ea/c406b31e-f05b-43bd-8d5a-9c96fb699a9e?skoid=713ccf3d-dc33-4787-a1ee-6b0cc537c37a&sktid=33e01921-4d64-4f8c-a055-5bdaffd5e33d&skt=2025-02-26T11%3A15%3A44Z&ske=2025-02-26T18%3A15%3A44Z&sks=b&skv=2024-05-04&sv=2024-05-04&se=2025-02-26T11%3A25%3A49Z&sr=b&sp=r&sig=***","fileName":"sample-JMX-file.jmx","fileType":"TEST_SCRIPT","expireDateTime":"2025-02-26T11:25:49.3431336Z","validationStatus":"VALIDATION_SUCCESS"}'
-=======
-      - AZURECLI/2.69.0 azsdk-python-core/1.31.0 Python/3.12.8 (Linux-6.5.0-1025-azure-x86_64-with-glibc2.36)
-    method: GET
-    uri: https://57bf8189-9d96-4548-85d8-d3efc6272a00.eastus.cnt-prod.loadtesting.azure.com/tests/delete-test-case/files/sample-JMX-file.jmx?api-version=2024-12-01-preview
-  response:
-    body:
-      string: '{"url":"https://dyufya0c1n9a2dlyqyce3uc8.z37.blob.storage.azure.net/5c6632d9-133a-4935-a12c-7a41d3c8c48e/f2078ec5-07df-4ea2-9a57-d1a293d066e0?skoid=713ccf3d-dc33-4787-a1ee-6b0cc537c37a&sktid=33e01921-4d64-4f8c-a055-5bdaffd5e33d&skt=2025-02-24T21%3A54%3A51Z&ske=2025-02-25T04%3A54%3A51Z&sks=b&skv=2024-05-04&sv=2024-05-04&se=2025-02-24T22%3A05%3A23Z&sr=b&sp=r&sig=***","fileName":"sample-JMX-file.jmx","fileType":"TEST_SCRIPT","expireDateTime":"2025-02-24T22:05:23.4594826Z","validationStatus":"VALIDATION_SUCCESS"}'
->>>>>>> dfd6e4c3
-    headers:
-      accept-ranges:
-      - bytes
-      api-supported-versions:
-      - 2022-11-01, 2023-04-01-preview, 2024-03-01-preview, 2024-05-01-preview, 2024-07-01-preview,
-        2024-12-01-preview
-      connection:
-      - keep-alive
-      content-length:
-      - '557'
-      content-type:
-      - application/json; charset=utf-8
-      date:
-<<<<<<< HEAD
-      - Wed, 26 Feb 2025 11:15:49 GMT
-      mise-correlation-id:
-      - 4959a2fe-70e4-4993-a32c-eb1e2cba6352
-      strict-transport-security:
-      - max-age=31536000; includeSubDomains
-      x-azure-ref:
-      - 20250226T111549Z-r17775d4f98jjkc6hC1SG1dcu80000000d6000000000khvu
-=======
-      - Mon, 24 Feb 2025 21:55:23 GMT
-      mise-correlation-id:
-      - a42b5adf-7ca4-42f2-987e-549ec715721b
-      strict-transport-security:
-      - max-age=31536000; includeSubDomains
-      x-azure-ref:
-      - 20250224T215523Z-r17775d4f98p9dsnhC1SG1tym00000000e3g000000002pey
->>>>>>> dfd6e4c3
-      x-cache:
-      - CONFIG_NOCACHE
-      x-content-type-options:
-      - nosniff
-    status:
-      code: 200
-      message: OK
-- request:
-    body: null
-    headers:
-      Accept:
-      - application/json
-      Accept-Encoding:
-      - gzip, deflate
-      Connection:
-      - keep-alive
-      User-Agent:
-<<<<<<< HEAD
-      - AZURECLI/2.70.0 azsdk-python-core/1.31.0 Python/3.12.8 (Linux-6.5.0-1025-azure-x86_64-with-glibc2.36)
-    method: GET
-    uri: https://7d95592c-aa2e-4336-9937-3d6fd5702d3b.eastus.cnt-prod.loadtesting.azure.com/tests/delete-test-case?api-version=2024-12-01-preview
-  response:
-    body:
-      string: '{"passFailCriteria":{"passFailMetrics":{"a6ccc63f-9e6f-4f20-89d5-5f5ce01c22f2":{"clientMetric":"requests_per_sec","aggregate":"avg","condition":">","value":78.0,"action":"continue"},"477710aa-4620-44ba-855d-5bdbac12f79f":{"clientMetric":"error","aggregate":"percentage","condition":">","value":50.0,"action":"continue"},"68750311-69ab-4360-81fc-19f0f586f90d":{"clientMetric":"response_time_ms","aggregate":"p75","condition":">","value":380.0,"action":"continue"},"1c5a77a2-4419-4660-ba48-8879c5383455":{"clientMetric":"response_time_ms","aggregate":"p99","condition":">","value":520.0,"action":"continue"},"1f25d586-7a5d-4b38-8930-cb26d246432e":{"clientMetric":"response_time_ms","aggregate":"p99.9","condition":">","value":540.0,"action":"continue"},"df7268d8-165c-490d-93c9-37f54704f6bf":{"clientMetric":"latency","aggregate":"avg","condition":">","requestName":"GetCustomerDetails","value":200.0,"action":"continue"}},"passFailServerMetrics":{}},"autoStopCriteria":{"autoStopDisabled":true,"errorRate":90.0,"errorRateTimeWindowInSeconds":60},"environmentVariables":{"rps":"1","duration_in_sec":"1"},"loadTestConfiguration":{"engineInstances":1,"splitAllCSVs":true,"quickStartTest":false},"inputArtifacts":{"testScriptFileInfo":{"url":"https://fd2yz0wvx3g91ko8wcxog7d4.z16.blob.storage.azure.net/0dbae662-8a2d-48a6-b10f-6dd2cbb2d3ea/c406b31e-f05b-43bd-8d5a-9c96fb699a9e?skoid=713ccf3d-dc33-4787-a1ee-6b0cc537c37a&sktid=33e01921-4d64-4f8c-a055-5bdaffd5e33d&skt=2025-02-26T11%3A15%3A09Z&ske=2025-02-26T18%3A15%3A09Z&sks=b&skv=2024-05-04&sv=2024-05-04&se=2025-02-26T12%3A15%3A49Z&sr=b&sp=r&sig=***","fileName":"sample-JMX-file.jmx","fileType":"TEST_SCRIPT","expireDateTime":"2025-02-26T12:15:49.852848Z","validationStatus":"VALIDATION_SUCCESS"},"additionalFileInfo":[{"url":"https://fd2yz0wvx3g91ko8wcxog7d4.z16.blob.storage.azure.net/0dbae662-8a2d-48a6-b10f-6dd2cbb2d3ea/cb864447-0e77-4c58-9805-b3b45974f629?skoid=713ccf3d-dc33-4787-a1ee-6b0cc537c37a&sktid=33e01921-4d64-4f8c-a055-5bdaffd5e33d&skt=2025-02-26T11%3A15%3A09Z&ske=2025-02-26T18%3A15%3A09Z&sks=b&skv=2024-05-04&sv=2024-05-04&se=2025-02-26T12%3A15%3A49Z&sr=b&sp=r&sig=***","fileName":"additional-data.csv","fileType":"ADDITIONAL_ARTIFACTS","expireDateTime":"2025-02-26T12:15:49.8530572Z","validationStatus":"VALIDATION_NOT_REQUIRED"},{"url":"https://fd2yz0wvx3g91ko8wcxog7d4.z16.blob.storage.azure.net/0dbae662-8a2d-48a6-b10f-6dd2cbb2d3ea/203cc5a7-a331-41f1-b17b-9e7fd82ac9e2?skoid=713ccf3d-dc33-4787-a1ee-6b0cc537c37a&sktid=33e01921-4d64-4f8c-a055-5bdaffd5e33d&skt=2025-02-26T11%3A15%3A09Z&ske=2025-02-26T18%3A15%3A09Z&sks=b&skv=2024-05-04&sv=2024-05-04&se=2025-02-26T12%3A15%3A49Z&sr=b&sp=r&sig=***","fileName":"sample-ZIP-artifact.zip","fileType":"ZIPPED_ARTIFACTS","expireDateTime":"2025-02-26T12:15:49.8531467Z","validationStatus":"VALIDATION_SUCCESS"}]},"kind":"JMX","publicIPDisabled":false,"metricsReferenceIdentityType":"SystemAssigned","testId":"delete-test-case","description":"Test
-        created from az load test command","displayName":"CLI-Test","keyvaultReferenceIdentityType":"SystemAssigned","createdDateTime":"2025-02-26T11:15:08.158Z","createdBy":"hbisht@microsoft.com","lastModifiedDateTime":"2025-02-26T11:15:44.836Z","lastModifiedBy":"hbisht@microsoft.com"}'
-=======
-      - AZURECLI/2.69.0 azsdk-python-core/1.31.0 Python/3.12.8 (Linux-6.5.0-1025-azure-x86_64-with-glibc2.36)
-    method: GET
-    uri: https://57bf8189-9d96-4548-85d8-d3efc6272a00.eastus.cnt-prod.loadtesting.azure.com/tests/delete-test-case?api-version=2024-12-01-preview
-  response:
-    body:
-      string: '{"passFailCriteria":{"passFailMetrics":{"665f9fc1-b019-42c8-b528-f9c5f22d361d":{"clientMetric":"requests_per_sec","aggregate":"avg","condition":">","value":78.0,"action":"continue"},"ade8b09a-3a40-4402-9753-2a5b7f5b946b":{"clientMetric":"error","aggregate":"percentage","condition":">","value":50.0,"action":"continue"},"913e9350-6f61-4744-bc41-9e73e049f6da":{"clientMetric":"response_time_ms","aggregate":"p75","condition":">","value":380.0,"action":"continue"},"25e7a24b-3a53-4f60-bedb-b0d9de88d9e0":{"clientMetric":"response_time_ms","aggregate":"p99","condition":">","value":520.0,"action":"continue"},"43d9285f-987e-40ef-b6f1-512c0b028c2d":{"clientMetric":"response_time_ms","aggregate":"p99.9","condition":">","value":540.0,"action":"continue"},"115c69cc-c07a-4968-ae23-d67b3e488ad2":{"clientMetric":"latency","aggregate":"avg","condition":">","requestName":"GetCustomerDetails","value":200.0,"action":"continue"}},"passFailServerMetrics":{}},"autoStopCriteria":{"autoStopDisabled":true,"errorRate":90.0,"errorRateTimeWindowInSeconds":60},"environmentVariables":{"rps":"1","duration_in_sec":"1"},"loadTestConfiguration":{"engineInstances":1,"splitAllCSVs":true,"quickStartTest":false},"inputArtifacts":{"testScriptFileInfo":{"url":"https://dyufya0c1n9a2dlyqyce3uc8.z37.blob.storage.azure.net/5c6632d9-133a-4935-a12c-7a41d3c8c48e/f2078ec5-07df-4ea2-9a57-d1a293d066e0?skoid=713ccf3d-dc33-4787-a1ee-6b0cc537c37a&sktid=33e01921-4d64-4f8c-a055-5bdaffd5e33d&skt=2025-02-24T21%3A54%3A51Z&ske=2025-02-25T04%3A54%3A51Z&sks=b&skv=2024-05-04&sv=2024-05-04&se=2025-02-24T22%3A55%3A23Z&sr=b&sp=r&sig=***","fileName":"sample-JMX-file.jmx","fileType":"TEST_SCRIPT","expireDateTime":"2025-02-24T22:55:23.7059702Z","validationStatus":"VALIDATION_SUCCESS"},"additionalFileInfo":[{"url":"https://dyufya0c1n9a2dlyqyce3uc8.z37.blob.storage.azure.net/5c6632d9-133a-4935-a12c-7a41d3c8c48e/d1c8c8dd-abca-4946-921f-412743151d02?skoid=713ccf3d-dc33-4787-a1ee-6b0cc537c37a&sktid=33e01921-4d64-4f8c-a055-5bdaffd5e33d&skt=2025-02-24T21%3A54%3A51Z&ske=2025-02-25T04%3A54%3A51Z&sks=b&skv=2024-05-04&sv=2024-05-04&se=2025-02-24T22%3A55%3A23Z&sr=b&sp=r&sig=***","fileName":"additional-data.csv","fileType":"ADDITIONAL_ARTIFACTS","expireDateTime":"2025-02-24T22:55:23.7063363Z","validationStatus":"VALIDATION_NOT_REQUIRED"},{"url":"https://dyufya0c1n9a2dlyqyce3uc8.z37.blob.storage.azure.net/5c6632d9-133a-4935-a12c-7a41d3c8c48e/4c03bb6c-f0e7-4c4b-811e-4efa8f4bd512?skoid=713ccf3d-dc33-4787-a1ee-6b0cc537c37a&sktid=33e01921-4d64-4f8c-a055-5bdaffd5e33d&skt=2025-02-24T21%3A54%3A51Z&ske=2025-02-25T04%3A54%3A51Z&sks=b&skv=2024-05-04&sv=2024-05-04&se=2025-02-24T22%3A55%3A23Z&sr=b&sp=r&sig=***","fileName":"sample-ZIP-artifact.zip","fileType":"ZIPPED_ARTIFACTS","expireDateTime":"2025-02-24T22:55:23.7064318Z","validationStatus":"VALIDATION_SUCCESS"}]},"kind":"JMX","publicIPDisabled":false,"metricsReferenceIdentityType":"SystemAssigned","testId":"delete-test-case","description":"Test
-        created from az load test command","displayName":"CLI-Test","keyvaultReferenceIdentityType":"SystemAssigned","createdDateTime":"2025-02-24T21:54:47.541Z","createdBy":"hbisht@microsoft.com","lastModifiedDateTime":"2025-02-24T21:55:23.033Z","lastModifiedBy":"hbisht@microsoft.com"}'
->>>>>>> dfd6e4c3
-    headers:
-      accept-ranges:
-      - bytes
-      api-supported-versions:
-      - 2022-11-01, 2023-04-01-preview, 2024-03-01-preview, 2024-05-01-preview, 2024-07-01-preview,
-        2024-12-01-preview
-      connection:
-      - keep-alive
-      content-length:
-<<<<<<< HEAD
-      - '3375'
-      content-type:
-      - application/json; charset=utf-8
-      date:
-      - Wed, 26 Feb 2025 11:15:49 GMT
-      mise-correlation-id:
-      - 57393aff-494d-4ef3-a6d1-825dfcde6f2f
-      strict-transport-security:
-      - max-age=31536000; includeSubDomains
-      x-azure-ref:
-      - 20250226T111549Z-r17775d4f98jjkc6hC1SG1dcu80000000d6000000000khxf
-=======
-      - '3378'
-      content-type:
-      - application/json; charset=utf-8
-      date:
-      - Mon, 24 Feb 2025 21:55:23 GMT
-      mise-correlation-id:
-      - 09cfe53a-fbd9-43f5-a4a6-c138bfa97608
-      strict-transport-security:
-      - max-age=31536000; includeSubDomains
-      x-azure-ref:
-      - 20250224T215523Z-r17775d4f98p9dsnhC1SG1tym00000000e3g000000002pf5
->>>>>>> dfd6e4c3
+      - Wed, 26 Feb 2025 23:08:22 GMT
+      mise-correlation-id:
+      - f8f7374b-b021-4ae9-8cfd-43b7f4273d37
+      strict-transport-security:
+      - max-age=31536000; includeSubDomains
+      x-azure-ref:
+      - 20250226T230821Z-167c755789dkxplchC1SG1rzhw0000000200000000009qmp
+      x-cache:
+      - CONFIG_NOCACHE
+      x-content-type-options:
+      - nosniff
+    status:
+      code: 200
+      message: OK
+- request:
+    body: null
+    headers:
+      Accept:
+      - application/json
+      Accept-Encoding:
+      - gzip, deflate
+      Connection:
+      - keep-alive
+      User-Agent:
+      - AZURECLI/2.70.0 azsdk-python-core/1.31.0 Python/3.12.8 (Linux-6.5.0-1025-azure-x86_64-with-glibc2.36)
+    method: GET
+    uri: https://2de8f238-1db8-4bd0-8bee-bcb6faaf851a.eastus.cnt-prod.loadtesting.azure.com/tests/delete-test-case?api-version=2024-12-01-preview
+  response:
+    body:
+      string: '{"passFailCriteria":{"passFailMetrics":{"190eeef4-5dc4-4f4e-871a-1bc6a578444b":{"clientMetric":"requests_per_sec","aggregate":"avg","condition":">","value":78.0,"action":"continue"},"e2b348e6-52e7-420d-bf19-f5815223188f":{"clientMetric":"error","aggregate":"percentage","condition":">","value":50.0,"action":"continue"},"7622a493-676e-40f1-8984-af70df839a77":{"clientMetric":"response_time_ms","aggregate":"p75","condition":">","value":380.0,"action":"continue"},"ffe853e8-9f90-4e19-961a-9dd1ee088737":{"clientMetric":"response_time_ms","aggregate":"p99","condition":">","value":520.0,"action":"continue"},"a07e9e07-fa94-439a-8fca-285e3028805f":{"clientMetric":"response_time_ms","aggregate":"p99.9","condition":">","value":540.0,"action":"continue"},"c1b14f4d-9ebf-4ade-aa0d-76c8850fe609":{"clientMetric":"latency","aggregate":"avg","condition":">","requestName":"GetCustomerDetails","value":200.0,"action":"continue"}},"passFailServerMetrics":{}},"autoStopCriteria":{"autoStopDisabled":true,"errorRate":90.0,"errorRateTimeWindowInSeconds":60},"environmentVariables":{"rps":"1","duration_in_sec":"1"},"loadTestConfiguration":{"engineInstances":1,"splitAllCSVs":true,"quickStartTest":false},"inputArtifacts":{"testScriptFileInfo":{"url":"https://urtcehdhltye6yfrcwyt12qj.z42.blob.storage.azure.net/5f073beb-d61f-4893-9728-0aac7549fbb9/79570cca-0329-44f8-903d-b8644db0e456?skoid=713ccf3d-dc33-4787-a1ee-6b0cc537c37a&sktid=33e01921-4d64-4f8c-a055-5bdaffd5e33d&skt=2025-02-26T23%3A07%3A44Z&ske=2025-02-27T06%3A07%3A44Z&sks=b&skv=2024-05-04&sv=2024-05-04&se=2025-02-27T00%3A08%3A22Z&sr=b&sp=r&sig=***","fileName":"sample-JMX-file.jmx","fileType":"TEST_SCRIPT","expireDateTime":"2025-02-27T00:08:22.1838351Z","validationStatus":"VALIDATION_SUCCESS"},"additionalFileInfo":[{"url":"https://urtcehdhltye6yfrcwyt12qj.z42.blob.storage.azure.net/5f073beb-d61f-4893-9728-0aac7549fbb9/bb0e9b52-cb9d-4fe8-b84e-90138a6856b3?skoid=713ccf3d-dc33-4787-a1ee-6b0cc537c37a&sktid=33e01921-4d64-4f8c-a055-5bdaffd5e33d&skt=2025-02-26T23%3A07%3A44Z&ske=2025-02-27T06%3A07%3A44Z&sks=b&skv=2024-05-04&sv=2024-05-04&se=2025-02-27T00%3A08%3A22Z&sr=b&sp=r&sig=***","fileName":"additional-data.csv","fileType":"ADDITIONAL_ARTIFACTS","expireDateTime":"2025-02-27T00:08:22.1842012Z","validationStatus":"VALIDATION_NOT_REQUIRED"},{"url":"https://urtcehdhltye6yfrcwyt12qj.z42.blob.storage.azure.net/5f073beb-d61f-4893-9728-0aac7549fbb9/d68c4be3-a4cb-45f9-b6b3-90c25b21b48b?skoid=713ccf3d-dc33-4787-a1ee-6b0cc537c37a&sktid=33e01921-4d64-4f8c-a055-5bdaffd5e33d&skt=2025-02-26T23%3A07%3A44Z&ske=2025-02-27T06%3A07%3A44Z&sks=b&skv=2024-05-04&sv=2024-05-04&se=2025-02-27T00%3A08%3A22Z&sr=b&sp=r&sig=***","fileName":"sample-ZIP-artifact.zip","fileType":"ZIPPED_ARTIFACTS","expireDateTime":"2025-02-27T00:08:22.1843705Z","validationStatus":"VALIDATION_SUCCESS"}]},"kind":"JMX","publicIPDisabled":false,"metricsReferenceIdentityType":"SystemAssigned","testId":"delete-test-case","description":"Test
+        created from az load test command","displayName":"CLI-Test","keyvaultReferenceIdentityType":"SystemAssigned","createdDateTime":"2025-02-26T23:07:41.41Z","createdBy":"hbisht@microsoft.com","lastModifiedDateTime":"2025-02-26T23:08:18.485Z","lastModifiedBy":"hbisht@microsoft.com"}'
+    headers:
+      accept-ranges:
+      - bytes
+      api-supported-versions:
+      - 2022-11-01, 2023-04-01-preview, 2024-03-01-preview, 2024-05-01-preview, 2024-07-01-preview,
+        2024-12-01-preview
+      connection:
+      - keep-alive
+      content-length:
+      - '3373'
+      content-type:
+      - application/json; charset=utf-8
+      date:
+      - Wed, 26 Feb 2025 23:08:22 GMT
+      mise-correlation-id:
+      - b866a5e6-8e82-4ab4-8428-79c0598ef3b6
+      strict-transport-security:
+      - max-age=31536000; includeSubDomains
+      x-azure-ref:
+      - 20250226T230822Z-167c755789dkxplchC1SG1rzhw0000000200000000009qn9
       x-cache:
       - CONFIG_NOCACHE
       x-content-type-options:
@@ -1409,11 +929,7 @@
     uri: https://management.azure.com/subscriptions/00000000-0000-0000-0000-000000000000/resourceGroups/clitest-load-000001/providers/Microsoft.LoadTestService/loadTests/clitest-load-000002?api-version=2022-12-01
   response:
     body:
-<<<<<<< HEAD
-      string: '{"id":"/subscriptions/00000000-0000-0000-0000-000000000000/resourceGroups/clitest-load-000001/providers/Microsoft.LoadTestService/loadTests/clitest-load-000002","name":"clitest-load-000002","type":"microsoft.loadtestservice/loadtests","location":"eastus","systemData":{"createdBy":"hbisht@microsoft.com","createdByType":"User","createdAt":"2025-02-26T11:14:32.8829285Z","lastModifiedBy":"hbisht@microsoft.com","lastModifiedByType":"User","lastModifiedAt":"2025-02-26T11:14:32.8829285Z"},"identity":{"type":"None"},"properties":{"dataPlaneURI":"7d95592c-aa2e-4336-9937-3d6fd5702d3b.eastus.cnt-prod.loadtesting.azure.com","provisioningState":"Succeeded"}}'
-=======
-      string: '{"id":"/subscriptions/00000000-0000-0000-0000-000000000000/resourceGroups/clitest-load-000001/providers/Microsoft.LoadTestService/loadTests/clitest-load-000002","name":"clitest-load-000002","type":"microsoft.loadtestservice/loadtests","location":"eastus","systemData":{"createdBy":"hbisht@microsoft.com","createdByType":"User","createdAt":"2025-02-24T21:54:12.8750203Z","lastModifiedBy":"hbisht@microsoft.com","lastModifiedByType":"User","lastModifiedAt":"2025-02-24T21:54:12.8750203Z"},"identity":{"type":"None"},"properties":{"dataPlaneURI":"57bf8189-9d96-4548-85d8-d3efc6272a00.eastus.cnt-prod.loadtesting.azure.com","provisioningState":"Succeeded"}}'
->>>>>>> dfd6e4c3
+      string: '{"id":"/subscriptions/00000000-0000-0000-0000-000000000000/resourceGroups/clitest-load-000001/providers/Microsoft.LoadTestService/loadTests/clitest-load-000002","name":"clitest-load-000002","type":"microsoft.loadtestservice/loadtests","location":"eastus","systemData":{"createdBy":"hbisht@microsoft.com","createdByType":"User","createdAt":"2025-02-26T23:07:05.3383618Z","lastModifiedBy":"hbisht@microsoft.com","lastModifiedByType":"User","lastModifiedAt":"2025-02-26T23:07:05.3383618Z"},"identity":{"type":"None"},"properties":{"dataPlaneURI":"2de8f238-1db8-4bd0-8bee-bcb6faaf851a.eastus.cnt-prod.loadtesting.azure.com","provisioningState":"Succeeded"}}'
     headers:
       cache-control:
       - no-cache
@@ -1422,15 +938,9 @@
       content-type:
       - application/json; charset=utf-8
       date:
-<<<<<<< HEAD
-      - Wed, 26 Feb 2025 11:15:50 GMT
+      - Wed, 26 Feb 2025 23:08:22 GMT
       etag:
-      - '"7f015ce5-0000-0200-0000-67bef7ae0000"'
-=======
-      - Mon, 24 Feb 2025 21:55:24 GMT
-      etag:
-      - '"4f01f0ba-0000-0200-0000-67bcea9c0000"'
->>>>>>> dfd6e4c3
+      - '"8f01735f-0000-0200-0000-67bf9eb00000"'
       expires:
       - '-1'
       pragma:
@@ -1446,75 +956,47 @@
       x-ms-ratelimit-remaining-subscription-global-reads:
       - '16499'
       x-msedge-ref:
-<<<<<<< HEAD
-      - 'Ref A: BCA6B538ADD44A5FB386934EAC2272C4 Ref B: MAA201060515035 Ref C: 2025-02-26T11:15:50Z'
-=======
-      - 'Ref A: 43FA64584D08415393A20EA25E5BA17A Ref B: MAA201060516019 Ref C: 2025-02-24T21:55:24Z'
->>>>>>> dfd6e4c3
-    status:
-      code: 200
-      message: OK
-- request:
-    body: null
-    headers:
-      Accept:
-      - application/json
-      Accept-Encoding:
-      - gzip, deflate
-      Connection:
-      - keep-alive
-      User-Agent:
-<<<<<<< HEAD
-      - AZURECLI/2.70.0 azsdk-python-core/1.31.0 Python/3.12.8 (Linux-6.5.0-1025-azure-x86_64-with-glibc2.36)
-    method: GET
-    uri: https://7d95592c-aa2e-4336-9937-3d6fd5702d3b.eastus.cnt-prod.loadtesting.azure.com/tests?api-version=2024-12-01-preview
-  response:
-    body:
-      string: '{"value":[{"passFailCriteria":{"passFailMetrics":{"a6ccc63f-9e6f-4f20-89d5-5f5ce01c22f2":{"clientMetric":"requests_per_sec","aggregate":"avg","condition":">","value":78.0,"action":"continue"},"477710aa-4620-44ba-855d-5bdbac12f79f":{"clientMetric":"error","aggregate":"percentage","condition":">","value":50.0,"action":"continue"},"68750311-69ab-4360-81fc-19f0f586f90d":{"clientMetric":"response_time_ms","aggregate":"p75","condition":">","value":380.0,"action":"continue"},"1c5a77a2-4419-4660-ba48-8879c5383455":{"clientMetric":"response_time_ms","aggregate":"p99","condition":">","value":520.0,"action":"continue"},"1f25d586-7a5d-4b38-8930-cb26d246432e":{"clientMetric":"response_time_ms","aggregate":"p99.9","condition":">","value":540.0,"action":"continue"},"df7268d8-165c-490d-93c9-37f54704f6bf":{"clientMetric":"latency","aggregate":"avg","condition":">","requestName":"GetCustomerDetails","value":200.0,"action":"continue"}},"passFailServerMetrics":{}},"autoStopCriteria":{"autoStopDisabled":true,"errorRate":90.0,"errorRateTimeWindowInSeconds":60},"environmentVariables":{"rps":"1","duration_in_sec":"1"},"loadTestConfiguration":{"engineInstances":1,"splitAllCSVs":true,"quickStartTest":false},"inputArtifacts":{"testScriptFileInfo":{"url":"https://fd2yz0wvx3g91ko8wcxog7d4.z16.blob.storage.azure.net/0dbae662-8a2d-48a6-b10f-6dd2cbb2d3ea/c406b31e-f05b-43bd-8d5a-9c96fb699a9e?skoid=713ccf3d-dc33-4787-a1ee-6b0cc537c37a&sktid=33e01921-4d64-4f8c-a055-5bdaffd5e33d&skt=2025-02-26T11%3A15%3A44Z&ske=2025-02-26T18%3A15%3A44Z&sks=b&skv=2024-05-04&sv=2024-05-04&se=2025-02-26T12%3A15%3A51Z&sr=b&sp=r&sig=***","fileName":"sample-JMX-file.jmx","fileType":"TEST_SCRIPT","expireDateTime":"2025-02-26T12:15:51.3655615Z","validationStatus":"VALIDATION_SUCCESS"},"additionalFileInfo":[{"url":"https://fd2yz0wvx3g91ko8wcxog7d4.z16.blob.storage.azure.net/0dbae662-8a2d-48a6-b10f-6dd2cbb2d3ea/cb864447-0e77-4c58-9805-b3b45974f629?skoid=713ccf3d-dc33-4787-a1ee-6b0cc537c37a&sktid=33e01921-4d64-4f8c-a055-5bdaffd5e33d&skt=2025-02-26T11%3A15%3A44Z&ske=2025-02-26T18%3A15%3A44Z&sks=b&skv=2024-05-04&sv=2024-05-04&se=2025-02-26T12%3A15%3A51Z&sr=b&sp=r&sig=***","fileName":"additional-data.csv","fileType":"ADDITIONAL_ARTIFACTS","expireDateTime":"2025-02-26T12:15:51.3661573Z","validationStatus":"VALIDATION_NOT_REQUIRED"},{"url":"https://fd2yz0wvx3g91ko8wcxog7d4.z16.blob.storage.azure.net/0dbae662-8a2d-48a6-b10f-6dd2cbb2d3ea/203cc5a7-a331-41f1-b17b-9e7fd82ac9e2?skoid=713ccf3d-dc33-4787-a1ee-6b0cc537c37a&sktid=33e01921-4d64-4f8c-a055-5bdaffd5e33d&skt=2025-02-26T11%3A15%3A44Z&ske=2025-02-26T18%3A15%3A44Z&sks=b&skv=2024-05-04&sv=2024-05-04&se=2025-02-26T12%3A15%3A51Z&sr=b&sp=r&sig=***","fileName":"sample-ZIP-artifact.zip","fileType":"ZIPPED_ARTIFACTS","expireDateTime":"2025-02-26T12:15:51.3684366Z","validationStatus":"VALIDATION_SUCCESS"}]},"kind":"JMX","publicIPDisabled":false,"metricsReferenceIdentityType":"SystemAssigned","testId":"delete-test-case","description":"Test
-        created from az load test command","displayName":"CLI-Test","keyvaultReferenceIdentityType":"SystemAssigned","createdDateTime":"2025-02-26T11:15:08.158Z","createdBy":"hbisht@microsoft.com","lastModifiedDateTime":"2025-02-26T11:15:44.836Z","lastModifiedBy":"hbisht@microsoft.com"}]}'
-=======
-      - AZURECLI/2.69.0 azsdk-python-core/1.31.0 Python/3.12.8 (Linux-6.5.0-1025-azure-x86_64-with-glibc2.36)
-    method: GET
-    uri: https://57bf8189-9d96-4548-85d8-d3efc6272a00.eastus.cnt-prod.loadtesting.azure.com/tests?api-version=2024-12-01-preview
-  response:
-    body:
-      string: '{"value":[{"passFailCriteria":{"passFailMetrics":{"665f9fc1-b019-42c8-b528-f9c5f22d361d":{"clientMetric":"requests_per_sec","aggregate":"avg","condition":">","value":78.0,"action":"continue"},"ade8b09a-3a40-4402-9753-2a5b7f5b946b":{"clientMetric":"error","aggregate":"percentage","condition":">","value":50.0,"action":"continue"},"913e9350-6f61-4744-bc41-9e73e049f6da":{"clientMetric":"response_time_ms","aggregate":"p75","condition":">","value":380.0,"action":"continue"},"25e7a24b-3a53-4f60-bedb-b0d9de88d9e0":{"clientMetric":"response_time_ms","aggregate":"p99","condition":">","value":520.0,"action":"continue"},"43d9285f-987e-40ef-b6f1-512c0b028c2d":{"clientMetric":"response_time_ms","aggregate":"p99.9","condition":">","value":540.0,"action":"continue"},"115c69cc-c07a-4968-ae23-d67b3e488ad2":{"clientMetric":"latency","aggregate":"avg","condition":">","requestName":"GetCustomerDetails","value":200.0,"action":"continue"}},"passFailServerMetrics":{}},"autoStopCriteria":{"autoStopDisabled":true,"errorRate":90.0,"errorRateTimeWindowInSeconds":60},"environmentVariables":{"rps":"1","duration_in_sec":"1"},"loadTestConfiguration":{"engineInstances":1,"splitAllCSVs":true,"quickStartTest":false},"inputArtifacts":{"testScriptFileInfo":{"url":"https://dyufya0c1n9a2dlyqyce3uc8.z37.blob.storage.azure.net/5c6632d9-133a-4935-a12c-7a41d3c8c48e/f2078ec5-07df-4ea2-9a57-d1a293d066e0?skoid=713ccf3d-dc33-4787-a1ee-6b0cc537c37a&sktid=33e01921-4d64-4f8c-a055-5bdaffd5e33d&skt=2025-02-24T21%3A54%3A51Z&ske=2025-02-25T04%3A54%3A51Z&sks=b&skv=2024-05-04&sv=2024-05-04&se=2025-02-24T22%3A55%3A25Z&sr=b&sp=r&sig=***","fileName":"sample-JMX-file.jmx","fileType":"TEST_SCRIPT","expireDateTime":"2025-02-24T22:55:25.2008068Z","validationStatus":"VALIDATION_SUCCESS"},"additionalFileInfo":[{"url":"https://dyufya0c1n9a2dlyqyce3uc8.z37.blob.storage.azure.net/5c6632d9-133a-4935-a12c-7a41d3c8c48e/d1c8c8dd-abca-4946-921f-412743151d02?skoid=713ccf3d-dc33-4787-a1ee-6b0cc537c37a&sktid=33e01921-4d64-4f8c-a055-5bdaffd5e33d&skt=2025-02-24T21%3A54%3A51Z&ske=2025-02-25T04%3A54%3A51Z&sks=b&skv=2024-05-04&sv=2024-05-04&se=2025-02-24T22%3A55%3A25Z&sr=b&sp=r&sig=***","fileName":"additional-data.csv","fileType":"ADDITIONAL_ARTIFACTS","expireDateTime":"2025-02-24T22:55:25.2010948Z","validationStatus":"VALIDATION_NOT_REQUIRED"},{"url":"https://dyufya0c1n9a2dlyqyce3uc8.z37.blob.storage.azure.net/5c6632d9-133a-4935-a12c-7a41d3c8c48e/4c03bb6c-f0e7-4c4b-811e-4efa8f4bd512?skoid=713ccf3d-dc33-4787-a1ee-6b0cc537c37a&sktid=33e01921-4d64-4f8c-a055-5bdaffd5e33d&skt=2025-02-24T21%3A54%3A51Z&ske=2025-02-25T04%3A54%3A51Z&sks=b&skv=2024-05-04&sv=2024-05-04&se=2025-02-24T22%3A55%3A25Z&sr=b&sp=r&sig=***","fileName":"sample-ZIP-artifact.zip","fileType":"ZIPPED_ARTIFACTS","expireDateTime":"2025-02-24T22:55:25.201169Z","validationStatus":"VALIDATION_SUCCESS"}]},"kind":"JMX","publicIPDisabled":false,"metricsReferenceIdentityType":"SystemAssigned","testId":"delete-test-case","description":"Test
-        created from az load test command","displayName":"CLI-Test","keyvaultReferenceIdentityType":"SystemAssigned","createdDateTime":"2025-02-24T21:54:47.541Z","createdBy":"hbisht@microsoft.com","lastModifiedDateTime":"2025-02-24T21:55:23.033Z","lastModifiedBy":"hbisht@microsoft.com"}]}'
->>>>>>> dfd6e4c3
-    headers:
-      accept-ranges:
-      - bytes
-      api-supported-versions:
-      - 2022-11-01, 2023-04-01-preview, 2024-03-01-preview, 2024-05-01-preview, 2024-07-01-preview,
-        2024-12-01-preview
-      connection:
-      - keep-alive
-      content-length:
-<<<<<<< HEAD
-      - '3388'
-      content-type:
-      - application/json; charset=utf-8
-      date:
-      - Wed, 26 Feb 2025 11:15:51 GMT
-      mise-correlation-id:
-      - 9c7bd5ec-9029-4ef6-83b8-d19bb97a2ddb
-      strict-transport-security:
-      - max-age=31536000; includeSubDomains
-      x-azure-ref:
-      - 20250226T111551Z-r16fc4b5ccfzkdtrhC1SG1akh80000000cz000000000a4wz
-=======
-      - '3375'
-      content-type:
-      - application/json; charset=utf-8
-      date:
-      - Mon, 24 Feb 2025 21:55:25 GMT
-      mise-correlation-id:
-      - dc4eabf5-26d9-4a8c-92b9-b9f5a1ef9904
-      strict-transport-security:
-      - max-age=31536000; includeSubDomains
-      x-azure-ref:
-      - 20250224T215524Z-r17775d4f98lnpwthC1SG1g1zn000000094g000000002suv
->>>>>>> dfd6e4c3
+      - 'Ref A: AA85349FF097427495F881F2FEAC339A Ref B: MAA201060513011 Ref C: 2025-02-26T23:08:22Z'
+    status:
+      code: 200
+      message: OK
+- request:
+    body: null
+    headers:
+      Accept:
+      - application/json
+      Accept-Encoding:
+      - gzip, deflate
+      Connection:
+      - keep-alive
+      User-Agent:
+      - AZURECLI/2.70.0 azsdk-python-core/1.31.0 Python/3.12.8 (Linux-6.5.0-1025-azure-x86_64-with-glibc2.36)
+    method: GET
+    uri: https://2de8f238-1db8-4bd0-8bee-bcb6faaf851a.eastus.cnt-prod.loadtesting.azure.com/tests?api-version=2024-12-01-preview
+  response:
+    body:
+      string: '{"value":[{"passFailCriteria":{"passFailMetrics":{"190eeef4-5dc4-4f4e-871a-1bc6a578444b":{"clientMetric":"requests_per_sec","aggregate":"avg","condition":">","value":78.0,"action":"continue"},"e2b348e6-52e7-420d-bf19-f5815223188f":{"clientMetric":"error","aggregate":"percentage","condition":">","value":50.0,"action":"continue"},"7622a493-676e-40f1-8984-af70df839a77":{"clientMetric":"response_time_ms","aggregate":"p75","condition":">","value":380.0,"action":"continue"},"ffe853e8-9f90-4e19-961a-9dd1ee088737":{"clientMetric":"response_time_ms","aggregate":"p99","condition":">","value":520.0,"action":"continue"},"a07e9e07-fa94-439a-8fca-285e3028805f":{"clientMetric":"response_time_ms","aggregate":"p99.9","condition":">","value":540.0,"action":"continue"},"c1b14f4d-9ebf-4ade-aa0d-76c8850fe609":{"clientMetric":"latency","aggregate":"avg","condition":">","requestName":"GetCustomerDetails","value":200.0,"action":"continue"}},"passFailServerMetrics":{}},"autoStopCriteria":{"autoStopDisabled":true,"errorRate":90.0,"errorRateTimeWindowInSeconds":60},"environmentVariables":{"rps":"1","duration_in_sec":"1"},"loadTestConfiguration":{"engineInstances":1,"splitAllCSVs":true,"quickStartTest":false},"inputArtifacts":{"testScriptFileInfo":{"url":"https://urtcehdhltye6yfrcwyt12qj.z42.blob.storage.azure.net/5f073beb-d61f-4893-9728-0aac7549fbb9/79570cca-0329-44f8-903d-b8644db0e456?skoid=713ccf3d-dc33-4787-a1ee-6b0cc537c37a&sktid=33e01921-4d64-4f8c-a055-5bdaffd5e33d&skt=2025-02-26T23%3A08%3A23Z&ske=2025-02-27T06%3A08%3A23Z&sks=b&skv=2024-05-04&sv=2024-05-04&se=2025-02-27T00%3A08%3A23Z&sr=b&sp=r&sig=***","fileName":"sample-JMX-file.jmx","fileType":"TEST_SCRIPT","expireDateTime":"2025-02-27T00:08:23.658722Z","validationStatus":"VALIDATION_SUCCESS"},"additionalFileInfo":[{"url":"https://urtcehdhltye6yfrcwyt12qj.z42.blob.storage.azure.net/5f073beb-d61f-4893-9728-0aac7549fbb9/bb0e9b52-cb9d-4fe8-b84e-90138a6856b3?skoid=713ccf3d-dc33-4787-a1ee-6b0cc537c37a&sktid=33e01921-4d64-4f8c-a055-5bdaffd5e33d&skt=2025-02-26T23%3A08%3A23Z&ske=2025-02-27T06%3A08%3A23Z&sks=b&skv=2024-05-04&sv=2024-05-04&se=2025-02-27T00%3A08%3A23Z&sr=b&sp=r&sig=***","fileName":"additional-data.csv","fileType":"ADDITIONAL_ARTIFACTS","expireDateTime":"2025-02-27T00:08:23.7023531Z","validationStatus":"VALIDATION_NOT_REQUIRED"},{"url":"https://urtcehdhltye6yfrcwyt12qj.z42.blob.storage.azure.net/5f073beb-d61f-4893-9728-0aac7549fbb9/d68c4be3-a4cb-45f9-b6b3-90c25b21b48b?skoid=713ccf3d-dc33-4787-a1ee-6b0cc537c37a&sktid=33e01921-4d64-4f8c-a055-5bdaffd5e33d&skt=2025-02-26T23%3A08%3A23Z&ske=2025-02-27T06%3A08%3A23Z&sks=b&skv=2024-05-04&sv=2024-05-04&se=2025-02-27T00%3A08%3A23Z&sr=b&sp=r&sig=***","fileName":"sample-ZIP-artifact.zip","fileType":"ZIPPED_ARTIFACTS","expireDateTime":"2025-02-27T00:08:23.7024626Z","validationStatus":"VALIDATION_SUCCESS"}]},"kind":"JMX","publicIPDisabled":false,"metricsReferenceIdentityType":"SystemAssigned","testId":"delete-test-case","description":"Test
+        created from az load test command","displayName":"CLI-Test","keyvaultReferenceIdentityType":"SystemAssigned","createdDateTime":"2025-02-26T23:07:41.41Z","createdBy":"hbisht@microsoft.com","lastModifiedDateTime":"2025-02-26T23:08:18.485Z","lastModifiedBy":"hbisht@microsoft.com"}]}'
+    headers:
+      accept-ranges:
+      - bytes
+      api-supported-versions:
+      - 2022-11-01, 2023-04-01-preview, 2024-03-01-preview, 2024-05-01-preview, 2024-07-01-preview,
+        2024-12-01-preview
+      connection:
+      - keep-alive
+      content-length:
+      - '3382'
+      content-type:
+      - application/json; charset=utf-8
+      date:
+      - Wed, 26 Feb 2025 23:08:23 GMT
+      mise-correlation-id:
+      - 84c58583-237e-4589-8de2-d4f5bd6ff980
+      strict-transport-security:
+      - max-age=31536000; includeSubDomains
+      x-azure-ref:
+      - 20250226T230823Z-167c755789d9f6qshC1SG1fkqn00000002gg000000004mb8
       x-cache:
       - CONFIG_NOCACHE
       x-content-type-options:
@@ -1537,11 +1019,7 @@
     uri: https://management.azure.com/subscriptions/00000000-0000-0000-0000-000000000000/resourceGroups/clitest-load-000001/providers/Microsoft.LoadTestService/loadTests/clitest-load-000002?api-version=2022-12-01
   response:
     body:
-<<<<<<< HEAD
-      string: '{"id":"/subscriptions/00000000-0000-0000-0000-000000000000/resourceGroups/clitest-load-000001/providers/Microsoft.LoadTestService/loadTests/clitest-load-000002","name":"clitest-load-000002","type":"microsoft.loadtestservice/loadtests","location":"eastus","systemData":{"createdBy":"hbisht@microsoft.com","createdByType":"User","createdAt":"2025-02-26T11:14:32.8829285Z","lastModifiedBy":"hbisht@microsoft.com","lastModifiedByType":"User","lastModifiedAt":"2025-02-26T11:14:32.8829285Z"},"identity":{"type":"None"},"properties":{"dataPlaneURI":"7d95592c-aa2e-4336-9937-3d6fd5702d3b.eastus.cnt-prod.loadtesting.azure.com","provisioningState":"Succeeded"}}'
-=======
-      string: '{"id":"/subscriptions/00000000-0000-0000-0000-000000000000/resourceGroups/clitest-load-000001/providers/Microsoft.LoadTestService/loadTests/clitest-load-000002","name":"clitest-load-000002","type":"microsoft.loadtestservice/loadtests","location":"eastus","systemData":{"createdBy":"hbisht@microsoft.com","createdByType":"User","createdAt":"2025-02-24T21:54:12.8750203Z","lastModifiedBy":"hbisht@microsoft.com","lastModifiedByType":"User","lastModifiedAt":"2025-02-24T21:54:12.8750203Z"},"identity":{"type":"None"},"properties":{"dataPlaneURI":"57bf8189-9d96-4548-85d8-d3efc6272a00.eastus.cnt-prod.loadtesting.azure.com","provisioningState":"Succeeded"}}'
->>>>>>> dfd6e4c3
+      string: '{"id":"/subscriptions/00000000-0000-0000-0000-000000000000/resourceGroups/clitest-load-000001/providers/Microsoft.LoadTestService/loadTests/clitest-load-000002","name":"clitest-load-000002","type":"microsoft.loadtestservice/loadtests","location":"eastus","systemData":{"createdBy":"hbisht@microsoft.com","createdByType":"User","createdAt":"2025-02-26T23:07:05.3383618Z","lastModifiedBy":"hbisht@microsoft.com","lastModifiedByType":"User","lastModifiedAt":"2025-02-26T23:07:05.3383618Z"},"identity":{"type":"None"},"properties":{"dataPlaneURI":"2de8f238-1db8-4bd0-8bee-bcb6faaf851a.eastus.cnt-prod.loadtesting.azure.com","provisioningState":"Succeeded"}}'
     headers:
       cache-control:
       - no-cache
@@ -1550,15 +1028,9 @@
       content-type:
       - application/json; charset=utf-8
       date:
-<<<<<<< HEAD
-      - Wed, 26 Feb 2025 11:15:52 GMT
+      - Wed, 26 Feb 2025 23:08:24 GMT
       etag:
-      - '"7f015ce5-0000-0200-0000-67bef7ae0000"'
-=======
-      - Mon, 24 Feb 2025 21:55:25 GMT
-      etag:
-      - '"4f01f0ba-0000-0200-0000-67bcea9c0000"'
->>>>>>> dfd6e4c3
+      - '"8f01735f-0000-0200-0000-67bf9eb00000"'
       expires:
       - '-1'
       pragma:
@@ -1574,11 +1046,7 @@
       x-ms-ratelimit-remaining-subscription-global-reads:
       - '16499'
       x-msedge-ref:
-<<<<<<< HEAD
-      - 'Ref A: 9D7B44C8505A454ABCE163E17C436809 Ref B: MAA201060516017 Ref C: 2025-02-26T11:15:51Z'
-=======
-      - 'Ref A: 4D23E398920F4BC0ADAA3AC8C8176564 Ref B: MAA201060514031 Ref C: 2025-02-24T21:55:25Z'
->>>>>>> dfd6e4c3
+      - 'Ref A: C1661143243344BA804AE7E90809CB02 Ref B: MAA201060515035 Ref C: 2025-02-26T23:08:24Z'
     status:
       code: 200
       message: OK
@@ -1594,15 +1062,9 @@
       Content-Length:
       - '0'
       User-Agent:
-<<<<<<< HEAD
       - AZURECLI/2.70.0 azsdk-python-core/1.31.0 Python/3.12.8 (Linux-6.5.0-1025-azure-x86_64-with-glibc2.36)
     method: DELETE
-    uri: https://7d95592c-aa2e-4336-9937-3d6fd5702d3b.eastus.cnt-prod.loadtesting.azure.com/tests/delete-test-case?api-version=2024-12-01-preview
-=======
-      - AZURECLI/2.69.0 azsdk-python-core/1.31.0 Python/3.12.8 (Linux-6.5.0-1025-azure-x86_64-with-glibc2.36)
-    method: DELETE
-    uri: https://57bf8189-9d96-4548-85d8-d3efc6272a00.eastus.cnt-prod.loadtesting.azure.com/tests/delete-test-case?api-version=2024-12-01-preview
->>>>>>> dfd6e4c3
+    uri: https://2de8f238-1db8-4bd0-8bee-bcb6faaf851a.eastus.cnt-prod.loadtesting.azure.com/tests/delete-test-case?api-version=2024-12-01-preview
   response:
     body:
       string: ''
@@ -1613,23 +1075,13 @@
       connection:
       - keep-alive
       date:
-<<<<<<< HEAD
-      - Wed, 26 Feb 2025 11:15:53 GMT
-      mise-correlation-id:
-      - 61dc2023-8a81-4fba-bc0b-1e230134a27c
-      strict-transport-security:
-      - max-age=31536000; includeSubDomains
-      x-azure-ref:
-      - 20250226T111552Z-r16fc4b5ccfjmgkjhC1SG1m7mg0000000ayg000000005zss
-=======
-      - Mon, 24 Feb 2025 21:55:27 GMT
-      mise-correlation-id:
-      - 4c9ca421-000c-4c34-aee0-1686c2404eaa
-      strict-transport-security:
-      - max-age=31536000; includeSubDomains
-      x-azure-ref:
-      - 20250224T215526Z-r17775d4f98drzbdhC1SG103a000000008e00000000008y1
->>>>>>> dfd6e4c3
+      - Wed, 26 Feb 2025 23:08:26 GMT
+      mise-correlation-id:
+      - 5485a574-bbac-446e-a1d0-838369072529
+      strict-transport-security:
+      - max-age=31536000; includeSubDomains
+      x-azure-ref:
+      - 20250226T230825Z-167c755789dpktj6hC1SG1nr68000000023g00000000f05e
       x-cache:
       - CONFIG_NOCACHE
       x-content-type-options:
@@ -1652,11 +1104,7 @@
     uri: https://management.azure.com/subscriptions/00000000-0000-0000-0000-000000000000/resourceGroups/clitest-load-000001/providers/Microsoft.LoadTestService/loadTests/clitest-load-000002?api-version=2022-12-01
   response:
     body:
-<<<<<<< HEAD
-      string: '{"id":"/subscriptions/00000000-0000-0000-0000-000000000000/resourceGroups/clitest-load-000001/providers/Microsoft.LoadTestService/loadTests/clitest-load-000002","name":"clitest-load-000002","type":"microsoft.loadtestservice/loadtests","location":"eastus","systemData":{"createdBy":"hbisht@microsoft.com","createdByType":"User","createdAt":"2025-02-26T11:14:32.8829285Z","lastModifiedBy":"hbisht@microsoft.com","lastModifiedByType":"User","lastModifiedAt":"2025-02-26T11:14:32.8829285Z"},"identity":{"type":"None"},"properties":{"dataPlaneURI":"7d95592c-aa2e-4336-9937-3d6fd5702d3b.eastus.cnt-prod.loadtesting.azure.com","provisioningState":"Succeeded"}}'
-=======
-      string: '{"id":"/subscriptions/00000000-0000-0000-0000-000000000000/resourceGroups/clitest-load-000001/providers/Microsoft.LoadTestService/loadTests/clitest-load-000002","name":"clitest-load-000002","type":"microsoft.loadtestservice/loadtests","location":"eastus","systemData":{"createdBy":"hbisht@microsoft.com","createdByType":"User","createdAt":"2025-02-24T21:54:12.8750203Z","lastModifiedBy":"hbisht@microsoft.com","lastModifiedByType":"User","lastModifiedAt":"2025-02-24T21:54:12.8750203Z"},"identity":{"type":"None"},"properties":{"dataPlaneURI":"57bf8189-9d96-4548-85d8-d3efc6272a00.eastus.cnt-prod.loadtesting.azure.com","provisioningState":"Succeeded"}}'
->>>>>>> dfd6e4c3
+      string: '{"id":"/subscriptions/00000000-0000-0000-0000-000000000000/resourceGroups/clitest-load-000001/providers/Microsoft.LoadTestService/loadTests/clitest-load-000002","name":"clitest-load-000002","type":"microsoft.loadtestservice/loadtests","location":"eastus","systemData":{"createdBy":"hbisht@microsoft.com","createdByType":"User","createdAt":"2025-02-26T23:07:05.3383618Z","lastModifiedBy":"hbisht@microsoft.com","lastModifiedByType":"User","lastModifiedAt":"2025-02-26T23:07:05.3383618Z"},"identity":{"type":"None"},"properties":{"dataPlaneURI":"2de8f238-1db8-4bd0-8bee-bcb6faaf851a.eastus.cnt-prod.loadtesting.azure.com","provisioningState":"Succeeded"}}'
     headers:
       cache-control:
       - no-cache
@@ -1665,15 +1113,9 @@
       content-type:
       - application/json; charset=utf-8
       date:
-<<<<<<< HEAD
-      - Wed, 26 Feb 2025 11:15:53 GMT
+      - Wed, 26 Feb 2025 23:08:26 GMT
       etag:
-      - '"7f015ce5-0000-0200-0000-67bef7ae0000"'
-=======
-      - Mon, 24 Feb 2025 21:55:26 GMT
-      etag:
-      - '"4f01f0ba-0000-0200-0000-67bcea9c0000"'
->>>>>>> dfd6e4c3
+      - '"8f01735f-0000-0200-0000-67bf9eb00000"'
       expires:
       - '-1'
       pragma:
@@ -1689,33 +1131,23 @@
       x-ms-ratelimit-remaining-subscription-global-reads:
       - '16499'
       x-msedge-ref:
-<<<<<<< HEAD
-      - 'Ref A: F22C581C8423444C88B03BC1BEBE157D Ref B: MAA201060515033 Ref C: 2025-02-26T11:15:53Z'
-=======
-      - 'Ref A: 59CB759786E24BB3A0BC75254E37F8D5 Ref B: MAA201060514027 Ref C: 2025-02-24T21:55:27Z'
->>>>>>> dfd6e4c3
-    status:
-      code: 200
-      message: OK
-- request:
-    body: null
-    headers:
-      Accept:
-      - application/json
-      Accept-Encoding:
-      - gzip, deflate
-      Connection:
-      - keep-alive
-      User-Agent:
-<<<<<<< HEAD
-      - AZURECLI/2.70.0 azsdk-python-core/1.31.0 Python/3.12.8 (Linux-6.5.0-1025-azure-x86_64-with-glibc2.36)
-    method: GET
-    uri: https://7d95592c-aa2e-4336-9937-3d6fd5702d3b.eastus.cnt-prod.loadtesting.azure.com/tests?api-version=2024-12-01-preview
-=======
-      - AZURECLI/2.69.0 azsdk-python-core/1.31.0 Python/3.12.8 (Linux-6.5.0-1025-azure-x86_64-with-glibc2.36)
-    method: GET
-    uri: https://57bf8189-9d96-4548-85d8-d3efc6272a00.eastus.cnt-prod.loadtesting.azure.com/tests?api-version=2024-12-01-preview
->>>>>>> dfd6e4c3
+      - 'Ref A: 26F61A42E6BB403C8763BC39A1F90AE1 Ref B: MAA201060513035 Ref C: 2025-02-26T23:08:26Z'
+    status:
+      code: 200
+      message: OK
+- request:
+    body: null
+    headers:
+      Accept:
+      - application/json
+      Accept-Encoding:
+      - gzip, deflate
+      Connection:
+      - keep-alive
+      User-Agent:
+      - AZURECLI/2.70.0 azsdk-python-core/1.31.0 Python/3.12.8 (Linux-6.5.0-1025-azure-x86_64-with-glibc2.36)
+    method: GET
+    uri: https://2de8f238-1db8-4bd0-8bee-bcb6faaf851a.eastus.cnt-prod.loadtesting.azure.com/tests?api-version=2024-12-01-preview
   response:
     body:
       string: '{"value":[]}'
@@ -1732,23 +1164,13 @@
       content-type:
       - application/json; charset=utf-8
       date:
-<<<<<<< HEAD
-      - Wed, 26 Feb 2025 11:15:55 GMT
-      mise-correlation-id:
-      - 1461f1e3-7783-44b1-8e12-19a875f7a081
-      strict-transport-security:
-      - max-age=31536000; includeSubDomains
-      x-azure-ref:
-      - 20250226T111554Z-r17775d4f98mc5fbhC1SG1vp2s00000018fg00000000x32s
-=======
-      - Mon, 24 Feb 2025 21:55:28 GMT
-      mise-correlation-id:
-      - f8dc0ac4-fc92-4e2e-8500-1c67f0e2a81d
-      strict-transport-security:
-      - max-age=31536000; includeSubDomains
-      x-azure-ref:
-      - 20250224T215527Z-r17775d4f98v6wd6hC1SG1230n00000008q0000000006qy0
->>>>>>> dfd6e4c3
+      - Wed, 26 Feb 2025 23:08:27 GMT
+      mise-correlation-id:
+      - 6811a03a-957d-48ba-937a-837942dfdcf7
+      strict-transport-security:
+      - max-age=31536000; includeSubDomains
+      x-azure-ref:
+      - 20250226T230826Z-r17775d4f98mc5fbhC1SG1vp2s0000001a6g000000000npn
       x-cache:
       - CONFIG_NOCACHE
       x-content-type-options:
@@ -1771,11 +1193,7 @@
     uri: https://management.azure.com/subscriptions/00000000-0000-0000-0000-000000000000/resourceGroups/clitest-load-000001/providers/Microsoft.LoadTestService/loadTests/clitest-load-000002?api-version=2022-12-01
   response:
     body:
-<<<<<<< HEAD
-      string: '{"id":"/subscriptions/00000000-0000-0000-0000-000000000000/resourceGroups/clitest-load-000001/providers/Microsoft.LoadTestService/loadTests/clitest-load-000002","name":"clitest-load-000002","type":"microsoft.loadtestservice/loadtests","location":"eastus","systemData":{"createdBy":"hbisht@microsoft.com","createdByType":"User","createdAt":"2025-02-26T11:14:32.8829285Z","lastModifiedBy":"hbisht@microsoft.com","lastModifiedByType":"User","lastModifiedAt":"2025-02-26T11:14:32.8829285Z"},"identity":{"type":"None"},"properties":{"dataPlaneURI":"7d95592c-aa2e-4336-9937-3d6fd5702d3b.eastus.cnt-prod.loadtesting.azure.com","provisioningState":"Succeeded"}}'
-=======
-      string: '{"id":"/subscriptions/00000000-0000-0000-0000-000000000000/resourceGroups/clitest-load-000001/providers/Microsoft.LoadTestService/loadTests/clitest-load-000002","name":"clitest-load-000002","type":"microsoft.loadtestservice/loadtests","location":"eastus","systemData":{"createdBy":"hbisht@microsoft.com","createdByType":"User","createdAt":"2025-02-24T21:54:12.8750203Z","lastModifiedBy":"hbisht@microsoft.com","lastModifiedByType":"User","lastModifiedAt":"2025-02-24T21:54:12.8750203Z"},"identity":{"type":"None"},"properties":{"dataPlaneURI":"57bf8189-9d96-4548-85d8-d3efc6272a00.eastus.cnt-prod.loadtesting.azure.com","provisioningState":"Succeeded"}}'
->>>>>>> dfd6e4c3
+      string: '{"id":"/subscriptions/00000000-0000-0000-0000-000000000000/resourceGroups/clitest-load-000001/providers/Microsoft.LoadTestService/loadTests/clitest-load-000002","name":"clitest-load-000002","type":"microsoft.loadtestservice/loadtests","location":"eastus","systemData":{"createdBy":"hbisht@microsoft.com","createdByType":"User","createdAt":"2025-02-26T23:07:05.3383618Z","lastModifiedBy":"hbisht@microsoft.com","lastModifiedByType":"User","lastModifiedAt":"2025-02-26T23:07:05.3383618Z"},"identity":{"type":"None"},"properties":{"dataPlaneURI":"2de8f238-1db8-4bd0-8bee-bcb6faaf851a.eastus.cnt-prod.loadtesting.azure.com","provisioningState":"Succeeded"}}'
     headers:
       cache-control:
       - no-cache
@@ -1784,15 +1202,9 @@
       content-type:
       - application/json; charset=utf-8
       date:
-<<<<<<< HEAD
-      - Wed, 26 Feb 2025 11:15:55 GMT
+      - Wed, 26 Feb 2025 23:08:28 GMT
       etag:
-      - '"7f015ce5-0000-0200-0000-67bef7ae0000"'
-=======
-      - Mon, 24 Feb 2025 21:55:28 GMT
-      etag:
-      - '"4f01f0ba-0000-0200-0000-67bcea9c0000"'
->>>>>>> dfd6e4c3
+      - '"8f01735f-0000-0200-0000-67bf9eb00000"'
       expires:
       - '-1'
       pragma:
@@ -1806,35 +1218,25 @@
       x-ms-providerhub-traffic:
       - 'True'
       x-ms-ratelimit-remaining-subscription-global-reads:
-      - '16498'
+      - '16499'
       x-msedge-ref:
-<<<<<<< HEAD
-      - 'Ref A: 240A7C2AD2754301A9B0767061E3FB89 Ref B: MAA201060513049 Ref C: 2025-02-26T11:15:55Z'
-=======
-      - 'Ref A: 9616B4B4B8454991B93B82867BD5490D Ref B: MAA201060514023 Ref C: 2025-02-24T21:55:28Z'
->>>>>>> dfd6e4c3
-    status:
-      code: 200
-      message: OK
-- request:
-    body: null
-    headers:
-      Accept:
-      - application/json
-      Accept-Encoding:
-      - gzip, deflate
-      Connection:
-      - keep-alive
-      User-Agent:
-<<<<<<< HEAD
-      - AZURECLI/2.70.0 azsdk-python-core/1.31.0 Python/3.12.8 (Linux-6.5.0-1025-azure-x86_64-with-glibc2.36)
-    method: GET
-    uri: https://7d95592c-aa2e-4336-9937-3d6fd5702d3b.eastus.cnt-prod.loadtesting.azure.com/tests?api-version=2024-12-01-preview
-=======
-      - AZURECLI/2.69.0 azsdk-python-core/1.31.0 Python/3.12.8 (Linux-6.5.0-1025-azure-x86_64-with-glibc2.36)
-    method: GET
-    uri: https://57bf8189-9d96-4548-85d8-d3efc6272a00.eastus.cnt-prod.loadtesting.azure.com/tests?api-version=2024-12-01-preview
->>>>>>> dfd6e4c3
+      - 'Ref A: F80E9EDBF2574299BE8313EE101B66E1 Ref B: MAA201060515023 Ref C: 2025-02-26T23:08:27Z'
+    status:
+      code: 200
+      message: OK
+- request:
+    body: null
+    headers:
+      Accept:
+      - application/json
+      Accept-Encoding:
+      - gzip, deflate
+      Connection:
+      - keep-alive
+      User-Agent:
+      - AZURECLI/2.70.0 azsdk-python-core/1.31.0 Python/3.12.8 (Linux-6.5.0-1025-azure-x86_64-with-glibc2.36)
+    method: GET
+    uri: https://2de8f238-1db8-4bd0-8bee-bcb6faaf851a.eastus.cnt-prod.loadtesting.azure.com/tests?api-version=2024-12-01-preview
   response:
     body:
       string: '{"value":[]}'
@@ -1851,23 +1253,13 @@
       content-type:
       - application/json; charset=utf-8
       date:
-<<<<<<< HEAD
-      - Wed, 26 Feb 2025 11:15:57 GMT
-      mise-correlation-id:
-      - 140fbd26-2877-430e-8ed1-6ba2f5126641
-      strict-transport-security:
-      - max-age=31536000; includeSubDomains
-      x-azure-ref:
-      - 20250226T111556Z-167c755789dpktj6hC1SG1nr6800000000r0000000006cva
-=======
-      - Mon, 24 Feb 2025 21:55:29 GMT
-      mise-correlation-id:
-      - 9612f1ff-915d-4189-8ec7-000bd8309330
-      strict-transport-security:
-      - max-age=31536000; includeSubDomains
-      x-azure-ref:
-      - 20250224T215529Z-r17775d4f98kr5knhC1SG1nvrw00000007w0000000001qq5
->>>>>>> dfd6e4c3
+      - Wed, 26 Feb 2025 23:08:29 GMT
+      mise-correlation-id:
+      - d3f4abc6-daa6-4007-a0f7-4eb69931f2de
+      strict-transport-security:
+      - max-age=31536000; includeSubDomains
+      x-azure-ref:
+      - 20250226T230828Z-r17775d4f98k7mk2hC1SG1n7700000000xyg000000006wnw
       x-cache:
       - CONFIG_NOCACHE
       x-content-type-options:
