--- conflicted
+++ resolved
@@ -14,11 +14,7 @@
     uri: https://management.azure.com/subscriptions/00000000-0000-0000-0000-000000000000/resourceGroups/clitest-load-000001/providers/Microsoft.LoadTestService/loadTests/clitest-load-000002?api-version=2022-12-01
   response:
     body:
-<<<<<<< HEAD
-      string: '{"id":"/subscriptions/00000000-0000-0000-0000-000000000000/resourceGroups/clitest-load-000001/providers/Microsoft.LoadTestService/loadTests/clitest-load-000002","name":"clitest-load-000002","type":"microsoft.loadtestservice/loadtests","location":"eastus","systemData":{"createdBy":"hbisht@microsoft.com","createdByType":"User","createdAt":"2025-02-26T11:16:44.0720405Z","lastModifiedBy":"hbisht@microsoft.com","lastModifiedByType":"User","lastModifiedAt":"2025-02-26T11:16:44.0720405Z"},"identity":{"type":"None"},"properties":{"dataPlaneURI":"8bc95e20-bb3b-4b9b-97df-851187dee8d2.eastus.cnt-prod.loadtesting.azure.com","provisioningState":"Succeeded"}}'
-=======
-      string: '{"id":"/subscriptions/00000000-0000-0000-0000-000000000000/resourceGroups/clitest-load-000001/providers/Microsoft.LoadTestService/loadTests/clitest-load-000002","name":"clitest-load-000002","type":"microsoft.loadtestservice/loadtests","location":"eastus","systemData":{"createdBy":"hbisht@microsoft.com","createdByType":"User","createdAt":"2025-02-24T21:56:09.0136066Z","lastModifiedBy":"hbisht@microsoft.com","lastModifiedByType":"User","lastModifiedAt":"2025-02-24T21:56:09.0136066Z"},"identity":{"type":"None"},"properties":{"dataPlaneURI":"a11ea611-d16f-436c-a709-825de6bc300c.eastus.cnt-prod.loadtesting.azure.com","provisioningState":"Succeeded"}}'
->>>>>>> dfd6e4c3
+      string: '{"id":"/subscriptions/00000000-0000-0000-0000-000000000000/resourceGroups/clitest-load-000001/providers/Microsoft.LoadTestService/loadTests/clitest-load-000002","name":"clitest-load-000002","type":"microsoft.loadtestservice/loadtests","location":"eastus","systemData":{"createdBy":"hbisht@microsoft.com","createdByType":"User","createdAt":"2025-02-26T23:09:04.7184513Z","lastModifiedBy":"hbisht@microsoft.com","lastModifiedByType":"User","lastModifiedAt":"2025-02-26T23:09:04.7184513Z"},"identity":{"type":"None"},"properties":{"dataPlaneURI":"fd0e2dbc-1817-44c4-8833-d8ec8d203c34.eastus.cnt-prod.loadtesting.azure.com","provisioningState":"Succeeded"}}'
     headers:
       cache-control:
       - no-cache
@@ -27,15 +23,9 @@
       content-type:
       - application/json; charset=utf-8
       date:
-<<<<<<< HEAD
-      - Wed, 26 Feb 2025 11:17:18 GMT
+      - Wed, 26 Feb 2025 23:09:37 GMT
       etag:
-      - '"7f018dea-0000-0200-0000-67bef8350000"'
-=======
-      - Mon, 24 Feb 2025 21:56:41 GMT
-      etag:
-      - '"4f017bc4-0000-0200-0000-67bceb0f0000"'
->>>>>>> dfd6e4c3
+      - '"8f01ea66-0000-0200-0000-67bf9f290000"'
       expires:
       - '-1'
       pragma:
@@ -51,33 +41,23 @@
       x-ms-ratelimit-remaining-subscription-global-reads:
       - '16499'
       x-msedge-ref:
-<<<<<<< HEAD
-      - 'Ref A: 53D87C4FBF514D55B5FBCECB5E5232D9 Ref B: MAA201060514025 Ref C: 2025-02-26T11:17:17Z'
-=======
-      - 'Ref A: AFDA31550875487B97AD6CD51EA90D13 Ref B: MAA201060516051 Ref C: 2025-02-24T21:56:41Z'
->>>>>>> dfd6e4c3
-    status:
-      code: 200
-      message: OK
-- request:
-    body: null
-    headers:
-      Accept:
-      - application/json
-      Accept-Encoding:
-      - gzip, deflate
-      Connection:
-      - keep-alive
-      User-Agent:
-<<<<<<< HEAD
-      - AZURECLI/2.70.0 azsdk-python-core/1.31.0 Python/3.12.8 (Linux-6.5.0-1025-azure-x86_64-with-glibc2.36)
-    method: GET
-    uri: https://8bc95e20-bb3b-4b9b-97df-851187dee8d2.eastus.cnt-prod.loadtesting.azure.com/tests/list-test-case?api-version=2024-12-01-preview
-=======
-      - AZURECLI/2.69.0 azsdk-python-core/1.31.0 Python/3.12.8 (Linux-6.5.0-1025-azure-x86_64-with-glibc2.36)
-    method: GET
-    uri: https://a11ea611-d16f-436c-a709-825de6bc300c.eastus.cnt-prod.loadtesting.azure.com/tests/list-test-case?api-version=2024-12-01-preview
->>>>>>> dfd6e4c3
+      - 'Ref A: 4A339ECC3CAA4B89B20DC0C2E374149E Ref B: MAA201060513027 Ref C: 2025-02-26T23:09:37Z'
+    status:
+      code: 200
+      message: OK
+- request:
+    body: null
+    headers:
+      Accept:
+      - application/json
+      Accept-Encoding:
+      - gzip, deflate
+      Connection:
+      - keep-alive
+      User-Agent:
+      - AZURECLI/2.70.0 azsdk-python-core/1.31.0 Python/3.12.8 (Linux-6.5.0-1025-azure-x86_64-with-glibc2.36)
+    method: GET
+    uri: https://fd0e2dbc-1817-44c4-8833-d8ec8d203c34.eastus.cnt-prod.loadtesting.azure.com/tests/list-test-case?api-version=2024-12-01-preview
   response:
     body:
       string: '{"error":{"code":"TestNotFound","message":"Test couldn''t find with
@@ -91,25 +71,15 @@
       content-type:
       - application/json
       date:
-<<<<<<< HEAD
-      - Wed, 26 Feb 2025 11:17:19 GMT
-      mise-correlation-id:
-      - f40860f4-9ff2-4e9d-9ec9-99b6e8293593
-=======
-      - Mon, 24 Feb 2025 21:56:43 GMT
-      mise-correlation-id:
-      - 9355129d-85c2-4232-bf4b-2e5f640a7526
->>>>>>> dfd6e4c3
+      - Wed, 26 Feb 2025 23:09:39 GMT
+      mise-correlation-id:
+      - 4fd38938-3564-4f22-be40-0b33cd20d2ae
       strict-transport-security:
       - max-age=31536000; includeSubDomains
       transfer-encoding:
       - chunked
       x-azure-ref:
-<<<<<<< HEAD
-      - 20250226T111718Z-r17775d4f9888gqkhC1SG1bvr80000000d00000000009a85
-=======
-      - 20250224T215642Z-r17775d4f9888gqkhC1SG1bvr800000008b00000000032kp
->>>>>>> dfd6e4c3
+      - 20250226T230938Z-167c755789dkxplchC1SG1rzhw000000021g000000006nhn
       x-cache:
       - CONFIG_NOCACHE
       x-content-type-options:
@@ -125,27 +95,15 @@
       "publicIPDisabled": false, "environmentVariables": {"rps": 1, "duration_in_sec":
       "1"}, "secrets": {}, "certificate": null, "loadTestConfiguration": {"engineInstances":
       1, "regionalLoadTestConfig": null, "quickStartTest": false, "splitAllCSVs":
-<<<<<<< HEAD
-      true}, "passFailCriteria": {"passFailMetrics": {"ff420747-fb3f-4570-988f-9bd7e750e68a":
+      true}, "passFailCriteria": {"passFailMetrics": {"63bad965-1469-4b72-baac-6bcd32ba23fb":
       {"aggregate": "avg", "clientMetric": "requests_per_sec", "condition": ">", "value":
-      "78"}, "8d29992e-9930-410f-9fb0-ffe54679a415": {"aggregate": "percentage", "clientMetric":
-      "error", "condition": ">", "value": "50"}, "76245d5f-3f26-49fe-92b4-8426f4fe1493":
+      "78"}, "217b608c-5f24-4065-a641-9dadea43f85e": {"aggregate": "percentage", "clientMetric":
+      "error", "condition": ">", "value": "50"}, "41e55e50-cd82-480f-98ab-13d9a13b966a":
       {"aggregate": "p75", "clientMetric": "response_time_ms", "condition": ">", "value":
-      "380"}, "f44ef395-52d8-4dc3-bdd4-67ca81c2bede": {"aggregate": "p99", "clientMetric":
-      "response_time_ms", "condition": ">", "value": "520"}, "2dd04820-41e3-4861-9ac1-8cae39b423f2":
+      "380"}, "8c8bcaf7-589f-4371-a114-30752f44b140": {"aggregate": "p99", "clientMetric":
+      "response_time_ms", "condition": ">", "value": "520"}, "5a423e09-8eb8-4e78-8d68-65dad8313402":
       {"aggregate": "p99.9", "clientMetric": "response_time_ms", "condition": ">",
-      "value": "540"}, "ad06a88c-533d-4491-ac12-1579f3288ccd": {"aggregate": "avg",
-=======
-      true}, "passFailCriteria": {"passFailMetrics": {"1b64a97f-cc74-41ed-aadc-db08c7b80bcf":
-      {"aggregate": "avg", "clientMetric": "requests_per_sec", "condition": ">", "value":
-      "78"}, "1d572acf-324c-434e-b76b-8f8ae2bead98": {"aggregate": "percentage", "clientMetric":
-      "error", "condition": ">", "value": "50"}, "b052b36e-46f2-4975-ac56-3162c352a6ee":
-      {"aggregate": "p75", "clientMetric": "response_time_ms", "condition": ">", "value":
-      "380"}, "5583e50f-fa40-48f7-b2b7-8359d7ab1840": {"aggregate": "p99", "clientMetric":
-      "response_time_ms", "condition": ">", "value": "520"}, "7824b86f-effb-4bdc-b0b3-2cd90c8dbee4":
-      {"aggregate": "p99.9", "clientMetric": "response_time_ms", "condition": ">",
-      "value": "540"}, "6cbf230f-29f4-4962-b6c6-32d66332f880": {"aggregate": "avg",
->>>>>>> dfd6e4c3
+      "value": "540"}, "0822fdfb-65d7-4ecc-8f3c-3b19f0cfceae": {"aggregate": "avg",
       "clientMetric": "latency", "condition": ">", "value": "200", "requestName":
       "GetCustomerDetails"}}}, "autoStopCriteria": {"autoStopDisabled": true}, "engineBuiltinIdentityType":
       null, "engineBuiltinIdentityIds": null}'
@@ -161,55 +119,33 @@
       Content-Type:
       - application/merge-patch+json
       User-Agent:
-<<<<<<< HEAD
       - AZURECLI/2.70.0 azsdk-python-core/1.31.0 Python/3.12.8 (Linux-6.5.0-1025-azure-x86_64-with-glibc2.36)
     method: PATCH
-    uri: https://8bc95e20-bb3b-4b9b-97df-851187dee8d2.eastus.cnt-prod.loadtesting.azure.com/tests/list-test-case?api-version=2024-12-01-preview
-  response:
-    body:
-      string: '{"passFailCriteria":{"passFailMetrics":{"ff420747-fb3f-4570-988f-9bd7e750e68a":{"clientMetric":"requests_per_sec","aggregate":"avg","condition":">","value":78.0,"action":"continue"},"8d29992e-9930-410f-9fb0-ffe54679a415":{"clientMetric":"error","aggregate":"percentage","condition":">","value":50.0,"action":"continue"},"76245d5f-3f26-49fe-92b4-8426f4fe1493":{"clientMetric":"response_time_ms","aggregate":"p75","condition":">","value":380.0,"action":"continue"},"f44ef395-52d8-4dc3-bdd4-67ca81c2bede":{"clientMetric":"response_time_ms","aggregate":"p99","condition":">","value":520.0,"action":"continue"},"2dd04820-41e3-4861-9ac1-8cae39b423f2":{"clientMetric":"response_time_ms","aggregate":"p99.9","condition":">","value":540.0,"action":"continue"},"ad06a88c-533d-4491-ac12-1579f3288ccd":{"clientMetric":"latency","aggregate":"avg","condition":">","requestName":"GetCustomerDetails","value":200.0,"action":"continue"}},"passFailServerMetrics":{}},"autoStopCriteria":{"autoStopDisabled":true,"errorRate":90.0,"errorRateTimeWindowInSeconds":60},"environmentVariables":{"rps":"1","duration_in_sec":"1"},"loadTestConfiguration":{"engineInstances":1,"splitAllCSVs":true,"quickStartTest":false},"inputArtifacts":{"additionalFileInfo":[]},"kind":"URL","publicIPDisabled":false,"metricsReferenceIdentityType":"SystemAssigned","testId":"list-test-case","description":"Test
-        created from az load test command","displayName":"CLI-Test","keyvaultReferenceIdentityType":"SystemAssigned","createdDateTime":"2025-02-26T11:17:19.373Z","createdBy":"hbisht@microsoft.com","lastModifiedDateTime":"2025-02-26T11:17:19.373Z","lastModifiedBy":"hbisht@microsoft.com"}'
-=======
-      - AZURECLI/2.69.0 azsdk-python-core/1.31.0 Python/3.12.8 (Linux-6.5.0-1025-azure-x86_64-with-glibc2.36)
-    method: PATCH
-    uri: https://a11ea611-d16f-436c-a709-825de6bc300c.eastus.cnt-prod.loadtesting.azure.com/tests/list-test-case?api-version=2024-12-01-preview
-  response:
-    body:
-      string: '{"passFailCriteria":{"passFailMetrics":{"1b64a97f-cc74-41ed-aadc-db08c7b80bcf":{"clientMetric":"requests_per_sec","aggregate":"avg","condition":">","value":78.0,"action":"continue"},"1d572acf-324c-434e-b76b-8f8ae2bead98":{"clientMetric":"error","aggregate":"percentage","condition":">","value":50.0,"action":"continue"},"b052b36e-46f2-4975-ac56-3162c352a6ee":{"clientMetric":"response_time_ms","aggregate":"p75","condition":">","value":380.0,"action":"continue"},"5583e50f-fa40-48f7-b2b7-8359d7ab1840":{"clientMetric":"response_time_ms","aggregate":"p99","condition":">","value":520.0,"action":"continue"},"7824b86f-effb-4bdc-b0b3-2cd90c8dbee4":{"clientMetric":"response_time_ms","aggregate":"p99.9","condition":">","value":540.0,"action":"continue"},"6cbf230f-29f4-4962-b6c6-32d66332f880":{"clientMetric":"latency","aggregate":"avg","condition":">","requestName":"GetCustomerDetails","value":200.0,"action":"continue"}},"passFailServerMetrics":{}},"autoStopCriteria":{"autoStopDisabled":true,"errorRate":90.0,"errorRateTimeWindowInSeconds":60},"environmentVariables":{"rps":"1","duration_in_sec":"1"},"loadTestConfiguration":{"engineInstances":1,"splitAllCSVs":true,"quickStartTest":false},"inputArtifacts":{"additionalFileInfo":[]},"kind":"URL","publicIPDisabled":false,"metricsReferenceIdentityType":"SystemAssigned","testId":"list-test-case","description":"Test
-        created from az load test command","displayName":"CLI-Test","keyvaultReferenceIdentityType":"SystemAssigned","createdDateTime":"2025-02-24T21:56:43.362Z","createdBy":"hbisht@microsoft.com","lastModifiedDateTime":"2025-02-24T21:56:43.362Z","lastModifiedBy":"hbisht@microsoft.com"}'
->>>>>>> dfd6e4c3
-    headers:
-      api-supported-versions:
-      - 2022-11-01, 2023-04-01-preview, 2024-03-01-preview, 2024-05-01-preview, 2024-07-01-preview,
-        2024-12-01-preview
-      connection:
-      - keep-alive
-      content-length:
-      - '1645'
-      content-type:
-      - application/json; charset=utf-8
-      date:
-<<<<<<< HEAD
-      - Wed, 26 Feb 2025 11:17:19 GMT
+    uri: https://fd0e2dbc-1817-44c4-8833-d8ec8d203c34.eastus.cnt-prod.loadtesting.azure.com/tests/list-test-case?api-version=2024-12-01-preview
+  response:
+    body:
+      string: '{"passFailCriteria":{"passFailMetrics":{"63bad965-1469-4b72-baac-6bcd32ba23fb":{"clientMetric":"requests_per_sec","aggregate":"avg","condition":">","value":78.0,"action":"continue"},"217b608c-5f24-4065-a641-9dadea43f85e":{"clientMetric":"error","aggregate":"percentage","condition":">","value":50.0,"action":"continue"},"41e55e50-cd82-480f-98ab-13d9a13b966a":{"clientMetric":"response_time_ms","aggregate":"p75","condition":">","value":380.0,"action":"continue"},"8c8bcaf7-589f-4371-a114-30752f44b140":{"clientMetric":"response_time_ms","aggregate":"p99","condition":">","value":520.0,"action":"continue"},"5a423e09-8eb8-4e78-8d68-65dad8313402":{"clientMetric":"response_time_ms","aggregate":"p99.9","condition":">","value":540.0,"action":"continue"},"0822fdfb-65d7-4ecc-8f3c-3b19f0cfceae":{"clientMetric":"latency","aggregate":"avg","condition":">","requestName":"GetCustomerDetails","value":200.0,"action":"continue"}},"passFailServerMetrics":{}},"autoStopCriteria":{"autoStopDisabled":true,"errorRate":90.0,"errorRateTimeWindowInSeconds":60},"environmentVariables":{"rps":"1","duration_in_sec":"1"},"loadTestConfiguration":{"engineInstances":1,"splitAllCSVs":true,"quickStartTest":false},"inputArtifacts":{"additionalFileInfo":[]},"kind":"URL","publicIPDisabled":false,"metricsReferenceIdentityType":"SystemAssigned","testId":"list-test-case","description":"Test
+        created from az load test command","displayName":"CLI-Test","keyvaultReferenceIdentityType":"SystemAssigned","createdDateTime":"2025-02-26T23:09:40.06Z","createdBy":"hbisht@microsoft.com","lastModifiedDateTime":"2025-02-26T23:09:40.06Z","lastModifiedBy":"hbisht@microsoft.com"}'
+    headers:
+      api-supported-versions:
+      - 2022-11-01, 2023-04-01-preview, 2024-03-01-preview, 2024-05-01-preview, 2024-07-01-preview,
+        2024-12-01-preview
+      connection:
+      - keep-alive
+      content-length:
+      - '1643'
+      content-type:
+      - application/json; charset=utf-8
+      date:
+      - Wed, 26 Feb 2025 23:09:40 GMT
       location:
-      - https://8bc95e20-bb3b-4b9b-97df-851187dee8d2.eastus.cnt-prod.loadtesting.azure.com/tests/list-test-case?api-version=2024-12-01-preview
-      mise-correlation-id:
-      - ccd1beaa-4f64-47a7-a637-a2394f1d1d50
-      strict-transport-security:
-      - max-age=31536000; includeSubDomains
-      x-azure-ref:
-      - 20250226T111719Z-r17775d4f9888gqkhC1SG1bvr80000000d00000000009a9h
-=======
-      - Mon, 24 Feb 2025 21:56:43 GMT
-      location:
-      - https://a11ea611-d16f-436c-a709-825de6bc300c.eastus.cnt-prod.loadtesting.azure.com/tests/list-test-case?api-version=2024-12-01-preview
-      mise-correlation-id:
-      - 06f0aeed-d3cd-455f-9a0c-c6237cf572a2
-      strict-transport-security:
-      - max-age=31536000; includeSubDomains
-      x-azure-ref:
-      - 20250224T215643Z-r17775d4f9888gqkhC1SG1bvr800000008b00000000032mq
->>>>>>> dfd6e4c3
+      - https://fd0e2dbc-1817-44c4-8833-d8ec8d203c34.eastus.cnt-prod.loadtesting.azure.com/tests/list-test-case?api-version=2024-12-01-preview
+      mise-correlation-id:
+      - 87074972-c9b7-484b-9342-802f62cac225
+      strict-transport-security:
+      - max-age=31536000; includeSubDomains
+      x-azure-ref:
+      - 20250226T230939Z-167c755789dkxplchC1SG1rzhw000000021g000000006np7
       x-cache:
       - CONFIG_NOCACHE
       x-content-type-options:
@@ -227,15 +163,9 @@
       Connection:
       - keep-alive
       User-Agent:
-<<<<<<< HEAD
-      - AZURECLI/2.70.0 azsdk-python-core/1.31.0 Python/3.12.8 (Linux-6.5.0-1025-azure-x86_64-with-glibc2.36)
-    method: GET
-    uri: https://8bc95e20-bb3b-4b9b-97df-851187dee8d2.eastus.cnt-prod.loadtesting.azure.com/tests/list-test-case/files?api-version=2024-12-01-preview
-=======
-      - AZURECLI/2.69.0 azsdk-python-core/1.31.0 Python/3.12.8 (Linux-6.5.0-1025-azure-x86_64-with-glibc2.36)
-    method: GET
-    uri: https://a11ea611-d16f-436c-a709-825de6bc300c.eastus.cnt-prod.loadtesting.azure.com/tests/list-test-case/files?api-version=2024-12-01-preview
->>>>>>> dfd6e4c3
+      - AZURECLI/2.70.0 azsdk-python-core/1.31.0 Python/3.12.8 (Linux-6.5.0-1025-azure-x86_64-with-glibc2.36)
+    method: GET
+    uri: https://fd0e2dbc-1817-44c4-8833-d8ec8d203c34.eastus.cnt-prod.loadtesting.azure.com/tests/list-test-case/files?api-version=2024-12-01-preview
   response:
     body:
       string: '{"value":[]}'
@@ -252,23 +182,13 @@
       content-type:
       - application/json; charset=utf-8
       date:
-<<<<<<< HEAD
-      - Wed, 26 Feb 2025 11:17:19 GMT
-      mise-correlation-id:
-      - 0759203b-c1df-4889-9e74-b6199a5535f5
-      strict-transport-security:
-      - max-age=31536000; includeSubDomains
-      x-azure-ref:
-      - 20250226T111719Z-r17775d4f9888gqkhC1SG1bvr80000000d00000000009abg
-=======
-      - Mon, 24 Feb 2025 21:56:43 GMT
-      mise-correlation-id:
-      - 2b705b70-bc7f-40a3-baa3-571c524e6330
-      strict-transport-security:
-      - max-age=31536000; includeSubDomains
-      x-azure-ref:
-      - 20250224T215643Z-r17775d4f9888gqkhC1SG1bvr800000008b00000000032nc
->>>>>>> dfd6e4c3
+      - Wed, 26 Feb 2025 23:09:40 GMT
+      mise-correlation-id:
+      - a3384c89-a5c2-44e3-9f42-7085d5f51815
+      strict-transport-security:
+      - max-age=31536000; includeSubDomains
+      x-azure-ref:
+      - 20250226T230940Z-167c755789dkxplchC1SG1rzhw000000021g000000006ns7
       x-cache:
       - CONFIG_NOCACHE
       x-content-type-options:
@@ -293,25 +213,14 @@
       Content-Length:
       - '16'
       User-Agent:
-<<<<<<< HEAD
       - AZURECLI/2.70.0 azsdk-python-core/1.31.0 Python/3.12.8 (Linux-6.5.0-1025-azure-x86_64-with-glibc2.36)
       content-type:
       - application/octet-stream
     method: PUT
-    uri: https://8bc95e20-bb3b-4b9b-97df-851187dee8d2.eastus.cnt-prod.loadtesting.azure.com/tests/list-test-case/files/additional-data.csv?api-version=2024-12-01-preview&fileType=ADDITIONAL_ARTIFACTS
-  response:
-    body:
-      string: '{"url":"https://ojdaal864w2nu8laeexepsps.z12.blob.storage.azure.net/ecdf2223-9ef7-4e6e-a994-82f1e8bd5ab7/9d678ee9-9454-4b82-9f90-4bd0879d60a9?skoid=713ccf3d-dc33-4787-a1ee-6b0cc537c37a&sktid=33e01921-4d64-4f8c-a055-5bdaffd5e33d&skt=2025-02-26T11%3A17%3A20Z&ske=2025-02-26T18%3A17%3A20Z&sks=b&skv=2024-05-04&sv=2024-05-04&se=2025-02-26T11%3A27%3A20Z&sr=b&sp=r&sig=***","fileName":"additional-data.csv","fileType":"ADDITIONAL_ARTIFACTS","expireDateTime":"2025-02-26T11:27:20.6356058Z","validationStatus":"VALIDATION_NOT_REQUIRED"}'
-=======
-      - AZURECLI/2.69.0 azsdk-python-core/1.31.0 Python/3.12.8 (Linux-6.5.0-1025-azure-x86_64-with-glibc2.36)
-      content-type:
-      - application/octet-stream
-    method: PUT
-    uri: https://a11ea611-d16f-436c-a709-825de6bc300c.eastus.cnt-prod.loadtesting.azure.com/tests/list-test-case/files/additional-data.csv?api-version=2024-12-01-preview&fileType=ADDITIONAL_ARTIFACTS
-  response:
-    body:
-      string: '{"url":"https://oq2mn0l4m6dbdjmc61vrvbt5.z25.blob.storage.azure.net/cad0aa51-2662-4191-9a52-ab2aa1af6847/b68be994-6284-43ee-ae2f-e440b1e1ec91?skoid=713ccf3d-dc33-4787-a1ee-6b0cc537c37a&sktid=33e01921-4d64-4f8c-a055-5bdaffd5e33d&skt=2025-02-24T21%3A56%3A44Z&ske=2025-02-25T04%3A56%3A44Z&sks=b&skv=2024-05-04&sv=2024-05-04&se=2025-02-24T22%3A06%3A44Z&sr=b&sp=r&sig=***","fileName":"additional-data.csv","fileType":"ADDITIONAL_ARTIFACTS","expireDateTime":"2025-02-24T22:06:44.1070183Z","validationStatus":"VALIDATION_NOT_REQUIRED"}'
->>>>>>> dfd6e4c3
+    uri: https://fd0e2dbc-1817-44c4-8833-d8ec8d203c34.eastus.cnt-prod.loadtesting.azure.com/tests/list-test-case/files/additional-data.csv?api-version=2024-12-01-preview&fileType=ADDITIONAL_ARTIFACTS
+  response:
+    body:
+      string: '{"url":"https://d2uxamzojclgavrcuud2grf5.z39.blob.storage.azure.net/82ea1bbe-c5b0-40f6-857d-63d4ad57234e/fff5543b-74b6-4036-9a82-8e29fdd9dd19?skoid=713ccf3d-dc33-4787-a1ee-6b0cc537c37a&sktid=33e01921-4d64-4f8c-a055-5bdaffd5e33d&skt=2025-02-26T23%3A09%3A41Z&ske=2025-02-27T06%3A09%3A41Z&sks=b&skv=2024-05-04&sv=2024-05-04&se=2025-02-26T23%3A19%3A41Z&sr=b&sp=r&sig=***","fileName":"additional-data.csv","fileType":"ADDITIONAL_ARTIFACTS","expireDateTime":"2025-02-26T23:19:41.0602387Z","validationStatus":"VALIDATION_NOT_REQUIRED"}'
     headers:
       api-supported-versions:
       - 2022-11-01, 2023-04-01-preview, 2024-03-01-preview, 2024-05-01-preview, 2024-07-01-preview,
@@ -323,27 +232,15 @@
       content-type:
       - application/json; charset=utf-8
       date:
-<<<<<<< HEAD
-      - Wed, 26 Feb 2025 11:17:20 GMT
+      - Wed, 26 Feb 2025 23:09:41 GMT
       location:
-      - https://8bc95e20-bb3b-4b9b-97df-851187dee8d2.eastus.cnt-prod.loadtesting.azure.com/tests/list-test-case/files/additional-data.csv?api-version=2024-12-01-preview
-      mise-correlation-id:
-      - e1fefc78-3cc3-4f24-9c2b-03eadeb8369d
-      strict-transport-security:
-      - max-age=31536000; includeSubDomains
-      x-azure-ref:
-      - 20250226T111719Z-r17775d4f9888gqkhC1SG1bvr80000000d00000000009ac3
-=======
-      - Mon, 24 Feb 2025 21:56:44 GMT
-      location:
-      - https://a11ea611-d16f-436c-a709-825de6bc300c.eastus.cnt-prod.loadtesting.azure.com/tests/list-test-case/files/additional-data.csv?api-version=2024-12-01-preview
-      mise-correlation-id:
-      - 4a15f13b-fa66-4a5e-a8ff-81c28af5e14a
-      strict-transport-security:
-      - max-age=31536000; includeSubDomains
-      x-azure-ref:
-      - 20250224T215643Z-r17775d4f9888gqkhC1SG1bvr800000008b00000000032nx
->>>>>>> dfd6e4c3
+      - https://fd0e2dbc-1817-44c4-8833-d8ec8d203c34.eastus.cnt-prod.loadtesting.azure.com/tests/list-test-case/files/additional-data.csv?api-version=2024-12-01-preview
+      mise-correlation-id:
+      - b47fd89b-bddb-44ba-8b44-1cfb5fa580ef
+      strict-transport-security:
+      - max-age=31536000; includeSubDomains
+      x-azure-ref:
+      - 20250226T230940Z-167c755789dkxplchC1SG1rzhw000000021g000000006nt1
       x-cache:
       - CONFIG_NOCACHE
       x-content-type-options:
@@ -361,55 +258,32 @@
       Connection:
       - keep-alive
       User-Agent:
-<<<<<<< HEAD
-      - AZURECLI/2.70.0 azsdk-python-core/1.31.0 Python/3.12.8 (Linux-6.5.0-1025-azure-x86_64-with-glibc2.36)
-    method: GET
-    uri: https://8bc95e20-bb3b-4b9b-97df-851187dee8d2.eastus.cnt-prod.loadtesting.azure.com/tests/list-test-case/files/additional-data.csv?api-version=2024-12-01-preview
-  response:
-    body:
-      string: '{"url":"https://ojdaal864w2nu8laeexepsps.z12.blob.storage.azure.net/ecdf2223-9ef7-4e6e-a994-82f1e8bd5ab7/9d678ee9-9454-4b82-9f90-4bd0879d60a9?skoid=713ccf3d-dc33-4787-a1ee-6b0cc537c37a&sktid=33e01921-4d64-4f8c-a055-5bdaffd5e33d&skt=2025-02-26T11%3A17%3A20Z&ske=2025-02-26T18%3A17%3A20Z&sks=b&skv=2024-05-04&sv=2024-05-04&se=2025-02-26T11%3A27%3A20Z&sr=b&sp=r&sig=***","fileName":"additional-data.csv","fileType":"ADDITIONAL_ARTIFACTS","expireDateTime":"2025-02-26T11:27:20.8902249Z","validationStatus":"VALIDATION_NOT_REQUIRED"}'
-=======
-      - AZURECLI/2.69.0 azsdk-python-core/1.31.0 Python/3.12.8 (Linux-6.5.0-1025-azure-x86_64-with-glibc2.36)
-    method: GET
-    uri: https://a11ea611-d16f-436c-a709-825de6bc300c.eastus.cnt-prod.loadtesting.azure.com/tests/list-test-case/files/additional-data.csv?api-version=2024-12-01-preview
-  response:
-    body:
-      string: '{"url":"https://oq2mn0l4m6dbdjmc61vrvbt5.z25.blob.storage.azure.net/cad0aa51-2662-4191-9a52-ab2aa1af6847/b68be994-6284-43ee-ae2f-e440b1e1ec91?skoid=713ccf3d-dc33-4787-a1ee-6b0cc537c37a&sktid=33e01921-4d64-4f8c-a055-5bdaffd5e33d&skt=2025-02-24T21%3A56%3A44Z&ske=2025-02-25T04%3A56%3A44Z&sks=b&skv=2024-05-04&sv=2024-05-04&se=2025-02-24T22%3A06%3A44Z&sr=b&sp=r&sig=***","fileName":"additional-data.csv","fileType":"ADDITIONAL_ARTIFACTS","expireDateTime":"2025-02-24T22:06:44.401383Z","validationStatus":"VALIDATION_NOT_REQUIRED"}'
->>>>>>> dfd6e4c3
-    headers:
-      accept-ranges:
-      - bytes
-      api-supported-versions:
-      - 2022-11-01, 2023-04-01-preview, 2024-03-01-preview, 2024-05-01-preview, 2024-07-01-preview,
-        2024-12-01-preview
-      connection:
-      - keep-alive
-      content-length:
-<<<<<<< HEAD
-      - '573'
-      content-type:
-      - application/json; charset=utf-8
-      date:
-      - Wed, 26 Feb 2025 11:17:21 GMT
-      mise-correlation-id:
-      - d946efd7-7e2f-4b0d-9f6d-92b64585c747
-      strict-transport-security:
-      - max-age=31536000; includeSubDomains
-      x-azure-ref:
-      - 20250226T111720Z-r17775d4f9888gqkhC1SG1bvr80000000d00000000009agp
-=======
-      - '574'
-      content-type:
-      - application/json; charset=utf-8
-      date:
-      - Mon, 24 Feb 2025 21:56:44 GMT
-      mise-correlation-id:
-      - 00d59fa8-16e2-4123-b7d6-4c8b7babb804
-      strict-transport-security:
-      - max-age=31536000; includeSubDomains
-      x-azure-ref:
-      - 20250224T215644Z-r17775d4f9888gqkhC1SG1bvr800000008b00000000032pn
->>>>>>> dfd6e4c3
+      - AZURECLI/2.70.0 azsdk-python-core/1.31.0 Python/3.12.8 (Linux-6.5.0-1025-azure-x86_64-with-glibc2.36)
+    method: GET
+    uri: https://fd0e2dbc-1817-44c4-8833-d8ec8d203c34.eastus.cnt-prod.loadtesting.azure.com/tests/list-test-case/files/additional-data.csv?api-version=2024-12-01-preview
+  response:
+    body:
+      string: '{"url":"https://d2uxamzojclgavrcuud2grf5.z39.blob.storage.azure.net/82ea1bbe-c5b0-40f6-857d-63d4ad57234e/fff5543b-74b6-4036-9a82-8e29fdd9dd19?skoid=713ccf3d-dc33-4787-a1ee-6b0cc537c37a&sktid=33e01921-4d64-4f8c-a055-5bdaffd5e33d&skt=2025-02-26T23%3A09%3A41Z&ske=2025-02-27T06%3A09%3A41Z&sks=b&skv=2024-05-04&sv=2024-05-04&se=2025-02-26T23%3A19%3A41Z&sr=b&sp=r&sig=***","fileName":"additional-data.csv","fileType":"ADDITIONAL_ARTIFACTS","expireDateTime":"2025-02-26T23:19:41.3166234Z","validationStatus":"VALIDATION_NOT_REQUIRED"}'
+    headers:
+      accept-ranges:
+      - bytes
+      api-supported-versions:
+      - 2022-11-01, 2023-04-01-preview, 2024-03-01-preview, 2024-05-01-preview, 2024-07-01-preview,
+        2024-12-01-preview
+      connection:
+      - keep-alive
+      content-length:
+      - '575'
+      content-type:
+      - application/json; charset=utf-8
+      date:
+      - Wed, 26 Feb 2025 23:09:41 GMT
+      mise-correlation-id:
+      - 08011d3a-aa2b-4e26-b7be-4b8c2ea9020e
+      strict-transport-security:
+      - max-age=31536000; includeSubDomains
+      x-azure-ref:
+      - 20250226T230941Z-167c755789dkxplchC1SG1rzhw000000021g000000006nux
       x-cache:
       - CONFIG_NOCACHE
       x-content-type-options:
@@ -438,61 +312,34 @@
       Content-Length:
       - '236'
       User-Agent:
-<<<<<<< HEAD
       - AZURECLI/2.70.0 azsdk-python-core/1.31.0 Python/3.12.8 (Linux-6.5.0-1025-azure-x86_64-with-glibc2.36)
       content-type:
       - application/octet-stream
     method: PUT
-    uri: https://8bc95e20-bb3b-4b9b-97df-851187dee8d2.eastus.cnt-prod.loadtesting.azure.com/tests/list-test-case/files/sample-ZIP-artifact.zip?api-version=2024-12-01-preview&fileType=ZIPPED_ARTIFACTS
-  response:
-    body:
-      string: '{"url":"https://ojdaal864w2nu8laeexepsps.z12.blob.storage.azure.net/ecdf2223-9ef7-4e6e-a994-82f1e8bd5ab7/4950894d-c7de-4e4d-9990-56b9197036c8?skoid=713ccf3d-dc33-4787-a1ee-6b0cc537c37a&sktid=33e01921-4d64-4f8c-a055-5bdaffd5e33d&skt=2025-02-26T11%3A17%3A21Z&ske=2025-02-26T18%3A17%3A21Z&sks=b&skv=2024-05-04&sv=2024-05-04&se=2025-02-26T11%3A27%3A21Z&sr=b&sp=r&sig=***","fileName":"sample-ZIP-artifact.zip","fileType":"ZIPPED_ARTIFACTS","expireDateTime":"2025-02-26T11:27:21.2894345Z","validationStatus":"NOT_VALIDATED"}'
-=======
-      - AZURECLI/2.69.0 azsdk-python-core/1.31.0 Python/3.12.8 (Linux-6.5.0-1025-azure-x86_64-with-glibc2.36)
-      content-type:
-      - application/octet-stream
-    method: PUT
-    uri: https://a11ea611-d16f-436c-a709-825de6bc300c.eastus.cnt-prod.loadtesting.azure.com/tests/list-test-case/files/sample-ZIP-artifact.zip?api-version=2024-12-01-preview&fileType=ZIPPED_ARTIFACTS
-  response:
-    body:
-      string: '{"url":"https://oq2mn0l4m6dbdjmc61vrvbt5.z25.blob.storage.azure.net/cad0aa51-2662-4191-9a52-ab2aa1af6847/83664547-8518-47c3-b587-196c1a3e7260?skoid=713ccf3d-dc33-4787-a1ee-6b0cc537c37a&sktid=33e01921-4d64-4f8c-a055-5bdaffd5e33d&skt=2025-02-24T21%3A56%3A44Z&ske=2025-02-25T04%3A56%3A44Z&sks=b&skv=2024-05-04&sv=2024-05-04&se=2025-02-24T22%3A06%3A44Z&sr=b&sp=r&sig=***","fileName":"sample-ZIP-artifact.zip","fileType":"ZIPPED_ARTIFACTS","expireDateTime":"2025-02-24T22:06:44.799945Z","validationStatus":"NOT_VALIDATED"}'
->>>>>>> dfd6e4c3
-    headers:
-      api-supported-versions:
-      - 2022-11-01, 2023-04-01-preview, 2024-03-01-preview, 2024-05-01-preview, 2024-07-01-preview,
-        2024-12-01-preview
-      connection:
-      - keep-alive
-      content-length:
-<<<<<<< HEAD
-      - '565'
-      content-type:
-      - application/json; charset=utf-8
-      date:
-      - Wed, 26 Feb 2025 11:17:21 GMT
+    uri: https://fd0e2dbc-1817-44c4-8833-d8ec8d203c34.eastus.cnt-prod.loadtesting.azure.com/tests/list-test-case/files/sample-ZIP-artifact.zip?api-version=2024-12-01-preview&fileType=ZIPPED_ARTIFACTS
+  response:
+    body:
+      string: '{"url":"https://d2uxamzojclgavrcuud2grf5.z39.blob.storage.azure.net/82ea1bbe-c5b0-40f6-857d-63d4ad57234e/2c1b3250-6cfb-486b-8426-fa456622bf2a?skoid=713ccf3d-dc33-4787-a1ee-6b0cc537c37a&sktid=33e01921-4d64-4f8c-a055-5bdaffd5e33d&skt=2025-02-26T23%3A09%3A41Z&ske=2025-02-27T06%3A09%3A41Z&sks=b&skv=2024-05-04&sv=2024-05-04&se=2025-02-26T23%3A19%3A41Z&sr=b&sp=r&sig=***","fileName":"sample-ZIP-artifact.zip","fileType":"ZIPPED_ARTIFACTS","expireDateTime":"2025-02-26T23:19:41.7286984Z","validationStatus":"NOT_VALIDATED"}'
+    headers:
+      api-supported-versions:
+      - 2022-11-01, 2023-04-01-preview, 2024-03-01-preview, 2024-05-01-preview, 2024-07-01-preview,
+        2024-12-01-preview
+      connection:
+      - keep-alive
+      content-length:
+      - '571'
+      content-type:
+      - application/json; charset=utf-8
+      date:
+      - Wed, 26 Feb 2025 23:09:41 GMT
       location:
-      - https://8bc95e20-bb3b-4b9b-97df-851187dee8d2.eastus.cnt-prod.loadtesting.azure.com/tests/list-test-case/files/sample-ZIP-artifact.zip?api-version=2024-12-01-preview
-      mise-correlation-id:
-      - 2dac974e-b475-4bab-b1d3-2e05392c1932
-      strict-transport-security:
-      - max-age=31536000; includeSubDomains
-      x-azure-ref:
-      - 20250226T111721Z-r17775d4f9888gqkhC1SG1bvr80000000d00000000009ahx
-=======
-      - '562'
-      content-type:
-      - application/json; charset=utf-8
-      date:
-      - Mon, 24 Feb 2025 21:56:44 GMT
-      location:
-      - https://a11ea611-d16f-436c-a709-825de6bc300c.eastus.cnt-prod.loadtesting.azure.com/tests/list-test-case/files/sample-ZIP-artifact.zip?api-version=2024-12-01-preview
-      mise-correlation-id:
-      - f1e45a85-ae55-4def-a112-f455611ed4c5
-      strict-transport-security:
-      - max-age=31536000; includeSubDomains
-      x-azure-ref:
-      - 20250224T215644Z-r17775d4f9888gqkhC1SG1bvr800000008b00000000032q5
->>>>>>> dfd6e4c3
+      - https://fd0e2dbc-1817-44c4-8833-d8ec8d203c34.eastus.cnt-prod.loadtesting.azure.com/tests/list-test-case/files/sample-ZIP-artifact.zip?api-version=2024-12-01-preview
+      mise-correlation-id:
+      - 646a6abc-b8b2-4471-915d-49ed67757f97
+      strict-transport-security:
+      - max-age=31536000; includeSubDomains
+      x-azure-ref:
+      - 20250226T230941Z-167c755789dkxplchC1SG1rzhw000000021g000000006nvx
       x-cache:
       - CONFIG_NOCACHE
       x-content-type-options:
@@ -510,40 +357,32 @@
       Connection:
       - keep-alive
       User-Agent:
-<<<<<<< HEAD
-      - AZURECLI/2.70.0 azsdk-python-core/1.31.0 Python/3.12.8 (Linux-6.5.0-1025-azure-x86_64-with-glibc2.36)
-    method: GET
-    uri: https://8bc95e20-bb3b-4b9b-97df-851187dee8d2.eastus.cnt-prod.loadtesting.azure.com/tests/list-test-case/files/sample-ZIP-artifact.zip?api-version=2024-12-01-preview
-  response:
-    body:
-      string: '{"url":"https://ojdaal864w2nu8laeexepsps.z12.blob.storage.azure.net/ecdf2223-9ef7-4e6e-a994-82f1e8bd5ab7/4950894d-c7de-4e4d-9990-56b9197036c8?skoid=713ccf3d-dc33-4787-a1ee-6b0cc537c37a&sktid=33e01921-4d64-4f8c-a055-5bdaffd5e33d&skt=2025-02-26T11%3A17%3A21Z&ske=2025-02-26T18%3A17%3A21Z&sks=b&skv=2024-05-04&sv=2024-05-04&se=2025-02-26T11%3A27%3A21Z&sr=b&sp=r&sig=***","fileName":"sample-ZIP-artifact.zip","fileType":"ZIPPED_ARTIFACTS","expireDateTime":"2025-02-26T11:27:21.5728059Z","validationStatus":"NOT_VALIDATED"}'
-=======
-      - AZURECLI/2.69.0 azsdk-python-core/1.31.0 Python/3.12.8 (Linux-6.5.0-1025-azure-x86_64-with-glibc2.36)
-    method: GET
-    uri: https://a11ea611-d16f-436c-a709-825de6bc300c.eastus.cnt-prod.loadtesting.azure.com/tests/list-test-case/files/sample-ZIP-artifact.zip?api-version=2024-12-01-preview
-  response:
-    body:
-      string: '{"url":"https://oq2mn0l4m6dbdjmc61vrvbt5.z25.blob.storage.azure.net/cad0aa51-2662-4191-9a52-ab2aa1af6847/83664547-8518-47c3-b587-196c1a3e7260?skoid=713ccf3d-dc33-4787-a1ee-6b0cc537c37a&sktid=33e01921-4d64-4f8c-a055-5bdaffd5e33d&skt=2025-02-24T21%3A56%3A45Z&ske=2025-02-25T04%3A56%3A45Z&sks=b&skv=2024-05-04&sv=2024-05-04&se=2025-02-24T22%3A06%3A45Z&sr=b&sp=r&sig=***","fileName":"sample-ZIP-artifact.zip","fileType":"ZIPPED_ARTIFACTS","expireDateTime":"2025-02-24T22:06:45.7399799Z","validationStatus":"NOT_VALIDATED"}'
-    headers:
-      accept-ranges:
-      - bytes
-      api-supported-versions:
-      - 2022-11-01, 2023-04-01-preview, 2024-03-01-preview, 2024-05-01-preview, 2024-07-01-preview,
-        2024-12-01-preview
-      connection:
-      - keep-alive
-      content-length:
-      - '563'
-      content-type:
-      - application/json; charset=utf-8
-      date:
-      - Mon, 24 Feb 2025 21:56:45 GMT
-      mise-correlation-id:
-      - 57754e27-c38f-4882-b74e-ff6f19e885fd
-      strict-transport-security:
-      - max-age=31536000; includeSubDomains
-      x-azure-ref:
-      - 20250224T215644Z-r17775d4f9888gqkhC1SG1bvr800000008b00000000032r1
+      - AZURECLI/2.70.0 azsdk-python-core/1.31.0 Python/3.12.8 (Linux-6.5.0-1025-azure-x86_64-with-glibc2.36)
+    method: GET
+    uri: https://fd0e2dbc-1817-44c4-8833-d8ec8d203c34.eastus.cnt-prod.loadtesting.azure.com/tests/list-test-case/files/sample-ZIP-artifact.zip?api-version=2024-12-01-preview
+  response:
+    body:
+      string: '{"url":"https://d2uxamzojclgavrcuud2grf5.z39.blob.storage.azure.net/82ea1bbe-c5b0-40f6-857d-63d4ad57234e/2c1b3250-6cfb-486b-8426-fa456622bf2a?skoid=713ccf3d-dc33-4787-a1ee-6b0cc537c37a&sktid=33e01921-4d64-4f8c-a055-5bdaffd5e33d&skt=2025-02-26T23%3A09%3A41Z&ske=2025-02-27T06%3A09%3A41Z&sks=b&skv=2024-05-04&sv=2024-05-04&se=2025-02-26T23%3A19%3A42Z&sr=b&sp=r&sig=***","fileName":"sample-ZIP-artifact.zip","fileType":"ZIPPED_ARTIFACTS","expireDateTime":"2025-02-26T23:19:42.1075634Z","validationStatus":"NOT_VALIDATED"}'
+    headers:
+      accept-ranges:
+      - bytes
+      api-supported-versions:
+      - 2022-11-01, 2023-04-01-preview, 2024-03-01-preview, 2024-05-01-preview, 2024-07-01-preview,
+        2024-12-01-preview
+      connection:
+      - keep-alive
+      content-length:
+      - '565'
+      content-type:
+      - application/json; charset=utf-8
+      date:
+      - Wed, 26 Feb 2025 23:09:42 GMT
+      mise-correlation-id:
+      - 8fce028e-dafc-4564-a0f3-f268b22f3a69
+      strict-transport-security:
+      - max-age=31536000; includeSubDomains
+      x-azure-ref:
+      - 20250226T230941Z-167c755789dkxplchC1SG1rzhw000000021g000000006nxe
       x-cache:
       - CONFIG_NOCACHE
       x-content-type-options:
@@ -652,48 +491,34 @@
       Content-Length:
       - '4796'
       User-Agent:
-      - AZURECLI/2.69.0 azsdk-python-core/1.31.0 Python/3.12.8 (Linux-6.5.0-1025-azure-x86_64-with-glibc2.36)
+      - AZURECLI/2.70.0 azsdk-python-core/1.31.0 Python/3.12.8 (Linux-6.5.0-1025-azure-x86_64-with-glibc2.36)
       content-type:
       - application/octet-stream
     method: PUT
-    uri: https://a11ea611-d16f-436c-a709-825de6bc300c.eastus.cnt-prod.loadtesting.azure.com/tests/list-test-case/files/sample-JMX-file.jmx?api-version=2024-12-01-preview&fileType=TEST_SCRIPT
-  response:
-    body:
-      string: '{"url":"https://oq2mn0l4m6dbdjmc61vrvbt5.z25.blob.storage.azure.net/cad0aa51-2662-4191-9a52-ab2aa1af6847/bec2b0df-cc07-4567-8d75-c27e80a3683c?skoid=713ccf3d-dc33-4787-a1ee-6b0cc537c37a&sktid=33e01921-4d64-4f8c-a055-5bdaffd5e33d&skt=2025-02-24T21%3A56%3A44Z&ske=2025-02-25T04%3A56%3A44Z&sks=b&skv=2024-05-04&sv=2024-05-04&se=2025-02-24T22%3A06%3A47Z&sr=b&sp=r&sig=***","fileName":"sample-JMX-file.jmx","fileType":"TEST_SCRIPT","expireDateTime":"2025-02-24T22:06:47.0612181Z","validationStatus":"VALIDATION_INITIATED"}'
->>>>>>> dfd6e4c3
-    headers:
-      api-supported-versions:
-      - 2022-11-01, 2023-04-01-preview, 2024-03-01-preview, 2024-05-01-preview, 2024-07-01-preview,
-        2024-12-01-preview
-      connection:
-      - keep-alive
-      content-length:
-<<<<<<< HEAD
-      - '565'
-      content-type:
-      - application/json; charset=utf-8
-      date:
-      - Wed, 26 Feb 2025 11:17:21 GMT
-      mise-correlation-id:
-      - 0c37dc7c-9e82-43ac-aa1f-5a0db7c78128
-      strict-transport-security:
-      - max-age=31536000; includeSubDomains
-      x-azure-ref:
-      - 20250226T111721Z-r17775d4f9888gqkhC1SG1bvr80000000d00000000009am3
-=======
-      - '559'
-      content-type:
-      - application/json; charset=utf-8
-      date:
-      - Mon, 24 Feb 2025 21:56:47 GMT
+    uri: https://fd0e2dbc-1817-44c4-8833-d8ec8d203c34.eastus.cnt-prod.loadtesting.azure.com/tests/list-test-case/files/sample-JMX-file.jmx?api-version=2024-12-01-preview&fileType=TEST_SCRIPT
+  response:
+    body:
+      string: '{"url":"https://d2uxamzojclgavrcuud2grf5.z39.blob.storage.azure.net/82ea1bbe-c5b0-40f6-857d-63d4ad57234e/30f9b249-c24e-4793-bee5-e9cfdf8e270b?skoid=713ccf3d-dc33-4787-a1ee-6b0cc537c37a&sktid=33e01921-4d64-4f8c-a055-5bdaffd5e33d&skt=2025-02-26T23%3A09%3A42Z&ske=2025-02-27T06%3A09%3A42Z&sks=b&skv=2024-05-04&sv=2024-05-04&se=2025-02-26T23%3A19%3A42Z&sr=b&sp=r&sig=***","fileName":"sample-JMX-file.jmx","fileType":"TEST_SCRIPT","expireDateTime":"2025-02-26T23:19:42.6066625Z","validationStatus":"VALIDATION_INITIATED"}'
+    headers:
+      api-supported-versions:
+      - 2022-11-01, 2023-04-01-preview, 2024-03-01-preview, 2024-05-01-preview, 2024-07-01-preview,
+        2024-12-01-preview
+      connection:
+      - keep-alive
+      content-length:
+      - '563'
+      content-type:
+      - application/json; charset=utf-8
+      date:
+      - Wed, 26 Feb 2025 23:09:42 GMT
       location:
-      - https://a11ea611-d16f-436c-a709-825de6bc300c.eastus.cnt-prod.loadtesting.azure.com/tests/list-test-case/files/sample-JMX-file.jmx?api-version=2024-12-01-preview
-      mise-correlation-id:
-      - b8dbc7dd-c35a-4f61-ad83-1a3f7e02c4af
-      strict-transport-security:
-      - max-age=31536000; includeSubDomains
-      x-azure-ref:
-      - 20250224T215645Z-r17775d4f9888gqkhC1SG1bvr800000008b00000000032t4
+      - https://fd0e2dbc-1817-44c4-8833-d8ec8d203c34.eastus.cnt-prod.loadtesting.azure.com/tests/list-test-case/files/sample-JMX-file.jmx?api-version=2024-12-01-preview
+      mise-correlation-id:
+      - 79c9f2cb-0cd8-455c-8db4-2b0bb21052fa
+      strict-transport-security:
+      - max-age=31536000; includeSubDomains
+      x-azure-ref:
+      - 20250226T230942Z-167c755789dkxplchC1SG1rzhw000000021g000000006nyc
       x-cache:
       - CONFIG_NOCACHE
       x-content-type-options:
@@ -711,12 +536,227 @@
       Connection:
       - keep-alive
       User-Agent:
-      - AZURECLI/2.69.0 azsdk-python-core/1.31.0 Python/3.12.8 (Linux-6.5.0-1025-azure-x86_64-with-glibc2.36)
-    method: GET
-    uri: https://a11ea611-d16f-436c-a709-825de6bc300c.eastus.cnt-prod.loadtesting.azure.com/tests/list-test-case/files/sample-JMX-file.jmx?api-version=2024-12-01-preview
-  response:
-    body:
-      string: '{"url":"https://oq2mn0l4m6dbdjmc61vrvbt5.z25.blob.storage.azure.net/cad0aa51-2662-4191-9a52-ab2aa1af6847/bec2b0df-cc07-4567-8d75-c27e80a3683c?skoid=713ccf3d-dc33-4787-a1ee-6b0cc537c37a&sktid=33e01921-4d64-4f8c-a055-5bdaffd5e33d&skt=2025-02-24T21%3A56%3A44Z&ske=2025-02-25T04%3A56%3A44Z&sks=b&skv=2024-05-04&sv=2024-05-04&se=2025-02-24T22%3A06%3A47Z&sr=b&sp=r&sig=***","fileName":"sample-JMX-file.jmx","fileType":"TEST_SCRIPT","expireDateTime":"2025-02-24T22:06:47.3132844Z","validationStatus":"VALIDATION_INITIATED"}'
+      - AZURECLI/2.70.0 azsdk-python-core/1.31.0 Python/3.12.8 (Linux-6.5.0-1025-azure-x86_64-with-glibc2.36)
+    method: GET
+    uri: https://fd0e2dbc-1817-44c4-8833-d8ec8d203c34.eastus.cnt-prod.loadtesting.azure.com/tests/list-test-case/files/sample-JMX-file.jmx?api-version=2024-12-01-preview
+  response:
+    body:
+      string: '{"url":"https://d2uxamzojclgavrcuud2grf5.z39.blob.storage.azure.net/82ea1bbe-c5b0-40f6-857d-63d4ad57234e/30f9b249-c24e-4793-bee5-e9cfdf8e270b?skoid=713ccf3d-dc33-4787-a1ee-6b0cc537c37a&sktid=33e01921-4d64-4f8c-a055-5bdaffd5e33d&skt=2025-02-26T23%3A09%3A42Z&ske=2025-02-27T06%3A09%3A42Z&sks=b&skv=2024-05-04&sv=2024-05-04&se=2025-02-26T23%3A19%3A43Z&sr=b&sp=r&sig=***","fileName":"sample-JMX-file.jmx","fileType":"TEST_SCRIPT","expireDateTime":"2025-02-26T23:19:43.0779691Z","validationStatus":"VALIDATION_INITIATED"}'
+    headers:
+      accept-ranges:
+      - bytes
+      api-supported-versions:
+      - 2022-11-01, 2023-04-01-preview, 2024-03-01-preview, 2024-05-01-preview, 2024-07-01-preview,
+        2024-12-01-preview
+      connection:
+      - keep-alive
+      content-length:
+      - '563'
+      content-type:
+      - application/json; charset=utf-8
+      date:
+      - Wed, 26 Feb 2025 23:09:43 GMT
+      mise-correlation-id:
+      - 9d15810d-fff6-4ef2-be59-144d299307a2
+      strict-transport-security:
+      - max-age=31536000; includeSubDomains
+      x-azure-ref:
+      - 20250226T230942Z-167c755789dkxplchC1SG1rzhw000000021g000000006nzy
+      x-cache:
+      - CONFIG_NOCACHE
+      x-content-type-options:
+      - nosniff
+    status:
+      code: 200
+      message: OK
+- request:
+    body: null
+    headers:
+      Accept:
+      - application/json
+      Accept-Encoding:
+      - gzip, deflate
+      Connection:
+      - keep-alive
+      User-Agent:
+      - AZURECLI/2.70.0 azsdk-python-core/1.31.0 Python/3.12.8 (Linux-6.5.0-1025-azure-x86_64-with-glibc2.36)
+    method: GET
+    uri: https://fd0e2dbc-1817-44c4-8833-d8ec8d203c34.eastus.cnt-prod.loadtesting.azure.com/tests/list-test-case/files/sample-JMX-file.jmx?api-version=2024-12-01-preview
+  response:
+    body:
+      string: '{"url":"https://d2uxamzojclgavrcuud2grf5.z39.blob.storage.azure.net/82ea1bbe-c5b0-40f6-857d-63d4ad57234e/30f9b249-c24e-4793-bee5-e9cfdf8e270b?skoid=713ccf3d-dc33-4787-a1ee-6b0cc537c37a&sktid=33e01921-4d64-4f8c-a055-5bdaffd5e33d&skt=2025-02-26T23%3A09%3A41Z&ske=2025-02-27T06%3A09%3A41Z&sks=b&skv=2024-05-04&sv=2024-05-04&se=2025-02-26T23%3A19%3A48Z&sr=b&sp=r&sig=***","fileName":"sample-JMX-file.jmx","fileType":"TEST_SCRIPT","expireDateTime":"2025-02-26T23:19:48.3718608Z","validationStatus":"VALIDATION_INITIATED"}'
+    headers:
+      accept-ranges:
+      - bytes
+      api-supported-versions:
+      - 2022-11-01, 2023-04-01-preview, 2024-03-01-preview, 2024-05-01-preview, 2024-07-01-preview,
+        2024-12-01-preview
+      connection:
+      - keep-alive
+      content-length:
+      - '561'
+      content-type:
+      - application/json; charset=utf-8
+      date:
+      - Wed, 26 Feb 2025 23:09:48 GMT
+      mise-correlation-id:
+      - f53c1215-c8b1-4f9b-863e-14ceba52c4df
+      strict-transport-security:
+      - max-age=31536000; includeSubDomains
+      x-azure-ref:
+      - 20250226T230948Z-167c755789dkxplchC1SG1rzhw000000021g000000006pfz
+      x-cache:
+      - CONFIG_NOCACHE
+      x-content-type-options:
+      - nosniff
+    status:
+      code: 200
+      message: OK
+- request:
+    body: null
+    headers:
+      Accept:
+      - application/json
+      Accept-Encoding:
+      - gzip, deflate
+      Connection:
+      - keep-alive
+      User-Agent:
+      - AZURECLI/2.70.0 azsdk-python-core/1.31.0 Python/3.12.8 (Linux-6.5.0-1025-azure-x86_64-with-glibc2.36)
+    method: GET
+    uri: https://fd0e2dbc-1817-44c4-8833-d8ec8d203c34.eastus.cnt-prod.loadtesting.azure.com/tests/list-test-case/files/sample-JMX-file.jmx?api-version=2024-12-01-preview
+  response:
+    body:
+      string: '{"url":"https://d2uxamzojclgavrcuud2grf5.z39.blob.storage.azure.net/82ea1bbe-c5b0-40f6-857d-63d4ad57234e/30f9b249-c24e-4793-bee5-e9cfdf8e270b?skoid=713ccf3d-dc33-4787-a1ee-6b0cc537c37a&sktid=33e01921-4d64-4f8c-a055-5bdaffd5e33d&skt=2025-02-26T23%3A09%3A41Z&ske=2025-02-27T06%3A09%3A41Z&sks=b&skv=2024-05-04&sv=2024-05-04&se=2025-02-26T23%3A19%3A53Z&sr=b&sp=r&sig=***","fileName":"sample-JMX-file.jmx","fileType":"TEST_SCRIPT","expireDateTime":"2025-02-26T23:19:53.7854206Z","validationStatus":"VALIDATION_INITIATED"}'
+    headers:
+      accept-ranges:
+      - bytes
+      api-supported-versions:
+      - 2022-11-01, 2023-04-01-preview, 2024-03-01-preview, 2024-05-01-preview, 2024-07-01-preview,
+        2024-12-01-preview
+      connection:
+      - keep-alive
+      content-length:
+      - '561'
+      content-type:
+      - application/json; charset=utf-8
+      date:
+      - Wed, 26 Feb 2025 23:09:53 GMT
+      mise-correlation-id:
+      - 35786603-3e6d-4d91-9e7c-98b0f4238b8e
+      strict-transport-security:
+      - max-age=31536000; includeSubDomains
+      x-azure-ref:
+      - 20250226T230953Z-167c755789dkxplchC1SG1rzhw000000021g000000006pys
+      x-cache:
+      - CONFIG_NOCACHE
+      x-content-type-options:
+      - nosniff
+    status:
+      code: 200
+      message: OK
+- request:
+    body: null
+    headers:
+      Accept:
+      - application/json
+      Accept-Encoding:
+      - gzip, deflate
+      Connection:
+      - keep-alive
+      User-Agent:
+      - AZURECLI/2.70.0 azsdk-python-core/1.31.0 Python/3.12.8 (Linux-6.5.0-1025-azure-x86_64-with-glibc2.36)
+    method: GET
+    uri: https://fd0e2dbc-1817-44c4-8833-d8ec8d203c34.eastus.cnt-prod.loadtesting.azure.com/tests/list-test-case/files/sample-JMX-file.jmx?api-version=2024-12-01-preview
+  response:
+    body:
+      string: '{"url":"https://d2uxamzojclgavrcuud2grf5.z39.blob.storage.azure.net/82ea1bbe-c5b0-40f6-857d-63d4ad57234e/30f9b249-c24e-4793-bee5-e9cfdf8e270b?skoid=713ccf3d-dc33-4787-a1ee-6b0cc537c37a&sktid=33e01921-4d64-4f8c-a055-5bdaffd5e33d&skt=2025-02-26T23%3A09%3A41Z&ske=2025-02-27T06%3A09%3A41Z&sks=b&skv=2024-05-04&sv=2024-05-04&se=2025-02-26T23%3A19%3A59Z&sr=b&sp=r&sig=***","fileName":"sample-JMX-file.jmx","fileType":"TEST_SCRIPT","expireDateTime":"2025-02-26T23:19:59.0400561Z","validationStatus":"VALIDATION_INITIATED"}'
+    headers:
+      accept-ranges:
+      - bytes
+      api-supported-versions:
+      - 2022-11-01, 2023-04-01-preview, 2024-03-01-preview, 2024-05-01-preview, 2024-07-01-preview,
+        2024-12-01-preview
+      connection:
+      - keep-alive
+      content-length:
+      - '563'
+      content-type:
+      - application/json; charset=utf-8
+      date:
+      - Wed, 26 Feb 2025 23:09:59 GMT
+      mise-correlation-id:
+      - 6f77092b-fa25-44db-ac44-9f4d0faf74d4
+      strict-transport-security:
+      - max-age=31536000; includeSubDomains
+      x-azure-ref:
+      - 20250226T230958Z-167c755789dkxplchC1SG1rzhw000000021g000000006qbf
+      x-cache:
+      - CONFIG_NOCACHE
+      x-content-type-options:
+      - nosniff
+    status:
+      code: 200
+      message: OK
+- request:
+    body: null
+    headers:
+      Accept:
+      - application/json
+      Accept-Encoding:
+      - gzip, deflate
+      Connection:
+      - keep-alive
+      User-Agent:
+      - AZURECLI/2.70.0 azsdk-python-core/1.31.0 Python/3.12.8 (Linux-6.5.0-1025-azure-x86_64-with-glibc2.36)
+    method: GET
+    uri: https://fd0e2dbc-1817-44c4-8833-d8ec8d203c34.eastus.cnt-prod.loadtesting.azure.com/tests/list-test-case/files/sample-JMX-file.jmx?api-version=2024-12-01-preview
+  response:
+    body:
+      string: '{"url":"https://d2uxamzojclgavrcuud2grf5.z39.blob.storage.azure.net/82ea1bbe-c5b0-40f6-857d-63d4ad57234e/30f9b249-c24e-4793-bee5-e9cfdf8e270b?skoid=713ccf3d-dc33-4787-a1ee-6b0cc537c37a&sktid=33e01921-4d64-4f8c-a055-5bdaffd5e33d&skt=2025-02-26T23%3A09%3A42Z&ske=2025-02-27T06%3A09%3A42Z&sks=b&skv=2024-05-04&sv=2024-05-04&se=2025-02-26T23%3A20%3A04Z&sr=b&sp=r&sig=***","fileName":"sample-JMX-file.jmx","fileType":"TEST_SCRIPT","expireDateTime":"2025-02-26T23:20:04.2882647Z","validationStatus":"VALIDATION_INITIATED"}'
+    headers:
+      accept-ranges:
+      - bytes
+      api-supported-versions:
+      - 2022-11-01, 2023-04-01-preview, 2024-03-01-preview, 2024-05-01-preview, 2024-07-01-preview,
+        2024-12-01-preview
+      connection:
+      - keep-alive
+      content-length:
+      - '565'
+      content-type:
+      - application/json; charset=utf-8
+      date:
+      - Wed, 26 Feb 2025 23:10:04 GMT
+      mise-correlation-id:
+      - b2f989e1-886a-417e-90af-c8691b64af96
+      strict-transport-security:
+      - max-age=31536000; includeSubDomains
+      x-azure-ref:
+      - 20250226T231004Z-167c755789dkxplchC1SG1rzhw000000021g000000006qrs
+      x-cache:
+      - CONFIG_NOCACHE
+      x-content-type-options:
+      - nosniff
+    status:
+      code: 200
+      message: OK
+- request:
+    body: null
+    headers:
+      Accept:
+      - application/json
+      Accept-Encoding:
+      - gzip, deflate
+      Connection:
+      - keep-alive
+      User-Agent:
+      - AZURECLI/2.70.0 azsdk-python-core/1.31.0 Python/3.12.8 (Linux-6.5.0-1025-azure-x86_64-with-glibc2.36)
+    method: GET
+    uri: https://fd0e2dbc-1817-44c4-8833-d8ec8d203c34.eastus.cnt-prod.loadtesting.azure.com/tests/list-test-case/files/sample-JMX-file.jmx?api-version=2024-12-01-preview
+  response:
+    body:
+      string: '{"url":"https://d2uxamzojclgavrcuud2grf5.z39.blob.storage.azure.net/82ea1bbe-c5b0-40f6-857d-63d4ad57234e/30f9b249-c24e-4793-bee5-e9cfdf8e270b?skoid=713ccf3d-dc33-4787-a1ee-6b0cc537c37a&sktid=33e01921-4d64-4f8c-a055-5bdaffd5e33d&skt=2025-02-26T23%3A09%3A42Z&ske=2025-02-27T06%3A09%3A42Z&sks=b&skv=2024-05-04&sv=2024-05-04&se=2025-02-26T23%3A20%3A09Z&sr=b&sp=r&sig=***","fileName":"sample-JMX-file.jmx","fileType":"TEST_SCRIPT","expireDateTime":"2025-02-26T23:20:09.5368892Z","validationStatus":"VALIDATION_INITIATED"}'
     headers:
       accept-ranges:
       - bytes
@@ -730,757 +770,186 @@
       content-type:
       - application/json; charset=utf-8
       date:
-      - Mon, 24 Feb 2025 21:56:47 GMT
-      mise-correlation-id:
-      - 15a8c60a-1456-4f79-858b-17e63f982e2c
-      strict-transport-security:
-      - max-age=31536000; includeSubDomains
-      x-azure-ref:
-      - 20250224T215647Z-r17775d4f9888gqkhC1SG1bvr800000008b00000000032vg
-      x-cache:
-      - CONFIG_NOCACHE
-      x-content-type-options:
-      - nosniff
-    status:
-      code: 200
-      message: OK
-- request:
-    body: null
-    headers:
-      Accept:
-      - application/json
-      Accept-Encoding:
-      - gzip, deflate
-      Connection:
-      - keep-alive
-      User-Agent:
-      - AZURECLI/2.69.0 azsdk-python-core/1.31.0 Python/3.12.8 (Linux-6.5.0-1025-azure-x86_64-with-glibc2.36)
-    method: GET
-    uri: https://a11ea611-d16f-436c-a709-825de6bc300c.eastus.cnt-prod.loadtesting.azure.com/tests/list-test-case/files/sample-JMX-file.jmx?api-version=2024-12-01-preview
-  response:
-    body:
-      string: '{"url":"https://oq2mn0l4m6dbdjmc61vrvbt5.z25.blob.storage.azure.net/cad0aa51-2662-4191-9a52-ab2aa1af6847/bec2b0df-cc07-4567-8d75-c27e80a3683c?skoid=713ccf3d-dc33-4787-a1ee-6b0cc537c37a&sktid=33e01921-4d64-4f8c-a055-5bdaffd5e33d&skt=2025-02-24T21%3A56%3A44Z&ske=2025-02-25T04%3A56%3A44Z&sks=b&skv=2024-05-04&sv=2024-05-04&se=2025-02-24T22%3A06%3A52Z&sr=b&sp=r&sig=***","fileName":"sample-JMX-file.jmx","fileType":"TEST_SCRIPT","expireDateTime":"2025-02-24T22:06:52.5600917Z","validationStatus":"VALIDATION_INITIATED"}'
-    headers:
-      accept-ranges:
-      - bytes
-      api-supported-versions:
-      - 2022-11-01, 2023-04-01-preview, 2024-03-01-preview, 2024-05-01-preview, 2024-07-01-preview,
-        2024-12-01-preview
-      connection:
-      - keep-alive
-      content-length:
-      - '561'
-      content-type:
-      - application/json; charset=utf-8
-      date:
-      - Mon, 24 Feb 2025 21:56:52 GMT
-      mise-correlation-id:
-      - fd0e2de1-dc22-4d74-a461-55f32345d769
-      strict-transport-security:
-      - max-age=31536000; includeSubDomains
-      x-azure-ref:
-      - 20250224T215652Z-r17775d4f9888gqkhC1SG1bvr800000008b000000000337z
->>>>>>> dfd6e4c3
-      x-cache:
-      - CONFIG_NOCACHE
-      x-content-type-options:
-      - nosniff
-    status:
-      code: 200
-      message: OK
-- request:
-<<<<<<< HEAD
-    body: !!python/object/new:_io.BytesIO
-      state: !!python/tuple
-      - !!binary |
-        PD94bWwgdmVyc2lvbj0iMS4wIiBlbmNvZGluZz0iVVRGLTgiPz4KPGptZXRlclRlc3RQbGFuIHZl
-        cnNpb249IjEuMiIgcHJvcGVydGllcz0iNS4wIiBqbWV0ZXI9IjUuNSI+CiAgPGhhc2hUcmVlPgog
-        ICAgPFRlc3RQbGFuIGd1aWNsYXNzPSJUZXN0UGxhbkd1aSIgdGVzdGNsYXNzPSJUZXN0UGxhbiIg
-        dGVzdG5hbWU9IkF6dXJlIExvYWQgVGVzdGluZyIgZW5hYmxlZD0idHJ1ZSI+CiAgICAgIDxzdHJp
-        bmdQcm9wIG5hbWU9IlRlc3RQbGFuLmNvbW1lbnRzIj48L3N0cmluZ1Byb3A+CiAgICAgIDxib29s
-        UHJvcCBuYW1lPSJUZXN0UGxhbi5mdW5jdGlvbmFsX21vZGUiPmZhbHNlPC9ib29sUHJvcD4KICAg
-        ICAgPGJvb2xQcm9wIG5hbWU9IlRlc3RQbGFuLnRlYXJEb3duX29uX3NodXRkb3duIj50cnVlPC9i
-        b29sUHJvcD4KICAgICAgPGJvb2xQcm9wIG5hbWU9IlRlc3RQbGFuLnNlcmlhbGl6ZV90aHJlYWRn
-        cm91cHMiPmZhbHNlPC9ib29sUHJvcD4KICAgICAgPGVsZW1lbnRQcm9wIG5hbWU9IlRlc3RQbGFu
-        LnVzZXJfZGVmaW5lZF92YXJpYWJsZXMiIGVsZW1lbnRUeXBlPSJBcmd1bWVudHMiIGd1aWNsYXNz
-        PSJBcmd1bWVudHNQYW5lbCIgdGVzdGNsYXNzPSJBcmd1bWVudHMiIHRlc3RuYW1lPSJVc2VyIERl
-        ZmluZWQgVmFyaWFibGVzIiBlbmFibGVkPSJ0cnVlIj4KICAgICAgICA8Y29sbGVjdGlvblByb3Ag
-        bmFtZT0iQXJndW1lbnRzLmFyZ3VtZW50cyIvPgogICAgICA8L2VsZW1lbnRQcm9wPgogICAgICA8
-        c3RyaW5nUHJvcCBuYW1lPSJUZXN0UGxhbi51c2VyX2RlZmluZV9jbGFzc3BhdGgiPjwvc3RyaW5n
-        UHJvcD4KICAgIDwvVGVzdFBsYW4+CiAgICA8aGFzaFRyZWU+CiAgICAgIDxBcmd1bWVudHMgZ3Vp
-        Y2xhc3M9IkFyZ3VtZW50c1BhbmVsIiB0ZXN0Y2xhc3M9IkFyZ3VtZW50cyIgdGVzdG5hbWU9IlVz
-        ZXIgRGVmaW5lZCBWYXJpYWJsZXMiIGVuYWJsZWQ9InRydWUiPgogICAgICAgIDxjb2xsZWN0aW9u
-        UHJvcCBuYW1lPSJBcmd1bWVudHMuYXJndW1lbnRzIj4KICAgICAgICAgIDxlbGVtZW50UHJvcCBu
-        YW1lPSJkdXJhdGlvbl9pbl9zZWMiIGVsZW1lbnRUeXBlPSJBcmd1bWVudCI+CiAgICAgICAgICAg
-        IDxzdHJpbmdQcm9wIG5hbWU9IkFyZ3VtZW50Lm5hbWUiPmR1cmF0aW9uX2luX3NlYzwvc3RyaW5n
-        UHJvcD4KICAgICAgICAgICAgPHN0cmluZ1Byb3AgbmFtZT0iQXJndW1lbnQudmFsdWUiPiR7X19n
-        cm9vdnkoIFN5c3RlbS5nZXRlbnYoJnF1b3Q7ZHVyYXRpb25faW5fc2VjJnF1b3Q7KSA/OiAmcXVv
-        dDsxMCZxdW90OyApfTwvc3RyaW5nUHJvcD4KICAgICAgICAgICAgPHN0cmluZ1Byb3AgbmFtZT0i
-        QXJndW1lbnQubWV0YWRhdGEiPj08L3N0cmluZ1Byb3A+CiAgICAgICAgICA8L2VsZW1lbnRQcm9w
-        PgogICAgICAgICAgPGVsZW1lbnRQcm9wIG5hbWU9InJwcyIgZWxlbWVudFR5cGU9IkFyZ3VtZW50
-        Ij4KICAgICAgICAgICAgPHN0cmluZ1Byb3AgbmFtZT0iQXJndW1lbnQubmFtZSI+cnBzPC9zdHJp
-        bmdQcm9wPgogICAgICAgICAgICA8c3RyaW5nUHJvcCBuYW1lPSJBcmd1bWVudC52YWx1ZSI+JHtf
-        X2dyb292eSggU3lzdGVtLmdldGVudigmcXVvdDtycHMmcXVvdDspID86ICZxdW90OzEmcXVvdDsg
-        KX08L3N0cmluZ1Byb3A+CiAgICAgICAgICAgIDxzdHJpbmdQcm9wIG5hbWU9IkFyZ3VtZW50Lm1l
-        dGFkYXRhIj49PC9zdHJpbmdQcm9wPgogICAgICAgICAgPC9lbGVtZW50UHJvcD4KICAgICAgICAg
-        IDxlbGVtZW50UHJvcCBuYW1lPSJkb21haW4iIGVsZW1lbnRUeXBlPSJBcmd1bWVudCI+CiAgICAg
-        ICAgICAgIDxzdHJpbmdQcm9wIG5hbWU9IkFyZ3VtZW50Lm5hbWUiPmRvbWFpbjwvc3RyaW5nUHJv
-        cD4KICAgICAgICAgICAgPHN0cmluZ1Byb3AgbmFtZT0iQXJndW1lbnQudmFsdWUiPiR7X19ncm9v
-        dnkoIFN5c3RlbS5nZXRlbnYoJnF1b3Q7ZG9tYWluJnF1b3Q7KSA/OiAmcXVvdDtleGFtcGxlLmNv
-        bSZxdW90OyApfTwvc3RyaW5nUHJvcD4KICAgICAgICAgICAgPHN0cmluZ1Byb3AgbmFtZT0iQXJn
-        dW1lbnQubWV0YWRhdGEiPj08L3N0cmluZ1Byb3A+CiAgICAgICAgICA8L2VsZW1lbnRQcm9wPgog
-        ICAgICAgICAgPGVsZW1lbnRQcm9wIG5hbWU9InByb3RvY29sIiBlbGVtZW50VHlwZT0iQXJndW1l
-        bnQiPgogICAgICAgICAgICA8c3RyaW5nUHJvcCBuYW1lPSJBcmd1bWVudC5uYW1lIj5wcm90b2Nv
-        bDwvc3RyaW5nUHJvcD4KICAgICAgICAgICAgPHN0cmluZ1Byb3AgbmFtZT0iQXJndW1lbnQudmFs
-        dWUiPiR7X19ncm9vdnkoIFN5c3RlbS5nZXRlbnYoJnF1b3Q7cHJvdG9jb2wmcXVvdDspID86ICZx
-        dW90O2h0dHBzJnF1b3Q7ICl9PC9zdHJpbmdQcm9wPgogICAgICAgICAgICA8c3RyaW5nUHJvcCBu
-        YW1lPSJBcmd1bWVudC5tZXRhZGF0YSI+PTwvc3RyaW5nUHJvcD4KICAgICAgICAgIDwvZWxlbWVu
-        dFByb3A+CiAgICAgICAgICA8ZWxlbWVudFByb3AgbmFtZT0idXJsX3BhdGgiIGVsZW1lbnRUeXBl
-        PSJBcmd1bWVudCI+CiAgICAgICAgICAgIDxzdHJpbmdQcm9wIG5hbWU9IkFyZ3VtZW50Lm5hbWUi
-        PnVybF9wYXRoPC9zdHJpbmdQcm9wPgogICAgICAgICAgICA8c3RyaW5nUHJvcCBuYW1lPSJBcmd1
-        bWVudC52YWx1ZSI+JHtfX2dyb292eSggU3lzdGVtLmdldGVudigmcXVvdDt1cmxfcGF0aCZxdW90
-        OykgPzogJnF1b3Q7LyZxdW90OyApfTwvc3RyaW5nUHJvcD4KICAgICAgICAgICAgPHN0cmluZ1By
-        b3AgbmFtZT0iQXJndW1lbnQubWV0YWRhdGEiPj08L3N0cmluZ1Byb3A+CiAgICAgICAgICA8L2Vs
-        ZW1lbnRQcm9wPgogICAgICAgIDwvY29sbGVjdGlvblByb3A+CiAgICAgIDwvQXJndW1lbnRzPgog
-        ICAgICA8aGFzaFRyZWUvPgogICAgICA8T3Blbk1vZGVsVGhyZWFkR3JvdXAgZ3VpY2xhc3M9Ik9w
-        ZW5Nb2RlbFRocmVhZEdyb3VwR3VpIiB0ZXN0Y2xhc3M9Ik9wZW5Nb2RlbFRocmVhZEdyb3VwIiB0
-        ZXN0bmFtZT0iT3BlbiBNb2RlbCBUaHJlYWQgR3JvdXAiIGVuYWJsZWQ9InRydWUiPgogICAgICAg
-        IDxlbGVtZW50UHJvcCBuYW1lPSJUaHJlYWRHcm91cC5tYWluX2NvbnRyb2xsZXIiIGVsZW1lbnRU
-        eXBlPSJPcGVuTW9kZWxUaHJlYWRHcm91cENvbnRyb2xsZXIiLz4KICAgICAgICA8c3RyaW5nUHJv
-        cCBuYW1lPSJUaHJlYWRHcm91cC5vbl9zYW1wbGVfZXJyb3IiPmNvbnRpbnVlPC9zdHJpbmdQcm9w
-        PgogICAgICAgIDxzdHJpbmdQcm9wIG5hbWU9Ik9wZW5Nb2RlbFRocmVhZEdyb3VwLnNjaGVkdWxl
-        Ij5yYXRlKCR7cnBzfS9zZWMpIHJhbmRvbV9hcnJpdmFscygke2R1cmF0aW9uX2luX3NlY30gc2Vj
-        KTwvc3RyaW5nUHJvcD4KICAgICAgICA8c3RyaW5nUHJvcCBuYW1lPSJPcGVuTW9kZWxUaHJlYWRH
-        cm91cC5yYW5kb21fc2VlZCI+PC9zdHJpbmdQcm9wPgogICAgICA8L09wZW5Nb2RlbFRocmVhZEdy
-        b3VwPgogICAgICA8aGFzaFRyZWU+CiAgICAgICAgPEhUVFBTYW1wbGVyUHJveHkgZ3VpY2xhc3M9
-        Ikh0dHBUZXN0U2FtcGxlR3VpIiB0ZXN0Y2xhc3M9IkhUVFBTYW1wbGVyUHJveHkiIHRlc3RuYW1l
-        PSJIVFRQIFJlcXVlc3QiIGVuYWJsZWQ9InRydWUiPgogICAgICAgICAgPGVsZW1lbnRQcm9wIG5h
-        bWU9IkhUVFBzYW1wbGVyLkFyZ3VtZW50cyIgZWxlbWVudFR5cGU9IkFyZ3VtZW50cyIgZ3VpY2xh
-        c3M9IkhUVFBBcmd1bWVudHNQYW5lbCIgdGVzdGNsYXNzPSJBcmd1bWVudHMiIHRlc3RuYW1lPSJV
-        c2VyIERlZmluZWQgVmFyaWFibGVzIiBlbmFibGVkPSJ0cnVlIj4KICAgICAgICAgICAgPGNvbGxl
-        Y3Rpb25Qcm9wIG5hbWU9IkFyZ3VtZW50cy5hcmd1bWVudHMiLz4KICAgICAgICAgIDwvZWxlbWVu
-        dFByb3A+CiAgICAgICAgICA8c3RyaW5nUHJvcCBuYW1lPSJIVFRQU2FtcGxlci5kb21haW4iPiR7
-        ZG9tYWlufTwvc3RyaW5nUHJvcD4KICAgICAgICAgIDxzdHJpbmdQcm9wIG5hbWU9IkhUVFBTYW1w
-        bGVyLnBvcnQiPjwvc3RyaW5nUHJvcD4KICAgICAgICAgIDxzdHJpbmdQcm9wIG5hbWU9IkhUVFBT
-        YW1wbGVyLnByb3RvY29sIj4ke3Byb3RvY29sfTwvc3RyaW5nUHJvcD4KICAgICAgICAgIDxzdHJp
-        bmdQcm9wIG5hbWU9IkhUVFBTYW1wbGVyLmNvbnRlbnRFbmNvZGluZyI+PC9zdHJpbmdQcm9wPgog
-        ICAgICAgICAgPHN0cmluZ1Byb3AgbmFtZT0iSFRUUFNhbXBsZXIucGF0aCI+JHt1cmxfcGF0aH08
-        L3N0cmluZ1Byb3A+CiAgICAgICAgICA8c3RyaW5nUHJvcCBuYW1lPSJIVFRQU2FtcGxlci5tZXRo
-        b2QiPkdFVDwvc3RyaW5nUHJvcD4KICAgICAgICAgIDxib29sUHJvcCBuYW1lPSJIVFRQU2FtcGxl
-        ci5mb2xsb3dfcmVkaXJlY3RzIj50cnVlPC9ib29sUHJvcD4KICAgICAgICAgIDxib29sUHJvcCBu
-        YW1lPSJIVFRQU2FtcGxlci5hdXRvX3JlZGlyZWN0cyI+ZmFsc2U8L2Jvb2xQcm9wPgogICAgICAg
-        ICAgPGJvb2xQcm9wIG5hbWU9IkhUVFBTYW1wbGVyLnVzZV9rZWVwYWxpdmUiPnRydWU8L2Jvb2xQ
-        cm9wPgogICAgICAgICAgPGJvb2xQcm9wIG5hbWU9IkhUVFBTYW1wbGVyLkRPX01VTFRJUEFSVF9Q
-        T1NUIj5mYWxzZTwvYm9vbFByb3A+CiAgICAgICAgICA8c3RyaW5nUHJvcCBuYW1lPSJIVFRQU2Ft
-        cGxlci5lbWJlZGRlZF91cmxfcmUiPjwvc3RyaW5nUHJvcD4KICAgICAgICAgIDxzdHJpbmdQcm9w
-        IG5hbWU9IkhUVFBTYW1wbGVyLmNvbm5lY3RfdGltZW91dCI+PC9zdHJpbmdQcm9wPgogICAgICAg
-        ICAgPHN0cmluZ1Byb3AgbmFtZT0iSFRUUFNhbXBsZXIucmVzcG9uc2VfdGltZW91dCI+PC9zdHJp
-        bmdQcm9wPgogICAgICAgIDwvSFRUUFNhbXBsZXJQcm94eT4KICAgICAgICA8aGFzaFRyZWUvPgog
-        ICAgICA8L2hhc2hUcmVlPgogICAgPC9oYXNoVHJlZT4KICA8L2hhc2hUcmVlPgo8L2ptZXRlclRl
-        c3RQbGFuPgo=
-      - 0
-      - null
-    headers:
-      Accept:
-      - application/json
-      Accept-Encoding:
-      - gzip, deflate
-      Connection:
-      - keep-alive
-      Content-Length:
-      - '4796'
-      User-Agent:
-      - AZURECLI/2.70.0 azsdk-python-core/1.31.0 Python/3.12.8 (Linux-6.5.0-1025-azure-x86_64-with-glibc2.36)
-      content-type:
-      - application/octet-stream
-    method: PUT
-    uri: https://8bc95e20-bb3b-4b9b-97df-851187dee8d2.eastus.cnt-prod.loadtesting.azure.com/tests/list-test-case/files/sample-JMX-file.jmx?api-version=2024-12-01-preview&fileType=TEST_SCRIPT
-  response:
-    body:
-      string: '{"url":"https://ojdaal864w2nu8laeexepsps.z12.blob.storage.azure.net/ecdf2223-9ef7-4e6e-a994-82f1e8bd5ab7/0b84ade0-1004-4669-b98a-bed94d8fc738?skoid=713ccf3d-dc33-4787-a1ee-6b0cc537c37a&sktid=33e01921-4d64-4f8c-a055-5bdaffd5e33d&skt=2025-02-26T11%3A17%3A21Z&ske=2025-02-26T18%3A17%3A21Z&sks=b&skv=2024-05-04&sv=2024-05-04&se=2025-02-26T11%3A27%3A23Z&sr=b&sp=r&sig=***","fileName":"sample-JMX-file.jmx","fileType":"TEST_SCRIPT","expireDateTime":"2025-02-26T11:27:23.0824499Z","validationStatus":"VALIDATION_INITIATED"}'
-    headers:
-      api-supported-versions:
-      - 2022-11-01, 2023-04-01-preview, 2024-03-01-preview, 2024-05-01-preview, 2024-07-01-preview,
-        2024-12-01-preview
-      connection:
-      - keep-alive
-      content-length:
-      - '561'
-      content-type:
-      - application/json; charset=utf-8
-      date:
-      - Wed, 26 Feb 2025 11:17:23 GMT
-      location:
-      - https://8bc95e20-bb3b-4b9b-97df-851187dee8d2.eastus.cnt-prod.loadtesting.azure.com/tests/list-test-case/files/sample-JMX-file.jmx?api-version=2024-12-01-preview
-      mise-correlation-id:
-      - 8adb1d5d-0223-4d6e-9de1-167e13b78598
-      strict-transport-security:
-      - max-age=31536000; includeSubDomains
-      x-azure-ref:
-      - 20250226T111721Z-r17775d4f9888gqkhC1SG1bvr80000000d00000000009an6
-      x-cache:
-      - CONFIG_NOCACHE
-      x-content-type-options:
-      - nosniff
-    status:
-      code: 201
-      message: Created
-- request:
-=======
->>>>>>> dfd6e4c3
-    body: null
-    headers:
-      Accept:
-      - application/json
-      Accept-Encoding:
-      - gzip, deflate
-      Connection:
-      - keep-alive
-      User-Agent:
-<<<<<<< HEAD
-      - AZURECLI/2.70.0 azsdk-python-core/1.31.0 Python/3.12.8 (Linux-6.5.0-1025-azure-x86_64-with-glibc2.36)
-    method: GET
-    uri: https://8bc95e20-bb3b-4b9b-97df-851187dee8d2.eastus.cnt-prod.loadtesting.azure.com/tests/list-test-case/files/sample-JMX-file.jmx?api-version=2024-12-01-preview
-  response:
-    body:
-      string: '{"url":"https://ojdaal864w2nu8laeexepsps.z12.blob.storage.azure.net/ecdf2223-9ef7-4e6e-a994-82f1e8bd5ab7/0b84ade0-1004-4669-b98a-bed94d8fc738?skoid=713ccf3d-dc33-4787-a1ee-6b0cc537c37a&sktid=33e01921-4d64-4f8c-a055-5bdaffd5e33d&skt=2025-02-26T11%3A17%3A23Z&ske=2025-02-26T18%3A17%3A23Z&sks=b&skv=2024-05-04&sv=2024-05-04&se=2025-02-26T11%3A27%3A23Z&sr=b&sp=r&sig=***","fileName":"sample-JMX-file.jmx","fileType":"TEST_SCRIPT","expireDateTime":"2025-02-26T11:27:23.3579895Z","validationStatus":"VALIDATION_INITIATED"}'
-=======
-      - AZURECLI/2.69.0 azsdk-python-core/1.31.0 Python/3.12.8 (Linux-6.5.0-1025-azure-x86_64-with-glibc2.36)
-    method: GET
-    uri: https://a11ea611-d16f-436c-a709-825de6bc300c.eastus.cnt-prod.loadtesting.azure.com/tests/list-test-case/files/sample-JMX-file.jmx?api-version=2024-12-01-preview
-  response:
-    body:
-      string: '{"url":"https://oq2mn0l4m6dbdjmc61vrvbt5.z25.blob.storage.azure.net/cad0aa51-2662-4191-9a52-ab2aa1af6847/bec2b0df-cc07-4567-8d75-c27e80a3683c?skoid=713ccf3d-dc33-4787-a1ee-6b0cc537c37a&sktid=33e01921-4d64-4f8c-a055-5bdaffd5e33d&skt=2025-02-24T21%3A56%3A44Z&ske=2025-02-25T04%3A56%3A44Z&sks=b&skv=2024-05-04&sv=2024-05-04&se=2025-02-24T22%3A06%3A57Z&sr=b&sp=r&sig=***","fileName":"sample-JMX-file.jmx","fileType":"TEST_SCRIPT","expireDateTime":"2025-02-24T22:06:57.8123977Z","validationStatus":"VALIDATION_INITIATED"}'
->>>>>>> dfd6e4c3
-    headers:
-      accept-ranges:
-      - bytes
-      api-supported-versions:
-      - 2022-11-01, 2023-04-01-preview, 2024-03-01-preview, 2024-05-01-preview, 2024-07-01-preview,
-        2024-12-01-preview
-      connection:
-      - keep-alive
-      content-length:
-<<<<<<< HEAD
-      - '561'
-      content-type:
-      - application/json; charset=utf-8
-      date:
-      - Wed, 26 Feb 2025 11:17:23 GMT
-      mise-correlation-id:
-      - 6a208e0e-7dea-4dcb-b263-13c313f4795a
-      strict-transport-security:
-      - max-age=31536000; includeSubDomains
-      x-azure-ref:
-      - 20250226T111723Z-r17775d4f9888gqkhC1SG1bvr80000000d00000000009at8
-=======
-      - '563'
-      content-type:
-      - application/json; charset=utf-8
-      date:
-      - Mon, 24 Feb 2025 21:56:57 GMT
-      mise-correlation-id:
-      - f06ef306-b350-4f83-8476-48633aa910a1
-      strict-transport-security:
-      - max-age=31536000; includeSubDomains
-      x-azure-ref:
-      - 20250224T215657Z-r17775d4f9888gqkhC1SG1bvr800000008b00000000033kn
->>>>>>> dfd6e4c3
-      x-cache:
-      - CONFIG_NOCACHE
-      x-content-type-options:
-      - nosniff
-    status:
-      code: 200
-      message: OK
-- request:
-    body: null
-    headers:
-      Accept:
-      - application/json
-      Accept-Encoding:
-      - gzip, deflate
-      Connection:
-      - keep-alive
-      User-Agent:
-<<<<<<< HEAD
-      - AZURECLI/2.70.0 azsdk-python-core/1.31.0 Python/3.12.8 (Linux-6.5.0-1025-azure-x86_64-with-glibc2.36)
-    method: GET
-    uri: https://8bc95e20-bb3b-4b9b-97df-851187dee8d2.eastus.cnt-prod.loadtesting.azure.com/tests/list-test-case/files/sample-JMX-file.jmx?api-version=2024-12-01-preview
-  response:
-    body:
-      string: '{"url":"https://ojdaal864w2nu8laeexepsps.z12.blob.storage.azure.net/ecdf2223-9ef7-4e6e-a994-82f1e8bd5ab7/0b84ade0-1004-4669-b98a-bed94d8fc738?skoid=713ccf3d-dc33-4787-a1ee-6b0cc537c37a&sktid=33e01921-4d64-4f8c-a055-5bdaffd5e33d&skt=2025-02-26T11%3A17%3A28Z&ske=2025-02-26T18%3A17%3A28Z&sks=b&skv=2024-05-04&sv=2024-05-04&se=2025-02-26T11%3A27%3A28Z&sr=b&sp=r&sig=***","fileName":"sample-JMX-file.jmx","fileType":"TEST_SCRIPT","expireDateTime":"2025-02-26T11:27:28.630382Z","validationStatus":"VALIDATION_INITIATED"}'
-=======
-      - AZURECLI/2.69.0 azsdk-python-core/1.31.0 Python/3.12.8 (Linux-6.5.0-1025-azure-x86_64-with-glibc2.36)
-    method: GET
-    uri: https://a11ea611-d16f-436c-a709-825de6bc300c.eastus.cnt-prod.loadtesting.azure.com/tests/list-test-case/files/sample-JMX-file.jmx?api-version=2024-12-01-preview
-  response:
-    body:
-      string: '{"url":"https://oq2mn0l4m6dbdjmc61vrvbt5.z25.blob.storage.azure.net/cad0aa51-2662-4191-9a52-ab2aa1af6847/bec2b0df-cc07-4567-8d75-c27e80a3683c?skoid=713ccf3d-dc33-4787-a1ee-6b0cc537c37a&sktid=33e01921-4d64-4f8c-a055-5bdaffd5e33d&skt=2025-02-24T21%3A57%3A04Z&ske=2025-02-25T04%3A57%3A04Z&sks=b&skv=2024-05-04&sv=2024-05-04&se=2025-02-24T22%3A07%3A04Z&sr=b&sp=r&sig=***","fileName":"sample-JMX-file.jmx","fileType":"TEST_SCRIPT","expireDateTime":"2025-02-24T22:07:04.9535104Z","validationStatus":"VALIDATION_INITIATED"}'
->>>>>>> dfd6e4c3
-    headers:
-      accept-ranges:
-      - bytes
-      api-supported-versions:
-      - 2022-11-01, 2023-04-01-preview, 2024-03-01-preview, 2024-05-01-preview, 2024-07-01-preview,
-        2024-12-01-preview
-      connection:
-      - keep-alive
-      content-length:
-      - '562'
-      content-type:
-      - application/json; charset=utf-8
-      date:
-<<<<<<< HEAD
-      - Wed, 26 Feb 2025 11:17:28 GMT
-      mise-correlation-id:
-      - e1737d14-432b-435b-80ef-57cfcce7721d
-      strict-transport-security:
-      - max-age=31536000; includeSubDomains
-      x-azure-ref:
-      - 20250226T111728Z-r17775d4f9888gqkhC1SG1bvr80000000d00000000009bcp
-      x-cache:
-      - CONFIG_NOCACHE
-      x-content-type-options:
-      - nosniff
-    status:
-      code: 200
-      message: OK
-- request:
-    body: null
-    headers:
-      Accept:
-      - application/json
-      Accept-Encoding:
-      - gzip, deflate
-      Connection:
-      - keep-alive
-      User-Agent:
-      - AZURECLI/2.70.0 azsdk-python-core/1.31.0 Python/3.12.8 (Linux-6.5.0-1025-azure-x86_64-with-glibc2.36)
-    method: GET
-    uri: https://8bc95e20-bb3b-4b9b-97df-851187dee8d2.eastus.cnt-prod.loadtesting.azure.com/tests/list-test-case/files/sample-JMX-file.jmx?api-version=2024-12-01-preview
-  response:
-    body:
-      string: '{"url":"https://ojdaal864w2nu8laeexepsps.z12.blob.storage.azure.net/ecdf2223-9ef7-4e6e-a994-82f1e8bd5ab7/0b84ade0-1004-4669-b98a-bed94d8fc738?skoid=713ccf3d-dc33-4787-a1ee-6b0cc537c37a&sktid=33e01921-4d64-4f8c-a055-5bdaffd5e33d&skt=2025-02-26T11%3A17%3A20Z&ske=2025-02-26T18%3A17%3A20Z&sks=b&skv=2024-05-04&sv=2024-05-04&se=2025-02-26T11%3A27%3A33Z&sr=b&sp=r&sig=***","fileName":"sample-JMX-file.jmx","fileType":"TEST_SCRIPT","expireDateTime":"2025-02-26T11:27:33.8823775Z","validationStatus":"VALIDATION_INITIATED"}'
-    headers:
-      accept-ranges:
-      - bytes
-      api-supported-versions:
-      - 2022-11-01, 2023-04-01-preview, 2024-03-01-preview, 2024-05-01-preview, 2024-07-01-preview,
-        2024-12-01-preview
-      connection:
-      - keep-alive
-      content-length:
-      - '563'
-      content-type:
-      - application/json; charset=utf-8
-      date:
-      - Wed, 26 Feb 2025 11:17:33 GMT
-      mise-correlation-id:
-      - f2bf487d-e0be-4c2c-8820-ab781247f945
-      strict-transport-security:
-      - max-age=31536000; includeSubDomains
-      x-azure-ref:
-      - 20250226T111733Z-r17775d4f9888gqkhC1SG1bvr80000000d00000000009c7d
-=======
-      - Mon, 24 Feb 2025 21:57:05 GMT
-      mise-correlation-id:
-      - b94ac623-4020-4423-93e9-67c6479a28b9
-      strict-transport-security:
-      - max-age=31536000; includeSubDomains
-      x-azure-ref:
-      - 20250224T215702Z-r17775d4f9888gqkhC1SG1bvr800000008b00000000033w8
->>>>>>> dfd6e4c3
-      x-cache:
-      - CONFIG_NOCACHE
-      x-content-type-options:
-      - nosniff
-    status:
-      code: 200
-      message: OK
-- request:
-    body: null
-    headers:
-      Accept:
-      - application/json
-      Accept-Encoding:
-      - gzip, deflate
-      Connection:
-      - keep-alive
-      User-Agent:
-<<<<<<< HEAD
-      - AZURECLI/2.70.0 azsdk-python-core/1.31.0 Python/3.12.8 (Linux-6.5.0-1025-azure-x86_64-with-glibc2.36)
-    method: GET
-    uri: https://8bc95e20-bb3b-4b9b-97df-851187dee8d2.eastus.cnt-prod.loadtesting.azure.com/tests/list-test-case/files/sample-JMX-file.jmx?api-version=2024-12-01-preview
-  response:
-    body:
-      string: '{"url":"https://ojdaal864w2nu8laeexepsps.z12.blob.storage.azure.net/ecdf2223-9ef7-4e6e-a994-82f1e8bd5ab7/0b84ade0-1004-4669-b98a-bed94d8fc738?skoid=713ccf3d-dc33-4787-a1ee-6b0cc537c37a&sktid=33e01921-4d64-4f8c-a055-5bdaffd5e33d&skt=2025-02-26T11%3A17%3A21Z&ske=2025-02-26T18%3A17%3A21Z&sks=b&skv=2024-05-04&sv=2024-05-04&se=2025-02-26T11%3A27%3A39Z&sr=b&sp=r&sig=***","fileName":"sample-JMX-file.jmx","fileType":"TEST_SCRIPT","expireDateTime":"2025-02-26T11:27:39.3383375Z","validationStatus":"VALIDATION_INITIATED"}'
-=======
-      - AZURECLI/2.69.0 azsdk-python-core/1.31.0 Python/3.12.8 (Linux-6.5.0-1025-azure-x86_64-with-glibc2.36)
-    method: GET
-    uri: https://a11ea611-d16f-436c-a709-825de6bc300c.eastus.cnt-prod.loadtesting.azure.com/tests/list-test-case/files/sample-JMX-file.jmx?api-version=2024-12-01-preview
-  response:
-    body:
-      string: '{"url":"https://oq2mn0l4m6dbdjmc61vrvbt5.z25.blob.storage.azure.net/cad0aa51-2662-4191-9a52-ab2aa1af6847/bec2b0df-cc07-4567-8d75-c27e80a3683c?skoid=713ccf3d-dc33-4787-a1ee-6b0cc537c37a&sktid=33e01921-4d64-4f8c-a055-5bdaffd5e33d&skt=2025-02-24T21%3A56%3A44Z&ske=2025-02-25T04%3A56%3A44Z&sks=b&skv=2024-05-04&sv=2024-05-04&se=2025-02-24T22%3A07%3A10Z&sr=b&sp=r&sig=***","fileName":"sample-JMX-file.jmx","fileType":"TEST_SCRIPT","expireDateTime":"2025-02-24T22:07:10.2031397Z","validationStatus":"VALIDATION_INITIATED"}'
->>>>>>> dfd6e4c3
-    headers:
-      accept-ranges:
-      - bytes
-      api-supported-versions:
-      - 2022-11-01, 2023-04-01-preview, 2024-03-01-preview, 2024-05-01-preview, 2024-07-01-preview,
-        2024-12-01-preview
-      connection:
-      - keep-alive
-      content-length:
-      - '561'
-      content-type:
-      - application/json; charset=utf-8
-      date:
-<<<<<<< HEAD
-      - Wed, 26 Feb 2025 11:17:39 GMT
-      mise-correlation-id:
-      - f17f72e6-6c0d-41ec-ac81-61e89e1fc0b3
-      strict-transport-security:
-      - max-age=31536000; includeSubDomains
-      x-azure-ref:
-      - 20250226T111739Z-r17775d4f9888gqkhC1SG1bvr80000000d00000000009d0v
-=======
-      - Mon, 24 Feb 2025 21:57:10 GMT
-      mise-correlation-id:
-      - 00b043f5-3467-4320-9d1a-120284f85d81
-      strict-transport-security:
-      - max-age=31536000; includeSubDomains
-      x-azure-ref:
-      - 20250224T215710Z-r17775d4f9888gqkhC1SG1bvr800000008b0000000003470
->>>>>>> dfd6e4c3
-      x-cache:
-      - CONFIG_NOCACHE
-      x-content-type-options:
-      - nosniff
-    status:
-      code: 200
-      message: OK
-- request:
-    body: null
-    headers:
-      Accept:
-      - application/json
-      Accept-Encoding:
-      - gzip, deflate
-      Connection:
-      - keep-alive
-      User-Agent:
-<<<<<<< HEAD
-      - AZURECLI/2.70.0 azsdk-python-core/1.31.0 Python/3.12.8 (Linux-6.5.0-1025-azure-x86_64-with-glibc2.36)
-    method: GET
-    uri: https://8bc95e20-bb3b-4b9b-97df-851187dee8d2.eastus.cnt-prod.loadtesting.azure.com/tests/list-test-case/files/sample-JMX-file.jmx?api-version=2024-12-01-preview
-  response:
-    body:
-      string: '{"url":"https://ojdaal864w2nu8laeexepsps.z12.blob.storage.azure.net/ecdf2223-9ef7-4e6e-a994-82f1e8bd5ab7/0b84ade0-1004-4669-b98a-bed94d8fc738?skoid=713ccf3d-dc33-4787-a1ee-6b0cc537c37a&sktid=33e01921-4d64-4f8c-a055-5bdaffd5e33d&skt=2025-02-26T11%3A17%3A23Z&ske=2025-02-26T18%3A17%3A23Z&sks=b&skv=2024-05-04&sv=2024-05-04&se=2025-02-26T11%3A27%3A44Z&sr=b&sp=r&sig=***","fileName":"sample-JMX-file.jmx","fileType":"TEST_SCRIPT","expireDateTime":"2025-02-26T11:27:44.5907919Z","validationStatus":"VALIDATION_INITIATED"}'
-=======
-      - AZURECLI/2.69.0 azsdk-python-core/1.31.0 Python/3.12.8 (Linux-6.5.0-1025-azure-x86_64-with-glibc2.36)
-    method: GET
-    uri: https://a11ea611-d16f-436c-a709-825de6bc300c.eastus.cnt-prod.loadtesting.azure.com/tests/list-test-case/files/sample-JMX-file.jmx?api-version=2024-12-01-preview
-  response:
-    body:
-      string: '{"url":"https://oq2mn0l4m6dbdjmc61vrvbt5.z25.blob.storage.azure.net/cad0aa51-2662-4191-9a52-ab2aa1af6847/bec2b0df-cc07-4567-8d75-c27e80a3683c?skoid=713ccf3d-dc33-4787-a1ee-6b0cc537c37a&sktid=33e01921-4d64-4f8c-a055-5bdaffd5e33d&skt=2025-02-24T21%3A56%3A44Z&ske=2025-02-25T04%3A56%3A44Z&sks=b&skv=2024-05-04&sv=2024-05-04&se=2025-02-24T22%3A07%3A15Z&sr=b&sp=r&sig=***","fileName":"sample-JMX-file.jmx","fileType":"TEST_SCRIPT","expireDateTime":"2025-02-24T22:07:15.4555587Z","validationStatus":"VALIDATION_INITIATED"}'
->>>>>>> dfd6e4c3
-    headers:
-      accept-ranges:
-      - bytes
-      api-supported-versions:
-      - 2022-11-01, 2023-04-01-preview, 2024-03-01-preview, 2024-05-01-preview, 2024-07-01-preview,
-        2024-12-01-preview
-      connection:
-      - keep-alive
-      content-length:
-      - '561'
-      content-type:
-      - application/json; charset=utf-8
-      date:
-<<<<<<< HEAD
-      - Wed, 26 Feb 2025 11:17:44 GMT
-      mise-correlation-id:
-      - e92d7e69-f0c3-41d2-8765-fba4a876925d
-      strict-transport-security:
-      - max-age=31536000; includeSubDomains
-      x-azure-ref:
-      - 20250226T111744Z-r17775d4f9888gqkhC1SG1bvr80000000d00000000009dx3
-=======
-      - Mon, 24 Feb 2025 21:57:15 GMT
-      mise-correlation-id:
-      - 6d60cf68-433b-48f0-9523-a43307f64ac2
-      strict-transport-security:
-      - max-age=31536000; includeSubDomains
-      x-azure-ref:
-      - 20250224T215715Z-r17775d4f9888gqkhC1SG1bvr800000008b00000000034ex
->>>>>>> dfd6e4c3
-      x-cache:
-      - CONFIG_NOCACHE
-      x-content-type-options:
-      - nosniff
-    status:
-      code: 200
-      message: OK
-- request:
-    body: null
-    headers:
-      Accept:
-      - application/json
-      Accept-Encoding:
-      - gzip, deflate
-      Connection:
-      - keep-alive
-      User-Agent:
-<<<<<<< HEAD
-      - AZURECLI/2.70.0 azsdk-python-core/1.31.0 Python/3.12.8 (Linux-6.5.0-1025-azure-x86_64-with-glibc2.36)
-    method: GET
-    uri: https://8bc95e20-bb3b-4b9b-97df-851187dee8d2.eastus.cnt-prod.loadtesting.azure.com/tests/list-test-case/files/sample-JMX-file.jmx?api-version=2024-12-01-preview
-  response:
-    body:
-      string: '{"url":"https://ojdaal864w2nu8laeexepsps.z12.blob.storage.azure.net/ecdf2223-9ef7-4e6e-a994-82f1e8bd5ab7/0b84ade0-1004-4669-b98a-bed94d8fc738?skoid=713ccf3d-dc33-4787-a1ee-6b0cc537c37a&sktid=33e01921-4d64-4f8c-a055-5bdaffd5e33d&skt=2025-02-26T11%3A17%3A20Z&ske=2025-02-26T18%3A17%3A20Z&sks=b&skv=2024-05-04&sv=2024-05-04&se=2025-02-26T11%3A27%3A49Z&sr=b&sp=r&sig=***","fileName":"sample-JMX-file.jmx","fileType":"TEST_SCRIPT","expireDateTime":"2025-02-26T11:27:49.8529267Z","validationStatus":"VALIDATION_INITIATED"}'
-=======
-      - AZURECLI/2.69.0 azsdk-python-core/1.31.0 Python/3.12.8 (Linux-6.5.0-1025-azure-x86_64-with-glibc2.36)
-    method: GET
-    uri: https://a11ea611-d16f-436c-a709-825de6bc300c.eastus.cnt-prod.loadtesting.azure.com/tests/list-test-case/files/sample-JMX-file.jmx?api-version=2024-12-01-preview
-  response:
-    body:
-      string: '{"url":"https://oq2mn0l4m6dbdjmc61vrvbt5.z25.blob.storage.azure.net/cad0aa51-2662-4191-9a52-ab2aa1af6847/bec2b0df-cc07-4567-8d75-c27e80a3683c?skoid=713ccf3d-dc33-4787-a1ee-6b0cc537c37a&sktid=33e01921-4d64-4f8c-a055-5bdaffd5e33d&skt=2025-02-24T21%3A56%3A45Z&ske=2025-02-25T04%3A56%3A45Z&sks=b&skv=2024-05-04&sv=2024-05-04&se=2025-02-24T22%3A07%3A20Z&sr=b&sp=r&sig=***","fileName":"sample-JMX-file.jmx","fileType":"TEST_SCRIPT","expireDateTime":"2025-02-24T22:07:20.7656014Z","validationStatus":"VALIDATION_INITIATED"}'
->>>>>>> dfd6e4c3
-    headers:
-      accept-ranges:
-      - bytes
-      api-supported-versions:
-      - 2022-11-01, 2023-04-01-preview, 2024-03-01-preview, 2024-05-01-preview, 2024-07-01-preview,
-        2024-12-01-preview
-      connection:
-      - keep-alive
-      content-length:
-<<<<<<< HEAD
-      - '559'
-      content-type:
-      - application/json; charset=utf-8
-      date:
-      - Wed, 26 Feb 2025 11:17:49 GMT
-      mise-correlation-id:
-      - b5c46545-1fa7-4d63-ae1c-f415fb7cd863
-      strict-transport-security:
-      - max-age=31536000; includeSubDomains
-      x-azure-ref:
-      - 20250226T111749Z-r17775d4f9888gqkhC1SG1bvr80000000d00000000009er9
-=======
+      - Wed, 26 Feb 2025 23:10:09 GMT
+      mise-correlation-id:
+      - 376417b9-222f-49e4-93b4-43614b3cc9d3
+      strict-transport-security:
+      - max-age=31536000; includeSubDomains
+      x-azure-ref:
+      - 20250226T231009Z-167c755789dkxplchC1SG1rzhw000000021g000000006r5d
+      x-cache:
+      - CONFIG_NOCACHE
+      x-content-type-options:
+      - nosniff
+    status:
+      code: 200
+      message: OK
+- request:
+    body: null
+    headers:
+      Accept:
+      - application/json
+      Accept-Encoding:
+      - gzip, deflate
+      Connection:
+      - keep-alive
+      User-Agent:
+      - AZURECLI/2.70.0 azsdk-python-core/1.31.0 Python/3.12.8 (Linux-6.5.0-1025-azure-x86_64-with-glibc2.36)
+    method: GET
+    uri: https://fd0e2dbc-1817-44c4-8833-d8ec8d203c34.eastus.cnt-prod.loadtesting.azure.com/tests/list-test-case/files/sample-JMX-file.jmx?api-version=2024-12-01-preview
+  response:
+    body:
+      string: '{"url":"https://d2uxamzojclgavrcuud2grf5.z39.blob.storage.azure.net/82ea1bbe-c5b0-40f6-857d-63d4ad57234e/30f9b249-c24e-4793-bee5-e9cfdf8e270b?skoid=713ccf3d-dc33-4787-a1ee-6b0cc537c37a&sktid=33e01921-4d64-4f8c-a055-5bdaffd5e33d&skt=2025-02-26T23%3A10%3A14Z&ske=2025-02-27T06%3A10%3A14Z&sks=b&skv=2024-05-04&sv=2024-05-04&se=2025-02-26T23%3A20%3A14Z&sr=b&sp=r&sig=***","fileName":"sample-JMX-file.jmx","fileType":"TEST_SCRIPT","expireDateTime":"2025-02-26T23:20:14.816794Z","validationStatus":"VALIDATION_INITIATED"}'
+    headers:
+      accept-ranges:
+      - bytes
+      api-supported-versions:
+      - 2022-11-01, 2023-04-01-preview, 2024-03-01-preview, 2024-05-01-preview, 2024-07-01-preview,
+        2024-12-01-preview
+      connection:
+      - keep-alive
+      content-length:
+      - '560'
+      content-type:
+      - application/json; charset=utf-8
+      date:
+      - Wed, 26 Feb 2025 23:10:14 GMT
+      mise-correlation-id:
+      - 4b8eb421-6ebe-4da7-aec8-13ad7d493561
+      strict-transport-security:
+      - max-age=31536000; includeSubDomains
+      x-azure-ref:
+      - 20250226T231014Z-167c755789dkxplchC1SG1rzhw000000021g000000006rht
+      x-cache:
+      - CONFIG_NOCACHE
+      x-content-type-options:
+      - nosniff
+    status:
+      code: 200
+      message: OK
+- request:
+    body: null
+    headers:
+      Accept:
+      - application/json
+      Accept-Encoding:
+      - gzip, deflate
+      Connection:
+      - keep-alive
+      User-Agent:
+      - AZURECLI/2.70.0 azsdk-python-core/1.31.0 Python/3.12.8 (Linux-6.5.0-1025-azure-x86_64-with-glibc2.36)
+    method: GET
+    uri: https://fd0e2dbc-1817-44c4-8833-d8ec8d203c34.eastus.cnt-prod.loadtesting.azure.com/tests/list-test-case/files/sample-JMX-file.jmx?api-version=2024-12-01-preview
+  response:
+    body:
+      string: '{"url":"https://d2uxamzojclgavrcuud2grf5.z39.blob.storage.azure.net/82ea1bbe-c5b0-40f6-857d-63d4ad57234e/30f9b249-c24e-4793-bee5-e9cfdf8e270b?skoid=713ccf3d-dc33-4787-a1ee-6b0cc537c37a&sktid=33e01921-4d64-4f8c-a055-5bdaffd5e33d&skt=2025-02-26T23%3A10%3A20Z&ske=2025-02-27T06%3A10%3A20Z&sks=b&skv=2024-05-04&sv=2024-05-04&se=2025-02-26T23%3A20%3A20Z&sr=b&sp=r&sig=***","fileName":"sample-JMX-file.jmx","fileType":"TEST_SCRIPT","expireDateTime":"2025-02-26T23:20:20.1186286Z","validationStatus":"VALIDATION_INITIATED"}'
+    headers:
+      accept-ranges:
+      - bytes
+      api-supported-versions:
+      - 2022-11-01, 2023-04-01-preview, 2024-03-01-preview, 2024-05-01-preview, 2024-07-01-preview,
+        2024-12-01-preview
+      connection:
+      - keep-alive
+      content-length:
       - '565'
       content-type:
       - application/json; charset=utf-8
       date:
-      - Mon, 24 Feb 2025 21:57:21 GMT
-      mise-correlation-id:
-      - 6da192d6-1f5d-44da-a39b-40f0bbd06836
-      strict-transport-security:
-      - max-age=31536000; includeSubDomains
-      x-azure-ref:
-      - 20250224T215720Z-r17775d4f9888gqkhC1SG1bvr800000008b00000000034p9
->>>>>>> dfd6e4c3
-      x-cache:
-      - CONFIG_NOCACHE
-      x-content-type-options:
-      - nosniff
-    status:
-      code: 200
-      message: OK
-- request:
-    body: null
-    headers:
-      Accept:
-      - application/json
-      Accept-Encoding:
-      - gzip, deflate
-      Connection:
-      - keep-alive
-      User-Agent:
-<<<<<<< HEAD
-      - AZURECLI/2.70.0 azsdk-python-core/1.31.0 Python/3.12.8 (Linux-6.5.0-1025-azure-x86_64-with-glibc2.36)
-    method: GET
-    uri: https://8bc95e20-bb3b-4b9b-97df-851187dee8d2.eastus.cnt-prod.loadtesting.azure.com/tests/list-test-case/files/sample-JMX-file.jmx?api-version=2024-12-01-preview
-  response:
-    body:
-      string: '{"url":"https://ojdaal864w2nu8laeexepsps.z12.blob.storage.azure.net/ecdf2223-9ef7-4e6e-a994-82f1e8bd5ab7/0b84ade0-1004-4669-b98a-bed94d8fc738?skoid=713ccf3d-dc33-4787-a1ee-6b0cc537c37a&sktid=33e01921-4d64-4f8c-a055-5bdaffd5e33d&skt=2025-02-26T11%3A17%3A21Z&ske=2025-02-26T18%3A17%3A21Z&sks=b&skv=2024-05-04&sv=2024-05-04&se=2025-02-26T11%3A27%3A55Z&sr=b&sp=r&sig=***","fileName":"sample-JMX-file.jmx","fileType":"TEST_SCRIPT","expireDateTime":"2025-02-26T11:27:55.1068778Z","validationStatus":"VALIDATION_INITIATED"}'
-=======
-      - AZURECLI/2.69.0 azsdk-python-core/1.31.0 Python/3.12.8 (Linux-6.5.0-1025-azure-x86_64-with-glibc2.36)
-    method: GET
-    uri: https://a11ea611-d16f-436c-a709-825de6bc300c.eastus.cnt-prod.loadtesting.azure.com/tests/list-test-case/files/sample-JMX-file.jmx?api-version=2024-12-01-preview
-  response:
-    body:
-      string: '{"url":"https://oq2mn0l4m6dbdjmc61vrvbt5.z25.blob.storage.azure.net/cad0aa51-2662-4191-9a52-ab2aa1af6847/bec2b0df-cc07-4567-8d75-c27e80a3683c?skoid=713ccf3d-dc33-4787-a1ee-6b0cc537c37a&sktid=33e01921-4d64-4f8c-a055-5bdaffd5e33d&skt=2025-02-24T21%3A56%3A44Z&ske=2025-02-25T04%3A56%3A44Z&sks=b&skv=2024-05-04&sv=2024-05-04&se=2025-02-24T22%3A07%3A27Z&sr=b&sp=r&sig=***","fileName":"sample-JMX-file.jmx","fileType":"TEST_SCRIPT","expireDateTime":"2025-02-24T22:07:27.0070756Z","validationStatus":"VALIDATION_INITIATED"}'
->>>>>>> dfd6e4c3
-    headers:
-      accept-ranges:
-      - bytes
-      api-supported-versions:
-      - 2022-11-01, 2023-04-01-preview, 2024-03-01-preview, 2024-05-01-preview, 2024-07-01-preview,
-        2024-12-01-preview
-      connection:
-      - keep-alive
-      content-length:
-<<<<<<< HEAD
-      - '561'
-      content-type:
-      - application/json; charset=utf-8
-      date:
-      - Wed, 26 Feb 2025 11:17:55 GMT
-      mise-correlation-id:
-      - e4ae8055-4bc3-43a1-8398-a055d8efdcfe
-      strict-transport-security:
-      - max-age=31536000; includeSubDomains
-      x-azure-ref:
-      - 20250226T111754Z-r17775d4f9888gqkhC1SG1bvr80000000d00000000009fh1
-=======
-      - '565'
-      content-type:
-      - application/json; charset=utf-8
-      date:
-      - Mon, 24 Feb 2025 21:57:27 GMT
-      mise-correlation-id:
-      - 2ab949f9-abe1-464f-8f6f-50a1dc924443
-      strict-transport-security:
-      - max-age=31536000; includeSubDomains
-      x-azure-ref:
-      - 20250224T215726Z-r17775d4f9888gqkhC1SG1bvr800000008b000000000350a
->>>>>>> dfd6e4c3
-      x-cache:
-      - CONFIG_NOCACHE
-      x-content-type-options:
-      - nosniff
-    status:
-      code: 200
-      message: OK
-- request:
-    body: null
-    headers:
-      Accept:
-      - application/json
-      Accept-Encoding:
-      - gzip, deflate
-      Connection:
-      - keep-alive
-      User-Agent:
-<<<<<<< HEAD
-      - AZURECLI/2.70.0 azsdk-python-core/1.31.0 Python/3.12.8 (Linux-6.5.0-1025-azure-x86_64-with-glibc2.36)
-    method: GET
-    uri: https://8bc95e20-bb3b-4b9b-97df-851187dee8d2.eastus.cnt-prod.loadtesting.azure.com/tests/list-test-case/files/sample-JMX-file.jmx?api-version=2024-12-01-preview
-  response:
-    body:
-      string: '{"url":"https://ojdaal864w2nu8laeexepsps.z12.blob.storage.azure.net/ecdf2223-9ef7-4e6e-a994-82f1e8bd5ab7/0b84ade0-1004-4669-b98a-bed94d8fc738?skoid=713ccf3d-dc33-4787-a1ee-6b0cc537c37a&sktid=33e01921-4d64-4f8c-a055-5bdaffd5e33d&skt=2025-02-26T11%3A17%3A20Z&ske=2025-02-26T18%3A17%3A20Z&sks=b&skv=2024-05-04&sv=2024-05-04&se=2025-02-26T11%3A28%3A00Z&sr=b&sp=r&sig=***","fileName":"sample-JMX-file.jmx","fileType":"TEST_SCRIPT","expireDateTime":"2025-02-26T11:28:00.3807409Z","validationStatus":"VALIDATION_SUCCESS"}'
-=======
-      - AZURECLI/2.69.0 azsdk-python-core/1.31.0 Python/3.12.8 (Linux-6.5.0-1025-azure-x86_64-with-glibc2.36)
-    method: GET
-    uri: https://a11ea611-d16f-436c-a709-825de6bc300c.eastus.cnt-prod.loadtesting.azure.com/tests/list-test-case/files/sample-JMX-file.jmx?api-version=2024-12-01-preview
-  response:
-    body:
-      string: '{"url":"https://oq2mn0l4m6dbdjmc61vrvbt5.z25.blob.storage.azure.net/cad0aa51-2662-4191-9a52-ab2aa1af6847/bec2b0df-cc07-4567-8d75-c27e80a3683c?skoid=713ccf3d-dc33-4787-a1ee-6b0cc537c37a&sktid=33e01921-4d64-4f8c-a055-5bdaffd5e33d&skt=2025-02-24T21%3A56%3A44Z&ske=2025-02-25T04%3A56%3A44Z&sks=b&skv=2024-05-04&sv=2024-05-04&se=2025-02-24T22%3A07%3A32Z&sr=b&sp=r&sig=***","fileName":"sample-JMX-file.jmx","fileType":"TEST_SCRIPT","expireDateTime":"2025-02-24T22:07:32.2560729Z","validationStatus":"VALIDATION_SUCCESS"}'
->>>>>>> dfd6e4c3
-    headers:
-      accept-ranges:
-      - bytes
-      api-supported-versions:
-      - 2022-11-01, 2023-04-01-preview, 2024-03-01-preview, 2024-05-01-preview, 2024-07-01-preview,
-        2024-12-01-preview
-      connection:
-      - keep-alive
-      content-length:
-<<<<<<< HEAD
-      - '563'
-      content-type:
-      - application/json; charset=utf-8
-      date:
-      - Wed, 26 Feb 2025 11:18:00 GMT
-      mise-correlation-id:
-      - c3b88698-1a31-429b-89e1-f6c5f8fa9e8d
-      strict-transport-security:
-      - max-age=31536000; includeSubDomains
-      x-azure-ref:
-      - 20250226T111800Z-r17775d4f9888gqkhC1SG1bvr80000000d00000000009g86
-=======
-      - '561'
-      content-type:
-      - application/json; charset=utf-8
-      date:
-      - Mon, 24 Feb 2025 21:57:32 GMT
-      mise-correlation-id:
-      - cf462b4a-6f51-4c1f-9f66-7c9b3348eb60
-      strict-transport-security:
-      - max-age=31536000; includeSubDomains
-      x-azure-ref:
-      - 20250224T215732Z-r17775d4f9888gqkhC1SG1bvr800000008b000000000356q
->>>>>>> dfd6e4c3
-      x-cache:
-      - CONFIG_NOCACHE
-      x-content-type-options:
-      - nosniff
-    status:
-      code: 200
-      message: OK
-- request:
-    body: null
-    headers:
-      Accept:
-      - application/json
-      Accept-Encoding:
-      - gzip, deflate
-      Connection:
-      - keep-alive
-      User-Agent:
-<<<<<<< HEAD
-      - AZURECLI/2.70.0 azsdk-python-core/1.31.0 Python/3.12.8 (Linux-6.5.0-1025-azure-x86_64-with-glibc2.36)
-    method: GET
-    uri: https://8bc95e20-bb3b-4b9b-97df-851187dee8d2.eastus.cnt-prod.loadtesting.azure.com/tests/list-test-case?api-version=2024-12-01-preview
-  response:
-    body:
-      string: '{"passFailCriteria":{"passFailMetrics":{"ff420747-fb3f-4570-988f-9bd7e750e68a":{"clientMetric":"requests_per_sec","aggregate":"avg","condition":">","value":78.0,"action":"continue"},"8d29992e-9930-410f-9fb0-ffe54679a415":{"clientMetric":"error","aggregate":"percentage","condition":">","value":50.0,"action":"continue"},"76245d5f-3f26-49fe-92b4-8426f4fe1493":{"clientMetric":"response_time_ms","aggregate":"p75","condition":">","value":380.0,"action":"continue"},"f44ef395-52d8-4dc3-bdd4-67ca81c2bede":{"clientMetric":"response_time_ms","aggregate":"p99","condition":">","value":520.0,"action":"continue"},"2dd04820-41e3-4861-9ac1-8cae39b423f2":{"clientMetric":"response_time_ms","aggregate":"p99.9","condition":">","value":540.0,"action":"continue"},"ad06a88c-533d-4491-ac12-1579f3288ccd":{"clientMetric":"latency","aggregate":"avg","condition":">","requestName":"GetCustomerDetails","value":200.0,"action":"continue"}},"passFailServerMetrics":{}},"autoStopCriteria":{"autoStopDisabled":true,"errorRate":90.0,"errorRateTimeWindowInSeconds":60},"environmentVariables":{"rps":"1","duration_in_sec":"1"},"loadTestConfiguration":{"engineInstances":1,"splitAllCSVs":true,"quickStartTest":false},"inputArtifacts":{"testScriptFileInfo":{"url":"https://ojdaal864w2nu8laeexepsps.z12.blob.storage.azure.net/ecdf2223-9ef7-4e6e-a994-82f1e8bd5ab7/0b84ade0-1004-4669-b98a-bed94d8fc738?skoid=713ccf3d-dc33-4787-a1ee-6b0cc537c37a&sktid=33e01921-4d64-4f8c-a055-5bdaffd5e33d&skt=2025-02-26T11%3A17%3A28Z&ske=2025-02-26T18%3A17%3A28Z&sks=b&skv=2024-05-04&sv=2024-05-04&se=2025-02-26T12%3A18%3A00Z&sr=b&sp=r&sig=***","fileName":"sample-JMX-file.jmx","fileType":"TEST_SCRIPT","expireDateTime":"2025-02-26T12:18:00.6885123Z","validationStatus":"VALIDATION_SUCCESS"},"additionalFileInfo":[{"url":"https://ojdaal864w2nu8laeexepsps.z12.blob.storage.azure.net/ecdf2223-9ef7-4e6e-a994-82f1e8bd5ab7/9d678ee9-9454-4b82-9f90-4bd0879d60a9?skoid=713ccf3d-dc33-4787-a1ee-6b0cc537c37a&sktid=33e01921-4d64-4f8c-a055-5bdaffd5e33d&skt=2025-02-26T11%3A17%3A28Z&ske=2025-02-26T18%3A17%3A28Z&sks=b&skv=2024-05-04&sv=2024-05-04&se=2025-02-26T12%3A18%3A00Z&sr=b&sp=r&sig=***","fileName":"additional-data.csv","fileType":"ADDITIONAL_ARTIFACTS","expireDateTime":"2025-02-26T12:18:00.6891767Z","validationStatus":"VALIDATION_NOT_REQUIRED"},{"url":"https://ojdaal864w2nu8laeexepsps.z12.blob.storage.azure.net/ecdf2223-9ef7-4e6e-a994-82f1e8bd5ab7/4950894d-c7de-4e4d-9990-56b9197036c8?skoid=713ccf3d-dc33-4787-a1ee-6b0cc537c37a&sktid=33e01921-4d64-4f8c-a055-5bdaffd5e33d&skt=2025-02-26T11%3A17%3A28Z&ske=2025-02-26T18%3A17%3A28Z&sks=b&skv=2024-05-04&sv=2024-05-04&se=2025-02-26T12%3A18%3A00Z&sr=b&sp=r&sig=***","fileName":"sample-ZIP-artifact.zip","fileType":"ZIPPED_ARTIFACTS","expireDateTime":"2025-02-26T12:18:00.6892601Z","validationStatus":"VALIDATION_SUCCESS"}]},"kind":"JMX","publicIPDisabled":false,"metricsReferenceIdentityType":"SystemAssigned","testId":"list-test-case","description":"Test
-        created from az load test command","displayName":"CLI-Test","keyvaultReferenceIdentityType":"SystemAssigned","createdDateTime":"2025-02-26T11:17:19.373Z","createdBy":"hbisht@microsoft.com","lastModifiedDateTime":"2025-02-26T11:17:58.974Z","lastModifiedBy":"hbisht@microsoft.com"}'
-=======
-      - AZURECLI/2.69.0 azsdk-python-core/1.31.0 Python/3.12.8 (Linux-6.5.0-1025-azure-x86_64-with-glibc2.36)
-    method: GET
-    uri: https://a11ea611-d16f-436c-a709-825de6bc300c.eastus.cnt-prod.loadtesting.azure.com/tests/list-test-case?api-version=2024-12-01-preview
-  response:
-    body:
-      string: '{"passFailCriteria":{"passFailMetrics":{"1b64a97f-cc74-41ed-aadc-db08c7b80bcf":{"clientMetric":"requests_per_sec","aggregate":"avg","condition":">","value":78.0,"action":"continue"},"1d572acf-324c-434e-b76b-8f8ae2bead98":{"clientMetric":"error","aggregate":"percentage","condition":">","value":50.0,"action":"continue"},"b052b36e-46f2-4975-ac56-3162c352a6ee":{"clientMetric":"response_time_ms","aggregate":"p75","condition":">","value":380.0,"action":"continue"},"5583e50f-fa40-48f7-b2b7-8359d7ab1840":{"clientMetric":"response_time_ms","aggregate":"p99","condition":">","value":520.0,"action":"continue"},"7824b86f-effb-4bdc-b0b3-2cd90c8dbee4":{"clientMetric":"response_time_ms","aggregate":"p99.9","condition":">","value":540.0,"action":"continue"},"6cbf230f-29f4-4962-b6c6-32d66332f880":{"clientMetric":"latency","aggregate":"avg","condition":">","requestName":"GetCustomerDetails","value":200.0,"action":"continue"}},"passFailServerMetrics":{}},"autoStopCriteria":{"autoStopDisabled":true,"errorRate":90.0,"errorRateTimeWindowInSeconds":60},"environmentVariables":{"rps":"1","duration_in_sec":"1"},"loadTestConfiguration":{"engineInstances":1,"splitAllCSVs":true,"quickStartTest":false},"inputArtifacts":{"testScriptFileInfo":{"url":"https://oq2mn0l4m6dbdjmc61vrvbt5.z25.blob.storage.azure.net/cad0aa51-2662-4191-9a52-ab2aa1af6847/bec2b0df-cc07-4567-8d75-c27e80a3683c?skoid=713ccf3d-dc33-4787-a1ee-6b0cc537c37a&sktid=33e01921-4d64-4f8c-a055-5bdaffd5e33d&skt=2025-02-24T21%3A56%3A45Z&ske=2025-02-25T04%3A56%3A45Z&sks=b&skv=2024-05-04&sv=2024-05-04&se=2025-02-24T22%3A57%3A32Z&sr=b&sp=r&sig=***","fileName":"sample-JMX-file.jmx","fileType":"TEST_SCRIPT","expireDateTime":"2025-02-24T22:57:32.5131498Z","validationStatus":"VALIDATION_SUCCESS"},"additionalFileInfo":[{"url":"https://oq2mn0l4m6dbdjmc61vrvbt5.z25.blob.storage.azure.net/cad0aa51-2662-4191-9a52-ab2aa1af6847/b68be994-6284-43ee-ae2f-e440b1e1ec91?skoid=713ccf3d-dc33-4787-a1ee-6b0cc537c37a&sktid=33e01921-4d64-4f8c-a055-5bdaffd5e33d&skt=2025-02-24T21%3A56%3A45Z&ske=2025-02-25T04%3A56%3A45Z&sks=b&skv=2024-05-04&sv=2024-05-04&se=2025-02-24T22%3A57%3A32Z&sr=b&sp=r&sig=***","fileName":"additional-data.csv","fileType":"ADDITIONAL_ARTIFACTS","expireDateTime":"2025-02-24T22:57:32.5134197Z","validationStatus":"VALIDATION_NOT_REQUIRED"},{"url":"https://oq2mn0l4m6dbdjmc61vrvbt5.z25.blob.storage.azure.net/cad0aa51-2662-4191-9a52-ab2aa1af6847/83664547-8518-47c3-b587-196c1a3e7260?skoid=713ccf3d-dc33-4787-a1ee-6b0cc537c37a&sktid=33e01921-4d64-4f8c-a055-5bdaffd5e33d&skt=2025-02-24T21%3A56%3A45Z&ske=2025-02-25T04%3A56%3A45Z&sks=b&skv=2024-05-04&sv=2024-05-04&se=2025-02-24T22%3A57%3A32Z&sr=b&sp=r&sig=***","fileName":"sample-ZIP-artifact.zip","fileType":"ZIPPED_ARTIFACTS","expireDateTime":"2025-02-24T22:57:32.5134787Z","validationStatus":"VALIDATION_SUCCESS"}]},"kind":"JMX","publicIPDisabled":false,"metricsReferenceIdentityType":"SystemAssigned","testId":"list-test-case","description":"Test
-        created from az load test command","displayName":"CLI-Test","keyvaultReferenceIdentityType":"SystemAssigned","createdDateTime":"2025-02-24T21:56:43.362Z","createdBy":"hbisht@microsoft.com","lastModifiedDateTime":"2025-02-24T21:57:27.089Z","lastModifiedBy":"hbisht@microsoft.com"}'
->>>>>>> dfd6e4c3
-    headers:
-      accept-ranges:
-      - bytes
-      api-supported-versions:
-      - 2022-11-01, 2023-04-01-preview, 2024-03-01-preview, 2024-05-01-preview, 2024-07-01-preview,
-        2024-12-01-preview
-      connection:
-      - keep-alive
-      content-length:
-<<<<<<< HEAD
-      - '3366'
-      content-type:
-      - application/json; charset=utf-8
-      date:
-      - Wed, 26 Feb 2025 11:18:00 GMT
-      mise-correlation-id:
-      - f1175ea8-fee8-4b87-b296-a80da972de33
-      strict-transport-security:
-      - max-age=31536000; includeSubDomains
-      x-azure-ref:
-      - 20250226T111800Z-r17775d4f9888gqkhC1SG1bvr80000000d00000000009gaf
-=======
-      - '3368'
-      content-type:
-      - application/json; charset=utf-8
-      date:
-      - Mon, 24 Feb 2025 21:57:32 GMT
-      mise-correlation-id:
-      - c3c3cd36-9c17-4922-ba74-446c38568b37
-      strict-transport-security:
-      - max-age=31536000; includeSubDomains
-      x-azure-ref:
-      - 20250224T215732Z-r17775d4f9888gqkhC1SG1bvr800000008b0000000003571
->>>>>>> dfd6e4c3
+      - Wed, 26 Feb 2025 23:10:20 GMT
+      mise-correlation-id:
+      - ca78cc02-ec1a-4f9f-b083-2d1fbed19992
+      strict-transport-security:
+      - max-age=31536000; includeSubDomains
+      x-azure-ref:
+      - 20250226T231019Z-167c755789dkxplchC1SG1rzhw000000021g000000006s43
+      x-cache:
+      - CONFIG_NOCACHE
+      x-content-type-options:
+      - nosniff
+    status:
+      code: 200
+      message: OK
+- request:
+    body: null
+    headers:
+      Accept:
+      - application/json
+      Accept-Encoding:
+      - gzip, deflate
+      Connection:
+      - keep-alive
+      User-Agent:
+      - AZURECLI/2.70.0 azsdk-python-core/1.31.0 Python/3.12.8 (Linux-6.5.0-1025-azure-x86_64-with-glibc2.36)
+    method: GET
+    uri: https://fd0e2dbc-1817-44c4-8833-d8ec8d203c34.eastus.cnt-prod.loadtesting.azure.com/tests/list-test-case/files/sample-JMX-file.jmx?api-version=2024-12-01-preview
+  response:
+    body:
+      string: '{"url":"https://d2uxamzojclgavrcuud2grf5.z39.blob.storage.azure.net/82ea1bbe-c5b0-40f6-857d-63d4ad57234e/30f9b249-c24e-4793-bee5-e9cfdf8e270b?skoid=713ccf3d-dc33-4787-a1ee-6b0cc537c37a&sktid=33e01921-4d64-4f8c-a055-5bdaffd5e33d&skt=2025-02-26T23%3A10%3A20Z&ske=2025-02-27T06%3A10%3A20Z&sks=b&skv=2024-05-04&sv=2024-05-04&se=2025-02-26T23%3A20%3A25Z&sr=b&sp=r&sig=***","fileName":"sample-JMX-file.jmx","fileType":"TEST_SCRIPT","expireDateTime":"2025-02-26T23:20:25.3704785Z","validationStatus":"VALIDATION_SUCCESS"}'
+    headers:
+      accept-ranges:
+      - bytes
+      api-supported-versions:
+      - 2022-11-01, 2023-04-01-preview, 2024-03-01-preview, 2024-05-01-preview, 2024-07-01-preview,
+        2024-12-01-preview
+      connection:
+      - keep-alive
+      content-length:
+      - '557'
+      content-type:
+      - application/json; charset=utf-8
+      date:
+      - Wed, 26 Feb 2025 23:10:25 GMT
+      mise-correlation-id:
+      - 1e0060d1-9b91-4e73-979d-29e5e61f6da2
+      strict-transport-security:
+      - max-age=31536000; includeSubDomains
+      x-azure-ref:
+      - 20250226T231025Z-167c755789dkxplchC1SG1rzhw000000021g000000006sgh
+      x-cache:
+      - CONFIG_NOCACHE
+      x-content-type-options:
+      - nosniff
+    status:
+      code: 200
+      message: OK
+- request:
+    body: null
+    headers:
+      Accept:
+      - application/json
+      Accept-Encoding:
+      - gzip, deflate
+      Connection:
+      - keep-alive
+      User-Agent:
+      - AZURECLI/2.70.0 azsdk-python-core/1.31.0 Python/3.12.8 (Linux-6.5.0-1025-azure-x86_64-with-glibc2.36)
+    method: GET
+    uri: https://fd0e2dbc-1817-44c4-8833-d8ec8d203c34.eastus.cnt-prod.loadtesting.azure.com/tests/list-test-case?api-version=2024-12-01-preview
+  response:
+    body:
+      string: '{"passFailCriteria":{"passFailMetrics":{"63bad965-1469-4b72-baac-6bcd32ba23fb":{"clientMetric":"requests_per_sec","aggregate":"avg","condition":">","value":78.0,"action":"continue"},"217b608c-5f24-4065-a641-9dadea43f85e":{"clientMetric":"error","aggregate":"percentage","condition":">","value":50.0,"action":"continue"},"41e55e50-cd82-480f-98ab-13d9a13b966a":{"clientMetric":"response_time_ms","aggregate":"p75","condition":">","value":380.0,"action":"continue"},"8c8bcaf7-589f-4371-a114-30752f44b140":{"clientMetric":"response_time_ms","aggregate":"p99","condition":">","value":520.0,"action":"continue"},"5a423e09-8eb8-4e78-8d68-65dad8313402":{"clientMetric":"response_time_ms","aggregate":"p99.9","condition":">","value":540.0,"action":"continue"},"0822fdfb-65d7-4ecc-8f3c-3b19f0cfceae":{"clientMetric":"latency","aggregate":"avg","condition":">","requestName":"GetCustomerDetails","value":200.0,"action":"continue"}},"passFailServerMetrics":{}},"autoStopCriteria":{"autoStopDisabled":true,"errorRate":90.0,"errorRateTimeWindowInSeconds":60},"environmentVariables":{"rps":"1","duration_in_sec":"1"},"loadTestConfiguration":{"engineInstances":1,"splitAllCSVs":true,"quickStartTest":false},"inputArtifacts":{"testScriptFileInfo":{"url":"https://d2uxamzojclgavrcuud2grf5.z39.blob.storage.azure.net/82ea1bbe-c5b0-40f6-857d-63d4ad57234e/30f9b249-c24e-4793-bee5-e9cfdf8e270b?skoid=713ccf3d-dc33-4787-a1ee-6b0cc537c37a&sktid=33e01921-4d64-4f8c-a055-5bdaffd5e33d&skt=2025-02-26T23%3A09%3A42Z&ske=2025-02-27T06%3A09%3A42Z&sks=b&skv=2024-05-04&sv=2024-05-04&se=2025-02-27T00%3A10%3A25Z&sr=b&sp=r&sig=***","fileName":"sample-JMX-file.jmx","fileType":"TEST_SCRIPT","expireDateTime":"2025-02-27T00:10:25.6218337Z","validationStatus":"VALIDATION_SUCCESS"},"additionalFileInfo":[{"url":"https://d2uxamzojclgavrcuud2grf5.z39.blob.storage.azure.net/82ea1bbe-c5b0-40f6-857d-63d4ad57234e/fff5543b-74b6-4036-9a82-8e29fdd9dd19?skoid=713ccf3d-dc33-4787-a1ee-6b0cc537c37a&sktid=33e01921-4d64-4f8c-a055-5bdaffd5e33d&skt=2025-02-26T23%3A09%3A42Z&ske=2025-02-27T06%3A09%3A42Z&sks=b&skv=2024-05-04&sv=2024-05-04&se=2025-02-27T00%3A10%3A25Z&sr=b&sp=r&sig=***","fileName":"additional-data.csv","fileType":"ADDITIONAL_ARTIFACTS","expireDateTime":"2025-02-27T00:10:25.6221474Z","validationStatus":"VALIDATION_NOT_REQUIRED"},{"url":"https://d2uxamzojclgavrcuud2grf5.z39.blob.storage.azure.net/82ea1bbe-c5b0-40f6-857d-63d4ad57234e/2c1b3250-6cfb-486b-8426-fa456622bf2a?skoid=713ccf3d-dc33-4787-a1ee-6b0cc537c37a&sktid=33e01921-4d64-4f8c-a055-5bdaffd5e33d&skt=2025-02-26T23%3A09%3A42Z&ske=2025-02-27T06%3A09%3A42Z&sks=b&skv=2024-05-04&sv=2024-05-04&se=2025-02-27T00%3A10%3A25Z&sr=b&sp=r&sig=***","fileName":"sample-ZIP-artifact.zip","fileType":"ZIPPED_ARTIFACTS","expireDateTime":"2025-02-27T00:10:25.6222399Z","validationStatus":"VALIDATION_SUCCESS"}]},"kind":"JMX","publicIPDisabled":false,"metricsReferenceIdentityType":"SystemAssigned","testId":"list-test-case","description":"Test
+        created from az load test command","displayName":"CLI-Test","keyvaultReferenceIdentityType":"SystemAssigned","createdDateTime":"2025-02-26T23:09:40.06Z","createdBy":"hbisht@microsoft.com","lastModifiedDateTime":"2025-02-26T23:10:21.936Z","lastModifiedBy":"hbisht@microsoft.com"}'
+    headers:
+      accept-ranges:
+      - bytes
+      api-supported-versions:
+      - 2022-11-01, 2023-04-01-preview, 2024-03-01-preview, 2024-05-01-preview, 2024-07-01-preview,
+        2024-12-01-preview
+      connection:
+      - keep-alive
+      content-length:
+      - '3365'
+      content-type:
+      - application/json; charset=utf-8
+      date:
+      - Wed, 26 Feb 2025 23:10:25 GMT
+      mise-correlation-id:
+      - 14439d26-6774-49d7-b89c-bc228144ff94
+      strict-transport-security:
+      - max-age=31536000; includeSubDomains
+      x-azure-ref:
+      - 20250226T231025Z-167c755789dkxplchC1SG1rzhw000000021g000000006sh3
       x-cache:
       - CONFIG_NOCACHE
       x-content-type-options:
@@ -1503,11 +972,7 @@
     uri: https://management.azure.com/subscriptions/00000000-0000-0000-0000-000000000000/resourceGroups/clitest-load-000001/providers/Microsoft.LoadTestService/loadTests/clitest-load-000002?api-version=2022-12-01
   response:
     body:
-<<<<<<< HEAD
-      string: '{"id":"/subscriptions/00000000-0000-0000-0000-000000000000/resourceGroups/clitest-load-000001/providers/Microsoft.LoadTestService/loadTests/clitest-load-000002","name":"clitest-load-000002","type":"microsoft.loadtestservice/loadtests","location":"eastus","systemData":{"createdBy":"hbisht@microsoft.com","createdByType":"User","createdAt":"2025-02-26T11:16:44.0720405Z","lastModifiedBy":"hbisht@microsoft.com","lastModifiedByType":"User","lastModifiedAt":"2025-02-26T11:16:44.0720405Z"},"identity":{"type":"None"},"properties":{"dataPlaneURI":"8bc95e20-bb3b-4b9b-97df-851187dee8d2.eastus.cnt-prod.loadtesting.azure.com","provisioningState":"Succeeded"}}'
-=======
-      string: '{"id":"/subscriptions/00000000-0000-0000-0000-000000000000/resourceGroups/clitest-load-000001/providers/Microsoft.LoadTestService/loadTests/clitest-load-000002","name":"clitest-load-000002","type":"microsoft.loadtestservice/loadtests","location":"eastus","systemData":{"createdBy":"hbisht@microsoft.com","createdByType":"User","createdAt":"2025-02-24T21:56:09.0136066Z","lastModifiedBy":"hbisht@microsoft.com","lastModifiedByType":"User","lastModifiedAt":"2025-02-24T21:56:09.0136066Z"},"identity":{"type":"None"},"properties":{"dataPlaneURI":"a11ea611-d16f-436c-a709-825de6bc300c.eastus.cnt-prod.loadtesting.azure.com","provisioningState":"Succeeded"}}'
->>>>>>> dfd6e4c3
+      string: '{"id":"/subscriptions/00000000-0000-0000-0000-000000000000/resourceGroups/clitest-load-000001/providers/Microsoft.LoadTestService/loadTests/clitest-load-000002","name":"clitest-load-000002","type":"microsoft.loadtestservice/loadtests","location":"eastus","systemData":{"createdBy":"hbisht@microsoft.com","createdByType":"User","createdAt":"2025-02-26T23:09:04.7184513Z","lastModifiedBy":"hbisht@microsoft.com","lastModifiedByType":"User","lastModifiedAt":"2025-02-26T23:09:04.7184513Z"},"identity":{"type":"None"},"properties":{"dataPlaneURI":"fd0e2dbc-1817-44c4-8833-d8ec8d203c34.eastus.cnt-prod.loadtesting.azure.com","provisioningState":"Succeeded"}}'
     headers:
       cache-control:
       - no-cache
@@ -1516,15 +981,9 @@
       content-type:
       - application/json; charset=utf-8
       date:
-<<<<<<< HEAD
-      - Wed, 26 Feb 2025 11:18:01 GMT
+      - Wed, 26 Feb 2025 23:10:25 GMT
       etag:
-      - '"7f018dea-0000-0200-0000-67bef8350000"'
-=======
-      - Mon, 24 Feb 2025 21:57:32 GMT
-      etag:
-      - '"4f017bc4-0000-0200-0000-67bceb0f0000"'
->>>>>>> dfd6e4c3
+      - '"8f01ea66-0000-0200-0000-67bf9f290000"'
       expires:
       - '-1'
       pragma:
@@ -1540,71 +999,47 @@
       x-ms-ratelimit-remaining-subscription-global-reads:
       - '16499'
       x-msedge-ref:
-<<<<<<< HEAD
-      - 'Ref A: 9BEB1C0266C74BD1ACF478C2725C548A Ref B: MAA201060516047 Ref C: 2025-02-26T11:18:01Z'
-=======
-      - 'Ref A: 6DA006CDDCBB4218B885F8F8C61A59DB Ref B: MAA201060513021 Ref C: 2025-02-24T21:57:32Z'
->>>>>>> dfd6e4c3
-    status:
-      code: 200
-      message: OK
-- request:
-    body: null
-    headers:
-      Accept:
-      - application/json
-      Accept-Encoding:
-      - gzip, deflate
-      Connection:
-      - keep-alive
-      User-Agent:
-<<<<<<< HEAD
-      - AZURECLI/2.70.0 azsdk-python-core/1.31.0 Python/3.12.8 (Linux-6.5.0-1025-azure-x86_64-with-glibc2.36)
-    method: GET
-    uri: https://8bc95e20-bb3b-4b9b-97df-851187dee8d2.eastus.cnt-prod.loadtesting.azure.com/tests?api-version=2024-12-01-preview
-  response:
-    body:
-      string: '{"value":[{"passFailCriteria":{"passFailMetrics":{"ff420747-fb3f-4570-988f-9bd7e750e68a":{"clientMetric":"requests_per_sec","aggregate":"avg","condition":">","value":78.0,"action":"continue"},"8d29992e-9930-410f-9fb0-ffe54679a415":{"clientMetric":"error","aggregate":"percentage","condition":">","value":50.0,"action":"continue"},"76245d5f-3f26-49fe-92b4-8426f4fe1493":{"clientMetric":"response_time_ms","aggregate":"p75","condition":">","value":380.0,"action":"continue"},"f44ef395-52d8-4dc3-bdd4-67ca81c2bede":{"clientMetric":"response_time_ms","aggregate":"p99","condition":">","value":520.0,"action":"continue"},"2dd04820-41e3-4861-9ac1-8cae39b423f2":{"clientMetric":"response_time_ms","aggregate":"p99.9","condition":">","value":540.0,"action":"continue"},"ad06a88c-533d-4491-ac12-1579f3288ccd":{"clientMetric":"latency","aggregate":"avg","condition":">","requestName":"GetCustomerDetails","value":200.0,"action":"continue"}},"passFailServerMetrics":{}},"autoStopCriteria":{"autoStopDisabled":true,"errorRate":90.0,"errorRateTimeWindowInSeconds":60},"environmentVariables":{"rps":"1","duration_in_sec":"1"},"loadTestConfiguration":{"engineInstances":1,"splitAllCSVs":true,"quickStartTest":false},"inputArtifacts":{"testScriptFileInfo":{"url":"https://ojdaal864w2nu8laeexepsps.z12.blob.storage.azure.net/ecdf2223-9ef7-4e6e-a994-82f1e8bd5ab7/0b84ade0-1004-4669-b98a-bed94d8fc738?skoid=713ccf3d-dc33-4787-a1ee-6b0cc537c37a&sktid=33e01921-4d64-4f8c-a055-5bdaffd5e33d&skt=2025-02-26T11%3A17%3A28Z&ske=2025-02-26T18%3A17%3A28Z&sks=b&skv=2024-05-04&sv=2024-05-04&se=2025-02-26T12%3A18%3A01Z&sr=b&sp=r&sig=***","fileName":"sample-JMX-file.jmx","fileType":"TEST_SCRIPT","expireDateTime":"2025-02-26T12:18:01.7073422Z","validationStatus":"VALIDATION_SUCCESS"},"additionalFileInfo":[{"url":"https://ojdaal864w2nu8laeexepsps.z12.blob.storage.azure.net/ecdf2223-9ef7-4e6e-a994-82f1e8bd5ab7/9d678ee9-9454-4b82-9f90-4bd0879d60a9?skoid=713ccf3d-dc33-4787-a1ee-6b0cc537c37a&sktid=33e01921-4d64-4f8c-a055-5bdaffd5e33d&skt=2025-02-26T11%3A17%3A28Z&ske=2025-02-26T18%3A17%3A28Z&sks=b&skv=2024-05-04&sv=2024-05-04&se=2025-02-26T12%3A18%3A01Z&sr=b&sp=r&sig=***","fileName":"additional-data.csv","fileType":"ADDITIONAL_ARTIFACTS","expireDateTime":"2025-02-26T12:18:01.7078946Z","validationStatus":"VALIDATION_NOT_REQUIRED"},{"url":"https://ojdaal864w2nu8laeexepsps.z12.blob.storage.azure.net/ecdf2223-9ef7-4e6e-a994-82f1e8bd5ab7/4950894d-c7de-4e4d-9990-56b9197036c8?skoid=713ccf3d-dc33-4787-a1ee-6b0cc537c37a&sktid=33e01921-4d64-4f8c-a055-5bdaffd5e33d&skt=2025-02-26T11%3A17%3A28Z&ske=2025-02-26T18%3A17%3A28Z&sks=b&skv=2024-05-04&sv=2024-05-04&se=2025-02-26T12%3A18%3A01Z&sr=b&sp=r&sig=***","fileName":"sample-ZIP-artifact.zip","fileType":"ZIPPED_ARTIFACTS","expireDateTime":"2025-02-26T12:18:01.7082187Z","validationStatus":"VALIDATION_SUCCESS"}]},"kind":"JMX","publicIPDisabled":false,"metricsReferenceIdentityType":"SystemAssigned","testId":"list-test-case","description":"Test
-        created from az load test command","displayName":"CLI-Test","keyvaultReferenceIdentityType":"SystemAssigned","createdDateTime":"2025-02-26T11:17:19.373Z","createdBy":"hbisht@microsoft.com","lastModifiedDateTime":"2025-02-26T11:17:58.974Z","lastModifiedBy":"hbisht@microsoft.com"}]}'
-=======
-      - AZURECLI/2.69.0 azsdk-python-core/1.31.0 Python/3.12.8 (Linux-6.5.0-1025-azure-x86_64-with-glibc2.36)
-    method: GET
-    uri: https://a11ea611-d16f-436c-a709-825de6bc300c.eastus.cnt-prod.loadtesting.azure.com/tests?api-version=2024-12-01-preview
-  response:
-    body:
-      string: '{"value":[{"passFailCriteria":{"passFailMetrics":{"1b64a97f-cc74-41ed-aadc-db08c7b80bcf":{"clientMetric":"requests_per_sec","aggregate":"avg","condition":">","value":78.0,"action":"continue"},"1d572acf-324c-434e-b76b-8f8ae2bead98":{"clientMetric":"error","aggregate":"percentage","condition":">","value":50.0,"action":"continue"},"b052b36e-46f2-4975-ac56-3162c352a6ee":{"clientMetric":"response_time_ms","aggregate":"p75","condition":">","value":380.0,"action":"continue"},"5583e50f-fa40-48f7-b2b7-8359d7ab1840":{"clientMetric":"response_time_ms","aggregate":"p99","condition":">","value":520.0,"action":"continue"},"7824b86f-effb-4bdc-b0b3-2cd90c8dbee4":{"clientMetric":"response_time_ms","aggregate":"p99.9","condition":">","value":540.0,"action":"continue"},"6cbf230f-29f4-4962-b6c6-32d66332f880":{"clientMetric":"latency","aggregate":"avg","condition":">","requestName":"GetCustomerDetails","value":200.0,"action":"continue"}},"passFailServerMetrics":{}},"autoStopCriteria":{"autoStopDisabled":true,"errorRate":90.0,"errorRateTimeWindowInSeconds":60},"environmentVariables":{"rps":"1","duration_in_sec":"1"},"loadTestConfiguration":{"engineInstances":1,"splitAllCSVs":true,"quickStartTest":false},"inputArtifacts":{"testScriptFileInfo":{"url":"https://oq2mn0l4m6dbdjmc61vrvbt5.z25.blob.storage.azure.net/cad0aa51-2662-4191-9a52-ab2aa1af6847/bec2b0df-cc07-4567-8d75-c27e80a3683c?skoid=713ccf3d-dc33-4787-a1ee-6b0cc537c37a&sktid=33e01921-4d64-4f8c-a055-5bdaffd5e33d&skt=2025-02-24T21%3A56%3A44Z&ske=2025-02-25T04%3A56%3A44Z&sks=b&skv=2024-05-04&sv=2024-05-04&se=2025-02-24T22%3A57%3A33Z&sr=b&sp=r&sig=***","fileName":"sample-JMX-file.jmx","fileType":"TEST_SCRIPT","expireDateTime":"2025-02-24T22:57:33.5244508Z","validationStatus":"VALIDATION_SUCCESS"},"additionalFileInfo":[{"url":"https://oq2mn0l4m6dbdjmc61vrvbt5.z25.blob.storage.azure.net/cad0aa51-2662-4191-9a52-ab2aa1af6847/b68be994-6284-43ee-ae2f-e440b1e1ec91?skoid=713ccf3d-dc33-4787-a1ee-6b0cc537c37a&sktid=33e01921-4d64-4f8c-a055-5bdaffd5e33d&skt=2025-02-24T21%3A56%3A44Z&ske=2025-02-25T04%3A56%3A44Z&sks=b&skv=2024-05-04&sv=2024-05-04&se=2025-02-24T22%3A57%3A33Z&sr=b&sp=r&sig=***","fileName":"additional-data.csv","fileType":"ADDITIONAL_ARTIFACTS","expireDateTime":"2025-02-24T22:57:33.5250714Z","validationStatus":"VALIDATION_NOT_REQUIRED"},{"url":"https://oq2mn0l4m6dbdjmc61vrvbt5.z25.blob.storage.azure.net/cad0aa51-2662-4191-9a52-ab2aa1af6847/83664547-8518-47c3-b587-196c1a3e7260?skoid=713ccf3d-dc33-4787-a1ee-6b0cc537c37a&sktid=33e01921-4d64-4f8c-a055-5bdaffd5e33d&skt=2025-02-24T21%3A56%3A44Z&ske=2025-02-25T04%3A56%3A44Z&sks=b&skv=2024-05-04&sv=2024-05-04&se=2025-02-24T22%3A57%3A33Z&sr=b&sp=r&sig=***","fileName":"sample-ZIP-artifact.zip","fileType":"ZIPPED_ARTIFACTS","expireDateTime":"2025-02-24T22:57:33.5252887Z","validationStatus":"VALIDATION_SUCCESS"}]},"kind":"JMX","publicIPDisabled":false,"metricsReferenceIdentityType":"SystemAssigned","testId":"list-test-case","description":"Test
-        created from az load test command","displayName":"CLI-Test","keyvaultReferenceIdentityType":"SystemAssigned","createdDateTime":"2025-02-24T21:56:43.362Z","createdBy":"hbisht@microsoft.com","lastModifiedDateTime":"2025-02-24T21:57:27.089Z","lastModifiedBy":"hbisht@microsoft.com"}]}'
->>>>>>> dfd6e4c3
-    headers:
-      accept-ranges:
-      - bytes
-      api-supported-versions:
-      - 2022-11-01, 2023-04-01-preview, 2024-03-01-preview, 2024-05-01-preview, 2024-07-01-preview,
-        2024-12-01-preview
-      connection:
-      - keep-alive
-      content-length:
-      - '3378'
-      content-type:
-      - application/json; charset=utf-8
-      date:
-<<<<<<< HEAD
-      - Wed, 26 Feb 2025 11:18:01 GMT
-      mise-correlation-id:
-      - 24191aea-127e-4f12-aca0-762ef53d1661
-      strict-transport-security:
-      - max-age=31536000; includeSubDomains
-      x-azure-ref:
-      - 20250226T111801Z-r16fc4b5ccf74qbvhC1SG1ybd400000009gg00000000bskx
-=======
-      - Mon, 24 Feb 2025 21:57:33 GMT
-      mise-correlation-id:
-      - 89fbc510-246c-47a1-b0f9-bf084db0a011
-      strict-transport-security:
-      - max-age=31536000; includeSubDomains
-      x-azure-ref:
-      - 20250224T215733Z-r17775d4f98jjkc6hC1SG1dcu800000008f0000000009yds
->>>>>>> dfd6e4c3
+      - 'Ref A: 2435AF4A29E94B42B0EF5589A52484D7 Ref B: MAA201060515051 Ref C: 2025-02-26T23:10:25Z'
+    status:
+      code: 200
+      message: OK
+- request:
+    body: null
+    headers:
+      Accept:
+      - application/json
+      Accept-Encoding:
+      - gzip, deflate
+      Connection:
+      - keep-alive
+      User-Agent:
+      - AZURECLI/2.70.0 azsdk-python-core/1.31.0 Python/3.12.8 (Linux-6.5.0-1025-azure-x86_64-with-glibc2.36)
+    method: GET
+    uri: https://fd0e2dbc-1817-44c4-8833-d8ec8d203c34.eastus.cnt-prod.loadtesting.azure.com/tests?api-version=2024-12-01-preview
+  response:
+    body:
+      string: '{"value":[{"passFailCriteria":{"passFailMetrics":{"63bad965-1469-4b72-baac-6bcd32ba23fb":{"clientMetric":"requests_per_sec","aggregate":"avg","condition":">","value":78.0,"action":"continue"},"217b608c-5f24-4065-a641-9dadea43f85e":{"clientMetric":"error","aggregate":"percentage","condition":">","value":50.0,"action":"continue"},"41e55e50-cd82-480f-98ab-13d9a13b966a":{"clientMetric":"response_time_ms","aggregate":"p75","condition":">","value":380.0,"action":"continue"},"8c8bcaf7-589f-4371-a114-30752f44b140":{"clientMetric":"response_time_ms","aggregate":"p99","condition":">","value":520.0,"action":"continue"},"5a423e09-8eb8-4e78-8d68-65dad8313402":{"clientMetric":"response_time_ms","aggregate":"p99.9","condition":">","value":540.0,"action":"continue"},"0822fdfb-65d7-4ecc-8f3c-3b19f0cfceae":{"clientMetric":"latency","aggregate":"avg","condition":">","requestName":"GetCustomerDetails","value":200.0,"action":"continue"}},"passFailServerMetrics":{}},"autoStopCriteria":{"autoStopDisabled":true,"errorRate":90.0,"errorRateTimeWindowInSeconds":60},"environmentVariables":{"rps":"1","duration_in_sec":"1"},"loadTestConfiguration":{"engineInstances":1,"splitAllCSVs":true,"quickStartTest":false},"inputArtifacts":{"testScriptFileInfo":{"url":"https://d2uxamzojclgavrcuud2grf5.z39.blob.storage.azure.net/82ea1bbe-c5b0-40f6-857d-63d4ad57234e/30f9b249-c24e-4793-bee5-e9cfdf8e270b?skoid=713ccf3d-dc33-4787-a1ee-6b0cc537c37a&sktid=33e01921-4d64-4f8c-a055-5bdaffd5e33d&skt=2025-02-26T23%3A09%3A41Z&ske=2025-02-27T06%3A09%3A41Z&sks=b&skv=2024-05-04&sv=2024-05-04&se=2025-02-27T00%3A10%3A26Z&sr=b&sp=r&sig=***","fileName":"sample-JMX-file.jmx","fileType":"TEST_SCRIPT","expireDateTime":"2025-02-27T00:10:26.6320919Z","validationStatus":"VALIDATION_SUCCESS"},"additionalFileInfo":[{"url":"https://d2uxamzojclgavrcuud2grf5.z39.blob.storage.azure.net/82ea1bbe-c5b0-40f6-857d-63d4ad57234e/fff5543b-74b6-4036-9a82-8e29fdd9dd19?skoid=713ccf3d-dc33-4787-a1ee-6b0cc537c37a&sktid=33e01921-4d64-4f8c-a055-5bdaffd5e33d&skt=2025-02-26T23%3A09%3A41Z&ske=2025-02-27T06%3A09%3A41Z&sks=b&skv=2024-05-04&sv=2024-05-04&se=2025-02-27T00%3A10%3A26Z&sr=b&sp=r&sig=***","fileName":"additional-data.csv","fileType":"ADDITIONAL_ARTIFACTS","expireDateTime":"2025-02-27T00:10:26.6331461Z","validationStatus":"VALIDATION_NOT_REQUIRED"},{"url":"https://d2uxamzojclgavrcuud2grf5.z39.blob.storage.azure.net/82ea1bbe-c5b0-40f6-857d-63d4ad57234e/2c1b3250-6cfb-486b-8426-fa456622bf2a?skoid=713ccf3d-dc33-4787-a1ee-6b0cc537c37a&sktid=33e01921-4d64-4f8c-a055-5bdaffd5e33d&skt=2025-02-26T23%3A09%3A41Z&ske=2025-02-27T06%3A09%3A41Z&sks=b&skv=2024-05-04&sv=2024-05-04&se=2025-02-27T00%3A10%3A26Z&sr=b&sp=r&sig=***","fileName":"sample-ZIP-artifact.zip","fileType":"ZIPPED_ARTIFACTS","expireDateTime":"2025-02-27T00:10:26.6334861Z","validationStatus":"VALIDATION_SUCCESS"}]},"kind":"JMX","publicIPDisabled":false,"metricsReferenceIdentityType":"SystemAssigned","testId":"list-test-case","description":"Test
+        created from az load test command","displayName":"CLI-Test","keyvaultReferenceIdentityType":"SystemAssigned","createdDateTime":"2025-02-26T23:09:40.06Z","createdBy":"hbisht@microsoft.com","lastModifiedDateTime":"2025-02-26T23:10:21.936Z","lastModifiedBy":"hbisht@microsoft.com"}]}'
+    headers:
+      accept-ranges:
+      - bytes
+      api-supported-versions:
+      - 2022-11-01, 2023-04-01-preview, 2024-03-01-preview, 2024-05-01-preview, 2024-07-01-preview,
+        2024-12-01-preview
+      connection:
+      - keep-alive
+      content-length:
+      - '3381'
+      content-type:
+      - application/json; charset=utf-8
+      date:
+      - Wed, 26 Feb 2025 23:10:26 GMT
+      mise-correlation-id:
+      - c85793f7-e852-4951-9165-a225e4fdbd75
+      strict-transport-security:
+      - max-age=31536000; includeSubDomains
+      x-azure-ref:
+      - 20250226T231026Z-167c755789dbhjzdhC1SG1t7h800000001tg000000004625
       x-cache:
       - CONFIG_NOCACHE
       x-content-type-options:
@@ -1627,11 +1062,7 @@
     uri: https://management.azure.com/subscriptions/00000000-0000-0000-0000-000000000000/resourceGroups/clitest-load-000001/providers/Microsoft.LoadTestService/loadTests/clitest-load-000002?api-version=2022-12-01
   response:
     body:
-<<<<<<< HEAD
-      string: '{"id":"/subscriptions/00000000-0000-0000-0000-000000000000/resourceGroups/clitest-load-000001/providers/Microsoft.LoadTestService/loadTests/clitest-load-000002","name":"clitest-load-000002","type":"microsoft.loadtestservice/loadtests","location":"eastus","systemData":{"createdBy":"hbisht@microsoft.com","createdByType":"User","createdAt":"2025-02-26T11:16:44.0720405Z","lastModifiedBy":"hbisht@microsoft.com","lastModifiedByType":"User","lastModifiedAt":"2025-02-26T11:16:44.0720405Z"},"identity":{"type":"None"},"properties":{"dataPlaneURI":"8bc95e20-bb3b-4b9b-97df-851187dee8d2.eastus.cnt-prod.loadtesting.azure.com","provisioningState":"Succeeded"}}'
-=======
-      string: '{"id":"/subscriptions/00000000-0000-0000-0000-000000000000/resourceGroups/clitest-load-000001/providers/Microsoft.LoadTestService/loadTests/clitest-load-000002","name":"clitest-load-000002","type":"microsoft.loadtestservice/loadtests","location":"eastus","systemData":{"createdBy":"hbisht@microsoft.com","createdByType":"User","createdAt":"2025-02-24T21:56:09.0136066Z","lastModifiedBy":"hbisht@microsoft.com","lastModifiedByType":"User","lastModifiedAt":"2025-02-24T21:56:09.0136066Z"},"identity":{"type":"None"},"properties":{"dataPlaneURI":"a11ea611-d16f-436c-a709-825de6bc300c.eastus.cnt-prod.loadtesting.azure.com","provisioningState":"Succeeded"}}'
->>>>>>> dfd6e4c3
+      string: '{"id":"/subscriptions/00000000-0000-0000-0000-000000000000/resourceGroups/clitest-load-000001/providers/Microsoft.LoadTestService/loadTests/clitest-load-000002","name":"clitest-load-000002","type":"microsoft.loadtestservice/loadtests","location":"eastus","systemData":{"createdBy":"hbisht@microsoft.com","createdByType":"User","createdAt":"2025-02-26T23:09:04.7184513Z","lastModifiedBy":"hbisht@microsoft.com","lastModifiedByType":"User","lastModifiedAt":"2025-02-26T23:09:04.7184513Z"},"identity":{"type":"None"},"properties":{"dataPlaneURI":"fd0e2dbc-1817-44c4-8833-d8ec8d203c34.eastus.cnt-prod.loadtesting.azure.com","provisioningState":"Succeeded"}}'
     headers:
       cache-control:
       - no-cache
@@ -1640,15 +1071,9 @@
       content-type:
       - application/json; charset=utf-8
       date:
-<<<<<<< HEAD
-      - Wed, 26 Feb 2025 11:18:02 GMT
+      - Wed, 26 Feb 2025 23:10:27 GMT
       etag:
-      - '"7f018dea-0000-0200-0000-67bef8350000"'
-=======
-      - Mon, 24 Feb 2025 21:57:34 GMT
-      etag:
-      - '"4f017bc4-0000-0200-0000-67bceb0f0000"'
->>>>>>> dfd6e4c3
+      - '"8f01ea66-0000-0200-0000-67bf9f290000"'
       expires:
       - '-1'
       pragma:
@@ -1664,75 +1089,47 @@
       x-ms-ratelimit-remaining-subscription-global-reads:
       - '16499'
       x-msedge-ref:
-<<<<<<< HEAD
-      - 'Ref A: CB2E601D68BB4D19B8FDD693EA765BF4 Ref B: MAA201060515027 Ref C: 2025-02-26T11:18:01Z'
-=======
-      - 'Ref A: 7F71DC5708FC48F7A5BD590079C9809D Ref B: MAA201060514033 Ref C: 2025-02-24T21:57:33Z'
->>>>>>> dfd6e4c3
-    status:
-      code: 200
-      message: OK
-- request:
-    body: null
-    headers:
-      Accept:
-      - application/json
-      Accept-Encoding:
-      - gzip, deflate
-      Connection:
-      - keep-alive
-      User-Agent:
-<<<<<<< HEAD
-      - AZURECLI/2.70.0 azsdk-python-core/1.31.0 Python/3.12.8 (Linux-6.5.0-1025-azure-x86_64-with-glibc2.36)
-    method: GET
-    uri: https://8bc95e20-bb3b-4b9b-97df-851187dee8d2.eastus.cnt-prod.loadtesting.azure.com/tests?api-version=2024-12-01-preview
-  response:
-    body:
-      string: '{"value":[{"passFailCriteria":{"passFailMetrics":{"ff420747-fb3f-4570-988f-9bd7e750e68a":{"clientMetric":"requests_per_sec","aggregate":"avg","condition":">","value":78.0,"action":"continue"},"8d29992e-9930-410f-9fb0-ffe54679a415":{"clientMetric":"error","aggregate":"percentage","condition":">","value":50.0,"action":"continue"},"76245d5f-3f26-49fe-92b4-8426f4fe1493":{"clientMetric":"response_time_ms","aggregate":"p75","condition":">","value":380.0,"action":"continue"},"f44ef395-52d8-4dc3-bdd4-67ca81c2bede":{"clientMetric":"response_time_ms","aggregate":"p99","condition":">","value":520.0,"action":"continue"},"2dd04820-41e3-4861-9ac1-8cae39b423f2":{"clientMetric":"response_time_ms","aggregate":"p99.9","condition":">","value":540.0,"action":"continue"},"ad06a88c-533d-4491-ac12-1579f3288ccd":{"clientMetric":"latency","aggregate":"avg","condition":">","requestName":"GetCustomerDetails","value":200.0,"action":"continue"}},"passFailServerMetrics":{}},"autoStopCriteria":{"autoStopDisabled":true,"errorRate":90.0,"errorRateTimeWindowInSeconds":60},"environmentVariables":{"rps":"1","duration_in_sec":"1"},"loadTestConfiguration":{"engineInstances":1,"splitAllCSVs":true,"quickStartTest":false},"inputArtifacts":{"testScriptFileInfo":{"url":"https://ojdaal864w2nu8laeexepsps.z12.blob.storage.azure.net/ecdf2223-9ef7-4e6e-a994-82f1e8bd5ab7/0b84ade0-1004-4669-b98a-bed94d8fc738?skoid=713ccf3d-dc33-4787-a1ee-6b0cc537c37a&sktid=33e01921-4d64-4f8c-a055-5bdaffd5e33d&skt=2025-02-26T11%3A17%3A28Z&ske=2025-02-26T18%3A17%3A28Z&sks=b&skv=2024-05-04&sv=2024-05-04&se=2025-02-26T12%3A18%3A03Z&sr=b&sp=r&sig=***","fileName":"sample-JMX-file.jmx","fileType":"TEST_SCRIPT","expireDateTime":"2025-02-26T12:18:03.1860796Z","validationStatus":"VALIDATION_SUCCESS"},"additionalFileInfo":[{"url":"https://ojdaal864w2nu8laeexepsps.z12.blob.storage.azure.net/ecdf2223-9ef7-4e6e-a994-82f1e8bd5ab7/9d678ee9-9454-4b82-9f90-4bd0879d60a9?skoid=713ccf3d-dc33-4787-a1ee-6b0cc537c37a&sktid=33e01921-4d64-4f8c-a055-5bdaffd5e33d&skt=2025-02-26T11%3A17%3A28Z&ske=2025-02-26T18%3A17%3A28Z&sks=b&skv=2024-05-04&sv=2024-05-04&se=2025-02-26T12%3A18%3A03Z&sr=b&sp=r&sig=***","fileName":"additional-data.csv","fileType":"ADDITIONAL_ARTIFACTS","expireDateTime":"2025-02-26T12:18:03.1866516Z","validationStatus":"VALIDATION_NOT_REQUIRED"},{"url":"https://ojdaal864w2nu8laeexepsps.z12.blob.storage.azure.net/ecdf2223-9ef7-4e6e-a994-82f1e8bd5ab7/4950894d-c7de-4e4d-9990-56b9197036c8?skoid=713ccf3d-dc33-4787-a1ee-6b0cc537c37a&sktid=33e01921-4d64-4f8c-a055-5bdaffd5e33d&skt=2025-02-26T11%3A17%3A28Z&ske=2025-02-26T18%3A17%3A28Z&sks=b&skv=2024-05-04&sv=2024-05-04&se=2025-02-26T12%3A18%3A03Z&sr=b&sp=r&sig=***","fileName":"sample-ZIP-artifact.zip","fileType":"ZIPPED_ARTIFACTS","expireDateTime":"2025-02-26T12:18:03.1867583Z","validationStatus":"VALIDATION_SUCCESS"}]},"kind":"JMX","publicIPDisabled":false,"metricsReferenceIdentityType":"SystemAssigned","testId":"list-test-case","description":"Test
-        created from az load test command","displayName":"CLI-Test","keyvaultReferenceIdentityType":"SystemAssigned","createdDateTime":"2025-02-26T11:17:19.373Z","createdBy":"hbisht@microsoft.com","lastModifiedDateTime":"2025-02-26T11:17:58.974Z","lastModifiedBy":"hbisht@microsoft.com"}]}'
-=======
-      - AZURECLI/2.69.0 azsdk-python-core/1.31.0 Python/3.12.8 (Linux-6.5.0-1025-azure-x86_64-with-glibc2.36)
-    method: GET
-    uri: https://a11ea611-d16f-436c-a709-825de6bc300c.eastus.cnt-prod.loadtesting.azure.com/tests?api-version=2024-12-01-preview
-  response:
-    body:
-      string: '{"value":[{"passFailCriteria":{"passFailMetrics":{"1b64a97f-cc74-41ed-aadc-db08c7b80bcf":{"clientMetric":"requests_per_sec","aggregate":"avg","condition":">","value":78.0,"action":"continue"},"1d572acf-324c-434e-b76b-8f8ae2bead98":{"clientMetric":"error","aggregate":"percentage","condition":">","value":50.0,"action":"continue"},"b052b36e-46f2-4975-ac56-3162c352a6ee":{"clientMetric":"response_time_ms","aggregate":"p75","condition":">","value":380.0,"action":"continue"},"5583e50f-fa40-48f7-b2b7-8359d7ab1840":{"clientMetric":"response_time_ms","aggregate":"p99","condition":">","value":520.0,"action":"continue"},"7824b86f-effb-4bdc-b0b3-2cd90c8dbee4":{"clientMetric":"response_time_ms","aggregate":"p99.9","condition":">","value":540.0,"action":"continue"},"6cbf230f-29f4-4962-b6c6-32d66332f880":{"clientMetric":"latency","aggregate":"avg","condition":">","requestName":"GetCustomerDetails","value":200.0,"action":"continue"}},"passFailServerMetrics":{}},"autoStopCriteria":{"autoStopDisabled":true,"errorRate":90.0,"errorRateTimeWindowInSeconds":60},"environmentVariables":{"rps":"1","duration_in_sec":"1"},"loadTestConfiguration":{"engineInstances":1,"splitAllCSVs":true,"quickStartTest":false},"inputArtifacts":{"testScriptFileInfo":{"url":"https://oq2mn0l4m6dbdjmc61vrvbt5.z25.blob.storage.azure.net/cad0aa51-2662-4191-9a52-ab2aa1af6847/bec2b0df-cc07-4567-8d75-c27e80a3683c?skoid=713ccf3d-dc33-4787-a1ee-6b0cc537c37a&sktid=33e01921-4d64-4f8c-a055-5bdaffd5e33d&skt=2025-02-24T21%3A56%3A44Z&ske=2025-02-25T04%3A56%3A44Z&sks=b&skv=2024-05-04&sv=2024-05-04&se=2025-02-24T22%3A57%3A35Z&sr=b&sp=r&sig=***","fileName":"sample-JMX-file.jmx","fileType":"TEST_SCRIPT","expireDateTime":"2025-02-24T22:57:35.4666926Z","validationStatus":"VALIDATION_SUCCESS"},"additionalFileInfo":[{"url":"https://oq2mn0l4m6dbdjmc61vrvbt5.z25.blob.storage.azure.net/cad0aa51-2662-4191-9a52-ab2aa1af6847/b68be994-6284-43ee-ae2f-e440b1e1ec91?skoid=713ccf3d-dc33-4787-a1ee-6b0cc537c37a&sktid=33e01921-4d64-4f8c-a055-5bdaffd5e33d&skt=2025-02-24T21%3A56%3A44Z&ske=2025-02-25T04%3A56%3A44Z&sks=b&skv=2024-05-04&sv=2024-05-04&se=2025-02-24T22%3A57%3A35Z&sr=b&sp=r&sig=***","fileName":"additional-data.csv","fileType":"ADDITIONAL_ARTIFACTS","expireDateTime":"2025-02-24T22:57:35.4669553Z","validationStatus":"VALIDATION_NOT_REQUIRED"},{"url":"https://oq2mn0l4m6dbdjmc61vrvbt5.z25.blob.storage.azure.net/cad0aa51-2662-4191-9a52-ab2aa1af6847/83664547-8518-47c3-b587-196c1a3e7260?skoid=713ccf3d-dc33-4787-a1ee-6b0cc537c37a&sktid=33e01921-4d64-4f8c-a055-5bdaffd5e33d&skt=2025-02-24T21%3A56%3A44Z&ske=2025-02-25T04%3A56%3A44Z&sks=b&skv=2024-05-04&sv=2024-05-04&se=2025-02-24T22%3A57%3A35Z&sr=b&sp=r&sig=***","fileName":"sample-ZIP-artifact.zip","fileType":"ZIPPED_ARTIFACTS","expireDateTime":"2025-02-24T22:57:35.4670543Z","validationStatus":"VALIDATION_SUCCESS"}]},"kind":"JMX","publicIPDisabled":false,"metricsReferenceIdentityType":"SystemAssigned","testId":"list-test-case","description":"Test
-        created from az load test command","displayName":"CLI-Test","keyvaultReferenceIdentityType":"SystemAssigned","createdDateTime":"2025-02-24T21:56:43.362Z","createdBy":"hbisht@microsoft.com","lastModifiedDateTime":"2025-02-24T21:57:27.089Z","lastModifiedBy":"hbisht@microsoft.com"}]}'
->>>>>>> dfd6e4c3
-    headers:
-      accept-ranges:
-      - bytes
-      api-supported-versions:
-      - 2022-11-01, 2023-04-01-preview, 2024-03-01-preview, 2024-05-01-preview, 2024-07-01-preview,
-        2024-12-01-preview
-      connection:
-      - keep-alive
-      content-length:
-<<<<<<< HEAD
-      - '3380'
-      content-type:
-      - application/json; charset=utf-8
-      date:
-      - Wed, 26 Feb 2025 11:18:03 GMT
-      mise-correlation-id:
-      - ff3fc5cd-2e9c-4720-bd1f-0098c97477e9
-      strict-transport-security:
-      - max-age=31536000; includeSubDomains
-      x-azure-ref:
-      - 20250226T111803Z-r16fc4b5ccfk8rvphC1SG1kg5s0000000bpg000000001t8x
-=======
-      - '3382'
-      content-type:
-      - application/json; charset=utf-8
-      date:
-      - Mon, 24 Feb 2025 21:57:35 GMT
-      mise-correlation-id:
-      - df94cd63-c96d-4bc2-8edd-13441c06949d
-      strict-transport-security:
-      - max-age=31536000; includeSubDomains
-      x-azure-ref:
-      - 20250224T215734Z-r17775d4f98v6wd6hC1SG1230n00000008pg000000007xz0
->>>>>>> dfd6e4c3
+      - 'Ref A: AFC555BCA7BC4A4DB58E395BCA46DB27 Ref B: MAA201060515031 Ref C: 2025-02-26T23:10:26Z'
+    status:
+      code: 200
+      message: OK
+- request:
+    body: null
+    headers:
+      Accept:
+      - application/json
+      Accept-Encoding:
+      - gzip, deflate
+      Connection:
+      - keep-alive
+      User-Agent:
+      - AZURECLI/2.70.0 azsdk-python-core/1.31.0 Python/3.12.8 (Linux-6.5.0-1025-azure-x86_64-with-glibc2.36)
+    method: GET
+    uri: https://fd0e2dbc-1817-44c4-8833-d8ec8d203c34.eastus.cnt-prod.loadtesting.azure.com/tests?api-version=2024-12-01-preview
+  response:
+    body:
+      string: '{"value":[{"passFailCriteria":{"passFailMetrics":{"63bad965-1469-4b72-baac-6bcd32ba23fb":{"clientMetric":"requests_per_sec","aggregate":"avg","condition":">","value":78.0,"action":"continue"},"217b608c-5f24-4065-a641-9dadea43f85e":{"clientMetric":"error","aggregate":"percentage","condition":">","value":50.0,"action":"continue"},"41e55e50-cd82-480f-98ab-13d9a13b966a":{"clientMetric":"response_time_ms","aggregate":"p75","condition":">","value":380.0,"action":"continue"},"8c8bcaf7-589f-4371-a114-30752f44b140":{"clientMetric":"response_time_ms","aggregate":"p99","condition":">","value":520.0,"action":"continue"},"5a423e09-8eb8-4e78-8d68-65dad8313402":{"clientMetric":"response_time_ms","aggregate":"p99.9","condition":">","value":540.0,"action":"continue"},"0822fdfb-65d7-4ecc-8f3c-3b19f0cfceae":{"clientMetric":"latency","aggregate":"avg","condition":">","requestName":"GetCustomerDetails","value":200.0,"action":"continue"}},"passFailServerMetrics":{}},"autoStopCriteria":{"autoStopDisabled":true,"errorRate":90.0,"errorRateTimeWindowInSeconds":60},"environmentVariables":{"rps":"1","duration_in_sec":"1"},"loadTestConfiguration":{"engineInstances":1,"splitAllCSVs":true,"quickStartTest":false},"inputArtifacts":{"testScriptFileInfo":{"url":"https://d2uxamzojclgavrcuud2grf5.z39.blob.storage.azure.net/82ea1bbe-c5b0-40f6-857d-63d4ad57234e/30f9b249-c24e-4793-bee5-e9cfdf8e270b?skoid=713ccf3d-dc33-4787-a1ee-6b0cc537c37a&sktid=33e01921-4d64-4f8c-a055-5bdaffd5e33d&skt=2025-02-26T23%3A09%3A42Z&ske=2025-02-27T06%3A09%3A42Z&sks=b&skv=2024-05-04&sv=2024-05-04&se=2025-02-27T00%3A10%3A28Z&sr=b&sp=r&sig=***","fileName":"sample-JMX-file.jmx","fileType":"TEST_SCRIPT","expireDateTime":"2025-02-27T00:10:28.1324211Z","validationStatus":"VALIDATION_SUCCESS"},"additionalFileInfo":[{"url":"https://d2uxamzojclgavrcuud2grf5.z39.blob.storage.azure.net/82ea1bbe-c5b0-40f6-857d-63d4ad57234e/fff5543b-74b6-4036-9a82-8e29fdd9dd19?skoid=713ccf3d-dc33-4787-a1ee-6b0cc537c37a&sktid=33e01921-4d64-4f8c-a055-5bdaffd5e33d&skt=2025-02-26T23%3A09%3A42Z&ske=2025-02-27T06%3A09%3A42Z&sks=b&skv=2024-05-04&sv=2024-05-04&se=2025-02-27T00%3A10%3A28Z&sr=b&sp=r&sig=***","fileName":"additional-data.csv","fileType":"ADDITIONAL_ARTIFACTS","expireDateTime":"2025-02-27T00:10:28.1328404Z","validationStatus":"VALIDATION_NOT_REQUIRED"},{"url":"https://d2uxamzojclgavrcuud2grf5.z39.blob.storage.azure.net/82ea1bbe-c5b0-40f6-857d-63d4ad57234e/2c1b3250-6cfb-486b-8426-fa456622bf2a?skoid=713ccf3d-dc33-4787-a1ee-6b0cc537c37a&sktid=33e01921-4d64-4f8c-a055-5bdaffd5e33d&skt=2025-02-26T23%3A09%3A42Z&ske=2025-02-27T06%3A09%3A42Z&sks=b&skv=2024-05-04&sv=2024-05-04&se=2025-02-27T00%3A10%3A28Z&sr=b&sp=r&sig=***","fileName":"sample-ZIP-artifact.zip","fileType":"ZIPPED_ARTIFACTS","expireDateTime":"2025-02-27T00:10:28.1330134Z","validationStatus":"VALIDATION_SUCCESS"}]},"kind":"JMX","publicIPDisabled":false,"metricsReferenceIdentityType":"SystemAssigned","testId":"list-test-case","description":"Test
+        created from az load test command","displayName":"CLI-Test","keyvaultReferenceIdentityType":"SystemAssigned","createdDateTime":"2025-02-26T23:09:40.06Z","createdBy":"hbisht@microsoft.com","lastModifiedDateTime":"2025-02-26T23:10:21.936Z","lastModifiedBy":"hbisht@microsoft.com"}]}'
+    headers:
+      accept-ranges:
+      - bytes
+      api-supported-versions:
+      - 2022-11-01, 2023-04-01-preview, 2024-03-01-preview, 2024-05-01-preview, 2024-07-01-preview,
+        2024-12-01-preview
+      connection:
+      - keep-alive
+      content-length:
+      - '3387'
+      content-type:
+      - application/json; charset=utf-8
+      date:
+      - Wed, 26 Feb 2025 23:10:28 GMT
+      mise-correlation-id:
+      - b1fe24e3-fc59-4036-8398-72d307aeb788
+      strict-transport-security:
+      - max-age=31536000; includeSubDomains
+      x-azure-ref:
+      - 20250226T231027Z-167c755789djnhhnhC1SG1sch000000002cg00000000cgmq
       x-cache:
       - CONFIG_NOCACHE
       x-content-type-options:
