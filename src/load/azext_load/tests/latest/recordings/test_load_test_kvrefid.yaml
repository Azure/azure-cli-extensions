interactions:
- request:
    body: null
    headers:
      Accept:
      - application/json
      Accept-Encoding:
      - gzip, deflate
      Connection:
      - keep-alive
      User-Agent:
      - azsdk-python-mgmt-loadtesting/1.0.0 Python/3.12.8 (Linux-6.5.0-1025-azure-x86_64-with-glibc2.36)
    method: GET
    uri: https://management.azure.com/subscriptions/00000000-0000-0000-0000-000000000000/resourceGroups/clitest-load-000001/providers/Microsoft.LoadTestService/loadTests/clitest-load-000002?api-version=2022-12-01
  response:
    body:
<<<<<<< HEAD
      string: '{"id":"/subscriptions/00000000-0000-0000-0000-000000000000/resourceGroups/clitest-load-000001/providers/Microsoft.LoadTestService/loadTests/clitest-load-000002","name":"clitest-load-000002","type":"microsoft.loadtestservice/loadtests","location":"eastus","systemData":{"createdBy":"hbisht@microsoft.com","createdByType":"User","createdAt":"2025-02-26T11:14:32.2328146Z","lastModifiedBy":"hbisht@microsoft.com","lastModifiedByType":"User","lastModifiedAt":"2025-02-26T11:14:32.2328146Z"},"identity":{"type":"None"},"properties":{"dataPlaneURI":"f61c559d-b5d6-4f96-972c-afc20b4ec8b1.eastus.cnt-prod.loadtesting.azure.com","provisioningState":"Succeeded"}}'
=======
      string: '{"id":"/subscriptions/00000000-0000-0000-0000-000000000000/resourceGroups/clitest-load-000001/providers/Microsoft.LoadTestService/loadTests/clitest-load-000002","name":"clitest-load-000002","type":"microsoft.loadtestservice/loadtests","location":"eastus","systemData":{"createdBy":"hbisht@microsoft.com","createdByType":"User","createdAt":"2025-02-24T21:52:44.1893597Z","lastModifiedBy":"hbisht@microsoft.com","lastModifiedByType":"User","lastModifiedAt":"2025-02-24T21:52:44.1893597Z"},"identity":{"type":"None"},"properties":{"dataPlaneURI":"15e947d4-31dd-40ef-bca9-d215bc39cca6.eastus.cnt-prod.loadtesting.azure.com","provisioningState":"Succeeded"}}'
>>>>>>> dfd6e4c3
    headers:
      cache-control:
      - no-cache
      content-length:
      - '653'
      content-type:
      - application/json; charset=utf-8
      date:
<<<<<<< HEAD
      - Wed, 26 Feb 2025 11:15:33 GMT
      etag:
      - '"7f0158e5-0000-0200-0000-67bef7ae0000"'
=======
      - Mon, 24 Feb 2025 21:53:43 GMT
      etag:
      - '"4f015cb3-0000-0200-0000-67bcea420000"'
>>>>>>> dfd6e4c3
      expires:
      - '-1'
      pragma:
      - no-cache
      strict-transport-security:
      - max-age=31536000; includeSubDomains
      x-cache:
      - CONFIG_NOCACHE
      x-content-type-options:
      - nosniff
      x-ms-providerhub-traffic:
      - 'True'
      x-ms-ratelimit-remaining-subscription-global-reads:
      - '16499'
      x-msedge-ref:
<<<<<<< HEAD
      - 'Ref A: 545450805A954A188210F74CD9E72F8C Ref B: MAA201060514035 Ref C: 2025-02-26T11:15:32Z'
=======
      - 'Ref A: 79D9C554B0024E8982A35D10C38E731B Ref B: MAA201060515053 Ref C: 2025-02-24T21:53:42Z'
>>>>>>> dfd6e4c3
    status:
      code: 200
      message: OK
- request:
    body: null
    headers:
      Accept:
      - application/json
      Accept-Encoding:
      - gzip, deflate
      Connection:
      - keep-alive
      User-Agent:
<<<<<<< HEAD
      - AZURECLI/2.70.0 azsdk-python-core/1.31.0 Python/3.12.8 (Linux-6.5.0-1025-azure-x86_64-with-glibc2.36)
    method: GET
    uri: https://f61c559d-b5d6-4f96-972c-afc20b4ec8b1.eastus.cnt-prod.loadtesting.azure.com/tests/loadtest-kvrefid-case?api-version=2024-12-01-preview
=======
      - AZURECLI/2.69.0 azsdk-python-core/1.31.0 Python/3.12.8 (Linux-6.5.0-1025-azure-x86_64-with-glibc2.36)
    method: GET
    uri: https://15e947d4-31dd-40ef-bca9-d215bc39cca6.eastus.cnt-prod.loadtesting.azure.com/tests/loadtest-kvrefid-case?api-version=2024-12-01-preview
>>>>>>> dfd6e4c3
  response:
    body:
      string: '{"error":{"code":"TestNotFound","message":"Test couldn''t find with
        given identifier loadtest-kvrefid-case","target":null,"details":null}}'
    headers:
      api-supported-versions:
      - 2022-11-01, 2023-04-01-preview, 2024-03-01-preview, 2024-05-01-preview, 2024-07-01-preview,
        2024-12-01-preview
      connection:
      - keep-alive
      content-type:
      - application/json
      date:
<<<<<<< HEAD
      - Wed, 26 Feb 2025 11:15:34 GMT
      mise-correlation-id:
      - 2cc0af9e-28b8-4f79-b0c7-f0c0629a1dd3
=======
      - Mon, 24 Feb 2025 21:53:44 GMT
      mise-correlation-id:
      - 55c3fe51-d88d-473c-ac6f-d939fa37a266
>>>>>>> dfd6e4c3
      strict-transport-security:
      - max-age=31536000; includeSubDomains
      transfer-encoding:
      - chunked
      x-azure-ref:
<<<<<<< HEAD
      - 20250226T111533Z-r17775d4f98mc5fbhC1SG1vp2s00000018kg00000000k338
=======
      - 20250224T215344Z-r17775d4f98mc5fbhC1SG1vp2s00000013v000000000atct
>>>>>>> dfd6e4c3
      x-cache:
      - CONFIG_NOCACHE
      x-content-type-options:
      - nosniff
      x-ms-error-code:
      - TestNotFound
    status:
      code: 404
      message: Not Found
- request:
    body: '{"displayName": "CLI-Test", "kind": null, "description": "Test created
      from az load test command", "keyvaultReferenceIdentityType": "UserAssigned",
      "keyvaultReferenceIdentityId": "/subscriptions/00000000-0000-0000-0000-000000000000/resourcegroups/sample-rg/providers/microsoft.managedidentity/userassignedidentities/sample-mi",
      "publicIPDisabled": false, "environmentVariables": {"rps": 1}, "secrets": {},
      "certificate": null, "loadTestConfiguration": {"engineInstances": 1, "regionalLoadTestConfig":
      null, "quickStartTest": false, "splitAllCSVs": false}, "passFailCriteria": {"passFailMetrics":
<<<<<<< HEAD
      {"2761dd22-7f2b-4bc7-ba49-f05131847fb1": {"aggregate": "avg", "clientMetric":
      "requests_per_sec", "condition": ">", "value": "78"}, "974fa22d-3de9-447a-8940-45d8aa4ac26b":
      {"aggregate": "percentage", "clientMetric": "error", "condition": ">", "value":
      "50"}, "079d1d48-b6b5-40ab-bdd5-3ab2d4cc1384": {"aggregate": "avg", "clientMetric":
=======
      {"128e6209-53dd-48fb-a4f6-5bc033adc818": {"aggregate": "avg", "clientMetric":
      "requests_per_sec", "condition": ">", "value": "78"}, "b3764797-f627-4417-9100-983490893cbc":
      {"aggregate": "percentage", "clientMetric": "error", "condition": ">", "value":
      "50"}, "cd046312-c395-43df-b823-fa6536ae1ded": {"aggregate": "avg", "clientMetric":
>>>>>>> dfd6e4c3
      "latency", "condition": ">", "value": "200", "requestName": "GetCustomerDetails"}}},
      "autoStopCriteria": {"autoStopDisabled": false, "errorRate": 90, "errorRateTimeWindowInSeconds":
      60}, "engineBuiltinIdentityType": null, "engineBuiltinIdentityIds": null}'
    headers:
      Accept:
      - application/json
      Accept-Encoding:
      - gzip, deflate
      Connection:
      - keep-alive
      Content-Length:
      - '1187'
      Content-Type:
      - application/merge-patch+json
      User-Agent:
<<<<<<< HEAD
      - AZURECLI/2.70.0 azsdk-python-core/1.31.0 Python/3.12.8 (Linux-6.5.0-1025-azure-x86_64-with-glibc2.36)
    method: PATCH
    uri: https://f61c559d-b5d6-4f96-972c-afc20b4ec8b1.eastus.cnt-prod.loadtesting.azure.com/tests/loadtest-kvrefid-case?api-version=2024-12-01-preview
  response:
    body:
      string: '{"passFailCriteria":{"passFailMetrics":{"2761dd22-7f2b-4bc7-ba49-f05131847fb1":{"clientMetric":"requests_per_sec","aggregate":"avg","condition":">","value":78.0,"action":"continue"},"974fa22d-3de9-447a-8940-45d8aa4ac26b":{"clientMetric":"error","aggregate":"percentage","condition":">","value":50.0,"action":"continue"},"079d1d48-b6b5-40ab-bdd5-3ab2d4cc1384":{"clientMetric":"latency","aggregate":"avg","condition":">","requestName":"GetCustomerDetails","value":200.0,"action":"continue"}},"passFailServerMetrics":{}},"autoStopCriteria":{"autoStopDisabled":false,"errorRate":90.0,"errorRateTimeWindowInSeconds":60},"environmentVariables":{"rps":"1"},"loadTestConfiguration":{"engineInstances":1,"splitAllCSVs":false,"quickStartTest":false},"inputArtifacts":{"additionalFileInfo":[]},"kind":"URL","publicIPDisabled":false,"metricsReferenceIdentityType":"SystemAssigned","testId":"loadtest-kvrefid-case","description":"Test
        created from az load test command","displayName":"CLI-Test","keyvaultReferenceIdentityType":"UserAssigned","keyvaultReferenceIdentityId":"/subscriptions/00000000-0000-0000-0000-000000000000/resourcegroups/sample-rg/providers/microsoft.managedidentity/userassignedidentities/sample-mi","createdDateTime":"2025-02-26T11:15:34.384Z","createdBy":"hbisht@microsoft.com","lastModifiedDateTime":"2025-02-26T11:15:34.384Z","lastModifiedBy":"hbisht@microsoft.com"}'
=======
      - AZURECLI/2.69.0 azsdk-python-core/1.31.0 Python/3.12.8 (Linux-6.5.0-1025-azure-x86_64-with-glibc2.36)
    method: PATCH
    uri: https://15e947d4-31dd-40ef-bca9-d215bc39cca6.eastus.cnt-prod.loadtesting.azure.com/tests/loadtest-kvrefid-case?api-version=2024-12-01-preview
  response:
    body:
      string: '{"passFailCriteria":{"passFailMetrics":{"128e6209-53dd-48fb-a4f6-5bc033adc818":{"clientMetric":"requests_per_sec","aggregate":"avg","condition":">","value":78.0,"action":"continue"},"b3764797-f627-4417-9100-983490893cbc":{"clientMetric":"error","aggregate":"percentage","condition":">","value":50.0,"action":"continue"},"cd046312-c395-43df-b823-fa6536ae1ded":{"clientMetric":"latency","aggregate":"avg","condition":">","requestName":"GetCustomerDetails","value":200.0,"action":"continue"}},"passFailServerMetrics":{}},"autoStopCriteria":{"autoStopDisabled":false,"errorRate":90.0,"errorRateTimeWindowInSeconds":60},"environmentVariables":{"rps":"1"},"loadTestConfiguration":{"engineInstances":1,"splitAllCSVs":false,"quickStartTest":false},"inputArtifacts":{"additionalFileInfo":[]},"kind":"URL","publicIPDisabled":false,"metricsReferenceIdentityType":"SystemAssigned","testId":"loadtest-kvrefid-case","description":"Test
        created from az load test command","displayName":"CLI-Test","keyvaultReferenceIdentityType":"UserAssigned","keyvaultReferenceIdentityId":"/subscriptions/00000000-0000-0000-0000-000000000000/resourcegroups/sample-rg/providers/microsoft.managedidentity/userassignedidentities/sample-mi","createdDateTime":"2025-02-24T21:53:45.077Z","createdBy":"hbisht@microsoft.com","lastModifiedDateTime":"2025-02-24T21:53:45.077Z","lastModifiedBy":"hbisht@microsoft.com"}'
>>>>>>> dfd6e4c3
    headers:
      api-supported-versions:
      - 2022-11-01, 2023-04-01-preview, 2024-03-01-preview, 2024-05-01-preview, 2024-07-01-preview,
        2024-12-01-preview
      connection:
      - keep-alive
      content-length:
      - '1377'
      content-type:
      - application/json; charset=utf-8
      date:
<<<<<<< HEAD
      - Wed, 26 Feb 2025 11:15:34 GMT
      location:
      - https://f61c559d-b5d6-4f96-972c-afc20b4ec8b1.eastus.cnt-prod.loadtesting.azure.com/tests/loadtest-kvrefid-case?api-version=2024-12-01-preview
      mise-correlation-id:
      - 54953374-fb98-4973-8fa8-96ccf6b633e1
      strict-transport-security:
      - max-age=31536000; includeSubDomains
      x-azure-ref:
      - 20250226T111534Z-r17775d4f98mc5fbhC1SG1vp2s00000018kg00000000k366
=======
      - Mon, 24 Feb 2025 21:53:45 GMT
      location:
      - https://15e947d4-31dd-40ef-bca9-d215bc39cca6.eastus.cnt-prod.loadtesting.azure.com/tests/loadtest-kvrefid-case?api-version=2024-12-01-preview
      mise-correlation-id:
      - 164d6c78-1fff-4242-a288-307a60f72b3c
      strict-transport-security:
      - max-age=31536000; includeSubDomains
      x-azure-ref:
      - 20250224T215344Z-r17775d4f98mc5fbhC1SG1vp2s00000013v000000000ate5
>>>>>>> dfd6e4c3
      x-cache:
      - CONFIG_NOCACHE
      x-content-type-options:
      - nosniff
    status:
      code: 201
      message: Created
- request:
    body: null
    headers:
      Accept:
      - application/json
      Accept-Encoding:
      - gzip, deflate
      Connection:
      - keep-alive
      User-Agent:
<<<<<<< HEAD
      - AZURECLI/2.70.0 azsdk-python-core/1.31.0 Python/3.12.8 (Linux-6.5.0-1025-azure-x86_64-with-glibc2.36)
    method: GET
    uri: https://f61c559d-b5d6-4f96-972c-afc20b4ec8b1.eastus.cnt-prod.loadtesting.azure.com/tests/loadtest-kvrefid-case/files?api-version=2024-12-01-preview
=======
      - AZURECLI/2.69.0 azsdk-python-core/1.31.0 Python/3.12.8 (Linux-6.5.0-1025-azure-x86_64-with-glibc2.36)
    method: GET
    uri: https://15e947d4-31dd-40ef-bca9-d215bc39cca6.eastus.cnt-prod.loadtesting.azure.com/tests/loadtest-kvrefid-case/files?api-version=2024-12-01-preview
>>>>>>> dfd6e4c3
  response:
    body:
      string: '{"value":[]}'
    headers:
      accept-ranges:
      - bytes
      api-supported-versions:
      - 2022-11-01, 2023-04-01-preview, 2024-03-01-preview, 2024-05-01-preview, 2024-07-01-preview,
        2024-12-01-preview
      connection:
      - keep-alive
      content-length:
      - '12'
      content-type:
      - application/json; charset=utf-8
      date:
<<<<<<< HEAD
      - Wed, 26 Feb 2025 11:15:34 GMT
      mise-correlation-id:
      - 646d6aa2-2168-4ab6-af1e-3ccdda089adc
      strict-transport-security:
      - max-age=31536000; includeSubDomains
      x-azure-ref:
      - 20250226T111534Z-r17775d4f98mc5fbhC1SG1vp2s00000018kg00000000k38b
=======
      - Mon, 24 Feb 2025 21:53:45 GMT
      mise-correlation-id:
      - 22181173-077b-49a2-b8c9-c44488162a49
      strict-transport-security:
      - max-age=31536000; includeSubDomains
      x-azure-ref:
      - 20250224T215345Z-r17775d4f98mc5fbhC1SG1vp2s00000013v000000000atf0
>>>>>>> dfd6e4c3
      x-cache:
      - CONFIG_NOCACHE
      x-content-type-options:
      - nosniff
    status:
      code: 200
      message: OK
- request:
    body: !!python/object/new:_io.BytesIO
      state: !!python/tuple
      - !!binary |
        YSxiLGMsZAoxLDIsMyw0Cg==
      - 0
      - null
    headers:
      Accept:
      - application/json
      Accept-Encoding:
      - gzip, deflate
      Connection:
      - keep-alive
      Content-Length:
      - '16'
      User-Agent:
<<<<<<< HEAD
      - AZURECLI/2.70.0 azsdk-python-core/1.31.0 Python/3.12.8 (Linux-6.5.0-1025-azure-x86_64-with-glibc2.36)
      content-type:
      - application/octet-stream
    method: PUT
    uri: https://f61c559d-b5d6-4f96-972c-afc20b4ec8b1.eastus.cnt-prod.loadtesting.azure.com/tests/loadtest-kvrefid-case/files/additional-data.csv?api-version=2024-12-01-preview&fileType=ADDITIONAL_ARTIFACTS
  response:
    body:
      string: '{"url":"https://cav5zwkbu0ncz7t0r1t9mfqw.z16.blob.storage.azure.net/ce68f267-a354-41ce-85b9-98394f209d3d/56c1de94-872e-4a11-a2a2-8888cbb10587?skoid=713ccf3d-dc33-4787-a1ee-6b0cc537c37a&sktid=33e01921-4d64-4f8c-a055-5bdaffd5e33d&skt=2025-02-26T11%3A15%3A35Z&ske=2025-02-26T18%3A15%3A35Z&sks=b&skv=2024-05-04&sv=2024-05-04&se=2025-02-26T11%3A25%3A35Z&sr=b&sp=r&sig=***","fileName":"additional-data.csv","fileType":"ADDITIONAL_ARTIFACTS","expireDateTime":"2025-02-26T11:25:35.1914501Z","validationStatus":"VALIDATION_NOT_REQUIRED"}'
=======
      - AZURECLI/2.69.0 azsdk-python-core/1.31.0 Python/3.12.8 (Linux-6.5.0-1025-azure-x86_64-with-glibc2.36)
      content-type:
      - application/octet-stream
    method: PUT
    uri: https://15e947d4-31dd-40ef-bca9-d215bc39cca6.eastus.cnt-prod.loadtesting.azure.com/tests/loadtest-kvrefid-case/files/additional-data.csv?api-version=2024-12-01-preview&fileType=ADDITIONAL_ARTIFACTS
  response:
    body:
      string: '{"url":"https://x8riedvqx93l12nj0h4zk1wu.z21.blob.storage.azure.net/893ce491-1133-4972-bf84-4e175de233b5/1d7ad1ef-4185-4366-9aef-83ddfc403d32?skoid=713ccf3d-dc33-4787-a1ee-6b0cc537c37a&sktid=33e01921-4d64-4f8c-a055-5bdaffd5e33d&skt=2025-02-24T21%3A53%3A45Z&ske=2025-02-25T04%3A53%3A45Z&sks=b&skv=2024-05-04&sv=2024-05-04&se=2025-02-24T22%3A03%3A45Z&sr=b&sp=r&sig=***","fileName":"additional-data.csv","fileType":"ADDITIONAL_ARTIFACTS","expireDateTime":"2025-02-24T22:03:45.8589031Z","validationStatus":"VALIDATION_NOT_REQUIRED"}'
>>>>>>> dfd6e4c3
    headers:
      api-supported-versions:
      - 2022-11-01, 2023-04-01-preview, 2024-03-01-preview, 2024-05-01-preview, 2024-07-01-preview,
        2024-12-01-preview
      connection:
      - keep-alive
      content-length:
<<<<<<< HEAD
      - '579'
      content-type:
      - application/json; charset=utf-8
      date:
      - Wed, 26 Feb 2025 11:15:35 GMT
      location:
      - https://f61c559d-b5d6-4f96-972c-afc20b4ec8b1.eastus.cnt-prod.loadtesting.azure.com/tests/loadtest-kvrefid-case/files/additional-data.csv?api-version=2024-12-01-preview
      mise-correlation-id:
      - d38b3cb6-8eb7-4b98-a779-58e6bb9d522b
      strict-transport-security:
      - max-age=31536000; includeSubDomains
      x-azure-ref:
      - 20250226T111534Z-r17775d4f98mc5fbhC1SG1vp2s00000018kg00000000k3a1
=======
      - '573'
      content-type:
      - application/json; charset=utf-8
      date:
      - Mon, 24 Feb 2025 21:53:45 GMT
      location:
      - https://15e947d4-31dd-40ef-bca9-d215bc39cca6.eastus.cnt-prod.loadtesting.azure.com/tests/loadtest-kvrefid-case/files/additional-data.csv?api-version=2024-12-01-preview
      mise-correlation-id:
      - 7e2ff00e-92b6-4b9d-8895-393c7b41cac2
      strict-transport-security:
      - max-age=31536000; includeSubDomains
      x-azure-ref:
      - 20250224T215345Z-r17775d4f98mc5fbhC1SG1vp2s00000013v000000000atfr
>>>>>>> dfd6e4c3
      x-cache:
      - CONFIG_NOCACHE
      x-content-type-options:
      - nosniff
    status:
      code: 201
      message: Created
- request:
    body: null
    headers:
      Accept:
      - application/json
      Accept-Encoding:
      - gzip, deflate
      Connection:
      - keep-alive
      User-Agent:
<<<<<<< HEAD
      - AZURECLI/2.70.0 azsdk-python-core/1.31.0 Python/3.12.8 (Linux-6.5.0-1025-azure-x86_64-with-glibc2.36)
    method: GET
    uri: https://f61c559d-b5d6-4f96-972c-afc20b4ec8b1.eastus.cnt-prod.loadtesting.azure.com/tests/loadtest-kvrefid-case/files/additional-data.csv?api-version=2024-12-01-preview
  response:
    body:
      string: '{"url":"https://cav5zwkbu0ncz7t0r1t9mfqw.z16.blob.storage.azure.net/ce68f267-a354-41ce-85b9-98394f209d3d/56c1de94-872e-4a11-a2a2-8888cbb10587?skoid=713ccf3d-dc33-4787-a1ee-6b0cc537c37a&sktid=33e01921-4d64-4f8c-a055-5bdaffd5e33d&skt=2025-02-26T11%3A15%3A35Z&ske=2025-02-26T18%3A15%3A35Z&sks=b&skv=2024-05-04&sv=2024-05-04&se=2025-02-26T11%3A25%3A35Z&sr=b&sp=r&sig=***","fileName":"additional-data.csv","fileType":"ADDITIONAL_ARTIFACTS","expireDateTime":"2025-02-26T11:25:35.5441755Z","validationStatus":"VALIDATION_NOT_REQUIRED"}'
=======
      - AZURECLI/2.69.0 azsdk-python-core/1.31.0 Python/3.12.8 (Linux-6.5.0-1025-azure-x86_64-with-glibc2.36)
    method: GET
    uri: https://15e947d4-31dd-40ef-bca9-d215bc39cca6.eastus.cnt-prod.loadtesting.azure.com/tests/loadtest-kvrefid-case/files/additional-data.csv?api-version=2024-12-01-preview
  response:
    body:
      string: '{"url":"https://x8riedvqx93l12nj0h4zk1wu.z21.blob.storage.azure.net/893ce491-1133-4972-bf84-4e175de233b5/1d7ad1ef-4185-4366-9aef-83ddfc403d32?skoid=713ccf3d-dc33-4787-a1ee-6b0cc537c37a&sktid=33e01921-4d64-4f8c-a055-5bdaffd5e33d&skt=2025-02-24T21%3A53%3A46Z&ske=2025-02-25T04%3A53%3A46Z&sks=b&skv=2024-05-04&sv=2024-05-04&se=2025-02-24T22%3A03%3A46Z&sr=b&sp=r&sig=***","fileName":"additional-data.csv","fileType":"ADDITIONAL_ARTIFACTS","expireDateTime":"2025-02-24T22:03:46.8251789Z","validationStatus":"VALIDATION_NOT_REQUIRED"}'
>>>>>>> dfd6e4c3
    headers:
      accept-ranges:
      - bytes
      api-supported-versions:
      - 2022-11-01, 2023-04-01-preview, 2024-03-01-preview, 2024-05-01-preview, 2024-07-01-preview,
        2024-12-01-preview
      connection:
      - keep-alive
      content-length:
<<<<<<< HEAD
      - '579'
      content-type:
      - application/json; charset=utf-8
      date:
      - Wed, 26 Feb 2025 11:15:35 GMT
      mise-correlation-id:
      - b4025bae-768d-4788-b930-df421b0758f7
      strict-transport-security:
      - max-age=31536000; includeSubDomains
      x-azure-ref:
      - 20250226T111535Z-r17775d4f98mc5fbhC1SG1vp2s00000018kg00000000k3d9
=======
      - '571'
      content-type:
      - application/json; charset=utf-8
      date:
      - Mon, 24 Feb 2025 21:53:46 GMT
      mise-correlation-id:
      - de815e95-bc97-4726-98da-08d09e3c1dd4
      strict-transport-security:
      - max-age=31536000; includeSubDomains
      x-azure-ref:
      - 20250224T215345Z-r17775d4f98mc5fbhC1SG1vp2s00000013v000000000ath0
>>>>>>> dfd6e4c3
      x-cache:
      - CONFIG_NOCACHE
      x-content-type-options:
      - nosniff
    status:
      code: 200
      message: OK
- request:
    body: !!python/object/new:_io.BytesIO
      state: !!python/tuple
      - !!binary |
        UEsDBBQACAAIAANbLVkAAAAAAAAAABIAAAATACAAYWRkaXRpb25hbC1kYXRhLmNzdlVUDQAHf9Pj
        ZneG/2a5hP9mdXgLAAEEAAAAAAQAAAAAS9RJ0knWSeHlMtQx0jHWMeHlAgBQSwcI/dwPKxQAAAAS
        AAAAUEsBAhQDFAAIAAgAA1stWf3cDysUAAAAEgAAABMAIAAAAAAAAAAAALaBAAAAAGFkZGl0aW9u
        YWwtZGF0YS5jc3ZVVA0AB3/T42Z3hv9muYT/ZnV4CwABBAAAAAAEAAAAAFBLBQYAAAAAAQABAGEA
        AAB1AAAAAAA=
      - 0
      - null
    headers:
      Accept:
      - application/json
      Accept-Encoding:
      - gzip, deflate
      Connection:
      - keep-alive
      Content-Length:
      - '236'
      User-Agent:
<<<<<<< HEAD
      - AZURECLI/2.70.0 azsdk-python-core/1.31.0 Python/3.12.8 (Linux-6.5.0-1025-azure-x86_64-with-glibc2.36)
      content-type:
      - application/octet-stream
    method: PUT
    uri: https://f61c559d-b5d6-4f96-972c-afc20b4ec8b1.eastus.cnt-prod.loadtesting.azure.com/tests/loadtest-kvrefid-case/files/sample-ZIP-artifact.zip?api-version=2024-12-01-preview&fileType=ZIPPED_ARTIFACTS
  response:
    body:
      string: '{"url":"https://cav5zwkbu0ncz7t0r1t9mfqw.z16.blob.storage.azure.net/ce68f267-a354-41ce-85b9-98394f209d3d/544f7275-bcf2-4c8c-bbe4-ffb2b1d49bd8?skoid=713ccf3d-dc33-4787-a1ee-6b0cc537c37a&sktid=33e01921-4d64-4f8c-a055-5bdaffd5e33d&skt=2025-02-26T11%3A15%3A35Z&ske=2025-02-26T18%3A15%3A35Z&sks=b&skv=2024-05-04&sv=2024-05-04&se=2025-02-26T11%3A25%3A35Z&sr=b&sp=r&sig=***","fileName":"sample-ZIP-artifact.zip","fileType":"ZIPPED_ARTIFACTS","expireDateTime":"2025-02-26T11:25:35.9526003Z","validationStatus":"NOT_VALIDATED"}'
=======
      - AZURECLI/2.69.0 azsdk-python-core/1.31.0 Python/3.12.8 (Linux-6.5.0-1025-azure-x86_64-with-glibc2.36)
      content-type:
      - application/octet-stream
    method: PUT
    uri: https://15e947d4-31dd-40ef-bca9-d215bc39cca6.eastus.cnt-prod.loadtesting.azure.com/tests/loadtest-kvrefid-case/files/sample-ZIP-artifact.zip?api-version=2024-12-01-preview&fileType=ZIPPED_ARTIFACTS
  response:
    body:
      string: '{"url":"https://x8riedvqx93l12nj0h4zk1wu.z21.blob.storage.azure.net/893ce491-1133-4972-bf84-4e175de233b5/d9cd0b8e-5a33-4dfd-acb7-b794d3b11082?skoid=713ccf3d-dc33-4787-a1ee-6b0cc537c37a&sktid=33e01921-4d64-4f8c-a055-5bdaffd5e33d&skt=2025-02-24T21%3A53%3A47Z&ske=2025-02-25T04%3A53%3A47Z&sks=b&skv=2024-05-04&sv=2024-05-04&se=2025-02-24T22%3A03%3A47Z&sr=b&sp=r&sig=***","fileName":"sample-ZIP-artifact.zip","fileType":"ZIPPED_ARTIFACTS","expireDateTime":"2025-02-24T22:03:47.2771626Z","validationStatus":"NOT_VALIDATED"}'
>>>>>>> dfd6e4c3
    headers:
      api-supported-versions:
      - 2022-11-01, 2023-04-01-preview, 2024-03-01-preview, 2024-05-01-preview, 2024-07-01-preview,
        2024-12-01-preview
      connection:
      - keep-alive
      content-length:
      - '563'
      content-type:
      - application/json; charset=utf-8
      date:
<<<<<<< HEAD
      - Wed, 26 Feb 2025 11:15:36 GMT
      location:
      - https://f61c559d-b5d6-4f96-972c-afc20b4ec8b1.eastus.cnt-prod.loadtesting.azure.com/tests/loadtest-kvrefid-case/files/sample-ZIP-artifact.zip?api-version=2024-12-01-preview
      mise-correlation-id:
      - 137e95cf-f743-4a2a-b8ef-3cb5e716168b
      strict-transport-security:
      - max-age=31536000; includeSubDomains
      x-azure-ref:
      - 20250226T111535Z-r17775d4f98mc5fbhC1SG1vp2s00000018kg00000000k3ed
=======
      - Mon, 24 Feb 2025 21:53:47 GMT
      location:
      - https://15e947d4-31dd-40ef-bca9-d215bc39cca6.eastus.cnt-prod.loadtesting.azure.com/tests/loadtest-kvrefid-case/files/sample-ZIP-artifact.zip?api-version=2024-12-01-preview
      mise-correlation-id:
      - 0922216d-e69c-401d-afb3-a405c6cea9a1
      strict-transport-security:
      - max-age=31536000; includeSubDomains
      x-azure-ref:
      - 20250224T215346Z-r17775d4f98mc5fbhC1SG1vp2s00000013v000000000atmf
>>>>>>> dfd6e4c3
      x-cache:
      - CONFIG_NOCACHE
      x-content-type-options:
      - nosniff
    status:
      code: 201
      message: Created
- request:
    body: null
    headers:
      Accept:
      - application/json
      Accept-Encoding:
      - gzip, deflate
      Connection:
      - keep-alive
      User-Agent:
<<<<<<< HEAD
      - AZURECLI/2.70.0 azsdk-python-core/1.31.0 Python/3.12.8 (Linux-6.5.0-1025-azure-x86_64-with-glibc2.36)
    method: GET
    uri: https://f61c559d-b5d6-4f96-972c-afc20b4ec8b1.eastus.cnt-prod.loadtesting.azure.com/tests/loadtest-kvrefid-case/files/sample-ZIP-artifact.zip?api-version=2024-12-01-preview
  response:
    body:
      string: '{"url":"https://cav5zwkbu0ncz7t0r1t9mfqw.z16.blob.storage.azure.net/ce68f267-a354-41ce-85b9-98394f209d3d/544f7275-bcf2-4c8c-bbe4-ffb2b1d49bd8?skoid=713ccf3d-dc33-4787-a1ee-6b0cc537c37a&sktid=33e01921-4d64-4f8c-a055-5bdaffd5e33d&skt=2025-02-26T11%3A15%3A37Z&ske=2025-02-26T18%3A15%3A37Z&sks=b&skv=2024-05-04&sv=2024-05-04&se=2025-02-26T11%3A25%3A37Z&sr=b&sp=r&sig=***","fileName":"sample-ZIP-artifact.zip","fileType":"ZIPPED_ARTIFACTS","expireDateTime":"2025-02-26T11:25:37.3614982Z","validationStatus":"NOT_VALIDATED"}'
=======
      - AZURECLI/2.69.0 azsdk-python-core/1.31.0 Python/3.12.8 (Linux-6.5.0-1025-azure-x86_64-with-glibc2.36)
    method: GET
    uri: https://15e947d4-31dd-40ef-bca9-d215bc39cca6.eastus.cnt-prod.loadtesting.azure.com/tests/loadtest-kvrefid-case/files/sample-ZIP-artifact.zip?api-version=2024-12-01-preview
  response:
    body:
      string: '{"url":"https://x8riedvqx93l12nj0h4zk1wu.z21.blob.storage.azure.net/893ce491-1133-4972-bf84-4e175de233b5/d9cd0b8e-5a33-4dfd-acb7-b794d3b11082?skoid=713ccf3d-dc33-4787-a1ee-6b0cc537c37a&sktid=33e01921-4d64-4f8c-a055-5bdaffd5e33d&skt=2025-02-24T21%3A53%3A47Z&ske=2025-02-25T04%3A53%3A47Z&sks=b&skv=2024-05-04&sv=2024-05-04&se=2025-02-24T22%3A03%3A47Z&sr=b&sp=r&sig=***","fileName":"sample-ZIP-artifact.zip","fileType":"ZIPPED_ARTIFACTS","expireDateTime":"2025-02-24T22:03:47.7661866Z","validationStatus":"NOT_VALIDATED"}'
>>>>>>> dfd6e4c3
    headers:
      accept-ranges:
      - bytes
      api-supported-versions:
      - 2022-11-01, 2023-04-01-preview, 2024-03-01-preview, 2024-05-01-preview, 2024-07-01-preview,
        2024-12-01-preview
      connection:
      - keep-alive
      content-length:
<<<<<<< HEAD
      - '561'
      content-type:
      - application/json; charset=utf-8
      date:
      - Wed, 26 Feb 2025 11:15:37 GMT
      mise-correlation-id:
      - d9d3b312-f33b-4094-a371-18a141ad60c9
      strict-transport-security:
      - max-age=31536000; includeSubDomains
      x-azure-ref:
      - 20250226T111536Z-r17775d4f98mc5fbhC1SG1vp2s00000018kg00000000k3g7
=======
      - '563'
      content-type:
      - application/json; charset=utf-8
      date:
      - Mon, 24 Feb 2025 21:53:47 GMT
      mise-correlation-id:
      - 829aa6ab-3a21-4a0f-966d-acc642a6da2a
      strict-transport-security:
      - max-age=31536000; includeSubDomains
      x-azure-ref:
      - 20250224T215347Z-r17775d4f98mc5fbhC1SG1vp2s00000013v000000000atne
      x-cache:
      - CONFIG_NOCACHE
      x-content-type-options:
      - nosniff
    status:
      code: 200
      message: OK
- request:
    body: !!python/object/new:_io.BytesIO
      state: !!python/tuple
      - !!binary |
        PD94bWwgdmVyc2lvbj0iMS4wIiBlbmNvZGluZz0iVVRGLTgiPz4KPGptZXRlclRlc3RQbGFuIHZl
        cnNpb249IjEuMiIgcHJvcGVydGllcz0iNS4wIiBqbWV0ZXI9IjUuNSI+CiAgPGhhc2hUcmVlPgog
        ICAgPFRlc3RQbGFuIGd1aWNsYXNzPSJUZXN0UGxhbkd1aSIgdGVzdGNsYXNzPSJUZXN0UGxhbiIg
        dGVzdG5hbWU9IkF6dXJlIExvYWQgVGVzdGluZyIgZW5hYmxlZD0idHJ1ZSI+CiAgICAgIDxzdHJp
        bmdQcm9wIG5hbWU9IlRlc3RQbGFuLmNvbW1lbnRzIj48L3N0cmluZ1Byb3A+CiAgICAgIDxib29s
        UHJvcCBuYW1lPSJUZXN0UGxhbi5mdW5jdGlvbmFsX21vZGUiPmZhbHNlPC9ib29sUHJvcD4KICAg
        ICAgPGJvb2xQcm9wIG5hbWU9IlRlc3RQbGFuLnRlYXJEb3duX29uX3NodXRkb3duIj50cnVlPC9i
        b29sUHJvcD4KICAgICAgPGJvb2xQcm9wIG5hbWU9IlRlc3RQbGFuLnNlcmlhbGl6ZV90aHJlYWRn
        cm91cHMiPmZhbHNlPC9ib29sUHJvcD4KICAgICAgPGVsZW1lbnRQcm9wIG5hbWU9IlRlc3RQbGFu
        LnVzZXJfZGVmaW5lZF92YXJpYWJsZXMiIGVsZW1lbnRUeXBlPSJBcmd1bWVudHMiIGd1aWNsYXNz
        PSJBcmd1bWVudHNQYW5lbCIgdGVzdGNsYXNzPSJBcmd1bWVudHMiIHRlc3RuYW1lPSJVc2VyIERl
        ZmluZWQgVmFyaWFibGVzIiBlbmFibGVkPSJ0cnVlIj4KICAgICAgICA8Y29sbGVjdGlvblByb3Ag
        bmFtZT0iQXJndW1lbnRzLmFyZ3VtZW50cyIvPgogICAgICA8L2VsZW1lbnRQcm9wPgogICAgICA8
        c3RyaW5nUHJvcCBuYW1lPSJUZXN0UGxhbi51c2VyX2RlZmluZV9jbGFzc3BhdGgiPjwvc3RyaW5n
        UHJvcD4KICAgIDwvVGVzdFBsYW4+CiAgICA8aGFzaFRyZWU+CiAgICAgIDxBcmd1bWVudHMgZ3Vp
        Y2xhc3M9IkFyZ3VtZW50c1BhbmVsIiB0ZXN0Y2xhc3M9IkFyZ3VtZW50cyIgdGVzdG5hbWU9IlVz
        ZXIgRGVmaW5lZCBWYXJpYWJsZXMiIGVuYWJsZWQ9InRydWUiPgogICAgICAgIDxjb2xsZWN0aW9u
        UHJvcCBuYW1lPSJBcmd1bWVudHMuYXJndW1lbnRzIj4KICAgICAgICAgIDxlbGVtZW50UHJvcCBu
        YW1lPSJkdXJhdGlvbl9pbl9zZWMiIGVsZW1lbnRUeXBlPSJBcmd1bWVudCI+CiAgICAgICAgICAg
        IDxzdHJpbmdQcm9wIG5hbWU9IkFyZ3VtZW50Lm5hbWUiPmR1cmF0aW9uX2luX3NlYzwvc3RyaW5n
        UHJvcD4KICAgICAgICAgICAgPHN0cmluZ1Byb3AgbmFtZT0iQXJndW1lbnQudmFsdWUiPiR7X19n
        cm9vdnkoIFN5c3RlbS5nZXRlbnYoJnF1b3Q7ZHVyYXRpb25faW5fc2VjJnF1b3Q7KSA/OiAmcXVv
        dDsxMCZxdW90OyApfTwvc3RyaW5nUHJvcD4KICAgICAgICAgICAgPHN0cmluZ1Byb3AgbmFtZT0i
        QXJndW1lbnQubWV0YWRhdGEiPj08L3N0cmluZ1Byb3A+CiAgICAgICAgICA8L2VsZW1lbnRQcm9w
        PgogICAgICAgICAgPGVsZW1lbnRQcm9wIG5hbWU9InJwcyIgZWxlbWVudFR5cGU9IkFyZ3VtZW50
        Ij4KICAgICAgICAgICAgPHN0cmluZ1Byb3AgbmFtZT0iQXJndW1lbnQubmFtZSI+cnBzPC9zdHJp
        bmdQcm9wPgogICAgICAgICAgICA8c3RyaW5nUHJvcCBuYW1lPSJBcmd1bWVudC52YWx1ZSI+JHtf
        X2dyb292eSggU3lzdGVtLmdldGVudigmcXVvdDtycHMmcXVvdDspID86ICZxdW90OzEmcXVvdDsg
        KX08L3N0cmluZ1Byb3A+CiAgICAgICAgICAgIDxzdHJpbmdQcm9wIG5hbWU9IkFyZ3VtZW50Lm1l
        dGFkYXRhIj49PC9zdHJpbmdQcm9wPgogICAgICAgICAgPC9lbGVtZW50UHJvcD4KICAgICAgICAg
        IDxlbGVtZW50UHJvcCBuYW1lPSJkb21haW4iIGVsZW1lbnRUeXBlPSJBcmd1bWVudCI+CiAgICAg
        ICAgICAgIDxzdHJpbmdQcm9wIG5hbWU9IkFyZ3VtZW50Lm5hbWUiPmRvbWFpbjwvc3RyaW5nUHJv
        cD4KICAgICAgICAgICAgPHN0cmluZ1Byb3AgbmFtZT0iQXJndW1lbnQudmFsdWUiPiR7X19ncm9v
        dnkoIFN5c3RlbS5nZXRlbnYoJnF1b3Q7ZG9tYWluJnF1b3Q7KSA/OiAmcXVvdDtleGFtcGxlLmNv
        bSZxdW90OyApfTwvc3RyaW5nUHJvcD4KICAgICAgICAgICAgPHN0cmluZ1Byb3AgbmFtZT0iQXJn
        dW1lbnQubWV0YWRhdGEiPj08L3N0cmluZ1Byb3A+CiAgICAgICAgICA8L2VsZW1lbnRQcm9wPgog
        ICAgICAgICAgPGVsZW1lbnRQcm9wIG5hbWU9InByb3RvY29sIiBlbGVtZW50VHlwZT0iQXJndW1l
        bnQiPgogICAgICAgICAgICA8c3RyaW5nUHJvcCBuYW1lPSJBcmd1bWVudC5uYW1lIj5wcm90b2Nv
        bDwvc3RyaW5nUHJvcD4KICAgICAgICAgICAgPHN0cmluZ1Byb3AgbmFtZT0iQXJndW1lbnQudmFs
        dWUiPiR7X19ncm9vdnkoIFN5c3RlbS5nZXRlbnYoJnF1b3Q7cHJvdG9jb2wmcXVvdDspID86ICZx
        dW90O2h0dHBzJnF1b3Q7ICl9PC9zdHJpbmdQcm9wPgogICAgICAgICAgICA8c3RyaW5nUHJvcCBu
        YW1lPSJBcmd1bWVudC5tZXRhZGF0YSI+PTwvc3RyaW5nUHJvcD4KICAgICAgICAgIDwvZWxlbWVu
        dFByb3A+CiAgICAgICAgICA8ZWxlbWVudFByb3AgbmFtZT0idXJsX3BhdGgiIGVsZW1lbnRUeXBl
        PSJBcmd1bWVudCI+CiAgICAgICAgICAgIDxzdHJpbmdQcm9wIG5hbWU9IkFyZ3VtZW50Lm5hbWUi
        PnVybF9wYXRoPC9zdHJpbmdQcm9wPgogICAgICAgICAgICA8c3RyaW5nUHJvcCBuYW1lPSJBcmd1
        bWVudC52YWx1ZSI+JHtfX2dyb292eSggU3lzdGVtLmdldGVudigmcXVvdDt1cmxfcGF0aCZxdW90
        OykgPzogJnF1b3Q7LyZxdW90OyApfTwvc3RyaW5nUHJvcD4KICAgICAgICAgICAgPHN0cmluZ1By
        b3AgbmFtZT0iQXJndW1lbnQubWV0YWRhdGEiPj08L3N0cmluZ1Byb3A+CiAgICAgICAgICA8L2Vs
        ZW1lbnRQcm9wPgogICAgICAgIDwvY29sbGVjdGlvblByb3A+CiAgICAgIDwvQXJndW1lbnRzPgog
        ICAgICA8aGFzaFRyZWUvPgogICAgICA8T3Blbk1vZGVsVGhyZWFkR3JvdXAgZ3VpY2xhc3M9Ik9w
        ZW5Nb2RlbFRocmVhZEdyb3VwR3VpIiB0ZXN0Y2xhc3M9Ik9wZW5Nb2RlbFRocmVhZEdyb3VwIiB0
        ZXN0bmFtZT0iT3BlbiBNb2RlbCBUaHJlYWQgR3JvdXAiIGVuYWJsZWQ9InRydWUiPgogICAgICAg
        IDxlbGVtZW50UHJvcCBuYW1lPSJUaHJlYWRHcm91cC5tYWluX2NvbnRyb2xsZXIiIGVsZW1lbnRU
        eXBlPSJPcGVuTW9kZWxUaHJlYWRHcm91cENvbnRyb2xsZXIiLz4KICAgICAgICA8c3RyaW5nUHJv
        cCBuYW1lPSJUaHJlYWRHcm91cC5vbl9zYW1wbGVfZXJyb3IiPmNvbnRpbnVlPC9zdHJpbmdQcm9w
        PgogICAgICAgIDxzdHJpbmdQcm9wIG5hbWU9Ik9wZW5Nb2RlbFRocmVhZEdyb3VwLnNjaGVkdWxl
        Ij5yYXRlKCR7cnBzfS9zZWMpIHJhbmRvbV9hcnJpdmFscygke2R1cmF0aW9uX2luX3NlY30gc2Vj
        KTwvc3RyaW5nUHJvcD4KICAgICAgICA8c3RyaW5nUHJvcCBuYW1lPSJPcGVuTW9kZWxUaHJlYWRH
        cm91cC5yYW5kb21fc2VlZCI+PC9zdHJpbmdQcm9wPgogICAgICA8L09wZW5Nb2RlbFRocmVhZEdy
        b3VwPgogICAgICA8aGFzaFRyZWU+CiAgICAgICAgPEhUVFBTYW1wbGVyUHJveHkgZ3VpY2xhc3M9
        Ikh0dHBUZXN0U2FtcGxlR3VpIiB0ZXN0Y2xhc3M9IkhUVFBTYW1wbGVyUHJveHkiIHRlc3RuYW1l
        PSJIVFRQIFJlcXVlc3QiIGVuYWJsZWQ9InRydWUiPgogICAgICAgICAgPGVsZW1lbnRQcm9wIG5h
        bWU9IkhUVFBzYW1wbGVyLkFyZ3VtZW50cyIgZWxlbWVudFR5cGU9IkFyZ3VtZW50cyIgZ3VpY2xh
        c3M9IkhUVFBBcmd1bWVudHNQYW5lbCIgdGVzdGNsYXNzPSJBcmd1bWVudHMiIHRlc3RuYW1lPSJV
        c2VyIERlZmluZWQgVmFyaWFibGVzIiBlbmFibGVkPSJ0cnVlIj4KICAgICAgICAgICAgPGNvbGxl
        Y3Rpb25Qcm9wIG5hbWU9IkFyZ3VtZW50cy5hcmd1bWVudHMiLz4KICAgICAgICAgIDwvZWxlbWVu
        dFByb3A+CiAgICAgICAgICA8c3RyaW5nUHJvcCBuYW1lPSJIVFRQU2FtcGxlci5kb21haW4iPiR7
        ZG9tYWlufTwvc3RyaW5nUHJvcD4KICAgICAgICAgIDxzdHJpbmdQcm9wIG5hbWU9IkhUVFBTYW1w
        bGVyLnBvcnQiPjwvc3RyaW5nUHJvcD4KICAgICAgICAgIDxzdHJpbmdQcm9wIG5hbWU9IkhUVFBT
        YW1wbGVyLnByb3RvY29sIj4ke3Byb3RvY29sfTwvc3RyaW5nUHJvcD4KICAgICAgICAgIDxzdHJp
        bmdQcm9wIG5hbWU9IkhUVFBTYW1wbGVyLmNvbnRlbnRFbmNvZGluZyI+PC9zdHJpbmdQcm9wPgog
        ICAgICAgICAgPHN0cmluZ1Byb3AgbmFtZT0iSFRUUFNhbXBsZXIucGF0aCI+JHt1cmxfcGF0aH08
        L3N0cmluZ1Byb3A+CiAgICAgICAgICA8c3RyaW5nUHJvcCBuYW1lPSJIVFRQU2FtcGxlci5tZXRo
        b2QiPkdFVDwvc3RyaW5nUHJvcD4KICAgICAgICAgIDxib29sUHJvcCBuYW1lPSJIVFRQU2FtcGxl
        ci5mb2xsb3dfcmVkaXJlY3RzIj50cnVlPC9ib29sUHJvcD4KICAgICAgICAgIDxib29sUHJvcCBu
        YW1lPSJIVFRQU2FtcGxlci5hdXRvX3JlZGlyZWN0cyI+ZmFsc2U8L2Jvb2xQcm9wPgogICAgICAg
        ICAgPGJvb2xQcm9wIG5hbWU9IkhUVFBTYW1wbGVyLnVzZV9rZWVwYWxpdmUiPnRydWU8L2Jvb2xQ
        cm9wPgogICAgICAgICAgPGJvb2xQcm9wIG5hbWU9IkhUVFBTYW1wbGVyLkRPX01VTFRJUEFSVF9Q
        T1NUIj5mYWxzZTwvYm9vbFByb3A+CiAgICAgICAgICA8c3RyaW5nUHJvcCBuYW1lPSJIVFRQU2Ft
        cGxlci5lbWJlZGRlZF91cmxfcmUiPjwvc3RyaW5nUHJvcD4KICAgICAgICAgIDxzdHJpbmdQcm9w
        IG5hbWU9IkhUVFBTYW1wbGVyLmNvbm5lY3RfdGltZW91dCI+PC9zdHJpbmdQcm9wPgogICAgICAg
        ICAgPHN0cmluZ1Byb3AgbmFtZT0iSFRUUFNhbXBsZXIucmVzcG9uc2VfdGltZW91dCI+PC9zdHJp
        bmdQcm9wPgogICAgICAgIDwvSFRUUFNhbXBsZXJQcm94eT4KICAgICAgICA8aGFzaFRyZWUvPgog
        ICAgICA8L2hhc2hUcmVlPgogICAgPC9oYXNoVHJlZT4KICA8L2hhc2hUcmVlPgo8L2ptZXRlclRl
        c3RQbGFuPgo=
      - 0
      - null
    headers:
      Accept:
      - application/json
      Accept-Encoding:
      - gzip, deflate
      Connection:
      - keep-alive
      Content-Length:
      - '4796'
      User-Agent:
      - AZURECLI/2.69.0 azsdk-python-core/1.31.0 Python/3.12.8 (Linux-6.5.0-1025-azure-x86_64-with-glibc2.36)
      content-type:
      - application/octet-stream
    method: PUT
    uri: https://15e947d4-31dd-40ef-bca9-d215bc39cca6.eastus.cnt-prod.loadtesting.azure.com/tests/loadtest-kvrefid-case/files/sample-JMX-file.jmx?api-version=2024-12-01-preview&fileType=TEST_SCRIPT
  response:
    body:
      string: '{"url":"https://x8riedvqx93l12nj0h4zk1wu.z21.blob.storage.azure.net/893ce491-1133-4972-bf84-4e175de233b5/209c27f2-e60f-41b0-9ffa-38ed02904877?skoid=713ccf3d-dc33-4787-a1ee-6b0cc537c37a&sktid=33e01921-4d64-4f8c-a055-5bdaffd5e33d&skt=2025-02-24T21%3A53%3A48Z&ske=2025-02-25T04%3A53%3A48Z&sks=b&skv=2024-05-04&sv=2024-05-04&se=2025-02-24T22%3A03%3A48Z&sr=b&sp=r&sig=***","fileName":"sample-JMX-file.jmx","fileType":"TEST_SCRIPT","expireDateTime":"2025-02-24T22:03:48.2891794Z","validationStatus":"VALIDATION_INITIATED"}'
    headers:
      api-supported-versions:
      - 2022-11-01, 2023-04-01-preview, 2024-03-01-preview, 2024-05-01-preview, 2024-07-01-preview,
        2024-12-01-preview
      connection:
      - keep-alive
      content-length:
      - '559'
      content-type:
      - application/json; charset=utf-8
      date:
      - Mon, 24 Feb 2025 21:53:48 GMT
      location:
      - https://15e947d4-31dd-40ef-bca9-d215bc39cca6.eastus.cnt-prod.loadtesting.azure.com/tests/loadtest-kvrefid-case/files/sample-JMX-file.jmx?api-version=2024-12-01-preview
      mise-correlation-id:
      - 82ba15a2-0b02-4df6-b762-abfc5cfd299d
      strict-transport-security:
      - max-age=31536000; includeSubDomains
      x-azure-ref:
      - 20250224T215347Z-r17775d4f98mc5fbhC1SG1vp2s00000013v000000000atpg
      x-cache:
      - CONFIG_NOCACHE
      x-content-type-options:
      - nosniff
    status:
      code: 201
      message: Created
- request:
    body: null
    headers:
      Accept:
      - application/json
      Accept-Encoding:
      - gzip, deflate
      Connection:
      - keep-alive
      User-Agent:
      - AZURECLI/2.69.0 azsdk-python-core/1.31.0 Python/3.12.8 (Linux-6.5.0-1025-azure-x86_64-with-glibc2.36)
    method: GET
    uri: https://15e947d4-31dd-40ef-bca9-d215bc39cca6.eastus.cnt-prod.loadtesting.azure.com/tests/loadtest-kvrefid-case/files/sample-JMX-file.jmx?api-version=2024-12-01-preview
  response:
    body:
      string: '{"url":"https://x8riedvqx93l12nj0h4zk1wu.z21.blob.storage.azure.net/893ce491-1133-4972-bf84-4e175de233b5/209c27f2-e60f-41b0-9ffa-38ed02904877?skoid=713ccf3d-dc33-4787-a1ee-6b0cc537c37a&sktid=33e01921-4d64-4f8c-a055-5bdaffd5e33d&skt=2025-02-24T21%3A53%3A47Z&ske=2025-02-25T04%3A53%3A47Z&sks=b&skv=2024-05-04&sv=2024-05-04&se=2025-02-24T22%3A03%3A48Z&sr=b&sp=r&sig=***","fileName":"sample-JMX-file.jmx","fileType":"TEST_SCRIPT","expireDateTime":"2025-02-24T22:03:48.552148Z","validationStatus":"VALIDATION_INITIATED"}'
    headers:
      accept-ranges:
      - bytes
      api-supported-versions:
      - 2022-11-01, 2023-04-01-preview, 2024-03-01-preview, 2024-05-01-preview, 2024-07-01-preview,
        2024-12-01-preview
      connection:
      - keep-alive
      content-length:
      - '562'
      content-type:
      - application/json; charset=utf-8
      date:
      - Mon, 24 Feb 2025 21:53:48 GMT
      mise-correlation-id:
      - 54869f2b-e53e-452a-be5e-9e907125e424
      strict-transport-security:
      - max-age=31536000; includeSubDomains
      x-azure-ref:
      - 20250224T215348Z-r17775d4f98mc5fbhC1SG1vp2s00000013v000000000atq6
      x-cache:
      - CONFIG_NOCACHE
      x-content-type-options:
      - nosniff
    status:
      code: 200
      message: OK
- request:
    body: null
    headers:
      Accept:
      - application/json
      Accept-Encoding:
      - gzip, deflate
      Connection:
      - keep-alive
      User-Agent:
      - AZURECLI/2.69.0 azsdk-python-core/1.31.0 Python/3.12.8 (Linux-6.5.0-1025-azure-x86_64-with-glibc2.36)
    method: GET
    uri: https://15e947d4-31dd-40ef-bca9-d215bc39cca6.eastus.cnt-prod.loadtesting.azure.com/tests/loadtest-kvrefid-case/files/sample-JMX-file.jmx?api-version=2024-12-01-preview
  response:
    body:
      string: '{"url":"https://x8riedvqx93l12nj0h4zk1wu.z21.blob.storage.azure.net/893ce491-1133-4972-bf84-4e175de233b5/209c27f2-e60f-41b0-9ffa-38ed02904877?skoid=713ccf3d-dc33-4787-a1ee-6b0cc537c37a&sktid=33e01921-4d64-4f8c-a055-5bdaffd5e33d&skt=2025-02-24T21%3A53%3A48Z&ske=2025-02-25T04%3A53%3A48Z&sks=b&skv=2024-05-04&sv=2024-05-04&se=2025-02-24T22%3A03%3A54Z&sr=b&sp=r&sig=***","fileName":"sample-JMX-file.jmx","fileType":"TEST_SCRIPT","expireDateTime":"2025-02-24T22:03:54.3553578Z","validationStatus":"VALIDATION_INITIATED"}'
    headers:
      accept-ranges:
      - bytes
      api-supported-versions:
      - 2022-11-01, 2023-04-01-preview, 2024-03-01-preview, 2024-05-01-preview, 2024-07-01-preview,
        2024-12-01-preview
      connection:
      - keep-alive
      content-length:
      - '561'
      content-type:
      - application/json; charset=utf-8
      date:
      - Mon, 24 Feb 2025 21:53:54 GMT
      mise-correlation-id:
      - 8fd305c5-f1a2-4466-a6b8-716460dc2cfe
      strict-transport-security:
      - max-age=31536000; includeSubDomains
      x-azure-ref:
      - 20250224T215353Z-r17775d4f98mc5fbhC1SG1vp2s00000013v000000000au0n
      x-cache:
      - CONFIG_NOCACHE
      x-content-type-options:
      - nosniff
    status:
      code: 200
      message: OK
- request:
    body: null
    headers:
      Accept:
      - application/json
      Accept-Encoding:
      - gzip, deflate
      Connection:
      - keep-alive
      User-Agent:
      - AZURECLI/2.69.0 azsdk-python-core/1.31.0 Python/3.12.8 (Linux-6.5.0-1025-azure-x86_64-with-glibc2.36)
    method: GET
    uri: https://15e947d4-31dd-40ef-bca9-d215bc39cca6.eastus.cnt-prod.loadtesting.azure.com/tests/loadtest-kvrefid-case/files/sample-JMX-file.jmx?api-version=2024-12-01-preview
  response:
    body:
      string: '{"url":"https://x8riedvqx93l12nj0h4zk1wu.z21.blob.storage.azure.net/893ce491-1133-4972-bf84-4e175de233b5/209c27f2-e60f-41b0-9ffa-38ed02904877?skoid=713ccf3d-dc33-4787-a1ee-6b0cc537c37a&sktid=33e01921-4d64-4f8c-a055-5bdaffd5e33d&skt=2025-02-24T21%3A53%3A47Z&ske=2025-02-25T04%3A53%3A47Z&sks=b&skv=2024-05-04&sv=2024-05-04&se=2025-02-24T22%3A03%3A59Z&sr=b&sp=r&sig=***","fileName":"sample-JMX-file.jmx","fileType":"TEST_SCRIPT","expireDateTime":"2025-02-24T22:03:59.6087975Z","validationStatus":"VALIDATION_INITIATED"}'
    headers:
      accept-ranges:
      - bytes
      api-supported-versions:
      - 2022-11-01, 2023-04-01-preview, 2024-03-01-preview, 2024-05-01-preview, 2024-07-01-preview,
        2024-12-01-preview
      connection:
      - keep-alive
      content-length:
      - '559'
      content-type:
      - application/json; charset=utf-8
      date:
      - Mon, 24 Feb 2025 21:53:59 GMT
      mise-correlation-id:
      - 91512c0b-4adb-4a02-9e3c-b78ea010690f
      strict-transport-security:
      - max-age=31536000; includeSubDomains
      x-azure-ref:
      - 20250224T215359Z-r17775d4f98mc5fbhC1SG1vp2s00000013v000000000aue1
      x-cache:
      - CONFIG_NOCACHE
      x-content-type-options:
      - nosniff
    status:
      code: 200
      message: OK
- request:
    body: null
    headers:
      Accept:
      - application/json
      Accept-Encoding:
      - gzip, deflate
      Connection:
      - keep-alive
      User-Agent:
      - AZURECLI/2.69.0 azsdk-python-core/1.31.0 Python/3.12.8 (Linux-6.5.0-1025-azure-x86_64-with-glibc2.36)
    method: GET
    uri: https://15e947d4-31dd-40ef-bca9-d215bc39cca6.eastus.cnt-prod.loadtesting.azure.com/tests/loadtest-kvrefid-case/files/sample-JMX-file.jmx?api-version=2024-12-01-preview
  response:
    body:
      string: '{"url":"https://x8riedvqx93l12nj0h4zk1wu.z21.blob.storage.azure.net/893ce491-1133-4972-bf84-4e175de233b5/209c27f2-e60f-41b0-9ffa-38ed02904877?skoid=713ccf3d-dc33-4787-a1ee-6b0cc537c37a&sktid=33e01921-4d64-4f8c-a055-5bdaffd5e33d&skt=2025-02-24T21%3A53%3A47Z&ske=2025-02-25T04%3A53%3A47Z&sks=b&skv=2024-05-04&sv=2024-05-04&se=2025-02-24T22%3A04%3A05Z&sr=b&sp=r&sig=***","fileName":"sample-JMX-file.jmx","fileType":"TEST_SCRIPT","expireDateTime":"2025-02-24T22:04:05.3969739Z","validationStatus":"VALIDATION_INITIATED"}'
    headers:
      accept-ranges:
      - bytes
      api-supported-versions:
      - 2022-11-01, 2023-04-01-preview, 2024-03-01-preview, 2024-05-01-preview, 2024-07-01-preview,
        2024-12-01-preview
      connection:
      - keep-alive
      content-length:
      - '563'
      content-type:
      - application/json; charset=utf-8
      date:
      - Mon, 24 Feb 2025 21:54:05 GMT
      mise-correlation-id:
      - 44d47da0-4646-4ccc-8fd1-801bfa6e47da
      strict-transport-security:
      - max-age=31536000; includeSubDomains
      x-azure-ref:
      - 20250224T215404Z-r17775d4f98mc5fbhC1SG1vp2s00000013v000000000autr
>>>>>>> dfd6e4c3
      x-cache:
      - CONFIG_NOCACHE
      x-content-type-options:
      - nosniff
    status:
      code: 200
      message: OK
- request:
<<<<<<< HEAD
    body: !!python/object/new:_io.BytesIO
      state: !!python/tuple
      - !!binary |
        PD94bWwgdmVyc2lvbj0iMS4wIiBlbmNvZGluZz0iVVRGLTgiPz4KPGptZXRlclRlc3RQbGFuIHZl
        cnNpb249IjEuMiIgcHJvcGVydGllcz0iNS4wIiBqbWV0ZXI9IjUuNSI+CiAgPGhhc2hUcmVlPgog
        ICAgPFRlc3RQbGFuIGd1aWNsYXNzPSJUZXN0UGxhbkd1aSIgdGVzdGNsYXNzPSJUZXN0UGxhbiIg
        dGVzdG5hbWU9IkF6dXJlIExvYWQgVGVzdGluZyIgZW5hYmxlZD0idHJ1ZSI+CiAgICAgIDxzdHJp
        bmdQcm9wIG5hbWU9IlRlc3RQbGFuLmNvbW1lbnRzIj48L3N0cmluZ1Byb3A+CiAgICAgIDxib29s
        UHJvcCBuYW1lPSJUZXN0UGxhbi5mdW5jdGlvbmFsX21vZGUiPmZhbHNlPC9ib29sUHJvcD4KICAg
        ICAgPGJvb2xQcm9wIG5hbWU9IlRlc3RQbGFuLnRlYXJEb3duX29uX3NodXRkb3duIj50cnVlPC9i
        b29sUHJvcD4KICAgICAgPGJvb2xQcm9wIG5hbWU9IlRlc3RQbGFuLnNlcmlhbGl6ZV90aHJlYWRn
        cm91cHMiPmZhbHNlPC9ib29sUHJvcD4KICAgICAgPGVsZW1lbnRQcm9wIG5hbWU9IlRlc3RQbGFu
        LnVzZXJfZGVmaW5lZF92YXJpYWJsZXMiIGVsZW1lbnRUeXBlPSJBcmd1bWVudHMiIGd1aWNsYXNz
        PSJBcmd1bWVudHNQYW5lbCIgdGVzdGNsYXNzPSJBcmd1bWVudHMiIHRlc3RuYW1lPSJVc2VyIERl
        ZmluZWQgVmFyaWFibGVzIiBlbmFibGVkPSJ0cnVlIj4KICAgICAgICA8Y29sbGVjdGlvblByb3Ag
        bmFtZT0iQXJndW1lbnRzLmFyZ3VtZW50cyIvPgogICAgICA8L2VsZW1lbnRQcm9wPgogICAgICA8
        c3RyaW5nUHJvcCBuYW1lPSJUZXN0UGxhbi51c2VyX2RlZmluZV9jbGFzc3BhdGgiPjwvc3RyaW5n
        UHJvcD4KICAgIDwvVGVzdFBsYW4+CiAgICA8aGFzaFRyZWU+CiAgICAgIDxBcmd1bWVudHMgZ3Vp
        Y2xhc3M9IkFyZ3VtZW50c1BhbmVsIiB0ZXN0Y2xhc3M9IkFyZ3VtZW50cyIgdGVzdG5hbWU9IlVz
        ZXIgRGVmaW5lZCBWYXJpYWJsZXMiIGVuYWJsZWQ9InRydWUiPgogICAgICAgIDxjb2xsZWN0aW9u
        UHJvcCBuYW1lPSJBcmd1bWVudHMuYXJndW1lbnRzIj4KICAgICAgICAgIDxlbGVtZW50UHJvcCBu
        YW1lPSJkdXJhdGlvbl9pbl9zZWMiIGVsZW1lbnRUeXBlPSJBcmd1bWVudCI+CiAgICAgICAgICAg
        IDxzdHJpbmdQcm9wIG5hbWU9IkFyZ3VtZW50Lm5hbWUiPmR1cmF0aW9uX2luX3NlYzwvc3RyaW5n
        UHJvcD4KICAgICAgICAgICAgPHN0cmluZ1Byb3AgbmFtZT0iQXJndW1lbnQudmFsdWUiPiR7X19n
        cm9vdnkoIFN5c3RlbS5nZXRlbnYoJnF1b3Q7ZHVyYXRpb25faW5fc2VjJnF1b3Q7KSA/OiAmcXVv
        dDsxMCZxdW90OyApfTwvc3RyaW5nUHJvcD4KICAgICAgICAgICAgPHN0cmluZ1Byb3AgbmFtZT0i
        QXJndW1lbnQubWV0YWRhdGEiPj08L3N0cmluZ1Byb3A+CiAgICAgICAgICA8L2VsZW1lbnRQcm9w
        PgogICAgICAgICAgPGVsZW1lbnRQcm9wIG5hbWU9InJwcyIgZWxlbWVudFR5cGU9IkFyZ3VtZW50
        Ij4KICAgICAgICAgICAgPHN0cmluZ1Byb3AgbmFtZT0iQXJndW1lbnQubmFtZSI+cnBzPC9zdHJp
        bmdQcm9wPgogICAgICAgICAgICA8c3RyaW5nUHJvcCBuYW1lPSJBcmd1bWVudC52YWx1ZSI+JHtf
        X2dyb292eSggU3lzdGVtLmdldGVudigmcXVvdDtycHMmcXVvdDspID86ICZxdW90OzEmcXVvdDsg
        KX08L3N0cmluZ1Byb3A+CiAgICAgICAgICAgIDxzdHJpbmdQcm9wIG5hbWU9IkFyZ3VtZW50Lm1l
        dGFkYXRhIj49PC9zdHJpbmdQcm9wPgogICAgICAgICAgPC9lbGVtZW50UHJvcD4KICAgICAgICAg
        IDxlbGVtZW50UHJvcCBuYW1lPSJkb21haW4iIGVsZW1lbnRUeXBlPSJBcmd1bWVudCI+CiAgICAg
        ICAgICAgIDxzdHJpbmdQcm9wIG5hbWU9IkFyZ3VtZW50Lm5hbWUiPmRvbWFpbjwvc3RyaW5nUHJv
        cD4KICAgICAgICAgICAgPHN0cmluZ1Byb3AgbmFtZT0iQXJndW1lbnQudmFsdWUiPiR7X19ncm9v
        dnkoIFN5c3RlbS5nZXRlbnYoJnF1b3Q7ZG9tYWluJnF1b3Q7KSA/OiAmcXVvdDtleGFtcGxlLmNv
        bSZxdW90OyApfTwvc3RyaW5nUHJvcD4KICAgICAgICAgICAgPHN0cmluZ1Byb3AgbmFtZT0iQXJn
        dW1lbnQubWV0YWRhdGEiPj08L3N0cmluZ1Byb3A+CiAgICAgICAgICA8L2VsZW1lbnRQcm9wPgog
        ICAgICAgICAgPGVsZW1lbnRQcm9wIG5hbWU9InByb3RvY29sIiBlbGVtZW50VHlwZT0iQXJndW1l
        bnQiPgogICAgICAgICAgICA8c3RyaW5nUHJvcCBuYW1lPSJBcmd1bWVudC5uYW1lIj5wcm90b2Nv
        bDwvc3RyaW5nUHJvcD4KICAgICAgICAgICAgPHN0cmluZ1Byb3AgbmFtZT0iQXJndW1lbnQudmFs
        dWUiPiR7X19ncm9vdnkoIFN5c3RlbS5nZXRlbnYoJnF1b3Q7cHJvdG9jb2wmcXVvdDspID86ICZx
        dW90O2h0dHBzJnF1b3Q7ICl9PC9zdHJpbmdQcm9wPgogICAgICAgICAgICA8c3RyaW5nUHJvcCBu
        YW1lPSJBcmd1bWVudC5tZXRhZGF0YSI+PTwvc3RyaW5nUHJvcD4KICAgICAgICAgIDwvZWxlbWVu
        dFByb3A+CiAgICAgICAgICA8ZWxlbWVudFByb3AgbmFtZT0idXJsX3BhdGgiIGVsZW1lbnRUeXBl
        PSJBcmd1bWVudCI+CiAgICAgICAgICAgIDxzdHJpbmdQcm9wIG5hbWU9IkFyZ3VtZW50Lm5hbWUi
        PnVybF9wYXRoPC9zdHJpbmdQcm9wPgogICAgICAgICAgICA8c3RyaW5nUHJvcCBuYW1lPSJBcmd1
        bWVudC52YWx1ZSI+JHtfX2dyb292eSggU3lzdGVtLmdldGVudigmcXVvdDt1cmxfcGF0aCZxdW90
        OykgPzogJnF1b3Q7LyZxdW90OyApfTwvc3RyaW5nUHJvcD4KICAgICAgICAgICAgPHN0cmluZ1By
        b3AgbmFtZT0iQXJndW1lbnQubWV0YWRhdGEiPj08L3N0cmluZ1Byb3A+CiAgICAgICAgICA8L2Vs
        ZW1lbnRQcm9wPgogICAgICAgIDwvY29sbGVjdGlvblByb3A+CiAgICAgIDwvQXJndW1lbnRzPgog
        ICAgICA8aGFzaFRyZWUvPgogICAgICA8T3Blbk1vZGVsVGhyZWFkR3JvdXAgZ3VpY2xhc3M9Ik9w
        ZW5Nb2RlbFRocmVhZEdyb3VwR3VpIiB0ZXN0Y2xhc3M9Ik9wZW5Nb2RlbFRocmVhZEdyb3VwIiB0
        ZXN0bmFtZT0iT3BlbiBNb2RlbCBUaHJlYWQgR3JvdXAiIGVuYWJsZWQ9InRydWUiPgogICAgICAg
        IDxlbGVtZW50UHJvcCBuYW1lPSJUaHJlYWRHcm91cC5tYWluX2NvbnRyb2xsZXIiIGVsZW1lbnRU
        eXBlPSJPcGVuTW9kZWxUaHJlYWRHcm91cENvbnRyb2xsZXIiLz4KICAgICAgICA8c3RyaW5nUHJv
        cCBuYW1lPSJUaHJlYWRHcm91cC5vbl9zYW1wbGVfZXJyb3IiPmNvbnRpbnVlPC9zdHJpbmdQcm9w
        PgogICAgICAgIDxzdHJpbmdQcm9wIG5hbWU9Ik9wZW5Nb2RlbFRocmVhZEdyb3VwLnNjaGVkdWxl
        Ij5yYXRlKCR7cnBzfS9zZWMpIHJhbmRvbV9hcnJpdmFscygke2R1cmF0aW9uX2luX3NlY30gc2Vj
        KTwvc3RyaW5nUHJvcD4KICAgICAgICA8c3RyaW5nUHJvcCBuYW1lPSJPcGVuTW9kZWxUaHJlYWRH
        cm91cC5yYW5kb21fc2VlZCI+PC9zdHJpbmdQcm9wPgogICAgICA8L09wZW5Nb2RlbFRocmVhZEdy
        b3VwPgogICAgICA8aGFzaFRyZWU+CiAgICAgICAgPEhUVFBTYW1wbGVyUHJveHkgZ3VpY2xhc3M9
        Ikh0dHBUZXN0U2FtcGxlR3VpIiB0ZXN0Y2xhc3M9IkhUVFBTYW1wbGVyUHJveHkiIHRlc3RuYW1l
        PSJIVFRQIFJlcXVlc3QiIGVuYWJsZWQ9InRydWUiPgogICAgICAgICAgPGVsZW1lbnRQcm9wIG5h
        bWU9IkhUVFBzYW1wbGVyLkFyZ3VtZW50cyIgZWxlbWVudFR5cGU9IkFyZ3VtZW50cyIgZ3VpY2xh
        c3M9IkhUVFBBcmd1bWVudHNQYW5lbCIgdGVzdGNsYXNzPSJBcmd1bWVudHMiIHRlc3RuYW1lPSJV
        c2VyIERlZmluZWQgVmFyaWFibGVzIiBlbmFibGVkPSJ0cnVlIj4KICAgICAgICAgICAgPGNvbGxl
        Y3Rpb25Qcm9wIG5hbWU9IkFyZ3VtZW50cy5hcmd1bWVudHMiLz4KICAgICAgICAgIDwvZWxlbWVu
        dFByb3A+CiAgICAgICAgICA8c3RyaW5nUHJvcCBuYW1lPSJIVFRQU2FtcGxlci5kb21haW4iPiR7
        ZG9tYWlufTwvc3RyaW5nUHJvcD4KICAgICAgICAgIDxzdHJpbmdQcm9wIG5hbWU9IkhUVFBTYW1w
        bGVyLnBvcnQiPjwvc3RyaW5nUHJvcD4KICAgICAgICAgIDxzdHJpbmdQcm9wIG5hbWU9IkhUVFBT
        YW1wbGVyLnByb3RvY29sIj4ke3Byb3RvY29sfTwvc3RyaW5nUHJvcD4KICAgICAgICAgIDxzdHJp
        bmdQcm9wIG5hbWU9IkhUVFBTYW1wbGVyLmNvbnRlbnRFbmNvZGluZyI+PC9zdHJpbmdQcm9wPgog
        ICAgICAgICAgPHN0cmluZ1Byb3AgbmFtZT0iSFRUUFNhbXBsZXIucGF0aCI+JHt1cmxfcGF0aH08
        L3N0cmluZ1Byb3A+CiAgICAgICAgICA8c3RyaW5nUHJvcCBuYW1lPSJIVFRQU2FtcGxlci5tZXRo
        b2QiPkdFVDwvc3RyaW5nUHJvcD4KICAgICAgICAgIDxib29sUHJvcCBuYW1lPSJIVFRQU2FtcGxl
        ci5mb2xsb3dfcmVkaXJlY3RzIj50cnVlPC9ib29sUHJvcD4KICAgICAgICAgIDxib29sUHJvcCBu
        YW1lPSJIVFRQU2FtcGxlci5hdXRvX3JlZGlyZWN0cyI+ZmFsc2U8L2Jvb2xQcm9wPgogICAgICAg
        ICAgPGJvb2xQcm9wIG5hbWU9IkhUVFBTYW1wbGVyLnVzZV9rZWVwYWxpdmUiPnRydWU8L2Jvb2xQ
        cm9wPgogICAgICAgICAgPGJvb2xQcm9wIG5hbWU9IkhUVFBTYW1wbGVyLkRPX01VTFRJUEFSVF9Q
        T1NUIj5mYWxzZTwvYm9vbFByb3A+CiAgICAgICAgICA8c3RyaW5nUHJvcCBuYW1lPSJIVFRQU2Ft
        cGxlci5lbWJlZGRlZF91cmxfcmUiPjwvc3RyaW5nUHJvcD4KICAgICAgICAgIDxzdHJpbmdQcm9w
        IG5hbWU9IkhUVFBTYW1wbGVyLmNvbm5lY3RfdGltZW91dCI+PC9zdHJpbmdQcm9wPgogICAgICAg
        ICAgPHN0cmluZ1Byb3AgbmFtZT0iSFRUUFNhbXBsZXIucmVzcG9uc2VfdGltZW91dCI+PC9zdHJp
        bmdQcm9wPgogICAgICAgIDwvSFRUUFNhbXBsZXJQcm94eT4KICAgICAgICA8aGFzaFRyZWUvPgog
        ICAgICA8L2hhc2hUcmVlPgogICAgPC9oYXNoVHJlZT4KICA8L2hhc2hUcmVlPgo8L2ptZXRlclRl
        c3RQbGFuPgo=
      - 0
      - null
    headers:
      Accept:
      - application/json
      Accept-Encoding:
      - gzip, deflate
      Connection:
      - keep-alive
      Content-Length:
      - '4796'
      User-Agent:
      - AZURECLI/2.70.0 azsdk-python-core/1.31.0 Python/3.12.8 (Linux-6.5.0-1025-azure-x86_64-with-glibc2.36)
      content-type:
      - application/octet-stream
    method: PUT
    uri: https://f61c559d-b5d6-4f96-972c-afc20b4ec8b1.eastus.cnt-prod.loadtesting.azure.com/tests/loadtest-kvrefid-case/files/sample-JMX-file.jmx?api-version=2024-12-01-preview&fileType=TEST_SCRIPT
  response:
    body:
      string: '{"url":"https://cav5zwkbu0ncz7t0r1t9mfqw.z16.blob.storage.azure.net/ce68f267-a354-41ce-85b9-98394f209d3d/366e8f01-b1d1-486b-a90e-f553cfd915f5?skoid=713ccf3d-dc33-4787-a1ee-6b0cc537c37a&sktid=33e01921-4d64-4f8c-a055-5bdaffd5e33d&skt=2025-02-26T11%3A15%3A35Z&ske=2025-02-26T18%3A15%3A35Z&sks=b&skv=2024-05-04&sv=2024-05-04&se=2025-02-26T11%3A25%3A37Z&sr=b&sp=r&sig=***","fileName":"sample-JMX-file.jmx","fileType":"TEST_SCRIPT","expireDateTime":"2025-02-26T11:25:37.8156709Z","validationStatus":"VALIDATION_INITIATED"}'
    headers:
      api-supported-versions:
      - 2022-11-01, 2023-04-01-preview, 2024-03-01-preview, 2024-05-01-preview, 2024-07-01-preview,
        2024-12-01-preview
      connection:
      - keep-alive
      content-length:
      - '563'
      content-type:
      - application/json; charset=utf-8
      date:
      - Wed, 26 Feb 2025 11:15:37 GMT
      location:
      - https://f61c559d-b5d6-4f96-972c-afc20b4ec8b1.eastus.cnt-prod.loadtesting.azure.com/tests/loadtest-kvrefid-case/files/sample-JMX-file.jmx?api-version=2024-12-01-preview
      mise-correlation-id:
      - 3d2fb9f5-3a2d-4bbe-b023-f9b5539a809e
      strict-transport-security:
      - max-age=31536000; includeSubDomains
      x-azure-ref:
      - 20250226T111537Z-r17775d4f98mc5fbhC1SG1vp2s00000018kg00000000k3q9
      x-cache:
      - CONFIG_NOCACHE
      x-content-type-options:
      - nosniff
    status:
      code: 201
      message: Created
- request:
=======
>>>>>>> dfd6e4c3
    body: null
    headers:
      Accept:
      - application/json
      Accept-Encoding:
      - gzip, deflate
      Connection:
      - keep-alive
      User-Agent:
<<<<<<< HEAD
      - AZURECLI/2.70.0 azsdk-python-core/1.31.0 Python/3.12.8 (Linux-6.5.0-1025-azure-x86_64-with-glibc2.36)
    method: GET
    uri: https://f61c559d-b5d6-4f96-972c-afc20b4ec8b1.eastus.cnt-prod.loadtesting.azure.com/tests/loadtest-kvrefid-case/files/sample-JMX-file.jmx?api-version=2024-12-01-preview
  response:
    body:
      string: '{"url":"https://cav5zwkbu0ncz7t0r1t9mfqw.z16.blob.storage.azure.net/ce68f267-a354-41ce-85b9-98394f209d3d/366e8f01-b1d1-486b-a90e-f553cfd915f5?skoid=713ccf3d-dc33-4787-a1ee-6b0cc537c37a&sktid=33e01921-4d64-4f8c-a055-5bdaffd5e33d&skt=2025-02-26T11%3A15%3A38Z&ske=2025-02-26T18%3A15%3A38Z&sks=b&skv=2024-05-04&sv=2024-05-04&se=2025-02-26T11%3A25%3A38Z&sr=b&sp=r&sig=***","fileName":"sample-JMX-file.jmx","fileType":"TEST_SCRIPT","expireDateTime":"2025-02-26T11:25:38.1172925Z","validationStatus":"VALIDATION_INITIATED"}'
=======
      - AZURECLI/2.69.0 azsdk-python-core/1.31.0 Python/3.12.8 (Linux-6.5.0-1025-azure-x86_64-with-glibc2.36)
    method: GET
    uri: https://15e947d4-31dd-40ef-bca9-d215bc39cca6.eastus.cnt-prod.loadtesting.azure.com/tests/loadtest-kvrefid-case/files/sample-JMX-file.jmx?api-version=2024-12-01-preview
  response:
    body:
      string: '{"url":"https://x8riedvqx93l12nj0h4zk1wu.z21.blob.storage.azure.net/893ce491-1133-4972-bf84-4e175de233b5/209c27f2-e60f-41b0-9ffa-38ed02904877?skoid=713ccf3d-dc33-4787-a1ee-6b0cc537c37a&sktid=33e01921-4d64-4f8c-a055-5bdaffd5e33d&skt=2025-02-24T21%3A53%3A46Z&ske=2025-02-25T04%3A53%3A46Z&sks=b&skv=2024-05-04&sv=2024-05-04&se=2025-02-24T22%3A04%3A10Z&sr=b&sp=r&sig=***","fileName":"sample-JMX-file.jmx","fileType":"TEST_SCRIPT","expireDateTime":"2025-02-24T22:04:10.6570196Z","validationStatus":"VALIDATION_INITIATED"}'
    headers:
      accept-ranges:
      - bytes
      api-supported-versions:
      - 2022-11-01, 2023-04-01-preview, 2024-03-01-preview, 2024-05-01-preview, 2024-07-01-preview,
        2024-12-01-preview
      connection:
      - keep-alive
      content-length:
      - '561'
      content-type:
      - application/json; charset=utf-8
      date:
      - Mon, 24 Feb 2025 21:54:10 GMT
      mise-correlation-id:
      - fa730db3-2ae7-46c4-ae19-11165793454e
      strict-transport-security:
      - max-age=31536000; includeSubDomains
      x-azure-ref:
      - 20250224T215410Z-r17775d4f98mc5fbhC1SG1vp2s00000013v000000000av43
      x-cache:
      - CONFIG_NOCACHE
      x-content-type-options:
      - nosniff
    status:
      code: 200
      message: OK
- request:
    body: null
    headers:
      Accept:
      - application/json
      Accept-Encoding:
      - gzip, deflate
      Connection:
      - keep-alive
      User-Agent:
      - AZURECLI/2.69.0 azsdk-python-core/1.31.0 Python/3.12.8 (Linux-6.5.0-1025-azure-x86_64-with-glibc2.36)
    method: GET
    uri: https://15e947d4-31dd-40ef-bca9-d215bc39cca6.eastus.cnt-prod.loadtesting.azure.com/tests/loadtest-kvrefid-case/files/sample-JMX-file.jmx?api-version=2024-12-01-preview
  response:
    body:
      string: '{"url":"https://x8riedvqx93l12nj0h4zk1wu.z21.blob.storage.azure.net/893ce491-1133-4972-bf84-4e175de233b5/209c27f2-e60f-41b0-9ffa-38ed02904877?skoid=713ccf3d-dc33-4787-a1ee-6b0cc537c37a&sktid=33e01921-4d64-4f8c-a055-5bdaffd5e33d&skt=2025-02-24T21%3A53%3A45Z&ske=2025-02-25T04%3A53%3A45Z&sks=b&skv=2024-05-04&sv=2024-05-04&se=2025-02-24T22%3A04%3A15Z&sr=b&sp=r&sig=***","fileName":"sample-JMX-file.jmx","fileType":"TEST_SCRIPT","expireDateTime":"2025-02-24T22:04:15.9081746Z","validationStatus":"VALIDATION_INITIATED"}'
>>>>>>> dfd6e4c3
    headers:
      accept-ranges:
      - bytes
      api-supported-versions:
      - 2022-11-01, 2023-04-01-preview, 2024-03-01-preview, 2024-05-01-preview, 2024-07-01-preview,
        2024-12-01-preview
      connection:
      - keep-alive
      content-length:
<<<<<<< HEAD
      - '559'
      content-type:
      - application/json; charset=utf-8
      date:
      - Wed, 26 Feb 2025 11:15:38 GMT
      mise-correlation-id:
      - 27bbdc83-1ab6-46c8-a607-cccbfe0aac5e
      strict-transport-security:
      - max-age=31536000; includeSubDomains
      x-azure-ref:
      - 20250226T111537Z-r17775d4f98mc5fbhC1SG1vp2s00000018kg00000000k3s8
=======
      - '565'
      content-type:
      - application/json; charset=utf-8
      date:
      - Mon, 24 Feb 2025 21:54:16 GMT
      mise-correlation-id:
      - 461b7e86-551e-4df7-b81b-de5e26d98580
      strict-transport-security:
      - max-age=31536000; includeSubDomains
      x-azure-ref:
      - 20250224T215415Z-r17775d4f98mc5fbhC1SG1vp2s00000013v000000000avd2
>>>>>>> dfd6e4c3
      x-cache:
      - CONFIG_NOCACHE
      x-content-type-options:
      - nosniff
    status:
      code: 200
      message: OK
- request:
    body: null
    headers:
      Accept:
      - application/json
      Accept-Encoding:
      - gzip, deflate
      Connection:
      - keep-alive
      User-Agent:
<<<<<<< HEAD
      - AZURECLI/2.70.0 azsdk-python-core/1.31.0 Python/3.12.8 (Linux-6.5.0-1025-azure-x86_64-with-glibc2.36)
    method: GET
    uri: https://f61c559d-b5d6-4f96-972c-afc20b4ec8b1.eastus.cnt-prod.loadtesting.azure.com/tests/loadtest-kvrefid-case/files/sample-JMX-file.jmx?api-version=2024-12-01-preview
  response:
    body:
      string: '{"url":"https://cav5zwkbu0ncz7t0r1t9mfqw.z16.blob.storage.azure.net/ce68f267-a354-41ce-85b9-98394f209d3d/366e8f01-b1d1-486b-a90e-f553cfd915f5?skoid=713ccf3d-dc33-4787-a1ee-6b0cc537c37a&sktid=33e01921-4d64-4f8c-a055-5bdaffd5e33d&skt=2025-02-26T11%3A15%3A35Z&ske=2025-02-26T18%3A15%3A35Z&sks=b&skv=2024-05-04&sv=2024-05-04&se=2025-02-26T11%3A25%3A43Z&sr=b&sp=r&sig=***","fileName":"sample-JMX-file.jmx","fileType":"TEST_SCRIPT","expireDateTime":"2025-02-26T11:25:43.3739713Z","validationStatus":"VALIDATION_INITIATED"}'
=======
      - AZURECLI/2.69.0 azsdk-python-core/1.31.0 Python/3.12.8 (Linux-6.5.0-1025-azure-x86_64-with-glibc2.36)
    method: GET
    uri: https://15e947d4-31dd-40ef-bca9-d215bc39cca6.eastus.cnt-prod.loadtesting.azure.com/tests/loadtest-kvrefid-case/files/sample-JMX-file.jmx?api-version=2024-12-01-preview
  response:
    body:
      string: '{"url":"https://x8riedvqx93l12nj0h4zk1wu.z21.blob.storage.azure.net/893ce491-1133-4972-bf84-4e175de233b5/209c27f2-e60f-41b0-9ffa-38ed02904877?skoid=713ccf3d-dc33-4787-a1ee-6b0cc537c37a&sktid=33e01921-4d64-4f8c-a055-5bdaffd5e33d&skt=2025-02-24T21%3A53%3A46Z&ske=2025-02-25T04%3A53%3A46Z&sks=b&skv=2024-05-04&sv=2024-05-04&se=2025-02-24T22%3A04%3A21Z&sr=b&sp=r&sig=***","fileName":"sample-JMX-file.jmx","fileType":"TEST_SCRIPT","expireDateTime":"2025-02-24T22:04:21.1611117Z","validationStatus":"VALIDATION_SUCCESS"}'
>>>>>>> dfd6e4c3
    headers:
      accept-ranges:
      - bytes
      api-supported-versions:
      - 2022-11-01, 2023-04-01-preview, 2024-03-01-preview, 2024-05-01-preview, 2024-07-01-preview,
        2024-12-01-preview
      connection:
      - keep-alive
      content-length:
<<<<<<< HEAD
      - '559'
      content-type:
      - application/json; charset=utf-8
      date:
      - Wed, 26 Feb 2025 11:15:43 GMT
      mise-correlation-id:
      - 02287efc-8fd0-46d3-ad1b-4a2825b08089
      strict-transport-security:
      - max-age=31536000; includeSubDomains
      x-azure-ref:
      - 20250226T111543Z-r17775d4f98mc5fbhC1SG1vp2s00000018kg00000000k4gx
=======
      - '557'
      content-type:
      - application/json; charset=utf-8
      date:
      - Mon, 24 Feb 2025 21:54:21 GMT
      mise-correlation-id:
      - 8775631d-776b-44a9-b51c-a3474a2c1b11
      strict-transport-security:
      - max-age=31536000; includeSubDomains
      x-azure-ref:
      - 20250224T215421Z-r17775d4f98mc5fbhC1SG1vp2s00000013v000000000avpm
>>>>>>> dfd6e4c3
      x-cache:
      - CONFIG_NOCACHE
      x-content-type-options:
      - nosniff
    status:
      code: 200
      message: OK
- request:
    body: null
    headers:
      Accept:
      - application/json
      Accept-Encoding:
      - gzip, deflate
      Connection:
      - keep-alive
      User-Agent:
<<<<<<< HEAD
      - AZURECLI/2.70.0 azsdk-python-core/1.31.0 Python/3.12.8 (Linux-6.5.0-1025-azure-x86_64-with-glibc2.36)
    method: GET
    uri: https://f61c559d-b5d6-4f96-972c-afc20b4ec8b1.eastus.cnt-prod.loadtesting.azure.com/tests/loadtest-kvrefid-case/files/sample-JMX-file.jmx?api-version=2024-12-01-preview
  response:
    body:
      string: '{"url":"https://cav5zwkbu0ncz7t0r1t9mfqw.z16.blob.storage.azure.net/ce68f267-a354-41ce-85b9-98394f209d3d/366e8f01-b1d1-486b-a90e-f553cfd915f5?skoid=713ccf3d-dc33-4787-a1ee-6b0cc537c37a&sktid=33e01921-4d64-4f8c-a055-5bdaffd5e33d&skt=2025-02-26T11%3A15%3A35Z&ske=2025-02-26T18%3A15%3A35Z&sks=b&skv=2024-05-04&sv=2024-05-04&se=2025-02-26T11%3A25%3A48Z&sr=b&sp=r&sig=***","fileName":"sample-JMX-file.jmx","fileType":"TEST_SCRIPT","expireDateTime":"2025-02-26T11:25:48.6500381Z","validationStatus":"VALIDATION_INITIATED"}'
=======
      - AZURECLI/2.69.0 azsdk-python-core/1.31.0 Python/3.12.8 (Linux-6.5.0-1025-azure-x86_64-with-glibc2.36)
    method: GET
    uri: https://15e947d4-31dd-40ef-bca9-d215bc39cca6.eastus.cnt-prod.loadtesting.azure.com/tests/loadtest-kvrefid-case?api-version=2024-12-01-preview
  response:
    body:
      string: '{"passFailCriteria":{"passFailMetrics":{"128e6209-53dd-48fb-a4f6-5bc033adc818":{"clientMetric":"requests_per_sec","aggregate":"avg","condition":">","value":78.0,"action":"continue"},"b3764797-f627-4417-9100-983490893cbc":{"clientMetric":"error","aggregate":"percentage","condition":">","value":50.0,"action":"continue"},"cd046312-c395-43df-b823-fa6536ae1ded":{"clientMetric":"latency","aggregate":"avg","condition":">","requestName":"GetCustomerDetails","value":200.0,"action":"continue"}},"passFailServerMetrics":{}},"autoStopCriteria":{"autoStopDisabled":false,"errorRate":90.0,"errorRateTimeWindowInSeconds":60},"environmentVariables":{"rps":"1"},"loadTestConfiguration":{"engineInstances":1,"splitAllCSVs":false,"quickStartTest":false},"inputArtifacts":{"testScriptFileInfo":{"url":"https://x8riedvqx93l12nj0h4zk1wu.z21.blob.storage.azure.net/893ce491-1133-4972-bf84-4e175de233b5/209c27f2-e60f-41b0-9ffa-38ed02904877?skoid=713ccf3d-dc33-4787-a1ee-6b0cc537c37a&sktid=33e01921-4d64-4f8c-a055-5bdaffd5e33d&skt=2025-02-24T21%3A53%3A48Z&ske=2025-02-25T04%3A53%3A48Z&sks=b&skv=2024-05-04&sv=2024-05-04&se=2025-02-24T22%3A54%3A21Z&sr=b&sp=r&sig=***","fileName":"sample-JMX-file.jmx","fileType":"TEST_SCRIPT","expireDateTime":"2025-02-24T22:54:21.4298979Z","validationStatus":"VALIDATION_SUCCESS"},"additionalFileInfo":[{"url":"https://x8riedvqx93l12nj0h4zk1wu.z21.blob.storage.azure.net/893ce491-1133-4972-bf84-4e175de233b5/1d7ad1ef-4185-4366-9aef-83ddfc403d32?skoid=713ccf3d-dc33-4787-a1ee-6b0cc537c37a&sktid=33e01921-4d64-4f8c-a055-5bdaffd5e33d&skt=2025-02-24T21%3A53%3A48Z&ske=2025-02-25T04%3A53%3A48Z&sks=b&skv=2024-05-04&sv=2024-05-04&se=2025-02-24T22%3A54%3A21Z&sr=b&sp=r&sig=***","fileName":"additional-data.csv","fileType":"ADDITIONAL_ARTIFACTS","expireDateTime":"2025-02-24T22:54:21.4302525Z","validationStatus":"VALIDATION_NOT_REQUIRED"},{"url":"https://x8riedvqx93l12nj0h4zk1wu.z21.blob.storage.azure.net/893ce491-1133-4972-bf84-4e175de233b5/d9cd0b8e-5a33-4dfd-acb7-b794d3b11082?skoid=713ccf3d-dc33-4787-a1ee-6b0cc537c37a&sktid=33e01921-4d64-4f8c-a055-5bdaffd5e33d&skt=2025-02-24T21%3A53%3A48Z&ske=2025-02-25T04%3A53%3A48Z&sks=b&skv=2024-05-04&sv=2024-05-04&se=2025-02-24T22%3A54%3A21Z&sr=b&sp=r&sig=***","fileName":"sample-ZIP-artifact.zip","fileType":"ZIPPED_ARTIFACTS","expireDateTime":"2025-02-24T22:54:21.4303863Z","validationStatus":"VALIDATION_SUCCESS"}]},"kind":"JMX","publicIPDisabled":false,"metricsReferenceIdentityType":"SystemAssigned","testId":"loadtest-kvrefid-case","description":"Test
        created from az load test command","displayName":"CLI-Test","keyvaultReferenceIdentityType":"UserAssigned","keyvaultReferenceIdentityId":"/subscriptions/00000000-0000-0000-0000-000000000000/resourcegroups/sample-rg/providers/microsoft.managedidentity/userassignedidentities/sample-mi","createdDateTime":"2025-02-24T21:53:45.077Z","createdBy":"hbisht@microsoft.com","lastModifiedDateTime":"2025-02-24T21:54:20.931Z","lastModifiedBy":"hbisht@microsoft.com"}'
>>>>>>> dfd6e4c3
    headers:
      accept-ranges:
      - bytes
      api-supported-versions:
      - 2022-11-01, 2023-04-01-preview, 2024-03-01-preview, 2024-05-01-preview, 2024-07-01-preview,
        2024-12-01-preview
      connection:
      - keep-alive
      content-length:
<<<<<<< HEAD
      - '563'
      content-type:
      - application/json; charset=utf-8
      date:
      - Wed, 26 Feb 2025 11:15:48 GMT
      mise-correlation-id:
      - 9699c33f-86aa-4e8e-8600-d8931716945b
      strict-transport-security:
      - max-age=31536000; includeSubDomains
      x-azure-ref:
      - 20250226T111548Z-r17775d4f98mc5fbhC1SG1vp2s00000018kg00000000k583
=======
      - '3102'
      content-type:
      - application/json; charset=utf-8
      date:
      - Mon, 24 Feb 2025 21:54:21 GMT
      mise-correlation-id:
      - 439b11d0-d3c3-4073-915b-95f2b698133d
      strict-transport-security:
      - max-age=31536000; includeSubDomains
      x-azure-ref:
      - 20250224T215421Z-r17775d4f98mc5fbhC1SG1vp2s00000013v000000000avpx
>>>>>>> dfd6e4c3
      x-cache:
      - CONFIG_NOCACHE
      x-content-type-options:
      - nosniff
    status:
      code: 200
      message: OK
- request:
    body: null
    headers:
      Accept:
      - application/json
      Accept-Encoding:
      - gzip, deflate
      Connection:
      - keep-alive
      User-Agent:
<<<<<<< HEAD
      - AZURECLI/2.70.0 azsdk-python-core/1.31.0 Python/3.12.8 (Linux-6.5.0-1025-azure-x86_64-with-glibc2.36)
    method: GET
    uri: https://f61c559d-b5d6-4f96-972c-afc20b4ec8b1.eastus.cnt-prod.loadtesting.azure.com/tests/loadtest-kvrefid-case/files/sample-JMX-file.jmx?api-version=2024-12-01-preview
  response:
    body:
      string: '{"url":"https://cav5zwkbu0ncz7t0r1t9mfqw.z16.blob.storage.azure.net/ce68f267-a354-41ce-85b9-98394f209d3d/366e8f01-b1d1-486b-a90e-f553cfd915f5?skoid=713ccf3d-dc33-4787-a1ee-6b0cc537c37a&sktid=33e01921-4d64-4f8c-a055-5bdaffd5e33d&skt=2025-02-26T11%3A15%3A53Z&ske=2025-02-26T18%3A15%3A53Z&sks=b&skv=2024-05-04&sv=2024-05-04&se=2025-02-26T11%3A25%3A53Z&sr=b&sp=r&sig=***","fileName":"sample-JMX-file.jmx","fileType":"TEST_SCRIPT","expireDateTime":"2025-02-26T11:25:53.9411796Z","validationStatus":"VALIDATION_INITIATED"}'
    headers:
      accept-ranges:
      - bytes
      api-supported-versions:
      - 2022-11-01, 2023-04-01-preview, 2024-03-01-preview, 2024-05-01-preview, 2024-07-01-preview,
        2024-12-01-preview
      connection:
      - keep-alive
      content-length:
      - '561'
      content-type:
      - application/json; charset=utf-8
      date:
      - Wed, 26 Feb 2025 11:15:54 GMT
      mise-correlation-id:
      - 14579acb-e34d-4880-8610-350ab6971836
      strict-transport-security:
      - max-age=31536000; includeSubDomains
      x-azure-ref:
      - 20250226T111553Z-r17775d4f98mc5fbhC1SG1vp2s00000018kg00000000k66s
=======
      - azsdk-python-mgmt-loadtesting/1.0.0 Python/3.12.8 (Linux-6.5.0-1025-azure-x86_64-with-glibc2.36)
    method: GET
    uri: https://management.azure.com/subscriptions/00000000-0000-0000-0000-000000000000/resourceGroups/clitest-load-000001/providers/Microsoft.LoadTestService/loadTests/clitest-load-000002?api-version=2022-12-01
  response:
    body:
      string: '{"id":"/subscriptions/00000000-0000-0000-0000-000000000000/resourceGroups/clitest-load-000001/providers/Microsoft.LoadTestService/loadTests/clitest-load-000002","name":"clitest-load-000002","type":"microsoft.loadtestservice/loadtests","location":"eastus","systemData":{"createdBy":"hbisht@microsoft.com","createdByType":"User","createdAt":"2025-02-24T21:52:44.1893597Z","lastModifiedBy":"hbisht@microsoft.com","lastModifiedByType":"User","lastModifiedAt":"2025-02-24T21:52:44.1893597Z"},"identity":{"type":"None"},"properties":{"dataPlaneURI":"15e947d4-31dd-40ef-bca9-d215bc39cca6.eastus.cnt-prod.loadtesting.azure.com","provisioningState":"Succeeded"}}'
    headers:
      cache-control:
      - no-cache
      content-length:
      - '653'
      content-type:
      - application/json; charset=utf-8
      date:
      - Mon, 24 Feb 2025 21:54:22 GMT
      etag:
      - '"4f015cb3-0000-0200-0000-67bcea420000"'
      expires:
      - '-1'
      pragma:
      - no-cache
      strict-transport-security:
      - max-age=31536000; includeSubDomains
>>>>>>> dfd6e4c3
      x-cache:
      - CONFIG_NOCACHE
      x-content-type-options:
      - nosniff
      x-ms-providerhub-traffic:
      - 'True'
      x-ms-ratelimit-remaining-subscription-global-reads:
      - '16499'
      x-msedge-ref:
      - 'Ref A: D3F28CC548194FF5BD87B78E1FF1F441 Ref B: MAA201060515033 Ref C: 2025-02-24T21:54:21Z'
    status:
      code: 200
      message: OK
- request:
    body: null
    headers:
      Accept:
      - application/json
      Accept-Encoding:
      - gzip, deflate
      Connection:
      - keep-alive
      User-Agent:
<<<<<<< HEAD
      - AZURECLI/2.70.0 azsdk-python-core/1.31.0 Python/3.12.8 (Linux-6.5.0-1025-azure-x86_64-with-glibc2.36)
    method: GET
    uri: https://f61c559d-b5d6-4f96-972c-afc20b4ec8b1.eastus.cnt-prod.loadtesting.azure.com/tests/loadtest-kvrefid-case/files/sample-JMX-file.jmx?api-version=2024-12-01-preview
  response:
    body:
      string: '{"url":"https://cav5zwkbu0ncz7t0r1t9mfqw.z16.blob.storage.azure.net/ce68f267-a354-41ce-85b9-98394f209d3d/366e8f01-b1d1-486b-a90e-f553cfd915f5?skoid=713ccf3d-dc33-4787-a1ee-6b0cc537c37a&sktid=33e01921-4d64-4f8c-a055-5bdaffd5e33d&skt=2025-02-26T11%3A15%3A38Z&ske=2025-02-26T18%3A15%3A38Z&sks=b&skv=2024-05-04&sv=2024-05-04&se=2025-02-26T11%3A25%3A59Z&sr=b&sp=r&sig=***","fileName":"sample-JMX-file.jmx","fileType":"TEST_SCRIPT","expireDateTime":"2025-02-26T11:25:59.3115607Z","validationStatus":"VALIDATION_INITIATED"}'
=======
      - AZURECLI/2.69.0 azsdk-python-core/1.31.0 Python/3.12.8 (Linux-6.5.0-1025-azure-x86_64-with-glibc2.36)
    method: GET
    uri: https://15e947d4-31dd-40ef-bca9-d215bc39cca6.eastus.cnt-prod.loadtesting.azure.com/tests/loadtest-kvrefid-case?api-version=2024-12-01-preview
  response:
    body:
      string: '{"passFailCriteria":{"passFailMetrics":{"128e6209-53dd-48fb-a4f6-5bc033adc818":{"clientMetric":"requests_per_sec","aggregate":"avg","condition":">","value":78.0,"action":"continue"},"b3764797-f627-4417-9100-983490893cbc":{"clientMetric":"error","aggregate":"percentage","condition":">","value":50.0,"action":"continue"},"cd046312-c395-43df-b823-fa6536ae1ded":{"clientMetric":"latency","aggregate":"avg","condition":">","requestName":"GetCustomerDetails","value":200.0,"action":"continue"}},"passFailServerMetrics":{}},"autoStopCriteria":{"autoStopDisabled":false,"errorRate":90.0,"errorRateTimeWindowInSeconds":60},"environmentVariables":{"rps":"1"},"loadTestConfiguration":{"engineInstances":1,"splitAllCSVs":false,"quickStartTest":false},"inputArtifacts":{"testScriptFileInfo":{"url":"https://x8riedvqx93l12nj0h4zk1wu.z21.blob.storage.azure.net/893ce491-1133-4972-bf84-4e175de233b5/209c27f2-e60f-41b0-9ffa-38ed02904877?skoid=713ccf3d-dc33-4787-a1ee-6b0cc537c37a&sktid=33e01921-4d64-4f8c-a055-5bdaffd5e33d&skt=2025-02-24T21%3A53%3A47Z&ske=2025-02-25T04%3A53%3A47Z&sks=b&skv=2024-05-04&sv=2024-05-04&se=2025-02-24T22%3A54%3A23Z&sr=b&sp=r&sig=***","fileName":"sample-JMX-file.jmx","fileType":"TEST_SCRIPT","expireDateTime":"2025-02-24T22:54:23.3939709Z","validationStatus":"VALIDATION_SUCCESS"},"additionalFileInfo":[{"url":"https://x8riedvqx93l12nj0h4zk1wu.z21.blob.storage.azure.net/893ce491-1133-4972-bf84-4e175de233b5/1d7ad1ef-4185-4366-9aef-83ddfc403d32?skoid=713ccf3d-dc33-4787-a1ee-6b0cc537c37a&sktid=33e01921-4d64-4f8c-a055-5bdaffd5e33d&skt=2025-02-24T21%3A53%3A47Z&ske=2025-02-25T04%3A53%3A47Z&sks=b&skv=2024-05-04&sv=2024-05-04&se=2025-02-24T22%3A54%3A23Z&sr=b&sp=r&sig=***","fileName":"additional-data.csv","fileType":"ADDITIONAL_ARTIFACTS","expireDateTime":"2025-02-24T22:54:23.3943914Z","validationStatus":"VALIDATION_NOT_REQUIRED"},{"url":"https://x8riedvqx93l12nj0h4zk1wu.z21.blob.storage.azure.net/893ce491-1133-4972-bf84-4e175de233b5/d9cd0b8e-5a33-4dfd-acb7-b794d3b11082?skoid=713ccf3d-dc33-4787-a1ee-6b0cc537c37a&sktid=33e01921-4d64-4f8c-a055-5bdaffd5e33d&skt=2025-02-24T21%3A53%3A47Z&ske=2025-02-25T04%3A53%3A47Z&sks=b&skv=2024-05-04&sv=2024-05-04&se=2025-02-24T22%3A54%3A23Z&sr=b&sp=r&sig=***","fileName":"sample-ZIP-artifact.zip","fileType":"ZIPPED_ARTIFACTS","expireDateTime":"2025-02-24T22:54:23.3945664Z","validationStatus":"VALIDATION_SUCCESS"}]},"kind":"JMX","publicIPDisabled":false,"metricsReferenceIdentityType":"SystemAssigned","testId":"loadtest-kvrefid-case","description":"Test
        created from az load test command","displayName":"CLI-Test","keyvaultReferenceIdentityType":"UserAssigned","keyvaultReferenceIdentityId":"/subscriptions/00000000-0000-0000-0000-000000000000/resourcegroups/sample-rg/providers/microsoft.managedidentity/userassignedidentities/sample-mi","createdDateTime":"2025-02-24T21:53:45.077Z","createdBy":"hbisht@microsoft.com","lastModifiedDateTime":"2025-02-24T21:54:20.931Z","lastModifiedBy":"hbisht@microsoft.com"}'
>>>>>>> dfd6e4c3
    headers:
      accept-ranges:
      - bytes
      api-supported-versions:
      - 2022-11-01, 2023-04-01-preview, 2024-03-01-preview, 2024-05-01-preview, 2024-07-01-preview,
        2024-12-01-preview
      connection:
      - keep-alive
      content-length:
<<<<<<< HEAD
      - '561'
      content-type:
      - application/json; charset=utf-8
      date:
      - Wed, 26 Feb 2025 11:15:59 GMT
      mise-correlation-id:
      - 1c514bcc-1490-47e6-8d9b-f63805674989
      strict-transport-security:
      - max-age=31536000; includeSubDomains
      x-azure-ref:
      - 20250226T111559Z-r17775d4f98mc5fbhC1SG1vp2s00000018kg00000000k731
=======
      - '3106'
      content-type:
      - application/json; charset=utf-8
      date:
      - Mon, 24 Feb 2025 21:54:23 GMT
      mise-correlation-id:
      - 7c19394d-ed6e-41a6-838e-f3f64cabfe8e
      strict-transport-security:
      - max-age=31536000; includeSubDomains
      x-azure-ref:
      - 20250224T215422Z-r17775d4f98k7mk2hC1SG1n7700000000rq000000000927x
>>>>>>> dfd6e4c3
      x-cache:
      - CONFIG_NOCACHE
      x-content-type-options:
      - nosniff
    status:
      code: 200
      message: OK
- request:
    body: '{"displayName": "CLI-Test", "kind": "JMX", "description": "Test created
      from az load test command", "keyvaultReferenceIdentityType": "SystemAssigned",
      "environmentVariables": {"rps": "1"}, "secrets": {}, "loadTestConfiguration":
      {"engineInstances": 1, "splitAllCSVs": false, "quickStartTest": false, "regionalLoadTestConfig":
      null}, "autoStopCriteria": {"autoStopDisabled": false, "errorRate": 90.0, "errorRateTimeWindowInSeconds":
      60}, "baselineTestRunId": null}'
    headers:
      Accept:
      - application/json
      Accept-Encoding:
      - gzip, deflate
      Connection:
      - keep-alive
      Content-Length:
      - '463'
      Content-Type:
      - application/merge-patch+json
      User-Agent:
<<<<<<< HEAD
      - AZURECLI/2.70.0 azsdk-python-core/1.31.0 Python/3.12.8 (Linux-6.5.0-1025-azure-x86_64-with-glibc2.36)
    method: GET
    uri: https://f61c559d-b5d6-4f96-972c-afc20b4ec8b1.eastus.cnt-prod.loadtesting.azure.com/tests/loadtest-kvrefid-case/files/sample-JMX-file.jmx?api-version=2024-12-01-preview
  response:
    body:
      string: '{"url":"https://cav5zwkbu0ncz7t0r1t9mfqw.z16.blob.storage.azure.net/ce68f267-a354-41ce-85b9-98394f209d3d/366e8f01-b1d1-486b-a90e-f553cfd915f5?skoid=713ccf3d-dc33-4787-a1ee-6b0cc537c37a&sktid=33e01921-4d64-4f8c-a055-5bdaffd5e33d&skt=2025-02-26T11%3A15%3A37Z&ske=2025-02-26T18%3A15%3A37Z&sks=b&skv=2024-05-04&sv=2024-05-04&se=2025-02-26T11%3A26%3A04Z&sr=b&sp=r&sig=***","fileName":"sample-JMX-file.jmx","fileType":"TEST_SCRIPT","expireDateTime":"2025-02-26T11:26:04.6542398Z","validationStatus":"VALIDATION_INITIATED"}'
=======
      - AZURECLI/2.69.0 azsdk-python-core/1.31.0 Python/3.12.8 (Linux-6.5.0-1025-azure-x86_64-with-glibc2.36)
    method: PATCH
    uri: https://15e947d4-31dd-40ef-bca9-d215bc39cca6.eastus.cnt-prod.loadtesting.azure.com/tests/loadtest-kvrefid-case?api-version=2024-12-01-preview
  response:
    body:
      string: '{"passFailCriteria":{"passFailMetrics":{"128e6209-53dd-48fb-a4f6-5bc033adc818":{"clientMetric":"requests_per_sec","aggregate":"avg","condition":">","value":78.0,"action":"continue"},"b3764797-f627-4417-9100-983490893cbc":{"clientMetric":"error","aggregate":"percentage","condition":">","value":50.0,"action":"continue"},"cd046312-c395-43df-b823-fa6536ae1ded":{"clientMetric":"latency","aggregate":"avg","condition":">","requestName":"GetCustomerDetails","value":200.0,"action":"continue"}},"passFailServerMetrics":{}},"autoStopCriteria":{"autoStopDisabled":false,"errorRate":90.0,"errorRateTimeWindowInSeconds":60},"environmentVariables":{"rps":"1"},"loadTestConfiguration":{"engineInstances":1,"splitAllCSVs":false,"quickStartTest":false},"inputArtifacts":{"testScriptFileInfo":{"url":"https://x8riedvqx93l12nj0h4zk1wu.z21.blob.storage.azure.net/893ce491-1133-4972-bf84-4e175de233b5/209c27f2-e60f-41b0-9ffa-38ed02904877?skoid=713ccf3d-dc33-4787-a1ee-6b0cc537c37a&sktid=33e01921-4d64-4f8c-a055-5bdaffd5e33d&skt=2025-02-24T21%3A53%3A47Z&ske=2025-02-25T04%3A53%3A47Z&sks=b&skv=2024-05-04&sv=2024-05-04&se=2025-02-24T22%3A54%3A23Z&sr=b&sp=r&sig=***","fileName":"sample-JMX-file.jmx","fileType":"TEST_SCRIPT","expireDateTime":"2025-02-24T22:54:23.7743824Z","validationStatus":"VALIDATION_SUCCESS"},"additionalFileInfo":[{"url":"https://x8riedvqx93l12nj0h4zk1wu.z21.blob.storage.azure.net/893ce491-1133-4972-bf84-4e175de233b5/1d7ad1ef-4185-4366-9aef-83ddfc403d32?skoid=713ccf3d-dc33-4787-a1ee-6b0cc537c37a&sktid=33e01921-4d64-4f8c-a055-5bdaffd5e33d&skt=2025-02-24T21%3A53%3A47Z&ske=2025-02-25T04%3A53%3A47Z&sks=b&skv=2024-05-04&sv=2024-05-04&se=2025-02-24T22%3A54%3A23Z&sr=b&sp=r&sig=***","fileName":"additional-data.csv","fileType":"ADDITIONAL_ARTIFACTS","expireDateTime":"2025-02-24T22:54:23.7747145Z","validationStatus":"VALIDATION_NOT_REQUIRED"},{"url":"https://x8riedvqx93l12nj0h4zk1wu.z21.blob.storage.azure.net/893ce491-1133-4972-bf84-4e175de233b5/d9cd0b8e-5a33-4dfd-acb7-b794d3b11082?skoid=713ccf3d-dc33-4787-a1ee-6b0cc537c37a&sktid=33e01921-4d64-4f8c-a055-5bdaffd5e33d&skt=2025-02-24T21%3A53%3A47Z&ske=2025-02-25T04%3A53%3A47Z&sks=b&skv=2024-05-04&sv=2024-05-04&se=2025-02-24T22%3A54%3A23Z&sr=b&sp=r&sig=***","fileName":"sample-ZIP-artifact.zip","fileType":"ZIPPED_ARTIFACTS","expireDateTime":"2025-02-24T22:54:23.7748261Z","validationStatus":"VALIDATION_SUCCESS"}]},"kind":"JMX","publicIPDisabled":false,"metricsReferenceIdentityType":"SystemAssigned","testId":"loadtest-kvrefid-case","description":"Test
        created from az load test command","displayName":"CLI-Test","keyvaultReferenceIdentityType":"SystemAssigned","createdDateTime":"2025-02-24T21:53:45.077Z","createdBy":"hbisht@microsoft.com","lastModifiedDateTime":"2025-02-24T21:54:23.765Z","lastModifiedBy":"hbisht@microsoft.com"}'
>>>>>>> dfd6e4c3
    headers:
      accept-ranges:
      - bytes
      api-supported-versions:
      - 2022-11-01, 2023-04-01-preview, 2024-03-01-preview, 2024-05-01-preview, 2024-07-01-preview,
        2024-12-01-preview
      connection:
      - keep-alive
      content-length:
<<<<<<< HEAD
      - '559'
      content-type:
      - application/json; charset=utf-8
      date:
      - Wed, 26 Feb 2025 11:16:04 GMT
      mise-correlation-id:
      - a23de706-5db5-4177-9518-e2d52a976812
      strict-transport-security:
      - max-age=31536000; includeSubDomains
      x-azure-ref:
      - 20250226T111604Z-r17775d4f98mc5fbhC1SG1vp2s00000018kg00000000k7yu
=======
      - '2930'
      content-type:
      - application/json; charset=utf-8
      date:
      - Mon, 24 Feb 2025 21:54:23 GMT
      mise-correlation-id:
      - 6ebdcf6f-bc01-4657-a9c4-cffea479b8ff
      strict-transport-security:
      - max-age=31536000; includeSubDomains
      x-azure-ref:
      - 20250224T215423Z-r17775d4f98k7mk2hC1SG1n7700000000rq000000000928f
>>>>>>> dfd6e4c3
      x-cache:
      - CONFIG_NOCACHE
      x-content-type-options:
      - nosniff
    status:
      code: 200
      message: OK
- request:
    body: null
    headers:
      Accept:
      - application/json
      Accept-Encoding:
      - gzip, deflate
      Connection:
      - keep-alive
      User-Agent:
<<<<<<< HEAD
      - AZURECLI/2.70.0 azsdk-python-core/1.31.0 Python/3.12.8 (Linux-6.5.0-1025-azure-x86_64-with-glibc2.36)
    method: GET
    uri: https://f61c559d-b5d6-4f96-972c-afc20b4ec8b1.eastus.cnt-prod.loadtesting.azure.com/tests/loadtest-kvrefid-case/files/sample-JMX-file.jmx?api-version=2024-12-01-preview
  response:
    body:
      string: '{"url":"https://cav5zwkbu0ncz7t0r1t9mfqw.z16.blob.storage.azure.net/ce68f267-a354-41ce-85b9-98394f209d3d/366e8f01-b1d1-486b-a90e-f553cfd915f5?skoid=713ccf3d-dc33-4787-a1ee-6b0cc537c37a&sktid=33e01921-4d64-4f8c-a055-5bdaffd5e33d&skt=2025-02-26T11%3A15%3A35Z&ske=2025-02-26T18%3A15%3A35Z&sks=b&skv=2024-05-04&sv=2024-05-04&se=2025-02-26T11%3A26%3A09Z&sr=b&sp=r&sig=***","fileName":"sample-JMX-file.jmx","fileType":"TEST_SCRIPT","expireDateTime":"2025-02-26T11:26:09.9956767Z","validationStatus":"VALIDATION_SUCCESS"}'
=======
      - AZURECLI/2.69.0 azsdk-python-core/1.31.0 Python/3.12.8 (Linux-6.5.0-1025-azure-x86_64-with-glibc2.36)
    method: GET
    uri: https://15e947d4-31dd-40ef-bca9-d215bc39cca6.eastus.cnt-prod.loadtesting.azure.com/tests/loadtest-kvrefid-case/files?api-version=2024-12-01-preview
  response:
    body:
      string: '{"value":[{"url":"https://x8riedvqx93l12nj0h4zk1wu.z21.blob.storage.azure.net/893ce491-1133-4972-bf84-4e175de233b5/209c27f2-e60f-41b0-9ffa-38ed02904877?skoid=713ccf3d-dc33-4787-a1ee-6b0cc537c37a&sktid=33e01921-4d64-4f8c-a055-5bdaffd5e33d&skt=2025-02-24T21%3A53%3A46Z&ske=2025-02-25T04%3A53%3A46Z&sks=b&skv=2024-05-04&sv=2024-05-04&se=2025-02-24T22%3A04%3A24Z&sr=b&sp=r&sig=***","fileName":"sample-JMX-file.jmx","fileType":"TEST_SCRIPT","expireDateTime":"2025-02-24T22:04:24.0233574Z","validationStatus":"VALIDATION_SUCCESS"},{"url":"https://x8riedvqx93l12nj0h4zk1wu.z21.blob.storage.azure.net/893ce491-1133-4972-bf84-4e175de233b5/1d7ad1ef-4185-4366-9aef-83ddfc403d32?skoid=713ccf3d-dc33-4787-a1ee-6b0cc537c37a&sktid=33e01921-4d64-4f8c-a055-5bdaffd5e33d&skt=2025-02-24T21%3A53%3A46Z&ske=2025-02-25T04%3A53%3A46Z&sks=b&skv=2024-05-04&sv=2024-05-04&se=2025-02-24T22%3A04%3A24Z&sr=b&sp=r&sig=***","fileName":"additional-data.csv","fileType":"ADDITIONAL_ARTIFACTS","expireDateTime":"2025-02-24T22:04:24.0235708Z","validationStatus":"VALIDATION_NOT_REQUIRED"},{"url":"https://x8riedvqx93l12nj0h4zk1wu.z21.blob.storage.azure.net/893ce491-1133-4972-bf84-4e175de233b5/d9cd0b8e-5a33-4dfd-acb7-b794d3b11082?skoid=713ccf3d-dc33-4787-a1ee-6b0cc537c37a&sktid=33e01921-4d64-4f8c-a055-5bdaffd5e33d&skt=2025-02-24T21%3A53%3A46Z&ske=2025-02-25T04%3A53%3A46Z&sks=b&skv=2024-05-04&sv=2024-05-04&se=2025-02-24T22%3A04%3A24Z&sr=b&sp=r&sig=***","fileName":"sample-ZIP-artifact.zip","fileType":"ZIPPED_ARTIFACTS","expireDateTime":"2025-02-24T22:04:24.0237705Z","validationStatus":"VALIDATION_SUCCESS"}]}'
>>>>>>> dfd6e4c3
    headers:
      accept-ranges:
      - bytes
      api-supported-versions:
      - 2022-11-01, 2023-04-01-preview, 2024-03-01-preview, 2024-05-01-preview, 2024-07-01-preview,
        2024-12-01-preview
      connection:
      - keep-alive
      content-length:
<<<<<<< HEAD
      - '561'
      content-type:
      - application/json; charset=utf-8
      date:
      - Wed, 26 Feb 2025 11:16:10 GMT
      mise-correlation-id:
      - 901b1c66-95d3-4eb0-9413-68d34a51cea1
      strict-transport-security:
      - max-age=31536000; includeSubDomains
      x-azure-ref:
      - 20250226T111609Z-r17775d4f98mc5fbhC1SG1vp2s00000018kg00000000k8n1
=======
      - '1712'
      content-type:
      - application/json; charset=utf-8
      date:
      - Mon, 24 Feb 2025 21:54:24 GMT
      mise-correlation-id:
      - c8f2e186-ab05-40b0-8a77-48eb175201ed
      strict-transport-security:
      - max-age=31536000; includeSubDomains
      x-azure-ref:
      - 20250224T215423Z-r17775d4f98k7mk2hC1SG1n7700000000rq000000000928y
>>>>>>> dfd6e4c3
      x-cache:
      - CONFIG_NOCACHE
      x-content-type-options:
      - nosniff
    status:
      code: 200
      message: OK
- request:
    body: null
    headers:
      Accept:
      - application/json
      Accept-Encoding:
      - gzip, deflate
      Connection:
      - keep-alive
      User-Agent:
<<<<<<< HEAD
      - AZURECLI/2.70.0 azsdk-python-core/1.31.0 Python/3.12.8 (Linux-6.5.0-1025-azure-x86_64-with-glibc2.36)
    method: GET
    uri: https://f61c559d-b5d6-4f96-972c-afc20b4ec8b1.eastus.cnt-prod.loadtesting.azure.com/tests/loadtest-kvrefid-case?api-version=2024-12-01-preview
  response:
    body:
      string: '{"passFailCriteria":{"passFailMetrics":{"2761dd22-7f2b-4bc7-ba49-f05131847fb1":{"clientMetric":"requests_per_sec","aggregate":"avg","condition":">","value":78.0,"action":"continue"},"974fa22d-3de9-447a-8940-45d8aa4ac26b":{"clientMetric":"error","aggregate":"percentage","condition":">","value":50.0,"action":"continue"},"079d1d48-b6b5-40ab-bdd5-3ab2d4cc1384":{"clientMetric":"latency","aggregate":"avg","condition":">","requestName":"GetCustomerDetails","value":200.0,"action":"continue"}},"passFailServerMetrics":{}},"autoStopCriteria":{"autoStopDisabled":false,"errorRate":90.0,"errorRateTimeWindowInSeconds":60},"environmentVariables":{"rps":"1"},"loadTestConfiguration":{"engineInstances":1,"splitAllCSVs":false,"quickStartTest":false},"inputArtifacts":{"testScriptFileInfo":{"url":"https://cav5zwkbu0ncz7t0r1t9mfqw.z16.blob.storage.azure.net/ce68f267-a354-41ce-85b9-98394f209d3d/366e8f01-b1d1-486b-a90e-f553cfd915f5?skoid=713ccf3d-dc33-4787-a1ee-6b0cc537c37a&sktid=33e01921-4d64-4f8c-a055-5bdaffd5e33d&skt=2025-02-26T11%3A15%3A38Z&ske=2025-02-26T18%3A15%3A38Z&sks=b&skv=2024-05-04&sv=2024-05-04&se=2025-02-26T12%3A16%3A10Z&sr=b&sp=r&sig=***","fileName":"sample-JMX-file.jmx","fileType":"TEST_SCRIPT","expireDateTime":"2025-02-26T12:16:10.289982Z","validationStatus":"VALIDATION_SUCCESS"},"additionalFileInfo":[{"url":"https://cav5zwkbu0ncz7t0r1t9mfqw.z16.blob.storage.azure.net/ce68f267-a354-41ce-85b9-98394f209d3d/56c1de94-872e-4a11-a2a2-8888cbb10587?skoid=713ccf3d-dc33-4787-a1ee-6b0cc537c37a&sktid=33e01921-4d64-4f8c-a055-5bdaffd5e33d&skt=2025-02-26T11%3A15%3A38Z&ske=2025-02-26T18%3A15%3A38Z&sks=b&skv=2024-05-04&sv=2024-05-04&se=2025-02-26T12%3A16%3A10Z&sr=b&sp=r&sig=***","fileName":"additional-data.csv","fileType":"ADDITIONAL_ARTIFACTS","expireDateTime":"2025-02-26T12:16:10.290426Z","validationStatus":"VALIDATION_NOT_REQUIRED"},{"url":"https://cav5zwkbu0ncz7t0r1t9mfqw.z16.blob.storage.azure.net/ce68f267-a354-41ce-85b9-98394f209d3d/544f7275-bcf2-4c8c-bbe4-ffb2b1d49bd8?skoid=713ccf3d-dc33-4787-a1ee-6b0cc537c37a&sktid=33e01921-4d64-4f8c-a055-5bdaffd5e33d&skt=2025-02-26T11%3A15%3A38Z&ske=2025-02-26T18%3A15%3A38Z&sks=b&skv=2024-05-04&sv=2024-05-04&se=2025-02-26T12%3A16%3A10Z&sr=b&sp=r&sig=***","fileName":"sample-ZIP-artifact.zip","fileType":"ZIPPED_ARTIFACTS","expireDateTime":"2025-02-26T12:16:10.2906024Z","validationStatus":"VALIDATION_SUCCESS"}]},"kind":"JMX","publicIPDisabled":false,"metricsReferenceIdentityType":"SystemAssigned","testId":"loadtest-kvrefid-case","description":"Test
        created from az load test command","displayName":"CLI-Test","keyvaultReferenceIdentityType":"UserAssigned","keyvaultReferenceIdentityId":"/subscriptions/00000000-0000-0000-0000-000000000000/resourcegroups/sample-rg/providers/microsoft.managedidentity/userassignedidentities/sample-mi","createdDateTime":"2025-02-26T11:15:34.384Z","createdBy":"hbisht@microsoft.com","lastModifiedDateTime":"2025-02-26T11:16:08.436Z","lastModifiedBy":"hbisht@microsoft.com"}'
=======
      - AZURECLI/2.69.0 azsdk-python-core/1.31.0 Python/3.12.8 (Linux-6.5.0-1025-azure-x86_64-with-glibc2.36)
    method: GET
    uri: https://15e947d4-31dd-40ef-bca9-d215bc39cca6.eastus.cnt-prod.loadtesting.azure.com/tests/loadtest-kvrefid-case?api-version=2024-12-01-preview
  response:
    body:
      string: '{"passFailCriteria":{"passFailMetrics":{"128e6209-53dd-48fb-a4f6-5bc033adc818":{"clientMetric":"requests_per_sec","aggregate":"avg","condition":">","value":78.0,"action":"continue"},"b3764797-f627-4417-9100-983490893cbc":{"clientMetric":"error","aggregate":"percentage","condition":">","value":50.0,"action":"continue"},"cd046312-c395-43df-b823-fa6536ae1ded":{"clientMetric":"latency","aggregate":"avg","condition":">","requestName":"GetCustomerDetails","value":200.0,"action":"continue"}},"passFailServerMetrics":{}},"autoStopCriteria":{"autoStopDisabled":false,"errorRate":90.0,"errorRateTimeWindowInSeconds":60},"environmentVariables":{"rps":"1"},"loadTestConfiguration":{"engineInstances":1,"splitAllCSVs":false,"quickStartTest":false},"inputArtifacts":{"testScriptFileInfo":{"url":"https://x8riedvqx93l12nj0h4zk1wu.z21.blob.storage.azure.net/893ce491-1133-4972-bf84-4e175de233b5/209c27f2-e60f-41b0-9ffa-38ed02904877?skoid=713ccf3d-dc33-4787-a1ee-6b0cc537c37a&sktid=33e01921-4d64-4f8c-a055-5bdaffd5e33d&skt=2025-02-24T21%3A54%3A24Z&ske=2025-02-25T04%3A54%3A24Z&sks=b&skv=2024-05-04&sv=2024-05-04&se=2025-02-24T22%3A54%3A24Z&sr=b&sp=r&sig=***","fileName":"sample-JMX-file.jmx","fileType":"TEST_SCRIPT","expireDateTime":"2025-02-24T22:54:24.2741875Z","validationStatus":"VALIDATION_SUCCESS"},"additionalFileInfo":[{"url":"https://x8riedvqx93l12nj0h4zk1wu.z21.blob.storage.azure.net/893ce491-1133-4972-bf84-4e175de233b5/1d7ad1ef-4185-4366-9aef-83ddfc403d32?skoid=713ccf3d-dc33-4787-a1ee-6b0cc537c37a&sktid=33e01921-4d64-4f8c-a055-5bdaffd5e33d&skt=2025-02-24T21%3A54%3A24Z&ske=2025-02-25T04%3A54%3A24Z&sks=b&skv=2024-05-04&sv=2024-05-04&se=2025-02-24T22%3A54%3A25Z&sr=b&sp=r&sig=***","fileName":"additional-data.csv","fileType":"ADDITIONAL_ARTIFACTS","expireDateTime":"2025-02-24T22:54:25.2459677Z","validationStatus":"VALIDATION_NOT_REQUIRED"},{"url":"https://x8riedvqx93l12nj0h4zk1wu.z21.blob.storage.azure.net/893ce491-1133-4972-bf84-4e175de233b5/d9cd0b8e-5a33-4dfd-acb7-b794d3b11082?skoid=713ccf3d-dc33-4787-a1ee-6b0cc537c37a&sktid=33e01921-4d64-4f8c-a055-5bdaffd5e33d&skt=2025-02-24T21%3A54%3A24Z&ske=2025-02-25T04%3A54%3A24Z&sks=b&skv=2024-05-04&sv=2024-05-04&se=2025-02-24T22%3A54%3A25Z&sr=b&sp=r&sig=***","fileName":"sample-ZIP-artifact.zip","fileType":"ZIPPED_ARTIFACTS","expireDateTime":"2025-02-24T22:54:25.2460588Z","validationStatus":"VALIDATION_SUCCESS"}]},"kind":"JMX","publicIPDisabled":false,"metricsReferenceIdentityType":"SystemAssigned","testId":"loadtest-kvrefid-case","description":"Test
        created from az load test command","displayName":"CLI-Test","keyvaultReferenceIdentityType":"SystemAssigned","createdDateTime":"2025-02-24T21:53:45.077Z","createdBy":"hbisht@microsoft.com","lastModifiedDateTime":"2025-02-24T21:54:23.765Z","lastModifiedBy":"hbisht@microsoft.com"}'
>>>>>>> dfd6e4c3
    headers:
      accept-ranges:
      - bytes
      api-supported-versions:
      - 2022-11-01, 2023-04-01-preview, 2024-03-01-preview, 2024-05-01-preview, 2024-07-01-preview,
        2024-12-01-preview
      connection:
      - keep-alive
      content-length:
<<<<<<< HEAD
      - '3096'
      content-type:
      - application/json; charset=utf-8
      date:
      - Wed, 26 Feb 2025 11:16:10 GMT
      mise-correlation-id:
      - 08023094-874a-4fc8-86b4-60d1930af95f
      strict-transport-security:
      - max-age=31536000; includeSubDomains
      x-azure-ref:
      - 20250226T111610Z-r17775d4f98mc5fbhC1SG1vp2s00000018kg00000000k8pc
=======
      - '2924'
      content-type:
      - application/json; charset=utf-8
      date:
      - Mon, 24 Feb 2025 21:54:25 GMT
      mise-correlation-id:
      - 6b87ad8d-6581-42f9-83f6-1c5dd529abe2
      strict-transport-security:
      - max-age=31536000; includeSubDomains
      x-azure-ref:
      - 20250224T215424Z-r17775d4f98k7mk2hC1SG1n7700000000rq000000000929g
>>>>>>> dfd6e4c3
      x-cache:
      - CONFIG_NOCACHE
      x-content-type-options:
      - nosniff
    status:
      code: 200
      message: OK
- request:
    body: null
    headers:
      Accept:
      - application/json
      Accept-Encoding:
      - gzip, deflate
      Connection:
      - keep-alive
      User-Agent:
      - azsdk-python-mgmt-loadtesting/1.0.0 Python/3.12.8 (Linux-6.5.0-1025-azure-x86_64-with-glibc2.36)
    method: GET
    uri: https://management.azure.com/subscriptions/00000000-0000-0000-0000-000000000000/resourceGroups/clitest-load-000001/providers/Microsoft.LoadTestService/loadTests/clitest-load-000002?api-version=2022-12-01
  response:
    body:
<<<<<<< HEAD
      string: '{"id":"/subscriptions/00000000-0000-0000-0000-000000000000/resourceGroups/clitest-load-000001/providers/Microsoft.LoadTestService/loadTests/clitest-load-000002","name":"clitest-load-000002","type":"microsoft.loadtestservice/loadtests","location":"eastus","systemData":{"createdBy":"hbisht@microsoft.com","createdByType":"User","createdAt":"2025-02-26T11:14:32.2328146Z","lastModifiedBy":"hbisht@microsoft.com","lastModifiedByType":"User","lastModifiedAt":"2025-02-26T11:14:32.2328146Z"},"identity":{"type":"None"},"properties":{"dataPlaneURI":"f61c559d-b5d6-4f96-972c-afc20b4ec8b1.eastus.cnt-prod.loadtesting.azure.com","provisioningState":"Succeeded"}}'
=======
      string: '{"id":"/subscriptions/00000000-0000-0000-0000-000000000000/resourceGroups/clitest-load-000001/providers/Microsoft.LoadTestService/loadTests/clitest-load-000002","name":"clitest-load-000002","type":"microsoft.loadtestservice/loadtests","location":"eastus","systemData":{"createdBy":"hbisht@microsoft.com","createdByType":"User","createdAt":"2025-02-24T21:52:44.1893597Z","lastModifiedBy":"hbisht@microsoft.com","lastModifiedByType":"User","lastModifiedAt":"2025-02-24T21:52:44.1893597Z"},"identity":{"type":"None"},"properties":{"dataPlaneURI":"15e947d4-31dd-40ef-bca9-d215bc39cca6.eastus.cnt-prod.loadtesting.azure.com","provisioningState":"Succeeded"}}'
>>>>>>> dfd6e4c3
    headers:
      cache-control:
      - no-cache
      content-length:
      - '653'
      content-type:
      - application/json; charset=utf-8
      date:
<<<<<<< HEAD
      - Wed, 26 Feb 2025 11:16:10 GMT
      etag:
      - '"7f0158e5-0000-0200-0000-67bef7ae0000"'
=======
      - Mon, 24 Feb 2025 21:54:25 GMT
      etag:
      - '"4f015cb3-0000-0200-0000-67bcea420000"'
>>>>>>> dfd6e4c3
      expires:
      - '-1'
      pragma:
      - no-cache
      strict-transport-security:
      - max-age=31536000; includeSubDomains
      x-cache:
      - CONFIG_NOCACHE
      x-content-type-options:
      - nosniff
      x-ms-providerhub-traffic:
      - 'True'
      x-ms-ratelimit-remaining-subscription-global-reads:
      - '16499'
      x-msedge-ref:
<<<<<<< HEAD
      - 'Ref A: B0AD7306E68A407391A2FD0AC5A25140 Ref B: MAA201060513009 Ref C: 2025-02-26T11:16:10Z'
=======
      - 'Ref A: 5D559CAD4DDE4289907936FD513D8E3D Ref B: MAA201060516045 Ref C: 2025-02-24T21:54:25Z'
>>>>>>> dfd6e4c3
    status:
      code: 200
      message: OK
- request:
    body: null
    headers:
      Accept:
      - application/json
      Accept-Encoding:
      - gzip, deflate
      Connection:
      - keep-alive
      User-Agent:
<<<<<<< HEAD
      - AZURECLI/2.70.0 azsdk-python-core/1.31.0 Python/3.12.8 (Linux-6.5.0-1025-azure-x86_64-with-glibc2.36)
    method: GET
    uri: https://f61c559d-b5d6-4f96-972c-afc20b4ec8b1.eastus.cnt-prod.loadtesting.azure.com/tests/loadtest-kvrefid-case?api-version=2024-12-01-preview
  response:
    body:
      string: '{"passFailCriteria":{"passFailMetrics":{"2761dd22-7f2b-4bc7-ba49-f05131847fb1":{"clientMetric":"requests_per_sec","aggregate":"avg","condition":">","value":78.0,"action":"continue"},"974fa22d-3de9-447a-8940-45d8aa4ac26b":{"clientMetric":"error","aggregate":"percentage","condition":">","value":50.0,"action":"continue"},"079d1d48-b6b5-40ab-bdd5-3ab2d4cc1384":{"clientMetric":"latency","aggregate":"avg","condition":">","requestName":"GetCustomerDetails","value":200.0,"action":"continue"}},"passFailServerMetrics":{}},"autoStopCriteria":{"autoStopDisabled":false,"errorRate":90.0,"errorRateTimeWindowInSeconds":60},"environmentVariables":{"rps":"1"},"loadTestConfiguration":{"engineInstances":1,"splitAllCSVs":false,"quickStartTest":false},"inputArtifacts":{"testScriptFileInfo":{"url":"https://cav5zwkbu0ncz7t0r1t9mfqw.z16.blob.storage.azure.net/ce68f267-a354-41ce-85b9-98394f209d3d/366e8f01-b1d1-486b-a90e-f553cfd915f5?skoid=713ccf3d-dc33-4787-a1ee-6b0cc537c37a&sktid=33e01921-4d64-4f8c-a055-5bdaffd5e33d&skt=2025-02-26T11%3A15%3A35Z&ske=2025-02-26T18%3A15%3A35Z&sks=b&skv=2024-05-04&sv=2024-05-04&se=2025-02-26T12%3A16%3A11Z&sr=b&sp=r&sig=***","fileName":"sample-JMX-file.jmx","fileType":"TEST_SCRIPT","expireDateTime":"2025-02-26T12:16:11.7396009Z","validationStatus":"VALIDATION_SUCCESS"},"additionalFileInfo":[{"url":"https://cav5zwkbu0ncz7t0r1t9mfqw.z16.blob.storage.azure.net/ce68f267-a354-41ce-85b9-98394f209d3d/56c1de94-872e-4a11-a2a2-8888cbb10587?skoid=713ccf3d-dc33-4787-a1ee-6b0cc537c37a&sktid=33e01921-4d64-4f8c-a055-5bdaffd5e33d&skt=2025-02-26T11%3A15%3A35Z&ske=2025-02-26T18%3A15%3A35Z&sks=b&skv=2024-05-04&sv=2024-05-04&se=2025-02-26T12%3A16%3A11Z&sr=b&sp=r&sig=***","fileName":"additional-data.csv","fileType":"ADDITIONAL_ARTIFACTS","expireDateTime":"2025-02-26T12:16:11.7401165Z","validationStatus":"VALIDATION_NOT_REQUIRED"},{"url":"https://cav5zwkbu0ncz7t0r1t9mfqw.z16.blob.storage.azure.net/ce68f267-a354-41ce-85b9-98394f209d3d/544f7275-bcf2-4c8c-bbe4-ffb2b1d49bd8?skoid=713ccf3d-dc33-4787-a1ee-6b0cc537c37a&sktid=33e01921-4d64-4f8c-a055-5bdaffd5e33d&skt=2025-02-26T11%3A15%3A35Z&ske=2025-02-26T18%3A15%3A35Z&sks=b&skv=2024-05-04&sv=2024-05-04&se=2025-02-26T12%3A16%3A11Z&sr=b&sp=r&sig=***","fileName":"sample-ZIP-artifact.zip","fileType":"ZIPPED_ARTIFACTS","expireDateTime":"2025-02-26T12:16:11.7402919Z","validationStatus":"VALIDATION_SUCCESS"}]},"kind":"JMX","publicIPDisabled":false,"metricsReferenceIdentityType":"SystemAssigned","testId":"loadtest-kvrefid-case","description":"Test
        created from az load test command","displayName":"CLI-Test","keyvaultReferenceIdentityType":"UserAssigned","keyvaultReferenceIdentityId":"/subscriptions/00000000-0000-0000-0000-000000000000/resourcegroups/sample-rg/providers/microsoft.managedidentity/userassignedidentities/sample-mi","createdDateTime":"2025-02-26T11:15:34.384Z","createdBy":"hbisht@microsoft.com","lastModifiedDateTime":"2025-02-26T11:16:08.436Z","lastModifiedBy":"hbisht@microsoft.com"}'
=======
      - AZURECLI/2.69.0 azsdk-python-core/1.31.0 Python/3.12.8 (Linux-6.5.0-1025-azure-x86_64-with-glibc2.36)
    method: GET
    uri: https://15e947d4-31dd-40ef-bca9-d215bc39cca6.eastus.cnt-prod.loadtesting.azure.com/tests/loadtest-kvrefid-case?api-version=2024-12-01-preview
  response:
    body:
      string: '{"passFailCriteria":{"passFailMetrics":{"128e6209-53dd-48fb-a4f6-5bc033adc818":{"clientMetric":"requests_per_sec","aggregate":"avg","condition":">","value":78.0,"action":"continue"},"b3764797-f627-4417-9100-983490893cbc":{"clientMetric":"error","aggregate":"percentage","condition":">","value":50.0,"action":"continue"},"cd046312-c395-43df-b823-fa6536ae1ded":{"clientMetric":"latency","aggregate":"avg","condition":">","requestName":"GetCustomerDetails","value":200.0,"action":"continue"}},"passFailServerMetrics":{}},"autoStopCriteria":{"autoStopDisabled":false,"errorRate":90.0,"errorRateTimeWindowInSeconds":60},"environmentVariables":{"rps":"1"},"loadTestConfiguration":{"engineInstances":1,"splitAllCSVs":false,"quickStartTest":false},"inputArtifacts":{"testScriptFileInfo":{"url":"https://x8riedvqx93l12nj0h4zk1wu.z21.blob.storage.azure.net/893ce491-1133-4972-bf84-4e175de233b5/209c27f2-e60f-41b0-9ffa-38ed02904877?skoid=713ccf3d-dc33-4787-a1ee-6b0cc537c37a&sktid=33e01921-4d64-4f8c-a055-5bdaffd5e33d&skt=2025-02-24T21%3A53%3A46Z&ske=2025-02-25T04%3A53%3A46Z&sks=b&skv=2024-05-04&sv=2024-05-04&se=2025-02-24T22%3A54%3A27Z&sr=b&sp=r&sig=***","fileName":"sample-JMX-file.jmx","fileType":"TEST_SCRIPT","expireDateTime":"2025-02-24T22:54:27.2891816Z","validationStatus":"VALIDATION_SUCCESS"},"additionalFileInfo":[{"url":"https://x8riedvqx93l12nj0h4zk1wu.z21.blob.storage.azure.net/893ce491-1133-4972-bf84-4e175de233b5/1d7ad1ef-4185-4366-9aef-83ddfc403d32?skoid=713ccf3d-dc33-4787-a1ee-6b0cc537c37a&sktid=33e01921-4d64-4f8c-a055-5bdaffd5e33d&skt=2025-02-24T21%3A53%3A46Z&ske=2025-02-25T04%3A53%3A46Z&sks=b&skv=2024-05-04&sv=2024-05-04&se=2025-02-24T22%3A54%3A27Z&sr=b&sp=r&sig=***","fileName":"additional-data.csv","fileType":"ADDITIONAL_ARTIFACTS","expireDateTime":"2025-02-24T22:54:27.2897176Z","validationStatus":"VALIDATION_NOT_REQUIRED"},{"url":"https://x8riedvqx93l12nj0h4zk1wu.z21.blob.storage.azure.net/893ce491-1133-4972-bf84-4e175de233b5/d9cd0b8e-5a33-4dfd-acb7-b794d3b11082?skoid=713ccf3d-dc33-4787-a1ee-6b0cc537c37a&sktid=33e01921-4d64-4f8c-a055-5bdaffd5e33d&skt=2025-02-24T21%3A53%3A46Z&ske=2025-02-25T04%3A53%3A46Z&sks=b&skv=2024-05-04&sv=2024-05-04&se=2025-02-24T22%3A54%3A27Z&sr=b&sp=r&sig=***","fileName":"sample-ZIP-artifact.zip","fileType":"ZIPPED_ARTIFACTS","expireDateTime":"2025-02-24T22:54:27.2898996Z","validationStatus":"VALIDATION_SUCCESS"}]},"kind":"JMX","publicIPDisabled":false,"metricsReferenceIdentityType":"SystemAssigned","testId":"loadtest-kvrefid-case","description":"Test
        created from az load test command","displayName":"CLI-Test","keyvaultReferenceIdentityType":"SystemAssigned","createdDateTime":"2025-02-24T21:53:45.077Z","createdBy":"hbisht@microsoft.com","lastModifiedDateTime":"2025-02-24T21:54:23.765Z","lastModifiedBy":"hbisht@microsoft.com"}'
>>>>>>> dfd6e4c3
    headers:
      accept-ranges:
      - bytes
      api-supported-versions:
      - 2022-11-01, 2023-04-01-preview, 2024-03-01-preview, 2024-05-01-preview, 2024-07-01-preview,
        2024-12-01-preview
      connection:
      - keep-alive
      content-length:
<<<<<<< HEAD
      - '3104'
      content-type:
      - application/json; charset=utf-8
      date:
      - Wed, 26 Feb 2025 11:16:11 GMT
      mise-correlation-id:
      - fb4fa905-1dfb-4d41-83bf-075a928a5f8c
      strict-transport-security:
      - max-age=31536000; includeSubDomains
      x-azure-ref:
      - 20250226T111611Z-r17775d4f98k7mk2hC1SG1n7700000000wg0000000007ku5
=======
      - '2926'
      content-type:
      - application/json; charset=utf-8
      date:
      - Mon, 24 Feb 2025 21:54:27 GMT
      mise-correlation-id:
      - 73df19ee-1820-4185-b55b-d070175d83a5
      strict-transport-security:
      - max-age=31536000; includeSubDomains
      x-azure-ref:
      - 20250224T215426Z-r17775d4f98jjkc6hC1SG1dcu800000008f0000000009n05
>>>>>>> dfd6e4c3
      x-cache:
      - CONFIG_NOCACHE
      x-content-type-options:
      - nosniff
    status:
      code: 200
      message: OK
- request:
    body: '{"displayName": "CLI-Test", "kind": "JMX", "description": "Test created
      from az load test command", "keyvaultReferenceIdentityType": "UserAssigned",
      "keyvaultReferenceIdentityId": "/subscriptions/00000000-0000-0000-0000-000000000000/resourcegroups/sample-rg/providers/microsoft.managedidentity/userassignedidentities/sample-mi",
      "environmentVariables": {"rps": "1"}, "secrets": {}, "loadTestConfiguration":
      {"engineInstances": 1, "splitAllCSVs": false, "quickStartTest": false, "regionalLoadTestConfig":
      null}, "autoStopCriteria": {"autoStopDisabled": false, "errorRate": 90.0, "errorRateTimeWindowInSeconds":
      60}, "baselineTestRunId": null, "engineBuiltinIdentityType": null, "engineBuiltinIdentityIds":
      null}'
    headers:
      Accept:
      - application/json
      Accept-Encoding:
      - gzip, deflate
      Connection:
      - keep-alive
      Content-Length:
<<<<<<< HEAD
      - '532'
      Content-Type:
      - application/merge-patch+json
      User-Agent:
      - AZURECLI/2.70.0 azsdk-python-core/1.31.0 Python/3.12.8 (Linux-6.5.0-1025-azure-x86_64-with-glibc2.36)
    method: PATCH
    uri: https://f61c559d-b5d6-4f96-972c-afc20b4ec8b1.eastus.cnt-prod.loadtesting.azure.com/tests/loadtest-kvrefid-case?api-version=2024-12-01-preview
  response:
    body:
      string: '{"passFailCriteria":{"passFailMetrics":{"2761dd22-7f2b-4bc7-ba49-f05131847fb1":{"clientMetric":"requests_per_sec","aggregate":"avg","condition":">","value":78.0,"action":"continue"},"974fa22d-3de9-447a-8940-45d8aa4ac26b":{"clientMetric":"error","aggregate":"percentage","condition":">","value":50.0,"action":"continue"},"079d1d48-b6b5-40ab-bdd5-3ab2d4cc1384":{"clientMetric":"latency","aggregate":"avg","condition":">","requestName":"GetCustomerDetails","value":200.0,"action":"continue"}},"passFailServerMetrics":{}},"autoStopCriteria":{"autoStopDisabled":false,"errorRate":90.0,"errorRateTimeWindowInSeconds":60},"environmentVariables":{"rps":"1"},"loadTestConfiguration":{"engineInstances":1,"splitAllCSVs":false,"quickStartTest":false},"inputArtifacts":{"testScriptFileInfo":{"url":"https://cav5zwkbu0ncz7t0r1t9mfqw.z16.blob.storage.azure.net/ce68f267-a354-41ce-85b9-98394f209d3d/366e8f01-b1d1-486b-a90e-f553cfd915f5?skoid=713ccf3d-dc33-4787-a1ee-6b0cc537c37a&sktid=33e01921-4d64-4f8c-a055-5bdaffd5e33d&skt=2025-02-26T11%3A15%3A35Z&ske=2025-02-26T18%3A15%3A35Z&sks=b&skv=2024-05-04&sv=2024-05-04&se=2025-02-26T12%3A16%3A12Z&sr=b&sp=r&sig=***","fileName":"sample-JMX-file.jmx","fileType":"TEST_SCRIPT","expireDateTime":"2025-02-26T12:16:12.1334661Z","validationStatus":"VALIDATION_SUCCESS"},"additionalFileInfo":[{"url":"https://cav5zwkbu0ncz7t0r1t9mfqw.z16.blob.storage.azure.net/ce68f267-a354-41ce-85b9-98394f209d3d/56c1de94-872e-4a11-a2a2-8888cbb10587?skoid=713ccf3d-dc33-4787-a1ee-6b0cc537c37a&sktid=33e01921-4d64-4f8c-a055-5bdaffd5e33d&skt=2025-02-26T11%3A15%3A35Z&ske=2025-02-26T18%3A15%3A35Z&sks=b&skv=2024-05-04&sv=2024-05-04&se=2025-02-26T12%3A16%3A12Z&sr=b&sp=r&sig=***","fileName":"additional-data.csv","fileType":"ADDITIONAL_ARTIFACTS","expireDateTime":"2025-02-26T12:16:12.1337445Z","validationStatus":"VALIDATION_NOT_REQUIRED"},{"url":"https://cav5zwkbu0ncz7t0r1t9mfqw.z16.blob.storage.azure.net/ce68f267-a354-41ce-85b9-98394f209d3d/544f7275-bcf2-4c8c-bbe4-ffb2b1d49bd8?skoid=713ccf3d-dc33-4787-a1ee-6b0cc537c37a&sktid=33e01921-4d64-4f8c-a055-5bdaffd5e33d&skt=2025-02-26T11%3A15%3A35Z&ske=2025-02-26T18%3A15%3A35Z&sks=b&skv=2024-05-04&sv=2024-05-04&se=2025-02-26T12%3A16%3A12Z&sr=b&sp=r&sig=***","fileName":"sample-ZIP-artifact.zip","fileType":"ZIPPED_ARTIFACTS","expireDateTime":"2025-02-26T12:16:12.1338358Z","validationStatus":"VALIDATION_SUCCESS"}]},"kind":"JMX","publicIPDisabled":false,"metricsReferenceIdentityType":"SystemAssigned","testId":"loadtest-kvrefid-case","description":"Test
        created from az load test command","displayName":"CLI-Test","keyvaultReferenceIdentityType":"SystemAssigned","createdDateTime":"2025-02-26T11:15:34.384Z","createdBy":"hbisht@microsoft.com","lastModifiedDateTime":"2025-02-26T11:16:12.125Z","lastModifiedBy":"hbisht@microsoft.com"}'
=======
      - '641'
      Content-Type:
      - application/merge-patch+json
      User-Agent:
      - AZURECLI/2.69.0 azsdk-python-core/1.31.0 Python/3.12.8 (Linux-6.5.0-1025-azure-x86_64-with-glibc2.36)
    method: PATCH
    uri: https://15e947d4-31dd-40ef-bca9-d215bc39cca6.eastus.cnt-prod.loadtesting.azure.com/tests/loadtest-kvrefid-case?api-version=2024-12-01-preview
  response:
    body:
      string: '{"passFailCriteria":{"passFailMetrics":{"128e6209-53dd-48fb-a4f6-5bc033adc818":{"clientMetric":"requests_per_sec","aggregate":"avg","condition":">","value":78.0,"action":"continue"},"b3764797-f627-4417-9100-983490893cbc":{"clientMetric":"error","aggregate":"percentage","condition":">","value":50.0,"action":"continue"},"cd046312-c395-43df-b823-fa6536ae1ded":{"clientMetric":"latency","aggregate":"avg","condition":">","requestName":"GetCustomerDetails","value":200.0,"action":"continue"}},"passFailServerMetrics":{}},"autoStopCriteria":{"autoStopDisabled":false,"errorRate":90.0,"errorRateTimeWindowInSeconds":60},"environmentVariables":{"rps":"1"},"loadTestConfiguration":{"engineInstances":1,"splitAllCSVs":false,"quickStartTest":false},"inputArtifacts":{"testScriptFileInfo":{"url":"https://x8riedvqx93l12nj0h4zk1wu.z21.blob.storage.azure.net/893ce491-1133-4972-bf84-4e175de233b5/209c27f2-e60f-41b0-9ffa-38ed02904877?skoid=713ccf3d-dc33-4787-a1ee-6b0cc537c37a&sktid=33e01921-4d64-4f8c-a055-5bdaffd5e33d&skt=2025-02-24T21%3A54%3A24Z&ske=2025-02-25T04%3A54%3A24Z&sks=b&skv=2024-05-04&sv=2024-05-04&se=2025-02-24T22%3A54%3A27Z&sr=b&sp=r&sig=***","fileName":"sample-JMX-file.jmx","fileType":"TEST_SCRIPT","expireDateTime":"2025-02-24T22:54:27.6035223Z","validationStatus":"VALIDATION_SUCCESS"},"additionalFileInfo":[{"url":"https://x8riedvqx93l12nj0h4zk1wu.z21.blob.storage.azure.net/893ce491-1133-4972-bf84-4e175de233b5/1d7ad1ef-4185-4366-9aef-83ddfc403d32?skoid=713ccf3d-dc33-4787-a1ee-6b0cc537c37a&sktid=33e01921-4d64-4f8c-a055-5bdaffd5e33d&skt=2025-02-24T21%3A54%3A24Z&ske=2025-02-25T04%3A54%3A24Z&sks=b&skv=2024-05-04&sv=2024-05-04&se=2025-02-24T22%3A54%3A27Z&sr=b&sp=r&sig=***","fileName":"additional-data.csv","fileType":"ADDITIONAL_ARTIFACTS","expireDateTime":"2025-02-24T22:54:27.6040722Z","validationStatus":"VALIDATION_NOT_REQUIRED"},{"url":"https://x8riedvqx93l12nj0h4zk1wu.z21.blob.storage.azure.net/893ce491-1133-4972-bf84-4e175de233b5/d9cd0b8e-5a33-4dfd-acb7-b794d3b11082?skoid=713ccf3d-dc33-4787-a1ee-6b0cc537c37a&sktid=33e01921-4d64-4f8c-a055-5bdaffd5e33d&skt=2025-02-24T21%3A54%3A24Z&ske=2025-02-25T04%3A54%3A24Z&sks=b&skv=2024-05-04&sv=2024-05-04&se=2025-02-24T22%3A54%3A27Z&sr=b&sp=r&sig=***","fileName":"sample-ZIP-artifact.zip","fileType":"ZIPPED_ARTIFACTS","expireDateTime":"2025-02-24T22:54:27.6042056Z","validationStatus":"VALIDATION_SUCCESS"}]},"kind":"JMX","publicIPDisabled":false,"metricsReferenceIdentityType":"SystemAssigned","testId":"loadtest-kvrefid-case","description":"Test
        created from az load test command","displayName":"CLI-Test","keyvaultReferenceIdentityType":"UserAssigned","keyvaultReferenceIdentityId":"/subscriptions/00000000-0000-0000-0000-000000000000/resourcegroups/sample-rg/providers/microsoft.managedidentity/userassignedidentities/sample-mi","createdDateTime":"2025-02-24T21:53:45.077Z","createdBy":"hbisht@microsoft.com","lastModifiedDateTime":"2025-02-24T21:54:27.593Z","lastModifiedBy":"hbisht@microsoft.com"}'
>>>>>>> dfd6e4c3
    headers:
      accept-ranges:
      - bytes
      api-supported-versions:
      - 2022-11-01, 2023-04-01-preview, 2024-03-01-preview, 2024-05-01-preview, 2024-07-01-preview,
        2024-12-01-preview
      connection:
      - keep-alive
      content-length:
<<<<<<< HEAD
      - '2922'
      content-type:
      - application/json; charset=utf-8
      date:
      - Wed, 26 Feb 2025 11:16:12 GMT
      mise-correlation-id:
      - 6a759737-c8b6-4b78-b0d0-df89e6dfa7ab
      strict-transport-security:
      - max-age=31536000; includeSubDomains
      x-azure-ref:
      - 20250226T111611Z-r17775d4f98k7mk2hC1SG1n7700000000wg0000000007kxt
=======
      - '3104'
      content-type:
      - application/json; charset=utf-8
      date:
      - Mon, 24 Feb 2025 21:54:27 GMT
      mise-correlation-id:
      - 97044f19-7fcc-4ddc-803a-66d82a205bea
      strict-transport-security:
      - max-age=31536000; includeSubDomains
      x-azure-ref:
      - 20250224T215427Z-r17775d4f98jjkc6hC1SG1dcu800000008f0000000009n15
>>>>>>> dfd6e4c3
      x-cache:
      - CONFIG_NOCACHE
      x-content-type-options:
      - nosniff
    status:
      code: 200
      message: OK
- request:
    body: null
    headers:
      Accept:
      - application/json
      Accept-Encoding:
      - gzip, deflate
      Connection:
      - keep-alive
      User-Agent:
<<<<<<< HEAD
      - AZURECLI/2.70.0 azsdk-python-core/1.31.0 Python/3.12.8 (Linux-6.5.0-1025-azure-x86_64-with-glibc2.36)
    method: GET
    uri: https://f61c559d-b5d6-4f96-972c-afc20b4ec8b1.eastus.cnt-prod.loadtesting.azure.com/tests/loadtest-kvrefid-case/files?api-version=2024-12-01-preview
  response:
    body:
      string: '{"value":[{"url":"https://cav5zwkbu0ncz7t0r1t9mfqw.z16.blob.storage.azure.net/ce68f267-a354-41ce-85b9-98394f209d3d/366e8f01-b1d1-486b-a90e-f553cfd915f5?skoid=713ccf3d-dc33-4787-a1ee-6b0cc537c37a&sktid=33e01921-4d64-4f8c-a055-5bdaffd5e33d&skt=2025-02-26T11%3A15%3A38Z&ske=2025-02-26T18%3A15%3A38Z&sks=b&skv=2024-05-04&sv=2024-05-04&se=2025-02-26T11%3A26%3A12Z&sr=b&sp=r&sig=***","fileName":"sample-JMX-file.jmx","fileType":"TEST_SCRIPT","expireDateTime":"2025-02-26T11:26:12.3940383Z","validationStatus":"VALIDATION_SUCCESS"},{"url":"https://cav5zwkbu0ncz7t0r1t9mfqw.z16.blob.storage.azure.net/ce68f267-a354-41ce-85b9-98394f209d3d/56c1de94-872e-4a11-a2a2-8888cbb10587?skoid=713ccf3d-dc33-4787-a1ee-6b0cc537c37a&sktid=33e01921-4d64-4f8c-a055-5bdaffd5e33d&skt=2025-02-26T11%3A15%3A38Z&ske=2025-02-26T18%3A15%3A38Z&sks=b&skv=2024-05-04&sv=2024-05-04&se=2025-02-26T11%3A26%3A12Z&sr=b&sp=r&sig=***","fileName":"additional-data.csv","fileType":"ADDITIONAL_ARTIFACTS","expireDateTime":"2025-02-26T11:26:12.394132Z","validationStatus":"VALIDATION_NOT_REQUIRED"},{"url":"https://cav5zwkbu0ncz7t0r1t9mfqw.z16.blob.storage.azure.net/ce68f267-a354-41ce-85b9-98394f209d3d/544f7275-bcf2-4c8c-bbe4-ffb2b1d49bd8?skoid=713ccf3d-dc33-4787-a1ee-6b0cc537c37a&sktid=33e01921-4d64-4f8c-a055-5bdaffd5e33d&skt=2025-02-26T11%3A15%3A38Z&ske=2025-02-26T18%3A15%3A38Z&sks=b&skv=2024-05-04&sv=2024-05-04&se=2025-02-26T11%3A26%3A12Z&sr=b&sp=r&sig=***","fileName":"sample-ZIP-artifact.zip","fileType":"ZIPPED_ARTIFACTS","expireDateTime":"2025-02-26T11:26:12.3944201Z","validationStatus":"VALIDATION_SUCCESS"}]}'
=======
      - AZURECLI/2.69.0 azsdk-python-core/1.31.0 Python/3.12.8 (Linux-6.5.0-1025-azure-x86_64-with-glibc2.36)
    method: GET
    uri: https://15e947d4-31dd-40ef-bca9-d215bc39cca6.eastus.cnt-prod.loadtesting.azure.com/tests/loadtest-kvrefid-case/files?api-version=2024-12-01-preview
  response:
    body:
      string: '{"value":[{"url":"https://x8riedvqx93l12nj0h4zk1wu.z21.blob.storage.azure.net/893ce491-1133-4972-bf84-4e175de233b5/209c27f2-e60f-41b0-9ffa-38ed02904877?skoid=713ccf3d-dc33-4787-a1ee-6b0cc537c37a&sktid=33e01921-4d64-4f8c-a055-5bdaffd5e33d&skt=2025-02-24T21%3A53%3A45Z&ske=2025-02-25T04%3A53%3A45Z&sks=b&skv=2024-05-04&sv=2024-05-04&se=2025-02-24T22%3A04%3A27Z&sr=b&sp=r&sig=***","fileName":"sample-JMX-file.jmx","fileType":"TEST_SCRIPT","expireDateTime":"2025-02-24T22:04:27.856294Z","validationStatus":"VALIDATION_SUCCESS"},{"url":"https://x8riedvqx93l12nj0h4zk1wu.z21.blob.storage.azure.net/893ce491-1133-4972-bf84-4e175de233b5/1d7ad1ef-4185-4366-9aef-83ddfc403d32?skoid=713ccf3d-dc33-4787-a1ee-6b0cc537c37a&sktid=33e01921-4d64-4f8c-a055-5bdaffd5e33d&skt=2025-02-24T21%3A53%3A45Z&ske=2025-02-25T04%3A53%3A45Z&sks=b&skv=2024-05-04&sv=2024-05-04&se=2025-02-24T22%3A04%3A27Z&sr=b&sp=r&sig=***","fileName":"additional-data.csv","fileType":"ADDITIONAL_ARTIFACTS","expireDateTime":"2025-02-24T22:04:27.8563917Z","validationStatus":"VALIDATION_NOT_REQUIRED"},{"url":"https://x8riedvqx93l12nj0h4zk1wu.z21.blob.storage.azure.net/893ce491-1133-4972-bf84-4e175de233b5/d9cd0b8e-5a33-4dfd-acb7-b794d3b11082?skoid=713ccf3d-dc33-4787-a1ee-6b0cc537c37a&sktid=33e01921-4d64-4f8c-a055-5bdaffd5e33d&skt=2025-02-24T21%3A53%3A45Z&ske=2025-02-25T04%3A53%3A45Z&sks=b&skv=2024-05-04&sv=2024-05-04&se=2025-02-24T22%3A04%3A27Z&sr=b&sp=r&sig=***","fileName":"sample-ZIP-artifact.zip","fileType":"ZIPPED_ARTIFACTS","expireDateTime":"2025-02-24T22:04:27.8564819Z","validationStatus":"VALIDATION_SUCCESS"}]}'
>>>>>>> dfd6e4c3
    headers:
      accept-ranges:
      - bytes
      api-supported-versions:
      - 2022-11-01, 2023-04-01-preview, 2024-03-01-preview, 2024-05-01-preview, 2024-07-01-preview,
        2024-12-01-preview
      connection:
      - keep-alive
      content-length:
<<<<<<< HEAD
      - '1717'
      content-type:
      - application/json; charset=utf-8
      date:
      - Wed, 26 Feb 2025 11:16:12 GMT
      mise-correlation-id:
      - 7073f80a-9e5a-45a0-bf71-af52f3cb84f5
      strict-transport-security:
      - max-age=31536000; includeSubDomains
      x-azure-ref:
      - 20250226T111612Z-r17775d4f98k7mk2hC1SG1n7700000000wg0000000007kz3
=======
      - '1709'
      content-type:
      - application/json; charset=utf-8
      date:
      - Mon, 24 Feb 2025 21:54:27 GMT
      mise-correlation-id:
      - 81516c00-ef2d-4f89-8f60-1ae87be0f121
      strict-transport-security:
      - max-age=31536000; includeSubDomains
      x-azure-ref:
      - 20250224T215427Z-r17775d4f98jjkc6hC1SG1dcu800000008f0000000009n20
>>>>>>> dfd6e4c3
      x-cache:
      - CONFIG_NOCACHE
      x-content-type-options:
      - nosniff
    status:
      code: 200
      message: OK
- request:
    body: null
    headers:
      Accept:
      - application/json
      Accept-Encoding:
      - gzip, deflate
      Connection:
      - keep-alive
      User-Agent:
<<<<<<< HEAD
      - AZURECLI/2.70.0 azsdk-python-core/1.31.0 Python/3.12.8 (Linux-6.5.0-1025-azure-x86_64-with-glibc2.36)
    method: GET
    uri: https://f61c559d-b5d6-4f96-972c-afc20b4ec8b1.eastus.cnt-prod.loadtesting.azure.com/tests/loadtest-kvrefid-case?api-version=2024-12-01-preview
  response:
    body:
      string: '{"passFailCriteria":{"passFailMetrics":{"2761dd22-7f2b-4bc7-ba49-f05131847fb1":{"clientMetric":"requests_per_sec","aggregate":"avg","condition":">","value":78.0,"action":"continue"},"974fa22d-3de9-447a-8940-45d8aa4ac26b":{"clientMetric":"error","aggregate":"percentage","condition":">","value":50.0,"action":"continue"},"079d1d48-b6b5-40ab-bdd5-3ab2d4cc1384":{"clientMetric":"latency","aggregate":"avg","condition":">","requestName":"GetCustomerDetails","value":200.0,"action":"continue"}},"passFailServerMetrics":{}},"autoStopCriteria":{"autoStopDisabled":false,"errorRate":90.0,"errorRateTimeWindowInSeconds":60},"environmentVariables":{"rps":"1"},"loadTestConfiguration":{"engineInstances":1,"splitAllCSVs":false,"quickStartTest":false},"inputArtifacts":{"testScriptFileInfo":{"url":"https://cav5zwkbu0ncz7t0r1t9mfqw.z16.blob.storage.azure.net/ce68f267-a354-41ce-85b9-98394f209d3d/366e8f01-b1d1-486b-a90e-f553cfd915f5?skoid=713ccf3d-dc33-4787-a1ee-6b0cc537c37a&sktid=33e01921-4d64-4f8c-a055-5bdaffd5e33d&skt=2025-02-26T11%3A15%3A35Z&ske=2025-02-26T18%3A15%3A35Z&sks=b&skv=2024-05-04&sv=2024-05-04&se=2025-02-26T12%3A16%3A12Z&sr=b&sp=r&sig=***","fileName":"sample-JMX-file.jmx","fileType":"TEST_SCRIPT","expireDateTime":"2025-02-26T12:16:12.6426291Z","validationStatus":"VALIDATION_SUCCESS"},"additionalFileInfo":[{"url":"https://cav5zwkbu0ncz7t0r1t9mfqw.z16.blob.storage.azure.net/ce68f267-a354-41ce-85b9-98394f209d3d/56c1de94-872e-4a11-a2a2-8888cbb10587?skoid=713ccf3d-dc33-4787-a1ee-6b0cc537c37a&sktid=33e01921-4d64-4f8c-a055-5bdaffd5e33d&skt=2025-02-26T11%3A15%3A35Z&ske=2025-02-26T18%3A15%3A35Z&sks=b&skv=2024-05-04&sv=2024-05-04&se=2025-02-26T12%3A16%3A12Z&sr=b&sp=r&sig=***","fileName":"additional-data.csv","fileType":"ADDITIONAL_ARTIFACTS","expireDateTime":"2025-02-26T12:16:12.6430745Z","validationStatus":"VALIDATION_NOT_REQUIRED"},{"url":"https://cav5zwkbu0ncz7t0r1t9mfqw.z16.blob.storage.azure.net/ce68f267-a354-41ce-85b9-98394f209d3d/544f7275-bcf2-4c8c-bbe4-ffb2b1d49bd8?skoid=713ccf3d-dc33-4787-a1ee-6b0cc537c37a&sktid=33e01921-4d64-4f8c-a055-5bdaffd5e33d&skt=2025-02-26T11%3A15%3A35Z&ske=2025-02-26T18%3A15%3A35Z&sks=b&skv=2024-05-04&sv=2024-05-04&se=2025-02-26T12%3A16%3A12Z&sr=b&sp=r&sig=***","fileName":"sample-ZIP-artifact.zip","fileType":"ZIPPED_ARTIFACTS","expireDateTime":"2025-02-26T12:16:12.6432469Z","validationStatus":"VALIDATION_SUCCESS"}]},"kind":"JMX","publicIPDisabled":false,"metricsReferenceIdentityType":"SystemAssigned","testId":"loadtest-kvrefid-case","description":"Test
        created from az load test command","displayName":"CLI-Test","keyvaultReferenceIdentityType":"SystemAssigned","createdDateTime":"2025-02-26T11:15:34.384Z","createdBy":"hbisht@microsoft.com","lastModifiedDateTime":"2025-02-26T11:16:12.125Z","lastModifiedBy":"hbisht@microsoft.com"}'
=======
      - AZURECLI/2.69.0 azsdk-python-core/1.31.0 Python/3.12.8 (Linux-6.5.0-1025-azure-x86_64-with-glibc2.36)
    method: GET
    uri: https://15e947d4-31dd-40ef-bca9-d215bc39cca6.eastus.cnt-prod.loadtesting.azure.com/tests/loadtest-kvrefid-case?api-version=2024-12-01-preview
  response:
    body:
      string: '{"passFailCriteria":{"passFailMetrics":{"128e6209-53dd-48fb-a4f6-5bc033adc818":{"clientMetric":"requests_per_sec","aggregate":"avg","condition":">","value":78.0,"action":"continue"},"b3764797-f627-4417-9100-983490893cbc":{"clientMetric":"error","aggregate":"percentage","condition":">","value":50.0,"action":"continue"},"cd046312-c395-43df-b823-fa6536ae1ded":{"clientMetric":"latency","aggregate":"avg","condition":">","requestName":"GetCustomerDetails","value":200.0,"action":"continue"}},"passFailServerMetrics":{}},"autoStopCriteria":{"autoStopDisabled":false,"errorRate":90.0,"errorRateTimeWindowInSeconds":60},"environmentVariables":{"rps":"1"},"loadTestConfiguration":{"engineInstances":1,"splitAllCSVs":false,"quickStartTest":false},"inputArtifacts":{"testScriptFileInfo":{"url":"https://x8riedvqx93l12nj0h4zk1wu.z21.blob.storage.azure.net/893ce491-1133-4972-bf84-4e175de233b5/209c27f2-e60f-41b0-9ffa-38ed02904877?skoid=713ccf3d-dc33-4787-a1ee-6b0cc537c37a&sktid=33e01921-4d64-4f8c-a055-5bdaffd5e33d&skt=2025-02-24T21%3A53%3A47Z&ske=2025-02-25T04%3A53%3A47Z&sks=b&skv=2024-05-04&sv=2024-05-04&se=2025-02-24T22%3A54%3A28Z&sr=b&sp=r&sig=***","fileName":"sample-JMX-file.jmx","fileType":"TEST_SCRIPT","expireDateTime":"2025-02-24T22:54:28.1147662Z","validationStatus":"VALIDATION_SUCCESS"},"additionalFileInfo":[{"url":"https://x8riedvqx93l12nj0h4zk1wu.z21.blob.storage.azure.net/893ce491-1133-4972-bf84-4e175de233b5/1d7ad1ef-4185-4366-9aef-83ddfc403d32?skoid=713ccf3d-dc33-4787-a1ee-6b0cc537c37a&sktid=33e01921-4d64-4f8c-a055-5bdaffd5e33d&skt=2025-02-24T21%3A53%3A47Z&ske=2025-02-25T04%3A53%3A47Z&sks=b&skv=2024-05-04&sv=2024-05-04&se=2025-02-24T22%3A54%3A28Z&sr=b&sp=r&sig=***","fileName":"additional-data.csv","fileType":"ADDITIONAL_ARTIFACTS","expireDateTime":"2025-02-24T22:54:28.1150423Z","validationStatus":"VALIDATION_NOT_REQUIRED"},{"url":"https://x8riedvqx93l12nj0h4zk1wu.z21.blob.storage.azure.net/893ce491-1133-4972-bf84-4e175de233b5/d9cd0b8e-5a33-4dfd-acb7-b794d3b11082?skoid=713ccf3d-dc33-4787-a1ee-6b0cc537c37a&sktid=33e01921-4d64-4f8c-a055-5bdaffd5e33d&skt=2025-02-24T21%3A53%3A47Z&ske=2025-02-25T04%3A53%3A47Z&sks=b&skv=2024-05-04&sv=2024-05-04&se=2025-02-24T22%3A54%3A28Z&sr=b&sp=r&sig=***","fileName":"sample-ZIP-artifact.zip","fileType":"ZIPPED_ARTIFACTS","expireDateTime":"2025-02-24T22:54:28.1151564Z","validationStatus":"VALIDATION_SUCCESS"}]},"kind":"JMX","publicIPDisabled":false,"metricsReferenceIdentityType":"SystemAssigned","testId":"loadtest-kvrefid-case","description":"Test
        created from az load test command","displayName":"CLI-Test","keyvaultReferenceIdentityType":"UserAssigned","keyvaultReferenceIdentityId":"/subscriptions/00000000-0000-0000-0000-000000000000/resourcegroups/sample-rg/providers/microsoft.managedidentity/userassignedidentities/sample-mi","createdDateTime":"2025-02-24T21:53:45.077Z","createdBy":"hbisht@microsoft.com","lastModifiedDateTime":"2025-02-24T21:54:27.593Z","lastModifiedBy":"hbisht@microsoft.com"}'
>>>>>>> dfd6e4c3
    headers:
      accept-ranges:
      - bytes
      api-supported-versions:
      - 2022-11-01, 2023-04-01-preview, 2024-03-01-preview, 2024-05-01-preview, 2024-07-01-preview,
        2024-12-01-preview
      connection:
      - keep-alive
      content-length:
<<<<<<< HEAD
      - '2922'
      content-type:
      - application/json; charset=utf-8
      date:
      - Wed, 26 Feb 2025 11:16:12 GMT
      mise-correlation-id:
      - 2e96c51f-8ae9-46d1-bd08-7be54875afed
      strict-transport-security:
      - max-age=31536000; includeSubDomains
      x-azure-ref:
      - 20250226T111612Z-r17775d4f98k7mk2hC1SG1n7700000000wg0000000007m0c
=======
      - '3102'
      content-type:
      - application/json; charset=utf-8
      date:
      - Mon, 24 Feb 2025 21:54:28 GMT
      mise-correlation-id:
      - 70060de9-3373-4184-845e-b8c21be0b644
      strict-transport-security:
      - max-age=31536000; includeSubDomains
      x-azure-ref:
      - 20250224T215427Z-r17775d4f98jjkc6hC1SG1dcu800000008f0000000009n2a
>>>>>>> dfd6e4c3
      x-cache:
      - CONFIG_NOCACHE
      x-content-type-options:
      - nosniff
    status:
      code: 200
      message: OK
- request:
    body: null
    headers:
      Accept:
      - application/json
      Accept-Encoding:
      - gzip, deflate
      Connection:
      - keep-alive
      User-Agent:
      - azsdk-python-mgmt-loadtesting/1.0.0 Python/3.12.8 (Linux-6.5.0-1025-azure-x86_64-with-glibc2.36)
    method: GET
    uri: https://management.azure.com/subscriptions/00000000-0000-0000-0000-000000000000/resourceGroups/clitest-load-000001/providers/Microsoft.LoadTestService/loadTests/clitest-load-000002?api-version=2022-12-01
  response:
    body:
<<<<<<< HEAD
      string: '{"id":"/subscriptions/00000000-0000-0000-0000-000000000000/resourceGroups/clitest-load-000001/providers/Microsoft.LoadTestService/loadTests/clitest-load-000002","name":"clitest-load-000002","type":"microsoft.loadtestservice/loadtests","location":"eastus","systemData":{"createdBy":"hbisht@microsoft.com","createdByType":"User","createdAt":"2025-02-26T11:14:32.2328146Z","lastModifiedBy":"hbisht@microsoft.com","lastModifiedByType":"User","lastModifiedAt":"2025-02-26T11:14:32.2328146Z"},"identity":{"type":"None"},"properties":{"dataPlaneURI":"f61c559d-b5d6-4f96-972c-afc20b4ec8b1.eastus.cnt-prod.loadtesting.azure.com","provisioningState":"Succeeded"}}'
=======
      string: '{"id":"/subscriptions/00000000-0000-0000-0000-000000000000/resourceGroups/clitest-load-000001/providers/Microsoft.LoadTestService/loadTests/clitest-load-000002","name":"clitest-load-000002","type":"microsoft.loadtestservice/loadtests","location":"eastus","systemData":{"createdBy":"hbisht@microsoft.com","createdByType":"User","createdAt":"2025-02-24T21:52:44.1893597Z","lastModifiedBy":"hbisht@microsoft.com","lastModifiedByType":"User","lastModifiedAt":"2025-02-24T21:52:44.1893597Z"},"identity":{"type":"None"},"properties":{"dataPlaneURI":"15e947d4-31dd-40ef-bca9-d215bc39cca6.eastus.cnt-prod.loadtesting.azure.com","provisioningState":"Succeeded"}}'
>>>>>>> dfd6e4c3
    headers:
      cache-control:
      - no-cache
      content-length:
      - '653'
      content-type:
      - application/json; charset=utf-8
      date:
<<<<<<< HEAD
      - Wed, 26 Feb 2025 11:16:13 GMT
      etag:
      - '"7f0158e5-0000-0200-0000-67bef7ae0000"'
=======
      - Mon, 24 Feb 2025 21:54:28 GMT
      etag:
      - '"4f015cb3-0000-0200-0000-67bcea420000"'
>>>>>>> dfd6e4c3
      expires:
      - '-1'
      pragma:
      - no-cache
      strict-transport-security:
      - max-age=31536000; includeSubDomains
      x-cache:
      - CONFIG_NOCACHE
      x-content-type-options:
      - nosniff
      x-ms-providerhub-traffic:
      - 'True'
      x-ms-ratelimit-remaining-subscription-global-reads:
      - '16499'
      x-msedge-ref:
<<<<<<< HEAD
      - 'Ref A: 8E48FBAC0002480C9B62246FC762C90B Ref B: MAA201060516053 Ref C: 2025-02-26T11:16:12Z'
=======
      - 'Ref A: 2C06D56E3EF04A3E80DB1610EA9542B2 Ref B: MAA201060513033 Ref C: 2025-02-24T21:54:28Z'
>>>>>>> dfd6e4c3
    status:
      code: 200
      message: OK
- request:
    body: null
    headers:
      Accept:
      - application/json
      Accept-Encoding:
      - gzip, deflate
      Connection:
      - keep-alive
      User-Agent:
<<<<<<< HEAD
      - AZURECLI/2.70.0 azsdk-python-core/1.31.0 Python/3.12.8 (Linux-6.5.0-1025-azure-x86_64-with-glibc2.36)
    method: GET
    uri: https://f61c559d-b5d6-4f96-972c-afc20b4ec8b1.eastus.cnt-prod.loadtesting.azure.com/tests/loadtest-kvrefid-case?api-version=2024-12-01-preview
  response:
    body:
      string: '{"passFailCriteria":{"passFailMetrics":{"2761dd22-7f2b-4bc7-ba49-f05131847fb1":{"clientMetric":"requests_per_sec","aggregate":"avg","condition":">","value":78.0,"action":"continue"},"974fa22d-3de9-447a-8940-45d8aa4ac26b":{"clientMetric":"error","aggregate":"percentage","condition":">","value":50.0,"action":"continue"},"079d1d48-b6b5-40ab-bdd5-3ab2d4cc1384":{"clientMetric":"latency","aggregate":"avg","condition":">","requestName":"GetCustomerDetails","value":200.0,"action":"continue"}},"passFailServerMetrics":{}},"autoStopCriteria":{"autoStopDisabled":false,"errorRate":90.0,"errorRateTimeWindowInSeconds":60},"environmentVariables":{"rps":"1"},"loadTestConfiguration":{"engineInstances":1,"splitAllCSVs":false,"quickStartTest":false},"inputArtifacts":{"testScriptFileInfo":{"url":"https://cav5zwkbu0ncz7t0r1t9mfqw.z16.blob.storage.azure.net/ce68f267-a354-41ce-85b9-98394f209d3d/366e8f01-b1d1-486b-a90e-f553cfd915f5?skoid=713ccf3d-dc33-4787-a1ee-6b0cc537c37a&sktid=33e01921-4d64-4f8c-a055-5bdaffd5e33d&skt=2025-02-26T11%3A15%3A35Z&ske=2025-02-26T18%3A15%3A35Z&sks=b&skv=2024-05-04&sv=2024-05-04&se=2025-02-26T12%3A16%3A14Z&sr=b&sp=r&sig=***","fileName":"sample-JMX-file.jmx","fileType":"TEST_SCRIPT","expireDateTime":"2025-02-26T12:16:14.1619111Z","validationStatus":"VALIDATION_SUCCESS"},"additionalFileInfo":[{"url":"https://cav5zwkbu0ncz7t0r1t9mfqw.z16.blob.storage.azure.net/ce68f267-a354-41ce-85b9-98394f209d3d/56c1de94-872e-4a11-a2a2-8888cbb10587?skoid=713ccf3d-dc33-4787-a1ee-6b0cc537c37a&sktid=33e01921-4d64-4f8c-a055-5bdaffd5e33d&skt=2025-02-26T11%3A15%3A35Z&ske=2025-02-26T18%3A15%3A35Z&sks=b&skv=2024-05-04&sv=2024-05-04&se=2025-02-26T12%3A16%3A14Z&sr=b&sp=r&sig=***","fileName":"additional-data.csv","fileType":"ADDITIONAL_ARTIFACTS","expireDateTime":"2025-02-26T12:16:14.1622797Z","validationStatus":"VALIDATION_NOT_REQUIRED"},{"url":"https://cav5zwkbu0ncz7t0r1t9mfqw.z16.blob.storage.azure.net/ce68f267-a354-41ce-85b9-98394f209d3d/544f7275-bcf2-4c8c-bbe4-ffb2b1d49bd8?skoid=713ccf3d-dc33-4787-a1ee-6b0cc537c37a&sktid=33e01921-4d64-4f8c-a055-5bdaffd5e33d&skt=2025-02-26T11%3A15%3A35Z&ske=2025-02-26T18%3A15%3A35Z&sks=b&skv=2024-05-04&sv=2024-05-04&se=2025-02-26T12%3A16%3A14Z&sr=b&sp=r&sig=***","fileName":"sample-ZIP-artifact.zip","fileType":"ZIPPED_ARTIFACTS","expireDateTime":"2025-02-26T12:16:14.1624196Z","validationStatus":"VALIDATION_SUCCESS"}]},"kind":"JMX","publicIPDisabled":false,"metricsReferenceIdentityType":"SystemAssigned","testId":"loadtest-kvrefid-case","description":"Test
        created from az load test command","displayName":"CLI-Test","keyvaultReferenceIdentityType":"SystemAssigned","createdDateTime":"2025-02-26T11:15:34.384Z","createdBy":"hbisht@microsoft.com","lastModifiedDateTime":"2025-02-26T11:16:12.125Z","lastModifiedBy":"hbisht@microsoft.com"}'
=======
      - AZURECLI/2.69.0 azsdk-python-core/1.31.0 Python/3.12.8 (Linux-6.5.0-1025-azure-x86_64-with-glibc2.36)
    method: GET
    uri: https://15e947d4-31dd-40ef-bca9-d215bc39cca6.eastus.cnt-prod.loadtesting.azure.com/tests/loadtest-kvrefid-case?api-version=2024-12-01-preview
  response:
    body:
      string: '{"passFailCriteria":{"passFailMetrics":{"128e6209-53dd-48fb-a4f6-5bc033adc818":{"clientMetric":"requests_per_sec","aggregate":"avg","condition":">","value":78.0,"action":"continue"},"b3764797-f627-4417-9100-983490893cbc":{"clientMetric":"error","aggregate":"percentage","condition":">","value":50.0,"action":"continue"},"cd046312-c395-43df-b823-fa6536ae1ded":{"clientMetric":"latency","aggregate":"avg","condition":">","requestName":"GetCustomerDetails","value":200.0,"action":"continue"}},"passFailServerMetrics":{}},"autoStopCriteria":{"autoStopDisabled":false,"errorRate":90.0,"errorRateTimeWindowInSeconds":60},"environmentVariables":{"rps":"1"},"loadTestConfiguration":{"engineInstances":1,"splitAllCSVs":false,"quickStartTest":false},"inputArtifacts":{"testScriptFileInfo":{"url":"https://x8riedvqx93l12nj0h4zk1wu.z21.blob.storage.azure.net/893ce491-1133-4972-bf84-4e175de233b5/209c27f2-e60f-41b0-9ffa-38ed02904877?skoid=713ccf3d-dc33-4787-a1ee-6b0cc537c37a&sktid=33e01921-4d64-4f8c-a055-5bdaffd5e33d&skt=2025-02-24T21%3A53%3A46Z&ske=2025-02-25T04%3A53%3A46Z&sks=b&skv=2024-05-04&sv=2024-05-04&se=2025-02-24T22%3A54%3A29Z&sr=b&sp=r&sig=***","fileName":"sample-JMX-file.jmx","fileType":"TEST_SCRIPT","expireDateTime":"2025-02-24T22:54:29.5988593Z","validationStatus":"VALIDATION_SUCCESS"},"additionalFileInfo":[{"url":"https://x8riedvqx93l12nj0h4zk1wu.z21.blob.storage.azure.net/893ce491-1133-4972-bf84-4e175de233b5/1d7ad1ef-4185-4366-9aef-83ddfc403d32?skoid=713ccf3d-dc33-4787-a1ee-6b0cc537c37a&sktid=33e01921-4d64-4f8c-a055-5bdaffd5e33d&skt=2025-02-24T21%3A53%3A46Z&ske=2025-02-25T04%3A53%3A46Z&sks=b&skv=2024-05-04&sv=2024-05-04&se=2025-02-24T22%3A54%3A29Z&sr=b&sp=r&sig=***","fileName":"additional-data.csv","fileType":"ADDITIONAL_ARTIFACTS","expireDateTime":"2025-02-24T22:54:29.599289Z","validationStatus":"VALIDATION_NOT_REQUIRED"},{"url":"https://x8riedvqx93l12nj0h4zk1wu.z21.blob.storage.azure.net/893ce491-1133-4972-bf84-4e175de233b5/d9cd0b8e-5a33-4dfd-acb7-b794d3b11082?skoid=713ccf3d-dc33-4787-a1ee-6b0cc537c37a&sktid=33e01921-4d64-4f8c-a055-5bdaffd5e33d&skt=2025-02-24T21%3A53%3A46Z&ske=2025-02-25T04%3A53%3A46Z&sks=b&skv=2024-05-04&sv=2024-05-04&se=2025-02-24T22%3A54%3A29Z&sr=b&sp=r&sig=***","fileName":"sample-ZIP-artifact.zip","fileType":"ZIPPED_ARTIFACTS","expireDateTime":"2025-02-24T22:54:29.599454Z","validationStatus":"VALIDATION_SUCCESS"}]},"kind":"JMX","publicIPDisabled":false,"metricsReferenceIdentityType":"SystemAssigned","testId":"loadtest-kvrefid-case","description":"Test
        created from az load test command","displayName":"CLI-Test","keyvaultReferenceIdentityType":"UserAssigned","keyvaultReferenceIdentityId":"/subscriptions/00000000-0000-0000-0000-000000000000/resourcegroups/sample-rg/providers/microsoft.managedidentity/userassignedidentities/sample-mi","createdDateTime":"2025-02-24T21:53:45.077Z","createdBy":"hbisht@microsoft.com","lastModifiedDateTime":"2025-02-24T21:54:27.593Z","lastModifiedBy":"hbisht@microsoft.com"}'
>>>>>>> dfd6e4c3
    headers:
      accept-ranges:
      - bytes
      api-supported-versions:
      - 2022-11-01, 2023-04-01-preview, 2024-03-01-preview, 2024-05-01-preview, 2024-07-01-preview,
        2024-12-01-preview
      connection:
      - keep-alive
      content-length:
<<<<<<< HEAD
      - '2926'
      content-type:
      - application/json; charset=utf-8
      date:
      - Wed, 26 Feb 2025 11:16:14 GMT
      mise-correlation-id:
      - 74ca6a1a-be32-4ad8-978a-498cf0675817
      strict-transport-security:
      - max-age=31536000; includeSubDomains
      x-azure-ref:
      - 20250226T111613Z-r17775d4f98jjkc6hC1SG1dcu80000000d5000000000qczx
=======
      - '3098'
      content-type:
      - application/json; charset=utf-8
      date:
      - Mon, 24 Feb 2025 21:54:29 GMT
      mise-correlation-id:
      - e00596bc-7a2d-4b3e-a50a-f44e621b6e6c
      strict-transport-security:
      - max-age=31536000; includeSubDomains
      x-azure-ref:
      - 20250224T215429Z-r17775d4f98lr8cghC1SG1f5ks00000008e000000000abr5
>>>>>>> dfd6e4c3
      x-cache:
      - CONFIG_NOCACHE
      x-content-type-options:
      - nosniff
    status:
      code: 200
      message: OK
- request:
    body: '{"displayName": "CLI-Test", "kind": "JMX", "description": "Test created
<<<<<<< HEAD
      from az load test command", "keyvaultReferenceIdentityType": "UserAssigned",
      "keyvaultReferenceIdentityId": "/subscriptions/00000000-0000-0000-0000-000000000000/resourcegroups/sample-rg/providers/microsoft.managedidentity/userassignedidentities/sample-mi",
      "environmentVariables": {"rps": "1"}, "secrets": {}, "loadTestConfiguration":
      {"engineInstances": 1, "splitAllCSVs": false, "quickStartTest": false, "regionalLoadTestConfig":
      null}, "autoStopCriteria": {"autoStopDisabled": false, "errorRate": 90.0, "errorRateTimeWindowInSeconds":
      60}, "baselineTestRunId": null, "engineBuiltinIdentityType": null, "engineBuiltinIdentityIds":
      null}'
=======
      from az load test command", "keyvaultReferenceIdentityType": "SystemAssigned",
      "publicIPDisabled": false, "environmentVariables": {"rps": 1}, "secrets": {},
      "certificate": null, "loadTestConfiguration": {"engineInstances": 1, "regionalLoadTestConfig":
      null, "quickStartTest": false, "splitAllCSVs": true}, "passFailCriteria": {"passFailMetrics":
      {"128e6209-53dd-48fb-a4f6-5bc033adc818": null, "b3764797-f627-4417-9100-983490893cbc":
      null, "cd046312-c395-43df-b823-fa6536ae1ded": null, "4b16995a-5d8d-4d7d-b559-7feb21df0018":
      {"aggregate": "avg", "clientMetric": "requests_per_sec", "condition": ">", "value":
      "78"}, "7e013baa-947e-47be-9328-048675b2217b": {"aggregate": "percentage", "clientMetric":
      "error", "condition": ">", "value": "50"}, "ef835aa4-4d89-40d3-87d2-84d853422176":
      {"aggregate": "p75", "clientMetric": "response_time_ms", "condition": ">", "value":
      "380"}, "9d985ed8-fe1b-4f55-a8e6-b9838341153e": {"aggregate": "p99", "clientMetric":
      "response_time_ms", "condition": ">", "value": "520"}, "9d019874-00b1-41bf-96a1-957cc422e599":
      {"aggregate": "p99.9", "clientMetric": "response_time_ms", "condition": ">",
      "value": "540"}, "dddb0028-2bd7-4789-9300-0a0d724a5a30": {"aggregate": "avg",
      "clientMetric": "latency", "condition": ">", "value": "200", "requestName":
      "GetCustomerDetails"}}}, "autoStopCriteria": {"autoStopDisabled": true, "errorRate":
      90.0, "errorRateTimeWindowInSeconds": 60}}'
>>>>>>> dfd6e4c3
    headers:
      Accept:
      - application/json
      Accept-Encoding:
      - gzip, deflate
      Connection:
      - keep-alive
      Content-Length:
<<<<<<< HEAD
      - '710'
      Content-Type:
      - application/merge-patch+json
      User-Agent:
      - AZURECLI/2.70.0 azsdk-python-core/1.31.0 Python/3.12.8 (Linux-6.5.0-1025-azure-x86_64-with-glibc2.36)
    method: PATCH
    uri: https://f61c559d-b5d6-4f96-972c-afc20b4ec8b1.eastus.cnt-prod.loadtesting.azure.com/tests/loadtest-kvrefid-case?api-version=2024-12-01-preview
  response:
    body:
      string: '{"passFailCriteria":{"passFailMetrics":{"2761dd22-7f2b-4bc7-ba49-f05131847fb1":{"clientMetric":"requests_per_sec","aggregate":"avg","condition":">","value":78.0,"action":"continue"},"974fa22d-3de9-447a-8940-45d8aa4ac26b":{"clientMetric":"error","aggregate":"percentage","condition":">","value":50.0,"action":"continue"},"079d1d48-b6b5-40ab-bdd5-3ab2d4cc1384":{"clientMetric":"latency","aggregate":"avg","condition":">","requestName":"GetCustomerDetails","value":200.0,"action":"continue"}},"passFailServerMetrics":{}},"autoStopCriteria":{"autoStopDisabled":false,"errorRate":90.0,"errorRateTimeWindowInSeconds":60},"environmentVariables":{"rps":"1"},"loadTestConfiguration":{"engineInstances":1,"splitAllCSVs":false,"quickStartTest":false},"inputArtifacts":{"testScriptFileInfo":{"url":"https://cav5zwkbu0ncz7t0r1t9mfqw.z16.blob.storage.azure.net/ce68f267-a354-41ce-85b9-98394f209d3d/366e8f01-b1d1-486b-a90e-f553cfd915f5?skoid=713ccf3d-dc33-4787-a1ee-6b0cc537c37a&sktid=33e01921-4d64-4f8c-a055-5bdaffd5e33d&skt=2025-02-26T11%3A15%3A35Z&ske=2025-02-26T18%3A15%3A35Z&sks=b&skv=2024-05-04&sv=2024-05-04&se=2025-02-26T12%3A16%3A14Z&sr=b&sp=r&sig=***","fileName":"sample-JMX-file.jmx","fileType":"TEST_SCRIPT","expireDateTime":"2025-02-26T12:16:14.5137298Z","validationStatus":"VALIDATION_SUCCESS"},"additionalFileInfo":[{"url":"https://cav5zwkbu0ncz7t0r1t9mfqw.z16.blob.storage.azure.net/ce68f267-a354-41ce-85b9-98394f209d3d/56c1de94-872e-4a11-a2a2-8888cbb10587?skoid=713ccf3d-dc33-4787-a1ee-6b0cc537c37a&sktid=33e01921-4d64-4f8c-a055-5bdaffd5e33d&skt=2025-02-26T11%3A15%3A35Z&ske=2025-02-26T18%3A15%3A35Z&sks=b&skv=2024-05-04&sv=2024-05-04&se=2025-02-26T12%3A16%3A14Z&sr=b&sp=r&sig=***","fileName":"additional-data.csv","fileType":"ADDITIONAL_ARTIFACTS","expireDateTime":"2025-02-26T12:16:14.5150811Z","validationStatus":"VALIDATION_NOT_REQUIRED"},{"url":"https://cav5zwkbu0ncz7t0r1t9mfqw.z16.blob.storage.azure.net/ce68f267-a354-41ce-85b9-98394f209d3d/544f7275-bcf2-4c8c-bbe4-ffb2b1d49bd8?skoid=713ccf3d-dc33-4787-a1ee-6b0cc537c37a&sktid=33e01921-4d64-4f8c-a055-5bdaffd5e33d&skt=2025-02-26T11%3A15%3A35Z&ske=2025-02-26T18%3A15%3A35Z&sks=b&skv=2024-05-04&sv=2024-05-04&se=2025-02-26T12%3A16%3A14Z&sr=b&sp=r&sig=***","fileName":"sample-ZIP-artifact.zip","fileType":"ZIPPED_ARTIFACTS","expireDateTime":"2025-02-26T12:16:14.5151504Z","validationStatus":"VALIDATION_SUCCESS"}]},"kind":"JMX","publicIPDisabled":false,"metricsReferenceIdentityType":"SystemAssigned","testId":"loadtest-kvrefid-case","description":"Test
        created from az load test command","displayName":"CLI-Test","keyvaultReferenceIdentityType":"UserAssigned","keyvaultReferenceIdentityId":"/subscriptions/00000000-0000-0000-0000-000000000000/resourcegroups/sample-rg/providers/microsoft.managedidentity/userassignedidentities/sample-mi","createdDateTime":"2025-02-26T11:15:34.384Z","createdBy":"hbisht@microsoft.com","lastModifiedDateTime":"2025-02-26T11:16:14.5Z","lastModifiedBy":"hbisht@microsoft.com"}'
=======
      - '1477'
      Content-Type:
      - application/merge-patch+json
      User-Agent:
      - AZURECLI/2.69.0 azsdk-python-core/1.31.0 Python/3.12.8 (Linux-6.5.0-1025-azure-x86_64-with-glibc2.36)
    method: PATCH
    uri: https://15e947d4-31dd-40ef-bca9-d215bc39cca6.eastus.cnt-prod.loadtesting.azure.com/tests/loadtest-kvrefid-case?api-version=2024-12-01-preview
  response:
    body:
      string: '{"passFailCriteria":{"passFailMetrics":{"ef835aa4-4d89-40d3-87d2-84d853422176":{"clientMetric":"response_time_ms","aggregate":"p75","condition":">","value":380.0,"action":"continue"},"7e013baa-947e-47be-9328-048675b2217b":{"clientMetric":"error","aggregate":"percentage","condition":">","value":50.0,"action":"continue"},"4b16995a-5d8d-4d7d-b559-7feb21df0018":{"clientMetric":"requests_per_sec","aggregate":"avg","condition":">","value":78.0,"action":"continue"},"9d985ed8-fe1b-4f55-a8e6-b9838341153e":{"clientMetric":"response_time_ms","aggregate":"p99","condition":">","value":520.0,"action":"continue"},"9d019874-00b1-41bf-96a1-957cc422e599":{"clientMetric":"response_time_ms","aggregate":"p99.9","condition":">","value":540.0,"action":"continue"},"dddb0028-2bd7-4789-9300-0a0d724a5a30":{"clientMetric":"latency","aggregate":"avg","condition":">","requestName":"GetCustomerDetails","value":200.0,"action":"continue"}},"passFailServerMetrics":{}},"autoStopCriteria":{"autoStopDisabled":true,"errorRate":90.0,"errorRateTimeWindowInSeconds":60},"environmentVariables":{"rps":"1"},"loadTestConfiguration":{"engineInstances":1,"splitAllCSVs":true,"quickStartTest":false},"inputArtifacts":{"testScriptFileInfo":{"url":"https://x8riedvqx93l12nj0h4zk1wu.z21.blob.storage.azure.net/893ce491-1133-4972-bf84-4e175de233b5/209c27f2-e60f-41b0-9ffa-38ed02904877?skoid=713ccf3d-dc33-4787-a1ee-6b0cc537c37a&sktid=33e01921-4d64-4f8c-a055-5bdaffd5e33d&skt=2025-02-24T21%3A53%3A48Z&ske=2025-02-25T04%3A53%3A48Z&sks=b&skv=2024-05-04&sv=2024-05-04&se=2025-02-24T22%3A54%3A29Z&sr=b&sp=r&sig=***","fileName":"sample-JMX-file.jmx","fileType":"TEST_SCRIPT","expireDateTime":"2025-02-24T22:54:29.925329Z","validationStatus":"VALIDATION_SUCCESS"},"additionalFileInfo":[{"url":"https://x8riedvqx93l12nj0h4zk1wu.z21.blob.storage.azure.net/893ce491-1133-4972-bf84-4e175de233b5/1d7ad1ef-4185-4366-9aef-83ddfc403d32?skoid=713ccf3d-dc33-4787-a1ee-6b0cc537c37a&sktid=33e01921-4d64-4f8c-a055-5bdaffd5e33d&skt=2025-02-24T21%3A53%3A48Z&ske=2025-02-25T04%3A53%3A48Z&sks=b&skv=2024-05-04&sv=2024-05-04&se=2025-02-24T22%3A54%3A29Z&sr=b&sp=r&sig=***","fileName":"additional-data.csv","fileType":"ADDITIONAL_ARTIFACTS","expireDateTime":"2025-02-24T22:54:29.925713Z","validationStatus":"VALIDATION_NOT_REQUIRED"},{"url":"https://x8riedvqx93l12nj0h4zk1wu.z21.blob.storage.azure.net/893ce491-1133-4972-bf84-4e175de233b5/d9cd0b8e-5a33-4dfd-acb7-b794d3b11082?skoid=713ccf3d-dc33-4787-a1ee-6b0cc537c37a&sktid=33e01921-4d64-4f8c-a055-5bdaffd5e33d&skt=2025-02-24T21%3A53%3A48Z&ske=2025-02-25T04%3A53%3A48Z&sks=b&skv=2024-05-04&sv=2024-05-04&se=2025-02-24T22%3A54%3A29Z&sr=b&sp=r&sig=***","fileName":"sample-ZIP-artifact.zip","fileType":"ZIPPED_ARTIFACTS","expireDateTime":"2025-02-24T22:54:29.925868Z","validationStatus":"VALIDATION_SUCCESS"}]},"kind":"JMX","publicIPDisabled":false,"metricsReferenceIdentityType":"SystemAssigned","testId":"loadtest-kvrefid-case","description":"Test
        created from az load test command","displayName":"CLI-Test","keyvaultReferenceIdentityType":"SystemAssigned","createdDateTime":"2025-02-24T21:53:45.077Z","createdBy":"hbisht@microsoft.com","lastModifiedDateTime":"2025-02-24T21:54:29.913Z","lastModifiedBy":"hbisht@microsoft.com"}'
>>>>>>> dfd6e4c3
    headers:
      accept-ranges:
      - bytes
      api-supported-versions:
      - 2022-11-01, 2023-04-01-preview, 2024-03-01-preview, 2024-05-01-preview, 2024-07-01-preview,
        2024-12-01-preview
      connection:
      - keep-alive
      content-length:
<<<<<<< HEAD
      - '3100'
      content-type:
      - application/json; charset=utf-8
      date:
      - Wed, 26 Feb 2025 11:16:14 GMT
      mise-correlation-id:
      - ed327ab6-9b02-411a-b08a-e8059887367f
      strict-transport-security:
      - max-age=31536000; includeSubDomains
      x-azure-ref:
      - 20250226T111614Z-r17775d4f98jjkc6hC1SG1dcu80000000d5000000000qd0w
=======
      - '3352'
      content-type:
      - application/json; charset=utf-8
      date:
      - Mon, 24 Feb 2025 21:54:30 GMT
      mise-correlation-id:
      - d5ee994f-27f2-4b18-8c20-3c7f55447c6f
      strict-transport-security:
      - max-age=31536000; includeSubDomains
      x-azure-ref:
      - 20250224T215429Z-r17775d4f98lr8cghC1SG1f5ks00000008e000000000abs8
>>>>>>> dfd6e4c3
      x-cache:
      - CONFIG_NOCACHE
      x-content-type-options:
      - nosniff
    status:
      code: 200
      message: OK
- request:
    body: null
    headers:
      Accept:
      - application/json
      Accept-Encoding:
      - gzip, deflate
      Connection:
      - keep-alive
      User-Agent:
<<<<<<< HEAD
      - AZURECLI/2.70.0 azsdk-python-core/1.31.0 Python/3.12.8 (Linux-6.5.0-1025-azure-x86_64-with-glibc2.36)
    method: GET
    uri: https://f61c559d-b5d6-4f96-972c-afc20b4ec8b1.eastus.cnt-prod.loadtesting.azure.com/tests/loadtest-kvrefid-case/files?api-version=2024-12-01-preview
  response:
    body:
      string: '{"value":[{"url":"https://cav5zwkbu0ncz7t0r1t9mfqw.z16.blob.storage.azure.net/ce68f267-a354-41ce-85b9-98394f209d3d/366e8f01-b1d1-486b-a90e-f553cfd915f5?skoid=713ccf3d-dc33-4787-a1ee-6b0cc537c37a&sktid=33e01921-4d64-4f8c-a055-5bdaffd5e33d&skt=2025-02-26T11%3A15%3A37Z&ske=2025-02-26T18%3A15%3A37Z&sks=b&skv=2024-05-04&sv=2024-05-04&se=2025-02-26T11%3A26%3A14Z&sr=b&sp=r&sig=***","fileName":"sample-JMX-file.jmx","fileType":"TEST_SCRIPT","expireDateTime":"2025-02-26T11:26:14.7756241Z","validationStatus":"VALIDATION_SUCCESS"},{"url":"https://cav5zwkbu0ncz7t0r1t9mfqw.z16.blob.storage.azure.net/ce68f267-a354-41ce-85b9-98394f209d3d/56c1de94-872e-4a11-a2a2-8888cbb10587?skoid=713ccf3d-dc33-4787-a1ee-6b0cc537c37a&sktid=33e01921-4d64-4f8c-a055-5bdaffd5e33d&skt=2025-02-26T11%3A15%3A37Z&ske=2025-02-26T18%3A15%3A37Z&sks=b&skv=2024-05-04&sv=2024-05-04&se=2025-02-26T11%3A26%3A14Z&sr=b&sp=r&sig=***","fileName":"additional-data.csv","fileType":"ADDITIONAL_ARTIFACTS","expireDateTime":"2025-02-26T11:26:14.7757178Z","validationStatus":"VALIDATION_NOT_REQUIRED"},{"url":"https://cav5zwkbu0ncz7t0r1t9mfqw.z16.blob.storage.azure.net/ce68f267-a354-41ce-85b9-98394f209d3d/544f7275-bcf2-4c8c-bbe4-ffb2b1d49bd8?skoid=713ccf3d-dc33-4787-a1ee-6b0cc537c37a&sktid=33e01921-4d64-4f8c-a055-5bdaffd5e33d&skt=2025-02-26T11%3A15%3A37Z&ske=2025-02-26T18%3A15%3A37Z&sks=b&skv=2024-05-04&sv=2024-05-04&se=2025-02-26T11%3A26%3A14Z&sr=b&sp=r&sig=***","fileName":"sample-ZIP-artifact.zip","fileType":"ZIPPED_ARTIFACTS","expireDateTime":"2025-02-26T11:26:14.7760283Z","validationStatus":"VALIDATION_SUCCESS"}]}'
=======
      - AZURECLI/2.69.0 azsdk-python-core/1.31.0 Python/3.12.8 (Linux-6.5.0-1025-azure-x86_64-with-glibc2.36)
    method: GET
    uri: https://15e947d4-31dd-40ef-bca9-d215bc39cca6.eastus.cnt-prod.loadtesting.azure.com/tests/loadtest-kvrefid-case/files?api-version=2024-12-01-preview
  response:
    body:
      string: '{"value":[{"url":"https://x8riedvqx93l12nj0h4zk1wu.z21.blob.storage.azure.net/893ce491-1133-4972-bf84-4e175de233b5/209c27f2-e60f-41b0-9ffa-38ed02904877?skoid=713ccf3d-dc33-4787-a1ee-6b0cc537c37a&sktid=33e01921-4d64-4f8c-a055-5bdaffd5e33d&skt=2025-02-24T21%3A54%3A24Z&ske=2025-02-25T04%3A54%3A24Z&sks=b&skv=2024-05-04&sv=2024-05-04&se=2025-02-24T22%3A04%3A30Z&sr=b&sp=r&sig=***","fileName":"sample-JMX-file.jmx","fileType":"TEST_SCRIPT","expireDateTime":"2025-02-24T22:04:30.1813863Z","validationStatus":"VALIDATION_SUCCESS"},{"url":"https://x8riedvqx93l12nj0h4zk1wu.z21.blob.storage.azure.net/893ce491-1133-4972-bf84-4e175de233b5/1d7ad1ef-4185-4366-9aef-83ddfc403d32?skoid=713ccf3d-dc33-4787-a1ee-6b0cc537c37a&sktid=33e01921-4d64-4f8c-a055-5bdaffd5e33d&skt=2025-02-24T21%3A54%3A24Z&ske=2025-02-25T04%3A54%3A24Z&sks=b&skv=2024-05-04&sv=2024-05-04&se=2025-02-24T22%3A04%3A30Z&sr=b&sp=r&sig=***","fileName":"additional-data.csv","fileType":"ADDITIONAL_ARTIFACTS","expireDateTime":"2025-02-24T22:04:30.1814729Z","validationStatus":"VALIDATION_NOT_REQUIRED"},{"url":"https://x8riedvqx93l12nj0h4zk1wu.z21.blob.storage.azure.net/893ce491-1133-4972-bf84-4e175de233b5/d9cd0b8e-5a33-4dfd-acb7-b794d3b11082?skoid=713ccf3d-dc33-4787-a1ee-6b0cc537c37a&sktid=33e01921-4d64-4f8c-a055-5bdaffd5e33d&skt=2025-02-24T21%3A54%3A24Z&ske=2025-02-25T04%3A54%3A24Z&sks=b&skv=2024-05-04&sv=2024-05-04&se=2025-02-24T22%3A04%3A30Z&sr=b&sp=r&sig=***","fileName":"sample-ZIP-artifact.zip","fileType":"ZIPPED_ARTIFACTS","expireDateTime":"2025-02-24T22:04:30.181557Z","validationStatus":"VALIDATION_SUCCESS"}]}'
>>>>>>> dfd6e4c3
    headers:
      accept-ranges:
      - bytes
      api-supported-versions:
      - 2022-11-01, 2023-04-01-preview, 2024-03-01-preview, 2024-05-01-preview, 2024-07-01-preview,
        2024-12-01-preview
      connection:
      - keep-alive
      content-length:
      - '1718'
      content-type:
      - application/json; charset=utf-8
      date:
<<<<<<< HEAD
      - Wed, 26 Feb 2025 11:16:14 GMT
      mise-correlation-id:
      - 671ba3cb-79c1-4e36-8578-7dc641698cb6
      strict-transport-security:
      - max-age=31536000; includeSubDomains
      x-azure-ref:
      - 20250226T111614Z-r17775d4f98jjkc6hC1SG1dcu80000000d5000000000qd2b
=======
      - Mon, 24 Feb 2025 21:54:30 GMT
      mise-correlation-id:
      - 9782015e-23e7-4119-87b1-9e1767bca534
      strict-transport-security:
      - max-age=31536000; includeSubDomains
      x-azure-ref:
      - 20250224T215430Z-r17775d4f98lr8cghC1SG1f5ks00000008e000000000abt9
>>>>>>> dfd6e4c3
      x-cache:
      - CONFIG_NOCACHE
      x-content-type-options:
      - nosniff
    status:
      code: 200
      message: OK
- request:
    body: null
    headers:
      Accept:
      - application/json
      Accept-Encoding:
      - gzip, deflate
      Connection:
      - keep-alive
      Content-Length:
      - '0'
      User-Agent:
<<<<<<< HEAD
      - AZURECLI/2.70.0 azsdk-python-core/1.31.0 Python/3.12.8 (Linux-6.5.0-1025-azure-x86_64-with-glibc2.36)
    method: GET
    uri: https://f61c559d-b5d6-4f96-972c-afc20b4ec8b1.eastus.cnt-prod.loadtesting.azure.com/tests/loadtest-kvrefid-case?api-version=2024-12-01-preview
  response:
    body:
      string: '{"passFailCriteria":{"passFailMetrics":{"2761dd22-7f2b-4bc7-ba49-f05131847fb1":{"clientMetric":"requests_per_sec","aggregate":"avg","condition":">","value":78.0,"action":"continue"},"974fa22d-3de9-447a-8940-45d8aa4ac26b":{"clientMetric":"error","aggregate":"percentage","condition":">","value":50.0,"action":"continue"},"079d1d48-b6b5-40ab-bdd5-3ab2d4cc1384":{"clientMetric":"latency","aggregate":"avg","condition":">","requestName":"GetCustomerDetails","value":200.0,"action":"continue"}},"passFailServerMetrics":{}},"autoStopCriteria":{"autoStopDisabled":false,"errorRate":90.0,"errorRateTimeWindowInSeconds":60},"environmentVariables":{"rps":"1"},"loadTestConfiguration":{"engineInstances":1,"splitAllCSVs":false,"quickStartTest":false},"inputArtifacts":{"testScriptFileInfo":{"url":"https://cav5zwkbu0ncz7t0r1t9mfqw.z16.blob.storage.azure.net/ce68f267-a354-41ce-85b9-98394f209d3d/366e8f01-b1d1-486b-a90e-f553cfd915f5?skoid=713ccf3d-dc33-4787-a1ee-6b0cc537c37a&sktid=33e01921-4d64-4f8c-a055-5bdaffd5e33d&skt=2025-02-26T11%3A15%3A35Z&ske=2025-02-26T18%3A15%3A35Z&sks=b&skv=2024-05-04&sv=2024-05-04&se=2025-02-26T12%3A16%3A15Z&sr=b&sp=r&sig=***","fileName":"sample-JMX-file.jmx","fileType":"TEST_SCRIPT","expireDateTime":"2025-02-26T12:16:15.0376434Z","validationStatus":"VALIDATION_SUCCESS"},"additionalFileInfo":[{"url":"https://cav5zwkbu0ncz7t0r1t9mfqw.z16.blob.storage.azure.net/ce68f267-a354-41ce-85b9-98394f209d3d/56c1de94-872e-4a11-a2a2-8888cbb10587?skoid=713ccf3d-dc33-4787-a1ee-6b0cc537c37a&sktid=33e01921-4d64-4f8c-a055-5bdaffd5e33d&skt=2025-02-26T11%3A15%3A35Z&ske=2025-02-26T18%3A15%3A35Z&sks=b&skv=2024-05-04&sv=2024-05-04&se=2025-02-26T12%3A16%3A15Z&sr=b&sp=r&sig=***","fileName":"additional-data.csv","fileType":"ADDITIONAL_ARTIFACTS","expireDateTime":"2025-02-26T12:16:15.0380669Z","validationStatus":"VALIDATION_NOT_REQUIRED"},{"url":"https://cav5zwkbu0ncz7t0r1t9mfqw.z16.blob.storage.azure.net/ce68f267-a354-41ce-85b9-98394f209d3d/544f7275-bcf2-4c8c-bbe4-ffb2b1d49bd8?skoid=713ccf3d-dc33-4787-a1ee-6b0cc537c37a&sktid=33e01921-4d64-4f8c-a055-5bdaffd5e33d&skt=2025-02-26T11%3A15%3A35Z&ske=2025-02-26T18%3A15%3A35Z&sks=b&skv=2024-05-04&sv=2024-05-04&se=2025-02-26T12%3A16%3A15Z&sr=b&sp=r&sig=***","fileName":"sample-ZIP-artifact.zip","fileType":"ZIPPED_ARTIFACTS","expireDateTime":"2025-02-26T12:16:15.0384142Z","validationStatus":"VALIDATION_SUCCESS"}]},"kind":"JMX","publicIPDisabled":false,"metricsReferenceIdentityType":"SystemAssigned","testId":"loadtest-kvrefid-case","description":"Test
        created from az load test command","displayName":"CLI-Test","keyvaultReferenceIdentityType":"UserAssigned","keyvaultReferenceIdentityId":"/subscriptions/00000000-0000-0000-0000-000000000000/resourcegroups/sample-rg/providers/microsoft.managedidentity/userassignedidentities/sample-mi","createdDateTime":"2025-02-26T11:15:34.384Z","createdBy":"hbisht@microsoft.com","lastModifiedDateTime":"2025-02-26T11:16:14.5Z","lastModifiedBy":"hbisht@microsoft.com"}'
=======
      - AZURECLI/2.69.0 azsdk-python-core/1.31.0 Python/3.12.8 (Linux-6.5.0-1025-azure-x86_64-with-glibc2.36)
    method: DELETE
    uri: https://15e947d4-31dd-40ef-bca9-d215bc39cca6.eastus.cnt-prod.loadtesting.azure.com/tests/loadtest-kvrefid-case/files/additional-data.csv?api-version=2024-12-01-preview
  response:
    body:
      string: ''
>>>>>>> dfd6e4c3
    headers:
      api-supported-versions:
      - 2022-11-01, 2023-04-01-preview, 2024-03-01-preview, 2024-05-01-preview, 2024-07-01-preview,
        2024-12-01-preview
      connection:
      - keep-alive
<<<<<<< HEAD
      content-length:
      - '3098'
      content-type:
      - application/json; charset=utf-8
      date:
      - Wed, 26 Feb 2025 11:16:15 GMT
      mise-correlation-id:
      - 74d28d42-a89c-40f9-ba34-b928ce6cee7a
      strict-transport-security:
      - max-age=31536000; includeSubDomains
      x-azure-ref:
      - 20250226T111614Z-r17775d4f98jjkc6hC1SG1dcu80000000d5000000000qd3g
=======
      date:
      - Mon, 24 Feb 2025 21:54:30 GMT
      mise-correlation-id:
      - 69a3b37f-f2a4-461e-accc-c86ecdd67c9d
      strict-transport-security:
      - max-age=31536000; includeSubDomains
      x-azure-ref:
      - 20250224T215430Z-r17775d4f98lr8cghC1SG1f5ks00000008e000000000abtn
>>>>>>> dfd6e4c3
      x-cache:
      - CONFIG_NOCACHE
      x-content-type-options:
      - nosniff
    status:
      code: 204
      message: No Content
- request:
    body: !!python/object/new:_io.BytesIO
      state: !!python/tuple
      - !!binary |
        YSxiLGMsZAoxLDIsMyw0Cg==
      - 0
      - null
    headers:
      Accept:
      - application/json
      Accept-Encoding:
      - gzip, deflate
      Connection:
      - keep-alive
      Content-Length:
      - '16'
      User-Agent:
<<<<<<< HEAD
      - azsdk-python-mgmt-loadtesting/1.0.0 Python/3.12.8 (Linux-6.5.0-1025-azure-x86_64-with-glibc2.36)
    method: GET
    uri: https://management.azure.com/subscriptions/00000000-0000-0000-0000-000000000000/resourceGroups/clitest-load-000001/providers/Microsoft.LoadTestService/loadTests/clitest-load-000002?api-version=2022-12-01
  response:
    body:
      string: '{"id":"/subscriptions/00000000-0000-0000-0000-000000000000/resourceGroups/clitest-load-000001/providers/Microsoft.LoadTestService/loadTests/clitest-load-000002","name":"clitest-load-000002","type":"microsoft.loadtestservice/loadtests","location":"eastus","systemData":{"createdBy":"hbisht@microsoft.com","createdByType":"User","createdAt":"2025-02-26T11:14:32.2328146Z","lastModifiedBy":"hbisht@microsoft.com","lastModifiedByType":"User","lastModifiedAt":"2025-02-26T11:14:32.2328146Z"},"identity":{"type":"None"},"properties":{"dataPlaneURI":"f61c559d-b5d6-4f96-972c-afc20b4ec8b1.eastus.cnt-prod.loadtesting.azure.com","provisioningState":"Succeeded"}}'
=======
      - AZURECLI/2.69.0 azsdk-python-core/1.31.0 Python/3.12.8 (Linux-6.5.0-1025-azure-x86_64-with-glibc2.36)
      content-type:
      - application/octet-stream
    method: PUT
    uri: https://15e947d4-31dd-40ef-bca9-d215bc39cca6.eastus.cnt-prod.loadtesting.azure.com/tests/loadtest-kvrefid-case/files/additional-data.csv?api-version=2024-12-01-preview&fileType=ADDITIONAL_ARTIFACTS
  response:
    body:
      string: '{"url":"https://x8riedvqx93l12nj0h4zk1wu.z21.blob.storage.azure.net/893ce491-1133-4972-bf84-4e175de233b5/246d02bf-cd42-4081-8310-5e6868b35194?skoid=713ccf3d-dc33-4787-a1ee-6b0cc537c37a&sktid=33e01921-4d64-4f8c-a055-5bdaffd5e33d&skt=2025-02-24T21%3A53%3A47Z&ske=2025-02-25T04%3A53%3A47Z&sks=b&skv=2024-05-04&sv=2024-05-04&se=2025-02-24T22%3A04%3A30Z&sr=b&sp=r&sig=***","fileName":"additional-data.csv","fileType":"ADDITIONAL_ARTIFACTS","expireDateTime":"2025-02-24T22:04:30.8897601Z","validationStatus":"VALIDATION_NOT_REQUIRED"}'
>>>>>>> dfd6e4c3
    headers:
      api-supported-versions:
      - 2022-11-01, 2023-04-01-preview, 2024-03-01-preview, 2024-05-01-preview, 2024-07-01-preview,
        2024-12-01-preview
      connection:
      - keep-alive
      content-length:
<<<<<<< HEAD
      - '653'
      content-type:
      - application/json; charset=utf-8
      date:
      - Wed, 26 Feb 2025 11:16:15 GMT
      etag:
      - '"7f0158e5-0000-0200-0000-67bef7ae0000"'
      expires:
      - '-1'
      pragma:
      - no-cache
=======
      - '573'
      content-type:
      - application/json; charset=utf-8
      date:
      - Mon, 24 Feb 2025 21:54:31 GMT
      location:
      - https://15e947d4-31dd-40ef-bca9-d215bc39cca6.eastus.cnt-prod.loadtesting.azure.com/tests/loadtest-kvrefid-case/files/additional-data.csv?api-version=2024-12-01-preview
      mise-correlation-id:
      - 9bb69565-7b05-49b6-b6d9-304dfcac2ab6
>>>>>>> dfd6e4c3
      strict-transport-security:
      - max-age=31536000; includeSubDomains
      x-azure-ref:
      - 20250224T215430Z-r17775d4f98lr8cghC1SG1f5ks00000008e000000000abu1
      x-cache:
      - CONFIG_NOCACHE
      x-content-type-options:
      - nosniff
<<<<<<< HEAD
      x-ms-providerhub-traffic:
      - 'True'
      x-ms-ratelimit-remaining-subscription-global-reads:
      - '16499'
      x-msedge-ref:
      - 'Ref A: 75A539DDD6674FCAB097FF97256EA7CB Ref B: MAA201060513051 Ref C: 2025-02-26T11:16:15Z'
=======
>>>>>>> dfd6e4c3
    status:
      code: 201
      message: Created
- request:
    body: null
    headers:
      Accept:
      - application/json
      Accept-Encoding:
      - gzip, deflate
      Connection:
      - keep-alive
      User-Agent:
<<<<<<< HEAD
      - AZURECLI/2.70.0 azsdk-python-core/1.31.0 Python/3.12.8 (Linux-6.5.0-1025-azure-x86_64-with-glibc2.36)
    method: GET
    uri: https://f61c559d-b5d6-4f96-972c-afc20b4ec8b1.eastus.cnt-prod.loadtesting.azure.com/tests/loadtest-kvrefid-case?api-version=2024-12-01-preview
  response:
    body:
      string: '{"passFailCriteria":{"passFailMetrics":{"2761dd22-7f2b-4bc7-ba49-f05131847fb1":{"clientMetric":"requests_per_sec","aggregate":"avg","condition":">","value":78.0,"action":"continue"},"974fa22d-3de9-447a-8940-45d8aa4ac26b":{"clientMetric":"error","aggregate":"percentage","condition":">","value":50.0,"action":"continue"},"079d1d48-b6b5-40ab-bdd5-3ab2d4cc1384":{"clientMetric":"latency","aggregate":"avg","condition":">","requestName":"GetCustomerDetails","value":200.0,"action":"continue"}},"passFailServerMetrics":{}},"autoStopCriteria":{"autoStopDisabled":false,"errorRate":90.0,"errorRateTimeWindowInSeconds":60},"environmentVariables":{"rps":"1"},"loadTestConfiguration":{"engineInstances":1,"splitAllCSVs":false,"quickStartTest":false},"inputArtifacts":{"testScriptFileInfo":{"url":"https://cav5zwkbu0ncz7t0r1t9mfqw.z16.blob.storage.azure.net/ce68f267-a354-41ce-85b9-98394f209d3d/366e8f01-b1d1-486b-a90e-f553cfd915f5?skoid=713ccf3d-dc33-4787-a1ee-6b0cc537c37a&sktid=33e01921-4d64-4f8c-a055-5bdaffd5e33d&skt=2025-02-26T11%3A15%3A37Z&ske=2025-02-26T18%3A15%3A37Z&sks=b&skv=2024-05-04&sv=2024-05-04&se=2025-02-26T12%3A16%3A16Z&sr=b&sp=r&sig=***","fileName":"sample-JMX-file.jmx","fileType":"TEST_SCRIPT","expireDateTime":"2025-02-26T12:16:16.6082896Z","validationStatus":"VALIDATION_SUCCESS"},"additionalFileInfo":[{"url":"https://cav5zwkbu0ncz7t0r1t9mfqw.z16.blob.storage.azure.net/ce68f267-a354-41ce-85b9-98394f209d3d/56c1de94-872e-4a11-a2a2-8888cbb10587?skoid=713ccf3d-dc33-4787-a1ee-6b0cc537c37a&sktid=33e01921-4d64-4f8c-a055-5bdaffd5e33d&skt=2025-02-26T11%3A15%3A37Z&ske=2025-02-26T18%3A15%3A37Z&sks=b&skv=2024-05-04&sv=2024-05-04&se=2025-02-26T12%3A16%3A16Z&sr=b&sp=r&sig=***","fileName":"additional-data.csv","fileType":"ADDITIONAL_ARTIFACTS","expireDateTime":"2025-02-26T12:16:16.6085466Z","validationStatus":"VALIDATION_NOT_REQUIRED"},{"url":"https://cav5zwkbu0ncz7t0r1t9mfqw.z16.blob.storage.azure.net/ce68f267-a354-41ce-85b9-98394f209d3d/544f7275-bcf2-4c8c-bbe4-ffb2b1d49bd8?skoid=713ccf3d-dc33-4787-a1ee-6b0cc537c37a&sktid=33e01921-4d64-4f8c-a055-5bdaffd5e33d&skt=2025-02-26T11%3A15%3A37Z&ske=2025-02-26T18%3A15%3A37Z&sks=b&skv=2024-05-04&sv=2024-05-04&se=2025-02-26T12%3A16%3A16Z&sr=b&sp=r&sig=***","fileName":"sample-ZIP-artifact.zip","fileType":"ZIPPED_ARTIFACTS","expireDateTime":"2025-02-26T12:16:16.6086127Z","validationStatus":"VALIDATION_SUCCESS"}]},"kind":"JMX","publicIPDisabled":false,"metricsReferenceIdentityType":"SystemAssigned","testId":"loadtest-kvrefid-case","description":"Test
        created from az load test command","displayName":"CLI-Test","keyvaultReferenceIdentityType":"UserAssigned","keyvaultReferenceIdentityId":"/subscriptions/00000000-0000-0000-0000-000000000000/resourcegroups/sample-rg/providers/microsoft.managedidentity/userassignedidentities/sample-mi","createdDateTime":"2025-02-26T11:15:34.384Z","createdBy":"hbisht@microsoft.com","lastModifiedDateTime":"2025-02-26T11:16:14.5Z","lastModifiedBy":"hbisht@microsoft.com"}'
=======
      - AZURECLI/2.69.0 azsdk-python-core/1.31.0 Python/3.12.8 (Linux-6.5.0-1025-azure-x86_64-with-glibc2.36)
    method: GET
    uri: https://15e947d4-31dd-40ef-bca9-d215bc39cca6.eastus.cnt-prod.loadtesting.azure.com/tests/loadtest-kvrefid-case/files/additional-data.csv?api-version=2024-12-01-preview
  response:
    body:
      string: '{"url":"https://x8riedvqx93l12nj0h4zk1wu.z21.blob.storage.azure.net/893ce491-1133-4972-bf84-4e175de233b5/246d02bf-cd42-4081-8310-5e6868b35194?skoid=713ccf3d-dc33-4787-a1ee-6b0cc537c37a&sktid=33e01921-4d64-4f8c-a055-5bdaffd5e33d&skt=2025-02-24T21%3A53%3A47Z&ske=2025-02-25T04%3A53%3A47Z&sks=b&skv=2024-05-04&sv=2024-05-04&se=2025-02-24T22%3A04%3A31Z&sr=b&sp=r&sig=***","fileName":"additional-data.csv","fileType":"ADDITIONAL_ARTIFACTS","expireDateTime":"2025-02-24T22:04:31.1375459Z","validationStatus":"VALIDATION_NOT_REQUIRED"}'
>>>>>>> dfd6e4c3
    headers:
      accept-ranges:
      - bytes
      api-supported-versions:
      - 2022-11-01, 2023-04-01-preview, 2024-03-01-preview, 2024-05-01-preview, 2024-07-01-preview,
        2024-12-01-preview
      connection:
      - keep-alive
      content-length:
<<<<<<< HEAD
      - '3102'
      content-type:
      - application/json; charset=utf-8
      date:
      - Wed, 26 Feb 2025 11:16:16 GMT
      mise-correlation-id:
      - 6a729af1-88f5-43f5-b4e8-d5c285edcd74
      strict-transport-security:
      - max-age=31536000; includeSubDomains
      x-azure-ref:
      - 20250226T111616Z-r16fc4b5ccfzkdtrhC1SG1akh80000000cz000000000a5mx
=======
      - '573'
      content-type:
      - application/json; charset=utf-8
      date:
      - Mon, 24 Feb 2025 21:54:31 GMT
      mise-correlation-id:
      - 3d7465f2-17d9-4b68-8a23-3b34892be376
      strict-transport-security:
      - max-age=31536000; includeSubDomains
      x-azure-ref:
      - 20250224T215431Z-r17775d4f98lr8cghC1SG1f5ks00000008e000000000abuh
>>>>>>> dfd6e4c3
      x-cache:
      - CONFIG_NOCACHE
      x-content-type-options:
      - nosniff
    status:
      code: 200
      message: OK
- request:
<<<<<<< HEAD
    body: '{"displayName": "CLI-Test", "kind": "JMX", "description": "Test created
      from az load test command", "keyvaultReferenceIdentityType": "SystemAssigned",
      "publicIPDisabled": false, "environmentVariables": {"rps": 1}, "secrets": {},
      "certificate": null, "loadTestConfiguration": {"engineInstances": 1, "regionalLoadTestConfig":
      null, "quickStartTest": false, "splitAllCSVs": true}, "passFailCriteria": {"passFailMetrics":
      {"2761dd22-7f2b-4bc7-ba49-f05131847fb1": null, "974fa22d-3de9-447a-8940-45d8aa4ac26b":
      null, "079d1d48-b6b5-40ab-bdd5-3ab2d4cc1384": null, "647be4f4-d87a-4edc-a527-a0ec2a0c5a7c":
      {"aggregate": "avg", "clientMetric": "requests_per_sec", "condition": ">", "value":
      "78"}, "8d957131-bf85-4fe7-9cb0-759e0efc370d": {"aggregate": "percentage", "clientMetric":
      "error", "condition": ">", "value": "50"}, "a86d75fe-37da-4cc1-b01d-f6cd8ea9dfe6":
      {"aggregate": "p75", "clientMetric": "response_time_ms", "condition": ">", "value":
      "380"}, "1eadef85-64ee-4faa-a0a7-1130fff23e0e": {"aggregate": "p99", "clientMetric":
      "response_time_ms", "condition": ">", "value": "520"}, "3ba1072a-edb0-435d-a4ba-69d367122b58":
      {"aggregate": "p99.9", "clientMetric": "response_time_ms", "condition": ">",
      "value": "540"}, "1d33be54-f2f8-473d-acd1-a407b6aa41fb": {"aggregate": "avg",
      "clientMetric": "latency", "condition": ">", "value": "200", "requestName":
      "GetCustomerDetails"}}}, "autoStopCriteria": {"autoStopDisabled": true, "errorRate":
      90.0, "errorRateTimeWindowInSeconds": 60}, "engineBuiltinIdentityType": null,
      "engineBuiltinIdentityIds": null}'
=======
    body: null
>>>>>>> dfd6e4c3
    headers:
      Accept:
      - application/json
      Accept-Encoding:
      - gzip, deflate
      Connection:
      - keep-alive
      Content-Length:
<<<<<<< HEAD
      - '1546'
      Content-Type:
      - application/merge-patch+json
      User-Agent:
      - AZURECLI/2.70.0 azsdk-python-core/1.31.0 Python/3.12.8 (Linux-6.5.0-1025-azure-x86_64-with-glibc2.36)
    method: PATCH
    uri: https://f61c559d-b5d6-4f96-972c-afc20b4ec8b1.eastus.cnt-prod.loadtesting.azure.com/tests/loadtest-kvrefid-case?api-version=2024-12-01-preview
  response:
    body:
      string: '{"passFailCriteria":{"passFailMetrics":{"a86d75fe-37da-4cc1-b01d-f6cd8ea9dfe6":{"clientMetric":"response_time_ms","aggregate":"p75","condition":">","value":380.0,"action":"continue"},"8d957131-bf85-4fe7-9cb0-759e0efc370d":{"clientMetric":"error","aggregate":"percentage","condition":">","value":50.0,"action":"continue"},"647be4f4-d87a-4edc-a527-a0ec2a0c5a7c":{"clientMetric":"requests_per_sec","aggregate":"avg","condition":">","value":78.0,"action":"continue"},"1eadef85-64ee-4faa-a0a7-1130fff23e0e":{"clientMetric":"response_time_ms","aggregate":"p99","condition":">","value":520.0,"action":"continue"},"3ba1072a-edb0-435d-a4ba-69d367122b58":{"clientMetric":"response_time_ms","aggregate":"p99.9","condition":">","value":540.0,"action":"continue"},"1d33be54-f2f8-473d-acd1-a407b6aa41fb":{"clientMetric":"latency","aggregate":"avg","condition":">","requestName":"GetCustomerDetails","value":200.0,"action":"continue"}},"passFailServerMetrics":{}},"autoStopCriteria":{"autoStopDisabled":true,"errorRate":90.0,"errorRateTimeWindowInSeconds":60},"environmentVariables":{"rps":"1"},"loadTestConfiguration":{"engineInstances":1,"splitAllCSVs":true,"quickStartTest":false},"inputArtifacts":{"testScriptFileInfo":{"url":"https://cav5zwkbu0ncz7t0r1t9mfqw.z16.blob.storage.azure.net/ce68f267-a354-41ce-85b9-98394f209d3d/366e8f01-b1d1-486b-a90e-f553cfd915f5?skoid=713ccf3d-dc33-4787-a1ee-6b0cc537c37a&sktid=33e01921-4d64-4f8c-a055-5bdaffd5e33d&skt=2025-02-26T11%3A15%3A53Z&ske=2025-02-26T18%3A15%3A53Z&sks=b&skv=2024-05-04&sv=2024-05-04&se=2025-02-26T12%3A16%3A16Z&sr=b&sp=r&sig=***","fileName":"sample-JMX-file.jmx","fileType":"TEST_SCRIPT","expireDateTime":"2025-02-26T12:16:16.991459Z","validationStatus":"VALIDATION_SUCCESS"},"additionalFileInfo":[{"url":"https://cav5zwkbu0ncz7t0r1t9mfqw.z16.blob.storage.azure.net/ce68f267-a354-41ce-85b9-98394f209d3d/56c1de94-872e-4a11-a2a2-8888cbb10587?skoid=713ccf3d-dc33-4787-a1ee-6b0cc537c37a&sktid=33e01921-4d64-4f8c-a055-5bdaffd5e33d&skt=2025-02-26T11%3A15%3A53Z&ske=2025-02-26T18%3A15%3A53Z&sks=b&skv=2024-05-04&sv=2024-05-04&se=2025-02-26T12%3A16%3A16Z&sr=b&sp=r&sig=***","fileName":"additional-data.csv","fileType":"ADDITIONAL_ARTIFACTS","expireDateTime":"2025-02-26T12:16:16.9929871Z","validationStatus":"VALIDATION_NOT_REQUIRED"},{"url":"https://cav5zwkbu0ncz7t0r1t9mfqw.z16.blob.storage.azure.net/ce68f267-a354-41ce-85b9-98394f209d3d/544f7275-bcf2-4c8c-bbe4-ffb2b1d49bd8?skoid=713ccf3d-dc33-4787-a1ee-6b0cc537c37a&sktid=33e01921-4d64-4f8c-a055-5bdaffd5e33d&skt=2025-02-26T11%3A15%3A53Z&ske=2025-02-26T18%3A15%3A53Z&sks=b&skv=2024-05-04&sv=2024-05-04&se=2025-02-26T12%3A16%3A16Z&sr=b&sp=r&sig=***","fileName":"sample-ZIP-artifact.zip","fileType":"ZIPPED_ARTIFACTS","expireDateTime":"2025-02-26T12:16:16.9932963Z","validationStatus":"VALIDATION_SUCCESS"}]},"kind":"JMX","publicIPDisabled":false,"metricsReferenceIdentityType":"SystemAssigned","testId":"loadtest-kvrefid-case","description":"Test
        created from az load test command","displayName":"CLI-Test","keyvaultReferenceIdentityType":"SystemAssigned","createdDateTime":"2025-02-26T11:15:34.384Z","createdBy":"hbisht@microsoft.com","lastModifiedDateTime":"2025-02-26T11:16:16.981Z","lastModifiedBy":"hbisht@microsoft.com"}'
=======
      - '0'
      User-Agent:
      - AZURECLI/2.69.0 azsdk-python-core/1.31.0 Python/3.12.8 (Linux-6.5.0-1025-azure-x86_64-with-glibc2.36)
    method: DELETE
    uri: https://15e947d4-31dd-40ef-bca9-d215bc39cca6.eastus.cnt-prod.loadtesting.azure.com/tests/loadtest-kvrefid-case/files/sample-ZIP-artifact.zip?api-version=2024-12-01-preview
  response:
    body:
      string: ''
    headers:
      api-supported-versions:
      - 2022-11-01, 2023-04-01-preview, 2024-03-01-preview, 2024-05-01-preview, 2024-07-01-preview,
        2024-12-01-preview
      connection:
      - keep-alive
      date:
      - Mon, 24 Feb 2025 21:54:31 GMT
      mise-correlation-id:
      - d518f62f-bb91-4a93-b34e-306c95deefb8
      strict-transport-security:
      - max-age=31536000; includeSubDomains
      x-azure-ref:
      - 20250224T215431Z-r17775d4f98lr8cghC1SG1f5ks00000008e000000000abuz
      x-cache:
      - CONFIG_NOCACHE
      x-content-type-options:
      - nosniff
    status:
      code: 204
      message: No Content
- request:
    body: !!python/object/new:_io.BytesIO
      state: !!python/tuple
      - !!binary |
        UEsDBBQACAAIAANbLVkAAAAAAAAAABIAAAATACAAYWRkaXRpb25hbC1kYXRhLmNzdlVUDQAHf9Pj
        ZneG/2a5hP9mdXgLAAEEAAAAAAQAAAAAS9RJ0knWSeHlMtQx0jHWMeHlAgBQSwcI/dwPKxQAAAAS
        AAAAUEsBAhQDFAAIAAgAA1stWf3cDysUAAAAEgAAABMAIAAAAAAAAAAAALaBAAAAAGFkZGl0aW9u
        YWwtZGF0YS5jc3ZVVA0AB3/T42Z3hv9muYT/ZnV4CwABBAAAAAAEAAAAAFBLBQYAAAAAAQABAGEA
        AAB1AAAAAAA=
      - 0
      - null
    headers:
      Accept:
      - application/json
      Accept-Encoding:
      - gzip, deflate
      Connection:
      - keep-alive
      Content-Length:
      - '236'
      User-Agent:
      - AZURECLI/2.69.0 azsdk-python-core/1.31.0 Python/3.12.8 (Linux-6.5.0-1025-azure-x86_64-with-glibc2.36)
      content-type:
      - application/octet-stream
    method: PUT
    uri: https://15e947d4-31dd-40ef-bca9-d215bc39cca6.eastus.cnt-prod.loadtesting.azure.com/tests/loadtest-kvrefid-case/files/sample-ZIP-artifact.zip?api-version=2024-12-01-preview&fileType=ZIPPED_ARTIFACTS
  response:
    body:
      string: '{"url":"https://x8riedvqx93l12nj0h4zk1wu.z21.blob.storage.azure.net/893ce491-1133-4972-bf84-4e175de233b5/dbe1fba2-153e-431b-b09e-38b31d7a4001?skoid=713ccf3d-dc33-4787-a1ee-6b0cc537c37a&sktid=33e01921-4d64-4f8c-a055-5bdaffd5e33d&skt=2025-02-24T21%3A53%3A48Z&ske=2025-02-25T04%3A53%3A48Z&sks=b&skv=2024-05-04&sv=2024-05-04&se=2025-02-24T22%3A04%3A32Z&sr=b&sp=r&sig=***","fileName":"sample-ZIP-artifact.zip","fileType":"ZIPPED_ARTIFACTS","expireDateTime":"2025-02-24T22:04:32.4464492Z","validationStatus":"NOT_VALIDATED"}'
>>>>>>> dfd6e4c3
    headers:
      api-supported-versions:
      - 2022-11-01, 2023-04-01-preview, 2024-03-01-preview, 2024-05-01-preview, 2024-07-01-preview,
        2024-12-01-preview
      connection:
      - keep-alive
      content-length:
<<<<<<< HEAD
      - '3356'
      content-type:
      - application/json; charset=utf-8
      date:
      - Wed, 26 Feb 2025 11:16:17 GMT
      mise-correlation-id:
      - a772f947-fc56-44e1-9b31-a5daabe1d190
      strict-transport-security:
      - max-age=31536000; includeSubDomains
      x-azure-ref:
      - 20250226T111616Z-r16fc4b5ccfzkdtrhC1SG1akh80000000cz000000000a5n4
=======
      - '563'
      content-type:
      - application/json; charset=utf-8
      date:
      - Mon, 24 Feb 2025 21:54:32 GMT
      location:
      - https://15e947d4-31dd-40ef-bca9-d215bc39cca6.eastus.cnt-prod.loadtesting.azure.com/tests/loadtest-kvrefid-case/files/sample-ZIP-artifact.zip?api-version=2024-12-01-preview
      mise-correlation-id:
      - fa7ded29-7ebd-4219-be4f-fd6cae3d4421
      strict-transport-security:
      - max-age=31536000; includeSubDomains
      x-azure-ref:
      - 20250224T215431Z-r17775d4f98lr8cghC1SG1f5ks00000008e000000000abvd
>>>>>>> dfd6e4c3
      x-cache:
      - CONFIG_NOCACHE
      x-content-type-options:
      - nosniff
    status:
      code: 201
      message: Created
- request:
    body: null
    headers:
      Accept:
      - application/json
      Accept-Encoding:
      - gzip, deflate
      Connection:
      - keep-alive
      User-Agent:
<<<<<<< HEAD
      - AZURECLI/2.70.0 azsdk-python-core/1.31.0 Python/3.12.8 (Linux-6.5.0-1025-azure-x86_64-with-glibc2.36)
    method: GET
    uri: https://f61c559d-b5d6-4f96-972c-afc20b4ec8b1.eastus.cnt-prod.loadtesting.azure.com/tests/loadtest-kvrefid-case/files?api-version=2024-12-01-preview
  response:
    body:
      string: '{"value":[{"url":"https://cav5zwkbu0ncz7t0r1t9mfqw.z16.blob.storage.azure.net/ce68f267-a354-41ce-85b9-98394f209d3d/366e8f01-b1d1-486b-a90e-f553cfd915f5?skoid=713ccf3d-dc33-4787-a1ee-6b0cc537c37a&sktid=33e01921-4d64-4f8c-a055-5bdaffd5e33d&skt=2025-02-26T11%3A15%3A35Z&ske=2025-02-26T18%3A15%3A35Z&sks=b&skv=2024-05-04&sv=2024-05-04&se=2025-02-26T11%3A26%3A17Z&sr=b&sp=r&sig=***","fileName":"sample-JMX-file.jmx","fileType":"TEST_SCRIPT","expireDateTime":"2025-02-26T11:26:17.2507189Z","validationStatus":"VALIDATION_SUCCESS"},{"url":"https://cav5zwkbu0ncz7t0r1t9mfqw.z16.blob.storage.azure.net/ce68f267-a354-41ce-85b9-98394f209d3d/56c1de94-872e-4a11-a2a2-8888cbb10587?skoid=713ccf3d-dc33-4787-a1ee-6b0cc537c37a&sktid=33e01921-4d64-4f8c-a055-5bdaffd5e33d&skt=2025-02-26T11%3A15%3A35Z&ske=2025-02-26T18%3A15%3A35Z&sks=b&skv=2024-05-04&sv=2024-05-04&se=2025-02-26T11%3A26%3A17Z&sr=b&sp=r&sig=***","fileName":"additional-data.csv","fileType":"ADDITIONAL_ARTIFACTS","expireDateTime":"2025-02-26T11:26:17.2509853Z","validationStatus":"VALIDATION_NOT_REQUIRED"},{"url":"https://cav5zwkbu0ncz7t0r1t9mfqw.z16.blob.storage.azure.net/ce68f267-a354-41ce-85b9-98394f209d3d/544f7275-bcf2-4c8c-bbe4-ffb2b1d49bd8?skoid=713ccf3d-dc33-4787-a1ee-6b0cc537c37a&sktid=33e01921-4d64-4f8c-a055-5bdaffd5e33d&skt=2025-02-26T11%3A15%3A35Z&ske=2025-02-26T18%3A15%3A35Z&sks=b&skv=2024-05-04&sv=2024-05-04&se=2025-02-26T11%3A26%3A17Z&sr=b&sp=r&sig=***","fileName":"sample-ZIP-artifact.zip","fileType":"ZIPPED_ARTIFACTS","expireDateTime":"2025-02-26T11:26:17.2511178Z","validationStatus":"VALIDATION_SUCCESS"}]}'
=======
      - AZURECLI/2.69.0 azsdk-python-core/1.31.0 Python/3.12.8 (Linux-6.5.0-1025-azure-x86_64-with-glibc2.36)
    method: GET
    uri: https://15e947d4-31dd-40ef-bca9-d215bc39cca6.eastus.cnt-prod.loadtesting.azure.com/tests/loadtest-kvrefid-case/files/sample-ZIP-artifact.zip?api-version=2024-12-01-preview
  response:
    body:
      string: '{"url":"https://x8riedvqx93l12nj0h4zk1wu.z21.blob.storage.azure.net/893ce491-1133-4972-bf84-4e175de233b5/dbe1fba2-153e-431b-b09e-38b31d7a4001?skoid=713ccf3d-dc33-4787-a1ee-6b0cc537c37a&sktid=33e01921-4d64-4f8c-a055-5bdaffd5e33d&skt=2025-02-24T21%3A53%3A47Z&ske=2025-02-25T04%3A53%3A47Z&sks=b&skv=2024-05-04&sv=2024-05-04&se=2025-02-24T22%3A04%3A32Z&sr=b&sp=r&sig=***","fileName":"sample-ZIP-artifact.zip","fileType":"ZIPPED_ARTIFACTS","expireDateTime":"2025-02-24T22:04:32.6967522Z","validationStatus":"NOT_VALIDATED"}'
>>>>>>> dfd6e4c3
    headers:
      accept-ranges:
      - bytes
      api-supported-versions:
      - 2022-11-01, 2023-04-01-preview, 2024-03-01-preview, 2024-05-01-preview, 2024-07-01-preview,
        2024-12-01-preview
      connection:
      - keep-alive
      content-length:
<<<<<<< HEAD
      - '1722'
      content-type:
      - application/json; charset=utf-8
      date:
      - Wed, 26 Feb 2025 11:16:17 GMT
      mise-correlation-id:
      - 341c97b1-a402-4579-9d69-1291ead4704f
      strict-transport-security:
      - max-age=31536000; includeSubDomains
      x-azure-ref:
      - 20250226T111617Z-r16fc4b5ccfzkdtrhC1SG1akh80000000cz000000000a5nc
=======
      - '563'
      content-type:
      - application/json; charset=utf-8
      date:
      - Mon, 24 Feb 2025 21:54:32 GMT
      mise-correlation-id:
      - 790ebf62-3885-482e-a533-14fd7d51fc16
      strict-transport-security:
      - max-age=31536000; includeSubDomains
      x-azure-ref:
      - 20250224T215432Z-r17775d4f98lr8cghC1SG1f5ks00000008e000000000abx2
>>>>>>> dfd6e4c3
      x-cache:
      - CONFIG_NOCACHE
      x-content-type-options:
      - nosniff
    status:
      code: 200
      message: OK
- request:
    body: null
    headers:
      Accept:
      - application/json
      Accept-Encoding:
      - gzip, deflate
      Connection:
      - keep-alive
      Content-Length:
      - '0'
      User-Agent:
<<<<<<< HEAD
      - AZURECLI/2.70.0 azsdk-python-core/1.31.0 Python/3.12.8 (Linux-6.5.0-1025-azure-x86_64-with-glibc2.36)
    method: DELETE
    uri: https://f61c559d-b5d6-4f96-972c-afc20b4ec8b1.eastus.cnt-prod.loadtesting.azure.com/tests/loadtest-kvrefid-case/files/additional-data.csv?api-version=2024-12-01-preview
=======
      - AZURECLI/2.69.0 azsdk-python-core/1.31.0 Python/3.12.8 (Linux-6.5.0-1025-azure-x86_64-with-glibc2.36)
    method: DELETE
    uri: https://15e947d4-31dd-40ef-bca9-d215bc39cca6.eastus.cnt-prod.loadtesting.azure.com/tests/loadtest-kvrefid-case/files/sample-JMX-file.jmx?api-version=2024-12-01-preview
>>>>>>> dfd6e4c3
  response:
    body:
      string: ''
    headers:
      api-supported-versions:
      - 2022-11-01, 2023-04-01-preview, 2024-03-01-preview, 2024-05-01-preview, 2024-07-01-preview,
        2024-12-01-preview
      connection:
      - keep-alive
      date:
<<<<<<< HEAD
      - Wed, 26 Feb 2025 11:16:17 GMT
      mise-correlation-id:
      - efd891a3-93e8-441d-a998-d9c2bcf8c6a5
      strict-transport-security:
      - max-age=31536000; includeSubDomains
      x-azure-ref:
      - 20250226T111617Z-r16fc4b5ccfzkdtrhC1SG1akh80000000cz000000000a5nh
=======
      - Mon, 24 Feb 2025 21:54:33 GMT
      mise-correlation-id:
      - 9af23ca4-eed4-48f8-89f4-74673a810dee
      strict-transport-security:
      - max-age=31536000; includeSubDomains
      x-azure-ref:
      - 20250224T215432Z-r17775d4f98lr8cghC1SG1f5ks00000008e000000000abxq
>>>>>>> dfd6e4c3
      x-cache:
      - CONFIG_NOCACHE
      x-content-type-options:
      - nosniff
    status:
      code: 204
      message: No Content
- request:
    body: !!python/object/new:_io.BytesIO
      state: !!python/tuple
      - !!binary |
<<<<<<< HEAD
        YSxiLGMsZAoxLDIsMyw0Cg==
=======
        PD94bWwgdmVyc2lvbj0iMS4wIiBlbmNvZGluZz0iVVRGLTgiPz4KPGptZXRlclRlc3RQbGFuIHZl
        cnNpb249IjEuMiIgcHJvcGVydGllcz0iNS4wIiBqbWV0ZXI9IjUuNSI+CiAgPGhhc2hUcmVlPgog
        ICAgPFRlc3RQbGFuIGd1aWNsYXNzPSJUZXN0UGxhbkd1aSIgdGVzdGNsYXNzPSJUZXN0UGxhbiIg
        dGVzdG5hbWU9IkF6dXJlIExvYWQgVGVzdGluZyIgZW5hYmxlZD0idHJ1ZSI+CiAgICAgIDxzdHJp
        bmdQcm9wIG5hbWU9IlRlc3RQbGFuLmNvbW1lbnRzIj48L3N0cmluZ1Byb3A+CiAgICAgIDxib29s
        UHJvcCBuYW1lPSJUZXN0UGxhbi5mdW5jdGlvbmFsX21vZGUiPmZhbHNlPC9ib29sUHJvcD4KICAg
        ICAgPGJvb2xQcm9wIG5hbWU9IlRlc3RQbGFuLnRlYXJEb3duX29uX3NodXRkb3duIj50cnVlPC9i
        b29sUHJvcD4KICAgICAgPGJvb2xQcm9wIG5hbWU9IlRlc3RQbGFuLnNlcmlhbGl6ZV90aHJlYWRn
        cm91cHMiPmZhbHNlPC9ib29sUHJvcD4KICAgICAgPGVsZW1lbnRQcm9wIG5hbWU9IlRlc3RQbGFu
        LnVzZXJfZGVmaW5lZF92YXJpYWJsZXMiIGVsZW1lbnRUeXBlPSJBcmd1bWVudHMiIGd1aWNsYXNz
        PSJBcmd1bWVudHNQYW5lbCIgdGVzdGNsYXNzPSJBcmd1bWVudHMiIHRlc3RuYW1lPSJVc2VyIERl
        ZmluZWQgVmFyaWFibGVzIiBlbmFibGVkPSJ0cnVlIj4KICAgICAgICA8Y29sbGVjdGlvblByb3Ag
        bmFtZT0iQXJndW1lbnRzLmFyZ3VtZW50cyIvPgogICAgICA8L2VsZW1lbnRQcm9wPgogICAgICA8
        c3RyaW5nUHJvcCBuYW1lPSJUZXN0UGxhbi51c2VyX2RlZmluZV9jbGFzc3BhdGgiPjwvc3RyaW5n
        UHJvcD4KICAgIDwvVGVzdFBsYW4+CiAgICA8aGFzaFRyZWU+CiAgICAgIDxBcmd1bWVudHMgZ3Vp
        Y2xhc3M9IkFyZ3VtZW50c1BhbmVsIiB0ZXN0Y2xhc3M9IkFyZ3VtZW50cyIgdGVzdG5hbWU9IlVz
        ZXIgRGVmaW5lZCBWYXJpYWJsZXMiIGVuYWJsZWQ9InRydWUiPgogICAgICAgIDxjb2xsZWN0aW9u
        UHJvcCBuYW1lPSJBcmd1bWVudHMuYXJndW1lbnRzIj4KICAgICAgICAgIDxlbGVtZW50UHJvcCBu
        YW1lPSJkdXJhdGlvbl9pbl9zZWMiIGVsZW1lbnRUeXBlPSJBcmd1bWVudCI+CiAgICAgICAgICAg
        IDxzdHJpbmdQcm9wIG5hbWU9IkFyZ3VtZW50Lm5hbWUiPmR1cmF0aW9uX2luX3NlYzwvc3RyaW5n
        UHJvcD4KICAgICAgICAgICAgPHN0cmluZ1Byb3AgbmFtZT0iQXJndW1lbnQudmFsdWUiPiR7X19n
        cm9vdnkoIFN5c3RlbS5nZXRlbnYoJnF1b3Q7ZHVyYXRpb25faW5fc2VjJnF1b3Q7KSA/OiAmcXVv
        dDsxMCZxdW90OyApfTwvc3RyaW5nUHJvcD4KICAgICAgICAgICAgPHN0cmluZ1Byb3AgbmFtZT0i
        QXJndW1lbnQubWV0YWRhdGEiPj08L3N0cmluZ1Byb3A+CiAgICAgICAgICA8L2VsZW1lbnRQcm9w
        PgogICAgICAgICAgPGVsZW1lbnRQcm9wIG5hbWU9InJwcyIgZWxlbWVudFR5cGU9IkFyZ3VtZW50
        Ij4KICAgICAgICAgICAgPHN0cmluZ1Byb3AgbmFtZT0iQXJndW1lbnQubmFtZSI+cnBzPC9zdHJp
        bmdQcm9wPgogICAgICAgICAgICA8c3RyaW5nUHJvcCBuYW1lPSJBcmd1bWVudC52YWx1ZSI+JHtf
        X2dyb292eSggU3lzdGVtLmdldGVudigmcXVvdDtycHMmcXVvdDspID86ICZxdW90OzEmcXVvdDsg
        KX08L3N0cmluZ1Byb3A+CiAgICAgICAgICAgIDxzdHJpbmdQcm9wIG5hbWU9IkFyZ3VtZW50Lm1l
        dGFkYXRhIj49PC9zdHJpbmdQcm9wPgogICAgICAgICAgPC9lbGVtZW50UHJvcD4KICAgICAgICAg
        IDxlbGVtZW50UHJvcCBuYW1lPSJkb21haW4iIGVsZW1lbnRUeXBlPSJBcmd1bWVudCI+CiAgICAg
        ICAgICAgIDxzdHJpbmdQcm9wIG5hbWU9IkFyZ3VtZW50Lm5hbWUiPmRvbWFpbjwvc3RyaW5nUHJv
        cD4KICAgICAgICAgICAgPHN0cmluZ1Byb3AgbmFtZT0iQXJndW1lbnQudmFsdWUiPiR7X19ncm9v
        dnkoIFN5c3RlbS5nZXRlbnYoJnF1b3Q7ZG9tYWluJnF1b3Q7KSA/OiAmcXVvdDtleGFtcGxlLmNv
        bSZxdW90OyApfTwvc3RyaW5nUHJvcD4KICAgICAgICAgICAgPHN0cmluZ1Byb3AgbmFtZT0iQXJn
        dW1lbnQubWV0YWRhdGEiPj08L3N0cmluZ1Byb3A+CiAgICAgICAgICA8L2VsZW1lbnRQcm9wPgog
        ICAgICAgICAgPGVsZW1lbnRQcm9wIG5hbWU9InByb3RvY29sIiBlbGVtZW50VHlwZT0iQXJndW1l
        bnQiPgogICAgICAgICAgICA8c3RyaW5nUHJvcCBuYW1lPSJBcmd1bWVudC5uYW1lIj5wcm90b2Nv
        bDwvc3RyaW5nUHJvcD4KICAgICAgICAgICAgPHN0cmluZ1Byb3AgbmFtZT0iQXJndW1lbnQudmFs
        dWUiPiR7X19ncm9vdnkoIFN5c3RlbS5nZXRlbnYoJnF1b3Q7cHJvdG9jb2wmcXVvdDspID86ICZx
        dW90O2h0dHBzJnF1b3Q7ICl9PC9zdHJpbmdQcm9wPgogICAgICAgICAgICA8c3RyaW5nUHJvcCBu
        YW1lPSJBcmd1bWVudC5tZXRhZGF0YSI+PTwvc3RyaW5nUHJvcD4KICAgICAgICAgIDwvZWxlbWVu
        dFByb3A+CiAgICAgICAgICA8ZWxlbWVudFByb3AgbmFtZT0idXJsX3BhdGgiIGVsZW1lbnRUeXBl
        PSJBcmd1bWVudCI+CiAgICAgICAgICAgIDxzdHJpbmdQcm9wIG5hbWU9IkFyZ3VtZW50Lm5hbWUi
        PnVybF9wYXRoPC9zdHJpbmdQcm9wPgogICAgICAgICAgICA8c3RyaW5nUHJvcCBuYW1lPSJBcmd1
        bWVudC52YWx1ZSI+JHtfX2dyb292eSggU3lzdGVtLmdldGVudigmcXVvdDt1cmxfcGF0aCZxdW90
        OykgPzogJnF1b3Q7LyZxdW90OyApfTwvc3RyaW5nUHJvcD4KICAgICAgICAgICAgPHN0cmluZ1By
        b3AgbmFtZT0iQXJndW1lbnQubWV0YWRhdGEiPj08L3N0cmluZ1Byb3A+CiAgICAgICAgICA8L2Vs
        ZW1lbnRQcm9wPgogICAgICAgIDwvY29sbGVjdGlvblByb3A+CiAgICAgIDwvQXJndW1lbnRzPgog
        ICAgICA8aGFzaFRyZWUvPgogICAgICA8T3Blbk1vZGVsVGhyZWFkR3JvdXAgZ3VpY2xhc3M9Ik9w
        ZW5Nb2RlbFRocmVhZEdyb3VwR3VpIiB0ZXN0Y2xhc3M9Ik9wZW5Nb2RlbFRocmVhZEdyb3VwIiB0
        ZXN0bmFtZT0iT3BlbiBNb2RlbCBUaHJlYWQgR3JvdXAiIGVuYWJsZWQ9InRydWUiPgogICAgICAg
        IDxlbGVtZW50UHJvcCBuYW1lPSJUaHJlYWRHcm91cC5tYWluX2NvbnRyb2xsZXIiIGVsZW1lbnRU
        eXBlPSJPcGVuTW9kZWxUaHJlYWRHcm91cENvbnRyb2xsZXIiLz4KICAgICAgICA8c3RyaW5nUHJv
        cCBuYW1lPSJUaHJlYWRHcm91cC5vbl9zYW1wbGVfZXJyb3IiPmNvbnRpbnVlPC9zdHJpbmdQcm9w
        PgogICAgICAgIDxzdHJpbmdQcm9wIG5hbWU9Ik9wZW5Nb2RlbFRocmVhZEdyb3VwLnNjaGVkdWxl
        Ij5yYXRlKCR7cnBzfS9zZWMpIHJhbmRvbV9hcnJpdmFscygke2R1cmF0aW9uX2luX3NlY30gc2Vj
        KTwvc3RyaW5nUHJvcD4KICAgICAgICA8c3RyaW5nUHJvcCBuYW1lPSJPcGVuTW9kZWxUaHJlYWRH
        cm91cC5yYW5kb21fc2VlZCI+PC9zdHJpbmdQcm9wPgogICAgICA8L09wZW5Nb2RlbFRocmVhZEdy
        b3VwPgogICAgICA8aGFzaFRyZWU+CiAgICAgICAgPEhUVFBTYW1wbGVyUHJveHkgZ3VpY2xhc3M9
        Ikh0dHBUZXN0U2FtcGxlR3VpIiB0ZXN0Y2xhc3M9IkhUVFBTYW1wbGVyUHJveHkiIHRlc3RuYW1l
        PSJIVFRQIFJlcXVlc3QiIGVuYWJsZWQ9InRydWUiPgogICAgICAgICAgPGVsZW1lbnRQcm9wIG5h
        bWU9IkhUVFBzYW1wbGVyLkFyZ3VtZW50cyIgZWxlbWVudFR5cGU9IkFyZ3VtZW50cyIgZ3VpY2xh
        c3M9IkhUVFBBcmd1bWVudHNQYW5lbCIgdGVzdGNsYXNzPSJBcmd1bWVudHMiIHRlc3RuYW1lPSJV
        c2VyIERlZmluZWQgVmFyaWFibGVzIiBlbmFibGVkPSJ0cnVlIj4KICAgICAgICAgICAgPGNvbGxl
        Y3Rpb25Qcm9wIG5hbWU9IkFyZ3VtZW50cy5hcmd1bWVudHMiLz4KICAgICAgICAgIDwvZWxlbWVu
        dFByb3A+CiAgICAgICAgICA8c3RyaW5nUHJvcCBuYW1lPSJIVFRQU2FtcGxlci5kb21haW4iPiR7
        ZG9tYWlufTwvc3RyaW5nUHJvcD4KICAgICAgICAgIDxzdHJpbmdQcm9wIG5hbWU9IkhUVFBTYW1w
        bGVyLnBvcnQiPjwvc3RyaW5nUHJvcD4KICAgICAgICAgIDxzdHJpbmdQcm9wIG5hbWU9IkhUVFBT
        YW1wbGVyLnByb3RvY29sIj4ke3Byb3RvY29sfTwvc3RyaW5nUHJvcD4KICAgICAgICAgIDxzdHJp
        bmdQcm9wIG5hbWU9IkhUVFBTYW1wbGVyLmNvbnRlbnRFbmNvZGluZyI+PC9zdHJpbmdQcm9wPgog
        ICAgICAgICAgPHN0cmluZ1Byb3AgbmFtZT0iSFRUUFNhbXBsZXIucGF0aCI+JHt1cmxfcGF0aH08
        L3N0cmluZ1Byb3A+CiAgICAgICAgICA8c3RyaW5nUHJvcCBuYW1lPSJIVFRQU2FtcGxlci5tZXRo
        b2QiPkdFVDwvc3RyaW5nUHJvcD4KICAgICAgICAgIDxib29sUHJvcCBuYW1lPSJIVFRQU2FtcGxl
        ci5mb2xsb3dfcmVkaXJlY3RzIj50cnVlPC9ib29sUHJvcD4KICAgICAgICAgIDxib29sUHJvcCBu
        YW1lPSJIVFRQU2FtcGxlci5hdXRvX3JlZGlyZWN0cyI+ZmFsc2U8L2Jvb2xQcm9wPgogICAgICAg
        ICAgPGJvb2xQcm9wIG5hbWU9IkhUVFBTYW1wbGVyLnVzZV9rZWVwYWxpdmUiPnRydWU8L2Jvb2xQ
        cm9wPgogICAgICAgICAgPGJvb2xQcm9wIG5hbWU9IkhUVFBTYW1wbGVyLkRPX01VTFRJUEFSVF9Q
        T1NUIj5mYWxzZTwvYm9vbFByb3A+CiAgICAgICAgICA8c3RyaW5nUHJvcCBuYW1lPSJIVFRQU2Ft
        cGxlci5lbWJlZGRlZF91cmxfcmUiPjwvc3RyaW5nUHJvcD4KICAgICAgICAgIDxzdHJpbmdQcm9w
        IG5hbWU9IkhUVFBTYW1wbGVyLmNvbm5lY3RfdGltZW91dCI+PC9zdHJpbmdQcm9wPgogICAgICAg
        ICAgPHN0cmluZ1Byb3AgbmFtZT0iSFRUUFNhbXBsZXIucmVzcG9uc2VfdGltZW91dCI+PC9zdHJp
        bmdQcm9wPgogICAgICAgIDwvSFRUUFNhbXBsZXJQcm94eT4KICAgICAgICA8aGFzaFRyZWUvPgog
        ICAgICA8L2hhc2hUcmVlPgogICAgPC9oYXNoVHJlZT4KICA8L2hhc2hUcmVlPgo8L2ptZXRlclRl
        c3RQbGFuPgo=
>>>>>>> dfd6e4c3
      - 0
      - null
    headers:
      Accept:
      - application/json
      Accept-Encoding:
      - gzip, deflate
      Connection:
      - keep-alive
      Content-Length:
<<<<<<< HEAD
      - '16'
      User-Agent:
      - AZURECLI/2.70.0 azsdk-python-core/1.31.0 Python/3.12.8 (Linux-6.5.0-1025-azure-x86_64-with-glibc2.36)
      content-type:
      - application/octet-stream
    method: PUT
    uri: https://f61c559d-b5d6-4f96-972c-afc20b4ec8b1.eastus.cnt-prod.loadtesting.azure.com/tests/loadtest-kvrefid-case/files/additional-data.csv?api-version=2024-12-01-preview&fileType=ADDITIONAL_ARTIFACTS
  response:
    body:
      string: '{"url":"https://cav5zwkbu0ncz7t0r1t9mfqw.z16.blob.storage.azure.net/ce68f267-a354-41ce-85b9-98394f209d3d/8bc971a8-7db2-478e-acc2-33e5efe491a4?skoid=713ccf3d-dc33-4787-a1ee-6b0cc537c37a&sktid=33e01921-4d64-4f8c-a055-5bdaffd5e33d&skt=2025-02-26T11%3A15%3A35Z&ske=2025-02-26T18%3A15%3A35Z&sks=b&skv=2024-05-04&sv=2024-05-04&se=2025-02-26T11%3A26%3A17Z&sr=b&sp=r&sig=***","fileName":"additional-data.csv","fileType":"ADDITIONAL_ARTIFACTS","expireDateTime":"2025-02-26T11:26:17.9508353Z","validationStatus":"VALIDATION_NOT_REQUIRED"}'
=======
      - '4796'
      User-Agent:
      - AZURECLI/2.69.0 azsdk-python-core/1.31.0 Python/3.12.8 (Linux-6.5.0-1025-azure-x86_64-with-glibc2.36)
      content-type:
      - application/octet-stream
    method: PUT
    uri: https://15e947d4-31dd-40ef-bca9-d215bc39cca6.eastus.cnt-prod.loadtesting.azure.com/tests/loadtest-kvrefid-case/files/sample-JMX-file.jmx?api-version=2024-12-01-preview&fileType=TEST_SCRIPT
  response:
    body:
      string: '{"url":"https://x8riedvqx93l12nj0h4zk1wu.z21.blob.storage.azure.net/893ce491-1133-4972-bf84-4e175de233b5/9a7269cf-1276-46fd-a1fd-564794d593b8?skoid=713ccf3d-dc33-4787-a1ee-6b0cc537c37a&sktid=33e01921-4d64-4f8c-a055-5bdaffd5e33d&skt=2025-02-24T21%3A53%3A46Z&ske=2025-02-25T04%3A53%3A46Z&sks=b&skv=2024-05-04&sv=2024-05-04&se=2025-02-24T22%3A04%3A34Z&sr=b&sp=r&sig=***","fileName":"sample-JMX-file.jmx","fileType":"TEST_SCRIPT","expireDateTime":"2025-02-24T22:04:34.4611889Z","validationStatus":"VALIDATION_INITIATED"}'
>>>>>>> dfd6e4c3
    headers:
      api-supported-versions:
      - 2022-11-01, 2023-04-01-preview, 2024-03-01-preview, 2024-05-01-preview, 2024-07-01-preview,
        2024-12-01-preview
      connection:
      - keep-alive
      content-length:
<<<<<<< HEAD
      - '575'
      content-type:
      - application/json; charset=utf-8
      date:
      - Wed, 26 Feb 2025 11:16:18 GMT
      location:
      - https://f61c559d-b5d6-4f96-972c-afc20b4ec8b1.eastus.cnt-prod.loadtesting.azure.com/tests/loadtest-kvrefid-case/files/additional-data.csv?api-version=2024-12-01-preview
      mise-correlation-id:
      - 71ace7b1-4c15-46a4-bdb8-10b61c66c706
      strict-transport-security:
      - max-age=31536000; includeSubDomains
      x-azure-ref:
      - 20250226T111617Z-r16fc4b5ccfzkdtrhC1SG1akh80000000cz000000000a5ny
=======
      - '561'
      content-type:
      - application/json; charset=utf-8
      date:
      - Mon, 24 Feb 2025 21:54:34 GMT
      location:
      - https://15e947d4-31dd-40ef-bca9-d215bc39cca6.eastus.cnt-prod.loadtesting.azure.com/tests/loadtest-kvrefid-case/files/sample-JMX-file.jmx?api-version=2024-12-01-preview
      mise-correlation-id:
      - 72771946-3e70-4f0f-9d12-a787913e2df2
      strict-transport-security:
      - max-age=31536000; includeSubDomains
      x-azure-ref:
      - 20250224T215433Z-r17775d4f98lr8cghC1SG1f5ks00000008e000000000abyg
>>>>>>> dfd6e4c3
      x-cache:
      - CONFIG_NOCACHE
      x-content-type-options:
      - nosniff
    status:
      code: 201
      message: Created
- request:
    body: null
    headers:
      Accept:
      - application/json
      Accept-Encoding:
      - gzip, deflate
      Connection:
      - keep-alive
      User-Agent:
<<<<<<< HEAD
      - AZURECLI/2.70.0 azsdk-python-core/1.31.0 Python/3.12.8 (Linux-6.5.0-1025-azure-x86_64-with-glibc2.36)
    method: GET
    uri: https://f61c559d-b5d6-4f96-972c-afc20b4ec8b1.eastus.cnt-prod.loadtesting.azure.com/tests/loadtest-kvrefid-case/files/additional-data.csv?api-version=2024-12-01-preview
  response:
    body:
      string: '{"url":"https://cav5zwkbu0ncz7t0r1t9mfqw.z16.blob.storage.azure.net/ce68f267-a354-41ce-85b9-98394f209d3d/8bc971a8-7db2-478e-acc2-33e5efe491a4?skoid=713ccf3d-dc33-4787-a1ee-6b0cc537c37a&sktid=33e01921-4d64-4f8c-a055-5bdaffd5e33d&skt=2025-02-26T11%3A15%3A37Z&ske=2025-02-26T18%3A15%3A37Z&sks=b&skv=2024-05-04&sv=2024-05-04&se=2025-02-26T11%3A26%3A18Z&sr=b&sp=r&sig=***","fileName":"additional-data.csv","fileType":"ADDITIONAL_ARTIFACTS","expireDateTime":"2025-02-26T11:26:18.201351Z","validationStatus":"VALIDATION_NOT_REQUIRED"}'
=======
      - AZURECLI/2.69.0 azsdk-python-core/1.31.0 Python/3.12.8 (Linux-6.5.0-1025-azure-x86_64-with-glibc2.36)
    method: GET
    uri: https://15e947d4-31dd-40ef-bca9-d215bc39cca6.eastus.cnt-prod.loadtesting.azure.com/tests/loadtest-kvrefid-case/files/sample-JMX-file.jmx?api-version=2024-12-01-preview
  response:
    body:
      string: '{"url":"https://x8riedvqx93l12nj0h4zk1wu.z21.blob.storage.azure.net/893ce491-1133-4972-bf84-4e175de233b5/9a7269cf-1276-46fd-a1fd-564794d593b8?skoid=713ccf3d-dc33-4787-a1ee-6b0cc537c37a&sktid=33e01921-4d64-4f8c-a055-5bdaffd5e33d&skt=2025-02-24T21%3A53%3A45Z&ske=2025-02-25T04%3A53%3A45Z&sks=b&skv=2024-05-04&sv=2024-05-04&se=2025-02-24T22%3A04%3A34Z&sr=b&sp=r&sig=***","fileName":"sample-JMX-file.jmx","fileType":"TEST_SCRIPT","expireDateTime":"2025-02-24T22:04:34.7156455Z","validationStatus":"VALIDATION_INITIATED"}'
>>>>>>> dfd6e4c3
    headers:
      accept-ranges:
      - bytes
      api-supported-versions:
      - 2022-11-01, 2023-04-01-preview, 2024-03-01-preview, 2024-05-01-preview, 2024-07-01-preview,
        2024-12-01-preview
      connection:
      - keep-alive
      content-length:
      - '563'
      content-type:
      - application/json; charset=utf-8
      date:
<<<<<<< HEAD
      - Wed, 26 Feb 2025 11:16:18 GMT
      mise-correlation-id:
      - a64a1320-c059-4b81-bf78-ce3fb44ab56b
      strict-transport-security:
      - max-age=31536000; includeSubDomains
      x-azure-ref:
      - 20250226T111618Z-r16fc4b5ccfzkdtrhC1SG1akh80000000cz000000000a5p5
=======
      - Mon, 24 Feb 2025 21:54:34 GMT
      mise-correlation-id:
      - 4f12dbb6-43b6-448a-aa1c-b2e1e46931b8
      strict-transport-security:
      - max-age=31536000; includeSubDomains
      x-azure-ref:
      - 20250224T215434Z-r17775d4f98lr8cghC1SG1f5ks00000008e000000000ac1d
>>>>>>> dfd6e4c3
      x-cache:
      - CONFIG_NOCACHE
      x-content-type-options:
      - nosniff
    status:
      code: 200
      message: OK
- request:
<<<<<<< HEAD
    body: null
    headers:
      Accept:
      - application/json
      Accept-Encoding:
      - gzip, deflate
      Connection:
      - keep-alive
      Content-Length:
      - '0'
      User-Agent:
      - AZURECLI/2.70.0 azsdk-python-core/1.31.0 Python/3.12.8 (Linux-6.5.0-1025-azure-x86_64-with-glibc2.36)
    method: DELETE
    uri: https://f61c559d-b5d6-4f96-972c-afc20b4ec8b1.eastus.cnt-prod.loadtesting.azure.com/tests/loadtest-kvrefid-case/files/sample-ZIP-artifact.zip?api-version=2024-12-01-preview
  response:
    body:
      string: ''
    headers:
      api-supported-versions:
      - 2022-11-01, 2023-04-01-preview, 2024-03-01-preview, 2024-05-01-preview, 2024-07-01-preview,
        2024-12-01-preview
      connection:
      - keep-alive
      date:
      - Wed, 26 Feb 2025 11:16:18 GMT
      mise-correlation-id:
      - db38f301-ac31-4b08-aed8-bfab13ba8eee
      strict-transport-security:
      - max-age=31536000; includeSubDomains
      x-azure-ref:
      - 20250226T111618Z-r16fc4b5ccfzkdtrhC1SG1akh80000000cz000000000a5p9
      x-cache:
      - CONFIG_NOCACHE
      x-content-type-options:
      - nosniff
    status:
      code: 204
      message: No Content
- request:
    body: !!python/object/new:_io.BytesIO
      state: !!python/tuple
      - !!binary |
        UEsDBBQACAAIAANbLVkAAAAAAAAAABIAAAATACAAYWRkaXRpb25hbC1kYXRhLmNzdlVUDQAHf9Pj
        ZneG/2a5hP9mdXgLAAEEAAAAAAQAAAAAS9RJ0knWSeHlMtQx0jHWMeHlAgBQSwcI/dwPKxQAAAAS
        AAAAUEsBAhQDFAAIAAgAA1stWf3cDysUAAAAEgAAABMAIAAAAAAAAAAAALaBAAAAAGFkZGl0aW9u
        YWwtZGF0YS5jc3ZVVA0AB3/T42Z3hv9muYT/ZnV4CwABBAAAAAAEAAAAAFBLBQYAAAAAAQABAGEA
        AAB1AAAAAAA=
      - 0
      - null
    headers:
      Accept:
      - application/json
      Accept-Encoding:
      - gzip, deflate
      Connection:
      - keep-alive
      Content-Length:
      - '236'
      User-Agent:
      - AZURECLI/2.70.0 azsdk-python-core/1.31.0 Python/3.12.8 (Linux-6.5.0-1025-azure-x86_64-with-glibc2.36)
      content-type:
      - application/octet-stream
    method: PUT
    uri: https://f61c559d-b5d6-4f96-972c-afc20b4ec8b1.eastus.cnt-prod.loadtesting.azure.com/tests/loadtest-kvrefid-case/files/sample-ZIP-artifact.zip?api-version=2024-12-01-preview&fileType=ZIPPED_ARTIFACTS
  response:
    body:
      string: '{"url":"https://cav5zwkbu0ncz7t0r1t9mfqw.z16.blob.storage.azure.net/ce68f267-a354-41ce-85b9-98394f209d3d/23277ec5-2bd2-4372-b6f7-fa244020da4a?skoid=713ccf3d-dc33-4787-a1ee-6b0cc537c37a&sktid=33e01921-4d64-4f8c-a055-5bdaffd5e33d&skt=2025-02-26T11%3A15%3A35Z&ske=2025-02-26T18%3A15%3A35Z&sks=b&skv=2024-05-04&sv=2024-05-04&se=2025-02-26T11%3A26%3A20Z&sr=b&sp=r&sig=***","fileName":"sample-ZIP-artifact.zip","fileType":"ZIPPED_ARTIFACTS","expireDateTime":"2025-02-26T11:26:20.4323037Z","validationStatus":"NOT_VALIDATED"}'
    headers:
      api-supported-versions:
      - 2022-11-01, 2023-04-01-preview, 2024-03-01-preview, 2024-05-01-preview, 2024-07-01-preview,
        2024-12-01-preview
      connection:
      - keep-alive
      content-length:
      - '565'
      content-type:
      - application/json; charset=utf-8
      date:
      - Wed, 26 Feb 2025 11:16:20 GMT
      location:
      - https://f61c559d-b5d6-4f96-972c-afc20b4ec8b1.eastus.cnt-prod.loadtesting.azure.com/tests/loadtest-kvrefid-case/files/sample-ZIP-artifact.zip?api-version=2024-12-01-preview
      mise-correlation-id:
      - 67e1e18a-6d8a-4ab4-b6c0-3d2ee160c050
      strict-transport-security:
      - max-age=31536000; includeSubDomains
      x-azure-ref:
      - 20250226T111618Z-r16fc4b5ccfzkdtrhC1SG1akh80000000cz000000000a5pg
      x-cache:
      - CONFIG_NOCACHE
      x-content-type-options:
      - nosniff
    status:
      code: 201
      message: Created
- request:
    body: null
    headers:
      Accept:
      - application/json
      Accept-Encoding:
      - gzip, deflate
      Connection:
      - keep-alive
      User-Agent:
      - AZURECLI/2.70.0 azsdk-python-core/1.31.0 Python/3.12.8 (Linux-6.5.0-1025-azure-x86_64-with-glibc2.36)
    method: GET
    uri: https://f61c559d-b5d6-4f96-972c-afc20b4ec8b1.eastus.cnt-prod.loadtesting.azure.com/tests/loadtest-kvrefid-case/files/sample-ZIP-artifact.zip?api-version=2024-12-01-preview
  response:
    body:
      string: '{"url":"https://cav5zwkbu0ncz7t0r1t9mfqw.z16.blob.storage.azure.net/ce68f267-a354-41ce-85b9-98394f209d3d/23277ec5-2bd2-4372-b6f7-fa244020da4a?skoid=713ccf3d-dc33-4787-a1ee-6b0cc537c37a&sktid=33e01921-4d64-4f8c-a055-5bdaffd5e33d&skt=2025-02-26T11%3A15%3A53Z&ske=2025-02-26T18%3A15%3A53Z&sks=b&skv=2024-05-04&sv=2024-05-04&se=2025-02-26T11%3A26%3A20Z&sr=b&sp=r&sig=***","fileName":"sample-ZIP-artifact.zip","fileType":"ZIPPED_ARTIFACTS","expireDateTime":"2025-02-26T11:26:20.6844512Z","validationStatus":"NOT_VALIDATED"}'
    headers:
      accept-ranges:
      - bytes
      api-supported-versions:
      - 2022-11-01, 2023-04-01-preview, 2024-03-01-preview, 2024-05-01-preview, 2024-07-01-preview,
        2024-12-01-preview
      connection:
      - keep-alive
      content-length:
      - '565'
      content-type:
      - application/json; charset=utf-8
      date:
      - Wed, 26 Feb 2025 11:16:20 GMT
      mise-correlation-id:
      - 434f0fd4-fe0d-4f08-8e25-08d8dfd542f7
      strict-transport-security:
      - max-age=31536000; includeSubDomains
      x-azure-ref:
      - 20250226T111620Z-r16fc4b5ccfzkdtrhC1SG1akh80000000cz000000000a5qy
      x-cache:
      - CONFIG_NOCACHE
      x-content-type-options:
      - nosniff
    status:
      code: 200
      message: OK
- request:
    body: null
    headers:
      Accept:
      - application/json
      Accept-Encoding:
      - gzip, deflate
      Connection:
      - keep-alive
      Content-Length:
      - '0'
      User-Agent:
      - AZURECLI/2.70.0 azsdk-python-core/1.31.0 Python/3.12.8 (Linux-6.5.0-1025-azure-x86_64-with-glibc2.36)
    method: DELETE
    uri: https://f61c559d-b5d6-4f96-972c-afc20b4ec8b1.eastus.cnt-prod.loadtesting.azure.com/tests/loadtest-kvrefid-case/files/sample-JMX-file.jmx?api-version=2024-12-01-preview
  response:
    body:
      string: ''
    headers:
      api-supported-versions:
      - 2022-11-01, 2023-04-01-preview, 2024-03-01-preview, 2024-05-01-preview, 2024-07-01-preview,
        2024-12-01-preview
      connection:
      - keep-alive
      date:
      - Wed, 26 Feb 2025 11:16:21 GMT
      mise-correlation-id:
      - 2e53e154-b6ba-4239-b7a0-2f9ba2588f5f
      strict-transport-security:
      - max-age=31536000; includeSubDomains
      x-azure-ref:
      - 20250226T111620Z-r16fc4b5ccfzkdtrhC1SG1akh80000000cz000000000a5r8
      x-cache:
      - CONFIG_NOCACHE
      x-content-type-options:
      - nosniff
    status:
      code: 204
      message: No Content
- request:
    body: !!python/object/new:_io.BytesIO
      state: !!python/tuple
      - !!binary |
        PD94bWwgdmVyc2lvbj0iMS4wIiBlbmNvZGluZz0iVVRGLTgiPz4KPGptZXRlclRlc3RQbGFuIHZl
        cnNpb249IjEuMiIgcHJvcGVydGllcz0iNS4wIiBqbWV0ZXI9IjUuNSI+CiAgPGhhc2hUcmVlPgog
        ICAgPFRlc3RQbGFuIGd1aWNsYXNzPSJUZXN0UGxhbkd1aSIgdGVzdGNsYXNzPSJUZXN0UGxhbiIg
        dGVzdG5hbWU9IkF6dXJlIExvYWQgVGVzdGluZyIgZW5hYmxlZD0idHJ1ZSI+CiAgICAgIDxzdHJp
        bmdQcm9wIG5hbWU9IlRlc3RQbGFuLmNvbW1lbnRzIj48L3N0cmluZ1Byb3A+CiAgICAgIDxib29s
        UHJvcCBuYW1lPSJUZXN0UGxhbi5mdW5jdGlvbmFsX21vZGUiPmZhbHNlPC9ib29sUHJvcD4KICAg
        ICAgPGJvb2xQcm9wIG5hbWU9IlRlc3RQbGFuLnRlYXJEb3duX29uX3NodXRkb3duIj50cnVlPC9i
        b29sUHJvcD4KICAgICAgPGJvb2xQcm9wIG5hbWU9IlRlc3RQbGFuLnNlcmlhbGl6ZV90aHJlYWRn
        cm91cHMiPmZhbHNlPC9ib29sUHJvcD4KICAgICAgPGVsZW1lbnRQcm9wIG5hbWU9IlRlc3RQbGFu
        LnVzZXJfZGVmaW5lZF92YXJpYWJsZXMiIGVsZW1lbnRUeXBlPSJBcmd1bWVudHMiIGd1aWNsYXNz
        PSJBcmd1bWVudHNQYW5lbCIgdGVzdGNsYXNzPSJBcmd1bWVudHMiIHRlc3RuYW1lPSJVc2VyIERl
        ZmluZWQgVmFyaWFibGVzIiBlbmFibGVkPSJ0cnVlIj4KICAgICAgICA8Y29sbGVjdGlvblByb3Ag
        bmFtZT0iQXJndW1lbnRzLmFyZ3VtZW50cyIvPgogICAgICA8L2VsZW1lbnRQcm9wPgogICAgICA8
        c3RyaW5nUHJvcCBuYW1lPSJUZXN0UGxhbi51c2VyX2RlZmluZV9jbGFzc3BhdGgiPjwvc3RyaW5n
        UHJvcD4KICAgIDwvVGVzdFBsYW4+CiAgICA8aGFzaFRyZWU+CiAgICAgIDxBcmd1bWVudHMgZ3Vp
        Y2xhc3M9IkFyZ3VtZW50c1BhbmVsIiB0ZXN0Y2xhc3M9IkFyZ3VtZW50cyIgdGVzdG5hbWU9IlVz
        ZXIgRGVmaW5lZCBWYXJpYWJsZXMiIGVuYWJsZWQ9InRydWUiPgogICAgICAgIDxjb2xsZWN0aW9u
        UHJvcCBuYW1lPSJBcmd1bWVudHMuYXJndW1lbnRzIj4KICAgICAgICAgIDxlbGVtZW50UHJvcCBu
        YW1lPSJkdXJhdGlvbl9pbl9zZWMiIGVsZW1lbnRUeXBlPSJBcmd1bWVudCI+CiAgICAgICAgICAg
        IDxzdHJpbmdQcm9wIG5hbWU9IkFyZ3VtZW50Lm5hbWUiPmR1cmF0aW9uX2luX3NlYzwvc3RyaW5n
        UHJvcD4KICAgICAgICAgICAgPHN0cmluZ1Byb3AgbmFtZT0iQXJndW1lbnQudmFsdWUiPiR7X19n
        cm9vdnkoIFN5c3RlbS5nZXRlbnYoJnF1b3Q7ZHVyYXRpb25faW5fc2VjJnF1b3Q7KSA/OiAmcXVv
        dDsxMCZxdW90OyApfTwvc3RyaW5nUHJvcD4KICAgICAgICAgICAgPHN0cmluZ1Byb3AgbmFtZT0i
        QXJndW1lbnQubWV0YWRhdGEiPj08L3N0cmluZ1Byb3A+CiAgICAgICAgICA8L2VsZW1lbnRQcm9w
        PgogICAgICAgICAgPGVsZW1lbnRQcm9wIG5hbWU9InJwcyIgZWxlbWVudFR5cGU9IkFyZ3VtZW50
        Ij4KICAgICAgICAgICAgPHN0cmluZ1Byb3AgbmFtZT0iQXJndW1lbnQubmFtZSI+cnBzPC9zdHJp
        bmdQcm9wPgogICAgICAgICAgICA8c3RyaW5nUHJvcCBuYW1lPSJBcmd1bWVudC52YWx1ZSI+JHtf
        X2dyb292eSggU3lzdGVtLmdldGVudigmcXVvdDtycHMmcXVvdDspID86ICZxdW90OzEmcXVvdDsg
        KX08L3N0cmluZ1Byb3A+CiAgICAgICAgICAgIDxzdHJpbmdQcm9wIG5hbWU9IkFyZ3VtZW50Lm1l
        dGFkYXRhIj49PC9zdHJpbmdQcm9wPgogICAgICAgICAgPC9lbGVtZW50UHJvcD4KICAgICAgICAg
        IDxlbGVtZW50UHJvcCBuYW1lPSJkb21haW4iIGVsZW1lbnRUeXBlPSJBcmd1bWVudCI+CiAgICAg
        ICAgICAgIDxzdHJpbmdQcm9wIG5hbWU9IkFyZ3VtZW50Lm5hbWUiPmRvbWFpbjwvc3RyaW5nUHJv
        cD4KICAgICAgICAgICAgPHN0cmluZ1Byb3AgbmFtZT0iQXJndW1lbnQudmFsdWUiPiR7X19ncm9v
        dnkoIFN5c3RlbS5nZXRlbnYoJnF1b3Q7ZG9tYWluJnF1b3Q7KSA/OiAmcXVvdDtleGFtcGxlLmNv
        bSZxdW90OyApfTwvc3RyaW5nUHJvcD4KICAgICAgICAgICAgPHN0cmluZ1Byb3AgbmFtZT0iQXJn
        dW1lbnQubWV0YWRhdGEiPj08L3N0cmluZ1Byb3A+CiAgICAgICAgICA8L2VsZW1lbnRQcm9wPgog
        ICAgICAgICAgPGVsZW1lbnRQcm9wIG5hbWU9InByb3RvY29sIiBlbGVtZW50VHlwZT0iQXJndW1l
        bnQiPgogICAgICAgICAgICA8c3RyaW5nUHJvcCBuYW1lPSJBcmd1bWVudC5uYW1lIj5wcm90b2Nv
        bDwvc3RyaW5nUHJvcD4KICAgICAgICAgICAgPHN0cmluZ1Byb3AgbmFtZT0iQXJndW1lbnQudmFs
        dWUiPiR7X19ncm9vdnkoIFN5c3RlbS5nZXRlbnYoJnF1b3Q7cHJvdG9jb2wmcXVvdDspID86ICZx
        dW90O2h0dHBzJnF1b3Q7ICl9PC9zdHJpbmdQcm9wPgogICAgICAgICAgICA8c3RyaW5nUHJvcCBu
        YW1lPSJBcmd1bWVudC5tZXRhZGF0YSI+PTwvc3RyaW5nUHJvcD4KICAgICAgICAgIDwvZWxlbWVu
        dFByb3A+CiAgICAgICAgICA8ZWxlbWVudFByb3AgbmFtZT0idXJsX3BhdGgiIGVsZW1lbnRUeXBl
        PSJBcmd1bWVudCI+CiAgICAgICAgICAgIDxzdHJpbmdQcm9wIG5hbWU9IkFyZ3VtZW50Lm5hbWUi
        PnVybF9wYXRoPC9zdHJpbmdQcm9wPgogICAgICAgICAgICA8c3RyaW5nUHJvcCBuYW1lPSJBcmd1
        bWVudC52YWx1ZSI+JHtfX2dyb292eSggU3lzdGVtLmdldGVudigmcXVvdDt1cmxfcGF0aCZxdW90
        OykgPzogJnF1b3Q7LyZxdW90OyApfTwvc3RyaW5nUHJvcD4KICAgICAgICAgICAgPHN0cmluZ1By
        b3AgbmFtZT0iQXJndW1lbnQubWV0YWRhdGEiPj08L3N0cmluZ1Byb3A+CiAgICAgICAgICA8L2Vs
        ZW1lbnRQcm9wPgogICAgICAgIDwvY29sbGVjdGlvblByb3A+CiAgICAgIDwvQXJndW1lbnRzPgog
        ICAgICA8aGFzaFRyZWUvPgogICAgICA8T3Blbk1vZGVsVGhyZWFkR3JvdXAgZ3VpY2xhc3M9Ik9w
        ZW5Nb2RlbFRocmVhZEdyb3VwR3VpIiB0ZXN0Y2xhc3M9Ik9wZW5Nb2RlbFRocmVhZEdyb3VwIiB0
        ZXN0bmFtZT0iT3BlbiBNb2RlbCBUaHJlYWQgR3JvdXAiIGVuYWJsZWQ9InRydWUiPgogICAgICAg
        IDxlbGVtZW50UHJvcCBuYW1lPSJUaHJlYWRHcm91cC5tYWluX2NvbnRyb2xsZXIiIGVsZW1lbnRU
        eXBlPSJPcGVuTW9kZWxUaHJlYWRHcm91cENvbnRyb2xsZXIiLz4KICAgICAgICA8c3RyaW5nUHJv
        cCBuYW1lPSJUaHJlYWRHcm91cC5vbl9zYW1wbGVfZXJyb3IiPmNvbnRpbnVlPC9zdHJpbmdQcm9w
        PgogICAgICAgIDxzdHJpbmdQcm9wIG5hbWU9Ik9wZW5Nb2RlbFRocmVhZEdyb3VwLnNjaGVkdWxl
        Ij5yYXRlKCR7cnBzfS9zZWMpIHJhbmRvbV9hcnJpdmFscygke2R1cmF0aW9uX2luX3NlY30gc2Vj
        KTwvc3RyaW5nUHJvcD4KICAgICAgICA8c3RyaW5nUHJvcCBuYW1lPSJPcGVuTW9kZWxUaHJlYWRH
        cm91cC5yYW5kb21fc2VlZCI+PC9zdHJpbmdQcm9wPgogICAgICA8L09wZW5Nb2RlbFRocmVhZEdy
        b3VwPgogICAgICA8aGFzaFRyZWU+CiAgICAgICAgPEhUVFBTYW1wbGVyUHJveHkgZ3VpY2xhc3M9
        Ikh0dHBUZXN0U2FtcGxlR3VpIiB0ZXN0Y2xhc3M9IkhUVFBTYW1wbGVyUHJveHkiIHRlc3RuYW1l
        PSJIVFRQIFJlcXVlc3QiIGVuYWJsZWQ9InRydWUiPgogICAgICAgICAgPGVsZW1lbnRQcm9wIG5h
        bWU9IkhUVFBzYW1wbGVyLkFyZ3VtZW50cyIgZWxlbWVudFR5cGU9IkFyZ3VtZW50cyIgZ3VpY2xh
        c3M9IkhUVFBBcmd1bWVudHNQYW5lbCIgdGVzdGNsYXNzPSJBcmd1bWVudHMiIHRlc3RuYW1lPSJV
        c2VyIERlZmluZWQgVmFyaWFibGVzIiBlbmFibGVkPSJ0cnVlIj4KICAgICAgICAgICAgPGNvbGxl
        Y3Rpb25Qcm9wIG5hbWU9IkFyZ3VtZW50cy5hcmd1bWVudHMiLz4KICAgICAgICAgIDwvZWxlbWVu
        dFByb3A+CiAgICAgICAgICA8c3RyaW5nUHJvcCBuYW1lPSJIVFRQU2FtcGxlci5kb21haW4iPiR7
        ZG9tYWlufTwvc3RyaW5nUHJvcD4KICAgICAgICAgIDxzdHJpbmdQcm9wIG5hbWU9IkhUVFBTYW1w
        bGVyLnBvcnQiPjwvc3RyaW5nUHJvcD4KICAgICAgICAgIDxzdHJpbmdQcm9wIG5hbWU9IkhUVFBT
        YW1wbGVyLnByb3RvY29sIj4ke3Byb3RvY29sfTwvc3RyaW5nUHJvcD4KICAgICAgICAgIDxzdHJp
        bmdQcm9wIG5hbWU9IkhUVFBTYW1wbGVyLmNvbnRlbnRFbmNvZGluZyI+PC9zdHJpbmdQcm9wPgog
        ICAgICAgICAgPHN0cmluZ1Byb3AgbmFtZT0iSFRUUFNhbXBsZXIucGF0aCI+JHt1cmxfcGF0aH08
        L3N0cmluZ1Byb3A+CiAgICAgICAgICA8c3RyaW5nUHJvcCBuYW1lPSJIVFRQU2FtcGxlci5tZXRo
        b2QiPkdFVDwvc3RyaW5nUHJvcD4KICAgICAgICAgIDxib29sUHJvcCBuYW1lPSJIVFRQU2FtcGxl
        ci5mb2xsb3dfcmVkaXJlY3RzIj50cnVlPC9ib29sUHJvcD4KICAgICAgICAgIDxib29sUHJvcCBu
        YW1lPSJIVFRQU2FtcGxlci5hdXRvX3JlZGlyZWN0cyI+ZmFsc2U8L2Jvb2xQcm9wPgogICAgICAg
        ICAgPGJvb2xQcm9wIG5hbWU9IkhUVFBTYW1wbGVyLnVzZV9rZWVwYWxpdmUiPnRydWU8L2Jvb2xQ
        cm9wPgogICAgICAgICAgPGJvb2xQcm9wIG5hbWU9IkhUVFBTYW1wbGVyLkRPX01VTFRJUEFSVF9Q
        T1NUIj5mYWxzZTwvYm9vbFByb3A+CiAgICAgICAgICA8c3RyaW5nUHJvcCBuYW1lPSJIVFRQU2Ft
        cGxlci5lbWJlZGRlZF91cmxfcmUiPjwvc3RyaW5nUHJvcD4KICAgICAgICAgIDxzdHJpbmdQcm9w
        IG5hbWU9IkhUVFBTYW1wbGVyLmNvbm5lY3RfdGltZW91dCI+PC9zdHJpbmdQcm9wPgogICAgICAg
        ICAgPHN0cmluZ1Byb3AgbmFtZT0iSFRUUFNhbXBsZXIucmVzcG9uc2VfdGltZW91dCI+PC9zdHJp
        bmdQcm9wPgogICAgICAgIDwvSFRUUFNhbXBsZXJQcm94eT4KICAgICAgICA8aGFzaFRyZWUvPgog
        ICAgICA8L2hhc2hUcmVlPgogICAgPC9oYXNoVHJlZT4KICA8L2hhc2hUcmVlPgo8L2ptZXRlclRl
        c3RQbGFuPgo=
      - 0
      - null
    headers:
      Accept:
      - application/json
      Accept-Encoding:
      - gzip, deflate
      Connection:
      - keep-alive
      Content-Length:
      - '4796'
      User-Agent:
      - AZURECLI/2.70.0 azsdk-python-core/1.31.0 Python/3.12.8 (Linux-6.5.0-1025-azure-x86_64-with-glibc2.36)
      content-type:
      - application/octet-stream
    method: PUT
    uri: https://f61c559d-b5d6-4f96-972c-afc20b4ec8b1.eastus.cnt-prod.loadtesting.azure.com/tests/loadtest-kvrefid-case/files/sample-JMX-file.jmx?api-version=2024-12-01-preview&fileType=TEST_SCRIPT
  response:
    body:
      string: '{"url":"https://cav5zwkbu0ncz7t0r1t9mfqw.z16.blob.storage.azure.net/ce68f267-a354-41ce-85b9-98394f209d3d/e79c9d8c-e899-43dc-a522-18b172c5a4d7?skoid=713ccf3d-dc33-4787-a1ee-6b0cc537c37a&sktid=33e01921-4d64-4f8c-a055-5bdaffd5e33d&skt=2025-02-26T11%3A15%3A35Z&ske=2025-02-26T18%3A15%3A35Z&sks=b&skv=2024-05-04&sv=2024-05-04&se=2025-02-26T11%3A26%3A21Z&sr=b&sp=r&sig=***","fileName":"sample-JMX-file.jmx","fileType":"TEST_SCRIPT","expireDateTime":"2025-02-26T11:26:21.4985386Z","validationStatus":"VALIDATION_INITIATED"}'
    headers:
      api-supported-versions:
      - 2022-11-01, 2023-04-01-preview, 2024-03-01-preview, 2024-05-01-preview, 2024-07-01-preview,
        2024-12-01-preview
      connection:
      - keep-alive
      content-length:
      - '561'
      content-type:
      - application/json; charset=utf-8
      date:
      - Wed, 26 Feb 2025 11:16:21 GMT
      location:
      - https://f61c559d-b5d6-4f96-972c-afc20b4ec8b1.eastus.cnt-prod.loadtesting.azure.com/tests/loadtest-kvrefid-case/files/sample-JMX-file.jmx?api-version=2024-12-01-preview
      mise-correlation-id:
      - dcdbb6ae-8091-4d28-9d87-07ca7ba60536
      strict-transport-security:
      - max-age=31536000; includeSubDomains
      x-azure-ref:
      - 20250226T111621Z-r16fc4b5ccfzkdtrhC1SG1akh80000000cz000000000a5rn
      x-cache:
      - CONFIG_NOCACHE
      x-content-type-options:
      - nosniff
    status:
      code: 201
      message: Created
- request:
    body: null
    headers:
      Accept:
      - application/json
      Accept-Encoding:
      - gzip, deflate
      Connection:
      - keep-alive
      User-Agent:
      - AZURECLI/2.70.0 azsdk-python-core/1.31.0 Python/3.12.8 (Linux-6.5.0-1025-azure-x86_64-with-glibc2.36)
    method: GET
    uri: https://f61c559d-b5d6-4f96-972c-afc20b4ec8b1.eastus.cnt-prod.loadtesting.azure.com/tests/loadtest-kvrefid-case/files/sample-JMX-file.jmx?api-version=2024-12-01-preview
  response:
    body:
      string: '{"url":"https://cav5zwkbu0ncz7t0r1t9mfqw.z16.blob.storage.azure.net/ce68f267-a354-41ce-85b9-98394f209d3d/e79c9d8c-e899-43dc-a522-18b172c5a4d7?skoid=713ccf3d-dc33-4787-a1ee-6b0cc537c37a&sktid=33e01921-4d64-4f8c-a055-5bdaffd5e33d&skt=2025-02-26T11%3A15%3A37Z&ske=2025-02-26T18%3A15%3A37Z&sks=b&skv=2024-05-04&sv=2024-05-04&se=2025-02-26T11%3A26%3A21Z&sr=b&sp=r&sig=***","fileName":"sample-JMX-file.jmx","fileType":"TEST_SCRIPT","expireDateTime":"2025-02-26T11:26:21.7512407Z","validationStatus":"VALIDATION_INITIATED"}'
    headers:
      accept-ranges:
      - bytes
      api-supported-versions:
      - 2022-11-01, 2023-04-01-preview, 2024-03-01-preview, 2024-05-01-preview, 2024-07-01-preview,
        2024-12-01-preview
      connection:
      - keep-alive
      content-length:
      - '563'
      content-type:
      - application/json; charset=utf-8
      date:
      - Wed, 26 Feb 2025 11:16:21 GMT
      mise-correlation-id:
      - f9673d5b-f3a8-4ed6-bdd6-1440bf46762c
      strict-transport-security:
      - max-age=31536000; includeSubDomains
      x-azure-ref:
      - 20250226T111621Z-r16fc4b5ccfzkdtrhC1SG1akh80000000cz000000000a5s4
      x-cache:
      - CONFIG_NOCACHE
      x-content-type-options:
      - nosniff
    status:
      code: 200
      message: OK
- request:
=======
>>>>>>> dfd6e4c3
    body: null
    headers:
      Accept:
      - application/json
      Accept-Encoding:
      - gzip, deflate
      Connection:
      - keep-alive
      User-Agent:
<<<<<<< HEAD
      - AZURECLI/2.70.0 azsdk-python-core/1.31.0 Python/3.12.8 (Linux-6.5.0-1025-azure-x86_64-with-glibc2.36)
    method: GET
    uri: https://f61c559d-b5d6-4f96-972c-afc20b4ec8b1.eastus.cnt-prod.loadtesting.azure.com/tests/loadtest-kvrefid-case/files/sample-JMX-file.jmx?api-version=2024-12-01-preview
  response:
    body:
      string: '{"url":"https://cav5zwkbu0ncz7t0r1t9mfqw.z16.blob.storage.azure.net/ce68f267-a354-41ce-85b9-98394f209d3d/e79c9d8c-e899-43dc-a522-18b172c5a4d7?skoid=713ccf3d-dc33-4787-a1ee-6b0cc537c37a&sktid=33e01921-4d64-4f8c-a055-5bdaffd5e33d&skt=2025-02-26T11%3A15%3A38Z&ske=2025-02-26T18%3A15%3A38Z&sks=b&skv=2024-05-04&sv=2024-05-04&se=2025-02-26T11%3A26%3A27Z&sr=b&sp=r&sig=***","fileName":"sample-JMX-file.jmx","fileType":"TEST_SCRIPT","expireDateTime":"2025-02-26T11:26:27.0034529Z","validationStatus":"VALIDATION_INITIATED"}'
=======
      - AZURECLI/2.69.0 azsdk-python-core/1.31.0 Python/3.12.8 (Linux-6.5.0-1025-azure-x86_64-with-glibc2.36)
    method: GET
    uri: https://15e947d4-31dd-40ef-bca9-d215bc39cca6.eastus.cnt-prod.loadtesting.azure.com/tests/loadtest-kvrefid-case/files/sample-JMX-file.jmx?api-version=2024-12-01-preview
  response:
    body:
      string: '{"url":"https://x8riedvqx93l12nj0h4zk1wu.z21.blob.storage.azure.net/893ce491-1133-4972-bf84-4e175de233b5/9a7269cf-1276-46fd-a1fd-564794d593b8?skoid=713ccf3d-dc33-4787-a1ee-6b0cc537c37a&sktid=33e01921-4d64-4f8c-a055-5bdaffd5e33d&skt=2025-02-24T21%3A54%3A24Z&ske=2025-02-25T04%3A54%3A24Z&sks=b&skv=2024-05-04&sv=2024-05-04&se=2025-02-24T22%3A04%3A39Z&sr=b&sp=r&sig=***","fileName":"sample-JMX-file.jmx","fileType":"TEST_SCRIPT","expireDateTime":"2025-02-24T22:04:39.9685247Z","validationStatus":"VALIDATION_INITIATED"}'
>>>>>>> dfd6e4c3
    headers:
      accept-ranges:
      - bytes
      api-supported-versions:
      - 2022-11-01, 2023-04-01-preview, 2024-03-01-preview, 2024-05-01-preview, 2024-07-01-preview,
        2024-12-01-preview
      connection:
      - keep-alive
      content-length:
      - '563'
      content-type:
      - application/json; charset=utf-8
      date:
<<<<<<< HEAD
      - Wed, 26 Feb 2025 11:16:27 GMT
      mise-correlation-id:
      - 61c7ed5a-04fb-4d35-b0ca-d93786489b55
      strict-transport-security:
      - max-age=31536000; includeSubDomains
      x-azure-ref:
      - 20250226T111626Z-r16fc4b5ccfzkdtrhC1SG1akh80000000cz000000000a5vs
=======
      - Mon, 24 Feb 2025 21:54:40 GMT
      mise-correlation-id:
      - 26e067ab-203e-4933-8c36-082b80bdf8db
      strict-transport-security:
      - max-age=31536000; includeSubDomains
      x-azure-ref:
      - 20250224T215439Z-r17775d4f98lr8cghC1SG1f5ks00000008e000000000acbg
>>>>>>> dfd6e4c3
      x-cache:
      - CONFIG_NOCACHE
      x-content-type-options:
      - nosniff
    status:
      code: 200
      message: OK
- request:
    body: null
    headers:
      Accept:
      - application/json
      Accept-Encoding:
      - gzip, deflate
      Connection:
      - keep-alive
      User-Agent:
<<<<<<< HEAD
      - AZURECLI/2.70.0 azsdk-python-core/1.31.0 Python/3.12.8 (Linux-6.5.0-1025-azure-x86_64-with-glibc2.36)
    method: GET
    uri: https://f61c559d-b5d6-4f96-972c-afc20b4ec8b1.eastus.cnt-prod.loadtesting.azure.com/tests/loadtest-kvrefid-case/files/sample-JMX-file.jmx?api-version=2024-12-01-preview
  response:
    body:
      string: '{"url":"https://cav5zwkbu0ncz7t0r1t9mfqw.z16.blob.storage.azure.net/ce68f267-a354-41ce-85b9-98394f209d3d/e79c9d8c-e899-43dc-a522-18b172c5a4d7?skoid=713ccf3d-dc33-4787-a1ee-6b0cc537c37a&sktid=33e01921-4d64-4f8c-a055-5bdaffd5e33d&skt=2025-02-26T11%3A15%3A35Z&ske=2025-02-26T18%3A15%3A35Z&sks=b&skv=2024-05-04&sv=2024-05-04&se=2025-02-26T11%3A26%3A32Z&sr=b&sp=r&sig=***","fileName":"sample-JMX-file.jmx","fileType":"TEST_SCRIPT","expireDateTime":"2025-02-26T11:26:32.2644104Z","validationStatus":"VALIDATION_INITIATED"}'
=======
      - AZURECLI/2.69.0 azsdk-python-core/1.31.0 Python/3.12.8 (Linux-6.5.0-1025-azure-x86_64-with-glibc2.36)
    method: GET
    uri: https://15e947d4-31dd-40ef-bca9-d215bc39cca6.eastus.cnt-prod.loadtesting.azure.com/tests/loadtest-kvrefid-case/files/sample-JMX-file.jmx?api-version=2024-12-01-preview
  response:
    body:
      string: '{"url":"https://x8riedvqx93l12nj0h4zk1wu.z21.blob.storage.azure.net/893ce491-1133-4972-bf84-4e175de233b5/9a7269cf-1276-46fd-a1fd-564794d593b8?skoid=713ccf3d-dc33-4787-a1ee-6b0cc537c37a&sktid=33e01921-4d64-4f8c-a055-5bdaffd5e33d&skt=2025-02-24T21%3A54%3A24Z&ske=2025-02-25T04%3A54%3A24Z&sks=b&skv=2024-05-04&sv=2024-05-04&se=2025-02-24T22%3A04%3A45Z&sr=b&sp=r&sig=***","fileName":"sample-JMX-file.jmx","fileType":"TEST_SCRIPT","expireDateTime":"2025-02-24T22:04:45.2288563Z","validationStatus":"VALIDATION_INITIATED"}'
>>>>>>> dfd6e4c3
    headers:
      accept-ranges:
      - bytes
      api-supported-versions:
      - 2022-11-01, 2023-04-01-preview, 2024-03-01-preview, 2024-05-01-preview, 2024-07-01-preview,
        2024-12-01-preview
      connection:
      - keep-alive
      content-length:
<<<<<<< HEAD
      - '563'
      content-type:
      - application/json; charset=utf-8
      date:
      - Wed, 26 Feb 2025 11:16:32 GMT
      mise-correlation-id:
      - e025dd10-9487-4843-bf99-dae374cef363
      strict-transport-security:
      - max-age=31536000; includeSubDomains
      x-azure-ref:
      - 20250226T111632Z-r16fc4b5ccfzkdtrhC1SG1akh80000000cz000000000a5z7
=======
      - '559'
      content-type:
      - application/json; charset=utf-8
      date:
      - Mon, 24 Feb 2025 21:54:45 GMT
      mise-correlation-id:
      - f9937e69-22b4-4eb6-bf4d-70e7233b1d07
      strict-transport-security:
      - max-age=31536000; includeSubDomains
      x-azure-ref:
      - 20250224T215445Z-r17775d4f98lr8cghC1SG1f5ks00000008e000000000acqb
>>>>>>> dfd6e4c3
      x-cache:
      - CONFIG_NOCACHE
      x-content-type-options:
      - nosniff
    status:
      code: 200
      message: OK
- request:
    body: null
    headers:
      Accept:
      - application/json
      Accept-Encoding:
      - gzip, deflate
      Connection:
      - keep-alive
      User-Agent:
<<<<<<< HEAD
      - AZURECLI/2.70.0 azsdk-python-core/1.31.0 Python/3.12.8 (Linux-6.5.0-1025-azure-x86_64-with-glibc2.36)
    method: GET
    uri: https://f61c559d-b5d6-4f96-972c-afc20b4ec8b1.eastus.cnt-prod.loadtesting.azure.com/tests/loadtest-kvrefid-case/files/sample-JMX-file.jmx?api-version=2024-12-01-preview
  response:
    body:
      string: '{"url":"https://cav5zwkbu0ncz7t0r1t9mfqw.z16.blob.storage.azure.net/ce68f267-a354-41ce-85b9-98394f209d3d/e79c9d8c-e899-43dc-a522-18b172c5a4d7?skoid=713ccf3d-dc33-4787-a1ee-6b0cc537c37a&sktid=33e01921-4d64-4f8c-a055-5bdaffd5e33d&skt=2025-02-26T11%3A15%3A53Z&ske=2025-02-26T18%3A15%3A53Z&sks=b&skv=2024-05-04&sv=2024-05-04&se=2025-02-26T11%3A26%3A37Z&sr=b&sp=r&sig=***","fileName":"sample-JMX-file.jmx","fileType":"TEST_SCRIPT","expireDateTime":"2025-02-26T11:26:37.5238336Z","validationStatus":"VALIDATION_INITIATED"}'
=======
      - AZURECLI/2.69.0 azsdk-python-core/1.31.0 Python/3.12.8 (Linux-6.5.0-1025-azure-x86_64-with-glibc2.36)
    method: GET
    uri: https://15e947d4-31dd-40ef-bca9-d215bc39cca6.eastus.cnt-prod.loadtesting.azure.com/tests/loadtest-kvrefid-case/files/sample-JMX-file.jmx?api-version=2024-12-01-preview
  response:
    body:
      string: '{"url":"https://x8riedvqx93l12nj0h4zk1wu.z21.blob.storage.azure.net/893ce491-1133-4972-bf84-4e175de233b5/9a7269cf-1276-46fd-a1fd-564794d593b8?skoid=713ccf3d-dc33-4787-a1ee-6b0cc537c37a&sktid=33e01921-4d64-4f8c-a055-5bdaffd5e33d&skt=2025-02-24T21%3A54%3A24Z&ske=2025-02-25T04%3A54%3A24Z&sks=b&skv=2024-05-04&sv=2024-05-04&se=2025-02-24T22%3A04%3A50Z&sr=b&sp=r&sig=***","fileName":"sample-JMX-file.jmx","fileType":"TEST_SCRIPT","expireDateTime":"2025-02-24T22:04:50.479488Z","validationStatus":"VALIDATION_INITIATED"}'
>>>>>>> dfd6e4c3
    headers:
      accept-ranges:
      - bytes
      api-supported-versions:
      - 2022-11-01, 2023-04-01-preview, 2024-03-01-preview, 2024-05-01-preview, 2024-07-01-preview,
        2024-12-01-preview
      connection:
      - keep-alive
      content-length:
<<<<<<< HEAD
      - '561'
      content-type:
      - application/json; charset=utf-8
      date:
      - Wed, 26 Feb 2025 11:16:37 GMT
      mise-correlation-id:
      - e813a21c-8221-4e1a-a7bf-8908bb287900
      strict-transport-security:
      - max-age=31536000; includeSubDomains
      x-azure-ref:
      - 20250226T111637Z-r16fc4b5ccfzkdtrhC1SG1akh80000000cz000000000a62v
=======
      - '564'
      content-type:
      - application/json; charset=utf-8
      date:
      - Mon, 24 Feb 2025 21:54:50 GMT
      mise-correlation-id:
      - c5134be1-ea11-4b42-ab4f-3b1d51ca2db9
      strict-transport-security:
      - max-age=31536000; includeSubDomains
      x-azure-ref:
      - 20250224T215450Z-r17775d4f98lr8cghC1SG1f5ks00000008e000000000acye
>>>>>>> dfd6e4c3
      x-cache:
      - CONFIG_NOCACHE
      x-content-type-options:
      - nosniff
    status:
      code: 200
      message: OK
- request:
    body: null
    headers:
      Accept:
      - application/json
      Accept-Encoding:
      - gzip, deflate
      Connection:
      - keep-alive
      User-Agent:
<<<<<<< HEAD
      - AZURECLI/2.70.0 azsdk-python-core/1.31.0 Python/3.12.8 (Linux-6.5.0-1025-azure-x86_64-with-glibc2.36)
    method: GET
    uri: https://f61c559d-b5d6-4f96-972c-afc20b4ec8b1.eastus.cnt-prod.loadtesting.azure.com/tests/loadtest-kvrefid-case/files/sample-JMX-file.jmx?api-version=2024-12-01-preview
  response:
    body:
      string: '{"url":"https://cav5zwkbu0ncz7t0r1t9mfqw.z16.blob.storage.azure.net/ce68f267-a354-41ce-85b9-98394f209d3d/e79c9d8c-e899-43dc-a522-18b172c5a4d7?skoid=713ccf3d-dc33-4787-a1ee-6b0cc537c37a&sktid=33e01921-4d64-4f8c-a055-5bdaffd5e33d&skt=2025-02-26T11%3A15%3A35Z&ske=2025-02-26T18%3A15%3A35Z&sks=b&skv=2024-05-04&sv=2024-05-04&se=2025-02-26T11%3A26%3A42Z&sr=b&sp=r&sig=***","fileName":"sample-JMX-file.jmx","fileType":"TEST_SCRIPT","expireDateTime":"2025-02-26T11:26:42.8177635Z","validationStatus":"VALIDATION_INITIATED"}'
=======
      - AZURECLI/2.69.0 azsdk-python-core/1.31.0 Python/3.12.8 (Linux-6.5.0-1025-azure-x86_64-with-glibc2.36)
    method: GET
    uri: https://15e947d4-31dd-40ef-bca9-d215bc39cca6.eastus.cnt-prod.loadtesting.azure.com/tests/loadtest-kvrefid-case/files/sample-JMX-file.jmx?api-version=2024-12-01-preview
  response:
    body:
      string: '{"url":"https://x8riedvqx93l12nj0h4zk1wu.z21.blob.storage.azure.net/893ce491-1133-4972-bf84-4e175de233b5/9a7269cf-1276-46fd-a1fd-564794d593b8?skoid=713ccf3d-dc33-4787-a1ee-6b0cc537c37a&sktid=33e01921-4d64-4f8c-a055-5bdaffd5e33d&skt=2025-02-24T21%3A53%3A47Z&ske=2025-02-25T04%3A53%3A47Z&sks=b&skv=2024-05-04&sv=2024-05-04&se=2025-02-24T22%3A04%3A55Z&sr=b&sp=r&sig=***","fileName":"sample-JMX-file.jmx","fileType":"TEST_SCRIPT","expireDateTime":"2025-02-24T22:04:55.7292587Z","validationStatus":"VALIDATION_INITIATED"}'
>>>>>>> dfd6e4c3
    headers:
      accept-ranges:
      - bytes
      api-supported-versions:
      - 2022-11-01, 2023-04-01-preview, 2024-03-01-preview, 2024-05-01-preview, 2024-07-01-preview,
        2024-12-01-preview
      connection:
      - keep-alive
      content-length:
      - '559'
      content-type:
      - application/json; charset=utf-8
      date:
<<<<<<< HEAD
      - Wed, 26 Feb 2025 11:16:42 GMT
      mise-correlation-id:
      - e81cf869-8e04-4217-beec-05429768f3b0
      strict-transport-security:
      - max-age=31536000; includeSubDomains
      x-azure-ref:
      - 20250226T111642Z-r16fc4b5ccfzkdtrhC1SG1akh80000000cz000000000a692
=======
      - Mon, 24 Feb 2025 21:54:55 GMT
      mise-correlation-id:
      - 3701b42f-f7cc-4ae9-a9bd-44cd38e97ed6
      strict-transport-security:
      - max-age=31536000; includeSubDomains
      x-azure-ref:
      - 20250224T215455Z-r17775d4f98lr8cghC1SG1f5ks00000008e000000000ad6k
>>>>>>> dfd6e4c3
      x-cache:
      - CONFIG_NOCACHE
      x-content-type-options:
      - nosniff
    status:
      code: 200
      message: OK
- request:
    body: null
    headers:
      Accept:
      - application/json
      Accept-Encoding:
      - gzip, deflate
      Connection:
      - keep-alive
      User-Agent:
<<<<<<< HEAD
      - AZURECLI/2.70.0 azsdk-python-core/1.31.0 Python/3.12.8 (Linux-6.5.0-1025-azure-x86_64-with-glibc2.36)
    method: GET
    uri: https://f61c559d-b5d6-4f96-972c-afc20b4ec8b1.eastus.cnt-prod.loadtesting.azure.com/tests/loadtest-kvrefid-case/files/sample-JMX-file.jmx?api-version=2024-12-01-preview
  response:
    body:
      string: '{"url":"https://cav5zwkbu0ncz7t0r1t9mfqw.z16.blob.storage.azure.net/ce68f267-a354-41ce-85b9-98394f209d3d/e79c9d8c-e899-43dc-a522-18b172c5a4d7?skoid=713ccf3d-dc33-4787-a1ee-6b0cc537c37a&sktid=33e01921-4d64-4f8c-a055-5bdaffd5e33d&skt=2025-02-26T11%3A15%3A38Z&ske=2025-02-26T18%3A15%3A38Z&sks=b&skv=2024-05-04&sv=2024-05-04&se=2025-02-26T11%3A26%3A48Z&sr=b&sp=r&sig=***","fileName":"sample-JMX-file.jmx","fileType":"TEST_SCRIPT","expireDateTime":"2025-02-26T11:26:48.0669763Z","validationStatus":"VALIDATION_INITIATED"}'
=======
      - AZURECLI/2.69.0 azsdk-python-core/1.31.0 Python/3.12.8 (Linux-6.5.0-1025-azure-x86_64-with-glibc2.36)
    method: GET
    uri: https://15e947d4-31dd-40ef-bca9-d215bc39cca6.eastus.cnt-prod.loadtesting.azure.com/tests/loadtest-kvrefid-case/files/sample-JMX-file.jmx?api-version=2024-12-01-preview
  response:
    body:
      string: '{"url":"https://x8riedvqx93l12nj0h4zk1wu.z21.blob.storage.azure.net/893ce491-1133-4972-bf84-4e175de233b5/9a7269cf-1276-46fd-a1fd-564794d593b8?skoid=713ccf3d-dc33-4787-a1ee-6b0cc537c37a&sktid=33e01921-4d64-4f8c-a055-5bdaffd5e33d&skt=2025-02-24T21%3A53%3A46Z&ske=2025-02-25T04%3A53%3A46Z&sks=b&skv=2024-05-04&sv=2024-05-04&se=2025-02-24T22%3A05%3A00Z&sr=b&sp=r&sig=***","fileName":"sample-JMX-file.jmx","fileType":"TEST_SCRIPT","expireDateTime":"2025-02-24T22:05:00.9762813Z","validationStatus":"VALIDATION_INITIATED"}'
>>>>>>> dfd6e4c3
    headers:
      accept-ranges:
      - bytes
      api-supported-versions:
      - 2022-11-01, 2023-04-01-preview, 2024-03-01-preview, 2024-05-01-preview, 2024-07-01-preview,
        2024-12-01-preview
      connection:
      - keep-alive
      content-length:
<<<<<<< HEAD
      - '561'
      content-type:
      - application/json; charset=utf-8
      date:
      - Wed, 26 Feb 2025 11:16:48 GMT
      mise-correlation-id:
      - 72639035-260b-4d25-aec4-301b0c01fb10
      strict-transport-security:
      - max-age=31536000; includeSubDomains
      x-azure-ref:
      - 20250226T111647Z-r16fc4b5ccfzkdtrhC1SG1akh80000000cz000000000a6gk
=======
      - '563'
      content-type:
      - application/json; charset=utf-8
      date:
      - Mon, 24 Feb 2025 21:55:01 GMT
      mise-correlation-id:
      - e29a19b2-1d25-4976-8793-0ba7fb45557a
      strict-transport-security:
      - max-age=31536000; includeSubDomains
      x-azure-ref:
      - 20250224T215500Z-r17775d4f98lr8cghC1SG1f5ks00000008e000000000adfg
>>>>>>> dfd6e4c3
      x-cache:
      - CONFIG_NOCACHE
      x-content-type-options:
      - nosniff
    status:
      code: 200
      message: OK
- request:
    body: null
    headers:
      Accept:
      - application/json
      Accept-Encoding:
      - gzip, deflate
      Connection:
      - keep-alive
      User-Agent:
<<<<<<< HEAD
      - AZURECLI/2.70.0 azsdk-python-core/1.31.0 Python/3.12.8 (Linux-6.5.0-1025-azure-x86_64-with-glibc2.36)
    method: GET
    uri: https://f61c559d-b5d6-4f96-972c-afc20b4ec8b1.eastus.cnt-prod.loadtesting.azure.com/tests/loadtest-kvrefid-case/files/sample-JMX-file.jmx?api-version=2024-12-01-preview
  response:
    body:
      string: '{"url":"https://cav5zwkbu0ncz7t0r1t9mfqw.z16.blob.storage.azure.net/ce68f267-a354-41ce-85b9-98394f209d3d/e79c9d8c-e899-43dc-a522-18b172c5a4d7?skoid=713ccf3d-dc33-4787-a1ee-6b0cc537c37a&sktid=33e01921-4d64-4f8c-a055-5bdaffd5e33d&skt=2025-02-26T11%3A15%3A35Z&ske=2025-02-26T18%3A15%3A35Z&sks=b&skv=2024-05-04&sv=2024-05-04&se=2025-02-26T11%3A26%3A53Z&sr=b&sp=r&sig=***","fileName":"sample-JMX-file.jmx","fileType":"TEST_SCRIPT","expireDateTime":"2025-02-26T11:26:53.3349029Z","validationStatus":"VALIDATION_INITIATED"}'
=======
      - AZURECLI/2.69.0 azsdk-python-core/1.31.0 Python/3.12.8 (Linux-6.5.0-1025-azure-x86_64-with-glibc2.36)
    method: GET
    uri: https://15e947d4-31dd-40ef-bca9-d215bc39cca6.eastus.cnt-prod.loadtesting.azure.com/tests/loadtest-kvrefid-case/files/sample-JMX-file.jmx?api-version=2024-12-01-preview
  response:
    body:
      string: '{"url":"https://x8riedvqx93l12nj0h4zk1wu.z21.blob.storage.azure.net/893ce491-1133-4972-bf84-4e175de233b5/9a7269cf-1276-46fd-a1fd-564794d593b8?skoid=713ccf3d-dc33-4787-a1ee-6b0cc537c37a&sktid=33e01921-4d64-4f8c-a055-5bdaffd5e33d&skt=2025-02-24T21%3A54%3A24Z&ske=2025-02-25T04%3A54%3A24Z&sks=b&skv=2024-05-04&sv=2024-05-04&se=2025-02-24T22%3A05%3A06Z&sr=b&sp=r&sig=***","fileName":"sample-JMX-file.jmx","fileType":"TEST_SCRIPT","expireDateTime":"2025-02-24T22:05:06.2250975Z","validationStatus":"VALIDATION_INITIATED"}'
>>>>>>> dfd6e4c3
    headers:
      accept-ranges:
      - bytes
      api-supported-versions:
      - 2022-11-01, 2023-04-01-preview, 2024-03-01-preview, 2024-05-01-preview, 2024-07-01-preview,
        2024-12-01-preview
      connection:
      - keep-alive
      content-length:
      - '563'
      content-type:
      - application/json; charset=utf-8
      date:
<<<<<<< HEAD
      - Wed, 26 Feb 2025 11:16:53 GMT
      mise-correlation-id:
      - b3a126d9-e1ec-4ea4-b4f5-e1d3ac61b76a
      strict-transport-security:
      - max-age=31536000; includeSubDomains
      x-azure-ref:
      - 20250226T111653Z-r16fc4b5ccfzkdtrhC1SG1akh80000000cz000000000a6sr
=======
      - Mon, 24 Feb 2025 21:55:06 GMT
      mise-correlation-id:
      - 1b698c51-82a6-4ac7-b75b-9c27378bb52a
      strict-transport-security:
      - max-age=31536000; includeSubDomains
      x-azure-ref:
      - 20250224T215506Z-r17775d4f98lr8cghC1SG1f5ks00000008e000000000adtb
>>>>>>> dfd6e4c3
      x-cache:
      - CONFIG_NOCACHE
      x-content-type-options:
      - nosniff
    status:
      code: 200
      message: OK
- request:
    body: null
    headers:
      Accept:
      - application/json
      Accept-Encoding:
      - gzip, deflate
      Connection:
      - keep-alive
      User-Agent:
<<<<<<< HEAD
      - AZURECLI/2.70.0 azsdk-python-core/1.31.0 Python/3.12.8 (Linux-6.5.0-1025-azure-x86_64-with-glibc2.36)
    method: GET
    uri: https://f61c559d-b5d6-4f96-972c-afc20b4ec8b1.eastus.cnt-prod.loadtesting.azure.com/tests/loadtest-kvrefid-case/files/sample-JMX-file.jmx?api-version=2024-12-01-preview
  response:
    body:
      string: '{"url":"https://cav5zwkbu0ncz7t0r1t9mfqw.z16.blob.storage.azure.net/ce68f267-a354-41ce-85b9-98394f209d3d/e79c9d8c-e899-43dc-a522-18b172c5a4d7?skoid=713ccf3d-dc33-4787-a1ee-6b0cc537c37a&sktid=33e01921-4d64-4f8c-a055-5bdaffd5e33d&skt=2025-02-26T11%3A15%3A35Z&ske=2025-02-26T18%3A15%3A35Z&sks=b&skv=2024-05-04&sv=2024-05-04&se=2025-02-26T11%3A26%3A58Z&sr=b&sp=r&sig=***","fileName":"sample-JMX-file.jmx","fileType":"TEST_SCRIPT","expireDateTime":"2025-02-26T11:26:58.5884201Z","validationStatus":"VALIDATION_SUCCESS"}'
=======
      - AZURECLI/2.69.0 azsdk-python-core/1.31.0 Python/3.12.8 (Linux-6.5.0-1025-azure-x86_64-with-glibc2.36)
    method: GET
    uri: https://15e947d4-31dd-40ef-bca9-d215bc39cca6.eastus.cnt-prod.loadtesting.azure.com/tests/loadtest-kvrefid-case/files/sample-JMX-file.jmx?api-version=2024-12-01-preview
  response:
    body:
      string: '{"url":"https://x8riedvqx93l12nj0h4zk1wu.z21.blob.storage.azure.net/893ce491-1133-4972-bf84-4e175de233b5/9a7269cf-1276-46fd-a1fd-564794d593b8?skoid=713ccf3d-dc33-4787-a1ee-6b0cc537c37a&sktid=33e01921-4d64-4f8c-a055-5bdaffd5e33d&skt=2025-02-24T21%3A53%3A47Z&ske=2025-02-25T04%3A53%3A47Z&sks=b&skv=2024-05-04&sv=2024-05-04&se=2025-02-24T22%3A05%3A11Z&sr=b&sp=r&sig=***","fileName":"sample-JMX-file.jmx","fileType":"TEST_SCRIPT","expireDateTime":"2025-02-24T22:05:11.4865091Z","validationStatus":"VALIDATION_SUCCESS"}'
>>>>>>> dfd6e4c3
    headers:
      accept-ranges:
      - bytes
      api-supported-versions:
      - 2022-11-01, 2023-04-01-preview, 2024-03-01-preview, 2024-05-01-preview, 2024-07-01-preview,
        2024-12-01-preview
      connection:
      - keep-alive
      content-length:
<<<<<<< HEAD
      - '557'
      content-type:
      - application/json; charset=utf-8
      date:
      - Wed, 26 Feb 2025 11:16:58 GMT
      mise-correlation-id:
      - 87988148-aa37-441e-b210-0897a0da838e
      strict-transport-security:
      - max-age=31536000; includeSubDomains
      x-azure-ref:
      - 20250226T111658Z-r16fc4b5ccfzkdtrhC1SG1akh80000000cz000000000a741
=======
      - '559'
      content-type:
      - application/json; charset=utf-8
      date:
      - Mon, 24 Feb 2025 21:55:11 GMT
      mise-correlation-id:
      - a1cf17ca-f08e-4fb4-ae4a-649cb5bbfdab
      strict-transport-security:
      - max-age=31536000; includeSubDomains
      x-azure-ref:
      - 20250224T215511Z-r17775d4f98lr8cghC1SG1f5ks00000008e000000000ae1f
>>>>>>> dfd6e4c3
      x-cache:
      - CONFIG_NOCACHE
      x-content-type-options:
      - nosniff
    status:
      code: 200
      message: OK
- request:
    body: null
    headers:
      Accept:
      - application/json
      Accept-Encoding:
      - gzip, deflate
      Connection:
      - keep-alive
      User-Agent:
<<<<<<< HEAD
      - AZURECLI/2.70.0 azsdk-python-core/1.31.0 Python/3.12.8 (Linux-6.5.0-1025-azure-x86_64-with-glibc2.36)
    method: GET
    uri: https://f61c559d-b5d6-4f96-972c-afc20b4ec8b1.eastus.cnt-prod.loadtesting.azure.com/tests/loadtest-kvrefid-case?api-version=2024-12-01-preview
  response:
    body:
      string: '{"passFailCriteria":{"passFailMetrics":{"a86d75fe-37da-4cc1-b01d-f6cd8ea9dfe6":{"clientMetric":"response_time_ms","aggregate":"p75","condition":">","value":380.0,"action":"continue"},"8d957131-bf85-4fe7-9cb0-759e0efc370d":{"clientMetric":"error","aggregate":"percentage","condition":">","value":50.0,"action":"continue"},"647be4f4-d87a-4edc-a527-a0ec2a0c5a7c":{"clientMetric":"requests_per_sec","aggregate":"avg","condition":">","value":78.0,"action":"continue"},"1eadef85-64ee-4faa-a0a7-1130fff23e0e":{"clientMetric":"response_time_ms","aggregate":"p99","condition":">","value":520.0,"action":"continue"},"3ba1072a-edb0-435d-a4ba-69d367122b58":{"clientMetric":"response_time_ms","aggregate":"p99.9","condition":">","value":540.0,"action":"continue"},"1d33be54-f2f8-473d-acd1-a407b6aa41fb":{"clientMetric":"latency","aggregate":"avg","condition":">","requestName":"GetCustomerDetails","value":200.0,"action":"continue"}},"passFailServerMetrics":{}},"autoStopCriteria":{"autoStopDisabled":true,"errorRate":90.0,"errorRateTimeWindowInSeconds":60},"environmentVariables":{"rps":"1"},"loadTestConfiguration":{"engineInstances":1,"splitAllCSVs":true,"quickStartTest":false},"inputArtifacts":{"testScriptFileInfo":{"url":"https://cav5zwkbu0ncz7t0r1t9mfqw.z16.blob.storage.azure.net/ce68f267-a354-41ce-85b9-98394f209d3d/e79c9d8c-e899-43dc-a522-18b172c5a4d7?skoid=713ccf3d-dc33-4787-a1ee-6b0cc537c37a&sktid=33e01921-4d64-4f8c-a055-5bdaffd5e33d&skt=2025-02-26T11%3A15%3A35Z&ske=2025-02-26T18%3A15%3A35Z&sks=b&skv=2024-05-04&sv=2024-05-04&se=2025-02-26T12%3A16%3A58Z&sr=b&sp=r&sig=***","fileName":"sample-JMX-file.jmx","fileType":"TEST_SCRIPT","expireDateTime":"2025-02-26T12:16:58.8423859Z","validationStatus":"VALIDATION_SUCCESS"},"additionalFileInfo":[{"url":"https://cav5zwkbu0ncz7t0r1t9mfqw.z16.blob.storage.azure.net/ce68f267-a354-41ce-85b9-98394f209d3d/8bc971a8-7db2-478e-acc2-33e5efe491a4?skoid=713ccf3d-dc33-4787-a1ee-6b0cc537c37a&sktid=33e01921-4d64-4f8c-a055-5bdaffd5e33d&skt=2025-02-26T11%3A15%3A35Z&ske=2025-02-26T18%3A15%3A35Z&sks=b&skv=2024-05-04&sv=2024-05-04&se=2025-02-26T12%3A16%3A58Z&sr=b&sp=r&sig=***","fileName":"additional-data.csv","fileType":"ADDITIONAL_ARTIFACTS","expireDateTime":"2025-02-26T12:16:58.8430129Z","validationStatus":"VALIDATION_NOT_REQUIRED"},{"url":"https://cav5zwkbu0ncz7t0r1t9mfqw.z16.blob.storage.azure.net/ce68f267-a354-41ce-85b9-98394f209d3d/23277ec5-2bd2-4372-b6f7-fa244020da4a?skoid=713ccf3d-dc33-4787-a1ee-6b0cc537c37a&sktid=33e01921-4d64-4f8c-a055-5bdaffd5e33d&skt=2025-02-26T11%3A15%3A35Z&ske=2025-02-26T18%3A15%3A35Z&sks=b&skv=2024-05-04&sv=2024-05-04&se=2025-02-26T12%3A16%3A58Z&sr=b&sp=r&sig=***","fileName":"sample-ZIP-artifact.zip","fileType":"ZIPPED_ARTIFACTS","expireDateTime":"2025-02-26T12:16:58.8431395Z","validationStatus":"VALIDATION_SUCCESS"}]},"kind":"JMX","publicIPDisabled":false,"metricsReferenceIdentityType":"SystemAssigned","testId":"loadtest-kvrefid-case","description":"Test
        created from az load test command","displayName":"CLI-Test","keyvaultReferenceIdentityType":"SystemAssigned","createdDateTime":"2025-02-26T11:15:34.384Z","createdBy":"hbisht@microsoft.com","lastModifiedDateTime":"2025-02-26T11:16:56.856Z","lastModifiedBy":"hbisht@microsoft.com"}'
=======
      - AZURECLI/2.69.0 azsdk-python-core/1.31.0 Python/3.12.8 (Linux-6.5.0-1025-azure-x86_64-with-glibc2.36)
    method: GET
    uri: https://15e947d4-31dd-40ef-bca9-d215bc39cca6.eastus.cnt-prod.loadtesting.azure.com/tests/loadtest-kvrefid-case?api-version=2024-12-01-preview
  response:
    body:
      string: '{"passFailCriteria":{"passFailMetrics":{"ef835aa4-4d89-40d3-87d2-84d853422176":{"clientMetric":"response_time_ms","aggregate":"p75","condition":">","value":380.0,"action":"continue"},"7e013baa-947e-47be-9328-048675b2217b":{"clientMetric":"error","aggregate":"percentage","condition":">","value":50.0,"action":"continue"},"4b16995a-5d8d-4d7d-b559-7feb21df0018":{"clientMetric":"requests_per_sec","aggregate":"avg","condition":">","value":78.0,"action":"continue"},"9d985ed8-fe1b-4f55-a8e6-b9838341153e":{"clientMetric":"response_time_ms","aggregate":"p99","condition":">","value":520.0,"action":"continue"},"9d019874-00b1-41bf-96a1-957cc422e599":{"clientMetric":"response_time_ms","aggregate":"p99.9","condition":">","value":540.0,"action":"continue"},"dddb0028-2bd7-4789-9300-0a0d724a5a30":{"clientMetric":"latency","aggregate":"avg","condition":">","requestName":"GetCustomerDetails","value":200.0,"action":"continue"}},"passFailServerMetrics":{}},"autoStopCriteria":{"autoStopDisabled":true,"errorRate":90.0,"errorRateTimeWindowInSeconds":60},"environmentVariables":{"rps":"1"},"loadTestConfiguration":{"engineInstances":1,"splitAllCSVs":true,"quickStartTest":false},"inputArtifacts":{"testScriptFileInfo":{"url":"https://x8riedvqx93l12nj0h4zk1wu.z21.blob.storage.azure.net/893ce491-1133-4972-bf84-4e175de233b5/9a7269cf-1276-46fd-a1fd-564794d593b8?skoid=713ccf3d-dc33-4787-a1ee-6b0cc537c37a&sktid=33e01921-4d64-4f8c-a055-5bdaffd5e33d&skt=2025-02-24T21%3A53%3A47Z&ske=2025-02-25T04%3A53%3A47Z&sks=b&skv=2024-05-04&sv=2024-05-04&se=2025-02-24T22%3A55%3A11Z&sr=b&sp=r&sig=***","fileName":"sample-JMX-file.jmx","fileType":"TEST_SCRIPT","expireDateTime":"2025-02-24T22:55:11.7470506Z","validationStatus":"VALIDATION_SUCCESS"},"additionalFileInfo":[{"url":"https://x8riedvqx93l12nj0h4zk1wu.z21.blob.storage.azure.net/893ce491-1133-4972-bf84-4e175de233b5/246d02bf-cd42-4081-8310-5e6868b35194?skoid=713ccf3d-dc33-4787-a1ee-6b0cc537c37a&sktid=33e01921-4d64-4f8c-a055-5bdaffd5e33d&skt=2025-02-24T21%3A53%3A47Z&ske=2025-02-25T04%3A53%3A47Z&sks=b&skv=2024-05-04&sv=2024-05-04&se=2025-02-24T22%3A55%3A11Z&sr=b&sp=r&sig=***","fileName":"additional-data.csv","fileType":"ADDITIONAL_ARTIFACTS","expireDateTime":"2025-02-24T22:55:11.7475093Z","validationStatus":"VALIDATION_NOT_REQUIRED"},{"url":"https://x8riedvqx93l12nj0h4zk1wu.z21.blob.storage.azure.net/893ce491-1133-4972-bf84-4e175de233b5/dbe1fba2-153e-431b-b09e-38b31d7a4001?skoid=713ccf3d-dc33-4787-a1ee-6b0cc537c37a&sktid=33e01921-4d64-4f8c-a055-5bdaffd5e33d&skt=2025-02-24T21%3A53%3A47Z&ske=2025-02-25T04%3A53%3A47Z&sks=b&skv=2024-05-04&sv=2024-05-04&se=2025-02-24T22%3A55%3A11Z&sr=b&sp=r&sig=***","fileName":"sample-ZIP-artifact.zip","fileType":"ZIPPED_ARTIFACTS","expireDateTime":"2025-02-24T22:55:11.7476793Z","validationStatus":"VALIDATION_SUCCESS"}]},"kind":"JMX","publicIPDisabled":false,"metricsReferenceIdentityType":"SystemAssigned","testId":"loadtest-kvrefid-case","description":"Test
        created from az load test command","displayName":"CLI-Test","keyvaultReferenceIdentityType":"SystemAssigned","createdDateTime":"2025-02-24T21:53:45.077Z","createdBy":"hbisht@microsoft.com","lastModifiedDateTime":"2025-02-24T21:55:08.861Z","lastModifiedBy":"hbisht@microsoft.com"}'
>>>>>>> dfd6e4c3
    headers:
      accept-ranges:
      - bytes
      api-supported-versions:
      - 2022-11-01, 2023-04-01-preview, 2024-03-01-preview, 2024-05-01-preview, 2024-07-01-preview,
        2024-12-01-preview
      connection:
      - keep-alive
      content-length:
      - '3351'
      content-type:
      - application/json; charset=utf-8
      date:
<<<<<<< HEAD
      - Wed, 26 Feb 2025 11:16:58 GMT
      mise-correlation-id:
      - aa37068e-d6ed-4553-bdf6-a77e060766eb
      strict-transport-security:
      - max-age=31536000; includeSubDomains
      x-azure-ref:
      - 20250226T111658Z-r16fc4b5ccfzkdtrhC1SG1akh80000000cz000000000a74q
=======
      - Mon, 24 Feb 2025 21:55:11 GMT
      mise-correlation-id:
      - 36303a23-2754-4cb5-9109-2397fe5e81fb
      strict-transport-security:
      - max-age=31536000; includeSubDomains
      x-azure-ref:
      - 20250224T215511Z-r17775d4f98lr8cghC1SG1f5ks00000008e000000000ae20
>>>>>>> dfd6e4c3
      x-cache:
      - CONFIG_NOCACHE
      x-content-type-options:
      - nosniff
    status:
      code: 200
      message: OK
- request:
    body: null
    headers:
      Accept:
      - application/json
      Accept-Encoding:
      - gzip, deflate
      Connection:
      - keep-alive
      User-Agent:
      - azsdk-python-mgmt-loadtesting/1.0.0 Python/3.12.8 (Linux-6.5.0-1025-azure-x86_64-with-glibc2.36)
    method: GET
    uri: https://management.azure.com/subscriptions/00000000-0000-0000-0000-000000000000/resourceGroups/clitest-load-000001/providers/Microsoft.LoadTestService/loadTests/clitest-load-000002?api-version=2022-12-01
  response:
    body:
<<<<<<< HEAD
      string: '{"id":"/subscriptions/00000000-0000-0000-0000-000000000000/resourceGroups/clitest-load-000001/providers/Microsoft.LoadTestService/loadTests/clitest-load-000002","name":"clitest-load-000002","type":"microsoft.loadtestservice/loadtests","location":"eastus","systemData":{"createdBy":"hbisht@microsoft.com","createdByType":"User","createdAt":"2025-02-26T11:14:32.2328146Z","lastModifiedBy":"hbisht@microsoft.com","lastModifiedByType":"User","lastModifiedAt":"2025-02-26T11:14:32.2328146Z"},"identity":{"type":"None"},"properties":{"dataPlaneURI":"f61c559d-b5d6-4f96-972c-afc20b4ec8b1.eastus.cnt-prod.loadtesting.azure.com","provisioningState":"Succeeded"}}'
=======
      string: '{"id":"/subscriptions/00000000-0000-0000-0000-000000000000/resourceGroups/clitest-load-000001/providers/Microsoft.LoadTestService/loadTests/clitest-load-000002","name":"clitest-load-000002","type":"microsoft.loadtestservice/loadtests","location":"eastus","systemData":{"createdBy":"hbisht@microsoft.com","createdByType":"User","createdAt":"2025-02-24T21:52:44.1893597Z","lastModifiedBy":"hbisht@microsoft.com","lastModifiedByType":"User","lastModifiedAt":"2025-02-24T21:52:44.1893597Z"},"identity":{"type":"None"},"properties":{"dataPlaneURI":"15e947d4-31dd-40ef-bca9-d215bc39cca6.eastus.cnt-prod.loadtesting.azure.com","provisioningState":"Succeeded"}}'
>>>>>>> dfd6e4c3
    headers:
      cache-control:
      - no-cache
      content-length:
      - '653'
      content-type:
      - application/json; charset=utf-8
      date:
<<<<<<< HEAD
      - Wed, 26 Feb 2025 11:16:59 GMT
      etag:
      - '"7f0158e5-0000-0200-0000-67bef7ae0000"'
=======
      - Mon, 24 Feb 2025 21:55:11 GMT
      etag:
      - '"4f015cb3-0000-0200-0000-67bcea420000"'
>>>>>>> dfd6e4c3
      expires:
      - '-1'
      pragma:
      - no-cache
      strict-transport-security:
      - max-age=31536000; includeSubDomains
      x-cache:
      - CONFIG_NOCACHE
      x-content-type-options:
      - nosniff
      x-ms-providerhub-traffic:
      - 'True'
      x-ms-ratelimit-remaining-subscription-global-reads:
      - '16499'
      x-msedge-ref:
<<<<<<< HEAD
      - 'Ref A: 8B353406EF2D4C84B67C7CAB4FAEE1B8 Ref B: MAA201060516031 Ref C: 2025-02-26T11:16:59Z'
=======
      - 'Ref A: 4ACB810118F84E688DF0FADC4645BB0C Ref B: MAA201060515045 Ref C: 2025-02-24T21:55:12Z'
>>>>>>> dfd6e4c3
    status:
      code: 200
      message: OK
- request:
    body: null
    headers:
      Accept:
      - application/json
      Accept-Encoding:
      - gzip, deflate
      Connection:
      - keep-alive
      User-Agent:
<<<<<<< HEAD
      - AZURECLI/2.70.0 azsdk-python-core/1.31.0 Python/3.12.8 (Linux-6.5.0-1025-azure-x86_64-with-glibc2.36)
    method: GET
    uri: https://f61c559d-b5d6-4f96-972c-afc20b4ec8b1.eastus.cnt-prod.loadtesting.azure.com/tests/loadtest-kvrefid-case?api-version=2024-12-01-preview
  response:
    body:
      string: '{"passFailCriteria":{"passFailMetrics":{"a86d75fe-37da-4cc1-b01d-f6cd8ea9dfe6":{"clientMetric":"response_time_ms","aggregate":"p75","condition":">","value":380.0,"action":"continue"},"8d957131-bf85-4fe7-9cb0-759e0efc370d":{"clientMetric":"error","aggregate":"percentage","condition":">","value":50.0,"action":"continue"},"647be4f4-d87a-4edc-a527-a0ec2a0c5a7c":{"clientMetric":"requests_per_sec","aggregate":"avg","condition":">","value":78.0,"action":"continue"},"1eadef85-64ee-4faa-a0a7-1130fff23e0e":{"clientMetric":"response_time_ms","aggregate":"p99","condition":">","value":520.0,"action":"continue"},"3ba1072a-edb0-435d-a4ba-69d367122b58":{"clientMetric":"response_time_ms","aggregate":"p99.9","condition":">","value":540.0,"action":"continue"},"1d33be54-f2f8-473d-acd1-a407b6aa41fb":{"clientMetric":"latency","aggregate":"avg","condition":">","requestName":"GetCustomerDetails","value":200.0,"action":"continue"}},"passFailServerMetrics":{}},"autoStopCriteria":{"autoStopDisabled":true,"errorRate":90.0,"errorRateTimeWindowInSeconds":60},"environmentVariables":{"rps":"1"},"loadTestConfiguration":{"engineInstances":1,"splitAllCSVs":true,"quickStartTest":false},"inputArtifacts":{"testScriptFileInfo":{"url":"https://cav5zwkbu0ncz7t0r1t9mfqw.z16.blob.storage.azure.net/ce68f267-a354-41ce-85b9-98394f209d3d/e79c9d8c-e899-43dc-a522-18b172c5a4d7?skoid=713ccf3d-dc33-4787-a1ee-6b0cc537c37a&sktid=33e01921-4d64-4f8c-a055-5bdaffd5e33d&skt=2025-02-26T11%3A15%3A35Z&ske=2025-02-26T18%3A15%3A35Z&sks=b&skv=2024-05-04&sv=2024-05-04&se=2025-02-26T12%3A17%3A00Z&sr=b&sp=r&sig=***","fileName":"sample-JMX-file.jmx","fileType":"TEST_SCRIPT","expireDateTime":"2025-02-26T12:17:00.4700073Z","validationStatus":"VALIDATION_SUCCESS"},"additionalFileInfo":[{"url":"https://cav5zwkbu0ncz7t0r1t9mfqw.z16.blob.storage.azure.net/ce68f267-a354-41ce-85b9-98394f209d3d/8bc971a8-7db2-478e-acc2-33e5efe491a4?skoid=713ccf3d-dc33-4787-a1ee-6b0cc537c37a&sktid=33e01921-4d64-4f8c-a055-5bdaffd5e33d&skt=2025-02-26T11%3A15%3A35Z&ske=2025-02-26T18%3A15%3A35Z&sks=b&skv=2024-05-04&sv=2024-05-04&se=2025-02-26T12%3A17%3A00Z&sr=b&sp=r&sig=***","fileName":"additional-data.csv","fileType":"ADDITIONAL_ARTIFACTS","expireDateTime":"2025-02-26T12:17:00.4704031Z","validationStatus":"VALIDATION_NOT_REQUIRED"},{"url":"https://cav5zwkbu0ncz7t0r1t9mfqw.z16.blob.storage.azure.net/ce68f267-a354-41ce-85b9-98394f209d3d/23277ec5-2bd2-4372-b6f7-fa244020da4a?skoid=713ccf3d-dc33-4787-a1ee-6b0cc537c37a&sktid=33e01921-4d64-4f8c-a055-5bdaffd5e33d&skt=2025-02-26T11%3A15%3A35Z&ske=2025-02-26T18%3A15%3A35Z&sks=b&skv=2024-05-04&sv=2024-05-04&se=2025-02-26T12%3A17%3A00Z&sr=b&sp=r&sig=***","fileName":"sample-ZIP-artifact.zip","fileType":"ZIPPED_ARTIFACTS","expireDateTime":"2025-02-26T12:17:00.4705595Z","validationStatus":"VALIDATION_SUCCESS"}]},"kind":"JMX","publicIPDisabled":false,"metricsReferenceIdentityType":"SystemAssigned","testId":"loadtest-kvrefid-case","description":"Test
        created from az load test command","displayName":"CLI-Test","keyvaultReferenceIdentityType":"SystemAssigned","createdDateTime":"2025-02-26T11:15:34.384Z","createdBy":"hbisht@microsoft.com","lastModifiedDateTime":"2025-02-26T11:16:56.856Z","lastModifiedBy":"hbisht@microsoft.com"}'
=======
      - AZURECLI/2.69.0 azsdk-python-core/1.31.0 Python/3.12.8 (Linux-6.5.0-1025-azure-x86_64-with-glibc2.36)
    method: GET
    uri: https://15e947d4-31dd-40ef-bca9-d215bc39cca6.eastus.cnt-prod.loadtesting.azure.com/tests/loadtest-kvrefid-case?api-version=2024-12-01-preview
  response:
    body:
      string: '{"passFailCriteria":{"passFailMetrics":{"ef835aa4-4d89-40d3-87d2-84d853422176":{"clientMetric":"response_time_ms","aggregate":"p75","condition":">","value":380.0,"action":"continue"},"7e013baa-947e-47be-9328-048675b2217b":{"clientMetric":"error","aggregate":"percentage","condition":">","value":50.0,"action":"continue"},"4b16995a-5d8d-4d7d-b559-7feb21df0018":{"clientMetric":"requests_per_sec","aggregate":"avg","condition":">","value":78.0,"action":"continue"},"9d985ed8-fe1b-4f55-a8e6-b9838341153e":{"clientMetric":"response_time_ms","aggregate":"p99","condition":">","value":520.0,"action":"continue"},"9d019874-00b1-41bf-96a1-957cc422e599":{"clientMetric":"response_time_ms","aggregate":"p99.9","condition":">","value":540.0,"action":"continue"},"dddb0028-2bd7-4789-9300-0a0d724a5a30":{"clientMetric":"latency","aggregate":"avg","condition":">","requestName":"GetCustomerDetails","value":200.0,"action":"continue"}},"passFailServerMetrics":{}},"autoStopCriteria":{"autoStopDisabled":true,"errorRate":90.0,"errorRateTimeWindowInSeconds":60},"environmentVariables":{"rps":"1"},"loadTestConfiguration":{"engineInstances":1,"splitAllCSVs":true,"quickStartTest":false},"inputArtifacts":{"testScriptFileInfo":{"url":"https://x8riedvqx93l12nj0h4zk1wu.z21.blob.storage.azure.net/893ce491-1133-4972-bf84-4e175de233b5/9a7269cf-1276-46fd-a1fd-564794d593b8?skoid=713ccf3d-dc33-4787-a1ee-6b0cc537c37a&sktid=33e01921-4d64-4f8c-a055-5bdaffd5e33d&skt=2025-02-24T21%3A53%3A48Z&ske=2025-02-25T04%3A53%3A48Z&sks=b&skv=2024-05-04&sv=2024-05-04&se=2025-02-24T22%3A55%3A12Z&sr=b&sp=r&sig=***","fileName":"sample-JMX-file.jmx","fileType":"TEST_SCRIPT","expireDateTime":"2025-02-24T22:55:12.8930478Z","validationStatus":"VALIDATION_SUCCESS"},"additionalFileInfo":[{"url":"https://x8riedvqx93l12nj0h4zk1wu.z21.blob.storage.azure.net/893ce491-1133-4972-bf84-4e175de233b5/246d02bf-cd42-4081-8310-5e6868b35194?skoid=713ccf3d-dc33-4787-a1ee-6b0cc537c37a&sktid=33e01921-4d64-4f8c-a055-5bdaffd5e33d&skt=2025-02-24T21%3A53%3A48Z&ske=2025-02-25T04%3A53%3A48Z&sks=b&skv=2024-05-04&sv=2024-05-04&se=2025-02-24T22%3A55%3A12Z&sr=b&sp=r&sig=***","fileName":"additional-data.csv","fileType":"ADDITIONAL_ARTIFACTS","expireDateTime":"2025-02-24T22:55:12.8936998Z","validationStatus":"VALIDATION_NOT_REQUIRED"},{"url":"https://x8riedvqx93l12nj0h4zk1wu.z21.blob.storage.azure.net/893ce491-1133-4972-bf84-4e175de233b5/dbe1fba2-153e-431b-b09e-38b31d7a4001?skoid=713ccf3d-dc33-4787-a1ee-6b0cc537c37a&sktid=33e01921-4d64-4f8c-a055-5bdaffd5e33d&skt=2025-02-24T21%3A53%3A48Z&ske=2025-02-25T04%3A53%3A48Z&sks=b&skv=2024-05-04&sv=2024-05-04&se=2025-02-24T22%3A55%3A12Z&sr=b&sp=r&sig=***","fileName":"sample-ZIP-artifact.zip","fileType":"ZIPPED_ARTIFACTS","expireDateTime":"2025-02-24T22:55:12.893952Z","validationStatus":"VALIDATION_SUCCESS"}]},"kind":"JMX","publicIPDisabled":false,"metricsReferenceIdentityType":"SystemAssigned","testId":"loadtest-kvrefid-case","description":"Test
        created from az load test command","displayName":"CLI-Test","keyvaultReferenceIdentityType":"SystemAssigned","createdDateTime":"2025-02-24T21:53:45.077Z","createdBy":"hbisht@microsoft.com","lastModifiedDateTime":"2025-02-24T21:55:08.861Z","lastModifiedBy":"hbisht@microsoft.com"}'
>>>>>>> dfd6e4c3
    headers:
      accept-ranges:
      - bytes
      api-supported-versions:
      - 2022-11-01, 2023-04-01-preview, 2024-03-01-preview, 2024-05-01-preview, 2024-07-01-preview,
        2024-12-01-preview
      connection:
      - keep-alive
      content-length:
<<<<<<< HEAD
      - '3355'
      content-type:
      - application/json; charset=utf-8
      date:
      - Wed, 26 Feb 2025 11:17:00 GMT
      mise-correlation-id:
      - c71c131f-f75d-4916-8e3b-c270c7b09910
      strict-transport-security:
      - max-age=31536000; includeSubDomains
      x-azure-ref:
      - 20250226T111700Z-r17775d4f98jjkc6hC1SG1dcu80000000d8000000000b1e4
=======
      - '3356'
      content-type:
      - application/json; charset=utf-8
      date:
      - Mon, 24 Feb 2025 21:55:12 GMT
      mise-correlation-id:
      - ddd6a189-7a63-40a5-82b7-34b4b4bd9317
      strict-transport-security:
      - max-age=31536000; includeSubDomains
      x-azure-ref:
      - 20250224T215512Z-r17775d4f98jjkc6hC1SG1dcu800000008gg000000007spp
>>>>>>> dfd6e4c3
      x-cache:
      - CONFIG_NOCACHE
      x-content-type-options:
      - nosniff
    status:
      code: 200
      message: OK
- request:
    body: '{"displayName": "CLI-Test", "kind": "JMX", "description": "Test created
      from az load test command", "keyvaultReferenceIdentityType": "UserAssigned",
      "keyvaultReferenceIdentityId": "/subscriptions/00000000-0000-0000-0000-000000000000/resourcegroups/sample-rg/providers/microsoft.managedidentity/userassignedidentities/sample-mi",
      "publicIPDisabled": false, "environmentVariables": {"rps": 1}, "secrets": {},
      "certificate": null, "loadTestConfiguration": {"engineInstances": 1, "regionalLoadTestConfig":
      null, "quickStartTest": false, "splitAllCSVs": false}, "passFailCriteria": {"passFailMetrics":
<<<<<<< HEAD
      {"a86d75fe-37da-4cc1-b01d-f6cd8ea9dfe6": null, "8d957131-bf85-4fe7-9cb0-759e0efc370d":
      null, "647be4f4-d87a-4edc-a527-a0ec2a0c5a7c": null, "1eadef85-64ee-4faa-a0a7-1130fff23e0e":
      null, "3ba1072a-edb0-435d-a4ba-69d367122b58": null, "1d33be54-f2f8-473d-acd1-a407b6aa41fb":
      null, "d1b3e621-ade9-4be4-a654-979401438485": {"aggregate": "avg", "clientMetric":
      "requests_per_sec", "condition": ">", "value": "78"}, "db839ee8-e7dd-4942-bfed-260b2d8de621":
      {"aggregate": "percentage", "clientMetric": "error", "condition": ">", "value":
      "50"}, "73376d5a-13d5-4838-96fb-0cc948fd4409": {"aggregate": "avg", "clientMetric":
=======
      {"ef835aa4-4d89-40d3-87d2-84d853422176": null, "7e013baa-947e-47be-9328-048675b2217b":
      null, "4b16995a-5d8d-4d7d-b559-7feb21df0018": null, "9d985ed8-fe1b-4f55-a8e6-b9838341153e":
      null, "9d019874-00b1-41bf-96a1-957cc422e599": null, "dddb0028-2bd7-4789-9300-0a0d724a5a30":
      null, "c236a7d3-6401-4362-87f9-4cbd935c0f43": {"aggregate": "avg", "clientMetric":
      "requests_per_sec", "condition": ">", "value": "78"}, "d9e6fa1e-be8b-4dea-8e55-63b42ab456d3":
      {"aggregate": "percentage", "clientMetric": "error", "condition": ">", "value":
      "50"}, "af818a75-078c-4dae-86c3-77218279a0c2": {"aggregate": "avg", "clientMetric":
>>>>>>> dfd6e4c3
      "latency", "condition": ">", "value": "200", "requestName": "GetCustomerDetails"}}},
      "autoStopCriteria": {"autoStopDisabled": false, "errorRate": 90, "errorRateTimeWindowInSeconds":
      60}, "engineBuiltinIdentityType": null, "engineBuiltinIdentityIds": null}'
    headers:
      Accept:
      - application/json
      Accept-Encoding:
      - gzip, deflate
      Connection:
      - keep-alive
      Content-Length:
      - '1464'
      Content-Type:
      - application/merge-patch+json
      User-Agent:
<<<<<<< HEAD
      - AZURECLI/2.70.0 azsdk-python-core/1.31.0 Python/3.12.8 (Linux-6.5.0-1025-azure-x86_64-with-glibc2.36)
    method: PATCH
    uri: https://f61c559d-b5d6-4f96-972c-afc20b4ec8b1.eastus.cnt-prod.loadtesting.azure.com/tests/loadtest-kvrefid-case?api-version=2024-12-01-preview
  response:
    body:
      string: '{"passFailCriteria":{"passFailMetrics":{"73376d5a-13d5-4838-96fb-0cc948fd4409":{"clientMetric":"latency","aggregate":"avg","condition":">","requestName":"GetCustomerDetails","value":200.0,"action":"continue"},"db839ee8-e7dd-4942-bfed-260b2d8de621":{"clientMetric":"error","aggregate":"percentage","condition":">","value":50.0,"action":"continue"},"d1b3e621-ade9-4be4-a654-979401438485":{"clientMetric":"requests_per_sec","aggregate":"avg","condition":">","value":78.0,"action":"continue"}},"passFailServerMetrics":{}},"autoStopCriteria":{"autoStopDisabled":false,"errorRate":90.0,"errorRateTimeWindowInSeconds":60},"environmentVariables":{"rps":"1"},"loadTestConfiguration":{"engineInstances":1,"splitAllCSVs":false,"quickStartTest":false},"inputArtifacts":{"testScriptFileInfo":{"url":"https://cav5zwkbu0ncz7t0r1t9mfqw.z16.blob.storage.azure.net/ce68f267-a354-41ce-85b9-98394f209d3d/e79c9d8c-e899-43dc-a522-18b172c5a4d7?skoid=713ccf3d-dc33-4787-a1ee-6b0cc537c37a&sktid=33e01921-4d64-4f8c-a055-5bdaffd5e33d&skt=2025-02-26T11%3A15%3A35Z&ske=2025-02-26T18%3A15%3A35Z&sks=b&skv=2024-05-04&sv=2024-05-04&se=2025-02-26T12%3A17%3A00Z&sr=b&sp=r&sig=***","fileName":"sample-JMX-file.jmx","fileType":"TEST_SCRIPT","expireDateTime":"2025-02-26T12:17:00.7917669Z","validationStatus":"VALIDATION_SUCCESS"},"additionalFileInfo":[{"url":"https://cav5zwkbu0ncz7t0r1t9mfqw.z16.blob.storage.azure.net/ce68f267-a354-41ce-85b9-98394f209d3d/8bc971a8-7db2-478e-acc2-33e5efe491a4?skoid=713ccf3d-dc33-4787-a1ee-6b0cc537c37a&sktid=33e01921-4d64-4f8c-a055-5bdaffd5e33d&skt=2025-02-26T11%3A15%3A35Z&ske=2025-02-26T18%3A15%3A35Z&sks=b&skv=2024-05-04&sv=2024-05-04&se=2025-02-26T12%3A17%3A00Z&sr=b&sp=r&sig=***","fileName":"additional-data.csv","fileType":"ADDITIONAL_ARTIFACTS","expireDateTime":"2025-02-26T12:17:00.7923019Z","validationStatus":"VALIDATION_NOT_REQUIRED"},{"url":"https://cav5zwkbu0ncz7t0r1t9mfqw.z16.blob.storage.azure.net/ce68f267-a354-41ce-85b9-98394f209d3d/23277ec5-2bd2-4372-b6f7-fa244020da4a?skoid=713ccf3d-dc33-4787-a1ee-6b0cc537c37a&sktid=33e01921-4d64-4f8c-a055-5bdaffd5e33d&skt=2025-02-26T11%3A15%3A35Z&ske=2025-02-26T18%3A15%3A35Z&sks=b&skv=2024-05-04&sv=2024-05-04&se=2025-02-26T12%3A17%3A00Z&sr=b&sp=r&sig=***","fileName":"sample-ZIP-artifact.zip","fileType":"ZIPPED_ARTIFACTS","expireDateTime":"2025-02-26T12:17:00.7924256Z","validationStatus":"VALIDATION_SUCCESS"}]},"kind":"JMX","publicIPDisabled":false,"metricsReferenceIdentityType":"SystemAssigned","testId":"loadtest-kvrefid-case","description":"Test
        created from az load test command","displayName":"CLI-Test","keyvaultReferenceIdentityType":"UserAssigned","keyvaultReferenceIdentityId":"/subscriptions/00000000-0000-0000-0000-000000000000/resourcegroups/sample-rg/providers/microsoft.managedidentity/userassignedidentities/sample-mi","createdDateTime":"2025-02-26T11:15:34.384Z","createdBy":"hbisht@microsoft.com","lastModifiedDateTime":"2025-02-26T11:17:00.781Z","lastModifiedBy":"hbisht@microsoft.com"}'
=======
      - AZURECLI/2.69.0 azsdk-python-core/1.31.0 Python/3.12.8 (Linux-6.5.0-1025-azure-x86_64-with-glibc2.36)
    method: PATCH
    uri: https://15e947d4-31dd-40ef-bca9-d215bc39cca6.eastus.cnt-prod.loadtesting.azure.com/tests/loadtest-kvrefid-case?api-version=2024-12-01-preview
  response:
    body:
      string: '{"passFailCriteria":{"passFailMetrics":{"af818a75-078c-4dae-86c3-77218279a0c2":{"clientMetric":"latency","aggregate":"avg","condition":">","requestName":"GetCustomerDetails","value":200.0,"action":"continue"},"d9e6fa1e-be8b-4dea-8e55-63b42ab456d3":{"clientMetric":"error","aggregate":"percentage","condition":">","value":50.0,"action":"continue"},"c236a7d3-6401-4362-87f9-4cbd935c0f43":{"clientMetric":"requests_per_sec","aggregate":"avg","condition":">","value":78.0,"action":"continue"}},"passFailServerMetrics":{}},"autoStopCriteria":{"autoStopDisabled":false,"errorRate":90.0,"errorRateTimeWindowInSeconds":60},"environmentVariables":{"rps":"1"},"loadTestConfiguration":{"engineInstances":1,"splitAllCSVs":false,"quickStartTest":false},"inputArtifacts":{"testScriptFileInfo":{"url":"https://x8riedvqx93l12nj0h4zk1wu.z21.blob.storage.azure.net/893ce491-1133-4972-bf84-4e175de233b5/9a7269cf-1276-46fd-a1fd-564794d593b8?skoid=713ccf3d-dc33-4787-a1ee-6b0cc537c37a&sktid=33e01921-4d64-4f8c-a055-5bdaffd5e33d&skt=2025-02-24T21%3A53%3A46Z&ske=2025-02-25T04%3A53%3A46Z&sks=b&skv=2024-05-04&sv=2024-05-04&se=2025-02-24T22%3A55%3A13Z&sr=b&sp=r&sig=***","fileName":"sample-JMX-file.jmx","fileType":"TEST_SCRIPT","expireDateTime":"2025-02-24T22:55:13.205856Z","validationStatus":"VALIDATION_SUCCESS"},"additionalFileInfo":[{"url":"https://x8riedvqx93l12nj0h4zk1wu.z21.blob.storage.azure.net/893ce491-1133-4972-bf84-4e175de233b5/246d02bf-cd42-4081-8310-5e6868b35194?skoid=713ccf3d-dc33-4787-a1ee-6b0cc537c37a&sktid=33e01921-4d64-4f8c-a055-5bdaffd5e33d&skt=2025-02-24T21%3A53%3A46Z&ske=2025-02-25T04%3A53%3A46Z&sks=b&skv=2024-05-04&sv=2024-05-04&se=2025-02-24T22%3A55%3A13Z&sr=b&sp=r&sig=***","fileName":"additional-data.csv","fileType":"ADDITIONAL_ARTIFACTS","expireDateTime":"2025-02-24T22:55:13.2060924Z","validationStatus":"VALIDATION_NOT_REQUIRED"},{"url":"https://x8riedvqx93l12nj0h4zk1wu.z21.blob.storage.azure.net/893ce491-1133-4972-bf84-4e175de233b5/dbe1fba2-153e-431b-b09e-38b31d7a4001?skoid=713ccf3d-dc33-4787-a1ee-6b0cc537c37a&sktid=33e01921-4d64-4f8c-a055-5bdaffd5e33d&skt=2025-02-24T21%3A53%3A46Z&ske=2025-02-25T04%3A53%3A46Z&sks=b&skv=2024-05-04&sv=2024-05-04&se=2025-02-24T22%3A55%3A13Z&sr=b&sp=r&sig=***","fileName":"sample-ZIP-artifact.zip","fileType":"ZIPPED_ARTIFACTS","expireDateTime":"2025-02-24T22:55:13.2062283Z","validationStatus":"VALIDATION_SUCCESS"}]},"kind":"JMX","publicIPDisabled":false,"metricsReferenceIdentityType":"SystemAssigned","testId":"loadtest-kvrefid-case","description":"Test
        created from az load test command","displayName":"CLI-Test","keyvaultReferenceIdentityType":"UserAssigned","keyvaultReferenceIdentityId":"/subscriptions/00000000-0000-0000-0000-000000000000/resourcegroups/sample-rg/providers/microsoft.managedidentity/userassignedidentities/sample-mi","createdDateTime":"2025-02-24T21:53:45.077Z","createdBy":"hbisht@microsoft.com","lastModifiedDateTime":"2025-02-24T21:55:13.196Z","lastModifiedBy":"hbisht@microsoft.com"}'
>>>>>>> dfd6e4c3
    headers:
      accept-ranges:
      - bytes
      api-supported-versions:
      - 2022-11-01, 2023-04-01-preview, 2024-03-01-preview, 2024-05-01-preview, 2024-07-01-preview,
        2024-12-01-preview
      connection:
      - keep-alive
      content-length:
<<<<<<< HEAD
      - '3102'
      content-type:
      - application/json; charset=utf-8
      date:
      - Wed, 26 Feb 2025 11:17:00 GMT
      mise-correlation-id:
      - e6feca41-ec0f-45f9-9487-9c53e301a4f6
      strict-transport-security:
      - max-age=31536000; includeSubDomains
      x-azure-ref:
      - 20250226T111700Z-r17775d4f98jjkc6hC1SG1dcu80000000d8000000000b1fb
=======
      - '3097'
      content-type:
      - application/json; charset=utf-8
      date:
      - Mon, 24 Feb 2025 21:55:13 GMT
      mise-correlation-id:
      - 98f6f199-e46c-41de-ba65-4fed6b5430e9
      strict-transport-security:
      - max-age=31536000; includeSubDomains
      x-azure-ref:
      - 20250224T215513Z-r17775d4f98jjkc6hC1SG1dcu800000008gg000000007squ
>>>>>>> dfd6e4c3
      x-cache:
      - CONFIG_NOCACHE
      x-content-type-options:
      - nosniff
    status:
      code: 200
      message: OK
- request:
    body: null
    headers:
      Accept:
      - application/json
      Accept-Encoding:
      - gzip, deflate
      Connection:
      - keep-alive
      User-Agent:
<<<<<<< HEAD
      - AZURECLI/2.70.0 azsdk-python-core/1.31.0 Python/3.12.8 (Linux-6.5.0-1025-azure-x86_64-with-glibc2.36)
    method: GET
    uri: https://f61c559d-b5d6-4f96-972c-afc20b4ec8b1.eastus.cnt-prod.loadtesting.azure.com/tests/loadtest-kvrefid-case/files?api-version=2024-12-01-preview
  response:
    body:
      string: '{"value":[{"url":"https://cav5zwkbu0ncz7t0r1t9mfqw.z16.blob.storage.azure.net/ce68f267-a354-41ce-85b9-98394f209d3d/e79c9d8c-e899-43dc-a522-18b172c5a4d7?skoid=713ccf3d-dc33-4787-a1ee-6b0cc537c37a&sktid=33e01921-4d64-4f8c-a055-5bdaffd5e33d&skt=2025-02-26T11%3A15%3A38Z&ske=2025-02-26T18%3A15%3A38Z&sks=b&skv=2024-05-04&sv=2024-05-04&se=2025-02-26T11%3A27%3A01Z&sr=b&sp=r&sig=***","fileName":"sample-JMX-file.jmx","fileType":"TEST_SCRIPT","expireDateTime":"2025-02-26T11:27:01.0502924Z","validationStatus":"VALIDATION_SUCCESS"},{"url":"https://cav5zwkbu0ncz7t0r1t9mfqw.z16.blob.storage.azure.net/ce68f267-a354-41ce-85b9-98394f209d3d/8bc971a8-7db2-478e-acc2-33e5efe491a4?skoid=713ccf3d-dc33-4787-a1ee-6b0cc537c37a&sktid=33e01921-4d64-4f8c-a055-5bdaffd5e33d&skt=2025-02-26T11%3A15%3A38Z&ske=2025-02-26T18%3A15%3A38Z&sks=b&skv=2024-05-04&sv=2024-05-04&se=2025-02-26T11%3A27%3A01Z&sr=b&sp=r&sig=***","fileName":"additional-data.csv","fileType":"ADDITIONAL_ARTIFACTS","expireDateTime":"2025-02-26T11:27:01.0504369Z","validationStatus":"VALIDATION_NOT_REQUIRED"},{"url":"https://cav5zwkbu0ncz7t0r1t9mfqw.z16.blob.storage.azure.net/ce68f267-a354-41ce-85b9-98394f209d3d/23277ec5-2bd2-4372-b6f7-fa244020da4a?skoid=713ccf3d-dc33-4787-a1ee-6b0cc537c37a&sktid=33e01921-4d64-4f8c-a055-5bdaffd5e33d&skt=2025-02-26T11%3A15%3A38Z&ske=2025-02-26T18%3A15%3A38Z&sks=b&skv=2024-05-04&sv=2024-05-04&se=2025-02-26T11%3A27%3A01Z&sr=b&sp=r&sig=***","fileName":"sample-ZIP-artifact.zip","fileType":"ZIPPED_ARTIFACTS","expireDateTime":"2025-02-26T11:27:01.0505697Z","validationStatus":"VALIDATION_SUCCESS"}]}'
=======
      - AZURECLI/2.69.0 azsdk-python-core/1.31.0 Python/3.12.8 (Linux-6.5.0-1025-azure-x86_64-with-glibc2.36)
    method: GET
    uri: https://15e947d4-31dd-40ef-bca9-d215bc39cca6.eastus.cnt-prod.loadtesting.azure.com/tests/loadtest-kvrefid-case/files?api-version=2024-12-01-preview
  response:
    body:
      string: '{"value":[{"url":"https://x8riedvqx93l12nj0h4zk1wu.z21.blob.storage.azure.net/893ce491-1133-4972-bf84-4e175de233b5/9a7269cf-1276-46fd-a1fd-564794d593b8?skoid=713ccf3d-dc33-4787-a1ee-6b0cc537c37a&sktid=33e01921-4d64-4f8c-a055-5bdaffd5e33d&skt=2025-02-24T21%3A53%3A48Z&ske=2025-02-25T04%3A53%3A48Z&sks=b&skv=2024-05-04&sv=2024-05-04&se=2025-02-24T22%3A05%3A13Z&sr=b&sp=r&sig=***","fileName":"sample-JMX-file.jmx","fileType":"TEST_SCRIPT","expireDateTime":"2025-02-24T22:05:13.4709497Z","validationStatus":"VALIDATION_SUCCESS"},{"url":"https://x8riedvqx93l12nj0h4zk1wu.z21.blob.storage.azure.net/893ce491-1133-4972-bf84-4e175de233b5/246d02bf-cd42-4081-8310-5e6868b35194?skoid=713ccf3d-dc33-4787-a1ee-6b0cc537c37a&sktid=33e01921-4d64-4f8c-a055-5bdaffd5e33d&skt=2025-02-24T21%3A53%3A48Z&ske=2025-02-25T04%3A53%3A48Z&sks=b&skv=2024-05-04&sv=2024-05-04&se=2025-02-24T22%3A05%3A13Z&sr=b&sp=r&sig=***","fileName":"additional-data.csv","fileType":"ADDITIONAL_ARTIFACTS","expireDateTime":"2025-02-24T22:05:13.4710749Z","validationStatus":"VALIDATION_NOT_REQUIRED"},{"url":"https://x8riedvqx93l12nj0h4zk1wu.z21.blob.storage.azure.net/893ce491-1133-4972-bf84-4e175de233b5/dbe1fba2-153e-431b-b09e-38b31d7a4001?skoid=713ccf3d-dc33-4787-a1ee-6b0cc537c37a&sktid=33e01921-4d64-4f8c-a055-5bdaffd5e33d&skt=2025-02-24T21%3A53%3A48Z&ske=2025-02-25T04%3A53%3A48Z&sks=b&skv=2024-05-04&sv=2024-05-04&se=2025-02-24T22%3A05%3A13Z&sr=b&sp=r&sig=***","fileName":"sample-ZIP-artifact.zip","fileType":"ZIPPED_ARTIFACTS","expireDateTime":"2025-02-24T22:05:13.4712104Z","validationStatus":"VALIDATION_SUCCESS"}]}'
>>>>>>> dfd6e4c3
    headers:
      accept-ranges:
      - bytes
      api-supported-versions:
      - 2022-11-01, 2023-04-01-preview, 2024-03-01-preview, 2024-05-01-preview, 2024-07-01-preview,
        2024-12-01-preview
      connection:
      - keep-alive
      content-length:
      - '1716'
      content-type:
      - application/json; charset=utf-8
      date:
<<<<<<< HEAD
      - Wed, 26 Feb 2025 11:17:01 GMT
      mise-correlation-id:
      - 09c6dee1-dcb5-43eb-aaec-b7e5785460ba
      strict-transport-security:
      - max-age=31536000; includeSubDomains
      x-azure-ref:
      - 20250226T111700Z-r17775d4f98jjkc6hC1SG1dcu80000000d8000000000b1gn
=======
      - Mon, 24 Feb 2025 21:55:13 GMT
      mise-correlation-id:
      - 1d1a9b06-764c-4f6a-8877-14e5ab532d97
      strict-transport-security:
      - max-age=31536000; includeSubDomains
      x-azure-ref:
      - 20250224T215513Z-r17775d4f98jjkc6hC1SG1dcu800000008gg000000007srg
>>>>>>> dfd6e4c3
      x-cache:
      - CONFIG_NOCACHE
      x-content-type-options:
      - nosniff
    status:
      code: 200
      message: OK
- request:
    body: null
    headers:
      Accept:
      - application/json
      Accept-Encoding:
      - gzip, deflate
      Connection:
      - keep-alive
      Content-Length:
      - '0'
      User-Agent:
<<<<<<< HEAD
      - AZURECLI/2.70.0 azsdk-python-core/1.31.0 Python/3.12.8 (Linux-6.5.0-1025-azure-x86_64-with-glibc2.36)
    method: DELETE
    uri: https://f61c559d-b5d6-4f96-972c-afc20b4ec8b1.eastus.cnt-prod.loadtesting.azure.com/tests/loadtest-kvrefid-case/files/additional-data.csv?api-version=2024-12-01-preview
=======
      - AZURECLI/2.69.0 azsdk-python-core/1.31.0 Python/3.12.8 (Linux-6.5.0-1025-azure-x86_64-with-glibc2.36)
    method: DELETE
    uri: https://15e947d4-31dd-40ef-bca9-d215bc39cca6.eastus.cnt-prod.loadtesting.azure.com/tests/loadtest-kvrefid-case/files/additional-data.csv?api-version=2024-12-01-preview
>>>>>>> dfd6e4c3
  response:
    body:
      string: ''
    headers:
      api-supported-versions:
      - 2022-11-01, 2023-04-01-preview, 2024-03-01-preview, 2024-05-01-preview, 2024-07-01-preview,
        2024-12-01-preview
      connection:
      - keep-alive
      date:
<<<<<<< HEAD
      - Wed, 26 Feb 2025 11:17:01 GMT
      mise-correlation-id:
      - e855bac7-0e97-4b8c-a6aa-9ccf59013748
      strict-transport-security:
      - max-age=31536000; includeSubDomains
      x-azure-ref:
      - 20250226T111701Z-r17775d4f98jjkc6hC1SG1dcu80000000d8000000000b1hb
=======
      - Mon, 24 Feb 2025 21:55:13 GMT
      mise-correlation-id:
      - aeadaecc-4121-4bd6-a9b6-164f6e15f494
      strict-transport-security:
      - max-age=31536000; includeSubDomains
      x-azure-ref:
      - 20250224T215513Z-r17775d4f98jjkc6hC1SG1dcu800000008gg000000007srw
>>>>>>> dfd6e4c3
      x-cache:
      - CONFIG_NOCACHE
      x-content-type-options:
      - nosniff
    status:
      code: 204
      message: No Content
- request:
    body: !!python/object/new:_io.BytesIO
      state: !!python/tuple
      - !!binary |
        YSxiLGMsZAoxLDIsMyw0Cg==
      - 0
      - null
    headers:
      Accept:
      - application/json
      Accept-Encoding:
      - gzip, deflate
      Connection:
      - keep-alive
      Content-Length:
      - '16'
      User-Agent:
<<<<<<< HEAD
      - AZURECLI/2.70.0 azsdk-python-core/1.31.0 Python/3.12.8 (Linux-6.5.0-1025-azure-x86_64-with-glibc2.36)
      content-type:
      - application/octet-stream
    method: PUT
    uri: https://f61c559d-b5d6-4f96-972c-afc20b4ec8b1.eastus.cnt-prod.loadtesting.azure.com/tests/loadtest-kvrefid-case/files/additional-data.csv?api-version=2024-12-01-preview&fileType=ADDITIONAL_ARTIFACTS
  response:
    body:
      string: '{"url":"https://cav5zwkbu0ncz7t0r1t9mfqw.z16.blob.storage.azure.net/ce68f267-a354-41ce-85b9-98394f209d3d/c38228b6-0377-4b86-8d85-6616713a9278?skoid=713ccf3d-dc33-4787-a1ee-6b0cc537c37a&sktid=33e01921-4d64-4f8c-a055-5bdaffd5e33d&skt=2025-02-26T11%3A15%3A37Z&ske=2025-02-26T18%3A15%3A37Z&sks=b&skv=2024-05-04&sv=2024-05-04&se=2025-02-26T11%3A27%3A02Z&sr=b&sp=r&sig=***","fileName":"additional-data.csv","fileType":"ADDITIONAL_ARTIFACTS","expireDateTime":"2025-02-26T11:27:02.4471045Z","validationStatus":"VALIDATION_NOT_REQUIRED"}'
=======
      - AZURECLI/2.69.0 azsdk-python-core/1.31.0 Python/3.12.8 (Linux-6.5.0-1025-azure-x86_64-with-glibc2.36)
      content-type:
      - application/octet-stream
    method: PUT
    uri: https://15e947d4-31dd-40ef-bca9-d215bc39cca6.eastus.cnt-prod.loadtesting.azure.com/tests/loadtest-kvrefid-case/files/additional-data.csv?api-version=2024-12-01-preview&fileType=ADDITIONAL_ARTIFACTS
  response:
    body:
      string: '{"url":"https://x8riedvqx93l12nj0h4zk1wu.z21.blob.storage.azure.net/893ce491-1133-4972-bf84-4e175de233b5/306d2a4c-4672-4b64-9036-6c228ad54ee5?skoid=713ccf3d-dc33-4787-a1ee-6b0cc537c37a&sktid=33e01921-4d64-4f8c-a055-5bdaffd5e33d&skt=2025-02-24T21%3A53%3A47Z&ske=2025-02-25T04%3A53%3A47Z&sks=b&skv=2024-05-04&sv=2024-05-04&se=2025-02-24T22%3A05%3A14Z&sr=b&sp=r&sig=***","fileName":"additional-data.csv","fileType":"ADDITIONAL_ARTIFACTS","expireDateTime":"2025-02-24T22:05:14.1669313Z","validationStatus":"VALIDATION_NOT_REQUIRED"}'
>>>>>>> dfd6e4c3
    headers:
      api-supported-versions:
      - 2022-11-01, 2023-04-01-preview, 2024-03-01-preview, 2024-05-01-preview, 2024-07-01-preview,
        2024-12-01-preview
      connection:
      - keep-alive
      content-length:
      - '571'
      content-type:
      - application/json; charset=utf-8
      date:
<<<<<<< HEAD
      - Wed, 26 Feb 2025 11:17:02 GMT
      location:
      - https://f61c559d-b5d6-4f96-972c-afc20b4ec8b1.eastus.cnt-prod.loadtesting.azure.com/tests/loadtest-kvrefid-case/files/additional-data.csv?api-version=2024-12-01-preview
      mise-correlation-id:
      - ea542ce3-a218-4080-a252-249e5d7255d4
      strict-transport-security:
      - max-age=31536000; includeSubDomains
      x-azure-ref:
      - 20250226T111701Z-r17775d4f98jjkc6hC1SG1dcu80000000d8000000000b1kn
=======
      - Mon, 24 Feb 2025 21:55:14 GMT
      location:
      - https://15e947d4-31dd-40ef-bca9-d215bc39cca6.eastus.cnt-prod.loadtesting.azure.com/tests/loadtest-kvrefid-case/files/additional-data.csv?api-version=2024-12-01-preview
      mise-correlation-id:
      - ea4e20ea-03c9-4572-96fb-22b8879d5e59
      strict-transport-security:
      - max-age=31536000; includeSubDomains
      x-azure-ref:
      - 20250224T215513Z-r17775d4f98jjkc6hC1SG1dcu800000008gg000000007ssb
>>>>>>> dfd6e4c3
      x-cache:
      - CONFIG_NOCACHE
      x-content-type-options:
      - nosniff
    status:
      code: 201
      message: Created
- request:
    body: null
    headers:
      Accept:
      - application/json
      Accept-Encoding:
      - gzip, deflate
      Connection:
      - keep-alive
      User-Agent:
<<<<<<< HEAD
      - AZURECLI/2.70.0 azsdk-python-core/1.31.0 Python/3.12.8 (Linux-6.5.0-1025-azure-x86_64-with-glibc2.36)
    method: GET
    uri: https://f61c559d-b5d6-4f96-972c-afc20b4ec8b1.eastus.cnt-prod.loadtesting.azure.com/tests/loadtest-kvrefid-case/files/additional-data.csv?api-version=2024-12-01-preview
  response:
    body:
      string: '{"url":"https://cav5zwkbu0ncz7t0r1t9mfqw.z16.blob.storage.azure.net/ce68f267-a354-41ce-85b9-98394f209d3d/c38228b6-0377-4b86-8d85-6616713a9278?skoid=713ccf3d-dc33-4787-a1ee-6b0cc537c37a&sktid=33e01921-4d64-4f8c-a055-5bdaffd5e33d&skt=2025-02-26T11%3A15%3A35Z&ske=2025-02-26T18%3A15%3A35Z&sks=b&skv=2024-05-04&sv=2024-05-04&se=2025-02-26T11%3A27%3A02Z&sr=b&sp=r&sig=***","fileName":"additional-data.csv","fileType":"ADDITIONAL_ARTIFACTS","expireDateTime":"2025-02-26T11:27:02.6953107Z","validationStatus":"VALIDATION_NOT_REQUIRED"}'
=======
      - AZURECLI/2.69.0 azsdk-python-core/1.31.0 Python/3.12.8 (Linux-6.5.0-1025-azure-x86_64-with-glibc2.36)
    method: GET
    uri: https://15e947d4-31dd-40ef-bca9-d215bc39cca6.eastus.cnt-prod.loadtesting.azure.com/tests/loadtest-kvrefid-case/files/additional-data.csv?api-version=2024-12-01-preview
  response:
    body:
      string: '{"url":"https://x8riedvqx93l12nj0h4zk1wu.z21.blob.storage.azure.net/893ce491-1133-4972-bf84-4e175de233b5/306d2a4c-4672-4b64-9036-6c228ad54ee5?skoid=713ccf3d-dc33-4787-a1ee-6b0cc537c37a&sktid=33e01921-4d64-4f8c-a055-5bdaffd5e33d&skt=2025-02-24T21%3A53%3A48Z&ske=2025-02-25T04%3A53%3A48Z&sks=b&skv=2024-05-04&sv=2024-05-04&se=2025-02-24T22%3A05%3A14Z&sr=b&sp=r&sig=***","fileName":"additional-data.csv","fileType":"ADDITIONAL_ARTIFACTS","expireDateTime":"2025-02-24T22:05:14.4147011Z","validationStatus":"VALIDATION_NOT_REQUIRED"}'
>>>>>>> dfd6e4c3
    headers:
      accept-ranges:
      - bytes
      api-supported-versions:
      - 2022-11-01, 2023-04-01-preview, 2024-03-01-preview, 2024-05-01-preview, 2024-07-01-preview,
        2024-12-01-preview
      connection:
      - keep-alive
      content-length:
<<<<<<< HEAD
      - '573'
      content-type:
      - application/json; charset=utf-8
      date:
      - Wed, 26 Feb 2025 11:17:02 GMT
      mise-correlation-id:
      - 91ae9e7a-f1ad-4f33-990f-b476b9b44a96
      strict-transport-security:
      - max-age=31536000; includeSubDomains
      x-azure-ref:
      - 20250226T111702Z-r17775d4f98jjkc6hC1SG1dcu80000000d8000000000b1ru
=======
      - '571'
      content-type:
      - application/json; charset=utf-8
      date:
      - Mon, 24 Feb 2025 21:55:14 GMT
      mise-correlation-id:
      - cfeb78d5-615b-489c-96f8-2ec35ea3a9de
      strict-transport-security:
      - max-age=31536000; includeSubDomains
      x-azure-ref:
      - 20250224T215514Z-r17775d4f98jjkc6hC1SG1dcu800000008gg000000007ssu
>>>>>>> dfd6e4c3
      x-cache:
      - CONFIG_NOCACHE
      x-content-type-options:
      - nosniff
    status:
      code: 200
      message: OK
- request:
    body: null
    headers:
      Accept:
      - application/json
      Accept-Encoding:
      - gzip, deflate
      Connection:
      - keep-alive
      Content-Length:
      - '0'
      User-Agent:
<<<<<<< HEAD
      - AZURECLI/2.70.0 azsdk-python-core/1.31.0 Python/3.12.8 (Linux-6.5.0-1025-azure-x86_64-with-glibc2.36)
    method: DELETE
    uri: https://f61c559d-b5d6-4f96-972c-afc20b4ec8b1.eastus.cnt-prod.loadtesting.azure.com/tests/loadtest-kvrefid-case/files/sample-ZIP-artifact.zip?api-version=2024-12-01-preview
=======
      - AZURECLI/2.69.0 azsdk-python-core/1.31.0 Python/3.12.8 (Linux-6.5.0-1025-azure-x86_64-with-glibc2.36)
    method: DELETE
    uri: https://15e947d4-31dd-40ef-bca9-d215bc39cca6.eastus.cnt-prod.loadtesting.azure.com/tests/loadtest-kvrefid-case/files/sample-ZIP-artifact.zip?api-version=2024-12-01-preview
>>>>>>> dfd6e4c3
  response:
    body:
      string: ''
    headers:
      api-supported-versions:
      - 2022-11-01, 2023-04-01-preview, 2024-03-01-preview, 2024-05-01-preview, 2024-07-01-preview,
        2024-12-01-preview
      connection:
      - keep-alive
      date:
<<<<<<< HEAD
      - Wed, 26 Feb 2025 11:17:03 GMT
      mise-correlation-id:
      - 4b75a19c-092b-43d6-990b-ed8543f9c18d
      strict-transport-security:
      - max-age=31536000; includeSubDomains
      x-azure-ref:
      - 20250226T111702Z-r17775d4f98jjkc6hC1SG1dcu80000000d8000000000b1ss
=======
      - Mon, 24 Feb 2025 21:55:14 GMT
      mise-correlation-id:
      - 56109115-3634-479d-a4b0-10a097973d3f
      strict-transport-security:
      - max-age=31536000; includeSubDomains
      x-azure-ref:
      - 20250224T215514Z-r17775d4f98jjkc6hC1SG1dcu800000008gg000000007sta
>>>>>>> dfd6e4c3
      x-cache:
      - CONFIG_NOCACHE
      x-content-type-options:
      - nosniff
    status:
      code: 204
      message: No Content
- request:
    body: !!python/object/new:_io.BytesIO
      state: !!python/tuple
      - !!binary |
        UEsDBBQACAAIAANbLVkAAAAAAAAAABIAAAATACAAYWRkaXRpb25hbC1kYXRhLmNzdlVUDQAHf9Pj
        ZneG/2a5hP9mdXgLAAEEAAAAAAQAAAAAS9RJ0knWSeHlMtQx0jHWMeHlAgBQSwcI/dwPKxQAAAAS
        AAAAUEsBAhQDFAAIAAgAA1stWf3cDysUAAAAEgAAABMAIAAAAAAAAAAAALaBAAAAAGFkZGl0aW9u
        YWwtZGF0YS5jc3ZVVA0AB3/T42Z3hv9muYT/ZnV4CwABBAAAAAAEAAAAAFBLBQYAAAAAAQABAGEA
        AAB1AAAAAAA=
      - 0
      - null
    headers:
      Accept:
      - application/json
      Accept-Encoding:
      - gzip, deflate
      Connection:
      - keep-alive
      Content-Length:
      - '236'
      User-Agent:
<<<<<<< HEAD
      - AZURECLI/2.70.0 azsdk-python-core/1.31.0 Python/3.12.8 (Linux-6.5.0-1025-azure-x86_64-with-glibc2.36)
      content-type:
      - application/octet-stream
    method: PUT
    uri: https://f61c559d-b5d6-4f96-972c-afc20b4ec8b1.eastus.cnt-prod.loadtesting.azure.com/tests/loadtest-kvrefid-case/files/sample-ZIP-artifact.zip?api-version=2024-12-01-preview&fileType=ZIPPED_ARTIFACTS
  response:
    body:
      string: '{"url":"https://cav5zwkbu0ncz7t0r1t9mfqw.z16.blob.storage.azure.net/ce68f267-a354-41ce-85b9-98394f209d3d/e178d6ac-b6b7-4ef1-8316-b82b81ab8338?skoid=713ccf3d-dc33-4787-a1ee-6b0cc537c37a&sktid=33e01921-4d64-4f8c-a055-5bdaffd5e33d&skt=2025-02-26T11%3A15%3A37Z&ske=2025-02-26T18%3A15%3A37Z&sks=b&skv=2024-05-04&sv=2024-05-04&se=2025-02-26T11%3A27%3A04Z&sr=b&sp=r&sig=***","fileName":"sample-ZIP-artifact.zip","fileType":"ZIPPED_ARTIFACTS","expireDateTime":"2025-02-26T11:27:04.4181694Z","validationStatus":"NOT_VALIDATED"}'
=======
      - AZURECLI/2.69.0 azsdk-python-core/1.31.0 Python/3.12.8 (Linux-6.5.0-1025-azure-x86_64-with-glibc2.36)
      content-type:
      - application/octet-stream
    method: PUT
    uri: https://15e947d4-31dd-40ef-bca9-d215bc39cca6.eastus.cnt-prod.loadtesting.azure.com/tests/loadtest-kvrefid-case/files/sample-ZIP-artifact.zip?api-version=2024-12-01-preview&fileType=ZIPPED_ARTIFACTS
  response:
    body:
      string: '{"url":"https://x8riedvqx93l12nj0h4zk1wu.z21.blob.storage.azure.net/893ce491-1133-4972-bf84-4e175de233b5/6e188739-9ab7-42cf-9b4c-818a893a7c91?skoid=713ccf3d-dc33-4787-a1ee-6b0cc537c37a&sktid=33e01921-4d64-4f8c-a055-5bdaffd5e33d&skt=2025-02-24T21%3A53%3A46Z&ske=2025-02-25T04%3A53%3A46Z&sks=b&skv=2024-05-04&sv=2024-05-04&se=2025-02-24T22%3A05%3A15Z&sr=b&sp=r&sig=***","fileName":"sample-ZIP-artifact.zip","fileType":"ZIPPED_ARTIFACTS","expireDateTime":"2025-02-24T22:05:15.876254Z","validationStatus":"NOT_VALIDATED"}'
>>>>>>> dfd6e4c3
    headers:
      api-supported-versions:
      - 2022-11-01, 2023-04-01-preview, 2024-03-01-preview, 2024-05-01-preview, 2024-07-01-preview,
        2024-12-01-preview
      connection:
      - keep-alive
      content-length:
<<<<<<< HEAD
      - '569'
      content-type:
      - application/json; charset=utf-8
      date:
      - Wed, 26 Feb 2025 11:17:04 GMT
      location:
      - https://f61c559d-b5d6-4f96-972c-afc20b4ec8b1.eastus.cnt-prod.loadtesting.azure.com/tests/loadtest-kvrefid-case/files/sample-ZIP-artifact.zip?api-version=2024-12-01-preview
      mise-correlation-id:
      - 1079d507-fdab-47de-84e9-5cd3e041cc06
      strict-transport-security:
      - max-age=31536000; includeSubDomains
      x-azure-ref:
      - 20250226T111703Z-r17775d4f98jjkc6hC1SG1dcu80000000d8000000000b1un
=======
      - '562'
      content-type:
      - application/json; charset=utf-8
      date:
      - Mon, 24 Feb 2025 21:55:15 GMT
      location:
      - https://15e947d4-31dd-40ef-bca9-d215bc39cca6.eastus.cnt-prod.loadtesting.azure.com/tests/loadtest-kvrefid-case/files/sample-ZIP-artifact.zip?api-version=2024-12-01-preview
      mise-correlation-id:
      - 3424f873-2130-49c3-bbaa-0ad231085495
      strict-transport-security:
      - max-age=31536000; includeSubDomains
      x-azure-ref:
      - 20250224T215514Z-r17775d4f98jjkc6hC1SG1dcu800000008gg000000007stv
>>>>>>> dfd6e4c3
      x-cache:
      - CONFIG_NOCACHE
      x-content-type-options:
      - nosniff
    status:
      code: 201
      message: Created
- request:
    body: null
    headers:
      Accept:
      - application/json
      Accept-Encoding:
      - gzip, deflate
      Connection:
      - keep-alive
      User-Agent:
<<<<<<< HEAD
      - AZURECLI/2.70.0 azsdk-python-core/1.31.0 Python/3.12.8 (Linux-6.5.0-1025-azure-x86_64-with-glibc2.36)
    method: GET
    uri: https://f61c559d-b5d6-4f96-972c-afc20b4ec8b1.eastus.cnt-prod.loadtesting.azure.com/tests/loadtest-kvrefid-case/files/sample-ZIP-artifact.zip?api-version=2024-12-01-preview
  response:
    body:
      string: '{"url":"https://cav5zwkbu0ncz7t0r1t9mfqw.z16.blob.storage.azure.net/ce68f267-a354-41ce-85b9-98394f209d3d/e178d6ac-b6b7-4ef1-8316-b82b81ab8338?skoid=713ccf3d-dc33-4787-a1ee-6b0cc537c37a&sktid=33e01921-4d64-4f8c-a055-5bdaffd5e33d&skt=2025-02-26T11%3A15%3A35Z&ske=2025-02-26T18%3A15%3A35Z&sks=b&skv=2024-05-04&sv=2024-05-04&se=2025-02-26T11%3A27%3A04Z&sr=b&sp=r&sig=***","fileName":"sample-ZIP-artifact.zip","fileType":"ZIPPED_ARTIFACTS","expireDateTime":"2025-02-26T11:27:04.6963255Z","validationStatus":"NOT_VALIDATED"}'
=======
      - AZURECLI/2.69.0 azsdk-python-core/1.31.0 Python/3.12.8 (Linux-6.5.0-1025-azure-x86_64-with-glibc2.36)
    method: GET
    uri: https://15e947d4-31dd-40ef-bca9-d215bc39cca6.eastus.cnt-prod.loadtesting.azure.com/tests/loadtest-kvrefid-case/files/sample-ZIP-artifact.zip?api-version=2024-12-01-preview
  response:
    body:
      string: '{"url":"https://x8riedvqx93l12nj0h4zk1wu.z21.blob.storage.azure.net/893ce491-1133-4972-bf84-4e175de233b5/6e188739-9ab7-42cf-9b4c-818a893a7c91?skoid=713ccf3d-dc33-4787-a1ee-6b0cc537c37a&sktid=33e01921-4d64-4f8c-a055-5bdaffd5e33d&skt=2025-02-24T21%3A53%3A47Z&ske=2025-02-25T04%3A53%3A47Z&sks=b&skv=2024-05-04&sv=2024-05-04&se=2025-02-24T22%3A05%3A16Z&sr=b&sp=r&sig=***","fileName":"sample-ZIP-artifact.zip","fileType":"ZIPPED_ARTIFACTS","expireDateTime":"2025-02-24T22:05:16.1311518Z","validationStatus":"NOT_VALIDATED"}'
>>>>>>> dfd6e4c3
    headers:
      accept-ranges:
      - bytes
      api-supported-versions:
      - 2022-11-01, 2023-04-01-preview, 2024-03-01-preview, 2024-05-01-preview, 2024-07-01-preview,
        2024-12-01-preview
      connection:
      - keep-alive
      content-length:
      - '563'
      content-type:
      - application/json; charset=utf-8
      date:
<<<<<<< HEAD
      - Wed, 26 Feb 2025 11:17:04 GMT
      mise-correlation-id:
      - 9caca043-bc9e-472b-8134-2b98517dec22
      strict-transport-security:
      - max-age=31536000; includeSubDomains
      x-azure-ref:
      - 20250226T111704Z-r17775d4f98jjkc6hC1SG1dcu80000000d8000000000b21q
=======
      - Mon, 24 Feb 2025 21:55:16 GMT
      mise-correlation-id:
      - c68b3dbe-9a04-4196-b7e3-37c5850f4dc2
      strict-transport-security:
      - max-age=31536000; includeSubDomains
      x-azure-ref:
      - 20250224T215515Z-r17775d4f98jjkc6hC1SG1dcu800000008gg000000007sw6
>>>>>>> dfd6e4c3
      x-cache:
      - CONFIG_NOCACHE
      x-content-type-options:
      - nosniff
    status:
      code: 200
      message: OK
- request:
    body: null
    headers:
      Accept:
      - application/json
      Accept-Encoding:
      - gzip, deflate
      Connection:
      - keep-alive
      Content-Length:
      - '0'
      User-Agent:
<<<<<<< HEAD
      - AZURECLI/2.70.0 azsdk-python-core/1.31.0 Python/3.12.8 (Linux-6.5.0-1025-azure-x86_64-with-glibc2.36)
    method: DELETE
    uri: https://f61c559d-b5d6-4f96-972c-afc20b4ec8b1.eastus.cnt-prod.loadtesting.azure.com/tests/loadtest-kvrefid-case/files/sample-JMX-file.jmx?api-version=2024-12-01-preview
=======
      - AZURECLI/2.69.0 azsdk-python-core/1.31.0 Python/3.12.8 (Linux-6.5.0-1025-azure-x86_64-with-glibc2.36)
    method: DELETE
    uri: https://15e947d4-31dd-40ef-bca9-d215bc39cca6.eastus.cnt-prod.loadtesting.azure.com/tests/loadtest-kvrefid-case/files/sample-JMX-file.jmx?api-version=2024-12-01-preview
>>>>>>> dfd6e4c3
  response:
    body:
      string: ''
    headers:
      api-supported-versions:
      - 2022-11-01, 2023-04-01-preview, 2024-03-01-preview, 2024-05-01-preview, 2024-07-01-preview,
        2024-12-01-preview
      connection:
      - keep-alive
      date:
<<<<<<< HEAD
      - Wed, 26 Feb 2025 11:17:05 GMT
      mise-correlation-id:
      - 8ff699b0-1a40-49ee-8930-987b84727936
      strict-transport-security:
      - max-age=31536000; includeSubDomains
      x-azure-ref:
      - 20250226T111704Z-r17775d4f98jjkc6hC1SG1dcu80000000d8000000000b23m
=======
      - Mon, 24 Feb 2025 21:55:16 GMT
      mise-correlation-id:
      - 6724b5e8-29c0-453f-8a98-9758516f83a7
      strict-transport-security:
      - max-age=31536000; includeSubDomains
      x-azure-ref:
      - 20250224T215516Z-r17775d4f98jjkc6hC1SG1dcu800000008gg000000007sws
>>>>>>> dfd6e4c3
      x-cache:
      - CONFIG_NOCACHE
      x-content-type-options:
      - nosniff
    status:
      code: 204
      message: No Content
- request:
    body: !!python/object/new:_io.BytesIO
      state: !!python/tuple
      - !!binary |
        PD94bWwgdmVyc2lvbj0iMS4wIiBlbmNvZGluZz0iVVRGLTgiPz4KPGptZXRlclRlc3RQbGFuIHZl
        cnNpb249IjEuMiIgcHJvcGVydGllcz0iNS4wIiBqbWV0ZXI9IjUuNSI+CiAgPGhhc2hUcmVlPgog
        ICAgPFRlc3RQbGFuIGd1aWNsYXNzPSJUZXN0UGxhbkd1aSIgdGVzdGNsYXNzPSJUZXN0UGxhbiIg
        dGVzdG5hbWU9IkF6dXJlIExvYWQgVGVzdGluZyIgZW5hYmxlZD0idHJ1ZSI+CiAgICAgIDxzdHJp
        bmdQcm9wIG5hbWU9IlRlc3RQbGFuLmNvbW1lbnRzIj48L3N0cmluZ1Byb3A+CiAgICAgIDxib29s
        UHJvcCBuYW1lPSJUZXN0UGxhbi5mdW5jdGlvbmFsX21vZGUiPmZhbHNlPC9ib29sUHJvcD4KICAg
        ICAgPGJvb2xQcm9wIG5hbWU9IlRlc3RQbGFuLnRlYXJEb3duX29uX3NodXRkb3duIj50cnVlPC9i
        b29sUHJvcD4KICAgICAgPGJvb2xQcm9wIG5hbWU9IlRlc3RQbGFuLnNlcmlhbGl6ZV90aHJlYWRn
        cm91cHMiPmZhbHNlPC9ib29sUHJvcD4KICAgICAgPGVsZW1lbnRQcm9wIG5hbWU9IlRlc3RQbGFu
        LnVzZXJfZGVmaW5lZF92YXJpYWJsZXMiIGVsZW1lbnRUeXBlPSJBcmd1bWVudHMiIGd1aWNsYXNz
        PSJBcmd1bWVudHNQYW5lbCIgdGVzdGNsYXNzPSJBcmd1bWVudHMiIHRlc3RuYW1lPSJVc2VyIERl
        ZmluZWQgVmFyaWFibGVzIiBlbmFibGVkPSJ0cnVlIj4KICAgICAgICA8Y29sbGVjdGlvblByb3Ag
        bmFtZT0iQXJndW1lbnRzLmFyZ3VtZW50cyIvPgogICAgICA8L2VsZW1lbnRQcm9wPgogICAgICA8
        c3RyaW5nUHJvcCBuYW1lPSJUZXN0UGxhbi51c2VyX2RlZmluZV9jbGFzc3BhdGgiPjwvc3RyaW5n
        UHJvcD4KICAgIDwvVGVzdFBsYW4+CiAgICA8aGFzaFRyZWU+CiAgICAgIDxBcmd1bWVudHMgZ3Vp
        Y2xhc3M9IkFyZ3VtZW50c1BhbmVsIiB0ZXN0Y2xhc3M9IkFyZ3VtZW50cyIgdGVzdG5hbWU9IlVz
        ZXIgRGVmaW5lZCBWYXJpYWJsZXMiIGVuYWJsZWQ9InRydWUiPgogICAgICAgIDxjb2xsZWN0aW9u
        UHJvcCBuYW1lPSJBcmd1bWVudHMuYXJndW1lbnRzIj4KICAgICAgICAgIDxlbGVtZW50UHJvcCBu
        YW1lPSJkdXJhdGlvbl9pbl9zZWMiIGVsZW1lbnRUeXBlPSJBcmd1bWVudCI+CiAgICAgICAgICAg
        IDxzdHJpbmdQcm9wIG5hbWU9IkFyZ3VtZW50Lm5hbWUiPmR1cmF0aW9uX2luX3NlYzwvc3RyaW5n
        UHJvcD4KICAgICAgICAgICAgPHN0cmluZ1Byb3AgbmFtZT0iQXJndW1lbnQudmFsdWUiPiR7X19n
        cm9vdnkoIFN5c3RlbS5nZXRlbnYoJnF1b3Q7ZHVyYXRpb25faW5fc2VjJnF1b3Q7KSA/OiAmcXVv
        dDsxMCZxdW90OyApfTwvc3RyaW5nUHJvcD4KICAgICAgICAgICAgPHN0cmluZ1Byb3AgbmFtZT0i
        QXJndW1lbnQubWV0YWRhdGEiPj08L3N0cmluZ1Byb3A+CiAgICAgICAgICA8L2VsZW1lbnRQcm9w
        PgogICAgICAgICAgPGVsZW1lbnRQcm9wIG5hbWU9InJwcyIgZWxlbWVudFR5cGU9IkFyZ3VtZW50
        Ij4KICAgICAgICAgICAgPHN0cmluZ1Byb3AgbmFtZT0iQXJndW1lbnQubmFtZSI+cnBzPC9zdHJp
        bmdQcm9wPgogICAgICAgICAgICA8c3RyaW5nUHJvcCBuYW1lPSJBcmd1bWVudC52YWx1ZSI+JHtf
        X2dyb292eSggU3lzdGVtLmdldGVudigmcXVvdDtycHMmcXVvdDspID86ICZxdW90OzEmcXVvdDsg
        KX08L3N0cmluZ1Byb3A+CiAgICAgICAgICAgIDxzdHJpbmdQcm9wIG5hbWU9IkFyZ3VtZW50Lm1l
        dGFkYXRhIj49PC9zdHJpbmdQcm9wPgogICAgICAgICAgPC9lbGVtZW50UHJvcD4KICAgICAgICAg
        IDxlbGVtZW50UHJvcCBuYW1lPSJkb21haW4iIGVsZW1lbnRUeXBlPSJBcmd1bWVudCI+CiAgICAg
        ICAgICAgIDxzdHJpbmdQcm9wIG5hbWU9IkFyZ3VtZW50Lm5hbWUiPmRvbWFpbjwvc3RyaW5nUHJv
        cD4KICAgICAgICAgICAgPHN0cmluZ1Byb3AgbmFtZT0iQXJndW1lbnQudmFsdWUiPiR7X19ncm9v
        dnkoIFN5c3RlbS5nZXRlbnYoJnF1b3Q7ZG9tYWluJnF1b3Q7KSA/OiAmcXVvdDtleGFtcGxlLmNv
        bSZxdW90OyApfTwvc3RyaW5nUHJvcD4KICAgICAgICAgICAgPHN0cmluZ1Byb3AgbmFtZT0iQXJn
        dW1lbnQubWV0YWRhdGEiPj08L3N0cmluZ1Byb3A+CiAgICAgICAgICA8L2VsZW1lbnRQcm9wPgog
        ICAgICAgICAgPGVsZW1lbnRQcm9wIG5hbWU9InByb3RvY29sIiBlbGVtZW50VHlwZT0iQXJndW1l
        bnQiPgogICAgICAgICAgICA8c3RyaW5nUHJvcCBuYW1lPSJBcmd1bWVudC5uYW1lIj5wcm90b2Nv
        bDwvc3RyaW5nUHJvcD4KICAgICAgICAgICAgPHN0cmluZ1Byb3AgbmFtZT0iQXJndW1lbnQudmFs
        dWUiPiR7X19ncm9vdnkoIFN5c3RlbS5nZXRlbnYoJnF1b3Q7cHJvdG9jb2wmcXVvdDspID86ICZx
        dW90O2h0dHBzJnF1b3Q7ICl9PC9zdHJpbmdQcm9wPgogICAgICAgICAgICA8c3RyaW5nUHJvcCBu
        YW1lPSJBcmd1bWVudC5tZXRhZGF0YSI+PTwvc3RyaW5nUHJvcD4KICAgICAgICAgIDwvZWxlbWVu
        dFByb3A+CiAgICAgICAgICA8ZWxlbWVudFByb3AgbmFtZT0idXJsX3BhdGgiIGVsZW1lbnRUeXBl
        PSJBcmd1bWVudCI+CiAgICAgICAgICAgIDxzdHJpbmdQcm9wIG5hbWU9IkFyZ3VtZW50Lm5hbWUi
        PnVybF9wYXRoPC9zdHJpbmdQcm9wPgogICAgICAgICAgICA8c3RyaW5nUHJvcCBuYW1lPSJBcmd1
        bWVudC52YWx1ZSI+JHtfX2dyb292eSggU3lzdGVtLmdldGVudigmcXVvdDt1cmxfcGF0aCZxdW90
        OykgPzogJnF1b3Q7LyZxdW90OyApfTwvc3RyaW5nUHJvcD4KICAgICAgICAgICAgPHN0cmluZ1By
        b3AgbmFtZT0iQXJndW1lbnQubWV0YWRhdGEiPj08L3N0cmluZ1Byb3A+CiAgICAgICAgICA8L2Vs
        ZW1lbnRQcm9wPgogICAgICAgIDwvY29sbGVjdGlvblByb3A+CiAgICAgIDwvQXJndW1lbnRzPgog
        ICAgICA8aGFzaFRyZWUvPgogICAgICA8T3Blbk1vZGVsVGhyZWFkR3JvdXAgZ3VpY2xhc3M9Ik9w
        ZW5Nb2RlbFRocmVhZEdyb3VwR3VpIiB0ZXN0Y2xhc3M9Ik9wZW5Nb2RlbFRocmVhZEdyb3VwIiB0
        ZXN0bmFtZT0iT3BlbiBNb2RlbCBUaHJlYWQgR3JvdXAiIGVuYWJsZWQ9InRydWUiPgogICAgICAg
        IDxlbGVtZW50UHJvcCBuYW1lPSJUaHJlYWRHcm91cC5tYWluX2NvbnRyb2xsZXIiIGVsZW1lbnRU
        eXBlPSJPcGVuTW9kZWxUaHJlYWRHcm91cENvbnRyb2xsZXIiLz4KICAgICAgICA8c3RyaW5nUHJv
        cCBuYW1lPSJUaHJlYWRHcm91cC5vbl9zYW1wbGVfZXJyb3IiPmNvbnRpbnVlPC9zdHJpbmdQcm9w
        PgogICAgICAgIDxzdHJpbmdQcm9wIG5hbWU9Ik9wZW5Nb2RlbFRocmVhZEdyb3VwLnNjaGVkdWxl
        Ij5yYXRlKCR7cnBzfS9zZWMpIHJhbmRvbV9hcnJpdmFscygke2R1cmF0aW9uX2luX3NlY30gc2Vj
        KTwvc3RyaW5nUHJvcD4KICAgICAgICA8c3RyaW5nUHJvcCBuYW1lPSJPcGVuTW9kZWxUaHJlYWRH
        cm91cC5yYW5kb21fc2VlZCI+PC9zdHJpbmdQcm9wPgogICAgICA8L09wZW5Nb2RlbFRocmVhZEdy
        b3VwPgogICAgICA8aGFzaFRyZWU+CiAgICAgICAgPEhUVFBTYW1wbGVyUHJveHkgZ3VpY2xhc3M9
        Ikh0dHBUZXN0U2FtcGxlR3VpIiB0ZXN0Y2xhc3M9IkhUVFBTYW1wbGVyUHJveHkiIHRlc3RuYW1l
        PSJIVFRQIFJlcXVlc3QiIGVuYWJsZWQ9InRydWUiPgogICAgICAgICAgPGVsZW1lbnRQcm9wIG5h
        bWU9IkhUVFBzYW1wbGVyLkFyZ3VtZW50cyIgZWxlbWVudFR5cGU9IkFyZ3VtZW50cyIgZ3VpY2xh
        c3M9IkhUVFBBcmd1bWVudHNQYW5lbCIgdGVzdGNsYXNzPSJBcmd1bWVudHMiIHRlc3RuYW1lPSJV
        c2VyIERlZmluZWQgVmFyaWFibGVzIiBlbmFibGVkPSJ0cnVlIj4KICAgICAgICAgICAgPGNvbGxl
        Y3Rpb25Qcm9wIG5hbWU9IkFyZ3VtZW50cy5hcmd1bWVudHMiLz4KICAgICAgICAgIDwvZWxlbWVu
        dFByb3A+CiAgICAgICAgICA8c3RyaW5nUHJvcCBuYW1lPSJIVFRQU2FtcGxlci5kb21haW4iPiR7
        ZG9tYWlufTwvc3RyaW5nUHJvcD4KICAgICAgICAgIDxzdHJpbmdQcm9wIG5hbWU9IkhUVFBTYW1w
        bGVyLnBvcnQiPjwvc3RyaW5nUHJvcD4KICAgICAgICAgIDxzdHJpbmdQcm9wIG5hbWU9IkhUVFBT
        YW1wbGVyLnByb3RvY29sIj4ke3Byb3RvY29sfTwvc3RyaW5nUHJvcD4KICAgICAgICAgIDxzdHJp
        bmdQcm9wIG5hbWU9IkhUVFBTYW1wbGVyLmNvbnRlbnRFbmNvZGluZyI+PC9zdHJpbmdQcm9wPgog
        ICAgICAgICAgPHN0cmluZ1Byb3AgbmFtZT0iSFRUUFNhbXBsZXIucGF0aCI+JHt1cmxfcGF0aH08
        L3N0cmluZ1Byb3A+CiAgICAgICAgICA8c3RyaW5nUHJvcCBuYW1lPSJIVFRQU2FtcGxlci5tZXRo
        b2QiPkdFVDwvc3RyaW5nUHJvcD4KICAgICAgICAgIDxib29sUHJvcCBuYW1lPSJIVFRQU2FtcGxl
        ci5mb2xsb3dfcmVkaXJlY3RzIj50cnVlPC9ib29sUHJvcD4KICAgICAgICAgIDxib29sUHJvcCBu
        YW1lPSJIVFRQU2FtcGxlci5hdXRvX3JlZGlyZWN0cyI+ZmFsc2U8L2Jvb2xQcm9wPgogICAgICAg
        ICAgPGJvb2xQcm9wIG5hbWU9IkhUVFBTYW1wbGVyLnVzZV9rZWVwYWxpdmUiPnRydWU8L2Jvb2xQ
        cm9wPgogICAgICAgICAgPGJvb2xQcm9wIG5hbWU9IkhUVFBTYW1wbGVyLkRPX01VTFRJUEFSVF9Q
        T1NUIj5mYWxzZTwvYm9vbFByb3A+CiAgICAgICAgICA8c3RyaW5nUHJvcCBuYW1lPSJIVFRQU2Ft
        cGxlci5lbWJlZGRlZF91cmxfcmUiPjwvc3RyaW5nUHJvcD4KICAgICAgICAgIDxzdHJpbmdQcm9w
        IG5hbWU9IkhUVFBTYW1wbGVyLmNvbm5lY3RfdGltZW91dCI+PC9zdHJpbmdQcm9wPgogICAgICAg
        ICAgPHN0cmluZ1Byb3AgbmFtZT0iSFRUUFNhbXBsZXIucmVzcG9uc2VfdGltZW91dCI+PC9zdHJp
        bmdQcm9wPgogICAgICAgIDwvSFRUUFNhbXBsZXJQcm94eT4KICAgICAgICA8aGFzaFRyZWUvPgog
        ICAgICA8L2hhc2hUcmVlPgogICAgPC9oYXNoVHJlZT4KICA8L2hhc2hUcmVlPgo8L2ptZXRlclRl
        c3RQbGFuPgo=
      - 0
      - null
    headers:
      Accept:
      - application/json
      Accept-Encoding:
      - gzip, deflate
      Connection:
      - keep-alive
      Content-Length:
      - '4796'
      User-Agent:
<<<<<<< HEAD
      - AZURECLI/2.70.0 azsdk-python-core/1.31.0 Python/3.12.8 (Linux-6.5.0-1025-azure-x86_64-with-glibc2.36)
      content-type:
      - application/octet-stream
    method: PUT
    uri: https://f61c559d-b5d6-4f96-972c-afc20b4ec8b1.eastus.cnt-prod.loadtesting.azure.com/tests/loadtest-kvrefid-case/files/sample-JMX-file.jmx?api-version=2024-12-01-preview&fileType=TEST_SCRIPT
  response:
    body:
      string: '{"url":"https://cav5zwkbu0ncz7t0r1t9mfqw.z16.blob.storage.azure.net/ce68f267-a354-41ce-85b9-98394f209d3d/add3f2e1-068c-44dd-9d9f-b6677d7635a9?skoid=713ccf3d-dc33-4787-a1ee-6b0cc537c37a&sktid=33e01921-4d64-4f8c-a055-5bdaffd5e33d&skt=2025-02-26T11%3A15%3A35Z&ske=2025-02-26T18%3A15%3A35Z&sks=b&skv=2024-05-04&sv=2024-05-04&se=2025-02-26T11%3A27%3A05Z&sr=b&sp=r&sig=***","fileName":"sample-JMX-file.jmx","fileType":"TEST_SCRIPT","expireDateTime":"2025-02-26T11:27:05.4666626Z","validationStatus":"VALIDATION_INITIATED"}'
=======
      - AZURECLI/2.69.0 azsdk-python-core/1.31.0 Python/3.12.8 (Linux-6.5.0-1025-azure-x86_64-with-glibc2.36)
      content-type:
      - application/octet-stream
    method: PUT
    uri: https://15e947d4-31dd-40ef-bca9-d215bc39cca6.eastus.cnt-prod.loadtesting.azure.com/tests/loadtest-kvrefid-case/files/sample-JMX-file.jmx?api-version=2024-12-01-preview&fileType=TEST_SCRIPT
  response:
    body:
      string: '{"url":"https://x8riedvqx93l12nj0h4zk1wu.z21.blob.storage.azure.net/893ce491-1133-4972-bf84-4e175de233b5/63614403-dffa-411b-9e14-cfce2f70058d?skoid=713ccf3d-dc33-4787-a1ee-6b0cc537c37a&sktid=33e01921-4d64-4f8c-a055-5bdaffd5e33d&skt=2025-02-24T21%3A53%3A45Z&ske=2025-02-25T04%3A53%3A45Z&sks=b&skv=2024-05-04&sv=2024-05-04&se=2025-02-24T22%3A05%3A16Z&sr=b&sp=r&sig=***","fileName":"sample-JMX-file.jmx","fileType":"TEST_SCRIPT","expireDateTime":"2025-02-24T22:05:16.9193713Z","validationStatus":"VALIDATION_INITIATED"}'
>>>>>>> dfd6e4c3
    headers:
      api-supported-versions:
      - 2022-11-01, 2023-04-01-preview, 2024-03-01-preview, 2024-05-01-preview, 2024-07-01-preview,
        2024-12-01-preview
      connection:
      - keep-alive
      content-length:
      - '563'
      content-type:
      - application/json; charset=utf-8
      date:
<<<<<<< HEAD
      - Wed, 26 Feb 2025 11:17:05 GMT
      location:
      - https://f61c559d-b5d6-4f96-972c-afc20b4ec8b1.eastus.cnt-prod.loadtesting.azure.com/tests/loadtest-kvrefid-case/files/sample-JMX-file.jmx?api-version=2024-12-01-preview
      mise-correlation-id:
      - 2f1c8d16-aae6-4609-bce5-5b6189dfae15
      strict-transport-security:
      - max-age=31536000; includeSubDomains
      x-azure-ref:
      - 20250226T111705Z-r17775d4f98jjkc6hC1SG1dcu80000000d8000000000b262
=======
      - Mon, 24 Feb 2025 21:55:17 GMT
      location:
      - https://15e947d4-31dd-40ef-bca9-d215bc39cca6.eastus.cnt-prod.loadtesting.azure.com/tests/loadtest-kvrefid-case/files/sample-JMX-file.jmx?api-version=2024-12-01-preview
      mise-correlation-id:
      - d07be00b-18d1-4689-8b7e-d4b0c2b19a07
      strict-transport-security:
      - max-age=31536000; includeSubDomains
      x-azure-ref:
      - 20250224T215516Z-r17775d4f98jjkc6hC1SG1dcu800000008gg000000007sxc
>>>>>>> dfd6e4c3
      x-cache:
      - CONFIG_NOCACHE
      x-content-type-options:
      - nosniff
    status:
      code: 201
      message: Created
- request:
    body: null
    headers:
      Accept:
      - application/json
      Accept-Encoding:
      - gzip, deflate
      Connection:
      - keep-alive
      User-Agent:
<<<<<<< HEAD
      - AZURECLI/2.70.0 azsdk-python-core/1.31.0 Python/3.12.8 (Linux-6.5.0-1025-azure-x86_64-with-glibc2.36)
    method: GET
    uri: https://f61c559d-b5d6-4f96-972c-afc20b4ec8b1.eastus.cnt-prod.loadtesting.azure.com/tests/loadtest-kvrefid-case/files/sample-JMX-file.jmx?api-version=2024-12-01-preview
  response:
    body:
      string: '{"url":"https://cav5zwkbu0ncz7t0r1t9mfqw.z16.blob.storage.azure.net/ce68f267-a354-41ce-85b9-98394f209d3d/add3f2e1-068c-44dd-9d9f-b6677d7635a9?skoid=713ccf3d-dc33-4787-a1ee-6b0cc537c37a&sktid=33e01921-4d64-4f8c-a055-5bdaffd5e33d&skt=2025-02-26T11%3A15%3A35Z&ske=2025-02-26T18%3A15%3A35Z&sks=b&skv=2024-05-04&sv=2024-05-04&se=2025-02-26T11%3A27%3A05Z&sr=b&sp=r&sig=***","fileName":"sample-JMX-file.jmx","fileType":"TEST_SCRIPT","expireDateTime":"2025-02-26T11:27:05.7275845Z","validationStatus":"VALIDATION_INITIATED"}'
    headers:
      accept-ranges:
      - bytes
      api-supported-versions:
      - 2022-11-01, 2023-04-01-preview, 2024-03-01-preview, 2024-05-01-preview, 2024-07-01-preview,
        2024-12-01-preview
      connection:
      - keep-alive
      content-length:
      - '559'
      content-type:
      - application/json; charset=utf-8
      date:
      - Wed, 26 Feb 2025 11:17:05 GMT
      mise-correlation-id:
      - 44b17dc6-4cba-4a95-adf3-e1794397d89d
      strict-transport-security:
      - max-age=31536000; includeSubDomains
      x-azure-ref:
      - 20250226T111705Z-r17775d4f98jjkc6hC1SG1dcu80000000d8000000000b28g
      x-cache:
      - CONFIG_NOCACHE
      x-content-type-options:
      - nosniff
    status:
      code: 200
      message: OK
- request:
    body: null
    headers:
      Accept:
      - application/json
      Accept-Encoding:
      - gzip, deflate
      Connection:
      - keep-alive
      User-Agent:
      - AZURECLI/2.70.0 azsdk-python-core/1.31.0 Python/3.12.8 (Linux-6.5.0-1025-azure-x86_64-with-glibc2.36)
    method: GET
    uri: https://f61c559d-b5d6-4f96-972c-afc20b4ec8b1.eastus.cnt-prod.loadtesting.azure.com/tests/loadtest-kvrefid-case/files/sample-JMX-file.jmx?api-version=2024-12-01-preview
  response:
    body:
      string: '{"url":"https://cav5zwkbu0ncz7t0r1t9mfqw.z16.blob.storage.azure.net/ce68f267-a354-41ce-85b9-98394f209d3d/add3f2e1-068c-44dd-9d9f-b6677d7635a9?skoid=713ccf3d-dc33-4787-a1ee-6b0cc537c37a&sktid=33e01921-4d64-4f8c-a055-5bdaffd5e33d&skt=2025-02-26T11%3A15%3A35Z&ske=2025-02-26T18%3A15%3A35Z&sks=b&skv=2024-05-04&sv=2024-05-04&se=2025-02-26T11%3A27%3A10Z&sr=b&sp=r&sig=***","fileName":"sample-JMX-file.jmx","fileType":"TEST_SCRIPT","expireDateTime":"2025-02-26T11:27:10.9901479Z","validationStatus":"VALIDATION_INITIATED"}'
=======
      - AZURECLI/2.69.0 azsdk-python-core/1.31.0 Python/3.12.8 (Linux-6.5.0-1025-azure-x86_64-with-glibc2.36)
    method: GET
    uri: https://15e947d4-31dd-40ef-bca9-d215bc39cca6.eastus.cnt-prod.loadtesting.azure.com/tests/loadtest-kvrefid-case/files/sample-JMX-file.jmx?api-version=2024-12-01-preview
  response:
    body:
      string: '{"url":"https://x8riedvqx93l12nj0h4zk1wu.z21.blob.storage.azure.net/893ce491-1133-4972-bf84-4e175de233b5/63614403-dffa-411b-9e14-cfce2f70058d?skoid=713ccf3d-dc33-4787-a1ee-6b0cc537c37a&sktid=33e01921-4d64-4f8c-a055-5bdaffd5e33d&skt=2025-02-24T21%3A53%3A45Z&ske=2025-02-25T04%3A53%3A45Z&sks=b&skv=2024-05-04&sv=2024-05-04&se=2025-02-24T22%3A05%3A17Z&sr=b&sp=r&sig=***","fileName":"sample-JMX-file.jmx","fileType":"TEST_SCRIPT","expireDateTime":"2025-02-24T22:05:17.1711586Z","validationStatus":"VALIDATION_INITIATED"}'
>>>>>>> dfd6e4c3
    headers:
      accept-ranges:
      - bytes
      api-supported-versions:
      - 2022-11-01, 2023-04-01-preview, 2024-03-01-preview, 2024-05-01-preview, 2024-07-01-preview,
        2024-12-01-preview
      connection:
      - keep-alive
      content-length:
<<<<<<< HEAD
      - '563'
      content-type:
      - application/json; charset=utf-8
      date:
      - Wed, 26 Feb 2025 11:17:11 GMT
      mise-correlation-id:
      - 8b874f85-9d4b-45f6-8af6-a8f02cea6643
      strict-transport-security:
      - max-age=31536000; includeSubDomains
      x-azure-ref:
      - 20250226T111710Z-r17775d4f98jjkc6hC1SG1dcu80000000d8000000000b3cq
=======
      - '565'
      content-type:
      - application/json; charset=utf-8
      date:
      - Mon, 24 Feb 2025 21:55:17 GMT
      mise-correlation-id:
      - d2b54126-9000-48e9-b36f-20e75437d759
      strict-transport-security:
      - max-age=31536000; includeSubDomains
      x-azure-ref:
      - 20250224T215517Z-r17775d4f98jjkc6hC1SG1dcu800000008gg000000007syd
>>>>>>> dfd6e4c3
      x-cache:
      - CONFIG_NOCACHE
      x-content-type-options:
      - nosniff
    status:
      code: 200
      message: OK
- request:
    body: null
    headers:
      Accept:
      - application/json
      Accept-Encoding:
      - gzip, deflate
      Connection:
      - keep-alive
      User-Agent:
<<<<<<< HEAD
      - AZURECLI/2.70.0 azsdk-python-core/1.31.0 Python/3.12.8 (Linux-6.5.0-1025-azure-x86_64-with-glibc2.36)
    method: GET
    uri: https://f61c559d-b5d6-4f96-972c-afc20b4ec8b1.eastus.cnt-prod.loadtesting.azure.com/tests/loadtest-kvrefid-case/files/sample-JMX-file.jmx?api-version=2024-12-01-preview
  response:
    body:
      string: '{"url":"https://cav5zwkbu0ncz7t0r1t9mfqw.z16.blob.storage.azure.net/ce68f267-a354-41ce-85b9-98394f209d3d/add3f2e1-068c-44dd-9d9f-b6677d7635a9?skoid=713ccf3d-dc33-4787-a1ee-6b0cc537c37a&sktid=33e01921-4d64-4f8c-a055-5bdaffd5e33d&skt=2025-02-26T11%3A15%3A35Z&ske=2025-02-26T18%3A15%3A35Z&sks=b&skv=2024-05-04&sv=2024-05-04&se=2025-02-26T11%3A27%3A16Z&sr=b&sp=r&sig=***","fileName":"sample-JMX-file.jmx","fileType":"TEST_SCRIPT","expireDateTime":"2025-02-26T11:27:16.2424583Z","validationStatus":"VALIDATION_INITIATED"}'
=======
      - AZURECLI/2.69.0 azsdk-python-core/1.31.0 Python/3.12.8 (Linux-6.5.0-1025-azure-x86_64-with-glibc2.36)
    method: GET
    uri: https://15e947d4-31dd-40ef-bca9-d215bc39cca6.eastus.cnt-prod.loadtesting.azure.com/tests/loadtest-kvrefid-case/files/sample-JMX-file.jmx?api-version=2024-12-01-preview
  response:
    body:
      string: '{"url":"https://x8riedvqx93l12nj0h4zk1wu.z21.blob.storage.azure.net/893ce491-1133-4972-bf84-4e175de233b5/63614403-dffa-411b-9e14-cfce2f70058d?skoid=713ccf3d-dc33-4787-a1ee-6b0cc537c37a&sktid=33e01921-4d64-4f8c-a055-5bdaffd5e33d&skt=2025-02-24T21%3A53%3A45Z&ske=2025-02-25T04%3A53%3A45Z&sks=b&skv=2024-05-04&sv=2024-05-04&se=2025-02-24T22%3A05%3A22Z&sr=b&sp=r&sig=***","fileName":"sample-JMX-file.jmx","fileType":"TEST_SCRIPT","expireDateTime":"2025-02-24T22:05:22.4213216Z","validationStatus":"VALIDATION_INITIATED"}'
>>>>>>> dfd6e4c3
    headers:
      accept-ranges:
      - bytes
      api-supported-versions:
      - 2022-11-01, 2023-04-01-preview, 2024-03-01-preview, 2024-05-01-preview, 2024-07-01-preview,
        2024-12-01-preview
      connection:
      - keep-alive
      content-length:
<<<<<<< HEAD
      - '563'
      content-type:
      - application/json; charset=utf-8
      date:
      - Wed, 26 Feb 2025 11:17:16 GMT
      mise-correlation-id:
      - f6a933a1-08dc-4642-a8e7-fbb456a0ef6a
      strict-transport-security:
      - max-age=31536000; includeSubDomains
      x-azure-ref:
      - 20250226T111716Z-r17775d4f98jjkc6hC1SG1dcu80000000d8000000000b4dp
=======
      - '559'
      content-type:
      - application/json; charset=utf-8
      date:
      - Mon, 24 Feb 2025 21:55:22 GMT
      mise-correlation-id:
      - f7300b47-88aa-40b3-b205-b74064549669
      strict-transport-security:
      - max-age=31536000; includeSubDomains
      x-azure-ref:
      - 20250224T215522Z-r17775d4f98jjkc6hC1SG1dcu800000008gg000000007t9e
>>>>>>> dfd6e4c3
      x-cache:
      - CONFIG_NOCACHE
      x-content-type-options:
      - nosniff
    status:
      code: 200
      message: OK
- request:
    body: null
    headers:
      Accept:
      - application/json
      Accept-Encoding:
      - gzip, deflate
      Connection:
      - keep-alive
      User-Agent:
<<<<<<< HEAD
      - AZURECLI/2.70.0 azsdk-python-core/1.31.0 Python/3.12.8 (Linux-6.5.0-1025-azure-x86_64-with-glibc2.36)
    method: GET
    uri: https://f61c559d-b5d6-4f96-972c-afc20b4ec8b1.eastus.cnt-prod.loadtesting.azure.com/tests/loadtest-kvrefid-case/files/sample-JMX-file.jmx?api-version=2024-12-01-preview
  response:
    body:
      string: '{"url":"https://cav5zwkbu0ncz7t0r1t9mfqw.z16.blob.storage.azure.net/ce68f267-a354-41ce-85b9-98394f209d3d/add3f2e1-068c-44dd-9d9f-b6677d7635a9?skoid=713ccf3d-dc33-4787-a1ee-6b0cc537c37a&sktid=33e01921-4d64-4f8c-a055-5bdaffd5e33d&skt=2025-02-26T11%3A15%3A35Z&ske=2025-02-26T18%3A15%3A35Z&sks=b&skv=2024-05-04&sv=2024-05-04&se=2025-02-26T11%3A27%3A21Z&sr=b&sp=r&sig=***","fileName":"sample-JMX-file.jmx","fileType":"TEST_SCRIPT","expireDateTime":"2025-02-26T11:27:21.491782Z","validationStatus":"VALIDATION_INITIATED"}'
=======
      - AZURECLI/2.69.0 azsdk-python-core/1.31.0 Python/3.12.8 (Linux-6.5.0-1025-azure-x86_64-with-glibc2.36)
    method: GET
    uri: https://15e947d4-31dd-40ef-bca9-d215bc39cca6.eastus.cnt-prod.loadtesting.azure.com/tests/loadtest-kvrefid-case/files/sample-JMX-file.jmx?api-version=2024-12-01-preview
  response:
    body:
      string: '{"url":"https://x8riedvqx93l12nj0h4zk1wu.z21.blob.storage.azure.net/893ce491-1133-4972-bf84-4e175de233b5/63614403-dffa-411b-9e14-cfce2f70058d?skoid=713ccf3d-dc33-4787-a1ee-6b0cc537c37a&sktid=33e01921-4d64-4f8c-a055-5bdaffd5e33d&skt=2025-02-24T21%3A53%3A47Z&ske=2025-02-25T04%3A53%3A47Z&sks=b&skv=2024-05-04&sv=2024-05-04&se=2025-02-24T22%3A05%3A27Z&sr=b&sp=r&sig=***","fileName":"sample-JMX-file.jmx","fileType":"TEST_SCRIPT","expireDateTime":"2025-02-24T22:05:27.6851099Z","validationStatus":"VALIDATION_INITIATED"}'
>>>>>>> dfd6e4c3
    headers:
      accept-ranges:
      - bytes
      api-supported-versions:
      - 2022-11-01, 2023-04-01-preview, 2024-03-01-preview, 2024-05-01-preview, 2024-07-01-preview,
        2024-12-01-preview
      connection:
      - keep-alive
      content-length:
      - '563'
      content-type:
      - application/json; charset=utf-8
      date:
<<<<<<< HEAD
      - Wed, 26 Feb 2025 11:17:21 GMT
      mise-correlation-id:
      - ecee3323-30c2-43d1-a8bc-5503537b2428
      strict-transport-security:
      - max-age=31536000; includeSubDomains
      x-azure-ref:
      - 20250226T111721Z-r17775d4f98jjkc6hC1SG1dcu80000000d8000000000b54y
=======
      - Mon, 24 Feb 2025 21:55:27 GMT
      mise-correlation-id:
      - ec73be4c-f33e-4b28-b3a9-7c3ea207b65b
      strict-transport-security:
      - max-age=31536000; includeSubDomains
      x-azure-ref:
      - 20250224T215527Z-r17775d4f98jjkc6hC1SG1dcu800000008gg000000007tnf
>>>>>>> dfd6e4c3
      x-cache:
      - CONFIG_NOCACHE
      x-content-type-options:
      - nosniff
    status:
      code: 200
      message: OK
- request:
    body: null
    headers:
      Accept:
      - application/json
      Accept-Encoding:
      - gzip, deflate
      Connection:
      - keep-alive
      User-Agent:
<<<<<<< HEAD
      - AZURECLI/2.70.0 azsdk-python-core/1.31.0 Python/3.12.8 (Linux-6.5.0-1025-azure-x86_64-with-glibc2.36)
    method: GET
    uri: https://f61c559d-b5d6-4f96-972c-afc20b4ec8b1.eastus.cnt-prod.loadtesting.azure.com/tests/loadtest-kvrefid-case/files/sample-JMX-file.jmx?api-version=2024-12-01-preview
  response:
    body:
      string: '{"url":"https://cav5zwkbu0ncz7t0r1t9mfqw.z16.blob.storage.azure.net/ce68f267-a354-41ce-85b9-98394f209d3d/add3f2e1-068c-44dd-9d9f-b6677d7635a9?skoid=713ccf3d-dc33-4787-a1ee-6b0cc537c37a&sktid=33e01921-4d64-4f8c-a055-5bdaffd5e33d&skt=2025-02-26T11%3A15%3A35Z&ske=2025-02-26T18%3A15%3A35Z&sks=b&skv=2024-05-04&sv=2024-05-04&se=2025-02-26T11%3A27%3A26Z&sr=b&sp=r&sig=***","fileName":"sample-JMX-file.jmx","fileType":"TEST_SCRIPT","expireDateTime":"2025-02-26T11:27:26.7886879Z","validationStatus":"VALIDATION_INITIATED"}'
=======
      - AZURECLI/2.69.0 azsdk-python-core/1.31.0 Python/3.12.8 (Linux-6.5.0-1025-azure-x86_64-with-glibc2.36)
    method: GET
    uri: https://15e947d4-31dd-40ef-bca9-d215bc39cca6.eastus.cnt-prod.loadtesting.azure.com/tests/loadtest-kvrefid-case/files/sample-JMX-file.jmx?api-version=2024-12-01-preview
  response:
    body:
      string: '{"url":"https://x8riedvqx93l12nj0h4zk1wu.z21.blob.storage.azure.net/893ce491-1133-4972-bf84-4e175de233b5/63614403-dffa-411b-9e14-cfce2f70058d?skoid=713ccf3d-dc33-4787-a1ee-6b0cc537c37a&sktid=33e01921-4d64-4f8c-a055-5bdaffd5e33d&skt=2025-02-24T21%3A53%3A47Z&ske=2025-02-25T04%3A53%3A47Z&sks=b&skv=2024-05-04&sv=2024-05-04&se=2025-02-24T22%3A05%3A32Z&sr=b&sp=r&sig=***","fileName":"sample-JMX-file.jmx","fileType":"TEST_SCRIPT","expireDateTime":"2025-02-24T22:05:32.9454372Z","validationStatus":"VALIDATION_INITIATED"}'
>>>>>>> dfd6e4c3
    headers:
      accept-ranges:
      - bytes
      api-supported-versions:
      - 2022-11-01, 2023-04-01-preview, 2024-03-01-preview, 2024-05-01-preview, 2024-07-01-preview,
        2024-12-01-preview
      connection:
      - keep-alive
      content-length:
<<<<<<< HEAD
      - '561'
      content-type:
      - application/json; charset=utf-8
      date:
      - Wed, 26 Feb 2025 11:17:26 GMT
      mise-correlation-id:
      - 1c9d9552-f005-4644-a8b4-f06fd906db4e
      strict-transport-security:
      - max-age=31536000; includeSubDomains
      x-azure-ref:
      - 20250226T111726Z-r17775d4f98jjkc6hC1SG1dcu80000000d8000000000b5s3
=======
      - '559'
      content-type:
      - application/json; charset=utf-8
      date:
      - Mon, 24 Feb 2025 21:55:33 GMT
      mise-correlation-id:
      - bc4a56b2-556e-4475-b734-276658635f77
      strict-transport-security:
      - max-age=31536000; includeSubDomains
      x-azure-ref:
      - 20250224T215532Z-r17775d4f98jjkc6hC1SG1dcu800000008gg000000007u0h
>>>>>>> dfd6e4c3
      x-cache:
      - CONFIG_NOCACHE
      x-content-type-options:
      - nosniff
    status:
      code: 200
      message: OK
- request:
    body: null
    headers:
      Accept:
      - application/json
      Accept-Encoding:
      - gzip, deflate
      Connection:
      - keep-alive
      User-Agent:
<<<<<<< HEAD
      - AZURECLI/2.70.0 azsdk-python-core/1.31.0 Python/3.12.8 (Linux-6.5.0-1025-azure-x86_64-with-glibc2.36)
    method: GET
    uri: https://f61c559d-b5d6-4f96-972c-afc20b4ec8b1.eastus.cnt-prod.loadtesting.azure.com/tests/loadtest-kvrefid-case/files/sample-JMX-file.jmx?api-version=2024-12-01-preview
  response:
    body:
      string: '{"url":"https://cav5zwkbu0ncz7t0r1t9mfqw.z16.blob.storage.azure.net/ce68f267-a354-41ce-85b9-98394f209d3d/add3f2e1-068c-44dd-9d9f-b6677d7635a9?skoid=713ccf3d-dc33-4787-a1ee-6b0cc537c37a&sktid=33e01921-4d64-4f8c-a055-5bdaffd5e33d&skt=2025-02-26T11%3A15%3A35Z&ske=2025-02-26T18%3A15%3A35Z&sks=b&skv=2024-05-04&sv=2024-05-04&se=2025-02-26T11%3A27%3A32Z&sr=b&sp=r&sig=***","fileName":"sample-JMX-file.jmx","fileType":"TEST_SCRIPT","expireDateTime":"2025-02-26T11:27:32.085307Z","validationStatus":"VALIDATION_INITIATED"}'
=======
      - AZURECLI/2.69.0 azsdk-python-core/1.31.0 Python/3.12.8 (Linux-6.5.0-1025-azure-x86_64-with-glibc2.36)
    method: GET
    uri: https://15e947d4-31dd-40ef-bca9-d215bc39cca6.eastus.cnt-prod.loadtesting.azure.com/tests/loadtest-kvrefid-case/files/sample-JMX-file.jmx?api-version=2024-12-01-preview
  response:
    body:
      string: '{"url":"https://x8riedvqx93l12nj0h4zk1wu.z21.blob.storage.azure.net/893ce491-1133-4972-bf84-4e175de233b5/63614403-dffa-411b-9e14-cfce2f70058d?skoid=713ccf3d-dc33-4787-a1ee-6b0cc537c37a&sktid=33e01921-4d64-4f8c-a055-5bdaffd5e33d&skt=2025-02-24T21%3A53%3A47Z&ske=2025-02-25T04%3A53%3A47Z&sks=b&skv=2024-05-04&sv=2024-05-04&se=2025-02-24T22%3A05%3A38Z&sr=b&sp=r&sig=***","fileName":"sample-JMX-file.jmx","fileType":"TEST_SCRIPT","expireDateTime":"2025-02-24T22:05:38.2107792Z","validationStatus":"VALIDATION_INITIATED"}'
>>>>>>> dfd6e4c3
    headers:
      accept-ranges:
      - bytes
      api-supported-versions:
      - 2022-11-01, 2023-04-01-preview, 2024-03-01-preview, 2024-05-01-preview, 2024-07-01-preview,
        2024-12-01-preview
      connection:
      - keep-alive
      content-length:
      - '561'
      content-type:
      - application/json; charset=utf-8
      date:
<<<<<<< HEAD
      - Wed, 26 Feb 2025 11:17:32 GMT
      mise-correlation-id:
      - ecca7dcc-4023-4697-b0ad-171873a3c0a3
      strict-transport-security:
      - max-age=31536000; includeSubDomains
      x-azure-ref:
      - 20250226T111731Z-r17775d4f98jjkc6hC1SG1dcu80000000d8000000000b6py
=======
      - Mon, 24 Feb 2025 21:55:38 GMT
      mise-correlation-id:
      - 3b677f60-f389-4d73-b7a2-bebd47dc5a7e
      strict-transport-security:
      - max-age=31536000; includeSubDomains
      x-azure-ref:
      - 20250224T215538Z-r17775d4f98jjkc6hC1SG1dcu800000008gg000000007uc2
      x-cache:
      - CONFIG_NOCACHE
      x-content-type-options:
      - nosniff
    status:
      code: 200
      message: OK
- request:
    body: null
    headers:
      Accept:
      - application/json
      Accept-Encoding:
      - gzip, deflate
      Connection:
      - keep-alive
      User-Agent:
      - AZURECLI/2.69.0 azsdk-python-core/1.31.0 Python/3.12.8 (Linux-6.5.0-1025-azure-x86_64-with-glibc2.36)
    method: GET
    uri: https://15e947d4-31dd-40ef-bca9-d215bc39cca6.eastus.cnt-prod.loadtesting.azure.com/tests/loadtest-kvrefid-case/files/sample-JMX-file.jmx?api-version=2024-12-01-preview
  response:
    body:
      string: '{"url":"https://x8riedvqx93l12nj0h4zk1wu.z21.blob.storage.azure.net/893ce491-1133-4972-bf84-4e175de233b5/63614403-dffa-411b-9e14-cfce2f70058d?skoid=713ccf3d-dc33-4787-a1ee-6b0cc537c37a&sktid=33e01921-4d64-4f8c-a055-5bdaffd5e33d&skt=2025-02-24T21%3A53%3A48Z&ske=2025-02-25T04%3A53%3A48Z&sks=b&skv=2024-05-04&sv=2024-05-04&se=2025-02-24T22%3A05%3A43Z&sr=b&sp=r&sig=***","fileName":"sample-JMX-file.jmx","fileType":"TEST_SCRIPT","expireDateTime":"2025-02-24T22:05:43.4632681Z","validationStatus":"VALIDATION_INITIATED"}'
    headers:
      accept-ranges:
      - bytes
      api-supported-versions:
      - 2022-11-01, 2023-04-01-preview, 2024-03-01-preview, 2024-05-01-preview, 2024-07-01-preview,
        2024-12-01-preview
      connection:
      - keep-alive
      content-length:
      - '561'
      content-type:
      - application/json; charset=utf-8
      date:
      - Mon, 24 Feb 2025 21:55:43 GMT
      mise-correlation-id:
      - 4c5f54b0-ec25-4401-b88f-a3157fd599c7
      strict-transport-security:
      - max-age=31536000; includeSubDomains
      x-azure-ref:
      - 20250224T215543Z-r17775d4f98jjkc6hC1SG1dcu800000008gg000000007urm
>>>>>>> dfd6e4c3
      x-cache:
      - CONFIG_NOCACHE
      x-content-type-options:
      - nosniff
    status:
      code: 200
      message: OK
- request:
    body: null
    headers:
      Accept:
      - application/json
      Accept-Encoding:
      - gzip, deflate
      Connection:
      - keep-alive
      User-Agent:
<<<<<<< HEAD
      - AZURECLI/2.70.0 azsdk-python-core/1.31.0 Python/3.12.8 (Linux-6.5.0-1025-azure-x86_64-with-glibc2.36)
    method: GET
    uri: https://f61c559d-b5d6-4f96-972c-afc20b4ec8b1.eastus.cnt-prod.loadtesting.azure.com/tests/loadtest-kvrefid-case/files/sample-JMX-file.jmx?api-version=2024-12-01-preview
  response:
    body:
      string: '{"url":"https://cav5zwkbu0ncz7t0r1t9mfqw.z16.blob.storage.azure.net/ce68f267-a354-41ce-85b9-98394f209d3d/add3f2e1-068c-44dd-9d9f-b6677d7635a9?skoid=713ccf3d-dc33-4787-a1ee-6b0cc537c37a&sktid=33e01921-4d64-4f8c-a055-5bdaffd5e33d&skt=2025-02-26T11%3A15%3A38Z&ske=2025-02-26T18%3A15%3A38Z&sks=b&skv=2024-05-04&sv=2024-05-04&se=2025-02-26T11%3A27%3A37Z&sr=b&sp=r&sig=***","fileName":"sample-JMX-file.jmx","fileType":"TEST_SCRIPT","expireDateTime":"2025-02-26T11:27:37.3385189Z","validationStatus":"VALIDATION_SUCCESS"}'
=======
      - AZURECLI/2.69.0 azsdk-python-core/1.31.0 Python/3.12.8 (Linux-6.5.0-1025-azure-x86_64-with-glibc2.36)
    method: GET
    uri: https://15e947d4-31dd-40ef-bca9-d215bc39cca6.eastus.cnt-prod.loadtesting.azure.com/tests/loadtest-kvrefid-case/files/sample-JMX-file.jmx?api-version=2024-12-01-preview
  response:
    body:
      string: '{"url":"https://x8riedvqx93l12nj0h4zk1wu.z21.blob.storage.azure.net/893ce491-1133-4972-bf84-4e175de233b5/63614403-dffa-411b-9e14-cfce2f70058d?skoid=713ccf3d-dc33-4787-a1ee-6b0cc537c37a&sktid=33e01921-4d64-4f8c-a055-5bdaffd5e33d&skt=2025-02-24T21%3A53%3A48Z&ske=2025-02-25T04%3A53%3A48Z&sks=b&skv=2024-05-04&sv=2024-05-04&se=2025-02-24T22%3A05%3A49Z&sr=b&sp=r&sig=***","fileName":"sample-JMX-file.jmx","fileType":"TEST_SCRIPT","expireDateTime":"2025-02-24T22:05:49.3701264Z","validationStatus":"VALIDATION_SUCCESS"}'
>>>>>>> dfd6e4c3
    headers:
      accept-ranges:
      - bytes
      api-supported-versions:
      - 2022-11-01, 2023-04-01-preview, 2024-03-01-preview, 2024-05-01-preview, 2024-07-01-preview,
        2024-12-01-preview
      connection:
      - keep-alive
      content-length:
      - '559'
      content-type:
      - application/json; charset=utf-8
      date:
<<<<<<< HEAD
      - Wed, 26 Feb 2025 11:17:37 GMT
      mise-correlation-id:
      - 17f05e03-5935-4766-88f5-f963b2bf0545
      strict-transport-security:
      - max-age=31536000; includeSubDomains
      x-azure-ref:
      - 20250226T111737Z-r17775d4f98jjkc6hC1SG1dcu80000000d8000000000b7bh
=======
      - Mon, 24 Feb 2025 21:55:49 GMT
      mise-correlation-id:
      - 00e22076-9944-4428-b4f5-04e286163081
      strict-transport-security:
      - max-age=31536000; includeSubDomains
      x-azure-ref:
      - 20250224T215548Z-r17775d4f98jjkc6hC1SG1dcu800000008gg000000007v1w
>>>>>>> dfd6e4c3
      x-cache:
      - CONFIG_NOCACHE
      x-content-type-options:
      - nosniff
    status:
      code: 200
      message: OK
- request:
    body: null
    headers:
      Accept:
      - application/json
      Accept-Encoding:
      - gzip, deflate
      Connection:
      - keep-alive
      User-Agent:
<<<<<<< HEAD
      - AZURECLI/2.70.0 azsdk-python-core/1.31.0 Python/3.12.8 (Linux-6.5.0-1025-azure-x86_64-with-glibc2.36)
    method: GET
    uri: https://f61c559d-b5d6-4f96-972c-afc20b4ec8b1.eastus.cnt-prod.loadtesting.azure.com/tests/loadtest-kvrefid-case?api-version=2024-12-01-preview
  response:
    body:
      string: '{"passFailCriteria":{"passFailMetrics":{"73376d5a-13d5-4838-96fb-0cc948fd4409":{"clientMetric":"latency","aggregate":"avg","condition":">","requestName":"GetCustomerDetails","value":200.0,"action":"continue"},"db839ee8-e7dd-4942-bfed-260b2d8de621":{"clientMetric":"error","aggregate":"percentage","condition":">","value":50.0,"action":"continue"},"d1b3e621-ade9-4be4-a654-979401438485":{"clientMetric":"requests_per_sec","aggregate":"avg","condition":">","value":78.0,"action":"continue"}},"passFailServerMetrics":{}},"autoStopCriteria":{"autoStopDisabled":false,"errorRate":90.0,"errorRateTimeWindowInSeconds":60},"environmentVariables":{"rps":"1"},"loadTestConfiguration":{"engineInstances":1,"splitAllCSVs":false,"quickStartTest":false},"inputArtifacts":{"testScriptFileInfo":{"url":"https://cav5zwkbu0ncz7t0r1t9mfqw.z16.blob.storage.azure.net/ce68f267-a354-41ce-85b9-98394f209d3d/add3f2e1-068c-44dd-9d9f-b6677d7635a9?skoid=713ccf3d-dc33-4787-a1ee-6b0cc537c37a&sktid=33e01921-4d64-4f8c-a055-5bdaffd5e33d&skt=2025-02-26T11%3A15%3A37Z&ske=2025-02-26T18%3A15%3A37Z&sks=b&skv=2024-05-04&sv=2024-05-04&se=2025-02-26T12%3A17%3A37Z&sr=b&sp=r&sig=***","fileName":"sample-JMX-file.jmx","fileType":"TEST_SCRIPT","expireDateTime":"2025-02-26T12:17:37.5896308Z","validationStatus":"VALIDATION_SUCCESS"},"additionalFileInfo":[{"url":"https://cav5zwkbu0ncz7t0r1t9mfqw.z16.blob.storage.azure.net/ce68f267-a354-41ce-85b9-98394f209d3d/c38228b6-0377-4b86-8d85-6616713a9278?skoid=713ccf3d-dc33-4787-a1ee-6b0cc537c37a&sktid=33e01921-4d64-4f8c-a055-5bdaffd5e33d&skt=2025-02-26T11%3A15%3A37Z&ske=2025-02-26T18%3A15%3A37Z&sks=b&skv=2024-05-04&sv=2024-05-04&se=2025-02-26T12%3A17%3A37Z&sr=b&sp=r&sig=***","fileName":"additional-data.csv","fileType":"ADDITIONAL_ARTIFACTS","expireDateTime":"2025-02-26T12:17:37.5900377Z","validationStatus":"VALIDATION_NOT_REQUIRED"},{"url":"https://cav5zwkbu0ncz7t0r1t9mfqw.z16.blob.storage.azure.net/ce68f267-a354-41ce-85b9-98394f209d3d/e178d6ac-b6b7-4ef1-8316-b82b81ab8338?skoid=713ccf3d-dc33-4787-a1ee-6b0cc537c37a&sktid=33e01921-4d64-4f8c-a055-5bdaffd5e33d&skt=2025-02-26T11%3A15%3A37Z&ske=2025-02-26T18%3A15%3A37Z&sks=b&skv=2024-05-04&sv=2024-05-04&se=2025-02-26T12%3A17%3A37Z&sr=b&sp=r&sig=***","fileName":"sample-ZIP-artifact.zip","fileType":"ZIPPED_ARTIFACTS","expireDateTime":"2025-02-26T12:17:37.5902124Z","validationStatus":"VALIDATION_SUCCESS"}]},"kind":"JMX","publicIPDisabled":false,"metricsReferenceIdentityType":"SystemAssigned","testId":"loadtest-kvrefid-case","description":"Test
        created from az load test command","displayName":"CLI-Test","keyvaultReferenceIdentityType":"UserAssigned","keyvaultReferenceIdentityId":"/subscriptions/00000000-0000-0000-0000-000000000000/resourcegroups/sample-rg/providers/microsoft.managedidentity/userassignedidentities/sample-mi","createdDateTime":"2025-02-26T11:15:34.384Z","createdBy":"hbisht@microsoft.com","lastModifiedDateTime":"2025-02-26T11:17:35.995Z","lastModifiedBy":"hbisht@microsoft.com"}'
=======
      - AZURECLI/2.69.0 azsdk-python-core/1.31.0 Python/3.12.8 (Linux-6.5.0-1025-azure-x86_64-with-glibc2.36)
    method: GET
    uri: https://15e947d4-31dd-40ef-bca9-d215bc39cca6.eastus.cnt-prod.loadtesting.azure.com/tests/loadtest-kvrefid-case?api-version=2024-12-01-preview
  response:
    body:
      string: '{"passFailCriteria":{"passFailMetrics":{"af818a75-078c-4dae-86c3-77218279a0c2":{"clientMetric":"latency","aggregate":"avg","condition":">","requestName":"GetCustomerDetails","value":200.0,"action":"continue"},"d9e6fa1e-be8b-4dea-8e55-63b42ab456d3":{"clientMetric":"error","aggregate":"percentage","condition":">","value":50.0,"action":"continue"},"c236a7d3-6401-4362-87f9-4cbd935c0f43":{"clientMetric":"requests_per_sec","aggregate":"avg","condition":">","value":78.0,"action":"continue"}},"passFailServerMetrics":{}},"autoStopCriteria":{"autoStopDisabled":false,"errorRate":90.0,"errorRateTimeWindowInSeconds":60},"environmentVariables":{"rps":"1"},"loadTestConfiguration":{"engineInstances":1,"splitAllCSVs":false,"quickStartTest":false},"inputArtifacts":{"testScriptFileInfo":{"url":"https://x8riedvqx93l12nj0h4zk1wu.z21.blob.storage.azure.net/893ce491-1133-4972-bf84-4e175de233b5/63614403-dffa-411b-9e14-cfce2f70058d?skoid=713ccf3d-dc33-4787-a1ee-6b0cc537c37a&sktid=33e01921-4d64-4f8c-a055-5bdaffd5e33d&skt=2025-02-24T21%3A54%3A24Z&ske=2025-02-25T04%3A54%3A24Z&sks=b&skv=2024-05-04&sv=2024-05-04&se=2025-02-24T22%3A55%3A49Z&sr=b&sp=r&sig=***","fileName":"sample-JMX-file.jmx","fileType":"TEST_SCRIPT","expireDateTime":"2025-02-24T22:55:49.6225149Z","validationStatus":"VALIDATION_SUCCESS"},"additionalFileInfo":[{"url":"https://x8riedvqx93l12nj0h4zk1wu.z21.blob.storage.azure.net/893ce491-1133-4972-bf84-4e175de233b5/306d2a4c-4672-4b64-9036-6c228ad54ee5?skoid=713ccf3d-dc33-4787-a1ee-6b0cc537c37a&sktid=33e01921-4d64-4f8c-a055-5bdaffd5e33d&skt=2025-02-24T21%3A54%3A24Z&ske=2025-02-25T04%3A54%3A24Z&sks=b&skv=2024-05-04&sv=2024-05-04&se=2025-02-24T22%3A55%3A49Z&sr=b&sp=r&sig=***","fileName":"additional-data.csv","fileType":"ADDITIONAL_ARTIFACTS","expireDateTime":"2025-02-24T22:55:49.6228818Z","validationStatus":"VALIDATION_NOT_REQUIRED"},{"url":"https://x8riedvqx93l12nj0h4zk1wu.z21.blob.storage.azure.net/893ce491-1133-4972-bf84-4e175de233b5/6e188739-9ab7-42cf-9b4c-818a893a7c91?skoid=713ccf3d-dc33-4787-a1ee-6b0cc537c37a&sktid=33e01921-4d64-4f8c-a055-5bdaffd5e33d&skt=2025-02-24T21%3A54%3A24Z&ske=2025-02-25T04%3A54%3A24Z&sks=b&skv=2024-05-04&sv=2024-05-04&se=2025-02-24T22%3A55%3A49Z&sr=b&sp=r&sig=***","fileName":"sample-ZIP-artifact.zip","fileType":"ZIPPED_ARTIFACTS","expireDateTime":"2025-02-24T22:55:49.6230305Z","validationStatus":"VALIDATION_SUCCESS"}]},"kind":"JMX","publicIPDisabled":false,"metricsReferenceIdentityType":"SystemAssigned","testId":"loadtest-kvrefid-case","description":"Test
        created from az load test command","displayName":"CLI-Test","keyvaultReferenceIdentityType":"UserAssigned","keyvaultReferenceIdentityId":"/subscriptions/00000000-0000-0000-0000-000000000000/resourcegroups/sample-rg/providers/microsoft.managedidentity/userassignedidentities/sample-mi","createdDateTime":"2025-02-24T21:53:45.077Z","createdBy":"hbisht@microsoft.com","lastModifiedDateTime":"2025-02-24T21:55:47.665Z","lastModifiedBy":"hbisht@microsoft.com"}'
>>>>>>> dfd6e4c3
    headers:
      accept-ranges:
      - bytes
      api-supported-versions:
      - 2022-11-01, 2023-04-01-preview, 2024-03-01-preview, 2024-05-01-preview, 2024-07-01-preview,
        2024-12-01-preview
      connection:
      - keep-alive
      content-length:
<<<<<<< HEAD
      - '3108'
      content-type:
      - application/json; charset=utf-8
      date:
      - Wed, 26 Feb 2025 11:17:37 GMT
      mise-correlation-id:
      - 726d9f2b-8fc5-4f6a-807a-88b1de53d186
      strict-transport-security:
      - max-age=31536000; includeSubDomains
      x-azure-ref:
      - 20250226T111737Z-r17775d4f98jjkc6hC1SG1dcu80000000d8000000000b7cc
=======
      - '3102'
      content-type:
      - application/json; charset=utf-8
      date:
      - Mon, 24 Feb 2025 21:55:49 GMT
      mise-correlation-id:
      - d9910434-4bb7-4cd1-8be1-a3b66b1790a6
      strict-transport-security:
      - max-age=31536000; includeSubDomains
      x-azure-ref:
      - 20250224T215549Z-r17775d4f98jjkc6hC1SG1dcu800000008gg000000007v3w
>>>>>>> dfd6e4c3
      x-cache:
      - CONFIG_NOCACHE
      x-content-type-options:
      - nosniff
    status:
      code: 200
      message: OK
- request:
    body: null
    headers:
      Accept:
      - application/json
      Accept-Encoding:
      - gzip, deflate
      Connection:
      - keep-alive
      User-Agent:
      - azsdk-python-mgmt-loadtesting/1.0.0 Python/3.12.8 (Linux-6.5.0-1025-azure-x86_64-with-glibc2.36)
    method: GET
    uri: https://management.azure.com/subscriptions/00000000-0000-0000-0000-000000000000/resourceGroups/clitest-load-000001/providers/Microsoft.LoadTestService/loadTests/clitest-load-000002?api-version=2022-12-01
  response:
    body:
<<<<<<< HEAD
      string: '{"id":"/subscriptions/00000000-0000-0000-0000-000000000000/resourceGroups/clitest-load-000001/providers/Microsoft.LoadTestService/loadTests/clitest-load-000002","name":"clitest-load-000002","type":"microsoft.loadtestservice/loadtests","location":"eastus","systemData":{"createdBy":"hbisht@microsoft.com","createdByType":"User","createdAt":"2025-02-26T11:14:32.2328146Z","lastModifiedBy":"hbisht@microsoft.com","lastModifiedByType":"User","lastModifiedAt":"2025-02-26T11:14:32.2328146Z"},"identity":{"type":"None"},"properties":{"dataPlaneURI":"f61c559d-b5d6-4f96-972c-afc20b4ec8b1.eastus.cnt-prod.loadtesting.azure.com","provisioningState":"Succeeded"}}'
=======
      string: '{"id":"/subscriptions/00000000-0000-0000-0000-000000000000/resourceGroups/clitest-load-000001/providers/Microsoft.LoadTestService/loadTests/clitest-load-000002","name":"clitest-load-000002","type":"microsoft.loadtestservice/loadtests","location":"eastus","systemData":{"createdBy":"hbisht@microsoft.com","createdByType":"User","createdAt":"2025-02-24T21:52:44.1893597Z","lastModifiedBy":"hbisht@microsoft.com","lastModifiedByType":"User","lastModifiedAt":"2025-02-24T21:52:44.1893597Z"},"identity":{"type":"None"},"properties":{"dataPlaneURI":"15e947d4-31dd-40ef-bca9-d215bc39cca6.eastus.cnt-prod.loadtesting.azure.com","provisioningState":"Succeeded"}}'
>>>>>>> dfd6e4c3
    headers:
      cache-control:
      - no-cache
      content-length:
      - '653'
      content-type:
      - application/json; charset=utf-8
      date:
<<<<<<< HEAD
      - Wed, 26 Feb 2025 11:17:38 GMT
      etag:
      - '"7f0158e5-0000-0200-0000-67bef7ae0000"'
=======
      - Mon, 24 Feb 2025 21:55:49 GMT
      etag:
      - '"4f015cb3-0000-0200-0000-67bcea420000"'
>>>>>>> dfd6e4c3
      expires:
      - '-1'
      pragma:
      - no-cache
      strict-transport-security:
      - max-age=31536000; includeSubDomains
      x-cache:
      - CONFIG_NOCACHE
      x-content-type-options:
      - nosniff
      x-ms-providerhub-traffic:
      - 'True'
      x-ms-ratelimit-remaining-subscription-global-reads:
      - '16499'
      x-msedge-ref:
<<<<<<< HEAD
      - 'Ref A: 90FB75D062D847429EDDA0BCCEA256B9 Ref B: MAA201060516029 Ref C: 2025-02-26T11:17:37Z'
=======
      - 'Ref A: 3BEF960F9E50420A850D1852A8B5B9B9 Ref B: MAA201060514031 Ref C: 2025-02-24T21:55:49Z'
>>>>>>> dfd6e4c3
    status:
      code: 200
      message: OK
- request:
    body: null
    headers:
      Accept:
      - application/json
      Accept-Encoding:
      - gzip, deflate
      Connection:
      - keep-alive
      User-Agent:
<<<<<<< HEAD
      - AZURECLI/2.70.0 azsdk-python-core/1.31.0 Python/3.12.8 (Linux-6.5.0-1025-azure-x86_64-with-glibc2.36)
    method: GET
    uri: https://f61c559d-b5d6-4f96-972c-afc20b4ec8b1.eastus.cnt-prod.loadtesting.azure.com/tests/loadtest-kvrefid-case?api-version=2024-12-01-preview
  response:
    body:
      string: '{"passFailCriteria":{"passFailMetrics":{"73376d5a-13d5-4838-96fb-0cc948fd4409":{"clientMetric":"latency","aggregate":"avg","condition":">","requestName":"GetCustomerDetails","value":200.0,"action":"continue"},"db839ee8-e7dd-4942-bfed-260b2d8de621":{"clientMetric":"error","aggregate":"percentage","condition":">","value":50.0,"action":"continue"},"d1b3e621-ade9-4be4-a654-979401438485":{"clientMetric":"requests_per_sec","aggregate":"avg","condition":">","value":78.0,"action":"continue"}},"passFailServerMetrics":{}},"autoStopCriteria":{"autoStopDisabled":false,"errorRate":90.0,"errorRateTimeWindowInSeconds":60},"environmentVariables":{"rps":"1"},"loadTestConfiguration":{"engineInstances":1,"splitAllCSVs":false,"quickStartTest":false},"inputArtifacts":{"testScriptFileInfo":{"url":"https://cav5zwkbu0ncz7t0r1t9mfqw.z16.blob.storage.azure.net/ce68f267-a354-41ce-85b9-98394f209d3d/add3f2e1-068c-44dd-9d9f-b6677d7635a9?skoid=713ccf3d-dc33-4787-a1ee-6b0cc537c37a&sktid=33e01921-4d64-4f8c-a055-5bdaffd5e33d&skt=2025-02-26T11%3A15%3A35Z&ske=2025-02-26T18%3A15%3A35Z&sks=b&skv=2024-05-04&sv=2024-05-04&se=2025-02-26T12%3A17%3A38Z&sr=b&sp=r&sig=***","fileName":"sample-JMX-file.jmx","fileType":"TEST_SCRIPT","expireDateTime":"2025-02-26T12:17:38.5783294Z","validationStatus":"VALIDATION_SUCCESS"},"additionalFileInfo":[{"url":"https://cav5zwkbu0ncz7t0r1t9mfqw.z16.blob.storage.azure.net/ce68f267-a354-41ce-85b9-98394f209d3d/c38228b6-0377-4b86-8d85-6616713a9278?skoid=713ccf3d-dc33-4787-a1ee-6b0cc537c37a&sktid=33e01921-4d64-4f8c-a055-5bdaffd5e33d&skt=2025-02-26T11%3A15%3A35Z&ske=2025-02-26T18%3A15%3A35Z&sks=b&skv=2024-05-04&sv=2024-05-04&se=2025-02-26T12%3A17%3A38Z&sr=b&sp=r&sig=***","fileName":"additional-data.csv","fileType":"ADDITIONAL_ARTIFACTS","expireDateTime":"2025-02-26T12:17:38.5787221Z","validationStatus":"VALIDATION_NOT_REQUIRED"},{"url":"https://cav5zwkbu0ncz7t0r1t9mfqw.z16.blob.storage.azure.net/ce68f267-a354-41ce-85b9-98394f209d3d/e178d6ac-b6b7-4ef1-8316-b82b81ab8338?skoid=713ccf3d-dc33-4787-a1ee-6b0cc537c37a&sktid=33e01921-4d64-4f8c-a055-5bdaffd5e33d&skt=2025-02-26T11%3A15%3A35Z&ske=2025-02-26T18%3A15%3A35Z&sks=b&skv=2024-05-04&sv=2024-05-04&se=2025-02-26T12%3A17%3A38Z&sr=b&sp=r&sig=***","fileName":"sample-ZIP-artifact.zip","fileType":"ZIPPED_ARTIFACTS","expireDateTime":"2025-02-26T12:17:38.5788187Z","validationStatus":"VALIDATION_SUCCESS"}]},"kind":"JMX","publicIPDisabled":false,"metricsReferenceIdentityType":"SystemAssigned","testId":"loadtest-kvrefid-case","description":"Test
        created from az load test command","displayName":"CLI-Test","keyvaultReferenceIdentityType":"UserAssigned","keyvaultReferenceIdentityId":"/subscriptions/00000000-0000-0000-0000-000000000000/resourcegroups/sample-rg/providers/microsoft.managedidentity/userassignedidentities/sample-mi","createdDateTime":"2025-02-26T11:15:34.384Z","createdBy":"hbisht@microsoft.com","lastModifiedDateTime":"2025-02-26T11:17:35.995Z","lastModifiedBy":"hbisht@microsoft.com"}'
=======
      - AZURECLI/2.69.0 azsdk-python-core/1.31.0 Python/3.12.8 (Linux-6.5.0-1025-azure-x86_64-with-glibc2.36)
    method: GET
    uri: https://15e947d4-31dd-40ef-bca9-d215bc39cca6.eastus.cnt-prod.loadtesting.azure.com/tests/loadtest-kvrefid-case?api-version=2024-12-01-preview
  response:
    body:
      string: '{"passFailCriteria":{"passFailMetrics":{"af818a75-078c-4dae-86c3-77218279a0c2":{"clientMetric":"latency","aggregate":"avg","condition":">","requestName":"GetCustomerDetails","value":200.0,"action":"continue"},"d9e6fa1e-be8b-4dea-8e55-63b42ab456d3":{"clientMetric":"error","aggregate":"percentage","condition":">","value":50.0,"action":"continue"},"c236a7d3-6401-4362-87f9-4cbd935c0f43":{"clientMetric":"requests_per_sec","aggregate":"avg","condition":">","value":78.0,"action":"continue"}},"passFailServerMetrics":{}},"autoStopCriteria":{"autoStopDisabled":false,"errorRate":90.0,"errorRateTimeWindowInSeconds":60},"environmentVariables":{"rps":"1"},"loadTestConfiguration":{"engineInstances":1,"splitAllCSVs":false,"quickStartTest":false},"inputArtifacts":{"testScriptFileInfo":{"url":"https://x8riedvqx93l12nj0h4zk1wu.z21.blob.storage.azure.net/893ce491-1133-4972-bf84-4e175de233b5/63614403-dffa-411b-9e14-cfce2f70058d?skoid=713ccf3d-dc33-4787-a1ee-6b0cc537c37a&sktid=33e01921-4d64-4f8c-a055-5bdaffd5e33d&skt=2025-02-24T21%3A53%3A46Z&ske=2025-02-25T04%3A53%3A46Z&sks=b&skv=2024-05-04&sv=2024-05-04&se=2025-02-24T22%3A55%3A50Z&sr=b&sp=r&sig=***","fileName":"sample-JMX-file.jmx","fileType":"TEST_SCRIPT","expireDateTime":"2025-02-24T22:55:50.6036442Z","validationStatus":"VALIDATION_SUCCESS"},"additionalFileInfo":[{"url":"https://x8riedvqx93l12nj0h4zk1wu.z21.blob.storage.azure.net/893ce491-1133-4972-bf84-4e175de233b5/306d2a4c-4672-4b64-9036-6c228ad54ee5?skoid=713ccf3d-dc33-4787-a1ee-6b0cc537c37a&sktid=33e01921-4d64-4f8c-a055-5bdaffd5e33d&skt=2025-02-24T21%3A53%3A46Z&ske=2025-02-25T04%3A53%3A46Z&sks=b&skv=2024-05-04&sv=2024-05-04&se=2025-02-24T22%3A55%3A50Z&sr=b&sp=r&sig=***","fileName":"additional-data.csv","fileType":"ADDITIONAL_ARTIFACTS","expireDateTime":"2025-02-24T22:55:50.6040595Z","validationStatus":"VALIDATION_NOT_REQUIRED"},{"url":"https://x8riedvqx93l12nj0h4zk1wu.z21.blob.storage.azure.net/893ce491-1133-4972-bf84-4e175de233b5/6e188739-9ab7-42cf-9b4c-818a893a7c91?skoid=713ccf3d-dc33-4787-a1ee-6b0cc537c37a&sktid=33e01921-4d64-4f8c-a055-5bdaffd5e33d&skt=2025-02-24T21%3A53%3A46Z&ske=2025-02-25T04%3A53%3A46Z&sks=b&skv=2024-05-04&sv=2024-05-04&se=2025-02-24T22%3A55%3A50Z&sr=b&sp=r&sig=***","fileName":"sample-ZIP-artifact.zip","fileType":"ZIPPED_ARTIFACTS","expireDateTime":"2025-02-24T22:55:50.6042274Z","validationStatus":"VALIDATION_SUCCESS"}]},"kind":"JMX","publicIPDisabled":false,"metricsReferenceIdentityType":"SystemAssigned","testId":"loadtest-kvrefid-case","description":"Test
        created from az load test command","displayName":"CLI-Test","keyvaultReferenceIdentityType":"UserAssigned","keyvaultReferenceIdentityId":"/subscriptions/00000000-0000-0000-0000-000000000000/resourcegroups/sample-rg/providers/microsoft.managedidentity/userassignedidentities/sample-mi","createdDateTime":"2025-02-24T21:53:45.077Z","createdBy":"hbisht@microsoft.com","lastModifiedDateTime":"2025-02-24T21:55:47.665Z","lastModifiedBy":"hbisht@microsoft.com"}'
>>>>>>> dfd6e4c3
    headers:
      accept-ranges:
      - bytes
      api-supported-versions:
      - 2022-11-01, 2023-04-01-preview, 2024-03-01-preview, 2024-05-01-preview, 2024-07-01-preview,
        2024-12-01-preview
      connection:
      - keep-alive
      content-length:
<<<<<<< HEAD
      - '3100'
      content-type:
      - application/json; charset=utf-8
      date:
      - Wed, 26 Feb 2025 11:17:38 GMT
      mise-correlation-id:
      - 5572735f-a59c-454f-bafd-36a70881647a
      strict-transport-security:
      - max-age=31536000; includeSubDomains
      x-azure-ref:
      - 20250226T111738Z-r17775d4f9888gqkhC1SG1bvr80000000cw000000000sype
=======
      - '3104'
      content-type:
      - application/json; charset=utf-8
      date:
      - Mon, 24 Feb 2025 21:55:50 GMT
      mise-correlation-id:
      - e48075d1-132e-4f39-a5f4-7fa203c4d294
      strict-transport-security:
      - max-age=31536000; includeSubDomains
      x-azure-ref:
      - 20250224T215550Z-r17775d4f98dvpdwhC1SG17y38000000141g000000000r9y
>>>>>>> dfd6e4c3
      x-cache:
      - CONFIG_NOCACHE
      x-content-type-options:
      - nosniff
    status:
      code: 200
      message: OK
- request:
    body: '{"displayName": "CLI-Test", "kind": "JMX", "description": "Test created
      from az load test command", "keyvaultReferenceIdentityType": "UserAssigned",
      "keyvaultReferenceIdentityId": "Random", "environmentVariables": {"rps": "1"},
      "secrets": {}, "loadTestConfiguration": {"engineInstances": 1, "splitAllCSVs":
      false, "quickStartTest": false, "regionalLoadTestConfig": null}, "autoStopCriteria":
      {"autoStopDisabled": false, "errorRate": 90.0, "errorRateTimeWindowInSeconds":
      60}, "baselineTestRunId": null, "engineBuiltinIdentityType": null, "engineBuiltinIdentityIds":
      null}'
    headers:
      Accept:
      - application/json
      Accept-Encoding:
      - gzip, deflate
      Connection:
      - keep-alive
      Content-Length:
      - '571'
      Content-Type:
      - application/merge-patch+json
      User-Agent:
<<<<<<< HEAD
      - AZURECLI/2.70.0 azsdk-python-core/1.31.0 Python/3.12.8 (Linux-6.5.0-1025-azure-x86_64-with-glibc2.36)
    method: PATCH
    uri: https://f61c559d-b5d6-4f96-972c-afc20b4ec8b1.eastus.cnt-prod.loadtesting.azure.com/tests/loadtest-kvrefid-case?api-version=2024-12-01-preview
=======
      - AZURECLI/2.69.0 azsdk-python-core/1.31.0 Python/3.12.8 (Linux-6.5.0-1025-azure-x86_64-with-glibc2.36)
    method: PATCH
    uri: https://15e947d4-31dd-40ef-bca9-d215bc39cca6.eastus.cnt-prod.loadtesting.azure.com/tests/loadtest-kvrefid-case?api-version=2024-12-01-preview
>>>>>>> dfd6e4c3
  response:
    body:
      string: '{"error":{"code":"InvalidManagedIdentity","message":"The provided Key
        Vault reference identity ID ''Random'' is invalid.","target":null,"details":null}}'
    headers:
      api-supported-versions:
      - 2022-11-01, 2023-04-01-preview, 2024-03-01-preview, 2024-05-01-preview, 2024-07-01-preview,
        2024-12-01-preview
      connection:
      - keep-alive
      content-type:
      - application/json
      date:
<<<<<<< HEAD
      - Wed, 26 Feb 2025 11:17:39 GMT
      mise-correlation-id:
      - 4ec638de-6f74-447e-acd9-88d1a9733132
=======
      - Mon, 24 Feb 2025 21:55:51 GMT
      mise-correlation-id:
      - 55afabd0-1f99-4716-9594-8874b609a2c1
>>>>>>> dfd6e4c3
      strict-transport-security:
      - max-age=31536000; includeSubDomains
      transfer-encoding:
      - chunked
      x-azure-ref:
<<<<<<< HEAD
      - 20250226T111738Z-r17775d4f9888gqkhC1SG1bvr80000000cw000000000syqr
=======
      - 20250224T215550Z-r17775d4f98dvpdwhC1SG17y38000000141g000000000rah
>>>>>>> dfd6e4c3
      x-cache:
      - CONFIG_NOCACHE
      x-content-type-options:
      - nosniff
      x-ms-error-code:
      - InvalidManagedIdentity
    status:
      code: 400
      message: Bad Request
- request:
    body: null
    headers:
      Accept:
      - application/json
      Accept-Encoding:
      - gzip, deflate
      Connection:
      - keep-alive
      User-Agent:
      - azsdk-python-mgmt-loadtesting/1.0.0 Python/3.12.8 (Linux-6.5.0-1025-azure-x86_64-with-glibc2.36)
    method: GET
    uri: https://management.azure.com/subscriptions/00000000-0000-0000-0000-000000000000/resourceGroups/clitest-load-000001/providers/Microsoft.LoadTestService/loadTests/clitest-load-000002?api-version=2022-12-01
  response:
    body:
<<<<<<< HEAD
      string: '{"id":"/subscriptions/00000000-0000-0000-0000-000000000000/resourceGroups/clitest-load-000001/providers/Microsoft.LoadTestService/loadTests/clitest-load-000002","name":"clitest-load-000002","type":"microsoft.loadtestservice/loadtests","location":"eastus","systemData":{"createdBy":"hbisht@microsoft.com","createdByType":"User","createdAt":"2025-02-26T11:14:32.2328146Z","lastModifiedBy":"hbisht@microsoft.com","lastModifiedByType":"User","lastModifiedAt":"2025-02-26T11:14:32.2328146Z"},"identity":{"type":"None"},"properties":{"dataPlaneURI":"f61c559d-b5d6-4f96-972c-afc20b4ec8b1.eastus.cnt-prod.loadtesting.azure.com","provisioningState":"Succeeded"}}'
=======
      string: '{"id":"/subscriptions/00000000-0000-0000-0000-000000000000/resourceGroups/clitest-load-000001/providers/Microsoft.LoadTestService/loadTests/clitest-load-000002","name":"clitest-load-000002","type":"microsoft.loadtestservice/loadtests","location":"eastus","systemData":{"createdBy":"hbisht@microsoft.com","createdByType":"User","createdAt":"2025-02-24T21:52:44.1893597Z","lastModifiedBy":"hbisht@microsoft.com","lastModifiedByType":"User","lastModifiedAt":"2025-02-24T21:52:44.1893597Z"},"identity":{"type":"None"},"properties":{"dataPlaneURI":"15e947d4-31dd-40ef-bca9-d215bc39cca6.eastus.cnt-prod.loadtesting.azure.com","provisioningState":"Succeeded"}}'
>>>>>>> dfd6e4c3
    headers:
      cache-control:
      - no-cache
      content-length:
      - '653'
      content-type:
      - application/json; charset=utf-8
      date:
<<<<<<< HEAD
      - Wed, 26 Feb 2025 11:17:39 GMT
      etag:
      - '"7f0158e5-0000-0200-0000-67bef7ae0000"'
=======
      - Mon, 24 Feb 2025 21:55:51 GMT
      etag:
      - '"4f015cb3-0000-0200-0000-67bcea420000"'
>>>>>>> dfd6e4c3
      expires:
      - '-1'
      pragma:
      - no-cache
      strict-transport-security:
      - max-age=31536000; includeSubDomains
      x-cache:
      - CONFIG_NOCACHE
      x-content-type-options:
      - nosniff
      x-ms-providerhub-traffic:
      - 'True'
      x-ms-ratelimit-remaining-subscription-global-reads:
      - '16499'
      x-msedge-ref:
<<<<<<< HEAD
      - 'Ref A: 8B96674FDDBF437BB2B9AAC8CDAACF57 Ref B: MAA201060513031 Ref C: 2025-02-26T11:17:39Z'
=======
      - 'Ref A: 9B419603353E4A85B52F821C9EBBAE9A Ref B: MAA201060513017 Ref C: 2025-02-24T21:55:51Z'
>>>>>>> dfd6e4c3
    status:
      code: 200
      message: OK
- request:
    body: null
    headers:
      Accept:
      - application/json
      Accept-Encoding:
      - gzip, deflate
      Connection:
      - keep-alive
      User-Agent:
<<<<<<< HEAD
      - AZURECLI/2.70.0 azsdk-python-core/1.31.0 Python/3.12.8 (Linux-6.5.0-1025-azure-x86_64-with-glibc2.36)
    method: GET
    uri: https://f61c559d-b5d6-4f96-972c-afc20b4ec8b1.eastus.cnt-prod.loadtesting.azure.com/tests/loadtest-kvrefid-case?api-version=2024-12-01-preview
  response:
    body:
      string: '{"passFailCriteria":{"passFailMetrics":{"73376d5a-13d5-4838-96fb-0cc948fd4409":{"clientMetric":"latency","aggregate":"avg","condition":">","requestName":"GetCustomerDetails","value":200.0,"action":"continue"},"db839ee8-e7dd-4942-bfed-260b2d8de621":{"clientMetric":"error","aggregate":"percentage","condition":">","value":50.0,"action":"continue"},"d1b3e621-ade9-4be4-a654-979401438485":{"clientMetric":"requests_per_sec","aggregate":"avg","condition":">","value":78.0,"action":"continue"}},"passFailServerMetrics":{}},"autoStopCriteria":{"autoStopDisabled":false,"errorRate":90.0,"errorRateTimeWindowInSeconds":60},"environmentVariables":{"rps":"1"},"loadTestConfiguration":{"engineInstances":1,"splitAllCSVs":false,"quickStartTest":false},"inputArtifacts":{"testScriptFileInfo":{"url":"https://cav5zwkbu0ncz7t0r1t9mfqw.z16.blob.storage.azure.net/ce68f267-a354-41ce-85b9-98394f209d3d/add3f2e1-068c-44dd-9d9f-b6677d7635a9?skoid=713ccf3d-dc33-4787-a1ee-6b0cc537c37a&sktid=33e01921-4d64-4f8c-a055-5bdaffd5e33d&skt=2025-02-26T11%3A15%3A38Z&ske=2025-02-26T18%3A15%3A38Z&sks=b&skv=2024-05-04&sv=2024-05-04&se=2025-02-26T12%3A17%3A40Z&sr=b&sp=r&sig=***","fileName":"sample-JMX-file.jmx","fileType":"TEST_SCRIPT","expireDateTime":"2025-02-26T12:17:40.3984432Z","validationStatus":"VALIDATION_SUCCESS"},"additionalFileInfo":[{"url":"https://cav5zwkbu0ncz7t0r1t9mfqw.z16.blob.storage.azure.net/ce68f267-a354-41ce-85b9-98394f209d3d/c38228b6-0377-4b86-8d85-6616713a9278?skoid=713ccf3d-dc33-4787-a1ee-6b0cc537c37a&sktid=33e01921-4d64-4f8c-a055-5bdaffd5e33d&skt=2025-02-26T11%3A15%3A38Z&ske=2025-02-26T18%3A15%3A38Z&sks=b&skv=2024-05-04&sv=2024-05-04&se=2025-02-26T12%3A17%3A40Z&sr=b&sp=r&sig=***","fileName":"additional-data.csv","fileType":"ADDITIONAL_ARTIFACTS","expireDateTime":"2025-02-26T12:17:40.3989113Z","validationStatus":"VALIDATION_NOT_REQUIRED"},{"url":"https://cav5zwkbu0ncz7t0r1t9mfqw.z16.blob.storage.azure.net/ce68f267-a354-41ce-85b9-98394f209d3d/e178d6ac-b6b7-4ef1-8316-b82b81ab8338?skoid=713ccf3d-dc33-4787-a1ee-6b0cc537c37a&sktid=33e01921-4d64-4f8c-a055-5bdaffd5e33d&skt=2025-02-26T11%3A15%3A38Z&ske=2025-02-26T18%3A15%3A38Z&sks=b&skv=2024-05-04&sv=2024-05-04&se=2025-02-26T12%3A17%3A40Z&sr=b&sp=r&sig=***","fileName":"sample-ZIP-artifact.zip","fileType":"ZIPPED_ARTIFACTS","expireDateTime":"2025-02-26T12:17:40.39904Z","validationStatus":"VALIDATION_SUCCESS"}]},"kind":"JMX","publicIPDisabled":false,"metricsReferenceIdentityType":"SystemAssigned","testId":"loadtest-kvrefid-case","description":"Test
        created from az load test command","displayName":"CLI-Test","keyvaultReferenceIdentityType":"UserAssigned","keyvaultReferenceIdentityId":"/subscriptions/00000000-0000-0000-0000-000000000000/resourcegroups/sample-rg/providers/microsoft.managedidentity/userassignedidentities/sample-mi","createdDateTime":"2025-02-26T11:15:34.384Z","createdBy":"hbisht@microsoft.com","lastModifiedDateTime":"2025-02-26T11:17:35.995Z","lastModifiedBy":"hbisht@microsoft.com"}'
=======
      - AZURECLI/2.69.0 azsdk-python-core/1.31.0 Python/3.12.8 (Linux-6.5.0-1025-azure-x86_64-with-glibc2.36)
    method: GET
    uri: https://15e947d4-31dd-40ef-bca9-d215bc39cca6.eastus.cnt-prod.loadtesting.azure.com/tests/loadtest-kvrefid-case?api-version=2024-12-01-preview
  response:
    body:
      string: '{"passFailCriteria":{"passFailMetrics":{"af818a75-078c-4dae-86c3-77218279a0c2":{"clientMetric":"latency","aggregate":"avg","condition":">","requestName":"GetCustomerDetails","value":200.0,"action":"continue"},"d9e6fa1e-be8b-4dea-8e55-63b42ab456d3":{"clientMetric":"error","aggregate":"percentage","condition":">","value":50.0,"action":"continue"},"c236a7d3-6401-4362-87f9-4cbd935c0f43":{"clientMetric":"requests_per_sec","aggregate":"avg","condition":">","value":78.0,"action":"continue"}},"passFailServerMetrics":{}},"autoStopCriteria":{"autoStopDisabled":false,"errorRate":90.0,"errorRateTimeWindowInSeconds":60},"environmentVariables":{"rps":"1"},"loadTestConfiguration":{"engineInstances":1,"splitAllCSVs":false,"quickStartTest":false},"inputArtifacts":{"testScriptFileInfo":{"url":"https://x8riedvqx93l12nj0h4zk1wu.z21.blob.storage.azure.net/893ce491-1133-4972-bf84-4e175de233b5/63614403-dffa-411b-9e14-cfce2f70058d?skoid=713ccf3d-dc33-4787-a1ee-6b0cc537c37a&sktid=33e01921-4d64-4f8c-a055-5bdaffd5e33d&skt=2025-02-24T21%3A54%3A24Z&ske=2025-02-25T04%3A54%3A24Z&sks=b&skv=2024-05-04&sv=2024-05-04&se=2025-02-24T22%3A55%3A53Z&sr=b&sp=r&sig=***","fileName":"sample-JMX-file.jmx","fileType":"TEST_SCRIPT","expireDateTime":"2025-02-24T22:55:53.3872054Z","validationStatus":"VALIDATION_SUCCESS"},"additionalFileInfo":[{"url":"https://x8riedvqx93l12nj0h4zk1wu.z21.blob.storage.azure.net/893ce491-1133-4972-bf84-4e175de233b5/306d2a4c-4672-4b64-9036-6c228ad54ee5?skoid=713ccf3d-dc33-4787-a1ee-6b0cc537c37a&sktid=33e01921-4d64-4f8c-a055-5bdaffd5e33d&skt=2025-02-24T21%3A54%3A24Z&ske=2025-02-25T04%3A54%3A24Z&sks=b&skv=2024-05-04&sv=2024-05-04&se=2025-02-24T22%3A55%3A53Z&sr=b&sp=r&sig=***","fileName":"additional-data.csv","fileType":"ADDITIONAL_ARTIFACTS","expireDateTime":"2025-02-24T22:55:53.3882159Z","validationStatus":"VALIDATION_NOT_REQUIRED"},{"url":"https://x8riedvqx93l12nj0h4zk1wu.z21.blob.storage.azure.net/893ce491-1133-4972-bf84-4e175de233b5/6e188739-9ab7-42cf-9b4c-818a893a7c91?skoid=713ccf3d-dc33-4787-a1ee-6b0cc537c37a&sktid=33e01921-4d64-4f8c-a055-5bdaffd5e33d&skt=2025-02-24T21%3A54%3A24Z&ske=2025-02-25T04%3A54%3A24Z&sks=b&skv=2024-05-04&sv=2024-05-04&se=2025-02-24T22%3A55%3A53Z&sr=b&sp=r&sig=***","fileName":"sample-ZIP-artifact.zip","fileType":"ZIPPED_ARTIFACTS","expireDateTime":"2025-02-24T22:55:53.3885228Z","validationStatus":"VALIDATION_SUCCESS"}]},"kind":"JMX","publicIPDisabled":false,"metricsReferenceIdentityType":"SystemAssigned","testId":"loadtest-kvrefid-case","description":"Test
        created from az load test command","displayName":"CLI-Test","keyvaultReferenceIdentityType":"UserAssigned","keyvaultReferenceIdentityId":"/subscriptions/00000000-0000-0000-0000-000000000000/resourcegroups/sample-rg/providers/microsoft.managedidentity/userassignedidentities/sample-mi","createdDateTime":"2025-02-24T21:53:45.077Z","createdBy":"hbisht@microsoft.com","lastModifiedDateTime":"2025-02-24T21:55:47.665Z","lastModifiedBy":"hbisht@microsoft.com"}'
>>>>>>> dfd6e4c3
    headers:
      accept-ranges:
      - bytes
      api-supported-versions:
      - 2022-11-01, 2023-04-01-preview, 2024-03-01-preview, 2024-05-01-preview, 2024-07-01-preview,
        2024-12-01-preview
      connection:
      - keep-alive
      content-length:
<<<<<<< HEAD
      - '3106'
      content-type:
      - application/json; charset=utf-8
      date:
      - Wed, 26 Feb 2025 11:17:40 GMT
      mise-correlation-id:
      - c9cdd6d4-9240-4750-a51f-99aed278688c
      strict-transport-security:
      - max-age=31536000; includeSubDomains
      x-azure-ref:
      - 20250226T111739Z-r16fc4b5ccf74qbvhC1SG1ybd400000009gg00000000brbe
=======
      - '3100'
      content-type:
      - application/json; charset=utf-8
      date:
      - Mon, 24 Feb 2025 21:55:53 GMT
      mise-correlation-id:
      - d5c0cb8d-8b4c-4fbe-8ddb-f51d62901545
      strict-transport-security:
      - max-age=31536000; includeSubDomains
      x-azure-ref:
      - 20250224T215553Z-r17775d4f98lnpwthC1SG1g1zn000000090g00000000854r
>>>>>>> dfd6e4c3
      x-cache:
      - CONFIG_NOCACHE
      x-content-type-options:
      - nosniff
    status:
      code: 200
      message: OK
- request:
    body: '{"displayName": "CLI-Test", "kind": "JMX", "description": "Test created
      from az load test command", "keyvaultReferenceIdentityType": "UserAssigned",
      "keyvaultReferenceIdentityId": "Random", "publicIPDisabled": false, "environmentVariables":
      {"rps": 1}, "secrets": {}, "certificate": null, "loadTestConfiguration": {"engineInstances":
      1, "regionalLoadTestConfig": null, "quickStartTest": false, "splitAllCSVs":
<<<<<<< HEAD
      false}, "passFailCriteria": {"passFailMetrics": {"73376d5a-13d5-4838-96fb-0cc948fd4409":
      null, "db839ee8-e7dd-4942-bfed-260b2d8de621": null, "d1b3e621-ade9-4be4-a654-979401438485":
      null, "f4869162-3b47-4cec-93e5-144fbfa6a824": {"aggregate": "avg", "clientMetric":
      "requests_per_sec", "condition": ">", "value": "78"}, "d8822409-a946-483a-ae76-308ed3d0e4f1":
      {"aggregate": "percentage", "clientMetric": "error", "condition": ">", "value":
      "50"}, "6e61fb73-e72d-47d6-819c-b8930524ebfe": {"aggregate": "avg", "clientMetric":
=======
      false}, "passFailCriteria": {"passFailMetrics": {"af818a75-078c-4dae-86c3-77218279a0c2":
      null, "d9e6fa1e-be8b-4dea-8e55-63b42ab456d3": null, "c236a7d3-6401-4362-87f9-4cbd935c0f43":
      null, "1b60130b-8bbe-47cf-b648-8f32e2d6a4e3": {"aggregate": "avg", "clientMetric":
      "requests_per_sec", "condition": ">", "value": "78"}, "1a5d5569-e2e1-4842-bfc2-013a45b8a8c8":
      {"aggregate": "percentage", "clientMetric": "error", "condition": ">", "value":
      "50"}, "b63d3899-3b5c-4210-a770-e90124c7927f": {"aggregate": "avg", "clientMetric":
>>>>>>> dfd6e4c3
      "latency", "condition": ">", "value": "200", "requestName": "GetCustomerDetails"}}},
      "autoStopCriteria": {"autoStopDisabled": false, "errorRate": 90, "errorRateTimeWindowInSeconds":
      60}, "engineBuiltinIdentityType": null, "engineBuiltinIdentityIds": null}'
    headers:
      Accept:
      - application/json
      Accept-Encoding:
      - gzip, deflate
      Connection:
      - keep-alive
      Content-Length:
      - '1187'
      Content-Type:
      - application/merge-patch+json
      User-Agent:
<<<<<<< HEAD
      - AZURECLI/2.70.0 azsdk-python-core/1.31.0 Python/3.12.8 (Linux-6.5.0-1025-azure-x86_64-with-glibc2.36)
    method: PATCH
    uri: https://f61c559d-b5d6-4f96-972c-afc20b4ec8b1.eastus.cnt-prod.loadtesting.azure.com/tests/loadtest-kvrefid-case?api-version=2024-12-01-preview
=======
      - AZURECLI/2.69.0 azsdk-python-core/1.31.0 Python/3.12.8 (Linux-6.5.0-1025-azure-x86_64-with-glibc2.36)
    method: PATCH
    uri: https://15e947d4-31dd-40ef-bca9-d215bc39cca6.eastus.cnt-prod.loadtesting.azure.com/tests/loadtest-kvrefid-case?api-version=2024-12-01-preview
>>>>>>> dfd6e4c3
  response:
    body:
      string: '{"error":{"code":"InvalidManagedIdentity","message":"The provided Key
        Vault reference identity ID ''Random'' is invalid.","target":null,"details":null}}'
    headers:
      api-supported-versions:
      - 2022-11-01, 2023-04-01-preview, 2024-03-01-preview, 2024-05-01-preview, 2024-07-01-preview,
        2024-12-01-preview
      connection:
      - keep-alive
      content-type:
      - application/json
      date:
<<<<<<< HEAD
      - Wed, 26 Feb 2025 11:17:40 GMT
      mise-correlation-id:
      - 8487cb15-09c3-4845-954f-af01226b9e31
=======
      - Mon, 24 Feb 2025 21:55:53 GMT
      mise-correlation-id:
      - f8069872-a1d4-4c0f-8853-a8cc80c646e0
>>>>>>> dfd6e4c3
      strict-transport-security:
      - max-age=31536000; includeSubDomains
      transfer-encoding:
      - chunked
      x-azure-ref:
<<<<<<< HEAD
      - 20250226T111740Z-r16fc4b5ccf74qbvhC1SG1ybd400000009gg00000000brdd
=======
      - 20250224T215553Z-r17775d4f98lnpwthC1SG1g1zn000000090g000000008552
>>>>>>> dfd6e4c3
      x-cache:
      - CONFIG_NOCACHE
      x-content-type-options:
      - nosniff
      x-ms-error-code:
      - InvalidManagedIdentity
    status:
      code: 400
      message: Bad Request
version: 1<|MERGE_RESOLUTION|>--- conflicted
+++ resolved
@@ -14,11 +14,7 @@
     uri: https://management.azure.com/subscriptions/00000000-0000-0000-0000-000000000000/resourceGroups/clitest-load-000001/providers/Microsoft.LoadTestService/loadTests/clitest-load-000002?api-version=2022-12-01
   response:
     body:
-<<<<<<< HEAD
-      string: '{"id":"/subscriptions/00000000-0000-0000-0000-000000000000/resourceGroups/clitest-load-000001/providers/Microsoft.LoadTestService/loadTests/clitest-load-000002","name":"clitest-load-000002","type":"microsoft.loadtestservice/loadtests","location":"eastus","systemData":{"createdBy":"hbisht@microsoft.com","createdByType":"User","createdAt":"2025-02-26T11:14:32.2328146Z","lastModifiedBy":"hbisht@microsoft.com","lastModifiedByType":"User","lastModifiedAt":"2025-02-26T11:14:32.2328146Z"},"identity":{"type":"None"},"properties":{"dataPlaneURI":"f61c559d-b5d6-4f96-972c-afc20b4ec8b1.eastus.cnt-prod.loadtesting.azure.com","provisioningState":"Succeeded"}}'
-=======
-      string: '{"id":"/subscriptions/00000000-0000-0000-0000-000000000000/resourceGroups/clitest-load-000001/providers/Microsoft.LoadTestService/loadTests/clitest-load-000002","name":"clitest-load-000002","type":"microsoft.loadtestservice/loadtests","location":"eastus","systemData":{"createdBy":"hbisht@microsoft.com","createdByType":"User","createdAt":"2025-02-24T21:52:44.1893597Z","lastModifiedBy":"hbisht@microsoft.com","lastModifiedByType":"User","lastModifiedAt":"2025-02-24T21:52:44.1893597Z"},"identity":{"type":"None"},"properties":{"dataPlaneURI":"15e947d4-31dd-40ef-bca9-d215bc39cca6.eastus.cnt-prod.loadtesting.azure.com","provisioningState":"Succeeded"}}'
->>>>>>> dfd6e4c3
+      string: '{"id":"/subscriptions/00000000-0000-0000-0000-000000000000/resourceGroups/clitest-load-000001/providers/Microsoft.LoadTestService/loadTests/clitest-load-000002","name":"clitest-load-000002","type":"microsoft.loadtestservice/loadtests","location":"eastus","systemData":{"createdBy":"hbisht@microsoft.com","createdByType":"User","createdAt":"2025-02-26T23:07:04.7950167Z","lastModifiedBy":"hbisht@microsoft.com","lastModifiedByType":"User","lastModifiedAt":"2025-02-26T23:07:04.7950167Z"},"identity":{"type":"None"},"properties":{"dataPlaneURI":"b99a95cb-db74-48d1-980c-fe606d9e9d29.eastus.cnt-prod.loadtesting.azure.com","provisioningState":"Succeeded"}}'
     headers:
       cache-control:
       - no-cache
@@ -27,15 +23,9 @@
       content-type:
       - application/json; charset=utf-8
       date:
-<<<<<<< HEAD
-      - Wed, 26 Feb 2025 11:15:33 GMT
+      - Wed, 26 Feb 2025 23:08:07 GMT
       etag:
-      - '"7f0158e5-0000-0200-0000-67bef7ae0000"'
-=======
-      - Mon, 24 Feb 2025 21:53:43 GMT
-      etag:
-      - '"4f015cb3-0000-0200-0000-67bcea420000"'
->>>>>>> dfd6e4c3
+      - '"8f01495f-0000-0200-0000-67bf9eae0000"'
       expires:
       - '-1'
       pragma:
@@ -51,33 +41,23 @@
       x-ms-ratelimit-remaining-subscription-global-reads:
       - '16499'
       x-msedge-ref:
-<<<<<<< HEAD
-      - 'Ref A: 545450805A954A188210F74CD9E72F8C Ref B: MAA201060514035 Ref C: 2025-02-26T11:15:32Z'
-=======
-      - 'Ref A: 79D9C554B0024E8982A35D10C38E731B Ref B: MAA201060515053 Ref C: 2025-02-24T21:53:42Z'
->>>>>>> dfd6e4c3
-    status:
-      code: 200
-      message: OK
-- request:
-    body: null
-    headers:
-      Accept:
-      - application/json
-      Accept-Encoding:
-      - gzip, deflate
-      Connection:
-      - keep-alive
-      User-Agent:
-<<<<<<< HEAD
-      - AZURECLI/2.70.0 azsdk-python-core/1.31.0 Python/3.12.8 (Linux-6.5.0-1025-azure-x86_64-with-glibc2.36)
-    method: GET
-    uri: https://f61c559d-b5d6-4f96-972c-afc20b4ec8b1.eastus.cnt-prod.loadtesting.azure.com/tests/loadtest-kvrefid-case?api-version=2024-12-01-preview
-=======
-      - AZURECLI/2.69.0 azsdk-python-core/1.31.0 Python/3.12.8 (Linux-6.5.0-1025-azure-x86_64-with-glibc2.36)
-    method: GET
-    uri: https://15e947d4-31dd-40ef-bca9-d215bc39cca6.eastus.cnt-prod.loadtesting.azure.com/tests/loadtest-kvrefid-case?api-version=2024-12-01-preview
->>>>>>> dfd6e4c3
+      - 'Ref A: 9D814271565542A2BEBB995FDCC29FBB Ref B: MAA201060515051 Ref C: 2025-02-26T23:08:06Z'
+    status:
+      code: 200
+      message: OK
+- request:
+    body: null
+    headers:
+      Accept:
+      - application/json
+      Accept-Encoding:
+      - gzip, deflate
+      Connection:
+      - keep-alive
+      User-Agent:
+      - AZURECLI/2.70.0 azsdk-python-core/1.31.0 Python/3.12.8 (Linux-6.5.0-1025-azure-x86_64-with-glibc2.36)
+    method: GET
+    uri: https://b99a95cb-db74-48d1-980c-fe606d9e9d29.eastus.cnt-prod.loadtesting.azure.com/tests/loadtest-kvrefid-case?api-version=2024-12-01-preview
   response:
     body:
       string: '{"error":{"code":"TestNotFound","message":"Test couldn''t find with
@@ -91,25 +71,15 @@
       content-type:
       - application/json
       date:
-<<<<<<< HEAD
-      - Wed, 26 Feb 2025 11:15:34 GMT
-      mise-correlation-id:
-      - 2cc0af9e-28b8-4f79-b0c7-f0c0629a1dd3
-=======
-      - Mon, 24 Feb 2025 21:53:44 GMT
-      mise-correlation-id:
-      - 55c3fe51-d88d-473c-ac6f-d939fa37a266
->>>>>>> dfd6e4c3
+      - Wed, 26 Feb 2025 23:08:08 GMT
+      mise-correlation-id:
+      - bd77298d-669a-48ec-900d-dd3bcf508d5d
       strict-transport-security:
       - max-age=31536000; includeSubDomains
       transfer-encoding:
       - chunked
       x-azure-ref:
-<<<<<<< HEAD
-      - 20250226T111533Z-r17775d4f98mc5fbhC1SG1vp2s00000018kg00000000k338
-=======
-      - 20250224T215344Z-r17775d4f98mc5fbhC1SG1vp2s00000013v000000000atct
->>>>>>> dfd6e4c3
+      - 20250226T230808Z-167c755789d9f6qshC1SG1fkqn00000002ag00000000fbn9
       x-cache:
       - CONFIG_NOCACHE
       x-content-type-options:
@@ -126,17 +96,10 @@
       "publicIPDisabled": false, "environmentVariables": {"rps": 1}, "secrets": {},
       "certificate": null, "loadTestConfiguration": {"engineInstances": 1, "regionalLoadTestConfig":
       null, "quickStartTest": false, "splitAllCSVs": false}, "passFailCriteria": {"passFailMetrics":
-<<<<<<< HEAD
-      {"2761dd22-7f2b-4bc7-ba49-f05131847fb1": {"aggregate": "avg", "clientMetric":
-      "requests_per_sec", "condition": ">", "value": "78"}, "974fa22d-3de9-447a-8940-45d8aa4ac26b":
+      {"a7136c52-0fbe-407c-b741-d32ee4e3f94b": {"aggregate": "avg", "clientMetric":
+      "requests_per_sec", "condition": ">", "value": "78"}, "515b710a-b65c-456f-af40-2c4fcbc5deeb":
       {"aggregate": "percentage", "clientMetric": "error", "condition": ">", "value":
-      "50"}, "079d1d48-b6b5-40ab-bdd5-3ab2d4cc1384": {"aggregate": "avg", "clientMetric":
-=======
-      {"128e6209-53dd-48fb-a4f6-5bc033adc818": {"aggregate": "avg", "clientMetric":
-      "requests_per_sec", "condition": ">", "value": "78"}, "b3764797-f627-4417-9100-983490893cbc":
-      {"aggregate": "percentage", "clientMetric": "error", "condition": ">", "value":
-      "50"}, "cd046312-c395-43df-b823-fa6536ae1ded": {"aggregate": "avg", "clientMetric":
->>>>>>> dfd6e4c3
+      "50"}, "3532ae27-59c9-4aed-9d41-08c99c0a9b53": {"aggregate": "avg", "clientMetric":
       "latency", "condition": ">", "value": "200", "requestName": "GetCustomerDetails"}}},
       "autoStopCriteria": {"autoStopDisabled": false, "errorRate": 90, "errorRateTimeWindowInSeconds":
       60}, "engineBuiltinIdentityType": null, "engineBuiltinIdentityIds": null}'
@@ -152,23 +115,13 @@
       Content-Type:
       - application/merge-patch+json
       User-Agent:
-<<<<<<< HEAD
       - AZURECLI/2.70.0 azsdk-python-core/1.31.0 Python/3.12.8 (Linux-6.5.0-1025-azure-x86_64-with-glibc2.36)
     method: PATCH
-    uri: https://f61c559d-b5d6-4f96-972c-afc20b4ec8b1.eastus.cnt-prod.loadtesting.azure.com/tests/loadtest-kvrefid-case?api-version=2024-12-01-preview
-  response:
-    body:
-      string: '{"passFailCriteria":{"passFailMetrics":{"2761dd22-7f2b-4bc7-ba49-f05131847fb1":{"clientMetric":"requests_per_sec","aggregate":"avg","condition":">","value":78.0,"action":"continue"},"974fa22d-3de9-447a-8940-45d8aa4ac26b":{"clientMetric":"error","aggregate":"percentage","condition":">","value":50.0,"action":"continue"},"079d1d48-b6b5-40ab-bdd5-3ab2d4cc1384":{"clientMetric":"latency","aggregate":"avg","condition":">","requestName":"GetCustomerDetails","value":200.0,"action":"continue"}},"passFailServerMetrics":{}},"autoStopCriteria":{"autoStopDisabled":false,"errorRate":90.0,"errorRateTimeWindowInSeconds":60},"environmentVariables":{"rps":"1"},"loadTestConfiguration":{"engineInstances":1,"splitAllCSVs":false,"quickStartTest":false},"inputArtifacts":{"additionalFileInfo":[]},"kind":"URL","publicIPDisabled":false,"metricsReferenceIdentityType":"SystemAssigned","testId":"loadtest-kvrefid-case","description":"Test
-        created from az load test command","displayName":"CLI-Test","keyvaultReferenceIdentityType":"UserAssigned","keyvaultReferenceIdentityId":"/subscriptions/00000000-0000-0000-0000-000000000000/resourcegroups/sample-rg/providers/microsoft.managedidentity/userassignedidentities/sample-mi","createdDateTime":"2025-02-26T11:15:34.384Z","createdBy":"hbisht@microsoft.com","lastModifiedDateTime":"2025-02-26T11:15:34.384Z","lastModifiedBy":"hbisht@microsoft.com"}'
-=======
-      - AZURECLI/2.69.0 azsdk-python-core/1.31.0 Python/3.12.8 (Linux-6.5.0-1025-azure-x86_64-with-glibc2.36)
-    method: PATCH
-    uri: https://15e947d4-31dd-40ef-bca9-d215bc39cca6.eastus.cnt-prod.loadtesting.azure.com/tests/loadtest-kvrefid-case?api-version=2024-12-01-preview
-  response:
-    body:
-      string: '{"passFailCriteria":{"passFailMetrics":{"128e6209-53dd-48fb-a4f6-5bc033adc818":{"clientMetric":"requests_per_sec","aggregate":"avg","condition":">","value":78.0,"action":"continue"},"b3764797-f627-4417-9100-983490893cbc":{"clientMetric":"error","aggregate":"percentage","condition":">","value":50.0,"action":"continue"},"cd046312-c395-43df-b823-fa6536ae1ded":{"clientMetric":"latency","aggregate":"avg","condition":">","requestName":"GetCustomerDetails","value":200.0,"action":"continue"}},"passFailServerMetrics":{}},"autoStopCriteria":{"autoStopDisabled":false,"errorRate":90.0,"errorRateTimeWindowInSeconds":60},"environmentVariables":{"rps":"1"},"loadTestConfiguration":{"engineInstances":1,"splitAllCSVs":false,"quickStartTest":false},"inputArtifacts":{"additionalFileInfo":[]},"kind":"URL","publicIPDisabled":false,"metricsReferenceIdentityType":"SystemAssigned","testId":"loadtest-kvrefid-case","description":"Test
-        created from az load test command","displayName":"CLI-Test","keyvaultReferenceIdentityType":"UserAssigned","keyvaultReferenceIdentityId":"/subscriptions/00000000-0000-0000-0000-000000000000/resourcegroups/sample-rg/providers/microsoft.managedidentity/userassignedidentities/sample-mi","createdDateTime":"2025-02-24T21:53:45.077Z","createdBy":"hbisht@microsoft.com","lastModifiedDateTime":"2025-02-24T21:53:45.077Z","lastModifiedBy":"hbisht@microsoft.com"}'
->>>>>>> dfd6e4c3
+    uri: https://b99a95cb-db74-48d1-980c-fe606d9e9d29.eastus.cnt-prod.loadtesting.azure.com/tests/loadtest-kvrefid-case?api-version=2024-12-01-preview
+  response:
+    body:
+      string: '{"passFailCriteria":{"passFailMetrics":{"a7136c52-0fbe-407c-b741-d32ee4e3f94b":{"clientMetric":"requests_per_sec","aggregate":"avg","condition":">","value":78.0,"action":"continue"},"515b710a-b65c-456f-af40-2c4fcbc5deeb":{"clientMetric":"error","aggregate":"percentage","condition":">","value":50.0,"action":"continue"},"3532ae27-59c9-4aed-9d41-08c99c0a9b53":{"clientMetric":"latency","aggregate":"avg","condition":">","requestName":"GetCustomerDetails","value":200.0,"action":"continue"}},"passFailServerMetrics":{}},"autoStopCriteria":{"autoStopDisabled":false,"errorRate":90.0,"errorRateTimeWindowInSeconds":60},"environmentVariables":{"rps":"1"},"loadTestConfiguration":{"engineInstances":1,"splitAllCSVs":false,"quickStartTest":false},"inputArtifacts":{"additionalFileInfo":[]},"kind":"URL","publicIPDisabled":false,"metricsReferenceIdentityType":"SystemAssigned","testId":"loadtest-kvrefid-case","description":"Test
+        created from az load test command","displayName":"CLI-Test","keyvaultReferenceIdentityType":"UserAssigned","keyvaultReferenceIdentityId":"/subscriptions/00000000-0000-0000-0000-000000000000/resourcegroups/sample-rg/providers/microsoft.managedidentity/userassignedidentities/sample-mi","createdDateTime":"2025-02-26T23:08:09.107Z","createdBy":"hbisht@microsoft.com","lastModifiedDateTime":"2025-02-26T23:08:09.107Z","lastModifiedBy":"hbisht@microsoft.com"}'
     headers:
       api-supported-versions:
       - 2022-11-01, 2023-04-01-preview, 2024-03-01-preview, 2024-05-01-preview, 2024-07-01-preview,
@@ -180,27 +133,15 @@
       content-type:
       - application/json; charset=utf-8
       date:
-<<<<<<< HEAD
-      - Wed, 26 Feb 2025 11:15:34 GMT
+      - Wed, 26 Feb 2025 23:08:09 GMT
       location:
-      - https://f61c559d-b5d6-4f96-972c-afc20b4ec8b1.eastus.cnt-prod.loadtesting.azure.com/tests/loadtest-kvrefid-case?api-version=2024-12-01-preview
-      mise-correlation-id:
-      - 54953374-fb98-4973-8fa8-96ccf6b633e1
-      strict-transport-security:
-      - max-age=31536000; includeSubDomains
-      x-azure-ref:
-      - 20250226T111534Z-r17775d4f98mc5fbhC1SG1vp2s00000018kg00000000k366
-=======
-      - Mon, 24 Feb 2025 21:53:45 GMT
-      location:
-      - https://15e947d4-31dd-40ef-bca9-d215bc39cca6.eastus.cnt-prod.loadtesting.azure.com/tests/loadtest-kvrefid-case?api-version=2024-12-01-preview
-      mise-correlation-id:
-      - 164d6c78-1fff-4242-a288-307a60f72b3c
-      strict-transport-security:
-      - max-age=31536000; includeSubDomains
-      x-azure-ref:
-      - 20250224T215344Z-r17775d4f98mc5fbhC1SG1vp2s00000013v000000000ate5
->>>>>>> dfd6e4c3
+      - https://b99a95cb-db74-48d1-980c-fe606d9e9d29.eastus.cnt-prod.loadtesting.azure.com/tests/loadtest-kvrefid-case?api-version=2024-12-01-preview
+      mise-correlation-id:
+      - edcaabaf-4f8f-48c9-98cc-00057d43f3cb
+      strict-transport-security:
+      - max-age=31536000; includeSubDomains
+      x-azure-ref:
+      - 20250226T230808Z-167c755789d9f6qshC1SG1fkqn00000002ag00000000fbqr
       x-cache:
       - CONFIG_NOCACHE
       x-content-type-options:
@@ -218,15 +159,9 @@
       Connection:
       - keep-alive
       User-Agent:
-<<<<<<< HEAD
-      - AZURECLI/2.70.0 azsdk-python-core/1.31.0 Python/3.12.8 (Linux-6.5.0-1025-azure-x86_64-with-glibc2.36)
-    method: GET
-    uri: https://f61c559d-b5d6-4f96-972c-afc20b4ec8b1.eastus.cnt-prod.loadtesting.azure.com/tests/loadtest-kvrefid-case/files?api-version=2024-12-01-preview
-=======
-      - AZURECLI/2.69.0 azsdk-python-core/1.31.0 Python/3.12.8 (Linux-6.5.0-1025-azure-x86_64-with-glibc2.36)
-    method: GET
-    uri: https://15e947d4-31dd-40ef-bca9-d215bc39cca6.eastus.cnt-prod.loadtesting.azure.com/tests/loadtest-kvrefid-case/files?api-version=2024-12-01-preview
->>>>>>> dfd6e4c3
+      - AZURECLI/2.70.0 azsdk-python-core/1.31.0 Python/3.12.8 (Linux-6.5.0-1025-azure-x86_64-with-glibc2.36)
+    method: GET
+    uri: https://b99a95cb-db74-48d1-980c-fe606d9e9d29.eastus.cnt-prod.loadtesting.azure.com/tests/loadtest-kvrefid-case/files?api-version=2024-12-01-preview
   response:
     body:
       string: '{"value":[]}'
@@ -243,23 +178,13 @@
       content-type:
       - application/json; charset=utf-8
       date:
-<<<<<<< HEAD
-      - Wed, 26 Feb 2025 11:15:34 GMT
-      mise-correlation-id:
-      - 646d6aa2-2168-4ab6-af1e-3ccdda089adc
-      strict-transport-security:
-      - max-age=31536000; includeSubDomains
-      x-azure-ref:
-      - 20250226T111534Z-r17775d4f98mc5fbhC1SG1vp2s00000018kg00000000k38b
-=======
-      - Mon, 24 Feb 2025 21:53:45 GMT
-      mise-correlation-id:
-      - 22181173-077b-49a2-b8c9-c44488162a49
-      strict-transport-security:
-      - max-age=31536000; includeSubDomains
-      x-azure-ref:
-      - 20250224T215345Z-r17775d4f98mc5fbhC1SG1vp2s00000013v000000000atf0
->>>>>>> dfd6e4c3
+      - Wed, 26 Feb 2025 23:08:09 GMT
+      mise-correlation-id:
+      - 7755344f-a828-4f41-aeda-1f7f2056e26c
+      strict-transport-security:
+      - max-age=31536000; includeSubDomains
+      x-azure-ref:
+      - 20250226T230809Z-167c755789d9f6qshC1SG1fkqn00000002ag00000000fbs9
       x-cache:
       - CONFIG_NOCACHE
       x-content-type-options:
@@ -284,61 +209,34 @@
       Content-Length:
       - '16'
       User-Agent:
-<<<<<<< HEAD
       - AZURECLI/2.70.0 azsdk-python-core/1.31.0 Python/3.12.8 (Linux-6.5.0-1025-azure-x86_64-with-glibc2.36)
       content-type:
       - application/octet-stream
     method: PUT
-    uri: https://f61c559d-b5d6-4f96-972c-afc20b4ec8b1.eastus.cnt-prod.loadtesting.azure.com/tests/loadtest-kvrefid-case/files/additional-data.csv?api-version=2024-12-01-preview&fileType=ADDITIONAL_ARTIFACTS
-  response:
-    body:
-      string: '{"url":"https://cav5zwkbu0ncz7t0r1t9mfqw.z16.blob.storage.azure.net/ce68f267-a354-41ce-85b9-98394f209d3d/56c1de94-872e-4a11-a2a2-8888cbb10587?skoid=713ccf3d-dc33-4787-a1ee-6b0cc537c37a&sktid=33e01921-4d64-4f8c-a055-5bdaffd5e33d&skt=2025-02-26T11%3A15%3A35Z&ske=2025-02-26T18%3A15%3A35Z&sks=b&skv=2024-05-04&sv=2024-05-04&se=2025-02-26T11%3A25%3A35Z&sr=b&sp=r&sig=***","fileName":"additional-data.csv","fileType":"ADDITIONAL_ARTIFACTS","expireDateTime":"2025-02-26T11:25:35.1914501Z","validationStatus":"VALIDATION_NOT_REQUIRED"}'
-=======
-      - AZURECLI/2.69.0 azsdk-python-core/1.31.0 Python/3.12.8 (Linux-6.5.0-1025-azure-x86_64-with-glibc2.36)
-      content-type:
-      - application/octet-stream
-    method: PUT
-    uri: https://15e947d4-31dd-40ef-bca9-d215bc39cca6.eastus.cnt-prod.loadtesting.azure.com/tests/loadtest-kvrefid-case/files/additional-data.csv?api-version=2024-12-01-preview&fileType=ADDITIONAL_ARTIFACTS
-  response:
-    body:
-      string: '{"url":"https://x8riedvqx93l12nj0h4zk1wu.z21.blob.storage.azure.net/893ce491-1133-4972-bf84-4e175de233b5/1d7ad1ef-4185-4366-9aef-83ddfc403d32?skoid=713ccf3d-dc33-4787-a1ee-6b0cc537c37a&sktid=33e01921-4d64-4f8c-a055-5bdaffd5e33d&skt=2025-02-24T21%3A53%3A45Z&ske=2025-02-25T04%3A53%3A45Z&sks=b&skv=2024-05-04&sv=2024-05-04&se=2025-02-24T22%3A03%3A45Z&sr=b&sp=r&sig=***","fileName":"additional-data.csv","fileType":"ADDITIONAL_ARTIFACTS","expireDateTime":"2025-02-24T22:03:45.8589031Z","validationStatus":"VALIDATION_NOT_REQUIRED"}'
->>>>>>> dfd6e4c3
-    headers:
-      api-supported-versions:
-      - 2022-11-01, 2023-04-01-preview, 2024-03-01-preview, 2024-05-01-preview, 2024-07-01-preview,
-        2024-12-01-preview
-      connection:
-      - keep-alive
-      content-length:
-<<<<<<< HEAD
-      - '579'
-      content-type:
-      - application/json; charset=utf-8
-      date:
-      - Wed, 26 Feb 2025 11:15:35 GMT
+    uri: https://b99a95cb-db74-48d1-980c-fe606d9e9d29.eastus.cnt-prod.loadtesting.azure.com/tests/loadtest-kvrefid-case/files/additional-data.csv?api-version=2024-12-01-preview&fileType=ADDITIONAL_ARTIFACTS
+  response:
+    body:
+      string: '{"url":"https://oi448951q60rh0r3dkw381x3.z31.blob.storage.azure.net/9a579d6d-0db8-4d1e-9876-776e25eee541/4ef9a986-2e9e-4bd0-99cf-1e90bcca625b?skoid=713ccf3d-dc33-4787-a1ee-6b0cc537c37a&sktid=33e01921-4d64-4f8c-a055-5bdaffd5e33d&skt=2025-02-26T23%3A08%3A09Z&ske=2025-02-27T06%3A08%3A09Z&sks=b&skv=2024-05-04&sv=2024-05-04&se=2025-02-26T23%3A18%3A09Z&sr=b&sp=r&sig=***","fileName":"additional-data.csv","fileType":"ADDITIONAL_ARTIFACTS","expireDateTime":"2025-02-26T23:18:09.9037306Z","validationStatus":"VALIDATION_NOT_REQUIRED"}'
+    headers:
+      api-supported-versions:
+      - 2022-11-01, 2023-04-01-preview, 2024-03-01-preview, 2024-05-01-preview, 2024-07-01-preview,
+        2024-12-01-preview
+      connection:
+      - keep-alive
+      content-length:
+      - '575'
+      content-type:
+      - application/json; charset=utf-8
+      date:
+      - Wed, 26 Feb 2025 23:08:10 GMT
       location:
-      - https://f61c559d-b5d6-4f96-972c-afc20b4ec8b1.eastus.cnt-prod.loadtesting.azure.com/tests/loadtest-kvrefid-case/files/additional-data.csv?api-version=2024-12-01-preview
-      mise-correlation-id:
-      - d38b3cb6-8eb7-4b98-a779-58e6bb9d522b
-      strict-transport-security:
-      - max-age=31536000; includeSubDomains
-      x-azure-ref:
-      - 20250226T111534Z-r17775d4f98mc5fbhC1SG1vp2s00000018kg00000000k3a1
-=======
-      - '573'
-      content-type:
-      - application/json; charset=utf-8
-      date:
-      - Mon, 24 Feb 2025 21:53:45 GMT
-      location:
-      - https://15e947d4-31dd-40ef-bca9-d215bc39cca6.eastus.cnt-prod.loadtesting.azure.com/tests/loadtest-kvrefid-case/files/additional-data.csv?api-version=2024-12-01-preview
-      mise-correlation-id:
-      - 7e2ff00e-92b6-4b9d-8895-393c7b41cac2
-      strict-transport-security:
-      - max-age=31536000; includeSubDomains
-      x-azure-ref:
-      - 20250224T215345Z-r17775d4f98mc5fbhC1SG1vp2s00000013v000000000atfr
->>>>>>> dfd6e4c3
+      - https://b99a95cb-db74-48d1-980c-fe606d9e9d29.eastus.cnt-prod.loadtesting.azure.com/tests/loadtest-kvrefid-case/files/additional-data.csv?api-version=2024-12-01-preview
+      mise-correlation-id:
+      - 4f46eac8-bda0-4bea-91ca-2ab76c2301fb
+      strict-transport-security:
+      - max-age=31536000; includeSubDomains
+      x-azure-ref:
+      - 20250226T230809Z-167c755789d9f6qshC1SG1fkqn00000002ag00000000fbt7
       x-cache:
       - CONFIG_NOCACHE
       x-content-type-options:
@@ -356,55 +254,32 @@
       Connection:
       - keep-alive
       User-Agent:
-<<<<<<< HEAD
-      - AZURECLI/2.70.0 azsdk-python-core/1.31.0 Python/3.12.8 (Linux-6.5.0-1025-azure-x86_64-with-glibc2.36)
-    method: GET
-    uri: https://f61c559d-b5d6-4f96-972c-afc20b4ec8b1.eastus.cnt-prod.loadtesting.azure.com/tests/loadtest-kvrefid-case/files/additional-data.csv?api-version=2024-12-01-preview
-  response:
-    body:
-      string: '{"url":"https://cav5zwkbu0ncz7t0r1t9mfqw.z16.blob.storage.azure.net/ce68f267-a354-41ce-85b9-98394f209d3d/56c1de94-872e-4a11-a2a2-8888cbb10587?skoid=713ccf3d-dc33-4787-a1ee-6b0cc537c37a&sktid=33e01921-4d64-4f8c-a055-5bdaffd5e33d&skt=2025-02-26T11%3A15%3A35Z&ske=2025-02-26T18%3A15%3A35Z&sks=b&skv=2024-05-04&sv=2024-05-04&se=2025-02-26T11%3A25%3A35Z&sr=b&sp=r&sig=***","fileName":"additional-data.csv","fileType":"ADDITIONAL_ARTIFACTS","expireDateTime":"2025-02-26T11:25:35.5441755Z","validationStatus":"VALIDATION_NOT_REQUIRED"}'
-=======
-      - AZURECLI/2.69.0 azsdk-python-core/1.31.0 Python/3.12.8 (Linux-6.5.0-1025-azure-x86_64-with-glibc2.36)
-    method: GET
-    uri: https://15e947d4-31dd-40ef-bca9-d215bc39cca6.eastus.cnt-prod.loadtesting.azure.com/tests/loadtest-kvrefid-case/files/additional-data.csv?api-version=2024-12-01-preview
-  response:
-    body:
-      string: '{"url":"https://x8riedvqx93l12nj0h4zk1wu.z21.blob.storage.azure.net/893ce491-1133-4972-bf84-4e175de233b5/1d7ad1ef-4185-4366-9aef-83ddfc403d32?skoid=713ccf3d-dc33-4787-a1ee-6b0cc537c37a&sktid=33e01921-4d64-4f8c-a055-5bdaffd5e33d&skt=2025-02-24T21%3A53%3A46Z&ske=2025-02-25T04%3A53%3A46Z&sks=b&skv=2024-05-04&sv=2024-05-04&se=2025-02-24T22%3A03%3A46Z&sr=b&sp=r&sig=***","fileName":"additional-data.csv","fileType":"ADDITIONAL_ARTIFACTS","expireDateTime":"2025-02-24T22:03:46.8251789Z","validationStatus":"VALIDATION_NOT_REQUIRED"}'
->>>>>>> dfd6e4c3
-    headers:
-      accept-ranges:
-      - bytes
-      api-supported-versions:
-      - 2022-11-01, 2023-04-01-preview, 2024-03-01-preview, 2024-05-01-preview, 2024-07-01-preview,
-        2024-12-01-preview
-      connection:
-      - keep-alive
-      content-length:
-<<<<<<< HEAD
-      - '579'
-      content-type:
-      - application/json; charset=utf-8
-      date:
-      - Wed, 26 Feb 2025 11:15:35 GMT
-      mise-correlation-id:
-      - b4025bae-768d-4788-b930-df421b0758f7
-      strict-transport-security:
-      - max-age=31536000; includeSubDomains
-      x-azure-ref:
-      - 20250226T111535Z-r17775d4f98mc5fbhC1SG1vp2s00000018kg00000000k3d9
-=======
+      - AZURECLI/2.70.0 azsdk-python-core/1.31.0 Python/3.12.8 (Linux-6.5.0-1025-azure-x86_64-with-glibc2.36)
+    method: GET
+    uri: https://b99a95cb-db74-48d1-980c-fe606d9e9d29.eastus.cnt-prod.loadtesting.azure.com/tests/loadtest-kvrefid-case/files/additional-data.csv?api-version=2024-12-01-preview
+  response:
+    body:
+      string: '{"url":"https://oi448951q60rh0r3dkw381x3.z31.blob.storage.azure.net/9a579d6d-0db8-4d1e-9876-776e25eee541/4ef9a986-2e9e-4bd0-99cf-1e90bcca625b?skoid=713ccf3d-dc33-4787-a1ee-6b0cc537c37a&sktid=33e01921-4d64-4f8c-a055-5bdaffd5e33d&skt=2025-02-26T23%3A08%3A10Z&ske=2025-02-27T06%3A08%3A10Z&sks=b&skv=2024-05-04&sv=2024-05-04&se=2025-02-26T23%3A18%3A11Z&sr=b&sp=r&sig=***","fileName":"additional-data.csv","fileType":"ADDITIONAL_ARTIFACTS","expireDateTime":"2025-02-26T23:18:11.2701284Z","validationStatus":"VALIDATION_NOT_REQUIRED"}'
+    headers:
+      accept-ranges:
+      - bytes
+      api-supported-versions:
+      - 2022-11-01, 2023-04-01-preview, 2024-03-01-preview, 2024-05-01-preview, 2024-07-01-preview,
+        2024-12-01-preview
+      connection:
+      - keep-alive
+      content-length:
       - '571'
       content-type:
       - application/json; charset=utf-8
       date:
-      - Mon, 24 Feb 2025 21:53:46 GMT
-      mise-correlation-id:
-      - de815e95-bc97-4726-98da-08d09e3c1dd4
-      strict-transport-security:
-      - max-age=31536000; includeSubDomains
-      x-azure-ref:
-      - 20250224T215345Z-r17775d4f98mc5fbhC1SG1vp2s00000013v000000000ath0
->>>>>>> dfd6e4c3
+      - Wed, 26 Feb 2025 23:08:11 GMT
+      mise-correlation-id:
+      - 580aaf47-d169-4c43-bd3a-df70659b8993
+      strict-transport-security:
+      - max-age=31536000; includeSubDomains
+      x-azure-ref:
+      - 20250226T230810Z-167c755789d9f6qshC1SG1fkqn00000002ag00000000fbuy
       x-cache:
       - CONFIG_NOCACHE
       x-content-type-options:
@@ -433,25 +308,14 @@
       Content-Length:
       - '236'
       User-Agent:
-<<<<<<< HEAD
       - AZURECLI/2.70.0 azsdk-python-core/1.31.0 Python/3.12.8 (Linux-6.5.0-1025-azure-x86_64-with-glibc2.36)
       content-type:
       - application/octet-stream
     method: PUT
-    uri: https://f61c559d-b5d6-4f96-972c-afc20b4ec8b1.eastus.cnt-prod.loadtesting.azure.com/tests/loadtest-kvrefid-case/files/sample-ZIP-artifact.zip?api-version=2024-12-01-preview&fileType=ZIPPED_ARTIFACTS
-  response:
-    body:
-      string: '{"url":"https://cav5zwkbu0ncz7t0r1t9mfqw.z16.blob.storage.azure.net/ce68f267-a354-41ce-85b9-98394f209d3d/544f7275-bcf2-4c8c-bbe4-ffb2b1d49bd8?skoid=713ccf3d-dc33-4787-a1ee-6b0cc537c37a&sktid=33e01921-4d64-4f8c-a055-5bdaffd5e33d&skt=2025-02-26T11%3A15%3A35Z&ske=2025-02-26T18%3A15%3A35Z&sks=b&skv=2024-05-04&sv=2024-05-04&se=2025-02-26T11%3A25%3A35Z&sr=b&sp=r&sig=***","fileName":"sample-ZIP-artifact.zip","fileType":"ZIPPED_ARTIFACTS","expireDateTime":"2025-02-26T11:25:35.9526003Z","validationStatus":"NOT_VALIDATED"}'
-=======
-      - AZURECLI/2.69.0 azsdk-python-core/1.31.0 Python/3.12.8 (Linux-6.5.0-1025-azure-x86_64-with-glibc2.36)
-      content-type:
-      - application/octet-stream
-    method: PUT
-    uri: https://15e947d4-31dd-40ef-bca9-d215bc39cca6.eastus.cnt-prod.loadtesting.azure.com/tests/loadtest-kvrefid-case/files/sample-ZIP-artifact.zip?api-version=2024-12-01-preview&fileType=ZIPPED_ARTIFACTS
-  response:
-    body:
-      string: '{"url":"https://x8riedvqx93l12nj0h4zk1wu.z21.blob.storage.azure.net/893ce491-1133-4972-bf84-4e175de233b5/d9cd0b8e-5a33-4dfd-acb7-b794d3b11082?skoid=713ccf3d-dc33-4787-a1ee-6b0cc537c37a&sktid=33e01921-4d64-4f8c-a055-5bdaffd5e33d&skt=2025-02-24T21%3A53%3A47Z&ske=2025-02-25T04%3A53%3A47Z&sks=b&skv=2024-05-04&sv=2024-05-04&se=2025-02-24T22%3A03%3A47Z&sr=b&sp=r&sig=***","fileName":"sample-ZIP-artifact.zip","fileType":"ZIPPED_ARTIFACTS","expireDateTime":"2025-02-24T22:03:47.2771626Z","validationStatus":"NOT_VALIDATED"}'
->>>>>>> dfd6e4c3
+    uri: https://b99a95cb-db74-48d1-980c-fe606d9e9d29.eastus.cnt-prod.loadtesting.azure.com/tests/loadtest-kvrefid-case/files/sample-ZIP-artifact.zip?api-version=2024-12-01-preview&fileType=ZIPPED_ARTIFACTS
+  response:
+    body:
+      string: '{"url":"https://oi448951q60rh0r3dkw381x3.z31.blob.storage.azure.net/9a579d6d-0db8-4d1e-9876-776e25eee541/0cd26a7e-dcd6-4806-9759-d31aefc92885?skoid=713ccf3d-dc33-4787-a1ee-6b0cc537c37a&sktid=33e01921-4d64-4f8c-a055-5bdaffd5e33d&skt=2025-02-26T23%3A08%3A09Z&ske=2025-02-27T06%3A08%3A09Z&sks=b&skv=2024-05-04&sv=2024-05-04&se=2025-02-26T23%3A18%3A11Z&sr=b&sp=r&sig=***","fileName":"sample-ZIP-artifact.zip","fileType":"ZIPPED_ARTIFACTS","expireDateTime":"2025-02-26T23:18:11.6457518Z","validationStatus":"NOT_VALIDATED"}'
     headers:
       api-supported-versions:
       - 2022-11-01, 2023-04-01-preview, 2024-03-01-preview, 2024-05-01-preview, 2024-07-01-preview,
@@ -463,27 +327,15 @@
       content-type:
       - application/json; charset=utf-8
       date:
-<<<<<<< HEAD
-      - Wed, 26 Feb 2025 11:15:36 GMT
+      - Wed, 26 Feb 2025 23:08:11 GMT
       location:
-      - https://f61c559d-b5d6-4f96-972c-afc20b4ec8b1.eastus.cnt-prod.loadtesting.azure.com/tests/loadtest-kvrefid-case/files/sample-ZIP-artifact.zip?api-version=2024-12-01-preview
-      mise-correlation-id:
-      - 137e95cf-f743-4a2a-b8ef-3cb5e716168b
-      strict-transport-security:
-      - max-age=31536000; includeSubDomains
-      x-azure-ref:
-      - 20250226T111535Z-r17775d4f98mc5fbhC1SG1vp2s00000018kg00000000k3ed
-=======
-      - Mon, 24 Feb 2025 21:53:47 GMT
-      location:
-      - https://15e947d4-31dd-40ef-bca9-d215bc39cca6.eastus.cnt-prod.loadtesting.azure.com/tests/loadtest-kvrefid-case/files/sample-ZIP-artifact.zip?api-version=2024-12-01-preview
-      mise-correlation-id:
-      - 0922216d-e69c-401d-afb3-a405c6cea9a1
-      strict-transport-security:
-      - max-age=31536000; includeSubDomains
-      x-azure-ref:
-      - 20250224T215346Z-r17775d4f98mc5fbhC1SG1vp2s00000013v000000000atmf
->>>>>>> dfd6e4c3
+      - https://b99a95cb-db74-48d1-980c-fe606d9e9d29.eastus.cnt-prod.loadtesting.azure.com/tests/loadtest-kvrefid-case/files/sample-ZIP-artifact.zip?api-version=2024-12-01-preview
+      mise-correlation-id:
+      - af28341b-f1df-42ff-82db-4543d132d23e
+      strict-transport-security:
+      - max-age=31536000; includeSubDomains
+      x-azure-ref:
+      - 20250226T230811Z-167c755789d9f6qshC1SG1fkqn00000002ag00000000fbyq
       x-cache:
       - CONFIG_NOCACHE
       x-content-type-options:
@@ -501,54 +353,32 @@
       Connection:
       - keep-alive
       User-Agent:
-<<<<<<< HEAD
-      - AZURECLI/2.70.0 azsdk-python-core/1.31.0 Python/3.12.8 (Linux-6.5.0-1025-azure-x86_64-with-glibc2.36)
-    method: GET
-    uri: https://f61c559d-b5d6-4f96-972c-afc20b4ec8b1.eastus.cnt-prod.loadtesting.azure.com/tests/loadtest-kvrefid-case/files/sample-ZIP-artifact.zip?api-version=2024-12-01-preview
-  response:
-    body:
-      string: '{"url":"https://cav5zwkbu0ncz7t0r1t9mfqw.z16.blob.storage.azure.net/ce68f267-a354-41ce-85b9-98394f209d3d/544f7275-bcf2-4c8c-bbe4-ffb2b1d49bd8?skoid=713ccf3d-dc33-4787-a1ee-6b0cc537c37a&sktid=33e01921-4d64-4f8c-a055-5bdaffd5e33d&skt=2025-02-26T11%3A15%3A37Z&ske=2025-02-26T18%3A15%3A37Z&sks=b&skv=2024-05-04&sv=2024-05-04&se=2025-02-26T11%3A25%3A37Z&sr=b&sp=r&sig=***","fileName":"sample-ZIP-artifact.zip","fileType":"ZIPPED_ARTIFACTS","expireDateTime":"2025-02-26T11:25:37.3614982Z","validationStatus":"NOT_VALIDATED"}'
-=======
-      - AZURECLI/2.69.0 azsdk-python-core/1.31.0 Python/3.12.8 (Linux-6.5.0-1025-azure-x86_64-with-glibc2.36)
-    method: GET
-    uri: https://15e947d4-31dd-40ef-bca9-d215bc39cca6.eastus.cnt-prod.loadtesting.azure.com/tests/loadtest-kvrefid-case/files/sample-ZIP-artifact.zip?api-version=2024-12-01-preview
-  response:
-    body:
-      string: '{"url":"https://x8riedvqx93l12nj0h4zk1wu.z21.blob.storage.azure.net/893ce491-1133-4972-bf84-4e175de233b5/d9cd0b8e-5a33-4dfd-acb7-b794d3b11082?skoid=713ccf3d-dc33-4787-a1ee-6b0cc537c37a&sktid=33e01921-4d64-4f8c-a055-5bdaffd5e33d&skt=2025-02-24T21%3A53%3A47Z&ske=2025-02-25T04%3A53%3A47Z&sks=b&skv=2024-05-04&sv=2024-05-04&se=2025-02-24T22%3A03%3A47Z&sr=b&sp=r&sig=***","fileName":"sample-ZIP-artifact.zip","fileType":"ZIPPED_ARTIFACTS","expireDateTime":"2025-02-24T22:03:47.7661866Z","validationStatus":"NOT_VALIDATED"}'
->>>>>>> dfd6e4c3
-    headers:
-      accept-ranges:
-      - bytes
-      api-supported-versions:
-      - 2022-11-01, 2023-04-01-preview, 2024-03-01-preview, 2024-05-01-preview, 2024-07-01-preview,
-        2024-12-01-preview
-      connection:
-      - keep-alive
-      content-length:
-<<<<<<< HEAD
-      - '561'
-      content-type:
-      - application/json; charset=utf-8
-      date:
-      - Wed, 26 Feb 2025 11:15:37 GMT
-      mise-correlation-id:
-      - d9d3b312-f33b-4094-a371-18a141ad60c9
-      strict-transport-security:
-      - max-age=31536000; includeSubDomains
-      x-azure-ref:
-      - 20250226T111536Z-r17775d4f98mc5fbhC1SG1vp2s00000018kg00000000k3g7
-=======
-      - '563'
-      content-type:
-      - application/json; charset=utf-8
-      date:
-      - Mon, 24 Feb 2025 21:53:47 GMT
-      mise-correlation-id:
-      - 829aa6ab-3a21-4a0f-966d-acc642a6da2a
-      strict-transport-security:
-      - max-age=31536000; includeSubDomains
-      x-azure-ref:
-      - 20250224T215347Z-r17775d4f98mc5fbhC1SG1vp2s00000013v000000000atne
+      - AZURECLI/2.70.0 azsdk-python-core/1.31.0 Python/3.12.8 (Linux-6.5.0-1025-azure-x86_64-with-glibc2.36)
+    method: GET
+    uri: https://b99a95cb-db74-48d1-980c-fe606d9e9d29.eastus.cnt-prod.loadtesting.azure.com/tests/loadtest-kvrefid-case/files/sample-ZIP-artifact.zip?api-version=2024-12-01-preview
+  response:
+    body:
+      string: '{"url":"https://oi448951q60rh0r3dkw381x3.z31.blob.storage.azure.net/9a579d6d-0db8-4d1e-9876-776e25eee541/0cd26a7e-dcd6-4806-9759-d31aefc92885?skoid=713ccf3d-dc33-4787-a1ee-6b0cc537c37a&sktid=33e01921-4d64-4f8c-a055-5bdaffd5e33d&skt=2025-02-26T23%3A08%3A11Z&ske=2025-02-27T06%3A08%3A11Z&sks=b&skv=2024-05-04&sv=2024-05-04&se=2025-02-26T23%3A18%3A11Z&sr=b&sp=r&sig=***","fileName":"sample-ZIP-artifact.zip","fileType":"ZIPPED_ARTIFACTS","expireDateTime":"2025-02-26T23:18:11.9424907Z","validationStatus":"NOT_VALIDATED"}'
+    headers:
+      accept-ranges:
+      - bytes
+      api-supported-versions:
+      - 2022-11-01, 2023-04-01-preview, 2024-03-01-preview, 2024-05-01-preview, 2024-07-01-preview,
+        2024-12-01-preview
+      connection:
+      - keep-alive
+      content-length:
+      - '567'
+      content-type:
+      - application/json; charset=utf-8
+      date:
+      - Wed, 26 Feb 2025 23:08:12 GMT
+      mise-correlation-id:
+      - 94d89f77-49c9-41b0-aa6f-a82efb4146eb
+      strict-transport-security:
+      - max-age=31536000; includeSubDomains
+      x-azure-ref:
+      - 20250226T230811Z-167c755789d9f6qshC1SG1fkqn00000002ag00000000fc0b
       x-cache:
       - CONFIG_NOCACHE
       x-content-type-options:
@@ -657,34 +487,34 @@
       Content-Length:
       - '4796'
       User-Agent:
-      - AZURECLI/2.69.0 azsdk-python-core/1.31.0 Python/3.12.8 (Linux-6.5.0-1025-azure-x86_64-with-glibc2.36)
+      - AZURECLI/2.70.0 azsdk-python-core/1.31.0 Python/3.12.8 (Linux-6.5.0-1025-azure-x86_64-with-glibc2.36)
       content-type:
       - application/octet-stream
     method: PUT
-    uri: https://15e947d4-31dd-40ef-bca9-d215bc39cca6.eastus.cnt-prod.loadtesting.azure.com/tests/loadtest-kvrefid-case/files/sample-JMX-file.jmx?api-version=2024-12-01-preview&fileType=TEST_SCRIPT
-  response:
-    body:
-      string: '{"url":"https://x8riedvqx93l12nj0h4zk1wu.z21.blob.storage.azure.net/893ce491-1133-4972-bf84-4e175de233b5/209c27f2-e60f-41b0-9ffa-38ed02904877?skoid=713ccf3d-dc33-4787-a1ee-6b0cc537c37a&sktid=33e01921-4d64-4f8c-a055-5bdaffd5e33d&skt=2025-02-24T21%3A53%3A48Z&ske=2025-02-25T04%3A53%3A48Z&sks=b&skv=2024-05-04&sv=2024-05-04&se=2025-02-24T22%3A03%3A48Z&sr=b&sp=r&sig=***","fileName":"sample-JMX-file.jmx","fileType":"TEST_SCRIPT","expireDateTime":"2025-02-24T22:03:48.2891794Z","validationStatus":"VALIDATION_INITIATED"}'
-    headers:
-      api-supported-versions:
-      - 2022-11-01, 2023-04-01-preview, 2024-03-01-preview, 2024-05-01-preview, 2024-07-01-preview,
-        2024-12-01-preview
-      connection:
-      - keep-alive
-      content-length:
-      - '559'
-      content-type:
-      - application/json; charset=utf-8
-      date:
-      - Mon, 24 Feb 2025 21:53:48 GMT
+    uri: https://b99a95cb-db74-48d1-980c-fe606d9e9d29.eastus.cnt-prod.loadtesting.azure.com/tests/loadtest-kvrefid-case/files/sample-JMX-file.jmx?api-version=2024-12-01-preview&fileType=TEST_SCRIPT
+  response:
+    body:
+      string: '{"url":"https://oi448951q60rh0r3dkw381x3.z31.blob.storage.azure.net/9a579d6d-0db8-4d1e-9876-776e25eee541/10e3e51f-f5cf-46bc-a9f3-880a1d137317?skoid=713ccf3d-dc33-4787-a1ee-6b0cc537c37a&sktid=33e01921-4d64-4f8c-a055-5bdaffd5e33d&skt=2025-02-26T23%3A08%3A09Z&ske=2025-02-27T06%3A08%3A09Z&sks=b&skv=2024-05-04&sv=2024-05-04&se=2025-02-26T23%3A18%3A12Z&sr=b&sp=r&sig=***","fileName":"sample-JMX-file.jmx","fileType":"TEST_SCRIPT","expireDateTime":"2025-02-26T23:18:12.4206853Z","validationStatus":"VALIDATION_INITIATED"}'
+    headers:
+      api-supported-versions:
+      - 2022-11-01, 2023-04-01-preview, 2024-03-01-preview, 2024-05-01-preview, 2024-07-01-preview,
+        2024-12-01-preview
+      connection:
+      - keep-alive
+      content-length:
+      - '561'
+      content-type:
+      - application/json; charset=utf-8
+      date:
+      - Wed, 26 Feb 2025 23:08:12 GMT
       location:
-      - https://15e947d4-31dd-40ef-bca9-d215bc39cca6.eastus.cnt-prod.loadtesting.azure.com/tests/loadtest-kvrefid-case/files/sample-JMX-file.jmx?api-version=2024-12-01-preview
-      mise-correlation-id:
-      - 82ba15a2-0b02-4df6-b762-abfc5cfd299d
-      strict-transport-security:
-      - max-age=31536000; includeSubDomains
-      x-azure-ref:
-      - 20250224T215347Z-r17775d4f98mc5fbhC1SG1vp2s00000013v000000000atpg
+      - https://b99a95cb-db74-48d1-980c-fe606d9e9d29.eastus.cnt-prod.loadtesting.azure.com/tests/loadtest-kvrefid-case/files/sample-JMX-file.jmx?api-version=2024-12-01-preview
+      mise-correlation-id:
+      - df2bd949-3d94-4811-a04e-fc9168a8db58
+      strict-transport-security:
+      - max-age=31536000; includeSubDomains
+      x-azure-ref:
+      - 20250226T230812Z-167c755789d9f6qshC1SG1fkqn00000002ag00000000fc1y
       x-cache:
       - CONFIG_NOCACHE
       x-content-type-options:
@@ -702,55 +532,12 @@
       Connection:
       - keep-alive
       User-Agent:
-      - AZURECLI/2.69.0 azsdk-python-core/1.31.0 Python/3.12.8 (Linux-6.5.0-1025-azure-x86_64-with-glibc2.36)
-    method: GET
-    uri: https://15e947d4-31dd-40ef-bca9-d215bc39cca6.eastus.cnt-prod.loadtesting.azure.com/tests/loadtest-kvrefid-case/files/sample-JMX-file.jmx?api-version=2024-12-01-preview
-  response:
-    body:
-      string: '{"url":"https://x8riedvqx93l12nj0h4zk1wu.z21.blob.storage.azure.net/893ce491-1133-4972-bf84-4e175de233b5/209c27f2-e60f-41b0-9ffa-38ed02904877?skoid=713ccf3d-dc33-4787-a1ee-6b0cc537c37a&sktid=33e01921-4d64-4f8c-a055-5bdaffd5e33d&skt=2025-02-24T21%3A53%3A47Z&ske=2025-02-25T04%3A53%3A47Z&sks=b&skv=2024-05-04&sv=2024-05-04&se=2025-02-24T22%3A03%3A48Z&sr=b&sp=r&sig=***","fileName":"sample-JMX-file.jmx","fileType":"TEST_SCRIPT","expireDateTime":"2025-02-24T22:03:48.552148Z","validationStatus":"VALIDATION_INITIATED"}'
-    headers:
-      accept-ranges:
-      - bytes
-      api-supported-versions:
-      - 2022-11-01, 2023-04-01-preview, 2024-03-01-preview, 2024-05-01-preview, 2024-07-01-preview,
-        2024-12-01-preview
-      connection:
-      - keep-alive
-      content-length:
-      - '562'
-      content-type:
-      - application/json; charset=utf-8
-      date:
-      - Mon, 24 Feb 2025 21:53:48 GMT
-      mise-correlation-id:
-      - 54869f2b-e53e-452a-be5e-9e907125e424
-      strict-transport-security:
-      - max-age=31536000; includeSubDomains
-      x-azure-ref:
-      - 20250224T215348Z-r17775d4f98mc5fbhC1SG1vp2s00000013v000000000atq6
-      x-cache:
-      - CONFIG_NOCACHE
-      x-content-type-options:
-      - nosniff
-    status:
-      code: 200
-      message: OK
-- request:
-    body: null
-    headers:
-      Accept:
-      - application/json
-      Accept-Encoding:
-      - gzip, deflate
-      Connection:
-      - keep-alive
-      User-Agent:
-      - AZURECLI/2.69.0 azsdk-python-core/1.31.0 Python/3.12.8 (Linux-6.5.0-1025-azure-x86_64-with-glibc2.36)
-    method: GET
-    uri: https://15e947d4-31dd-40ef-bca9-d215bc39cca6.eastus.cnt-prod.loadtesting.azure.com/tests/loadtest-kvrefid-case/files/sample-JMX-file.jmx?api-version=2024-12-01-preview
-  response:
-    body:
-      string: '{"url":"https://x8riedvqx93l12nj0h4zk1wu.z21.blob.storage.azure.net/893ce491-1133-4972-bf84-4e175de233b5/209c27f2-e60f-41b0-9ffa-38ed02904877?skoid=713ccf3d-dc33-4787-a1ee-6b0cc537c37a&sktid=33e01921-4d64-4f8c-a055-5bdaffd5e33d&skt=2025-02-24T21%3A53%3A48Z&ske=2025-02-25T04%3A53%3A48Z&sks=b&skv=2024-05-04&sv=2024-05-04&se=2025-02-24T22%3A03%3A54Z&sr=b&sp=r&sig=***","fileName":"sample-JMX-file.jmx","fileType":"TEST_SCRIPT","expireDateTime":"2025-02-24T22:03:54.3553578Z","validationStatus":"VALIDATION_INITIATED"}'
+      - AZURECLI/2.70.0 azsdk-python-core/1.31.0 Python/3.12.8 (Linux-6.5.0-1025-azure-x86_64-with-glibc2.36)
+    method: GET
+    uri: https://b99a95cb-db74-48d1-980c-fe606d9e9d29.eastus.cnt-prod.loadtesting.azure.com/tests/loadtest-kvrefid-case/files/sample-JMX-file.jmx?api-version=2024-12-01-preview
+  response:
+    body:
+      string: '{"url":"https://oi448951q60rh0r3dkw381x3.z31.blob.storage.azure.net/9a579d6d-0db8-4d1e-9876-776e25eee541/10e3e51f-f5cf-46bc-a9f3-880a1d137317?skoid=713ccf3d-dc33-4787-a1ee-6b0cc537c37a&sktid=33e01921-4d64-4f8c-a055-5bdaffd5e33d&skt=2025-02-26T23%3A08%3A11Z&ske=2025-02-27T06%3A08%3A11Z&sks=b&skv=2024-05-04&sv=2024-05-04&se=2025-02-26T23%3A18%3A12Z&sr=b&sp=r&sig=***","fileName":"sample-JMX-file.jmx","fileType":"TEST_SCRIPT","expireDateTime":"2025-02-26T23:18:12.6749953Z","validationStatus":"VALIDATION_INITIATED"}'
     headers:
       accept-ranges:
       - bytes
@@ -764,36 +551,165 @@
       content-type:
       - application/json; charset=utf-8
       date:
-      - Mon, 24 Feb 2025 21:53:54 GMT
-      mise-correlation-id:
-      - 8fd305c5-f1a2-4466-a6b8-716460dc2cfe
-      strict-transport-security:
-      - max-age=31536000; includeSubDomains
-      x-azure-ref:
-      - 20250224T215353Z-r17775d4f98mc5fbhC1SG1vp2s00000013v000000000au0n
-      x-cache:
-      - CONFIG_NOCACHE
-      x-content-type-options:
-      - nosniff
-    status:
-      code: 200
-      message: OK
-- request:
-    body: null
-    headers:
-      Accept:
-      - application/json
-      Accept-Encoding:
-      - gzip, deflate
-      Connection:
-      - keep-alive
-      User-Agent:
-      - AZURECLI/2.69.0 azsdk-python-core/1.31.0 Python/3.12.8 (Linux-6.5.0-1025-azure-x86_64-with-glibc2.36)
-    method: GET
-    uri: https://15e947d4-31dd-40ef-bca9-d215bc39cca6.eastus.cnt-prod.loadtesting.azure.com/tests/loadtest-kvrefid-case/files/sample-JMX-file.jmx?api-version=2024-12-01-preview
-  response:
-    body:
-      string: '{"url":"https://x8riedvqx93l12nj0h4zk1wu.z21.blob.storage.azure.net/893ce491-1133-4972-bf84-4e175de233b5/209c27f2-e60f-41b0-9ffa-38ed02904877?skoid=713ccf3d-dc33-4787-a1ee-6b0cc537c37a&sktid=33e01921-4d64-4f8c-a055-5bdaffd5e33d&skt=2025-02-24T21%3A53%3A47Z&ske=2025-02-25T04%3A53%3A47Z&sks=b&skv=2024-05-04&sv=2024-05-04&se=2025-02-24T22%3A03%3A59Z&sr=b&sp=r&sig=***","fileName":"sample-JMX-file.jmx","fileType":"TEST_SCRIPT","expireDateTime":"2025-02-24T22:03:59.6087975Z","validationStatus":"VALIDATION_INITIATED"}'
+      - Wed, 26 Feb 2025 23:08:12 GMT
+      mise-correlation-id:
+      - abb94010-5146-4e9c-856b-898d7d3cabfb
+      strict-transport-security:
+      - max-age=31536000; includeSubDomains
+      x-azure-ref:
+      - 20250226T230812Z-167c755789d9f6qshC1SG1fkqn00000002ag00000000fc3r
+      x-cache:
+      - CONFIG_NOCACHE
+      x-content-type-options:
+      - nosniff
+    status:
+      code: 200
+      message: OK
+- request:
+    body: null
+    headers:
+      Accept:
+      - application/json
+      Accept-Encoding:
+      - gzip, deflate
+      Connection:
+      - keep-alive
+      User-Agent:
+      - AZURECLI/2.70.0 azsdk-python-core/1.31.0 Python/3.12.8 (Linux-6.5.0-1025-azure-x86_64-with-glibc2.36)
+    method: GET
+    uri: https://b99a95cb-db74-48d1-980c-fe606d9e9d29.eastus.cnt-prod.loadtesting.azure.com/tests/loadtest-kvrefid-case/files/sample-JMX-file.jmx?api-version=2024-12-01-preview
+  response:
+    body:
+      string: '{"url":"https://oi448951q60rh0r3dkw381x3.z31.blob.storage.azure.net/9a579d6d-0db8-4d1e-9876-776e25eee541/10e3e51f-f5cf-46bc-a9f3-880a1d137317?skoid=713ccf3d-dc33-4787-a1ee-6b0cc537c37a&sktid=33e01921-4d64-4f8c-a055-5bdaffd5e33d&skt=2025-02-26T23%3A08%3A17Z&ske=2025-02-27T06%3A08%3A17Z&sks=b&skv=2024-05-04&sv=2024-05-04&se=2025-02-26T23%3A18%3A17Z&sr=b&sp=r&sig=***","fileName":"sample-JMX-file.jmx","fileType":"TEST_SCRIPT","expireDateTime":"2025-02-26T23:18:17.9826656Z","validationStatus":"VALIDATION_INITIATED"}'
+    headers:
+      accept-ranges:
+      - bytes
+      api-supported-versions:
+      - 2022-11-01, 2023-04-01-preview, 2024-03-01-preview, 2024-05-01-preview, 2024-07-01-preview,
+        2024-12-01-preview
+      connection:
+      - keep-alive
+      content-length:
+      - '563'
+      content-type:
+      - application/json; charset=utf-8
+      date:
+      - Wed, 26 Feb 2025 23:08:18 GMT
+      mise-correlation-id:
+      - 57011e2e-bf3d-421e-aa2d-66e69a0300e4
+      strict-transport-security:
+      - max-age=31536000; includeSubDomains
+      x-azure-ref:
+      - 20250226T230817Z-167c755789d9f6qshC1SG1fkqn00000002ag00000000fcpm
+      x-cache:
+      - CONFIG_NOCACHE
+      x-content-type-options:
+      - nosniff
+    status:
+      code: 200
+      message: OK
+- request:
+    body: null
+    headers:
+      Accept:
+      - application/json
+      Accept-Encoding:
+      - gzip, deflate
+      Connection:
+      - keep-alive
+      User-Agent:
+      - AZURECLI/2.70.0 azsdk-python-core/1.31.0 Python/3.12.8 (Linux-6.5.0-1025-azure-x86_64-with-glibc2.36)
+    method: GET
+    uri: https://b99a95cb-db74-48d1-980c-fe606d9e9d29.eastus.cnt-prod.loadtesting.azure.com/tests/loadtest-kvrefid-case/files/sample-JMX-file.jmx?api-version=2024-12-01-preview
+  response:
+    body:
+      string: '{"url":"https://oi448951q60rh0r3dkw381x3.z31.blob.storage.azure.net/9a579d6d-0db8-4d1e-9876-776e25eee541/10e3e51f-f5cf-46bc-a9f3-880a1d137317?skoid=713ccf3d-dc33-4787-a1ee-6b0cc537c37a&sktid=33e01921-4d64-4f8c-a055-5bdaffd5e33d&skt=2025-02-26T23%3A08%3A09Z&ske=2025-02-27T06%3A08%3A09Z&sks=b&skv=2024-05-04&sv=2024-05-04&se=2025-02-26T23%3A18%3A23Z&sr=b&sp=r&sig=***","fileName":"sample-JMX-file.jmx","fileType":"TEST_SCRIPT","expireDateTime":"2025-02-26T23:18:23.2877315Z","validationStatus":"VALIDATION_INITIATED"}'
+    headers:
+      accept-ranges:
+      - bytes
+      api-supported-versions:
+      - 2022-11-01, 2023-04-01-preview, 2024-03-01-preview, 2024-05-01-preview, 2024-07-01-preview,
+        2024-12-01-preview
+      connection:
+      - keep-alive
+      content-length:
+      - '563'
+      content-type:
+      - application/json; charset=utf-8
+      date:
+      - Wed, 26 Feb 2025 23:08:23 GMT
+      mise-correlation-id:
+      - 36eaa2ab-7645-4cbb-b642-99d27134a94b
+      strict-transport-security:
+      - max-age=31536000; includeSubDomains
+      x-azure-ref:
+      - 20250226T230823Z-167c755789d9f6qshC1SG1fkqn00000002ag00000000fd66
+      x-cache:
+      - CONFIG_NOCACHE
+      x-content-type-options:
+      - nosniff
+    status:
+      code: 200
+      message: OK
+- request:
+    body: null
+    headers:
+      Accept:
+      - application/json
+      Accept-Encoding:
+      - gzip, deflate
+      Connection:
+      - keep-alive
+      User-Agent:
+      - AZURECLI/2.70.0 azsdk-python-core/1.31.0 Python/3.12.8 (Linux-6.5.0-1025-azure-x86_64-with-glibc2.36)
+    method: GET
+    uri: https://b99a95cb-db74-48d1-980c-fe606d9e9d29.eastus.cnt-prod.loadtesting.azure.com/tests/loadtest-kvrefid-case/files/sample-JMX-file.jmx?api-version=2024-12-01-preview
+  response:
+    body:
+      string: '{"url":"https://oi448951q60rh0r3dkw381x3.z31.blob.storage.azure.net/9a579d6d-0db8-4d1e-9876-776e25eee541/10e3e51f-f5cf-46bc-a9f3-880a1d137317?skoid=713ccf3d-dc33-4787-a1ee-6b0cc537c37a&sktid=33e01921-4d64-4f8c-a055-5bdaffd5e33d&skt=2025-02-26T23%3A08%3A17Z&ske=2025-02-27T06%3A08%3A17Z&sks=b&skv=2024-05-04&sv=2024-05-04&se=2025-02-26T23%3A18%3A28Z&sr=b&sp=r&sig=***","fileName":"sample-JMX-file.jmx","fileType":"TEST_SCRIPT","expireDateTime":"2025-02-26T23:18:28.5413006Z","validationStatus":"VALIDATION_INITIATED"}'
+    headers:
+      accept-ranges:
+      - bytes
+      api-supported-versions:
+      - 2022-11-01, 2023-04-01-preview, 2024-03-01-preview, 2024-05-01-preview, 2024-07-01-preview,
+        2024-12-01-preview
+      connection:
+      - keep-alive
+      content-length:
+      - '563'
+      content-type:
+      - application/json; charset=utf-8
+      date:
+      - Wed, 26 Feb 2025 23:08:28 GMT
+      mise-correlation-id:
+      - a4c775c1-2973-4e37-a661-efb9e6918dea
+      strict-transport-security:
+      - max-age=31536000; includeSubDomains
+      x-azure-ref:
+      - 20250226T230828Z-167c755789d9f6qshC1SG1fkqn00000002ag00000000fdnk
+      x-cache:
+      - CONFIG_NOCACHE
+      x-content-type-options:
+      - nosniff
+    status:
+      code: 200
+      message: OK
+- request:
+    body: null
+    headers:
+      Accept:
+      - application/json
+      Accept-Encoding:
+      - gzip, deflate
+      Connection:
+      - keep-alive
+      User-Agent:
+      - AZURECLI/2.70.0 azsdk-python-core/1.31.0 Python/3.12.8 (Linux-6.5.0-1025-azure-x86_64-with-glibc2.36)
+    method: GET
+    uri: https://b99a95cb-db74-48d1-980c-fe606d9e9d29.eastus.cnt-prod.loadtesting.azure.com/tests/loadtest-kvrefid-case/files/sample-JMX-file.jmx?api-version=2024-12-01-preview
+  response:
+    body:
+      string: '{"url":"https://oi448951q60rh0r3dkw381x3.z31.blob.storage.azure.net/9a579d6d-0db8-4d1e-9876-776e25eee541/10e3e51f-f5cf-46bc-a9f3-880a1d137317?skoid=713ccf3d-dc33-4787-a1ee-6b0cc537c37a&sktid=33e01921-4d64-4f8c-a055-5bdaffd5e33d&skt=2025-02-26T23%3A08%3A33Z&ske=2025-02-27T06%3A08%3A33Z&sks=b&skv=2024-05-04&sv=2024-05-04&se=2025-02-26T23%3A18%3A33Z&sr=b&sp=r&sig=***","fileName":"sample-JMX-file.jmx","fileType":"TEST_SCRIPT","expireDateTime":"2025-02-26T23:18:33.8465391Z","validationStatus":"VALIDATION_INITIATED"}'
     headers:
       accept-ranges:
       - bytes
@@ -807,39 +723,1058 @@
       content-type:
       - application/json; charset=utf-8
       date:
-      - Mon, 24 Feb 2025 21:53:59 GMT
-      mise-correlation-id:
-      - 91512c0b-4adb-4a02-9e3c-b78ea010690f
-      strict-transport-security:
-      - max-age=31536000; includeSubDomains
-      x-azure-ref:
-      - 20250224T215359Z-r17775d4f98mc5fbhC1SG1vp2s00000013v000000000aue1
-      x-cache:
-      - CONFIG_NOCACHE
-      x-content-type-options:
-      - nosniff
-    status:
-      code: 200
-      message: OK
-- request:
-    body: null
-    headers:
-      Accept:
-      - application/json
-      Accept-Encoding:
-      - gzip, deflate
-      Connection:
-      - keep-alive
-      User-Agent:
-      - AZURECLI/2.69.0 azsdk-python-core/1.31.0 Python/3.12.8 (Linux-6.5.0-1025-azure-x86_64-with-glibc2.36)
-    method: GET
-    uri: https://15e947d4-31dd-40ef-bca9-d215bc39cca6.eastus.cnt-prod.loadtesting.azure.com/tests/loadtest-kvrefid-case/files/sample-JMX-file.jmx?api-version=2024-12-01-preview
-  response:
-    body:
-      string: '{"url":"https://x8riedvqx93l12nj0h4zk1wu.z21.blob.storage.azure.net/893ce491-1133-4972-bf84-4e175de233b5/209c27f2-e60f-41b0-9ffa-38ed02904877?skoid=713ccf3d-dc33-4787-a1ee-6b0cc537c37a&sktid=33e01921-4d64-4f8c-a055-5bdaffd5e33d&skt=2025-02-24T21%3A53%3A47Z&ske=2025-02-25T04%3A53%3A47Z&sks=b&skv=2024-05-04&sv=2024-05-04&se=2025-02-24T22%3A04%3A05Z&sr=b&sp=r&sig=***","fileName":"sample-JMX-file.jmx","fileType":"TEST_SCRIPT","expireDateTime":"2025-02-24T22:04:05.3969739Z","validationStatus":"VALIDATION_INITIATED"}'
-    headers:
-      accept-ranges:
-      - bytes
+      - Wed, 26 Feb 2025 23:08:33 GMT
+      mise-correlation-id:
+      - 6b47f092-3ad0-4b3d-b1f2-42aa23e3a570
+      strict-transport-security:
+      - max-age=31536000; includeSubDomains
+      x-azure-ref:
+      - 20250226T230833Z-167c755789d9f6qshC1SG1fkqn00000002ag00000000fe1z
+      x-cache:
+      - CONFIG_NOCACHE
+      x-content-type-options:
+      - nosniff
+    status:
+      code: 200
+      message: OK
+- request:
+    body: null
+    headers:
+      Accept:
+      - application/json
+      Accept-Encoding:
+      - gzip, deflate
+      Connection:
+      - keep-alive
+      User-Agent:
+      - AZURECLI/2.70.0 azsdk-python-core/1.31.0 Python/3.12.8 (Linux-6.5.0-1025-azure-x86_64-with-glibc2.36)
+    method: GET
+    uri: https://b99a95cb-db74-48d1-980c-fe606d9e9d29.eastus.cnt-prod.loadtesting.azure.com/tests/loadtest-kvrefid-case/files/sample-JMX-file.jmx?api-version=2024-12-01-preview
+  response:
+    body:
+      string: '{"url":"https://oi448951q60rh0r3dkw381x3.z31.blob.storage.azure.net/9a579d6d-0db8-4d1e-9876-776e25eee541/10e3e51f-f5cf-46bc-a9f3-880a1d137317?skoid=713ccf3d-dc33-4787-a1ee-6b0cc537c37a&sktid=33e01921-4d64-4f8c-a055-5bdaffd5e33d&skt=2025-02-26T23%3A08%3A33Z&ske=2025-02-27T06%3A08%3A33Z&sks=b&skv=2024-05-04&sv=2024-05-04&se=2025-02-26T23%3A18%3A39Z&sr=b&sp=r&sig=***","fileName":"sample-JMX-file.jmx","fileType":"TEST_SCRIPT","expireDateTime":"2025-02-26T23:18:39.0941404Z","validationStatus":"VALIDATION_INITIATED"}'
+    headers:
+      accept-ranges:
+      - bytes
+      api-supported-versions:
+      - 2022-11-01, 2023-04-01-preview, 2024-03-01-preview, 2024-05-01-preview, 2024-07-01-preview,
+        2024-12-01-preview
+      connection:
+      - keep-alive
+      content-length:
+      - '559'
+      content-type:
+      - application/json; charset=utf-8
+      date:
+      - Wed, 26 Feb 2025 23:08:39 GMT
+      mise-correlation-id:
+      - a97eb5e5-7296-49cf-94a0-7644248970ab
+      strict-transport-security:
+      - max-age=31536000; includeSubDomains
+      x-azure-ref:
+      - 20250226T230838Z-167c755789d9f6qshC1SG1fkqn00000002ag00000000fehs
+      x-cache:
+      - CONFIG_NOCACHE
+      x-content-type-options:
+      - nosniff
+    status:
+      code: 200
+      message: OK
+- request:
+    body: null
+    headers:
+      Accept:
+      - application/json
+      Accept-Encoding:
+      - gzip, deflate
+      Connection:
+      - keep-alive
+      User-Agent:
+      - AZURECLI/2.70.0 azsdk-python-core/1.31.0 Python/3.12.8 (Linux-6.5.0-1025-azure-x86_64-with-glibc2.36)
+    method: GET
+    uri: https://b99a95cb-db74-48d1-980c-fe606d9e9d29.eastus.cnt-prod.loadtesting.azure.com/tests/loadtest-kvrefid-case/files/sample-JMX-file.jmx?api-version=2024-12-01-preview
+  response:
+    body:
+      string: '{"url":"https://oi448951q60rh0r3dkw381x3.z31.blob.storage.azure.net/9a579d6d-0db8-4d1e-9876-776e25eee541/10e3e51f-f5cf-46bc-a9f3-880a1d137317?skoid=713ccf3d-dc33-4787-a1ee-6b0cc537c37a&sktid=33e01921-4d64-4f8c-a055-5bdaffd5e33d&skt=2025-02-26T23%3A08%3A09Z&ske=2025-02-27T06%3A08%3A09Z&sks=b&skv=2024-05-04&sv=2024-05-04&se=2025-02-26T23%3A18%3A44Z&sr=b&sp=r&sig=***","fileName":"sample-JMX-file.jmx","fileType":"TEST_SCRIPT","expireDateTime":"2025-02-26T23:18:44.3471456Z","validationStatus":"VALIDATION_INITIATED"}'
+    headers:
+      accept-ranges:
+      - bytes
+      api-supported-versions:
+      - 2022-11-01, 2023-04-01-preview, 2024-03-01-preview, 2024-05-01-preview, 2024-07-01-preview,
+        2024-12-01-preview
+      connection:
+      - keep-alive
+      content-length:
+      - '561'
+      content-type:
+      - application/json; charset=utf-8
+      date:
+      - Wed, 26 Feb 2025 23:08:44 GMT
+      mise-correlation-id:
+      - 934e7c1d-831b-41fa-85a6-6c6ada904991
+      strict-transport-security:
+      - max-age=31536000; includeSubDomains
+      x-azure-ref:
+      - 20250226T230844Z-167c755789d9f6qshC1SG1fkqn00000002ag00000000ff4f
+      x-cache:
+      - CONFIG_NOCACHE
+      x-content-type-options:
+      - nosniff
+    status:
+      code: 200
+      message: OK
+- request:
+    body: null
+    headers:
+      Accept:
+      - application/json
+      Accept-Encoding:
+      - gzip, deflate
+      Connection:
+      - keep-alive
+      User-Agent:
+      - AZURECLI/2.70.0 azsdk-python-core/1.31.0 Python/3.12.8 (Linux-6.5.0-1025-azure-x86_64-with-glibc2.36)
+    method: GET
+    uri: https://b99a95cb-db74-48d1-980c-fe606d9e9d29.eastus.cnt-prod.loadtesting.azure.com/tests/loadtest-kvrefid-case/files/sample-JMX-file.jmx?api-version=2024-12-01-preview
+  response:
+    body:
+      string: '{"url":"https://oi448951q60rh0r3dkw381x3.z31.blob.storage.azure.net/9a579d6d-0db8-4d1e-9876-776e25eee541/10e3e51f-f5cf-46bc-a9f3-880a1d137317?skoid=713ccf3d-dc33-4787-a1ee-6b0cc537c37a&sktid=33e01921-4d64-4f8c-a055-5bdaffd5e33d&skt=2025-02-26T23%3A08%3A10Z&ske=2025-02-27T06%3A08%3A10Z&sks=b&skv=2024-05-04&sv=2024-05-04&se=2025-02-26T23%3A18%3A49Z&sr=b&sp=r&sig=***","fileName":"sample-JMX-file.jmx","fileType":"TEST_SCRIPT","expireDateTime":"2025-02-26T23:18:49.5961886Z","validationStatus":"VALIDATION_SUCCESS"}'
+    headers:
+      accept-ranges:
+      - bytes
+      api-supported-versions:
+      - 2022-11-01, 2023-04-01-preview, 2024-03-01-preview, 2024-05-01-preview, 2024-07-01-preview,
+        2024-12-01-preview
+      connection:
+      - keep-alive
+      content-length:
+      - '559'
+      content-type:
+      - application/json; charset=utf-8
+      date:
+      - Wed, 26 Feb 2025 23:08:49 GMT
+      mise-correlation-id:
+      - 28a32a22-154a-49ad-a097-12bd241cf0f1
+      strict-transport-security:
+      - max-age=31536000; includeSubDomains
+      x-azure-ref:
+      - 20250226T230849Z-167c755789d9f6qshC1SG1fkqn00000002ag00000000ffpf
+      x-cache:
+      - CONFIG_NOCACHE
+      x-content-type-options:
+      - nosniff
+    status:
+      code: 200
+      message: OK
+- request:
+    body: null
+    headers:
+      Accept:
+      - application/json
+      Accept-Encoding:
+      - gzip, deflate
+      Connection:
+      - keep-alive
+      User-Agent:
+      - AZURECLI/2.70.0 azsdk-python-core/1.31.0 Python/3.12.8 (Linux-6.5.0-1025-azure-x86_64-with-glibc2.36)
+    method: GET
+    uri: https://b99a95cb-db74-48d1-980c-fe606d9e9d29.eastus.cnt-prod.loadtesting.azure.com/tests/loadtest-kvrefid-case?api-version=2024-12-01-preview
+  response:
+    body:
+      string: '{"passFailCriteria":{"passFailMetrics":{"a7136c52-0fbe-407c-b741-d32ee4e3f94b":{"clientMetric":"requests_per_sec","aggregate":"avg","condition":">","value":78.0,"action":"continue"},"515b710a-b65c-456f-af40-2c4fcbc5deeb":{"clientMetric":"error","aggregate":"percentage","condition":">","value":50.0,"action":"continue"},"3532ae27-59c9-4aed-9d41-08c99c0a9b53":{"clientMetric":"latency","aggregate":"avg","condition":">","requestName":"GetCustomerDetails","value":200.0,"action":"continue"}},"passFailServerMetrics":{}},"autoStopCriteria":{"autoStopDisabled":false,"errorRate":90.0,"errorRateTimeWindowInSeconds":60},"environmentVariables":{"rps":"1"},"loadTestConfiguration":{"engineInstances":1,"splitAllCSVs":false,"quickStartTest":false},"inputArtifacts":{"testScriptFileInfo":{"url":"https://oi448951q60rh0r3dkw381x3.z31.blob.storage.azure.net/9a579d6d-0db8-4d1e-9876-776e25eee541/10e3e51f-f5cf-46bc-a9f3-880a1d137317?skoid=713ccf3d-dc33-4787-a1ee-6b0cc537c37a&sktid=33e01921-4d64-4f8c-a055-5bdaffd5e33d&skt=2025-02-26T23%3A08%3A11Z&ske=2025-02-27T06%3A08%3A11Z&sks=b&skv=2024-05-04&sv=2024-05-04&se=2025-02-27T00%3A08%3A49Z&sr=b&sp=r&sig=***","fileName":"sample-JMX-file.jmx","fileType":"TEST_SCRIPT","expireDateTime":"2025-02-27T00:08:49.8469299Z","validationStatus":"VALIDATION_SUCCESS"},"additionalFileInfo":[{"url":"https://oi448951q60rh0r3dkw381x3.z31.blob.storage.azure.net/9a579d6d-0db8-4d1e-9876-776e25eee541/4ef9a986-2e9e-4bd0-99cf-1e90bcca625b?skoid=713ccf3d-dc33-4787-a1ee-6b0cc537c37a&sktid=33e01921-4d64-4f8c-a055-5bdaffd5e33d&skt=2025-02-26T23%3A08%3A11Z&ske=2025-02-27T06%3A08%3A11Z&sks=b&skv=2024-05-04&sv=2024-05-04&se=2025-02-27T00%3A08%3A49Z&sr=b&sp=r&sig=***","fileName":"additional-data.csv","fileType":"ADDITIONAL_ARTIFACTS","expireDateTime":"2025-02-27T00:08:49.8474106Z","validationStatus":"VALIDATION_NOT_REQUIRED"},{"url":"https://oi448951q60rh0r3dkw381x3.z31.blob.storage.azure.net/9a579d6d-0db8-4d1e-9876-776e25eee541/0cd26a7e-dcd6-4806-9759-d31aefc92885?skoid=713ccf3d-dc33-4787-a1ee-6b0cc537c37a&sktid=33e01921-4d64-4f8c-a055-5bdaffd5e33d&skt=2025-02-26T23%3A08%3A11Z&ske=2025-02-27T06%3A08%3A11Z&sks=b&skv=2024-05-04&sv=2024-05-04&se=2025-02-27T00%3A08%3A49Z&sr=b&sp=r&sig=***","fileName":"sample-ZIP-artifact.zip","fileType":"ZIPPED_ARTIFACTS","expireDateTime":"2025-02-27T00:08:49.8475361Z","validationStatus":"VALIDATION_SUCCESS"}]},"kind":"JMX","publicIPDisabled":false,"metricsReferenceIdentityType":"SystemAssigned","testId":"loadtest-kvrefid-case","description":"Test
+        created from az load test command","displayName":"CLI-Test","keyvaultReferenceIdentityType":"UserAssigned","keyvaultReferenceIdentityId":"/subscriptions/00000000-0000-0000-0000-000000000000/resourcegroups/sample-rg/providers/microsoft.managedidentity/userassignedidentities/sample-mi","createdDateTime":"2025-02-26T23:08:09.107Z","createdBy":"hbisht@microsoft.com","lastModifiedDateTime":"2025-02-26T23:08:44.389Z","lastModifiedBy":"hbisht@microsoft.com"}'
+    headers:
+      accept-ranges:
+      - bytes
+      api-supported-versions:
+      - 2022-11-01, 2023-04-01-preview, 2024-03-01-preview, 2024-05-01-preview, 2024-07-01-preview,
+        2024-12-01-preview
+      connection:
+      - keep-alive
+      content-length:
+      - '3106'
+      content-type:
+      - application/json; charset=utf-8
+      date:
+      - Wed, 26 Feb 2025 23:08:49 GMT
+      mise-correlation-id:
+      - 7a7969d9-bda7-4fd1-bcd2-5a75d00dcc90
+      strict-transport-security:
+      - max-age=31536000; includeSubDomains
+      x-azure-ref:
+      - 20250226T230849Z-167c755789d9f6qshC1SG1fkqn00000002ag00000000ffq2
+      x-cache:
+      - CONFIG_NOCACHE
+      x-content-type-options:
+      - nosniff
+    status:
+      code: 200
+      message: OK
+- request:
+    body: null
+    headers:
+      Accept:
+      - application/json
+      Accept-Encoding:
+      - gzip, deflate
+      Connection:
+      - keep-alive
+      User-Agent:
+      - azsdk-python-mgmt-loadtesting/1.0.0 Python/3.12.8 (Linux-6.5.0-1025-azure-x86_64-with-glibc2.36)
+    method: GET
+    uri: https://management.azure.com/subscriptions/00000000-0000-0000-0000-000000000000/resourceGroups/clitest-load-000001/providers/Microsoft.LoadTestService/loadTests/clitest-load-000002?api-version=2022-12-01
+  response:
+    body:
+      string: '{"id":"/subscriptions/00000000-0000-0000-0000-000000000000/resourceGroups/clitest-load-000001/providers/Microsoft.LoadTestService/loadTests/clitest-load-000002","name":"clitest-load-000002","type":"microsoft.loadtestservice/loadtests","location":"eastus","systemData":{"createdBy":"hbisht@microsoft.com","createdByType":"User","createdAt":"2025-02-26T23:07:04.7950167Z","lastModifiedBy":"hbisht@microsoft.com","lastModifiedByType":"User","lastModifiedAt":"2025-02-26T23:07:04.7950167Z"},"identity":{"type":"None"},"properties":{"dataPlaneURI":"b99a95cb-db74-48d1-980c-fe606d9e9d29.eastus.cnt-prod.loadtesting.azure.com","provisioningState":"Succeeded"}}'
+    headers:
+      cache-control:
+      - no-cache
+      content-length:
+      - '653'
+      content-type:
+      - application/json; charset=utf-8
+      date:
+      - Wed, 26 Feb 2025 23:08:50 GMT
+      etag:
+      - '"8f01495f-0000-0200-0000-67bf9eae0000"'
+      expires:
+      - '-1'
+      pragma:
+      - no-cache
+      strict-transport-security:
+      - max-age=31536000; includeSubDomains
+      x-cache:
+      - CONFIG_NOCACHE
+      x-content-type-options:
+      - nosniff
+      x-ms-providerhub-traffic:
+      - 'True'
+      x-ms-ratelimit-remaining-subscription-global-reads:
+      - '16499'
+      x-msedge-ref:
+      - 'Ref A: 4C6DE03B100348248EDFA1FC56728785 Ref B: MAA201060513045 Ref C: 2025-02-26T23:08:50Z'
+    status:
+      code: 200
+      message: OK
+- request:
+    body: null
+    headers:
+      Accept:
+      - application/json
+      Accept-Encoding:
+      - gzip, deflate
+      Connection:
+      - keep-alive
+      User-Agent:
+      - AZURECLI/2.70.0 azsdk-python-core/1.31.0 Python/3.12.8 (Linux-6.5.0-1025-azure-x86_64-with-glibc2.36)
+    method: GET
+    uri: https://b99a95cb-db74-48d1-980c-fe606d9e9d29.eastus.cnt-prod.loadtesting.azure.com/tests/loadtest-kvrefid-case?api-version=2024-12-01-preview
+  response:
+    body:
+      string: '{"passFailCriteria":{"passFailMetrics":{"a7136c52-0fbe-407c-b741-d32ee4e3f94b":{"clientMetric":"requests_per_sec","aggregate":"avg","condition":">","value":78.0,"action":"continue"},"515b710a-b65c-456f-af40-2c4fcbc5deeb":{"clientMetric":"error","aggregate":"percentage","condition":">","value":50.0,"action":"continue"},"3532ae27-59c9-4aed-9d41-08c99c0a9b53":{"clientMetric":"latency","aggregate":"avg","condition":">","requestName":"GetCustomerDetails","value":200.0,"action":"continue"}},"passFailServerMetrics":{}},"autoStopCriteria":{"autoStopDisabled":false,"errorRate":90.0,"errorRateTimeWindowInSeconds":60},"environmentVariables":{"rps":"1"},"loadTestConfiguration":{"engineInstances":1,"splitAllCSVs":false,"quickStartTest":false},"inputArtifacts":{"testScriptFileInfo":{"url":"https://oi448951q60rh0r3dkw381x3.z31.blob.storage.azure.net/9a579d6d-0db8-4d1e-9876-776e25eee541/10e3e51f-f5cf-46bc-a9f3-880a1d137317?skoid=713ccf3d-dc33-4787-a1ee-6b0cc537c37a&sktid=33e01921-4d64-4f8c-a055-5bdaffd5e33d&skt=2025-02-26T23%3A08%3A17Z&ske=2025-02-27T06%3A08%3A17Z&sks=b&skv=2024-05-04&sv=2024-05-04&se=2025-02-27T00%3A08%3A51Z&sr=b&sp=r&sig=***","fileName":"sample-JMX-file.jmx","fileType":"TEST_SCRIPT","expireDateTime":"2025-02-27T00:08:51.8182383Z","validationStatus":"VALIDATION_SUCCESS"},"additionalFileInfo":[{"url":"https://oi448951q60rh0r3dkw381x3.z31.blob.storage.azure.net/9a579d6d-0db8-4d1e-9876-776e25eee541/4ef9a986-2e9e-4bd0-99cf-1e90bcca625b?skoid=713ccf3d-dc33-4787-a1ee-6b0cc537c37a&sktid=33e01921-4d64-4f8c-a055-5bdaffd5e33d&skt=2025-02-26T23%3A08%3A17Z&ske=2025-02-27T06%3A08%3A17Z&sks=b&skv=2024-05-04&sv=2024-05-04&se=2025-02-27T00%3A08%3A51Z&sr=b&sp=r&sig=***","fileName":"additional-data.csv","fileType":"ADDITIONAL_ARTIFACTS","expireDateTime":"2025-02-27T00:08:51.818753Z","validationStatus":"VALIDATION_NOT_REQUIRED"},{"url":"https://oi448951q60rh0r3dkw381x3.z31.blob.storage.azure.net/9a579d6d-0db8-4d1e-9876-776e25eee541/0cd26a7e-dcd6-4806-9759-d31aefc92885?skoid=713ccf3d-dc33-4787-a1ee-6b0cc537c37a&sktid=33e01921-4d64-4f8c-a055-5bdaffd5e33d&skt=2025-02-26T23%3A08%3A17Z&ske=2025-02-27T06%3A08%3A17Z&sks=b&skv=2024-05-04&sv=2024-05-04&se=2025-02-27T00%3A08%3A51Z&sr=b&sp=r&sig=***","fileName":"sample-ZIP-artifact.zip","fileType":"ZIPPED_ARTIFACTS","expireDateTime":"2025-02-27T00:08:51.8189721Z","validationStatus":"VALIDATION_SUCCESS"}]},"kind":"JMX","publicIPDisabled":false,"metricsReferenceIdentityType":"SystemAssigned","testId":"loadtest-kvrefid-case","description":"Test
+        created from az load test command","displayName":"CLI-Test","keyvaultReferenceIdentityType":"UserAssigned","keyvaultReferenceIdentityId":"/subscriptions/00000000-0000-0000-0000-000000000000/resourcegroups/sample-rg/providers/microsoft.managedidentity/userassignedidentities/sample-mi","createdDateTime":"2025-02-26T23:08:09.107Z","createdBy":"hbisht@microsoft.com","lastModifiedDateTime":"2025-02-26T23:08:44.389Z","lastModifiedBy":"hbisht@microsoft.com"}'
+    headers:
+      accept-ranges:
+      - bytes
+      api-supported-versions:
+      - 2022-11-01, 2023-04-01-preview, 2024-03-01-preview, 2024-05-01-preview, 2024-07-01-preview,
+        2024-12-01-preview
+      connection:
+      - keep-alive
+      content-length:
+      - '3101'
+      content-type:
+      - application/json; charset=utf-8
+      date:
+      - Wed, 26 Feb 2025 23:09:00 GMT
+      mise-correlation-id:
+      - ced46159-0b21-4174-89b9-e4f5de90370f
+      strict-transport-security:
+      - max-age=31536000; includeSubDomains
+      x-azure-ref:
+      - 20250226T230851Z-167c755789drsd6jhC1SG13zv400000000yg00000000gauv
+      x-cache:
+      - CONFIG_NOCACHE
+      x-content-type-options:
+      - nosniff
+    status:
+      code: 200
+      message: OK
+- request:
+    body: '{"displayName": "CLI-Test", "kind": "JMX", "description": "Test created
+      from az load test command", "keyvaultReferenceIdentityType": "SystemAssigned",
+      "environmentVariables": {"rps": "1"}, "secrets": {}, "loadTestConfiguration":
+      {"engineInstances": 1, "splitAllCSVs": false, "quickStartTest": false, "regionalLoadTestConfig":
+      null}, "autoStopCriteria": {"autoStopDisabled": false, "errorRate": 90.0, "errorRateTimeWindowInSeconds":
+      60}, "baselineTestRunId": null, "engineBuiltinIdentityType": null, "engineBuiltinIdentityIds":
+      null}'
+    headers:
+      Accept:
+      - application/json
+      Accept-Encoding:
+      - gzip, deflate
+      Connection:
+      - keep-alive
+      Content-Length:
+      - '532'
+      Content-Type:
+      - application/merge-patch+json
+      User-Agent:
+      - AZURECLI/2.70.0 azsdk-python-core/1.31.0 Python/3.12.8 (Linux-6.5.0-1025-azure-x86_64-with-glibc2.36)
+    method: PATCH
+    uri: https://b99a95cb-db74-48d1-980c-fe606d9e9d29.eastus.cnt-prod.loadtesting.azure.com/tests/loadtest-kvrefid-case?api-version=2024-12-01-preview
+  response:
+    body:
+      string: '{"passFailCriteria":{"passFailMetrics":{"a7136c52-0fbe-407c-b741-d32ee4e3f94b":{"clientMetric":"requests_per_sec","aggregate":"avg","condition":">","value":78.0,"action":"continue"},"515b710a-b65c-456f-af40-2c4fcbc5deeb":{"clientMetric":"error","aggregate":"percentage","condition":">","value":50.0,"action":"continue"},"3532ae27-59c9-4aed-9d41-08c99c0a9b53":{"clientMetric":"latency","aggregate":"avg","condition":">","requestName":"GetCustomerDetails","value":200.0,"action":"continue"}},"passFailServerMetrics":{}},"autoStopCriteria":{"autoStopDisabled":false,"errorRate":90.0,"errorRateTimeWindowInSeconds":60},"environmentVariables":{"rps":"1"},"loadTestConfiguration":{"engineInstances":1,"splitAllCSVs":false,"quickStartTest":false},"inputArtifacts":{"testScriptFileInfo":{"url":"https://oi448951q60rh0r3dkw381x3.z31.blob.storage.azure.net/9a579d6d-0db8-4d1e-9876-776e25eee541/10e3e51f-f5cf-46bc-a9f3-880a1d137317?skoid=713ccf3d-dc33-4787-a1ee-6b0cc537c37a&sktid=33e01921-4d64-4f8c-a055-5bdaffd5e33d&skt=2025-02-26T23%3A09%3A00Z&ske=2025-02-27T06%3A09%3A00Z&sks=b&skv=2024-05-04&sv=2024-05-04&se=2025-02-27T00%3A09%3A00Z&sr=b&sp=r&sig=***","fileName":"sample-JMX-file.jmx","fileType":"TEST_SCRIPT","expireDateTime":"2025-02-27T00:09:00.4324298Z","validationStatus":"VALIDATION_SUCCESS"},"additionalFileInfo":[{"url":"https://oi448951q60rh0r3dkw381x3.z31.blob.storage.azure.net/9a579d6d-0db8-4d1e-9876-776e25eee541/4ef9a986-2e9e-4bd0-99cf-1e90bcca625b?skoid=713ccf3d-dc33-4787-a1ee-6b0cc537c37a&sktid=33e01921-4d64-4f8c-a055-5bdaffd5e33d&skt=2025-02-26T23%3A09%3A00Z&ske=2025-02-27T06%3A09%3A00Z&sks=b&skv=2024-05-04&sv=2024-05-04&se=2025-02-27T00%3A09%3A00Z&sr=b&sp=r&sig=***","fileName":"additional-data.csv","fileType":"ADDITIONAL_ARTIFACTS","expireDateTime":"2025-02-27T00:09:00.4326508Z","validationStatus":"VALIDATION_NOT_REQUIRED"},{"url":"https://oi448951q60rh0r3dkw381x3.z31.blob.storage.azure.net/9a579d6d-0db8-4d1e-9876-776e25eee541/0cd26a7e-dcd6-4806-9759-d31aefc92885?skoid=713ccf3d-dc33-4787-a1ee-6b0cc537c37a&sktid=33e01921-4d64-4f8c-a055-5bdaffd5e33d&skt=2025-02-26T23%3A09%3A00Z&ske=2025-02-27T06%3A09%3A00Z&sks=b&skv=2024-05-04&sv=2024-05-04&se=2025-02-27T00%3A09%3A00Z&sr=b&sp=r&sig=***","fileName":"sample-ZIP-artifact.zip","fileType":"ZIPPED_ARTIFACTS","expireDateTime":"2025-02-27T00:09:00.4327397Z","validationStatus":"VALIDATION_SUCCESS"}]},"kind":"JMX","publicIPDisabled":false,"metricsReferenceIdentityType":"SystemAssigned","testId":"loadtest-kvrefid-case","description":"Test
+        created from az load test command","displayName":"CLI-Test","keyvaultReferenceIdentityType":"SystemAssigned","createdDateTime":"2025-02-26T23:08:09.107Z","createdBy":"hbisht@microsoft.com","lastModifiedDateTime":"2025-02-26T23:09:00.422Z","lastModifiedBy":"hbisht@microsoft.com"}'
+    headers:
+      accept-ranges:
+      - bytes
+      api-supported-versions:
+      - 2022-11-01, 2023-04-01-preview, 2024-03-01-preview, 2024-05-01-preview, 2024-07-01-preview,
+        2024-12-01-preview
+      connection:
+      - keep-alive
+      content-length:
+      - '2930'
+      content-type:
+      - application/json; charset=utf-8
+      date:
+      - Wed, 26 Feb 2025 23:09:00 GMT
+      mise-correlation-id:
+      - 1e30ebf6-7ab6-4c4f-ab3e-5fa22ce2b0a9
+      strict-transport-security:
+      - max-age=31536000; includeSubDomains
+      x-azure-ref:
+      - 20250226T230900Z-167c755789drsd6jhC1SG13zv400000000yg00000000gbmq
+      x-cache:
+      - CONFIG_NOCACHE
+      x-content-type-options:
+      - nosniff
+    status:
+      code: 200
+      message: OK
+- request:
+    body: null
+    headers:
+      Accept:
+      - application/json
+      Accept-Encoding:
+      - gzip, deflate
+      Connection:
+      - keep-alive
+      User-Agent:
+      - AZURECLI/2.70.0 azsdk-python-core/1.31.0 Python/3.12.8 (Linux-6.5.0-1025-azure-x86_64-with-glibc2.36)
+    method: GET
+    uri: https://b99a95cb-db74-48d1-980c-fe606d9e9d29.eastus.cnt-prod.loadtesting.azure.com/tests/loadtest-kvrefid-case/files?api-version=2024-12-01-preview
+  response:
+    body:
+      string: '{"value":[{"url":"https://oi448951q60rh0r3dkw381x3.z31.blob.storage.azure.net/9a579d6d-0db8-4d1e-9876-776e25eee541/10e3e51f-f5cf-46bc-a9f3-880a1d137317?skoid=713ccf3d-dc33-4787-a1ee-6b0cc537c37a&sktid=33e01921-4d64-4f8c-a055-5bdaffd5e33d&skt=2025-02-26T23%3A08%3A33Z&ske=2025-02-27T06%3A08%3A33Z&sks=b&skv=2024-05-04&sv=2024-05-04&se=2025-02-26T23%3A19%3A00Z&sr=b&sp=r&sig=***","fileName":"sample-JMX-file.jmx","fileType":"TEST_SCRIPT","expireDateTime":"2025-02-26T23:19:00.6823164Z","validationStatus":"VALIDATION_SUCCESS"},{"url":"https://oi448951q60rh0r3dkw381x3.z31.blob.storage.azure.net/9a579d6d-0db8-4d1e-9876-776e25eee541/4ef9a986-2e9e-4bd0-99cf-1e90bcca625b?skoid=713ccf3d-dc33-4787-a1ee-6b0cc537c37a&sktid=33e01921-4d64-4f8c-a055-5bdaffd5e33d&skt=2025-02-26T23%3A08%3A33Z&ske=2025-02-27T06%3A08%3A33Z&sks=b&skv=2024-05-04&sv=2024-05-04&se=2025-02-26T23%3A19%3A00Z&sr=b&sp=r&sig=***","fileName":"additional-data.csv","fileType":"ADDITIONAL_ARTIFACTS","expireDateTime":"2025-02-26T23:19:00.6825128Z","validationStatus":"VALIDATION_NOT_REQUIRED"},{"url":"https://oi448951q60rh0r3dkw381x3.z31.blob.storage.azure.net/9a579d6d-0db8-4d1e-9876-776e25eee541/0cd26a7e-dcd6-4806-9759-d31aefc92885?skoid=713ccf3d-dc33-4787-a1ee-6b0cc537c37a&sktid=33e01921-4d64-4f8c-a055-5bdaffd5e33d&skt=2025-02-26T23%3A08%3A33Z&ske=2025-02-27T06%3A08%3A33Z&sks=b&skv=2024-05-04&sv=2024-05-04&se=2025-02-26T23%3A19%3A00Z&sr=b&sp=r&sig=***","fileName":"sample-ZIP-artifact.zip","fileType":"ZIPPED_ARTIFACTS","expireDateTime":"2025-02-26T23:19:00.6827014Z","validationStatus":"VALIDATION_SUCCESS"}]}'
+    headers:
+      accept-ranges:
+      - bytes
+      api-supported-versions:
+      - 2022-11-01, 2023-04-01-preview, 2024-03-01-preview, 2024-05-01-preview, 2024-07-01-preview,
+        2024-12-01-preview
+      connection:
+      - keep-alive
+      content-length:
+      - '1720'
+      content-type:
+      - application/json; charset=utf-8
+      date:
+      - Wed, 26 Feb 2025 23:09:00 GMT
+      mise-correlation-id:
+      - 2d709451-b4b4-4bce-aded-740d4264325f
+      strict-transport-security:
+      - max-age=31536000; includeSubDomains
+      x-azure-ref:
+      - 20250226T230900Z-167c755789drsd6jhC1SG13zv400000000yg00000000gbnh
+      x-cache:
+      - CONFIG_NOCACHE
+      x-content-type-options:
+      - nosniff
+    status:
+      code: 200
+      message: OK
+- request:
+    body: null
+    headers:
+      Accept:
+      - application/json
+      Accept-Encoding:
+      - gzip, deflate
+      Connection:
+      - keep-alive
+      User-Agent:
+      - AZURECLI/2.70.0 azsdk-python-core/1.31.0 Python/3.12.8 (Linux-6.5.0-1025-azure-x86_64-with-glibc2.36)
+    method: GET
+    uri: https://b99a95cb-db74-48d1-980c-fe606d9e9d29.eastus.cnt-prod.loadtesting.azure.com/tests/loadtest-kvrefid-case?api-version=2024-12-01-preview
+  response:
+    body:
+      string: '{"passFailCriteria":{"passFailMetrics":{"a7136c52-0fbe-407c-b741-d32ee4e3f94b":{"clientMetric":"requests_per_sec","aggregate":"avg","condition":">","value":78.0,"action":"continue"},"515b710a-b65c-456f-af40-2c4fcbc5deeb":{"clientMetric":"error","aggregate":"percentage","condition":">","value":50.0,"action":"continue"},"3532ae27-59c9-4aed-9d41-08c99c0a9b53":{"clientMetric":"latency","aggregate":"avg","condition":">","requestName":"GetCustomerDetails","value":200.0,"action":"continue"}},"passFailServerMetrics":{}},"autoStopCriteria":{"autoStopDisabled":false,"errorRate":90.0,"errorRateTimeWindowInSeconds":60},"environmentVariables":{"rps":"1"},"loadTestConfiguration":{"engineInstances":1,"splitAllCSVs":false,"quickStartTest":false},"inputArtifacts":{"testScriptFileInfo":{"url":"https://oi448951q60rh0r3dkw381x3.z31.blob.storage.azure.net/9a579d6d-0db8-4d1e-9876-776e25eee541/10e3e51f-f5cf-46bc-a9f3-880a1d137317?skoid=713ccf3d-dc33-4787-a1ee-6b0cc537c37a&sktid=33e01921-4d64-4f8c-a055-5bdaffd5e33d&skt=2025-02-26T23%3A08%3A11Z&ske=2025-02-27T06%3A08%3A11Z&sks=b&skv=2024-05-04&sv=2024-05-04&se=2025-02-27T00%3A09%3A00Z&sr=b&sp=r&sig=***","fileName":"sample-JMX-file.jmx","fileType":"TEST_SCRIPT","expireDateTime":"2025-02-27T00:09:00.932105Z","validationStatus":"VALIDATION_SUCCESS"},"additionalFileInfo":[{"url":"https://oi448951q60rh0r3dkw381x3.z31.blob.storage.azure.net/9a579d6d-0db8-4d1e-9876-776e25eee541/4ef9a986-2e9e-4bd0-99cf-1e90bcca625b?skoid=713ccf3d-dc33-4787-a1ee-6b0cc537c37a&sktid=33e01921-4d64-4f8c-a055-5bdaffd5e33d&skt=2025-02-26T23%3A08%3A11Z&ske=2025-02-27T06%3A08%3A11Z&sks=b&skv=2024-05-04&sv=2024-05-04&se=2025-02-27T00%3A09%3A00Z&sr=b&sp=r&sig=***","fileName":"additional-data.csv","fileType":"ADDITIONAL_ARTIFACTS","expireDateTime":"2025-02-27T00:09:00.9327173Z","validationStatus":"VALIDATION_NOT_REQUIRED"},{"url":"https://oi448951q60rh0r3dkw381x3.z31.blob.storage.azure.net/9a579d6d-0db8-4d1e-9876-776e25eee541/0cd26a7e-dcd6-4806-9759-d31aefc92885?skoid=713ccf3d-dc33-4787-a1ee-6b0cc537c37a&sktid=33e01921-4d64-4f8c-a055-5bdaffd5e33d&skt=2025-02-26T23%3A08%3A11Z&ske=2025-02-27T06%3A08%3A11Z&sks=b&skv=2024-05-04&sv=2024-05-04&se=2025-02-27T00%3A09%3A00Z&sr=b&sp=r&sig=***","fileName":"sample-ZIP-artifact.zip","fileType":"ZIPPED_ARTIFACTS","expireDateTime":"2025-02-27T00:09:00.9329132Z","validationStatus":"VALIDATION_SUCCESS"}]},"kind":"JMX","publicIPDisabled":false,"metricsReferenceIdentityType":"SystemAssigned","testId":"loadtest-kvrefid-case","description":"Test
+        created from az load test command","displayName":"CLI-Test","keyvaultReferenceIdentityType":"SystemAssigned","createdDateTime":"2025-02-26T23:08:09.107Z","createdBy":"hbisht@microsoft.com","lastModifiedDateTime":"2025-02-26T23:09:00.422Z","lastModifiedBy":"hbisht@microsoft.com"}'
+    headers:
+      accept-ranges:
+      - bytes
+      api-supported-versions:
+      - 2022-11-01, 2023-04-01-preview, 2024-03-01-preview, 2024-05-01-preview, 2024-07-01-preview,
+        2024-12-01-preview
+      connection:
+      - keep-alive
+      content-length:
+      - '2921'
+      content-type:
+      - application/json; charset=utf-8
+      date:
+      - Wed, 26 Feb 2025 23:09:01 GMT
+      mise-correlation-id:
+      - f8eb0bae-8330-4d09-aa43-ad1b83e961e9
+      strict-transport-security:
+      - max-age=31536000; includeSubDomains
+      x-azure-ref:
+      - 20250226T230900Z-167c755789drsd6jhC1SG13zv400000000yg00000000gbp4
+      x-cache:
+      - CONFIG_NOCACHE
+      x-content-type-options:
+      - nosniff
+    status:
+      code: 200
+      message: OK
+- request:
+    body: null
+    headers:
+      Accept:
+      - application/json
+      Accept-Encoding:
+      - gzip, deflate
+      Connection:
+      - keep-alive
+      User-Agent:
+      - azsdk-python-mgmt-loadtesting/1.0.0 Python/3.12.8 (Linux-6.5.0-1025-azure-x86_64-with-glibc2.36)
+    method: GET
+    uri: https://management.azure.com/subscriptions/00000000-0000-0000-0000-000000000000/resourceGroups/clitest-load-000001/providers/Microsoft.LoadTestService/loadTests/clitest-load-000002?api-version=2022-12-01
+  response:
+    body:
+      string: '{"id":"/subscriptions/00000000-0000-0000-0000-000000000000/resourceGroups/clitest-load-000001/providers/Microsoft.LoadTestService/loadTests/clitest-load-000002","name":"clitest-load-000002","type":"microsoft.loadtestservice/loadtests","location":"eastus","systemData":{"createdBy":"hbisht@microsoft.com","createdByType":"User","createdAt":"2025-02-26T23:07:04.7950167Z","lastModifiedBy":"hbisht@microsoft.com","lastModifiedByType":"User","lastModifiedAt":"2025-02-26T23:07:04.7950167Z"},"identity":{"type":"None"},"properties":{"dataPlaneURI":"b99a95cb-db74-48d1-980c-fe606d9e9d29.eastus.cnt-prod.loadtesting.azure.com","provisioningState":"Succeeded"}}'
+    headers:
+      cache-control:
+      - no-cache
+      content-length:
+      - '653'
+      content-type:
+      - application/json; charset=utf-8
+      date:
+      - Wed, 26 Feb 2025 23:09:01 GMT
+      etag:
+      - '"8f01495f-0000-0200-0000-67bf9eae0000"'
+      expires:
+      - '-1'
+      pragma:
+      - no-cache
+      strict-transport-security:
+      - max-age=31536000; includeSubDomains
+      x-cache:
+      - CONFIG_NOCACHE
+      x-content-type-options:
+      - nosniff
+      x-ms-providerhub-traffic:
+      - 'True'
+      x-ms-ratelimit-remaining-subscription-global-reads:
+      - '16499'
+      x-msedge-ref:
+      - 'Ref A: C2A711C7BA3A4A37AD0D45CC88EB4FED Ref B: MAA201060516035 Ref C: 2025-02-26T23:09:01Z'
+    status:
+      code: 200
+      message: OK
+- request:
+    body: null
+    headers:
+      Accept:
+      - application/json
+      Accept-Encoding:
+      - gzip, deflate
+      Connection:
+      - keep-alive
+      User-Agent:
+      - AZURECLI/2.70.0 azsdk-python-core/1.31.0 Python/3.12.8 (Linux-6.5.0-1025-azure-x86_64-with-glibc2.36)
+    method: GET
+    uri: https://b99a95cb-db74-48d1-980c-fe606d9e9d29.eastus.cnt-prod.loadtesting.azure.com/tests/loadtest-kvrefid-case?api-version=2024-12-01-preview
+  response:
+    body:
+      string: '{"passFailCriteria":{"passFailMetrics":{"a7136c52-0fbe-407c-b741-d32ee4e3f94b":{"clientMetric":"requests_per_sec","aggregate":"avg","condition":">","value":78.0,"action":"continue"},"515b710a-b65c-456f-af40-2c4fcbc5deeb":{"clientMetric":"error","aggregate":"percentage","condition":">","value":50.0,"action":"continue"},"3532ae27-59c9-4aed-9d41-08c99c0a9b53":{"clientMetric":"latency","aggregate":"avg","condition":">","requestName":"GetCustomerDetails","value":200.0,"action":"continue"}},"passFailServerMetrics":{}},"autoStopCriteria":{"autoStopDisabled":false,"errorRate":90.0,"errorRateTimeWindowInSeconds":60},"environmentVariables":{"rps":"1"},"loadTestConfiguration":{"engineInstances":1,"splitAllCSVs":false,"quickStartTest":false},"inputArtifacts":{"testScriptFileInfo":{"url":"https://oi448951q60rh0r3dkw381x3.z31.blob.storage.azure.net/9a579d6d-0db8-4d1e-9876-776e25eee541/10e3e51f-f5cf-46bc-a9f3-880a1d137317?skoid=713ccf3d-dc33-4787-a1ee-6b0cc537c37a&sktid=33e01921-4d64-4f8c-a055-5bdaffd5e33d&skt=2025-02-26T23%3A09%3A00Z&ske=2025-02-27T06%3A09%3A00Z&sks=b&skv=2024-05-04&sv=2024-05-04&se=2025-02-27T00%3A09%3A02Z&sr=b&sp=r&sig=***","fileName":"sample-JMX-file.jmx","fileType":"TEST_SCRIPT","expireDateTime":"2025-02-27T00:09:02.8647831Z","validationStatus":"VALIDATION_SUCCESS"},"additionalFileInfo":[{"url":"https://oi448951q60rh0r3dkw381x3.z31.blob.storage.azure.net/9a579d6d-0db8-4d1e-9876-776e25eee541/4ef9a986-2e9e-4bd0-99cf-1e90bcca625b?skoid=713ccf3d-dc33-4787-a1ee-6b0cc537c37a&sktid=33e01921-4d64-4f8c-a055-5bdaffd5e33d&skt=2025-02-26T23%3A09%3A00Z&ske=2025-02-27T06%3A09%3A00Z&sks=b&skv=2024-05-04&sv=2024-05-04&se=2025-02-27T00%3A09%3A02Z&sr=b&sp=r&sig=***","fileName":"additional-data.csv","fileType":"ADDITIONAL_ARTIFACTS","expireDateTime":"2025-02-27T00:09:02.8655194Z","validationStatus":"VALIDATION_NOT_REQUIRED"},{"url":"https://oi448951q60rh0r3dkw381x3.z31.blob.storage.azure.net/9a579d6d-0db8-4d1e-9876-776e25eee541/0cd26a7e-dcd6-4806-9759-d31aefc92885?skoid=713ccf3d-dc33-4787-a1ee-6b0cc537c37a&sktid=33e01921-4d64-4f8c-a055-5bdaffd5e33d&skt=2025-02-26T23%3A09%3A00Z&ske=2025-02-27T06%3A09%3A00Z&sks=b&skv=2024-05-04&sv=2024-05-04&se=2025-02-27T00%3A09%3A02Z&sr=b&sp=r&sig=***","fileName":"sample-ZIP-artifact.zip","fileType":"ZIPPED_ARTIFACTS","expireDateTime":"2025-02-27T00:09:02.8657835Z","validationStatus":"VALIDATION_SUCCESS"}]},"kind":"JMX","publicIPDisabled":false,"metricsReferenceIdentityType":"SystemAssigned","testId":"loadtest-kvrefid-case","description":"Test
+        created from az load test command","displayName":"CLI-Test","keyvaultReferenceIdentityType":"SystemAssigned","createdDateTime":"2025-02-26T23:08:09.107Z","createdBy":"hbisht@microsoft.com","lastModifiedDateTime":"2025-02-26T23:09:00.422Z","lastModifiedBy":"hbisht@microsoft.com"}'
+    headers:
+      accept-ranges:
+      - bytes
+      api-supported-versions:
+      - 2022-11-01, 2023-04-01-preview, 2024-03-01-preview, 2024-05-01-preview, 2024-07-01-preview,
+        2024-12-01-preview
+      connection:
+      - keep-alive
+      content-length:
+      - '2928'
+      content-type:
+      - application/json; charset=utf-8
+      date:
+      - Wed, 26 Feb 2025 23:09:02 GMT
+      mise-correlation-id:
+      - 9b2accbe-c7a2-4cce-85a0-0ec0e10448ce
+      strict-transport-security:
+      - max-age=31536000; includeSubDomains
+      x-azure-ref:
+      - 20250226T230902Z-167c755789dbhjzdhC1SG1t7h800000001sg0000000061qb
+      x-cache:
+      - CONFIG_NOCACHE
+      x-content-type-options:
+      - nosniff
+    status:
+      code: 200
+      message: OK
+- request:
+    body: '{"displayName": "CLI-Test", "kind": "JMX", "description": "Test created
+      from az load test command", "keyvaultReferenceIdentityType": "UserAssigned",
+      "keyvaultReferenceIdentityId": "/subscriptions/00000000-0000-0000-0000-000000000000/resourcegroups/sample-rg/providers/microsoft.managedidentity/userassignedidentities/sample-mi",
+      "environmentVariables": {"rps": "1"}, "secrets": {}, "loadTestConfiguration":
+      {"engineInstances": 1, "splitAllCSVs": false, "quickStartTest": false, "regionalLoadTestConfig":
+      null}, "autoStopCriteria": {"autoStopDisabled": false, "errorRate": 90.0, "errorRateTimeWindowInSeconds":
+      60}, "baselineTestRunId": null, "engineBuiltinIdentityType": null, "engineBuiltinIdentityIds":
+      null}'
+    headers:
+      Accept:
+      - application/json
+      Accept-Encoding:
+      - gzip, deflate
+      Connection:
+      - keep-alive
+      Content-Length:
+      - '710'
+      Content-Type:
+      - application/merge-patch+json
+      User-Agent:
+      - AZURECLI/2.70.0 azsdk-python-core/1.31.0 Python/3.12.8 (Linux-6.5.0-1025-azure-x86_64-with-glibc2.36)
+    method: PATCH
+    uri: https://b99a95cb-db74-48d1-980c-fe606d9e9d29.eastus.cnt-prod.loadtesting.azure.com/tests/loadtest-kvrefid-case?api-version=2024-12-01-preview
+  response:
+    body:
+      string: '{"passFailCriteria":{"passFailMetrics":{"a7136c52-0fbe-407c-b741-d32ee4e3f94b":{"clientMetric":"requests_per_sec","aggregate":"avg","condition":">","value":78.0,"action":"continue"},"515b710a-b65c-456f-af40-2c4fcbc5deeb":{"clientMetric":"error","aggregate":"percentage","condition":">","value":50.0,"action":"continue"},"3532ae27-59c9-4aed-9d41-08c99c0a9b53":{"clientMetric":"latency","aggregate":"avg","condition":">","requestName":"GetCustomerDetails","value":200.0,"action":"continue"}},"passFailServerMetrics":{}},"autoStopCriteria":{"autoStopDisabled":false,"errorRate":90.0,"errorRateTimeWindowInSeconds":60},"environmentVariables":{"rps":"1"},"loadTestConfiguration":{"engineInstances":1,"splitAllCSVs":false,"quickStartTest":false},"inputArtifacts":{"testScriptFileInfo":{"url":"https://oi448951q60rh0r3dkw381x3.z31.blob.storage.azure.net/9a579d6d-0db8-4d1e-9876-776e25eee541/10e3e51f-f5cf-46bc-a9f3-880a1d137317?skoid=713ccf3d-dc33-4787-a1ee-6b0cc537c37a&sktid=33e01921-4d64-4f8c-a055-5bdaffd5e33d&skt=2025-02-26T23%3A08%3A10Z&ske=2025-02-27T06%3A08%3A10Z&sks=b&skv=2024-05-04&sv=2024-05-04&se=2025-02-27T00%3A09%3A03Z&sr=b&sp=r&sig=***","fileName":"sample-JMX-file.jmx","fileType":"TEST_SCRIPT","expireDateTime":"2025-02-27T00:09:03.1935705Z","validationStatus":"VALIDATION_SUCCESS"},"additionalFileInfo":[{"url":"https://oi448951q60rh0r3dkw381x3.z31.blob.storage.azure.net/9a579d6d-0db8-4d1e-9876-776e25eee541/4ef9a986-2e9e-4bd0-99cf-1e90bcca625b?skoid=713ccf3d-dc33-4787-a1ee-6b0cc537c37a&sktid=33e01921-4d64-4f8c-a055-5bdaffd5e33d&skt=2025-02-26T23%3A08%3A10Z&ske=2025-02-27T06%3A08%3A10Z&sks=b&skv=2024-05-04&sv=2024-05-04&se=2025-02-27T00%3A09%3A03Z&sr=b&sp=r&sig=***","fileName":"additional-data.csv","fileType":"ADDITIONAL_ARTIFACTS","expireDateTime":"2025-02-27T00:09:03.1941217Z","validationStatus":"VALIDATION_NOT_REQUIRED"},{"url":"https://oi448951q60rh0r3dkw381x3.z31.blob.storage.azure.net/9a579d6d-0db8-4d1e-9876-776e25eee541/0cd26a7e-dcd6-4806-9759-d31aefc92885?skoid=713ccf3d-dc33-4787-a1ee-6b0cc537c37a&sktid=33e01921-4d64-4f8c-a055-5bdaffd5e33d&skt=2025-02-26T23%3A08%3A10Z&ske=2025-02-27T06%3A08%3A10Z&sks=b&skv=2024-05-04&sv=2024-05-04&se=2025-02-27T00%3A09%3A03Z&sr=b&sp=r&sig=***","fileName":"sample-ZIP-artifact.zip","fileType":"ZIPPED_ARTIFACTS","expireDateTime":"2025-02-27T00:09:03.1943153Z","validationStatus":"VALIDATION_SUCCESS"}]},"kind":"JMX","publicIPDisabled":false,"metricsReferenceIdentityType":"SystemAssigned","testId":"loadtest-kvrefid-case","description":"Test
+        created from az load test command","displayName":"CLI-Test","keyvaultReferenceIdentityType":"UserAssigned","keyvaultReferenceIdentityId":"/subscriptions/00000000-0000-0000-0000-000000000000/resourcegroups/sample-rg/providers/microsoft.managedidentity/userassignedidentities/sample-mi","createdDateTime":"2025-02-26T23:08:09.107Z","createdBy":"hbisht@microsoft.com","lastModifiedDateTime":"2025-02-26T23:09:03.183Z","lastModifiedBy":"hbisht@microsoft.com"}'
+    headers:
+      accept-ranges:
+      - bytes
+      api-supported-versions:
+      - 2022-11-01, 2023-04-01-preview, 2024-03-01-preview, 2024-05-01-preview, 2024-07-01-preview,
+        2024-12-01-preview
+      connection:
+      - keep-alive
+      content-length:
+      - '3100'
+      content-type:
+      - application/json; charset=utf-8
+      date:
+      - Wed, 26 Feb 2025 23:09:03 GMT
+      mise-correlation-id:
+      - 279b1a34-79f6-4a2e-8af8-c8c4518d116e
+      strict-transport-security:
+      - max-age=31536000; includeSubDomains
+      x-azure-ref:
+      - 20250226T230902Z-167c755789dbhjzdhC1SG1t7h800000001sg0000000061t5
+      x-cache:
+      - CONFIG_NOCACHE
+      x-content-type-options:
+      - nosniff
+    status:
+      code: 200
+      message: OK
+- request:
+    body: null
+    headers:
+      Accept:
+      - application/json
+      Accept-Encoding:
+      - gzip, deflate
+      Connection:
+      - keep-alive
+      User-Agent:
+      - AZURECLI/2.70.0 azsdk-python-core/1.31.0 Python/3.12.8 (Linux-6.5.0-1025-azure-x86_64-with-glibc2.36)
+    method: GET
+    uri: https://b99a95cb-db74-48d1-980c-fe606d9e9d29.eastus.cnt-prod.loadtesting.azure.com/tests/loadtest-kvrefid-case/files?api-version=2024-12-01-preview
+  response:
+    body:
+      string: '{"value":[{"url":"https://oi448951q60rh0r3dkw381x3.z31.blob.storage.azure.net/9a579d6d-0db8-4d1e-9876-776e25eee541/10e3e51f-f5cf-46bc-a9f3-880a1d137317?skoid=713ccf3d-dc33-4787-a1ee-6b0cc537c37a&sktid=33e01921-4d64-4f8c-a055-5bdaffd5e33d&skt=2025-02-26T23%3A08%3A11Z&ske=2025-02-27T06%3A08%3A11Z&sks=b&skv=2024-05-04&sv=2024-05-04&se=2025-02-26T23%3A19%3A03Z&sr=b&sp=r&sig=***","fileName":"sample-JMX-file.jmx","fileType":"TEST_SCRIPT","expireDateTime":"2025-02-26T23:19:03.4496978Z","validationStatus":"VALIDATION_SUCCESS"},{"url":"https://oi448951q60rh0r3dkw381x3.z31.blob.storage.azure.net/9a579d6d-0db8-4d1e-9876-776e25eee541/4ef9a986-2e9e-4bd0-99cf-1e90bcca625b?skoid=713ccf3d-dc33-4787-a1ee-6b0cc537c37a&sktid=33e01921-4d64-4f8c-a055-5bdaffd5e33d&skt=2025-02-26T23%3A08%3A11Z&ske=2025-02-27T06%3A08%3A11Z&sks=b&skv=2024-05-04&sv=2024-05-04&se=2025-02-26T23%3A19%3A03Z&sr=b&sp=r&sig=***","fileName":"additional-data.csv","fileType":"ADDITIONAL_ARTIFACTS","expireDateTime":"2025-02-26T23:19:03.4498633Z","validationStatus":"VALIDATION_NOT_REQUIRED"},{"url":"https://oi448951q60rh0r3dkw381x3.z31.blob.storage.azure.net/9a579d6d-0db8-4d1e-9876-776e25eee541/0cd26a7e-dcd6-4806-9759-d31aefc92885?skoid=713ccf3d-dc33-4787-a1ee-6b0cc537c37a&sktid=33e01921-4d64-4f8c-a055-5bdaffd5e33d&skt=2025-02-26T23%3A08%3A11Z&ske=2025-02-27T06%3A08%3A11Z&sks=b&skv=2024-05-04&sv=2024-05-04&se=2025-02-26T23%3A19%3A03Z&sr=b&sp=r&sig=***","fileName":"sample-ZIP-artifact.zip","fileType":"ZIPPED_ARTIFACTS","expireDateTime":"2025-02-26T23:19:03.4499924Z","validationStatus":"VALIDATION_SUCCESS"}]}'
+    headers:
+      accept-ranges:
+      - bytes
+      api-supported-versions:
+      - 2022-11-01, 2023-04-01-preview, 2024-03-01-preview, 2024-05-01-preview, 2024-07-01-preview,
+        2024-12-01-preview
+      connection:
+      - keep-alive
+      content-length:
+      - '1712'
+      content-type:
+      - application/json; charset=utf-8
+      date:
+      - Wed, 26 Feb 2025 23:09:03 GMT
+      mise-correlation-id:
+      - 04157b57-42a2-4fe3-8a43-08ea58691e12
+      strict-transport-security:
+      - max-age=31536000; includeSubDomains
+      x-azure-ref:
+      - 20250226T230903Z-167c755789dbhjzdhC1SG1t7h800000001sg0000000061u6
+      x-cache:
+      - CONFIG_NOCACHE
+      x-content-type-options:
+      - nosniff
+    status:
+      code: 200
+      message: OK
+- request:
+    body: null
+    headers:
+      Accept:
+      - application/json
+      Accept-Encoding:
+      - gzip, deflate
+      Connection:
+      - keep-alive
+      User-Agent:
+      - AZURECLI/2.70.0 azsdk-python-core/1.31.0 Python/3.12.8 (Linux-6.5.0-1025-azure-x86_64-with-glibc2.36)
+    method: GET
+    uri: https://b99a95cb-db74-48d1-980c-fe606d9e9d29.eastus.cnt-prod.loadtesting.azure.com/tests/loadtest-kvrefid-case?api-version=2024-12-01-preview
+  response:
+    body:
+      string: '{"passFailCriteria":{"passFailMetrics":{"a7136c52-0fbe-407c-b741-d32ee4e3f94b":{"clientMetric":"requests_per_sec","aggregate":"avg","condition":">","value":78.0,"action":"continue"},"515b710a-b65c-456f-af40-2c4fcbc5deeb":{"clientMetric":"error","aggregate":"percentage","condition":">","value":50.0,"action":"continue"},"3532ae27-59c9-4aed-9d41-08c99c0a9b53":{"clientMetric":"latency","aggregate":"avg","condition":">","requestName":"GetCustomerDetails","value":200.0,"action":"continue"}},"passFailServerMetrics":{}},"autoStopCriteria":{"autoStopDisabled":false,"errorRate":90.0,"errorRateTimeWindowInSeconds":60},"environmentVariables":{"rps":"1"},"loadTestConfiguration":{"engineInstances":1,"splitAllCSVs":false,"quickStartTest":false},"inputArtifacts":{"testScriptFileInfo":{"url":"https://oi448951q60rh0r3dkw381x3.z31.blob.storage.azure.net/9a579d6d-0db8-4d1e-9876-776e25eee541/10e3e51f-f5cf-46bc-a9f3-880a1d137317?skoid=713ccf3d-dc33-4787-a1ee-6b0cc537c37a&sktid=33e01921-4d64-4f8c-a055-5bdaffd5e33d&skt=2025-02-26T23%3A08%3A17Z&ske=2025-02-27T06%3A08%3A17Z&sks=b&skv=2024-05-04&sv=2024-05-04&se=2025-02-27T00%3A09%3A03Z&sr=b&sp=r&sig=***","fileName":"sample-JMX-file.jmx","fileType":"TEST_SCRIPT","expireDateTime":"2025-02-27T00:09:03.7027965Z","validationStatus":"VALIDATION_SUCCESS"},"additionalFileInfo":[{"url":"https://oi448951q60rh0r3dkw381x3.z31.blob.storage.azure.net/9a579d6d-0db8-4d1e-9876-776e25eee541/4ef9a986-2e9e-4bd0-99cf-1e90bcca625b?skoid=713ccf3d-dc33-4787-a1ee-6b0cc537c37a&sktid=33e01921-4d64-4f8c-a055-5bdaffd5e33d&skt=2025-02-26T23%3A08%3A17Z&ske=2025-02-27T06%3A08%3A17Z&sks=b&skv=2024-05-04&sv=2024-05-04&se=2025-02-27T00%3A09%3A03Z&sr=b&sp=r&sig=***","fileName":"additional-data.csv","fileType":"ADDITIONAL_ARTIFACTS","expireDateTime":"2025-02-27T00:09:03.7033038Z","validationStatus":"VALIDATION_NOT_REQUIRED"},{"url":"https://oi448951q60rh0r3dkw381x3.z31.blob.storage.azure.net/9a579d6d-0db8-4d1e-9876-776e25eee541/0cd26a7e-dcd6-4806-9759-d31aefc92885?skoid=713ccf3d-dc33-4787-a1ee-6b0cc537c37a&sktid=33e01921-4d64-4f8c-a055-5bdaffd5e33d&skt=2025-02-26T23%3A08%3A17Z&ske=2025-02-27T06%3A08%3A17Z&sks=b&skv=2024-05-04&sv=2024-05-04&se=2025-02-27T00%3A09%3A03Z&sr=b&sp=r&sig=***","fileName":"sample-ZIP-artifact.zip","fileType":"ZIPPED_ARTIFACTS","expireDateTime":"2025-02-27T00:09:03.7034998Z","validationStatus":"VALIDATION_SUCCESS"}]},"kind":"JMX","publicIPDisabled":false,"metricsReferenceIdentityType":"SystemAssigned","testId":"loadtest-kvrefid-case","description":"Test
+        created from az load test command","displayName":"CLI-Test","keyvaultReferenceIdentityType":"UserAssigned","keyvaultReferenceIdentityId":"/subscriptions/00000000-0000-0000-0000-000000000000/resourcegroups/sample-rg/providers/microsoft.managedidentity/userassignedidentities/sample-mi","createdDateTime":"2025-02-26T23:08:09.107Z","createdBy":"hbisht@microsoft.com","lastModifiedDateTime":"2025-02-26T23:09:03.183Z","lastModifiedBy":"hbisht@microsoft.com"}'
+    headers:
+      accept-ranges:
+      - bytes
+      api-supported-versions:
+      - 2022-11-01, 2023-04-01-preview, 2024-03-01-preview, 2024-05-01-preview, 2024-07-01-preview,
+        2024-12-01-preview
+      connection:
+      - keep-alive
+      content-length:
+      - '3098'
+      content-type:
+      - application/json; charset=utf-8
+      date:
+      - Wed, 26 Feb 2025 23:09:03 GMT
+      mise-correlation-id:
+      - 5aaee400-6d31-4057-bfb4-0f2c69b6113a
+      strict-transport-security:
+      - max-age=31536000; includeSubDomains
+      x-azure-ref:
+      - 20250226T230903Z-167c755789dbhjzdhC1SG1t7h800000001sg0000000061v1
+      x-cache:
+      - CONFIG_NOCACHE
+      x-content-type-options:
+      - nosniff
+    status:
+      code: 200
+      message: OK
+- request:
+    body: null
+    headers:
+      Accept:
+      - application/json
+      Accept-Encoding:
+      - gzip, deflate
+      Connection:
+      - keep-alive
+      User-Agent:
+      - azsdk-python-mgmt-loadtesting/1.0.0 Python/3.12.8 (Linux-6.5.0-1025-azure-x86_64-with-glibc2.36)
+    method: GET
+    uri: https://management.azure.com/subscriptions/00000000-0000-0000-0000-000000000000/resourceGroups/clitest-load-000001/providers/Microsoft.LoadTestService/loadTests/clitest-load-000002?api-version=2022-12-01
+  response:
+    body:
+      string: '{"id":"/subscriptions/00000000-0000-0000-0000-000000000000/resourceGroups/clitest-load-000001/providers/Microsoft.LoadTestService/loadTests/clitest-load-000002","name":"clitest-load-000002","type":"microsoft.loadtestservice/loadtests","location":"eastus","systemData":{"createdBy":"hbisht@microsoft.com","createdByType":"User","createdAt":"2025-02-26T23:07:04.7950167Z","lastModifiedBy":"hbisht@microsoft.com","lastModifiedByType":"User","lastModifiedAt":"2025-02-26T23:07:04.7950167Z"},"identity":{"type":"None"},"properties":{"dataPlaneURI":"b99a95cb-db74-48d1-980c-fe606d9e9d29.eastus.cnt-prod.loadtesting.azure.com","provisioningState":"Succeeded"}}'
+    headers:
+      cache-control:
+      - no-cache
+      content-length:
+      - '653'
+      content-type:
+      - application/json; charset=utf-8
+      date:
+      - Wed, 26 Feb 2025 23:09:04 GMT
+      etag:
+      - '"8f01495f-0000-0200-0000-67bf9eae0000"'
+      expires:
+      - '-1'
+      pragma:
+      - no-cache
+      strict-transport-security:
+      - max-age=31536000; includeSubDomains
+      x-cache:
+      - CONFIG_NOCACHE
+      x-content-type-options:
+      - nosniff
+      x-ms-providerhub-traffic:
+      - 'True'
+      x-ms-ratelimit-remaining-subscription-global-reads:
+      - '16499'
+      x-msedge-ref:
+      - 'Ref A: A67E747A4A3C4F7DB3579CA7DC206801 Ref B: MAA201060515047 Ref C: 2025-02-26T23:09:04Z'
+    status:
+      code: 200
+      message: OK
+- request:
+    body: null
+    headers:
+      Accept:
+      - application/json
+      Accept-Encoding:
+      - gzip, deflate
+      Connection:
+      - keep-alive
+      User-Agent:
+      - AZURECLI/2.70.0 azsdk-python-core/1.31.0 Python/3.12.8 (Linux-6.5.0-1025-azure-x86_64-with-glibc2.36)
+    method: GET
+    uri: https://b99a95cb-db74-48d1-980c-fe606d9e9d29.eastus.cnt-prod.loadtesting.azure.com/tests/loadtest-kvrefid-case?api-version=2024-12-01-preview
+  response:
+    body:
+      string: '{"passFailCriteria":{"passFailMetrics":{"a7136c52-0fbe-407c-b741-d32ee4e3f94b":{"clientMetric":"requests_per_sec","aggregate":"avg","condition":">","value":78.0,"action":"continue"},"515b710a-b65c-456f-af40-2c4fcbc5deeb":{"clientMetric":"error","aggregate":"percentage","condition":">","value":50.0,"action":"continue"},"3532ae27-59c9-4aed-9d41-08c99c0a9b53":{"clientMetric":"latency","aggregate":"avg","condition":">","requestName":"GetCustomerDetails","value":200.0,"action":"continue"}},"passFailServerMetrics":{}},"autoStopCriteria":{"autoStopDisabled":false,"errorRate":90.0,"errorRateTimeWindowInSeconds":60},"environmentVariables":{"rps":"1"},"loadTestConfiguration":{"engineInstances":1,"splitAllCSVs":false,"quickStartTest":false},"inputArtifacts":{"testScriptFileInfo":{"url":"https://oi448951q60rh0r3dkw381x3.z31.blob.storage.azure.net/9a579d6d-0db8-4d1e-9876-776e25eee541/10e3e51f-f5cf-46bc-a9f3-880a1d137317?skoid=713ccf3d-dc33-4787-a1ee-6b0cc537c37a&sktid=33e01921-4d64-4f8c-a055-5bdaffd5e33d&skt=2025-02-26T23%3A08%3A10Z&ske=2025-02-27T06%3A08%3A10Z&sks=b&skv=2024-05-04&sv=2024-05-04&se=2025-02-27T00%3A09%3A05Z&sr=b&sp=r&sig=***","fileName":"sample-JMX-file.jmx","fileType":"TEST_SCRIPT","expireDateTime":"2025-02-27T00:09:05.1796851Z","validationStatus":"VALIDATION_SUCCESS"},"additionalFileInfo":[{"url":"https://oi448951q60rh0r3dkw381x3.z31.blob.storage.azure.net/9a579d6d-0db8-4d1e-9876-776e25eee541/4ef9a986-2e9e-4bd0-99cf-1e90bcca625b?skoid=713ccf3d-dc33-4787-a1ee-6b0cc537c37a&sktid=33e01921-4d64-4f8c-a055-5bdaffd5e33d&skt=2025-02-26T23%3A08%3A10Z&ske=2025-02-27T06%3A08%3A10Z&sks=b&skv=2024-05-04&sv=2024-05-04&se=2025-02-27T00%3A09%3A05Z&sr=b&sp=r&sig=***","fileName":"additional-data.csv","fileType":"ADDITIONAL_ARTIFACTS","expireDateTime":"2025-02-27T00:09:05.1799776Z","validationStatus":"VALIDATION_NOT_REQUIRED"},{"url":"https://oi448951q60rh0r3dkw381x3.z31.blob.storage.azure.net/9a579d6d-0db8-4d1e-9876-776e25eee541/0cd26a7e-dcd6-4806-9759-d31aefc92885?skoid=713ccf3d-dc33-4787-a1ee-6b0cc537c37a&sktid=33e01921-4d64-4f8c-a055-5bdaffd5e33d&skt=2025-02-26T23%3A08%3A10Z&ske=2025-02-27T06%3A08%3A10Z&sks=b&skv=2024-05-04&sv=2024-05-04&se=2025-02-27T00%3A09%3A05Z&sr=b&sp=r&sig=***","fileName":"sample-ZIP-artifact.zip","fileType":"ZIPPED_ARTIFACTS","expireDateTime":"2025-02-27T00:09:05.1800519Z","validationStatus":"VALIDATION_SUCCESS"}]},"kind":"JMX","publicIPDisabled":false,"metricsReferenceIdentityType":"SystemAssigned","testId":"loadtest-kvrefid-case","description":"Test
+        created from az load test command","displayName":"CLI-Test","keyvaultReferenceIdentityType":"UserAssigned","keyvaultReferenceIdentityId":"/subscriptions/00000000-0000-0000-0000-000000000000/resourcegroups/sample-rg/providers/microsoft.managedidentity/userassignedidentities/sample-mi","createdDateTime":"2025-02-26T23:08:09.107Z","createdBy":"hbisht@microsoft.com","lastModifiedDateTime":"2025-02-26T23:09:03.183Z","lastModifiedBy":"hbisht@microsoft.com"}'
+    headers:
+      accept-ranges:
+      - bytes
+      api-supported-versions:
+      - 2022-11-01, 2023-04-01-preview, 2024-03-01-preview, 2024-05-01-preview, 2024-07-01-preview,
+        2024-12-01-preview
+      connection:
+      - keep-alive
+      content-length:
+      - '3098'
+      content-type:
+      - application/json; charset=utf-8
+      date:
+      - Wed, 26 Feb 2025 23:09:05 GMT
+      mise-correlation-id:
+      - 678e4a44-3940-4dcf-9496-15877596aa43
+      strict-transport-security:
+      - max-age=31536000; includeSubDomains
+      x-azure-ref:
+      - 20250226T230905Z-167c755789dkxplchC1SG1rzhw0000000200000000009uu2
+      x-cache:
+      - CONFIG_NOCACHE
+      x-content-type-options:
+      - nosniff
+    status:
+      code: 200
+      message: OK
+- request:
+    body: '{"displayName": "CLI-Test", "kind": "JMX", "description": "Test created
+      from az load test command", "keyvaultReferenceIdentityType": "SystemAssigned",
+      "publicIPDisabled": false, "environmentVariables": {"rps": 1}, "secrets": {},
+      "certificate": null, "loadTestConfiguration": {"engineInstances": 1, "regionalLoadTestConfig":
+      null, "quickStartTest": false, "splitAllCSVs": true}, "passFailCriteria": {"passFailMetrics":
+      {"a7136c52-0fbe-407c-b741-d32ee4e3f94b": null, "515b710a-b65c-456f-af40-2c4fcbc5deeb":
+      null, "3532ae27-59c9-4aed-9d41-08c99c0a9b53": null, "5de09824-51b4-4dc0-8c51-78dbd90ede01":
+      {"aggregate": "avg", "clientMetric": "requests_per_sec", "condition": ">", "value":
+      "78"}, "d1605daa-acbc-4b4c-b5d2-561570ac5e6a": {"aggregate": "percentage", "clientMetric":
+      "error", "condition": ">", "value": "50"}, "55bf7995-f7ba-457b-8579-a7846b21c483":
+      {"aggregate": "p75", "clientMetric": "response_time_ms", "condition": ">", "value":
+      "380"}, "35a9c5d3-d203-4b99-99a5-d56e31af8935": {"aggregate": "p99", "clientMetric":
+      "response_time_ms", "condition": ">", "value": "520"}, "718fc83d-194c-46d0-a1db-a4e330af3e90":
+      {"aggregate": "p99.9", "clientMetric": "response_time_ms", "condition": ">",
+      "value": "540"}, "fd6a9f92-914b-4249-bd14-0c87431b05cc": {"aggregate": "avg",
+      "clientMetric": "latency", "condition": ">", "value": "200", "requestName":
+      "GetCustomerDetails"}}}, "autoStopCriteria": {"autoStopDisabled": true, "errorRate":
+      90.0, "errorRateTimeWindowInSeconds": 60}, "engineBuiltinIdentityType": null,
+      "engineBuiltinIdentityIds": null}'
+    headers:
+      Accept:
+      - application/json
+      Accept-Encoding:
+      - gzip, deflate
+      Connection:
+      - keep-alive
+      Content-Length:
+      - '1546'
+      Content-Type:
+      - application/merge-patch+json
+      User-Agent:
+      - AZURECLI/2.70.0 azsdk-python-core/1.31.0 Python/3.12.8 (Linux-6.5.0-1025-azure-x86_64-with-glibc2.36)
+    method: PATCH
+    uri: https://b99a95cb-db74-48d1-980c-fe606d9e9d29.eastus.cnt-prod.loadtesting.azure.com/tests/loadtest-kvrefid-case?api-version=2024-12-01-preview
+  response:
+    body:
+      string: '{"passFailCriteria":{"passFailMetrics":{"55bf7995-f7ba-457b-8579-a7846b21c483":{"clientMetric":"response_time_ms","aggregate":"p75","condition":">","value":380.0,"action":"continue"},"d1605daa-acbc-4b4c-b5d2-561570ac5e6a":{"clientMetric":"error","aggregate":"percentage","condition":">","value":50.0,"action":"continue"},"5de09824-51b4-4dc0-8c51-78dbd90ede01":{"clientMetric":"requests_per_sec","aggregate":"avg","condition":">","value":78.0,"action":"continue"},"35a9c5d3-d203-4b99-99a5-d56e31af8935":{"clientMetric":"response_time_ms","aggregate":"p99","condition":">","value":520.0,"action":"continue"},"718fc83d-194c-46d0-a1db-a4e330af3e90":{"clientMetric":"response_time_ms","aggregate":"p99.9","condition":">","value":540.0,"action":"continue"},"fd6a9f92-914b-4249-bd14-0c87431b05cc":{"clientMetric":"latency","aggregate":"avg","condition":">","requestName":"GetCustomerDetails","value":200.0,"action":"continue"}},"passFailServerMetrics":{}},"autoStopCriteria":{"autoStopDisabled":true,"errorRate":90.0,"errorRateTimeWindowInSeconds":60},"environmentVariables":{"rps":"1"},"loadTestConfiguration":{"engineInstances":1,"splitAllCSVs":true,"quickStartTest":false},"inputArtifacts":{"testScriptFileInfo":{"url":"https://oi448951q60rh0r3dkw381x3.z31.blob.storage.azure.net/9a579d6d-0db8-4d1e-9876-776e25eee541/10e3e51f-f5cf-46bc-a9f3-880a1d137317?skoid=713ccf3d-dc33-4787-a1ee-6b0cc537c37a&sktid=33e01921-4d64-4f8c-a055-5bdaffd5e33d&skt=2025-02-26T23%3A08%3A33Z&ske=2025-02-27T06%3A08%3A33Z&sks=b&skv=2024-05-04&sv=2024-05-04&se=2025-02-27T00%3A09%3A05Z&sr=b&sp=r&sig=***","fileName":"sample-JMX-file.jmx","fileType":"TEST_SCRIPT","expireDateTime":"2025-02-27T00:09:05.5511769Z","validationStatus":"VALIDATION_SUCCESS"},"additionalFileInfo":[{"url":"https://oi448951q60rh0r3dkw381x3.z31.blob.storage.azure.net/9a579d6d-0db8-4d1e-9876-776e25eee541/4ef9a986-2e9e-4bd0-99cf-1e90bcca625b?skoid=713ccf3d-dc33-4787-a1ee-6b0cc537c37a&sktid=33e01921-4d64-4f8c-a055-5bdaffd5e33d&skt=2025-02-26T23%3A08%3A33Z&ske=2025-02-27T06%3A08%3A33Z&sks=b&skv=2024-05-04&sv=2024-05-04&se=2025-02-27T00%3A09%3A05Z&sr=b&sp=r&sig=***","fileName":"additional-data.csv","fileType":"ADDITIONAL_ARTIFACTS","expireDateTime":"2025-02-27T00:09:05.5515025Z","validationStatus":"VALIDATION_NOT_REQUIRED"},{"url":"https://oi448951q60rh0r3dkw381x3.z31.blob.storage.azure.net/9a579d6d-0db8-4d1e-9876-776e25eee541/0cd26a7e-dcd6-4806-9759-d31aefc92885?skoid=713ccf3d-dc33-4787-a1ee-6b0cc537c37a&sktid=33e01921-4d64-4f8c-a055-5bdaffd5e33d&skt=2025-02-26T23%3A08%3A33Z&ske=2025-02-27T06%3A08%3A33Z&sks=b&skv=2024-05-04&sv=2024-05-04&se=2025-02-27T00%3A09%3A05Z&sr=b&sp=r&sig=***","fileName":"sample-ZIP-artifact.zip","fileType":"ZIPPED_ARTIFACTS","expireDateTime":"2025-02-27T00:09:05.5516041Z","validationStatus":"VALIDATION_SUCCESS"}]},"kind":"JMX","publicIPDisabled":false,"metricsReferenceIdentityType":"SystemAssigned","testId":"loadtest-kvrefid-case","description":"Test
+        created from az load test command","displayName":"CLI-Test","keyvaultReferenceIdentityType":"SystemAssigned","createdDateTime":"2025-02-26T23:08:09.107Z","createdBy":"hbisht@microsoft.com","lastModifiedDateTime":"2025-02-26T23:09:05.54Z","lastModifiedBy":"hbisht@microsoft.com"}'
+    headers:
+      accept-ranges:
+      - bytes
+      api-supported-versions:
+      - 2022-11-01, 2023-04-01-preview, 2024-03-01-preview, 2024-05-01-preview, 2024-07-01-preview,
+        2024-12-01-preview
+      connection:
+      - keep-alive
+      content-length:
+      - '3348'
+      content-type:
+      - application/json; charset=utf-8
+      date:
+      - Wed, 26 Feb 2025 23:09:05 GMT
+      mise-correlation-id:
+      - ba798360-f4f5-4fda-b01a-24dac9263479
+      strict-transport-security:
+      - max-age=31536000; includeSubDomains
+      x-azure-ref:
+      - 20250226T230905Z-167c755789dkxplchC1SG1rzhw0000000200000000009uuh
+      x-cache:
+      - CONFIG_NOCACHE
+      x-content-type-options:
+      - nosniff
+    status:
+      code: 200
+      message: OK
+- request:
+    body: null
+    headers:
+      Accept:
+      - application/json
+      Accept-Encoding:
+      - gzip, deflate
+      Connection:
+      - keep-alive
+      User-Agent:
+      - AZURECLI/2.70.0 azsdk-python-core/1.31.0 Python/3.12.8 (Linux-6.5.0-1025-azure-x86_64-with-glibc2.36)
+    method: GET
+    uri: https://b99a95cb-db74-48d1-980c-fe606d9e9d29.eastus.cnt-prod.loadtesting.azure.com/tests/loadtest-kvrefid-case/files?api-version=2024-12-01-preview
+  response:
+    body:
+      string: '{"value":[{"url":"https://oi448951q60rh0r3dkw381x3.z31.blob.storage.azure.net/9a579d6d-0db8-4d1e-9876-776e25eee541/10e3e51f-f5cf-46bc-a9f3-880a1d137317?skoid=713ccf3d-dc33-4787-a1ee-6b0cc537c37a&sktid=33e01921-4d64-4f8c-a055-5bdaffd5e33d&skt=2025-02-26T23%3A08%3A11Z&ske=2025-02-27T06%3A08%3A11Z&sks=b&skv=2024-05-04&sv=2024-05-04&se=2025-02-26T23%3A19%3A05Z&sr=b&sp=r&sig=***","fileName":"sample-JMX-file.jmx","fileType":"TEST_SCRIPT","expireDateTime":"2025-02-26T23:19:05.8092268Z","validationStatus":"VALIDATION_SUCCESS"},{"url":"https://oi448951q60rh0r3dkw381x3.z31.blob.storage.azure.net/9a579d6d-0db8-4d1e-9876-776e25eee541/4ef9a986-2e9e-4bd0-99cf-1e90bcca625b?skoid=713ccf3d-dc33-4787-a1ee-6b0cc537c37a&sktid=33e01921-4d64-4f8c-a055-5bdaffd5e33d&skt=2025-02-26T23%3A08%3A11Z&ske=2025-02-27T06%3A08%3A11Z&sks=b&skv=2024-05-04&sv=2024-05-04&se=2025-02-26T23%3A19%3A05Z&sr=b&sp=r&sig=***","fileName":"additional-data.csv","fileType":"ADDITIONAL_ARTIFACTS","expireDateTime":"2025-02-26T23:19:05.8093072Z","validationStatus":"VALIDATION_NOT_REQUIRED"},{"url":"https://oi448951q60rh0r3dkw381x3.z31.blob.storage.azure.net/9a579d6d-0db8-4d1e-9876-776e25eee541/0cd26a7e-dcd6-4806-9759-d31aefc92885?skoid=713ccf3d-dc33-4787-a1ee-6b0cc537c37a&sktid=33e01921-4d64-4f8c-a055-5bdaffd5e33d&skt=2025-02-26T23%3A08%3A11Z&ske=2025-02-27T06%3A08%3A11Z&sks=b&skv=2024-05-04&sv=2024-05-04&se=2025-02-26T23%3A19%3A05Z&sr=b&sp=r&sig=***","fileName":"sample-ZIP-artifact.zip","fileType":"ZIPPED_ARTIFACTS","expireDateTime":"2025-02-26T23:19:05.8093851Z","validationStatus":"VALIDATION_SUCCESS"}]}'
+    headers:
+      accept-ranges:
+      - bytes
+      api-supported-versions:
+      - 2022-11-01, 2023-04-01-preview, 2024-03-01-preview, 2024-05-01-preview, 2024-07-01-preview,
+        2024-12-01-preview
+      connection:
+      - keep-alive
+      content-length:
+      - '1724'
+      content-type:
+      - application/json; charset=utf-8
+      date:
+      - Wed, 26 Feb 2025 23:09:05 GMT
+      mise-correlation-id:
+      - 45c41508-3898-431a-9150-4856bbc1aa89
+      strict-transport-security:
+      - max-age=31536000; includeSubDomains
+      x-azure-ref:
+      - 20250226T230905Z-167c755789dkxplchC1SG1rzhw0000000200000000009uvf
+      x-cache:
+      - CONFIG_NOCACHE
+      x-content-type-options:
+      - nosniff
+    status:
+      code: 200
+      message: OK
+- request:
+    body: null
+    headers:
+      Accept:
+      - application/json
+      Accept-Encoding:
+      - gzip, deflate
+      Connection:
+      - keep-alive
+      Content-Length:
+      - '0'
+      User-Agent:
+      - AZURECLI/2.70.0 azsdk-python-core/1.31.0 Python/3.12.8 (Linux-6.5.0-1025-azure-x86_64-with-glibc2.36)
+    method: DELETE
+    uri: https://b99a95cb-db74-48d1-980c-fe606d9e9d29.eastus.cnt-prod.loadtesting.azure.com/tests/loadtest-kvrefid-case/files/additional-data.csv?api-version=2024-12-01-preview
+  response:
+    body:
+      string: ''
+    headers:
+      api-supported-versions:
+      - 2022-11-01, 2023-04-01-preview, 2024-03-01-preview, 2024-05-01-preview, 2024-07-01-preview,
+        2024-12-01-preview
+      connection:
+      - keep-alive
+      date:
+      - Wed, 26 Feb 2025 23:09:06 GMT
+      mise-correlation-id:
+      - 1ee66a45-8c6a-4965-9178-6e21c53f6410
+      strict-transport-security:
+      - max-age=31536000; includeSubDomains
+      x-azure-ref:
+      - 20250226T230905Z-167c755789dkxplchC1SG1rzhw0000000200000000009uw8
+      x-cache:
+      - CONFIG_NOCACHE
+      x-content-type-options:
+      - nosniff
+    status:
+      code: 204
+      message: No Content
+- request:
+    body: !!python/object/new:_io.BytesIO
+      state: !!python/tuple
+      - !!binary |
+        YSxiLGMsZAoxLDIsMyw0Cg==
+      - 0
+      - null
+    headers:
+      Accept:
+      - application/json
+      Accept-Encoding:
+      - gzip, deflate
+      Connection:
+      - keep-alive
+      Content-Length:
+      - '16'
+      User-Agent:
+      - AZURECLI/2.70.0 azsdk-python-core/1.31.0 Python/3.12.8 (Linux-6.5.0-1025-azure-x86_64-with-glibc2.36)
+      content-type:
+      - application/octet-stream
+    method: PUT
+    uri: https://b99a95cb-db74-48d1-980c-fe606d9e9d29.eastus.cnt-prod.loadtesting.azure.com/tests/loadtest-kvrefid-case/files/additional-data.csv?api-version=2024-12-01-preview&fileType=ADDITIONAL_ARTIFACTS
+  response:
+    body:
+      string: '{"url":"https://oi448951q60rh0r3dkw381x3.z31.blob.storage.azure.net/9a579d6d-0db8-4d1e-9876-776e25eee541/6786992a-6934-4b6e-8880-9aa4f50225cc?skoid=713ccf3d-dc33-4787-a1ee-6b0cc537c37a&sktid=33e01921-4d64-4f8c-a055-5bdaffd5e33d&skt=2025-02-26T23%3A08%3A10Z&ske=2025-02-27T06%3A08%3A10Z&sks=b&skv=2024-05-04&sv=2024-05-04&se=2025-02-26T23%3A19%3A07Z&sr=b&sp=r&sig=***","fileName":"additional-data.csv","fileType":"ADDITIONAL_ARTIFACTS","expireDateTime":"2025-02-26T23:19:07.393559Z","validationStatus":"VALIDATION_NOT_REQUIRED"}'
+    headers:
+      api-supported-versions:
+      - 2022-11-01, 2023-04-01-preview, 2024-03-01-preview, 2024-05-01-preview, 2024-07-01-preview,
+        2024-12-01-preview
+      connection:
+      - keep-alive
+      content-length:
+      - '572'
+      content-type:
+      - application/json; charset=utf-8
+      date:
+      - Wed, 26 Feb 2025 23:09:07 GMT
+      location:
+      - https://b99a95cb-db74-48d1-980c-fe606d9e9d29.eastus.cnt-prod.loadtesting.azure.com/tests/loadtest-kvrefid-case/files/additional-data.csv?api-version=2024-12-01-preview
+      mise-correlation-id:
+      - e989dedc-7e33-4da0-a47b-d0be22dd7bf6
+      strict-transport-security:
+      - max-age=31536000; includeSubDomains
+      x-azure-ref:
+      - 20250226T230906Z-167c755789dkxplchC1SG1rzhw0000000200000000009ux4
+      x-cache:
+      - CONFIG_NOCACHE
+      x-content-type-options:
+      - nosniff
+    status:
+      code: 201
+      message: Created
+- request:
+    body: null
+    headers:
+      Accept:
+      - application/json
+      Accept-Encoding:
+      - gzip, deflate
+      Connection:
+      - keep-alive
+      User-Agent:
+      - AZURECLI/2.70.0 azsdk-python-core/1.31.0 Python/3.12.8 (Linux-6.5.0-1025-azure-x86_64-with-glibc2.36)
+    method: GET
+    uri: https://b99a95cb-db74-48d1-980c-fe606d9e9d29.eastus.cnt-prod.loadtesting.azure.com/tests/loadtest-kvrefid-case/files/additional-data.csv?api-version=2024-12-01-preview
+  response:
+    body:
+      string: '{"url":"https://oi448951q60rh0r3dkw381x3.z31.blob.storage.azure.net/9a579d6d-0db8-4d1e-9876-776e25eee541/6786992a-6934-4b6e-8880-9aa4f50225cc?skoid=713ccf3d-dc33-4787-a1ee-6b0cc537c37a&sktid=33e01921-4d64-4f8c-a055-5bdaffd5e33d&skt=2025-02-26T23%3A08%3A33Z&ske=2025-02-27T06%3A08%3A33Z&sks=b&skv=2024-05-04&sv=2024-05-04&se=2025-02-26T23%3A19%3A07Z&sr=b&sp=r&sig=***","fileName":"additional-data.csv","fileType":"ADDITIONAL_ARTIFACTS","expireDateTime":"2025-02-26T23:19:07.6422834Z","validationStatus":"VALIDATION_NOT_REQUIRED"}'
+    headers:
+      accept-ranges:
+      - bytes
+      api-supported-versions:
+      - 2022-11-01, 2023-04-01-preview, 2024-03-01-preview, 2024-05-01-preview, 2024-07-01-preview,
+        2024-12-01-preview
+      connection:
+      - keep-alive
+      content-length:
+      - '577'
+      content-type:
+      - application/json; charset=utf-8
+      date:
+      - Wed, 26 Feb 2025 23:09:07 GMT
+      mise-correlation-id:
+      - 5a071b1c-b702-4289-b0d4-05e4dd7cdf88
+      strict-transport-security:
+      - max-age=31536000; includeSubDomains
+      x-azure-ref:
+      - 20250226T230907Z-167c755789dkxplchC1SG1rzhw0000000200000000009uzs
+      x-cache:
+      - CONFIG_NOCACHE
+      x-content-type-options:
+      - nosniff
+    status:
+      code: 200
+      message: OK
+- request:
+    body: null
+    headers:
+      Accept:
+      - application/json
+      Accept-Encoding:
+      - gzip, deflate
+      Connection:
+      - keep-alive
+      Content-Length:
+      - '0'
+      User-Agent:
+      - AZURECLI/2.70.0 azsdk-python-core/1.31.0 Python/3.12.8 (Linux-6.5.0-1025-azure-x86_64-with-glibc2.36)
+    method: DELETE
+    uri: https://b99a95cb-db74-48d1-980c-fe606d9e9d29.eastus.cnt-prod.loadtesting.azure.com/tests/loadtest-kvrefid-case/files/sample-ZIP-artifact.zip?api-version=2024-12-01-preview
+  response:
+    body:
+      string: ''
+    headers:
+      api-supported-versions:
+      - 2022-11-01, 2023-04-01-preview, 2024-03-01-preview, 2024-05-01-preview, 2024-07-01-preview,
+        2024-12-01-preview
+      connection:
+      - keep-alive
+      date:
+      - Wed, 26 Feb 2025 23:09:08 GMT
+      mise-correlation-id:
+      - cbd112fb-0dc4-4d7d-9b45-c722c3274c93
+      strict-transport-security:
+      - max-age=31536000; includeSubDomains
+      x-azure-ref:
+      - 20250226T230907Z-167c755789dkxplchC1SG1rzhw0000000200000000009v0p
+      x-cache:
+      - CONFIG_NOCACHE
+      x-content-type-options:
+      - nosniff
+    status:
+      code: 204
+      message: No Content
+- request:
+    body: !!python/object/new:_io.BytesIO
+      state: !!python/tuple
+      - !!binary |
+        UEsDBBQACAAIAANbLVkAAAAAAAAAABIAAAATACAAYWRkaXRpb25hbC1kYXRhLmNzdlVUDQAHf9Pj
+        ZneG/2a5hP9mdXgLAAEEAAAAAAQAAAAAS9RJ0knWSeHlMtQx0jHWMeHlAgBQSwcI/dwPKxQAAAAS
+        AAAAUEsBAhQDFAAIAAgAA1stWf3cDysUAAAAEgAAABMAIAAAAAAAAAAAALaBAAAAAGFkZGl0aW9u
+        YWwtZGF0YS5jc3ZVVA0AB3/T42Z3hv9muYT/ZnV4CwABBAAAAAAEAAAAAFBLBQYAAAAAAQABAGEA
+        AAB1AAAAAAA=
+      - 0
+      - null
+    headers:
+      Accept:
+      - application/json
+      Accept-Encoding:
+      - gzip, deflate
+      Connection:
+      - keep-alive
+      Content-Length:
+      - '236'
+      User-Agent:
+      - AZURECLI/2.70.0 azsdk-python-core/1.31.0 Python/3.12.8 (Linux-6.5.0-1025-azure-x86_64-with-glibc2.36)
+      content-type:
+      - application/octet-stream
+    method: PUT
+    uri: https://b99a95cb-db74-48d1-980c-fe606d9e9d29.eastus.cnt-prod.loadtesting.azure.com/tests/loadtest-kvrefid-case/files/sample-ZIP-artifact.zip?api-version=2024-12-01-preview&fileType=ZIPPED_ARTIFACTS
+  response:
+    body:
+      string: '{"url":"https://oi448951q60rh0r3dkw381x3.z31.blob.storage.azure.net/9a579d6d-0db8-4d1e-9876-776e25eee541/ceda330a-aef0-4622-944b-5efff371b4e7?skoid=713ccf3d-dc33-4787-a1ee-6b0cc537c37a&sktid=33e01921-4d64-4f8c-a055-5bdaffd5e33d&skt=2025-02-26T23%3A09%3A00Z&ske=2025-02-27T06%3A09%3A00Z&sks=b&skv=2024-05-04&sv=2024-05-04&se=2025-02-26T23%3A19%3A08Z&sr=b&sp=r&sig=***","fileName":"sample-ZIP-artifact.zip","fileType":"ZIPPED_ARTIFACTS","expireDateTime":"2025-02-26T23:19:08.3881883Z","validationStatus":"NOT_VALIDATED"}'
+    headers:
       api-supported-versions:
       - 2022-11-01, 2023-04-01-preview, 2024-03-01-preview, 2024-05-01-preview, 2024-07-01-preview,
         2024-12-01-preview
@@ -850,23 +1785,105 @@
       content-type:
       - application/json; charset=utf-8
       date:
-      - Mon, 24 Feb 2025 21:54:05 GMT
-      mise-correlation-id:
-      - 44d47da0-4646-4ccc-8fd1-801bfa6e47da
-      strict-transport-security:
-      - max-age=31536000; includeSubDomains
-      x-azure-ref:
-      - 20250224T215404Z-r17775d4f98mc5fbhC1SG1vp2s00000013v000000000autr
->>>>>>> dfd6e4c3
-      x-cache:
-      - CONFIG_NOCACHE
-      x-content-type-options:
-      - nosniff
-    status:
-      code: 200
-      message: OK
-- request:
-<<<<<<< HEAD
+      - Wed, 26 Feb 2025 23:09:08 GMT
+      location:
+      - https://b99a95cb-db74-48d1-980c-fe606d9e9d29.eastus.cnt-prod.loadtesting.azure.com/tests/loadtest-kvrefid-case/files/sample-ZIP-artifact.zip?api-version=2024-12-01-preview
+      mise-correlation-id:
+      - 1105b9f6-1392-46ee-ab62-a29443db3678
+      strict-transport-security:
+      - max-age=31536000; includeSubDomains
+      x-azure-ref:
+      - 20250226T230908Z-167c755789dkxplchC1SG1rzhw0000000200000000009v1g
+      x-cache:
+      - CONFIG_NOCACHE
+      x-content-type-options:
+      - nosniff
+    status:
+      code: 201
+      message: Created
+- request:
+    body: null
+    headers:
+      Accept:
+      - application/json
+      Accept-Encoding:
+      - gzip, deflate
+      Connection:
+      - keep-alive
+      User-Agent:
+      - AZURECLI/2.70.0 azsdk-python-core/1.31.0 Python/3.12.8 (Linux-6.5.0-1025-azure-x86_64-with-glibc2.36)
+    method: GET
+    uri: https://b99a95cb-db74-48d1-980c-fe606d9e9d29.eastus.cnt-prod.loadtesting.azure.com/tests/loadtest-kvrefid-case/files/sample-ZIP-artifact.zip?api-version=2024-12-01-preview
+  response:
+    body:
+      string: '{"url":"https://oi448951q60rh0r3dkw381x3.z31.blob.storage.azure.net/9a579d6d-0db8-4d1e-9876-776e25eee541/ceda330a-aef0-4622-944b-5efff371b4e7?skoid=713ccf3d-dc33-4787-a1ee-6b0cc537c37a&sktid=33e01921-4d64-4f8c-a055-5bdaffd5e33d&skt=2025-02-26T23%3A08%3A17Z&ske=2025-02-27T06%3A08%3A17Z&sks=b&skv=2024-05-04&sv=2024-05-04&se=2025-02-26T23%3A19%3A08Z&sr=b&sp=r&sig=***","fileName":"sample-ZIP-artifact.zip","fileType":"ZIPPED_ARTIFACTS","expireDateTime":"2025-02-26T23:19:08.6432237Z","validationStatus":"NOT_VALIDATED"}'
+    headers:
+      accept-ranges:
+      - bytes
+      api-supported-versions:
+      - 2022-11-01, 2023-04-01-preview, 2024-03-01-preview, 2024-05-01-preview, 2024-07-01-preview,
+        2024-12-01-preview
+      connection:
+      - keep-alive
+      content-length:
+      - '561'
+      content-type:
+      - application/json; charset=utf-8
+      date:
+      - Wed, 26 Feb 2025 23:09:08 GMT
+      mise-correlation-id:
+      - 196bf0bf-9cc6-47a3-9c69-3b021a57471e
+      strict-transport-security:
+      - max-age=31536000; includeSubDomains
+      x-azure-ref:
+      - 20250226T230908Z-167c755789dkxplchC1SG1rzhw0000000200000000009v2k
+      x-cache:
+      - CONFIG_NOCACHE
+      x-content-type-options:
+      - nosniff
+    status:
+      code: 200
+      message: OK
+- request:
+    body: null
+    headers:
+      Accept:
+      - application/json
+      Accept-Encoding:
+      - gzip, deflate
+      Connection:
+      - keep-alive
+      Content-Length:
+      - '0'
+      User-Agent:
+      - AZURECLI/2.70.0 azsdk-python-core/1.31.0 Python/3.12.8 (Linux-6.5.0-1025-azure-x86_64-with-glibc2.36)
+    method: DELETE
+    uri: https://b99a95cb-db74-48d1-980c-fe606d9e9d29.eastus.cnt-prod.loadtesting.azure.com/tests/loadtest-kvrefid-case/files/sample-JMX-file.jmx?api-version=2024-12-01-preview
+  response:
+    body:
+      string: ''
+    headers:
+      api-supported-versions:
+      - 2022-11-01, 2023-04-01-preview, 2024-03-01-preview, 2024-05-01-preview, 2024-07-01-preview,
+        2024-12-01-preview
+      connection:
+      - keep-alive
+      date:
+      - Wed, 26 Feb 2025 23:09:09 GMT
+      mise-correlation-id:
+      - 17cd2563-94bf-46e2-8c62-3b05a6ce754f
+      strict-transport-security:
+      - max-age=31536000; includeSubDomains
+      x-azure-ref:
+      - 20250226T230908Z-167c755789dkxplchC1SG1rzhw0000000200000000009v32
+      x-cache:
+      - CONFIG_NOCACHE
+      x-content-type-options:
+      - nosniff
+    status:
+      code: 204
+      message: No Content
+- request:
     body: !!python/object/new:_io.BytesIO
       state: !!python/tuple
       - !!binary |
@@ -971,30 +1988,30 @@
       content-type:
       - application/octet-stream
     method: PUT
-    uri: https://f61c559d-b5d6-4f96-972c-afc20b4ec8b1.eastus.cnt-prod.loadtesting.azure.com/tests/loadtest-kvrefid-case/files/sample-JMX-file.jmx?api-version=2024-12-01-preview&fileType=TEST_SCRIPT
-  response:
-    body:
-      string: '{"url":"https://cav5zwkbu0ncz7t0r1t9mfqw.z16.blob.storage.azure.net/ce68f267-a354-41ce-85b9-98394f209d3d/366e8f01-b1d1-486b-a90e-f553cfd915f5?skoid=713ccf3d-dc33-4787-a1ee-6b0cc537c37a&sktid=33e01921-4d64-4f8c-a055-5bdaffd5e33d&skt=2025-02-26T11%3A15%3A35Z&ske=2025-02-26T18%3A15%3A35Z&sks=b&skv=2024-05-04&sv=2024-05-04&se=2025-02-26T11%3A25%3A37Z&sr=b&sp=r&sig=***","fileName":"sample-JMX-file.jmx","fileType":"TEST_SCRIPT","expireDateTime":"2025-02-26T11:25:37.8156709Z","validationStatus":"VALIDATION_INITIATED"}'
-    headers:
-      api-supported-versions:
-      - 2022-11-01, 2023-04-01-preview, 2024-03-01-preview, 2024-05-01-preview, 2024-07-01-preview,
-        2024-12-01-preview
-      connection:
-      - keep-alive
-      content-length:
-      - '563'
-      content-type:
-      - application/json; charset=utf-8
-      date:
-      - Wed, 26 Feb 2025 11:15:37 GMT
+    uri: https://b99a95cb-db74-48d1-980c-fe606d9e9d29.eastus.cnt-prod.loadtesting.azure.com/tests/loadtest-kvrefid-case/files/sample-JMX-file.jmx?api-version=2024-12-01-preview&fileType=TEST_SCRIPT
+  response:
+    body:
+      string: '{"url":"https://oi448951q60rh0r3dkw381x3.z31.blob.storage.azure.net/9a579d6d-0db8-4d1e-9876-776e25eee541/6cc49bc7-e4f6-4b3a-baf7-0254a69df5f9?skoid=713ccf3d-dc33-4787-a1ee-6b0cc537c37a&sktid=33e01921-4d64-4f8c-a055-5bdaffd5e33d&skt=2025-02-26T23%3A08%3A11Z&ske=2025-02-27T06%3A08%3A11Z&sks=b&skv=2024-05-04&sv=2024-05-04&se=2025-02-26T23%3A19%3A11Z&sr=b&sp=r&sig=***","fileName":"sample-JMX-file.jmx","fileType":"TEST_SCRIPT","expireDateTime":"2025-02-26T23:19:11.8799427Z","validationStatus":"VALIDATION_INITIATED"}'
+    headers:
+      api-supported-versions:
+      - 2022-11-01, 2023-04-01-preview, 2024-03-01-preview, 2024-05-01-preview, 2024-07-01-preview,
+        2024-12-01-preview
+      connection:
+      - keep-alive
+      content-length:
+      - '561'
+      content-type:
+      - application/json; charset=utf-8
+      date:
+      - Wed, 26 Feb 2025 23:09:11 GMT
       location:
-      - https://f61c559d-b5d6-4f96-972c-afc20b4ec8b1.eastus.cnt-prod.loadtesting.azure.com/tests/loadtest-kvrefid-case/files/sample-JMX-file.jmx?api-version=2024-12-01-preview
-      mise-correlation-id:
-      - 3d2fb9f5-3a2d-4bbe-b023-f9b5539a809e
-      strict-transport-security:
-      - max-age=31536000; includeSubDomains
-      x-azure-ref:
-      - 20250226T111537Z-r17775d4f98mc5fbhC1SG1vp2s00000018kg00000000k3q9
+      - https://b99a95cb-db74-48d1-980c-fe606d9e9d29.eastus.cnt-prod.loadtesting.azure.com/tests/loadtest-kvrefid-case/files/sample-JMX-file.jmx?api-version=2024-12-01-preview
+      mise-correlation-id:
+      - d5d43b91-5748-4090-aa44-331980eddc29
+      strict-transport-security:
+      - max-age=31536000; includeSubDomains
+      x-azure-ref:
+      - 20250226T230909Z-167c755789dkxplchC1SG1rzhw0000000200000000009v3w
       x-cache:
       - CONFIG_NOCACHE
       x-content-type-options:
@@ -1003,31 +2020,107 @@
       code: 201
       message: Created
 - request:
-=======
->>>>>>> dfd6e4c3
-    body: null
-    headers:
-      Accept:
-      - application/json
-      Accept-Encoding:
-      - gzip, deflate
-      Connection:
-      - keep-alive
-      User-Agent:
-<<<<<<< HEAD
-      - AZURECLI/2.70.0 azsdk-python-core/1.31.0 Python/3.12.8 (Linux-6.5.0-1025-azure-x86_64-with-glibc2.36)
-    method: GET
-    uri: https://f61c559d-b5d6-4f96-972c-afc20b4ec8b1.eastus.cnt-prod.loadtesting.azure.com/tests/loadtest-kvrefid-case/files/sample-JMX-file.jmx?api-version=2024-12-01-preview
-  response:
-    body:
-      string: '{"url":"https://cav5zwkbu0ncz7t0r1t9mfqw.z16.blob.storage.azure.net/ce68f267-a354-41ce-85b9-98394f209d3d/366e8f01-b1d1-486b-a90e-f553cfd915f5?skoid=713ccf3d-dc33-4787-a1ee-6b0cc537c37a&sktid=33e01921-4d64-4f8c-a055-5bdaffd5e33d&skt=2025-02-26T11%3A15%3A38Z&ske=2025-02-26T18%3A15%3A38Z&sks=b&skv=2024-05-04&sv=2024-05-04&se=2025-02-26T11%3A25%3A38Z&sr=b&sp=r&sig=***","fileName":"sample-JMX-file.jmx","fileType":"TEST_SCRIPT","expireDateTime":"2025-02-26T11:25:38.1172925Z","validationStatus":"VALIDATION_INITIATED"}'
-=======
-      - AZURECLI/2.69.0 azsdk-python-core/1.31.0 Python/3.12.8 (Linux-6.5.0-1025-azure-x86_64-with-glibc2.36)
-    method: GET
-    uri: https://15e947d4-31dd-40ef-bca9-d215bc39cca6.eastus.cnt-prod.loadtesting.azure.com/tests/loadtest-kvrefid-case/files/sample-JMX-file.jmx?api-version=2024-12-01-preview
-  response:
-    body:
-      string: '{"url":"https://x8riedvqx93l12nj0h4zk1wu.z21.blob.storage.azure.net/893ce491-1133-4972-bf84-4e175de233b5/209c27f2-e60f-41b0-9ffa-38ed02904877?skoid=713ccf3d-dc33-4787-a1ee-6b0cc537c37a&sktid=33e01921-4d64-4f8c-a055-5bdaffd5e33d&skt=2025-02-24T21%3A53%3A46Z&ske=2025-02-25T04%3A53%3A46Z&sks=b&skv=2024-05-04&sv=2024-05-04&se=2025-02-24T22%3A04%3A10Z&sr=b&sp=r&sig=***","fileName":"sample-JMX-file.jmx","fileType":"TEST_SCRIPT","expireDateTime":"2025-02-24T22:04:10.6570196Z","validationStatus":"VALIDATION_INITIATED"}'
+    body: null
+    headers:
+      Accept:
+      - application/json
+      Accept-Encoding:
+      - gzip, deflate
+      Connection:
+      - keep-alive
+      User-Agent:
+      - AZURECLI/2.70.0 azsdk-python-core/1.31.0 Python/3.12.8 (Linux-6.5.0-1025-azure-x86_64-with-glibc2.36)
+    method: GET
+    uri: https://b99a95cb-db74-48d1-980c-fe606d9e9d29.eastus.cnt-prod.loadtesting.azure.com/tests/loadtest-kvrefid-case/files/sample-JMX-file.jmx?api-version=2024-12-01-preview
+  response:
+    body:
+      string: '{"url":"https://oi448951q60rh0r3dkw381x3.z31.blob.storage.azure.net/9a579d6d-0db8-4d1e-9876-776e25eee541/6cc49bc7-e4f6-4b3a-baf7-0254a69df5f9?skoid=713ccf3d-dc33-4787-a1ee-6b0cc537c37a&sktid=33e01921-4d64-4f8c-a055-5bdaffd5e33d&skt=2025-02-26T23%3A08%3A17Z&ske=2025-02-27T06%3A08%3A17Z&sks=b&skv=2024-05-04&sv=2024-05-04&se=2025-02-26T23%3A19%3A12Z&sr=b&sp=r&sig=***","fileName":"sample-JMX-file.jmx","fileType":"TEST_SCRIPT","expireDateTime":"2025-02-26T23:19:12.1406545Z","validationStatus":"VALIDATION_INITIATED"}'
+    headers:
+      accept-ranges:
+      - bytes
+      api-supported-versions:
+      - 2022-11-01, 2023-04-01-preview, 2024-03-01-preview, 2024-05-01-preview, 2024-07-01-preview,
+        2024-12-01-preview
+      connection:
+      - keep-alive
+      content-length:
+      - '559'
+      content-type:
+      - application/json; charset=utf-8
+      date:
+      - Wed, 26 Feb 2025 23:09:12 GMT
+      mise-correlation-id:
+      - a2f9682d-77a2-4f83-8a95-8d690e2c988d
+      strict-transport-security:
+      - max-age=31536000; includeSubDomains
+      x-azure-ref:
+      - 20250226T230911Z-167c755789dkxplchC1SG1rzhw0000000200000000009vbs
+      x-cache:
+      - CONFIG_NOCACHE
+      x-content-type-options:
+      - nosniff
+    status:
+      code: 200
+      message: OK
+- request:
+    body: null
+    headers:
+      Accept:
+      - application/json
+      Accept-Encoding:
+      - gzip, deflate
+      Connection:
+      - keep-alive
+      User-Agent:
+      - AZURECLI/2.70.0 azsdk-python-core/1.31.0 Python/3.12.8 (Linux-6.5.0-1025-azure-x86_64-with-glibc2.36)
+    method: GET
+    uri: https://b99a95cb-db74-48d1-980c-fe606d9e9d29.eastus.cnt-prod.loadtesting.azure.com/tests/loadtest-kvrefid-case/files/sample-JMX-file.jmx?api-version=2024-12-01-preview
+  response:
+    body:
+      string: '{"url":"https://oi448951q60rh0r3dkw381x3.z31.blob.storage.azure.net/9a579d6d-0db8-4d1e-9876-776e25eee541/6cc49bc7-e4f6-4b3a-baf7-0254a69df5f9?skoid=713ccf3d-dc33-4787-a1ee-6b0cc537c37a&sktid=33e01921-4d64-4f8c-a055-5bdaffd5e33d&skt=2025-02-26T23%3A08%3A09Z&ske=2025-02-27T06%3A08%3A09Z&sks=b&skv=2024-05-04&sv=2024-05-04&se=2025-02-26T23%3A19%3A18Z&sr=b&sp=r&sig=***","fileName":"sample-JMX-file.jmx","fileType":"TEST_SCRIPT","expireDateTime":"2025-02-26T23:19:18.7939073Z","validationStatus":"VALIDATION_INITIATED"}'
+    headers:
+      accept-ranges:
+      - bytes
+      api-supported-versions:
+      - 2022-11-01, 2023-04-01-preview, 2024-03-01-preview, 2024-05-01-preview, 2024-07-01-preview,
+        2024-12-01-preview
+      connection:
+      - keep-alive
+      content-length:
+      - '563'
+      content-type:
+      - application/json; charset=utf-8
+      date:
+      - Wed, 26 Feb 2025 23:09:18 GMT
+      mise-correlation-id:
+      - 79721c0d-1bee-4a57-9004-ec02c2a840da
+      strict-transport-security:
+      - max-age=31536000; includeSubDomains
+      x-azure-ref:
+      - 20250226T230917Z-167c755789dkxplchC1SG1rzhw0000000200000000009vuh
+      x-cache:
+      - CONFIG_NOCACHE
+      x-content-type-options:
+      - nosniff
+    status:
+      code: 200
+      message: OK
+- request:
+    body: null
+    headers:
+      Accept:
+      - application/json
+      Accept-Encoding:
+      - gzip, deflate
+      Connection:
+      - keep-alive
+      User-Agent:
+      - AZURECLI/2.70.0 azsdk-python-core/1.31.0 Python/3.12.8 (Linux-6.5.0-1025-azure-x86_64-with-glibc2.36)
+    method: GET
+    uri: https://b99a95cb-db74-48d1-980c-fe606d9e9d29.eastus.cnt-prod.loadtesting.azure.com/tests/loadtest-kvrefid-case/files/sample-JMX-file.jmx?api-version=2024-12-01-preview
+  response:
+    body:
+      string: '{"url":"https://oi448951q60rh0r3dkw381x3.z31.blob.storage.azure.net/9a579d6d-0db8-4d1e-9876-776e25eee541/6cc49bc7-e4f6-4b3a-baf7-0254a69df5f9?skoid=713ccf3d-dc33-4787-a1ee-6b0cc537c37a&sktid=33e01921-4d64-4f8c-a055-5bdaffd5e33d&skt=2025-02-26T23%3A08%3A11Z&ske=2025-02-27T06%3A08%3A11Z&sks=b&skv=2024-05-04&sv=2024-05-04&se=2025-02-26T23%3A19%3A24Z&sr=b&sp=r&sig=***","fileName":"sample-JMX-file.jmx","fileType":"TEST_SCRIPT","expireDateTime":"2025-02-26T23:19:24.0466832Z","validationStatus":"VALIDATION_INITIATED"}'
     headers:
       accept-ranges:
       - bytes
@@ -1041,255 +2134,252 @@
       content-type:
       - application/json; charset=utf-8
       date:
-      - Mon, 24 Feb 2025 21:54:10 GMT
-      mise-correlation-id:
-      - fa730db3-2ae7-46c4-ae19-11165793454e
-      strict-transport-security:
-      - max-age=31536000; includeSubDomains
-      x-azure-ref:
-      - 20250224T215410Z-r17775d4f98mc5fbhC1SG1vp2s00000013v000000000av43
-      x-cache:
-      - CONFIG_NOCACHE
-      x-content-type-options:
-      - nosniff
-    status:
-      code: 200
-      message: OK
-- request:
-    body: null
-    headers:
-      Accept:
-      - application/json
-      Accept-Encoding:
-      - gzip, deflate
-      Connection:
-      - keep-alive
-      User-Agent:
-      - AZURECLI/2.69.0 azsdk-python-core/1.31.0 Python/3.12.8 (Linux-6.5.0-1025-azure-x86_64-with-glibc2.36)
-    method: GET
-    uri: https://15e947d4-31dd-40ef-bca9-d215bc39cca6.eastus.cnt-prod.loadtesting.azure.com/tests/loadtest-kvrefid-case/files/sample-JMX-file.jmx?api-version=2024-12-01-preview
-  response:
-    body:
-      string: '{"url":"https://x8riedvqx93l12nj0h4zk1wu.z21.blob.storage.azure.net/893ce491-1133-4972-bf84-4e175de233b5/209c27f2-e60f-41b0-9ffa-38ed02904877?skoid=713ccf3d-dc33-4787-a1ee-6b0cc537c37a&sktid=33e01921-4d64-4f8c-a055-5bdaffd5e33d&skt=2025-02-24T21%3A53%3A45Z&ske=2025-02-25T04%3A53%3A45Z&sks=b&skv=2024-05-04&sv=2024-05-04&se=2025-02-24T22%3A04%3A15Z&sr=b&sp=r&sig=***","fileName":"sample-JMX-file.jmx","fileType":"TEST_SCRIPT","expireDateTime":"2025-02-24T22:04:15.9081746Z","validationStatus":"VALIDATION_INITIATED"}'
->>>>>>> dfd6e4c3
-    headers:
-      accept-ranges:
-      - bytes
-      api-supported-versions:
-      - 2022-11-01, 2023-04-01-preview, 2024-03-01-preview, 2024-05-01-preview, 2024-07-01-preview,
-        2024-12-01-preview
-      connection:
-      - keep-alive
-      content-length:
-<<<<<<< HEAD
+      - Wed, 26 Feb 2025 23:09:24 GMT
+      mise-correlation-id:
+      - b5593676-237c-4f13-875b-523fcb566e59
+      strict-transport-security:
+      - max-age=31536000; includeSubDomains
+      x-azure-ref:
+      - 20250226T230923Z-167c755789dkxplchC1SG1rzhw0000000200000000009wf6
+      x-cache:
+      - CONFIG_NOCACHE
+      x-content-type-options:
+      - nosniff
+    status:
+      code: 200
+      message: OK
+- request:
+    body: null
+    headers:
+      Accept:
+      - application/json
+      Accept-Encoding:
+      - gzip, deflate
+      Connection:
+      - keep-alive
+      User-Agent:
+      - AZURECLI/2.70.0 azsdk-python-core/1.31.0 Python/3.12.8 (Linux-6.5.0-1025-azure-x86_64-with-glibc2.36)
+    method: GET
+    uri: https://b99a95cb-db74-48d1-980c-fe606d9e9d29.eastus.cnt-prod.loadtesting.azure.com/tests/loadtest-kvrefid-case/files/sample-JMX-file.jmx?api-version=2024-12-01-preview
+  response:
+    body:
+      string: '{"url":"https://oi448951q60rh0r3dkw381x3.z31.blob.storage.azure.net/9a579d6d-0db8-4d1e-9876-776e25eee541/6cc49bc7-e4f6-4b3a-baf7-0254a69df5f9?skoid=713ccf3d-dc33-4787-a1ee-6b0cc537c37a&sktid=33e01921-4d64-4f8c-a055-5bdaffd5e33d&skt=2025-02-26T23%3A08%3A33Z&ske=2025-02-27T06%3A08%3A33Z&sks=b&skv=2024-05-04&sv=2024-05-04&se=2025-02-26T23%3A19%3A29Z&sr=b&sp=r&sig=***","fileName":"sample-JMX-file.jmx","fileType":"TEST_SCRIPT","expireDateTime":"2025-02-26T23:19:29.3090074Z","validationStatus":"VALIDATION_INITIATED"}'
+    headers:
+      accept-ranges:
+      - bytes
+      api-supported-versions:
+      - 2022-11-01, 2023-04-01-preview, 2024-03-01-preview, 2024-05-01-preview, 2024-07-01-preview,
+        2024-12-01-preview
+      connection:
+      - keep-alive
+      content-length:
+      - '565'
+      content-type:
+      - application/json; charset=utf-8
+      date:
+      - Wed, 26 Feb 2025 23:09:29 GMT
+      mise-correlation-id:
+      - d1db5ac8-0d16-4de0-9a78-6c1af111e2dd
+      strict-transport-security:
+      - max-age=31536000; includeSubDomains
+      x-azure-ref:
+      - 20250226T230929Z-167c755789dkxplchC1SG1rzhw0000000200000000009x01
+      x-cache:
+      - CONFIG_NOCACHE
+      x-content-type-options:
+      - nosniff
+    status:
+      code: 200
+      message: OK
+- request:
+    body: null
+    headers:
+      Accept:
+      - application/json
+      Accept-Encoding:
+      - gzip, deflate
+      Connection:
+      - keep-alive
+      User-Agent:
+      - AZURECLI/2.70.0 azsdk-python-core/1.31.0 Python/3.12.8 (Linux-6.5.0-1025-azure-x86_64-with-glibc2.36)
+    method: GET
+    uri: https://b99a95cb-db74-48d1-980c-fe606d9e9d29.eastus.cnt-prod.loadtesting.azure.com/tests/loadtest-kvrefid-case/files/sample-JMX-file.jmx?api-version=2024-12-01-preview
+  response:
+    body:
+      string: '{"url":"https://oi448951q60rh0r3dkw381x3.z31.blob.storage.azure.net/9a579d6d-0db8-4d1e-9876-776e25eee541/6cc49bc7-e4f6-4b3a-baf7-0254a69df5f9?skoid=713ccf3d-dc33-4787-a1ee-6b0cc537c37a&sktid=33e01921-4d64-4f8c-a055-5bdaffd5e33d&skt=2025-02-26T23%3A08%3A09Z&ske=2025-02-27T06%3A08%3A09Z&sks=b&skv=2024-05-04&sv=2024-05-04&se=2025-02-26T23%3A19%3A34Z&sr=b&sp=r&sig=***","fileName":"sample-JMX-file.jmx","fileType":"TEST_SCRIPT","expireDateTime":"2025-02-26T23:19:34.5795331Z","validationStatus":"VALIDATION_INITIATED"}'
+    headers:
+      accept-ranges:
+      - bytes
+      api-supported-versions:
+      - 2022-11-01, 2023-04-01-preview, 2024-03-01-preview, 2024-05-01-preview, 2024-07-01-preview,
+        2024-12-01-preview
+      connection:
+      - keep-alive
+      content-length:
+      - '565'
+      content-type:
+      - application/json; charset=utf-8
+      date:
+      - Wed, 26 Feb 2025 23:09:34 GMT
+      mise-correlation-id:
+      - 23d4c3aa-224a-4f85-937a-38f390d6dd7b
+      strict-transport-security:
+      - max-age=31536000; includeSubDomains
+      x-azure-ref:
+      - 20250226T230934Z-167c755789dkxplchC1SG1rzhw0000000200000000009xgq
+      x-cache:
+      - CONFIG_NOCACHE
+      x-content-type-options:
+      - nosniff
+    status:
+      code: 200
+      message: OK
+- request:
+    body: null
+    headers:
+      Accept:
+      - application/json
+      Accept-Encoding:
+      - gzip, deflate
+      Connection:
+      - keep-alive
+      User-Agent:
+      - AZURECLI/2.70.0 azsdk-python-core/1.31.0 Python/3.12.8 (Linux-6.5.0-1025-azure-x86_64-with-glibc2.36)
+    method: GET
+    uri: https://b99a95cb-db74-48d1-980c-fe606d9e9d29.eastus.cnt-prod.loadtesting.azure.com/tests/loadtest-kvrefid-case/files/sample-JMX-file.jmx?api-version=2024-12-01-preview
+  response:
+    body:
+      string: '{"url":"https://oi448951q60rh0r3dkw381x3.z31.blob.storage.azure.net/9a579d6d-0db8-4d1e-9876-776e25eee541/6cc49bc7-e4f6-4b3a-baf7-0254a69df5f9?skoid=713ccf3d-dc33-4787-a1ee-6b0cc537c37a&sktid=33e01921-4d64-4f8c-a055-5bdaffd5e33d&skt=2025-02-26T23%3A09%3A00Z&ske=2025-02-27T06%3A09%3A00Z&sks=b&skv=2024-05-04&sv=2024-05-04&se=2025-02-26T23%3A19%3A39Z&sr=b&sp=r&sig=***","fileName":"sample-JMX-file.jmx","fileType":"TEST_SCRIPT","expireDateTime":"2025-02-26T23:19:39.8377732Z","validationStatus":"VALIDATION_INITIATED"}'
+    headers:
+      accept-ranges:
+      - bytes
+      api-supported-versions:
+      - 2022-11-01, 2023-04-01-preview, 2024-03-01-preview, 2024-05-01-preview, 2024-07-01-preview,
+        2024-12-01-preview
+      connection:
+      - keep-alive
+      content-length:
+      - '563'
+      content-type:
+      - application/json; charset=utf-8
+      date:
+      - Wed, 26 Feb 2025 23:09:39 GMT
+      mise-correlation-id:
+      - e6710673-9335-4e60-a06a-6fa545d69a0b
+      strict-transport-security:
+      - max-age=31536000; includeSubDomains
+      x-azure-ref:
+      - 20250226T230939Z-167c755789dkxplchC1SG1rzhw0000000200000000009y0g
+      x-cache:
+      - CONFIG_NOCACHE
+      x-content-type-options:
+      - nosniff
+    status:
+      code: 200
+      message: OK
+- request:
+    body: null
+    headers:
+      Accept:
+      - application/json
+      Accept-Encoding:
+      - gzip, deflate
+      Connection:
+      - keep-alive
+      User-Agent:
+      - AZURECLI/2.70.0 azsdk-python-core/1.31.0 Python/3.12.8 (Linux-6.5.0-1025-azure-x86_64-with-glibc2.36)
+    method: GET
+    uri: https://b99a95cb-db74-48d1-980c-fe606d9e9d29.eastus.cnt-prod.loadtesting.azure.com/tests/loadtest-kvrefid-case/files/sample-JMX-file.jmx?api-version=2024-12-01-preview
+  response:
+    body:
+      string: '{"url":"https://oi448951q60rh0r3dkw381x3.z31.blob.storage.azure.net/9a579d6d-0db8-4d1e-9876-776e25eee541/6cc49bc7-e4f6-4b3a-baf7-0254a69df5f9?skoid=713ccf3d-dc33-4787-a1ee-6b0cc537c37a&sktid=33e01921-4d64-4f8c-a055-5bdaffd5e33d&skt=2025-02-26T23%3A08%3A17Z&ske=2025-02-27T06%3A08%3A17Z&sks=b&skv=2024-05-04&sv=2024-05-04&se=2025-02-26T23%3A19%3A45Z&sr=b&sp=r&sig=***","fileName":"sample-JMX-file.jmx","fileType":"TEST_SCRIPT","expireDateTime":"2025-02-26T23:19:45.0897711Z","validationStatus":"VALIDATION_SUCCESS"}'
+    headers:
+      accept-ranges:
+      - bytes
+      api-supported-versions:
+      - 2022-11-01, 2023-04-01-preview, 2024-03-01-preview, 2024-05-01-preview, 2024-07-01-preview,
+        2024-12-01-preview
+      connection:
+      - keep-alive
+      content-length:
       - '559'
       content-type:
       - application/json; charset=utf-8
       date:
-      - Wed, 26 Feb 2025 11:15:38 GMT
-      mise-correlation-id:
-      - 27bbdc83-1ab6-46c8-a607-cccbfe0aac5e
-      strict-transport-security:
-      - max-age=31536000; includeSubDomains
-      x-azure-ref:
-      - 20250226T111537Z-r17775d4f98mc5fbhC1SG1vp2s00000018kg00000000k3s8
-=======
-      - '565'
-      content-type:
-      - application/json; charset=utf-8
-      date:
-      - Mon, 24 Feb 2025 21:54:16 GMT
-      mise-correlation-id:
-      - 461b7e86-551e-4df7-b81b-de5e26d98580
-      strict-transport-security:
-      - max-age=31536000; includeSubDomains
-      x-azure-ref:
-      - 20250224T215415Z-r17775d4f98mc5fbhC1SG1vp2s00000013v000000000avd2
->>>>>>> dfd6e4c3
-      x-cache:
-      - CONFIG_NOCACHE
-      x-content-type-options:
-      - nosniff
-    status:
-      code: 200
-      message: OK
-- request:
-    body: null
-    headers:
-      Accept:
-      - application/json
-      Accept-Encoding:
-      - gzip, deflate
-      Connection:
-      - keep-alive
-      User-Agent:
-<<<<<<< HEAD
-      - AZURECLI/2.70.0 azsdk-python-core/1.31.0 Python/3.12.8 (Linux-6.5.0-1025-azure-x86_64-with-glibc2.36)
-    method: GET
-    uri: https://f61c559d-b5d6-4f96-972c-afc20b4ec8b1.eastus.cnt-prod.loadtesting.azure.com/tests/loadtest-kvrefid-case/files/sample-JMX-file.jmx?api-version=2024-12-01-preview
-  response:
-    body:
-      string: '{"url":"https://cav5zwkbu0ncz7t0r1t9mfqw.z16.blob.storage.azure.net/ce68f267-a354-41ce-85b9-98394f209d3d/366e8f01-b1d1-486b-a90e-f553cfd915f5?skoid=713ccf3d-dc33-4787-a1ee-6b0cc537c37a&sktid=33e01921-4d64-4f8c-a055-5bdaffd5e33d&skt=2025-02-26T11%3A15%3A35Z&ske=2025-02-26T18%3A15%3A35Z&sks=b&skv=2024-05-04&sv=2024-05-04&se=2025-02-26T11%3A25%3A43Z&sr=b&sp=r&sig=***","fileName":"sample-JMX-file.jmx","fileType":"TEST_SCRIPT","expireDateTime":"2025-02-26T11:25:43.3739713Z","validationStatus":"VALIDATION_INITIATED"}'
-=======
-      - AZURECLI/2.69.0 azsdk-python-core/1.31.0 Python/3.12.8 (Linux-6.5.0-1025-azure-x86_64-with-glibc2.36)
-    method: GET
-    uri: https://15e947d4-31dd-40ef-bca9-d215bc39cca6.eastus.cnt-prod.loadtesting.azure.com/tests/loadtest-kvrefid-case/files/sample-JMX-file.jmx?api-version=2024-12-01-preview
-  response:
-    body:
-      string: '{"url":"https://x8riedvqx93l12nj0h4zk1wu.z21.blob.storage.azure.net/893ce491-1133-4972-bf84-4e175de233b5/209c27f2-e60f-41b0-9ffa-38ed02904877?skoid=713ccf3d-dc33-4787-a1ee-6b0cc537c37a&sktid=33e01921-4d64-4f8c-a055-5bdaffd5e33d&skt=2025-02-24T21%3A53%3A46Z&ske=2025-02-25T04%3A53%3A46Z&sks=b&skv=2024-05-04&sv=2024-05-04&se=2025-02-24T22%3A04%3A21Z&sr=b&sp=r&sig=***","fileName":"sample-JMX-file.jmx","fileType":"TEST_SCRIPT","expireDateTime":"2025-02-24T22:04:21.1611117Z","validationStatus":"VALIDATION_SUCCESS"}'
->>>>>>> dfd6e4c3
-    headers:
-      accept-ranges:
-      - bytes
-      api-supported-versions:
-      - 2022-11-01, 2023-04-01-preview, 2024-03-01-preview, 2024-05-01-preview, 2024-07-01-preview,
-        2024-12-01-preview
-      connection:
-      - keep-alive
-      content-length:
-<<<<<<< HEAD
-      - '559'
-      content-type:
-      - application/json; charset=utf-8
-      date:
-      - Wed, 26 Feb 2025 11:15:43 GMT
-      mise-correlation-id:
-      - 02287efc-8fd0-46d3-ad1b-4a2825b08089
-      strict-transport-security:
-      - max-age=31536000; includeSubDomains
-      x-azure-ref:
-      - 20250226T111543Z-r17775d4f98mc5fbhC1SG1vp2s00000018kg00000000k4gx
-=======
-      - '557'
-      content-type:
-      - application/json; charset=utf-8
-      date:
-      - Mon, 24 Feb 2025 21:54:21 GMT
-      mise-correlation-id:
-      - 8775631d-776b-44a9-b51c-a3474a2c1b11
-      strict-transport-security:
-      - max-age=31536000; includeSubDomains
-      x-azure-ref:
-      - 20250224T215421Z-r17775d4f98mc5fbhC1SG1vp2s00000013v000000000avpm
->>>>>>> dfd6e4c3
-      x-cache:
-      - CONFIG_NOCACHE
-      x-content-type-options:
-      - nosniff
-    status:
-      code: 200
-      message: OK
-- request:
-    body: null
-    headers:
-      Accept:
-      - application/json
-      Accept-Encoding:
-      - gzip, deflate
-      Connection:
-      - keep-alive
-      User-Agent:
-<<<<<<< HEAD
-      - AZURECLI/2.70.0 azsdk-python-core/1.31.0 Python/3.12.8 (Linux-6.5.0-1025-azure-x86_64-with-glibc2.36)
-    method: GET
-    uri: https://f61c559d-b5d6-4f96-972c-afc20b4ec8b1.eastus.cnt-prod.loadtesting.azure.com/tests/loadtest-kvrefid-case/files/sample-JMX-file.jmx?api-version=2024-12-01-preview
-  response:
-    body:
-      string: '{"url":"https://cav5zwkbu0ncz7t0r1t9mfqw.z16.blob.storage.azure.net/ce68f267-a354-41ce-85b9-98394f209d3d/366e8f01-b1d1-486b-a90e-f553cfd915f5?skoid=713ccf3d-dc33-4787-a1ee-6b0cc537c37a&sktid=33e01921-4d64-4f8c-a055-5bdaffd5e33d&skt=2025-02-26T11%3A15%3A35Z&ske=2025-02-26T18%3A15%3A35Z&sks=b&skv=2024-05-04&sv=2024-05-04&se=2025-02-26T11%3A25%3A48Z&sr=b&sp=r&sig=***","fileName":"sample-JMX-file.jmx","fileType":"TEST_SCRIPT","expireDateTime":"2025-02-26T11:25:48.6500381Z","validationStatus":"VALIDATION_INITIATED"}'
-=======
-      - AZURECLI/2.69.0 azsdk-python-core/1.31.0 Python/3.12.8 (Linux-6.5.0-1025-azure-x86_64-with-glibc2.36)
-    method: GET
-    uri: https://15e947d4-31dd-40ef-bca9-d215bc39cca6.eastus.cnt-prod.loadtesting.azure.com/tests/loadtest-kvrefid-case?api-version=2024-12-01-preview
-  response:
-    body:
-      string: '{"passFailCriteria":{"passFailMetrics":{"128e6209-53dd-48fb-a4f6-5bc033adc818":{"clientMetric":"requests_per_sec","aggregate":"avg","condition":">","value":78.0,"action":"continue"},"b3764797-f627-4417-9100-983490893cbc":{"clientMetric":"error","aggregate":"percentage","condition":">","value":50.0,"action":"continue"},"cd046312-c395-43df-b823-fa6536ae1ded":{"clientMetric":"latency","aggregate":"avg","condition":">","requestName":"GetCustomerDetails","value":200.0,"action":"continue"}},"passFailServerMetrics":{}},"autoStopCriteria":{"autoStopDisabled":false,"errorRate":90.0,"errorRateTimeWindowInSeconds":60},"environmentVariables":{"rps":"1"},"loadTestConfiguration":{"engineInstances":1,"splitAllCSVs":false,"quickStartTest":false},"inputArtifacts":{"testScriptFileInfo":{"url":"https://x8riedvqx93l12nj0h4zk1wu.z21.blob.storage.azure.net/893ce491-1133-4972-bf84-4e175de233b5/209c27f2-e60f-41b0-9ffa-38ed02904877?skoid=713ccf3d-dc33-4787-a1ee-6b0cc537c37a&sktid=33e01921-4d64-4f8c-a055-5bdaffd5e33d&skt=2025-02-24T21%3A53%3A48Z&ske=2025-02-25T04%3A53%3A48Z&sks=b&skv=2024-05-04&sv=2024-05-04&se=2025-02-24T22%3A54%3A21Z&sr=b&sp=r&sig=***","fileName":"sample-JMX-file.jmx","fileType":"TEST_SCRIPT","expireDateTime":"2025-02-24T22:54:21.4298979Z","validationStatus":"VALIDATION_SUCCESS"},"additionalFileInfo":[{"url":"https://x8riedvqx93l12nj0h4zk1wu.z21.blob.storage.azure.net/893ce491-1133-4972-bf84-4e175de233b5/1d7ad1ef-4185-4366-9aef-83ddfc403d32?skoid=713ccf3d-dc33-4787-a1ee-6b0cc537c37a&sktid=33e01921-4d64-4f8c-a055-5bdaffd5e33d&skt=2025-02-24T21%3A53%3A48Z&ske=2025-02-25T04%3A53%3A48Z&sks=b&skv=2024-05-04&sv=2024-05-04&se=2025-02-24T22%3A54%3A21Z&sr=b&sp=r&sig=***","fileName":"additional-data.csv","fileType":"ADDITIONAL_ARTIFACTS","expireDateTime":"2025-02-24T22:54:21.4302525Z","validationStatus":"VALIDATION_NOT_REQUIRED"},{"url":"https://x8riedvqx93l12nj0h4zk1wu.z21.blob.storage.azure.net/893ce491-1133-4972-bf84-4e175de233b5/d9cd0b8e-5a33-4dfd-acb7-b794d3b11082?skoid=713ccf3d-dc33-4787-a1ee-6b0cc537c37a&sktid=33e01921-4d64-4f8c-a055-5bdaffd5e33d&skt=2025-02-24T21%3A53%3A48Z&ske=2025-02-25T04%3A53%3A48Z&sks=b&skv=2024-05-04&sv=2024-05-04&se=2025-02-24T22%3A54%3A21Z&sr=b&sp=r&sig=***","fileName":"sample-ZIP-artifact.zip","fileType":"ZIPPED_ARTIFACTS","expireDateTime":"2025-02-24T22:54:21.4303863Z","validationStatus":"VALIDATION_SUCCESS"}]},"kind":"JMX","publicIPDisabled":false,"metricsReferenceIdentityType":"SystemAssigned","testId":"loadtest-kvrefid-case","description":"Test
-        created from az load test command","displayName":"CLI-Test","keyvaultReferenceIdentityType":"UserAssigned","keyvaultReferenceIdentityId":"/subscriptions/00000000-0000-0000-0000-000000000000/resourcegroups/sample-rg/providers/microsoft.managedidentity/userassignedidentities/sample-mi","createdDateTime":"2025-02-24T21:53:45.077Z","createdBy":"hbisht@microsoft.com","lastModifiedDateTime":"2025-02-24T21:54:20.931Z","lastModifiedBy":"hbisht@microsoft.com"}'
->>>>>>> dfd6e4c3
-    headers:
-      accept-ranges:
-      - bytes
-      api-supported-versions:
-      - 2022-11-01, 2023-04-01-preview, 2024-03-01-preview, 2024-05-01-preview, 2024-07-01-preview,
-        2024-12-01-preview
-      connection:
-      - keep-alive
-      content-length:
-<<<<<<< HEAD
-      - '563'
-      content-type:
-      - application/json; charset=utf-8
-      date:
-      - Wed, 26 Feb 2025 11:15:48 GMT
-      mise-correlation-id:
-      - 9699c33f-86aa-4e8e-8600-d8931716945b
-      strict-transport-security:
-      - max-age=31536000; includeSubDomains
-      x-azure-ref:
-      - 20250226T111548Z-r17775d4f98mc5fbhC1SG1vp2s00000018kg00000000k583
-=======
-      - '3102'
-      content-type:
-      - application/json; charset=utf-8
-      date:
-      - Mon, 24 Feb 2025 21:54:21 GMT
-      mise-correlation-id:
-      - 439b11d0-d3c3-4073-915b-95f2b698133d
-      strict-transport-security:
-      - max-age=31536000; includeSubDomains
-      x-azure-ref:
-      - 20250224T215421Z-r17775d4f98mc5fbhC1SG1vp2s00000013v000000000avpx
->>>>>>> dfd6e4c3
-      x-cache:
-      - CONFIG_NOCACHE
-      x-content-type-options:
-      - nosniff
-    status:
-      code: 200
-      message: OK
-- request:
-    body: null
-    headers:
-      Accept:
-      - application/json
-      Accept-Encoding:
-      - gzip, deflate
-      Connection:
-      - keep-alive
-      User-Agent:
-<<<<<<< HEAD
-      - AZURECLI/2.70.0 azsdk-python-core/1.31.0 Python/3.12.8 (Linux-6.5.0-1025-azure-x86_64-with-glibc2.36)
-    method: GET
-    uri: https://f61c559d-b5d6-4f96-972c-afc20b4ec8b1.eastus.cnt-prod.loadtesting.azure.com/tests/loadtest-kvrefid-case/files/sample-JMX-file.jmx?api-version=2024-12-01-preview
-  response:
-    body:
-      string: '{"url":"https://cav5zwkbu0ncz7t0r1t9mfqw.z16.blob.storage.azure.net/ce68f267-a354-41ce-85b9-98394f209d3d/366e8f01-b1d1-486b-a90e-f553cfd915f5?skoid=713ccf3d-dc33-4787-a1ee-6b0cc537c37a&sktid=33e01921-4d64-4f8c-a055-5bdaffd5e33d&skt=2025-02-26T11%3A15%3A53Z&ske=2025-02-26T18%3A15%3A53Z&sks=b&skv=2024-05-04&sv=2024-05-04&se=2025-02-26T11%3A25%3A53Z&sr=b&sp=r&sig=***","fileName":"sample-JMX-file.jmx","fileType":"TEST_SCRIPT","expireDateTime":"2025-02-26T11:25:53.9411796Z","validationStatus":"VALIDATION_INITIATED"}'
-    headers:
-      accept-ranges:
-      - bytes
-      api-supported-versions:
-      - 2022-11-01, 2023-04-01-preview, 2024-03-01-preview, 2024-05-01-preview, 2024-07-01-preview,
-        2024-12-01-preview
-      connection:
-      - keep-alive
-      content-length:
-      - '561'
-      content-type:
-      - application/json; charset=utf-8
-      date:
-      - Wed, 26 Feb 2025 11:15:54 GMT
-      mise-correlation-id:
-      - 14579acb-e34d-4880-8610-350ab6971836
-      strict-transport-security:
-      - max-age=31536000; includeSubDomains
-      x-azure-ref:
-      - 20250226T111553Z-r17775d4f98mc5fbhC1SG1vp2s00000018kg00000000k66s
-=======
+      - Wed, 26 Feb 2025 23:09:45 GMT
+      mise-correlation-id:
+      - 0af76d9c-8bc2-4e10-a8e7-a4eb4e8bb8e5
+      strict-transport-security:
+      - max-age=31536000; includeSubDomains
+      x-azure-ref:
+      - 20250226T230944Z-167c755789dkxplchC1SG1rzhw0000000200000000009ygy
+      x-cache:
+      - CONFIG_NOCACHE
+      x-content-type-options:
+      - nosniff
+    status:
+      code: 200
+      message: OK
+- request:
+    body: null
+    headers:
+      Accept:
+      - application/json
+      Accept-Encoding:
+      - gzip, deflate
+      Connection:
+      - keep-alive
+      User-Agent:
+      - AZURECLI/2.70.0 azsdk-python-core/1.31.0 Python/3.12.8 (Linux-6.5.0-1025-azure-x86_64-with-glibc2.36)
+    method: GET
+    uri: https://b99a95cb-db74-48d1-980c-fe606d9e9d29.eastus.cnt-prod.loadtesting.azure.com/tests/loadtest-kvrefid-case?api-version=2024-12-01-preview
+  response:
+    body:
+      string: '{"passFailCriteria":{"passFailMetrics":{"55bf7995-f7ba-457b-8579-a7846b21c483":{"clientMetric":"response_time_ms","aggregate":"p75","condition":">","value":380.0,"action":"continue"},"d1605daa-acbc-4b4c-b5d2-561570ac5e6a":{"clientMetric":"error","aggregate":"percentage","condition":">","value":50.0,"action":"continue"},"5de09824-51b4-4dc0-8c51-78dbd90ede01":{"clientMetric":"requests_per_sec","aggregate":"avg","condition":">","value":78.0,"action":"continue"},"35a9c5d3-d203-4b99-99a5-d56e31af8935":{"clientMetric":"response_time_ms","aggregate":"p99","condition":">","value":520.0,"action":"continue"},"718fc83d-194c-46d0-a1db-a4e330af3e90":{"clientMetric":"response_time_ms","aggregate":"p99.9","condition":">","value":540.0,"action":"continue"},"fd6a9f92-914b-4249-bd14-0c87431b05cc":{"clientMetric":"latency","aggregate":"avg","condition":">","requestName":"GetCustomerDetails","value":200.0,"action":"continue"}},"passFailServerMetrics":{}},"autoStopCriteria":{"autoStopDisabled":true,"errorRate":90.0,"errorRateTimeWindowInSeconds":60},"environmentVariables":{"rps":"1"},"loadTestConfiguration":{"engineInstances":1,"splitAllCSVs":true,"quickStartTest":false},"inputArtifacts":{"testScriptFileInfo":{"url":"https://oi448951q60rh0r3dkw381x3.z31.blob.storage.azure.net/9a579d6d-0db8-4d1e-9876-776e25eee541/6cc49bc7-e4f6-4b3a-baf7-0254a69df5f9?skoid=713ccf3d-dc33-4787-a1ee-6b0cc537c37a&sktid=33e01921-4d64-4f8c-a055-5bdaffd5e33d&skt=2025-02-26T23%3A09%3A00Z&ske=2025-02-27T06%3A09%3A00Z&sks=b&skv=2024-05-04&sv=2024-05-04&se=2025-02-27T00%3A09%3A45Z&sr=b&sp=r&sig=***","fileName":"sample-JMX-file.jmx","fileType":"TEST_SCRIPT","expireDateTime":"2025-02-27T00:09:45.3563897Z","validationStatus":"VALIDATION_SUCCESS"},"additionalFileInfo":[{"url":"https://oi448951q60rh0r3dkw381x3.z31.blob.storage.azure.net/9a579d6d-0db8-4d1e-9876-776e25eee541/6786992a-6934-4b6e-8880-9aa4f50225cc?skoid=713ccf3d-dc33-4787-a1ee-6b0cc537c37a&sktid=33e01921-4d64-4f8c-a055-5bdaffd5e33d&skt=2025-02-26T23%3A09%3A00Z&ske=2025-02-27T06%3A09%3A00Z&sks=b&skv=2024-05-04&sv=2024-05-04&se=2025-02-27T00%3A09%3A45Z&sr=b&sp=r&sig=***","fileName":"additional-data.csv","fileType":"ADDITIONAL_ARTIFACTS","expireDateTime":"2025-02-27T00:09:45.3566659Z","validationStatus":"VALIDATION_NOT_REQUIRED"},{"url":"https://oi448951q60rh0r3dkw381x3.z31.blob.storage.azure.net/9a579d6d-0db8-4d1e-9876-776e25eee541/ceda330a-aef0-4622-944b-5efff371b4e7?skoid=713ccf3d-dc33-4787-a1ee-6b0cc537c37a&sktid=33e01921-4d64-4f8c-a055-5bdaffd5e33d&skt=2025-02-26T23%3A09%3A00Z&ske=2025-02-27T06%3A09%3A00Z&sks=b&skv=2024-05-04&sv=2024-05-04&se=2025-02-27T00%3A09%3A45Z&sr=b&sp=r&sig=***","fileName":"sample-ZIP-artifact.zip","fileType":"ZIPPED_ARTIFACTS","expireDateTime":"2025-02-27T00:09:45.3567332Z","validationStatus":"VALIDATION_SUCCESS"}]},"kind":"JMX","publicIPDisabled":false,"metricsReferenceIdentityType":"SystemAssigned","testId":"loadtest-kvrefid-case","description":"Test
+        created from az load test command","displayName":"CLI-Test","keyvaultReferenceIdentityType":"SystemAssigned","createdDateTime":"2025-02-26T23:08:09.107Z","createdBy":"hbisht@microsoft.com","lastModifiedDateTime":"2025-02-26T23:09:42.826Z","lastModifiedBy":"hbisht@microsoft.com"}'
+    headers:
+      accept-ranges:
+      - bytes
+      api-supported-versions:
+      - 2022-11-01, 2023-04-01-preview, 2024-03-01-preview, 2024-05-01-preview, 2024-07-01-preview,
+        2024-12-01-preview
+      connection:
+      - keep-alive
+      content-length:
+      - '3349'
+      content-type:
+      - application/json; charset=utf-8
+      date:
+      - Wed, 26 Feb 2025 23:09:45 GMT
+      mise-correlation-id:
+      - b0addd4a-26fd-4e1a-b532-f8ce2a0d12b3
+      strict-transport-security:
+      - max-age=31536000; includeSubDomains
+      x-azure-ref:
+      - 20250226T230945Z-167c755789dkxplchC1SG1rzhw0000000200000000009yk2
+      x-cache:
+      - CONFIG_NOCACHE
+      x-content-type-options:
+      - nosniff
+    status:
+      code: 200
+      message: OK
+- request:
+    body: null
+    headers:
+      Accept:
+      - application/json
+      Accept-Encoding:
+      - gzip, deflate
+      Connection:
+      - keep-alive
+      User-Agent:
       - azsdk-python-mgmt-loadtesting/1.0.0 Python/3.12.8 (Linux-6.5.0-1025-azure-x86_64-with-glibc2.36)
     method: GET
     uri: https://management.azure.com/subscriptions/00000000-0000-0000-0000-000000000000/resourceGroups/clitest-load-000001/providers/Microsoft.LoadTestService/loadTests/clitest-load-000002?api-version=2022-12-01
   response:
     body:
-      string: '{"id":"/subscriptions/00000000-0000-0000-0000-000000000000/resourceGroups/clitest-load-000001/providers/Microsoft.LoadTestService/loadTests/clitest-load-000002","name":"clitest-load-000002","type":"microsoft.loadtestservice/loadtests","location":"eastus","systemData":{"createdBy":"hbisht@microsoft.com","createdByType":"User","createdAt":"2025-02-24T21:52:44.1893597Z","lastModifiedBy":"hbisht@microsoft.com","lastModifiedByType":"User","lastModifiedAt":"2025-02-24T21:52:44.1893597Z"},"identity":{"type":"None"},"properties":{"dataPlaneURI":"15e947d4-31dd-40ef-bca9-d215bc39cca6.eastus.cnt-prod.loadtesting.azure.com","provisioningState":"Succeeded"}}'
+      string: '{"id":"/subscriptions/00000000-0000-0000-0000-000000000000/resourceGroups/clitest-load-000001/providers/Microsoft.LoadTestService/loadTests/clitest-load-000002","name":"clitest-load-000002","type":"microsoft.loadtestservice/loadtests","location":"eastus","systemData":{"createdBy":"hbisht@microsoft.com","createdByType":"User","createdAt":"2025-02-26T23:07:04.7950167Z","lastModifiedBy":"hbisht@microsoft.com","lastModifiedByType":"User","lastModifiedAt":"2025-02-26T23:07:04.7950167Z"},"identity":{"type":"None"},"properties":{"dataPlaneURI":"b99a95cb-db74-48d1-980c-fe606d9e9d29.eastus.cnt-prod.loadtesting.azure.com","provisioningState":"Succeeded"}}'
     headers:
       cache-control:
       - no-cache
@@ -1298,16 +2388,15 @@
       content-type:
       - application/json; charset=utf-8
       date:
-      - Mon, 24 Feb 2025 21:54:22 GMT
+      - Wed, 26 Feb 2025 23:09:45 GMT
       etag:
-      - '"4f015cb3-0000-0200-0000-67bcea420000"'
+      - '"8f01495f-0000-0200-0000-67bf9eae0000"'
       expires:
       - '-1'
       pragma:
       - no-cache
       strict-transport-security:
       - max-age=31536000; includeSubDomains
->>>>>>> dfd6e4c3
       x-cache:
       - CONFIG_NOCACHE
       x-content-type-options:
@@ -1317,408 +2406,47 @@
       x-ms-ratelimit-remaining-subscription-global-reads:
       - '16499'
       x-msedge-ref:
-      - 'Ref A: D3F28CC548194FF5BD87B78E1FF1F441 Ref B: MAA201060515033 Ref C: 2025-02-24T21:54:21Z'
-    status:
-      code: 200
-      message: OK
-- request:
-    body: null
-    headers:
-      Accept:
-      - application/json
-      Accept-Encoding:
-      - gzip, deflate
-      Connection:
-      - keep-alive
-      User-Agent:
-<<<<<<< HEAD
-      - AZURECLI/2.70.0 azsdk-python-core/1.31.0 Python/3.12.8 (Linux-6.5.0-1025-azure-x86_64-with-glibc2.36)
-    method: GET
-    uri: https://f61c559d-b5d6-4f96-972c-afc20b4ec8b1.eastus.cnt-prod.loadtesting.azure.com/tests/loadtest-kvrefid-case/files/sample-JMX-file.jmx?api-version=2024-12-01-preview
-  response:
-    body:
-      string: '{"url":"https://cav5zwkbu0ncz7t0r1t9mfqw.z16.blob.storage.azure.net/ce68f267-a354-41ce-85b9-98394f209d3d/366e8f01-b1d1-486b-a90e-f553cfd915f5?skoid=713ccf3d-dc33-4787-a1ee-6b0cc537c37a&sktid=33e01921-4d64-4f8c-a055-5bdaffd5e33d&skt=2025-02-26T11%3A15%3A38Z&ske=2025-02-26T18%3A15%3A38Z&sks=b&skv=2024-05-04&sv=2024-05-04&se=2025-02-26T11%3A25%3A59Z&sr=b&sp=r&sig=***","fileName":"sample-JMX-file.jmx","fileType":"TEST_SCRIPT","expireDateTime":"2025-02-26T11:25:59.3115607Z","validationStatus":"VALIDATION_INITIATED"}'
-=======
-      - AZURECLI/2.69.0 azsdk-python-core/1.31.0 Python/3.12.8 (Linux-6.5.0-1025-azure-x86_64-with-glibc2.36)
-    method: GET
-    uri: https://15e947d4-31dd-40ef-bca9-d215bc39cca6.eastus.cnt-prod.loadtesting.azure.com/tests/loadtest-kvrefid-case?api-version=2024-12-01-preview
-  response:
-    body:
-      string: '{"passFailCriteria":{"passFailMetrics":{"128e6209-53dd-48fb-a4f6-5bc033adc818":{"clientMetric":"requests_per_sec","aggregate":"avg","condition":">","value":78.0,"action":"continue"},"b3764797-f627-4417-9100-983490893cbc":{"clientMetric":"error","aggregate":"percentage","condition":">","value":50.0,"action":"continue"},"cd046312-c395-43df-b823-fa6536ae1ded":{"clientMetric":"latency","aggregate":"avg","condition":">","requestName":"GetCustomerDetails","value":200.0,"action":"continue"}},"passFailServerMetrics":{}},"autoStopCriteria":{"autoStopDisabled":false,"errorRate":90.0,"errorRateTimeWindowInSeconds":60},"environmentVariables":{"rps":"1"},"loadTestConfiguration":{"engineInstances":1,"splitAllCSVs":false,"quickStartTest":false},"inputArtifacts":{"testScriptFileInfo":{"url":"https://x8riedvqx93l12nj0h4zk1wu.z21.blob.storage.azure.net/893ce491-1133-4972-bf84-4e175de233b5/209c27f2-e60f-41b0-9ffa-38ed02904877?skoid=713ccf3d-dc33-4787-a1ee-6b0cc537c37a&sktid=33e01921-4d64-4f8c-a055-5bdaffd5e33d&skt=2025-02-24T21%3A53%3A47Z&ske=2025-02-25T04%3A53%3A47Z&sks=b&skv=2024-05-04&sv=2024-05-04&se=2025-02-24T22%3A54%3A23Z&sr=b&sp=r&sig=***","fileName":"sample-JMX-file.jmx","fileType":"TEST_SCRIPT","expireDateTime":"2025-02-24T22:54:23.3939709Z","validationStatus":"VALIDATION_SUCCESS"},"additionalFileInfo":[{"url":"https://x8riedvqx93l12nj0h4zk1wu.z21.blob.storage.azure.net/893ce491-1133-4972-bf84-4e175de233b5/1d7ad1ef-4185-4366-9aef-83ddfc403d32?skoid=713ccf3d-dc33-4787-a1ee-6b0cc537c37a&sktid=33e01921-4d64-4f8c-a055-5bdaffd5e33d&skt=2025-02-24T21%3A53%3A47Z&ske=2025-02-25T04%3A53%3A47Z&sks=b&skv=2024-05-04&sv=2024-05-04&se=2025-02-24T22%3A54%3A23Z&sr=b&sp=r&sig=***","fileName":"additional-data.csv","fileType":"ADDITIONAL_ARTIFACTS","expireDateTime":"2025-02-24T22:54:23.3943914Z","validationStatus":"VALIDATION_NOT_REQUIRED"},{"url":"https://x8riedvqx93l12nj0h4zk1wu.z21.blob.storage.azure.net/893ce491-1133-4972-bf84-4e175de233b5/d9cd0b8e-5a33-4dfd-acb7-b794d3b11082?skoid=713ccf3d-dc33-4787-a1ee-6b0cc537c37a&sktid=33e01921-4d64-4f8c-a055-5bdaffd5e33d&skt=2025-02-24T21%3A53%3A47Z&ske=2025-02-25T04%3A53%3A47Z&sks=b&skv=2024-05-04&sv=2024-05-04&se=2025-02-24T22%3A54%3A23Z&sr=b&sp=r&sig=***","fileName":"sample-ZIP-artifact.zip","fileType":"ZIPPED_ARTIFACTS","expireDateTime":"2025-02-24T22:54:23.3945664Z","validationStatus":"VALIDATION_SUCCESS"}]},"kind":"JMX","publicIPDisabled":false,"metricsReferenceIdentityType":"SystemAssigned","testId":"loadtest-kvrefid-case","description":"Test
-        created from az load test command","displayName":"CLI-Test","keyvaultReferenceIdentityType":"UserAssigned","keyvaultReferenceIdentityId":"/subscriptions/00000000-0000-0000-0000-000000000000/resourcegroups/sample-rg/providers/microsoft.managedidentity/userassignedidentities/sample-mi","createdDateTime":"2025-02-24T21:53:45.077Z","createdBy":"hbisht@microsoft.com","lastModifiedDateTime":"2025-02-24T21:54:20.931Z","lastModifiedBy":"hbisht@microsoft.com"}'
->>>>>>> dfd6e4c3
-    headers:
-      accept-ranges:
-      - bytes
-      api-supported-versions:
-      - 2022-11-01, 2023-04-01-preview, 2024-03-01-preview, 2024-05-01-preview, 2024-07-01-preview,
-        2024-12-01-preview
-      connection:
-      - keep-alive
-      content-length:
-<<<<<<< HEAD
-      - '561'
-      content-type:
-      - application/json; charset=utf-8
-      date:
-      - Wed, 26 Feb 2025 11:15:59 GMT
-      mise-correlation-id:
-      - 1c514bcc-1490-47e6-8d9b-f63805674989
-      strict-transport-security:
-      - max-age=31536000; includeSubDomains
-      x-azure-ref:
-      - 20250226T111559Z-r17775d4f98mc5fbhC1SG1vp2s00000018kg00000000k731
-=======
-      - '3106'
-      content-type:
-      - application/json; charset=utf-8
-      date:
-      - Mon, 24 Feb 2025 21:54:23 GMT
-      mise-correlation-id:
-      - 7c19394d-ed6e-41a6-838e-f3f64cabfe8e
-      strict-transport-security:
-      - max-age=31536000; includeSubDomains
-      x-azure-ref:
-      - 20250224T215422Z-r17775d4f98k7mk2hC1SG1n7700000000rq000000000927x
->>>>>>> dfd6e4c3
-      x-cache:
-      - CONFIG_NOCACHE
-      x-content-type-options:
-      - nosniff
-    status:
-      code: 200
-      message: OK
-- request:
-    body: '{"displayName": "CLI-Test", "kind": "JMX", "description": "Test created
-      from az load test command", "keyvaultReferenceIdentityType": "SystemAssigned",
-      "environmentVariables": {"rps": "1"}, "secrets": {}, "loadTestConfiguration":
-      {"engineInstances": 1, "splitAllCSVs": false, "quickStartTest": false, "regionalLoadTestConfig":
-      null}, "autoStopCriteria": {"autoStopDisabled": false, "errorRate": 90.0, "errorRateTimeWindowInSeconds":
-      60}, "baselineTestRunId": null}'
-    headers:
-      Accept:
-      - application/json
-      Accept-Encoding:
-      - gzip, deflate
-      Connection:
-      - keep-alive
-      Content-Length:
-      - '463'
-      Content-Type:
-      - application/merge-patch+json
-      User-Agent:
-<<<<<<< HEAD
-      - AZURECLI/2.70.0 azsdk-python-core/1.31.0 Python/3.12.8 (Linux-6.5.0-1025-azure-x86_64-with-glibc2.36)
-    method: GET
-    uri: https://f61c559d-b5d6-4f96-972c-afc20b4ec8b1.eastus.cnt-prod.loadtesting.azure.com/tests/loadtest-kvrefid-case/files/sample-JMX-file.jmx?api-version=2024-12-01-preview
-  response:
-    body:
-      string: '{"url":"https://cav5zwkbu0ncz7t0r1t9mfqw.z16.blob.storage.azure.net/ce68f267-a354-41ce-85b9-98394f209d3d/366e8f01-b1d1-486b-a90e-f553cfd915f5?skoid=713ccf3d-dc33-4787-a1ee-6b0cc537c37a&sktid=33e01921-4d64-4f8c-a055-5bdaffd5e33d&skt=2025-02-26T11%3A15%3A37Z&ske=2025-02-26T18%3A15%3A37Z&sks=b&skv=2024-05-04&sv=2024-05-04&se=2025-02-26T11%3A26%3A04Z&sr=b&sp=r&sig=***","fileName":"sample-JMX-file.jmx","fileType":"TEST_SCRIPT","expireDateTime":"2025-02-26T11:26:04.6542398Z","validationStatus":"VALIDATION_INITIATED"}'
-=======
-      - AZURECLI/2.69.0 azsdk-python-core/1.31.0 Python/3.12.8 (Linux-6.5.0-1025-azure-x86_64-with-glibc2.36)
-    method: PATCH
-    uri: https://15e947d4-31dd-40ef-bca9-d215bc39cca6.eastus.cnt-prod.loadtesting.azure.com/tests/loadtest-kvrefid-case?api-version=2024-12-01-preview
-  response:
-    body:
-      string: '{"passFailCriteria":{"passFailMetrics":{"128e6209-53dd-48fb-a4f6-5bc033adc818":{"clientMetric":"requests_per_sec","aggregate":"avg","condition":">","value":78.0,"action":"continue"},"b3764797-f627-4417-9100-983490893cbc":{"clientMetric":"error","aggregate":"percentage","condition":">","value":50.0,"action":"continue"},"cd046312-c395-43df-b823-fa6536ae1ded":{"clientMetric":"latency","aggregate":"avg","condition":">","requestName":"GetCustomerDetails","value":200.0,"action":"continue"}},"passFailServerMetrics":{}},"autoStopCriteria":{"autoStopDisabled":false,"errorRate":90.0,"errorRateTimeWindowInSeconds":60},"environmentVariables":{"rps":"1"},"loadTestConfiguration":{"engineInstances":1,"splitAllCSVs":false,"quickStartTest":false},"inputArtifacts":{"testScriptFileInfo":{"url":"https://x8riedvqx93l12nj0h4zk1wu.z21.blob.storage.azure.net/893ce491-1133-4972-bf84-4e175de233b5/209c27f2-e60f-41b0-9ffa-38ed02904877?skoid=713ccf3d-dc33-4787-a1ee-6b0cc537c37a&sktid=33e01921-4d64-4f8c-a055-5bdaffd5e33d&skt=2025-02-24T21%3A53%3A47Z&ske=2025-02-25T04%3A53%3A47Z&sks=b&skv=2024-05-04&sv=2024-05-04&se=2025-02-24T22%3A54%3A23Z&sr=b&sp=r&sig=***","fileName":"sample-JMX-file.jmx","fileType":"TEST_SCRIPT","expireDateTime":"2025-02-24T22:54:23.7743824Z","validationStatus":"VALIDATION_SUCCESS"},"additionalFileInfo":[{"url":"https://x8riedvqx93l12nj0h4zk1wu.z21.blob.storage.azure.net/893ce491-1133-4972-bf84-4e175de233b5/1d7ad1ef-4185-4366-9aef-83ddfc403d32?skoid=713ccf3d-dc33-4787-a1ee-6b0cc537c37a&sktid=33e01921-4d64-4f8c-a055-5bdaffd5e33d&skt=2025-02-24T21%3A53%3A47Z&ske=2025-02-25T04%3A53%3A47Z&sks=b&skv=2024-05-04&sv=2024-05-04&se=2025-02-24T22%3A54%3A23Z&sr=b&sp=r&sig=***","fileName":"additional-data.csv","fileType":"ADDITIONAL_ARTIFACTS","expireDateTime":"2025-02-24T22:54:23.7747145Z","validationStatus":"VALIDATION_NOT_REQUIRED"},{"url":"https://x8riedvqx93l12nj0h4zk1wu.z21.blob.storage.azure.net/893ce491-1133-4972-bf84-4e175de233b5/d9cd0b8e-5a33-4dfd-acb7-b794d3b11082?skoid=713ccf3d-dc33-4787-a1ee-6b0cc537c37a&sktid=33e01921-4d64-4f8c-a055-5bdaffd5e33d&skt=2025-02-24T21%3A53%3A47Z&ske=2025-02-25T04%3A53%3A47Z&sks=b&skv=2024-05-04&sv=2024-05-04&se=2025-02-24T22%3A54%3A23Z&sr=b&sp=r&sig=***","fileName":"sample-ZIP-artifact.zip","fileType":"ZIPPED_ARTIFACTS","expireDateTime":"2025-02-24T22:54:23.7748261Z","validationStatus":"VALIDATION_SUCCESS"}]},"kind":"JMX","publicIPDisabled":false,"metricsReferenceIdentityType":"SystemAssigned","testId":"loadtest-kvrefid-case","description":"Test
-        created from az load test command","displayName":"CLI-Test","keyvaultReferenceIdentityType":"SystemAssigned","createdDateTime":"2025-02-24T21:53:45.077Z","createdBy":"hbisht@microsoft.com","lastModifiedDateTime":"2025-02-24T21:54:23.765Z","lastModifiedBy":"hbisht@microsoft.com"}'
->>>>>>> dfd6e4c3
-    headers:
-      accept-ranges:
-      - bytes
-      api-supported-versions:
-      - 2022-11-01, 2023-04-01-preview, 2024-03-01-preview, 2024-05-01-preview, 2024-07-01-preview,
-        2024-12-01-preview
-      connection:
-      - keep-alive
-      content-length:
-<<<<<<< HEAD
-      - '559'
-      content-type:
-      - application/json; charset=utf-8
-      date:
-      - Wed, 26 Feb 2025 11:16:04 GMT
-      mise-correlation-id:
-      - a23de706-5db5-4177-9518-e2d52a976812
-      strict-transport-security:
-      - max-age=31536000; includeSubDomains
-      x-azure-ref:
-      - 20250226T111604Z-r17775d4f98mc5fbhC1SG1vp2s00000018kg00000000k7yu
-=======
-      - '2930'
-      content-type:
-      - application/json; charset=utf-8
-      date:
-      - Mon, 24 Feb 2025 21:54:23 GMT
-      mise-correlation-id:
-      - 6ebdcf6f-bc01-4657-a9c4-cffea479b8ff
-      strict-transport-security:
-      - max-age=31536000; includeSubDomains
-      x-azure-ref:
-      - 20250224T215423Z-r17775d4f98k7mk2hC1SG1n7700000000rq000000000928f
->>>>>>> dfd6e4c3
-      x-cache:
-      - CONFIG_NOCACHE
-      x-content-type-options:
-      - nosniff
-    status:
-      code: 200
-      message: OK
-- request:
-    body: null
-    headers:
-      Accept:
-      - application/json
-      Accept-Encoding:
-      - gzip, deflate
-      Connection:
-      - keep-alive
-      User-Agent:
-<<<<<<< HEAD
-      - AZURECLI/2.70.0 azsdk-python-core/1.31.0 Python/3.12.8 (Linux-6.5.0-1025-azure-x86_64-with-glibc2.36)
-    method: GET
-    uri: https://f61c559d-b5d6-4f96-972c-afc20b4ec8b1.eastus.cnt-prod.loadtesting.azure.com/tests/loadtest-kvrefid-case/files/sample-JMX-file.jmx?api-version=2024-12-01-preview
-  response:
-    body:
-      string: '{"url":"https://cav5zwkbu0ncz7t0r1t9mfqw.z16.blob.storage.azure.net/ce68f267-a354-41ce-85b9-98394f209d3d/366e8f01-b1d1-486b-a90e-f553cfd915f5?skoid=713ccf3d-dc33-4787-a1ee-6b0cc537c37a&sktid=33e01921-4d64-4f8c-a055-5bdaffd5e33d&skt=2025-02-26T11%3A15%3A35Z&ske=2025-02-26T18%3A15%3A35Z&sks=b&skv=2024-05-04&sv=2024-05-04&se=2025-02-26T11%3A26%3A09Z&sr=b&sp=r&sig=***","fileName":"sample-JMX-file.jmx","fileType":"TEST_SCRIPT","expireDateTime":"2025-02-26T11:26:09.9956767Z","validationStatus":"VALIDATION_SUCCESS"}'
-=======
-      - AZURECLI/2.69.0 azsdk-python-core/1.31.0 Python/3.12.8 (Linux-6.5.0-1025-azure-x86_64-with-glibc2.36)
-    method: GET
-    uri: https://15e947d4-31dd-40ef-bca9-d215bc39cca6.eastus.cnt-prod.loadtesting.azure.com/tests/loadtest-kvrefid-case/files?api-version=2024-12-01-preview
-  response:
-    body:
-      string: '{"value":[{"url":"https://x8riedvqx93l12nj0h4zk1wu.z21.blob.storage.azure.net/893ce491-1133-4972-bf84-4e175de233b5/209c27f2-e60f-41b0-9ffa-38ed02904877?skoid=713ccf3d-dc33-4787-a1ee-6b0cc537c37a&sktid=33e01921-4d64-4f8c-a055-5bdaffd5e33d&skt=2025-02-24T21%3A53%3A46Z&ske=2025-02-25T04%3A53%3A46Z&sks=b&skv=2024-05-04&sv=2024-05-04&se=2025-02-24T22%3A04%3A24Z&sr=b&sp=r&sig=***","fileName":"sample-JMX-file.jmx","fileType":"TEST_SCRIPT","expireDateTime":"2025-02-24T22:04:24.0233574Z","validationStatus":"VALIDATION_SUCCESS"},{"url":"https://x8riedvqx93l12nj0h4zk1wu.z21.blob.storage.azure.net/893ce491-1133-4972-bf84-4e175de233b5/1d7ad1ef-4185-4366-9aef-83ddfc403d32?skoid=713ccf3d-dc33-4787-a1ee-6b0cc537c37a&sktid=33e01921-4d64-4f8c-a055-5bdaffd5e33d&skt=2025-02-24T21%3A53%3A46Z&ske=2025-02-25T04%3A53%3A46Z&sks=b&skv=2024-05-04&sv=2024-05-04&se=2025-02-24T22%3A04%3A24Z&sr=b&sp=r&sig=***","fileName":"additional-data.csv","fileType":"ADDITIONAL_ARTIFACTS","expireDateTime":"2025-02-24T22:04:24.0235708Z","validationStatus":"VALIDATION_NOT_REQUIRED"},{"url":"https://x8riedvqx93l12nj0h4zk1wu.z21.blob.storage.azure.net/893ce491-1133-4972-bf84-4e175de233b5/d9cd0b8e-5a33-4dfd-acb7-b794d3b11082?skoid=713ccf3d-dc33-4787-a1ee-6b0cc537c37a&sktid=33e01921-4d64-4f8c-a055-5bdaffd5e33d&skt=2025-02-24T21%3A53%3A46Z&ske=2025-02-25T04%3A53%3A46Z&sks=b&skv=2024-05-04&sv=2024-05-04&se=2025-02-24T22%3A04%3A24Z&sr=b&sp=r&sig=***","fileName":"sample-ZIP-artifact.zip","fileType":"ZIPPED_ARTIFACTS","expireDateTime":"2025-02-24T22:04:24.0237705Z","validationStatus":"VALIDATION_SUCCESS"}]}'
->>>>>>> dfd6e4c3
-    headers:
-      accept-ranges:
-      - bytes
-      api-supported-versions:
-      - 2022-11-01, 2023-04-01-preview, 2024-03-01-preview, 2024-05-01-preview, 2024-07-01-preview,
-        2024-12-01-preview
-      connection:
-      - keep-alive
-      content-length:
-<<<<<<< HEAD
-      - '561'
-      content-type:
-      - application/json; charset=utf-8
-      date:
-      - Wed, 26 Feb 2025 11:16:10 GMT
-      mise-correlation-id:
-      - 901b1c66-95d3-4eb0-9413-68d34a51cea1
-      strict-transport-security:
-      - max-age=31536000; includeSubDomains
-      x-azure-ref:
-      - 20250226T111609Z-r17775d4f98mc5fbhC1SG1vp2s00000018kg00000000k8n1
-=======
-      - '1712'
-      content-type:
-      - application/json; charset=utf-8
-      date:
-      - Mon, 24 Feb 2025 21:54:24 GMT
-      mise-correlation-id:
-      - c8f2e186-ab05-40b0-8a77-48eb175201ed
-      strict-transport-security:
-      - max-age=31536000; includeSubDomains
-      x-azure-ref:
-      - 20250224T215423Z-r17775d4f98k7mk2hC1SG1n7700000000rq000000000928y
->>>>>>> dfd6e4c3
-      x-cache:
-      - CONFIG_NOCACHE
-      x-content-type-options:
-      - nosniff
-    status:
-      code: 200
-      message: OK
-- request:
-    body: null
-    headers:
-      Accept:
-      - application/json
-      Accept-Encoding:
-      - gzip, deflate
-      Connection:
-      - keep-alive
-      User-Agent:
-<<<<<<< HEAD
-      - AZURECLI/2.70.0 azsdk-python-core/1.31.0 Python/3.12.8 (Linux-6.5.0-1025-azure-x86_64-with-glibc2.36)
-    method: GET
-    uri: https://f61c559d-b5d6-4f96-972c-afc20b4ec8b1.eastus.cnt-prod.loadtesting.azure.com/tests/loadtest-kvrefid-case?api-version=2024-12-01-preview
-  response:
-    body:
-      string: '{"passFailCriteria":{"passFailMetrics":{"2761dd22-7f2b-4bc7-ba49-f05131847fb1":{"clientMetric":"requests_per_sec","aggregate":"avg","condition":">","value":78.0,"action":"continue"},"974fa22d-3de9-447a-8940-45d8aa4ac26b":{"clientMetric":"error","aggregate":"percentage","condition":">","value":50.0,"action":"continue"},"079d1d48-b6b5-40ab-bdd5-3ab2d4cc1384":{"clientMetric":"latency","aggregate":"avg","condition":">","requestName":"GetCustomerDetails","value":200.0,"action":"continue"}},"passFailServerMetrics":{}},"autoStopCriteria":{"autoStopDisabled":false,"errorRate":90.0,"errorRateTimeWindowInSeconds":60},"environmentVariables":{"rps":"1"},"loadTestConfiguration":{"engineInstances":1,"splitAllCSVs":false,"quickStartTest":false},"inputArtifacts":{"testScriptFileInfo":{"url":"https://cav5zwkbu0ncz7t0r1t9mfqw.z16.blob.storage.azure.net/ce68f267-a354-41ce-85b9-98394f209d3d/366e8f01-b1d1-486b-a90e-f553cfd915f5?skoid=713ccf3d-dc33-4787-a1ee-6b0cc537c37a&sktid=33e01921-4d64-4f8c-a055-5bdaffd5e33d&skt=2025-02-26T11%3A15%3A38Z&ske=2025-02-26T18%3A15%3A38Z&sks=b&skv=2024-05-04&sv=2024-05-04&se=2025-02-26T12%3A16%3A10Z&sr=b&sp=r&sig=***","fileName":"sample-JMX-file.jmx","fileType":"TEST_SCRIPT","expireDateTime":"2025-02-26T12:16:10.289982Z","validationStatus":"VALIDATION_SUCCESS"},"additionalFileInfo":[{"url":"https://cav5zwkbu0ncz7t0r1t9mfqw.z16.blob.storage.azure.net/ce68f267-a354-41ce-85b9-98394f209d3d/56c1de94-872e-4a11-a2a2-8888cbb10587?skoid=713ccf3d-dc33-4787-a1ee-6b0cc537c37a&sktid=33e01921-4d64-4f8c-a055-5bdaffd5e33d&skt=2025-02-26T11%3A15%3A38Z&ske=2025-02-26T18%3A15%3A38Z&sks=b&skv=2024-05-04&sv=2024-05-04&se=2025-02-26T12%3A16%3A10Z&sr=b&sp=r&sig=***","fileName":"additional-data.csv","fileType":"ADDITIONAL_ARTIFACTS","expireDateTime":"2025-02-26T12:16:10.290426Z","validationStatus":"VALIDATION_NOT_REQUIRED"},{"url":"https://cav5zwkbu0ncz7t0r1t9mfqw.z16.blob.storage.azure.net/ce68f267-a354-41ce-85b9-98394f209d3d/544f7275-bcf2-4c8c-bbe4-ffb2b1d49bd8?skoid=713ccf3d-dc33-4787-a1ee-6b0cc537c37a&sktid=33e01921-4d64-4f8c-a055-5bdaffd5e33d&skt=2025-02-26T11%3A15%3A38Z&ske=2025-02-26T18%3A15%3A38Z&sks=b&skv=2024-05-04&sv=2024-05-04&se=2025-02-26T12%3A16%3A10Z&sr=b&sp=r&sig=***","fileName":"sample-ZIP-artifact.zip","fileType":"ZIPPED_ARTIFACTS","expireDateTime":"2025-02-26T12:16:10.2906024Z","validationStatus":"VALIDATION_SUCCESS"}]},"kind":"JMX","publicIPDisabled":false,"metricsReferenceIdentityType":"SystemAssigned","testId":"loadtest-kvrefid-case","description":"Test
-        created from az load test command","displayName":"CLI-Test","keyvaultReferenceIdentityType":"UserAssigned","keyvaultReferenceIdentityId":"/subscriptions/00000000-0000-0000-0000-000000000000/resourcegroups/sample-rg/providers/microsoft.managedidentity/userassignedidentities/sample-mi","createdDateTime":"2025-02-26T11:15:34.384Z","createdBy":"hbisht@microsoft.com","lastModifiedDateTime":"2025-02-26T11:16:08.436Z","lastModifiedBy":"hbisht@microsoft.com"}'
-=======
-      - AZURECLI/2.69.0 azsdk-python-core/1.31.0 Python/3.12.8 (Linux-6.5.0-1025-azure-x86_64-with-glibc2.36)
-    method: GET
-    uri: https://15e947d4-31dd-40ef-bca9-d215bc39cca6.eastus.cnt-prod.loadtesting.azure.com/tests/loadtest-kvrefid-case?api-version=2024-12-01-preview
-  response:
-    body:
-      string: '{"passFailCriteria":{"passFailMetrics":{"128e6209-53dd-48fb-a4f6-5bc033adc818":{"clientMetric":"requests_per_sec","aggregate":"avg","condition":">","value":78.0,"action":"continue"},"b3764797-f627-4417-9100-983490893cbc":{"clientMetric":"error","aggregate":"percentage","condition":">","value":50.0,"action":"continue"},"cd046312-c395-43df-b823-fa6536ae1ded":{"clientMetric":"latency","aggregate":"avg","condition":">","requestName":"GetCustomerDetails","value":200.0,"action":"continue"}},"passFailServerMetrics":{}},"autoStopCriteria":{"autoStopDisabled":false,"errorRate":90.0,"errorRateTimeWindowInSeconds":60},"environmentVariables":{"rps":"1"},"loadTestConfiguration":{"engineInstances":1,"splitAllCSVs":false,"quickStartTest":false},"inputArtifacts":{"testScriptFileInfo":{"url":"https://x8riedvqx93l12nj0h4zk1wu.z21.blob.storage.azure.net/893ce491-1133-4972-bf84-4e175de233b5/209c27f2-e60f-41b0-9ffa-38ed02904877?skoid=713ccf3d-dc33-4787-a1ee-6b0cc537c37a&sktid=33e01921-4d64-4f8c-a055-5bdaffd5e33d&skt=2025-02-24T21%3A54%3A24Z&ske=2025-02-25T04%3A54%3A24Z&sks=b&skv=2024-05-04&sv=2024-05-04&se=2025-02-24T22%3A54%3A24Z&sr=b&sp=r&sig=***","fileName":"sample-JMX-file.jmx","fileType":"TEST_SCRIPT","expireDateTime":"2025-02-24T22:54:24.2741875Z","validationStatus":"VALIDATION_SUCCESS"},"additionalFileInfo":[{"url":"https://x8riedvqx93l12nj0h4zk1wu.z21.blob.storage.azure.net/893ce491-1133-4972-bf84-4e175de233b5/1d7ad1ef-4185-4366-9aef-83ddfc403d32?skoid=713ccf3d-dc33-4787-a1ee-6b0cc537c37a&sktid=33e01921-4d64-4f8c-a055-5bdaffd5e33d&skt=2025-02-24T21%3A54%3A24Z&ske=2025-02-25T04%3A54%3A24Z&sks=b&skv=2024-05-04&sv=2024-05-04&se=2025-02-24T22%3A54%3A25Z&sr=b&sp=r&sig=***","fileName":"additional-data.csv","fileType":"ADDITIONAL_ARTIFACTS","expireDateTime":"2025-02-24T22:54:25.2459677Z","validationStatus":"VALIDATION_NOT_REQUIRED"},{"url":"https://x8riedvqx93l12nj0h4zk1wu.z21.blob.storage.azure.net/893ce491-1133-4972-bf84-4e175de233b5/d9cd0b8e-5a33-4dfd-acb7-b794d3b11082?skoid=713ccf3d-dc33-4787-a1ee-6b0cc537c37a&sktid=33e01921-4d64-4f8c-a055-5bdaffd5e33d&skt=2025-02-24T21%3A54%3A24Z&ske=2025-02-25T04%3A54%3A24Z&sks=b&skv=2024-05-04&sv=2024-05-04&se=2025-02-24T22%3A54%3A25Z&sr=b&sp=r&sig=***","fileName":"sample-ZIP-artifact.zip","fileType":"ZIPPED_ARTIFACTS","expireDateTime":"2025-02-24T22:54:25.2460588Z","validationStatus":"VALIDATION_SUCCESS"}]},"kind":"JMX","publicIPDisabled":false,"metricsReferenceIdentityType":"SystemAssigned","testId":"loadtest-kvrefid-case","description":"Test
-        created from az load test command","displayName":"CLI-Test","keyvaultReferenceIdentityType":"SystemAssigned","createdDateTime":"2025-02-24T21:53:45.077Z","createdBy":"hbisht@microsoft.com","lastModifiedDateTime":"2025-02-24T21:54:23.765Z","lastModifiedBy":"hbisht@microsoft.com"}'
->>>>>>> dfd6e4c3
-    headers:
-      accept-ranges:
-      - bytes
-      api-supported-versions:
-      - 2022-11-01, 2023-04-01-preview, 2024-03-01-preview, 2024-05-01-preview, 2024-07-01-preview,
-        2024-12-01-preview
-      connection:
-      - keep-alive
-      content-length:
-<<<<<<< HEAD
-      - '3096'
-      content-type:
-      - application/json; charset=utf-8
-      date:
-      - Wed, 26 Feb 2025 11:16:10 GMT
-      mise-correlation-id:
-      - 08023094-874a-4fc8-86b4-60d1930af95f
-      strict-transport-security:
-      - max-age=31536000; includeSubDomains
-      x-azure-ref:
-      - 20250226T111610Z-r17775d4f98mc5fbhC1SG1vp2s00000018kg00000000k8pc
-=======
-      - '2924'
-      content-type:
-      - application/json; charset=utf-8
-      date:
-      - Mon, 24 Feb 2025 21:54:25 GMT
-      mise-correlation-id:
-      - 6b87ad8d-6581-42f9-83f6-1c5dd529abe2
-      strict-transport-security:
-      - max-age=31536000; includeSubDomains
-      x-azure-ref:
-      - 20250224T215424Z-r17775d4f98k7mk2hC1SG1n7700000000rq000000000929g
->>>>>>> dfd6e4c3
-      x-cache:
-      - CONFIG_NOCACHE
-      x-content-type-options:
-      - nosniff
-    status:
-      code: 200
-      message: OK
-- request:
-    body: null
-    headers:
-      Accept:
-      - application/json
-      Accept-Encoding:
-      - gzip, deflate
-      Connection:
-      - keep-alive
-      User-Agent:
-      - azsdk-python-mgmt-loadtesting/1.0.0 Python/3.12.8 (Linux-6.5.0-1025-azure-x86_64-with-glibc2.36)
-    method: GET
-    uri: https://management.azure.com/subscriptions/00000000-0000-0000-0000-000000000000/resourceGroups/clitest-load-000001/providers/Microsoft.LoadTestService/loadTests/clitest-load-000002?api-version=2022-12-01
-  response:
-    body:
-<<<<<<< HEAD
-      string: '{"id":"/subscriptions/00000000-0000-0000-0000-000000000000/resourceGroups/clitest-load-000001/providers/Microsoft.LoadTestService/loadTests/clitest-load-000002","name":"clitest-load-000002","type":"microsoft.loadtestservice/loadtests","location":"eastus","systemData":{"createdBy":"hbisht@microsoft.com","createdByType":"User","createdAt":"2025-02-26T11:14:32.2328146Z","lastModifiedBy":"hbisht@microsoft.com","lastModifiedByType":"User","lastModifiedAt":"2025-02-26T11:14:32.2328146Z"},"identity":{"type":"None"},"properties":{"dataPlaneURI":"f61c559d-b5d6-4f96-972c-afc20b4ec8b1.eastus.cnt-prod.loadtesting.azure.com","provisioningState":"Succeeded"}}'
-=======
-      string: '{"id":"/subscriptions/00000000-0000-0000-0000-000000000000/resourceGroups/clitest-load-000001/providers/Microsoft.LoadTestService/loadTests/clitest-load-000002","name":"clitest-load-000002","type":"microsoft.loadtestservice/loadtests","location":"eastus","systemData":{"createdBy":"hbisht@microsoft.com","createdByType":"User","createdAt":"2025-02-24T21:52:44.1893597Z","lastModifiedBy":"hbisht@microsoft.com","lastModifiedByType":"User","lastModifiedAt":"2025-02-24T21:52:44.1893597Z"},"identity":{"type":"None"},"properties":{"dataPlaneURI":"15e947d4-31dd-40ef-bca9-d215bc39cca6.eastus.cnt-prod.loadtesting.azure.com","provisioningState":"Succeeded"}}'
->>>>>>> dfd6e4c3
-    headers:
-      cache-control:
-      - no-cache
-      content-length:
-      - '653'
-      content-type:
-      - application/json; charset=utf-8
-      date:
-<<<<<<< HEAD
-      - Wed, 26 Feb 2025 11:16:10 GMT
-      etag:
-      - '"7f0158e5-0000-0200-0000-67bef7ae0000"'
-=======
-      - Mon, 24 Feb 2025 21:54:25 GMT
-      etag:
-      - '"4f015cb3-0000-0200-0000-67bcea420000"'
->>>>>>> dfd6e4c3
-      expires:
-      - '-1'
-      pragma:
-      - no-cache
-      strict-transport-security:
-      - max-age=31536000; includeSubDomains
-      x-cache:
-      - CONFIG_NOCACHE
-      x-content-type-options:
-      - nosniff
-      x-ms-providerhub-traffic:
-      - 'True'
-      x-ms-ratelimit-remaining-subscription-global-reads:
-      - '16499'
-      x-msedge-ref:
-<<<<<<< HEAD
-      - 'Ref A: B0AD7306E68A407391A2FD0AC5A25140 Ref B: MAA201060513009 Ref C: 2025-02-26T11:16:10Z'
-=======
-      - 'Ref A: 5D559CAD4DDE4289907936FD513D8E3D Ref B: MAA201060516045 Ref C: 2025-02-24T21:54:25Z'
->>>>>>> dfd6e4c3
-    status:
-      code: 200
-      message: OK
-- request:
-    body: null
-    headers:
-      Accept:
-      - application/json
-      Accept-Encoding:
-      - gzip, deflate
-      Connection:
-      - keep-alive
-      User-Agent:
-<<<<<<< HEAD
-      - AZURECLI/2.70.0 azsdk-python-core/1.31.0 Python/3.12.8 (Linux-6.5.0-1025-azure-x86_64-with-glibc2.36)
-    method: GET
-    uri: https://f61c559d-b5d6-4f96-972c-afc20b4ec8b1.eastus.cnt-prod.loadtesting.azure.com/tests/loadtest-kvrefid-case?api-version=2024-12-01-preview
-  response:
-    body:
-      string: '{"passFailCriteria":{"passFailMetrics":{"2761dd22-7f2b-4bc7-ba49-f05131847fb1":{"clientMetric":"requests_per_sec","aggregate":"avg","condition":">","value":78.0,"action":"continue"},"974fa22d-3de9-447a-8940-45d8aa4ac26b":{"clientMetric":"error","aggregate":"percentage","condition":">","value":50.0,"action":"continue"},"079d1d48-b6b5-40ab-bdd5-3ab2d4cc1384":{"clientMetric":"latency","aggregate":"avg","condition":">","requestName":"GetCustomerDetails","value":200.0,"action":"continue"}},"passFailServerMetrics":{}},"autoStopCriteria":{"autoStopDisabled":false,"errorRate":90.0,"errorRateTimeWindowInSeconds":60},"environmentVariables":{"rps":"1"},"loadTestConfiguration":{"engineInstances":1,"splitAllCSVs":false,"quickStartTest":false},"inputArtifacts":{"testScriptFileInfo":{"url":"https://cav5zwkbu0ncz7t0r1t9mfqw.z16.blob.storage.azure.net/ce68f267-a354-41ce-85b9-98394f209d3d/366e8f01-b1d1-486b-a90e-f553cfd915f5?skoid=713ccf3d-dc33-4787-a1ee-6b0cc537c37a&sktid=33e01921-4d64-4f8c-a055-5bdaffd5e33d&skt=2025-02-26T11%3A15%3A35Z&ske=2025-02-26T18%3A15%3A35Z&sks=b&skv=2024-05-04&sv=2024-05-04&se=2025-02-26T12%3A16%3A11Z&sr=b&sp=r&sig=***","fileName":"sample-JMX-file.jmx","fileType":"TEST_SCRIPT","expireDateTime":"2025-02-26T12:16:11.7396009Z","validationStatus":"VALIDATION_SUCCESS"},"additionalFileInfo":[{"url":"https://cav5zwkbu0ncz7t0r1t9mfqw.z16.blob.storage.azure.net/ce68f267-a354-41ce-85b9-98394f209d3d/56c1de94-872e-4a11-a2a2-8888cbb10587?skoid=713ccf3d-dc33-4787-a1ee-6b0cc537c37a&sktid=33e01921-4d64-4f8c-a055-5bdaffd5e33d&skt=2025-02-26T11%3A15%3A35Z&ske=2025-02-26T18%3A15%3A35Z&sks=b&skv=2024-05-04&sv=2024-05-04&se=2025-02-26T12%3A16%3A11Z&sr=b&sp=r&sig=***","fileName":"additional-data.csv","fileType":"ADDITIONAL_ARTIFACTS","expireDateTime":"2025-02-26T12:16:11.7401165Z","validationStatus":"VALIDATION_NOT_REQUIRED"},{"url":"https://cav5zwkbu0ncz7t0r1t9mfqw.z16.blob.storage.azure.net/ce68f267-a354-41ce-85b9-98394f209d3d/544f7275-bcf2-4c8c-bbe4-ffb2b1d49bd8?skoid=713ccf3d-dc33-4787-a1ee-6b0cc537c37a&sktid=33e01921-4d64-4f8c-a055-5bdaffd5e33d&skt=2025-02-26T11%3A15%3A35Z&ske=2025-02-26T18%3A15%3A35Z&sks=b&skv=2024-05-04&sv=2024-05-04&se=2025-02-26T12%3A16%3A11Z&sr=b&sp=r&sig=***","fileName":"sample-ZIP-artifact.zip","fileType":"ZIPPED_ARTIFACTS","expireDateTime":"2025-02-26T12:16:11.7402919Z","validationStatus":"VALIDATION_SUCCESS"}]},"kind":"JMX","publicIPDisabled":false,"metricsReferenceIdentityType":"SystemAssigned","testId":"loadtest-kvrefid-case","description":"Test
-        created from az load test command","displayName":"CLI-Test","keyvaultReferenceIdentityType":"UserAssigned","keyvaultReferenceIdentityId":"/subscriptions/00000000-0000-0000-0000-000000000000/resourcegroups/sample-rg/providers/microsoft.managedidentity/userassignedidentities/sample-mi","createdDateTime":"2025-02-26T11:15:34.384Z","createdBy":"hbisht@microsoft.com","lastModifiedDateTime":"2025-02-26T11:16:08.436Z","lastModifiedBy":"hbisht@microsoft.com"}'
-=======
-      - AZURECLI/2.69.0 azsdk-python-core/1.31.0 Python/3.12.8 (Linux-6.5.0-1025-azure-x86_64-with-glibc2.36)
-    method: GET
-    uri: https://15e947d4-31dd-40ef-bca9-d215bc39cca6.eastus.cnt-prod.loadtesting.azure.com/tests/loadtest-kvrefid-case?api-version=2024-12-01-preview
-  response:
-    body:
-      string: '{"passFailCriteria":{"passFailMetrics":{"128e6209-53dd-48fb-a4f6-5bc033adc818":{"clientMetric":"requests_per_sec","aggregate":"avg","condition":">","value":78.0,"action":"continue"},"b3764797-f627-4417-9100-983490893cbc":{"clientMetric":"error","aggregate":"percentage","condition":">","value":50.0,"action":"continue"},"cd046312-c395-43df-b823-fa6536ae1ded":{"clientMetric":"latency","aggregate":"avg","condition":">","requestName":"GetCustomerDetails","value":200.0,"action":"continue"}},"passFailServerMetrics":{}},"autoStopCriteria":{"autoStopDisabled":false,"errorRate":90.0,"errorRateTimeWindowInSeconds":60},"environmentVariables":{"rps":"1"},"loadTestConfiguration":{"engineInstances":1,"splitAllCSVs":false,"quickStartTest":false},"inputArtifacts":{"testScriptFileInfo":{"url":"https://x8riedvqx93l12nj0h4zk1wu.z21.blob.storage.azure.net/893ce491-1133-4972-bf84-4e175de233b5/209c27f2-e60f-41b0-9ffa-38ed02904877?skoid=713ccf3d-dc33-4787-a1ee-6b0cc537c37a&sktid=33e01921-4d64-4f8c-a055-5bdaffd5e33d&skt=2025-02-24T21%3A53%3A46Z&ske=2025-02-25T04%3A53%3A46Z&sks=b&skv=2024-05-04&sv=2024-05-04&se=2025-02-24T22%3A54%3A27Z&sr=b&sp=r&sig=***","fileName":"sample-JMX-file.jmx","fileType":"TEST_SCRIPT","expireDateTime":"2025-02-24T22:54:27.2891816Z","validationStatus":"VALIDATION_SUCCESS"},"additionalFileInfo":[{"url":"https://x8riedvqx93l12nj0h4zk1wu.z21.blob.storage.azure.net/893ce491-1133-4972-bf84-4e175de233b5/1d7ad1ef-4185-4366-9aef-83ddfc403d32?skoid=713ccf3d-dc33-4787-a1ee-6b0cc537c37a&sktid=33e01921-4d64-4f8c-a055-5bdaffd5e33d&skt=2025-02-24T21%3A53%3A46Z&ske=2025-02-25T04%3A53%3A46Z&sks=b&skv=2024-05-04&sv=2024-05-04&se=2025-02-24T22%3A54%3A27Z&sr=b&sp=r&sig=***","fileName":"additional-data.csv","fileType":"ADDITIONAL_ARTIFACTS","expireDateTime":"2025-02-24T22:54:27.2897176Z","validationStatus":"VALIDATION_NOT_REQUIRED"},{"url":"https://x8riedvqx93l12nj0h4zk1wu.z21.blob.storage.azure.net/893ce491-1133-4972-bf84-4e175de233b5/d9cd0b8e-5a33-4dfd-acb7-b794d3b11082?skoid=713ccf3d-dc33-4787-a1ee-6b0cc537c37a&sktid=33e01921-4d64-4f8c-a055-5bdaffd5e33d&skt=2025-02-24T21%3A53%3A46Z&ske=2025-02-25T04%3A53%3A46Z&sks=b&skv=2024-05-04&sv=2024-05-04&se=2025-02-24T22%3A54%3A27Z&sr=b&sp=r&sig=***","fileName":"sample-ZIP-artifact.zip","fileType":"ZIPPED_ARTIFACTS","expireDateTime":"2025-02-24T22:54:27.2898996Z","validationStatus":"VALIDATION_SUCCESS"}]},"kind":"JMX","publicIPDisabled":false,"metricsReferenceIdentityType":"SystemAssigned","testId":"loadtest-kvrefid-case","description":"Test
-        created from az load test command","displayName":"CLI-Test","keyvaultReferenceIdentityType":"SystemAssigned","createdDateTime":"2025-02-24T21:53:45.077Z","createdBy":"hbisht@microsoft.com","lastModifiedDateTime":"2025-02-24T21:54:23.765Z","lastModifiedBy":"hbisht@microsoft.com"}'
->>>>>>> dfd6e4c3
-    headers:
-      accept-ranges:
-      - bytes
-      api-supported-versions:
-      - 2022-11-01, 2023-04-01-preview, 2024-03-01-preview, 2024-05-01-preview, 2024-07-01-preview,
-        2024-12-01-preview
-      connection:
-      - keep-alive
-      content-length:
-<<<<<<< HEAD
-      - '3104'
-      content-type:
-      - application/json; charset=utf-8
-      date:
-      - Wed, 26 Feb 2025 11:16:11 GMT
-      mise-correlation-id:
-      - fb4fa905-1dfb-4d41-83bf-075a928a5f8c
-      strict-transport-security:
-      - max-age=31536000; includeSubDomains
-      x-azure-ref:
-      - 20250226T111611Z-r17775d4f98k7mk2hC1SG1n7700000000wg0000000007ku5
-=======
-      - '2926'
-      content-type:
-      - application/json; charset=utf-8
-      date:
-      - Mon, 24 Feb 2025 21:54:27 GMT
-      mise-correlation-id:
-      - 73df19ee-1820-4185-b55b-d070175d83a5
-      strict-transport-security:
-      - max-age=31536000; includeSubDomains
-      x-azure-ref:
-      - 20250224T215426Z-r17775d4f98jjkc6hC1SG1dcu800000008f0000000009n05
->>>>>>> dfd6e4c3
+      - 'Ref A: E0CA787253694EE4978D20BEBD0F34A7 Ref B: MAA201060514035 Ref C: 2025-02-26T23:09:45Z'
+    status:
+      code: 200
+      message: OK
+- request:
+    body: null
+    headers:
+      Accept:
+      - application/json
+      Accept-Encoding:
+      - gzip, deflate
+      Connection:
+      - keep-alive
+      User-Agent:
+      - AZURECLI/2.70.0 azsdk-python-core/1.31.0 Python/3.12.8 (Linux-6.5.0-1025-azure-x86_64-with-glibc2.36)
+    method: GET
+    uri: https://b99a95cb-db74-48d1-980c-fe606d9e9d29.eastus.cnt-prod.loadtesting.azure.com/tests/loadtest-kvrefid-case?api-version=2024-12-01-preview
+  response:
+    body:
+      string: '{"passFailCriteria":{"passFailMetrics":{"55bf7995-f7ba-457b-8579-a7846b21c483":{"clientMetric":"response_time_ms","aggregate":"p75","condition":">","value":380.0,"action":"continue"},"d1605daa-acbc-4b4c-b5d2-561570ac5e6a":{"clientMetric":"error","aggregate":"percentage","condition":">","value":50.0,"action":"continue"},"5de09824-51b4-4dc0-8c51-78dbd90ede01":{"clientMetric":"requests_per_sec","aggregate":"avg","condition":">","value":78.0,"action":"continue"},"35a9c5d3-d203-4b99-99a5-d56e31af8935":{"clientMetric":"response_time_ms","aggregate":"p99","condition":">","value":520.0,"action":"continue"},"718fc83d-194c-46d0-a1db-a4e330af3e90":{"clientMetric":"response_time_ms","aggregate":"p99.9","condition":">","value":540.0,"action":"continue"},"fd6a9f92-914b-4249-bd14-0c87431b05cc":{"clientMetric":"latency","aggregate":"avg","condition":">","requestName":"GetCustomerDetails","value":200.0,"action":"continue"}},"passFailServerMetrics":{}},"autoStopCriteria":{"autoStopDisabled":true,"errorRate":90.0,"errorRateTimeWindowInSeconds":60},"environmentVariables":{"rps":"1"},"loadTestConfiguration":{"engineInstances":1,"splitAllCSVs":true,"quickStartTest":false},"inputArtifacts":{"testScriptFileInfo":{"url":"https://oi448951q60rh0r3dkw381x3.z31.blob.storage.azure.net/9a579d6d-0db8-4d1e-9876-776e25eee541/6cc49bc7-e4f6-4b3a-baf7-0254a69df5f9?skoid=713ccf3d-dc33-4787-a1ee-6b0cc537c37a&sktid=33e01921-4d64-4f8c-a055-5bdaffd5e33d&skt=2025-02-26T23%3A09%3A00Z&ske=2025-02-27T06%3A09%3A00Z&sks=b&skv=2024-05-04&sv=2024-05-04&se=2025-02-27T00%3A09%3A46Z&sr=b&sp=r&sig=***","fileName":"sample-JMX-file.jmx","fileType":"TEST_SCRIPT","expireDateTime":"2025-02-27T00:09:46.4485653Z","validationStatus":"VALIDATION_SUCCESS"},"additionalFileInfo":[{"url":"https://oi448951q60rh0r3dkw381x3.z31.blob.storage.azure.net/9a579d6d-0db8-4d1e-9876-776e25eee541/6786992a-6934-4b6e-8880-9aa4f50225cc?skoid=713ccf3d-dc33-4787-a1ee-6b0cc537c37a&sktid=33e01921-4d64-4f8c-a055-5bdaffd5e33d&skt=2025-02-26T23%3A09%3A00Z&ske=2025-02-27T06%3A09%3A00Z&sks=b&skv=2024-05-04&sv=2024-05-04&se=2025-02-27T00%3A09%3A46Z&sr=b&sp=r&sig=***","fileName":"additional-data.csv","fileType":"ADDITIONAL_ARTIFACTS","expireDateTime":"2025-02-27T00:09:46.4489843Z","validationStatus":"VALIDATION_NOT_REQUIRED"},{"url":"https://oi448951q60rh0r3dkw381x3.z31.blob.storage.azure.net/9a579d6d-0db8-4d1e-9876-776e25eee541/ceda330a-aef0-4622-944b-5efff371b4e7?skoid=713ccf3d-dc33-4787-a1ee-6b0cc537c37a&sktid=33e01921-4d64-4f8c-a055-5bdaffd5e33d&skt=2025-02-26T23%3A09%3A00Z&ske=2025-02-27T06%3A09%3A00Z&sks=b&skv=2024-05-04&sv=2024-05-04&se=2025-02-27T00%3A09%3A46Z&sr=b&sp=r&sig=***","fileName":"sample-ZIP-artifact.zip","fileType":"ZIPPED_ARTIFACTS","expireDateTime":"2025-02-27T00:09:46.4491365Z","validationStatus":"VALIDATION_SUCCESS"}]},"kind":"JMX","publicIPDisabled":false,"metricsReferenceIdentityType":"SystemAssigned","testId":"loadtest-kvrefid-case","description":"Test
+        created from az load test command","displayName":"CLI-Test","keyvaultReferenceIdentityType":"SystemAssigned","createdDateTime":"2025-02-26T23:08:09.107Z","createdBy":"hbisht@microsoft.com","lastModifiedDateTime":"2025-02-26T23:09:42.826Z","lastModifiedBy":"hbisht@microsoft.com"}'
+    headers:
+      accept-ranges:
+      - bytes
+      api-supported-versions:
+      - 2022-11-01, 2023-04-01-preview, 2024-03-01-preview, 2024-05-01-preview, 2024-07-01-preview,
+        2024-12-01-preview
+      connection:
+      - keep-alive
+      content-length:
+      - '3355'
+      content-type:
+      - application/json; charset=utf-8
+      date:
+      - Wed, 26 Feb 2025 23:09:46 GMT
+      mise-correlation-id:
+      - ff882482-734c-4c04-9f14-f33e224be70e
+      strict-transport-security:
+      - max-age=31536000; includeSubDomains
+      x-azure-ref:
+      - 20250226T230946Z-167c755789dw9d62hC1SG1x2v800000001sg000000003xrp
       x-cache:
       - CONFIG_NOCACHE
       x-content-type-options:
@@ -1730,11 +2458,19 @@
     body: '{"displayName": "CLI-Test", "kind": "JMX", "description": "Test created
       from az load test command", "keyvaultReferenceIdentityType": "UserAssigned",
       "keyvaultReferenceIdentityId": "/subscriptions/00000000-0000-0000-0000-000000000000/resourcegroups/sample-rg/providers/microsoft.managedidentity/userassignedidentities/sample-mi",
-      "environmentVariables": {"rps": "1"}, "secrets": {}, "loadTestConfiguration":
-      {"engineInstances": 1, "splitAllCSVs": false, "quickStartTest": false, "regionalLoadTestConfig":
-      null}, "autoStopCriteria": {"autoStopDisabled": false, "errorRate": 90.0, "errorRateTimeWindowInSeconds":
-      60}, "baselineTestRunId": null, "engineBuiltinIdentityType": null, "engineBuiltinIdentityIds":
-      null}'
+      "publicIPDisabled": false, "environmentVariables": {"rps": 1}, "secrets": {},
+      "certificate": null, "loadTestConfiguration": {"engineInstances": 1, "regionalLoadTestConfig":
+      null, "quickStartTest": false, "splitAllCSVs": false}, "passFailCriteria": {"passFailMetrics":
+      {"55bf7995-f7ba-457b-8579-a7846b21c483": null, "d1605daa-acbc-4b4c-b5d2-561570ac5e6a":
+      null, "5de09824-51b4-4dc0-8c51-78dbd90ede01": null, "35a9c5d3-d203-4b99-99a5-d56e31af8935":
+      null, "718fc83d-194c-46d0-a1db-a4e330af3e90": null, "fd6a9f92-914b-4249-bd14-0c87431b05cc":
+      null, "dd6d2a70-2951-4dae-963b-8a2856c74eb8": {"aggregate": "avg", "clientMetric":
+      "requests_per_sec", "condition": ">", "value": "78"}, "59f42a96-57eb-496d-af2d-0d539127291c":
+      {"aggregate": "percentage", "clientMetric": "error", "condition": ">", "value":
+      "50"}, "321372f7-6f75-48d0-b922-c409f8167629": {"aggregate": "avg", "clientMetric":
+      "latency", "condition": ">", "value": "200", "requestName": "GetCustomerDetails"}}},
+      "autoStopCriteria": {"autoStopDisabled": false, "errorRate": 90, "errorRateTimeWindowInSeconds":
+      60}, "engineBuiltinIdentityType": null, "engineBuiltinIdentityIds": null}'
     headers:
       Accept:
       - application/json
@@ -1743,492 +2479,80 @@
       Connection:
       - keep-alive
       Content-Length:
-<<<<<<< HEAD
-      - '532'
+      - '1464'
       Content-Type:
       - application/merge-patch+json
       User-Agent:
       - AZURECLI/2.70.0 azsdk-python-core/1.31.0 Python/3.12.8 (Linux-6.5.0-1025-azure-x86_64-with-glibc2.36)
     method: PATCH
-    uri: https://f61c559d-b5d6-4f96-972c-afc20b4ec8b1.eastus.cnt-prod.loadtesting.azure.com/tests/loadtest-kvrefid-case?api-version=2024-12-01-preview
-  response:
-    body:
-      string: '{"passFailCriteria":{"passFailMetrics":{"2761dd22-7f2b-4bc7-ba49-f05131847fb1":{"clientMetric":"requests_per_sec","aggregate":"avg","condition":">","value":78.0,"action":"continue"},"974fa22d-3de9-447a-8940-45d8aa4ac26b":{"clientMetric":"error","aggregate":"percentage","condition":">","value":50.0,"action":"continue"},"079d1d48-b6b5-40ab-bdd5-3ab2d4cc1384":{"clientMetric":"latency","aggregate":"avg","condition":">","requestName":"GetCustomerDetails","value":200.0,"action":"continue"}},"passFailServerMetrics":{}},"autoStopCriteria":{"autoStopDisabled":false,"errorRate":90.0,"errorRateTimeWindowInSeconds":60},"environmentVariables":{"rps":"1"},"loadTestConfiguration":{"engineInstances":1,"splitAllCSVs":false,"quickStartTest":false},"inputArtifacts":{"testScriptFileInfo":{"url":"https://cav5zwkbu0ncz7t0r1t9mfqw.z16.blob.storage.azure.net/ce68f267-a354-41ce-85b9-98394f209d3d/366e8f01-b1d1-486b-a90e-f553cfd915f5?skoid=713ccf3d-dc33-4787-a1ee-6b0cc537c37a&sktid=33e01921-4d64-4f8c-a055-5bdaffd5e33d&skt=2025-02-26T11%3A15%3A35Z&ske=2025-02-26T18%3A15%3A35Z&sks=b&skv=2024-05-04&sv=2024-05-04&se=2025-02-26T12%3A16%3A12Z&sr=b&sp=r&sig=***","fileName":"sample-JMX-file.jmx","fileType":"TEST_SCRIPT","expireDateTime":"2025-02-26T12:16:12.1334661Z","validationStatus":"VALIDATION_SUCCESS"},"additionalFileInfo":[{"url":"https://cav5zwkbu0ncz7t0r1t9mfqw.z16.blob.storage.azure.net/ce68f267-a354-41ce-85b9-98394f209d3d/56c1de94-872e-4a11-a2a2-8888cbb10587?skoid=713ccf3d-dc33-4787-a1ee-6b0cc537c37a&sktid=33e01921-4d64-4f8c-a055-5bdaffd5e33d&skt=2025-02-26T11%3A15%3A35Z&ske=2025-02-26T18%3A15%3A35Z&sks=b&skv=2024-05-04&sv=2024-05-04&se=2025-02-26T12%3A16%3A12Z&sr=b&sp=r&sig=***","fileName":"additional-data.csv","fileType":"ADDITIONAL_ARTIFACTS","expireDateTime":"2025-02-26T12:16:12.1337445Z","validationStatus":"VALIDATION_NOT_REQUIRED"},{"url":"https://cav5zwkbu0ncz7t0r1t9mfqw.z16.blob.storage.azure.net/ce68f267-a354-41ce-85b9-98394f209d3d/544f7275-bcf2-4c8c-bbe4-ffb2b1d49bd8?skoid=713ccf3d-dc33-4787-a1ee-6b0cc537c37a&sktid=33e01921-4d64-4f8c-a055-5bdaffd5e33d&skt=2025-02-26T11%3A15%3A35Z&ske=2025-02-26T18%3A15%3A35Z&sks=b&skv=2024-05-04&sv=2024-05-04&se=2025-02-26T12%3A16%3A12Z&sr=b&sp=r&sig=***","fileName":"sample-ZIP-artifact.zip","fileType":"ZIPPED_ARTIFACTS","expireDateTime":"2025-02-26T12:16:12.1338358Z","validationStatus":"VALIDATION_SUCCESS"}]},"kind":"JMX","publicIPDisabled":false,"metricsReferenceIdentityType":"SystemAssigned","testId":"loadtest-kvrefid-case","description":"Test
-        created from az load test command","displayName":"CLI-Test","keyvaultReferenceIdentityType":"SystemAssigned","createdDateTime":"2025-02-26T11:15:34.384Z","createdBy":"hbisht@microsoft.com","lastModifiedDateTime":"2025-02-26T11:16:12.125Z","lastModifiedBy":"hbisht@microsoft.com"}'
-=======
-      - '641'
-      Content-Type:
-      - application/merge-patch+json
-      User-Agent:
-      - AZURECLI/2.69.0 azsdk-python-core/1.31.0 Python/3.12.8 (Linux-6.5.0-1025-azure-x86_64-with-glibc2.36)
-    method: PATCH
-    uri: https://15e947d4-31dd-40ef-bca9-d215bc39cca6.eastus.cnt-prod.loadtesting.azure.com/tests/loadtest-kvrefid-case?api-version=2024-12-01-preview
-  response:
-    body:
-      string: '{"passFailCriteria":{"passFailMetrics":{"128e6209-53dd-48fb-a4f6-5bc033adc818":{"clientMetric":"requests_per_sec","aggregate":"avg","condition":">","value":78.0,"action":"continue"},"b3764797-f627-4417-9100-983490893cbc":{"clientMetric":"error","aggregate":"percentage","condition":">","value":50.0,"action":"continue"},"cd046312-c395-43df-b823-fa6536ae1ded":{"clientMetric":"latency","aggregate":"avg","condition":">","requestName":"GetCustomerDetails","value":200.0,"action":"continue"}},"passFailServerMetrics":{}},"autoStopCriteria":{"autoStopDisabled":false,"errorRate":90.0,"errorRateTimeWindowInSeconds":60},"environmentVariables":{"rps":"1"},"loadTestConfiguration":{"engineInstances":1,"splitAllCSVs":false,"quickStartTest":false},"inputArtifacts":{"testScriptFileInfo":{"url":"https://x8riedvqx93l12nj0h4zk1wu.z21.blob.storage.azure.net/893ce491-1133-4972-bf84-4e175de233b5/209c27f2-e60f-41b0-9ffa-38ed02904877?skoid=713ccf3d-dc33-4787-a1ee-6b0cc537c37a&sktid=33e01921-4d64-4f8c-a055-5bdaffd5e33d&skt=2025-02-24T21%3A54%3A24Z&ske=2025-02-25T04%3A54%3A24Z&sks=b&skv=2024-05-04&sv=2024-05-04&se=2025-02-24T22%3A54%3A27Z&sr=b&sp=r&sig=***","fileName":"sample-JMX-file.jmx","fileType":"TEST_SCRIPT","expireDateTime":"2025-02-24T22:54:27.6035223Z","validationStatus":"VALIDATION_SUCCESS"},"additionalFileInfo":[{"url":"https://x8riedvqx93l12nj0h4zk1wu.z21.blob.storage.azure.net/893ce491-1133-4972-bf84-4e175de233b5/1d7ad1ef-4185-4366-9aef-83ddfc403d32?skoid=713ccf3d-dc33-4787-a1ee-6b0cc537c37a&sktid=33e01921-4d64-4f8c-a055-5bdaffd5e33d&skt=2025-02-24T21%3A54%3A24Z&ske=2025-02-25T04%3A54%3A24Z&sks=b&skv=2024-05-04&sv=2024-05-04&se=2025-02-24T22%3A54%3A27Z&sr=b&sp=r&sig=***","fileName":"additional-data.csv","fileType":"ADDITIONAL_ARTIFACTS","expireDateTime":"2025-02-24T22:54:27.6040722Z","validationStatus":"VALIDATION_NOT_REQUIRED"},{"url":"https://x8riedvqx93l12nj0h4zk1wu.z21.blob.storage.azure.net/893ce491-1133-4972-bf84-4e175de233b5/d9cd0b8e-5a33-4dfd-acb7-b794d3b11082?skoid=713ccf3d-dc33-4787-a1ee-6b0cc537c37a&sktid=33e01921-4d64-4f8c-a055-5bdaffd5e33d&skt=2025-02-24T21%3A54%3A24Z&ske=2025-02-25T04%3A54%3A24Z&sks=b&skv=2024-05-04&sv=2024-05-04&se=2025-02-24T22%3A54%3A27Z&sr=b&sp=r&sig=***","fileName":"sample-ZIP-artifact.zip","fileType":"ZIPPED_ARTIFACTS","expireDateTime":"2025-02-24T22:54:27.6042056Z","validationStatus":"VALIDATION_SUCCESS"}]},"kind":"JMX","publicIPDisabled":false,"metricsReferenceIdentityType":"SystemAssigned","testId":"loadtest-kvrefid-case","description":"Test
-        created from az load test command","displayName":"CLI-Test","keyvaultReferenceIdentityType":"UserAssigned","keyvaultReferenceIdentityId":"/subscriptions/00000000-0000-0000-0000-000000000000/resourcegroups/sample-rg/providers/microsoft.managedidentity/userassignedidentities/sample-mi","createdDateTime":"2025-02-24T21:53:45.077Z","createdBy":"hbisht@microsoft.com","lastModifiedDateTime":"2025-02-24T21:54:27.593Z","lastModifiedBy":"hbisht@microsoft.com"}'
->>>>>>> dfd6e4c3
-    headers:
-      accept-ranges:
-      - bytes
-      api-supported-versions:
-      - 2022-11-01, 2023-04-01-preview, 2024-03-01-preview, 2024-05-01-preview, 2024-07-01-preview,
-        2024-12-01-preview
-      connection:
-      - keep-alive
-      content-length:
-<<<<<<< HEAD
-      - '2922'
-      content-type:
-      - application/json; charset=utf-8
-      date:
-      - Wed, 26 Feb 2025 11:16:12 GMT
-      mise-correlation-id:
-      - 6a759737-c8b6-4b78-b0d0-df89e6dfa7ab
-      strict-transport-security:
-      - max-age=31536000; includeSubDomains
-      x-azure-ref:
-      - 20250226T111611Z-r17775d4f98k7mk2hC1SG1n7700000000wg0000000007kxt
-=======
-      - '3104'
-      content-type:
-      - application/json; charset=utf-8
-      date:
-      - Mon, 24 Feb 2025 21:54:27 GMT
-      mise-correlation-id:
-      - 97044f19-7fcc-4ddc-803a-66d82a205bea
-      strict-transport-security:
-      - max-age=31536000; includeSubDomains
-      x-azure-ref:
-      - 20250224T215427Z-r17775d4f98jjkc6hC1SG1dcu800000008f0000000009n15
->>>>>>> dfd6e4c3
-      x-cache:
-      - CONFIG_NOCACHE
-      x-content-type-options:
-      - nosniff
-    status:
-      code: 200
-      message: OK
-- request:
-    body: null
-    headers:
-      Accept:
-      - application/json
-      Accept-Encoding:
-      - gzip, deflate
-      Connection:
-      - keep-alive
-      User-Agent:
-<<<<<<< HEAD
-      - AZURECLI/2.70.0 azsdk-python-core/1.31.0 Python/3.12.8 (Linux-6.5.0-1025-azure-x86_64-with-glibc2.36)
-    method: GET
-    uri: https://f61c559d-b5d6-4f96-972c-afc20b4ec8b1.eastus.cnt-prod.loadtesting.azure.com/tests/loadtest-kvrefid-case/files?api-version=2024-12-01-preview
-  response:
-    body:
-      string: '{"value":[{"url":"https://cav5zwkbu0ncz7t0r1t9mfqw.z16.blob.storage.azure.net/ce68f267-a354-41ce-85b9-98394f209d3d/366e8f01-b1d1-486b-a90e-f553cfd915f5?skoid=713ccf3d-dc33-4787-a1ee-6b0cc537c37a&sktid=33e01921-4d64-4f8c-a055-5bdaffd5e33d&skt=2025-02-26T11%3A15%3A38Z&ske=2025-02-26T18%3A15%3A38Z&sks=b&skv=2024-05-04&sv=2024-05-04&se=2025-02-26T11%3A26%3A12Z&sr=b&sp=r&sig=***","fileName":"sample-JMX-file.jmx","fileType":"TEST_SCRIPT","expireDateTime":"2025-02-26T11:26:12.3940383Z","validationStatus":"VALIDATION_SUCCESS"},{"url":"https://cav5zwkbu0ncz7t0r1t9mfqw.z16.blob.storage.azure.net/ce68f267-a354-41ce-85b9-98394f209d3d/56c1de94-872e-4a11-a2a2-8888cbb10587?skoid=713ccf3d-dc33-4787-a1ee-6b0cc537c37a&sktid=33e01921-4d64-4f8c-a055-5bdaffd5e33d&skt=2025-02-26T11%3A15%3A38Z&ske=2025-02-26T18%3A15%3A38Z&sks=b&skv=2024-05-04&sv=2024-05-04&se=2025-02-26T11%3A26%3A12Z&sr=b&sp=r&sig=***","fileName":"additional-data.csv","fileType":"ADDITIONAL_ARTIFACTS","expireDateTime":"2025-02-26T11:26:12.394132Z","validationStatus":"VALIDATION_NOT_REQUIRED"},{"url":"https://cav5zwkbu0ncz7t0r1t9mfqw.z16.blob.storage.azure.net/ce68f267-a354-41ce-85b9-98394f209d3d/544f7275-bcf2-4c8c-bbe4-ffb2b1d49bd8?skoid=713ccf3d-dc33-4787-a1ee-6b0cc537c37a&sktid=33e01921-4d64-4f8c-a055-5bdaffd5e33d&skt=2025-02-26T11%3A15%3A38Z&ske=2025-02-26T18%3A15%3A38Z&sks=b&skv=2024-05-04&sv=2024-05-04&se=2025-02-26T11%3A26%3A12Z&sr=b&sp=r&sig=***","fileName":"sample-ZIP-artifact.zip","fileType":"ZIPPED_ARTIFACTS","expireDateTime":"2025-02-26T11:26:12.3944201Z","validationStatus":"VALIDATION_SUCCESS"}]}'
-=======
-      - AZURECLI/2.69.0 azsdk-python-core/1.31.0 Python/3.12.8 (Linux-6.5.0-1025-azure-x86_64-with-glibc2.36)
-    method: GET
-    uri: https://15e947d4-31dd-40ef-bca9-d215bc39cca6.eastus.cnt-prod.loadtesting.azure.com/tests/loadtest-kvrefid-case/files?api-version=2024-12-01-preview
-  response:
-    body:
-      string: '{"value":[{"url":"https://x8riedvqx93l12nj0h4zk1wu.z21.blob.storage.azure.net/893ce491-1133-4972-bf84-4e175de233b5/209c27f2-e60f-41b0-9ffa-38ed02904877?skoid=713ccf3d-dc33-4787-a1ee-6b0cc537c37a&sktid=33e01921-4d64-4f8c-a055-5bdaffd5e33d&skt=2025-02-24T21%3A53%3A45Z&ske=2025-02-25T04%3A53%3A45Z&sks=b&skv=2024-05-04&sv=2024-05-04&se=2025-02-24T22%3A04%3A27Z&sr=b&sp=r&sig=***","fileName":"sample-JMX-file.jmx","fileType":"TEST_SCRIPT","expireDateTime":"2025-02-24T22:04:27.856294Z","validationStatus":"VALIDATION_SUCCESS"},{"url":"https://x8riedvqx93l12nj0h4zk1wu.z21.blob.storage.azure.net/893ce491-1133-4972-bf84-4e175de233b5/1d7ad1ef-4185-4366-9aef-83ddfc403d32?skoid=713ccf3d-dc33-4787-a1ee-6b0cc537c37a&sktid=33e01921-4d64-4f8c-a055-5bdaffd5e33d&skt=2025-02-24T21%3A53%3A45Z&ske=2025-02-25T04%3A53%3A45Z&sks=b&skv=2024-05-04&sv=2024-05-04&se=2025-02-24T22%3A04%3A27Z&sr=b&sp=r&sig=***","fileName":"additional-data.csv","fileType":"ADDITIONAL_ARTIFACTS","expireDateTime":"2025-02-24T22:04:27.8563917Z","validationStatus":"VALIDATION_NOT_REQUIRED"},{"url":"https://x8riedvqx93l12nj0h4zk1wu.z21.blob.storage.azure.net/893ce491-1133-4972-bf84-4e175de233b5/d9cd0b8e-5a33-4dfd-acb7-b794d3b11082?skoid=713ccf3d-dc33-4787-a1ee-6b0cc537c37a&sktid=33e01921-4d64-4f8c-a055-5bdaffd5e33d&skt=2025-02-24T21%3A53%3A45Z&ske=2025-02-25T04%3A53%3A45Z&sks=b&skv=2024-05-04&sv=2024-05-04&se=2025-02-24T22%3A04%3A27Z&sr=b&sp=r&sig=***","fileName":"sample-ZIP-artifact.zip","fileType":"ZIPPED_ARTIFACTS","expireDateTime":"2025-02-24T22:04:27.8564819Z","validationStatus":"VALIDATION_SUCCESS"}]}'
->>>>>>> dfd6e4c3
-    headers:
-      accept-ranges:
-      - bytes
-      api-supported-versions:
-      - 2022-11-01, 2023-04-01-preview, 2024-03-01-preview, 2024-05-01-preview, 2024-07-01-preview,
-        2024-12-01-preview
-      connection:
-      - keep-alive
-      content-length:
-<<<<<<< HEAD
-      - '1717'
-      content-type:
-      - application/json; charset=utf-8
-      date:
-      - Wed, 26 Feb 2025 11:16:12 GMT
-      mise-correlation-id:
-      - 7073f80a-9e5a-45a0-bf71-af52f3cb84f5
-      strict-transport-security:
-      - max-age=31536000; includeSubDomains
-      x-azure-ref:
-      - 20250226T111612Z-r17775d4f98k7mk2hC1SG1n7700000000wg0000000007kz3
-=======
-      - '1709'
-      content-type:
-      - application/json; charset=utf-8
-      date:
-      - Mon, 24 Feb 2025 21:54:27 GMT
-      mise-correlation-id:
-      - 81516c00-ef2d-4f89-8f60-1ae87be0f121
-      strict-transport-security:
-      - max-age=31536000; includeSubDomains
-      x-azure-ref:
-      - 20250224T215427Z-r17775d4f98jjkc6hC1SG1dcu800000008f0000000009n20
->>>>>>> dfd6e4c3
-      x-cache:
-      - CONFIG_NOCACHE
-      x-content-type-options:
-      - nosniff
-    status:
-      code: 200
-      message: OK
-- request:
-    body: null
-    headers:
-      Accept:
-      - application/json
-      Accept-Encoding:
-      - gzip, deflate
-      Connection:
-      - keep-alive
-      User-Agent:
-<<<<<<< HEAD
-      - AZURECLI/2.70.0 azsdk-python-core/1.31.0 Python/3.12.8 (Linux-6.5.0-1025-azure-x86_64-with-glibc2.36)
-    method: GET
-    uri: https://f61c559d-b5d6-4f96-972c-afc20b4ec8b1.eastus.cnt-prod.loadtesting.azure.com/tests/loadtest-kvrefid-case?api-version=2024-12-01-preview
-  response:
-    body:
-      string: '{"passFailCriteria":{"passFailMetrics":{"2761dd22-7f2b-4bc7-ba49-f05131847fb1":{"clientMetric":"requests_per_sec","aggregate":"avg","condition":">","value":78.0,"action":"continue"},"974fa22d-3de9-447a-8940-45d8aa4ac26b":{"clientMetric":"error","aggregate":"percentage","condition":">","value":50.0,"action":"continue"},"079d1d48-b6b5-40ab-bdd5-3ab2d4cc1384":{"clientMetric":"latency","aggregate":"avg","condition":">","requestName":"GetCustomerDetails","value":200.0,"action":"continue"}},"passFailServerMetrics":{}},"autoStopCriteria":{"autoStopDisabled":false,"errorRate":90.0,"errorRateTimeWindowInSeconds":60},"environmentVariables":{"rps":"1"},"loadTestConfiguration":{"engineInstances":1,"splitAllCSVs":false,"quickStartTest":false},"inputArtifacts":{"testScriptFileInfo":{"url":"https://cav5zwkbu0ncz7t0r1t9mfqw.z16.blob.storage.azure.net/ce68f267-a354-41ce-85b9-98394f209d3d/366e8f01-b1d1-486b-a90e-f553cfd915f5?skoid=713ccf3d-dc33-4787-a1ee-6b0cc537c37a&sktid=33e01921-4d64-4f8c-a055-5bdaffd5e33d&skt=2025-02-26T11%3A15%3A35Z&ske=2025-02-26T18%3A15%3A35Z&sks=b&skv=2024-05-04&sv=2024-05-04&se=2025-02-26T12%3A16%3A12Z&sr=b&sp=r&sig=***","fileName":"sample-JMX-file.jmx","fileType":"TEST_SCRIPT","expireDateTime":"2025-02-26T12:16:12.6426291Z","validationStatus":"VALIDATION_SUCCESS"},"additionalFileInfo":[{"url":"https://cav5zwkbu0ncz7t0r1t9mfqw.z16.blob.storage.azure.net/ce68f267-a354-41ce-85b9-98394f209d3d/56c1de94-872e-4a11-a2a2-8888cbb10587?skoid=713ccf3d-dc33-4787-a1ee-6b0cc537c37a&sktid=33e01921-4d64-4f8c-a055-5bdaffd5e33d&skt=2025-02-26T11%3A15%3A35Z&ske=2025-02-26T18%3A15%3A35Z&sks=b&skv=2024-05-04&sv=2024-05-04&se=2025-02-26T12%3A16%3A12Z&sr=b&sp=r&sig=***","fileName":"additional-data.csv","fileType":"ADDITIONAL_ARTIFACTS","expireDateTime":"2025-02-26T12:16:12.6430745Z","validationStatus":"VALIDATION_NOT_REQUIRED"},{"url":"https://cav5zwkbu0ncz7t0r1t9mfqw.z16.blob.storage.azure.net/ce68f267-a354-41ce-85b9-98394f209d3d/544f7275-bcf2-4c8c-bbe4-ffb2b1d49bd8?skoid=713ccf3d-dc33-4787-a1ee-6b0cc537c37a&sktid=33e01921-4d64-4f8c-a055-5bdaffd5e33d&skt=2025-02-26T11%3A15%3A35Z&ske=2025-02-26T18%3A15%3A35Z&sks=b&skv=2024-05-04&sv=2024-05-04&se=2025-02-26T12%3A16%3A12Z&sr=b&sp=r&sig=***","fileName":"sample-ZIP-artifact.zip","fileType":"ZIPPED_ARTIFACTS","expireDateTime":"2025-02-26T12:16:12.6432469Z","validationStatus":"VALIDATION_SUCCESS"}]},"kind":"JMX","publicIPDisabled":false,"metricsReferenceIdentityType":"SystemAssigned","testId":"loadtest-kvrefid-case","description":"Test
-        created from az load test command","displayName":"CLI-Test","keyvaultReferenceIdentityType":"SystemAssigned","createdDateTime":"2025-02-26T11:15:34.384Z","createdBy":"hbisht@microsoft.com","lastModifiedDateTime":"2025-02-26T11:16:12.125Z","lastModifiedBy":"hbisht@microsoft.com"}'
-=======
-      - AZURECLI/2.69.0 azsdk-python-core/1.31.0 Python/3.12.8 (Linux-6.5.0-1025-azure-x86_64-with-glibc2.36)
-    method: GET
-    uri: https://15e947d4-31dd-40ef-bca9-d215bc39cca6.eastus.cnt-prod.loadtesting.azure.com/tests/loadtest-kvrefid-case?api-version=2024-12-01-preview
-  response:
-    body:
-      string: '{"passFailCriteria":{"passFailMetrics":{"128e6209-53dd-48fb-a4f6-5bc033adc818":{"clientMetric":"requests_per_sec","aggregate":"avg","condition":">","value":78.0,"action":"continue"},"b3764797-f627-4417-9100-983490893cbc":{"clientMetric":"error","aggregate":"percentage","condition":">","value":50.0,"action":"continue"},"cd046312-c395-43df-b823-fa6536ae1ded":{"clientMetric":"latency","aggregate":"avg","condition":">","requestName":"GetCustomerDetails","value":200.0,"action":"continue"}},"passFailServerMetrics":{}},"autoStopCriteria":{"autoStopDisabled":false,"errorRate":90.0,"errorRateTimeWindowInSeconds":60},"environmentVariables":{"rps":"1"},"loadTestConfiguration":{"engineInstances":1,"splitAllCSVs":false,"quickStartTest":false},"inputArtifacts":{"testScriptFileInfo":{"url":"https://x8riedvqx93l12nj0h4zk1wu.z21.blob.storage.azure.net/893ce491-1133-4972-bf84-4e175de233b5/209c27f2-e60f-41b0-9ffa-38ed02904877?skoid=713ccf3d-dc33-4787-a1ee-6b0cc537c37a&sktid=33e01921-4d64-4f8c-a055-5bdaffd5e33d&skt=2025-02-24T21%3A53%3A47Z&ske=2025-02-25T04%3A53%3A47Z&sks=b&skv=2024-05-04&sv=2024-05-04&se=2025-02-24T22%3A54%3A28Z&sr=b&sp=r&sig=***","fileName":"sample-JMX-file.jmx","fileType":"TEST_SCRIPT","expireDateTime":"2025-02-24T22:54:28.1147662Z","validationStatus":"VALIDATION_SUCCESS"},"additionalFileInfo":[{"url":"https://x8riedvqx93l12nj0h4zk1wu.z21.blob.storage.azure.net/893ce491-1133-4972-bf84-4e175de233b5/1d7ad1ef-4185-4366-9aef-83ddfc403d32?skoid=713ccf3d-dc33-4787-a1ee-6b0cc537c37a&sktid=33e01921-4d64-4f8c-a055-5bdaffd5e33d&skt=2025-02-24T21%3A53%3A47Z&ske=2025-02-25T04%3A53%3A47Z&sks=b&skv=2024-05-04&sv=2024-05-04&se=2025-02-24T22%3A54%3A28Z&sr=b&sp=r&sig=***","fileName":"additional-data.csv","fileType":"ADDITIONAL_ARTIFACTS","expireDateTime":"2025-02-24T22:54:28.1150423Z","validationStatus":"VALIDATION_NOT_REQUIRED"},{"url":"https://x8riedvqx93l12nj0h4zk1wu.z21.blob.storage.azure.net/893ce491-1133-4972-bf84-4e175de233b5/d9cd0b8e-5a33-4dfd-acb7-b794d3b11082?skoid=713ccf3d-dc33-4787-a1ee-6b0cc537c37a&sktid=33e01921-4d64-4f8c-a055-5bdaffd5e33d&skt=2025-02-24T21%3A53%3A47Z&ske=2025-02-25T04%3A53%3A47Z&sks=b&skv=2024-05-04&sv=2024-05-04&se=2025-02-24T22%3A54%3A28Z&sr=b&sp=r&sig=***","fileName":"sample-ZIP-artifact.zip","fileType":"ZIPPED_ARTIFACTS","expireDateTime":"2025-02-24T22:54:28.1151564Z","validationStatus":"VALIDATION_SUCCESS"}]},"kind":"JMX","publicIPDisabled":false,"metricsReferenceIdentityType":"SystemAssigned","testId":"loadtest-kvrefid-case","description":"Test
-        created from az load test command","displayName":"CLI-Test","keyvaultReferenceIdentityType":"UserAssigned","keyvaultReferenceIdentityId":"/subscriptions/00000000-0000-0000-0000-000000000000/resourcegroups/sample-rg/providers/microsoft.managedidentity/userassignedidentities/sample-mi","createdDateTime":"2025-02-24T21:53:45.077Z","createdBy":"hbisht@microsoft.com","lastModifiedDateTime":"2025-02-24T21:54:27.593Z","lastModifiedBy":"hbisht@microsoft.com"}'
->>>>>>> dfd6e4c3
-    headers:
-      accept-ranges:
-      - bytes
-      api-supported-versions:
-      - 2022-11-01, 2023-04-01-preview, 2024-03-01-preview, 2024-05-01-preview, 2024-07-01-preview,
-        2024-12-01-preview
-      connection:
-      - keep-alive
-      content-length:
-<<<<<<< HEAD
-      - '2922'
-      content-type:
-      - application/json; charset=utf-8
-      date:
-      - Wed, 26 Feb 2025 11:16:12 GMT
-      mise-correlation-id:
-      - 2e96c51f-8ae9-46d1-bd08-7be54875afed
-      strict-transport-security:
-      - max-age=31536000; includeSubDomains
-      x-azure-ref:
-      - 20250226T111612Z-r17775d4f98k7mk2hC1SG1n7700000000wg0000000007m0c
-=======
-      - '3102'
-      content-type:
-      - application/json; charset=utf-8
-      date:
-      - Mon, 24 Feb 2025 21:54:28 GMT
-      mise-correlation-id:
-      - 70060de9-3373-4184-845e-b8c21be0b644
-      strict-transport-security:
-      - max-age=31536000; includeSubDomains
-      x-azure-ref:
-      - 20250224T215427Z-r17775d4f98jjkc6hC1SG1dcu800000008f0000000009n2a
->>>>>>> dfd6e4c3
-      x-cache:
-      - CONFIG_NOCACHE
-      x-content-type-options:
-      - nosniff
-    status:
-      code: 200
-      message: OK
-- request:
-    body: null
-    headers:
-      Accept:
-      - application/json
-      Accept-Encoding:
-      - gzip, deflate
-      Connection:
-      - keep-alive
-      User-Agent:
-      - azsdk-python-mgmt-loadtesting/1.0.0 Python/3.12.8 (Linux-6.5.0-1025-azure-x86_64-with-glibc2.36)
-    method: GET
-    uri: https://management.azure.com/subscriptions/00000000-0000-0000-0000-000000000000/resourceGroups/clitest-load-000001/providers/Microsoft.LoadTestService/loadTests/clitest-load-000002?api-version=2022-12-01
-  response:
-    body:
-<<<<<<< HEAD
-      string: '{"id":"/subscriptions/00000000-0000-0000-0000-000000000000/resourceGroups/clitest-load-000001/providers/Microsoft.LoadTestService/loadTests/clitest-load-000002","name":"clitest-load-000002","type":"microsoft.loadtestservice/loadtests","location":"eastus","systemData":{"createdBy":"hbisht@microsoft.com","createdByType":"User","createdAt":"2025-02-26T11:14:32.2328146Z","lastModifiedBy":"hbisht@microsoft.com","lastModifiedByType":"User","lastModifiedAt":"2025-02-26T11:14:32.2328146Z"},"identity":{"type":"None"},"properties":{"dataPlaneURI":"f61c559d-b5d6-4f96-972c-afc20b4ec8b1.eastus.cnt-prod.loadtesting.azure.com","provisioningState":"Succeeded"}}'
-=======
-      string: '{"id":"/subscriptions/00000000-0000-0000-0000-000000000000/resourceGroups/clitest-load-000001/providers/Microsoft.LoadTestService/loadTests/clitest-load-000002","name":"clitest-load-000002","type":"microsoft.loadtestservice/loadtests","location":"eastus","systemData":{"createdBy":"hbisht@microsoft.com","createdByType":"User","createdAt":"2025-02-24T21:52:44.1893597Z","lastModifiedBy":"hbisht@microsoft.com","lastModifiedByType":"User","lastModifiedAt":"2025-02-24T21:52:44.1893597Z"},"identity":{"type":"None"},"properties":{"dataPlaneURI":"15e947d4-31dd-40ef-bca9-d215bc39cca6.eastus.cnt-prod.loadtesting.azure.com","provisioningState":"Succeeded"}}'
->>>>>>> dfd6e4c3
-    headers:
-      cache-control:
-      - no-cache
-      content-length:
-      - '653'
-      content-type:
-      - application/json; charset=utf-8
-      date:
-<<<<<<< HEAD
-      - Wed, 26 Feb 2025 11:16:13 GMT
-      etag:
-      - '"7f0158e5-0000-0200-0000-67bef7ae0000"'
-=======
-      - Mon, 24 Feb 2025 21:54:28 GMT
-      etag:
-      - '"4f015cb3-0000-0200-0000-67bcea420000"'
->>>>>>> dfd6e4c3
-      expires:
-      - '-1'
-      pragma:
-      - no-cache
-      strict-transport-security:
-      - max-age=31536000; includeSubDomains
-      x-cache:
-      - CONFIG_NOCACHE
-      x-content-type-options:
-      - nosniff
-      x-ms-providerhub-traffic:
-      - 'True'
-      x-ms-ratelimit-remaining-subscription-global-reads:
-      - '16499'
-      x-msedge-ref:
-<<<<<<< HEAD
-      - 'Ref A: 8E48FBAC0002480C9B62246FC762C90B Ref B: MAA201060516053 Ref C: 2025-02-26T11:16:12Z'
-=======
-      - 'Ref A: 2C06D56E3EF04A3E80DB1610EA9542B2 Ref B: MAA201060513033 Ref C: 2025-02-24T21:54:28Z'
->>>>>>> dfd6e4c3
-    status:
-      code: 200
-      message: OK
-- request:
-    body: null
-    headers:
-      Accept:
-      - application/json
-      Accept-Encoding:
-      - gzip, deflate
-      Connection:
-      - keep-alive
-      User-Agent:
-<<<<<<< HEAD
-      - AZURECLI/2.70.0 azsdk-python-core/1.31.0 Python/3.12.8 (Linux-6.5.0-1025-azure-x86_64-with-glibc2.36)
-    method: GET
-    uri: https://f61c559d-b5d6-4f96-972c-afc20b4ec8b1.eastus.cnt-prod.loadtesting.azure.com/tests/loadtest-kvrefid-case?api-version=2024-12-01-preview
-  response:
-    body:
-      string: '{"passFailCriteria":{"passFailMetrics":{"2761dd22-7f2b-4bc7-ba49-f05131847fb1":{"clientMetric":"requests_per_sec","aggregate":"avg","condition":">","value":78.0,"action":"continue"},"974fa22d-3de9-447a-8940-45d8aa4ac26b":{"clientMetric":"error","aggregate":"percentage","condition":">","value":50.0,"action":"continue"},"079d1d48-b6b5-40ab-bdd5-3ab2d4cc1384":{"clientMetric":"latency","aggregate":"avg","condition":">","requestName":"GetCustomerDetails","value":200.0,"action":"continue"}},"passFailServerMetrics":{}},"autoStopCriteria":{"autoStopDisabled":false,"errorRate":90.0,"errorRateTimeWindowInSeconds":60},"environmentVariables":{"rps":"1"},"loadTestConfiguration":{"engineInstances":1,"splitAllCSVs":false,"quickStartTest":false},"inputArtifacts":{"testScriptFileInfo":{"url":"https://cav5zwkbu0ncz7t0r1t9mfqw.z16.blob.storage.azure.net/ce68f267-a354-41ce-85b9-98394f209d3d/366e8f01-b1d1-486b-a90e-f553cfd915f5?skoid=713ccf3d-dc33-4787-a1ee-6b0cc537c37a&sktid=33e01921-4d64-4f8c-a055-5bdaffd5e33d&skt=2025-02-26T11%3A15%3A35Z&ske=2025-02-26T18%3A15%3A35Z&sks=b&skv=2024-05-04&sv=2024-05-04&se=2025-02-26T12%3A16%3A14Z&sr=b&sp=r&sig=***","fileName":"sample-JMX-file.jmx","fileType":"TEST_SCRIPT","expireDateTime":"2025-02-26T12:16:14.1619111Z","validationStatus":"VALIDATION_SUCCESS"},"additionalFileInfo":[{"url":"https://cav5zwkbu0ncz7t0r1t9mfqw.z16.blob.storage.azure.net/ce68f267-a354-41ce-85b9-98394f209d3d/56c1de94-872e-4a11-a2a2-8888cbb10587?skoid=713ccf3d-dc33-4787-a1ee-6b0cc537c37a&sktid=33e01921-4d64-4f8c-a055-5bdaffd5e33d&skt=2025-02-26T11%3A15%3A35Z&ske=2025-02-26T18%3A15%3A35Z&sks=b&skv=2024-05-04&sv=2024-05-04&se=2025-02-26T12%3A16%3A14Z&sr=b&sp=r&sig=***","fileName":"additional-data.csv","fileType":"ADDITIONAL_ARTIFACTS","expireDateTime":"2025-02-26T12:16:14.1622797Z","validationStatus":"VALIDATION_NOT_REQUIRED"},{"url":"https://cav5zwkbu0ncz7t0r1t9mfqw.z16.blob.storage.azure.net/ce68f267-a354-41ce-85b9-98394f209d3d/544f7275-bcf2-4c8c-bbe4-ffb2b1d49bd8?skoid=713ccf3d-dc33-4787-a1ee-6b0cc537c37a&sktid=33e01921-4d64-4f8c-a055-5bdaffd5e33d&skt=2025-02-26T11%3A15%3A35Z&ske=2025-02-26T18%3A15%3A35Z&sks=b&skv=2024-05-04&sv=2024-05-04&se=2025-02-26T12%3A16%3A14Z&sr=b&sp=r&sig=***","fileName":"sample-ZIP-artifact.zip","fileType":"ZIPPED_ARTIFACTS","expireDateTime":"2025-02-26T12:16:14.1624196Z","validationStatus":"VALIDATION_SUCCESS"}]},"kind":"JMX","publicIPDisabled":false,"metricsReferenceIdentityType":"SystemAssigned","testId":"loadtest-kvrefid-case","description":"Test
-        created from az load test command","displayName":"CLI-Test","keyvaultReferenceIdentityType":"SystemAssigned","createdDateTime":"2025-02-26T11:15:34.384Z","createdBy":"hbisht@microsoft.com","lastModifiedDateTime":"2025-02-26T11:16:12.125Z","lastModifiedBy":"hbisht@microsoft.com"}'
-=======
-      - AZURECLI/2.69.0 azsdk-python-core/1.31.0 Python/3.12.8 (Linux-6.5.0-1025-azure-x86_64-with-glibc2.36)
-    method: GET
-    uri: https://15e947d4-31dd-40ef-bca9-d215bc39cca6.eastus.cnt-prod.loadtesting.azure.com/tests/loadtest-kvrefid-case?api-version=2024-12-01-preview
-  response:
-    body:
-      string: '{"passFailCriteria":{"passFailMetrics":{"128e6209-53dd-48fb-a4f6-5bc033adc818":{"clientMetric":"requests_per_sec","aggregate":"avg","condition":">","value":78.0,"action":"continue"},"b3764797-f627-4417-9100-983490893cbc":{"clientMetric":"error","aggregate":"percentage","condition":">","value":50.0,"action":"continue"},"cd046312-c395-43df-b823-fa6536ae1ded":{"clientMetric":"latency","aggregate":"avg","condition":">","requestName":"GetCustomerDetails","value":200.0,"action":"continue"}},"passFailServerMetrics":{}},"autoStopCriteria":{"autoStopDisabled":false,"errorRate":90.0,"errorRateTimeWindowInSeconds":60},"environmentVariables":{"rps":"1"},"loadTestConfiguration":{"engineInstances":1,"splitAllCSVs":false,"quickStartTest":false},"inputArtifacts":{"testScriptFileInfo":{"url":"https://x8riedvqx93l12nj0h4zk1wu.z21.blob.storage.azure.net/893ce491-1133-4972-bf84-4e175de233b5/209c27f2-e60f-41b0-9ffa-38ed02904877?skoid=713ccf3d-dc33-4787-a1ee-6b0cc537c37a&sktid=33e01921-4d64-4f8c-a055-5bdaffd5e33d&skt=2025-02-24T21%3A53%3A46Z&ske=2025-02-25T04%3A53%3A46Z&sks=b&skv=2024-05-04&sv=2024-05-04&se=2025-02-24T22%3A54%3A29Z&sr=b&sp=r&sig=***","fileName":"sample-JMX-file.jmx","fileType":"TEST_SCRIPT","expireDateTime":"2025-02-24T22:54:29.5988593Z","validationStatus":"VALIDATION_SUCCESS"},"additionalFileInfo":[{"url":"https://x8riedvqx93l12nj0h4zk1wu.z21.blob.storage.azure.net/893ce491-1133-4972-bf84-4e175de233b5/1d7ad1ef-4185-4366-9aef-83ddfc403d32?skoid=713ccf3d-dc33-4787-a1ee-6b0cc537c37a&sktid=33e01921-4d64-4f8c-a055-5bdaffd5e33d&skt=2025-02-24T21%3A53%3A46Z&ske=2025-02-25T04%3A53%3A46Z&sks=b&skv=2024-05-04&sv=2024-05-04&se=2025-02-24T22%3A54%3A29Z&sr=b&sp=r&sig=***","fileName":"additional-data.csv","fileType":"ADDITIONAL_ARTIFACTS","expireDateTime":"2025-02-24T22:54:29.599289Z","validationStatus":"VALIDATION_NOT_REQUIRED"},{"url":"https://x8riedvqx93l12nj0h4zk1wu.z21.blob.storage.azure.net/893ce491-1133-4972-bf84-4e175de233b5/d9cd0b8e-5a33-4dfd-acb7-b794d3b11082?skoid=713ccf3d-dc33-4787-a1ee-6b0cc537c37a&sktid=33e01921-4d64-4f8c-a055-5bdaffd5e33d&skt=2025-02-24T21%3A53%3A46Z&ske=2025-02-25T04%3A53%3A46Z&sks=b&skv=2024-05-04&sv=2024-05-04&se=2025-02-24T22%3A54%3A29Z&sr=b&sp=r&sig=***","fileName":"sample-ZIP-artifact.zip","fileType":"ZIPPED_ARTIFACTS","expireDateTime":"2025-02-24T22:54:29.599454Z","validationStatus":"VALIDATION_SUCCESS"}]},"kind":"JMX","publicIPDisabled":false,"metricsReferenceIdentityType":"SystemAssigned","testId":"loadtest-kvrefid-case","description":"Test
-        created from az load test command","displayName":"CLI-Test","keyvaultReferenceIdentityType":"UserAssigned","keyvaultReferenceIdentityId":"/subscriptions/00000000-0000-0000-0000-000000000000/resourcegroups/sample-rg/providers/microsoft.managedidentity/userassignedidentities/sample-mi","createdDateTime":"2025-02-24T21:53:45.077Z","createdBy":"hbisht@microsoft.com","lastModifiedDateTime":"2025-02-24T21:54:27.593Z","lastModifiedBy":"hbisht@microsoft.com"}'
->>>>>>> dfd6e4c3
-    headers:
-      accept-ranges:
-      - bytes
-      api-supported-versions:
-      - 2022-11-01, 2023-04-01-preview, 2024-03-01-preview, 2024-05-01-preview, 2024-07-01-preview,
-        2024-12-01-preview
-      connection:
-      - keep-alive
-      content-length:
-<<<<<<< HEAD
-      - '2926'
-      content-type:
-      - application/json; charset=utf-8
-      date:
-      - Wed, 26 Feb 2025 11:16:14 GMT
-      mise-correlation-id:
-      - 74ca6a1a-be32-4ad8-978a-498cf0675817
-      strict-transport-security:
-      - max-age=31536000; includeSubDomains
-      x-azure-ref:
-      - 20250226T111613Z-r17775d4f98jjkc6hC1SG1dcu80000000d5000000000qczx
-=======
-      - '3098'
-      content-type:
-      - application/json; charset=utf-8
-      date:
-      - Mon, 24 Feb 2025 21:54:29 GMT
-      mise-correlation-id:
-      - e00596bc-7a2d-4b3e-a50a-f44e621b6e6c
-      strict-transport-security:
-      - max-age=31536000; includeSubDomains
-      x-azure-ref:
-      - 20250224T215429Z-r17775d4f98lr8cghC1SG1f5ks00000008e000000000abr5
->>>>>>> dfd6e4c3
-      x-cache:
-      - CONFIG_NOCACHE
-      x-content-type-options:
-      - nosniff
-    status:
-      code: 200
-      message: OK
-- request:
-    body: '{"displayName": "CLI-Test", "kind": "JMX", "description": "Test created
-<<<<<<< HEAD
-      from az load test command", "keyvaultReferenceIdentityType": "UserAssigned",
-      "keyvaultReferenceIdentityId": "/subscriptions/00000000-0000-0000-0000-000000000000/resourcegroups/sample-rg/providers/microsoft.managedidentity/userassignedidentities/sample-mi",
-      "environmentVariables": {"rps": "1"}, "secrets": {}, "loadTestConfiguration":
-      {"engineInstances": 1, "splitAllCSVs": false, "quickStartTest": false, "regionalLoadTestConfig":
-      null}, "autoStopCriteria": {"autoStopDisabled": false, "errorRate": 90.0, "errorRateTimeWindowInSeconds":
-      60}, "baselineTestRunId": null, "engineBuiltinIdentityType": null, "engineBuiltinIdentityIds":
-      null}'
-=======
-      from az load test command", "keyvaultReferenceIdentityType": "SystemAssigned",
-      "publicIPDisabled": false, "environmentVariables": {"rps": 1}, "secrets": {},
-      "certificate": null, "loadTestConfiguration": {"engineInstances": 1, "regionalLoadTestConfig":
-      null, "quickStartTest": false, "splitAllCSVs": true}, "passFailCriteria": {"passFailMetrics":
-      {"128e6209-53dd-48fb-a4f6-5bc033adc818": null, "b3764797-f627-4417-9100-983490893cbc":
-      null, "cd046312-c395-43df-b823-fa6536ae1ded": null, "4b16995a-5d8d-4d7d-b559-7feb21df0018":
-      {"aggregate": "avg", "clientMetric": "requests_per_sec", "condition": ">", "value":
-      "78"}, "7e013baa-947e-47be-9328-048675b2217b": {"aggregate": "percentage", "clientMetric":
-      "error", "condition": ">", "value": "50"}, "ef835aa4-4d89-40d3-87d2-84d853422176":
-      {"aggregate": "p75", "clientMetric": "response_time_ms", "condition": ">", "value":
-      "380"}, "9d985ed8-fe1b-4f55-a8e6-b9838341153e": {"aggregate": "p99", "clientMetric":
-      "response_time_ms", "condition": ">", "value": "520"}, "9d019874-00b1-41bf-96a1-957cc422e599":
-      {"aggregate": "p99.9", "clientMetric": "response_time_ms", "condition": ">",
-      "value": "540"}, "dddb0028-2bd7-4789-9300-0a0d724a5a30": {"aggregate": "avg",
-      "clientMetric": "latency", "condition": ">", "value": "200", "requestName":
-      "GetCustomerDetails"}}}, "autoStopCriteria": {"autoStopDisabled": true, "errorRate":
-      90.0, "errorRateTimeWindowInSeconds": 60}}'
->>>>>>> dfd6e4c3
-    headers:
-      Accept:
-      - application/json
-      Accept-Encoding:
-      - gzip, deflate
-      Connection:
-      - keep-alive
-      Content-Length:
-<<<<<<< HEAD
-      - '710'
-      Content-Type:
-      - application/merge-patch+json
-      User-Agent:
-      - AZURECLI/2.70.0 azsdk-python-core/1.31.0 Python/3.12.8 (Linux-6.5.0-1025-azure-x86_64-with-glibc2.36)
-    method: PATCH
-    uri: https://f61c559d-b5d6-4f96-972c-afc20b4ec8b1.eastus.cnt-prod.loadtesting.azure.com/tests/loadtest-kvrefid-case?api-version=2024-12-01-preview
-  response:
-    body:
-      string: '{"passFailCriteria":{"passFailMetrics":{"2761dd22-7f2b-4bc7-ba49-f05131847fb1":{"clientMetric":"requests_per_sec","aggregate":"avg","condition":">","value":78.0,"action":"continue"},"974fa22d-3de9-447a-8940-45d8aa4ac26b":{"clientMetric":"error","aggregate":"percentage","condition":">","value":50.0,"action":"continue"},"079d1d48-b6b5-40ab-bdd5-3ab2d4cc1384":{"clientMetric":"latency","aggregate":"avg","condition":">","requestName":"GetCustomerDetails","value":200.0,"action":"continue"}},"passFailServerMetrics":{}},"autoStopCriteria":{"autoStopDisabled":false,"errorRate":90.0,"errorRateTimeWindowInSeconds":60},"environmentVariables":{"rps":"1"},"loadTestConfiguration":{"engineInstances":1,"splitAllCSVs":false,"quickStartTest":false},"inputArtifacts":{"testScriptFileInfo":{"url":"https://cav5zwkbu0ncz7t0r1t9mfqw.z16.blob.storage.azure.net/ce68f267-a354-41ce-85b9-98394f209d3d/366e8f01-b1d1-486b-a90e-f553cfd915f5?skoid=713ccf3d-dc33-4787-a1ee-6b0cc537c37a&sktid=33e01921-4d64-4f8c-a055-5bdaffd5e33d&skt=2025-02-26T11%3A15%3A35Z&ske=2025-02-26T18%3A15%3A35Z&sks=b&skv=2024-05-04&sv=2024-05-04&se=2025-02-26T12%3A16%3A14Z&sr=b&sp=r&sig=***","fileName":"sample-JMX-file.jmx","fileType":"TEST_SCRIPT","expireDateTime":"2025-02-26T12:16:14.5137298Z","validationStatus":"VALIDATION_SUCCESS"},"additionalFileInfo":[{"url":"https://cav5zwkbu0ncz7t0r1t9mfqw.z16.blob.storage.azure.net/ce68f267-a354-41ce-85b9-98394f209d3d/56c1de94-872e-4a11-a2a2-8888cbb10587?skoid=713ccf3d-dc33-4787-a1ee-6b0cc537c37a&sktid=33e01921-4d64-4f8c-a055-5bdaffd5e33d&skt=2025-02-26T11%3A15%3A35Z&ske=2025-02-26T18%3A15%3A35Z&sks=b&skv=2024-05-04&sv=2024-05-04&se=2025-02-26T12%3A16%3A14Z&sr=b&sp=r&sig=***","fileName":"additional-data.csv","fileType":"ADDITIONAL_ARTIFACTS","expireDateTime":"2025-02-26T12:16:14.5150811Z","validationStatus":"VALIDATION_NOT_REQUIRED"},{"url":"https://cav5zwkbu0ncz7t0r1t9mfqw.z16.blob.storage.azure.net/ce68f267-a354-41ce-85b9-98394f209d3d/544f7275-bcf2-4c8c-bbe4-ffb2b1d49bd8?skoid=713ccf3d-dc33-4787-a1ee-6b0cc537c37a&sktid=33e01921-4d64-4f8c-a055-5bdaffd5e33d&skt=2025-02-26T11%3A15%3A35Z&ske=2025-02-26T18%3A15%3A35Z&sks=b&skv=2024-05-04&sv=2024-05-04&se=2025-02-26T12%3A16%3A14Z&sr=b&sp=r&sig=***","fileName":"sample-ZIP-artifact.zip","fileType":"ZIPPED_ARTIFACTS","expireDateTime":"2025-02-26T12:16:14.5151504Z","validationStatus":"VALIDATION_SUCCESS"}]},"kind":"JMX","publicIPDisabled":false,"metricsReferenceIdentityType":"SystemAssigned","testId":"loadtest-kvrefid-case","description":"Test
-        created from az load test command","displayName":"CLI-Test","keyvaultReferenceIdentityType":"UserAssigned","keyvaultReferenceIdentityId":"/subscriptions/00000000-0000-0000-0000-000000000000/resourcegroups/sample-rg/providers/microsoft.managedidentity/userassignedidentities/sample-mi","createdDateTime":"2025-02-26T11:15:34.384Z","createdBy":"hbisht@microsoft.com","lastModifiedDateTime":"2025-02-26T11:16:14.5Z","lastModifiedBy":"hbisht@microsoft.com"}'
-=======
-      - '1477'
-      Content-Type:
-      - application/merge-patch+json
-      User-Agent:
-      - AZURECLI/2.69.0 azsdk-python-core/1.31.0 Python/3.12.8 (Linux-6.5.0-1025-azure-x86_64-with-glibc2.36)
-    method: PATCH
-    uri: https://15e947d4-31dd-40ef-bca9-d215bc39cca6.eastus.cnt-prod.loadtesting.azure.com/tests/loadtest-kvrefid-case?api-version=2024-12-01-preview
-  response:
-    body:
-      string: '{"passFailCriteria":{"passFailMetrics":{"ef835aa4-4d89-40d3-87d2-84d853422176":{"clientMetric":"response_time_ms","aggregate":"p75","condition":">","value":380.0,"action":"continue"},"7e013baa-947e-47be-9328-048675b2217b":{"clientMetric":"error","aggregate":"percentage","condition":">","value":50.0,"action":"continue"},"4b16995a-5d8d-4d7d-b559-7feb21df0018":{"clientMetric":"requests_per_sec","aggregate":"avg","condition":">","value":78.0,"action":"continue"},"9d985ed8-fe1b-4f55-a8e6-b9838341153e":{"clientMetric":"response_time_ms","aggregate":"p99","condition":">","value":520.0,"action":"continue"},"9d019874-00b1-41bf-96a1-957cc422e599":{"clientMetric":"response_time_ms","aggregate":"p99.9","condition":">","value":540.0,"action":"continue"},"dddb0028-2bd7-4789-9300-0a0d724a5a30":{"clientMetric":"latency","aggregate":"avg","condition":">","requestName":"GetCustomerDetails","value":200.0,"action":"continue"}},"passFailServerMetrics":{}},"autoStopCriteria":{"autoStopDisabled":true,"errorRate":90.0,"errorRateTimeWindowInSeconds":60},"environmentVariables":{"rps":"1"},"loadTestConfiguration":{"engineInstances":1,"splitAllCSVs":true,"quickStartTest":false},"inputArtifacts":{"testScriptFileInfo":{"url":"https://x8riedvqx93l12nj0h4zk1wu.z21.blob.storage.azure.net/893ce491-1133-4972-bf84-4e175de233b5/209c27f2-e60f-41b0-9ffa-38ed02904877?skoid=713ccf3d-dc33-4787-a1ee-6b0cc537c37a&sktid=33e01921-4d64-4f8c-a055-5bdaffd5e33d&skt=2025-02-24T21%3A53%3A48Z&ske=2025-02-25T04%3A53%3A48Z&sks=b&skv=2024-05-04&sv=2024-05-04&se=2025-02-24T22%3A54%3A29Z&sr=b&sp=r&sig=***","fileName":"sample-JMX-file.jmx","fileType":"TEST_SCRIPT","expireDateTime":"2025-02-24T22:54:29.925329Z","validationStatus":"VALIDATION_SUCCESS"},"additionalFileInfo":[{"url":"https://x8riedvqx93l12nj0h4zk1wu.z21.blob.storage.azure.net/893ce491-1133-4972-bf84-4e175de233b5/1d7ad1ef-4185-4366-9aef-83ddfc403d32?skoid=713ccf3d-dc33-4787-a1ee-6b0cc537c37a&sktid=33e01921-4d64-4f8c-a055-5bdaffd5e33d&skt=2025-02-24T21%3A53%3A48Z&ske=2025-02-25T04%3A53%3A48Z&sks=b&skv=2024-05-04&sv=2024-05-04&se=2025-02-24T22%3A54%3A29Z&sr=b&sp=r&sig=***","fileName":"additional-data.csv","fileType":"ADDITIONAL_ARTIFACTS","expireDateTime":"2025-02-24T22:54:29.925713Z","validationStatus":"VALIDATION_NOT_REQUIRED"},{"url":"https://x8riedvqx93l12nj0h4zk1wu.z21.blob.storage.azure.net/893ce491-1133-4972-bf84-4e175de233b5/d9cd0b8e-5a33-4dfd-acb7-b794d3b11082?skoid=713ccf3d-dc33-4787-a1ee-6b0cc537c37a&sktid=33e01921-4d64-4f8c-a055-5bdaffd5e33d&skt=2025-02-24T21%3A53%3A48Z&ske=2025-02-25T04%3A53%3A48Z&sks=b&skv=2024-05-04&sv=2024-05-04&se=2025-02-24T22%3A54%3A29Z&sr=b&sp=r&sig=***","fileName":"sample-ZIP-artifact.zip","fileType":"ZIPPED_ARTIFACTS","expireDateTime":"2025-02-24T22:54:29.925868Z","validationStatus":"VALIDATION_SUCCESS"}]},"kind":"JMX","publicIPDisabled":false,"metricsReferenceIdentityType":"SystemAssigned","testId":"loadtest-kvrefid-case","description":"Test
-        created from az load test command","displayName":"CLI-Test","keyvaultReferenceIdentityType":"SystemAssigned","createdDateTime":"2025-02-24T21:53:45.077Z","createdBy":"hbisht@microsoft.com","lastModifiedDateTime":"2025-02-24T21:54:29.913Z","lastModifiedBy":"hbisht@microsoft.com"}'
->>>>>>> dfd6e4c3
-    headers:
-      accept-ranges:
-      - bytes
-      api-supported-versions:
-      - 2022-11-01, 2023-04-01-preview, 2024-03-01-preview, 2024-05-01-preview, 2024-07-01-preview,
-        2024-12-01-preview
-      connection:
-      - keep-alive
-      content-length:
-<<<<<<< HEAD
+    uri: https://b99a95cb-db74-48d1-980c-fe606d9e9d29.eastus.cnt-prod.loadtesting.azure.com/tests/loadtest-kvrefid-case?api-version=2024-12-01-preview
+  response:
+    body:
+      string: '{"passFailCriteria":{"passFailMetrics":{"321372f7-6f75-48d0-b922-c409f8167629":{"clientMetric":"latency","aggregate":"avg","condition":">","requestName":"GetCustomerDetails","value":200.0,"action":"continue"},"59f42a96-57eb-496d-af2d-0d539127291c":{"clientMetric":"error","aggregate":"percentage","condition":">","value":50.0,"action":"continue"},"dd6d2a70-2951-4dae-963b-8a2856c74eb8":{"clientMetric":"requests_per_sec","aggregate":"avg","condition":">","value":78.0,"action":"continue"}},"passFailServerMetrics":{}},"autoStopCriteria":{"autoStopDisabled":false,"errorRate":90.0,"errorRateTimeWindowInSeconds":60},"environmentVariables":{"rps":"1"},"loadTestConfiguration":{"engineInstances":1,"splitAllCSVs":false,"quickStartTest":false},"inputArtifacts":{"testScriptFileInfo":{"url":"https://oi448951q60rh0r3dkw381x3.z31.blob.storage.azure.net/9a579d6d-0db8-4d1e-9876-776e25eee541/6cc49bc7-e4f6-4b3a-baf7-0254a69df5f9?skoid=713ccf3d-dc33-4787-a1ee-6b0cc537c37a&sktid=33e01921-4d64-4f8c-a055-5bdaffd5e33d&skt=2025-02-26T23%3A08%3A33Z&ske=2025-02-27T06%3A08%3A33Z&sks=b&skv=2024-05-04&sv=2024-05-04&se=2025-02-27T00%3A09%3A46Z&sr=b&sp=r&sig=***","fileName":"sample-JMX-file.jmx","fileType":"TEST_SCRIPT","expireDateTime":"2025-02-27T00:09:46.7696539Z","validationStatus":"VALIDATION_SUCCESS"},"additionalFileInfo":[{"url":"https://oi448951q60rh0r3dkw381x3.z31.blob.storage.azure.net/9a579d6d-0db8-4d1e-9876-776e25eee541/6786992a-6934-4b6e-8880-9aa4f50225cc?skoid=713ccf3d-dc33-4787-a1ee-6b0cc537c37a&sktid=33e01921-4d64-4f8c-a055-5bdaffd5e33d&skt=2025-02-26T23%3A08%3A33Z&ske=2025-02-27T06%3A08%3A33Z&sks=b&skv=2024-05-04&sv=2024-05-04&se=2025-02-27T00%3A09%3A46Z&sr=b&sp=r&sig=***","fileName":"additional-data.csv","fileType":"ADDITIONAL_ARTIFACTS","expireDateTime":"2025-02-27T00:09:46.7702324Z","validationStatus":"VALIDATION_NOT_REQUIRED"},{"url":"https://oi448951q60rh0r3dkw381x3.z31.blob.storage.azure.net/9a579d6d-0db8-4d1e-9876-776e25eee541/ceda330a-aef0-4622-944b-5efff371b4e7?skoid=713ccf3d-dc33-4787-a1ee-6b0cc537c37a&sktid=33e01921-4d64-4f8c-a055-5bdaffd5e33d&skt=2025-02-26T23%3A08%3A33Z&ske=2025-02-27T06%3A08%3A33Z&sks=b&skv=2024-05-04&sv=2024-05-04&se=2025-02-27T00%3A09%3A46Z&sr=b&sp=r&sig=***","fileName":"sample-ZIP-artifact.zip","fileType":"ZIPPED_ARTIFACTS","expireDateTime":"2025-02-27T00:09:46.7703424Z","validationStatus":"VALIDATION_SUCCESS"}]},"kind":"JMX","publicIPDisabled":false,"metricsReferenceIdentityType":"SystemAssigned","testId":"loadtest-kvrefid-case","description":"Test
+        created from az load test command","displayName":"CLI-Test","keyvaultReferenceIdentityType":"UserAssigned","keyvaultReferenceIdentityId":"/subscriptions/00000000-0000-0000-0000-000000000000/resourcegroups/sample-rg/providers/microsoft.managedidentity/userassignedidentities/sample-mi","createdDateTime":"2025-02-26T23:08:09.107Z","createdBy":"hbisht@microsoft.com","lastModifiedDateTime":"2025-02-26T23:09:46.759Z","lastModifiedBy":"hbisht@microsoft.com"}'
+    headers:
+      accept-ranges:
+      - bytes
+      api-supported-versions:
+      - 2022-11-01, 2023-04-01-preview, 2024-03-01-preview, 2024-05-01-preview, 2024-07-01-preview,
+        2024-12-01-preview
+      connection:
+      - keep-alive
+      content-length:
       - '3100'
       content-type:
       - application/json; charset=utf-8
       date:
-      - Wed, 26 Feb 2025 11:16:14 GMT
-      mise-correlation-id:
-      - ed327ab6-9b02-411a-b08a-e8059887367f
-      strict-transport-security:
-      - max-age=31536000; includeSubDomains
-      x-azure-ref:
-      - 20250226T111614Z-r17775d4f98jjkc6hC1SG1dcu80000000d5000000000qd0w
-=======
-      - '3352'
-      content-type:
-      - application/json; charset=utf-8
-      date:
-      - Mon, 24 Feb 2025 21:54:30 GMT
-      mise-correlation-id:
-      - d5ee994f-27f2-4b18-8c20-3c7f55447c6f
-      strict-transport-security:
-      - max-age=31536000; includeSubDomains
-      x-azure-ref:
-      - 20250224T215429Z-r17775d4f98lr8cghC1SG1f5ks00000008e000000000abs8
->>>>>>> dfd6e4c3
-      x-cache:
-      - CONFIG_NOCACHE
-      x-content-type-options:
-      - nosniff
-    status:
-      code: 200
-      message: OK
-- request:
-    body: null
-    headers:
-      Accept:
-      - application/json
-      Accept-Encoding:
-      - gzip, deflate
-      Connection:
-      - keep-alive
-      User-Agent:
-<<<<<<< HEAD
-      - AZURECLI/2.70.0 azsdk-python-core/1.31.0 Python/3.12.8 (Linux-6.5.0-1025-azure-x86_64-with-glibc2.36)
-    method: GET
-    uri: https://f61c559d-b5d6-4f96-972c-afc20b4ec8b1.eastus.cnt-prod.loadtesting.azure.com/tests/loadtest-kvrefid-case/files?api-version=2024-12-01-preview
-  response:
-    body:
-      string: '{"value":[{"url":"https://cav5zwkbu0ncz7t0r1t9mfqw.z16.blob.storage.azure.net/ce68f267-a354-41ce-85b9-98394f209d3d/366e8f01-b1d1-486b-a90e-f553cfd915f5?skoid=713ccf3d-dc33-4787-a1ee-6b0cc537c37a&sktid=33e01921-4d64-4f8c-a055-5bdaffd5e33d&skt=2025-02-26T11%3A15%3A37Z&ske=2025-02-26T18%3A15%3A37Z&sks=b&skv=2024-05-04&sv=2024-05-04&se=2025-02-26T11%3A26%3A14Z&sr=b&sp=r&sig=***","fileName":"sample-JMX-file.jmx","fileType":"TEST_SCRIPT","expireDateTime":"2025-02-26T11:26:14.7756241Z","validationStatus":"VALIDATION_SUCCESS"},{"url":"https://cav5zwkbu0ncz7t0r1t9mfqw.z16.blob.storage.azure.net/ce68f267-a354-41ce-85b9-98394f209d3d/56c1de94-872e-4a11-a2a2-8888cbb10587?skoid=713ccf3d-dc33-4787-a1ee-6b0cc537c37a&sktid=33e01921-4d64-4f8c-a055-5bdaffd5e33d&skt=2025-02-26T11%3A15%3A37Z&ske=2025-02-26T18%3A15%3A37Z&sks=b&skv=2024-05-04&sv=2024-05-04&se=2025-02-26T11%3A26%3A14Z&sr=b&sp=r&sig=***","fileName":"additional-data.csv","fileType":"ADDITIONAL_ARTIFACTS","expireDateTime":"2025-02-26T11:26:14.7757178Z","validationStatus":"VALIDATION_NOT_REQUIRED"},{"url":"https://cav5zwkbu0ncz7t0r1t9mfqw.z16.blob.storage.azure.net/ce68f267-a354-41ce-85b9-98394f209d3d/544f7275-bcf2-4c8c-bbe4-ffb2b1d49bd8?skoid=713ccf3d-dc33-4787-a1ee-6b0cc537c37a&sktid=33e01921-4d64-4f8c-a055-5bdaffd5e33d&skt=2025-02-26T11%3A15%3A37Z&ske=2025-02-26T18%3A15%3A37Z&sks=b&skv=2024-05-04&sv=2024-05-04&se=2025-02-26T11%3A26%3A14Z&sr=b&sp=r&sig=***","fileName":"sample-ZIP-artifact.zip","fileType":"ZIPPED_ARTIFACTS","expireDateTime":"2025-02-26T11:26:14.7760283Z","validationStatus":"VALIDATION_SUCCESS"}]}'
-=======
-      - AZURECLI/2.69.0 azsdk-python-core/1.31.0 Python/3.12.8 (Linux-6.5.0-1025-azure-x86_64-with-glibc2.36)
-    method: GET
-    uri: https://15e947d4-31dd-40ef-bca9-d215bc39cca6.eastus.cnt-prod.loadtesting.azure.com/tests/loadtest-kvrefid-case/files?api-version=2024-12-01-preview
-  response:
-    body:
-      string: '{"value":[{"url":"https://x8riedvqx93l12nj0h4zk1wu.z21.blob.storage.azure.net/893ce491-1133-4972-bf84-4e175de233b5/209c27f2-e60f-41b0-9ffa-38ed02904877?skoid=713ccf3d-dc33-4787-a1ee-6b0cc537c37a&sktid=33e01921-4d64-4f8c-a055-5bdaffd5e33d&skt=2025-02-24T21%3A54%3A24Z&ske=2025-02-25T04%3A54%3A24Z&sks=b&skv=2024-05-04&sv=2024-05-04&se=2025-02-24T22%3A04%3A30Z&sr=b&sp=r&sig=***","fileName":"sample-JMX-file.jmx","fileType":"TEST_SCRIPT","expireDateTime":"2025-02-24T22:04:30.1813863Z","validationStatus":"VALIDATION_SUCCESS"},{"url":"https://x8riedvqx93l12nj0h4zk1wu.z21.blob.storage.azure.net/893ce491-1133-4972-bf84-4e175de233b5/1d7ad1ef-4185-4366-9aef-83ddfc403d32?skoid=713ccf3d-dc33-4787-a1ee-6b0cc537c37a&sktid=33e01921-4d64-4f8c-a055-5bdaffd5e33d&skt=2025-02-24T21%3A54%3A24Z&ske=2025-02-25T04%3A54%3A24Z&sks=b&skv=2024-05-04&sv=2024-05-04&se=2025-02-24T22%3A04%3A30Z&sr=b&sp=r&sig=***","fileName":"additional-data.csv","fileType":"ADDITIONAL_ARTIFACTS","expireDateTime":"2025-02-24T22:04:30.1814729Z","validationStatus":"VALIDATION_NOT_REQUIRED"},{"url":"https://x8riedvqx93l12nj0h4zk1wu.z21.blob.storage.azure.net/893ce491-1133-4972-bf84-4e175de233b5/d9cd0b8e-5a33-4dfd-acb7-b794d3b11082?skoid=713ccf3d-dc33-4787-a1ee-6b0cc537c37a&sktid=33e01921-4d64-4f8c-a055-5bdaffd5e33d&skt=2025-02-24T21%3A54%3A24Z&ske=2025-02-25T04%3A54%3A24Z&sks=b&skv=2024-05-04&sv=2024-05-04&se=2025-02-24T22%3A04%3A30Z&sr=b&sp=r&sig=***","fileName":"sample-ZIP-artifact.zip","fileType":"ZIPPED_ARTIFACTS","expireDateTime":"2025-02-24T22:04:30.181557Z","validationStatus":"VALIDATION_SUCCESS"}]}'
->>>>>>> dfd6e4c3
-    headers:
-      accept-ranges:
-      - bytes
-      api-supported-versions:
-      - 2022-11-01, 2023-04-01-preview, 2024-03-01-preview, 2024-05-01-preview, 2024-07-01-preview,
-        2024-12-01-preview
-      connection:
-      - keep-alive
-      content-length:
-      - '1718'
-      content-type:
-      - application/json; charset=utf-8
-      date:
-<<<<<<< HEAD
-      - Wed, 26 Feb 2025 11:16:14 GMT
-      mise-correlation-id:
-      - 671ba3cb-79c1-4e36-8578-7dc641698cb6
-      strict-transport-security:
-      - max-age=31536000; includeSubDomains
-      x-azure-ref:
-      - 20250226T111614Z-r17775d4f98jjkc6hC1SG1dcu80000000d5000000000qd2b
-=======
-      - Mon, 24 Feb 2025 21:54:30 GMT
-      mise-correlation-id:
-      - 9782015e-23e7-4119-87b1-9e1767bca534
-      strict-transport-security:
-      - max-age=31536000; includeSubDomains
-      x-azure-ref:
-      - 20250224T215430Z-r17775d4f98lr8cghC1SG1f5ks00000008e000000000abt9
->>>>>>> dfd6e4c3
+      - Wed, 26 Feb 2025 23:09:46 GMT
+      mise-correlation-id:
+      - f9dc2626-3352-4bd6-95c0-b861d90a3113
+      strict-transport-security:
+      - max-age=31536000; includeSubDomains
+      x-azure-ref:
+      - 20250226T230946Z-167c755789dw9d62hC1SG1x2v800000001sg000000003xsy
+      x-cache:
+      - CONFIG_NOCACHE
+      x-content-type-options:
+      - nosniff
+    status:
+      code: 200
+      message: OK
+- request:
+    body: null
+    headers:
+      Accept:
+      - application/json
+      Accept-Encoding:
+      - gzip, deflate
+      Connection:
+      - keep-alive
+      User-Agent:
+      - AZURECLI/2.70.0 azsdk-python-core/1.31.0 Python/3.12.8 (Linux-6.5.0-1025-azure-x86_64-with-glibc2.36)
+    method: GET
+    uri: https://b99a95cb-db74-48d1-980c-fe606d9e9d29.eastus.cnt-prod.loadtesting.azure.com/tests/loadtest-kvrefid-case/files?api-version=2024-12-01-preview
+  response:
+    body:
+      string: '{"value":[{"url":"https://oi448951q60rh0r3dkw381x3.z31.blob.storage.azure.net/9a579d6d-0db8-4d1e-9876-776e25eee541/6cc49bc7-e4f6-4b3a-baf7-0254a69df5f9?skoid=713ccf3d-dc33-4787-a1ee-6b0cc537c37a&sktid=33e01921-4d64-4f8c-a055-5bdaffd5e33d&skt=2025-02-26T23%3A08%3A17Z&ske=2025-02-27T06%3A08%3A17Z&sks=b&skv=2024-05-04&sv=2024-05-04&se=2025-02-26T23%3A19%3A47Z&sr=b&sp=r&sig=***","fileName":"sample-JMX-file.jmx","fileType":"TEST_SCRIPT","expireDateTime":"2025-02-26T23:19:47.0307962Z","validationStatus":"VALIDATION_SUCCESS"},{"url":"https://oi448951q60rh0r3dkw381x3.z31.blob.storage.azure.net/9a579d6d-0db8-4d1e-9876-776e25eee541/6786992a-6934-4b6e-8880-9aa4f50225cc?skoid=713ccf3d-dc33-4787-a1ee-6b0cc537c37a&sktid=33e01921-4d64-4f8c-a055-5bdaffd5e33d&skt=2025-02-26T23%3A08%3A17Z&ske=2025-02-27T06%3A08%3A17Z&sks=b&skv=2024-05-04&sv=2024-05-04&se=2025-02-26T23%3A19%3A47Z&sr=b&sp=r&sig=***","fileName":"additional-data.csv","fileType":"ADDITIONAL_ARTIFACTS","expireDateTime":"2025-02-26T23:19:47.0308999Z","validationStatus":"VALIDATION_NOT_REQUIRED"},{"url":"https://oi448951q60rh0r3dkw381x3.z31.blob.storage.azure.net/9a579d6d-0db8-4d1e-9876-776e25eee541/ceda330a-aef0-4622-944b-5efff371b4e7?skoid=713ccf3d-dc33-4787-a1ee-6b0cc537c37a&sktid=33e01921-4d64-4f8c-a055-5bdaffd5e33d&skt=2025-02-26T23%3A08%3A17Z&ske=2025-02-27T06%3A08%3A17Z&sks=b&skv=2024-05-04&sv=2024-05-04&se=2025-02-26T23%3A19%3A47Z&sr=b&sp=r&sig=***","fileName":"sample-ZIP-artifact.zip","fileType":"ZIPPED_ARTIFACTS","expireDateTime":"2025-02-26T23:19:47.0310158Z","validationStatus":"VALIDATION_SUCCESS"}]}'
+    headers:
+      accept-ranges:
+      - bytes
+      api-supported-versions:
+      - 2022-11-01, 2023-04-01-preview, 2024-03-01-preview, 2024-05-01-preview, 2024-07-01-preview,
+        2024-12-01-preview
+      connection:
+      - keep-alive
+      content-length:
+      - '1716'
+      content-type:
+      - application/json; charset=utf-8
+      date:
+      - Wed, 26 Feb 2025 23:09:47 GMT
+      mise-correlation-id:
+      - 2b5107ba-bcac-46a5-a42c-9595791f90bb
+      strict-transport-security:
+      - max-age=31536000; includeSubDomains
+      x-azure-ref:
+      - 20250226T230946Z-167c755789dw9d62hC1SG1x2v800000001sg000000003xu2
       x-cache:
       - CONFIG_NOCACHE
       x-content-type-options:
@@ -2248,51 +2572,26 @@
       Content-Length:
       - '0'
       User-Agent:
-<<<<<<< HEAD
-      - AZURECLI/2.70.0 azsdk-python-core/1.31.0 Python/3.12.8 (Linux-6.5.0-1025-azure-x86_64-with-glibc2.36)
-    method: GET
-    uri: https://f61c559d-b5d6-4f96-972c-afc20b4ec8b1.eastus.cnt-prod.loadtesting.azure.com/tests/loadtest-kvrefid-case?api-version=2024-12-01-preview
-  response:
-    body:
-      string: '{"passFailCriteria":{"passFailMetrics":{"2761dd22-7f2b-4bc7-ba49-f05131847fb1":{"clientMetric":"requests_per_sec","aggregate":"avg","condition":">","value":78.0,"action":"continue"},"974fa22d-3de9-447a-8940-45d8aa4ac26b":{"clientMetric":"error","aggregate":"percentage","condition":">","value":50.0,"action":"continue"},"079d1d48-b6b5-40ab-bdd5-3ab2d4cc1384":{"clientMetric":"latency","aggregate":"avg","condition":">","requestName":"GetCustomerDetails","value":200.0,"action":"continue"}},"passFailServerMetrics":{}},"autoStopCriteria":{"autoStopDisabled":false,"errorRate":90.0,"errorRateTimeWindowInSeconds":60},"environmentVariables":{"rps":"1"},"loadTestConfiguration":{"engineInstances":1,"splitAllCSVs":false,"quickStartTest":false},"inputArtifacts":{"testScriptFileInfo":{"url":"https://cav5zwkbu0ncz7t0r1t9mfqw.z16.blob.storage.azure.net/ce68f267-a354-41ce-85b9-98394f209d3d/366e8f01-b1d1-486b-a90e-f553cfd915f5?skoid=713ccf3d-dc33-4787-a1ee-6b0cc537c37a&sktid=33e01921-4d64-4f8c-a055-5bdaffd5e33d&skt=2025-02-26T11%3A15%3A35Z&ske=2025-02-26T18%3A15%3A35Z&sks=b&skv=2024-05-04&sv=2024-05-04&se=2025-02-26T12%3A16%3A15Z&sr=b&sp=r&sig=***","fileName":"sample-JMX-file.jmx","fileType":"TEST_SCRIPT","expireDateTime":"2025-02-26T12:16:15.0376434Z","validationStatus":"VALIDATION_SUCCESS"},"additionalFileInfo":[{"url":"https://cav5zwkbu0ncz7t0r1t9mfqw.z16.blob.storage.azure.net/ce68f267-a354-41ce-85b9-98394f209d3d/56c1de94-872e-4a11-a2a2-8888cbb10587?skoid=713ccf3d-dc33-4787-a1ee-6b0cc537c37a&sktid=33e01921-4d64-4f8c-a055-5bdaffd5e33d&skt=2025-02-26T11%3A15%3A35Z&ske=2025-02-26T18%3A15%3A35Z&sks=b&skv=2024-05-04&sv=2024-05-04&se=2025-02-26T12%3A16%3A15Z&sr=b&sp=r&sig=***","fileName":"additional-data.csv","fileType":"ADDITIONAL_ARTIFACTS","expireDateTime":"2025-02-26T12:16:15.0380669Z","validationStatus":"VALIDATION_NOT_REQUIRED"},{"url":"https://cav5zwkbu0ncz7t0r1t9mfqw.z16.blob.storage.azure.net/ce68f267-a354-41ce-85b9-98394f209d3d/544f7275-bcf2-4c8c-bbe4-ffb2b1d49bd8?skoid=713ccf3d-dc33-4787-a1ee-6b0cc537c37a&sktid=33e01921-4d64-4f8c-a055-5bdaffd5e33d&skt=2025-02-26T11%3A15%3A35Z&ske=2025-02-26T18%3A15%3A35Z&sks=b&skv=2024-05-04&sv=2024-05-04&se=2025-02-26T12%3A16%3A15Z&sr=b&sp=r&sig=***","fileName":"sample-ZIP-artifact.zip","fileType":"ZIPPED_ARTIFACTS","expireDateTime":"2025-02-26T12:16:15.0384142Z","validationStatus":"VALIDATION_SUCCESS"}]},"kind":"JMX","publicIPDisabled":false,"metricsReferenceIdentityType":"SystemAssigned","testId":"loadtest-kvrefid-case","description":"Test
-        created from az load test command","displayName":"CLI-Test","keyvaultReferenceIdentityType":"UserAssigned","keyvaultReferenceIdentityId":"/subscriptions/00000000-0000-0000-0000-000000000000/resourcegroups/sample-rg/providers/microsoft.managedidentity/userassignedidentities/sample-mi","createdDateTime":"2025-02-26T11:15:34.384Z","createdBy":"hbisht@microsoft.com","lastModifiedDateTime":"2025-02-26T11:16:14.5Z","lastModifiedBy":"hbisht@microsoft.com"}'
-=======
-      - AZURECLI/2.69.0 azsdk-python-core/1.31.0 Python/3.12.8 (Linux-6.5.0-1025-azure-x86_64-with-glibc2.36)
+      - AZURECLI/2.70.0 azsdk-python-core/1.31.0 Python/3.12.8 (Linux-6.5.0-1025-azure-x86_64-with-glibc2.36)
     method: DELETE
-    uri: https://15e947d4-31dd-40ef-bca9-d215bc39cca6.eastus.cnt-prod.loadtesting.azure.com/tests/loadtest-kvrefid-case/files/additional-data.csv?api-version=2024-12-01-preview
+    uri: https://b99a95cb-db74-48d1-980c-fe606d9e9d29.eastus.cnt-prod.loadtesting.azure.com/tests/loadtest-kvrefid-case/files/additional-data.csv?api-version=2024-12-01-preview
   response:
     body:
       string: ''
->>>>>>> dfd6e4c3
-    headers:
-      api-supported-versions:
-      - 2022-11-01, 2023-04-01-preview, 2024-03-01-preview, 2024-05-01-preview, 2024-07-01-preview,
-        2024-12-01-preview
-      connection:
-      - keep-alive
-<<<<<<< HEAD
-      content-length:
-      - '3098'
-      content-type:
-      - application/json; charset=utf-8
-      date:
-      - Wed, 26 Feb 2025 11:16:15 GMT
-      mise-correlation-id:
-      - 74d28d42-a89c-40f9-ba34-b928ce6cee7a
-      strict-transport-security:
-      - max-age=31536000; includeSubDomains
-      x-azure-ref:
-      - 20250226T111614Z-r17775d4f98jjkc6hC1SG1dcu80000000d5000000000qd3g
-=======
-      date:
-      - Mon, 24 Feb 2025 21:54:30 GMT
-      mise-correlation-id:
-      - 69a3b37f-f2a4-461e-accc-c86ecdd67c9d
-      strict-transport-security:
-      - max-age=31536000; includeSubDomains
-      x-azure-ref:
-      - 20250224T215430Z-r17775d4f98lr8cghC1SG1f5ks00000008e000000000abtn
->>>>>>> dfd6e4c3
+    headers:
+      api-supported-versions:
+      - 2022-11-01, 2023-04-01-preview, 2024-03-01-preview, 2024-05-01-preview, 2024-07-01-preview,
+        2024-12-01-preview
+      connection:
+      - keep-alive
+      date:
+      - Wed, 26 Feb 2025 23:09:47 GMT
+      mise-correlation-id:
+      - dba7b877-d735-4c32-a521-e7d5485e3db2
+      strict-transport-security:
+      - max-age=31536000; includeSubDomains
+      x-azure-ref:
+      - 20250226T230947Z-167c755789dw9d62hC1SG1x2v800000001sg000000003xvc
       x-cache:
       - CONFIG_NOCACHE
       x-content-type-options:
@@ -2317,70 +2616,38 @@
       Content-Length:
       - '16'
       User-Agent:
-<<<<<<< HEAD
-      - azsdk-python-mgmt-loadtesting/1.0.0 Python/3.12.8 (Linux-6.5.0-1025-azure-x86_64-with-glibc2.36)
-    method: GET
-    uri: https://management.azure.com/subscriptions/00000000-0000-0000-0000-000000000000/resourceGroups/clitest-load-000001/providers/Microsoft.LoadTestService/loadTests/clitest-load-000002?api-version=2022-12-01
-  response:
-    body:
-      string: '{"id":"/subscriptions/00000000-0000-0000-0000-000000000000/resourceGroups/clitest-load-000001/providers/Microsoft.LoadTestService/loadTests/clitest-load-000002","name":"clitest-load-000002","type":"microsoft.loadtestservice/loadtests","location":"eastus","systemData":{"createdBy":"hbisht@microsoft.com","createdByType":"User","createdAt":"2025-02-26T11:14:32.2328146Z","lastModifiedBy":"hbisht@microsoft.com","lastModifiedByType":"User","lastModifiedAt":"2025-02-26T11:14:32.2328146Z"},"identity":{"type":"None"},"properties":{"dataPlaneURI":"f61c559d-b5d6-4f96-972c-afc20b4ec8b1.eastus.cnt-prod.loadtesting.azure.com","provisioningState":"Succeeded"}}'
-=======
-      - AZURECLI/2.69.0 azsdk-python-core/1.31.0 Python/3.12.8 (Linux-6.5.0-1025-azure-x86_64-with-glibc2.36)
+      - AZURECLI/2.70.0 azsdk-python-core/1.31.0 Python/3.12.8 (Linux-6.5.0-1025-azure-x86_64-with-glibc2.36)
       content-type:
       - application/octet-stream
     method: PUT
-    uri: https://15e947d4-31dd-40ef-bca9-d215bc39cca6.eastus.cnt-prod.loadtesting.azure.com/tests/loadtest-kvrefid-case/files/additional-data.csv?api-version=2024-12-01-preview&fileType=ADDITIONAL_ARTIFACTS
-  response:
-    body:
-      string: '{"url":"https://x8riedvqx93l12nj0h4zk1wu.z21.blob.storage.azure.net/893ce491-1133-4972-bf84-4e175de233b5/246d02bf-cd42-4081-8310-5e6868b35194?skoid=713ccf3d-dc33-4787-a1ee-6b0cc537c37a&sktid=33e01921-4d64-4f8c-a055-5bdaffd5e33d&skt=2025-02-24T21%3A53%3A47Z&ske=2025-02-25T04%3A53%3A47Z&sks=b&skv=2024-05-04&sv=2024-05-04&se=2025-02-24T22%3A04%3A30Z&sr=b&sp=r&sig=***","fileName":"additional-data.csv","fileType":"ADDITIONAL_ARTIFACTS","expireDateTime":"2025-02-24T22:04:30.8897601Z","validationStatus":"VALIDATION_NOT_REQUIRED"}'
->>>>>>> dfd6e4c3
-    headers:
-      api-supported-versions:
-      - 2022-11-01, 2023-04-01-preview, 2024-03-01-preview, 2024-05-01-preview, 2024-07-01-preview,
-        2024-12-01-preview
-      connection:
-      - keep-alive
-      content-length:
-<<<<<<< HEAD
-      - '653'
-      content-type:
-      - application/json; charset=utf-8
-      date:
-      - Wed, 26 Feb 2025 11:16:15 GMT
-      etag:
-      - '"7f0158e5-0000-0200-0000-67bef7ae0000"'
-      expires:
-      - '-1'
-      pragma:
-      - no-cache
-=======
-      - '573'
-      content-type:
-      - application/json; charset=utf-8
-      date:
-      - Mon, 24 Feb 2025 21:54:31 GMT
+    uri: https://b99a95cb-db74-48d1-980c-fe606d9e9d29.eastus.cnt-prod.loadtesting.azure.com/tests/loadtest-kvrefid-case/files/additional-data.csv?api-version=2024-12-01-preview&fileType=ADDITIONAL_ARTIFACTS
+  response:
+    body:
+      string: '{"url":"https://oi448951q60rh0r3dkw381x3.z31.blob.storage.azure.net/9a579d6d-0db8-4d1e-9876-776e25eee541/beee86ad-0245-48fc-93f2-67b395916ed7?skoid=713ccf3d-dc33-4787-a1ee-6b0cc537c37a&sktid=33e01921-4d64-4f8c-a055-5bdaffd5e33d&skt=2025-02-26T23%3A08%3A10Z&ske=2025-02-27T06%3A08%3A10Z&sks=b&skv=2024-05-04&sv=2024-05-04&se=2025-02-26T23%3A19%3A47Z&sr=b&sp=r&sig=***","fileName":"additional-data.csv","fileType":"ADDITIONAL_ARTIFACTS","expireDateTime":"2025-02-26T23:19:47.7806267Z","validationStatus":"VALIDATION_NOT_REQUIRED"}'
+    headers:
+      api-supported-versions:
+      - 2022-11-01, 2023-04-01-preview, 2024-03-01-preview, 2024-05-01-preview, 2024-07-01-preview,
+        2024-12-01-preview
+      connection:
+      - keep-alive
+      content-length:
+      - '575'
+      content-type:
+      - application/json; charset=utf-8
+      date:
+      - Wed, 26 Feb 2025 23:09:47 GMT
       location:
-      - https://15e947d4-31dd-40ef-bca9-d215bc39cca6.eastus.cnt-prod.loadtesting.azure.com/tests/loadtest-kvrefid-case/files/additional-data.csv?api-version=2024-12-01-preview
-      mise-correlation-id:
-      - 9bb69565-7b05-49b6-b6d9-304dfcac2ab6
->>>>>>> dfd6e4c3
-      strict-transport-security:
-      - max-age=31536000; includeSubDomains
-      x-azure-ref:
-      - 20250224T215430Z-r17775d4f98lr8cghC1SG1f5ks00000008e000000000abu1
-      x-cache:
-      - CONFIG_NOCACHE
-      x-content-type-options:
-      - nosniff
-<<<<<<< HEAD
-      x-ms-providerhub-traffic:
-      - 'True'
-      x-ms-ratelimit-remaining-subscription-global-reads:
-      - '16499'
-      x-msedge-ref:
-      - 'Ref A: 75A539DDD6674FCAB097FF97256EA7CB Ref B: MAA201060513051 Ref C: 2025-02-26T11:16:15Z'
-=======
->>>>>>> dfd6e4c3
+      - https://b99a95cb-db74-48d1-980c-fe606d9e9d29.eastus.cnt-prod.loadtesting.azure.com/tests/loadtest-kvrefid-case/files/additional-data.csv?api-version=2024-12-01-preview
+      mise-correlation-id:
+      - 5094b058-2fe7-4a07-bf4c-327c90bf722d
+      strict-transport-security:
+      - max-age=31536000; includeSubDomains
+      x-azure-ref:
+      - 20250226T230947Z-167c755789dw9d62hC1SG1x2v800000001sg000000003xwc
+      x-cache:
+      - CONFIG_NOCACHE
+      x-content-type-options:
+      - nosniff
     status:
       code: 201
       message: Created
@@ -2394,87 +2661,41 @@
       Connection:
       - keep-alive
       User-Agent:
-<<<<<<< HEAD
-      - AZURECLI/2.70.0 azsdk-python-core/1.31.0 Python/3.12.8 (Linux-6.5.0-1025-azure-x86_64-with-glibc2.36)
-    method: GET
-    uri: https://f61c559d-b5d6-4f96-972c-afc20b4ec8b1.eastus.cnt-prod.loadtesting.azure.com/tests/loadtest-kvrefid-case?api-version=2024-12-01-preview
-  response:
-    body:
-      string: '{"passFailCriteria":{"passFailMetrics":{"2761dd22-7f2b-4bc7-ba49-f05131847fb1":{"clientMetric":"requests_per_sec","aggregate":"avg","condition":">","value":78.0,"action":"continue"},"974fa22d-3de9-447a-8940-45d8aa4ac26b":{"clientMetric":"error","aggregate":"percentage","condition":">","value":50.0,"action":"continue"},"079d1d48-b6b5-40ab-bdd5-3ab2d4cc1384":{"clientMetric":"latency","aggregate":"avg","condition":">","requestName":"GetCustomerDetails","value":200.0,"action":"continue"}},"passFailServerMetrics":{}},"autoStopCriteria":{"autoStopDisabled":false,"errorRate":90.0,"errorRateTimeWindowInSeconds":60},"environmentVariables":{"rps":"1"},"loadTestConfiguration":{"engineInstances":1,"splitAllCSVs":false,"quickStartTest":false},"inputArtifacts":{"testScriptFileInfo":{"url":"https://cav5zwkbu0ncz7t0r1t9mfqw.z16.blob.storage.azure.net/ce68f267-a354-41ce-85b9-98394f209d3d/366e8f01-b1d1-486b-a90e-f553cfd915f5?skoid=713ccf3d-dc33-4787-a1ee-6b0cc537c37a&sktid=33e01921-4d64-4f8c-a055-5bdaffd5e33d&skt=2025-02-26T11%3A15%3A37Z&ske=2025-02-26T18%3A15%3A37Z&sks=b&skv=2024-05-04&sv=2024-05-04&se=2025-02-26T12%3A16%3A16Z&sr=b&sp=r&sig=***","fileName":"sample-JMX-file.jmx","fileType":"TEST_SCRIPT","expireDateTime":"2025-02-26T12:16:16.6082896Z","validationStatus":"VALIDATION_SUCCESS"},"additionalFileInfo":[{"url":"https://cav5zwkbu0ncz7t0r1t9mfqw.z16.blob.storage.azure.net/ce68f267-a354-41ce-85b9-98394f209d3d/56c1de94-872e-4a11-a2a2-8888cbb10587?skoid=713ccf3d-dc33-4787-a1ee-6b0cc537c37a&sktid=33e01921-4d64-4f8c-a055-5bdaffd5e33d&skt=2025-02-26T11%3A15%3A37Z&ske=2025-02-26T18%3A15%3A37Z&sks=b&skv=2024-05-04&sv=2024-05-04&se=2025-02-26T12%3A16%3A16Z&sr=b&sp=r&sig=***","fileName":"additional-data.csv","fileType":"ADDITIONAL_ARTIFACTS","expireDateTime":"2025-02-26T12:16:16.6085466Z","validationStatus":"VALIDATION_NOT_REQUIRED"},{"url":"https://cav5zwkbu0ncz7t0r1t9mfqw.z16.blob.storage.azure.net/ce68f267-a354-41ce-85b9-98394f209d3d/544f7275-bcf2-4c8c-bbe4-ffb2b1d49bd8?skoid=713ccf3d-dc33-4787-a1ee-6b0cc537c37a&sktid=33e01921-4d64-4f8c-a055-5bdaffd5e33d&skt=2025-02-26T11%3A15%3A37Z&ske=2025-02-26T18%3A15%3A37Z&sks=b&skv=2024-05-04&sv=2024-05-04&se=2025-02-26T12%3A16%3A16Z&sr=b&sp=r&sig=***","fileName":"sample-ZIP-artifact.zip","fileType":"ZIPPED_ARTIFACTS","expireDateTime":"2025-02-26T12:16:16.6086127Z","validationStatus":"VALIDATION_SUCCESS"}]},"kind":"JMX","publicIPDisabled":false,"metricsReferenceIdentityType":"SystemAssigned","testId":"loadtest-kvrefid-case","description":"Test
-        created from az load test command","displayName":"CLI-Test","keyvaultReferenceIdentityType":"UserAssigned","keyvaultReferenceIdentityId":"/subscriptions/00000000-0000-0000-0000-000000000000/resourcegroups/sample-rg/providers/microsoft.managedidentity/userassignedidentities/sample-mi","createdDateTime":"2025-02-26T11:15:34.384Z","createdBy":"hbisht@microsoft.com","lastModifiedDateTime":"2025-02-26T11:16:14.5Z","lastModifiedBy":"hbisht@microsoft.com"}'
-=======
-      - AZURECLI/2.69.0 azsdk-python-core/1.31.0 Python/3.12.8 (Linux-6.5.0-1025-azure-x86_64-with-glibc2.36)
-    method: GET
-    uri: https://15e947d4-31dd-40ef-bca9-d215bc39cca6.eastus.cnt-prod.loadtesting.azure.com/tests/loadtest-kvrefid-case/files/additional-data.csv?api-version=2024-12-01-preview
-  response:
-    body:
-      string: '{"url":"https://x8riedvqx93l12nj0h4zk1wu.z21.blob.storage.azure.net/893ce491-1133-4972-bf84-4e175de233b5/246d02bf-cd42-4081-8310-5e6868b35194?skoid=713ccf3d-dc33-4787-a1ee-6b0cc537c37a&sktid=33e01921-4d64-4f8c-a055-5bdaffd5e33d&skt=2025-02-24T21%3A53%3A47Z&ske=2025-02-25T04%3A53%3A47Z&sks=b&skv=2024-05-04&sv=2024-05-04&se=2025-02-24T22%3A04%3A31Z&sr=b&sp=r&sig=***","fileName":"additional-data.csv","fileType":"ADDITIONAL_ARTIFACTS","expireDateTime":"2025-02-24T22:04:31.1375459Z","validationStatus":"VALIDATION_NOT_REQUIRED"}'
->>>>>>> dfd6e4c3
-    headers:
-      accept-ranges:
-      - bytes
-      api-supported-versions:
-      - 2022-11-01, 2023-04-01-preview, 2024-03-01-preview, 2024-05-01-preview, 2024-07-01-preview,
-        2024-12-01-preview
-      connection:
-      - keep-alive
-      content-length:
-<<<<<<< HEAD
-      - '3102'
-      content-type:
-      - application/json; charset=utf-8
-      date:
-      - Wed, 26 Feb 2025 11:16:16 GMT
-      mise-correlation-id:
-      - 6a729af1-88f5-43f5-b4e8-d5c285edcd74
-      strict-transport-security:
-      - max-age=31536000; includeSubDomains
-      x-azure-ref:
-      - 20250226T111616Z-r16fc4b5ccfzkdtrhC1SG1akh80000000cz000000000a5mx
-=======
-      - '573'
-      content-type:
-      - application/json; charset=utf-8
-      date:
-      - Mon, 24 Feb 2025 21:54:31 GMT
-      mise-correlation-id:
-      - 3d7465f2-17d9-4b68-8a23-3b34892be376
-      strict-transport-security:
-      - max-age=31536000; includeSubDomains
-      x-azure-ref:
-      - 20250224T215431Z-r17775d4f98lr8cghC1SG1f5ks00000008e000000000abuh
->>>>>>> dfd6e4c3
-      x-cache:
-      - CONFIG_NOCACHE
-      x-content-type-options:
-      - nosniff
-    status:
-      code: 200
-      message: OK
-- request:
-<<<<<<< HEAD
-    body: '{"displayName": "CLI-Test", "kind": "JMX", "description": "Test created
-      from az load test command", "keyvaultReferenceIdentityType": "SystemAssigned",
-      "publicIPDisabled": false, "environmentVariables": {"rps": 1}, "secrets": {},
-      "certificate": null, "loadTestConfiguration": {"engineInstances": 1, "regionalLoadTestConfig":
-      null, "quickStartTest": false, "splitAllCSVs": true}, "passFailCriteria": {"passFailMetrics":
-      {"2761dd22-7f2b-4bc7-ba49-f05131847fb1": null, "974fa22d-3de9-447a-8940-45d8aa4ac26b":
-      null, "079d1d48-b6b5-40ab-bdd5-3ab2d4cc1384": null, "647be4f4-d87a-4edc-a527-a0ec2a0c5a7c":
-      {"aggregate": "avg", "clientMetric": "requests_per_sec", "condition": ">", "value":
-      "78"}, "8d957131-bf85-4fe7-9cb0-759e0efc370d": {"aggregate": "percentage", "clientMetric":
-      "error", "condition": ">", "value": "50"}, "a86d75fe-37da-4cc1-b01d-f6cd8ea9dfe6":
-      {"aggregate": "p75", "clientMetric": "response_time_ms", "condition": ">", "value":
-      "380"}, "1eadef85-64ee-4faa-a0a7-1130fff23e0e": {"aggregate": "p99", "clientMetric":
-      "response_time_ms", "condition": ">", "value": "520"}, "3ba1072a-edb0-435d-a4ba-69d367122b58":
-      {"aggregate": "p99.9", "clientMetric": "response_time_ms", "condition": ">",
-      "value": "540"}, "1d33be54-f2f8-473d-acd1-a407b6aa41fb": {"aggregate": "avg",
-      "clientMetric": "latency", "condition": ">", "value": "200", "requestName":
-      "GetCustomerDetails"}}}, "autoStopCriteria": {"autoStopDisabled": true, "errorRate":
-      90.0, "errorRateTimeWindowInSeconds": 60}, "engineBuiltinIdentityType": null,
-      "engineBuiltinIdentityIds": null}'
-=======
-    body: null
->>>>>>> dfd6e4c3
+      - AZURECLI/2.70.0 azsdk-python-core/1.31.0 Python/3.12.8 (Linux-6.5.0-1025-azure-x86_64-with-glibc2.36)
+    method: GET
+    uri: https://b99a95cb-db74-48d1-980c-fe606d9e9d29.eastus.cnt-prod.loadtesting.azure.com/tests/loadtest-kvrefid-case/files/additional-data.csv?api-version=2024-12-01-preview
+  response:
+    body:
+      string: '{"url":"https://oi448951q60rh0r3dkw381x3.z31.blob.storage.azure.net/9a579d6d-0db8-4d1e-9876-776e25eee541/beee86ad-0245-48fc-93f2-67b395916ed7?skoid=713ccf3d-dc33-4787-a1ee-6b0cc537c37a&sktid=33e01921-4d64-4f8c-a055-5bdaffd5e33d&skt=2025-02-26T23%3A08%3A17Z&ske=2025-02-27T06%3A08%3A17Z&sks=b&skv=2024-05-04&sv=2024-05-04&se=2025-02-26T23%3A19%3A48Z&sr=b&sp=r&sig=***","fileName":"additional-data.csv","fileType":"ADDITIONAL_ARTIFACTS","expireDateTime":"2025-02-26T23:19:48.0460603Z","validationStatus":"VALIDATION_NOT_REQUIRED"}'
+    headers:
+      accept-ranges:
+      - bytes
+      api-supported-versions:
+      - 2022-11-01, 2023-04-01-preview, 2024-03-01-preview, 2024-05-01-preview, 2024-07-01-preview,
+        2024-12-01-preview
+      connection:
+      - keep-alive
+      content-length:
+      - '575'
+      content-type:
+      - application/json; charset=utf-8
+      date:
+      - Wed, 26 Feb 2025 23:09:48 GMT
+      mise-correlation-id:
+      - 570a436f-af70-4833-ae49-5921b298a38b
+      strict-transport-security:
+      - max-age=31536000; includeSubDomains
+      x-azure-ref:
+      - 20250226T230947Z-167c755789dw9d62hC1SG1x2v800000001sg000000003xxa
+      x-cache:
+      - CONFIG_NOCACHE
+      x-content-type-options:
+      - nosniff
+    status:
+      code: 200
+      message: OK
+- request:
+    body: null
     headers:
       Accept:
       - application/json
@@ -2483,24 +2704,11 @@
       Connection:
       - keep-alive
       Content-Length:
-<<<<<<< HEAD
-      - '1546'
-      Content-Type:
-      - application/merge-patch+json
-      User-Agent:
-      - AZURECLI/2.70.0 azsdk-python-core/1.31.0 Python/3.12.8 (Linux-6.5.0-1025-azure-x86_64-with-glibc2.36)
-    method: PATCH
-    uri: https://f61c559d-b5d6-4f96-972c-afc20b4ec8b1.eastus.cnt-prod.loadtesting.azure.com/tests/loadtest-kvrefid-case?api-version=2024-12-01-preview
-  response:
-    body:
-      string: '{"passFailCriteria":{"passFailMetrics":{"a86d75fe-37da-4cc1-b01d-f6cd8ea9dfe6":{"clientMetric":"response_time_ms","aggregate":"p75","condition":">","value":380.0,"action":"continue"},"8d957131-bf85-4fe7-9cb0-759e0efc370d":{"clientMetric":"error","aggregate":"percentage","condition":">","value":50.0,"action":"continue"},"647be4f4-d87a-4edc-a527-a0ec2a0c5a7c":{"clientMetric":"requests_per_sec","aggregate":"avg","condition":">","value":78.0,"action":"continue"},"1eadef85-64ee-4faa-a0a7-1130fff23e0e":{"clientMetric":"response_time_ms","aggregate":"p99","condition":">","value":520.0,"action":"continue"},"3ba1072a-edb0-435d-a4ba-69d367122b58":{"clientMetric":"response_time_ms","aggregate":"p99.9","condition":">","value":540.0,"action":"continue"},"1d33be54-f2f8-473d-acd1-a407b6aa41fb":{"clientMetric":"latency","aggregate":"avg","condition":">","requestName":"GetCustomerDetails","value":200.0,"action":"continue"}},"passFailServerMetrics":{}},"autoStopCriteria":{"autoStopDisabled":true,"errorRate":90.0,"errorRateTimeWindowInSeconds":60},"environmentVariables":{"rps":"1"},"loadTestConfiguration":{"engineInstances":1,"splitAllCSVs":true,"quickStartTest":false},"inputArtifacts":{"testScriptFileInfo":{"url":"https://cav5zwkbu0ncz7t0r1t9mfqw.z16.blob.storage.azure.net/ce68f267-a354-41ce-85b9-98394f209d3d/366e8f01-b1d1-486b-a90e-f553cfd915f5?skoid=713ccf3d-dc33-4787-a1ee-6b0cc537c37a&sktid=33e01921-4d64-4f8c-a055-5bdaffd5e33d&skt=2025-02-26T11%3A15%3A53Z&ske=2025-02-26T18%3A15%3A53Z&sks=b&skv=2024-05-04&sv=2024-05-04&se=2025-02-26T12%3A16%3A16Z&sr=b&sp=r&sig=***","fileName":"sample-JMX-file.jmx","fileType":"TEST_SCRIPT","expireDateTime":"2025-02-26T12:16:16.991459Z","validationStatus":"VALIDATION_SUCCESS"},"additionalFileInfo":[{"url":"https://cav5zwkbu0ncz7t0r1t9mfqw.z16.blob.storage.azure.net/ce68f267-a354-41ce-85b9-98394f209d3d/56c1de94-872e-4a11-a2a2-8888cbb10587?skoid=713ccf3d-dc33-4787-a1ee-6b0cc537c37a&sktid=33e01921-4d64-4f8c-a055-5bdaffd5e33d&skt=2025-02-26T11%3A15%3A53Z&ske=2025-02-26T18%3A15%3A53Z&sks=b&skv=2024-05-04&sv=2024-05-04&se=2025-02-26T12%3A16%3A16Z&sr=b&sp=r&sig=***","fileName":"additional-data.csv","fileType":"ADDITIONAL_ARTIFACTS","expireDateTime":"2025-02-26T12:16:16.9929871Z","validationStatus":"VALIDATION_NOT_REQUIRED"},{"url":"https://cav5zwkbu0ncz7t0r1t9mfqw.z16.blob.storage.azure.net/ce68f267-a354-41ce-85b9-98394f209d3d/544f7275-bcf2-4c8c-bbe4-ffb2b1d49bd8?skoid=713ccf3d-dc33-4787-a1ee-6b0cc537c37a&sktid=33e01921-4d64-4f8c-a055-5bdaffd5e33d&skt=2025-02-26T11%3A15%3A53Z&ske=2025-02-26T18%3A15%3A53Z&sks=b&skv=2024-05-04&sv=2024-05-04&se=2025-02-26T12%3A16%3A16Z&sr=b&sp=r&sig=***","fileName":"sample-ZIP-artifact.zip","fileType":"ZIPPED_ARTIFACTS","expireDateTime":"2025-02-26T12:16:16.9932963Z","validationStatus":"VALIDATION_SUCCESS"}]},"kind":"JMX","publicIPDisabled":false,"metricsReferenceIdentityType":"SystemAssigned","testId":"loadtest-kvrefid-case","description":"Test
-        created from az load test command","displayName":"CLI-Test","keyvaultReferenceIdentityType":"SystemAssigned","createdDateTime":"2025-02-26T11:15:34.384Z","createdBy":"hbisht@microsoft.com","lastModifiedDateTime":"2025-02-26T11:16:16.981Z","lastModifiedBy":"hbisht@microsoft.com"}'
-=======
       - '0'
       User-Agent:
-      - AZURECLI/2.69.0 azsdk-python-core/1.31.0 Python/3.12.8 (Linux-6.5.0-1025-azure-x86_64-with-glibc2.36)
+      - AZURECLI/2.70.0 azsdk-python-core/1.31.0 Python/3.12.8 (Linux-6.5.0-1025-azure-x86_64-with-glibc2.36)
     method: DELETE
-    uri: https://15e947d4-31dd-40ef-bca9-d215bc39cca6.eastus.cnt-prod.loadtesting.azure.com/tests/loadtest-kvrefid-case/files/sample-ZIP-artifact.zip?api-version=2024-12-01-preview
+    uri: https://b99a95cb-db74-48d1-980c-fe606d9e9d29.eastus.cnt-prod.loadtesting.azure.com/tests/loadtest-kvrefid-case/files/sample-ZIP-artifact.zip?api-version=2024-12-01-preview
   response:
     body:
       string: ''
@@ -2511,13 +2719,13 @@
       connection:
       - keep-alive
       date:
-      - Mon, 24 Feb 2025 21:54:31 GMT
-      mise-correlation-id:
-      - d518f62f-bb91-4a93-b34e-306c95deefb8
-      strict-transport-security:
-      - max-age=31536000; includeSubDomains
-      x-azure-ref:
-      - 20250224T215431Z-r17775d4f98lr8cghC1SG1f5ks00000008e000000000abuz
+      - Wed, 26 Feb 2025 23:09:48 GMT
+      mise-correlation-id:
+      - 51b2c9cb-3a3a-478c-a74a-ed8a6489ab2c
+      strict-transport-security:
+      - max-age=31536000; includeSubDomains
+      x-azure-ref:
+      - 20250226T230948Z-167c755789dw9d62hC1SG1x2v800000001sg000000003xxx
       x-cache:
       - CONFIG_NOCACHE
       x-content-type-options:
@@ -2546,49 +2754,34 @@
       Content-Length:
       - '236'
       User-Agent:
-      - AZURECLI/2.69.0 azsdk-python-core/1.31.0 Python/3.12.8 (Linux-6.5.0-1025-azure-x86_64-with-glibc2.36)
+      - AZURECLI/2.70.0 azsdk-python-core/1.31.0 Python/3.12.8 (Linux-6.5.0-1025-azure-x86_64-with-glibc2.36)
       content-type:
       - application/octet-stream
     method: PUT
-    uri: https://15e947d4-31dd-40ef-bca9-d215bc39cca6.eastus.cnt-prod.loadtesting.azure.com/tests/loadtest-kvrefid-case/files/sample-ZIP-artifact.zip?api-version=2024-12-01-preview&fileType=ZIPPED_ARTIFACTS
-  response:
-    body:
-      string: '{"url":"https://x8riedvqx93l12nj0h4zk1wu.z21.blob.storage.azure.net/893ce491-1133-4972-bf84-4e175de233b5/dbe1fba2-153e-431b-b09e-38b31d7a4001?skoid=713ccf3d-dc33-4787-a1ee-6b0cc537c37a&sktid=33e01921-4d64-4f8c-a055-5bdaffd5e33d&skt=2025-02-24T21%3A53%3A48Z&ske=2025-02-25T04%3A53%3A48Z&sks=b&skv=2024-05-04&sv=2024-05-04&se=2025-02-24T22%3A04%3A32Z&sr=b&sp=r&sig=***","fileName":"sample-ZIP-artifact.zip","fileType":"ZIPPED_ARTIFACTS","expireDateTime":"2025-02-24T22:04:32.4464492Z","validationStatus":"NOT_VALIDATED"}'
->>>>>>> dfd6e4c3
-    headers:
-      api-supported-versions:
-      - 2022-11-01, 2023-04-01-preview, 2024-03-01-preview, 2024-05-01-preview, 2024-07-01-preview,
-        2024-12-01-preview
-      connection:
-      - keep-alive
-      content-length:
-<<<<<<< HEAD
-      - '3356'
-      content-type:
-      - application/json; charset=utf-8
-      date:
-      - Wed, 26 Feb 2025 11:16:17 GMT
-      mise-correlation-id:
-      - a772f947-fc56-44e1-9b31-a5daabe1d190
-      strict-transport-security:
-      - max-age=31536000; includeSubDomains
-      x-azure-ref:
-      - 20250226T111616Z-r16fc4b5ccfzkdtrhC1SG1akh80000000cz000000000a5n4
-=======
+    uri: https://b99a95cb-db74-48d1-980c-fe606d9e9d29.eastus.cnt-prod.loadtesting.azure.com/tests/loadtest-kvrefid-case/files/sample-ZIP-artifact.zip?api-version=2024-12-01-preview&fileType=ZIPPED_ARTIFACTS
+  response:
+    body:
+      string: '{"url":"https://oi448951q60rh0r3dkw381x3.z31.blob.storage.azure.net/9a579d6d-0db8-4d1e-9876-776e25eee541/38a952e3-f1d2-4447-ab8b-eb3f968898d2?skoid=713ccf3d-dc33-4787-a1ee-6b0cc537c37a&sktid=33e01921-4d64-4f8c-a055-5bdaffd5e33d&skt=2025-02-26T23%3A08%3A33Z&ske=2025-02-27T06%3A08%3A33Z&sks=b&skv=2024-05-04&sv=2024-05-04&se=2025-02-26T23%3A19%3A48Z&sr=b&sp=r&sig=***","fileName":"sample-ZIP-artifact.zip","fileType":"ZIPPED_ARTIFACTS","expireDateTime":"2025-02-26T23:19:48.7724615Z","validationStatus":"NOT_VALIDATED"}'
+    headers:
+      api-supported-versions:
+      - 2022-11-01, 2023-04-01-preview, 2024-03-01-preview, 2024-05-01-preview, 2024-07-01-preview,
+        2024-12-01-preview
+      connection:
+      - keep-alive
+      content-length:
       - '563'
       content-type:
       - application/json; charset=utf-8
       date:
-      - Mon, 24 Feb 2025 21:54:32 GMT
+      - Wed, 26 Feb 2025 23:09:48 GMT
       location:
-      - https://15e947d4-31dd-40ef-bca9-d215bc39cca6.eastus.cnt-prod.loadtesting.azure.com/tests/loadtest-kvrefid-case/files/sample-ZIP-artifact.zip?api-version=2024-12-01-preview
-      mise-correlation-id:
-      - fa7ded29-7ebd-4219-be4f-fd6cae3d4421
-      strict-transport-security:
-      - max-age=31536000; includeSubDomains
-      x-azure-ref:
-      - 20250224T215431Z-r17775d4f98lr8cghC1SG1f5ks00000008e000000000abvd
->>>>>>> dfd6e4c3
+      - https://b99a95cb-db74-48d1-980c-fe606d9e9d29.eastus.cnt-prod.loadtesting.azure.com/tests/loadtest-kvrefid-case/files/sample-ZIP-artifact.zip?api-version=2024-12-01-preview
+      mise-correlation-id:
+      - 720e6f11-3dcb-4aeb-8969-c86fb19a75ec
+      strict-transport-security:
+      - max-age=31536000; includeSubDomains
+      x-azure-ref:
+      - 20250226T230948Z-167c755789dw9d62hC1SG1x2v800000001sg000000003xyz
       x-cache:
       - CONFIG_NOCACHE
       x-content-type-options:
@@ -2606,55 +2799,32 @@
       Connection:
       - keep-alive
       User-Agent:
-<<<<<<< HEAD
-      - AZURECLI/2.70.0 azsdk-python-core/1.31.0 Python/3.12.8 (Linux-6.5.0-1025-azure-x86_64-with-glibc2.36)
-    method: GET
-    uri: https://f61c559d-b5d6-4f96-972c-afc20b4ec8b1.eastus.cnt-prod.loadtesting.azure.com/tests/loadtest-kvrefid-case/files?api-version=2024-12-01-preview
-  response:
-    body:
-      string: '{"value":[{"url":"https://cav5zwkbu0ncz7t0r1t9mfqw.z16.blob.storage.azure.net/ce68f267-a354-41ce-85b9-98394f209d3d/366e8f01-b1d1-486b-a90e-f553cfd915f5?skoid=713ccf3d-dc33-4787-a1ee-6b0cc537c37a&sktid=33e01921-4d64-4f8c-a055-5bdaffd5e33d&skt=2025-02-26T11%3A15%3A35Z&ske=2025-02-26T18%3A15%3A35Z&sks=b&skv=2024-05-04&sv=2024-05-04&se=2025-02-26T11%3A26%3A17Z&sr=b&sp=r&sig=***","fileName":"sample-JMX-file.jmx","fileType":"TEST_SCRIPT","expireDateTime":"2025-02-26T11:26:17.2507189Z","validationStatus":"VALIDATION_SUCCESS"},{"url":"https://cav5zwkbu0ncz7t0r1t9mfqw.z16.blob.storage.azure.net/ce68f267-a354-41ce-85b9-98394f209d3d/56c1de94-872e-4a11-a2a2-8888cbb10587?skoid=713ccf3d-dc33-4787-a1ee-6b0cc537c37a&sktid=33e01921-4d64-4f8c-a055-5bdaffd5e33d&skt=2025-02-26T11%3A15%3A35Z&ske=2025-02-26T18%3A15%3A35Z&sks=b&skv=2024-05-04&sv=2024-05-04&se=2025-02-26T11%3A26%3A17Z&sr=b&sp=r&sig=***","fileName":"additional-data.csv","fileType":"ADDITIONAL_ARTIFACTS","expireDateTime":"2025-02-26T11:26:17.2509853Z","validationStatus":"VALIDATION_NOT_REQUIRED"},{"url":"https://cav5zwkbu0ncz7t0r1t9mfqw.z16.blob.storage.azure.net/ce68f267-a354-41ce-85b9-98394f209d3d/544f7275-bcf2-4c8c-bbe4-ffb2b1d49bd8?skoid=713ccf3d-dc33-4787-a1ee-6b0cc537c37a&sktid=33e01921-4d64-4f8c-a055-5bdaffd5e33d&skt=2025-02-26T11%3A15%3A35Z&ske=2025-02-26T18%3A15%3A35Z&sks=b&skv=2024-05-04&sv=2024-05-04&se=2025-02-26T11%3A26%3A17Z&sr=b&sp=r&sig=***","fileName":"sample-ZIP-artifact.zip","fileType":"ZIPPED_ARTIFACTS","expireDateTime":"2025-02-26T11:26:17.2511178Z","validationStatus":"VALIDATION_SUCCESS"}]}'
-=======
-      - AZURECLI/2.69.0 azsdk-python-core/1.31.0 Python/3.12.8 (Linux-6.5.0-1025-azure-x86_64-with-glibc2.36)
-    method: GET
-    uri: https://15e947d4-31dd-40ef-bca9-d215bc39cca6.eastus.cnt-prod.loadtesting.azure.com/tests/loadtest-kvrefid-case/files/sample-ZIP-artifact.zip?api-version=2024-12-01-preview
-  response:
-    body:
-      string: '{"url":"https://x8riedvqx93l12nj0h4zk1wu.z21.blob.storage.azure.net/893ce491-1133-4972-bf84-4e175de233b5/dbe1fba2-153e-431b-b09e-38b31d7a4001?skoid=713ccf3d-dc33-4787-a1ee-6b0cc537c37a&sktid=33e01921-4d64-4f8c-a055-5bdaffd5e33d&skt=2025-02-24T21%3A53%3A47Z&ske=2025-02-25T04%3A53%3A47Z&sks=b&skv=2024-05-04&sv=2024-05-04&se=2025-02-24T22%3A04%3A32Z&sr=b&sp=r&sig=***","fileName":"sample-ZIP-artifact.zip","fileType":"ZIPPED_ARTIFACTS","expireDateTime":"2025-02-24T22:04:32.6967522Z","validationStatus":"NOT_VALIDATED"}'
->>>>>>> dfd6e4c3
-    headers:
-      accept-ranges:
-      - bytes
-      api-supported-versions:
-      - 2022-11-01, 2023-04-01-preview, 2024-03-01-preview, 2024-05-01-preview, 2024-07-01-preview,
-        2024-12-01-preview
-      connection:
-      - keep-alive
-      content-length:
-<<<<<<< HEAD
-      - '1722'
-      content-type:
-      - application/json; charset=utf-8
-      date:
-      - Wed, 26 Feb 2025 11:16:17 GMT
-      mise-correlation-id:
-      - 341c97b1-a402-4579-9d69-1291ead4704f
-      strict-transport-security:
-      - max-age=31536000; includeSubDomains
-      x-azure-ref:
-      - 20250226T111617Z-r16fc4b5ccfzkdtrhC1SG1akh80000000cz000000000a5nc
-=======
-      - '563'
-      content-type:
-      - application/json; charset=utf-8
-      date:
-      - Mon, 24 Feb 2025 21:54:32 GMT
-      mise-correlation-id:
-      - 790ebf62-3885-482e-a533-14fd7d51fc16
-      strict-transport-security:
-      - max-age=31536000; includeSubDomains
-      x-azure-ref:
-      - 20250224T215432Z-r17775d4f98lr8cghC1SG1f5ks00000008e000000000abx2
->>>>>>> dfd6e4c3
+      - AZURECLI/2.70.0 azsdk-python-core/1.31.0 Python/3.12.8 (Linux-6.5.0-1025-azure-x86_64-with-glibc2.36)
+    method: GET
+    uri: https://b99a95cb-db74-48d1-980c-fe606d9e9d29.eastus.cnt-prod.loadtesting.azure.com/tests/loadtest-kvrefid-case/files/sample-ZIP-artifact.zip?api-version=2024-12-01-preview
+  response:
+    body:
+      string: '{"url":"https://oi448951q60rh0r3dkw381x3.z31.blob.storage.azure.net/9a579d6d-0db8-4d1e-9876-776e25eee541/38a952e3-f1d2-4447-ab8b-eb3f968898d2?skoid=713ccf3d-dc33-4787-a1ee-6b0cc537c37a&sktid=33e01921-4d64-4f8c-a055-5bdaffd5e33d&skt=2025-02-26T23%3A08%3A10Z&ske=2025-02-27T06%3A08%3A10Z&sks=b&skv=2024-05-04&sv=2024-05-04&se=2025-02-26T23%3A19%3A49Z&sr=b&sp=r&sig=***","fileName":"sample-ZIP-artifact.zip","fileType":"ZIPPED_ARTIFACTS","expireDateTime":"2025-02-26T23:19:49.0299406Z","validationStatus":"NOT_VALIDATED"}'
+    headers:
+      accept-ranges:
+      - bytes
+      api-supported-versions:
+      - 2022-11-01, 2023-04-01-preview, 2024-03-01-preview, 2024-05-01-preview, 2024-07-01-preview,
+        2024-12-01-preview
+      connection:
+      - keep-alive
+      content-length:
+      - '565'
+      content-type:
+      - application/json; charset=utf-8
+      date:
+      - Wed, 26 Feb 2025 23:09:49 GMT
+      mise-correlation-id:
+      - c4c1c11c-5e15-4d2e-9f0e-96c7d37ea08a
+      strict-transport-security:
+      - max-age=31536000; includeSubDomains
+      x-azure-ref:
+      - 20250226T230948Z-167c755789dw9d62hC1SG1x2v800000001sg000000003y0a
       x-cache:
       - CONFIG_NOCACHE
       x-content-type-options:
@@ -2674,15 +2844,9 @@
       Content-Length:
       - '0'
       User-Agent:
-<<<<<<< HEAD
       - AZURECLI/2.70.0 azsdk-python-core/1.31.0 Python/3.12.8 (Linux-6.5.0-1025-azure-x86_64-with-glibc2.36)
     method: DELETE
-    uri: https://f61c559d-b5d6-4f96-972c-afc20b4ec8b1.eastus.cnt-prod.loadtesting.azure.com/tests/loadtest-kvrefid-case/files/additional-data.csv?api-version=2024-12-01-preview
-=======
-      - AZURECLI/2.69.0 azsdk-python-core/1.31.0 Python/3.12.8 (Linux-6.5.0-1025-azure-x86_64-with-glibc2.36)
-    method: DELETE
-    uri: https://15e947d4-31dd-40ef-bca9-d215bc39cca6.eastus.cnt-prod.loadtesting.azure.com/tests/loadtest-kvrefid-case/files/sample-JMX-file.jmx?api-version=2024-12-01-preview
->>>>>>> dfd6e4c3
+    uri: https://b99a95cb-db74-48d1-980c-fe606d9e9d29.eastus.cnt-prod.loadtesting.azure.com/tests/loadtest-kvrefid-case/files/sample-JMX-file.jmx?api-version=2024-12-01-preview
   response:
     body:
       string: ''
@@ -2693,432 +2857,13 @@
       connection:
       - keep-alive
       date:
-<<<<<<< HEAD
-      - Wed, 26 Feb 2025 11:16:17 GMT
-      mise-correlation-id:
-      - efd891a3-93e8-441d-a998-d9c2bcf8c6a5
-      strict-transport-security:
-      - max-age=31536000; includeSubDomains
-      x-azure-ref:
-      - 20250226T111617Z-r16fc4b5ccfzkdtrhC1SG1akh80000000cz000000000a5nh
-=======
-      - Mon, 24 Feb 2025 21:54:33 GMT
-      mise-correlation-id:
-      - 9af23ca4-eed4-48f8-89f4-74673a810dee
-      strict-transport-security:
-      - max-age=31536000; includeSubDomains
-      x-azure-ref:
-      - 20250224T215432Z-r17775d4f98lr8cghC1SG1f5ks00000008e000000000abxq
->>>>>>> dfd6e4c3
-      x-cache:
-      - CONFIG_NOCACHE
-      x-content-type-options:
-      - nosniff
-    status:
-      code: 204
-      message: No Content
-- request:
-    body: !!python/object/new:_io.BytesIO
-      state: !!python/tuple
-      - !!binary |
-<<<<<<< HEAD
-        YSxiLGMsZAoxLDIsMyw0Cg==
-=======
-        PD94bWwgdmVyc2lvbj0iMS4wIiBlbmNvZGluZz0iVVRGLTgiPz4KPGptZXRlclRlc3RQbGFuIHZl
-        cnNpb249IjEuMiIgcHJvcGVydGllcz0iNS4wIiBqbWV0ZXI9IjUuNSI+CiAgPGhhc2hUcmVlPgog
-        ICAgPFRlc3RQbGFuIGd1aWNsYXNzPSJUZXN0UGxhbkd1aSIgdGVzdGNsYXNzPSJUZXN0UGxhbiIg
-        dGVzdG5hbWU9IkF6dXJlIExvYWQgVGVzdGluZyIgZW5hYmxlZD0idHJ1ZSI+CiAgICAgIDxzdHJp
-        bmdQcm9wIG5hbWU9IlRlc3RQbGFuLmNvbW1lbnRzIj48L3N0cmluZ1Byb3A+CiAgICAgIDxib29s
-        UHJvcCBuYW1lPSJUZXN0UGxhbi5mdW5jdGlvbmFsX21vZGUiPmZhbHNlPC9ib29sUHJvcD4KICAg
-        ICAgPGJvb2xQcm9wIG5hbWU9IlRlc3RQbGFuLnRlYXJEb3duX29uX3NodXRkb3duIj50cnVlPC9i
-        b29sUHJvcD4KICAgICAgPGJvb2xQcm9wIG5hbWU9IlRlc3RQbGFuLnNlcmlhbGl6ZV90aHJlYWRn
-        cm91cHMiPmZhbHNlPC9ib29sUHJvcD4KICAgICAgPGVsZW1lbnRQcm9wIG5hbWU9IlRlc3RQbGFu
-        LnVzZXJfZGVmaW5lZF92YXJpYWJsZXMiIGVsZW1lbnRUeXBlPSJBcmd1bWVudHMiIGd1aWNsYXNz
-        PSJBcmd1bWVudHNQYW5lbCIgdGVzdGNsYXNzPSJBcmd1bWVudHMiIHRlc3RuYW1lPSJVc2VyIERl
-        ZmluZWQgVmFyaWFibGVzIiBlbmFibGVkPSJ0cnVlIj4KICAgICAgICA8Y29sbGVjdGlvblByb3Ag
-        bmFtZT0iQXJndW1lbnRzLmFyZ3VtZW50cyIvPgogICAgICA8L2VsZW1lbnRQcm9wPgogICAgICA8
-        c3RyaW5nUHJvcCBuYW1lPSJUZXN0UGxhbi51c2VyX2RlZmluZV9jbGFzc3BhdGgiPjwvc3RyaW5n
-        UHJvcD4KICAgIDwvVGVzdFBsYW4+CiAgICA8aGFzaFRyZWU+CiAgICAgIDxBcmd1bWVudHMgZ3Vp
-        Y2xhc3M9IkFyZ3VtZW50c1BhbmVsIiB0ZXN0Y2xhc3M9IkFyZ3VtZW50cyIgdGVzdG5hbWU9IlVz
-        ZXIgRGVmaW5lZCBWYXJpYWJsZXMiIGVuYWJsZWQ9InRydWUiPgogICAgICAgIDxjb2xsZWN0aW9u
-        UHJvcCBuYW1lPSJBcmd1bWVudHMuYXJndW1lbnRzIj4KICAgICAgICAgIDxlbGVtZW50UHJvcCBu
-        YW1lPSJkdXJhdGlvbl9pbl9zZWMiIGVsZW1lbnRUeXBlPSJBcmd1bWVudCI+CiAgICAgICAgICAg
-        IDxzdHJpbmdQcm9wIG5hbWU9IkFyZ3VtZW50Lm5hbWUiPmR1cmF0aW9uX2luX3NlYzwvc3RyaW5n
-        UHJvcD4KICAgICAgICAgICAgPHN0cmluZ1Byb3AgbmFtZT0iQXJndW1lbnQudmFsdWUiPiR7X19n
-        cm9vdnkoIFN5c3RlbS5nZXRlbnYoJnF1b3Q7ZHVyYXRpb25faW5fc2VjJnF1b3Q7KSA/OiAmcXVv
-        dDsxMCZxdW90OyApfTwvc3RyaW5nUHJvcD4KICAgICAgICAgICAgPHN0cmluZ1Byb3AgbmFtZT0i
-        QXJndW1lbnQubWV0YWRhdGEiPj08L3N0cmluZ1Byb3A+CiAgICAgICAgICA8L2VsZW1lbnRQcm9w
-        PgogICAgICAgICAgPGVsZW1lbnRQcm9wIG5hbWU9InJwcyIgZWxlbWVudFR5cGU9IkFyZ3VtZW50
-        Ij4KICAgICAgICAgICAgPHN0cmluZ1Byb3AgbmFtZT0iQXJndW1lbnQubmFtZSI+cnBzPC9zdHJp
-        bmdQcm9wPgogICAgICAgICAgICA8c3RyaW5nUHJvcCBuYW1lPSJBcmd1bWVudC52YWx1ZSI+JHtf
-        X2dyb292eSggU3lzdGVtLmdldGVudigmcXVvdDtycHMmcXVvdDspID86ICZxdW90OzEmcXVvdDsg
-        KX08L3N0cmluZ1Byb3A+CiAgICAgICAgICAgIDxzdHJpbmdQcm9wIG5hbWU9IkFyZ3VtZW50Lm1l
-        dGFkYXRhIj49PC9zdHJpbmdQcm9wPgogICAgICAgICAgPC9lbGVtZW50UHJvcD4KICAgICAgICAg
-        IDxlbGVtZW50UHJvcCBuYW1lPSJkb21haW4iIGVsZW1lbnRUeXBlPSJBcmd1bWVudCI+CiAgICAg
-        ICAgICAgIDxzdHJpbmdQcm9wIG5hbWU9IkFyZ3VtZW50Lm5hbWUiPmRvbWFpbjwvc3RyaW5nUHJv
-        cD4KICAgICAgICAgICAgPHN0cmluZ1Byb3AgbmFtZT0iQXJndW1lbnQudmFsdWUiPiR7X19ncm9v
-        dnkoIFN5c3RlbS5nZXRlbnYoJnF1b3Q7ZG9tYWluJnF1b3Q7KSA/OiAmcXVvdDtleGFtcGxlLmNv
-        bSZxdW90OyApfTwvc3RyaW5nUHJvcD4KICAgICAgICAgICAgPHN0cmluZ1Byb3AgbmFtZT0iQXJn
-        dW1lbnQubWV0YWRhdGEiPj08L3N0cmluZ1Byb3A+CiAgICAgICAgICA8L2VsZW1lbnRQcm9wPgog
-        ICAgICAgICAgPGVsZW1lbnRQcm9wIG5hbWU9InByb3RvY29sIiBlbGVtZW50VHlwZT0iQXJndW1l
-        bnQiPgogICAgICAgICAgICA8c3RyaW5nUHJvcCBuYW1lPSJBcmd1bWVudC5uYW1lIj5wcm90b2Nv
-        bDwvc3RyaW5nUHJvcD4KICAgICAgICAgICAgPHN0cmluZ1Byb3AgbmFtZT0iQXJndW1lbnQudmFs
-        dWUiPiR7X19ncm9vdnkoIFN5c3RlbS5nZXRlbnYoJnF1b3Q7cHJvdG9jb2wmcXVvdDspID86ICZx
-        dW90O2h0dHBzJnF1b3Q7ICl9PC9zdHJpbmdQcm9wPgogICAgICAgICAgICA8c3RyaW5nUHJvcCBu
-        YW1lPSJBcmd1bWVudC5tZXRhZGF0YSI+PTwvc3RyaW5nUHJvcD4KICAgICAgICAgIDwvZWxlbWVu
-        dFByb3A+CiAgICAgICAgICA8ZWxlbWVudFByb3AgbmFtZT0idXJsX3BhdGgiIGVsZW1lbnRUeXBl
-        PSJBcmd1bWVudCI+CiAgICAgICAgICAgIDxzdHJpbmdQcm9wIG5hbWU9IkFyZ3VtZW50Lm5hbWUi
-        PnVybF9wYXRoPC9zdHJpbmdQcm9wPgogICAgICAgICAgICA8c3RyaW5nUHJvcCBuYW1lPSJBcmd1
-        bWVudC52YWx1ZSI+JHtfX2dyb292eSggU3lzdGVtLmdldGVudigmcXVvdDt1cmxfcGF0aCZxdW90
-        OykgPzogJnF1b3Q7LyZxdW90OyApfTwvc3RyaW5nUHJvcD4KICAgICAgICAgICAgPHN0cmluZ1By
-        b3AgbmFtZT0iQXJndW1lbnQubWV0YWRhdGEiPj08L3N0cmluZ1Byb3A+CiAgICAgICAgICA8L2Vs
-        ZW1lbnRQcm9wPgogICAgICAgIDwvY29sbGVjdGlvblByb3A+CiAgICAgIDwvQXJndW1lbnRzPgog
-        ICAgICA8aGFzaFRyZWUvPgogICAgICA8T3Blbk1vZGVsVGhyZWFkR3JvdXAgZ3VpY2xhc3M9Ik9w
-        ZW5Nb2RlbFRocmVhZEdyb3VwR3VpIiB0ZXN0Y2xhc3M9Ik9wZW5Nb2RlbFRocmVhZEdyb3VwIiB0
-        ZXN0bmFtZT0iT3BlbiBNb2RlbCBUaHJlYWQgR3JvdXAiIGVuYWJsZWQ9InRydWUiPgogICAgICAg
-        IDxlbGVtZW50UHJvcCBuYW1lPSJUaHJlYWRHcm91cC5tYWluX2NvbnRyb2xsZXIiIGVsZW1lbnRU
-        eXBlPSJPcGVuTW9kZWxUaHJlYWRHcm91cENvbnRyb2xsZXIiLz4KICAgICAgICA8c3RyaW5nUHJv
-        cCBuYW1lPSJUaHJlYWRHcm91cC5vbl9zYW1wbGVfZXJyb3IiPmNvbnRpbnVlPC9zdHJpbmdQcm9w
-        PgogICAgICAgIDxzdHJpbmdQcm9wIG5hbWU9Ik9wZW5Nb2RlbFRocmVhZEdyb3VwLnNjaGVkdWxl
-        Ij5yYXRlKCR7cnBzfS9zZWMpIHJhbmRvbV9hcnJpdmFscygke2R1cmF0aW9uX2luX3NlY30gc2Vj
-        KTwvc3RyaW5nUHJvcD4KICAgICAgICA8c3RyaW5nUHJvcCBuYW1lPSJPcGVuTW9kZWxUaHJlYWRH
-        cm91cC5yYW5kb21fc2VlZCI+PC9zdHJpbmdQcm9wPgogICAgICA8L09wZW5Nb2RlbFRocmVhZEdy
-        b3VwPgogICAgICA8aGFzaFRyZWU+CiAgICAgICAgPEhUVFBTYW1wbGVyUHJveHkgZ3VpY2xhc3M9
-        Ikh0dHBUZXN0U2FtcGxlR3VpIiB0ZXN0Y2xhc3M9IkhUVFBTYW1wbGVyUHJveHkiIHRlc3RuYW1l
-        PSJIVFRQIFJlcXVlc3QiIGVuYWJsZWQ9InRydWUiPgogICAgICAgICAgPGVsZW1lbnRQcm9wIG5h
-        bWU9IkhUVFBzYW1wbGVyLkFyZ3VtZW50cyIgZWxlbWVudFR5cGU9IkFyZ3VtZW50cyIgZ3VpY2xh
-        c3M9IkhUVFBBcmd1bWVudHNQYW5lbCIgdGVzdGNsYXNzPSJBcmd1bWVudHMiIHRlc3RuYW1lPSJV
-        c2VyIERlZmluZWQgVmFyaWFibGVzIiBlbmFibGVkPSJ0cnVlIj4KICAgICAgICAgICAgPGNvbGxl
-        Y3Rpb25Qcm9wIG5hbWU9IkFyZ3VtZW50cy5hcmd1bWVudHMiLz4KICAgICAgICAgIDwvZWxlbWVu
-        dFByb3A+CiAgICAgICAgICA8c3RyaW5nUHJvcCBuYW1lPSJIVFRQU2FtcGxlci5kb21haW4iPiR7
-        ZG9tYWlufTwvc3RyaW5nUHJvcD4KICAgICAgICAgIDxzdHJpbmdQcm9wIG5hbWU9IkhUVFBTYW1w
-        bGVyLnBvcnQiPjwvc3RyaW5nUHJvcD4KICAgICAgICAgIDxzdHJpbmdQcm9wIG5hbWU9IkhUVFBT
-        YW1wbGVyLnByb3RvY29sIj4ke3Byb3RvY29sfTwvc3RyaW5nUHJvcD4KICAgICAgICAgIDxzdHJp
-        bmdQcm9wIG5hbWU9IkhUVFBTYW1wbGVyLmNvbnRlbnRFbmNvZGluZyI+PC9zdHJpbmdQcm9wPgog
-        ICAgICAgICAgPHN0cmluZ1Byb3AgbmFtZT0iSFRUUFNhbXBsZXIucGF0aCI+JHt1cmxfcGF0aH08
-        L3N0cmluZ1Byb3A+CiAgICAgICAgICA8c3RyaW5nUHJvcCBuYW1lPSJIVFRQU2FtcGxlci5tZXRo
-        b2QiPkdFVDwvc3RyaW5nUHJvcD4KICAgICAgICAgIDxib29sUHJvcCBuYW1lPSJIVFRQU2FtcGxl
-        ci5mb2xsb3dfcmVkaXJlY3RzIj50cnVlPC9ib29sUHJvcD4KICAgICAgICAgIDxib29sUHJvcCBu
-        YW1lPSJIVFRQU2FtcGxlci5hdXRvX3JlZGlyZWN0cyI+ZmFsc2U8L2Jvb2xQcm9wPgogICAgICAg
-        ICAgPGJvb2xQcm9wIG5hbWU9IkhUVFBTYW1wbGVyLnVzZV9rZWVwYWxpdmUiPnRydWU8L2Jvb2xQ
-        cm9wPgogICAgICAgICAgPGJvb2xQcm9wIG5hbWU9IkhUVFBTYW1wbGVyLkRPX01VTFRJUEFSVF9Q
-        T1NUIj5mYWxzZTwvYm9vbFByb3A+CiAgICAgICAgICA8c3RyaW5nUHJvcCBuYW1lPSJIVFRQU2Ft
-        cGxlci5lbWJlZGRlZF91cmxfcmUiPjwvc3RyaW5nUHJvcD4KICAgICAgICAgIDxzdHJpbmdQcm9w
-        IG5hbWU9IkhUVFBTYW1wbGVyLmNvbm5lY3RfdGltZW91dCI+PC9zdHJpbmdQcm9wPgogICAgICAg
-        ICAgPHN0cmluZ1Byb3AgbmFtZT0iSFRUUFNhbXBsZXIucmVzcG9uc2VfdGltZW91dCI+PC9zdHJp
-        bmdQcm9wPgogICAgICAgIDwvSFRUUFNhbXBsZXJQcm94eT4KICAgICAgICA8aGFzaFRyZWUvPgog
-        ICAgICA8L2hhc2hUcmVlPgogICAgPC9oYXNoVHJlZT4KICA8L2hhc2hUcmVlPgo8L2ptZXRlclRl
-        c3RQbGFuPgo=
->>>>>>> dfd6e4c3
-      - 0
-      - null
-    headers:
-      Accept:
-      - application/json
-      Accept-Encoding:
-      - gzip, deflate
-      Connection:
-      - keep-alive
-      Content-Length:
-<<<<<<< HEAD
-      - '16'
-      User-Agent:
-      - AZURECLI/2.70.0 azsdk-python-core/1.31.0 Python/3.12.8 (Linux-6.5.0-1025-azure-x86_64-with-glibc2.36)
-      content-type:
-      - application/octet-stream
-    method: PUT
-    uri: https://f61c559d-b5d6-4f96-972c-afc20b4ec8b1.eastus.cnt-prod.loadtesting.azure.com/tests/loadtest-kvrefid-case/files/additional-data.csv?api-version=2024-12-01-preview&fileType=ADDITIONAL_ARTIFACTS
-  response:
-    body:
-      string: '{"url":"https://cav5zwkbu0ncz7t0r1t9mfqw.z16.blob.storage.azure.net/ce68f267-a354-41ce-85b9-98394f209d3d/8bc971a8-7db2-478e-acc2-33e5efe491a4?skoid=713ccf3d-dc33-4787-a1ee-6b0cc537c37a&sktid=33e01921-4d64-4f8c-a055-5bdaffd5e33d&skt=2025-02-26T11%3A15%3A35Z&ske=2025-02-26T18%3A15%3A35Z&sks=b&skv=2024-05-04&sv=2024-05-04&se=2025-02-26T11%3A26%3A17Z&sr=b&sp=r&sig=***","fileName":"additional-data.csv","fileType":"ADDITIONAL_ARTIFACTS","expireDateTime":"2025-02-26T11:26:17.9508353Z","validationStatus":"VALIDATION_NOT_REQUIRED"}'
-=======
-      - '4796'
-      User-Agent:
-      - AZURECLI/2.69.0 azsdk-python-core/1.31.0 Python/3.12.8 (Linux-6.5.0-1025-azure-x86_64-with-glibc2.36)
-      content-type:
-      - application/octet-stream
-    method: PUT
-    uri: https://15e947d4-31dd-40ef-bca9-d215bc39cca6.eastus.cnt-prod.loadtesting.azure.com/tests/loadtest-kvrefid-case/files/sample-JMX-file.jmx?api-version=2024-12-01-preview&fileType=TEST_SCRIPT
-  response:
-    body:
-      string: '{"url":"https://x8riedvqx93l12nj0h4zk1wu.z21.blob.storage.azure.net/893ce491-1133-4972-bf84-4e175de233b5/9a7269cf-1276-46fd-a1fd-564794d593b8?skoid=713ccf3d-dc33-4787-a1ee-6b0cc537c37a&sktid=33e01921-4d64-4f8c-a055-5bdaffd5e33d&skt=2025-02-24T21%3A53%3A46Z&ske=2025-02-25T04%3A53%3A46Z&sks=b&skv=2024-05-04&sv=2024-05-04&se=2025-02-24T22%3A04%3A34Z&sr=b&sp=r&sig=***","fileName":"sample-JMX-file.jmx","fileType":"TEST_SCRIPT","expireDateTime":"2025-02-24T22:04:34.4611889Z","validationStatus":"VALIDATION_INITIATED"}'
->>>>>>> dfd6e4c3
-    headers:
-      api-supported-versions:
-      - 2022-11-01, 2023-04-01-preview, 2024-03-01-preview, 2024-05-01-preview, 2024-07-01-preview,
-        2024-12-01-preview
-      connection:
-      - keep-alive
-      content-length:
-<<<<<<< HEAD
-      - '575'
-      content-type:
-      - application/json; charset=utf-8
-      date:
-      - Wed, 26 Feb 2025 11:16:18 GMT
-      location:
-      - https://f61c559d-b5d6-4f96-972c-afc20b4ec8b1.eastus.cnt-prod.loadtesting.azure.com/tests/loadtest-kvrefid-case/files/additional-data.csv?api-version=2024-12-01-preview
-      mise-correlation-id:
-      - 71ace7b1-4c15-46a4-bdb8-10b61c66c706
-      strict-transport-security:
-      - max-age=31536000; includeSubDomains
-      x-azure-ref:
-      - 20250226T111617Z-r16fc4b5ccfzkdtrhC1SG1akh80000000cz000000000a5ny
-=======
-      - '561'
-      content-type:
-      - application/json; charset=utf-8
-      date:
-      - Mon, 24 Feb 2025 21:54:34 GMT
-      location:
-      - https://15e947d4-31dd-40ef-bca9-d215bc39cca6.eastus.cnt-prod.loadtesting.azure.com/tests/loadtest-kvrefid-case/files/sample-JMX-file.jmx?api-version=2024-12-01-preview
-      mise-correlation-id:
-      - 72771946-3e70-4f0f-9d12-a787913e2df2
-      strict-transport-security:
-      - max-age=31536000; includeSubDomains
-      x-azure-ref:
-      - 20250224T215433Z-r17775d4f98lr8cghC1SG1f5ks00000008e000000000abyg
->>>>>>> dfd6e4c3
-      x-cache:
-      - CONFIG_NOCACHE
-      x-content-type-options:
-      - nosniff
-    status:
-      code: 201
-      message: Created
-- request:
-    body: null
-    headers:
-      Accept:
-      - application/json
-      Accept-Encoding:
-      - gzip, deflate
-      Connection:
-      - keep-alive
-      User-Agent:
-<<<<<<< HEAD
-      - AZURECLI/2.70.0 azsdk-python-core/1.31.0 Python/3.12.8 (Linux-6.5.0-1025-azure-x86_64-with-glibc2.36)
-    method: GET
-    uri: https://f61c559d-b5d6-4f96-972c-afc20b4ec8b1.eastus.cnt-prod.loadtesting.azure.com/tests/loadtest-kvrefid-case/files/additional-data.csv?api-version=2024-12-01-preview
-  response:
-    body:
-      string: '{"url":"https://cav5zwkbu0ncz7t0r1t9mfqw.z16.blob.storage.azure.net/ce68f267-a354-41ce-85b9-98394f209d3d/8bc971a8-7db2-478e-acc2-33e5efe491a4?skoid=713ccf3d-dc33-4787-a1ee-6b0cc537c37a&sktid=33e01921-4d64-4f8c-a055-5bdaffd5e33d&skt=2025-02-26T11%3A15%3A37Z&ske=2025-02-26T18%3A15%3A37Z&sks=b&skv=2024-05-04&sv=2024-05-04&se=2025-02-26T11%3A26%3A18Z&sr=b&sp=r&sig=***","fileName":"additional-data.csv","fileType":"ADDITIONAL_ARTIFACTS","expireDateTime":"2025-02-26T11:26:18.201351Z","validationStatus":"VALIDATION_NOT_REQUIRED"}'
-=======
-      - AZURECLI/2.69.0 azsdk-python-core/1.31.0 Python/3.12.8 (Linux-6.5.0-1025-azure-x86_64-with-glibc2.36)
-    method: GET
-    uri: https://15e947d4-31dd-40ef-bca9-d215bc39cca6.eastus.cnt-prod.loadtesting.azure.com/tests/loadtest-kvrefid-case/files/sample-JMX-file.jmx?api-version=2024-12-01-preview
-  response:
-    body:
-      string: '{"url":"https://x8riedvqx93l12nj0h4zk1wu.z21.blob.storage.azure.net/893ce491-1133-4972-bf84-4e175de233b5/9a7269cf-1276-46fd-a1fd-564794d593b8?skoid=713ccf3d-dc33-4787-a1ee-6b0cc537c37a&sktid=33e01921-4d64-4f8c-a055-5bdaffd5e33d&skt=2025-02-24T21%3A53%3A45Z&ske=2025-02-25T04%3A53%3A45Z&sks=b&skv=2024-05-04&sv=2024-05-04&se=2025-02-24T22%3A04%3A34Z&sr=b&sp=r&sig=***","fileName":"sample-JMX-file.jmx","fileType":"TEST_SCRIPT","expireDateTime":"2025-02-24T22:04:34.7156455Z","validationStatus":"VALIDATION_INITIATED"}'
->>>>>>> dfd6e4c3
-    headers:
-      accept-ranges:
-      - bytes
-      api-supported-versions:
-      - 2022-11-01, 2023-04-01-preview, 2024-03-01-preview, 2024-05-01-preview, 2024-07-01-preview,
-        2024-12-01-preview
-      connection:
-      - keep-alive
-      content-length:
-      - '563'
-      content-type:
-      - application/json; charset=utf-8
-      date:
-<<<<<<< HEAD
-      - Wed, 26 Feb 2025 11:16:18 GMT
-      mise-correlation-id:
-      - a64a1320-c059-4b81-bf78-ce3fb44ab56b
-      strict-transport-security:
-      - max-age=31536000; includeSubDomains
-      x-azure-ref:
-      - 20250226T111618Z-r16fc4b5ccfzkdtrhC1SG1akh80000000cz000000000a5p5
-=======
-      - Mon, 24 Feb 2025 21:54:34 GMT
-      mise-correlation-id:
-      - 4f12dbb6-43b6-448a-aa1c-b2e1e46931b8
-      strict-transport-security:
-      - max-age=31536000; includeSubDomains
-      x-azure-ref:
-      - 20250224T215434Z-r17775d4f98lr8cghC1SG1f5ks00000008e000000000ac1d
->>>>>>> dfd6e4c3
-      x-cache:
-      - CONFIG_NOCACHE
-      x-content-type-options:
-      - nosniff
-    status:
-      code: 200
-      message: OK
-- request:
-<<<<<<< HEAD
-    body: null
-    headers:
-      Accept:
-      - application/json
-      Accept-Encoding:
-      - gzip, deflate
-      Connection:
-      - keep-alive
-      Content-Length:
-      - '0'
-      User-Agent:
-      - AZURECLI/2.70.0 azsdk-python-core/1.31.0 Python/3.12.8 (Linux-6.5.0-1025-azure-x86_64-with-glibc2.36)
-    method: DELETE
-    uri: https://f61c559d-b5d6-4f96-972c-afc20b4ec8b1.eastus.cnt-prod.loadtesting.azure.com/tests/loadtest-kvrefid-case/files/sample-ZIP-artifact.zip?api-version=2024-12-01-preview
-  response:
-    body:
-      string: ''
-    headers:
-      api-supported-versions:
-      - 2022-11-01, 2023-04-01-preview, 2024-03-01-preview, 2024-05-01-preview, 2024-07-01-preview,
-        2024-12-01-preview
-      connection:
-      - keep-alive
-      date:
-      - Wed, 26 Feb 2025 11:16:18 GMT
-      mise-correlation-id:
-      - db38f301-ac31-4b08-aed8-bfab13ba8eee
-      strict-transport-security:
-      - max-age=31536000; includeSubDomains
-      x-azure-ref:
-      - 20250226T111618Z-r16fc4b5ccfzkdtrhC1SG1akh80000000cz000000000a5p9
-      x-cache:
-      - CONFIG_NOCACHE
-      x-content-type-options:
-      - nosniff
-    status:
-      code: 204
-      message: No Content
-- request:
-    body: !!python/object/new:_io.BytesIO
-      state: !!python/tuple
-      - !!binary |
-        UEsDBBQACAAIAANbLVkAAAAAAAAAABIAAAATACAAYWRkaXRpb25hbC1kYXRhLmNzdlVUDQAHf9Pj
-        ZneG/2a5hP9mdXgLAAEEAAAAAAQAAAAAS9RJ0knWSeHlMtQx0jHWMeHlAgBQSwcI/dwPKxQAAAAS
-        AAAAUEsBAhQDFAAIAAgAA1stWf3cDysUAAAAEgAAABMAIAAAAAAAAAAAALaBAAAAAGFkZGl0aW9u
-        YWwtZGF0YS5jc3ZVVA0AB3/T42Z3hv9muYT/ZnV4CwABBAAAAAAEAAAAAFBLBQYAAAAAAQABAGEA
-        AAB1AAAAAAA=
-      - 0
-      - null
-    headers:
-      Accept:
-      - application/json
-      Accept-Encoding:
-      - gzip, deflate
-      Connection:
-      - keep-alive
-      Content-Length:
-      - '236'
-      User-Agent:
-      - AZURECLI/2.70.0 azsdk-python-core/1.31.0 Python/3.12.8 (Linux-6.5.0-1025-azure-x86_64-with-glibc2.36)
-      content-type:
-      - application/octet-stream
-    method: PUT
-    uri: https://f61c559d-b5d6-4f96-972c-afc20b4ec8b1.eastus.cnt-prod.loadtesting.azure.com/tests/loadtest-kvrefid-case/files/sample-ZIP-artifact.zip?api-version=2024-12-01-preview&fileType=ZIPPED_ARTIFACTS
-  response:
-    body:
-      string: '{"url":"https://cav5zwkbu0ncz7t0r1t9mfqw.z16.blob.storage.azure.net/ce68f267-a354-41ce-85b9-98394f209d3d/23277ec5-2bd2-4372-b6f7-fa244020da4a?skoid=713ccf3d-dc33-4787-a1ee-6b0cc537c37a&sktid=33e01921-4d64-4f8c-a055-5bdaffd5e33d&skt=2025-02-26T11%3A15%3A35Z&ske=2025-02-26T18%3A15%3A35Z&sks=b&skv=2024-05-04&sv=2024-05-04&se=2025-02-26T11%3A26%3A20Z&sr=b&sp=r&sig=***","fileName":"sample-ZIP-artifact.zip","fileType":"ZIPPED_ARTIFACTS","expireDateTime":"2025-02-26T11:26:20.4323037Z","validationStatus":"NOT_VALIDATED"}'
-    headers:
-      api-supported-versions:
-      - 2022-11-01, 2023-04-01-preview, 2024-03-01-preview, 2024-05-01-preview, 2024-07-01-preview,
-        2024-12-01-preview
-      connection:
-      - keep-alive
-      content-length:
-      - '565'
-      content-type:
-      - application/json; charset=utf-8
-      date:
-      - Wed, 26 Feb 2025 11:16:20 GMT
-      location:
-      - https://f61c559d-b5d6-4f96-972c-afc20b4ec8b1.eastus.cnt-prod.loadtesting.azure.com/tests/loadtest-kvrefid-case/files/sample-ZIP-artifact.zip?api-version=2024-12-01-preview
-      mise-correlation-id:
-      - 67e1e18a-6d8a-4ab4-b6c0-3d2ee160c050
-      strict-transport-security:
-      - max-age=31536000; includeSubDomains
-      x-azure-ref:
-      - 20250226T111618Z-r16fc4b5ccfzkdtrhC1SG1akh80000000cz000000000a5pg
-      x-cache:
-      - CONFIG_NOCACHE
-      x-content-type-options:
-      - nosniff
-    status:
-      code: 201
-      message: Created
-- request:
-    body: null
-    headers:
-      Accept:
-      - application/json
-      Accept-Encoding:
-      - gzip, deflate
-      Connection:
-      - keep-alive
-      User-Agent:
-      - AZURECLI/2.70.0 azsdk-python-core/1.31.0 Python/3.12.8 (Linux-6.5.0-1025-azure-x86_64-with-glibc2.36)
-    method: GET
-    uri: https://f61c559d-b5d6-4f96-972c-afc20b4ec8b1.eastus.cnt-prod.loadtesting.azure.com/tests/loadtest-kvrefid-case/files/sample-ZIP-artifact.zip?api-version=2024-12-01-preview
-  response:
-    body:
-      string: '{"url":"https://cav5zwkbu0ncz7t0r1t9mfqw.z16.blob.storage.azure.net/ce68f267-a354-41ce-85b9-98394f209d3d/23277ec5-2bd2-4372-b6f7-fa244020da4a?skoid=713ccf3d-dc33-4787-a1ee-6b0cc537c37a&sktid=33e01921-4d64-4f8c-a055-5bdaffd5e33d&skt=2025-02-26T11%3A15%3A53Z&ske=2025-02-26T18%3A15%3A53Z&sks=b&skv=2024-05-04&sv=2024-05-04&se=2025-02-26T11%3A26%3A20Z&sr=b&sp=r&sig=***","fileName":"sample-ZIP-artifact.zip","fileType":"ZIPPED_ARTIFACTS","expireDateTime":"2025-02-26T11:26:20.6844512Z","validationStatus":"NOT_VALIDATED"}'
-    headers:
-      accept-ranges:
-      - bytes
-      api-supported-versions:
-      - 2022-11-01, 2023-04-01-preview, 2024-03-01-preview, 2024-05-01-preview, 2024-07-01-preview,
-        2024-12-01-preview
-      connection:
-      - keep-alive
-      content-length:
-      - '565'
-      content-type:
-      - application/json; charset=utf-8
-      date:
-      - Wed, 26 Feb 2025 11:16:20 GMT
-      mise-correlation-id:
-      - 434f0fd4-fe0d-4f08-8e25-08d8dfd542f7
-      strict-transport-security:
-      - max-age=31536000; includeSubDomains
-      x-azure-ref:
-      - 20250226T111620Z-r16fc4b5ccfzkdtrhC1SG1akh80000000cz000000000a5qy
-      x-cache:
-      - CONFIG_NOCACHE
-      x-content-type-options:
-      - nosniff
-    status:
-      code: 200
-      message: OK
-- request:
-    body: null
-    headers:
-      Accept:
-      - application/json
-      Accept-Encoding:
-      - gzip, deflate
-      Connection:
-      - keep-alive
-      Content-Length:
-      - '0'
-      User-Agent:
-      - AZURECLI/2.70.0 azsdk-python-core/1.31.0 Python/3.12.8 (Linux-6.5.0-1025-azure-x86_64-with-glibc2.36)
-    method: DELETE
-    uri: https://f61c559d-b5d6-4f96-972c-afc20b4ec8b1.eastus.cnt-prod.loadtesting.azure.com/tests/loadtest-kvrefid-case/files/sample-JMX-file.jmx?api-version=2024-12-01-preview
-  response:
-    body:
-      string: ''
-    headers:
-      api-supported-versions:
-      - 2022-11-01, 2023-04-01-preview, 2024-03-01-preview, 2024-05-01-preview, 2024-07-01-preview,
-        2024-12-01-preview
-      connection:
-      - keep-alive
-      date:
-      - Wed, 26 Feb 2025 11:16:21 GMT
-      mise-correlation-id:
-      - 2e53e154-b6ba-4239-b7a0-2f9ba2588f5f
-      strict-transport-security:
-      - max-age=31536000; includeSubDomains
-      x-azure-ref:
-      - 20250226T111620Z-r16fc4b5ccfzkdtrhC1SG1akh80000000cz000000000a5r8
+      - Wed, 26 Feb 2025 23:09:49 GMT
+      mise-correlation-id:
+      - c7f7b01e-0e6d-43be-8b20-a290797e3bcb
+      strict-transport-security:
+      - max-age=31536000; includeSubDomains
+      x-azure-ref:
+      - 20250226T230949Z-167c755789dw9d62hC1SG1x2v800000001sg000000003y0z
       x-cache:
       - CONFIG_NOCACHE
       x-content-type-options:
@@ -3231,30 +2976,30 @@
       content-type:
       - application/octet-stream
     method: PUT
-    uri: https://f61c559d-b5d6-4f96-972c-afc20b4ec8b1.eastus.cnt-prod.loadtesting.azure.com/tests/loadtest-kvrefid-case/files/sample-JMX-file.jmx?api-version=2024-12-01-preview&fileType=TEST_SCRIPT
-  response:
-    body:
-      string: '{"url":"https://cav5zwkbu0ncz7t0r1t9mfqw.z16.blob.storage.azure.net/ce68f267-a354-41ce-85b9-98394f209d3d/e79c9d8c-e899-43dc-a522-18b172c5a4d7?skoid=713ccf3d-dc33-4787-a1ee-6b0cc537c37a&sktid=33e01921-4d64-4f8c-a055-5bdaffd5e33d&skt=2025-02-26T11%3A15%3A35Z&ske=2025-02-26T18%3A15%3A35Z&sks=b&skv=2024-05-04&sv=2024-05-04&se=2025-02-26T11%3A26%3A21Z&sr=b&sp=r&sig=***","fileName":"sample-JMX-file.jmx","fileType":"TEST_SCRIPT","expireDateTime":"2025-02-26T11:26:21.4985386Z","validationStatus":"VALIDATION_INITIATED"}'
-    headers:
-      api-supported-versions:
-      - 2022-11-01, 2023-04-01-preview, 2024-03-01-preview, 2024-05-01-preview, 2024-07-01-preview,
-        2024-12-01-preview
-      connection:
-      - keep-alive
-      content-length:
-      - '561'
-      content-type:
-      - application/json; charset=utf-8
-      date:
-      - Wed, 26 Feb 2025 11:16:21 GMT
+    uri: https://b99a95cb-db74-48d1-980c-fe606d9e9d29.eastus.cnt-prod.loadtesting.azure.com/tests/loadtest-kvrefid-case/files/sample-JMX-file.jmx?api-version=2024-12-01-preview&fileType=TEST_SCRIPT
+  response:
+    body:
+      string: '{"url":"https://oi448951q60rh0r3dkw381x3.z31.blob.storage.azure.net/9a579d6d-0db8-4d1e-9876-776e25eee541/b3ba9a7a-a32f-4281-ad64-64f6f6b0103b?skoid=713ccf3d-dc33-4787-a1ee-6b0cc537c37a&sktid=33e01921-4d64-4f8c-a055-5bdaffd5e33d&skt=2025-02-26T23%3A08%3A09Z&ske=2025-02-27T06%3A08%3A09Z&sks=b&skv=2024-05-04&sv=2024-05-04&se=2025-02-26T23%3A19%3A49Z&sr=b&sp=r&sig=***","fileName":"sample-JMX-file.jmx","fileType":"TEST_SCRIPT","expireDateTime":"2025-02-26T23:19:49.8444449Z","validationStatus":"VALIDATION_INITIATED"}'
+    headers:
+      api-supported-versions:
+      - 2022-11-01, 2023-04-01-preview, 2024-03-01-preview, 2024-05-01-preview, 2024-07-01-preview,
+        2024-12-01-preview
+      connection:
+      - keep-alive
+      content-length:
+      - '563'
+      content-type:
+      - application/json; charset=utf-8
+      date:
+      - Wed, 26 Feb 2025 23:09:49 GMT
       location:
-      - https://f61c559d-b5d6-4f96-972c-afc20b4ec8b1.eastus.cnt-prod.loadtesting.azure.com/tests/loadtest-kvrefid-case/files/sample-JMX-file.jmx?api-version=2024-12-01-preview
-      mise-correlation-id:
-      - dcdbb6ae-8091-4d28-9d87-07ca7ba60536
-      strict-transport-security:
-      - max-age=31536000; includeSubDomains
-      x-azure-ref:
-      - 20250226T111621Z-r16fc4b5ccfzkdtrhC1SG1akh80000000cz000000000a5rn
+      - https://b99a95cb-db74-48d1-980c-fe606d9e9d29.eastus.cnt-prod.loadtesting.azure.com/tests/loadtest-kvrefid-case/files/sample-JMX-file.jmx?api-version=2024-12-01-preview
+      mise-correlation-id:
+      - fc58ef1f-dc80-40c3-9bf0-ef1f0b650dde
+      strict-transport-security:
+      - max-age=31536000; includeSubDomains
+      x-azure-ref:
+      - 20250226T230949Z-167c755789dw9d62hC1SG1x2v800000001sg000000003y25
       x-cache:
       - CONFIG_NOCACHE
       x-content-type-options:
@@ -3274,10 +3019,53 @@
       User-Agent:
       - AZURECLI/2.70.0 azsdk-python-core/1.31.0 Python/3.12.8 (Linux-6.5.0-1025-azure-x86_64-with-glibc2.36)
     method: GET
-    uri: https://f61c559d-b5d6-4f96-972c-afc20b4ec8b1.eastus.cnt-prod.loadtesting.azure.com/tests/loadtest-kvrefid-case/files/sample-JMX-file.jmx?api-version=2024-12-01-preview
-  response:
-    body:
-      string: '{"url":"https://cav5zwkbu0ncz7t0r1t9mfqw.z16.blob.storage.azure.net/ce68f267-a354-41ce-85b9-98394f209d3d/e79c9d8c-e899-43dc-a522-18b172c5a4d7?skoid=713ccf3d-dc33-4787-a1ee-6b0cc537c37a&sktid=33e01921-4d64-4f8c-a055-5bdaffd5e33d&skt=2025-02-26T11%3A15%3A37Z&ske=2025-02-26T18%3A15%3A37Z&sks=b&skv=2024-05-04&sv=2024-05-04&se=2025-02-26T11%3A26%3A21Z&sr=b&sp=r&sig=***","fileName":"sample-JMX-file.jmx","fileType":"TEST_SCRIPT","expireDateTime":"2025-02-26T11:26:21.7512407Z","validationStatus":"VALIDATION_INITIATED"}'
+    uri: https://b99a95cb-db74-48d1-980c-fe606d9e9d29.eastus.cnt-prod.loadtesting.azure.com/tests/loadtest-kvrefid-case/files/sample-JMX-file.jmx?api-version=2024-12-01-preview
+  response:
+    body:
+      string: '{"url":"https://oi448951q60rh0r3dkw381x3.z31.blob.storage.azure.net/9a579d6d-0db8-4d1e-9876-776e25eee541/b3ba9a7a-a32f-4281-ad64-64f6f6b0103b?skoid=713ccf3d-dc33-4787-a1ee-6b0cc537c37a&sktid=33e01921-4d64-4f8c-a055-5bdaffd5e33d&skt=2025-02-26T23%3A08%3A17Z&ske=2025-02-27T06%3A08%3A17Z&sks=b&skv=2024-05-04&sv=2024-05-04&se=2025-02-26T23%3A19%3A50Z&sr=b&sp=r&sig=***","fileName":"sample-JMX-file.jmx","fileType":"TEST_SCRIPT","expireDateTime":"2025-02-26T23:19:50.1077687Z","validationStatus":"VALIDATION_INITIATED"}'
+    headers:
+      accept-ranges:
+      - bytes
+      api-supported-versions:
+      - 2022-11-01, 2023-04-01-preview, 2024-03-01-preview, 2024-05-01-preview, 2024-07-01-preview,
+        2024-12-01-preview
+      connection:
+      - keep-alive
+      content-length:
+      - '559'
+      content-type:
+      - application/json; charset=utf-8
+      date:
+      - Wed, 26 Feb 2025 23:09:50 GMT
+      mise-correlation-id:
+      - b47eddac-2839-4dd5-8a08-ec8e13ff5560
+      strict-transport-security:
+      - max-age=31536000; includeSubDomains
+      x-azure-ref:
+      - 20250226T230949Z-167c755789dw9d62hC1SG1x2v800000001sg000000003y3q
+      x-cache:
+      - CONFIG_NOCACHE
+      x-content-type-options:
+      - nosniff
+    status:
+      code: 200
+      message: OK
+- request:
+    body: null
+    headers:
+      Accept:
+      - application/json
+      Accept-Encoding:
+      - gzip, deflate
+      Connection:
+      - keep-alive
+      User-Agent:
+      - AZURECLI/2.70.0 azsdk-python-core/1.31.0 Python/3.12.8 (Linux-6.5.0-1025-azure-x86_64-with-glibc2.36)
+    method: GET
+    uri: https://b99a95cb-db74-48d1-980c-fe606d9e9d29.eastus.cnt-prod.loadtesting.azure.com/tests/loadtest-kvrefid-case/files/sample-JMX-file.jmx?api-version=2024-12-01-preview
+  response:
+    body:
+      string: '{"url":"https://oi448951q60rh0r3dkw381x3.z31.blob.storage.azure.net/9a579d6d-0db8-4d1e-9876-776e25eee541/b3ba9a7a-a32f-4281-ad64-64f6f6b0103b?skoid=713ccf3d-dc33-4787-a1ee-6b0cc537c37a&sktid=33e01921-4d64-4f8c-a055-5bdaffd5e33d&skt=2025-02-26T23%3A08%3A17Z&ske=2025-02-27T06%3A08%3A17Z&sks=b&skv=2024-05-04&sv=2024-05-04&se=2025-02-26T23%3A19%3A55Z&sr=b&sp=r&sig=***","fileName":"sample-JMX-file.jmx","fileType":"TEST_SCRIPT","expireDateTime":"2025-02-26T23:19:55.3601625Z","validationStatus":"VALIDATION_INITIATED"}'
     headers:
       accept-ranges:
       - bytes
@@ -3291,47 +3079,165 @@
       content-type:
       - application/json; charset=utf-8
       date:
-      - Wed, 26 Feb 2025 11:16:21 GMT
-      mise-correlation-id:
-      - f9673d5b-f3a8-4ed6-bdd6-1440bf46762c
-      strict-transport-security:
-      - max-age=31536000; includeSubDomains
-      x-azure-ref:
-      - 20250226T111621Z-r16fc4b5ccfzkdtrhC1SG1akh80000000cz000000000a5s4
-      x-cache:
-      - CONFIG_NOCACHE
-      x-content-type-options:
-      - nosniff
-    status:
-      code: 200
-      message: OK
-- request:
-=======
->>>>>>> dfd6e4c3
-    body: null
-    headers:
-      Accept:
-      - application/json
-      Accept-Encoding:
-      - gzip, deflate
-      Connection:
-      - keep-alive
-      User-Agent:
-<<<<<<< HEAD
-      - AZURECLI/2.70.0 azsdk-python-core/1.31.0 Python/3.12.8 (Linux-6.5.0-1025-azure-x86_64-with-glibc2.36)
-    method: GET
-    uri: https://f61c559d-b5d6-4f96-972c-afc20b4ec8b1.eastus.cnt-prod.loadtesting.azure.com/tests/loadtest-kvrefid-case/files/sample-JMX-file.jmx?api-version=2024-12-01-preview
-  response:
-    body:
-      string: '{"url":"https://cav5zwkbu0ncz7t0r1t9mfqw.z16.blob.storage.azure.net/ce68f267-a354-41ce-85b9-98394f209d3d/e79c9d8c-e899-43dc-a522-18b172c5a4d7?skoid=713ccf3d-dc33-4787-a1ee-6b0cc537c37a&sktid=33e01921-4d64-4f8c-a055-5bdaffd5e33d&skt=2025-02-26T11%3A15%3A38Z&ske=2025-02-26T18%3A15%3A38Z&sks=b&skv=2024-05-04&sv=2024-05-04&se=2025-02-26T11%3A26%3A27Z&sr=b&sp=r&sig=***","fileName":"sample-JMX-file.jmx","fileType":"TEST_SCRIPT","expireDateTime":"2025-02-26T11:26:27.0034529Z","validationStatus":"VALIDATION_INITIATED"}'
-=======
-      - AZURECLI/2.69.0 azsdk-python-core/1.31.0 Python/3.12.8 (Linux-6.5.0-1025-azure-x86_64-with-glibc2.36)
-    method: GET
-    uri: https://15e947d4-31dd-40ef-bca9-d215bc39cca6.eastus.cnt-prod.loadtesting.azure.com/tests/loadtest-kvrefid-case/files/sample-JMX-file.jmx?api-version=2024-12-01-preview
-  response:
-    body:
-      string: '{"url":"https://x8riedvqx93l12nj0h4zk1wu.z21.blob.storage.azure.net/893ce491-1133-4972-bf84-4e175de233b5/9a7269cf-1276-46fd-a1fd-564794d593b8?skoid=713ccf3d-dc33-4787-a1ee-6b0cc537c37a&sktid=33e01921-4d64-4f8c-a055-5bdaffd5e33d&skt=2025-02-24T21%3A54%3A24Z&ske=2025-02-25T04%3A54%3A24Z&sks=b&skv=2024-05-04&sv=2024-05-04&se=2025-02-24T22%3A04%3A39Z&sr=b&sp=r&sig=***","fileName":"sample-JMX-file.jmx","fileType":"TEST_SCRIPT","expireDateTime":"2025-02-24T22:04:39.9685247Z","validationStatus":"VALIDATION_INITIATED"}'
->>>>>>> dfd6e4c3
+      - Wed, 26 Feb 2025 23:09:55 GMT
+      mise-correlation-id:
+      - e6c3f1e3-dcde-490e-bcf3-cb80b9511598
+      strict-transport-security:
+      - max-age=31536000; includeSubDomains
+      x-azure-ref:
+      - 20250226T230955Z-167c755789dw9d62hC1SG1x2v800000001sg000000003yqe
+      x-cache:
+      - CONFIG_NOCACHE
+      x-content-type-options:
+      - nosniff
+    status:
+      code: 200
+      message: OK
+- request:
+    body: null
+    headers:
+      Accept:
+      - application/json
+      Accept-Encoding:
+      - gzip, deflate
+      Connection:
+      - keep-alive
+      User-Agent:
+      - AZURECLI/2.70.0 azsdk-python-core/1.31.0 Python/3.12.8 (Linux-6.5.0-1025-azure-x86_64-with-glibc2.36)
+    method: GET
+    uri: https://b99a95cb-db74-48d1-980c-fe606d9e9d29.eastus.cnt-prod.loadtesting.azure.com/tests/loadtest-kvrefid-case/files/sample-JMX-file.jmx?api-version=2024-12-01-preview
+  response:
+    body:
+      string: '{"url":"https://oi448951q60rh0r3dkw381x3.z31.blob.storage.azure.net/9a579d6d-0db8-4d1e-9876-776e25eee541/b3ba9a7a-a32f-4281-ad64-64f6f6b0103b?skoid=713ccf3d-dc33-4787-a1ee-6b0cc537c37a&sktid=33e01921-4d64-4f8c-a055-5bdaffd5e33d&skt=2025-02-26T23%3A08%3A10Z&ske=2025-02-27T06%3A08%3A10Z&sks=b&skv=2024-05-04&sv=2024-05-04&se=2025-02-26T23%3A20%3A00Z&sr=b&sp=r&sig=***","fileName":"sample-JMX-file.jmx","fileType":"TEST_SCRIPT","expireDateTime":"2025-02-26T23:20:00.6112658Z","validationStatus":"VALIDATION_INITIATED"}'
+    headers:
+      accept-ranges:
+      - bytes
+      api-supported-versions:
+      - 2022-11-01, 2023-04-01-preview, 2024-03-01-preview, 2024-05-01-preview, 2024-07-01-preview,
+        2024-12-01-preview
+      connection:
+      - keep-alive
+      content-length:
+      - '559'
+      content-type:
+      - application/json; charset=utf-8
+      date:
+      - Wed, 26 Feb 2025 23:10:00 GMT
+      mise-correlation-id:
+      - 519e2dec-425a-434d-8d59-5610747c4f3a
+      strict-transport-security:
+      - max-age=31536000; includeSubDomains
+      x-azure-ref:
+      - 20250226T231000Z-167c755789dw9d62hC1SG1x2v800000001sg000000003z5y
+      x-cache:
+      - CONFIG_NOCACHE
+      x-content-type-options:
+      - nosniff
+    status:
+      code: 200
+      message: OK
+- request:
+    body: null
+    headers:
+      Accept:
+      - application/json
+      Accept-Encoding:
+      - gzip, deflate
+      Connection:
+      - keep-alive
+      User-Agent:
+      - AZURECLI/2.70.0 azsdk-python-core/1.31.0 Python/3.12.8 (Linux-6.5.0-1025-azure-x86_64-with-glibc2.36)
+    method: GET
+    uri: https://b99a95cb-db74-48d1-980c-fe606d9e9d29.eastus.cnt-prod.loadtesting.azure.com/tests/loadtest-kvrefid-case/files/sample-JMX-file.jmx?api-version=2024-12-01-preview
+  response:
+    body:
+      string: '{"url":"https://oi448951q60rh0r3dkw381x3.z31.blob.storage.azure.net/9a579d6d-0db8-4d1e-9876-776e25eee541/b3ba9a7a-a32f-4281-ad64-64f6f6b0103b?skoid=713ccf3d-dc33-4787-a1ee-6b0cc537c37a&sktid=33e01921-4d64-4f8c-a055-5bdaffd5e33d&skt=2025-02-26T23%3A08%3A09Z&ske=2025-02-27T06%3A08%3A09Z&sks=b&skv=2024-05-04&sv=2024-05-04&se=2025-02-26T23%3A20%3A05Z&sr=b&sp=r&sig=***","fileName":"sample-JMX-file.jmx","fileType":"TEST_SCRIPT","expireDateTime":"2025-02-26T23:20:05.8726703Z","validationStatus":"VALIDATION_INITIATED"}'
+    headers:
+      accept-ranges:
+      - bytes
+      api-supported-versions:
+      - 2022-11-01, 2023-04-01-preview, 2024-03-01-preview, 2024-05-01-preview, 2024-07-01-preview,
+        2024-12-01-preview
+      connection:
+      - keep-alive
+      content-length:
+      - '567'
+      content-type:
+      - application/json; charset=utf-8
+      date:
+      - Wed, 26 Feb 2025 23:10:05 GMT
+      mise-correlation-id:
+      - 94773237-f34c-43e9-b6c7-3491a1568458
+      strict-transport-security:
+      - max-age=31536000; includeSubDomains
+      x-azure-ref:
+      - 20250226T231005Z-167c755789dw9d62hC1SG1x2v800000001sg000000003zr8
+      x-cache:
+      - CONFIG_NOCACHE
+      x-content-type-options:
+      - nosniff
+    status:
+      code: 200
+      message: OK
+- request:
+    body: null
+    headers:
+      Accept:
+      - application/json
+      Accept-Encoding:
+      - gzip, deflate
+      Connection:
+      - keep-alive
+      User-Agent:
+      - AZURECLI/2.70.0 azsdk-python-core/1.31.0 Python/3.12.8 (Linux-6.5.0-1025-azure-x86_64-with-glibc2.36)
+    method: GET
+    uri: https://b99a95cb-db74-48d1-980c-fe606d9e9d29.eastus.cnt-prod.loadtesting.azure.com/tests/loadtest-kvrefid-case/files/sample-JMX-file.jmx?api-version=2024-12-01-preview
+  response:
+    body:
+      string: '{"url":"https://oi448951q60rh0r3dkw381x3.z31.blob.storage.azure.net/9a579d6d-0db8-4d1e-9876-776e25eee541/b3ba9a7a-a32f-4281-ad64-64f6f6b0103b?skoid=713ccf3d-dc33-4787-a1ee-6b0cc537c37a&sktid=33e01921-4d64-4f8c-a055-5bdaffd5e33d&skt=2025-02-26T23%3A08%3A33Z&ske=2025-02-27T06%3A08%3A33Z&sks=b&skv=2024-05-04&sv=2024-05-04&se=2025-02-26T23%3A20%3A11Z&sr=b&sp=r&sig=***","fileName":"sample-JMX-file.jmx","fileType":"TEST_SCRIPT","expireDateTime":"2025-02-26T23:20:11.121311Z","validationStatus":"VALIDATION_INITIATED"}'
+    headers:
+      accept-ranges:
+      - bytes
+      api-supported-versions:
+      - 2022-11-01, 2023-04-01-preview, 2024-03-01-preview, 2024-05-01-preview, 2024-07-01-preview,
+        2024-12-01-preview
+      connection:
+      - keep-alive
+      content-length:
+      - '562'
+      content-type:
+      - application/json; charset=utf-8
+      date:
+      - Wed, 26 Feb 2025 23:10:11 GMT
+      mise-correlation-id:
+      - b7cd2990-cb0a-425e-a2c6-01d4506e1501
+      strict-transport-security:
+      - max-age=31536000; includeSubDomains
+      x-azure-ref:
+      - 20250226T231010Z-167c755789dw9d62hC1SG1x2v800000001sg000000004082
+      x-cache:
+      - CONFIG_NOCACHE
+      x-content-type-options:
+      - nosniff
+    status:
+      code: 200
+      message: OK
+- request:
+    body: null
+    headers:
+      Accept:
+      - application/json
+      Accept-Encoding:
+      - gzip, deflate
+      Connection:
+      - keep-alive
+      User-Agent:
+      - AZURECLI/2.70.0 azsdk-python-core/1.31.0 Python/3.12.8 (Linux-6.5.0-1025-azure-x86_64-with-glibc2.36)
+    method: GET
+    uri: https://b99a95cb-db74-48d1-980c-fe606d9e9d29.eastus.cnt-prod.loadtesting.azure.com/tests/loadtest-kvrefid-case/files/sample-JMX-file.jmx?api-version=2024-12-01-preview
+  response:
+    body:
+      string: '{"url":"https://oi448951q60rh0r3dkw381x3.z31.blob.storage.azure.net/9a579d6d-0db8-4d1e-9876-776e25eee541/b3ba9a7a-a32f-4281-ad64-64f6f6b0103b?skoid=713ccf3d-dc33-4787-a1ee-6b0cc537c37a&sktid=33e01921-4d64-4f8c-a055-5bdaffd5e33d&skt=2025-02-26T23%3A08%3A10Z&ske=2025-02-27T06%3A08%3A10Z&sks=b&skv=2024-05-04&sv=2024-05-04&se=2025-02-26T23%3A20%3A16Z&sr=b&sp=r&sig=***","fileName":"sample-JMX-file.jmx","fileType":"TEST_SCRIPT","expireDateTime":"2025-02-26T23:20:16.3743977Z","validationStatus":"VALIDATION_INITIATED"}'
     headers:
       accept-ranges:
       - bytes
@@ -3345,475 +3251,100 @@
       content-type:
       - application/json; charset=utf-8
       date:
-<<<<<<< HEAD
-      - Wed, 26 Feb 2025 11:16:27 GMT
-      mise-correlation-id:
-      - 61c7ed5a-04fb-4d35-b0ca-d93786489b55
-      strict-transport-security:
-      - max-age=31536000; includeSubDomains
-      x-azure-ref:
-      - 20250226T111626Z-r16fc4b5ccfzkdtrhC1SG1akh80000000cz000000000a5vs
-=======
-      - Mon, 24 Feb 2025 21:54:40 GMT
-      mise-correlation-id:
-      - 26e067ab-203e-4933-8c36-082b80bdf8db
-      strict-transport-security:
-      - max-age=31536000; includeSubDomains
-      x-azure-ref:
-      - 20250224T215439Z-r17775d4f98lr8cghC1SG1f5ks00000008e000000000acbg
->>>>>>> dfd6e4c3
-      x-cache:
-      - CONFIG_NOCACHE
-      x-content-type-options:
-      - nosniff
-    status:
-      code: 200
-      message: OK
-- request:
-    body: null
-    headers:
-      Accept:
-      - application/json
-      Accept-Encoding:
-      - gzip, deflate
-      Connection:
-      - keep-alive
-      User-Agent:
-<<<<<<< HEAD
-      - AZURECLI/2.70.0 azsdk-python-core/1.31.0 Python/3.12.8 (Linux-6.5.0-1025-azure-x86_64-with-glibc2.36)
-    method: GET
-    uri: https://f61c559d-b5d6-4f96-972c-afc20b4ec8b1.eastus.cnt-prod.loadtesting.azure.com/tests/loadtest-kvrefid-case/files/sample-JMX-file.jmx?api-version=2024-12-01-preview
-  response:
-    body:
-      string: '{"url":"https://cav5zwkbu0ncz7t0r1t9mfqw.z16.blob.storage.azure.net/ce68f267-a354-41ce-85b9-98394f209d3d/e79c9d8c-e899-43dc-a522-18b172c5a4d7?skoid=713ccf3d-dc33-4787-a1ee-6b0cc537c37a&sktid=33e01921-4d64-4f8c-a055-5bdaffd5e33d&skt=2025-02-26T11%3A15%3A35Z&ske=2025-02-26T18%3A15%3A35Z&sks=b&skv=2024-05-04&sv=2024-05-04&se=2025-02-26T11%3A26%3A32Z&sr=b&sp=r&sig=***","fileName":"sample-JMX-file.jmx","fileType":"TEST_SCRIPT","expireDateTime":"2025-02-26T11:26:32.2644104Z","validationStatus":"VALIDATION_INITIATED"}'
-=======
-      - AZURECLI/2.69.0 azsdk-python-core/1.31.0 Python/3.12.8 (Linux-6.5.0-1025-azure-x86_64-with-glibc2.36)
-    method: GET
-    uri: https://15e947d4-31dd-40ef-bca9-d215bc39cca6.eastus.cnt-prod.loadtesting.azure.com/tests/loadtest-kvrefid-case/files/sample-JMX-file.jmx?api-version=2024-12-01-preview
-  response:
-    body:
-      string: '{"url":"https://x8riedvqx93l12nj0h4zk1wu.z21.blob.storage.azure.net/893ce491-1133-4972-bf84-4e175de233b5/9a7269cf-1276-46fd-a1fd-564794d593b8?skoid=713ccf3d-dc33-4787-a1ee-6b0cc537c37a&sktid=33e01921-4d64-4f8c-a055-5bdaffd5e33d&skt=2025-02-24T21%3A54%3A24Z&ske=2025-02-25T04%3A54%3A24Z&sks=b&skv=2024-05-04&sv=2024-05-04&se=2025-02-24T22%3A04%3A45Z&sr=b&sp=r&sig=***","fileName":"sample-JMX-file.jmx","fileType":"TEST_SCRIPT","expireDateTime":"2025-02-24T22:04:45.2288563Z","validationStatus":"VALIDATION_INITIATED"}'
->>>>>>> dfd6e4c3
-    headers:
-      accept-ranges:
-      - bytes
-      api-supported-versions:
-      - 2022-11-01, 2023-04-01-preview, 2024-03-01-preview, 2024-05-01-preview, 2024-07-01-preview,
-        2024-12-01-preview
-      connection:
-      - keep-alive
-      content-length:
-<<<<<<< HEAD
-      - '563'
-      content-type:
-      - application/json; charset=utf-8
-      date:
-      - Wed, 26 Feb 2025 11:16:32 GMT
-      mise-correlation-id:
-      - e025dd10-9487-4843-bf99-dae374cef363
-      strict-transport-security:
-      - max-age=31536000; includeSubDomains
-      x-azure-ref:
-      - 20250226T111632Z-r16fc4b5ccfzkdtrhC1SG1akh80000000cz000000000a5z7
-=======
-      - '559'
-      content-type:
-      - application/json; charset=utf-8
-      date:
-      - Mon, 24 Feb 2025 21:54:45 GMT
-      mise-correlation-id:
-      - f9937e69-22b4-4eb6-bf4d-70e7233b1d07
-      strict-transport-security:
-      - max-age=31536000; includeSubDomains
-      x-azure-ref:
-      - 20250224T215445Z-r17775d4f98lr8cghC1SG1f5ks00000008e000000000acqb
->>>>>>> dfd6e4c3
-      x-cache:
-      - CONFIG_NOCACHE
-      x-content-type-options:
-      - nosniff
-    status:
-      code: 200
-      message: OK
-- request:
-    body: null
-    headers:
-      Accept:
-      - application/json
-      Accept-Encoding:
-      - gzip, deflate
-      Connection:
-      - keep-alive
-      User-Agent:
-<<<<<<< HEAD
-      - AZURECLI/2.70.0 azsdk-python-core/1.31.0 Python/3.12.8 (Linux-6.5.0-1025-azure-x86_64-with-glibc2.36)
-    method: GET
-    uri: https://f61c559d-b5d6-4f96-972c-afc20b4ec8b1.eastus.cnt-prod.loadtesting.azure.com/tests/loadtest-kvrefid-case/files/sample-JMX-file.jmx?api-version=2024-12-01-preview
-  response:
-    body:
-      string: '{"url":"https://cav5zwkbu0ncz7t0r1t9mfqw.z16.blob.storage.azure.net/ce68f267-a354-41ce-85b9-98394f209d3d/e79c9d8c-e899-43dc-a522-18b172c5a4d7?skoid=713ccf3d-dc33-4787-a1ee-6b0cc537c37a&sktid=33e01921-4d64-4f8c-a055-5bdaffd5e33d&skt=2025-02-26T11%3A15%3A53Z&ske=2025-02-26T18%3A15%3A53Z&sks=b&skv=2024-05-04&sv=2024-05-04&se=2025-02-26T11%3A26%3A37Z&sr=b&sp=r&sig=***","fileName":"sample-JMX-file.jmx","fileType":"TEST_SCRIPT","expireDateTime":"2025-02-26T11:26:37.5238336Z","validationStatus":"VALIDATION_INITIATED"}'
-=======
-      - AZURECLI/2.69.0 azsdk-python-core/1.31.0 Python/3.12.8 (Linux-6.5.0-1025-azure-x86_64-with-glibc2.36)
-    method: GET
-    uri: https://15e947d4-31dd-40ef-bca9-d215bc39cca6.eastus.cnt-prod.loadtesting.azure.com/tests/loadtest-kvrefid-case/files/sample-JMX-file.jmx?api-version=2024-12-01-preview
-  response:
-    body:
-      string: '{"url":"https://x8riedvqx93l12nj0h4zk1wu.z21.blob.storage.azure.net/893ce491-1133-4972-bf84-4e175de233b5/9a7269cf-1276-46fd-a1fd-564794d593b8?skoid=713ccf3d-dc33-4787-a1ee-6b0cc537c37a&sktid=33e01921-4d64-4f8c-a055-5bdaffd5e33d&skt=2025-02-24T21%3A54%3A24Z&ske=2025-02-25T04%3A54%3A24Z&sks=b&skv=2024-05-04&sv=2024-05-04&se=2025-02-24T22%3A04%3A50Z&sr=b&sp=r&sig=***","fileName":"sample-JMX-file.jmx","fileType":"TEST_SCRIPT","expireDateTime":"2025-02-24T22:04:50.479488Z","validationStatus":"VALIDATION_INITIATED"}'
->>>>>>> dfd6e4c3
-    headers:
-      accept-ranges:
-      - bytes
-      api-supported-versions:
-      - 2022-11-01, 2023-04-01-preview, 2024-03-01-preview, 2024-05-01-preview, 2024-07-01-preview,
-        2024-12-01-preview
-      connection:
-      - keep-alive
-      content-length:
-<<<<<<< HEAD
-      - '561'
-      content-type:
-      - application/json; charset=utf-8
-      date:
-      - Wed, 26 Feb 2025 11:16:37 GMT
-      mise-correlation-id:
-      - e813a21c-8221-4e1a-a7bf-8908bb287900
-      strict-transport-security:
-      - max-age=31536000; includeSubDomains
-      x-azure-ref:
-      - 20250226T111637Z-r16fc4b5ccfzkdtrhC1SG1akh80000000cz000000000a62v
-=======
-      - '564'
-      content-type:
-      - application/json; charset=utf-8
-      date:
-      - Mon, 24 Feb 2025 21:54:50 GMT
-      mise-correlation-id:
-      - c5134be1-ea11-4b42-ab4f-3b1d51ca2db9
-      strict-transport-security:
-      - max-age=31536000; includeSubDomains
-      x-azure-ref:
-      - 20250224T215450Z-r17775d4f98lr8cghC1SG1f5ks00000008e000000000acye
->>>>>>> dfd6e4c3
-      x-cache:
-      - CONFIG_NOCACHE
-      x-content-type-options:
-      - nosniff
-    status:
-      code: 200
-      message: OK
-- request:
-    body: null
-    headers:
-      Accept:
-      - application/json
-      Accept-Encoding:
-      - gzip, deflate
-      Connection:
-      - keep-alive
-      User-Agent:
-<<<<<<< HEAD
-      - AZURECLI/2.70.0 azsdk-python-core/1.31.0 Python/3.12.8 (Linux-6.5.0-1025-azure-x86_64-with-glibc2.36)
-    method: GET
-    uri: https://f61c559d-b5d6-4f96-972c-afc20b4ec8b1.eastus.cnt-prod.loadtesting.azure.com/tests/loadtest-kvrefid-case/files/sample-JMX-file.jmx?api-version=2024-12-01-preview
-  response:
-    body:
-      string: '{"url":"https://cav5zwkbu0ncz7t0r1t9mfqw.z16.blob.storage.azure.net/ce68f267-a354-41ce-85b9-98394f209d3d/e79c9d8c-e899-43dc-a522-18b172c5a4d7?skoid=713ccf3d-dc33-4787-a1ee-6b0cc537c37a&sktid=33e01921-4d64-4f8c-a055-5bdaffd5e33d&skt=2025-02-26T11%3A15%3A35Z&ske=2025-02-26T18%3A15%3A35Z&sks=b&skv=2024-05-04&sv=2024-05-04&se=2025-02-26T11%3A26%3A42Z&sr=b&sp=r&sig=***","fileName":"sample-JMX-file.jmx","fileType":"TEST_SCRIPT","expireDateTime":"2025-02-26T11:26:42.8177635Z","validationStatus":"VALIDATION_INITIATED"}'
-=======
-      - AZURECLI/2.69.0 azsdk-python-core/1.31.0 Python/3.12.8 (Linux-6.5.0-1025-azure-x86_64-with-glibc2.36)
-    method: GET
-    uri: https://15e947d4-31dd-40ef-bca9-d215bc39cca6.eastus.cnt-prod.loadtesting.azure.com/tests/loadtest-kvrefid-case/files/sample-JMX-file.jmx?api-version=2024-12-01-preview
-  response:
-    body:
-      string: '{"url":"https://x8riedvqx93l12nj0h4zk1wu.z21.blob.storage.azure.net/893ce491-1133-4972-bf84-4e175de233b5/9a7269cf-1276-46fd-a1fd-564794d593b8?skoid=713ccf3d-dc33-4787-a1ee-6b0cc537c37a&sktid=33e01921-4d64-4f8c-a055-5bdaffd5e33d&skt=2025-02-24T21%3A53%3A47Z&ske=2025-02-25T04%3A53%3A47Z&sks=b&skv=2024-05-04&sv=2024-05-04&se=2025-02-24T22%3A04%3A55Z&sr=b&sp=r&sig=***","fileName":"sample-JMX-file.jmx","fileType":"TEST_SCRIPT","expireDateTime":"2025-02-24T22:04:55.7292587Z","validationStatus":"VALIDATION_INITIATED"}'
->>>>>>> dfd6e4c3
-    headers:
-      accept-ranges:
-      - bytes
-      api-supported-versions:
-      - 2022-11-01, 2023-04-01-preview, 2024-03-01-preview, 2024-05-01-preview, 2024-07-01-preview,
-        2024-12-01-preview
-      connection:
-      - keep-alive
-      content-length:
-      - '559'
-      content-type:
-      - application/json; charset=utf-8
-      date:
-<<<<<<< HEAD
-      - Wed, 26 Feb 2025 11:16:42 GMT
-      mise-correlation-id:
-      - e81cf869-8e04-4217-beec-05429768f3b0
-      strict-transport-security:
-      - max-age=31536000; includeSubDomains
-      x-azure-ref:
-      - 20250226T111642Z-r16fc4b5ccfzkdtrhC1SG1akh80000000cz000000000a692
-=======
-      - Mon, 24 Feb 2025 21:54:55 GMT
-      mise-correlation-id:
-      - 3701b42f-f7cc-4ae9-a9bd-44cd38e97ed6
-      strict-transport-security:
-      - max-age=31536000; includeSubDomains
-      x-azure-ref:
-      - 20250224T215455Z-r17775d4f98lr8cghC1SG1f5ks00000008e000000000ad6k
->>>>>>> dfd6e4c3
-      x-cache:
-      - CONFIG_NOCACHE
-      x-content-type-options:
-      - nosniff
-    status:
-      code: 200
-      message: OK
-- request:
-    body: null
-    headers:
-      Accept:
-      - application/json
-      Accept-Encoding:
-      - gzip, deflate
-      Connection:
-      - keep-alive
-      User-Agent:
-<<<<<<< HEAD
-      - AZURECLI/2.70.0 azsdk-python-core/1.31.0 Python/3.12.8 (Linux-6.5.0-1025-azure-x86_64-with-glibc2.36)
-    method: GET
-    uri: https://f61c559d-b5d6-4f96-972c-afc20b4ec8b1.eastus.cnt-prod.loadtesting.azure.com/tests/loadtest-kvrefid-case/files/sample-JMX-file.jmx?api-version=2024-12-01-preview
-  response:
-    body:
-      string: '{"url":"https://cav5zwkbu0ncz7t0r1t9mfqw.z16.blob.storage.azure.net/ce68f267-a354-41ce-85b9-98394f209d3d/e79c9d8c-e899-43dc-a522-18b172c5a4d7?skoid=713ccf3d-dc33-4787-a1ee-6b0cc537c37a&sktid=33e01921-4d64-4f8c-a055-5bdaffd5e33d&skt=2025-02-26T11%3A15%3A38Z&ske=2025-02-26T18%3A15%3A38Z&sks=b&skv=2024-05-04&sv=2024-05-04&se=2025-02-26T11%3A26%3A48Z&sr=b&sp=r&sig=***","fileName":"sample-JMX-file.jmx","fileType":"TEST_SCRIPT","expireDateTime":"2025-02-26T11:26:48.0669763Z","validationStatus":"VALIDATION_INITIATED"}'
-=======
-      - AZURECLI/2.69.0 azsdk-python-core/1.31.0 Python/3.12.8 (Linux-6.5.0-1025-azure-x86_64-with-glibc2.36)
-    method: GET
-    uri: https://15e947d4-31dd-40ef-bca9-d215bc39cca6.eastus.cnt-prod.loadtesting.azure.com/tests/loadtest-kvrefid-case/files/sample-JMX-file.jmx?api-version=2024-12-01-preview
-  response:
-    body:
-      string: '{"url":"https://x8riedvqx93l12nj0h4zk1wu.z21.blob.storage.azure.net/893ce491-1133-4972-bf84-4e175de233b5/9a7269cf-1276-46fd-a1fd-564794d593b8?skoid=713ccf3d-dc33-4787-a1ee-6b0cc537c37a&sktid=33e01921-4d64-4f8c-a055-5bdaffd5e33d&skt=2025-02-24T21%3A53%3A46Z&ske=2025-02-25T04%3A53%3A46Z&sks=b&skv=2024-05-04&sv=2024-05-04&se=2025-02-24T22%3A05%3A00Z&sr=b&sp=r&sig=***","fileName":"sample-JMX-file.jmx","fileType":"TEST_SCRIPT","expireDateTime":"2025-02-24T22:05:00.9762813Z","validationStatus":"VALIDATION_INITIATED"}'
->>>>>>> dfd6e4c3
-    headers:
-      accept-ranges:
-      - bytes
-      api-supported-versions:
-      - 2022-11-01, 2023-04-01-preview, 2024-03-01-preview, 2024-05-01-preview, 2024-07-01-preview,
-        2024-12-01-preview
-      connection:
-      - keep-alive
-      content-length:
-<<<<<<< HEAD
-      - '561'
-      content-type:
-      - application/json; charset=utf-8
-      date:
-      - Wed, 26 Feb 2025 11:16:48 GMT
-      mise-correlation-id:
-      - 72639035-260b-4d25-aec4-301b0c01fb10
-      strict-transport-security:
-      - max-age=31536000; includeSubDomains
-      x-azure-ref:
-      - 20250226T111647Z-r16fc4b5ccfzkdtrhC1SG1akh80000000cz000000000a6gk
-=======
-      - '563'
-      content-type:
-      - application/json; charset=utf-8
-      date:
-      - Mon, 24 Feb 2025 21:55:01 GMT
-      mise-correlation-id:
-      - e29a19b2-1d25-4976-8793-0ba7fb45557a
-      strict-transport-security:
-      - max-age=31536000; includeSubDomains
-      x-azure-ref:
-      - 20250224T215500Z-r17775d4f98lr8cghC1SG1f5ks00000008e000000000adfg
->>>>>>> dfd6e4c3
-      x-cache:
-      - CONFIG_NOCACHE
-      x-content-type-options:
-      - nosniff
-    status:
-      code: 200
-      message: OK
-- request:
-    body: null
-    headers:
-      Accept:
-      - application/json
-      Accept-Encoding:
-      - gzip, deflate
-      Connection:
-      - keep-alive
-      User-Agent:
-<<<<<<< HEAD
-      - AZURECLI/2.70.0 azsdk-python-core/1.31.0 Python/3.12.8 (Linux-6.5.0-1025-azure-x86_64-with-glibc2.36)
-    method: GET
-    uri: https://f61c559d-b5d6-4f96-972c-afc20b4ec8b1.eastus.cnt-prod.loadtesting.azure.com/tests/loadtest-kvrefid-case/files/sample-JMX-file.jmx?api-version=2024-12-01-preview
-  response:
-    body:
-      string: '{"url":"https://cav5zwkbu0ncz7t0r1t9mfqw.z16.blob.storage.azure.net/ce68f267-a354-41ce-85b9-98394f209d3d/e79c9d8c-e899-43dc-a522-18b172c5a4d7?skoid=713ccf3d-dc33-4787-a1ee-6b0cc537c37a&sktid=33e01921-4d64-4f8c-a055-5bdaffd5e33d&skt=2025-02-26T11%3A15%3A35Z&ske=2025-02-26T18%3A15%3A35Z&sks=b&skv=2024-05-04&sv=2024-05-04&se=2025-02-26T11%3A26%3A53Z&sr=b&sp=r&sig=***","fileName":"sample-JMX-file.jmx","fileType":"TEST_SCRIPT","expireDateTime":"2025-02-26T11:26:53.3349029Z","validationStatus":"VALIDATION_INITIATED"}'
-=======
-      - AZURECLI/2.69.0 azsdk-python-core/1.31.0 Python/3.12.8 (Linux-6.5.0-1025-azure-x86_64-with-glibc2.36)
-    method: GET
-    uri: https://15e947d4-31dd-40ef-bca9-d215bc39cca6.eastus.cnt-prod.loadtesting.azure.com/tests/loadtest-kvrefid-case/files/sample-JMX-file.jmx?api-version=2024-12-01-preview
-  response:
-    body:
-      string: '{"url":"https://x8riedvqx93l12nj0h4zk1wu.z21.blob.storage.azure.net/893ce491-1133-4972-bf84-4e175de233b5/9a7269cf-1276-46fd-a1fd-564794d593b8?skoid=713ccf3d-dc33-4787-a1ee-6b0cc537c37a&sktid=33e01921-4d64-4f8c-a055-5bdaffd5e33d&skt=2025-02-24T21%3A54%3A24Z&ske=2025-02-25T04%3A54%3A24Z&sks=b&skv=2024-05-04&sv=2024-05-04&se=2025-02-24T22%3A05%3A06Z&sr=b&sp=r&sig=***","fileName":"sample-JMX-file.jmx","fileType":"TEST_SCRIPT","expireDateTime":"2025-02-24T22:05:06.2250975Z","validationStatus":"VALIDATION_INITIATED"}'
->>>>>>> dfd6e4c3
-    headers:
-      accept-ranges:
-      - bytes
-      api-supported-versions:
-      - 2022-11-01, 2023-04-01-preview, 2024-03-01-preview, 2024-05-01-preview, 2024-07-01-preview,
-        2024-12-01-preview
-      connection:
-      - keep-alive
-      content-length:
-      - '563'
-      content-type:
-      - application/json; charset=utf-8
-      date:
-<<<<<<< HEAD
-      - Wed, 26 Feb 2025 11:16:53 GMT
-      mise-correlation-id:
-      - b3a126d9-e1ec-4ea4-b4f5-e1d3ac61b76a
-      strict-transport-security:
-      - max-age=31536000; includeSubDomains
-      x-azure-ref:
-      - 20250226T111653Z-r16fc4b5ccfzkdtrhC1SG1akh80000000cz000000000a6sr
-=======
-      - Mon, 24 Feb 2025 21:55:06 GMT
-      mise-correlation-id:
-      - 1b698c51-82a6-4ac7-b75b-9c27378bb52a
-      strict-transport-security:
-      - max-age=31536000; includeSubDomains
-      x-azure-ref:
-      - 20250224T215506Z-r17775d4f98lr8cghC1SG1f5ks00000008e000000000adtb
->>>>>>> dfd6e4c3
-      x-cache:
-      - CONFIG_NOCACHE
-      x-content-type-options:
-      - nosniff
-    status:
-      code: 200
-      message: OK
-- request:
-    body: null
-    headers:
-      Accept:
-      - application/json
-      Accept-Encoding:
-      - gzip, deflate
-      Connection:
-      - keep-alive
-      User-Agent:
-<<<<<<< HEAD
-      - AZURECLI/2.70.0 azsdk-python-core/1.31.0 Python/3.12.8 (Linux-6.5.0-1025-azure-x86_64-with-glibc2.36)
-    method: GET
-    uri: https://f61c559d-b5d6-4f96-972c-afc20b4ec8b1.eastus.cnt-prod.loadtesting.azure.com/tests/loadtest-kvrefid-case/files/sample-JMX-file.jmx?api-version=2024-12-01-preview
-  response:
-    body:
-      string: '{"url":"https://cav5zwkbu0ncz7t0r1t9mfqw.z16.blob.storage.azure.net/ce68f267-a354-41ce-85b9-98394f209d3d/e79c9d8c-e899-43dc-a522-18b172c5a4d7?skoid=713ccf3d-dc33-4787-a1ee-6b0cc537c37a&sktid=33e01921-4d64-4f8c-a055-5bdaffd5e33d&skt=2025-02-26T11%3A15%3A35Z&ske=2025-02-26T18%3A15%3A35Z&sks=b&skv=2024-05-04&sv=2024-05-04&se=2025-02-26T11%3A26%3A58Z&sr=b&sp=r&sig=***","fileName":"sample-JMX-file.jmx","fileType":"TEST_SCRIPT","expireDateTime":"2025-02-26T11:26:58.5884201Z","validationStatus":"VALIDATION_SUCCESS"}'
-=======
-      - AZURECLI/2.69.0 azsdk-python-core/1.31.0 Python/3.12.8 (Linux-6.5.0-1025-azure-x86_64-with-glibc2.36)
-    method: GET
-    uri: https://15e947d4-31dd-40ef-bca9-d215bc39cca6.eastus.cnt-prod.loadtesting.azure.com/tests/loadtest-kvrefid-case/files/sample-JMX-file.jmx?api-version=2024-12-01-preview
-  response:
-    body:
-      string: '{"url":"https://x8riedvqx93l12nj0h4zk1wu.z21.blob.storage.azure.net/893ce491-1133-4972-bf84-4e175de233b5/9a7269cf-1276-46fd-a1fd-564794d593b8?skoid=713ccf3d-dc33-4787-a1ee-6b0cc537c37a&sktid=33e01921-4d64-4f8c-a055-5bdaffd5e33d&skt=2025-02-24T21%3A53%3A47Z&ske=2025-02-25T04%3A53%3A47Z&sks=b&skv=2024-05-04&sv=2024-05-04&se=2025-02-24T22%3A05%3A11Z&sr=b&sp=r&sig=***","fileName":"sample-JMX-file.jmx","fileType":"TEST_SCRIPT","expireDateTime":"2025-02-24T22:05:11.4865091Z","validationStatus":"VALIDATION_SUCCESS"}'
->>>>>>> dfd6e4c3
-    headers:
-      accept-ranges:
-      - bytes
-      api-supported-versions:
-      - 2022-11-01, 2023-04-01-preview, 2024-03-01-preview, 2024-05-01-preview, 2024-07-01-preview,
-        2024-12-01-preview
-      connection:
-      - keep-alive
-      content-length:
-<<<<<<< HEAD
+      - Wed, 26 Feb 2025 23:10:16 GMT
+      mise-correlation-id:
+      - 51840099-34f4-4304-9923-5eab0d78d135
+      strict-transport-security:
+      - max-age=31536000; includeSubDomains
+      x-azure-ref:
+      - 20250226T231016Z-167c755789dw9d62hC1SG1x2v800000001sg0000000040v6
+      x-cache:
+      - CONFIG_NOCACHE
+      x-content-type-options:
+      - nosniff
+    status:
+      code: 200
+      message: OK
+- request:
+    body: null
+    headers:
+      Accept:
+      - application/json
+      Accept-Encoding:
+      - gzip, deflate
+      Connection:
+      - keep-alive
+      User-Agent:
+      - AZURECLI/2.70.0 azsdk-python-core/1.31.0 Python/3.12.8 (Linux-6.5.0-1025-azure-x86_64-with-glibc2.36)
+    method: GET
+    uri: https://b99a95cb-db74-48d1-980c-fe606d9e9d29.eastus.cnt-prod.loadtesting.azure.com/tests/loadtest-kvrefid-case/files/sample-JMX-file.jmx?api-version=2024-12-01-preview
+  response:
+    body:
+      string: '{"url":"https://oi448951q60rh0r3dkw381x3.z31.blob.storage.azure.net/9a579d6d-0db8-4d1e-9876-776e25eee541/b3ba9a7a-a32f-4281-ad64-64f6f6b0103b?skoid=713ccf3d-dc33-4787-a1ee-6b0cc537c37a&sktid=33e01921-4d64-4f8c-a055-5bdaffd5e33d&skt=2025-02-26T23%3A08%3A11Z&ske=2025-02-27T06%3A08%3A11Z&sks=b&skv=2024-05-04&sv=2024-05-04&se=2025-02-26T23%3A20%3A21Z&sr=b&sp=r&sig=***","fileName":"sample-JMX-file.jmx","fileType":"TEST_SCRIPT","expireDateTime":"2025-02-26T23:20:21.6258668Z","validationStatus":"VALIDATION_SUCCESS"}'
+    headers:
+      accept-ranges:
+      - bytes
+      api-supported-versions:
+      - 2022-11-01, 2023-04-01-preview, 2024-03-01-preview, 2024-05-01-preview, 2024-07-01-preview,
+        2024-12-01-preview
+      connection:
+      - keep-alive
+      content-length:
       - '557'
       content-type:
       - application/json; charset=utf-8
       date:
-      - Wed, 26 Feb 2025 11:16:58 GMT
-      mise-correlation-id:
-      - 87988148-aa37-441e-b210-0897a0da838e
-      strict-transport-security:
-      - max-age=31536000; includeSubDomains
-      x-azure-ref:
-      - 20250226T111658Z-r16fc4b5ccfzkdtrhC1SG1akh80000000cz000000000a741
-=======
-      - '559'
-      content-type:
-      - application/json; charset=utf-8
-      date:
-      - Mon, 24 Feb 2025 21:55:11 GMT
-      mise-correlation-id:
-      - a1cf17ca-f08e-4fb4-ae4a-649cb5bbfdab
-      strict-transport-security:
-      - max-age=31536000; includeSubDomains
-      x-azure-ref:
-      - 20250224T215511Z-r17775d4f98lr8cghC1SG1f5ks00000008e000000000ae1f
->>>>>>> dfd6e4c3
-      x-cache:
-      - CONFIG_NOCACHE
-      x-content-type-options:
-      - nosniff
-    status:
-      code: 200
-      message: OK
-- request:
-    body: null
-    headers:
-      Accept:
-      - application/json
-      Accept-Encoding:
-      - gzip, deflate
-      Connection:
-      - keep-alive
-      User-Agent:
-<<<<<<< HEAD
-      - AZURECLI/2.70.0 azsdk-python-core/1.31.0 Python/3.12.8 (Linux-6.5.0-1025-azure-x86_64-with-glibc2.36)
-    method: GET
-    uri: https://f61c559d-b5d6-4f96-972c-afc20b4ec8b1.eastus.cnt-prod.loadtesting.azure.com/tests/loadtest-kvrefid-case?api-version=2024-12-01-preview
-  response:
-    body:
-      string: '{"passFailCriteria":{"passFailMetrics":{"a86d75fe-37da-4cc1-b01d-f6cd8ea9dfe6":{"clientMetric":"response_time_ms","aggregate":"p75","condition":">","value":380.0,"action":"continue"},"8d957131-bf85-4fe7-9cb0-759e0efc370d":{"clientMetric":"error","aggregate":"percentage","condition":">","value":50.0,"action":"continue"},"647be4f4-d87a-4edc-a527-a0ec2a0c5a7c":{"clientMetric":"requests_per_sec","aggregate":"avg","condition":">","value":78.0,"action":"continue"},"1eadef85-64ee-4faa-a0a7-1130fff23e0e":{"clientMetric":"response_time_ms","aggregate":"p99","condition":">","value":520.0,"action":"continue"},"3ba1072a-edb0-435d-a4ba-69d367122b58":{"clientMetric":"response_time_ms","aggregate":"p99.9","condition":">","value":540.0,"action":"continue"},"1d33be54-f2f8-473d-acd1-a407b6aa41fb":{"clientMetric":"latency","aggregate":"avg","condition":">","requestName":"GetCustomerDetails","value":200.0,"action":"continue"}},"passFailServerMetrics":{}},"autoStopCriteria":{"autoStopDisabled":true,"errorRate":90.0,"errorRateTimeWindowInSeconds":60},"environmentVariables":{"rps":"1"},"loadTestConfiguration":{"engineInstances":1,"splitAllCSVs":true,"quickStartTest":false},"inputArtifacts":{"testScriptFileInfo":{"url":"https://cav5zwkbu0ncz7t0r1t9mfqw.z16.blob.storage.azure.net/ce68f267-a354-41ce-85b9-98394f209d3d/e79c9d8c-e899-43dc-a522-18b172c5a4d7?skoid=713ccf3d-dc33-4787-a1ee-6b0cc537c37a&sktid=33e01921-4d64-4f8c-a055-5bdaffd5e33d&skt=2025-02-26T11%3A15%3A35Z&ske=2025-02-26T18%3A15%3A35Z&sks=b&skv=2024-05-04&sv=2024-05-04&se=2025-02-26T12%3A16%3A58Z&sr=b&sp=r&sig=***","fileName":"sample-JMX-file.jmx","fileType":"TEST_SCRIPT","expireDateTime":"2025-02-26T12:16:58.8423859Z","validationStatus":"VALIDATION_SUCCESS"},"additionalFileInfo":[{"url":"https://cav5zwkbu0ncz7t0r1t9mfqw.z16.blob.storage.azure.net/ce68f267-a354-41ce-85b9-98394f209d3d/8bc971a8-7db2-478e-acc2-33e5efe491a4?skoid=713ccf3d-dc33-4787-a1ee-6b0cc537c37a&sktid=33e01921-4d64-4f8c-a055-5bdaffd5e33d&skt=2025-02-26T11%3A15%3A35Z&ske=2025-02-26T18%3A15%3A35Z&sks=b&skv=2024-05-04&sv=2024-05-04&se=2025-02-26T12%3A16%3A58Z&sr=b&sp=r&sig=***","fileName":"additional-data.csv","fileType":"ADDITIONAL_ARTIFACTS","expireDateTime":"2025-02-26T12:16:58.8430129Z","validationStatus":"VALIDATION_NOT_REQUIRED"},{"url":"https://cav5zwkbu0ncz7t0r1t9mfqw.z16.blob.storage.azure.net/ce68f267-a354-41ce-85b9-98394f209d3d/23277ec5-2bd2-4372-b6f7-fa244020da4a?skoid=713ccf3d-dc33-4787-a1ee-6b0cc537c37a&sktid=33e01921-4d64-4f8c-a055-5bdaffd5e33d&skt=2025-02-26T11%3A15%3A35Z&ske=2025-02-26T18%3A15%3A35Z&sks=b&skv=2024-05-04&sv=2024-05-04&se=2025-02-26T12%3A16%3A58Z&sr=b&sp=r&sig=***","fileName":"sample-ZIP-artifact.zip","fileType":"ZIPPED_ARTIFACTS","expireDateTime":"2025-02-26T12:16:58.8431395Z","validationStatus":"VALIDATION_SUCCESS"}]},"kind":"JMX","publicIPDisabled":false,"metricsReferenceIdentityType":"SystemAssigned","testId":"loadtest-kvrefid-case","description":"Test
-        created from az load test command","displayName":"CLI-Test","keyvaultReferenceIdentityType":"SystemAssigned","createdDateTime":"2025-02-26T11:15:34.384Z","createdBy":"hbisht@microsoft.com","lastModifiedDateTime":"2025-02-26T11:16:56.856Z","lastModifiedBy":"hbisht@microsoft.com"}'
-=======
-      - AZURECLI/2.69.0 azsdk-python-core/1.31.0 Python/3.12.8 (Linux-6.5.0-1025-azure-x86_64-with-glibc2.36)
-    method: GET
-    uri: https://15e947d4-31dd-40ef-bca9-d215bc39cca6.eastus.cnt-prod.loadtesting.azure.com/tests/loadtest-kvrefid-case?api-version=2024-12-01-preview
-  response:
-    body:
-      string: '{"passFailCriteria":{"passFailMetrics":{"ef835aa4-4d89-40d3-87d2-84d853422176":{"clientMetric":"response_time_ms","aggregate":"p75","condition":">","value":380.0,"action":"continue"},"7e013baa-947e-47be-9328-048675b2217b":{"clientMetric":"error","aggregate":"percentage","condition":">","value":50.0,"action":"continue"},"4b16995a-5d8d-4d7d-b559-7feb21df0018":{"clientMetric":"requests_per_sec","aggregate":"avg","condition":">","value":78.0,"action":"continue"},"9d985ed8-fe1b-4f55-a8e6-b9838341153e":{"clientMetric":"response_time_ms","aggregate":"p99","condition":">","value":520.0,"action":"continue"},"9d019874-00b1-41bf-96a1-957cc422e599":{"clientMetric":"response_time_ms","aggregate":"p99.9","condition":">","value":540.0,"action":"continue"},"dddb0028-2bd7-4789-9300-0a0d724a5a30":{"clientMetric":"latency","aggregate":"avg","condition":">","requestName":"GetCustomerDetails","value":200.0,"action":"continue"}},"passFailServerMetrics":{}},"autoStopCriteria":{"autoStopDisabled":true,"errorRate":90.0,"errorRateTimeWindowInSeconds":60},"environmentVariables":{"rps":"1"},"loadTestConfiguration":{"engineInstances":1,"splitAllCSVs":true,"quickStartTest":false},"inputArtifacts":{"testScriptFileInfo":{"url":"https://x8riedvqx93l12nj0h4zk1wu.z21.blob.storage.azure.net/893ce491-1133-4972-bf84-4e175de233b5/9a7269cf-1276-46fd-a1fd-564794d593b8?skoid=713ccf3d-dc33-4787-a1ee-6b0cc537c37a&sktid=33e01921-4d64-4f8c-a055-5bdaffd5e33d&skt=2025-02-24T21%3A53%3A47Z&ske=2025-02-25T04%3A53%3A47Z&sks=b&skv=2024-05-04&sv=2024-05-04&se=2025-02-24T22%3A55%3A11Z&sr=b&sp=r&sig=***","fileName":"sample-JMX-file.jmx","fileType":"TEST_SCRIPT","expireDateTime":"2025-02-24T22:55:11.7470506Z","validationStatus":"VALIDATION_SUCCESS"},"additionalFileInfo":[{"url":"https://x8riedvqx93l12nj0h4zk1wu.z21.blob.storage.azure.net/893ce491-1133-4972-bf84-4e175de233b5/246d02bf-cd42-4081-8310-5e6868b35194?skoid=713ccf3d-dc33-4787-a1ee-6b0cc537c37a&sktid=33e01921-4d64-4f8c-a055-5bdaffd5e33d&skt=2025-02-24T21%3A53%3A47Z&ske=2025-02-25T04%3A53%3A47Z&sks=b&skv=2024-05-04&sv=2024-05-04&se=2025-02-24T22%3A55%3A11Z&sr=b&sp=r&sig=***","fileName":"additional-data.csv","fileType":"ADDITIONAL_ARTIFACTS","expireDateTime":"2025-02-24T22:55:11.7475093Z","validationStatus":"VALIDATION_NOT_REQUIRED"},{"url":"https://x8riedvqx93l12nj0h4zk1wu.z21.blob.storage.azure.net/893ce491-1133-4972-bf84-4e175de233b5/dbe1fba2-153e-431b-b09e-38b31d7a4001?skoid=713ccf3d-dc33-4787-a1ee-6b0cc537c37a&sktid=33e01921-4d64-4f8c-a055-5bdaffd5e33d&skt=2025-02-24T21%3A53%3A47Z&ske=2025-02-25T04%3A53%3A47Z&sks=b&skv=2024-05-04&sv=2024-05-04&se=2025-02-24T22%3A55%3A11Z&sr=b&sp=r&sig=***","fileName":"sample-ZIP-artifact.zip","fileType":"ZIPPED_ARTIFACTS","expireDateTime":"2025-02-24T22:55:11.7476793Z","validationStatus":"VALIDATION_SUCCESS"}]},"kind":"JMX","publicIPDisabled":false,"metricsReferenceIdentityType":"SystemAssigned","testId":"loadtest-kvrefid-case","description":"Test
-        created from az load test command","displayName":"CLI-Test","keyvaultReferenceIdentityType":"SystemAssigned","createdDateTime":"2025-02-24T21:53:45.077Z","createdBy":"hbisht@microsoft.com","lastModifiedDateTime":"2025-02-24T21:55:08.861Z","lastModifiedBy":"hbisht@microsoft.com"}'
->>>>>>> dfd6e4c3
-    headers:
-      accept-ranges:
-      - bytes
-      api-supported-versions:
-      - 2022-11-01, 2023-04-01-preview, 2024-03-01-preview, 2024-05-01-preview, 2024-07-01-preview,
-        2024-12-01-preview
-      connection:
-      - keep-alive
-      content-length:
-      - '3351'
-      content-type:
-      - application/json; charset=utf-8
-      date:
-<<<<<<< HEAD
-      - Wed, 26 Feb 2025 11:16:58 GMT
-      mise-correlation-id:
-      - aa37068e-d6ed-4553-bdf6-a77e060766eb
-      strict-transport-security:
-      - max-age=31536000; includeSubDomains
-      x-azure-ref:
-      - 20250226T111658Z-r16fc4b5ccfzkdtrhC1SG1akh80000000cz000000000a74q
-=======
-      - Mon, 24 Feb 2025 21:55:11 GMT
-      mise-correlation-id:
-      - 36303a23-2754-4cb5-9109-2397fe5e81fb
-      strict-transport-security:
-      - max-age=31536000; includeSubDomains
-      x-azure-ref:
-      - 20250224T215511Z-r17775d4f98lr8cghC1SG1f5ks00000008e000000000ae20
->>>>>>> dfd6e4c3
+      - Wed, 26 Feb 2025 23:10:21 GMT
+      mise-correlation-id:
+      - 17cf6d99-eb5c-4ee9-8123-aeb7154cb7c8
+      strict-transport-security:
+      - max-age=31536000; includeSubDomains
+      x-azure-ref:
+      - 20250226T231021Z-167c755789dw9d62hC1SG1x2v800000001sg0000000041gq
+      x-cache:
+      - CONFIG_NOCACHE
+      x-content-type-options:
+      - nosniff
+    status:
+      code: 200
+      message: OK
+- request:
+    body: null
+    headers:
+      Accept:
+      - application/json
+      Accept-Encoding:
+      - gzip, deflate
+      Connection:
+      - keep-alive
+      User-Agent:
+      - AZURECLI/2.70.0 azsdk-python-core/1.31.0 Python/3.12.8 (Linux-6.5.0-1025-azure-x86_64-with-glibc2.36)
+    method: GET
+    uri: https://b99a95cb-db74-48d1-980c-fe606d9e9d29.eastus.cnt-prod.loadtesting.azure.com/tests/loadtest-kvrefid-case?api-version=2024-12-01-preview
+  response:
+    body:
+      string: '{"passFailCriteria":{"passFailMetrics":{"321372f7-6f75-48d0-b922-c409f8167629":{"clientMetric":"latency","aggregate":"avg","condition":">","requestName":"GetCustomerDetails","value":200.0,"action":"continue"},"59f42a96-57eb-496d-af2d-0d539127291c":{"clientMetric":"error","aggregate":"percentage","condition":">","value":50.0,"action":"continue"},"dd6d2a70-2951-4dae-963b-8a2856c74eb8":{"clientMetric":"requests_per_sec","aggregate":"avg","condition":">","value":78.0,"action":"continue"}},"passFailServerMetrics":{}},"autoStopCriteria":{"autoStopDisabled":false,"errorRate":90.0,"errorRateTimeWindowInSeconds":60},"environmentVariables":{"rps":"1"},"loadTestConfiguration":{"engineInstances":1,"splitAllCSVs":false,"quickStartTest":false},"inputArtifacts":{"testScriptFileInfo":{"url":"https://oi448951q60rh0r3dkw381x3.z31.blob.storage.azure.net/9a579d6d-0db8-4d1e-9876-776e25eee541/b3ba9a7a-a32f-4281-ad64-64f6f6b0103b?skoid=713ccf3d-dc33-4787-a1ee-6b0cc537c37a&sktid=33e01921-4d64-4f8c-a055-5bdaffd5e33d&skt=2025-02-26T23%3A08%3A17Z&ske=2025-02-27T06%3A08%3A17Z&sks=b&skv=2024-05-04&sv=2024-05-04&se=2025-02-27T00%3A10%3A21Z&sr=b&sp=r&sig=***","fileName":"sample-JMX-file.jmx","fileType":"TEST_SCRIPT","expireDateTime":"2025-02-27T00:10:21.8870262Z","validationStatus":"VALIDATION_SUCCESS"},"additionalFileInfo":[{"url":"https://oi448951q60rh0r3dkw381x3.z31.blob.storage.azure.net/9a579d6d-0db8-4d1e-9876-776e25eee541/beee86ad-0245-48fc-93f2-67b395916ed7?skoid=713ccf3d-dc33-4787-a1ee-6b0cc537c37a&sktid=33e01921-4d64-4f8c-a055-5bdaffd5e33d&skt=2025-02-26T23%3A08%3A17Z&ske=2025-02-27T06%3A08%3A17Z&sks=b&skv=2024-05-04&sv=2024-05-04&se=2025-02-27T00%3A10%3A21Z&sr=b&sp=r&sig=***","fileName":"additional-data.csv","fileType":"ADDITIONAL_ARTIFACTS","expireDateTime":"2025-02-27T00:10:21.887272Z","validationStatus":"VALIDATION_NOT_REQUIRED"},{"url":"https://oi448951q60rh0r3dkw381x3.z31.blob.storage.azure.net/9a579d6d-0db8-4d1e-9876-776e25eee541/38a952e3-f1d2-4447-ab8b-eb3f968898d2?skoid=713ccf3d-dc33-4787-a1ee-6b0cc537c37a&sktid=33e01921-4d64-4f8c-a055-5bdaffd5e33d&skt=2025-02-26T23%3A08%3A17Z&ske=2025-02-27T06%3A08%3A17Z&sks=b&skv=2024-05-04&sv=2024-05-04&se=2025-02-27T00%3A10%3A21Z&sr=b&sp=r&sig=***","fileName":"sample-ZIP-artifact.zip","fileType":"ZIPPED_ARTIFACTS","expireDateTime":"2025-02-27T00:10:21.8873398Z","validationStatus":"VALIDATION_SUCCESS"}]},"kind":"JMX","publicIPDisabled":false,"metricsReferenceIdentityType":"SystemAssigned","testId":"loadtest-kvrefid-case","description":"Test
+        created from az load test command","displayName":"CLI-Test","keyvaultReferenceIdentityType":"UserAssigned","keyvaultReferenceIdentityId":"/subscriptions/00000000-0000-0000-0000-000000000000/resourcegroups/sample-rg/providers/microsoft.managedidentity/userassignedidentities/sample-mi","createdDateTime":"2025-02-26T23:08:09.107Z","createdBy":"hbisht@microsoft.com","lastModifiedDateTime":"2025-02-26T23:10:20.361Z","lastModifiedBy":"hbisht@microsoft.com"}'
+    headers:
+      accept-ranges:
+      - bytes
+      api-supported-versions:
+      - 2022-11-01, 2023-04-01-preview, 2024-03-01-preview, 2024-05-01-preview, 2024-07-01-preview,
+        2024-12-01-preview
+      connection:
+      - keep-alive
+      content-length:
+      - '3103'
+      content-type:
+      - application/json; charset=utf-8
+      date:
+      - Wed, 26 Feb 2025 23:10:22 GMT
+      mise-correlation-id:
+      - 3a1bda92-7544-48bc-a5be-f68f0a1f3e5e
+      strict-transport-security:
+      - max-age=31536000; includeSubDomains
+      x-azure-ref:
+      - 20250226T231021Z-167c755789dw9d62hC1SG1x2v800000001sg0000000041hq
       x-cache:
       - CONFIG_NOCACHE
       x-content-type-options:
@@ -3836,11 +3367,7 @@
     uri: https://management.azure.com/subscriptions/00000000-0000-0000-0000-000000000000/resourceGroups/clitest-load-000001/providers/Microsoft.LoadTestService/loadTests/clitest-load-000002?api-version=2022-12-01
   response:
     body:
-<<<<<<< HEAD
-      string: '{"id":"/subscriptions/00000000-0000-0000-0000-000000000000/resourceGroups/clitest-load-000001/providers/Microsoft.LoadTestService/loadTests/clitest-load-000002","name":"clitest-load-000002","type":"microsoft.loadtestservice/loadtests","location":"eastus","systemData":{"createdBy":"hbisht@microsoft.com","createdByType":"User","createdAt":"2025-02-26T11:14:32.2328146Z","lastModifiedBy":"hbisht@microsoft.com","lastModifiedByType":"User","lastModifiedAt":"2025-02-26T11:14:32.2328146Z"},"identity":{"type":"None"},"properties":{"dataPlaneURI":"f61c559d-b5d6-4f96-972c-afc20b4ec8b1.eastus.cnt-prod.loadtesting.azure.com","provisioningState":"Succeeded"}}'
-=======
-      string: '{"id":"/subscriptions/00000000-0000-0000-0000-000000000000/resourceGroups/clitest-load-000001/providers/Microsoft.LoadTestService/loadTests/clitest-load-000002","name":"clitest-load-000002","type":"microsoft.loadtestservice/loadtests","location":"eastus","systemData":{"createdBy":"hbisht@microsoft.com","createdByType":"User","createdAt":"2025-02-24T21:52:44.1893597Z","lastModifiedBy":"hbisht@microsoft.com","lastModifiedByType":"User","lastModifiedAt":"2025-02-24T21:52:44.1893597Z"},"identity":{"type":"None"},"properties":{"dataPlaneURI":"15e947d4-31dd-40ef-bca9-d215bc39cca6.eastus.cnt-prod.loadtesting.azure.com","provisioningState":"Succeeded"}}'
->>>>>>> dfd6e4c3
+      string: '{"id":"/subscriptions/00000000-0000-0000-0000-000000000000/resourceGroups/clitest-load-000001/providers/Microsoft.LoadTestService/loadTests/clitest-load-000002","name":"clitest-load-000002","type":"microsoft.loadtestservice/loadtests","location":"eastus","systemData":{"createdBy":"hbisht@microsoft.com","createdByType":"User","createdAt":"2025-02-26T23:07:04.7950167Z","lastModifiedBy":"hbisht@microsoft.com","lastModifiedByType":"User","lastModifiedAt":"2025-02-26T23:07:04.7950167Z"},"identity":{"type":"None"},"properties":{"dataPlaneURI":"b99a95cb-db74-48d1-980c-fe606d9e9d29.eastus.cnt-prod.loadtesting.azure.com","provisioningState":"Succeeded"}}'
     headers:
       cache-control:
       - no-cache
@@ -3849,15 +3376,9 @@
       content-type:
       - application/json; charset=utf-8
       date:
-<<<<<<< HEAD
-      - Wed, 26 Feb 2025 11:16:59 GMT
+      - Wed, 26 Feb 2025 23:10:22 GMT
       etag:
-      - '"7f0158e5-0000-0200-0000-67bef7ae0000"'
-=======
-      - Mon, 24 Feb 2025 21:55:11 GMT
-      etag:
-      - '"4f015cb3-0000-0200-0000-67bcea420000"'
->>>>>>> dfd6e4c3
+      - '"8f01495f-0000-0200-0000-67bf9eae0000"'
       expires:
       - '-1'
       pragma:
@@ -3873,1510 +3394,47 @@
       x-ms-ratelimit-remaining-subscription-global-reads:
       - '16499'
       x-msedge-ref:
-<<<<<<< HEAD
-      - 'Ref A: 8B353406EF2D4C84B67C7CAB4FAEE1B8 Ref B: MAA201060516031 Ref C: 2025-02-26T11:16:59Z'
-=======
-      - 'Ref A: 4ACB810118F84E688DF0FADC4645BB0C Ref B: MAA201060515045 Ref C: 2025-02-24T21:55:12Z'
->>>>>>> dfd6e4c3
-    status:
-      code: 200
-      message: OK
-- request:
-    body: null
-    headers:
-      Accept:
-      - application/json
-      Accept-Encoding:
-      - gzip, deflate
-      Connection:
-      - keep-alive
-      User-Agent:
-<<<<<<< HEAD
-      - AZURECLI/2.70.0 azsdk-python-core/1.31.0 Python/3.12.8 (Linux-6.5.0-1025-azure-x86_64-with-glibc2.36)
-    method: GET
-    uri: https://f61c559d-b5d6-4f96-972c-afc20b4ec8b1.eastus.cnt-prod.loadtesting.azure.com/tests/loadtest-kvrefid-case?api-version=2024-12-01-preview
-  response:
-    body:
-      string: '{"passFailCriteria":{"passFailMetrics":{"a86d75fe-37da-4cc1-b01d-f6cd8ea9dfe6":{"clientMetric":"response_time_ms","aggregate":"p75","condition":">","value":380.0,"action":"continue"},"8d957131-bf85-4fe7-9cb0-759e0efc370d":{"clientMetric":"error","aggregate":"percentage","condition":">","value":50.0,"action":"continue"},"647be4f4-d87a-4edc-a527-a0ec2a0c5a7c":{"clientMetric":"requests_per_sec","aggregate":"avg","condition":">","value":78.0,"action":"continue"},"1eadef85-64ee-4faa-a0a7-1130fff23e0e":{"clientMetric":"response_time_ms","aggregate":"p99","condition":">","value":520.0,"action":"continue"},"3ba1072a-edb0-435d-a4ba-69d367122b58":{"clientMetric":"response_time_ms","aggregate":"p99.9","condition":">","value":540.0,"action":"continue"},"1d33be54-f2f8-473d-acd1-a407b6aa41fb":{"clientMetric":"latency","aggregate":"avg","condition":">","requestName":"GetCustomerDetails","value":200.0,"action":"continue"}},"passFailServerMetrics":{}},"autoStopCriteria":{"autoStopDisabled":true,"errorRate":90.0,"errorRateTimeWindowInSeconds":60},"environmentVariables":{"rps":"1"},"loadTestConfiguration":{"engineInstances":1,"splitAllCSVs":true,"quickStartTest":false},"inputArtifacts":{"testScriptFileInfo":{"url":"https://cav5zwkbu0ncz7t0r1t9mfqw.z16.blob.storage.azure.net/ce68f267-a354-41ce-85b9-98394f209d3d/e79c9d8c-e899-43dc-a522-18b172c5a4d7?skoid=713ccf3d-dc33-4787-a1ee-6b0cc537c37a&sktid=33e01921-4d64-4f8c-a055-5bdaffd5e33d&skt=2025-02-26T11%3A15%3A35Z&ske=2025-02-26T18%3A15%3A35Z&sks=b&skv=2024-05-04&sv=2024-05-04&se=2025-02-26T12%3A17%3A00Z&sr=b&sp=r&sig=***","fileName":"sample-JMX-file.jmx","fileType":"TEST_SCRIPT","expireDateTime":"2025-02-26T12:17:00.4700073Z","validationStatus":"VALIDATION_SUCCESS"},"additionalFileInfo":[{"url":"https://cav5zwkbu0ncz7t0r1t9mfqw.z16.blob.storage.azure.net/ce68f267-a354-41ce-85b9-98394f209d3d/8bc971a8-7db2-478e-acc2-33e5efe491a4?skoid=713ccf3d-dc33-4787-a1ee-6b0cc537c37a&sktid=33e01921-4d64-4f8c-a055-5bdaffd5e33d&skt=2025-02-26T11%3A15%3A35Z&ske=2025-02-26T18%3A15%3A35Z&sks=b&skv=2024-05-04&sv=2024-05-04&se=2025-02-26T12%3A17%3A00Z&sr=b&sp=r&sig=***","fileName":"additional-data.csv","fileType":"ADDITIONAL_ARTIFACTS","expireDateTime":"2025-02-26T12:17:00.4704031Z","validationStatus":"VALIDATION_NOT_REQUIRED"},{"url":"https://cav5zwkbu0ncz7t0r1t9mfqw.z16.blob.storage.azure.net/ce68f267-a354-41ce-85b9-98394f209d3d/23277ec5-2bd2-4372-b6f7-fa244020da4a?skoid=713ccf3d-dc33-4787-a1ee-6b0cc537c37a&sktid=33e01921-4d64-4f8c-a055-5bdaffd5e33d&skt=2025-02-26T11%3A15%3A35Z&ske=2025-02-26T18%3A15%3A35Z&sks=b&skv=2024-05-04&sv=2024-05-04&se=2025-02-26T12%3A17%3A00Z&sr=b&sp=r&sig=***","fileName":"sample-ZIP-artifact.zip","fileType":"ZIPPED_ARTIFACTS","expireDateTime":"2025-02-26T12:17:00.4705595Z","validationStatus":"VALIDATION_SUCCESS"}]},"kind":"JMX","publicIPDisabled":false,"metricsReferenceIdentityType":"SystemAssigned","testId":"loadtest-kvrefid-case","description":"Test
-        created from az load test command","displayName":"CLI-Test","keyvaultReferenceIdentityType":"SystemAssigned","createdDateTime":"2025-02-26T11:15:34.384Z","createdBy":"hbisht@microsoft.com","lastModifiedDateTime":"2025-02-26T11:16:56.856Z","lastModifiedBy":"hbisht@microsoft.com"}'
-=======
-      - AZURECLI/2.69.0 azsdk-python-core/1.31.0 Python/3.12.8 (Linux-6.5.0-1025-azure-x86_64-with-glibc2.36)
-    method: GET
-    uri: https://15e947d4-31dd-40ef-bca9-d215bc39cca6.eastus.cnt-prod.loadtesting.azure.com/tests/loadtest-kvrefid-case?api-version=2024-12-01-preview
-  response:
-    body:
-      string: '{"passFailCriteria":{"passFailMetrics":{"ef835aa4-4d89-40d3-87d2-84d853422176":{"clientMetric":"response_time_ms","aggregate":"p75","condition":">","value":380.0,"action":"continue"},"7e013baa-947e-47be-9328-048675b2217b":{"clientMetric":"error","aggregate":"percentage","condition":">","value":50.0,"action":"continue"},"4b16995a-5d8d-4d7d-b559-7feb21df0018":{"clientMetric":"requests_per_sec","aggregate":"avg","condition":">","value":78.0,"action":"continue"},"9d985ed8-fe1b-4f55-a8e6-b9838341153e":{"clientMetric":"response_time_ms","aggregate":"p99","condition":">","value":520.0,"action":"continue"},"9d019874-00b1-41bf-96a1-957cc422e599":{"clientMetric":"response_time_ms","aggregate":"p99.9","condition":">","value":540.0,"action":"continue"},"dddb0028-2bd7-4789-9300-0a0d724a5a30":{"clientMetric":"latency","aggregate":"avg","condition":">","requestName":"GetCustomerDetails","value":200.0,"action":"continue"}},"passFailServerMetrics":{}},"autoStopCriteria":{"autoStopDisabled":true,"errorRate":90.0,"errorRateTimeWindowInSeconds":60},"environmentVariables":{"rps":"1"},"loadTestConfiguration":{"engineInstances":1,"splitAllCSVs":true,"quickStartTest":false},"inputArtifacts":{"testScriptFileInfo":{"url":"https://x8riedvqx93l12nj0h4zk1wu.z21.blob.storage.azure.net/893ce491-1133-4972-bf84-4e175de233b5/9a7269cf-1276-46fd-a1fd-564794d593b8?skoid=713ccf3d-dc33-4787-a1ee-6b0cc537c37a&sktid=33e01921-4d64-4f8c-a055-5bdaffd5e33d&skt=2025-02-24T21%3A53%3A48Z&ske=2025-02-25T04%3A53%3A48Z&sks=b&skv=2024-05-04&sv=2024-05-04&se=2025-02-24T22%3A55%3A12Z&sr=b&sp=r&sig=***","fileName":"sample-JMX-file.jmx","fileType":"TEST_SCRIPT","expireDateTime":"2025-02-24T22:55:12.8930478Z","validationStatus":"VALIDATION_SUCCESS"},"additionalFileInfo":[{"url":"https://x8riedvqx93l12nj0h4zk1wu.z21.blob.storage.azure.net/893ce491-1133-4972-bf84-4e175de233b5/246d02bf-cd42-4081-8310-5e6868b35194?skoid=713ccf3d-dc33-4787-a1ee-6b0cc537c37a&sktid=33e01921-4d64-4f8c-a055-5bdaffd5e33d&skt=2025-02-24T21%3A53%3A48Z&ske=2025-02-25T04%3A53%3A48Z&sks=b&skv=2024-05-04&sv=2024-05-04&se=2025-02-24T22%3A55%3A12Z&sr=b&sp=r&sig=***","fileName":"additional-data.csv","fileType":"ADDITIONAL_ARTIFACTS","expireDateTime":"2025-02-24T22:55:12.8936998Z","validationStatus":"VALIDATION_NOT_REQUIRED"},{"url":"https://x8riedvqx93l12nj0h4zk1wu.z21.blob.storage.azure.net/893ce491-1133-4972-bf84-4e175de233b5/dbe1fba2-153e-431b-b09e-38b31d7a4001?skoid=713ccf3d-dc33-4787-a1ee-6b0cc537c37a&sktid=33e01921-4d64-4f8c-a055-5bdaffd5e33d&skt=2025-02-24T21%3A53%3A48Z&ske=2025-02-25T04%3A53%3A48Z&sks=b&skv=2024-05-04&sv=2024-05-04&se=2025-02-24T22%3A55%3A12Z&sr=b&sp=r&sig=***","fileName":"sample-ZIP-artifact.zip","fileType":"ZIPPED_ARTIFACTS","expireDateTime":"2025-02-24T22:55:12.893952Z","validationStatus":"VALIDATION_SUCCESS"}]},"kind":"JMX","publicIPDisabled":false,"metricsReferenceIdentityType":"SystemAssigned","testId":"loadtest-kvrefid-case","description":"Test
-        created from az load test command","displayName":"CLI-Test","keyvaultReferenceIdentityType":"SystemAssigned","createdDateTime":"2025-02-24T21:53:45.077Z","createdBy":"hbisht@microsoft.com","lastModifiedDateTime":"2025-02-24T21:55:08.861Z","lastModifiedBy":"hbisht@microsoft.com"}'
->>>>>>> dfd6e4c3
-    headers:
-      accept-ranges:
-      - bytes
-      api-supported-versions:
-      - 2022-11-01, 2023-04-01-preview, 2024-03-01-preview, 2024-05-01-preview, 2024-07-01-preview,
-        2024-12-01-preview
-      connection:
-      - keep-alive
-      content-length:
-<<<<<<< HEAD
-      - '3355'
-      content-type:
-      - application/json; charset=utf-8
-      date:
-      - Wed, 26 Feb 2025 11:17:00 GMT
-      mise-correlation-id:
-      - c71c131f-f75d-4916-8e3b-c270c7b09910
-      strict-transport-security:
-      - max-age=31536000; includeSubDomains
-      x-azure-ref:
-      - 20250226T111700Z-r17775d4f98jjkc6hC1SG1dcu80000000d8000000000b1e4
-=======
-      - '3356'
-      content-type:
-      - application/json; charset=utf-8
-      date:
-      - Mon, 24 Feb 2025 21:55:12 GMT
-      mise-correlation-id:
-      - ddd6a189-7a63-40a5-82b7-34b4b4bd9317
-      strict-transport-security:
-      - max-age=31536000; includeSubDomains
-      x-azure-ref:
-      - 20250224T215512Z-r17775d4f98jjkc6hC1SG1dcu800000008gg000000007spp
->>>>>>> dfd6e4c3
-      x-cache:
-      - CONFIG_NOCACHE
-      x-content-type-options:
-      - nosniff
-    status:
-      code: 200
-      message: OK
-- request:
-    body: '{"displayName": "CLI-Test", "kind": "JMX", "description": "Test created
-      from az load test command", "keyvaultReferenceIdentityType": "UserAssigned",
-      "keyvaultReferenceIdentityId": "/subscriptions/00000000-0000-0000-0000-000000000000/resourcegroups/sample-rg/providers/microsoft.managedidentity/userassignedidentities/sample-mi",
-      "publicIPDisabled": false, "environmentVariables": {"rps": 1}, "secrets": {},
-      "certificate": null, "loadTestConfiguration": {"engineInstances": 1, "regionalLoadTestConfig":
-      null, "quickStartTest": false, "splitAllCSVs": false}, "passFailCriteria": {"passFailMetrics":
-<<<<<<< HEAD
-      {"a86d75fe-37da-4cc1-b01d-f6cd8ea9dfe6": null, "8d957131-bf85-4fe7-9cb0-759e0efc370d":
-      null, "647be4f4-d87a-4edc-a527-a0ec2a0c5a7c": null, "1eadef85-64ee-4faa-a0a7-1130fff23e0e":
-      null, "3ba1072a-edb0-435d-a4ba-69d367122b58": null, "1d33be54-f2f8-473d-acd1-a407b6aa41fb":
-      null, "d1b3e621-ade9-4be4-a654-979401438485": {"aggregate": "avg", "clientMetric":
-      "requests_per_sec", "condition": ">", "value": "78"}, "db839ee8-e7dd-4942-bfed-260b2d8de621":
-      {"aggregate": "percentage", "clientMetric": "error", "condition": ">", "value":
-      "50"}, "73376d5a-13d5-4838-96fb-0cc948fd4409": {"aggregate": "avg", "clientMetric":
-=======
-      {"ef835aa4-4d89-40d3-87d2-84d853422176": null, "7e013baa-947e-47be-9328-048675b2217b":
-      null, "4b16995a-5d8d-4d7d-b559-7feb21df0018": null, "9d985ed8-fe1b-4f55-a8e6-b9838341153e":
-      null, "9d019874-00b1-41bf-96a1-957cc422e599": null, "dddb0028-2bd7-4789-9300-0a0d724a5a30":
-      null, "c236a7d3-6401-4362-87f9-4cbd935c0f43": {"aggregate": "avg", "clientMetric":
-      "requests_per_sec", "condition": ">", "value": "78"}, "d9e6fa1e-be8b-4dea-8e55-63b42ab456d3":
-      {"aggregate": "percentage", "clientMetric": "error", "condition": ">", "value":
-      "50"}, "af818a75-078c-4dae-86c3-77218279a0c2": {"aggregate": "avg", "clientMetric":
->>>>>>> dfd6e4c3
-      "latency", "condition": ">", "value": "200", "requestName": "GetCustomerDetails"}}},
-      "autoStopCriteria": {"autoStopDisabled": false, "errorRate": 90, "errorRateTimeWindowInSeconds":
-      60}, "engineBuiltinIdentityType": null, "engineBuiltinIdentityIds": null}'
-    headers:
-      Accept:
-      - application/json
-      Accept-Encoding:
-      - gzip, deflate
-      Connection:
-      - keep-alive
-      Content-Length:
-      - '1464'
-      Content-Type:
-      - application/merge-patch+json
-      User-Agent:
-<<<<<<< HEAD
-      - AZURECLI/2.70.0 azsdk-python-core/1.31.0 Python/3.12.8 (Linux-6.5.0-1025-azure-x86_64-with-glibc2.36)
-    method: PATCH
-    uri: https://f61c559d-b5d6-4f96-972c-afc20b4ec8b1.eastus.cnt-prod.loadtesting.azure.com/tests/loadtest-kvrefid-case?api-version=2024-12-01-preview
-  response:
-    body:
-      string: '{"passFailCriteria":{"passFailMetrics":{"73376d5a-13d5-4838-96fb-0cc948fd4409":{"clientMetric":"latency","aggregate":"avg","condition":">","requestName":"GetCustomerDetails","value":200.0,"action":"continue"},"db839ee8-e7dd-4942-bfed-260b2d8de621":{"clientMetric":"error","aggregate":"percentage","condition":">","value":50.0,"action":"continue"},"d1b3e621-ade9-4be4-a654-979401438485":{"clientMetric":"requests_per_sec","aggregate":"avg","condition":">","value":78.0,"action":"continue"}},"passFailServerMetrics":{}},"autoStopCriteria":{"autoStopDisabled":false,"errorRate":90.0,"errorRateTimeWindowInSeconds":60},"environmentVariables":{"rps":"1"},"loadTestConfiguration":{"engineInstances":1,"splitAllCSVs":false,"quickStartTest":false},"inputArtifacts":{"testScriptFileInfo":{"url":"https://cav5zwkbu0ncz7t0r1t9mfqw.z16.blob.storage.azure.net/ce68f267-a354-41ce-85b9-98394f209d3d/e79c9d8c-e899-43dc-a522-18b172c5a4d7?skoid=713ccf3d-dc33-4787-a1ee-6b0cc537c37a&sktid=33e01921-4d64-4f8c-a055-5bdaffd5e33d&skt=2025-02-26T11%3A15%3A35Z&ske=2025-02-26T18%3A15%3A35Z&sks=b&skv=2024-05-04&sv=2024-05-04&se=2025-02-26T12%3A17%3A00Z&sr=b&sp=r&sig=***","fileName":"sample-JMX-file.jmx","fileType":"TEST_SCRIPT","expireDateTime":"2025-02-26T12:17:00.7917669Z","validationStatus":"VALIDATION_SUCCESS"},"additionalFileInfo":[{"url":"https://cav5zwkbu0ncz7t0r1t9mfqw.z16.blob.storage.azure.net/ce68f267-a354-41ce-85b9-98394f209d3d/8bc971a8-7db2-478e-acc2-33e5efe491a4?skoid=713ccf3d-dc33-4787-a1ee-6b0cc537c37a&sktid=33e01921-4d64-4f8c-a055-5bdaffd5e33d&skt=2025-02-26T11%3A15%3A35Z&ske=2025-02-26T18%3A15%3A35Z&sks=b&skv=2024-05-04&sv=2024-05-04&se=2025-02-26T12%3A17%3A00Z&sr=b&sp=r&sig=***","fileName":"additional-data.csv","fileType":"ADDITIONAL_ARTIFACTS","expireDateTime":"2025-02-26T12:17:00.7923019Z","validationStatus":"VALIDATION_NOT_REQUIRED"},{"url":"https://cav5zwkbu0ncz7t0r1t9mfqw.z16.blob.storage.azure.net/ce68f267-a354-41ce-85b9-98394f209d3d/23277ec5-2bd2-4372-b6f7-fa244020da4a?skoid=713ccf3d-dc33-4787-a1ee-6b0cc537c37a&sktid=33e01921-4d64-4f8c-a055-5bdaffd5e33d&skt=2025-02-26T11%3A15%3A35Z&ske=2025-02-26T18%3A15%3A35Z&sks=b&skv=2024-05-04&sv=2024-05-04&se=2025-02-26T12%3A17%3A00Z&sr=b&sp=r&sig=***","fileName":"sample-ZIP-artifact.zip","fileType":"ZIPPED_ARTIFACTS","expireDateTime":"2025-02-26T12:17:00.7924256Z","validationStatus":"VALIDATION_SUCCESS"}]},"kind":"JMX","publicIPDisabled":false,"metricsReferenceIdentityType":"SystemAssigned","testId":"loadtest-kvrefid-case","description":"Test
-        created from az load test command","displayName":"CLI-Test","keyvaultReferenceIdentityType":"UserAssigned","keyvaultReferenceIdentityId":"/subscriptions/00000000-0000-0000-0000-000000000000/resourcegroups/sample-rg/providers/microsoft.managedidentity/userassignedidentities/sample-mi","createdDateTime":"2025-02-26T11:15:34.384Z","createdBy":"hbisht@microsoft.com","lastModifiedDateTime":"2025-02-26T11:17:00.781Z","lastModifiedBy":"hbisht@microsoft.com"}'
-=======
-      - AZURECLI/2.69.0 azsdk-python-core/1.31.0 Python/3.12.8 (Linux-6.5.0-1025-azure-x86_64-with-glibc2.36)
-    method: PATCH
-    uri: https://15e947d4-31dd-40ef-bca9-d215bc39cca6.eastus.cnt-prod.loadtesting.azure.com/tests/loadtest-kvrefid-case?api-version=2024-12-01-preview
-  response:
-    body:
-      string: '{"passFailCriteria":{"passFailMetrics":{"af818a75-078c-4dae-86c3-77218279a0c2":{"clientMetric":"latency","aggregate":"avg","condition":">","requestName":"GetCustomerDetails","value":200.0,"action":"continue"},"d9e6fa1e-be8b-4dea-8e55-63b42ab456d3":{"clientMetric":"error","aggregate":"percentage","condition":">","value":50.0,"action":"continue"},"c236a7d3-6401-4362-87f9-4cbd935c0f43":{"clientMetric":"requests_per_sec","aggregate":"avg","condition":">","value":78.0,"action":"continue"}},"passFailServerMetrics":{}},"autoStopCriteria":{"autoStopDisabled":false,"errorRate":90.0,"errorRateTimeWindowInSeconds":60},"environmentVariables":{"rps":"1"},"loadTestConfiguration":{"engineInstances":1,"splitAllCSVs":false,"quickStartTest":false},"inputArtifacts":{"testScriptFileInfo":{"url":"https://x8riedvqx93l12nj0h4zk1wu.z21.blob.storage.azure.net/893ce491-1133-4972-bf84-4e175de233b5/9a7269cf-1276-46fd-a1fd-564794d593b8?skoid=713ccf3d-dc33-4787-a1ee-6b0cc537c37a&sktid=33e01921-4d64-4f8c-a055-5bdaffd5e33d&skt=2025-02-24T21%3A53%3A46Z&ske=2025-02-25T04%3A53%3A46Z&sks=b&skv=2024-05-04&sv=2024-05-04&se=2025-02-24T22%3A55%3A13Z&sr=b&sp=r&sig=***","fileName":"sample-JMX-file.jmx","fileType":"TEST_SCRIPT","expireDateTime":"2025-02-24T22:55:13.205856Z","validationStatus":"VALIDATION_SUCCESS"},"additionalFileInfo":[{"url":"https://x8riedvqx93l12nj0h4zk1wu.z21.blob.storage.azure.net/893ce491-1133-4972-bf84-4e175de233b5/246d02bf-cd42-4081-8310-5e6868b35194?skoid=713ccf3d-dc33-4787-a1ee-6b0cc537c37a&sktid=33e01921-4d64-4f8c-a055-5bdaffd5e33d&skt=2025-02-24T21%3A53%3A46Z&ske=2025-02-25T04%3A53%3A46Z&sks=b&skv=2024-05-04&sv=2024-05-04&se=2025-02-24T22%3A55%3A13Z&sr=b&sp=r&sig=***","fileName":"additional-data.csv","fileType":"ADDITIONAL_ARTIFACTS","expireDateTime":"2025-02-24T22:55:13.2060924Z","validationStatus":"VALIDATION_NOT_REQUIRED"},{"url":"https://x8riedvqx93l12nj0h4zk1wu.z21.blob.storage.azure.net/893ce491-1133-4972-bf84-4e175de233b5/dbe1fba2-153e-431b-b09e-38b31d7a4001?skoid=713ccf3d-dc33-4787-a1ee-6b0cc537c37a&sktid=33e01921-4d64-4f8c-a055-5bdaffd5e33d&skt=2025-02-24T21%3A53%3A46Z&ske=2025-02-25T04%3A53%3A46Z&sks=b&skv=2024-05-04&sv=2024-05-04&se=2025-02-24T22%3A55%3A13Z&sr=b&sp=r&sig=***","fileName":"sample-ZIP-artifact.zip","fileType":"ZIPPED_ARTIFACTS","expireDateTime":"2025-02-24T22:55:13.2062283Z","validationStatus":"VALIDATION_SUCCESS"}]},"kind":"JMX","publicIPDisabled":false,"metricsReferenceIdentityType":"SystemAssigned","testId":"loadtest-kvrefid-case","description":"Test
-        created from az load test command","displayName":"CLI-Test","keyvaultReferenceIdentityType":"UserAssigned","keyvaultReferenceIdentityId":"/subscriptions/00000000-0000-0000-0000-000000000000/resourcegroups/sample-rg/providers/microsoft.managedidentity/userassignedidentities/sample-mi","createdDateTime":"2025-02-24T21:53:45.077Z","createdBy":"hbisht@microsoft.com","lastModifiedDateTime":"2025-02-24T21:55:13.196Z","lastModifiedBy":"hbisht@microsoft.com"}'
->>>>>>> dfd6e4c3
-    headers:
-      accept-ranges:
-      - bytes
-      api-supported-versions:
-      - 2022-11-01, 2023-04-01-preview, 2024-03-01-preview, 2024-05-01-preview, 2024-07-01-preview,
-        2024-12-01-preview
-      connection:
-      - keep-alive
-      content-length:
-<<<<<<< HEAD
-      - '3102'
-      content-type:
-      - application/json; charset=utf-8
-      date:
-      - Wed, 26 Feb 2025 11:17:00 GMT
-      mise-correlation-id:
-      - e6feca41-ec0f-45f9-9487-9c53e301a4f6
-      strict-transport-security:
-      - max-age=31536000; includeSubDomains
-      x-azure-ref:
-      - 20250226T111700Z-r17775d4f98jjkc6hC1SG1dcu80000000d8000000000b1fb
-=======
-      - '3097'
-      content-type:
-      - application/json; charset=utf-8
-      date:
-      - Mon, 24 Feb 2025 21:55:13 GMT
-      mise-correlation-id:
-      - 98f6f199-e46c-41de-ba65-4fed6b5430e9
-      strict-transport-security:
-      - max-age=31536000; includeSubDomains
-      x-azure-ref:
-      - 20250224T215513Z-r17775d4f98jjkc6hC1SG1dcu800000008gg000000007squ
->>>>>>> dfd6e4c3
-      x-cache:
-      - CONFIG_NOCACHE
-      x-content-type-options:
-      - nosniff
-    status:
-      code: 200
-      message: OK
-- request:
-    body: null
-    headers:
-      Accept:
-      - application/json
-      Accept-Encoding:
-      - gzip, deflate
-      Connection:
-      - keep-alive
-      User-Agent:
-<<<<<<< HEAD
-      - AZURECLI/2.70.0 azsdk-python-core/1.31.0 Python/3.12.8 (Linux-6.5.0-1025-azure-x86_64-with-glibc2.36)
-    method: GET
-    uri: https://f61c559d-b5d6-4f96-972c-afc20b4ec8b1.eastus.cnt-prod.loadtesting.azure.com/tests/loadtest-kvrefid-case/files?api-version=2024-12-01-preview
-  response:
-    body:
-      string: '{"value":[{"url":"https://cav5zwkbu0ncz7t0r1t9mfqw.z16.blob.storage.azure.net/ce68f267-a354-41ce-85b9-98394f209d3d/e79c9d8c-e899-43dc-a522-18b172c5a4d7?skoid=713ccf3d-dc33-4787-a1ee-6b0cc537c37a&sktid=33e01921-4d64-4f8c-a055-5bdaffd5e33d&skt=2025-02-26T11%3A15%3A38Z&ske=2025-02-26T18%3A15%3A38Z&sks=b&skv=2024-05-04&sv=2024-05-04&se=2025-02-26T11%3A27%3A01Z&sr=b&sp=r&sig=***","fileName":"sample-JMX-file.jmx","fileType":"TEST_SCRIPT","expireDateTime":"2025-02-26T11:27:01.0502924Z","validationStatus":"VALIDATION_SUCCESS"},{"url":"https://cav5zwkbu0ncz7t0r1t9mfqw.z16.blob.storage.azure.net/ce68f267-a354-41ce-85b9-98394f209d3d/8bc971a8-7db2-478e-acc2-33e5efe491a4?skoid=713ccf3d-dc33-4787-a1ee-6b0cc537c37a&sktid=33e01921-4d64-4f8c-a055-5bdaffd5e33d&skt=2025-02-26T11%3A15%3A38Z&ske=2025-02-26T18%3A15%3A38Z&sks=b&skv=2024-05-04&sv=2024-05-04&se=2025-02-26T11%3A27%3A01Z&sr=b&sp=r&sig=***","fileName":"additional-data.csv","fileType":"ADDITIONAL_ARTIFACTS","expireDateTime":"2025-02-26T11:27:01.0504369Z","validationStatus":"VALIDATION_NOT_REQUIRED"},{"url":"https://cav5zwkbu0ncz7t0r1t9mfqw.z16.blob.storage.azure.net/ce68f267-a354-41ce-85b9-98394f209d3d/23277ec5-2bd2-4372-b6f7-fa244020da4a?skoid=713ccf3d-dc33-4787-a1ee-6b0cc537c37a&sktid=33e01921-4d64-4f8c-a055-5bdaffd5e33d&skt=2025-02-26T11%3A15%3A38Z&ske=2025-02-26T18%3A15%3A38Z&sks=b&skv=2024-05-04&sv=2024-05-04&se=2025-02-26T11%3A27%3A01Z&sr=b&sp=r&sig=***","fileName":"sample-ZIP-artifact.zip","fileType":"ZIPPED_ARTIFACTS","expireDateTime":"2025-02-26T11:27:01.0505697Z","validationStatus":"VALIDATION_SUCCESS"}]}'
-=======
-      - AZURECLI/2.69.0 azsdk-python-core/1.31.0 Python/3.12.8 (Linux-6.5.0-1025-azure-x86_64-with-glibc2.36)
-    method: GET
-    uri: https://15e947d4-31dd-40ef-bca9-d215bc39cca6.eastus.cnt-prod.loadtesting.azure.com/tests/loadtest-kvrefid-case/files?api-version=2024-12-01-preview
-  response:
-    body:
-      string: '{"value":[{"url":"https://x8riedvqx93l12nj0h4zk1wu.z21.blob.storage.azure.net/893ce491-1133-4972-bf84-4e175de233b5/9a7269cf-1276-46fd-a1fd-564794d593b8?skoid=713ccf3d-dc33-4787-a1ee-6b0cc537c37a&sktid=33e01921-4d64-4f8c-a055-5bdaffd5e33d&skt=2025-02-24T21%3A53%3A48Z&ske=2025-02-25T04%3A53%3A48Z&sks=b&skv=2024-05-04&sv=2024-05-04&se=2025-02-24T22%3A05%3A13Z&sr=b&sp=r&sig=***","fileName":"sample-JMX-file.jmx","fileType":"TEST_SCRIPT","expireDateTime":"2025-02-24T22:05:13.4709497Z","validationStatus":"VALIDATION_SUCCESS"},{"url":"https://x8riedvqx93l12nj0h4zk1wu.z21.blob.storage.azure.net/893ce491-1133-4972-bf84-4e175de233b5/246d02bf-cd42-4081-8310-5e6868b35194?skoid=713ccf3d-dc33-4787-a1ee-6b0cc537c37a&sktid=33e01921-4d64-4f8c-a055-5bdaffd5e33d&skt=2025-02-24T21%3A53%3A48Z&ske=2025-02-25T04%3A53%3A48Z&sks=b&skv=2024-05-04&sv=2024-05-04&se=2025-02-24T22%3A05%3A13Z&sr=b&sp=r&sig=***","fileName":"additional-data.csv","fileType":"ADDITIONAL_ARTIFACTS","expireDateTime":"2025-02-24T22:05:13.4710749Z","validationStatus":"VALIDATION_NOT_REQUIRED"},{"url":"https://x8riedvqx93l12nj0h4zk1wu.z21.blob.storage.azure.net/893ce491-1133-4972-bf84-4e175de233b5/dbe1fba2-153e-431b-b09e-38b31d7a4001?skoid=713ccf3d-dc33-4787-a1ee-6b0cc537c37a&sktid=33e01921-4d64-4f8c-a055-5bdaffd5e33d&skt=2025-02-24T21%3A53%3A48Z&ske=2025-02-25T04%3A53%3A48Z&sks=b&skv=2024-05-04&sv=2024-05-04&se=2025-02-24T22%3A05%3A13Z&sr=b&sp=r&sig=***","fileName":"sample-ZIP-artifact.zip","fileType":"ZIPPED_ARTIFACTS","expireDateTime":"2025-02-24T22:05:13.4712104Z","validationStatus":"VALIDATION_SUCCESS"}]}'
->>>>>>> dfd6e4c3
-    headers:
-      accept-ranges:
-      - bytes
-      api-supported-versions:
-      - 2022-11-01, 2023-04-01-preview, 2024-03-01-preview, 2024-05-01-preview, 2024-07-01-preview,
-        2024-12-01-preview
-      connection:
-      - keep-alive
-      content-length:
-      - '1716'
-      content-type:
-      - application/json; charset=utf-8
-      date:
-<<<<<<< HEAD
-      - Wed, 26 Feb 2025 11:17:01 GMT
-      mise-correlation-id:
-      - 09c6dee1-dcb5-43eb-aaec-b7e5785460ba
-      strict-transport-security:
-      - max-age=31536000; includeSubDomains
-      x-azure-ref:
-      - 20250226T111700Z-r17775d4f98jjkc6hC1SG1dcu80000000d8000000000b1gn
-=======
-      - Mon, 24 Feb 2025 21:55:13 GMT
-      mise-correlation-id:
-      - 1d1a9b06-764c-4f6a-8877-14e5ab532d97
-      strict-transport-security:
-      - max-age=31536000; includeSubDomains
-      x-azure-ref:
-      - 20250224T215513Z-r17775d4f98jjkc6hC1SG1dcu800000008gg000000007srg
->>>>>>> dfd6e4c3
-      x-cache:
-      - CONFIG_NOCACHE
-      x-content-type-options:
-      - nosniff
-    status:
-      code: 200
-      message: OK
-- request:
-    body: null
-    headers:
-      Accept:
-      - application/json
-      Accept-Encoding:
-      - gzip, deflate
-      Connection:
-      - keep-alive
-      Content-Length:
-      - '0'
-      User-Agent:
-<<<<<<< HEAD
-      - AZURECLI/2.70.0 azsdk-python-core/1.31.0 Python/3.12.8 (Linux-6.5.0-1025-azure-x86_64-with-glibc2.36)
-    method: DELETE
-    uri: https://f61c559d-b5d6-4f96-972c-afc20b4ec8b1.eastus.cnt-prod.loadtesting.azure.com/tests/loadtest-kvrefid-case/files/additional-data.csv?api-version=2024-12-01-preview
-=======
-      - AZURECLI/2.69.0 azsdk-python-core/1.31.0 Python/3.12.8 (Linux-6.5.0-1025-azure-x86_64-with-glibc2.36)
-    method: DELETE
-    uri: https://15e947d4-31dd-40ef-bca9-d215bc39cca6.eastus.cnt-prod.loadtesting.azure.com/tests/loadtest-kvrefid-case/files/additional-data.csv?api-version=2024-12-01-preview
->>>>>>> dfd6e4c3
-  response:
-    body:
-      string: ''
-    headers:
-      api-supported-versions:
-      - 2022-11-01, 2023-04-01-preview, 2024-03-01-preview, 2024-05-01-preview, 2024-07-01-preview,
-        2024-12-01-preview
-      connection:
-      - keep-alive
-      date:
-<<<<<<< HEAD
-      - Wed, 26 Feb 2025 11:17:01 GMT
-      mise-correlation-id:
-      - e855bac7-0e97-4b8c-a6aa-9ccf59013748
-      strict-transport-security:
-      - max-age=31536000; includeSubDomains
-      x-azure-ref:
-      - 20250226T111701Z-r17775d4f98jjkc6hC1SG1dcu80000000d8000000000b1hb
-=======
-      - Mon, 24 Feb 2025 21:55:13 GMT
-      mise-correlation-id:
-      - aeadaecc-4121-4bd6-a9b6-164f6e15f494
-      strict-transport-security:
-      - max-age=31536000; includeSubDomains
-      x-azure-ref:
-      - 20250224T215513Z-r17775d4f98jjkc6hC1SG1dcu800000008gg000000007srw
->>>>>>> dfd6e4c3
-      x-cache:
-      - CONFIG_NOCACHE
-      x-content-type-options:
-      - nosniff
-    status:
-      code: 204
-      message: No Content
-- request:
-    body: !!python/object/new:_io.BytesIO
-      state: !!python/tuple
-      - !!binary |
-        YSxiLGMsZAoxLDIsMyw0Cg==
-      - 0
-      - null
-    headers:
-      Accept:
-      - application/json
-      Accept-Encoding:
-      - gzip, deflate
-      Connection:
-      - keep-alive
-      Content-Length:
-      - '16'
-      User-Agent:
-<<<<<<< HEAD
-      - AZURECLI/2.70.0 azsdk-python-core/1.31.0 Python/3.12.8 (Linux-6.5.0-1025-azure-x86_64-with-glibc2.36)
-      content-type:
-      - application/octet-stream
-    method: PUT
-    uri: https://f61c559d-b5d6-4f96-972c-afc20b4ec8b1.eastus.cnt-prod.loadtesting.azure.com/tests/loadtest-kvrefid-case/files/additional-data.csv?api-version=2024-12-01-preview&fileType=ADDITIONAL_ARTIFACTS
-  response:
-    body:
-      string: '{"url":"https://cav5zwkbu0ncz7t0r1t9mfqw.z16.blob.storage.azure.net/ce68f267-a354-41ce-85b9-98394f209d3d/c38228b6-0377-4b86-8d85-6616713a9278?skoid=713ccf3d-dc33-4787-a1ee-6b0cc537c37a&sktid=33e01921-4d64-4f8c-a055-5bdaffd5e33d&skt=2025-02-26T11%3A15%3A37Z&ske=2025-02-26T18%3A15%3A37Z&sks=b&skv=2024-05-04&sv=2024-05-04&se=2025-02-26T11%3A27%3A02Z&sr=b&sp=r&sig=***","fileName":"additional-data.csv","fileType":"ADDITIONAL_ARTIFACTS","expireDateTime":"2025-02-26T11:27:02.4471045Z","validationStatus":"VALIDATION_NOT_REQUIRED"}'
-=======
-      - AZURECLI/2.69.0 azsdk-python-core/1.31.0 Python/3.12.8 (Linux-6.5.0-1025-azure-x86_64-with-glibc2.36)
-      content-type:
-      - application/octet-stream
-    method: PUT
-    uri: https://15e947d4-31dd-40ef-bca9-d215bc39cca6.eastus.cnt-prod.loadtesting.azure.com/tests/loadtest-kvrefid-case/files/additional-data.csv?api-version=2024-12-01-preview&fileType=ADDITIONAL_ARTIFACTS
-  response:
-    body:
-      string: '{"url":"https://x8riedvqx93l12nj0h4zk1wu.z21.blob.storage.azure.net/893ce491-1133-4972-bf84-4e175de233b5/306d2a4c-4672-4b64-9036-6c228ad54ee5?skoid=713ccf3d-dc33-4787-a1ee-6b0cc537c37a&sktid=33e01921-4d64-4f8c-a055-5bdaffd5e33d&skt=2025-02-24T21%3A53%3A47Z&ske=2025-02-25T04%3A53%3A47Z&sks=b&skv=2024-05-04&sv=2024-05-04&se=2025-02-24T22%3A05%3A14Z&sr=b&sp=r&sig=***","fileName":"additional-data.csv","fileType":"ADDITIONAL_ARTIFACTS","expireDateTime":"2025-02-24T22:05:14.1669313Z","validationStatus":"VALIDATION_NOT_REQUIRED"}'
->>>>>>> dfd6e4c3
-    headers:
-      api-supported-versions:
-      - 2022-11-01, 2023-04-01-preview, 2024-03-01-preview, 2024-05-01-preview, 2024-07-01-preview,
-        2024-12-01-preview
-      connection:
-      - keep-alive
-      content-length:
-      - '571'
-      content-type:
-      - application/json; charset=utf-8
-      date:
-<<<<<<< HEAD
-      - Wed, 26 Feb 2025 11:17:02 GMT
-      location:
-      - https://f61c559d-b5d6-4f96-972c-afc20b4ec8b1.eastus.cnt-prod.loadtesting.azure.com/tests/loadtest-kvrefid-case/files/additional-data.csv?api-version=2024-12-01-preview
-      mise-correlation-id:
-      - ea542ce3-a218-4080-a252-249e5d7255d4
-      strict-transport-security:
-      - max-age=31536000; includeSubDomains
-      x-azure-ref:
-      - 20250226T111701Z-r17775d4f98jjkc6hC1SG1dcu80000000d8000000000b1kn
-=======
-      - Mon, 24 Feb 2025 21:55:14 GMT
-      location:
-      - https://15e947d4-31dd-40ef-bca9-d215bc39cca6.eastus.cnt-prod.loadtesting.azure.com/tests/loadtest-kvrefid-case/files/additional-data.csv?api-version=2024-12-01-preview
-      mise-correlation-id:
-      - ea4e20ea-03c9-4572-96fb-22b8879d5e59
-      strict-transport-security:
-      - max-age=31536000; includeSubDomains
-      x-azure-ref:
-      - 20250224T215513Z-r17775d4f98jjkc6hC1SG1dcu800000008gg000000007ssb
->>>>>>> dfd6e4c3
-      x-cache:
-      - CONFIG_NOCACHE
-      x-content-type-options:
-      - nosniff
-    status:
-      code: 201
-      message: Created
-- request:
-    body: null
-    headers:
-      Accept:
-      - application/json
-      Accept-Encoding:
-      - gzip, deflate
-      Connection:
-      - keep-alive
-      User-Agent:
-<<<<<<< HEAD
-      - AZURECLI/2.70.0 azsdk-python-core/1.31.0 Python/3.12.8 (Linux-6.5.0-1025-azure-x86_64-with-glibc2.36)
-    method: GET
-    uri: https://f61c559d-b5d6-4f96-972c-afc20b4ec8b1.eastus.cnt-prod.loadtesting.azure.com/tests/loadtest-kvrefid-case/files/additional-data.csv?api-version=2024-12-01-preview
-  response:
-    body:
-      string: '{"url":"https://cav5zwkbu0ncz7t0r1t9mfqw.z16.blob.storage.azure.net/ce68f267-a354-41ce-85b9-98394f209d3d/c38228b6-0377-4b86-8d85-6616713a9278?skoid=713ccf3d-dc33-4787-a1ee-6b0cc537c37a&sktid=33e01921-4d64-4f8c-a055-5bdaffd5e33d&skt=2025-02-26T11%3A15%3A35Z&ske=2025-02-26T18%3A15%3A35Z&sks=b&skv=2024-05-04&sv=2024-05-04&se=2025-02-26T11%3A27%3A02Z&sr=b&sp=r&sig=***","fileName":"additional-data.csv","fileType":"ADDITIONAL_ARTIFACTS","expireDateTime":"2025-02-26T11:27:02.6953107Z","validationStatus":"VALIDATION_NOT_REQUIRED"}'
-=======
-      - AZURECLI/2.69.0 azsdk-python-core/1.31.0 Python/3.12.8 (Linux-6.5.0-1025-azure-x86_64-with-glibc2.36)
-    method: GET
-    uri: https://15e947d4-31dd-40ef-bca9-d215bc39cca6.eastus.cnt-prod.loadtesting.azure.com/tests/loadtest-kvrefid-case/files/additional-data.csv?api-version=2024-12-01-preview
-  response:
-    body:
-      string: '{"url":"https://x8riedvqx93l12nj0h4zk1wu.z21.blob.storage.azure.net/893ce491-1133-4972-bf84-4e175de233b5/306d2a4c-4672-4b64-9036-6c228ad54ee5?skoid=713ccf3d-dc33-4787-a1ee-6b0cc537c37a&sktid=33e01921-4d64-4f8c-a055-5bdaffd5e33d&skt=2025-02-24T21%3A53%3A48Z&ske=2025-02-25T04%3A53%3A48Z&sks=b&skv=2024-05-04&sv=2024-05-04&se=2025-02-24T22%3A05%3A14Z&sr=b&sp=r&sig=***","fileName":"additional-data.csv","fileType":"ADDITIONAL_ARTIFACTS","expireDateTime":"2025-02-24T22:05:14.4147011Z","validationStatus":"VALIDATION_NOT_REQUIRED"}'
->>>>>>> dfd6e4c3
-    headers:
-      accept-ranges:
-      - bytes
-      api-supported-versions:
-      - 2022-11-01, 2023-04-01-preview, 2024-03-01-preview, 2024-05-01-preview, 2024-07-01-preview,
-        2024-12-01-preview
-      connection:
-      - keep-alive
-      content-length:
-<<<<<<< HEAD
-      - '573'
-      content-type:
-      - application/json; charset=utf-8
-      date:
-      - Wed, 26 Feb 2025 11:17:02 GMT
-      mise-correlation-id:
-      - 91ae9e7a-f1ad-4f33-990f-b476b9b44a96
-      strict-transport-security:
-      - max-age=31536000; includeSubDomains
-      x-azure-ref:
-      - 20250226T111702Z-r17775d4f98jjkc6hC1SG1dcu80000000d8000000000b1ru
-=======
-      - '571'
-      content-type:
-      - application/json; charset=utf-8
-      date:
-      - Mon, 24 Feb 2025 21:55:14 GMT
-      mise-correlation-id:
-      - cfeb78d5-615b-489c-96f8-2ec35ea3a9de
-      strict-transport-security:
-      - max-age=31536000; includeSubDomains
-      x-azure-ref:
-      - 20250224T215514Z-r17775d4f98jjkc6hC1SG1dcu800000008gg000000007ssu
->>>>>>> dfd6e4c3
-      x-cache:
-      - CONFIG_NOCACHE
-      x-content-type-options:
-      - nosniff
-    status:
-      code: 200
-      message: OK
-- request:
-    body: null
-    headers:
-      Accept:
-      - application/json
-      Accept-Encoding:
-      - gzip, deflate
-      Connection:
-      - keep-alive
-      Content-Length:
-      - '0'
-      User-Agent:
-<<<<<<< HEAD
-      - AZURECLI/2.70.0 azsdk-python-core/1.31.0 Python/3.12.8 (Linux-6.5.0-1025-azure-x86_64-with-glibc2.36)
-    method: DELETE
-    uri: https://f61c559d-b5d6-4f96-972c-afc20b4ec8b1.eastus.cnt-prod.loadtesting.azure.com/tests/loadtest-kvrefid-case/files/sample-ZIP-artifact.zip?api-version=2024-12-01-preview
-=======
-      - AZURECLI/2.69.0 azsdk-python-core/1.31.0 Python/3.12.8 (Linux-6.5.0-1025-azure-x86_64-with-glibc2.36)
-    method: DELETE
-    uri: https://15e947d4-31dd-40ef-bca9-d215bc39cca6.eastus.cnt-prod.loadtesting.azure.com/tests/loadtest-kvrefid-case/files/sample-ZIP-artifact.zip?api-version=2024-12-01-preview
->>>>>>> dfd6e4c3
-  response:
-    body:
-      string: ''
-    headers:
-      api-supported-versions:
-      - 2022-11-01, 2023-04-01-preview, 2024-03-01-preview, 2024-05-01-preview, 2024-07-01-preview,
-        2024-12-01-preview
-      connection:
-      - keep-alive
-      date:
-<<<<<<< HEAD
-      - Wed, 26 Feb 2025 11:17:03 GMT
-      mise-correlation-id:
-      - 4b75a19c-092b-43d6-990b-ed8543f9c18d
-      strict-transport-security:
-      - max-age=31536000; includeSubDomains
-      x-azure-ref:
-      - 20250226T111702Z-r17775d4f98jjkc6hC1SG1dcu80000000d8000000000b1ss
-=======
-      - Mon, 24 Feb 2025 21:55:14 GMT
-      mise-correlation-id:
-      - 56109115-3634-479d-a4b0-10a097973d3f
-      strict-transport-security:
-      - max-age=31536000; includeSubDomains
-      x-azure-ref:
-      - 20250224T215514Z-r17775d4f98jjkc6hC1SG1dcu800000008gg000000007sta
->>>>>>> dfd6e4c3
-      x-cache:
-      - CONFIG_NOCACHE
-      x-content-type-options:
-      - nosniff
-    status:
-      code: 204
-      message: No Content
-- request:
-    body: !!python/object/new:_io.BytesIO
-      state: !!python/tuple
-      - !!binary |
-        UEsDBBQACAAIAANbLVkAAAAAAAAAABIAAAATACAAYWRkaXRpb25hbC1kYXRhLmNzdlVUDQAHf9Pj
-        ZneG/2a5hP9mdXgLAAEEAAAAAAQAAAAAS9RJ0knWSeHlMtQx0jHWMeHlAgBQSwcI/dwPKxQAAAAS
-        AAAAUEsBAhQDFAAIAAgAA1stWf3cDysUAAAAEgAAABMAIAAAAAAAAAAAALaBAAAAAGFkZGl0aW9u
-        YWwtZGF0YS5jc3ZVVA0AB3/T42Z3hv9muYT/ZnV4CwABBAAAAAAEAAAAAFBLBQYAAAAAAQABAGEA
-        AAB1AAAAAAA=
-      - 0
-      - null
-    headers:
-      Accept:
-      - application/json
-      Accept-Encoding:
-      - gzip, deflate
-      Connection:
-      - keep-alive
-      Content-Length:
-      - '236'
-      User-Agent:
-<<<<<<< HEAD
-      - AZURECLI/2.70.0 azsdk-python-core/1.31.0 Python/3.12.8 (Linux-6.5.0-1025-azure-x86_64-with-glibc2.36)
-      content-type:
-      - application/octet-stream
-    method: PUT
-    uri: https://f61c559d-b5d6-4f96-972c-afc20b4ec8b1.eastus.cnt-prod.loadtesting.azure.com/tests/loadtest-kvrefid-case/files/sample-ZIP-artifact.zip?api-version=2024-12-01-preview&fileType=ZIPPED_ARTIFACTS
-  response:
-    body:
-      string: '{"url":"https://cav5zwkbu0ncz7t0r1t9mfqw.z16.blob.storage.azure.net/ce68f267-a354-41ce-85b9-98394f209d3d/e178d6ac-b6b7-4ef1-8316-b82b81ab8338?skoid=713ccf3d-dc33-4787-a1ee-6b0cc537c37a&sktid=33e01921-4d64-4f8c-a055-5bdaffd5e33d&skt=2025-02-26T11%3A15%3A37Z&ske=2025-02-26T18%3A15%3A37Z&sks=b&skv=2024-05-04&sv=2024-05-04&se=2025-02-26T11%3A27%3A04Z&sr=b&sp=r&sig=***","fileName":"sample-ZIP-artifact.zip","fileType":"ZIPPED_ARTIFACTS","expireDateTime":"2025-02-26T11:27:04.4181694Z","validationStatus":"NOT_VALIDATED"}'
-=======
-      - AZURECLI/2.69.0 azsdk-python-core/1.31.0 Python/3.12.8 (Linux-6.5.0-1025-azure-x86_64-with-glibc2.36)
-      content-type:
-      - application/octet-stream
-    method: PUT
-    uri: https://15e947d4-31dd-40ef-bca9-d215bc39cca6.eastus.cnt-prod.loadtesting.azure.com/tests/loadtest-kvrefid-case/files/sample-ZIP-artifact.zip?api-version=2024-12-01-preview&fileType=ZIPPED_ARTIFACTS
-  response:
-    body:
-      string: '{"url":"https://x8riedvqx93l12nj0h4zk1wu.z21.blob.storage.azure.net/893ce491-1133-4972-bf84-4e175de233b5/6e188739-9ab7-42cf-9b4c-818a893a7c91?skoid=713ccf3d-dc33-4787-a1ee-6b0cc537c37a&sktid=33e01921-4d64-4f8c-a055-5bdaffd5e33d&skt=2025-02-24T21%3A53%3A46Z&ske=2025-02-25T04%3A53%3A46Z&sks=b&skv=2024-05-04&sv=2024-05-04&se=2025-02-24T22%3A05%3A15Z&sr=b&sp=r&sig=***","fileName":"sample-ZIP-artifact.zip","fileType":"ZIPPED_ARTIFACTS","expireDateTime":"2025-02-24T22:05:15.876254Z","validationStatus":"NOT_VALIDATED"}'
->>>>>>> dfd6e4c3
-    headers:
-      api-supported-versions:
-      - 2022-11-01, 2023-04-01-preview, 2024-03-01-preview, 2024-05-01-preview, 2024-07-01-preview,
-        2024-12-01-preview
-      connection:
-      - keep-alive
-      content-length:
-<<<<<<< HEAD
-      - '569'
-      content-type:
-      - application/json; charset=utf-8
-      date:
-      - Wed, 26 Feb 2025 11:17:04 GMT
-      location:
-      - https://f61c559d-b5d6-4f96-972c-afc20b4ec8b1.eastus.cnt-prod.loadtesting.azure.com/tests/loadtest-kvrefid-case/files/sample-ZIP-artifact.zip?api-version=2024-12-01-preview
-      mise-correlation-id:
-      - 1079d507-fdab-47de-84e9-5cd3e041cc06
-      strict-transport-security:
-      - max-age=31536000; includeSubDomains
-      x-azure-ref:
-      - 20250226T111703Z-r17775d4f98jjkc6hC1SG1dcu80000000d8000000000b1un
-=======
-      - '562'
-      content-type:
-      - application/json; charset=utf-8
-      date:
-      - Mon, 24 Feb 2025 21:55:15 GMT
-      location:
-      - https://15e947d4-31dd-40ef-bca9-d215bc39cca6.eastus.cnt-prod.loadtesting.azure.com/tests/loadtest-kvrefid-case/files/sample-ZIP-artifact.zip?api-version=2024-12-01-preview
-      mise-correlation-id:
-      - 3424f873-2130-49c3-bbaa-0ad231085495
-      strict-transport-security:
-      - max-age=31536000; includeSubDomains
-      x-azure-ref:
-      - 20250224T215514Z-r17775d4f98jjkc6hC1SG1dcu800000008gg000000007stv
->>>>>>> dfd6e4c3
-      x-cache:
-      - CONFIG_NOCACHE
-      x-content-type-options:
-      - nosniff
-    status:
-      code: 201
-      message: Created
-- request:
-    body: null
-    headers:
-      Accept:
-      - application/json
-      Accept-Encoding:
-      - gzip, deflate
-      Connection:
-      - keep-alive
-      User-Agent:
-<<<<<<< HEAD
-      - AZURECLI/2.70.0 azsdk-python-core/1.31.0 Python/3.12.8 (Linux-6.5.0-1025-azure-x86_64-with-glibc2.36)
-    method: GET
-    uri: https://f61c559d-b5d6-4f96-972c-afc20b4ec8b1.eastus.cnt-prod.loadtesting.azure.com/tests/loadtest-kvrefid-case/files/sample-ZIP-artifact.zip?api-version=2024-12-01-preview
-  response:
-    body:
-      string: '{"url":"https://cav5zwkbu0ncz7t0r1t9mfqw.z16.blob.storage.azure.net/ce68f267-a354-41ce-85b9-98394f209d3d/e178d6ac-b6b7-4ef1-8316-b82b81ab8338?skoid=713ccf3d-dc33-4787-a1ee-6b0cc537c37a&sktid=33e01921-4d64-4f8c-a055-5bdaffd5e33d&skt=2025-02-26T11%3A15%3A35Z&ske=2025-02-26T18%3A15%3A35Z&sks=b&skv=2024-05-04&sv=2024-05-04&se=2025-02-26T11%3A27%3A04Z&sr=b&sp=r&sig=***","fileName":"sample-ZIP-artifact.zip","fileType":"ZIPPED_ARTIFACTS","expireDateTime":"2025-02-26T11:27:04.6963255Z","validationStatus":"NOT_VALIDATED"}'
-=======
-      - AZURECLI/2.69.0 azsdk-python-core/1.31.0 Python/3.12.8 (Linux-6.5.0-1025-azure-x86_64-with-glibc2.36)
-    method: GET
-    uri: https://15e947d4-31dd-40ef-bca9-d215bc39cca6.eastus.cnt-prod.loadtesting.azure.com/tests/loadtest-kvrefid-case/files/sample-ZIP-artifact.zip?api-version=2024-12-01-preview
-  response:
-    body:
-      string: '{"url":"https://x8riedvqx93l12nj0h4zk1wu.z21.blob.storage.azure.net/893ce491-1133-4972-bf84-4e175de233b5/6e188739-9ab7-42cf-9b4c-818a893a7c91?skoid=713ccf3d-dc33-4787-a1ee-6b0cc537c37a&sktid=33e01921-4d64-4f8c-a055-5bdaffd5e33d&skt=2025-02-24T21%3A53%3A47Z&ske=2025-02-25T04%3A53%3A47Z&sks=b&skv=2024-05-04&sv=2024-05-04&se=2025-02-24T22%3A05%3A16Z&sr=b&sp=r&sig=***","fileName":"sample-ZIP-artifact.zip","fileType":"ZIPPED_ARTIFACTS","expireDateTime":"2025-02-24T22:05:16.1311518Z","validationStatus":"NOT_VALIDATED"}'
->>>>>>> dfd6e4c3
-    headers:
-      accept-ranges:
-      - bytes
-      api-supported-versions:
-      - 2022-11-01, 2023-04-01-preview, 2024-03-01-preview, 2024-05-01-preview, 2024-07-01-preview,
-        2024-12-01-preview
-      connection:
-      - keep-alive
-      content-length:
-      - '563'
-      content-type:
-      - application/json; charset=utf-8
-      date:
-<<<<<<< HEAD
-      - Wed, 26 Feb 2025 11:17:04 GMT
-      mise-correlation-id:
-      - 9caca043-bc9e-472b-8134-2b98517dec22
-      strict-transport-security:
-      - max-age=31536000; includeSubDomains
-      x-azure-ref:
-      - 20250226T111704Z-r17775d4f98jjkc6hC1SG1dcu80000000d8000000000b21q
-=======
-      - Mon, 24 Feb 2025 21:55:16 GMT
-      mise-correlation-id:
-      - c68b3dbe-9a04-4196-b7e3-37c5850f4dc2
-      strict-transport-security:
-      - max-age=31536000; includeSubDomains
-      x-azure-ref:
-      - 20250224T215515Z-r17775d4f98jjkc6hC1SG1dcu800000008gg000000007sw6
->>>>>>> dfd6e4c3
-      x-cache:
-      - CONFIG_NOCACHE
-      x-content-type-options:
-      - nosniff
-    status:
-      code: 200
-      message: OK
-- request:
-    body: null
-    headers:
-      Accept:
-      - application/json
-      Accept-Encoding:
-      - gzip, deflate
-      Connection:
-      - keep-alive
-      Content-Length:
-      - '0'
-      User-Agent:
-<<<<<<< HEAD
-      - AZURECLI/2.70.0 azsdk-python-core/1.31.0 Python/3.12.8 (Linux-6.5.0-1025-azure-x86_64-with-glibc2.36)
-    method: DELETE
-    uri: https://f61c559d-b5d6-4f96-972c-afc20b4ec8b1.eastus.cnt-prod.loadtesting.azure.com/tests/loadtest-kvrefid-case/files/sample-JMX-file.jmx?api-version=2024-12-01-preview
-=======
-      - AZURECLI/2.69.0 azsdk-python-core/1.31.0 Python/3.12.8 (Linux-6.5.0-1025-azure-x86_64-with-glibc2.36)
-    method: DELETE
-    uri: https://15e947d4-31dd-40ef-bca9-d215bc39cca6.eastus.cnt-prod.loadtesting.azure.com/tests/loadtest-kvrefid-case/files/sample-JMX-file.jmx?api-version=2024-12-01-preview
->>>>>>> dfd6e4c3
-  response:
-    body:
-      string: ''
-    headers:
-      api-supported-versions:
-      - 2022-11-01, 2023-04-01-preview, 2024-03-01-preview, 2024-05-01-preview, 2024-07-01-preview,
-        2024-12-01-preview
-      connection:
-      - keep-alive
-      date:
-<<<<<<< HEAD
-      - Wed, 26 Feb 2025 11:17:05 GMT
-      mise-correlation-id:
-      - 8ff699b0-1a40-49ee-8930-987b84727936
-      strict-transport-security:
-      - max-age=31536000; includeSubDomains
-      x-azure-ref:
-      - 20250226T111704Z-r17775d4f98jjkc6hC1SG1dcu80000000d8000000000b23m
-=======
-      - Mon, 24 Feb 2025 21:55:16 GMT
-      mise-correlation-id:
-      - 6724b5e8-29c0-453f-8a98-9758516f83a7
-      strict-transport-security:
-      - max-age=31536000; includeSubDomains
-      x-azure-ref:
-      - 20250224T215516Z-r17775d4f98jjkc6hC1SG1dcu800000008gg000000007sws
->>>>>>> dfd6e4c3
-      x-cache:
-      - CONFIG_NOCACHE
-      x-content-type-options:
-      - nosniff
-    status:
-      code: 204
-      message: No Content
-- request:
-    body: !!python/object/new:_io.BytesIO
-      state: !!python/tuple
-      - !!binary |
-        PD94bWwgdmVyc2lvbj0iMS4wIiBlbmNvZGluZz0iVVRGLTgiPz4KPGptZXRlclRlc3RQbGFuIHZl
-        cnNpb249IjEuMiIgcHJvcGVydGllcz0iNS4wIiBqbWV0ZXI9IjUuNSI+CiAgPGhhc2hUcmVlPgog
-        ICAgPFRlc3RQbGFuIGd1aWNsYXNzPSJUZXN0UGxhbkd1aSIgdGVzdGNsYXNzPSJUZXN0UGxhbiIg
-        dGVzdG5hbWU9IkF6dXJlIExvYWQgVGVzdGluZyIgZW5hYmxlZD0idHJ1ZSI+CiAgICAgIDxzdHJp
-        bmdQcm9wIG5hbWU9IlRlc3RQbGFuLmNvbW1lbnRzIj48L3N0cmluZ1Byb3A+CiAgICAgIDxib29s
-        UHJvcCBuYW1lPSJUZXN0UGxhbi5mdW5jdGlvbmFsX21vZGUiPmZhbHNlPC9ib29sUHJvcD4KICAg
-        ICAgPGJvb2xQcm9wIG5hbWU9IlRlc3RQbGFuLnRlYXJEb3duX29uX3NodXRkb3duIj50cnVlPC9i
-        b29sUHJvcD4KICAgICAgPGJvb2xQcm9wIG5hbWU9IlRlc3RQbGFuLnNlcmlhbGl6ZV90aHJlYWRn
-        cm91cHMiPmZhbHNlPC9ib29sUHJvcD4KICAgICAgPGVsZW1lbnRQcm9wIG5hbWU9IlRlc3RQbGFu
-        LnVzZXJfZGVmaW5lZF92YXJpYWJsZXMiIGVsZW1lbnRUeXBlPSJBcmd1bWVudHMiIGd1aWNsYXNz
-        PSJBcmd1bWVudHNQYW5lbCIgdGVzdGNsYXNzPSJBcmd1bWVudHMiIHRlc3RuYW1lPSJVc2VyIERl
-        ZmluZWQgVmFyaWFibGVzIiBlbmFibGVkPSJ0cnVlIj4KICAgICAgICA8Y29sbGVjdGlvblByb3Ag
-        bmFtZT0iQXJndW1lbnRzLmFyZ3VtZW50cyIvPgogICAgICA8L2VsZW1lbnRQcm9wPgogICAgICA8
-        c3RyaW5nUHJvcCBuYW1lPSJUZXN0UGxhbi51c2VyX2RlZmluZV9jbGFzc3BhdGgiPjwvc3RyaW5n
-        UHJvcD4KICAgIDwvVGVzdFBsYW4+CiAgICA8aGFzaFRyZWU+CiAgICAgIDxBcmd1bWVudHMgZ3Vp
-        Y2xhc3M9IkFyZ3VtZW50c1BhbmVsIiB0ZXN0Y2xhc3M9IkFyZ3VtZW50cyIgdGVzdG5hbWU9IlVz
-        ZXIgRGVmaW5lZCBWYXJpYWJsZXMiIGVuYWJsZWQ9InRydWUiPgogICAgICAgIDxjb2xsZWN0aW9u
-        UHJvcCBuYW1lPSJBcmd1bWVudHMuYXJndW1lbnRzIj4KICAgICAgICAgIDxlbGVtZW50UHJvcCBu
-        YW1lPSJkdXJhdGlvbl9pbl9zZWMiIGVsZW1lbnRUeXBlPSJBcmd1bWVudCI+CiAgICAgICAgICAg
-        IDxzdHJpbmdQcm9wIG5hbWU9IkFyZ3VtZW50Lm5hbWUiPmR1cmF0aW9uX2luX3NlYzwvc3RyaW5n
-        UHJvcD4KICAgICAgICAgICAgPHN0cmluZ1Byb3AgbmFtZT0iQXJndW1lbnQudmFsdWUiPiR7X19n
-        cm9vdnkoIFN5c3RlbS5nZXRlbnYoJnF1b3Q7ZHVyYXRpb25faW5fc2VjJnF1b3Q7KSA/OiAmcXVv
-        dDsxMCZxdW90OyApfTwvc3RyaW5nUHJvcD4KICAgICAgICAgICAgPHN0cmluZ1Byb3AgbmFtZT0i
-        QXJndW1lbnQubWV0YWRhdGEiPj08L3N0cmluZ1Byb3A+CiAgICAgICAgICA8L2VsZW1lbnRQcm9w
-        PgogICAgICAgICAgPGVsZW1lbnRQcm9wIG5hbWU9InJwcyIgZWxlbWVudFR5cGU9IkFyZ3VtZW50
-        Ij4KICAgICAgICAgICAgPHN0cmluZ1Byb3AgbmFtZT0iQXJndW1lbnQubmFtZSI+cnBzPC9zdHJp
-        bmdQcm9wPgogICAgICAgICAgICA8c3RyaW5nUHJvcCBuYW1lPSJBcmd1bWVudC52YWx1ZSI+JHtf
-        X2dyb292eSggU3lzdGVtLmdldGVudigmcXVvdDtycHMmcXVvdDspID86ICZxdW90OzEmcXVvdDsg
-        KX08L3N0cmluZ1Byb3A+CiAgICAgICAgICAgIDxzdHJpbmdQcm9wIG5hbWU9IkFyZ3VtZW50Lm1l
-        dGFkYXRhIj49PC9zdHJpbmdQcm9wPgogICAgICAgICAgPC9lbGVtZW50UHJvcD4KICAgICAgICAg
-        IDxlbGVtZW50UHJvcCBuYW1lPSJkb21haW4iIGVsZW1lbnRUeXBlPSJBcmd1bWVudCI+CiAgICAg
-        ICAgICAgIDxzdHJpbmdQcm9wIG5hbWU9IkFyZ3VtZW50Lm5hbWUiPmRvbWFpbjwvc3RyaW5nUHJv
-        cD4KICAgICAgICAgICAgPHN0cmluZ1Byb3AgbmFtZT0iQXJndW1lbnQudmFsdWUiPiR7X19ncm9v
-        dnkoIFN5c3RlbS5nZXRlbnYoJnF1b3Q7ZG9tYWluJnF1b3Q7KSA/OiAmcXVvdDtleGFtcGxlLmNv
-        bSZxdW90OyApfTwvc3RyaW5nUHJvcD4KICAgICAgICAgICAgPHN0cmluZ1Byb3AgbmFtZT0iQXJn
-        dW1lbnQubWV0YWRhdGEiPj08L3N0cmluZ1Byb3A+CiAgICAgICAgICA8L2VsZW1lbnRQcm9wPgog
-        ICAgICAgICAgPGVsZW1lbnRQcm9wIG5hbWU9InByb3RvY29sIiBlbGVtZW50VHlwZT0iQXJndW1l
-        bnQiPgogICAgICAgICAgICA8c3RyaW5nUHJvcCBuYW1lPSJBcmd1bWVudC5uYW1lIj5wcm90b2Nv
-        bDwvc3RyaW5nUHJvcD4KICAgICAgICAgICAgPHN0cmluZ1Byb3AgbmFtZT0iQXJndW1lbnQudmFs
-        dWUiPiR7X19ncm9vdnkoIFN5c3RlbS5nZXRlbnYoJnF1b3Q7cHJvdG9jb2wmcXVvdDspID86ICZx
-        dW90O2h0dHBzJnF1b3Q7ICl9PC9zdHJpbmdQcm9wPgogICAgICAgICAgICA8c3RyaW5nUHJvcCBu
-        YW1lPSJBcmd1bWVudC5tZXRhZGF0YSI+PTwvc3RyaW5nUHJvcD4KICAgICAgICAgIDwvZWxlbWVu
-        dFByb3A+CiAgICAgICAgICA8ZWxlbWVudFByb3AgbmFtZT0idXJsX3BhdGgiIGVsZW1lbnRUeXBl
-        PSJBcmd1bWVudCI+CiAgICAgICAgICAgIDxzdHJpbmdQcm9wIG5hbWU9IkFyZ3VtZW50Lm5hbWUi
-        PnVybF9wYXRoPC9zdHJpbmdQcm9wPgogICAgICAgICAgICA8c3RyaW5nUHJvcCBuYW1lPSJBcmd1
-        bWVudC52YWx1ZSI+JHtfX2dyb292eSggU3lzdGVtLmdldGVudigmcXVvdDt1cmxfcGF0aCZxdW90
-        OykgPzogJnF1b3Q7LyZxdW90OyApfTwvc3RyaW5nUHJvcD4KICAgICAgICAgICAgPHN0cmluZ1By
-        b3AgbmFtZT0iQXJndW1lbnQubWV0YWRhdGEiPj08L3N0cmluZ1Byb3A+CiAgICAgICAgICA8L2Vs
-        ZW1lbnRQcm9wPgogICAgICAgIDwvY29sbGVjdGlvblByb3A+CiAgICAgIDwvQXJndW1lbnRzPgog
-        ICAgICA8aGFzaFRyZWUvPgogICAgICA8T3Blbk1vZGVsVGhyZWFkR3JvdXAgZ3VpY2xhc3M9Ik9w
-        ZW5Nb2RlbFRocmVhZEdyb3VwR3VpIiB0ZXN0Y2xhc3M9Ik9wZW5Nb2RlbFRocmVhZEdyb3VwIiB0
-        ZXN0bmFtZT0iT3BlbiBNb2RlbCBUaHJlYWQgR3JvdXAiIGVuYWJsZWQ9InRydWUiPgogICAgICAg
-        IDxlbGVtZW50UHJvcCBuYW1lPSJUaHJlYWRHcm91cC5tYWluX2NvbnRyb2xsZXIiIGVsZW1lbnRU
-        eXBlPSJPcGVuTW9kZWxUaHJlYWRHcm91cENvbnRyb2xsZXIiLz4KICAgICAgICA8c3RyaW5nUHJv
-        cCBuYW1lPSJUaHJlYWRHcm91cC5vbl9zYW1wbGVfZXJyb3IiPmNvbnRpbnVlPC9zdHJpbmdQcm9w
-        PgogICAgICAgIDxzdHJpbmdQcm9wIG5hbWU9Ik9wZW5Nb2RlbFRocmVhZEdyb3VwLnNjaGVkdWxl
-        Ij5yYXRlKCR7cnBzfS9zZWMpIHJhbmRvbV9hcnJpdmFscygke2R1cmF0aW9uX2luX3NlY30gc2Vj
-        KTwvc3RyaW5nUHJvcD4KICAgICAgICA8c3RyaW5nUHJvcCBuYW1lPSJPcGVuTW9kZWxUaHJlYWRH
-        cm91cC5yYW5kb21fc2VlZCI+PC9zdHJpbmdQcm9wPgogICAgICA8L09wZW5Nb2RlbFRocmVhZEdy
-        b3VwPgogICAgICA8aGFzaFRyZWU+CiAgICAgICAgPEhUVFBTYW1wbGVyUHJveHkgZ3VpY2xhc3M9
-        Ikh0dHBUZXN0U2FtcGxlR3VpIiB0ZXN0Y2xhc3M9IkhUVFBTYW1wbGVyUHJveHkiIHRlc3RuYW1l
-        PSJIVFRQIFJlcXVlc3QiIGVuYWJsZWQ9InRydWUiPgogICAgICAgICAgPGVsZW1lbnRQcm9wIG5h
-        bWU9IkhUVFBzYW1wbGVyLkFyZ3VtZW50cyIgZWxlbWVudFR5cGU9IkFyZ3VtZW50cyIgZ3VpY2xh
-        c3M9IkhUVFBBcmd1bWVudHNQYW5lbCIgdGVzdGNsYXNzPSJBcmd1bWVudHMiIHRlc3RuYW1lPSJV
-        c2VyIERlZmluZWQgVmFyaWFibGVzIiBlbmFibGVkPSJ0cnVlIj4KICAgICAgICAgICAgPGNvbGxl
-        Y3Rpb25Qcm9wIG5hbWU9IkFyZ3VtZW50cy5hcmd1bWVudHMiLz4KICAgICAgICAgIDwvZWxlbWVu
-        dFByb3A+CiAgICAgICAgICA8c3RyaW5nUHJvcCBuYW1lPSJIVFRQU2FtcGxlci5kb21haW4iPiR7
-        ZG9tYWlufTwvc3RyaW5nUHJvcD4KICAgICAgICAgIDxzdHJpbmdQcm9wIG5hbWU9IkhUVFBTYW1w
-        bGVyLnBvcnQiPjwvc3RyaW5nUHJvcD4KICAgICAgICAgIDxzdHJpbmdQcm9wIG5hbWU9IkhUVFBT
-        YW1wbGVyLnByb3RvY29sIj4ke3Byb3RvY29sfTwvc3RyaW5nUHJvcD4KICAgICAgICAgIDxzdHJp
-        bmdQcm9wIG5hbWU9IkhUVFBTYW1wbGVyLmNvbnRlbnRFbmNvZGluZyI+PC9zdHJpbmdQcm9wPgog
-        ICAgICAgICAgPHN0cmluZ1Byb3AgbmFtZT0iSFRUUFNhbXBsZXIucGF0aCI+JHt1cmxfcGF0aH08
-        L3N0cmluZ1Byb3A+CiAgICAgICAgICA8c3RyaW5nUHJvcCBuYW1lPSJIVFRQU2FtcGxlci5tZXRo
-        b2QiPkdFVDwvc3RyaW5nUHJvcD4KICAgICAgICAgIDxib29sUHJvcCBuYW1lPSJIVFRQU2FtcGxl
-        ci5mb2xsb3dfcmVkaXJlY3RzIj50cnVlPC9ib29sUHJvcD4KICAgICAgICAgIDxib29sUHJvcCBu
-        YW1lPSJIVFRQU2FtcGxlci5hdXRvX3JlZGlyZWN0cyI+ZmFsc2U8L2Jvb2xQcm9wPgogICAgICAg
-        ICAgPGJvb2xQcm9wIG5hbWU9IkhUVFBTYW1wbGVyLnVzZV9rZWVwYWxpdmUiPnRydWU8L2Jvb2xQ
-        cm9wPgogICAgICAgICAgPGJvb2xQcm9wIG5hbWU9IkhUVFBTYW1wbGVyLkRPX01VTFRJUEFSVF9Q
-        T1NUIj5mYWxzZTwvYm9vbFByb3A+CiAgICAgICAgICA8c3RyaW5nUHJvcCBuYW1lPSJIVFRQU2Ft
-        cGxlci5lbWJlZGRlZF91cmxfcmUiPjwvc3RyaW5nUHJvcD4KICAgICAgICAgIDxzdHJpbmdQcm9w
-        IG5hbWU9IkhUVFBTYW1wbGVyLmNvbm5lY3RfdGltZW91dCI+PC9zdHJpbmdQcm9wPgogICAgICAg
-        ICAgPHN0cmluZ1Byb3AgbmFtZT0iSFRUUFNhbXBsZXIucmVzcG9uc2VfdGltZW91dCI+PC9zdHJp
-        bmdQcm9wPgogICAgICAgIDwvSFRUUFNhbXBsZXJQcm94eT4KICAgICAgICA8aGFzaFRyZWUvPgog
-        ICAgICA8L2hhc2hUcmVlPgogICAgPC9oYXNoVHJlZT4KICA8L2hhc2hUcmVlPgo8L2ptZXRlclRl
-        c3RQbGFuPgo=
-      - 0
-      - null
-    headers:
-      Accept:
-      - application/json
-      Accept-Encoding:
-      - gzip, deflate
-      Connection:
-      - keep-alive
-      Content-Length:
-      - '4796'
-      User-Agent:
-<<<<<<< HEAD
-      - AZURECLI/2.70.0 azsdk-python-core/1.31.0 Python/3.12.8 (Linux-6.5.0-1025-azure-x86_64-with-glibc2.36)
-      content-type:
-      - application/octet-stream
-    method: PUT
-    uri: https://f61c559d-b5d6-4f96-972c-afc20b4ec8b1.eastus.cnt-prod.loadtesting.azure.com/tests/loadtest-kvrefid-case/files/sample-JMX-file.jmx?api-version=2024-12-01-preview&fileType=TEST_SCRIPT
-  response:
-    body:
-      string: '{"url":"https://cav5zwkbu0ncz7t0r1t9mfqw.z16.blob.storage.azure.net/ce68f267-a354-41ce-85b9-98394f209d3d/add3f2e1-068c-44dd-9d9f-b6677d7635a9?skoid=713ccf3d-dc33-4787-a1ee-6b0cc537c37a&sktid=33e01921-4d64-4f8c-a055-5bdaffd5e33d&skt=2025-02-26T11%3A15%3A35Z&ske=2025-02-26T18%3A15%3A35Z&sks=b&skv=2024-05-04&sv=2024-05-04&se=2025-02-26T11%3A27%3A05Z&sr=b&sp=r&sig=***","fileName":"sample-JMX-file.jmx","fileType":"TEST_SCRIPT","expireDateTime":"2025-02-26T11:27:05.4666626Z","validationStatus":"VALIDATION_INITIATED"}'
-=======
-      - AZURECLI/2.69.0 azsdk-python-core/1.31.0 Python/3.12.8 (Linux-6.5.0-1025-azure-x86_64-with-glibc2.36)
-      content-type:
-      - application/octet-stream
-    method: PUT
-    uri: https://15e947d4-31dd-40ef-bca9-d215bc39cca6.eastus.cnt-prod.loadtesting.azure.com/tests/loadtest-kvrefid-case/files/sample-JMX-file.jmx?api-version=2024-12-01-preview&fileType=TEST_SCRIPT
-  response:
-    body:
-      string: '{"url":"https://x8riedvqx93l12nj0h4zk1wu.z21.blob.storage.azure.net/893ce491-1133-4972-bf84-4e175de233b5/63614403-dffa-411b-9e14-cfce2f70058d?skoid=713ccf3d-dc33-4787-a1ee-6b0cc537c37a&sktid=33e01921-4d64-4f8c-a055-5bdaffd5e33d&skt=2025-02-24T21%3A53%3A45Z&ske=2025-02-25T04%3A53%3A45Z&sks=b&skv=2024-05-04&sv=2024-05-04&se=2025-02-24T22%3A05%3A16Z&sr=b&sp=r&sig=***","fileName":"sample-JMX-file.jmx","fileType":"TEST_SCRIPT","expireDateTime":"2025-02-24T22:05:16.9193713Z","validationStatus":"VALIDATION_INITIATED"}'
->>>>>>> dfd6e4c3
-    headers:
-      api-supported-versions:
-      - 2022-11-01, 2023-04-01-preview, 2024-03-01-preview, 2024-05-01-preview, 2024-07-01-preview,
-        2024-12-01-preview
-      connection:
-      - keep-alive
-      content-length:
-      - '563'
-      content-type:
-      - application/json; charset=utf-8
-      date:
-<<<<<<< HEAD
-      - Wed, 26 Feb 2025 11:17:05 GMT
-      location:
-      - https://f61c559d-b5d6-4f96-972c-afc20b4ec8b1.eastus.cnt-prod.loadtesting.azure.com/tests/loadtest-kvrefid-case/files/sample-JMX-file.jmx?api-version=2024-12-01-preview
-      mise-correlation-id:
-      - 2f1c8d16-aae6-4609-bce5-5b6189dfae15
-      strict-transport-security:
-      - max-age=31536000; includeSubDomains
-      x-azure-ref:
-      - 20250226T111705Z-r17775d4f98jjkc6hC1SG1dcu80000000d8000000000b262
-=======
-      - Mon, 24 Feb 2025 21:55:17 GMT
-      location:
-      - https://15e947d4-31dd-40ef-bca9-d215bc39cca6.eastus.cnt-prod.loadtesting.azure.com/tests/loadtest-kvrefid-case/files/sample-JMX-file.jmx?api-version=2024-12-01-preview
-      mise-correlation-id:
-      - d07be00b-18d1-4689-8b7e-d4b0c2b19a07
-      strict-transport-security:
-      - max-age=31536000; includeSubDomains
-      x-azure-ref:
-      - 20250224T215516Z-r17775d4f98jjkc6hC1SG1dcu800000008gg000000007sxc
->>>>>>> dfd6e4c3
-      x-cache:
-      - CONFIG_NOCACHE
-      x-content-type-options:
-      - nosniff
-    status:
-      code: 201
-      message: Created
-- request:
-    body: null
-    headers:
-      Accept:
-      - application/json
-      Accept-Encoding:
-      - gzip, deflate
-      Connection:
-      - keep-alive
-      User-Agent:
-<<<<<<< HEAD
-      - AZURECLI/2.70.0 azsdk-python-core/1.31.0 Python/3.12.8 (Linux-6.5.0-1025-azure-x86_64-with-glibc2.36)
-    method: GET
-    uri: https://f61c559d-b5d6-4f96-972c-afc20b4ec8b1.eastus.cnt-prod.loadtesting.azure.com/tests/loadtest-kvrefid-case/files/sample-JMX-file.jmx?api-version=2024-12-01-preview
-  response:
-    body:
-      string: '{"url":"https://cav5zwkbu0ncz7t0r1t9mfqw.z16.blob.storage.azure.net/ce68f267-a354-41ce-85b9-98394f209d3d/add3f2e1-068c-44dd-9d9f-b6677d7635a9?skoid=713ccf3d-dc33-4787-a1ee-6b0cc537c37a&sktid=33e01921-4d64-4f8c-a055-5bdaffd5e33d&skt=2025-02-26T11%3A15%3A35Z&ske=2025-02-26T18%3A15%3A35Z&sks=b&skv=2024-05-04&sv=2024-05-04&se=2025-02-26T11%3A27%3A05Z&sr=b&sp=r&sig=***","fileName":"sample-JMX-file.jmx","fileType":"TEST_SCRIPT","expireDateTime":"2025-02-26T11:27:05.7275845Z","validationStatus":"VALIDATION_INITIATED"}'
-    headers:
-      accept-ranges:
-      - bytes
-      api-supported-versions:
-      - 2022-11-01, 2023-04-01-preview, 2024-03-01-preview, 2024-05-01-preview, 2024-07-01-preview,
-        2024-12-01-preview
-      connection:
-      - keep-alive
-      content-length:
-      - '559'
-      content-type:
-      - application/json; charset=utf-8
-      date:
-      - Wed, 26 Feb 2025 11:17:05 GMT
-      mise-correlation-id:
-      - 44b17dc6-4cba-4a95-adf3-e1794397d89d
-      strict-transport-security:
-      - max-age=31536000; includeSubDomains
-      x-azure-ref:
-      - 20250226T111705Z-r17775d4f98jjkc6hC1SG1dcu80000000d8000000000b28g
-      x-cache:
-      - CONFIG_NOCACHE
-      x-content-type-options:
-      - nosniff
-    status:
-      code: 200
-      message: OK
-- request:
-    body: null
-    headers:
-      Accept:
-      - application/json
-      Accept-Encoding:
-      - gzip, deflate
-      Connection:
-      - keep-alive
-      User-Agent:
-      - AZURECLI/2.70.0 azsdk-python-core/1.31.0 Python/3.12.8 (Linux-6.5.0-1025-azure-x86_64-with-glibc2.36)
-    method: GET
-    uri: https://f61c559d-b5d6-4f96-972c-afc20b4ec8b1.eastus.cnt-prod.loadtesting.azure.com/tests/loadtest-kvrefid-case/files/sample-JMX-file.jmx?api-version=2024-12-01-preview
-  response:
-    body:
-      string: '{"url":"https://cav5zwkbu0ncz7t0r1t9mfqw.z16.blob.storage.azure.net/ce68f267-a354-41ce-85b9-98394f209d3d/add3f2e1-068c-44dd-9d9f-b6677d7635a9?skoid=713ccf3d-dc33-4787-a1ee-6b0cc537c37a&sktid=33e01921-4d64-4f8c-a055-5bdaffd5e33d&skt=2025-02-26T11%3A15%3A35Z&ske=2025-02-26T18%3A15%3A35Z&sks=b&skv=2024-05-04&sv=2024-05-04&se=2025-02-26T11%3A27%3A10Z&sr=b&sp=r&sig=***","fileName":"sample-JMX-file.jmx","fileType":"TEST_SCRIPT","expireDateTime":"2025-02-26T11:27:10.9901479Z","validationStatus":"VALIDATION_INITIATED"}'
-=======
-      - AZURECLI/2.69.0 azsdk-python-core/1.31.0 Python/3.12.8 (Linux-6.5.0-1025-azure-x86_64-with-glibc2.36)
-    method: GET
-    uri: https://15e947d4-31dd-40ef-bca9-d215bc39cca6.eastus.cnt-prod.loadtesting.azure.com/tests/loadtest-kvrefid-case/files/sample-JMX-file.jmx?api-version=2024-12-01-preview
-  response:
-    body:
-      string: '{"url":"https://x8riedvqx93l12nj0h4zk1wu.z21.blob.storage.azure.net/893ce491-1133-4972-bf84-4e175de233b5/63614403-dffa-411b-9e14-cfce2f70058d?skoid=713ccf3d-dc33-4787-a1ee-6b0cc537c37a&sktid=33e01921-4d64-4f8c-a055-5bdaffd5e33d&skt=2025-02-24T21%3A53%3A45Z&ske=2025-02-25T04%3A53%3A45Z&sks=b&skv=2024-05-04&sv=2024-05-04&se=2025-02-24T22%3A05%3A17Z&sr=b&sp=r&sig=***","fileName":"sample-JMX-file.jmx","fileType":"TEST_SCRIPT","expireDateTime":"2025-02-24T22:05:17.1711586Z","validationStatus":"VALIDATION_INITIATED"}'
->>>>>>> dfd6e4c3
-    headers:
-      accept-ranges:
-      - bytes
-      api-supported-versions:
-      - 2022-11-01, 2023-04-01-preview, 2024-03-01-preview, 2024-05-01-preview, 2024-07-01-preview,
-        2024-12-01-preview
-      connection:
-      - keep-alive
-      content-length:
-<<<<<<< HEAD
-      - '563'
-      content-type:
-      - application/json; charset=utf-8
-      date:
-      - Wed, 26 Feb 2025 11:17:11 GMT
-      mise-correlation-id:
-      - 8b874f85-9d4b-45f6-8af6-a8f02cea6643
-      strict-transport-security:
-      - max-age=31536000; includeSubDomains
-      x-azure-ref:
-      - 20250226T111710Z-r17775d4f98jjkc6hC1SG1dcu80000000d8000000000b3cq
-=======
-      - '565'
-      content-type:
-      - application/json; charset=utf-8
-      date:
-      - Mon, 24 Feb 2025 21:55:17 GMT
-      mise-correlation-id:
-      - d2b54126-9000-48e9-b36f-20e75437d759
-      strict-transport-security:
-      - max-age=31536000; includeSubDomains
-      x-azure-ref:
-      - 20250224T215517Z-r17775d4f98jjkc6hC1SG1dcu800000008gg000000007syd
->>>>>>> dfd6e4c3
-      x-cache:
-      - CONFIG_NOCACHE
-      x-content-type-options:
-      - nosniff
-    status:
-      code: 200
-      message: OK
-- request:
-    body: null
-    headers:
-      Accept:
-      - application/json
-      Accept-Encoding:
-      - gzip, deflate
-      Connection:
-      - keep-alive
-      User-Agent:
-<<<<<<< HEAD
-      - AZURECLI/2.70.0 azsdk-python-core/1.31.0 Python/3.12.8 (Linux-6.5.0-1025-azure-x86_64-with-glibc2.36)
-    method: GET
-    uri: https://f61c559d-b5d6-4f96-972c-afc20b4ec8b1.eastus.cnt-prod.loadtesting.azure.com/tests/loadtest-kvrefid-case/files/sample-JMX-file.jmx?api-version=2024-12-01-preview
-  response:
-    body:
-      string: '{"url":"https://cav5zwkbu0ncz7t0r1t9mfqw.z16.blob.storage.azure.net/ce68f267-a354-41ce-85b9-98394f209d3d/add3f2e1-068c-44dd-9d9f-b6677d7635a9?skoid=713ccf3d-dc33-4787-a1ee-6b0cc537c37a&sktid=33e01921-4d64-4f8c-a055-5bdaffd5e33d&skt=2025-02-26T11%3A15%3A35Z&ske=2025-02-26T18%3A15%3A35Z&sks=b&skv=2024-05-04&sv=2024-05-04&se=2025-02-26T11%3A27%3A16Z&sr=b&sp=r&sig=***","fileName":"sample-JMX-file.jmx","fileType":"TEST_SCRIPT","expireDateTime":"2025-02-26T11:27:16.2424583Z","validationStatus":"VALIDATION_INITIATED"}'
-=======
-      - AZURECLI/2.69.0 azsdk-python-core/1.31.0 Python/3.12.8 (Linux-6.5.0-1025-azure-x86_64-with-glibc2.36)
-    method: GET
-    uri: https://15e947d4-31dd-40ef-bca9-d215bc39cca6.eastus.cnt-prod.loadtesting.azure.com/tests/loadtest-kvrefid-case/files/sample-JMX-file.jmx?api-version=2024-12-01-preview
-  response:
-    body:
-      string: '{"url":"https://x8riedvqx93l12nj0h4zk1wu.z21.blob.storage.azure.net/893ce491-1133-4972-bf84-4e175de233b5/63614403-dffa-411b-9e14-cfce2f70058d?skoid=713ccf3d-dc33-4787-a1ee-6b0cc537c37a&sktid=33e01921-4d64-4f8c-a055-5bdaffd5e33d&skt=2025-02-24T21%3A53%3A45Z&ske=2025-02-25T04%3A53%3A45Z&sks=b&skv=2024-05-04&sv=2024-05-04&se=2025-02-24T22%3A05%3A22Z&sr=b&sp=r&sig=***","fileName":"sample-JMX-file.jmx","fileType":"TEST_SCRIPT","expireDateTime":"2025-02-24T22:05:22.4213216Z","validationStatus":"VALIDATION_INITIATED"}'
->>>>>>> dfd6e4c3
-    headers:
-      accept-ranges:
-      - bytes
-      api-supported-versions:
-      - 2022-11-01, 2023-04-01-preview, 2024-03-01-preview, 2024-05-01-preview, 2024-07-01-preview,
-        2024-12-01-preview
-      connection:
-      - keep-alive
-      content-length:
-<<<<<<< HEAD
-      - '563'
-      content-type:
-      - application/json; charset=utf-8
-      date:
-      - Wed, 26 Feb 2025 11:17:16 GMT
-      mise-correlation-id:
-      - f6a933a1-08dc-4642-a8e7-fbb456a0ef6a
-      strict-transport-security:
-      - max-age=31536000; includeSubDomains
-      x-azure-ref:
-      - 20250226T111716Z-r17775d4f98jjkc6hC1SG1dcu80000000d8000000000b4dp
-=======
-      - '559'
-      content-type:
-      - application/json; charset=utf-8
-      date:
-      - Mon, 24 Feb 2025 21:55:22 GMT
-      mise-correlation-id:
-      - f7300b47-88aa-40b3-b205-b74064549669
-      strict-transport-security:
-      - max-age=31536000; includeSubDomains
-      x-azure-ref:
-      - 20250224T215522Z-r17775d4f98jjkc6hC1SG1dcu800000008gg000000007t9e
->>>>>>> dfd6e4c3
-      x-cache:
-      - CONFIG_NOCACHE
-      x-content-type-options:
-      - nosniff
-    status:
-      code: 200
-      message: OK
-- request:
-    body: null
-    headers:
-      Accept:
-      - application/json
-      Accept-Encoding:
-      - gzip, deflate
-      Connection:
-      - keep-alive
-      User-Agent:
-<<<<<<< HEAD
-      - AZURECLI/2.70.0 azsdk-python-core/1.31.0 Python/3.12.8 (Linux-6.5.0-1025-azure-x86_64-with-glibc2.36)
-    method: GET
-    uri: https://f61c559d-b5d6-4f96-972c-afc20b4ec8b1.eastus.cnt-prod.loadtesting.azure.com/tests/loadtest-kvrefid-case/files/sample-JMX-file.jmx?api-version=2024-12-01-preview
-  response:
-    body:
-      string: '{"url":"https://cav5zwkbu0ncz7t0r1t9mfqw.z16.blob.storage.azure.net/ce68f267-a354-41ce-85b9-98394f209d3d/add3f2e1-068c-44dd-9d9f-b6677d7635a9?skoid=713ccf3d-dc33-4787-a1ee-6b0cc537c37a&sktid=33e01921-4d64-4f8c-a055-5bdaffd5e33d&skt=2025-02-26T11%3A15%3A35Z&ske=2025-02-26T18%3A15%3A35Z&sks=b&skv=2024-05-04&sv=2024-05-04&se=2025-02-26T11%3A27%3A21Z&sr=b&sp=r&sig=***","fileName":"sample-JMX-file.jmx","fileType":"TEST_SCRIPT","expireDateTime":"2025-02-26T11:27:21.491782Z","validationStatus":"VALIDATION_INITIATED"}'
-=======
-      - AZURECLI/2.69.0 azsdk-python-core/1.31.0 Python/3.12.8 (Linux-6.5.0-1025-azure-x86_64-with-glibc2.36)
-    method: GET
-    uri: https://15e947d4-31dd-40ef-bca9-d215bc39cca6.eastus.cnt-prod.loadtesting.azure.com/tests/loadtest-kvrefid-case/files/sample-JMX-file.jmx?api-version=2024-12-01-preview
-  response:
-    body:
-      string: '{"url":"https://x8riedvqx93l12nj0h4zk1wu.z21.blob.storage.azure.net/893ce491-1133-4972-bf84-4e175de233b5/63614403-dffa-411b-9e14-cfce2f70058d?skoid=713ccf3d-dc33-4787-a1ee-6b0cc537c37a&sktid=33e01921-4d64-4f8c-a055-5bdaffd5e33d&skt=2025-02-24T21%3A53%3A47Z&ske=2025-02-25T04%3A53%3A47Z&sks=b&skv=2024-05-04&sv=2024-05-04&se=2025-02-24T22%3A05%3A27Z&sr=b&sp=r&sig=***","fileName":"sample-JMX-file.jmx","fileType":"TEST_SCRIPT","expireDateTime":"2025-02-24T22:05:27.6851099Z","validationStatus":"VALIDATION_INITIATED"}'
->>>>>>> dfd6e4c3
-    headers:
-      accept-ranges:
-      - bytes
-      api-supported-versions:
-      - 2022-11-01, 2023-04-01-preview, 2024-03-01-preview, 2024-05-01-preview, 2024-07-01-preview,
-        2024-12-01-preview
-      connection:
-      - keep-alive
-      content-length:
-      - '563'
-      content-type:
-      - application/json; charset=utf-8
-      date:
-<<<<<<< HEAD
-      - Wed, 26 Feb 2025 11:17:21 GMT
-      mise-correlation-id:
-      - ecee3323-30c2-43d1-a8bc-5503537b2428
-      strict-transport-security:
-      - max-age=31536000; includeSubDomains
-      x-azure-ref:
-      - 20250226T111721Z-r17775d4f98jjkc6hC1SG1dcu80000000d8000000000b54y
-=======
-      - Mon, 24 Feb 2025 21:55:27 GMT
-      mise-correlation-id:
-      - ec73be4c-f33e-4b28-b3a9-7c3ea207b65b
-      strict-transport-security:
-      - max-age=31536000; includeSubDomains
-      x-azure-ref:
-      - 20250224T215527Z-r17775d4f98jjkc6hC1SG1dcu800000008gg000000007tnf
->>>>>>> dfd6e4c3
-      x-cache:
-      - CONFIG_NOCACHE
-      x-content-type-options:
-      - nosniff
-    status:
-      code: 200
-      message: OK
-- request:
-    body: null
-    headers:
-      Accept:
-      - application/json
-      Accept-Encoding:
-      - gzip, deflate
-      Connection:
-      - keep-alive
-      User-Agent:
-<<<<<<< HEAD
-      - AZURECLI/2.70.0 azsdk-python-core/1.31.0 Python/3.12.8 (Linux-6.5.0-1025-azure-x86_64-with-glibc2.36)
-    method: GET
-    uri: https://f61c559d-b5d6-4f96-972c-afc20b4ec8b1.eastus.cnt-prod.loadtesting.azure.com/tests/loadtest-kvrefid-case/files/sample-JMX-file.jmx?api-version=2024-12-01-preview
-  response:
-    body:
-      string: '{"url":"https://cav5zwkbu0ncz7t0r1t9mfqw.z16.blob.storage.azure.net/ce68f267-a354-41ce-85b9-98394f209d3d/add3f2e1-068c-44dd-9d9f-b6677d7635a9?skoid=713ccf3d-dc33-4787-a1ee-6b0cc537c37a&sktid=33e01921-4d64-4f8c-a055-5bdaffd5e33d&skt=2025-02-26T11%3A15%3A35Z&ske=2025-02-26T18%3A15%3A35Z&sks=b&skv=2024-05-04&sv=2024-05-04&se=2025-02-26T11%3A27%3A26Z&sr=b&sp=r&sig=***","fileName":"sample-JMX-file.jmx","fileType":"TEST_SCRIPT","expireDateTime":"2025-02-26T11:27:26.7886879Z","validationStatus":"VALIDATION_INITIATED"}'
-=======
-      - AZURECLI/2.69.0 azsdk-python-core/1.31.0 Python/3.12.8 (Linux-6.5.0-1025-azure-x86_64-with-glibc2.36)
-    method: GET
-    uri: https://15e947d4-31dd-40ef-bca9-d215bc39cca6.eastus.cnt-prod.loadtesting.azure.com/tests/loadtest-kvrefid-case/files/sample-JMX-file.jmx?api-version=2024-12-01-preview
-  response:
-    body:
-      string: '{"url":"https://x8riedvqx93l12nj0h4zk1wu.z21.blob.storage.azure.net/893ce491-1133-4972-bf84-4e175de233b5/63614403-dffa-411b-9e14-cfce2f70058d?skoid=713ccf3d-dc33-4787-a1ee-6b0cc537c37a&sktid=33e01921-4d64-4f8c-a055-5bdaffd5e33d&skt=2025-02-24T21%3A53%3A47Z&ske=2025-02-25T04%3A53%3A47Z&sks=b&skv=2024-05-04&sv=2024-05-04&se=2025-02-24T22%3A05%3A32Z&sr=b&sp=r&sig=***","fileName":"sample-JMX-file.jmx","fileType":"TEST_SCRIPT","expireDateTime":"2025-02-24T22:05:32.9454372Z","validationStatus":"VALIDATION_INITIATED"}'
->>>>>>> dfd6e4c3
-    headers:
-      accept-ranges:
-      - bytes
-      api-supported-versions:
-      - 2022-11-01, 2023-04-01-preview, 2024-03-01-preview, 2024-05-01-preview, 2024-07-01-preview,
-        2024-12-01-preview
-      connection:
-      - keep-alive
-      content-length:
-<<<<<<< HEAD
-      - '561'
-      content-type:
-      - application/json; charset=utf-8
-      date:
-      - Wed, 26 Feb 2025 11:17:26 GMT
-      mise-correlation-id:
-      - 1c9d9552-f005-4644-a8b4-f06fd906db4e
-      strict-transport-security:
-      - max-age=31536000; includeSubDomains
-      x-azure-ref:
-      - 20250226T111726Z-r17775d4f98jjkc6hC1SG1dcu80000000d8000000000b5s3
-=======
-      - '559'
-      content-type:
-      - application/json; charset=utf-8
-      date:
-      - Mon, 24 Feb 2025 21:55:33 GMT
-      mise-correlation-id:
-      - bc4a56b2-556e-4475-b734-276658635f77
-      strict-transport-security:
-      - max-age=31536000; includeSubDomains
-      x-azure-ref:
-      - 20250224T215532Z-r17775d4f98jjkc6hC1SG1dcu800000008gg000000007u0h
->>>>>>> dfd6e4c3
-      x-cache:
-      - CONFIG_NOCACHE
-      x-content-type-options:
-      - nosniff
-    status:
-      code: 200
-      message: OK
-- request:
-    body: null
-    headers:
-      Accept:
-      - application/json
-      Accept-Encoding:
-      - gzip, deflate
-      Connection:
-      - keep-alive
-      User-Agent:
-<<<<<<< HEAD
-      - AZURECLI/2.70.0 azsdk-python-core/1.31.0 Python/3.12.8 (Linux-6.5.0-1025-azure-x86_64-with-glibc2.36)
-    method: GET
-    uri: https://f61c559d-b5d6-4f96-972c-afc20b4ec8b1.eastus.cnt-prod.loadtesting.azure.com/tests/loadtest-kvrefid-case/files/sample-JMX-file.jmx?api-version=2024-12-01-preview
-  response:
-    body:
-      string: '{"url":"https://cav5zwkbu0ncz7t0r1t9mfqw.z16.blob.storage.azure.net/ce68f267-a354-41ce-85b9-98394f209d3d/add3f2e1-068c-44dd-9d9f-b6677d7635a9?skoid=713ccf3d-dc33-4787-a1ee-6b0cc537c37a&sktid=33e01921-4d64-4f8c-a055-5bdaffd5e33d&skt=2025-02-26T11%3A15%3A35Z&ske=2025-02-26T18%3A15%3A35Z&sks=b&skv=2024-05-04&sv=2024-05-04&se=2025-02-26T11%3A27%3A32Z&sr=b&sp=r&sig=***","fileName":"sample-JMX-file.jmx","fileType":"TEST_SCRIPT","expireDateTime":"2025-02-26T11:27:32.085307Z","validationStatus":"VALIDATION_INITIATED"}'
-=======
-      - AZURECLI/2.69.0 azsdk-python-core/1.31.0 Python/3.12.8 (Linux-6.5.0-1025-azure-x86_64-with-glibc2.36)
-    method: GET
-    uri: https://15e947d4-31dd-40ef-bca9-d215bc39cca6.eastus.cnt-prod.loadtesting.azure.com/tests/loadtest-kvrefid-case/files/sample-JMX-file.jmx?api-version=2024-12-01-preview
-  response:
-    body:
-      string: '{"url":"https://x8riedvqx93l12nj0h4zk1wu.z21.blob.storage.azure.net/893ce491-1133-4972-bf84-4e175de233b5/63614403-dffa-411b-9e14-cfce2f70058d?skoid=713ccf3d-dc33-4787-a1ee-6b0cc537c37a&sktid=33e01921-4d64-4f8c-a055-5bdaffd5e33d&skt=2025-02-24T21%3A53%3A47Z&ske=2025-02-25T04%3A53%3A47Z&sks=b&skv=2024-05-04&sv=2024-05-04&se=2025-02-24T22%3A05%3A38Z&sr=b&sp=r&sig=***","fileName":"sample-JMX-file.jmx","fileType":"TEST_SCRIPT","expireDateTime":"2025-02-24T22:05:38.2107792Z","validationStatus":"VALIDATION_INITIATED"}'
->>>>>>> dfd6e4c3
-    headers:
-      accept-ranges:
-      - bytes
-      api-supported-versions:
-      - 2022-11-01, 2023-04-01-preview, 2024-03-01-preview, 2024-05-01-preview, 2024-07-01-preview,
-        2024-12-01-preview
-      connection:
-      - keep-alive
-      content-length:
-      - '561'
-      content-type:
-      - application/json; charset=utf-8
-      date:
-<<<<<<< HEAD
-      - Wed, 26 Feb 2025 11:17:32 GMT
-      mise-correlation-id:
-      - ecca7dcc-4023-4697-b0ad-171873a3c0a3
-      strict-transport-security:
-      - max-age=31536000; includeSubDomains
-      x-azure-ref:
-      - 20250226T111731Z-r17775d4f98jjkc6hC1SG1dcu80000000d8000000000b6py
-=======
-      - Mon, 24 Feb 2025 21:55:38 GMT
-      mise-correlation-id:
-      - 3b677f60-f389-4d73-b7a2-bebd47dc5a7e
-      strict-transport-security:
-      - max-age=31536000; includeSubDomains
-      x-azure-ref:
-      - 20250224T215538Z-r17775d4f98jjkc6hC1SG1dcu800000008gg000000007uc2
-      x-cache:
-      - CONFIG_NOCACHE
-      x-content-type-options:
-      - nosniff
-    status:
-      code: 200
-      message: OK
-- request:
-    body: null
-    headers:
-      Accept:
-      - application/json
-      Accept-Encoding:
-      - gzip, deflate
-      Connection:
-      - keep-alive
-      User-Agent:
-      - AZURECLI/2.69.0 azsdk-python-core/1.31.0 Python/3.12.8 (Linux-6.5.0-1025-azure-x86_64-with-glibc2.36)
-    method: GET
-    uri: https://15e947d4-31dd-40ef-bca9-d215bc39cca6.eastus.cnt-prod.loadtesting.azure.com/tests/loadtest-kvrefid-case/files/sample-JMX-file.jmx?api-version=2024-12-01-preview
-  response:
-    body:
-      string: '{"url":"https://x8riedvqx93l12nj0h4zk1wu.z21.blob.storage.azure.net/893ce491-1133-4972-bf84-4e175de233b5/63614403-dffa-411b-9e14-cfce2f70058d?skoid=713ccf3d-dc33-4787-a1ee-6b0cc537c37a&sktid=33e01921-4d64-4f8c-a055-5bdaffd5e33d&skt=2025-02-24T21%3A53%3A48Z&ske=2025-02-25T04%3A53%3A48Z&sks=b&skv=2024-05-04&sv=2024-05-04&se=2025-02-24T22%3A05%3A43Z&sr=b&sp=r&sig=***","fileName":"sample-JMX-file.jmx","fileType":"TEST_SCRIPT","expireDateTime":"2025-02-24T22:05:43.4632681Z","validationStatus":"VALIDATION_INITIATED"}'
-    headers:
-      accept-ranges:
-      - bytes
-      api-supported-versions:
-      - 2022-11-01, 2023-04-01-preview, 2024-03-01-preview, 2024-05-01-preview, 2024-07-01-preview,
-        2024-12-01-preview
-      connection:
-      - keep-alive
-      content-length:
-      - '561'
-      content-type:
-      - application/json; charset=utf-8
-      date:
-      - Mon, 24 Feb 2025 21:55:43 GMT
-      mise-correlation-id:
-      - 4c5f54b0-ec25-4401-b88f-a3157fd599c7
-      strict-transport-security:
-      - max-age=31536000; includeSubDomains
-      x-azure-ref:
-      - 20250224T215543Z-r17775d4f98jjkc6hC1SG1dcu800000008gg000000007urm
->>>>>>> dfd6e4c3
-      x-cache:
-      - CONFIG_NOCACHE
-      x-content-type-options:
-      - nosniff
-    status:
-      code: 200
-      message: OK
-- request:
-    body: null
-    headers:
-      Accept:
-      - application/json
-      Accept-Encoding:
-      - gzip, deflate
-      Connection:
-      - keep-alive
-      User-Agent:
-<<<<<<< HEAD
-      - AZURECLI/2.70.0 azsdk-python-core/1.31.0 Python/3.12.8 (Linux-6.5.0-1025-azure-x86_64-with-glibc2.36)
-    method: GET
-    uri: https://f61c559d-b5d6-4f96-972c-afc20b4ec8b1.eastus.cnt-prod.loadtesting.azure.com/tests/loadtest-kvrefid-case/files/sample-JMX-file.jmx?api-version=2024-12-01-preview
-  response:
-    body:
-      string: '{"url":"https://cav5zwkbu0ncz7t0r1t9mfqw.z16.blob.storage.azure.net/ce68f267-a354-41ce-85b9-98394f209d3d/add3f2e1-068c-44dd-9d9f-b6677d7635a9?skoid=713ccf3d-dc33-4787-a1ee-6b0cc537c37a&sktid=33e01921-4d64-4f8c-a055-5bdaffd5e33d&skt=2025-02-26T11%3A15%3A38Z&ske=2025-02-26T18%3A15%3A38Z&sks=b&skv=2024-05-04&sv=2024-05-04&se=2025-02-26T11%3A27%3A37Z&sr=b&sp=r&sig=***","fileName":"sample-JMX-file.jmx","fileType":"TEST_SCRIPT","expireDateTime":"2025-02-26T11:27:37.3385189Z","validationStatus":"VALIDATION_SUCCESS"}'
-=======
-      - AZURECLI/2.69.0 azsdk-python-core/1.31.0 Python/3.12.8 (Linux-6.5.0-1025-azure-x86_64-with-glibc2.36)
-    method: GET
-    uri: https://15e947d4-31dd-40ef-bca9-d215bc39cca6.eastus.cnt-prod.loadtesting.azure.com/tests/loadtest-kvrefid-case/files/sample-JMX-file.jmx?api-version=2024-12-01-preview
-  response:
-    body:
-      string: '{"url":"https://x8riedvqx93l12nj0h4zk1wu.z21.blob.storage.azure.net/893ce491-1133-4972-bf84-4e175de233b5/63614403-dffa-411b-9e14-cfce2f70058d?skoid=713ccf3d-dc33-4787-a1ee-6b0cc537c37a&sktid=33e01921-4d64-4f8c-a055-5bdaffd5e33d&skt=2025-02-24T21%3A53%3A48Z&ske=2025-02-25T04%3A53%3A48Z&sks=b&skv=2024-05-04&sv=2024-05-04&se=2025-02-24T22%3A05%3A49Z&sr=b&sp=r&sig=***","fileName":"sample-JMX-file.jmx","fileType":"TEST_SCRIPT","expireDateTime":"2025-02-24T22:05:49.3701264Z","validationStatus":"VALIDATION_SUCCESS"}'
->>>>>>> dfd6e4c3
-    headers:
-      accept-ranges:
-      - bytes
-      api-supported-versions:
-      - 2022-11-01, 2023-04-01-preview, 2024-03-01-preview, 2024-05-01-preview, 2024-07-01-preview,
-        2024-12-01-preview
-      connection:
-      - keep-alive
-      content-length:
-      - '559'
-      content-type:
-      - application/json; charset=utf-8
-      date:
-<<<<<<< HEAD
-      - Wed, 26 Feb 2025 11:17:37 GMT
-      mise-correlation-id:
-      - 17f05e03-5935-4766-88f5-f963b2bf0545
-      strict-transport-security:
-      - max-age=31536000; includeSubDomains
-      x-azure-ref:
-      - 20250226T111737Z-r17775d4f98jjkc6hC1SG1dcu80000000d8000000000b7bh
-=======
-      - Mon, 24 Feb 2025 21:55:49 GMT
-      mise-correlation-id:
-      - 00e22076-9944-4428-b4f5-04e286163081
-      strict-transport-security:
-      - max-age=31536000; includeSubDomains
-      x-azure-ref:
-      - 20250224T215548Z-r17775d4f98jjkc6hC1SG1dcu800000008gg000000007v1w
->>>>>>> dfd6e4c3
-      x-cache:
-      - CONFIG_NOCACHE
-      x-content-type-options:
-      - nosniff
-    status:
-      code: 200
-      message: OK
-- request:
-    body: null
-    headers:
-      Accept:
-      - application/json
-      Accept-Encoding:
-      - gzip, deflate
-      Connection:
-      - keep-alive
-      User-Agent:
-<<<<<<< HEAD
-      - AZURECLI/2.70.0 azsdk-python-core/1.31.0 Python/3.12.8 (Linux-6.5.0-1025-azure-x86_64-with-glibc2.36)
-    method: GET
-    uri: https://f61c559d-b5d6-4f96-972c-afc20b4ec8b1.eastus.cnt-prod.loadtesting.azure.com/tests/loadtest-kvrefid-case?api-version=2024-12-01-preview
-  response:
-    body:
-      string: '{"passFailCriteria":{"passFailMetrics":{"73376d5a-13d5-4838-96fb-0cc948fd4409":{"clientMetric":"latency","aggregate":"avg","condition":">","requestName":"GetCustomerDetails","value":200.0,"action":"continue"},"db839ee8-e7dd-4942-bfed-260b2d8de621":{"clientMetric":"error","aggregate":"percentage","condition":">","value":50.0,"action":"continue"},"d1b3e621-ade9-4be4-a654-979401438485":{"clientMetric":"requests_per_sec","aggregate":"avg","condition":">","value":78.0,"action":"continue"}},"passFailServerMetrics":{}},"autoStopCriteria":{"autoStopDisabled":false,"errorRate":90.0,"errorRateTimeWindowInSeconds":60},"environmentVariables":{"rps":"1"},"loadTestConfiguration":{"engineInstances":1,"splitAllCSVs":false,"quickStartTest":false},"inputArtifacts":{"testScriptFileInfo":{"url":"https://cav5zwkbu0ncz7t0r1t9mfqw.z16.blob.storage.azure.net/ce68f267-a354-41ce-85b9-98394f209d3d/add3f2e1-068c-44dd-9d9f-b6677d7635a9?skoid=713ccf3d-dc33-4787-a1ee-6b0cc537c37a&sktid=33e01921-4d64-4f8c-a055-5bdaffd5e33d&skt=2025-02-26T11%3A15%3A37Z&ske=2025-02-26T18%3A15%3A37Z&sks=b&skv=2024-05-04&sv=2024-05-04&se=2025-02-26T12%3A17%3A37Z&sr=b&sp=r&sig=***","fileName":"sample-JMX-file.jmx","fileType":"TEST_SCRIPT","expireDateTime":"2025-02-26T12:17:37.5896308Z","validationStatus":"VALIDATION_SUCCESS"},"additionalFileInfo":[{"url":"https://cav5zwkbu0ncz7t0r1t9mfqw.z16.blob.storage.azure.net/ce68f267-a354-41ce-85b9-98394f209d3d/c38228b6-0377-4b86-8d85-6616713a9278?skoid=713ccf3d-dc33-4787-a1ee-6b0cc537c37a&sktid=33e01921-4d64-4f8c-a055-5bdaffd5e33d&skt=2025-02-26T11%3A15%3A37Z&ske=2025-02-26T18%3A15%3A37Z&sks=b&skv=2024-05-04&sv=2024-05-04&se=2025-02-26T12%3A17%3A37Z&sr=b&sp=r&sig=***","fileName":"additional-data.csv","fileType":"ADDITIONAL_ARTIFACTS","expireDateTime":"2025-02-26T12:17:37.5900377Z","validationStatus":"VALIDATION_NOT_REQUIRED"},{"url":"https://cav5zwkbu0ncz7t0r1t9mfqw.z16.blob.storage.azure.net/ce68f267-a354-41ce-85b9-98394f209d3d/e178d6ac-b6b7-4ef1-8316-b82b81ab8338?skoid=713ccf3d-dc33-4787-a1ee-6b0cc537c37a&sktid=33e01921-4d64-4f8c-a055-5bdaffd5e33d&skt=2025-02-26T11%3A15%3A37Z&ske=2025-02-26T18%3A15%3A37Z&sks=b&skv=2024-05-04&sv=2024-05-04&se=2025-02-26T12%3A17%3A37Z&sr=b&sp=r&sig=***","fileName":"sample-ZIP-artifact.zip","fileType":"ZIPPED_ARTIFACTS","expireDateTime":"2025-02-26T12:17:37.5902124Z","validationStatus":"VALIDATION_SUCCESS"}]},"kind":"JMX","publicIPDisabled":false,"metricsReferenceIdentityType":"SystemAssigned","testId":"loadtest-kvrefid-case","description":"Test
-        created from az load test command","displayName":"CLI-Test","keyvaultReferenceIdentityType":"UserAssigned","keyvaultReferenceIdentityId":"/subscriptions/00000000-0000-0000-0000-000000000000/resourcegroups/sample-rg/providers/microsoft.managedidentity/userassignedidentities/sample-mi","createdDateTime":"2025-02-26T11:15:34.384Z","createdBy":"hbisht@microsoft.com","lastModifiedDateTime":"2025-02-26T11:17:35.995Z","lastModifiedBy":"hbisht@microsoft.com"}'
-=======
-      - AZURECLI/2.69.0 azsdk-python-core/1.31.0 Python/3.12.8 (Linux-6.5.0-1025-azure-x86_64-with-glibc2.36)
-    method: GET
-    uri: https://15e947d4-31dd-40ef-bca9-d215bc39cca6.eastus.cnt-prod.loadtesting.azure.com/tests/loadtest-kvrefid-case?api-version=2024-12-01-preview
-  response:
-    body:
-      string: '{"passFailCriteria":{"passFailMetrics":{"af818a75-078c-4dae-86c3-77218279a0c2":{"clientMetric":"latency","aggregate":"avg","condition":">","requestName":"GetCustomerDetails","value":200.0,"action":"continue"},"d9e6fa1e-be8b-4dea-8e55-63b42ab456d3":{"clientMetric":"error","aggregate":"percentage","condition":">","value":50.0,"action":"continue"},"c236a7d3-6401-4362-87f9-4cbd935c0f43":{"clientMetric":"requests_per_sec","aggregate":"avg","condition":">","value":78.0,"action":"continue"}},"passFailServerMetrics":{}},"autoStopCriteria":{"autoStopDisabled":false,"errorRate":90.0,"errorRateTimeWindowInSeconds":60},"environmentVariables":{"rps":"1"},"loadTestConfiguration":{"engineInstances":1,"splitAllCSVs":false,"quickStartTest":false},"inputArtifacts":{"testScriptFileInfo":{"url":"https://x8riedvqx93l12nj0h4zk1wu.z21.blob.storage.azure.net/893ce491-1133-4972-bf84-4e175de233b5/63614403-dffa-411b-9e14-cfce2f70058d?skoid=713ccf3d-dc33-4787-a1ee-6b0cc537c37a&sktid=33e01921-4d64-4f8c-a055-5bdaffd5e33d&skt=2025-02-24T21%3A54%3A24Z&ske=2025-02-25T04%3A54%3A24Z&sks=b&skv=2024-05-04&sv=2024-05-04&se=2025-02-24T22%3A55%3A49Z&sr=b&sp=r&sig=***","fileName":"sample-JMX-file.jmx","fileType":"TEST_SCRIPT","expireDateTime":"2025-02-24T22:55:49.6225149Z","validationStatus":"VALIDATION_SUCCESS"},"additionalFileInfo":[{"url":"https://x8riedvqx93l12nj0h4zk1wu.z21.blob.storage.azure.net/893ce491-1133-4972-bf84-4e175de233b5/306d2a4c-4672-4b64-9036-6c228ad54ee5?skoid=713ccf3d-dc33-4787-a1ee-6b0cc537c37a&sktid=33e01921-4d64-4f8c-a055-5bdaffd5e33d&skt=2025-02-24T21%3A54%3A24Z&ske=2025-02-25T04%3A54%3A24Z&sks=b&skv=2024-05-04&sv=2024-05-04&se=2025-02-24T22%3A55%3A49Z&sr=b&sp=r&sig=***","fileName":"additional-data.csv","fileType":"ADDITIONAL_ARTIFACTS","expireDateTime":"2025-02-24T22:55:49.6228818Z","validationStatus":"VALIDATION_NOT_REQUIRED"},{"url":"https://x8riedvqx93l12nj0h4zk1wu.z21.blob.storage.azure.net/893ce491-1133-4972-bf84-4e175de233b5/6e188739-9ab7-42cf-9b4c-818a893a7c91?skoid=713ccf3d-dc33-4787-a1ee-6b0cc537c37a&sktid=33e01921-4d64-4f8c-a055-5bdaffd5e33d&skt=2025-02-24T21%3A54%3A24Z&ske=2025-02-25T04%3A54%3A24Z&sks=b&skv=2024-05-04&sv=2024-05-04&se=2025-02-24T22%3A55%3A49Z&sr=b&sp=r&sig=***","fileName":"sample-ZIP-artifact.zip","fileType":"ZIPPED_ARTIFACTS","expireDateTime":"2025-02-24T22:55:49.6230305Z","validationStatus":"VALIDATION_SUCCESS"}]},"kind":"JMX","publicIPDisabled":false,"metricsReferenceIdentityType":"SystemAssigned","testId":"loadtest-kvrefid-case","description":"Test
-        created from az load test command","displayName":"CLI-Test","keyvaultReferenceIdentityType":"UserAssigned","keyvaultReferenceIdentityId":"/subscriptions/00000000-0000-0000-0000-000000000000/resourcegroups/sample-rg/providers/microsoft.managedidentity/userassignedidentities/sample-mi","createdDateTime":"2025-02-24T21:53:45.077Z","createdBy":"hbisht@microsoft.com","lastModifiedDateTime":"2025-02-24T21:55:47.665Z","lastModifiedBy":"hbisht@microsoft.com"}'
->>>>>>> dfd6e4c3
-    headers:
-      accept-ranges:
-      - bytes
-      api-supported-versions:
-      - 2022-11-01, 2023-04-01-preview, 2024-03-01-preview, 2024-05-01-preview, 2024-07-01-preview,
-        2024-12-01-preview
-      connection:
-      - keep-alive
-      content-length:
-<<<<<<< HEAD
-      - '3108'
-      content-type:
-      - application/json; charset=utf-8
-      date:
-      - Wed, 26 Feb 2025 11:17:37 GMT
-      mise-correlation-id:
-      - 726d9f2b-8fc5-4f6a-807a-88b1de53d186
-      strict-transport-security:
-      - max-age=31536000; includeSubDomains
-      x-azure-ref:
-      - 20250226T111737Z-r17775d4f98jjkc6hC1SG1dcu80000000d8000000000b7cc
-=======
-      - '3102'
-      content-type:
-      - application/json; charset=utf-8
-      date:
-      - Mon, 24 Feb 2025 21:55:49 GMT
-      mise-correlation-id:
-      - d9910434-4bb7-4cd1-8be1-a3b66b1790a6
-      strict-transport-security:
-      - max-age=31536000; includeSubDomains
-      x-azure-ref:
-      - 20250224T215549Z-r17775d4f98jjkc6hC1SG1dcu800000008gg000000007v3w
->>>>>>> dfd6e4c3
-      x-cache:
-      - CONFIG_NOCACHE
-      x-content-type-options:
-      - nosniff
-    status:
-      code: 200
-      message: OK
-- request:
-    body: null
-    headers:
-      Accept:
-      - application/json
-      Accept-Encoding:
-      - gzip, deflate
-      Connection:
-      - keep-alive
-      User-Agent:
-      - azsdk-python-mgmt-loadtesting/1.0.0 Python/3.12.8 (Linux-6.5.0-1025-azure-x86_64-with-glibc2.36)
-    method: GET
-    uri: https://management.azure.com/subscriptions/00000000-0000-0000-0000-000000000000/resourceGroups/clitest-load-000001/providers/Microsoft.LoadTestService/loadTests/clitest-load-000002?api-version=2022-12-01
-  response:
-    body:
-<<<<<<< HEAD
-      string: '{"id":"/subscriptions/00000000-0000-0000-0000-000000000000/resourceGroups/clitest-load-000001/providers/Microsoft.LoadTestService/loadTests/clitest-load-000002","name":"clitest-load-000002","type":"microsoft.loadtestservice/loadtests","location":"eastus","systemData":{"createdBy":"hbisht@microsoft.com","createdByType":"User","createdAt":"2025-02-26T11:14:32.2328146Z","lastModifiedBy":"hbisht@microsoft.com","lastModifiedByType":"User","lastModifiedAt":"2025-02-26T11:14:32.2328146Z"},"identity":{"type":"None"},"properties":{"dataPlaneURI":"f61c559d-b5d6-4f96-972c-afc20b4ec8b1.eastus.cnt-prod.loadtesting.azure.com","provisioningState":"Succeeded"}}'
-=======
-      string: '{"id":"/subscriptions/00000000-0000-0000-0000-000000000000/resourceGroups/clitest-load-000001/providers/Microsoft.LoadTestService/loadTests/clitest-load-000002","name":"clitest-load-000002","type":"microsoft.loadtestservice/loadtests","location":"eastus","systemData":{"createdBy":"hbisht@microsoft.com","createdByType":"User","createdAt":"2025-02-24T21:52:44.1893597Z","lastModifiedBy":"hbisht@microsoft.com","lastModifiedByType":"User","lastModifiedAt":"2025-02-24T21:52:44.1893597Z"},"identity":{"type":"None"},"properties":{"dataPlaneURI":"15e947d4-31dd-40ef-bca9-d215bc39cca6.eastus.cnt-prod.loadtesting.azure.com","provisioningState":"Succeeded"}}'
->>>>>>> dfd6e4c3
-    headers:
-      cache-control:
-      - no-cache
-      content-length:
-      - '653'
-      content-type:
-      - application/json; charset=utf-8
-      date:
-<<<<<<< HEAD
-      - Wed, 26 Feb 2025 11:17:38 GMT
-      etag:
-      - '"7f0158e5-0000-0200-0000-67bef7ae0000"'
-=======
-      - Mon, 24 Feb 2025 21:55:49 GMT
-      etag:
-      - '"4f015cb3-0000-0200-0000-67bcea420000"'
->>>>>>> dfd6e4c3
-      expires:
-      - '-1'
-      pragma:
-      - no-cache
-      strict-transport-security:
-      - max-age=31536000; includeSubDomains
-      x-cache:
-      - CONFIG_NOCACHE
-      x-content-type-options:
-      - nosniff
-      x-ms-providerhub-traffic:
-      - 'True'
-      x-ms-ratelimit-remaining-subscription-global-reads:
-      - '16499'
-      x-msedge-ref:
-<<<<<<< HEAD
-      - 'Ref A: 90FB75D062D847429EDDA0BCCEA256B9 Ref B: MAA201060516029 Ref C: 2025-02-26T11:17:37Z'
-=======
-      - 'Ref A: 3BEF960F9E50420A850D1852A8B5B9B9 Ref B: MAA201060514031 Ref C: 2025-02-24T21:55:49Z'
->>>>>>> dfd6e4c3
-    status:
-      code: 200
-      message: OK
-- request:
-    body: null
-    headers:
-      Accept:
-      - application/json
-      Accept-Encoding:
-      - gzip, deflate
-      Connection:
-      - keep-alive
-      User-Agent:
-<<<<<<< HEAD
-      - AZURECLI/2.70.0 azsdk-python-core/1.31.0 Python/3.12.8 (Linux-6.5.0-1025-azure-x86_64-with-glibc2.36)
-    method: GET
-    uri: https://f61c559d-b5d6-4f96-972c-afc20b4ec8b1.eastus.cnt-prod.loadtesting.azure.com/tests/loadtest-kvrefid-case?api-version=2024-12-01-preview
-  response:
-    body:
-      string: '{"passFailCriteria":{"passFailMetrics":{"73376d5a-13d5-4838-96fb-0cc948fd4409":{"clientMetric":"latency","aggregate":"avg","condition":">","requestName":"GetCustomerDetails","value":200.0,"action":"continue"},"db839ee8-e7dd-4942-bfed-260b2d8de621":{"clientMetric":"error","aggregate":"percentage","condition":">","value":50.0,"action":"continue"},"d1b3e621-ade9-4be4-a654-979401438485":{"clientMetric":"requests_per_sec","aggregate":"avg","condition":">","value":78.0,"action":"continue"}},"passFailServerMetrics":{}},"autoStopCriteria":{"autoStopDisabled":false,"errorRate":90.0,"errorRateTimeWindowInSeconds":60},"environmentVariables":{"rps":"1"},"loadTestConfiguration":{"engineInstances":1,"splitAllCSVs":false,"quickStartTest":false},"inputArtifacts":{"testScriptFileInfo":{"url":"https://cav5zwkbu0ncz7t0r1t9mfqw.z16.blob.storage.azure.net/ce68f267-a354-41ce-85b9-98394f209d3d/add3f2e1-068c-44dd-9d9f-b6677d7635a9?skoid=713ccf3d-dc33-4787-a1ee-6b0cc537c37a&sktid=33e01921-4d64-4f8c-a055-5bdaffd5e33d&skt=2025-02-26T11%3A15%3A35Z&ske=2025-02-26T18%3A15%3A35Z&sks=b&skv=2024-05-04&sv=2024-05-04&se=2025-02-26T12%3A17%3A38Z&sr=b&sp=r&sig=***","fileName":"sample-JMX-file.jmx","fileType":"TEST_SCRIPT","expireDateTime":"2025-02-26T12:17:38.5783294Z","validationStatus":"VALIDATION_SUCCESS"},"additionalFileInfo":[{"url":"https://cav5zwkbu0ncz7t0r1t9mfqw.z16.blob.storage.azure.net/ce68f267-a354-41ce-85b9-98394f209d3d/c38228b6-0377-4b86-8d85-6616713a9278?skoid=713ccf3d-dc33-4787-a1ee-6b0cc537c37a&sktid=33e01921-4d64-4f8c-a055-5bdaffd5e33d&skt=2025-02-26T11%3A15%3A35Z&ske=2025-02-26T18%3A15%3A35Z&sks=b&skv=2024-05-04&sv=2024-05-04&se=2025-02-26T12%3A17%3A38Z&sr=b&sp=r&sig=***","fileName":"additional-data.csv","fileType":"ADDITIONAL_ARTIFACTS","expireDateTime":"2025-02-26T12:17:38.5787221Z","validationStatus":"VALIDATION_NOT_REQUIRED"},{"url":"https://cav5zwkbu0ncz7t0r1t9mfqw.z16.blob.storage.azure.net/ce68f267-a354-41ce-85b9-98394f209d3d/e178d6ac-b6b7-4ef1-8316-b82b81ab8338?skoid=713ccf3d-dc33-4787-a1ee-6b0cc537c37a&sktid=33e01921-4d64-4f8c-a055-5bdaffd5e33d&skt=2025-02-26T11%3A15%3A35Z&ske=2025-02-26T18%3A15%3A35Z&sks=b&skv=2024-05-04&sv=2024-05-04&se=2025-02-26T12%3A17%3A38Z&sr=b&sp=r&sig=***","fileName":"sample-ZIP-artifact.zip","fileType":"ZIPPED_ARTIFACTS","expireDateTime":"2025-02-26T12:17:38.5788187Z","validationStatus":"VALIDATION_SUCCESS"}]},"kind":"JMX","publicIPDisabled":false,"metricsReferenceIdentityType":"SystemAssigned","testId":"loadtest-kvrefid-case","description":"Test
-        created from az load test command","displayName":"CLI-Test","keyvaultReferenceIdentityType":"UserAssigned","keyvaultReferenceIdentityId":"/subscriptions/00000000-0000-0000-0000-000000000000/resourcegroups/sample-rg/providers/microsoft.managedidentity/userassignedidentities/sample-mi","createdDateTime":"2025-02-26T11:15:34.384Z","createdBy":"hbisht@microsoft.com","lastModifiedDateTime":"2025-02-26T11:17:35.995Z","lastModifiedBy":"hbisht@microsoft.com"}'
-=======
-      - AZURECLI/2.69.0 azsdk-python-core/1.31.0 Python/3.12.8 (Linux-6.5.0-1025-azure-x86_64-with-glibc2.36)
-    method: GET
-    uri: https://15e947d4-31dd-40ef-bca9-d215bc39cca6.eastus.cnt-prod.loadtesting.azure.com/tests/loadtest-kvrefid-case?api-version=2024-12-01-preview
-  response:
-    body:
-      string: '{"passFailCriteria":{"passFailMetrics":{"af818a75-078c-4dae-86c3-77218279a0c2":{"clientMetric":"latency","aggregate":"avg","condition":">","requestName":"GetCustomerDetails","value":200.0,"action":"continue"},"d9e6fa1e-be8b-4dea-8e55-63b42ab456d3":{"clientMetric":"error","aggregate":"percentage","condition":">","value":50.0,"action":"continue"},"c236a7d3-6401-4362-87f9-4cbd935c0f43":{"clientMetric":"requests_per_sec","aggregate":"avg","condition":">","value":78.0,"action":"continue"}},"passFailServerMetrics":{}},"autoStopCriteria":{"autoStopDisabled":false,"errorRate":90.0,"errorRateTimeWindowInSeconds":60},"environmentVariables":{"rps":"1"},"loadTestConfiguration":{"engineInstances":1,"splitAllCSVs":false,"quickStartTest":false},"inputArtifacts":{"testScriptFileInfo":{"url":"https://x8riedvqx93l12nj0h4zk1wu.z21.blob.storage.azure.net/893ce491-1133-4972-bf84-4e175de233b5/63614403-dffa-411b-9e14-cfce2f70058d?skoid=713ccf3d-dc33-4787-a1ee-6b0cc537c37a&sktid=33e01921-4d64-4f8c-a055-5bdaffd5e33d&skt=2025-02-24T21%3A53%3A46Z&ske=2025-02-25T04%3A53%3A46Z&sks=b&skv=2024-05-04&sv=2024-05-04&se=2025-02-24T22%3A55%3A50Z&sr=b&sp=r&sig=***","fileName":"sample-JMX-file.jmx","fileType":"TEST_SCRIPT","expireDateTime":"2025-02-24T22:55:50.6036442Z","validationStatus":"VALIDATION_SUCCESS"},"additionalFileInfo":[{"url":"https://x8riedvqx93l12nj0h4zk1wu.z21.blob.storage.azure.net/893ce491-1133-4972-bf84-4e175de233b5/306d2a4c-4672-4b64-9036-6c228ad54ee5?skoid=713ccf3d-dc33-4787-a1ee-6b0cc537c37a&sktid=33e01921-4d64-4f8c-a055-5bdaffd5e33d&skt=2025-02-24T21%3A53%3A46Z&ske=2025-02-25T04%3A53%3A46Z&sks=b&skv=2024-05-04&sv=2024-05-04&se=2025-02-24T22%3A55%3A50Z&sr=b&sp=r&sig=***","fileName":"additional-data.csv","fileType":"ADDITIONAL_ARTIFACTS","expireDateTime":"2025-02-24T22:55:50.6040595Z","validationStatus":"VALIDATION_NOT_REQUIRED"},{"url":"https://x8riedvqx93l12nj0h4zk1wu.z21.blob.storage.azure.net/893ce491-1133-4972-bf84-4e175de233b5/6e188739-9ab7-42cf-9b4c-818a893a7c91?skoid=713ccf3d-dc33-4787-a1ee-6b0cc537c37a&sktid=33e01921-4d64-4f8c-a055-5bdaffd5e33d&skt=2025-02-24T21%3A53%3A46Z&ske=2025-02-25T04%3A53%3A46Z&sks=b&skv=2024-05-04&sv=2024-05-04&se=2025-02-24T22%3A55%3A50Z&sr=b&sp=r&sig=***","fileName":"sample-ZIP-artifact.zip","fileType":"ZIPPED_ARTIFACTS","expireDateTime":"2025-02-24T22:55:50.6042274Z","validationStatus":"VALIDATION_SUCCESS"}]},"kind":"JMX","publicIPDisabled":false,"metricsReferenceIdentityType":"SystemAssigned","testId":"loadtest-kvrefid-case","description":"Test
-        created from az load test command","displayName":"CLI-Test","keyvaultReferenceIdentityType":"UserAssigned","keyvaultReferenceIdentityId":"/subscriptions/00000000-0000-0000-0000-000000000000/resourcegroups/sample-rg/providers/microsoft.managedidentity/userassignedidentities/sample-mi","createdDateTime":"2025-02-24T21:53:45.077Z","createdBy":"hbisht@microsoft.com","lastModifiedDateTime":"2025-02-24T21:55:47.665Z","lastModifiedBy":"hbisht@microsoft.com"}'
->>>>>>> dfd6e4c3
-    headers:
-      accept-ranges:
-      - bytes
-      api-supported-versions:
-      - 2022-11-01, 2023-04-01-preview, 2024-03-01-preview, 2024-05-01-preview, 2024-07-01-preview,
-        2024-12-01-preview
-      connection:
-      - keep-alive
-      content-length:
-<<<<<<< HEAD
+      - 'Ref A: D404BD2D69004A5D9E9171D2BF9A0AF1 Ref B: MAA201060513023 Ref C: 2025-02-26T23:10:22Z'
+    status:
+      code: 200
+      message: OK
+- request:
+    body: null
+    headers:
+      Accept:
+      - application/json
+      Accept-Encoding:
+      - gzip, deflate
+      Connection:
+      - keep-alive
+      User-Agent:
+      - AZURECLI/2.70.0 azsdk-python-core/1.31.0 Python/3.12.8 (Linux-6.5.0-1025-azure-x86_64-with-glibc2.36)
+    method: GET
+    uri: https://b99a95cb-db74-48d1-980c-fe606d9e9d29.eastus.cnt-prod.loadtesting.azure.com/tests/loadtest-kvrefid-case?api-version=2024-12-01-preview
+  response:
+    body:
+      string: '{"passFailCriteria":{"passFailMetrics":{"321372f7-6f75-48d0-b922-c409f8167629":{"clientMetric":"latency","aggregate":"avg","condition":">","requestName":"GetCustomerDetails","value":200.0,"action":"continue"},"59f42a96-57eb-496d-af2d-0d539127291c":{"clientMetric":"error","aggregate":"percentage","condition":">","value":50.0,"action":"continue"},"dd6d2a70-2951-4dae-963b-8a2856c74eb8":{"clientMetric":"requests_per_sec","aggregate":"avg","condition":">","value":78.0,"action":"continue"}},"passFailServerMetrics":{}},"autoStopCriteria":{"autoStopDisabled":false,"errorRate":90.0,"errorRateTimeWindowInSeconds":60},"environmentVariables":{"rps":"1"},"loadTestConfiguration":{"engineInstances":1,"splitAllCSVs":false,"quickStartTest":false},"inputArtifacts":{"testScriptFileInfo":{"url":"https://oi448951q60rh0r3dkw381x3.z31.blob.storage.azure.net/9a579d6d-0db8-4d1e-9876-776e25eee541/b3ba9a7a-a32f-4281-ad64-64f6f6b0103b?skoid=713ccf3d-dc33-4787-a1ee-6b0cc537c37a&sktid=33e01921-4d64-4f8c-a055-5bdaffd5e33d&skt=2025-02-26T23%3A08%3A09Z&ske=2025-02-27T06%3A08%3A09Z&sks=b&skv=2024-05-04&sv=2024-05-04&se=2025-02-27T00%3A10%3A23Z&sr=b&sp=r&sig=***","fileName":"sample-JMX-file.jmx","fileType":"TEST_SCRIPT","expireDateTime":"2025-02-27T00:10:23.7174942Z","validationStatus":"VALIDATION_SUCCESS"},"additionalFileInfo":[{"url":"https://oi448951q60rh0r3dkw381x3.z31.blob.storage.azure.net/9a579d6d-0db8-4d1e-9876-776e25eee541/beee86ad-0245-48fc-93f2-67b395916ed7?skoid=713ccf3d-dc33-4787-a1ee-6b0cc537c37a&sktid=33e01921-4d64-4f8c-a055-5bdaffd5e33d&skt=2025-02-26T23%3A08%3A09Z&ske=2025-02-27T06%3A08%3A09Z&sks=b&skv=2024-05-04&sv=2024-05-04&se=2025-02-27T00%3A10%3A23Z&sr=b&sp=r&sig=***","fileName":"additional-data.csv","fileType":"ADDITIONAL_ARTIFACTS","expireDateTime":"2025-02-27T00:10:23.7178909Z","validationStatus":"VALIDATION_NOT_REQUIRED"},{"url":"https://oi448951q60rh0r3dkw381x3.z31.blob.storage.azure.net/9a579d6d-0db8-4d1e-9876-776e25eee541/38a952e3-f1d2-4447-ab8b-eb3f968898d2?skoid=713ccf3d-dc33-4787-a1ee-6b0cc537c37a&sktid=33e01921-4d64-4f8c-a055-5bdaffd5e33d&skt=2025-02-26T23%3A08%3A09Z&ske=2025-02-27T06%3A08%3A09Z&sks=b&skv=2024-05-04&sv=2024-05-04&se=2025-02-27T00%3A10%3A23Z&sr=b&sp=r&sig=***","fileName":"sample-ZIP-artifact.zip","fileType":"ZIPPED_ARTIFACTS","expireDateTime":"2025-02-27T00:10:23.7180629Z","validationStatus":"VALIDATION_SUCCESS"}]},"kind":"JMX","publicIPDisabled":false,"metricsReferenceIdentityType":"SystemAssigned","testId":"loadtest-kvrefid-case","description":"Test
+        created from az load test command","displayName":"CLI-Test","keyvaultReferenceIdentityType":"UserAssigned","keyvaultReferenceIdentityId":"/subscriptions/00000000-0000-0000-0000-000000000000/resourcegroups/sample-rg/providers/microsoft.managedidentity/userassignedidentities/sample-mi","createdDateTime":"2025-02-26T23:08:09.107Z","createdBy":"hbisht@microsoft.com","lastModifiedDateTime":"2025-02-26T23:10:20.361Z","lastModifiedBy":"hbisht@microsoft.com"}'
+    headers:
+      accept-ranges:
+      - bytes
+      api-supported-versions:
+      - 2022-11-01, 2023-04-01-preview, 2024-03-01-preview, 2024-05-01-preview, 2024-07-01-preview,
+        2024-12-01-preview
+      connection:
+      - keep-alive
+      content-length:
       - '3100'
       content-type:
       - application/json; charset=utf-8
       date:
-      - Wed, 26 Feb 2025 11:17:38 GMT
-      mise-correlation-id:
-      - 5572735f-a59c-454f-bafd-36a70881647a
-      strict-transport-security:
-      - max-age=31536000; includeSubDomains
-      x-azure-ref:
-      - 20250226T111738Z-r17775d4f9888gqkhC1SG1bvr80000000cw000000000sype
-=======
-      - '3104'
-      content-type:
-      - application/json; charset=utf-8
-      date:
-      - Mon, 24 Feb 2025 21:55:50 GMT
-      mise-correlation-id:
-      - e48075d1-132e-4f39-a5f4-7fa203c4d294
-      strict-transport-security:
-      - max-age=31536000; includeSubDomains
-      x-azure-ref:
-      - 20250224T215550Z-r17775d4f98dvpdwhC1SG17y38000000141g000000000r9y
->>>>>>> dfd6e4c3
+      - Wed, 26 Feb 2025 23:10:23 GMT
+      mise-correlation-id:
+      - d3539a59-36d8-4412-b2b9-67957323e082
+      strict-transport-security:
+      - max-age=31536000; includeSubDomains
+      x-azure-ref:
+      - 20250226T231023Z-167c755789dpktj6hC1SG1nr68000000023g00000000f961
       x-cache:
       - CONFIG_NOCACHE
       x-content-type-options:
@@ -5405,15 +3463,9 @@
       Content-Type:
       - application/merge-patch+json
       User-Agent:
-<<<<<<< HEAD
       - AZURECLI/2.70.0 azsdk-python-core/1.31.0 Python/3.12.8 (Linux-6.5.0-1025-azure-x86_64-with-glibc2.36)
     method: PATCH
-    uri: https://f61c559d-b5d6-4f96-972c-afc20b4ec8b1.eastus.cnt-prod.loadtesting.azure.com/tests/loadtest-kvrefid-case?api-version=2024-12-01-preview
-=======
-      - AZURECLI/2.69.0 azsdk-python-core/1.31.0 Python/3.12.8 (Linux-6.5.0-1025-azure-x86_64-with-glibc2.36)
-    method: PATCH
-    uri: https://15e947d4-31dd-40ef-bca9-d215bc39cca6.eastus.cnt-prod.loadtesting.azure.com/tests/loadtest-kvrefid-case?api-version=2024-12-01-preview
->>>>>>> dfd6e4c3
+    uri: https://b99a95cb-db74-48d1-980c-fe606d9e9d29.eastus.cnt-prod.loadtesting.azure.com/tests/loadtest-kvrefid-case?api-version=2024-12-01-preview
   response:
     body:
       string: '{"error":{"code":"InvalidManagedIdentity","message":"The provided Key
@@ -5427,25 +3479,15 @@
       content-type:
       - application/json
       date:
-<<<<<<< HEAD
-      - Wed, 26 Feb 2025 11:17:39 GMT
-      mise-correlation-id:
-      - 4ec638de-6f74-447e-acd9-88d1a9733132
-=======
-      - Mon, 24 Feb 2025 21:55:51 GMT
-      mise-correlation-id:
-      - 55afabd0-1f99-4716-9594-8874b609a2c1
->>>>>>> dfd6e4c3
+      - Wed, 26 Feb 2025 23:10:24 GMT
+      mise-correlation-id:
+      - 772941b8-bd32-48d2-b59a-9b1d4bc6b485
       strict-transport-security:
       - max-age=31536000; includeSubDomains
       transfer-encoding:
       - chunked
       x-azure-ref:
-<<<<<<< HEAD
-      - 20250226T111738Z-r17775d4f9888gqkhC1SG1bvr80000000cw000000000syqr
-=======
-      - 20250224T215550Z-r17775d4f98dvpdwhC1SG17y38000000141g000000000rah
->>>>>>> dfd6e4c3
+      - 20250226T231023Z-167c755789dpktj6hC1SG1nr68000000023g00000000f96x
       x-cache:
       - CONFIG_NOCACHE
       x-content-type-options:
@@ -5470,11 +3512,7 @@
     uri: https://management.azure.com/subscriptions/00000000-0000-0000-0000-000000000000/resourceGroups/clitest-load-000001/providers/Microsoft.LoadTestService/loadTests/clitest-load-000002?api-version=2022-12-01
   response:
     body:
-<<<<<<< HEAD
-      string: '{"id":"/subscriptions/00000000-0000-0000-0000-000000000000/resourceGroups/clitest-load-000001/providers/Microsoft.LoadTestService/loadTests/clitest-load-000002","name":"clitest-load-000002","type":"microsoft.loadtestservice/loadtests","location":"eastus","systemData":{"createdBy":"hbisht@microsoft.com","createdByType":"User","createdAt":"2025-02-26T11:14:32.2328146Z","lastModifiedBy":"hbisht@microsoft.com","lastModifiedByType":"User","lastModifiedAt":"2025-02-26T11:14:32.2328146Z"},"identity":{"type":"None"},"properties":{"dataPlaneURI":"f61c559d-b5d6-4f96-972c-afc20b4ec8b1.eastus.cnt-prod.loadtesting.azure.com","provisioningState":"Succeeded"}}'
-=======
-      string: '{"id":"/subscriptions/00000000-0000-0000-0000-000000000000/resourceGroups/clitest-load-000001/providers/Microsoft.LoadTestService/loadTests/clitest-load-000002","name":"clitest-load-000002","type":"microsoft.loadtestservice/loadtests","location":"eastus","systemData":{"createdBy":"hbisht@microsoft.com","createdByType":"User","createdAt":"2025-02-24T21:52:44.1893597Z","lastModifiedBy":"hbisht@microsoft.com","lastModifiedByType":"User","lastModifiedAt":"2025-02-24T21:52:44.1893597Z"},"identity":{"type":"None"},"properties":{"dataPlaneURI":"15e947d4-31dd-40ef-bca9-d215bc39cca6.eastus.cnt-prod.loadtesting.azure.com","provisioningState":"Succeeded"}}'
->>>>>>> dfd6e4c3
+      string: '{"id":"/subscriptions/00000000-0000-0000-0000-000000000000/resourceGroups/clitest-load-000001/providers/Microsoft.LoadTestService/loadTests/clitest-load-000002","name":"clitest-load-000002","type":"microsoft.loadtestservice/loadtests","location":"eastus","systemData":{"createdBy":"hbisht@microsoft.com","createdByType":"User","createdAt":"2025-02-26T23:07:04.7950167Z","lastModifiedBy":"hbisht@microsoft.com","lastModifiedByType":"User","lastModifiedAt":"2025-02-26T23:07:04.7950167Z"},"identity":{"type":"None"},"properties":{"dataPlaneURI":"b99a95cb-db74-48d1-980c-fe606d9e9d29.eastus.cnt-prod.loadtesting.azure.com","provisioningState":"Succeeded"}}'
     headers:
       cache-control:
       - no-cache
@@ -5483,15 +3521,9 @@
       content-type:
       - application/json; charset=utf-8
       date:
-<<<<<<< HEAD
-      - Wed, 26 Feb 2025 11:17:39 GMT
+      - Wed, 26 Feb 2025 23:10:25 GMT
       etag:
-      - '"7f0158e5-0000-0200-0000-67bef7ae0000"'
-=======
-      - Mon, 24 Feb 2025 21:55:51 GMT
-      etag:
-      - '"4f015cb3-0000-0200-0000-67bcea420000"'
->>>>>>> dfd6e4c3
+      - '"8f01495f-0000-0200-0000-67bf9eae0000"'
       expires:
       - '-1'
       pragma:
@@ -5507,75 +3539,47 @@
       x-ms-ratelimit-remaining-subscription-global-reads:
       - '16499'
       x-msedge-ref:
-<<<<<<< HEAD
-      - 'Ref A: 8B96674FDDBF437BB2B9AAC8CDAACF57 Ref B: MAA201060513031 Ref C: 2025-02-26T11:17:39Z'
-=======
-      - 'Ref A: 9B419603353E4A85B52F821C9EBBAE9A Ref B: MAA201060513017 Ref C: 2025-02-24T21:55:51Z'
->>>>>>> dfd6e4c3
-    status:
-      code: 200
-      message: OK
-- request:
-    body: null
-    headers:
-      Accept:
-      - application/json
-      Accept-Encoding:
-      - gzip, deflate
-      Connection:
-      - keep-alive
-      User-Agent:
-<<<<<<< HEAD
-      - AZURECLI/2.70.0 azsdk-python-core/1.31.0 Python/3.12.8 (Linux-6.5.0-1025-azure-x86_64-with-glibc2.36)
-    method: GET
-    uri: https://f61c559d-b5d6-4f96-972c-afc20b4ec8b1.eastus.cnt-prod.loadtesting.azure.com/tests/loadtest-kvrefid-case?api-version=2024-12-01-preview
-  response:
-    body:
-      string: '{"passFailCriteria":{"passFailMetrics":{"73376d5a-13d5-4838-96fb-0cc948fd4409":{"clientMetric":"latency","aggregate":"avg","condition":">","requestName":"GetCustomerDetails","value":200.0,"action":"continue"},"db839ee8-e7dd-4942-bfed-260b2d8de621":{"clientMetric":"error","aggregate":"percentage","condition":">","value":50.0,"action":"continue"},"d1b3e621-ade9-4be4-a654-979401438485":{"clientMetric":"requests_per_sec","aggregate":"avg","condition":">","value":78.0,"action":"continue"}},"passFailServerMetrics":{}},"autoStopCriteria":{"autoStopDisabled":false,"errorRate":90.0,"errorRateTimeWindowInSeconds":60},"environmentVariables":{"rps":"1"},"loadTestConfiguration":{"engineInstances":1,"splitAllCSVs":false,"quickStartTest":false},"inputArtifacts":{"testScriptFileInfo":{"url":"https://cav5zwkbu0ncz7t0r1t9mfqw.z16.blob.storage.azure.net/ce68f267-a354-41ce-85b9-98394f209d3d/add3f2e1-068c-44dd-9d9f-b6677d7635a9?skoid=713ccf3d-dc33-4787-a1ee-6b0cc537c37a&sktid=33e01921-4d64-4f8c-a055-5bdaffd5e33d&skt=2025-02-26T11%3A15%3A38Z&ske=2025-02-26T18%3A15%3A38Z&sks=b&skv=2024-05-04&sv=2024-05-04&se=2025-02-26T12%3A17%3A40Z&sr=b&sp=r&sig=***","fileName":"sample-JMX-file.jmx","fileType":"TEST_SCRIPT","expireDateTime":"2025-02-26T12:17:40.3984432Z","validationStatus":"VALIDATION_SUCCESS"},"additionalFileInfo":[{"url":"https://cav5zwkbu0ncz7t0r1t9mfqw.z16.blob.storage.azure.net/ce68f267-a354-41ce-85b9-98394f209d3d/c38228b6-0377-4b86-8d85-6616713a9278?skoid=713ccf3d-dc33-4787-a1ee-6b0cc537c37a&sktid=33e01921-4d64-4f8c-a055-5bdaffd5e33d&skt=2025-02-26T11%3A15%3A38Z&ske=2025-02-26T18%3A15%3A38Z&sks=b&skv=2024-05-04&sv=2024-05-04&se=2025-02-26T12%3A17%3A40Z&sr=b&sp=r&sig=***","fileName":"additional-data.csv","fileType":"ADDITIONAL_ARTIFACTS","expireDateTime":"2025-02-26T12:17:40.3989113Z","validationStatus":"VALIDATION_NOT_REQUIRED"},{"url":"https://cav5zwkbu0ncz7t0r1t9mfqw.z16.blob.storage.azure.net/ce68f267-a354-41ce-85b9-98394f209d3d/e178d6ac-b6b7-4ef1-8316-b82b81ab8338?skoid=713ccf3d-dc33-4787-a1ee-6b0cc537c37a&sktid=33e01921-4d64-4f8c-a055-5bdaffd5e33d&skt=2025-02-26T11%3A15%3A38Z&ske=2025-02-26T18%3A15%3A38Z&sks=b&skv=2024-05-04&sv=2024-05-04&se=2025-02-26T12%3A17%3A40Z&sr=b&sp=r&sig=***","fileName":"sample-ZIP-artifact.zip","fileType":"ZIPPED_ARTIFACTS","expireDateTime":"2025-02-26T12:17:40.39904Z","validationStatus":"VALIDATION_SUCCESS"}]},"kind":"JMX","publicIPDisabled":false,"metricsReferenceIdentityType":"SystemAssigned","testId":"loadtest-kvrefid-case","description":"Test
-        created from az load test command","displayName":"CLI-Test","keyvaultReferenceIdentityType":"UserAssigned","keyvaultReferenceIdentityId":"/subscriptions/00000000-0000-0000-0000-000000000000/resourcegroups/sample-rg/providers/microsoft.managedidentity/userassignedidentities/sample-mi","createdDateTime":"2025-02-26T11:15:34.384Z","createdBy":"hbisht@microsoft.com","lastModifiedDateTime":"2025-02-26T11:17:35.995Z","lastModifiedBy":"hbisht@microsoft.com"}'
-=======
-      - AZURECLI/2.69.0 azsdk-python-core/1.31.0 Python/3.12.8 (Linux-6.5.0-1025-azure-x86_64-with-glibc2.36)
-    method: GET
-    uri: https://15e947d4-31dd-40ef-bca9-d215bc39cca6.eastus.cnt-prod.loadtesting.azure.com/tests/loadtest-kvrefid-case?api-version=2024-12-01-preview
-  response:
-    body:
-      string: '{"passFailCriteria":{"passFailMetrics":{"af818a75-078c-4dae-86c3-77218279a0c2":{"clientMetric":"latency","aggregate":"avg","condition":">","requestName":"GetCustomerDetails","value":200.0,"action":"continue"},"d9e6fa1e-be8b-4dea-8e55-63b42ab456d3":{"clientMetric":"error","aggregate":"percentage","condition":">","value":50.0,"action":"continue"},"c236a7d3-6401-4362-87f9-4cbd935c0f43":{"clientMetric":"requests_per_sec","aggregate":"avg","condition":">","value":78.0,"action":"continue"}},"passFailServerMetrics":{}},"autoStopCriteria":{"autoStopDisabled":false,"errorRate":90.0,"errorRateTimeWindowInSeconds":60},"environmentVariables":{"rps":"1"},"loadTestConfiguration":{"engineInstances":1,"splitAllCSVs":false,"quickStartTest":false},"inputArtifacts":{"testScriptFileInfo":{"url":"https://x8riedvqx93l12nj0h4zk1wu.z21.blob.storage.azure.net/893ce491-1133-4972-bf84-4e175de233b5/63614403-dffa-411b-9e14-cfce2f70058d?skoid=713ccf3d-dc33-4787-a1ee-6b0cc537c37a&sktid=33e01921-4d64-4f8c-a055-5bdaffd5e33d&skt=2025-02-24T21%3A54%3A24Z&ske=2025-02-25T04%3A54%3A24Z&sks=b&skv=2024-05-04&sv=2024-05-04&se=2025-02-24T22%3A55%3A53Z&sr=b&sp=r&sig=***","fileName":"sample-JMX-file.jmx","fileType":"TEST_SCRIPT","expireDateTime":"2025-02-24T22:55:53.3872054Z","validationStatus":"VALIDATION_SUCCESS"},"additionalFileInfo":[{"url":"https://x8riedvqx93l12nj0h4zk1wu.z21.blob.storage.azure.net/893ce491-1133-4972-bf84-4e175de233b5/306d2a4c-4672-4b64-9036-6c228ad54ee5?skoid=713ccf3d-dc33-4787-a1ee-6b0cc537c37a&sktid=33e01921-4d64-4f8c-a055-5bdaffd5e33d&skt=2025-02-24T21%3A54%3A24Z&ske=2025-02-25T04%3A54%3A24Z&sks=b&skv=2024-05-04&sv=2024-05-04&se=2025-02-24T22%3A55%3A53Z&sr=b&sp=r&sig=***","fileName":"additional-data.csv","fileType":"ADDITIONAL_ARTIFACTS","expireDateTime":"2025-02-24T22:55:53.3882159Z","validationStatus":"VALIDATION_NOT_REQUIRED"},{"url":"https://x8riedvqx93l12nj0h4zk1wu.z21.blob.storage.azure.net/893ce491-1133-4972-bf84-4e175de233b5/6e188739-9ab7-42cf-9b4c-818a893a7c91?skoid=713ccf3d-dc33-4787-a1ee-6b0cc537c37a&sktid=33e01921-4d64-4f8c-a055-5bdaffd5e33d&skt=2025-02-24T21%3A54%3A24Z&ske=2025-02-25T04%3A54%3A24Z&sks=b&skv=2024-05-04&sv=2024-05-04&se=2025-02-24T22%3A55%3A53Z&sr=b&sp=r&sig=***","fileName":"sample-ZIP-artifact.zip","fileType":"ZIPPED_ARTIFACTS","expireDateTime":"2025-02-24T22:55:53.3885228Z","validationStatus":"VALIDATION_SUCCESS"}]},"kind":"JMX","publicIPDisabled":false,"metricsReferenceIdentityType":"SystemAssigned","testId":"loadtest-kvrefid-case","description":"Test
-        created from az load test command","displayName":"CLI-Test","keyvaultReferenceIdentityType":"UserAssigned","keyvaultReferenceIdentityId":"/subscriptions/00000000-0000-0000-0000-000000000000/resourcegroups/sample-rg/providers/microsoft.managedidentity/userassignedidentities/sample-mi","createdDateTime":"2025-02-24T21:53:45.077Z","createdBy":"hbisht@microsoft.com","lastModifiedDateTime":"2025-02-24T21:55:47.665Z","lastModifiedBy":"hbisht@microsoft.com"}'
->>>>>>> dfd6e4c3
-    headers:
-      accept-ranges:
-      - bytes
-      api-supported-versions:
-      - 2022-11-01, 2023-04-01-preview, 2024-03-01-preview, 2024-05-01-preview, 2024-07-01-preview,
-        2024-12-01-preview
-      connection:
-      - keep-alive
-      content-length:
-<<<<<<< HEAD
-      - '3106'
-      content-type:
-      - application/json; charset=utf-8
-      date:
-      - Wed, 26 Feb 2025 11:17:40 GMT
-      mise-correlation-id:
-      - c9cdd6d4-9240-4750-a51f-99aed278688c
-      strict-transport-security:
-      - max-age=31536000; includeSubDomains
-      x-azure-ref:
-      - 20250226T111739Z-r16fc4b5ccf74qbvhC1SG1ybd400000009gg00000000brbe
-=======
-      - '3100'
-      content-type:
-      - application/json; charset=utf-8
-      date:
-      - Mon, 24 Feb 2025 21:55:53 GMT
-      mise-correlation-id:
-      - d5c0cb8d-8b4c-4fbe-8ddb-f51d62901545
-      strict-transport-security:
-      - max-age=31536000; includeSubDomains
-      x-azure-ref:
-      - 20250224T215553Z-r17775d4f98lnpwthC1SG1g1zn000000090g00000000854r
->>>>>>> dfd6e4c3
+      - 'Ref A: 1CC869C0A2A24A79A8EE40CB9E334144 Ref B: MAA201060513037 Ref C: 2025-02-26T23:10:24Z'
+    status:
+      code: 200
+      message: OK
+- request:
+    body: null
+    headers:
+      Accept:
+      - application/json
+      Accept-Encoding:
+      - gzip, deflate
+      Connection:
+      - keep-alive
+      User-Agent:
+      - AZURECLI/2.70.0 azsdk-python-core/1.31.0 Python/3.12.8 (Linux-6.5.0-1025-azure-x86_64-with-glibc2.36)
+    method: GET
+    uri: https://b99a95cb-db74-48d1-980c-fe606d9e9d29.eastus.cnt-prod.loadtesting.azure.com/tests/loadtest-kvrefid-case?api-version=2024-12-01-preview
+  response:
+    body:
+      string: '{"passFailCriteria":{"passFailMetrics":{"321372f7-6f75-48d0-b922-c409f8167629":{"clientMetric":"latency","aggregate":"avg","condition":">","requestName":"GetCustomerDetails","value":200.0,"action":"continue"},"59f42a96-57eb-496d-af2d-0d539127291c":{"clientMetric":"error","aggregate":"percentage","condition":">","value":50.0,"action":"continue"},"dd6d2a70-2951-4dae-963b-8a2856c74eb8":{"clientMetric":"requests_per_sec","aggregate":"avg","condition":">","value":78.0,"action":"continue"}},"passFailServerMetrics":{}},"autoStopCriteria":{"autoStopDisabled":false,"errorRate":90.0,"errorRateTimeWindowInSeconds":60},"environmentVariables":{"rps":"1"},"loadTestConfiguration":{"engineInstances":1,"splitAllCSVs":false,"quickStartTest":false},"inputArtifacts":{"testScriptFileInfo":{"url":"https://oi448951q60rh0r3dkw381x3.z31.blob.storage.azure.net/9a579d6d-0db8-4d1e-9876-776e25eee541/b3ba9a7a-a32f-4281-ad64-64f6f6b0103b?skoid=713ccf3d-dc33-4787-a1ee-6b0cc537c37a&sktid=33e01921-4d64-4f8c-a055-5bdaffd5e33d&skt=2025-02-26T23%3A08%3A17Z&ske=2025-02-27T06%3A08%3A17Z&sks=b&skv=2024-05-04&sv=2024-05-04&se=2025-02-27T00%3A10%3A26Z&sr=b&sp=r&sig=***","fileName":"sample-JMX-file.jmx","fileType":"TEST_SCRIPT","expireDateTime":"2025-02-27T00:10:26.0471284Z","validationStatus":"VALIDATION_SUCCESS"},"additionalFileInfo":[{"url":"https://oi448951q60rh0r3dkw381x3.z31.blob.storage.azure.net/9a579d6d-0db8-4d1e-9876-776e25eee541/beee86ad-0245-48fc-93f2-67b395916ed7?skoid=713ccf3d-dc33-4787-a1ee-6b0cc537c37a&sktid=33e01921-4d64-4f8c-a055-5bdaffd5e33d&skt=2025-02-26T23%3A08%3A17Z&ske=2025-02-27T06%3A08%3A17Z&sks=b&skv=2024-05-04&sv=2024-05-04&se=2025-02-27T00%3A10%3A26Z&sr=b&sp=r&sig=***","fileName":"additional-data.csv","fileType":"ADDITIONAL_ARTIFACTS","expireDateTime":"2025-02-27T00:10:26.0473358Z","validationStatus":"VALIDATION_NOT_REQUIRED"},{"url":"https://oi448951q60rh0r3dkw381x3.z31.blob.storage.azure.net/9a579d6d-0db8-4d1e-9876-776e25eee541/38a952e3-f1d2-4447-ab8b-eb3f968898d2?skoid=713ccf3d-dc33-4787-a1ee-6b0cc537c37a&sktid=33e01921-4d64-4f8c-a055-5bdaffd5e33d&skt=2025-02-26T23%3A08%3A17Z&ske=2025-02-27T06%3A08%3A17Z&sks=b&skv=2024-05-04&sv=2024-05-04&se=2025-02-27T00%3A10%3A26Z&sr=b&sp=r&sig=***","fileName":"sample-ZIP-artifact.zip","fileType":"ZIPPED_ARTIFACTS","expireDateTime":"2025-02-27T00:10:26.0474265Z","validationStatus":"VALIDATION_SUCCESS"}]},"kind":"JMX","publicIPDisabled":false,"metricsReferenceIdentityType":"SystemAssigned","testId":"loadtest-kvrefid-case","description":"Test
+        created from az load test command","displayName":"CLI-Test","keyvaultReferenceIdentityType":"UserAssigned","keyvaultReferenceIdentityId":"/subscriptions/00000000-0000-0000-0000-000000000000/resourcegroups/sample-rg/providers/microsoft.managedidentity/userassignedidentities/sample-mi","createdDateTime":"2025-02-26T23:08:09.107Z","createdBy":"hbisht@microsoft.com","lastModifiedDateTime":"2025-02-26T23:10:20.361Z","lastModifiedBy":"hbisht@microsoft.com"}'
+    headers:
+      accept-ranges:
+      - bytes
+      api-supported-versions:
+      - 2022-11-01, 2023-04-01-preview, 2024-03-01-preview, 2024-05-01-preview, 2024-07-01-preview,
+        2024-12-01-preview
+      connection:
+      - keep-alive
+      content-length:
+      - '3112'
+      content-type:
+      - application/json; charset=utf-8
+      date:
+      - Wed, 26 Feb 2025 23:10:26 GMT
+      mise-correlation-id:
+      - 17d6330d-7181-4453-8f7b-56631d0b7d62
+      strict-transport-security:
+      - max-age=31536000; includeSubDomains
+      x-azure-ref:
+      - 20250226T231025Z-167c755789ddg659hC1SG1f79g00000001zg000000008qen
       x-cache:
       - CONFIG_NOCACHE
       x-content-type-options:
@@ -5589,21 +3593,12 @@
       "keyvaultReferenceIdentityId": "Random", "publicIPDisabled": false, "environmentVariables":
       {"rps": 1}, "secrets": {}, "certificate": null, "loadTestConfiguration": {"engineInstances":
       1, "regionalLoadTestConfig": null, "quickStartTest": false, "splitAllCSVs":
-<<<<<<< HEAD
-      false}, "passFailCriteria": {"passFailMetrics": {"73376d5a-13d5-4838-96fb-0cc948fd4409":
-      null, "db839ee8-e7dd-4942-bfed-260b2d8de621": null, "d1b3e621-ade9-4be4-a654-979401438485":
-      null, "f4869162-3b47-4cec-93e5-144fbfa6a824": {"aggregate": "avg", "clientMetric":
-      "requests_per_sec", "condition": ">", "value": "78"}, "d8822409-a946-483a-ae76-308ed3d0e4f1":
+      false}, "passFailCriteria": {"passFailMetrics": {"321372f7-6f75-48d0-b922-c409f8167629":
+      null, "59f42a96-57eb-496d-af2d-0d539127291c": null, "dd6d2a70-2951-4dae-963b-8a2856c74eb8":
+      null, "6ceb0a95-bfa0-4444-9d8e-52b6b228fded": {"aggregate": "avg", "clientMetric":
+      "requests_per_sec", "condition": ">", "value": "78"}, "983cfe97-606a-40a5-8301-0e400643f8ec":
       {"aggregate": "percentage", "clientMetric": "error", "condition": ">", "value":
-      "50"}, "6e61fb73-e72d-47d6-819c-b8930524ebfe": {"aggregate": "avg", "clientMetric":
-=======
-      false}, "passFailCriteria": {"passFailMetrics": {"af818a75-078c-4dae-86c3-77218279a0c2":
-      null, "d9e6fa1e-be8b-4dea-8e55-63b42ab456d3": null, "c236a7d3-6401-4362-87f9-4cbd935c0f43":
-      null, "1b60130b-8bbe-47cf-b648-8f32e2d6a4e3": {"aggregate": "avg", "clientMetric":
-      "requests_per_sec", "condition": ">", "value": "78"}, "1a5d5569-e2e1-4842-bfc2-013a45b8a8c8":
-      {"aggregate": "percentage", "clientMetric": "error", "condition": ">", "value":
-      "50"}, "b63d3899-3b5c-4210-a770-e90124c7927f": {"aggregate": "avg", "clientMetric":
->>>>>>> dfd6e4c3
+      "50"}, "bca06a1a-e629-42fa-98b5-f56949cee912": {"aggregate": "avg", "clientMetric":
       "latency", "condition": ">", "value": "200", "requestName": "GetCustomerDetails"}}},
       "autoStopCriteria": {"autoStopDisabled": false, "errorRate": 90, "errorRateTimeWindowInSeconds":
       60}, "engineBuiltinIdentityType": null, "engineBuiltinIdentityIds": null}'
@@ -5619,15 +3614,9 @@
       Content-Type:
       - application/merge-patch+json
       User-Agent:
-<<<<<<< HEAD
       - AZURECLI/2.70.0 azsdk-python-core/1.31.0 Python/3.12.8 (Linux-6.5.0-1025-azure-x86_64-with-glibc2.36)
     method: PATCH
-    uri: https://f61c559d-b5d6-4f96-972c-afc20b4ec8b1.eastus.cnt-prod.loadtesting.azure.com/tests/loadtest-kvrefid-case?api-version=2024-12-01-preview
-=======
-      - AZURECLI/2.69.0 azsdk-python-core/1.31.0 Python/3.12.8 (Linux-6.5.0-1025-azure-x86_64-with-glibc2.36)
-    method: PATCH
-    uri: https://15e947d4-31dd-40ef-bca9-d215bc39cca6.eastus.cnt-prod.loadtesting.azure.com/tests/loadtest-kvrefid-case?api-version=2024-12-01-preview
->>>>>>> dfd6e4c3
+    uri: https://b99a95cb-db74-48d1-980c-fe606d9e9d29.eastus.cnt-prod.loadtesting.azure.com/tests/loadtest-kvrefid-case?api-version=2024-12-01-preview
   response:
     body:
       string: '{"error":{"code":"InvalidManagedIdentity","message":"The provided Key
@@ -5641,25 +3630,15 @@
       content-type:
       - application/json
       date:
-<<<<<<< HEAD
-      - Wed, 26 Feb 2025 11:17:40 GMT
-      mise-correlation-id:
-      - 8487cb15-09c3-4845-954f-af01226b9e31
-=======
-      - Mon, 24 Feb 2025 21:55:53 GMT
-      mise-correlation-id:
-      - f8069872-a1d4-4c0f-8853-a8cc80c646e0
->>>>>>> dfd6e4c3
+      - Wed, 26 Feb 2025 23:10:27 GMT
+      mise-correlation-id:
+      - 581f7795-4249-46c8-879a-cf919c764b50
       strict-transport-security:
       - max-age=31536000; includeSubDomains
       transfer-encoding:
       - chunked
       x-azure-ref:
-<<<<<<< HEAD
-      - 20250226T111740Z-r16fc4b5ccf74qbvhC1SG1ybd400000009gg00000000brdd
-=======
-      - 20250224T215553Z-r17775d4f98lnpwthC1SG1g1zn000000090g000000008552
->>>>>>> dfd6e4c3
+      - 20250226T231026Z-167c755789ddg659hC1SG1f79g00000001zg000000008qg8
       x-cache:
       - CONFIG_NOCACHE
       x-content-type-options:
