--- conflicted
+++ resolved
@@ -121,14 +121,11 @@
 
     HIGH_SCALE_LOAD_TEST_CONFIG_FILE = os.path.join(TEST_RESOURCES_DIR, r"config-high-scale-load.yaml")
 
-<<<<<<< HEAD
-=======
     LOCUST_TEST_CONFIG_FILE = os.path.join(TEST_RESOURCES_DIR, r"config-locust.yaml")
     LOCUST_ENV_VARIABLES = 'LOCUST_HOST="https://www.google.com" LOCUST_SPAWN_RATE=0.3 LOCUST_RUN_TIME=120 LOCUST_USERS=4'
     LOCUST_TEST_PLAN = os.path.join(TEST_RESOURCES_DIR, r"sample-locust-file.py")
     LOCUST_TEST_PLAN_FILENAME = "sample-locust-file.py"
 
->>>>>>> 7789ab6e
 
 class LoadTestConstants(LoadConstants):
     # Test IDs for load test commands
@@ -150,10 +147,7 @@
     LOAD_TEST_ADVANCED_URL_ID = "loadtest-advanced-url-case"
     LOAD_TEST_CONVERT_TO_JMX_ID = "loadtest-convert-to-jmx-case"
     LOAD_TEST_BASELINE_TRENDS_ID = "loadtest-baseline-trends-case"
-<<<<<<< HEAD
-=======
     LOCUST_LOAD_TEST_ID = "loadtest-locust-case"
->>>>>>> 7789ab6e
 
     INVALID_UPDATE_TEST_ID = "invalid-update-test-case"
     INVALID_PF_TEST_ID = "invalid-pf-test-case"
