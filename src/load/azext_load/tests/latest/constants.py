# --------------------------------------------------------------------------------------------
# Copyright (c) Microsoft Corporation. All rights reserved.
# Licensed under the MIT License. See License.txt in the project root for license information.
# --------------------------------------------------------------------------------------------

import os

TEST_RESOURCES_DIR = os.path.join(os.path.dirname(__file__), r"resources")


class LoadConstants:
    # Test Plan constants
    LOAD_TEST_CONFIG_FILE = os.path.join(TEST_RESOURCES_DIR, r"config.yaml")
    LOAD_TEST_CONFIG_FILE_PUBLIC_IP_DISABLED_FALSE = os.path.join(TEST_RESOURCES_DIR, r"config-disable-public-ip-false.yaml")
    LOAD_TEST_CONFIG_FILE_PUBLIC_IP_DISABLED_TRUE = os.path.join(TEST_RESOURCES_DIR, r"config-disable-public-ip-true.yaml")
    INVALID_LOAD_TEST_CONFIG_FILE = os.path.join(
        TEST_RESOURCES_DIR, r"invalid-config.yaml"
    )
    INVALID_ZIP_ARTIFACT_LOAD_TEST_CONFIG_FILE = os.path.join(
        TEST_RESOURCES_DIR, r"invalid-config-with-zip-artifacts.yaml"
    )
    LOAD_TEST_CONFIG_FILE_KVREFID = os.path.join(TEST_RESOURCES_DIR, r"config-kvrefid.yaml")
    LOAD_TEST_CONFIG_FILE_INVALID_KVREFID = os.path.join(TEST_RESOURCES_DIR, r"config-invalid-kvrefid.yaml")
    LOAD_TEST_CONFIG_FILE_SPLITCSV_FALSE = os.path.join(TEST_RESOURCES_DIR, r"config-splitcsv-false.yaml")
    LOAD_TEST_CONFIG_FILE_INVALID_SPLITCSV = os.path.join(TEST_RESOURCES_DIR, r"config-invalid-splitcsv.yaml")
    TEST_PLAN = os.path.join(TEST_RESOURCES_DIR, r"sample-JMX-file.jmx")
    ADDITIONAL_FILE = os.path.join(TEST_RESOURCES_DIR, r"additional-data.csv")
    FILE_NAME = "sample-JMX-file.jmx"
    FILE_TYPE = "JMX_FILE"
    ZIP_ARTIFACT_TYPE = "ZIPPED_ARTIFACTS"
    ZIP_ARTIFACT_NAME = "sample-ZIP-artifact.zip"
    ZIP_ARTIFACT_FILE = os.path.join(TEST_RESOURCES_DIR, r"sample-ZIP-artifact.zip")
    
    # Constants for UT which is commented due to large test resource
    # INVALID_ZIP_ARTIFACT_NAME = "sample-ZIP-artifact-oversize.zip"
    # INVALID_ZIP_ARTIFACT_FILE = os.path.join(TEST_RESOURCES_DIR, r"sample-ZIP-artifact-oversize.zip")
    INVALID_ZIP_ARTIFACT_WITH_SUBDIR_NAME = "sample-ZIP-artifact-subdir.zip"
    INVALID_ZIP_ARTIFACT_WITH_SUBDIR_FILE = os.path.join(TEST_RESOURCES_DIR, r"sample-ZIP-artifact-subdir.zip")

    # Constants for Regional Load Config Unit Tests
    REGIONAL_LOAD_CONFIG_FILE = os.path.join(TEST_RESOURCES_DIR, r"config-regionwise-engines.yaml")
    REGIONAL_LOAD_CONFIG_FILE_COUNT_MISMATCH = os.path.join(TEST_RESOURCES_DIR, r"config-regionwise-engines-count-mismatch.yaml")
    REGIONAL_LOAD_CONFIG_FILE_INVALID_REGION = os.path.join(TEST_RESOURCES_DIR, r"config-regionwise-engines-invalid-region.yaml")
    REGIONAL_LOAD_CONFIG_FILE_INVALID_TYPE_FLOAT = os.path.join(TEST_RESOURCES_DIR, r"config-regionwise-engines-invalid-type-float.yaml")
    REGIONAL_LOAD_CONFIG_FILE_INVALID_TYPE_STRING = os.path.join(TEST_RESOURCES_DIR, r"config-regionwise-engines-invalid-type-string.yaml")
    REGIONAL_LOAD_CONFIG_FILE_NO_PARENT_REGION = os.path.join(TEST_RESOURCES_DIR, r"config-regionwise-engines-no-parent-region.yaml")
    REGIONAL_LOAD_CONFIG_FILE_NO_TOTAL = os.path.join(TEST_RESOURCES_DIR, r"config-regionwise-engines-no-total.yaml")
    ENGINE_INSTANCES = 5
    REGIONWISE_ENGINES = "germanywestcentral=2 eastus=3"
    REGIONWISE_ENGINES_1 = "eastus=1"
    REGIONWISE_ENGINES_2 = '"southcentralus = 4" "eastus = 1"'
    REGIONWISE_ENGINES_3 = '"southcentralus = 2" "southcentralus = 2" "eastus = 1"'
    REGIONWISE_ENGINES_INVALID_REGION = "invalidregion=2 eastus=3"
    REGIONWISE_ENGINES_INVALID_TYPE_FLOAT = "germanywestcentral=2 eastus=3.5"
    REGIONWISE_ENGINES_INVALID_TYPE_STRING = "germanywestcentral=2 eastus=three"
    REGIONWISE_ENGINES_NO_PARENT_REGION = "germanywestcentral=2 uksouth=3"
    REGIONWISE_ENGINES_INVALID_FORMAT_1 = {"germanywestcentral": 2, "eastus": 3}
    REGIONWISE_ENGINES_INVALID_FORMAT_2 = "germanywestcentral=2 eastus:3"
    REGIONWISE_ENGINES_INVALID_FORMAT_3 = "=2 eastus=3"

    ENV_VAR_DURATION_NAME = "duration_in_sec"
    ENV_VAR_DURATION_SHORT = "1"
    ENV_VAR_DURATION_LONG = "120"

    SECRETS = r"secret_name1=https://sample-kv.vault.azure.net/secrets/secret-name1/8022ff4b79f04a4ca6c3ca8e3820e757 secret_name2=https://sample-kv.vault.azure.net/secrets/secret-name2/8022ff4b79f04a4ca6c3ca8e3820e757"
    SECRET_NAME1 = "secret_name1"
    SECRET_NAME2 = "secret_name2"
    CERTIFICATE = r"cert=https://sample-kv.vault.azure.net/certificates/cert-name/0e35fd2807ce44368cf54274dd6f35cc"
    INVALID_CERTIFICATE = r"cert1=cert.url/certificates"
    INVALID_SECRET = r"secret_name1=secret.url/secrets secret_name2=https://sample-kv.vault.azure.net/secrets/secret-name2/8022ff4b79f04a4ca6c3ca8e3820e757 secret_name3=https://sample-kv.vault.azure.net/secrets/secret-name3/8022ff4b79f04a4ca6c3ca8e3820e757"
    INVALID_ENV = "a"
    VALID_ENV_RPS = "rps=10"
    ENGINE_INSTANCE = 1

    SPLIT_CSV_TRUE = "true"
    SPLIT_CSV_FALSE = "false"

    DISABLE_PUBLIC_IP_TRUE = "true"
    DISABLE_PUBLIC_IP_FALSE = "false"

    INVALID_SUBNET_ID = r"/subscriptions/invalid/resource/id"
    KEYVAULT_REFERENCE_ID = r"/subscriptions/00000000-0000-0000-0000-000000000000/resourcegroups/sample-rg/providers/microsoft.managedidentity/userassignedidentities/sample-mi"
    # App Component constants
    APP_COMPONENT_ID = r"/subscriptions/0a00b000-0aa0-0aa0-aaa0-000000000/resourceGroups/sample-rg/providers/Microsoft.Compute/virtualMachineScaleSets/sample-vmss"
    APP_COMPONENT_TYPE = r"Microsoft.Compute/virtualMachineScaleSets"
    APP_COMPONENT_NAME = r"temp-vmss"

    INVALID_APP_COMPONENT_ID = r"/subscriptions/invalid/resource/id"
    INVALID_APP_COMPONENT_TYPE = r"Microsoft.Storage/storageAccounts"

    # Server Metric constants
    SERVER_METRIC_ID = r"{}/providers/microsoft.insights/metricdefinitions/Availability"
    SERVER_METRIC_ID2 = r"/subscriptions/0a00b000-0aa0-0aa0-aaa0-000000000/resourceGroups/sample-rg/providers/Microsoft.Storage/storageAccounts/sample-storage-account"
    SERVER_METRIC_NAME = r"Availability"
    SERVER_METRIC_NAMESPACE = r"microsoft.storage/storageaccounts"
    AGGREGATION = "Average"

    INVALID_SERVER_METRIC_ID = r"/subscriptions/invalid/resource/id"

    LOAD_TEST_CONFIG_FILE_WITH_AUTOSTOP = os.path.join(TEST_RESOURCES_DIR, r"config-autostop-criteria.yaml")
    LOAD_TEST_CONFIG_FILE_WITH_AUTOSTOP_ERROR_RATE = os.path.join(TEST_RESOURCES_DIR, r"config-autostop-criteria-error-rate.yaml")
    LOAD_TEST_CONFIG_FILE_WITH_AUTOSTOP_TIME_WINDOW = os.path.join(TEST_RESOURCES_DIR, r"config-autostop-criteria-time-window.yaml")
    LOAD_TEST_CONFIG_FILE_WITH_INVALID_AUTOSTOP_ERROR_RATE = os.path.join(TEST_RESOURCES_DIR, r"config-invalid-autostop-criteria-error-rate.yaml")
    LOAD_TEST_CONFIG_FILE_WITH_INVALID_AUTOSTOP_TIME_WINDOW = os.path.join(TEST_RESOURCES_DIR, r"config-invalid-autostop-criteria-time-window.yaml")
    LOAD_TEST_CONFIG_FILE_WITH_INVALID_AUTOSTOP = os.path.join(TEST_RESOURCES_DIR, r"config-invalid-autostop-criteria-random-string.yaml")
    AUTOSTOP_DISABLED = "disable"
    AUTOSTOP_ERROR_RATE = 77.5
    AUTOSTOP_ERROR_RATE_INTEGER = 75
    AUTOSTOP_ERROR_RATE_TIME_WINDOW = 90


class LoadTestConstants(LoadConstants):
    # Test IDs for load test commands
    UPDATE_WITH_CONFIG_TEST_ID = "update-with-config-test-case"
    CREATE_AND_UPDATE_VNET_TEST_ID = "create-update-vnet-test-case"
    DELETE_TEST_ID = "delete-test-case"
    CREATE_TEST_ID = "create-test-case"
    UPDATE_TEST_ID = "update-test-case"
    LIST_TEST_ID = "list-test-case"
    SHOW_TEST_ID = "show-test-case"
    DOWNLOAD_TEST_ID = "download-test-case"
    CREATE_WITH_ARGS_TEST_ID = "create-with-args-test-case"
    APP_COMPONENT_TEST_ID = "app-component-test-case"
    SERVER_METRIC_TEST_ID = "server-metric-test-case"
    FILE_TEST_ID = "file-test-case"
<<<<<<< HEAD
    REGIONAL_LOAD_CONFIG_TEST_ID = "regional-load-config-test-case"
=======
    LOAD_TEST_KVREF_ID = "loadtest-kvrefid-case"
    LOAD_TEST_SPLITCSV_ID = "loadtest-splitcsv-case"
>>>>>>> 72f3a364

    INVALID_UPDATE_TEST_ID = "invalid-update-test-case"
    INVALID_PF_TEST_ID = "invalid-pf-test-case"
    INVALID_ZIP_COUNT_TEST_ID = "invalid-zip-count-test-case"
    INVALID_DISABLED_PUBLIC_IP_TEST_ID = "invalid-disable-public-ip-test-case"

    DESCRIPTION = r"Sample_test_description"
    DISPLAY_NAME = r"Sample_test_display_name"


class LoadTestRunConstants(LoadConstants):
    # Metric constants
    METRIC_NAME = "VirtualUsers"
    METRIC_NAMESPACE = "LoadTestRunMetrics"
    METRIC_DIMENSION_NAME = "RequestName"
    METRIC_DIMENSION_VALUE = "HTTP Request"
    METRIC_FILTERS_ALL = "*"
    METRIC_FILTERS_VALUE_ALL = f"{METRIC_DIMENSION_NAME}=*"
    METRIC_FILTERS_VALUE_SPECIFIC = f"{METRIC_DIMENSION_NAME}={METRIC_DIMENSION_VALUE}"
    AGGREGATION = "Average"

    # Test IDs for load test run commands
    DELETE_TEST_ID = "delete-test-case"
    CREATE_TEST_ID = "create-test-case"
    UPDATE_TEST_ID = "update-test-case"
    LIST_TEST_ID = "list-test-case"
    SHOW_TEST_ID = "show-test-case"
    STOP_TEST_ID = "stop-test-case"
    DOWNLOAD_TEST_ID = "download-test-case"
    APP_COMPONENT_TEST_ID = "app-component-test-case"
    SERVER_METRIC_TEST_ID = "server-metric-test-case"
    METRIC_TEST_ID = "metric-test-case"

    # Test Run IDs for load test run commands
    CREATE_TEST_RUN_ID = "create-test-run-case"
    LIST_TEST_RUN_ID = "list-test-run-case"
    SHOW_TEST_RUN_ID = "show-test-run-case"
    STOP_TEST_RUN_ID = "stop-test-run-case"
    DELETE_TEST_RUN_ID = "delete-test-run-case"
    SERVER_METRIC_TEST_RUN_ID = "server-metric-test-run-case"
    METRIC_TEST_RUN_ID = "metric-test-run-case"
    UPDATE_TEST_RUN_ID = "update-test-run-case"
    DOWNLOAD_TEST_RUN_ID = "download-test-run-case"
    APP_COMPONENT_TEST_RUN_ID = "app-component-test-run-case"
    INVALID_TEST_RUN_ID = r"A$%invalid-testrun-case-testrunid"

    DESCRIPTION = r"Sample_testrun_description"
    DISPLAY_NAME = r"Sample_testrun_display_name"<|MERGE_RESOLUTION|>--- conflicted
+++ resolved
@@ -123,12 +123,9 @@
     APP_COMPONENT_TEST_ID = "app-component-test-case"
     SERVER_METRIC_TEST_ID = "server-metric-test-case"
     FILE_TEST_ID = "file-test-case"
-<<<<<<< HEAD
     REGIONAL_LOAD_CONFIG_TEST_ID = "regional-load-config-test-case"
-=======
     LOAD_TEST_KVREF_ID = "loadtest-kvrefid-case"
     LOAD_TEST_SPLITCSV_ID = "loadtest-splitcsv-case"
->>>>>>> 72f3a364
 
     INVALID_UPDATE_TEST_ID = "invalid-update-test-case"
     INVALID_PF_TEST_ID = "invalid-pf-test-case"
