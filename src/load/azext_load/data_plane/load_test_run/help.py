--- conflicted
+++ resolved
@@ -163,7 +163,6 @@
 ] = """
 type: command
 short-summary: Get all metric namespaces for a load test run.
-long-summary: Get all metric namespaces for a load test run.
 examples:
     - name: Get metric namespace for a load test run.
       text: |
@@ -175,7 +174,6 @@
 ] = """
 type: command
 short-summary: List metrics for a load test run.
-long-summary: List metrics for a load test run.
 examples:
     - name: List all metrics for a given load test run and metric namespace.
       text: |
@@ -202,7 +200,6 @@
 ] = """
 type: command
 short-summary: Get all metric definitions for a load test run.
-long-summary: Get all metric definitions for a load test run.
 examples:
     - name: Get metric definitions for a given load test run and test run metric namespace.
       text: |
@@ -216,12 +213,7 @@
     "load test-run metrics get-dimensions"
 ] = """
 type: command
-<<<<<<< HEAD
-short-summary: Get all metric dimensions for a load test run.
-long-summary: Get all metric dimensions for a load test run.
-=======
 short-summary: Get all metric dimension values for load test run.
-long-summary: Get all metric dimension values for a load test run.
 examples:
     - name: Get CPU metric dimension values for a given load test run.
       text: |
@@ -229,5 +221,4 @@
     - name: Get Response Time metric dimension values for a given load test run, time period and aggregation interval.
       text: |
         az load test-run metrics get-dimensions --test-run-id {test_run_id} --load-test-resource {load_test_resource} --resource-group {resource_group} --metric-namespace LoadTestRunMetrics --metric-name ResponseTime --metric-dimension RequestName --start-time 2023-01-01T15:16:17Z --end-time 2023-01-01T16:17:18Z --interval PT5M
->>>>>>> fa810564
 """