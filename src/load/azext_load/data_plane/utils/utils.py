--- conflicted
+++ resolved
@@ -21,11 +21,7 @@
 from azure.cli.core.util import run_az_cmd
 from knack.log import get_logger
 
-<<<<<<< HEAD
-from .models import IdentityType, AllowedFileTypes, AllowedTestTypes
-=======
 from .models import IdentityType, AllowedFileTypes, AllowedTestTypes, AllowedTestPlanFileExtensions
->>>>>>> 7789ab6e
 
 logger = get_logger(__name__)
 
@@ -755,8 +751,6 @@
                 )
 
 
-<<<<<<< HEAD
-=======
 def infer_test_type_from_test_plan(test_plan):
     if test_plan is None:
         return None
@@ -770,7 +764,6 @@
     return None
 
 
->>>>>>> 7789ab6e
 def _evaluate_file_type_for_test_script(test_type, test_plan):
     if test_type == AllowedTestTypes.URL.value:
         _, file_extension = os.path.splitext(test_plan)
