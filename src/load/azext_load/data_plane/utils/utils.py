--- conflicted
+++ resolved
@@ -792,13 +792,9 @@
             if wait and file_response.get("validationStatus") not in ("VALIDATION_SUCCESS", "NOT_VALIDATED"):
                 # pylint: disable=line-too-long
                 raise FileOperationError(
-<<<<<<< HEAD
-                    f"ZIP artifact {zip_artifact} is not valid. Please check the file and try again. Current file status is {file_response.get("validationStatus")}"
-=======
                     "ZIP artifact {} is not valid. Please check the file and try again. Current file status is {}".format(
                         zip_artifact, file_response.get("validationStatus")
                     )
->>>>>>> dfd6e4c3
                 )
 
 
