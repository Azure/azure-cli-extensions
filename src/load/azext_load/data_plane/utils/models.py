# --------------------------------------------------------------------------------------------
# Copyright (c) Microsoft Corporation. All rights reserved.
# Licensed under the MIT License. See License.txt in the project root for license information.
# --------------------------------------------------------------------------------------------

from enum import Enum


class IdentityType(str, Enum):
    SystemAssigned = "SystemAssigned"
    UserAssigned = "UserAssigned"


class AllowedFileTypes(str, Enum):
    ADDITIONAL_ARTIFACTS = "ADDITIONAL_ARTIFACTS"
    JMX_FILE = "JMX_FILE"
    USER_PROPERTIES = "USER_PROPERTIES"
    ZIPPED_ARTIFACTS = "ZIPPED_ARTIFACTS"
    URL_TEST_CONFIG = "URL_TEST_CONFIG"
    TEST_SCRIPT = 'TEST_SCRIPT'


class AllowedIntervals(str, Enum):
    PT10S = "PT10S"
    PT1H = "PT1H"
    PT1M = "PT1M"
    PT5M = "PT5M"
    PT5S = "PT5S"


class AllowedMetricNamespaces(str, Enum):
    LoadTestRunMetrics = "LoadTestRunMetrics"
    EngineHealthMetrics = "EngineHealthMetrics"


class AllowedTestTypes(str, Enum):
    JMX = "JMX"
    URL = "URL"
<<<<<<< HEAD
=======
    LOCUST = "Locust"
>>>>>>> 7789ab6e


class AllowedTestPlanFileExtensions(str, Enum):
    JMX = ".jmx"
    URL = ".json"
<<<<<<< HEAD
=======
    LOCUST = ".py"
>>>>>>> 7789ab6e


class AllowedTrendsResponseTimeAggregations(str, Enum):
    MEAN = "MEAN"
    MEDIAN = "MEDIAN"
    MAX = "MAX"
    MIN = "MIN"
    P75 = "P75"
    P90 = "P90"
    P95 = "P95"
    P96 = "P96"
    P98 = "P98"
    P99 = "P99"
    P999 = "P999"
    P9999 = "P9999"<|MERGE_RESOLUTION|>--- conflicted
+++ resolved
@@ -36,19 +36,13 @@
 class AllowedTestTypes(str, Enum):
     JMX = "JMX"
     URL = "URL"
-<<<<<<< HEAD
-=======
     LOCUST = "Locust"
->>>>>>> 7789ab6e
 
 
 class AllowedTestPlanFileExtensions(str, Enum):
     JMX = ".jmx"
     URL = ".json"
-<<<<<<< HEAD
-=======
     LOCUST = ".py"
->>>>>>> 7789ab6e
 
 
 class AllowedTrendsResponseTimeAggregations(str, Enum):
