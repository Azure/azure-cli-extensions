# --------------------------------------------------------------------------------------------
# Copyright (c) Microsoft Corporation. All rights reserved.
# Licensed under the MIT License. See License.txt in the project root for license information.
# --------------------------------------------------------------------------------------------

# pylint: disable=line-too-long
# pylint: disable=too-many-lines

helps = {}

helps[
    "load test create"
] = """
type: command
short-summary: Create a new load test.
examples:
    - name: Create a test with load test config file.
      text: |
        az load test create --load-test-resource sample-alt-resource --resource-group sample-rg --test-id sample-test-id --load-test-config-file ~/resources/sample-config.yaml
    - name: Create a test with arguments.
      text: |
        az load test create --test-id sample-test-id --load-test-resource sample-alt-resource --resource-group sample-rg --display-name "Sample Name" --description "Test description" --test-plan sample-jmx.jmx --engine-instances 1 --env rps=2 count=1 --engine-ref-id-type SystemAssigned
    - name: Create a test with load test config file and override engine-instance and env using arguments and don't wait for file upload.
      text: |
        az load test create --load-test-resource sample-alt-resource --resource-group sample-rg --test-id sample-test-id --load-test-config-file ~/resources/sample-config.yaml --engine-instances 1 --env rps=2 count=1 --no-wait
    - name: Create a test with secrets and environment variables.
      text: |
        az load test create --test-id sample-test-id --load-test-resource sample-alt-resource --resource-group sample-rg --display-name "Sample Name" --description "Test description" --test-plan sample-jmx.jmx --secret secret_name1=secret_uri1 secret_name2=secret_uri2 --env rps=2 count=1
    - name: Create a test with secrets using user assigned Managed Identity to access the Key Vault.
      text: |
        az load test create --test-id sample-test-id --load-test-resource sample-alt-resource --resource-group sample-rg --display-name "Sample Name" --secret secret_name1=secret_uri1 secret_name2=secret_uri2 --keyvault-reference-id "/subscriptions/00000000-0000-0000-0000-000000000000/resourceGroups/sample-rg/providers/microsoft.managedidentity/userassignedidentities/sample-mi"
    - name: Create a test for a private endpoint in a Virtual Network with split CSV option enabled.
      text: |
        az load test create --test-id sample-test-id --load-test-resource sample-alt-resource --resource-group sample-rg --display-name "Sample Name" --subnet-id "/subscriptions/00000000-0000-0000-0000-000000000000/resourceGroups/sample-rg/providers/Microsoft.Network/virtualNetworks/SampleVMVNET/subnets/SampleVMSubnet" --split-csv true
    - name: Create a test with custom defined autostop criteria or enable / disable autostop for a test.
      text: |
        az load test create --test-id sample-test-id --load-test-resource sample-alt-resource --resource-group sample-rg --display-name "Sample Name" --autostop-error-rate 80.5 --autostop-time-window 120
        az load test create --test-id sample-test-id --load-test-resource sample-alt-resource --resource-group sample-rg --display-name "Sample Name" --autostop disable
        az load test create --test-id sample-test-id --load-test-resource sample-alt-resource --resource-group sample-rg --display-name "Sample Name" --autostop enable
    - name: Create a test with a multi-region load configuration using region names in the format accepted by Azure Resource Manager (ARM). Ensure the specified regions are supported by Azure Load Testing. Multi-region load tests are restricted to public endpoints only.
      text: |
        az load test create --test-id sample-test-id --load-test-resource sample-alt-resource --resource-group sample-rg --engine-instances 3 --regionwise-engines eastus=1 westus2=1 germanywestcentral=1 --test-plan sample-jmx.jmx
    - name: Create an advanced URL test with multiple HTTP requests using a JSON file.
      text: |
        az load test create --test-id sample-test-id --load-test-resource sample-alt-resource --resource-group sample-rg --test-plan ~/resources/sample-url-requests.json --test-type URL
<<<<<<< HEAD
    - name: Create a test with user assigned Managed Identity reference for engine.
      text: |
        az load test create --test-id sample-test-id --load-test-resource sample-alt-resource --resource-group sample-rg --display-name "Sample Name" --engine-ref-id-type UserAssigned --engine-ref-ids "/subscriptions/00000000-0000-0000-0000-000000000000/resourceGroups/sample-rg/providers/microsoft.managedidentity/userassignedidentities/sample-mi"
=======
    - name: Create a Locust based load test
      text: |
        az load test create --test-id sample-test-id --load-test-resource sample-alt-resource --resource-group sample-rg --test-plan ~/resources/sample-locust-file.py --test-type Locust --env LOCUST_HOST="https://azure.microsoft.com" LOCUST_SPAWN_RATE=0.3 LOCUST_RUN_TIME=120 LOCUST_USERS=4
>>>>>>> e8a0e25f
"""

helps[
    "load test list"
] = """
type: command
short-summary: List all tests in the given load test resource.
examples:
    - name: List all load tests in a resource.
      text: |
        az load test list --load-test-resource sample-alt-resource --resource-group sample-rg
"""

helps[
    "load test show"
] = """
type: command
short-summary: Show details of test.
examples:
    - name: Get the details of a load test.
      text: |
        az load test show --test-id sample-test-id --load-test-resource sample-alt-resource --resource-group sample-rg
"""

helps[
    "load test update"
] = """
type: command
short-summary: Update an existing load test.
examples:
    - name: Update a test with load test config file and don't wait for file upload.
      text: |
        az load test update --load-test-resource sample-alt-resource --resource-group sample-rg --test-id sample-existing-test-id --load-test-config-file ~/resources/sample-config.yaml --no-wait
    - name: Update the display name and description for a test.
      text: |
        az load test update --load-test-resource sample-alt-resource --resource-group sample-rg --test-id sample-existing-test-id --description "Test description" --display-name "Sample Name"
    - name: Update a test with load test config file and override parameters using arguments.
      text: |
        az load test update --load-test-resource sample-alt-resource --resource-group sample-rg --test-id sample-existing-test-id --load-test-config-file ~/resources/sample-config.yaml --engine-instances 1 --env name=value name=value
    - name: Remove the secrets from a test.
      text: |
        az load test update --load-test-resource sample-alt-resource --resource-group sample-rg --test-id sample-existing-test-id --secret secret_name1=\"\"
    - name: Update the Key Vault reference identity to system assigned Managed Identity.
      text: |
        az load test update --load-test-resource sample-alt-resource --resource-group sample-rg --test-id sample-existing-test-id --keyvault-reference-id null
    - name: Update autostop criteria.
      text: |
        az load test update --load-test-resource sample-alt-resource --resource-group sample-rg --test-id sample-existing-test-id --autostop-error-rate 90 --autostop-time-window 180
    - name: Update multi-region load configuration.
      text: |
        az load test update --load-test-resource sample-alt-resource --resource-group sample-rg --test-id sample-existing-test-id --engine-instances 5 --regionwise-engines eastus=2 westus2=1 eastasia=2
    - name: Update a test with user assigned Managed Identity reference for engine to SystemAssigned.
      text: |
        az load test update --test-id sample-test-id --load-test-resource sample-alt-resource --resource-group sample-rg --display-name "Sample Name" --engine-ref-id-type SystemAssigned
"""

helps[
    "load test delete"
] = """
type: command
short-summary: Delete an existing load test.
examples:
    - name: Delete a load test.
      text: |
        az load test delete --load-test-resource sample-alt-resource --resource-group sample-rg --test-id sample-existing-test-id
"""

helps[
    "load test convert-to-jmx"
] = """
type: command
short-summary: Convert a URL type test to JMX test.
examples:
    - name: Convert to JMX test.
      text: |
        az load test convert-to-jmx --load-test-resource sample-alt-resource --resource-group sample-rg --test-id sample-existing-test-id
"""

helps[
    "load test set-baseline"
] = """
type: command
short-summary: Set a test run as the baseline for comparison with other runs in the test.
examples:
    - name: Set baseline test run.
      text: |
        az load test set-baseline --load-test-resource sample-alt-resource --resource-group sample-rg --test-id sample-existing-test-id --test-run-id sample-associated-test-run-id
"""

helps[
    "load test compare-to-baseline"
] = """
type: command
short-summary: Compare the sampler statistics from recent test runs with those of the baseline test run.
examples:
    - name: Compare recent test runs to baseline.
      text: |
        az load test compare-to-baseline --load-test-resource sample-alt-resource --resource-group sample-rg --test-id sample-existing-test-id -o table
    - name: Compare recent test runs to baseline with specific aggregation.
      text: |
        az load test compare-to-baseline --load-test-resource sample-alt-resource --resource-group sample-rg --test-id sample-existing-test-id --aggregation P95 -o table
"""

helps[
    "load test download-files"
] = """
type: command
short-summary: Download files of an existing load test.
examples:
    - name: Download all files of a test. The directory should already exist.
      text: |
        az load test download-files --test-id sample-test-id --load-test-resource sample-alt-resource --resource-group sample-rg --path ~/downloads
    - name: Download all files of a test by creating the directory if it does not exist.
      text: |
        az load test download-files --test-id sample-test-id --load-test-resource sample-alt-resource --resource-group sample-rg --path "~/downloads/new folder" --force
"""

helps[
    "load test app-component add"
] = """
type: command
short-summary: Add an app component to a test.
examples:
    - name: Add an app component to a test.
      text: |
        az load test app-component add --test-id sample-test-id --load-test-resource sample-alt-resource --resource-group sample-rg --app-component-name appcomponentresource --app-component-type microsoft.insights/components --app-component-id "/subscriptions/00000000-0000-0000-0000-000000000000/resourceGroups/samplerg/providers/microsoft.insights/components/appcomponentresource" --app-component-kind web
"""

helps[
    "load test app-component list"
] = """
type: command
short-summary: List all app components for a test.
examples:
    - name: List all app components for a test.
      text: |
        az load test app-component list --test-id sample-test-id --load-test-resource sample-alt-resource --resource-group sample-rg
"""

helps[
    "load test app-component remove"
] = """
type: command
short-summary: Remove the given app component from a test.
examples:
    - name: Remove an app component from a test.
      text: |
        az load test app-component remove --test-id sample-test-id --load-test-resource sample-alt-resource --resource-group sample-rg --app-component-id /subscriptions/00000000-0000-0000-0000-000000000000/resourceGroups/sample-rg/providers/Microsoft.Compute/virtualMachineScaleSets/app-comp-name --yes
"""

helps[
    "load test server-metric add"
] = """
type: command
short-summary: Add a server-metric to a test.
examples:
    - name: Add a server metric for an app component to a test.
      text: |
        az load test server-metric add --test-id sample-test-id --load-test-resource sample-alt-resource --resource-group sample-rg --metric-id "/subscriptions/00000000-0000-0000-0000-000000000000/resourceGroups/Sample-rg/providers/Microsoft.Compute/virtualMachineScaleSets/Sample-temp-vmss/providers/microsoft.insights/metricdefinitions/Percentage CPU" --metric-name  "Percentage CPU" --metric-namespace microsoft.compute/virtualmachinescalesets --aggregation Average --app-component-type Microsoft.Compute/virtualMachineScaleSets --app-component-id /subscriptions/00000000-0000-0000-0000-000000000000/resourceGroups/sample-rg/providers/Microsoft.Compute/virtualMachineScaleSets/app-comp-name
"""

helps[
    "load test server-metric list"
] = """
type: command
short-summary: List all server-metrics for a test.
examples:
    - name: List all server metrics for a test.
      text: |
        az load test server-metric list --test-id sample-test-id --load-test-resource sample-alt-resource --resource-group sample-rg
"""

helps[
    "load test server-metric remove"
] = """
type: command
short-summary: Remove the given server-metric from the test.
examples:
    - name: Remove a server metric from a test.
      text: |
        az load test server-metric remove --test-id sample-test-id --load-test-resource sample-alt-resource --resource-group sample-rg --metric-id "/subscriptions/00000000-0000-0000-0000-000000000000/resourceGroups/Sample-rg/providers/Microsoft.Compute/virtualMachineScaleSets/Sample-temp-vmss/providers/microsoft.insights/metricdefinitions/Percentage CPU" --yes
"""

helps[
    "load test file delete"
] = """
type: command
short-summary: Delete a file from test.
long-summary: Delete a file from test by providing the file name and test id.
examples:
    - name: Delete a file from a test.
      text: |
        az load test file delete --test-id sample-test-id --load-test-resource sample-alt-resource --resource-group sample-rg --file-name sample-jmx.jmx --yes
"""

helps[
    "load test file download"
] = """
type: command
short-summary: Download a file from a test.
long-summary: Download a file from, a test by providing the file name, test id and path to download the files.
examples:
    - name: Download a file from a test. The directory should already exist.
      text: |
        az load test file download --test-id sample-test-id --load-test-resource sample-alt-resource --resource-group sample-rg --file-name sample-jmx.jmx --path ~/Downloads/
        examples:
    - name: Download a file from a test by creating the directory if it does not exist.
      text: |
        az load test file download --test-id sample-test-id --load-test-resource sample-alt-resource --resource-group sample-rg --file-name sample-jmx.jmx --path ~/Downloads/ --force
"""

helps[
    "load test file list"
] = """
type: command
short-summary: List all files in a test.
long-summary: List details of all the files related to a test by providing the corresponding test id.
examples:
    - name: List all files in a test.
      text: |
        az load test file list --test-id sample-test-id --load-test-resource sample-alt-resource --resource-group sample-rg
"""

helps[
    "load test file upload"
] = """
type: command
short-summary: Upload a file to a test.
long-summary: Upload a file to a test by providing path to file and test id.
examples:
    - name: Upload a JMeter script (JMX file) to a test.
      text: |
        az load test file upload --test-id sample-test-id --load-test-resource sample-alt-resource --resource-group sample-rg --path sample-jmx.jmx
    - name: Upload a CSV file to a test and without waiting for the long-running operation to finish.
      text: |
        az load test file upload --test-id sample-test-id --load-test-resource sample-alt-resource --resource-group sample-rg --path ~/Resources/split-csv.csv --file-type ADDITIONAL_ARTIFACTS --no-wait
    - name: Upload a user property file to a test.
      text: |
        az load test file upload --test-id sample-test-id --load-test-resource sample-alt-resource --resource-group sample-rg --path ~/Resources/user-prop.properties --file-type USER_PROPERTIES
    - name: Upload zipped artifacts to a test.
      text: |
        az load test file upload --test-id sample-test-id --load-test-resource sample-alt-resource --resource-group sample-rg --path ~/Resources/sample-zip.zip --file-type ZIPPED_ARTIFACTS
    - name: Upload URL requests JSON configuration file to a test which is of type URL.
      text: |
        az load test file upload --test-id sample-test-id --load-test-resource sample-alt-resource --resource-group sample-rg --path ~/Resources/sample-url-requests.json --file-type URL_TEST_CONFIG
"""<|MERGE_RESOLUTION|>--- conflicted
+++ resolved
@@ -43,15 +43,12 @@
     - name: Create an advanced URL test with multiple HTTP requests using a JSON file.
       text: |
         az load test create --test-id sample-test-id --load-test-resource sample-alt-resource --resource-group sample-rg --test-plan ~/resources/sample-url-requests.json --test-type URL
-<<<<<<< HEAD
+    - name: Create a Locust based load test
+      text: |
+        az load test create --test-id sample-test-id --load-test-resource sample-alt-resource --resource-group sample-rg --test-plan ~/resources/sample-locust-file.py --test-type Locust --env LOCUST_HOST="https://azure.microsoft.com" LOCUST_SPAWN_RATE=0.3 LOCUST_RUN_TIME=120 LOCUST_USERS=4
     - name: Create a test with user assigned Managed Identity reference for engine.
       text: |
         az load test create --test-id sample-test-id --load-test-resource sample-alt-resource --resource-group sample-rg --display-name "Sample Name" --engine-ref-id-type UserAssigned --engine-ref-ids "/subscriptions/00000000-0000-0000-0000-000000000000/resourceGroups/sample-rg/providers/microsoft.managedidentity/userassignedidentities/sample-mi"
-=======
-    - name: Create a Locust based load test
-      text: |
-        az load test create --test-id sample-test-id --load-test-resource sample-alt-resource --resource-group sample-rg --test-plan ~/resources/sample-locust-file.py --test-type Locust --env LOCUST_HOST="https://azure.microsoft.com" LOCUST_SPAWN_RATE=0.3 LOCUST_RUN_TIME=120 LOCUST_USERS=4
->>>>>>> e8a0e25f
 """
 
 helps[
