# --------------------------------------------------------------------------
# Copyright (c) Microsoft Corporation. All rights reserved.
# Licensed under the MIT License. See License.txt in the project root for
# license information.
#
# Code generated by Microsoft (R) AutoRest Code Generator.
# Changes may cause incorrect behavior and will be lost if the code is
# regenerated.
# --------------------------------------------------------------------------
# pylint: disable=too-many-lines

from knack.help_files import helps


helps['healthcareapis service'] = """
    type: group
    short-summary: healthcareapis service
"""

helps['healthcareapis service list'] = """
    type: command
    short-summary: "Get all the service instances in a resource group. And Get all the service instances in a \
subscription."
    examples:
      - name: List all services in resource group
        text: |-
               az healthcareapis service list --resource-group "rgname"
      - name: List all services in subscription
        text: |-
               az healthcareapis service list
"""

helps['healthcareapis service show'] = """
    type: command
    short-summary: "Get the metadata of a service instance."
    examples:
      - name: Get metadata
        text: |-
               az healthcareapis service show --resource-group "rg1" --resource-name "service1"
"""

helps['healthcareapis service create'] = """
    type: command
    short-summary: "Create the metadata of a service instance."
    parameters:
      - name: --access-policies
        short-summary: "The access policies of the service instance."
        long-summary: |
            Usage: --access-policies object-id=XX

            object-id: Required. An Azure AD object ID (User or Apps) that is allowed access to the FHIR service.

            Multiple actions can be specified by using more than one --access-policies argument.
      - name: --cosmos-db-configuration
        short-summary: "The settings for the Cosmos DB database backing the service."
        long-summary: |
            Usage: --cosmos-db-configuration offer-throughput=XX key-vault-key-uri=XX

            offer-throughput: The provisioned throughput for the backing database.
            key-vault-key-uri: The URI of the customer-managed key for the backing database.
      - name: --authentication-configuration
        short-summary: "The authentication configuration for the service instance."
        long-summary: |
            Usage: --authentication-configuration authority=XX audience=XX smart-proxy-enabled=XX

            authority: The authority url for the service
            audience: The audience url for the service
            smart-proxy-enabled: If the SMART on FHIR proxy is enabled
      - name: --cors-configuration
        short-summary: "The settings for the CORS configuration of the service instance."
        long-summary: |
            Usage: --cors-configuration origins=XX headers=XX methods=XX max-age=XX allow-credentials=XX

            origins: The origins to be allowed via CORS.
            headers: The headers to be allowed via CORS.
            methods: The methods to be allowed via CORS.
            max-age: The max age to be allowed via CORS.
            allow-credentials: If credentials are allowed via CORS.
      - name: --private-endpoint-connections
        short-summary: "The list of private endpoint connections that are set up for this resource."
        long-summary: |
            Usage: --private-endpoint-connections status=XX description=XX actions-required=XX

            status: Indicates whether the connection has been Approved/Rejected/Removed by the owner of the service.
            description: The reason for approval/rejection of the connection.
            actions-required: A message indicating if changes on the service provider require any updates on the \
consumer.

            Multiple actions can be specified by using more than one --private-endpoint-connections argument.
    examples:
      - name: Create or Update a service with all parameters
        text: |-
               az healthcareapis service create --resource-group "rg1" --resource-name "service1" --identity-type \
"SystemAssigned" --kind "fhir-R4" --location "westus2" --access-policies object-id="c487e7d1-3210-41a3-8ccc-e9372b78da4\
7" --access-policies object-id="5b307da8-43d4-492b-8b66-b0294ade872f" --authentication-configuration \
audience="https://azurehealthcareapis.com" authority="https://login.microsoftonline.com/abfde7b2-df0f-47e6-aabf-2462b07\
508dc" smart-proxy-enabled=true --cors-configuration allow-credentials=false headers="*" max-age=1440 methods="DELETE" \
methods="GET" methods="OPTIONS" methods="PATCH" methods="POST" methods="PUT" origins="*" --cosmos-db-configuration \
key-vault-key-uri="https://my-vault.vault.azure.net/keys/my-key" offer-throughput=1000 --export-configuration-storage-a\
ccount-name "existingStorageAccount" --public-network-access "Disabled"
      - name: Create or Update a service with minimum parameters
        text: |-
               az healthcareapis service create --resource-group "rg1" --resource-name "service2" --kind "fhir-R4" \
--location "westus2" --access-policies object-id="c487e7d1-3210-41a3-8ccc-e9372b78da47"
"""

helps['healthcareapis service update'] = """
    type: command
    short-summary: "Update the metadata of a service instance."
    examples:
      - name: Patch service
        text: |-
               az healthcareapis service update --resource-group "rg1" --resource-name "service1" --tags tag1="value1" \
tag2="value2"
"""

helps['healthcareapis service delete'] = """
    type: command
    short-summary: "Delete a service instance."
    examples:
      - name: Delete service
        text: |-
               az healthcareapis service delete --resource-group "rg1" --resource-name "service1"
"""

helps['healthcareapis service wait'] = """
    type: command
    short-summary: Place the CLI in a waiting state until a condition of the healthcareapis service is met.
    examples:
      - name: Pause executing next line of CLI script until the healthcareapis service is successfully created.
        text: |-
               az healthcareapis service wait --resource-group "rg1" --resource-name "service1" --created
      - name: Pause executing next line of CLI script until the healthcareapis service is successfully updated.
        text: |-
               az healthcareapis service wait --resource-group "rg1" --resource-name "service1" --updated
      - name: Pause executing next line of CLI script until the healthcareapis service is successfully deleted.
        text: |-
               az healthcareapis service wait --resource-group "rg1" --resource-name "service1" --deleted
"""

helps['healthcareapis operation-result'] = """
    type: group
    short-summary: healthcareapis operation-result
"""

helps['healthcareapis operation-result show'] = """
    type: command
    short-summary: "Get the operation result for a long running operation."
    examples:
      - name: Get operation result
        text: |-
               az healthcareapis operation-result show --location-name "westus" --operation-result-id "exampleid"
"""

helps['healthcareapis private-endpoint-connection'] = """
    type: group
    short-summary: healthcareapis private-endpoint-connection
"""

helps['healthcareapis private-endpoint-connection list'] = """
    type: command
    short-summary: "Lists all private endpoint connections for a service."
    examples:
      - name: PrivateEndpointConnection_List
        text: |-
               az healthcareapis private-endpoint-connection list --resource-group "rgname" --resource-name "service1"
"""

helps['healthcareapis private-endpoint-connection show'] = """
    type: command
    short-summary: "Gets the specified private endpoint connection associated with the service."
    examples:
      - name: PrivateEndpointConnection_GetConnection
        text: |-
               az healthcareapis private-endpoint-connection show --name "myConnection" --resource-group "rgname" \
--resource-name "service1"
"""

helps['healthcareapis private-endpoint-connection create'] = """
    type: command
    short-summary: "Update the state of the specified private endpoint connection associated with the service."
    examples:
      - name: PrivateEndpointConnection_CreateOrUpdate
        text: |-
               az healthcareapis private-endpoint-connection create --name "myConnection" --resource-group "rgname" \
--resource-name "service1"
"""

helps['healthcareapis private-endpoint-connection update'] = """
    type: command
    short-summary: "Update the state of the specified private endpoint connection associated with the service."
"""

helps['healthcareapis private-endpoint-connection delete'] = """
    type: command
    short-summary: "Deletes a private endpoint connection."
    examples:
      - name: PrivateEndpointConnections_Delete
        text: |-
               az healthcareapis private-endpoint-connection delete --name "myConnection" --resource-group "rgname" \
--resource-name "service1"
"""

helps['healthcareapis private-endpoint-connection wait'] = """
    type: command
    short-summary: Place the CLI in a waiting state until a condition of the healthcareapis \
private-endpoint-connection is met.
    examples:
      - name: Pause executing next line of CLI script until the healthcareapis private-endpoint-connection is \
successfully created.
        text: |-
               az healthcareapis private-endpoint-connection wait --name "myConnection" --resource-group "rgname" \
--resource-name "service1" --created
      - name: Pause executing next line of CLI script until the healthcareapis private-endpoint-connection is \
successfully updated.
        text: |-
               az healthcareapis private-endpoint-connection wait --name "myConnection" --resource-group "rgname" \
--resource-name "service1" --updated
      - name: Pause executing next line of CLI script until the healthcareapis private-endpoint-connection is \
successfully deleted.
        text: |-
               az healthcareapis private-endpoint-connection wait --name "myConnection" --resource-group "rgname" \
--resource-name "service1" --deleted
"""

helps['healthcareapis private-link-resource'] = """
    type: group
    short-summary: healthcareapis private-link-resource
"""

helps['healthcareapis private-link-resource list'] = """
    type: command
    short-summary: "Gets the private link resources that need to be created for a service."
    examples:
      - name: PrivateLinkResources_ListGroupIds
        text: |-
               az healthcareapis private-link-resource list --resource-group "rgname" --resource-name "service1"
"""

helps['healthcareapis private-link-resource show'] = """
    type: command
    short-summary: "Gets a private link resource that need to be created for a service."
    examples:
      - name: PrivateLinkResources_Get
        text: |-
               az healthcareapis private-link-resource show --group-name "fhir" --resource-group "rgname" \
--resource-name "service1"
"""

helps['healthcareapis acr'] = """
    type: group
    short-summary: healthcareapis acr
"""

helps['healthcareapis acr list'] = """
    type: command
    short-summary: "Lists all container registries associated with the service."
    examples:
      - name: Acr_List
        text: |-
               az healthcareapis acr list --resource-group "rgname" --resource-name "service1"
"""

helps['healthcareapis acr add'] = """
    type: command
    short-summary: "Add a list of registries to the service, repeated ones will be ignored."
    examples:
      - name: Acr_Add_Two
        text: |-
<<<<<<< HEAD
               az healthcareapis acr add --login_servers "test1.azurecr.io, test2.azurecr.io" --resource-group "rgname" \
=======
               az healthcareapis acr add --login_servers "test1.azurecr.io test2.azurecr.io" --resource-group "rgname" \
>>>>>>> 67062434
--resource-name "service1"
"""

helps['healthcareapis acr remove'] = """
    type: command
    short-summary: "Remove a list of registries from the service, non-existing ones will be ignored."
    examples:
      - name: Acr_Remove_Two
        text: |-
<<<<<<< HEAD
               az healthcareapis acr remove --login_servers "test1.azurecr.io, test2.azurecr.io"  --resource-group "rgname" \
=======
               az healthcareapis acr remove --login_servers "test1.azurecr.io test2.azurecr.io"  --resource-group "rgname" \
>>>>>>> 67062434
--resource-name "service1"
"""

helps['healthcareapis acr reset'] = """
    type: command
    short-summary: "Reset the container registries associated with the service to a new list."
    examples:
      - name: Acr_Reset
        text: |-
               az healthcareapis acr reset --login_servers "test.azurecr.io" --resource-group "rgname" \
--resource-name "service1"
"""<|MERGE_RESOLUTION|>--- conflicted
+++ resolved
@@ -267,11 +267,7 @@
     examples:
       - name: Acr_Add_Two
         text: |-
-<<<<<<< HEAD
-               az healthcareapis acr add --login_servers "test1.azurecr.io, test2.azurecr.io" --resource-group "rgname" \
-=======
                az healthcareapis acr add --login_servers "test1.azurecr.io test2.azurecr.io" --resource-group "rgname" \
->>>>>>> 67062434
 --resource-name "service1"
 """
 
@@ -281,11 +277,7 @@
     examples:
       - name: Acr_Remove_Two
         text: |-
-<<<<<<< HEAD
-               az healthcareapis acr remove --login_servers "test1.azurecr.io, test2.azurecr.io"  --resource-group "rgname" \
-=======
                az healthcareapis acr remove --login_servers "test1.azurecr.io test2.azurecr.io"  --resource-group "rgname" \
->>>>>>> 67062434
 --resource-name "service1"
 """
 
