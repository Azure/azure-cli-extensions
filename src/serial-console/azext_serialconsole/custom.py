--- conflicted
+++ resolved
@@ -433,15 +433,12 @@
 
         def on_message(_, message):
             if GV.first_message:
-<<<<<<< HEAD
                 GV.websocket_instance.send(self.access_token)
-=======
-                if self.new_auth_flow == "1":
-                    GV.websocket_instance.send(self.access_token)
->>>>>>> 9b5d2f0f
                 GV.first_message = False
                 GV.loading = False
                 PC.clear_screen()
+            else:
+                PC.print(message)
             else:
                 PC.print(message)
 
@@ -463,11 +460,7 @@
         def connect_thread():
             if self.load_websocket_url():
                 GV.websocket_instance = websocket.WebSocketApp(
-<<<<<<< HEAD
                     self.websocket_url,
-=======
-                    self.websocket_url + "?authorization=" + self.access_token + "&new=" + self.new_auth_flow,
->>>>>>> 9b5d2f0f
                     on_open=on_open,
                     on_message=on_message,
                     on_error=on_error,
@@ -572,12 +565,7 @@
                     ws.close()
 
             wsapp = websocket.WebSocketApp(
-<<<<<<< HEAD
                 self.websocket_url, on_message=on_message)
-=======
-                self.websocket_url + "?authorization=" + self.access_token + "&new="
-                + self.new_auth_flow, on_message=on_message)
->>>>>>> 9b5d2f0f
             wsapp.run_forever()
             GV.loading = False
             if GV.trycount == 0:
