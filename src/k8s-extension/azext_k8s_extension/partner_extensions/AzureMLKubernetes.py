# --------------------------------------------------------------------------------------------
# Copyright (c) Microsoft Corporation. All rights reserved.
# Licensed under the MIT License. See License.txt in the project root for license information.
# --------------------------------------------------------------------------------------------

# pylint: disable=unused-argument
# pylint: disable=line-too-long
# pylint: disable=too-many-locals

import copy
from hashlib import md5
from typing import Any, Dict, List, Tuple
from azext_k8s_extension.utils import get_cluster_rp_api_version

import azure.mgmt.relay
import azure.mgmt.relay.models
import azure.mgmt.resource.locks
import azure.mgmt.servicebus
import azure.mgmt.servicebus.models
import azure.mgmt.storage
import azure.mgmt.storage.models
import azure.mgmt.loganalytics
import azure.mgmt.loganalytics.models
from azure.cli.core.azclierror import AzureResponseError, InvalidArgumentValueError, MutuallyExclusiveArgumentError, ResourceNotFoundError
from azure.cli.core.commands.client_factory import get_mgmt_service_client, get_subscription_id
from azure.mgmt.resource.locks.models import ManagementLockObject
from knack.log import get_logger
from msrestazure.azure_exceptions import CloudError

from .._client_factory import cf_resources
from .DefaultExtension import DefaultExtension, user_confirmation_factory
from ..vendored_sdks.models import (
    Extension,
    Scope,
    ScopeCluster,
    PatchExtension
)

logger = get_logger(__name__)

resource_tag = {'created_by': 'Azure Arc-enabled ML'}


# pylint: disable=too-many-instance-attributes
class AzureMLKubernetes(DefaultExtension):
    def __init__(self):
        # constants for configuration settings.
        self.DEFAULT_RELEASE_NAMESPACE = 'azureml'
        self.RELAY_CONNECTION_STRING_KEY = 'relayserver.relayConnectionString'
        self.HC_RESOURCE_ID_KEY = 'relayserver.hybridConnectionResourceID'
        self.RELAY_HC_NAME_KEY = 'relayserver.hybridConnectionName'
        self.SERVICE_BUS_CONNECTION_STRING_KEY = 'servicebus.connectionString'
        self.SERVICE_BUS_RESOURCE_ID_KEY = 'servicebus.resourceID'
        self.SERVICE_BUS_TOPIC_SUB_MAPPING_KEY = 'servicebus.topicSubMapping'
        self.AZURE_LOG_ANALYTICS_ENABLED_KEY = 'azure_log_analytics.enabled'
        self.AZURE_LOG_ANALYTICS_CUSTOMER_ID_KEY = 'azure_log_analytics.customer_id'
        self.AZURE_LOG_ANALYTICS_CONNECTION_STRING = 'azure_log_analytics.connection_string'
        self.JOB_SCHEDULER_LOCATION_KEY = 'jobSchedulerLocation'
        self.CLUSTER_NAME_FRIENDLY_KEY = 'cluster_name_friendly'

        # component flag
        self.ENABLE_TRAINING = 'enableTraining'
        self.ENABLE_INFERENCE = 'enableInference'

        # constants for determine whether create underlying azure resource
        self.RELAY_SERVER_CONNECTION_STRING = 'relayServerConnectionString'  # create relay connection string if None
        self.SERVICE_BUS_CONNECTION_STRING = 'serviceBusConnectionString'  # create service bus if None
        self.LOG_ANALYTICS_WS_ENABLED = 'logAnalyticsWS'  # create log analytics workspace if true

        # constants for azure resources creation
        self.RELAY_HC_AUTH_NAME = 'azureml_rw'
        self.SERVICE_BUS_COMPUTE_STATE_TOPIC = 'computestate-updatedby-computeprovider'
        self.SERVICE_BUS_COMPUTE_STATE_SUB = 'compute-scheduler-computestate'
        self.SERVICE_BUS_JOB_STATE_TOPIC = 'jobstate-updatedby-computeprovider'
        self.SERVICE_BUS_JOB_STATE_SUB = 'compute-scheduler-jobstate'

        # constants for enabling SSL in inference
        self.sslKeyPemFile = 'sslKeyPemFile'
        self.sslCertPemFile = 'sslCertPemFile'
        self.allowInsecureConnections = 'allowInsecureConnections'
        self.privateEndpointILB = 'privateEndpointILB'
        self.privateEndpointNodeport = 'privateEndpointNodeport'
        self.inferenceLoadBalancerHA = 'inferenceLoadBalancerHA'
        self.SSL_SECRET = 'sslSecret'

        # constants for existing AKS to AMLARC migration
        self.IS_AKS_MIGRATION = 'isAKSMigration'

        # constants for others in Spec
        self.installNvidiaDevicePlugin = 'installNvidiaDevicePlugin'

        # reference mapping
        self.reference_mapping = {
            self.RELAY_SERVER_CONNECTION_STRING: [self.RELAY_CONNECTION_STRING_KEY],
            self.SERVICE_BUS_CONNECTION_STRING: [self.SERVICE_BUS_CONNECTION_STRING_KEY],
            'cluster_name': ['clusterId', 'prometheus.prometheusSpec.externalLabels.cluster_name'],
        }

    def Create(self, cmd, client, resource_group_name, cluster_name, name, cluster_type, extension_type,
               scope, auto_upgrade_minor_version, release_train, version, target_namespace,
               release_namespace, configuration_settings, configuration_protected_settings,
               configuration_settings_file, configuration_protected_settings_file):
        if scope == 'namespace':
            raise InvalidArgumentValueError("Invalid scope '{}'.  This extension can be installed "
                                            "only at 'cluster' scope.".format(scope))
        if not release_namespace:
            release_namespace = self.DEFAULT_RELEASE_NAMESPACE
        scope_cluster = ScopeCluster(release_namespace=release_namespace)
        ext_scope = Scope(cluster=scope_cluster, namespace=None)

        # validate the config
        self.__validate_config(configuration_settings, configuration_protected_settings, release_namespace)

        # get the arc's location
        subscription_id = get_subscription_id(cmd.cli_ctx)
        cluster_rp, parent_api_version = get_cluster_rp_api_version(cluster_type)
        cluster_resource_id = '/subscriptions/{0}/resourceGroups/{1}/providers/{2}' \
            '/{3}/{4}'.format(subscription_id, resource_group_name, cluster_rp, cluster_type, cluster_name)
        cluster_location = ''
        resources = cf_resources(cmd.cli_ctx, subscription_id)
        try:
            resource = resources.get_by_id(
                cluster_resource_id, parent_api_version)
            cluster_location = resource.location.lower()
        except CloudError as ex:
            raise ex

        # generate values for the extension if none is set.
        configuration_settings['cluster_name'] = configuration_settings.get('cluster_name', cluster_resource_id)
        configuration_settings['domain'] = configuration_settings.get(
            'doamin', '{}.cloudapp.azure.com'.format(cluster_location))
        configuration_settings['location'] = configuration_settings.get('location', cluster_location)
        configuration_settings[self.JOB_SCHEDULER_LOCATION_KEY] = configuration_settings.get(
            self.JOB_SCHEDULER_LOCATION_KEY, cluster_location)
        configuration_settings[self.CLUSTER_NAME_FRIENDLY_KEY] = configuration_settings.get(
            self.CLUSTER_NAME_FRIENDLY_KEY, cluster_name)

        # create Azure resources need by the extension based on the config.
        self.__create_required_resource(
            cmd, configuration_settings, configuration_protected_settings, subscription_id, resource_group_name,
            cluster_name, cluster_location)

        # dereference
        configuration_settings = _dereference(self.reference_mapping, configuration_settings)
        configuration_protected_settings = _dereference(self.reference_mapping, configuration_protected_settings)

        # If release-train is not input, set it to 'stable'
        if release_train is None:
            release_train = 'stable'

        create_identity = True
        extension = Extension(
            extension_type=extension_type,
            auto_upgrade_minor_version=auto_upgrade_minor_version,
            release_train=release_train,
            version=version,
            scope=ext_scope,
            configuration_settings=configuration_settings,
            configuration_protected_settings=configuration_protected_settings,
            identity=None,
            location=""
        )
        return extension, name, create_identity

    def Delete(self, cmd, client, resource_group_name, cluster_name, name, cluster_type, yes):
        # Give a warning message
        logger.warning("If nvidia.com/gpu or fuse resource is not recognized by kubernetes after this deletion, "
                       "you probably have installed nvidia-device-plugin or fuse-device-plugin before installing AMLArc extension. "
                       "Please try to reinstall device plugins to fix this issue.")
        user_confirmation_factory(cmd, yes)

    def Update(self, cmd, resource_group_name, cluster_name, auto_upgrade_minor_version, release_train, version, configuration_settings,
               configuration_protected_settings, yes=False):
        self.__normalize_config(configuration_settings, configuration_protected_settings)

        # Prompt message to ask customer to confirm again
        if len(configuration_settings) > 0:
            impactScenario = ""
            messageBody = ""
            disableTraining = False
            disableInference = False
            disableNvidiaDevicePlugin = False
            hasAllowInsecureConnections = False
            hasPrivateEndpointNodeport = False
            hasPrivateEndpointILB = False
            hasNodeSelector = False
            enableLogAnalyticsWS = False

            enableTraining = _get_value_from_config_protected_config(self.ENABLE_TRAINING, configuration_settings, configuration_protected_settings)
            if enableTraining is not None:
                disableTraining = str(enableTraining).lower() == 'false'
                if disableTraining:
                    messageBody = messageBody + "enableTraining from True to False,\n"

            enableInference = _get_value_from_config_protected_config(self.ENABLE_INFERENCE, configuration_settings, configuration_protected_settings)
            if enableInference is not None:
                disableInference = str(enableInference).lower() == 'false'
                if disableInference:
                    messageBody = messageBody + "enableInference from True to False,\n"

            installNvidiaDevicePlugin = _get_value_from_config_protected_config(self.installNvidiaDevicePlugin, configuration_settings, configuration_protected_settings)
            if installNvidiaDevicePlugin is not None:
                disableNvidiaDevicePlugin = str(installNvidiaDevicePlugin).lower() == 'false'
                if disableNvidiaDevicePlugin:
                    messageBody = messageBody + "installNvidiaDevicePlugin from True to False if Nvidia GPU is used,\n"

            allowInsecureConnections = _get_value_from_config_protected_config(self.allowInsecureConnections, configuration_settings, configuration_protected_settings)
            if allowInsecureConnections is not None:
                hasAllowInsecureConnections = True
                messageBody = messageBody + "allowInsecureConnections\n"

            privateEndpointNodeport = _get_value_from_config_protected_config(self.privateEndpointNodeport, configuration_settings, configuration_protected_settings)
            if privateEndpointNodeport is not None:
                hasPrivateEndpointNodeport = True
                messageBody = messageBody + "privateEndpointNodeport\n"

            privateEndpointILB = _get_value_from_config_protected_config(self.privateEndpointILB, configuration_settings, configuration_protected_settings)
            if privateEndpointILB is not None:
                hasPrivateEndpointILB = True
                messageBody = messageBody + "privateEndpointILB\n"

            hasNodeSelector = _check_nodeselector_existed(configuration_settings, configuration_protected_settings)
            if hasNodeSelector:
                messageBody = messageBody + "nodeSelector. Update operation can't remove an existed node selector, but can update or add new ones.\n"

            logAnalyticsWS = _get_value_from_config_protected_config(self.LOG_ANALYTICS_WS_ENABLED, configuration_settings, configuration_protected_settings)
            if logAnalyticsWS is not None:
                enableLogAnalyticsWS = str(logAnalyticsWS).lower() == 'true'
                if enableLogAnalyticsWS:
                    messageBody = messageBody + "To update logAnalyticsWS from False to True, please provide all original configurationProtectedSettings. Otherwise, those settings would be considered obsolete and deleted.\n"

            if disableTraining or disableNvidiaDevicePlugin or hasNodeSelector:
                impactScenario = "jobs"

            if disableInference or disableNvidiaDevicePlugin or hasAllowInsecureConnections or hasPrivateEndpointNodeport or hasPrivateEndpointILB or hasNodeSelector:
                if impactScenario == "":
                    impactScenario = "online endpoints and deployments"
                else:
                    impactScenario = impactScenario + ", online endpoints and deployments"

            if impactScenario != "":
                message = ("\nThe following configuration update will IMPACT your active Machine Learning " + impactScenario +
                           ". It will be the safe update if the cluster doesn't have active Machine Learning " + impactScenario + ".\n\n" + messageBody + "\nProceed?")
                user_confirmation_factory(cmd, yes, message=message)
            else:
                if enableLogAnalyticsWS:
                    message = "\n" + messageBody + "\nProceed?"
                    user_confirmation_factory(cmd, yes, message=message)

        if len(configuration_protected_settings) > 0:
            subscription_id = get_subscription_id(cmd.cli_ctx)

            if self.AZURE_LOG_ANALYTICS_CONNECTION_STRING not in configuration_protected_settings:
                try:
                    _, shared_key = _get_log_analytics_ws_connection_string(
                        cmd, subscription_id, resource_group_name, cluster_name, '', True)
                    configuration_protected_settings[self.AZURE_LOG_ANALYTICS_CONNECTION_STRING] = shared_key
                    logger.info("Get log analytics connection string succeeded.")
                except azure.core.exceptions.HttpResponseError:
                    logger.info("Failed to get log analytics connection string.")

            if self.RELAY_SERVER_CONNECTION_STRING not in configuration_protected_settings:
                try:
                    relay_connection_string, _, _ = _get_relay_connection_str(
                        cmd, subscription_id, resource_group_name, cluster_name, '', self.RELAY_HC_AUTH_NAME, True)
                    configuration_protected_settings[self.RELAY_SERVER_CONNECTION_STRING] = relay_connection_string
                    logger.info("Get relay connection string succeeded.")
                except azure.mgmt.relay.models.ErrorResponseException as ex:
                    if ex.response.status_code == 404:
                        raise ResourceNotFoundError("Relay server not found.") from ex
                    raise AzureResponseError("Failed to get relay connection string.") from ex

            if self.SERVICE_BUS_CONNECTION_STRING not in configuration_protected_settings:
                try:
                    service_bus_connection_string, _ = _get_service_bus_connection_string(
                        cmd, subscription_id, resource_group_name, cluster_name, '', {}, True)
                    configuration_protected_settings[self.SERVICE_BUS_CONNECTION_STRING] = service_bus_connection_string
                    logger.info("Get service bus connection string succeeded.")
                except azure.core.exceptions.HttpResponseError as ex:
                    if ex.response.status_code == 404:
                        raise ResourceNotFoundError("Service bus not found.") from ex
                    raise AzureResponseError("Failed to get service bus connection string.") from ex

            configuration_protected_settings = _dereference(self.reference_mapping, configuration_protected_settings)

            if self.sslKeyPemFile in configuration_protected_settings and \
                    self.sslCertPemFile in configuration_protected_settings:
                logger.info(f"Both {self.sslKeyPemFile} and {self.sslCertPemFile} are set, update ssl key.")
                self.__set_inference_ssl_from_file(configuration_protected_settings, self.sslCertPemFile, self.sslKeyPemFile)

        return PatchExtension(auto_upgrade_minor_version=auto_upgrade_minor_version,
                              release_train=release_train,
                              version=version,
                              configuration_settings=configuration_settings,
                              configuration_protected_settings=configuration_protected_settings)

    def __normalize_config(self, configuration_settings, configuration_protected_settings):
        # inference
        isTestCluster = _get_value_from_config_protected_config(
            self.inferenceLoadBalancerHA, configuration_settings, configuration_protected_settings)
        if isTestCluster is not None:
            isTestCluster = str(isTestCluster).lower() == 'false'
            if isTestCluster:
                configuration_settings['clusterPurpose'] = 'DevTest'
            else:
                configuration_settings['clusterPurpose'] = 'FastProd'

        feIsNodePort = _get_value_from_config_protected_config(
            self.privateEndpointNodeport, configuration_settings, configuration_protected_settings)
        if feIsNodePort is not None:
            feIsNodePort = str(feIsNodePort).lower() == 'true'
            configuration_settings['scoringFe.serviceType.nodePort'] = feIsNodePort

        feIsInternalLoadBalancer = _get_value_from_config_protected_config(
            self.privateEndpointILB, configuration_settings, configuration_protected_settings)
        if feIsInternalLoadBalancer is not None:
            feIsInternalLoadBalancer = str(feIsInternalLoadBalancer).lower() == 'true'
            configuration_settings['scoringFe.serviceType.internalLoadBalancer'] = feIsInternalLoadBalancer
            logger.warning(
                'Internal load balancer only supported on AKS and AKS Engine Clusters.')

    def __validate_config(self, configuration_settings, configuration_protected_settings, release_namespace):
        # perform basic validation of the input config
        config_keys = configuration_settings.keys()
        config_protected_keys = configuration_protected_settings.keys()
        dup_keys = set(config_keys) & set(config_protected_keys)
        if dup_keys:
            for key in dup_keys:
                logger.warning(
                    'Duplicate keys found in both configuration settings and configuration protected setttings: %s', key)
            raise InvalidArgumentValueError("Duplicate keys found.")

        enable_training = _get_value_from_config_protected_config(
            self.ENABLE_TRAINING, configuration_settings, configuration_protected_settings)
        enable_training = str(enable_training).lower() == 'true'

        enable_inference = _get_value_from_config_protected_config(
            self.ENABLE_INFERENCE, configuration_settings, configuration_protected_settings)
        enable_inference = str(enable_inference).lower() == 'true'

        if enable_inference:
<<<<<<< HEAD
=======
            logger.warning("The installed AzureML extension for AML inference is experimental and not covered by customer support. Please use with discretion.")
>>>>>>> 2ce2a17e
            self.__validate_scoring_fe_settings(configuration_settings, configuration_protected_settings, release_namespace)
            self.__set_up_inference_ssl(configuration_settings, configuration_protected_settings)
        elif not (enable_training or enable_inference):
            raise InvalidArgumentValueError(
                "To create Microsoft.AzureML.Kubernetes extension, either "
                "enable Machine Learning training or inference by specifying "
                f"'--configuration-settings {self.ENABLE_TRAINING}=true' or '--configuration-settings {self.ENABLE_INFERENCE}=true'")

        configuration_settings[self.ENABLE_TRAINING] = configuration_settings.get(self.ENABLE_TRAINING, enable_training)
        configuration_settings[self.ENABLE_INFERENCE] = configuration_settings.get(
            self.ENABLE_INFERENCE, enable_inference)
        configuration_protected_settings.pop(self.ENABLE_TRAINING, None)
        configuration_protected_settings.pop(self.ENABLE_INFERENCE, None)

    def __validate_scoring_fe_settings(self, configuration_settings, configuration_protected_settings, release_namespace):
        isTestCluster = _get_value_from_config_protected_config(
            self.inferenceLoadBalancerHA, configuration_settings, configuration_protected_settings)
        isTestCluster = str(isTestCluster).lower() == 'false'
        if isTestCluster:
            configuration_settings['clusterPurpose'] = 'DevTest'
        else:
            configuration_settings['clusterPurpose'] = 'FastProd'
        isAKSMigration = _get_value_from_config_protected_config(
            self.IS_AKS_MIGRATION, configuration_settings, configuration_protected_settings)
        isAKSMigration = str(isAKSMigration).lower() == 'true'
        if isAKSMigration:
            configuration_settings['scoringFe.namespace'] = "default"
            configuration_settings[self.IS_AKS_MIGRATION] = "true"
        sslSecret = _get_value_from_config_protected_config(
            self.SSL_SECRET, configuration_settings, configuration_protected_settings)
        feSslCertFile = configuration_protected_settings.get(self.sslCertPemFile)
        feSslKeyFile = configuration_protected_settings.get(self.sslKeyPemFile)
        allowInsecureConnections = _get_value_from_config_protected_config(
            self.allowInsecureConnections, configuration_settings, configuration_protected_settings)
        allowInsecureConnections = str(allowInsecureConnections).lower() == 'true'
        sslEnabled = (feSslCertFile and feSslKeyFile) or sslSecret
        if not sslEnabled and not allowInsecureConnections:
            raise InvalidArgumentValueError(
                "To enable HTTPs endpoint, "
                "either provide sslCertPemFile and sslKeyPemFile to config protected settings, "
                f"or provide sslSecret (kubernetes secret name) containing both ssl cert and ssl key under {release_namespace} namespace. "
                "Otherwise, to enable HTTP endpoint, explicitly set allowInsecureConnections=true.")

        feIsNodePort = _get_value_from_config_protected_config(
            self.privateEndpointNodeport, configuration_settings, configuration_protected_settings)
        feIsNodePort = str(feIsNodePort).lower() == 'true'
        feIsInternalLoadBalancer = _get_value_from_config_protected_config(
            self.privateEndpointILB, configuration_settings, configuration_protected_settings)
        feIsInternalLoadBalancer = str(feIsInternalLoadBalancer).lower() == 'true'

        if feIsNodePort and feIsInternalLoadBalancer:
            raise MutuallyExclusiveArgumentError(
                "Specify either privateEndpointNodeport=true or privateEndpointILB=true, but not both.")
        if feIsNodePort:
            configuration_settings['scoringFe.serviceType.nodePort'] = feIsNodePort
        elif feIsInternalLoadBalancer:
            configuration_settings['scoringFe.serviceType.internalLoadBalancer'] = feIsInternalLoadBalancer
            logger.warning(
                'Internal load balancer only supported on AKS and AKS Engine Clusters.')

    def __set_inference_ssl_from_secret(self, configuration_settings, fe_ssl_secret):
        configuration_settings['scoringFe.sslSecret'] = fe_ssl_secret

    def __set_inference_ssl_from_file(self, configuration_protected_settings, fe_ssl_cert_file, fe_ssl_key_file):
        import base64
        with open(fe_ssl_cert_file) as f:
            cert_data = f.read()
            cert_data_bytes = cert_data.encode("ascii")
            ssl_cert = base64.b64encode(cert_data_bytes).decode()
            configuration_protected_settings['scoringFe.sslCert'] = ssl_cert
        with open(fe_ssl_key_file) as f:
            key_data = f.read()
            key_data_bytes = key_data.encode("ascii")
            ssl_key = base64.b64encode(key_data_bytes).decode()
            configuration_protected_settings['scoringFe.sslKey'] = ssl_key

    def __set_up_inference_ssl(self, configuration_settings, configuration_protected_settings):
        allowInsecureConnections = _get_value_from_config_protected_config(
            self.allowInsecureConnections, configuration_settings, configuration_protected_settings)
        allowInsecureConnections = str(allowInsecureConnections).lower() == 'true'
        if not allowInsecureConnections:
            fe_ssl_secret = _get_value_from_config_protected_config(
                self.SSL_SECRET, configuration_settings, configuration_protected_settings)
            fe_ssl_cert_file = configuration_protected_settings.get(self.sslCertPemFile)
            fe_ssl_key_file = configuration_protected_settings.get(self.sslKeyPemFile)

            # always take ssl key/cert first, then secret if key/cert file is not provided
            if fe_ssl_cert_file and fe_ssl_key_file:
                self.__set_inference_ssl_from_file(configuration_protected_settings, fe_ssl_cert_file, fe_ssl_key_file)
            else:
                self.__set_inference_ssl_from_secret(configuration_settings, fe_ssl_secret)
        else:
            logger.warning(
                'SSL is not enabled. Allowing insecure connections to the deployed services.')

    def __create_required_resource(
            self, cmd, configuration_settings, configuration_protected_settings, subscription_id, resource_group_name,
            cluster_name, cluster_location):
        if str(configuration_settings.get(self.LOG_ANALYTICS_WS_ENABLED, False)).lower() == 'true'\
                and not configuration_settings.get(self.AZURE_LOG_ANALYTICS_CONNECTION_STRING)\
                and not configuration_protected_settings.get(self.AZURE_LOG_ANALYTICS_CONNECTION_STRING):
            logger.info('==== BEGIN LOG ANALYTICS WORKSPACE CREATION ====')
            ws_costumer_id, shared_key = _get_log_analytics_ws_connection_string(
                cmd, subscription_id, resource_group_name, cluster_name, cluster_location)
            logger.info('==== END LOG ANALYTICS WORKSPACE CREATION ====')
            configuration_settings[self.AZURE_LOG_ANALYTICS_ENABLED_KEY] = True
            configuration_settings[self.AZURE_LOG_ANALYTICS_CUSTOMER_ID_KEY] = ws_costumer_id
            configuration_protected_settings[self.AZURE_LOG_ANALYTICS_CONNECTION_STRING] = shared_key

        if not configuration_settings.get(self.RELAY_SERVER_CONNECTION_STRING) and \
                not configuration_protected_settings.get(self.RELAY_SERVER_CONNECTION_STRING):
            logger.info('==== BEGIN RELAY CREATION ====')
            relay_connection_string, hc_resource_id, hc_name = _get_relay_connection_str(
                cmd, subscription_id, resource_group_name, cluster_name, cluster_location, self.RELAY_HC_AUTH_NAME)
            logger.info('==== END RELAY CREATION ====')
            configuration_protected_settings[self.RELAY_SERVER_CONNECTION_STRING] = relay_connection_string
            configuration_settings[self.HC_RESOURCE_ID_KEY] = hc_resource_id
            configuration_settings[self.RELAY_HC_NAME_KEY] = hc_name

        if not configuration_settings.get(self.SERVICE_BUS_CONNECTION_STRING) and \
                not configuration_protected_settings.get(self.SERVICE_BUS_CONNECTION_STRING):
            logger.info('==== BEGIN SERVICE BUS CREATION ====')
            topic_sub_mapping = {
                self.SERVICE_BUS_COMPUTE_STATE_TOPIC: self.SERVICE_BUS_COMPUTE_STATE_SUB,
                self.SERVICE_BUS_JOB_STATE_TOPIC: self.SERVICE_BUS_JOB_STATE_SUB
            }
            service_bus_connection_string, service_buse_resource_id = _get_service_bus_connection_string(
                cmd, subscription_id, resource_group_name, cluster_name, cluster_location, topic_sub_mapping)
            logger.info('==== END SERVICE BUS CREATION ====')
            configuration_protected_settings[self.SERVICE_BUS_CONNECTION_STRING] = service_bus_connection_string
            configuration_settings[self.SERVICE_BUS_RESOURCE_ID_KEY] = service_buse_resource_id
            configuration_settings[f'{self.SERVICE_BUS_TOPIC_SUB_MAPPING_KEY}.{self.SERVICE_BUS_COMPUTE_STATE_TOPIC}'] = self.SERVICE_BUS_COMPUTE_STATE_SUB
            configuration_settings[f'{self.SERVICE_BUS_TOPIC_SUB_MAPPING_KEY}.{self.SERVICE_BUS_JOB_STATE_TOPIC}'] = self.SERVICE_BUS_JOB_STATE_SUB


def _get_valid_name(input_name: str, suffix_len: int, max_len: int) -> str:
    normalized_str = ''.join(filter(str.isalnum, input_name))
    assert normalized_str, "normalized name empty"

    if len(normalized_str) <= max_len:
        return normalized_str

    if suffix_len > max_len:
        logger.warning(
            "suffix length is bigger than max length. Set suffix length to max length.")
        suffix_len = max_len

    md5_suffix = md5(input_name.encode("utf8")).hexdigest()[:suffix_len]
    new_name = normalized_str[:max_len - suffix_len] + md5_suffix
    return new_name


# pylint: disable=broad-except
def _lock_resource(cmd, lock_scope, lock_level='CanNotDelete'):
    lock_client: azure.mgmt.resource.locks.ManagementLockClient = get_mgmt_service_client(
        cmd.cli_ctx, azure.mgmt.resource.locks.ManagementLockClient)
    # put lock on relay resource
    lock_object = ManagementLockObject(level=lock_level, notes='locked by amlarc.')
    try:
        lock_client.management_locks.create_or_update_by_scope(
            scope=lock_scope, lock_name='amlarc-resource-lock', parameters=lock_object)
    except Exception:
        # try to lock the resource if user has the owner privilege
        pass


def _get_relay_connection_str(
        cmd, subscription_id, resource_group_name, cluster_name, cluster_location, auth_rule_name, get_key_only=False) -> Tuple[str, str, str]:
    relay_client: azure.mgmt.relay.RelayManagementClient = get_mgmt_service_client(
        cmd.cli_ctx, azure.mgmt.relay.RelayManagementClient)

    cluster_id = '{}-{}-{}-relay'.format(cluster_name, subscription_id, resource_group_name)
    relay_namespace_name = _get_valid_name(
        cluster_id, suffix_len=6, max_len=50)
    hybrid_connection_name = cluster_name
    hc_resource_id = ''
    if not get_key_only:
        # create namespace
        relay_namespace_params = azure.mgmt.relay.models.RelayNamespace(
            location=cluster_location, tags=resource_tag)

        async_poller = relay_client.namespaces.create_or_update(
            resource_group_name, relay_namespace_name, relay_namespace_params)
        while True:
            async_poller.result(15)
            if async_poller.done():
                break

        # create hybrid connection
        hybrid_connection_object = relay_client.hybrid_connections.create_or_update(
            resource_group_name, relay_namespace_name, hybrid_connection_name, requires_client_authorization=True)
        hc_resource_id = hybrid_connection_object.id

        # create authorization rule
        auth_rule_rights = [azure.mgmt.relay.models.AccessRights.manage,
                            azure.mgmt.relay.models.AccessRights.send, azure.mgmt.relay.models.AccessRights.listen]
        relay_client.hybrid_connections.create_or_update_authorization_rule(
            resource_group_name, relay_namespace_name, hybrid_connection_name, auth_rule_name, rights=auth_rule_rights)

    # get connection string
    key: azure.mgmt.relay.models.AccessKeys = relay_client.hybrid_connections.list_keys(
        resource_group_name, relay_namespace_name, hybrid_connection_name, auth_rule_name)
    return f'{key.primary_connection_string}', hc_resource_id, hybrid_connection_name


def _get_service_bus_connection_string(cmd, subscription_id, resource_group_name, cluster_name, cluster_location,
                                       topic_sub_mapping: Dict[str, str], get_key_only=False) -> Tuple[str, str]:
    service_bus_client: azure.mgmt.servicebus.ServiceBusManagementClient = get_mgmt_service_client(
        cmd.cli_ctx, azure.mgmt.servicebus.ServiceBusManagementClient)
    cluster_id = '{}-{}-{}-service-bus'.format(cluster_name,
                                               subscription_id, resource_group_name)
    service_bus_namespace_name = _get_valid_name(
        cluster_id, suffix_len=6, max_len=50)

    if not get_key_only:
        # create namespace
        service_bus_sku = azure.mgmt.servicebus.models.SBSku(
            name=azure.mgmt.servicebus.models.SkuName.standard.name)
        service_bus_namespace = azure.mgmt.servicebus.models.SBNamespace(
            location=cluster_location,
            sku=service_bus_sku,
            tags=resource_tag)
        async_poller = service_bus_client.namespaces.begin_create_or_update(
            resource_group_name, service_bus_namespace_name, service_bus_namespace)
        while True:
            async_poller.result(15)
            if async_poller.done():
                break

        for topic_name, service_bus_subscription_name in topic_sub_mapping.items():
            # create topic
            topic = azure.mgmt.servicebus.models.SBTopic(max_size_in_megabytes=5120, default_message_time_to_live='P60D')
            service_bus_client.topics.create_or_update(
                resource_group_name, service_bus_namespace_name, topic_name, topic)

            # create subscription
            sub = azure.mgmt.servicebus.models.SBSubscription(
                max_delivery_count=1, default_message_time_to_live='P14D', lock_duration='PT30S')
            service_bus_client.subscriptions.create_or_update(
                resource_group_name, service_bus_namespace_name, topic_name, service_bus_subscription_name, sub)

    service_bus_object = service_bus_client.namespaces.get(resource_group_name, service_bus_namespace_name)
    service_bus_resource_id = service_bus_object.id

    # get connection string
    auth_rules = service_bus_client.namespaces.list_authorization_rules(
        resource_group_name, service_bus_namespace_name)
    for rule in auth_rules:
        key: azure.mgmt.servicebus.models.AccessKeys = service_bus_client.namespaces.list_keys(
            resource_group_name, service_bus_namespace_name, rule.name)
        return key.primary_connection_string, service_bus_resource_id


def _get_log_analytics_ws_connection_string(
        cmd, subscription_id, resource_group_name, cluster_name, cluster_location, get_key_only=False) -> Tuple[str, str]:
    log_analytics_ws_client: azure.mgmt.loganalytics.LogAnalyticsManagementClient = get_mgmt_service_client(
        cmd.cli_ctx, azure.mgmt.loganalytics.LogAnalyticsManagementClient)

    # create workspace
    cluster_id = '{}-{}-{}'.format(cluster_name, subscription_id, resource_group_name)
    log_analytics_ws_name = _get_valid_name(cluster_id, suffix_len=6, max_len=63)
    customer_id = ''
    if not get_key_only:
        log_analytics_ws = azure.mgmt.loganalytics.models.Workspace(location=cluster_location, tags=resource_tag)
        async_poller = log_analytics_ws_client.workspaces.begin_create_or_update(
            resource_group_name, log_analytics_ws_name, log_analytics_ws)
        while True:
            log_analytics_ws_object = async_poller.result(15)
            if async_poller.done():
                customer_id = log_analytics_ws_object.customer_id
                break

    # get workspace shared keys
    shared_key = log_analytics_ws_client.shared_keys.get_shared_keys(
        resource_group_name, log_analytics_ws_name).primary_shared_key
    return customer_id, shared_key


def _dereference(ref_mapping_dict: Dict[str, List], output_dict: Dict[str, Any]):
    output_dict = copy.deepcopy(output_dict)
    for ref_key, ref_list in ref_mapping_dict.items():
        if ref_key not in output_dict:
            continue
        ref_value = output_dict[ref_key]
        for key in ref_list:
            # if user has set the value, skip.
            output_dict[key] = output_dict.get(key, ref_value)
    return output_dict


def _get_value_from_config_protected_config(key, config, protected_config):
    if key in config:
        return config[key]
    return protected_config.get(key)


def _check_nodeselector_existed(configuration_settings, configuration_protected_settings):
    config_keys = configuration_settings.keys()
    config_protected_keys = configuration_protected_settings.keys()
    all_keys = set(config_keys) | set(config_protected_keys)
    if all_keys:
        for key in all_keys:
            if "nodeSelector" in key:
                return True
    return False<|MERGE_RESOLUTION|>--- conflicted
+++ resolved
@@ -339,10 +339,7 @@
         enable_inference = str(enable_inference).lower() == 'true'
 
         if enable_inference:
-<<<<<<< HEAD
-=======
             logger.warning("The installed AzureML extension for AML inference is experimental and not covered by customer support. Please use with discretion.")
->>>>>>> 2ce2a17e
             self.__validate_scoring_fe_settings(configuration_settings, configuration_protected_settings, release_namespace)
             self.__set_up_inference_ssl(configuration_settings, configuration_protected_settings)
         elif not (enable_training or enable_inference):
