# --------------------------------------------------------------------------------------------
# Copyright (c) Microsoft Corporation. All rights reserved.
# Licensed under the MIT License. See License.txt in the project root for license information.
# --------------------------------------------------------------------------------------------

# pylint: disable=unused-argument,too-many-locals

import contextlib
import logging
import os
import platform
import shutil
import stat
import time

from .utils import (
    get_cluster_rp_api_version,
    is_dogfood_cluster,
    read_config_settings_file,
)
from knack.log import get_logger

from azure.cli.core import get_default_cli, telemetry

from azure.cli.core.azclierror import (
    ClientRequestError,
    CLIInternalError,
    FileOperationError,
    ResourceNotFoundError,
    ManualInterrupt,
    MutuallyExclusiveArgumentError,
    RequiredArgumentMissingError,
)
from azure.cli.core.commands.client_factory import get_subscription_id
from azure.cli.core.util import sdk_no_wait
from azure.core.exceptions import HttpResponseError
from .vendored_sdks.models import Identity, Scope
from ._validators import validate_cc_registration

from .partner_extensions.ContainerInsights import ContainerInsights
from .partner_extensions.AzureMonitorMetrics import AzureMonitorMetrics
from .partner_extensions.AzureDefender import AzureDefender
from .partner_extensions.OpenServiceMesh import OpenServiceMesh
from .partner_extensions.AzureMLKubernetes import AzureMLKubernetes
from .partner_extensions.DataProtectionKubernetes import DataProtectionKubernetes
from .partner_extensions.Dapr import Dapr
from .partner_extensions.DefaultExtension import (
    DefaultExtension,
    user_confirmation_factory,
)
from . import consts
from . import utils

from ._client_factory import cf_resources

from kubernetes import client as kube_client
from kubernetes import config
from kubernetes.config.kube_config import KubeConfigMerger
from kubernetes.client.rest import ApiException
from kubernetes.client import CoreV1Api, V1NodeList

from typing import Optional, Union

import oras.client

from knack.commands import CLICommand

logger = get_logger(__name__)

# A factory method to return the correct extension class based off of the extension name
def ExtensionFactory(extension_name):
    extension_map = {
        "microsoft.azuremonitor.containers": ContainerInsights,
        "microsoft.azuremonitor.containers.metrics": AzureMonitorMetrics,
        "microsoft.azuredefender.kubernetes": AzureDefender,
        "microsoft.openservicemesh": OpenServiceMesh,
        "microsoft.azureml.kubernetes": AzureMLKubernetes,
        "microsoft.dapr": Dapr,
        "microsoft.dataprotection.kubernetes": DataProtectionKubernetes,
    }

    # Return the extension if we find it in the map, else return the default
    return extension_map.get(extension_name, DefaultExtension)()


def show_k8s_extension(client, resource_group_name, cluster_name, name, cluster_type, cluster_resource_provider=None):
    """Get an existing K8s Extension."""
    # Determine ClusterRP
    cluster_rp, _ = get_cluster_rp_api_version(cluster_type=cluster_type, cluster_rp=cluster_resource_provider)

    try:
        extension = client.get(
            resource_group_name, cluster_rp, cluster_type, cluster_name, name
        )
        return extension
    except HttpResponseError as ex:
        # Customize the error message for resources not found
        if ex.response.status_code == 404:
            # If Cluster not found
            if ex.message.__contains__("(ResourceNotFound)"):
                message = "{0} Verify that the cluster-type is correct and the resource exists.".format(
                    ex.message
                )
            # If Configuration not found
            elif ex.message.__contains__(
                "Operation returned an invalid status code 'Not Found'"
            ):
                message = (
                    "(ExtensionNotFound) The Resource {0}/{1}/{2}/Microsoft.KubernetesConfiguration/"
                    "extensions/{3} could not be found!".format(
                        cluster_rp, cluster_type, cluster_name, name
                    )
                )
            else:
                message = ex.message
            raise ResourceNotFoundError(message) from ex
        raise ex


def create_k8s_extension(
    cmd,
    client,
    resource_group_name,
    cluster_name,
    name,
    cluster_type,
    extension_type,
    cluster_resource_provider=None,
    scope=None,
    auto_upgrade_minor_version=None,
    release_train=None,
    version=None,
    target_namespace=None,
    release_namespace=None,
    configuration_settings=None,
    configuration_protected_settings=None,
    configuration_settings_file=None,
    configuration_protected_settings_file=None,
    no_wait=False,
    plan_name=None,
    plan_publisher=None,
    plan_product=None
):
    """Create a new Extension Instance."""

    extension_type_lower = extension_type.lower()
    cluster_rp, _ = get_cluster_rp_api_version(cluster_type=cluster_type, cluster_rp=cluster_resource_provider)

    # Configuration Settings & Configuration Protected Settings
    if configuration_settings is not None and configuration_settings_file is not None:
        raise MutuallyExclusiveArgumentError(
            "Error! Both configuration-settings and configuration-settings-file cannot be provided."
        )

    if (
        configuration_protected_settings is not None
        and configuration_protected_settings_file is not None
    ):
        raise MutuallyExclusiveArgumentError(
            "Error! Both configuration-protected-settings and configuration-protected-settings-file "
            "cannot be provided."
        )

    config_settings = {}
    config_protected_settings = {}
    # Get Configuration Settings from file
    if configuration_settings_file is not None:
        config_settings = read_config_settings_file(configuration_settings_file)

    if configuration_settings is not None:
        for dicts in configuration_settings:
            for key, value in dicts.items():
                config_settings[key] = value

    # Get Configuration Protected Settings from file
    if configuration_protected_settings_file is not None:
        config_protected_settings = read_config_settings_file(
            configuration_protected_settings_file
        )

    if configuration_protected_settings is not None:
        for dicts in configuration_protected_settings:
            for key, value in dicts.items():
                config_protected_settings[key] = value

    # Identity is not created by default.  Extension type must specify if identity is required.
    create_identity = False
    extension_instance = None

    # Scope & Namespace validation - common to all extension-types
    __validate_scope_and_namespace(scope, release_namespace, target_namespace)

    # Give Partners a chance to their extensionType specific validations and to set value over-rides.

    # Get the extension class based on the extension name
    extension_class = ExtensionFactory(extension_type_lower)
    extension_instance, name, create_identity = extension_class.Create(
        cmd,
        client,
        resource_group_name,
        cluster_name,
        name,
        cluster_type,
        cluster_rp,
        extension_type_lower,
        scope,
        auto_upgrade_minor_version,
        release_train,
        version,
        target_namespace,
        release_namespace,
        config_settings,
        config_protected_settings,
        configuration_settings_file,
        configuration_protected_settings_file,
        plan_name,
        plan_publisher,
        plan_product
    )

    # Common validations
    __validate_version_and_auto_upgrade(
        extension_instance.version, extension_instance.auto_upgrade_minor_version
    )
    __validate_scope_after_customization(extension_instance.scope)

    # Check that registration has been done on Microsoft.KubernetesConfiguration for the subscription
    validate_cc_registration(cmd)

    # Create identity, if required
    # We don't create the identity if we are in DF
    if create_identity and not is_dogfood_cluster(cmd):
        identity_object, location = __create_identity(
            cmd, resource_group_name, cluster_name, cluster_type, cluster_rp
        )
        if identity_object is not None and location is not None:
            extension_instance.identity, extension_instance.location = (
                identity_object,
                location,
            )

    # Try to create the resource
    return sdk_no_wait(
        no_wait,
        client.begin_create,
        resource_group_name,
        cluster_rp,
        cluster_type,
        cluster_name,
        name,
        extension_instance,
    )


def list_k8s_extension(client, resource_group_name, cluster_name, cluster_type, cluster_resource_provider=None):
    cluster_rp, _ = get_cluster_rp_api_version(cluster_type=cluster_type, cluster_rp=cluster_resource_provider)
    return client.list(resource_group_name, cluster_rp, cluster_type, cluster_name)


def update_k8s_extension(
    cmd,
    client,
    resource_group_name,
    cluster_name,
    name,
    cluster_type,
    cluster_resource_provider=None,
    auto_upgrade_minor_version=None,
    release_train=None,
    version=None,
    configuration_settings=None,
    configuration_protected_settings=None,
    configuration_settings_file=None,
    configuration_protected_settings_file=None,
    no_wait=False,
    yes=False,
):
    """Patch an existing Extension Instance."""

    if (
        configuration_settings
        or configuration_protected_settings
        or configuration_settings_file
        or configuration_protected_settings_file
    ):
        msg = (
            "Updating properties in --configuration-settings or --configuration-protected-settings may lead to undesirable state"
            " if the cluster extension type does not support it. Please refer to the documentation of the"
            " cluster extension service to check if updates to these properties is supported."
            " Do you wish to proceed?"
        )
        user_confirmation_factory(cmd, yes, msg)

    # Determine ClusterRP
    cluster_rp, _ = get_cluster_rp_api_version(cluster_type=cluster_type, cluster_rp=cluster_resource_provider)

    # We need to determine the ExtensionType to call ExtensionFactory and create Extension class
    extension = show_k8s_extension(
        client, resource_group_name, cluster_name, name, cluster_type, cluster_rp
    )
    extension_type_lower = extension.extension_type.lower()

    config_settings = {}
    config_protected_settings = {}
    # Get Configuration Settings from file
    if configuration_settings_file is not None:
        config_settings = read_config_settings_file(configuration_settings_file)

    if configuration_settings is not None:
        for dicts in configuration_settings:
            for key, value in dicts.items():
                config_settings[key] = value

    # Get Configuration Protected Settings from file
    if configuration_protected_settings_file is not None:
        config_protected_settings = read_config_settings_file(
            configuration_protected_settings_file
        )

    if configuration_protected_settings is not None:
        for dicts in configuration_protected_settings:
            for key, value in dicts.items():
                config_protected_settings[key] = value

    # Get the extension class based on the extension type
    extension_class = ExtensionFactory(extension_type_lower)

    upd_extension = extension_class.Update(
        cmd,
        resource_group_name,
        cluster_name,
        auto_upgrade_minor_version,
        release_train,
        version,
        config_settings,
        config_protected_settings,
        extension,
        yes,
    )

    return sdk_no_wait(
        no_wait,
        client.begin_update,
        resource_group_name,
        cluster_rp,
        cluster_type,
        cluster_name,
        name,
        upd_extension,
    )


def delete_k8s_extension(
    cmd,
    client,
    resource_group_name,
    cluster_name,
    name,
    cluster_type,
    cluster_resource_provider=None,
    no_wait=False,
    yes=False,
    force=False,
):
    """Delete an existing Kubernetes Extension."""
    # Determine ClusterRP
    cluster_rp, _ = get_cluster_rp_api_version(cluster_type=cluster_type, cluster_rp=cluster_resource_provider)
    extension = None
    try:
        extension = client.get(
            resource_group_name, cluster_rp, cluster_type, cluster_name, name
        )
    except HttpResponseError:
        logger.warning(
            "No extension with name '%s' found on cluster '%s', so nothing to delete",
            name,
            cluster_name,
        )
        return None
    extension_class = ExtensionFactory(extension.extension_type.lower())

    # If there is any custom delete logic, this will call the logic
    extension_class.Delete(
        cmd, client, resource_group_name, cluster_name, name, cluster_type, cluster_rp, yes
    )

    return sdk_no_wait(
        no_wait,
        client.begin_delete,
        resource_group_name,
        cluster_rp,
        cluster_type,
        cluster_name,
        name,
        force_delete=force,
    )


# list by location
def list_extension_types_by_location(
        client,
        location,
        plan_publisher=None,
        plan_product=None,
        plan_name=None,
        release_train=None,
        cluster_type=None):

    """ List available Cluster Extension Types in a region."""

    return client.location_list(
        location,
        plan_publisher,
        plan_product,
        plan_name,
        release_train,
        cluster_type)


# get by location
def show_extension_type_by_location(client, location, extension_type):

    """Get properties for a Cluster Extension Type in a region."""
    return client.location_get(
        location,
        extension_type
    )


# list version by location
def list_extension_type_versions_by_location(
        client,
        location,
        extension_type,
        release_train=None,
        cluster_type=None,
        major_version=None,
        show_latest=False):

    """ List available versions for a Cluster Extension Type versions in a region. """

    versions_list = client.list_versions(
        location,
        extension_type,
        release_train,
        cluster_type,
        major_version,
        show_latest)
    return versions_list


# get version by location
def show_extension_type_version_by_location(
        client,
        location,
        extension_type,
        version):

    """ Get properties associated with a Cluster Extension Type version in a region."""
    version = client.get_version(
        location,
        extension_type,
        version)
    return version


# list by cluster
def list_extension_types_by_cluster(
        client,
        resource_group_name,
        cluster_name,
        cluster_type,
        plan_publisher=None,
        plan_name=None,
        plan_product=None,
        release_train=None):

    """ List available Cluster Extension Types for an existing cluster."""
    cluster_rp, _ = get_cluster_rp_api_version(cluster_type)

    return client.list(
        resource_group_name,
        cluster_rp,
        cluster_type,
        cluster_name,
        plan_publisher,
        plan_product,
        plan_name,
        release_train)


# get by cluster
def show_extension_type_by_cluster(
        client,
        resource_group_name,
        cluster_name,
        cluster_type,
        extension_type):

    """ Get properties for a Cluster Extension Type for an existing cluster"""
    cluster_rp, _ = get_cluster_rp_api_version(cluster_type)

    return client.get(
        resource_group_name,
        cluster_rp,
        cluster_type,
        cluster_name,
        extension_type)


# list version by cluster
def list_extension_type_versions_by_cluster(
        client,
        resource_group_name,
        cluster_type,
        cluster_name,
        extension_type,
        release_train=None,
        major_version=None,
        show_latest=False):

    """ List available versions for a Cluster Extension Type for a given cluster."""
    cluster_rp, _ = get_cluster_rp_api_version(cluster_type)

    return client.cluster_list_versions(
        resource_group_name,
        cluster_rp,
        cluster_type,
        cluster_name,
        extension_type,
        release_train,
        major_version,
        show_latest)


# get version by cluster
def show_extension_type_version_by_cluster(
        client,
        resource_group_name,
        cluster_type,
        cluster_name,
        extension_type,
        version):

    """ Get properties associated with a Cluster Extension Type version for an existing cluster"""

    cluster_rp, _ = get_cluster_rp_api_version(cluster_type)

    return client.cluster_get_version(
        resource_group_name,
        cluster_rp,
        cluster_type,
        cluster_name,
        extension_type,
        version)


def troubleshoot_extension(
    cmd: CLICommand,
    name: str,
    namespace_list: str,
    kube_config: Optional[str] = None,
    kube_context: Optional[str] = None,
    skip_ssl_verification: bool = False,
) -> None:

    """Troubleshoot an existing Kubernetes Extension."""

    try:
        print("Collecting diagnostics information from the namespaces provided. This operation may take a while to complete ...\n")

        namespaces = [ns.strip() for ns in namespace_list.split(',') if ns.strip()]

        # Check if namespaces list is empty and throw an exception
        if not namespaces:
            raise RequiredArgumentMissingError(
                "No valid namespaces provided. Please provide at least one namespace."
            )

        # Setting the intial values as True
        storage_space_available = True

        # Setting kube_config
        kube_config = set_kube_config(kube_config)
        kube_client.rest.logger.setLevel(logging.WARNING)

        # Loading the kubeconfig file in kubernetes client configuration
        load_kube_config(kube_config, kube_context, skip_ssl_verification)

        # Install helm client
        helm_client_location = install_helm_client(cmd)

        # Install kubectl client
        kubectl_client_location = install_kubectl_client()

        # Checking the connection to kubernetes cluster.
        check_kube_connection()

        # Creating timestamp folder to store all the diagnoser logs
        diagnostic_logs_folder_name = utils.create_unique_folder_name(name)

        # Generate the diagnostic folder in a given location
        filepath_with_timestamp, diagnostic_folder_status = (
            utils.create_folder_diagnosticlogs(
                diagnostic_logs_folder_name, consts.ARC_EXT_DIAGNOSTIC_LOGS
            )
        )

        if diagnostic_folder_status is not True:
            storage_space_available = False

        api_instance = kube_client.CoreV1Api()

        for namespace in namespaces:
            collect_namespace_status = collect_namespace(api_instance,filepath_with_timestamp, namespace)
            if collect_namespace_status is not True:
                storage_space_available = False

        if storage_space_available:
            print(
                f"The diagnoser logs have been saved at this path: '{filepath_with_timestamp}'.\n"
                "These logs can be attached while filing a "
                "support ticket for further assistance.\n"
            )
        else:
            logger.warning(
                "The diagnoser was unable to save logs to your machine. Please check whether sufficient storage is "
                "available and run the troubleshoot command again."
            )

    # Handling the user manual interrupt
    except KeyboardInterrupt:
        raise ManualInterrupt("Process terminated externally.")

def collect_namespace(api_instance: CoreV1Api, base_path: str, namespace: str) -> bool:
    print(f"Step: {utils.get_utctimestring()}: Collecting diagnostics information for namespace '{namespace}'...")

    collection_success = True

    if not utils.check_namespace_exists(api_instance, namespace):
        logger.warning(f"Namespace '{namespace}' does not exist. Skipping...")
        return collection_success

    folder_namespace, folder_namespace_status = (
        utils.create_folder_diagnostics_namespace(base_path, namespace)
    )

    if folder_namespace_status is not True:
        logger.error(f"Failed to create diagnostics folder for namespace '{namespace}'.")
        collection_success = False

    logs_status = (
        utils.collect_namespace_configmaps(api_instance, folder_namespace, namespace)
    )

    if logs_status is not True:
        collection_success = False

    pods_status = (
        utils.walk_through_pods(api_instance, folder_namespace, namespace)
    )

    if pods_status is not True:
        collection_success = False

    return collection_success

def set_kube_config(kube_config: Union[str, None]) -> Union[str, None]:
    print(f"Step: {utils.get_utctimestring()}: Setting KubeConfig")
    if kube_config:
        # Trim kubeconfig. This is required for windows os.
        if kube_config.startswith(("'", '"')):
            kube_config = kube_config[1:]
        if kube_config.endswith(("'", '"')):
            kube_config = kube_config[:-1]
        return kube_config
    return None

def load_kube_config(
    kube_config: Union[str, None], kube_context: Union[str, None], skip_ssl_verification: bool
) -> None:
    try:
        config.load_kube_config(config_file=kube_config, context=kube_context)
        if skip_ssl_verification:
            from kubernetes.client import Configuration

            default_config = Configuration.get_default_copy()
            default_config.verify_ssl = False
            Configuration.set_default(default_config)
    except Exception as e:
        telemetry.set_exception(
            exception=e,
            fault_type=consts.LOAD_KUBECONFIG_FAULT_TYPE,
            summary="Problem loading the kubeconfig file",
        )
        logger.warning(consts.KUBECONFIG_LOAD_FAILED_WARNING)
        raise FileOperationError("Problem loading the kubeconfig file. " + str(e))

def install_helm_client(cmd: CLICommand) -> str:
    print(
        f"Step: {utils.get_utctimestring()}: Install Helm client if it does not exist"
    )
    # Return helm client path set by user
    helm_client_path = os.getenv("HELM_CLIENT_PATH")
    if helm_client_path:
        return helm_client_path

    # Fetch system related info
    operating_system = platform.system().lower()
    machine_type = platform.machine()

    # Send machine telemetry
    telemetry.add_extension_event(
        "connectedk8s", {"Context.Default.AzureCLI.MachineType": machine_type}
    )
    # Set helm binary download & install locations
    if operating_system == "windows":
        download_location_string = f".azure\\helm\\{consts.HELM_VERSION}"
        download_file_name = f"helm-{consts.HELM_VERSION}-{operating_system}-amd64.zip"
        install_location_string = (
            f".azure\\helm\\{consts.HELM_VERSION}\\{operating_system}-amd64\\helm.exe"
        )
        artifactTag = f"helm-{consts.HELM_VERSION}-{operating_system}-amd64"
    elif operating_system == "linux" or operating_system == "darwin":
        download_location_string = f".azure/helm/{consts.HELM_VERSION}"
        download_file_name = (
            f"helm-{consts.HELM_VERSION}-{operating_system}-amd64.tar.gz"
        )
        install_location_string = (
            f".azure/helm/{consts.HELM_VERSION}/{operating_system}-amd64/helm"
        )
        artifactTag = f"helm-{consts.HELM_VERSION}-{operating_system}-amd64"
    else:
        telemetry.set_exception(
            exception="Unsupported OS for installing helm client",
            fault_type=consts.Helm_Unsupported_OS_Fault_Type,
            summary=f"{operating_system} is not supported for installing helm client",
        )
        raise ClientRequestError(
            f"The {operating_system} platform is not currently supported for installing helm client."
        )

    download_location = os.path.expanduser(os.path.join("~", download_location_string))
    download_dir = os.path.dirname(download_location)
    install_location = os.path.expanduser(os.path.join("~", install_location_string))

    # Download compressed Helm binary if not already present
    if not os.path.isfile(install_location):
        # Creating the helm folder if it doesnt exist
        if not os.path.exists(download_dir):
            try:
                os.makedirs(download_dir)
            except Exception as e:
                telemetry.set_exception(
                    exception=e,
                    fault_type=consts.Create_Directory_Fault_Type,
                    summary="Unable to create helm directory",
                )
                raise ClientRequestError("Failed to create helm directory." + str(e))

        # Downloading compressed helm client executable
        logger.warning(
            "Downloading helm client for first time. This can take few minutes..."
        )

<<<<<<< HEAD
        mcr_url = utils.get_mcr_path(cmd)
=======
        mcr_url = utils.get_mcr_path(cmd.cli_ctx.cloud.endpoints.active_directory)
>>>>>>> 5b4614dd

        client = oras.client.OrasClient(hostname=mcr_url)
        retry_count = 3
        retry_delay = 5
        for i in range(retry_count):
            try:
                client.pull(
                    target=f"{mcr_url}/{consts.HELM_MCR_URL}:{artifactTag}",
                    outdir=download_location,
                )
                break
            except Exception as e:
                if i == retry_count - 1:
                    if "Connection reset by peer" in str(e):
                        telemetry.set_user_fault()
                    telemetry.set_exception(
                        exception=e,
                        fault_type=consts.Download_Helm_Fault_Type,
                        summary="Unable to download helm client.",
                    )
                    raise CLIInternalError(
                        f"Failed to download helm client: {e}",
                        recommendation="Please check your internet connection.",
                    )
                time.sleep(retry_delay)

        # Extract the archive.
        try:
            extract_dir = download_location
            download_location = os.path.expanduser(
                os.path.join(download_location, download_file_name)
            )
            shutil.unpack_archive(download_location, extract_dir)
            os.chmod(install_location, os.stat(install_location).st_mode | stat.S_IXUSR)
        except Exception as e:
            telemetry.set_exception(
                exception=e,
                fault_type=consts.EXTRACT_HELMEXE_FAULT_TYPE,
                summary="Unable to extract helm executable",
            )
            reco_str = f"Please ensure that you delete the directory '{extract_dir}' before trying again."
            raise ClientRequestError(
                "Failed to extract helm executable." + str(e), recommendation=reco_str
            )

    return install_location

def install_kubectl_client() -> str:
    print(
        f"Step: {utils.get_utctimestring()}: Install Kubectl client if it does not exist"
    )
    # Return kubectl client path set by user
    kubectl_client_path = os.getenv("KUBECTL_CLIENT_PATH")
    if kubectl_client_path:
        return kubectl_client_path

    try:
        # Fetching the current directory where the cli installs the kubectl executable
        home_dir = os.path.expanduser("~")
        kubectl_filepath = os.path.join(home_dir, ".azure", "kubectl-client")

        with contextlib.suppress(FileExistsError):
            os.makedirs(kubectl_filepath)

        # Setting path depending on the OS being used
        operating_system = platform.system().lower()
        kubectl = "kubectl.exe" if operating_system == "windows" else "kubectl"
        kubectl_path = os.path.join(kubectl_filepath, kubectl)

        if os.path.isfile(kubectl_path):
            return kubectl_path

        # Downloading kubectl executable if its not present in the machine
        logger.warning(
            "Downloading kubectl client for first time. This can take few minutes..."
        )
        logging.disable(logging.CRITICAL)
        get_default_cli().invoke(
            ["aks", "install-cli", "--install-location", kubectl_path]
        )
        logging.disable(logging.NOTSET)
        logger.warning("\n")
        # Return the path of the kubectl executable
        return kubectl_path

    except Exception as e:
        telemetry.set_exception(
            exception=e,
            fault_type=consts.DOWNLOAD_AND_INSTALL_KUBECTL_FAULT_TYPE,
            summary="Failed to download and install kubectl",
        )
        raise CLIInternalError(f"Unable to install kubectl. Error: {e}")

def check_kube_connection() -> str:
    print(f"Step: {utils.get_utctimestring()}: Checking Connectivity to Cluster")
    api_instance = kube_client.VersionApi()
    try:
        api_response = api_instance.get_code()
        git_version: str = api_response.git_version
        return git_version
    except Exception as e:  # pylint: disable=broad-except
        logger.warning(consts.KUBEAPI_CONNECTIVITY_FAILED_WARNING)
        utils.kubernetes_exception_handler(
            e,
            consts.KUBERNETES_CONNECTIVITY_FAULT_TYPE,
            "Unable to verify connectivity to the Kubernetes cluster",
        )

    raise CLIInternalError(
        "Unable to verify connectivity to the Kubernetes cluster. No version information could be retrieved.")

def __create_identity(cmd, resource_group_name, cluster_name, cluster_type, cluster_rp):
    subscription_id = get_subscription_id(cmd.cli_ctx)
    resources = cf_resources(cmd.cli_ctx, subscription_id)

    # We do not create any identities for managedClusters
    if cluster_type.lower() == consts.MANAGED_CLUSTER_TYPE:
        return None, None

    cluster_rp, parent_api_version = get_cluster_rp_api_version(cluster_type=cluster_type, cluster_rp=cluster_rp)

    cluster_resource_id = (
        "/subscriptions/{0}/resourceGroups/{1}/providers/{2}/{3}/{4}".format(
            subscription_id, resource_group_name, cluster_rp, cluster_type, cluster_name
        )
    )

    try:
        resource = resources.get_by_id(cluster_resource_id, parent_api_version)
        location = str(resource.location.lower())
    except HttpResponseError as ex:
        raise ex
    identity_type = "SystemAssigned"

    return Identity(type=identity_type), location


def __validate_scope_and_namespace(scope, release_namespace, target_namespace):
    if scope == "cluster":
        if target_namespace is not None:
            message = "When --scope is 'cluster', --target-namespace must not be given."
            raise MutuallyExclusiveArgumentError(message)
    else:
        if release_namespace is not None:
            message = (
                "When --scope is 'namespace', --release-namespace must not be given."
            )
            raise MutuallyExclusiveArgumentError(message)


def __validate_scope_after_customization(scope_obj: Scope):
    if (
        scope_obj is not None
        and scope_obj.namespace is not None
        and scope_obj.namespace.target_namespace is None
    ):
        message = "When --scope is 'namespace', --target-namespace must be given."
        raise RequiredArgumentMissingError(message)


def __validate_version_and_auto_upgrade(version, auto_upgrade_minor_version):
    if version is not None:
        if auto_upgrade_minor_version:
            message = "To pin to specific version, auto-upgrade-minor-version must be set to 'false'."
            raise MutuallyExclusiveArgumentError(message)

        auto_upgrade_minor_version = False<|MERGE_RESOLUTION|>--- conflicted
+++ resolved
@@ -763,11 +763,7 @@
             "Downloading helm client for first time. This can take few minutes..."
         )
 
-<<<<<<< HEAD
-        mcr_url = utils.get_mcr_path(cmd)
-=======
         mcr_url = utils.get_mcr_path(cmd.cli_ctx.cloud.endpoints.active_directory)
->>>>>>> 5b4614dd
 
         client = oras.client.OrasClient(hostname=mcr_url)
         retry_count = 3
