--- conflicted
+++ resolved
@@ -360,9 +360,6 @@
     )
 
 
-<<<<<<< HEAD
-def __create_identity(cmd, resource_group_name, cluster_name, cluster_type, cluster_rp):
-=======
 def list_k8s_extension_type_versions(cmd, client, location, extension_type):
     """ List available extension type versions
     """
@@ -411,8 +408,7 @@
         raise ex
 
 
-def __create_identity(cmd, resource_group_name, cluster_name, cluster_type):
->>>>>>> 207bab19
+def __create_identity(cmd, resource_group_name, cluster_name, cluster_type, cluster_rp):
     subscription_id = get_subscription_id(cmd.cli_ctx)
     resources = cf_resources(cmd.cli_ctx, subscription_id)
 
