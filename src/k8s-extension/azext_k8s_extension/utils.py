--- conflicted
+++ resolved
@@ -361,13 +361,6 @@
         )
         return "", False
 
-<<<<<<< HEAD
-def get_mcr_path(cmd: CLICommand) -> str:
-    active_directory_array = cmd.cli_ctx.cloud.endpoints.active_directory.split(".")
-
-    # default for public, mc, ff clouds
-    mcr_postfix = active_directory_array[2]
-=======
 def get_mcr_path(active_directory_endpoint: str) -> str:
     active_directory_array = active_directory_endpoint.split(".")
 
@@ -377,7 +370,6 @@
 
     # Default MCR postfix
     mcr_postfix = "com"
->>>>>>> 5b4614dd
     # special cases for USSec, exclude part of suffix
     if len(active_directory_array) == 4 and active_directory_array[2] == "microsoft":
         mcr_postfix = active_directory_array[3]
