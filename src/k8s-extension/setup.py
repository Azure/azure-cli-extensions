--- conflicted
+++ resolved
@@ -33,11 +33,7 @@
 # TODO: Add any additional SDK dependencies here
 DEPENDENCIES = []
 
-<<<<<<< HEAD
-VERSION = "1.5.4"
-=======
 VERSION = "1.6.0"
->>>>>>> db2010e1
 
 with open("README.rst", "r", encoding="utf-8") as f:
     README = f.read()
