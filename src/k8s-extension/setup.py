#!/usr/bin/env python

# --------------------------------------------------------------------------------------------
# Copyright (c) Microsoft Corporation. All rights reserved.
# Licensed under the MIT License. See License.txt in the project root for license information.
# --------------------------------------------------------------------------------------------


from codecs import open
from setuptools import setup, find_packages

try:
    from azure_bdist_wheel import cmdclass
except ImportError:
    from distutils import log as logger

    logger.warn("Wheel is not available, disabling bdist_wheel hook")

# The full list of classifiers is available at
# https://pypi.python.org/pypi?%3Aaction=list_classifiers
CLASSIFIERS = [
    "Development Status :: 4 - Beta",
    "Intended Audience :: Developers",
    "Intended Audience :: System Administrators",
    "Programming Language :: Python",
    "Programming Language :: Python :: 3",
    "Programming Language :: Python :: 3.6",
    "Programming Language :: Python :: 3.7",
    "Programming Language :: Python :: 3.8",
    "License :: OSI Approved :: MIT License",
]

# TODO: Add any additional SDK dependencies here
DEPENDENCIES = []

<<<<<<< HEAD
VERSION = "1.7.0"
=======
VERSION = "1.6.3"
>>>>>>> fa34ed2c

with open("README.rst", "r", encoding="utf-8") as f:
    README = f.read()
with open("HISTORY.rst", "r", encoding="utf-8") as f:
    HISTORY = f.read()

setup(
    name="k8s-extension",
    version=VERSION,
    description="Microsoft Azure Command-Line Tools K8s-extension Extension",
    # TODO: Update author and email, if applicable
    author="Microsoft Corporation",
    author_email="azpycli@microsoft.com",
    # TODO: consider pointing directly to your source code instead of the generic repo
    url="https://github.com/Azure/azure-cli-extensions/tree/main/src/k8s-extension",
    long_description=README + "\n\n" + HISTORY,
    license="MIT",
    classifiers=CLASSIFIERS,
    packages=find_packages(),
    install_requires=DEPENDENCIES,
    package_data={"azext_k8s_extension": ["azext_metadata.json"]},
)<|MERGE_RESOLUTION|>--- conflicted
+++ resolved
@@ -33,11 +33,7 @@
 # TODO: Add any additional SDK dependencies here
 DEPENDENCIES = []
 
-<<<<<<< HEAD
-VERSION = "1.7.0"
-=======
 VERSION = "1.6.3"
->>>>>>> fa34ed2c
 
 with open("README.rst", "r", encoding="utf-8") as f:
     README = f.read()
