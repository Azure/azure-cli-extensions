# --------------------------------------------------------------------------------------------
# Copyright (c) Microsoft Corporation. All rights reserved.
# Licensed under the MIT License. See License.txt in the project root for license information.
# --------------------------------------------------------------------------------------------

import json
import os
import psutil
import requests
import subprocess
import yaml
from knack.log import get_logger
from azure.cli.core import get_default_cli
from azure.cli.core import telemetry
from subprocess import Popen, PIPE, run, STDOUT, call, DEVNULL
from azext_hybrid_appliance import _constants as consts
from azure.cli.core.azclierror import ValidationError, CLIInternalError
logger = get_logger(__name__)


def validate_hybrid_appliance(resource_group_name, name):

    all_validations_passed = True

    # Check if the operating system is Linux
    if not psutil.LINUX:
        all_validations_passed = False
        telemetry.set_exception(exception="User's machine is not linux machine", fault_type="", summary="")
        logger.warning("This program can only run on a Linux machine")

    # Check if the disk space is at least 20GB
    disk_usage = psutil.disk_usage('/')
    if disk_usage.total < consts.Disk_Threshold * 1024 * 1024 * 1024:
        all_validations_passed = False
        telemetry.set_exception(exception="Machine doesn't meet min 20GB disk space requirement", fault_type="", summary="")
        logger.warning("This program requires at least {} of disk space".format(consts.Disk_Threshold))

    # Check if the memory is at least 4GB
    memory = psutil.virtual_memory()
    if memory.total < consts.Memory_Threshold * 1024 * 1024 * 1024:
        all_validations_passed = False
        telemetry.set_exception(exception="Machine doesn't meet min 4GB memory requirement", fault_type="", summary="")
        logger.warning("This program requires at least {} of memory".format(consts.Memory_Threshold))
    
    # Check if pre-req endpoints are reachable
    endpoints = [consts.Snap_Config_Storage_Endpoint, consts.Apt_Pull_Public_Endpoint, consts.Snap_Pull_Public_Endpoint, consts.App_Insights_Endpoint, consts.MCR_Endpoint]

    for endpoint in endpoints:
        try:
            response = requests.head(endpoint, timeout=5)
            response.raise_for_status()
        except (requests.exceptions.RequestException):
            all_validations_passed = False
            logger.warning("The endpoint {} is not reachable from your machine".format(endpoint))

    if connected_cluster_exists(appliance_name, resource_group_name):
        all_validations_passed = False
        logger.warning("Connected cluster with name {} in resource group {} already exists".format(appliance_name, resource_group_name))
    
    try:
        cmd_show_arc= ['az', 'connectedk8s', 'show', '-n', name, '-g', resource_group_name, '-o', 'none']
        process = subprocess.Popen(cmd_show_arc)
        if process.wait() == 0:
            print("The appliance name and resource group name passed already correspond to an existing connected cluster. Please try again with a different appliance name.")
            all_validations_passed = False
    except Exception as e:
        print(type(e))
        print(str(e))
    
    if all_validations_passed is False:
        telemetry.set_exception(exception="")
        raise ValidationError("One or more pre-requisite validations have failed. Please resolve them and try again")
    else:
        logger.info("All pre-requisite validations have passed successfully")

def create_hybrid_appliance(resource_group_name, name, correlation_id=None, https_proxy="", http_proxy="", no_proxy="", proxy_cert="", location=None):
    latestMajorVersion, latestMinorVersion = get_latest_tested_microsk8_version()
    os.environ["MICROK8S_VERSION"]="{}.{}".format(latestMajorVersion, latestMinorVersion)

    current_path = os.path.abspath(os.path.dirname(__file__))
    script_file_path = os.path.join(current_path, "microk8sbootstrap.sh")
    cmd = ["sh", script_file_path]

    process = subprocess.Popen(cmd, stdout=subprocess.PIPE, stderr=subprocess.PIPE, universal_newlines=True)

    # Iterate over stdout and stderr in real-time
    for stdout_line, stderr_line in zip(process.stdout, process.stderr):
        # Print stdout output
        if stdout_line:
            print(stdout_line.strip())
        # Print stderr output
        if stderr_line:
            print(stderr_line.strip())

    # Install specific version of connectedk8s
    get_default_cli().invoke(['extension', 'add', '-n', 'connectedk8s', '--version', '1.3.14'])
    # Onboard the cluster to arc
    cmd_onboard_arc= ['connectedk8s', 'connect', '-n', name, '-g', resource_group_name]
    if location:
        cmd_onboard_arc.extend(["--location", location])
    if http_proxy:
        cmd_onboard_arc.extend(["--proxy-http", http_proxy])
    if https_proxy:
        cmd_onboard_arc.extend(["--proxy-https", https_proxy])
    if no_proxy:
        cmd_onboard_arc.extend(["--proxy-skip-range", no_proxy])
    if proxy_cert:
        cmd_onboard_arc.extend(["--proxy-cert", proxy_cert])

    onboarding_result = get_default_cli().invoke(cmd_onboard_arc)
<<<<<<< HEAD
    if onboarding_result != 0:
        error_code = onboarding_result.error.code
        error_message = onboarding_result.error.message
        raise CLIInternalError("Onboarding the k8s cluster to Arc failed with error: {}".format(error_code, error_message))
    else:
        logger.info("The k8s cluster has been onboarded to Arc successfully")
                               
=======
    # if onboarding_result.is_success():
    #     logger.info("The k8s cluster has been onboarded to Arc successfully")
    # else:
    #     error_code = onboarding_result.error.code
    #     error_message = onboarding_result.error.message
    #     raise CLIInternalError("Onboarding the k8s cluster Arc failed with error: {}".format(error_code, error_message))
    check_microk8s()

def upgrade_hybrid_appliance(resource_group_name, name):
    try:
        azure_clusterconfig_cm = subprocess.check_output(['kubectl', 'get', 'cm', 'azure-clusterconfig', '-n', 'azure-arc', '-o', 'json']).decode()
    except Exception as e:
        if check_microk8s():
            print("The required configmap was not found on the kubernetes cluster.") # Is there anything else which can be done in this case?
        else:
            print("The kubernetes cluster is not running as expected.")

        print("Please delete the appliance and create it again.")
    
    azure_clusterconfig_cm = json.loads(azure_clusterconfig_cm)
    if azure_clusterconfig_cm["data"]["AZURE_RESOURCE_GROUP"] != resource_group_name or azure_clusterconfig_cm["data"]["AZURE_RESOURCE_NAME"] != name:
        print("The parameters passed do not correspond to this appliance. Please check the resource group name and appliance name.")
        return # How to return non 0 error code?

    kubernetesVersionResponseString = subprocess.check_output(['kubectl', 'version', '-o', 'json']).decode()
    kubernetesVersionResponse = json.loads(kubernetesVersionResponseString)
    currentMajorVersion = kubernetesVersionResponse["serverVersion"]["major"]
    currentMinorVersion =  kubernetesVersionResponse["serverVersion"]["minor"].strip('+') # For some versions, for example, 1.23, minor version is represented as 23+ 
    
    latestMajorVersion, latestMinorVersion = get_latest_tested_microsk8_version()

    if currentMajorVersion == latestMajorVersion and currentMinorVersion == latestMinorVersion:
        print("Already at latest version")
    else:
        if currentMinorVersion > latestMinorVersion:
             # This should never happen unless someone manually runs "snap refresh" against the cluster instead of using our cli command.
             # Microk8s recommends never to downgrade a cluster, as this behaviour is not tested or supported 
            print("The current version of the kubernetes cluster is greater than the latest supported version. Please delete the appliance and create it again")
            return # Non zero return code?
        
        # This logic works as long as new versions are only minor version bumps
        # TODO: Figure out what to do in case major version is bumped (very unlikely)
        while currentMinorVersion != latestMinorVersion:
            currentMinorVersion = int(currentMinorVersion) + 1
            process = subprocess.Popen(['snap', 'refresh', 'microk8s', '--channel={}.{}'.format(currentMajorVersion, currentMinorVersion)])
            _, stderr = process.communicate()
            if process.returncode != 0:
                print("Failed to upgrade microk8s cluster: {}".format(stderr.decode()))
            try:
                subprocess.check_call(['microk8s', 'start'])
            except Exception as e:
                print("Failed to start microk8s cluster with exception {}".format(str(e)))

            if not check_microk8s():
                print("Cluster is not healthy after upgrading to {}.{}. Please check the logs at /var/snap/microk8s/current.".format(currentMajorVersion, currentMinorVersion))
                return # Non zero return code?
            print("Upgraded cluster to {}.{}".format(currentMajorVersion, currentMinorVersion))

def get_latest_tested_microsk8_version():
    response = requests.get("{}/{}/{}".format(consts.Snap_Config_Storage_End_Point, consts.Snap_Config_Container_Name, consts.Snap_Config_File_Name))
    return json.loads(response.content.decode())["latestTested"].split('.')

def check_microk8s():
    statusYaml = subprocess.check_output(['microk8s', 'status', '--format', 'yaml']).decode()
    print(statusYaml)
    status = yaml.safe_load(statusYaml)
    print(status)
    if not status["microk8s"]["running"]:
        print("Microk8s is not running")
        subprocess.check_call(['microk8s', 'inspect'])
>>>>>>> 63aa1402
<|MERGE_RESOLUTION|>--- conflicted
+++ resolved
@@ -52,10 +52,6 @@
         except (requests.exceptions.RequestException):
             all_validations_passed = False
             logger.warning("The endpoint {} is not reachable from your machine".format(endpoint))
-
-    if connected_cluster_exists(appliance_name, resource_group_name):
-        all_validations_passed = False
-        logger.warning("Connected cluster with name {} in resource group {} already exists".format(appliance_name, resource_group_name))
     
     try:
         cmd_show_arc= ['az', 'connectedk8s', 'show', '-n', name, '-g', resource_group_name, '-o', 'none']
@@ -107,23 +103,15 @@
     if proxy_cert:
         cmd_onboard_arc.extend(["--proxy-cert", proxy_cert])
 
+    check_microk8s()
+
     onboarding_result = get_default_cli().invoke(cmd_onboard_arc)
-<<<<<<< HEAD
     if onboarding_result != 0:
         error_code = onboarding_result.error.code
         error_message = onboarding_result.error.message
         raise CLIInternalError("Onboarding the k8s cluster to Arc failed with error: {}".format(error_code, error_message))
     else:
         logger.info("The k8s cluster has been onboarded to Arc successfully")
-                               
-=======
-    # if onboarding_result.is_success():
-    #     logger.info("The k8s cluster has been onboarded to Arc successfully")
-    # else:
-    #     error_code = onboarding_result.error.code
-    #     error_message = onboarding_result.error.message
-    #     raise CLIInternalError("Onboarding the k8s cluster Arc failed with error: {}".format(error_code, error_message))
-    check_microk8s()
 
 def upgrade_hybrid_appliance(resource_group_name, name):
     try:
@@ -186,5 +174,4 @@
     print(status)
     if not status["microk8s"]["running"]:
         print("Microk8s is not running")
-        subprocess.check_call(['microk8s', 'inspect'])
->>>>>>> 63aa1402
+        subprocess.check_call(['microk8s', 'inspect'])