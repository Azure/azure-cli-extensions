# --------------------------------------------------------------------------------------------
# Copyright (c) Microsoft Corporation. All rights reserved.
# Licensed under the MIT License. See License.txt in the project root for license information.
# --------------------------------------------------------------------------------------------

import json
import os
import psutil
import requests
import subprocess
import yaml
from knack.log import get_logger
from azure.cli.core import get_default_cli

from subprocess import Popen, PIPE, run, STDOUT, call, DEVNULL
from azext_hybrid_appliance import _constants as consts
from azure.cli.core.azclierror import ValidationError, CLIInternalError
logger = get_logger(__name__)


<<<<<<< HEAD
def validate_hybrid_appliance(resource_group_name, name):
=======
def validate_hybrid_appliance(resource_group_name, appliance_name):
>>>>>>> e4fb5736

    all_validations_passed = True

    # Check if the operating system is Linux
    if not psutil.LINUX:
        all_validations_passed = False
        logger.warning("This program can only run on a Linux machine")

    # Check if the disk space is at least 20GB
    disk_usage = psutil.disk_usage('/')
    if disk_usage.total < consts.Disk_Threshold * 1024 * 1024 * 1024:
        all_validations_passed = False
        logger.warning("This program requires at least {} of disk space".format(consts.Disk_Threshold))

    # Check if the memory is at least 4GB
    memory = psutil.virtual_memory()
    if memory.total < consts.Memory_Threshold * 1024 * 1024 * 1024:
        all_validations_passed = False
        logger.warning("This program requires at least {} of memory".format(consts.Memory_Threshold))
    
<<<<<<< HEAD
    # Check if snap storage endpoint is reachable
    try:
        response = requests.head("{}/{}/{}".format(consts.Snap_Config_Storage_End_Point, consts.Snap_Config_Container_Name, consts.Snap_Config_File_Name), timeout=5)
        response.raise_for_status()
    except (requests.exceptions.ConnectionError, requests.exceptions.Timeout, requests.exceptions.HTTPError):
        all_validations_passed = False
        logger.warning("The endpoint {} is not reachable".format(consts.Snap_Config_Storage_End_Point))

    try:
        cmd_show_arc= ['az', 'connectedk8s', 'show', '-n', name, '-g', resource_group_name, '-o', 'none']
        process = subprocess.Popen(cmd_show_arc)
        if process.wait() == 0:
            print("The appliance name and resource group name passed already correspond to an existing connected cluster. Please try again with a different appliance name.")
            return # Return with non-zero error code?
    except Exception as e:
        print(type(e))
        print(str(e))

=======
    # Check if pre-req endpoints are reachable
    endpoints = [consts.Snap_Config_Storage_Endpoint, consts.Apt_Pull_Public_Endpoint, consts.Snap_Pull_Public_Endpoint, consts.App_Insights_Endpoint]

    for endpoint in endpoints:
        try:
            response = requests.head(endpoint, timeout=5)
            response.raise_for_status()
        except (requests.exceptions.RequestException):
            all_validations_passed = False
            logger.warning("The endpoint {} is not reachable from your machine".format(endpoint))
>>>>>>> e4fb5736
    
    if all_validations_passed is False:
        raise ValidationError("One or more pre-requisite validations have failed. Please resolve them and try again")
    else:
        logger.info("All pre-requisite validations have passed successfully")

def create_hybrid_appliance(resource_group_name, name, correlation_id=None, https_proxy="", http_proxy="", no_proxy="", proxy_cert="", location=None):
    latestMajorVersion, latestMinorVersion = get_latest_tested_microsk8_version()
    os.environ["MICROK8S_VERSION"]="{}.{}".format(latestMajorVersion, latestMinorVersion)

    current_path = os.path.abspath(os.path.dirname(__file__))
    script_file_path = os.path.join(current_path, "microk8sbootstrap.sh")
    cmd = ["sh", script_file_path]

    process = subprocess.Popen(cmd, stdout=subprocess.PIPE, stderr=subprocess.PIPE, universal_newlines=True)

<<<<<<< HEAD
    # Print the output and error messages in real-time
    for line in iter(process.stdout.readline, ""):
        print(line, end="") # Use 'end' parameter to prevent printing extra newline characters

    for line in iter(process.stderr.readline, ""):
        print(line, end="")
    
    if not check_microk8s():
        return # How do we return with non-zero status code here?
=======
    # Iterate over stdout and stderr in real-time
    for stdout_line, stderr_line in zip(process.stdout, process.stderr):
        # Print stdout output
        if stdout_line:
            print(stdout_line.strip())
        # Print stderr output
        if stderr_line:
            print(stderr_line.strip())
>>>>>>> e4fb5736

    # Install specific version of connectedk8s
    get_default_cli().invoke(['extension', 'add', '-n', 'connectedk8s', '--version', '1.3.14'])
    # Onboard the cluster to arc
    cmd_onboard_arc= ['connectedk8s', 'connect', '-n', name, '-g', resource_group_name]
    if location:
        cmd_onboard_arc.extend(["--location", location])
    if http_proxy:
        cmd_onboard_arc.extend(["--proxy-http", http_proxy])
    if https_proxy:
        cmd_onboard_arc.extend(["--proxy-https", https_proxy])
    if no_proxy:
        cmd_onboard_arc.extend(["--proxy-skip-range", no_proxy])
    if proxy_cert:
        cmd_onboard_arc.extend(["--proxy-cert", proxy_cert])

    onboarding_result = get_default_cli().invoke(cmd_onboard_arc)
<<<<<<< HEAD

def upgrade_hybrid_appliance(resource_group_name, name):
    try:
        azure_clusterconfig_cm = subprocess.check_output(['kubectl', 'get', 'cm', 'azure-clusterconfig', '-n', 'azure-arc', '-o', 'json']).decode()
    except Exception as e:
        if check_microk8s():
            print("The required configmap was not found on the kubernetes cluster.") # Is there anything else which can be done in this case?
        else:
            print("The kubernetes cluster is not running as expected.")

        print("Please delete the appliance and create it again.")
    
    azure_clusterconfig_cm = json.loads(azure_clusterconfig_cm)
    if azure_clusterconfig_cm["data"]["AZURE_RESOURCE_GROUP"] != resource_group_name or azure_clusterconfig_cm["data"]["AZURE_RESOURCE_NAME"] != name:
        print("The parameters passed do not correspond to this appliance. Please check the resource group name and appliance name.")
        return # How to return non 0 error code?

    kubernetesVersionResponseString = subprocess.check_output(['kubectl', 'version', '-o', 'json']).decode()
    kubernetesVersionResponse = json.loads(kubernetesVersionResponseString)
    currentMajorVersion = kubernetesVersionResponse["serverVersion"]["major"]
    currentMinorVersion =  kubernetesVersionResponse["serverVersion"]["minor"]
    
    latestMajorVersion, latestMinorVersion = get_latest_tested_microsk8_version()

    if currentMajorVersion == latestMajorVersion and currentMinorVersion == latestMinorVersion:
        print("Already at latest version")
    else:
        if currentMinorVersion > latestMinorVersion:
             # This should never happen unless someone manually runs "snap refresh" against the cluster instead of using our cli command.
             # Microk8s recommends never to downgrade a cluster, as this behaviour is not tested or supported 
            print("The current version of the kubernetes cluster is greater than the latest supported version. Please delete the appliance and create it again")
            return # Non zero return code?
        
        # This logic works as long as new versions are only minor version bumps
        # TODO: Figure out what to do in case major version is bumped (very unlikely)
        while currentMinorVersion != latestMinorVersion:
            currentMinorVersion = currentMinorVersion + 1
            process = subprocess.Popen(['snap', 'refresh', 'microk8s', '--channel={}.{}'.format(currentMajorVersion, currentMinorVersion)])
            _, stderr = process.communicate()
            if process.returncode != 0:
                print("Failed to upgrade microk8s cluster: {}".format(stderr.decode()))
            if not check_microk8s():
                print("Cluster is not healthy after upgrade. Please check the logs at <TODO: UPDATE CORRECT FILE PATH>.")
                return # Non zero return code?

def get_latest_tested_microsk8_version():
    response = requests.get("{}/{}/{}".format(consts.Snap_Config_Storage_End_Point, consts.Snap_Config_Container_Name, consts.Snap_Config_File_Name))
    return json.loads(response.content.decode())["latestTested"].split('.')

def check_microk8s(addonsList=None):
    statusYaml = subprocess.check_call(['microk8s', 'status', '--format', 'yaml'])
    print(statusYaml)
    status = yaml.safe_load(statusYaml)
    print(status)
=======
    if onboarding_result.is_success():
        logger.info("The k8s cluster has been onboarded to Arc successfully")
    else:
        error_code = onboarding_result.error.code
        error_message = onboarding_result.error.message
        raise CLIInternalError("Onboarding the k8s cluster Arc failed with error: {}".format(error_code, error_message))
                               
>>>>>>> e4fb5736
<|MERGE_RESOLUTION|>--- conflicted
+++ resolved
@@ -18,11 +18,7 @@
 logger = get_logger(__name__)
 
 
-<<<<<<< HEAD
 def validate_hybrid_appliance(resource_group_name, name):
-=======
-def validate_hybrid_appliance(resource_group_name, appliance_name):
->>>>>>> e4fb5736
 
     all_validations_passed = True
 
@@ -43,26 +39,6 @@
         all_validations_passed = False
         logger.warning("This program requires at least {} of memory".format(consts.Memory_Threshold))
     
-<<<<<<< HEAD
-    # Check if snap storage endpoint is reachable
-    try:
-        response = requests.head("{}/{}/{}".format(consts.Snap_Config_Storage_End_Point, consts.Snap_Config_Container_Name, consts.Snap_Config_File_Name), timeout=5)
-        response.raise_for_status()
-    except (requests.exceptions.ConnectionError, requests.exceptions.Timeout, requests.exceptions.HTTPError):
-        all_validations_passed = False
-        logger.warning("The endpoint {} is not reachable".format(consts.Snap_Config_Storage_End_Point))
-
-    try:
-        cmd_show_arc= ['az', 'connectedk8s', 'show', '-n', name, '-g', resource_group_name, '-o', 'none']
-        process = subprocess.Popen(cmd_show_arc)
-        if process.wait() == 0:
-            print("The appliance name and resource group name passed already correspond to an existing connected cluster. Please try again with a different appliance name.")
-            return # Return with non-zero error code?
-    except Exception as e:
-        print(type(e))
-        print(str(e))
-
-=======
     # Check if pre-req endpoints are reachable
     endpoints = [consts.Snap_Config_Storage_Endpoint, consts.Apt_Pull_Public_Endpoint, consts.Snap_Pull_Public_Endpoint, consts.App_Insights_Endpoint]
 
@@ -73,7 +49,16 @@
         except (requests.exceptions.RequestException):
             all_validations_passed = False
             logger.warning("The endpoint {} is not reachable from your machine".format(endpoint))
->>>>>>> e4fb5736
+    
+    try:
+        cmd_show_arc= ['az', 'connectedk8s', 'show', '-n', name, '-g', resource_group_name, '-o', 'none']
+        process = subprocess.Popen(cmd_show_arc)
+        if process.wait() == 0:
+            print("The appliance name and resource group name passed already correspond to an existing connected cluster. Please try again with a different appliance name.")
+            all_validations_passed = False
+    except Exception as e:
+        print(type(e))
+        print(str(e))
     
     if all_validations_passed is False:
         raise ValidationError("One or more pre-requisite validations have failed. Please resolve them and try again")
@@ -90,17 +75,6 @@
 
     process = subprocess.Popen(cmd, stdout=subprocess.PIPE, stderr=subprocess.PIPE, universal_newlines=True)
 
-<<<<<<< HEAD
-    # Print the output and error messages in real-time
-    for line in iter(process.stdout.readline, ""):
-        print(line, end="") # Use 'end' parameter to prevent printing extra newline characters
-
-    for line in iter(process.stderr.readline, ""):
-        print(line, end="")
-    
-    if not check_microk8s():
-        return # How do we return with non-zero status code here?
-=======
     # Iterate over stdout and stderr in real-time
     for stdout_line, stderr_line in zip(process.stdout, process.stderr):
         # Print stdout output
@@ -109,7 +83,6 @@
         # Print stderr output
         if stderr_line:
             print(stderr_line.strip())
->>>>>>> e4fb5736
 
     # Install specific version of connectedk8s
     get_default_cli().invoke(['extension', 'add', '-n', 'connectedk8s', '--version', '1.3.14'])
@@ -127,7 +100,12 @@
         cmd_onboard_arc.extend(["--proxy-cert", proxy_cert])
 
     onboarding_result = get_default_cli().invoke(cmd_onboard_arc)
-<<<<<<< HEAD
+    if onboarding_result.is_success():
+        logger.info("The k8s cluster has been onboarded to Arc successfully")
+    else:
+        error_code = onboarding_result.error.code
+        error_message = onboarding_result.error.message
+        raise CLIInternalError("Onboarding the k8s cluster Arc failed with error: {}".format(error_code, error_message))
 
 def upgrade_hybrid_appliance(resource_group_name, name):
     try:
@@ -181,13 +159,4 @@
     statusYaml = subprocess.check_call(['microk8s', 'status', '--format', 'yaml'])
     print(statusYaml)
     status = yaml.safe_load(statusYaml)
-    print(status)
-=======
-    if onboarding_result.is_success():
-        logger.info("The k8s cluster has been onboarded to Arc successfully")
-    else:
-        error_code = onboarding_result.error.code
-        error_message = onboarding_result.error.message
-        raise CLIInternalError("Onboarding the k8s cluster Arc failed with error: {}".format(error_code, error_message))
-                               
->>>>>>> e4fb5736
+    print(status)