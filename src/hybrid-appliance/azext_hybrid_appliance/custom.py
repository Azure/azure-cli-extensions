--- conflicted
+++ resolved
@@ -20,17 +20,13 @@
 logger = get_logger(__name__)
 
 
-<<<<<<< HEAD
-def validate_hybrid_appliance(resource_group_name, name, cmd):
+def validate_hybrid_appliance(cmd, resource_group_name, name, validate_connectedk8s_exists=True):
     # changing cli config to push telemetry in 1 hr interval
     try:
         if cmd.cli_ctx and hasattr(cmd.cli_ctx, 'config'):
             cmd.cli_ctx.config.set_value('telemetry', 'push_interval_in_hours', '1')
     except Exception as e:
         telemetry.set_exception(exception=e, fault_type=consts.Failed_To_Change_Telemetry_Push_Interval, summary="Failed to change the telemetry push interval to 1 hr")
-=======
-def validate_hybrid_appliance(resource_group_name, name, validate_connectedk8s_exists=True):
->>>>>>> 46a28ee9
 
     all_validations_passed = True
 
@@ -216,32 +212,15 @@
 def delete_hybrid_appliance(resource_group_name, name):
     delete_cc = True
     kubeconfig_path = utils.get_kubeconfig_path()
-<<<<<<< HEAD
-    try:
-        output = subprocess.check_output(['microk8s', 'status'], stderr=STDOUT)
-    except Exception as e:
-        telemetry.set_exception()
-        raise ValidationError("There is no microk8s cluster running on this machine. Please ensure you are running the command on the machine where the cluster is running.")
-
-    if "not running" in output.decode():
-            telemetry.set_exception()
-            raise ValidationError("There is no microk8s cluster running on this machine. Please ensure you are running the command on the machine where the cluster is running.")
-
-    try:
-        azure_clusterconfig_cm = subprocess.check_output(['microk8s', 'kubectl', 'get', 'cm', 'azure-clusterconfig', '-n', 'azure-arc', '-o', 'json']).decode()
-    except Exception as e:
-        telemetry.set_exception(exception=e, fault_type=consts.ConfigMap_Not_Found, summary="Config Map 'azure-clusterconfig' not found on the k8s cluster")
-        raise CLIInternalError("Unable to find the required config map on the kubernetes cluster. Please delete the appliance and create it again.")
-=======
     if not utils.check_if_microk8s_is_running():
         telemetry.set_exception()
         raise ValidationError("There is no microk8s cluster running on this machine. Please ensure you are running the command on the machine where the cluster is running.")
->>>>>>> 46a28ee9
     
     try:
         azure_clusterconfig_cm = utils.get_azure_clusterconfig_cm()
     except Exception as ex:
-        logger.warning("Failed to get the configmap from the cluster.")
+        telemetry.set_exception(exception=e, fault_type=consts.ConfigMap_Not_Found, summary="Config Map 'azure-clusterconfig' not found on the k8s cluster")
+        raise CLIInternalError("Unable to find the required config map on the kubernetes cluster. Please delete the appliance and create it again.")
         delete_cc = False
 
     if delete_cc:
