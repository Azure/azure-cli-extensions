--- conflicted
+++ resolved
@@ -39,13 +39,14 @@
         client_factory=cf_spring_cloud_20220101preview
     )
 
-<<<<<<< HEAD
+
     builder_cmd_group = CliCommandType(
         operations_tmpl="azext_spring_cloud._build_service#{}",
-=======
+        client_factory=cf_spring_cloud_20220101preview
+    )
+
     buildpack_binding_cmd_group = CliCommandType(
         operations_tmpl="azext_spring_cloud.buildpack_binding#{}",
->>>>>>> 5b0c34b9
         client_factory=cf_spring_cloud_20220101preview
     )
 
@@ -285,7 +286,6 @@
     with self.command_group('spring-cloud', exception_handler=handle_asc_exception):
         pass
 
-<<<<<<< HEAD
     with self.command_group('spring-cloud build-service builder',
                             custom_command_type=builder_cmd_group,
                             exception_handler=handle_asc_exception, is_preview=True) as g:
@@ -293,7 +293,7 @@
         g.custom_command('update', 'create_or_update_builder', supports_no_wait=True)
         g.custom_show_command('show', 'builder_show')
         g.custom_command('delete', 'builder_delete', supports_no_wait=True, confirmation=True)
-=======
+
     with self.command_group('spring-cloud build-service builder buildpack-binding',
                             custom_command_type=buildpack_binding_cmd_group,
                             exception_handler=handle_asc_exception, is_preview=True) as g:
@@ -301,5 +301,4 @@
         g.custom_command('set', 'create_or_update_buildpack_binding')
         g.custom_show_command('show', 'buildpack_binding_show')
         g.custom_command('list', 'buildpack_binding_list')
-        g.custom_command('delete', 'buildpack_binding_delete', confirmation=True)
->>>>>>> 5b0c34b9
+        g.custom_command('delete', 'buildpack_binding_delete', confirmation=True)