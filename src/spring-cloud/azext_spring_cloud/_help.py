--- conflicted
+++ resolved
@@ -1,886 +1,885 @@
-# coding=utf-8
-# --------------------------------------------------------------------------------------------
-# Copyright (c) Microsoft Corporation. All rights reserved.
-# Licensed under the MIT License. See License.txt in the project root for license information.
-# --------------------------------------------------------------------------------------------
-
-from knack.help_files import helps  # pylint: disable=unused-import
-
-helps['spring-cloud'] = """
-    type: group
-    short-summary: Commands to manage Azure Spring Cloud.
-"""
-
-helps['spring-cloud create'] = """
-    type: command
-    short-summary: Create an Azure Spring Cloud.
-    examples:
-    - name: Create a new Azure Spring Cloud in westus.
-      text: az spring-cloud create -n MyService -g MyResourceGroup -l westus
-    - name: Create a new Azure Spring Cloud in westus with an existing Application Insights by using the Connection string (recommended) or Instrumentation key.
-      text: az spring-cloud create -n MyService -g MyResourceGroup -l westus --app-insights-key \"MyConnectionString\"
-    - name: Create a new Azure Spring Cloud in westus with an existing Application Insights.
-      text: az spring-cloud create -n MyService -g MyResourceGroup -l westus --app-insights appInsightsName
-    - name: Create a new Azure Spring Cloud in westus with an existing Application Insights and specify the sampling rate.
-      text: az spring-cloud create -n MyService -g MyResourceGroup -l westus --app-insights appInsightsName --sampling-rate 10
-    - name: Create a new Azure Spring Cloud with Application Insights disabled.
-      text: az spring-cloud create -n MyService -g MyResourceGroup --disable-app-insights
-    - name: Create a new Azure Spring Cloud with VNet-injected via giving VNet name in current resource group
-      text: az spring-cloud create -n MyService -g MyResourceGroup --vnet MyVNet --app-subnet MyAppSubnet --service-runtime-subnet MyServiceRuntimeSubnet
-    - name: Create a new Azure Spring Cloud with VNet-injected via giving subnets resource ID
-      text: az spring-cloud create -n MyService -g MyResourceGroup --app-subnet /subscriptions/00000000-0000-0000-0000-000000000000/resourceGroups/MyVnetRg/providers/Microsoft.Network/VirtualNetworks/test-vnet/subnets/app --service-runtime-subnet /subscriptions/00000000-0000-0000-0000-000000000000/resourceGroups/MyVnetRg/providers/Microsoft.Network/VirtualNetworks/test-vnet/subnets/svc --reserved-cidr-range 10.0.0.0/16,10.1.0.0/16,10.2.0.1/16
-    - name: Create a Azure Spring Cloud Enterprise instance if the Azure Subscription never hosts Azure Spring Cloud Enterprise instance
-      text: |
-        az provider register -n Microsoft.SaaS
-        az term accept --publisher vmware-inc --product azure-spring-cloud-vmware-tanzu-2 --plan tanzu-asc-ent-mtr
-        az spring-cloud create -n MyService -g MyResourceGroup --sku Enterprise
-"""
-
-helps['spring-cloud update'] = """
-    type: command
-    short-summary: Update an Azure Spring Cloud.
-    examples:
-    - name: Update pricing tier.
-      text: az spring-cloud update -n MyService --sku Standard -g MyResourceGroup
-    - name: Update the tags of the existing Azure Spring Cloud.
-      text: az spring-cloud update -n MyService -g MyResourceGroup --tags key1=value1 key2=value2
-"""
-
-helps['spring-cloud delete'] = """
-    type: command
-    short-summary: Delete an Azure Spring Cloud.
-"""
-
-helps['spring-cloud start'] = """
-    type: command
-    short-summary: Start an Azure Spring Cloud.
-"""
-
-helps['spring-cloud stop'] = """
-    type: command
-    short-summary: Stop an Azure Spring Cloud.
-"""
-
-helps['spring-cloud list'] = """
-    type: command
-    short-summary: List all Azure Spring Cloud in the given resource group, otherwise list the subscription's.
-"""
-
-helps['spring-cloud show'] = """
-    type: command
-    short-summary: Show the details for an Azure Spring Cloud.
-"""
-
-helps['spring-cloud test-endpoint'] = """
-    type: group
-    short-summary: Commands to manage test endpoint in Azure Spring Cloud.
-"""
-
-helps['spring-cloud test-endpoint enable'] = """
-    type: command
-    short-summary: Enable test endpoint of the Azure Spring Cloud.
-"""
-
-helps['spring-cloud test-endpoint disable'] = """
-    type: command
-    short-summary: Disable test endpoint of the Azure Spring Cloud.
-"""
-
-helps['spring-cloud test-endpoint list'] = """
-    type: command
-    short-summary: List test endpoint keys of the Azure Spring Cloud.
-"""
-
-helps['spring-cloud test-endpoint renew-key'] = """
-    type: command
-    short-summary: Regenerate a test-endpoint key for the Azure Spring Cloud.
-"""
-
-helps['spring-cloud storage'] = """
-    type: group
-    short-summary: Commands to manage Storages in Azure Spring Cloud.
-"""
-
-helps['spring-cloud storage add'] = """
-    type: command
-    short-summary: Create a new storage in the Azure Spring Cloud.
-    examples:
-    - name: Create a Storage resource with your own storage account.
-      text: az spring-cloud storage add --storage-type StorageAccount --account-name MyAccountName --account-key MyAccountKey  -g MyResourceGroup -s MyService -n MyStorageName
-"""
-
-helps['spring-cloud storage update'] = """
-    type: command
-    short-summary: Update an existing storage in the Azure Spring Cloud.
-    examples:
-    - name: Update a Storage resource with new name or new key.
-      text: az spring-cloud storage update --storage-type StorageAccount --account-name MyAccountName --account-key MyAccountKey  -g MyResourceGroup -s MyService -n MyStorageName
-"""
-
-helps['spring-cloud storage show'] = """
-    type: command
-    short-summary: Get an existing storage in the Azure Spring Cloud.
-    examples:
-    - name: Get a Storage resource.
-      text: az spring-cloud storage show -g MyResourceGroup -s MyService -n MyStorageName
-"""
-
-helps['spring-cloud storage list'] = """
-    type: command
-    short-summary: List all existing storages in the Azure Spring Cloud.
-    examples:
-    - name: List all Storage resources.
-      text: az spring-cloud storage list -g MyResourceGroup -s MyService
-"""
-
-helps['spring-cloud storage remove'] = """
-    type: command
-    short-summary: Remove an existing storage in the Azure Spring Cloud.
-    examples:
-    - name: Remove a Storage resource.
-      text: az spring-cloud storage remove -g MyResourceGroup -s MyService -n MyStorageName
-"""
-
-helps['spring-cloud storage list-persistent-storage'] = """
-    type: command
-    short-summary: List all the persistent storages related to an existing storage in the Azure Spring Cloud.
-    examples:
-    - name: list all the persistent-storage related to an existing storage.
-      text: az spring-cloud storage list-persistent-storage -g MyResourceGroup -s MyService -n MyStorageName
-"""
-
-helps['spring-cloud app'] = """
-    type: group
-    short-summary: Commands to manage apps in Azure Spring Cloud.
-"""
-
-helps['spring-cloud app create'] = """
-    type: command
-    short-summary: Create a new app with a default deployment in the Azure Spring Cloud.
-    examples:
-    - name: Create an app with the default configuration.
-      text: az spring-cloud app create -n MyApp -s MyCluster -g MyResourceGroup
-    - name: Create an public accessible app with 3 instances and 2 cpu cores and 3 GB of memory per instance.
-      text: az spring-cloud app create -n MyApp -s MyCluster -g MyResourceGroup --assign-endpoint true --cpu 2 --memory 3 --instance-count 3
-"""
-
-helps['spring-cloud app append-persistent-storage'] = """
-    type: command
-    short-summary: Append a new persistent storage to an app in the Azure Spring Cloud.
-    examples:
-    - name: Append a new persistent storage to an app.
-      text: az spring-cloud app append-persistent-storage --persistent-storage-type AzureFileVolume --share-name MyShareName --mount-path /MyMountPath --storage-name MyStorageName -n MyApp -g MyResourceGroup -s MyService
-"""
-
-helps['spring-cloud app update'] = """
-    type: command
-    short-summary: Update configurations of an app.
-    examples:
-    - name: Add an environment variable for the app.
-      text: az spring-cloud app update -n MyApp -s MyCluster -g MyResourceGroup --env foo=bar
-"""
-
-helps['spring-cloud app delete'] = """
-    type: command
-    short-summary: Delete an app in the Azure Spring Cloud.
-"""
-
-helps['spring-cloud app list'] = """
-    type: command
-    short-summary: List all apps in the Azure Spring Cloud.
-    examples:
-    - name: Query status of persistent storage of all apps
-      text: az spring-cloud app list -s MyCluster -g MyResourceGroup -o json --query '[].{Name:name, PersistentStorage:properties.persistentDisk}'
-"""
-
-helps['spring-cloud app show'] = """
-    type: command
-    short-summary: Show the details of an app in the Azure Spring Cloud.
-"""
-
-helps['spring-cloud app start'] = """
-    type: command
-    short-summary: Start instances of the app, default to production deployment.
-"""
-
-helps['spring-cloud app stop'] = """
-    type: command
-    short-summary: Stop instances of the app, default to production deployment.
-"""
-
-helps['spring-cloud app restart'] = """
-    type: command
-    short-summary: Restart instances of the app, default to production deployment.
-"""
-
-helps['spring-cloud app deploy'] = """
-    type: command
-    short-summary: Deploy source code or pre-built binary to an app and update related configurations.
-    examples:
-    - name: Deploy source code to an app. This will pack current directory, build binary with Pivotal Build Service and then deploy to the app.
-      text: az spring-cloud app deploy -n MyApp -s MyCluster -g MyResourceGroup
-    - name: Deploy a pre-built jar to an app with jvm options and environment variables.
-      text: az spring-cloud app deploy -n MyApp -s MyCluster -g MyResourceGroup --jar-path app.jar --jvm-options="-XX:+UseG1GC -XX:+UseStringDeduplication" --env foo=bar
-    - name: Deploy source code to a specific deployment of an app.
-      text: az spring-cloud app deploy -n MyApp -s MyCluster -g MyResourceGroup -d green-deployment
-    - name: Deploy a container image on Docker Hub to an app.
-      text: az spring-cloud app deploy -n MyApp -s MyCluster -g MyResourceGroup --container-image contoso/your-app:v1
-    - name: Deploy a container image on a private registry to an app.
-      text: az spring-cloud app deploy -n MyApp -s MyCluster -g MyResourceGroup --container-image contoso/your-app:v1 --container-registry myacr.azurecr.io --registry-username <username> --registry-password <password>
-"""
-
-helps['spring-cloud app scale'] = """
-    type: command
-    short-summary: Manually scale an app or its deployments.
-    examples:
-    - name: Scale up an app to 4 cpu cores and 8 Gb of memory per instance.
-      text: az spring-cloud app scale -n MyApp -s MyCluster -g MyResourceGroup --cpu 3 --memory 8
-    - name: Scale out a deployment of the app to 5 instances.
-      text: az spring-cloud app scale -n MyApp -s MyCluster -g MyResourceGroup -d green-deployment --instance-count 5
-"""
-
-helps['spring-cloud app show-deploy-log'] = """
-    type: command
-    short-summary: Show build log of the last deploy, only apply to source code deploy, default to production deployment.
-"""
-
-helps['spring-cloud app log tail'] = """
-    type: command
-    short-summary: Show logs of an app instance, logs will be streamed when setting '-f/--follow'.
-"""
-
-helps['spring-cloud app identity'] = """
-    type: group
-    short-summary: Manage an app's managed service identity.
-"""
-
-helps['spring-cloud app identity assign'] = """
-    type: command
-    short-summary: Enable managed service identity on an app.
-    examples:
-    - name: Enable the system assigned identity.
-      text: az spring-cloud app identity assign -n MyApp -s MyCluster -g MyResourceGroup
-    - name: Enable the system assigned identity on an app with the 'Reader' role.
-      text: az spring-cloud app identity assign -n MyApp -s MyCluster -g MyResourceGroup --role Reader --scope /subscriptions/xxxxxxxx-xxxx-xxxx-xxxx-xxxxxxxxxxxx/resourceGroups/xxxxx/providers/Microsoft.KeyVault/vaults/xxxxx
-"""
-
-helps['spring-cloud app identity remove'] = """
-    type: command
-    short-summary: Remove managed service identity from an app.
-    examples:
-    - name: Remove the system assigned identity from an app.
-      text: az spring-cloud app identity remove -n MyApp -s MyCluster -g MyResourceGroup
-"""
-
-helps['spring-cloud app identity show'] = """
-    type: command
-    short-summary: Display app's managed identity info.
-    examples:
-    - name: Display an app's managed identity info.
-      text: az spring-cloud app identity show -n MyApp -s MyCluster -g MyResourceGroup
-"""
-
-helps['spring-cloud app set-deployment'] = """
-    type: command
-    short-summary: Set production deployment of an app.
-    examples:
-    - name: Swap a staging deployment of an app to production.
-      text: az spring-cloud app set-deployment -d green-deployment -n MyApp -s MyCluster -g MyResourceGroup
-"""
-
-helps['spring-cloud app unset-deployment'] = """
-    type: command
-    short-summary: Unset production deployment of an app.
-    examples:
-    - name: Swap the production deployment of an app to staging if the app has the production deployment.
-      text: az spring-cloud app unset-deployment -n MyApp -s MyCluster -g MyResourceGroup
-"""
-
-helps['spring-cloud app log'] = """
-    type: group
-    short-summary: Commands to tail app instances logs with multiple options. If the app has only one instance, the instance name is optional.
-"""
-
-helps['spring-cloud app logs'] = """
-    type: command
-    short-summary: Show logs of an app instance, logs will be streamed when setting '-f/--follow'.
-"""
-
-helps['spring-cloud app deployment'] = """
-    type: group
-    short-summary: Commands to manage life cycle of deployments of an app in Azure Spring Cloud. More operations on deployments can be done on app level with parameter --deployment. e.g. az spring-cloud app deploy --deployment <staging deployment>
-"""
-
-helps['spring-cloud app deployment list'] = """
-    type: command
-    short-summary: List all deployments in an app.
-"""
-
-helps['spring-cloud app deployment show'] = """
-    type: command
-    short-summary: Show details of a deployment.
-"""
-
-helps['spring-cloud app deployment delete'] = """
-    type: command
-    short-summary: Delete a deployment of the app.
-"""
-
-helps['spring-cloud app deployment create'] = """
-    type: command
-    short-summary: Create a staging deployment for the app. To deploy code or update setting to an existing deployment, use `az spring-cloud app deploy/update --deployment <staging deployment>`.
-    examples:
-    - name: Deploy source code to a new deployment of an app. This will pack current directory, build binary with Pivotal Build Service and then deploy.
-      text: az spring-cloud app deployment create -n green-deployment --app MyApp -s MyCluster -g MyResourceGroup
-    - name: Deploy a pre-built jar to an app with jvm options and environment variables.
-      text: az spring-cloud app deployment create -n green-deployment --app MyApp -s MyCluster -g MyResourceGroup --jar-path app.jar --jvm-options="-XX:+UseG1GC -XX:+UseStringDeduplication" --env foo=bar
-    - name: Deploy a container image on Docker Hub to an app.
-      text: az spring-cloud app deployment create -n green-deployment --app MyApp -s MyCluster -g MyResourceGroup --container-image contoso/your-app:v1
-    - name: Deploy a container image on a private registry to an app.
-      text: az spring-cloud app deployment create -n green-deployment --app MyApp -s MyCluster -g MyResourceGroup --container-image contoso/your-app:v1 --container-registry myacr.azurecr.io --registry-username <username> --registry-password <password>
-"""
-
-helps['spring-cloud app deployment generate-heap-dump'] = """
-    type: command
-    short-summary: Generate a heap dump of your target app instance to given file path.
-"""
-
-helps['spring-cloud app deployment generate-thread-dump'] = """
-    type: command
-    short-summary: Generate a thread dump of your target app instance to given file path.
-"""
-
-helps['spring-cloud app deployment start-jfr'] = """
-    type: command
-    short-summary: Start a JFR on your target app instance to given file path.
-"""
-
-helps['spring-cloud config-server'] = """
-    type: group
-    short-summary: (Support Standard Tier and Basic Tier) Commands to manage Config Server in Azure Spring Cloud.
-"""
-
-helps['spring-cloud config-server show'] = """
-    type: command
-    short-summary: Show Config Server.
-"""
-
-helps['spring-cloud config-server set'] = """
-    type: command
-    short-summary: Set Config Server from a yaml file.
-"""
-
-helps['spring-cloud config-server clear'] = """
-    type: command
-    short-summary: Erase all settings in Config Server.
-"""
-
-helps['spring-cloud config-server git'] = """
-    type: group
-    short-summary: Commands to manage Config Server git property in Azure Spring Cloud.
-"""
-
-helps['spring-cloud config-server git repo'] = """
-    type: group
-    short-summary: Commands to manage Config Server git repository in Azure Spring Cloud.
-"""
-
-helps['spring-cloud config-server git set'] = """
-    type: command
-    short-summary: Set git property of Config Server, will totally override the old one.
-"""
-
-helps['spring-cloud config-server git repo add'] = """
-    type: command
-    short-summary: Add a new repository of git property of Config Server.
-"""
-
-helps['spring-cloud config-server git repo remove'] = """
-    type: command
-    short-summary: Remove an existing repository of git property of Config Server.
-"""
-
-helps['spring-cloud config-server git repo update'] = """
-    type: command
-    short-summary: Override an existing repository of git property of Config Server, will totally override the old one.
-"""
-
-helps['spring-cloud config-server git repo list'] = """
-    type: command
-    short-summary: List all repositories of git property of Config Server.
-"""
-
-helps['spring-cloud app binding'] = """
-    type: group
-    short-summary: Commands to manage bindings with Azure Data Services, you need to manually restart app to make settings take effect.
-"""
-
-helps['spring-cloud app binding cosmos'] = """
-    type: group
-    short-summary: Commands to manage Azure Cosmos DB bindings.
-"""
-
-helps['spring-cloud app binding mysql'] = """
-    type: group
-    short-summary: Commands to manage Azure Database for MySQL bindings.
-"""
-
-helps['spring-cloud app binding redis'] = """
-    type: group
-    short-summary: Commands to manage Azure Cache for Redis bindings.
-"""
-helps['spring-cloud app binding list'] = """
-    type: command
-    short-summary: List all service bindings in an app.
-"""
-
-helps['spring-cloud app binding show'] = """
-    type: command
-    short-summary: Show the details of a service binding.
-"""
-helps['spring-cloud app binding remove'] = """
-    type: command
-    short-summary: Remove a service binding of the app.
-"""
-
-helps['spring-cloud app binding cosmos add'] = """
-    type: command
-    short-summary: Bind an Azure Cosmos DB with the app.
-    examples:
-    - name: Bind an Azure Cosmos DB.
-      text: az spring-cloud app binding cosmos add -n cosmosProduction --app MyApp --resource-id ${COSMOSDB_ID} --api-type mongo --database mymongo -g MyResourceGroup -s MyService
-"""
-
-helps['spring-cloud app binding cosmos update'] = """
-    type: command
-    short-summary: Update an Azure Cosmos DB service binding of the app.
-"""
-
-helps['spring-cloud app binding mysql add'] = """
-    type: command
-    short-summary: Bind an Azure Database for MySQL with the app.
-"""
-
-helps['spring-cloud app binding mysql update'] = """
-    type: command
-    short-summary: Update an Azure Database for MySQL service binding of the app.
-"""
-
-helps['spring-cloud app binding redis add'] = """
-    type: command
-    short-summary: Bind an Azure Cache for Redis with the app.
-"""
-
-helps['spring-cloud app binding redis update'] = """
-    type: command
-    short-summary: Update an Azure Cache for Redis service binding of the app.
-"""
-
-helps['spring-cloud app append-loaded-public-certificate'] = """
-    type: command
-    short-summary: Append a new loaded public certificate to an app in the Azure Spring Cloud.
-    examples:
-    - name: Append a new loaded public certificate to an app.
-      text: az spring-cloud app append-loaded-public-certificate --name MyApp --service MyCluster --resource-group MyResourceGroup --certificate-name MyCertName --load-trust-store true
-"""
-
-helps['spring-cloud certificate'] = """
-    type: group
-    short-summary: Commands to manage certificates.
-"""
-
-helps['spring-cloud certificate add'] = """
-    type: command
-    short-summary: Add a certificate in Azure Spring Cloud.
-    examples:
-    - name: Import certificate from key vault.
-      text: az spring-cloud certificate add --name MyCertName --vault-uri MyKeyVaultUri --vault-certificate-name MyKeyVaultCertName --service MyCluster --resource-group MyResourceGroup
-"""
-
-helps['spring-cloud certificate show'] = """
-    type: command
-    short-summary: Show a certificate in Azure Spring Cloud.
-"""
-
-helps['spring-cloud certificate list'] = """
-    type: command
-    short-summary: List all certificates in Azure Spring Cloud.
-    examples:
-    - name: List all certificates in spring cloud service.
-      text: az spring-cloud certificate list --service MyCluster --resource-group MyResourceGroup -o table
-"""
-
-helps['spring-cloud certificate remove'] = """
-    type: command
-    short-summary: Remove a certificate in Azure Spring Cloud.
-"""
-
-helps['spring-cloud certificate list-reference-app'] = """
-    type: command
-    short-summary: List all the apps reference an existing certificate in the Azure Spring Cloud.
-    examples:
-    - name: List all the apps reference an existing certificate in spring cloud service.
-      text: az spring-cloud certificate list-reference-app --service MyCluster --resource-group MyResourceGroup --name MyCertName
-"""
-
-helps['spring-cloud app custom-domain'] = """
-    type: group
-    short-summary: Commands to manage custom domains.
-"""
-
-helps['spring-cloud app custom-domain bind'] = """
-    type: command
-    short-summary: Bind a custom domain with the app.
-    examples:
-    - name: Bind a custom domain to app.
-      text: az spring-cloud app custom-domain bind --domain-name MyDomainName --certificate MyCertName --app MyAppName --service MyCluster --resource-group MyResourceGroup
-"""
-
-helps['spring-cloud app custom-domain show'] = """
-    type: command
-    short-summary: Show details of a custom domain.
-"""
-
-helps['spring-cloud app custom-domain list'] = """
-    type: command
-    short-summary: List all custom domains of the app.
-    examples:
-    - name: List all custom domains of the app.
-      text: az spring-cloud app custom-domain list --app MyAppName --service MyCluster --resource-group MyResourceGroup -o table
-"""
-
-helps['spring-cloud app custom-domain update'] = """
-    type: command
-    short-summary: Update a custom domain of the app.
-    examples:
-    - name: Bind custom domain with a specified certificate.
-      text: az spring-cloud app custom-domain update --domain-name MyDomainName --certificate MCertName --app MyAppName --service MyCluster --resource-group MyResourceGroup
-"""
-
-helps['spring-cloud app custom-domain unbind'] = """
-    type: command
-    short-summary: Unbind a custom-domain of the app.
-"""
-
-helps['spring-cloud app-insights'] = """
-    type: group
-    short-summary: Commands to management Application Insights in Azure Spring Cloud.
-"""
-
-helps['spring-cloud app-insights show'] = """
-    type: command
-    short-summary: Show Application Insights settings.
-"""
-
-helps['spring-cloud app-insights update'] = """
-    type: command
-    short-summary: Update Application Insights settings.
-    examples:
-        - name: Enable Application Insights by using the Connection string (recommended) or Instrumentation key.
-          text: az spring-cloud app-insights update -n MyService -g MyResourceGroup --app-insights-key \"MyConnectionString\" --sampling-rate 100
-        - name: Disable Application Insights.
-          text: az spring-cloud app-insights update -n MyService -g MyResourceGroup --disable
-"""
-
-helps['spring-cloud service-registry'] = """
-    type: group
-    short-summary: (Support Enterprise Tier Only) Commands to manage Service Registry in Azure Spring Cloud.
-"""
-
-helps['spring-cloud service-registry show'] = """
-    type: command
-    short-summary: Show the provisioning status and runtime status of Service Registry.
-"""
-
-helps['spring-cloud service-registry bind'] = """
-    type: command
-    short-summary: Bind an app to Service Registry.
-    examples:
-        - name: Bind an app to Service Registry.
-          text: az spring-cloud service-registry bind --app MyApp -s MyService -g MyResourceGroup
-"""
-
-helps['spring-cloud service-registry unbind'] = """
-    type: command
-    short-summary: Unbind an app from Service Registry.
-    examples:
-        - name: Unbind an app from Service Registry.
-          text: az spring-cloud service-registry unbind --app MyApp -s MyService -g MyResourceGroup
-"""
-
-<<<<<<< HEAD
-helps['spring-cloud build-service builder'] = """
-    type: group
-    short-summary: (Enterprise Tier Only) Commands to manage Builder Resource
-"""
-
-helps['spring-cloud build-service builder create'] = """
-    type: command
-    short-summary: Create a builder.
-    examples:
-        - name: Create a builder using JSON file.
-          text: az spring-cloud build-service builder create --name my-builder --builder-json MyJson.json
-"""
-
-helps['spring-cloud build-service builder update'] = """
-    type: command
-    short-summary: Update a builder.
-    examples:
-        - name: Update a builder using JSON file.
-          text: az spring-cloud build-service builder update --name my-builder --builder-json MyJson.json
-"""
-
-helps['spring-cloud build-service builder show'] = """
-    type: command
-    short-summary: Show a builder.
-    examples:
-        - name: Show a builder.
-          text: az spring-cloud build-service builder show --name my-builder
-"""
-
-helps['spring-cloud build-service builder delete'] = """
-    type: command
-    short-summary: Delete a builder.
-    examples:
-        - name: Delete a builder.
-          text: az spring-cloud build-service builder delete --name my-builder
-=======
-helps['spring-cloud application-configuration-service'] = """
-    type: group
-    short-summary: (Support Enterprise Tier Only) Commands to manage Application Configuration Service in Azure Spring Cloud.
-"""
-
-helps['spring-cloud application-configuration-service show'] = """
-    type: command
-    short-summary: Show the provisioning status, runtime status, and settings of Application Configuration Service.
-"""
-
-helps['spring-cloud application-configuration-service clear'] = """
-    type: command
-    short-summary: Reset all Application Configuration Service settings.
-"""
-
-helps['spring-cloud application-configuration-service git'] = """
-    type: group
-    short-summary: Commands to manage Application Configuration Service git property in Azure Spring Cloud.
-"""
-
-helps['spring-cloud application-configuration-service git repo'] = """
-    type: group
-    short-summary: Commands to manage Application Configuration Service git repository in Azure Spring Cloud.
-"""
-
-helps['spring-cloud application-configuration-service git repo add'] = """
-    type: command
-    short-summary: Add a Git property to the Application Configuration Service settings.
-    examples:
-        - name: Add a Git property.
-          text: az spring-cloud application-configuration-service git repo add -s MyService -g MyResourceGroup --name MyName --patterns MyPattern --uri https://MyURI --label master
-"""
-
-helps['spring-cloud application-configuration-service git repo update'] = """
-    type: command
-    short-summary: Update an existing Git property in the Application Configuration Service settings.
-    examples:
-        - name: Update a Git property.
-          text: az spring-cloud application-configuration-service git repo update -s MyService -g MyResourceGroup --name MyName --patterns MyPattern
-"""
-
-helps['spring-cloud application-configuration-service git repo remove'] = """
-    type: command
-    short-summary: Delete an existing Git property from the Application Configuration Service settings.
-    examples:
-        - name: Delete a Git property.
-          text: az spring-cloud application-configuration-service git repo remove -s MyService -g MyResourceGroup --name MyName
-"""
-
-helps['spring-cloud application-configuration-service git repo list'] = """
-    type: command
-    short-summary: List all Git settings of Application Configuration Service.
-"""
-
-helps['spring-cloud application-configuration-service bind'] = """
-    type: command
-    short-summary: Bind an app to Application Configuration Service.
-    examples:
-        - name: Bind an app to Application Configuration Service.
-          text: az spring-cloud application-configuration-service bind --app MyApp -s MyService -g MyResourceGroup
-"""
-
-helps['spring-cloud application-configuration-service unbind'] = """
-    type: command
-    short-summary: Unbind an app from Application Configuration Service.
-    examples:
-        - name: Unbind an app from Application Configuration Service.
-          text: az spring-cloud application-configuration-service unbind --app MyApp -s MyService -g MyResourceGroup
-"""
-
-helps['spring-cloud gateway'] = """
-    type: group
-    short-summary: (Support Enterprise Tier Only) Commands to manage gateway in Azure Spring Cloud.
-"""
-
-helps['spring-cloud gateway clear'] = """
-    type: command
-    short-summary: Clear all settings of gateway.
-"""
-
-helps['spring-cloud gateway show'] = """
-    type: command
-    short-summary: Show the settings, provisioning status and runtime status of gateway.
-"""
-
-helps['spring-cloud gateway update'] = """
-    type: command
-    short-summary: Update an existing gateway properties.
-    examples:
-        - name: Update gateway property.
-          text: az spring-cloud gateway update -s MyService -g MyResourceGroup --assign-endpoint true --https-only true
-"""
-
-helps['spring-cloud gateway route-config'] = """
-    type: group
-    short-summary: Commands to manage gateway route configs in Azure Spring Cloud.
-"""
-
-helps['spring-cloud gateway route-config create'] = """
-    type: command
-    short-summary: Create a gateway route config with routing rules of Json array format.
-    examples:
-        - name: Create a gateway route config targeting the app in Azure Spring Cloud.
-          text: az spring-cloud gateway route-config create -s MyService -g MyResourceGroup --name MyName --app-name MyApp --routes-file MyJson.json
-"""
-
-helps['spring-cloud gateway route-config update'] = """
-    type: command
-    short-summary: Update an existing gateway route config with routing rules of Json array format.
-    examples:
-        - name: Update an existing gateway route config targeting the app in Azure Spring Cloud.
-          text: az spring-cloud gateway route-config update -s MyService -g MyResourceGroup --name MyName --app-name MyApp --routes-file MyJson.json
-"""
-
-helps['spring-cloud gateway route-config remove'] = """
-    type: command
-    short-summary: Delete an existing gateway route config.
-    examples:
-        - name: Delete an existing gateway route config.
-          text: az spring-cloud gateway route-config remove -s MyService -g MyResourceGroup --name MyName
-"""
-
-helps['spring-cloud gateway route-config show'] = """
-    type: command
-    short-summary: Get an existing gateway route config.
-    examples:
-        - name: Get an existing gateway route config.
-          text: az spring-cloud gateway route-config show -s MyService -g MyResourceGroup --name MyName
-"""
-
-helps['spring-cloud gateway route-config list'] = """
-    type: command
-    short-summary: List all existing gateway route configs.
-    examples:
-        - name: List all existing gateway route configs.
-          text: az spring-cloud gateway route-config list -s MyService -g MyResourceGroup
-"""
-
-helps['spring-cloud gateway custom-domain'] = """
-    type: group
-    short-summary: Commands to manage custom domains for gateway.
-"""
-
-helps['spring-cloud gateway custom-domain bind'] = """
-    type: command
-    short-summary: Bind a custom domain with the gateway.
-    examples:
-    - name: Bind a custom domain to gateway.
-      text: az spring-cloud gateway custom-domain bind --domain-name MyDomainName --certificate MyCertName --service MyCluster --resource-group MyResourceGroup
-"""
-
-helps['spring-cloud gateway custom-domain show'] = """
-    type: command
-    short-summary: Show details of a custom domain.
-"""
-
-helps['spring-cloud gateway custom-domain list'] = """
-    type: command
-    short-summary: List all custom domains of the gateway.
-    examples:
-    - name: List all custom domains of the gateway.
-      text: az spring-cloud gateway custom-domain list --service MyCluster --resource-group MyResourceGroup
-"""
-
-helps['spring-cloud gateway custom-domain update'] = """
-    type: command
-    short-summary: Update a custom domain of the gateway.
-    examples:
-    - name: Bind custom domain with a specified certificate.
-      text: az spring-cloud gateway custom-domain update --domain-name MyDomainName --certificate MCertName --service MyCluster --resource-group MyResourceGroup
-"""
-
-helps['spring-cloud gateway custom-domain unbind'] = """
-    type: command
-    short-summary: Unbind a custom-domain of the gateway.
-"""
-
-helps['spring-cloud api-portal'] = """
-    type: group
-    short-summary: (Support Enterprise Tier Only) Commands to manage API portal in Azure Spring Cloud.
-"""
-
-helps['spring-cloud api-portal clear'] = """
-    type: command
-    short-summary: Clear all settings of API portal.
-"""
-
-helps['spring-cloud api-portal show'] = """
-    type: command
-    short-summary: Show the settings, provisioning status and runtime status of API portal.
-"""
-
-helps['spring-cloud api-portal update'] = """
-    type: command
-    short-summary: Update an existing API portal properties.
-    examples:
-        - name: Update API portal property.
-          text: az spring-cloud api-portal update -s MyService -g MyResourceGroup --assign-endpoint true --https-only true
-"""
-
-helps['spring-cloud api-portal custom-domain'] = """
-    type: group
-    short-summary: Commands to manage custom domains for API portal.
-"""
-
-helps['spring-cloud api-portal custom-domain bind'] = """
-    type: command
-    short-summary: Bind a custom domain with the API portal.
-    examples:
-    - name: Bind a custom domain to API portal.
-      text: az spring-cloud api-portal custom-domain bind --domain-name MyDomainName --certificate MyCertName --service MyCluster --resource-group MyResourceGroup
-"""
-
-helps['spring-cloud api-portal custom-domain show'] = """
-    type: command
-    short-summary: Show details of a custom domain.
-"""
-
-helps['spring-cloud api-portal custom-domain list'] = """
-    type: command
-    short-summary: List all custom domains of the API portal.
-    examples:
-    - name: List all custom domains of the API portal.
-      text: az spring-cloud api-portal custom-domain list --service MyCluster --resource-group MyResourceGroup
-"""
-
-helps['spring-cloud api-portal custom-domain update'] = """
-    type: command
-    short-summary: Update a custom domain of the API portal.
-    examples:
-    - name: Bind custom domain with a specified certificate.
-      text: az spring-cloud api-portal custom-domain update --domain-name MyDomainName --certificate MCertName --service MyCluster --resource-group MyResourceGroup
-"""
-
-helps['spring-cloud api-portal custom-domain unbind'] = """
-    type: command
-    short-summary: Unbind a custom-domain of the API portal.
->>>>>>> 6ac7b057
-"""
+# coding=utf-8
+# --------------------------------------------------------------------------------------------
+# Copyright (c) Microsoft Corporation. All rights reserved.
+# Licensed under the MIT License. See License.txt in the project root for license information.
+# --------------------------------------------------------------------------------------------
+
+from knack.help_files import helps  # pylint: disable=unused-import
+
+helps['spring-cloud'] = """
+    type: group
+    short-summary: Commands to manage Azure Spring Cloud.
+"""
+
+helps['spring-cloud create'] = """
+    type: command
+    short-summary: Create an Azure Spring Cloud.
+    examples:
+    - name: Create a new Azure Spring Cloud in westus.
+      text: az spring-cloud create -n MyService -g MyResourceGroup -l westus
+    - name: Create a new Azure Spring Cloud in westus with an existing Application Insights by using the Connection string (recommended) or Instrumentation key.
+      text: az spring-cloud create -n MyService -g MyResourceGroup -l westus --app-insights-key \"MyConnectionString\"
+    - name: Create a new Azure Spring Cloud in westus with an existing Application Insights.
+      text: az spring-cloud create -n MyService -g MyResourceGroup -l westus --app-insights appInsightsName
+    - name: Create a new Azure Spring Cloud in westus with an existing Application Insights and specify the sampling rate.
+      text: az spring-cloud create -n MyService -g MyResourceGroup -l westus --app-insights appInsightsName --sampling-rate 10
+    - name: Create a new Azure Spring Cloud with Application Insights disabled.
+      text: az spring-cloud create -n MyService -g MyResourceGroup --disable-app-insights
+    - name: Create a new Azure Spring Cloud with VNet-injected via giving VNet name in current resource group
+      text: az spring-cloud create -n MyService -g MyResourceGroup --vnet MyVNet --app-subnet MyAppSubnet --service-runtime-subnet MyServiceRuntimeSubnet
+    - name: Create a new Azure Spring Cloud with VNet-injected via giving subnets resource ID
+      text: az spring-cloud create -n MyService -g MyResourceGroup --app-subnet /subscriptions/00000000-0000-0000-0000-000000000000/resourceGroups/MyVnetRg/providers/Microsoft.Network/VirtualNetworks/test-vnet/subnets/app --service-runtime-subnet /subscriptions/00000000-0000-0000-0000-000000000000/resourceGroups/MyVnetRg/providers/Microsoft.Network/VirtualNetworks/test-vnet/subnets/svc --reserved-cidr-range 10.0.0.0/16,10.1.0.0/16,10.2.0.1/16
+    - name: Create a Azure Spring Cloud Enterprise instance if the Azure Subscription never hosts Azure Spring Cloud Enterprise instance
+      text: |
+        az provider register -n Microsoft.SaaS
+        az term accept --publisher vmware-inc --product azure-spring-cloud-vmware-tanzu-2 --plan tanzu-asc-ent-mtr
+        az spring-cloud create -n MyService -g MyResourceGroup --sku Enterprise
+"""
+
+helps['spring-cloud update'] = """
+    type: command
+    short-summary: Update an Azure Spring Cloud.
+    examples:
+    - name: Update pricing tier.
+      text: az spring-cloud update -n MyService --sku Standard -g MyResourceGroup
+    - name: Update the tags of the existing Azure Spring Cloud.
+      text: az spring-cloud update -n MyService -g MyResourceGroup --tags key1=value1 key2=value2
+"""
+
+helps['spring-cloud delete'] = """
+    type: command
+    short-summary: Delete an Azure Spring Cloud.
+"""
+
+helps['spring-cloud start'] = """
+    type: command
+    short-summary: Start an Azure Spring Cloud.
+"""
+
+helps['spring-cloud stop'] = """
+    type: command
+    short-summary: Stop an Azure Spring Cloud.
+"""
+
+helps['spring-cloud list'] = """
+    type: command
+    short-summary: List all Azure Spring Cloud in the given resource group, otherwise list the subscription's.
+"""
+
+helps['spring-cloud show'] = """
+    type: command
+    short-summary: Show the details for an Azure Spring Cloud.
+"""
+
+helps['spring-cloud test-endpoint'] = """
+    type: group
+    short-summary: Commands to manage test endpoint in Azure Spring Cloud.
+"""
+
+helps['spring-cloud test-endpoint enable'] = """
+    type: command
+    short-summary: Enable test endpoint of the Azure Spring Cloud.
+"""
+
+helps['spring-cloud test-endpoint disable'] = """
+    type: command
+    short-summary: Disable test endpoint of the Azure Spring Cloud.
+"""
+
+helps['spring-cloud test-endpoint list'] = """
+    type: command
+    short-summary: List test endpoint keys of the Azure Spring Cloud.
+"""
+
+helps['spring-cloud test-endpoint renew-key'] = """
+    type: command
+    short-summary: Regenerate a test-endpoint key for the Azure Spring Cloud.
+"""
+
+helps['spring-cloud storage'] = """
+    type: group
+    short-summary: Commands to manage Storages in Azure Spring Cloud.
+"""
+
+helps['spring-cloud storage add'] = """
+    type: command
+    short-summary: Create a new storage in the Azure Spring Cloud.
+    examples:
+    - name: Create a Storage resource with your own storage account.
+      text: az spring-cloud storage add --storage-type StorageAccount --account-name MyAccountName --account-key MyAccountKey  -g MyResourceGroup -s MyService -n MyStorageName
+"""
+
+helps['spring-cloud storage update'] = """
+    type: command
+    short-summary: Update an existing storage in the Azure Spring Cloud.
+    examples:
+    - name: Update a Storage resource with new name or new key.
+      text: az spring-cloud storage update --storage-type StorageAccount --account-name MyAccountName --account-key MyAccountKey  -g MyResourceGroup -s MyService -n MyStorageName
+"""
+
+helps['spring-cloud storage show'] = """
+    type: command
+    short-summary: Get an existing storage in the Azure Spring Cloud.
+    examples:
+    - name: Get a Storage resource.
+      text: az spring-cloud storage show -g MyResourceGroup -s MyService -n MyStorageName
+"""
+
+helps['spring-cloud storage list'] = """
+    type: command
+    short-summary: List all existing storages in the Azure Spring Cloud.
+    examples:
+    - name: List all Storage resources.
+      text: az spring-cloud storage list -g MyResourceGroup -s MyService
+"""
+
+helps['spring-cloud storage remove'] = """
+    type: command
+    short-summary: Remove an existing storage in the Azure Spring Cloud.
+    examples:
+    - name: Remove a Storage resource.
+      text: az spring-cloud storage remove -g MyResourceGroup -s MyService -n MyStorageName
+"""
+
+helps['spring-cloud storage list-persistent-storage'] = """
+    type: command
+    short-summary: List all the persistent storages related to an existing storage in the Azure Spring Cloud.
+    examples:
+    - name: list all the persistent-storage related to an existing storage.
+      text: az spring-cloud storage list-persistent-storage -g MyResourceGroup -s MyService -n MyStorageName
+"""
+
+helps['spring-cloud app'] = """
+    type: group
+    short-summary: Commands to manage apps in Azure Spring Cloud.
+"""
+
+helps['spring-cloud app create'] = """
+    type: command
+    short-summary: Create a new app with a default deployment in the Azure Spring Cloud.
+    examples:
+    - name: Create an app with the default configuration.
+      text: az spring-cloud app create -n MyApp -s MyCluster -g MyResourceGroup
+    - name: Create an public accessible app with 3 instances and 2 cpu cores and 3 GB of memory per instance.
+      text: az spring-cloud app create -n MyApp -s MyCluster -g MyResourceGroup --assign-endpoint true --cpu 2 --memory 3 --instance-count 3
+"""
+
+helps['spring-cloud app append-persistent-storage'] = """
+    type: command
+    short-summary: Append a new persistent storage to an app in the Azure Spring Cloud.
+    examples:
+    - name: Append a new persistent storage to an app.
+      text: az spring-cloud app append-persistent-storage --persistent-storage-type AzureFileVolume --share-name MyShareName --mount-path /MyMountPath --storage-name MyStorageName -n MyApp -g MyResourceGroup -s MyService
+"""
+
+helps['spring-cloud app update'] = """
+    type: command
+    short-summary: Update configurations of an app.
+    examples:
+    - name: Add an environment variable for the app.
+      text: az spring-cloud app update -n MyApp -s MyCluster -g MyResourceGroup --env foo=bar
+"""
+
+helps['spring-cloud app delete'] = """
+    type: command
+    short-summary: Delete an app in the Azure Spring Cloud.
+"""
+
+helps['spring-cloud app list'] = """
+    type: command
+    short-summary: List all apps in the Azure Spring Cloud.
+    examples:
+    - name: Query status of persistent storage of all apps
+      text: az spring-cloud app list -s MyCluster -g MyResourceGroup -o json --query '[].{Name:name, PersistentStorage:properties.persistentDisk}'
+"""
+
+helps['spring-cloud app show'] = """
+    type: command
+    short-summary: Show the details of an app in the Azure Spring Cloud.
+"""
+
+helps['spring-cloud app start'] = """
+    type: command
+    short-summary: Start instances of the app, default to production deployment.
+"""
+
+helps['spring-cloud app stop'] = """
+    type: command
+    short-summary: Stop instances of the app, default to production deployment.
+"""
+
+helps['spring-cloud app restart'] = """
+    type: command
+    short-summary: Restart instances of the app, default to production deployment.
+"""
+
+helps['spring-cloud app deploy'] = """
+    type: command
+    short-summary: Deploy source code or pre-built binary to an app and update related configurations.
+    examples:
+    - name: Deploy source code to an app. This will pack current directory, build binary with Pivotal Build Service and then deploy to the app.
+      text: az spring-cloud app deploy -n MyApp -s MyCluster -g MyResourceGroup
+    - name: Deploy a pre-built jar to an app with jvm options and environment variables.
+      text: az spring-cloud app deploy -n MyApp -s MyCluster -g MyResourceGroup --jar-path app.jar --jvm-options="-XX:+UseG1GC -XX:+UseStringDeduplication" --env foo=bar
+    - name: Deploy source code to a specific deployment of an app.
+      text: az spring-cloud app deploy -n MyApp -s MyCluster -g MyResourceGroup -d green-deployment
+    - name: Deploy a container image on Docker Hub to an app.
+      text: az spring-cloud app deploy -n MyApp -s MyCluster -g MyResourceGroup --container-image contoso/your-app:v1
+    - name: Deploy a container image on a private registry to an app.
+      text: az spring-cloud app deploy -n MyApp -s MyCluster -g MyResourceGroup --container-image contoso/your-app:v1 --container-registry myacr.azurecr.io --registry-username <username> --registry-password <password>
+"""
+
+helps['spring-cloud app scale'] = """
+    type: command
+    short-summary: Manually scale an app or its deployments.
+    examples:
+    - name: Scale up an app to 4 cpu cores and 8 Gb of memory per instance.
+      text: az spring-cloud app scale -n MyApp -s MyCluster -g MyResourceGroup --cpu 3 --memory 8
+    - name: Scale out a deployment of the app to 5 instances.
+      text: az spring-cloud app scale -n MyApp -s MyCluster -g MyResourceGroup -d green-deployment --instance-count 5
+"""
+
+helps['spring-cloud app show-deploy-log'] = """
+    type: command
+    short-summary: Show build log of the last deploy, only apply to source code deploy, default to production deployment.
+"""
+
+helps['spring-cloud app log tail'] = """
+    type: command
+    short-summary: Show logs of an app instance, logs will be streamed when setting '-f/--follow'.
+"""
+
+helps['spring-cloud app identity'] = """
+    type: group
+    short-summary: Manage an app's managed service identity.
+"""
+
+helps['spring-cloud app identity assign'] = """
+    type: command
+    short-summary: Enable managed service identity on an app.
+    examples:
+    - name: Enable the system assigned identity.
+      text: az spring-cloud app identity assign -n MyApp -s MyCluster -g MyResourceGroup
+    - name: Enable the system assigned identity on an app with the 'Reader' role.
+      text: az spring-cloud app identity assign -n MyApp -s MyCluster -g MyResourceGroup --role Reader --scope /subscriptions/xxxxxxxx-xxxx-xxxx-xxxx-xxxxxxxxxxxx/resourceGroups/xxxxx/providers/Microsoft.KeyVault/vaults/xxxxx
+"""
+
+helps['spring-cloud app identity remove'] = """
+    type: command
+    short-summary: Remove managed service identity from an app.
+    examples:
+    - name: Remove the system assigned identity from an app.
+      text: az spring-cloud app identity remove -n MyApp -s MyCluster -g MyResourceGroup
+"""
+
+helps['spring-cloud app identity show'] = """
+    type: command
+    short-summary: Display app's managed identity info.
+    examples:
+    - name: Display an app's managed identity info.
+      text: az spring-cloud app identity show -n MyApp -s MyCluster -g MyResourceGroup
+"""
+
+helps['spring-cloud app set-deployment'] = """
+    type: command
+    short-summary: Set production deployment of an app.
+    examples:
+    - name: Swap a staging deployment of an app to production.
+      text: az spring-cloud app set-deployment -d green-deployment -n MyApp -s MyCluster -g MyResourceGroup
+"""
+
+helps['spring-cloud app unset-deployment'] = """
+    type: command
+    short-summary: Unset production deployment of an app.
+    examples:
+    - name: Swap the production deployment of an app to staging if the app has the production deployment.
+      text: az spring-cloud app unset-deployment -n MyApp -s MyCluster -g MyResourceGroup
+"""
+
+helps['spring-cloud app log'] = """
+    type: group
+    short-summary: Commands to tail app instances logs with multiple options. If the app has only one instance, the instance name is optional.
+"""
+
+helps['spring-cloud app logs'] = """
+    type: command
+    short-summary: Show logs of an app instance, logs will be streamed when setting '-f/--follow'.
+"""
+
+helps['spring-cloud app deployment'] = """
+    type: group
+    short-summary: Commands to manage life cycle of deployments of an app in Azure Spring Cloud. More operations on deployments can be done on app level with parameter --deployment. e.g. az spring-cloud app deploy --deployment <staging deployment>
+"""
+
+helps['spring-cloud app deployment list'] = """
+    type: command
+    short-summary: List all deployments in an app.
+"""
+
+helps['spring-cloud app deployment show'] = """
+    type: command
+    short-summary: Show details of a deployment.
+"""
+
+helps['spring-cloud app deployment delete'] = """
+    type: command
+    short-summary: Delete a deployment of the app.
+"""
+
+helps['spring-cloud app deployment create'] = """
+    type: command
+    short-summary: Create a staging deployment for the app. To deploy code or update setting to an existing deployment, use `az spring-cloud app deploy/update --deployment <staging deployment>`.
+    examples:
+    - name: Deploy source code to a new deployment of an app. This will pack current directory, build binary with Pivotal Build Service and then deploy.
+      text: az spring-cloud app deployment create -n green-deployment --app MyApp -s MyCluster -g MyResourceGroup
+    - name: Deploy a pre-built jar to an app with jvm options and environment variables.
+      text: az spring-cloud app deployment create -n green-deployment --app MyApp -s MyCluster -g MyResourceGroup --jar-path app.jar --jvm-options="-XX:+UseG1GC -XX:+UseStringDeduplication" --env foo=bar
+    - name: Deploy a container image on Docker Hub to an app.
+      text: az spring-cloud app deployment create -n green-deployment --app MyApp -s MyCluster -g MyResourceGroup --container-image contoso/your-app:v1
+    - name: Deploy a container image on a private registry to an app.
+      text: az spring-cloud app deployment create -n green-deployment --app MyApp -s MyCluster -g MyResourceGroup --container-image contoso/your-app:v1 --container-registry myacr.azurecr.io --registry-username <username> --registry-password <password>
+"""
+
+helps['spring-cloud app deployment generate-heap-dump'] = """
+    type: command
+    short-summary: Generate a heap dump of your target app instance to given file path.
+"""
+
+helps['spring-cloud app deployment generate-thread-dump'] = """
+    type: command
+    short-summary: Generate a thread dump of your target app instance to given file path.
+"""
+
+helps['spring-cloud app deployment start-jfr'] = """
+    type: command
+    short-summary: Start a JFR on your target app instance to given file path.
+"""
+
+helps['spring-cloud config-server'] = """
+    type: group
+    short-summary: (Support Standard Tier and Basic Tier) Commands to manage Config Server in Azure Spring Cloud.
+"""
+
+helps['spring-cloud config-server show'] = """
+    type: command
+    short-summary: Show Config Server.
+"""
+
+helps['spring-cloud config-server set'] = """
+    type: command
+    short-summary: Set Config Server from a yaml file.
+"""
+
+helps['spring-cloud config-server clear'] = """
+    type: command
+    short-summary: Erase all settings in Config Server.
+"""
+
+helps['spring-cloud config-server git'] = """
+    type: group
+    short-summary: Commands to manage Config Server git property in Azure Spring Cloud.
+"""
+
+helps['spring-cloud config-server git repo'] = """
+    type: group
+    short-summary: Commands to manage Config Server git repository in Azure Spring Cloud.
+"""
+
+helps['spring-cloud config-server git set'] = """
+    type: command
+    short-summary: Set git property of Config Server, will totally override the old one.
+"""
+
+helps['spring-cloud config-server git repo add'] = """
+    type: command
+    short-summary: Add a new repository of git property of Config Server.
+"""
+
+helps['spring-cloud config-server git repo remove'] = """
+    type: command
+    short-summary: Remove an existing repository of git property of Config Server.
+"""
+
+helps['spring-cloud config-server git repo update'] = """
+    type: command
+    short-summary: Override an existing repository of git property of Config Server, will totally override the old one.
+"""
+
+helps['spring-cloud config-server git repo list'] = """
+    type: command
+    short-summary: List all repositories of git property of Config Server.
+"""
+
+helps['spring-cloud app binding'] = """
+    type: group
+    short-summary: Commands to manage bindings with Azure Data Services, you need to manually restart app to make settings take effect.
+"""
+
+helps['spring-cloud app binding cosmos'] = """
+    type: group
+    short-summary: Commands to manage Azure Cosmos DB bindings.
+"""
+
+helps['spring-cloud app binding mysql'] = """
+    type: group
+    short-summary: Commands to manage Azure Database for MySQL bindings.
+"""
+
+helps['spring-cloud app binding redis'] = """
+    type: group
+    short-summary: Commands to manage Azure Cache for Redis bindings.
+"""
+helps['spring-cloud app binding list'] = """
+    type: command
+    short-summary: List all service bindings in an app.
+"""
+
+helps['spring-cloud app binding show'] = """
+    type: command
+    short-summary: Show the details of a service binding.
+"""
+helps['spring-cloud app binding remove'] = """
+    type: command
+    short-summary: Remove a service binding of the app.
+"""
+
+helps['spring-cloud app binding cosmos add'] = """
+    type: command
+    short-summary: Bind an Azure Cosmos DB with the app.
+    examples:
+    - name: Bind an Azure Cosmos DB.
+      text: az spring-cloud app binding cosmos add -n cosmosProduction --app MyApp --resource-id ${COSMOSDB_ID} --api-type mongo --database mymongo -g MyResourceGroup -s MyService
+"""
+
+helps['spring-cloud app binding cosmos update'] = """
+    type: command
+    short-summary: Update an Azure Cosmos DB service binding of the app.
+"""
+
+helps['spring-cloud app binding mysql add'] = """
+    type: command
+    short-summary: Bind an Azure Database for MySQL with the app.
+"""
+
+helps['spring-cloud app binding mysql update'] = """
+    type: command
+    short-summary: Update an Azure Database for MySQL service binding of the app.
+"""
+
+helps['spring-cloud app binding redis add'] = """
+    type: command
+    short-summary: Bind an Azure Cache for Redis with the app.
+"""
+
+helps['spring-cloud app binding redis update'] = """
+    type: command
+    short-summary: Update an Azure Cache for Redis service binding of the app.
+"""
+
+helps['spring-cloud app append-loaded-public-certificate'] = """
+    type: command
+    short-summary: Append a new loaded public certificate to an app in the Azure Spring Cloud.
+    examples:
+    - name: Append a new loaded public certificate to an app.
+      text: az spring-cloud app append-loaded-public-certificate --name MyApp --service MyCluster --resource-group MyResourceGroup --certificate-name MyCertName --load-trust-store true
+"""
+
+helps['spring-cloud certificate'] = """
+    type: group
+    short-summary: Commands to manage certificates.
+"""
+
+helps['spring-cloud certificate add'] = """
+    type: command
+    short-summary: Add a certificate in Azure Spring Cloud.
+    examples:
+    - name: Import certificate from key vault.
+      text: az spring-cloud certificate add --name MyCertName --vault-uri MyKeyVaultUri --vault-certificate-name MyKeyVaultCertName --service MyCluster --resource-group MyResourceGroup
+"""
+
+helps['spring-cloud certificate show'] = """
+    type: command
+    short-summary: Show a certificate in Azure Spring Cloud.
+"""
+
+helps['spring-cloud certificate list'] = """
+    type: command
+    short-summary: List all certificates in Azure Spring Cloud.
+    examples:
+    - name: List all certificates in spring cloud service.
+      text: az spring-cloud certificate list --service MyCluster --resource-group MyResourceGroup -o table
+"""
+
+helps['spring-cloud certificate remove'] = """
+    type: command
+    short-summary: Remove a certificate in Azure Spring Cloud.
+"""
+
+helps['spring-cloud certificate list-reference-app'] = """
+    type: command
+    short-summary: List all the apps reference an existing certificate in the Azure Spring Cloud.
+    examples:
+    - name: List all the apps reference an existing certificate in spring cloud service.
+      text: az spring-cloud certificate list-reference-app --service MyCluster --resource-group MyResourceGroup --name MyCertName
+"""
+
+helps['spring-cloud app custom-domain'] = """
+    type: group
+    short-summary: Commands to manage custom domains.
+"""
+
+helps['spring-cloud app custom-domain bind'] = """
+    type: command
+    short-summary: Bind a custom domain with the app.
+    examples:
+    - name: Bind a custom domain to app.
+      text: az spring-cloud app custom-domain bind --domain-name MyDomainName --certificate MyCertName --app MyAppName --service MyCluster --resource-group MyResourceGroup
+"""
+
+helps['spring-cloud app custom-domain show'] = """
+    type: command
+    short-summary: Show details of a custom domain.
+"""
+
+helps['spring-cloud app custom-domain list'] = """
+    type: command
+    short-summary: List all custom domains of the app.
+    examples:
+    - name: List all custom domains of the app.
+      text: az spring-cloud app custom-domain list --app MyAppName --service MyCluster --resource-group MyResourceGroup -o table
+"""
+
+helps['spring-cloud app custom-domain update'] = """
+    type: command
+    short-summary: Update a custom domain of the app.
+    examples:
+    - name: Bind custom domain with a specified certificate.
+      text: az spring-cloud app custom-domain update --domain-name MyDomainName --certificate MCertName --app MyAppName --service MyCluster --resource-group MyResourceGroup
+"""
+
+helps['spring-cloud app custom-domain unbind'] = """
+    type: command
+    short-summary: Unbind a custom-domain of the app.
+"""
+
+helps['spring-cloud app-insights'] = """
+    type: group
+    short-summary: Commands to management Application Insights in Azure Spring Cloud.
+"""
+
+helps['spring-cloud app-insights show'] = """
+    type: command
+    short-summary: Show Application Insights settings.
+"""
+
+helps['spring-cloud app-insights update'] = """
+    type: command
+    short-summary: Update Application Insights settings.
+    examples:
+        - name: Enable Application Insights by using the Connection string (recommended) or Instrumentation key.
+          text: az spring-cloud app-insights update -n MyService -g MyResourceGroup --app-insights-key \"MyConnectionString\" --sampling-rate 100
+        - name: Disable Application Insights.
+          text: az spring-cloud app-insights update -n MyService -g MyResourceGroup --disable
+"""
+
+helps['spring-cloud service-registry'] = """
+    type: group
+    short-summary: (Support Enterprise Tier Only) Commands to manage Service Registry in Azure Spring Cloud.
+"""
+
+helps['spring-cloud service-registry show'] = """
+    type: command
+    short-summary: Show the provisioning status and runtime status of Service Registry.
+"""
+
+helps['spring-cloud service-registry bind'] = """
+    type: command
+    short-summary: Bind an app to Service Registry.
+    examples:
+        - name: Bind an app to Service Registry.
+          text: az spring-cloud service-registry bind --app MyApp -s MyService -g MyResourceGroup
+"""
+
+helps['spring-cloud service-registry unbind'] = """
+    type: command
+    short-summary: Unbind an app from Service Registry.
+    examples:
+        - name: Unbind an app from Service Registry.
+          text: az spring-cloud service-registry unbind --app MyApp -s MyService -g MyResourceGroup
+"""
+
+helps['spring-cloud build-service builder'] = """
+    type: group
+    short-summary: (Enterprise Tier Only) Commands to manage Builder Resource
+"""
+
+helps['spring-cloud build-service builder create'] = """
+    type: command
+    short-summary: Create a builder.
+    examples:
+        - name: Create a builder using JSON file.
+          text: az spring-cloud build-service builder create --name my-builder --builder-json MyJson.json
+"""
+
+helps['spring-cloud build-service builder update'] = """
+    type: command
+    short-summary: Update a builder.
+    examples:
+        - name: Update a builder using JSON file.
+          text: az spring-cloud build-service builder update --name my-builder --builder-json MyJson.json
+"""
+
+helps['spring-cloud build-service builder show'] = """
+    type: command
+    short-summary: Show a builder.
+    examples:
+        - name: Show a builder.
+          text: az spring-cloud build-service builder show --name my-builder
+"""
+
+helps['spring-cloud build-service builder delete'] = """
+    type: command
+    short-summary: Delete a builder.
+    examples:
+        - name: Delete a builder.
+          text: az spring-cloud build-service builder delete --name my-builder
+"""
+
+helps['spring-cloud application-configuration-service'] = """
+    type: group
+    short-summary: (Support Enterprise Tier Only) Commands to manage Application Configuration Service in Azure Spring Cloud.
+"""
+
+helps['spring-cloud application-configuration-service show'] = """
+    type: command
+    short-summary: Show the provisioning status, runtime status, and settings of Application Configuration Service.
+"""
+
+helps['spring-cloud application-configuration-service clear'] = """
+    type: command
+    short-summary: Reset all Application Configuration Service settings.
+"""
+
+helps['spring-cloud application-configuration-service git'] = """
+    type: group
+    short-summary: Commands to manage Application Configuration Service git property in Azure Spring Cloud.
+"""
+
+helps['spring-cloud application-configuration-service git repo'] = """
+    type: group
+    short-summary: Commands to manage Application Configuration Service git repository in Azure Spring Cloud.
+"""
+
+helps['spring-cloud application-configuration-service git repo add'] = """
+    type: command
+    short-summary: Add a Git property to the Application Configuration Service settings.
+    examples:
+        - name: Add a Git property.
+          text: az spring-cloud application-configuration-service git repo add -s MyService -g MyResourceGroup --name MyName --patterns MyPattern --uri https://MyURI --label master
+"""
+
+helps['spring-cloud application-configuration-service git repo update'] = """
+    type: command
+    short-summary: Update an existing Git property in the Application Configuration Service settings.
+    examples:
+        - name: Update a Git property.
+          text: az spring-cloud application-configuration-service git repo update -s MyService -g MyResourceGroup --name MyName --patterns MyPattern
+"""
+
+helps['spring-cloud application-configuration-service git repo remove'] = """
+    type: command
+    short-summary: Delete an existing Git property from the Application Configuration Service settings.
+    examples:
+        - name: Delete a Git property.
+          text: az spring-cloud application-configuration-service git repo remove -s MyService -g MyResourceGroup --name MyName
+"""
+
+helps['spring-cloud application-configuration-service git repo list'] = """
+    type: command
+    short-summary: List all Git settings of Application Configuration Service.
+"""
+
+helps['spring-cloud application-configuration-service bind'] = """
+    type: command
+    short-summary: Bind an app to Application Configuration Service.
+    examples:
+        - name: Bind an app to Application Configuration Service.
+          text: az spring-cloud application-configuration-service bind --app MyApp -s MyService -g MyResourceGroup
+"""
+
+helps['spring-cloud application-configuration-service unbind'] = """
+    type: command
+    short-summary: Unbind an app from Application Configuration Service.
+    examples:
+        - name: Unbind an app from Application Configuration Service.
+          text: az spring-cloud application-configuration-service unbind --app MyApp -s MyService -g MyResourceGroup
+"""
+
+helps['spring-cloud gateway'] = """
+    type: group
+    short-summary: (Support Enterprise Tier Only) Commands to manage gateway in Azure Spring Cloud.
+"""
+
+helps['spring-cloud gateway clear'] = """
+    type: command
+    short-summary: Clear all settings of gateway.
+"""
+
+helps['spring-cloud gateway show'] = """
+    type: command
+    short-summary: Show the settings, provisioning status and runtime status of gateway.
+"""
+
+helps['spring-cloud gateway update'] = """
+    type: command
+    short-summary: Update an existing gateway properties.
+    examples:
+        - name: Update gateway property.
+          text: az spring-cloud gateway update -s MyService -g MyResourceGroup --assign-endpoint true --https-only true
+"""
+
+helps['spring-cloud gateway route-config'] = """
+    type: group
+    short-summary: Commands to manage gateway route configs in Azure Spring Cloud.
+"""
+
+helps['spring-cloud gateway route-config create'] = """
+    type: command
+    short-summary: Create a gateway route config with routing rules of Json array format.
+    examples:
+        - name: Create a gateway route config targeting the app in Azure Spring Cloud.
+          text: az spring-cloud gateway route-config create -s MyService -g MyResourceGroup --name MyName --app-name MyApp --routes-file MyJson.json
+"""
+
+helps['spring-cloud gateway route-config update'] = """
+    type: command
+    short-summary: Update an existing gateway route config with routing rules of Json array format.
+    examples:
+        - name: Update an existing gateway route config targeting the app in Azure Spring Cloud.
+          text: az spring-cloud gateway route-config update -s MyService -g MyResourceGroup --name MyName --app-name MyApp --routes-file MyJson.json
+"""
+
+helps['spring-cloud gateway route-config remove'] = """
+    type: command
+    short-summary: Delete an existing gateway route config.
+    examples:
+        - name: Delete an existing gateway route config.
+          text: az spring-cloud gateway route-config remove -s MyService -g MyResourceGroup --name MyName
+"""
+
+helps['spring-cloud gateway route-config show'] = """
+    type: command
+    short-summary: Get an existing gateway route config.
+    examples:
+        - name: Get an existing gateway route config.
+          text: az spring-cloud gateway route-config show -s MyService -g MyResourceGroup --name MyName
+"""
+
+helps['spring-cloud gateway route-config list'] = """
+    type: command
+    short-summary: List all existing gateway route configs.
+    examples:
+        - name: List all existing gateway route configs.
+          text: az spring-cloud gateway route-config list -s MyService -g MyResourceGroup
+"""
+
+helps['spring-cloud gateway custom-domain'] = """
+    type: group
+    short-summary: Commands to manage custom domains for gateway.
+"""
+
+helps['spring-cloud gateway custom-domain bind'] = """
+    type: command
+    short-summary: Bind a custom domain with the gateway.
+    examples:
+    - name: Bind a custom domain to gateway.
+      text: az spring-cloud gateway custom-domain bind --domain-name MyDomainName --certificate MyCertName --service MyCluster --resource-group MyResourceGroup
+"""
+
+helps['spring-cloud gateway custom-domain show'] = """
+    type: command
+    short-summary: Show details of a custom domain.
+"""
+
+helps['spring-cloud gateway custom-domain list'] = """
+    type: command
+    short-summary: List all custom domains of the gateway.
+    examples:
+    - name: List all custom domains of the gateway.
+      text: az spring-cloud gateway custom-domain list --service MyCluster --resource-group MyResourceGroup
+"""
+
+helps['spring-cloud gateway custom-domain update'] = """
+    type: command
+    short-summary: Update a custom domain of the gateway.
+    examples:
+    - name: Bind custom domain with a specified certificate.
+      text: az spring-cloud gateway custom-domain update --domain-name MyDomainName --certificate MCertName --service MyCluster --resource-group MyResourceGroup
+"""
+
+helps['spring-cloud gateway custom-domain unbind'] = """
+    type: command
+    short-summary: Unbind a custom-domain of the gateway.
+"""
+
+helps['spring-cloud api-portal'] = """
+    type: group
+    short-summary: (Support Enterprise Tier Only) Commands to manage API portal in Azure Spring Cloud.
+"""
+
+helps['spring-cloud api-portal clear'] = """
+    type: command
+    short-summary: Clear all settings of API portal.
+"""
+
+helps['spring-cloud api-portal show'] = """
+    type: command
+    short-summary: Show the settings, provisioning status and runtime status of API portal.
+"""
+
+helps['spring-cloud api-portal update'] = """
+    type: command
+    short-summary: Update an existing API portal properties.
+    examples:
+        - name: Update API portal property.
+          text: az spring-cloud api-portal update -s MyService -g MyResourceGroup --assign-endpoint true --https-only true
+"""
+
+helps['spring-cloud api-portal custom-domain'] = """
+    type: group
+    short-summary: Commands to manage custom domains for API portal.
+"""
+
+helps['spring-cloud api-portal custom-domain bind'] = """
+    type: command
+    short-summary: Bind a custom domain with the API portal.
+    examples:
+    - name: Bind a custom domain to API portal.
+      text: az spring-cloud api-portal custom-domain bind --domain-name MyDomainName --certificate MyCertName --service MyCluster --resource-group MyResourceGroup
+"""
+
+helps['spring-cloud api-portal custom-domain show'] = """
+    type: command
+    short-summary: Show details of a custom domain.
+"""
+
+helps['spring-cloud api-portal custom-domain list'] = """
+    type: command
+    short-summary: List all custom domains of the API portal.
+    examples:
+    - name: List all custom domains of the API portal.
+      text: az spring-cloud api-portal custom-domain list --service MyCluster --resource-group MyResourceGroup
+"""
+
+helps['spring-cloud api-portal custom-domain update'] = """
+    type: command
+    short-summary: Update a custom domain of the API portal.
+    examples:
+    - name: Bind custom domain with a specified certificate.
+      text: az spring-cloud api-portal custom-domain update --domain-name MyDomainName --certificate MCertName --service MyCluster --resource-group MyResourceGroup
+"""
+
+helps['spring-cloud api-portal custom-domain unbind'] = """
+    type: command
+    short-summary: Unbind a custom-domain of the API portal.
+"""