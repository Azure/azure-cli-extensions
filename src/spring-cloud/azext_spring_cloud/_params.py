--- conflicted
+++ resolved
@@ -11,13 +11,9 @@
                           validate_name, validate_app_name, validate_deployment_name, validate_log_lines,
                           validate_log_limit, validate_log_since, validate_sku, validate_jvm_options,
                           validate_vnet, validate_vnet_required_parameters, validate_node_resource_group,
-<<<<<<< HEAD
                           validate_tracing_parameters_asc_create, validate_tracing_parameters_asc_update,
-                          validate_app_insights_parameters, validate_instance_count, validate_java_agent_parameters)
-=======
-                          validate_tracing_parameters, validate_app_insights_parameters, validate_java_agent_parameters,
-                          validate_instance_count, validate_jar)
->>>>>>> 00d607f0
+                          validate_app_insights_parameters, validate_instance_count, validate_java_agent_parameters,
+                          validate_jar)
 from ._utils import ApiType
 
 from .vendored_sdks.appplatform.v2020_07_01.models import RuntimeVersion, TestKeyType
