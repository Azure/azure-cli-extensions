--- conflicted
+++ resolved
@@ -14,14 +14,10 @@
                           validate_tracing_parameters_asc_create, validate_tracing_parameters_asc_update,
                           validate_app_insights_parameters, validate_instance_count, validate_java_agent_parameters,
                           validate_jar)
-<<<<<<< HEAD
 from ._validators_enterprise import (only_support_enterprise, validate_builder_resource, validate_builder_create,
-                                     validate_builder_update, validate_build_pool_size)
-=======
-from ._validators_enterprise import (only_support_enterprise,
+                                     validate_builder_update, validate_build_pool_size,
                                      validate_git_uri, validate_acs_patterns,
                                      validate_routes)
->>>>>>> 6ac7b057
 from ._app_validator import (fulfill_deployment_param, active_deployment_exist, active_deployment_exist_under_app,
                              ensure_not_active_deployment, validate_deloy_path, validate_deloyment_create_path,
                              validate_cpu, validate_memory)
@@ -439,7 +435,6 @@
         with self.argument_context('spring-cloud {}'.format(scope)) as c:
             c.argument('service', service_name_type, validator=only_support_enterprise)
 
-<<<<<<< HEAD
     with self.argument_context('spring-cloud service-registry bind') as c:
         c.argument('app', app_name_type, help='Name of app.', validator=validate_app_name)
 
@@ -462,7 +457,6 @@
                   'spring-cloud build-service builder delete']:
         with self.argument_context(scope) as c:
             c.argument('name', type=str, help="The builder name.")
-=======
     for scope in ['bind', 'unbind']:
         with self.argument_context('spring-cloud service-registry {}'.format(scope)) as c:
             c.argument('app', app_name_type, help='Name of app.', validator=validate_app_name)
@@ -538,5 +532,4 @@
         with self.argument_context('spring-cloud gateway route-config {}'.format(scope)) as c:
             c.argument('app_name', type=str, help="The Azure Spring Cloud app name to configure the route.")
             c.argument('routes_json', type=str, help="The JSON array of API routes.", validator=validate_routes)
-            c.argument('routes_file', type=str, help="The file path of JSON array of API routes.", validator=validate_routes)
->>>>>>> 6ac7b057
+            c.argument('routes_file', type=str, help="The file path of JSON array of API routes.", validator=validate_routes)