# --------------------------------------------------------------------------------------------
# Copyright (c) Microsoft Corporation. All rights reserved.
# Licensed under the MIT License. See License.txt in the project root for license information.
# --------------------------------------------------------------------------------------------
# pylint: disable=line-too-long

from knack.arguments import CLIArgumentType
from azure.cli.core.commands.parameters import get_enum_type, get_three_state_flag, tags_type
from azure.cli.core.commands.parameters import (name_type, get_location_type, resource_group_name_type)
from ._validators import (validate_env, validate_cosmos_type, validate_resource_id, validate_location,
                          validate_name, validate_app_name, validate_deployment_name, validate_log_lines,
                          validate_log_limit, validate_log_since, validate_sku, validate_jvm_options,
                          validate_vnet, validate_vnet_required_parameters, validate_node_resource_group,
                          validate_tracing_parameters_asc_create, validate_tracing_parameters_asc_update,
                          validate_app_insights_parameters, validate_instance_count, validate_java_agent_parameters,
                          validate_jar)
from ._validators_enterprise import (only_support_enterprise,
                                     validate_git_uri, validate_acs_patterns, validate_config_file_patterns,
                                     validate_routes, validate_gateway_instance_count,
                                     validate_api_portal_instance_count,
                                     validate_buildpack_binding_exist, validate_buildpack_binding_not_exist,
<<<<<<< HEAD
                                     validate_buildpack_binding_properties, validate_buildpack_binding_secrets,
                                     validate_builder_resource, validate_builder_create,
                                     validate_builder_update, validate_build_pool_size,)
from ._app_validator import (fulfill_deployment_param, active_deployment_exist, active_deployment_exist_under_app,
=======
                                     validate_buildpack_binding_properties, validate_buildpack_binding_secrets)
from ._app_validator import (fulfill_deployment_param, active_deployment_exist, active_deployment_exist_under_app_or_warning,
>>>>>>> ec35a6eb
                             ensure_not_active_deployment, validate_deloy_path, validate_deloyment_create_path,
                             validate_cpu, validate_memory, fulfill_deployment_param_or_warning, active_deployment_exist_or_warning)
from ._utils import ApiType


from .vendored_sdks.appplatform.v2020_07_01.models import RuntimeVersion, TestKeyType
from .vendored_sdks.appplatform.v2022_01_01_preview.models \
    import _app_platform_management_client_enums as v20220101_preview_AppPlatformEnums
from .vendored_sdks.appplatform.v2022_01_01_preview.models._app_platform_management_client_enums import SupportedRuntimeValue, TestKeyType

name_type = CLIArgumentType(options_list=[
    '--name', '-n'], help='The primary resource name', validator=validate_name)
env_type = CLIArgumentType(
    validator=validate_env, help="Space-separated environment variables in 'key[=value]' format.", nargs='*')
service_name_type = CLIArgumentType(options_list=['--service', '-s'], help='Name of Azure Spring Cloud, you can configure the default service using az configure --defaults spring-cloud=<name>.', configured_default='spring-cloud')
app_name_type = CLIArgumentType(help='App name, you can configure the default app using az configure --defaults spring-cloud-app=<name>.', validator=validate_app_name, configured_default='spring-cloud-app')
sku_type = CLIArgumentType(arg_type=get_enum_type(['Basic', 'Standard', 'Enterprise']), validator=validate_sku, help='Name of SKU. Enterprise is still in Preview.')
source_path_type = CLIArgumentType(nargs='?', const='.',
                                   help="Deploy the specified source folder. The folder will be packed into tar, uploaded, and built using kpack. Default to the current folder if no value provided.",
                                   arg_group='Source Code deploy')
# app cpu and memory
cpu_type = CLIArgumentType(type=str, help='CPU resource quantity. Should be 500m or number of CPU cores.', validator=validate_cpu)
memort_type = CLIArgumentType(type=str, help='Memory resource quantity. Should be 512Mi or #Gi, e.g., 1Gi, 3Gi.', validator=validate_memory)


# pylint: disable=too-many-statements
def load_arguments(self, _):

    with self.argument_context('spring-cloud') as c:
        c.argument('resource_group', arg_type=resource_group_name_type)
        c.argument('name', options_list=[
            '--name', '-n'], help='Name of Azure Spring Cloud.')

    # A refactoring work item to move validators to command level to reduce the duplications.
    # https://dev.azure.com/msazure/AzureDMSS/_workitems/edit/11002857/
    with self.argument_context('spring-cloud create') as c:
        c.argument('location', arg_type=get_location_type(self.cli_ctx), validator=validate_location)
        c.argument('sku', arg_type=sku_type, default='Standard')
        c.argument('reserved_cidr_range', arg_group='VNet Injection', help='Comma-separated list of IP address ranges in CIDR format. The IP ranges are reserved to host underlying Azure Spring Cloud infrastructure, which should be 3 at least /16 unused IP ranges, must not overlap with any Subnet IP ranges.', validator=validate_vnet_required_parameters)
        c.argument('vnet', arg_group='VNet Injection', help='The name or ID of an existing Virtual Network into which to deploy the Spring Cloud instance.', validator=validate_vnet_required_parameters)
        c.argument('app_subnet', arg_group='VNet Injection', help='The name or ID of an existing subnet in "vnet" into which to deploy the Spring Cloud app. Required when deploying into a Virtual Network. Smaller subnet sizes are supported, please refer: https://aka.ms/azure-spring-cloud-smaller-subnet-vnet-docs', validator=validate_vnet_required_parameters)
        c.argument('service_runtime_subnet', arg_group='VNet Injection', options_list=['--service-runtime-subnet', '--svc-subnet'], help='The name or ID of an existing subnet in "vnet" into which to deploy the Spring Cloud service runtime. Required when deploying into a Virtual Network.', validator=validate_vnet)
        c.argument('service_runtime_network_resource_group', arg_group='VNet Injection', options_list=['--service-runtime-network-resource-group', '--svc-nrg'], help='The resource group where all network resources for Azure Spring Cloud service runtime will be created in.', validator=validate_node_resource_group)
        c.argument('app_network_resource_group', arg_group='VNet Injection', options_list=['--app-network-resource-group', '--app-nrg'], help='The resource group where all network resources for apps will be created in.', validator=validate_node_resource_group)
        c.argument('enable_java_agent',
                   arg_group='Application Insights',
                   arg_type=get_three_state_flag(),
                   help="Java in process agent is now GA-ed and used by default when Application Insights enabled. "
                        "This parameter is no longer needed and will be removed in future release.",
                   validator=validate_java_agent_parameters,
                   deprecate_info=c.deprecate(target='--enable-java-agent', hide=True))
        c.argument('app_insights_key',
                   arg_group='Application Insights',
                   help="Connection string (recommended) or Instrumentation key of the existing Application Insights.",
                   validator=validate_tracing_parameters_asc_create)
        c.argument('app_insights',
                   arg_group='Application Insights',
                   help="Name of the existing Application Insights in the same Resource Group. "
                        "Or Resource ID of the existing Application Insights in a different Resource Group.",
                   validator=validate_tracing_parameters_asc_create)
        c.argument('sampling_rate',
                   type=float,
                   arg_group='Application Insights',
                   help="Sampling Rate of application insights. Minimum is 0, maximum is 100.",
                   validator=validate_tracing_parameters_asc_create)
        c.argument('disable_app_insights',
                   arg_type=get_three_state_flag(),
                   arg_group='Application Insights',
                   help="Disable Application Insights, "
                        "if not disabled and no existing Application Insights specified with "
                        "--app-insights-key or --app-insights, "
                        "will create a new Application Insights instance in the same resource group.",
                   validator=validate_tracing_parameters_asc_create)
        c.argument('zone_redundant',
                   arg_type=get_three_state_flag(),
                   help="Create your Azure Spring Cloud service in an Azure availability zone or not, "
                        "this could only be supported in several regions at the moment.",
                   default=False, is_preview=True)
        c.argument('build_pool_size',
                   arg_type=get_enum_type(['S1', 'S2', 'S3', 'S4', 'S5']),
                   validator=validate_build_pool_size,
                   is_preview=True,
                   help='(Enterprise Tier Only) Size of build agent pool. See aka.ms/azure-spring-cloud-build-service-docs for size info.')
        c.argument('enable_application_configuration_service',
                   action='store_true',
                   is_preview=True,
                   options_list=['--enable-application-configuration-service', '--enable-acs'],
                   help='(Enterprise Tier Only) Enable Application Configuration Service.')
        c.argument('enable_service_registry',
                   action='store_true',
                   is_preview=True,
                   options_list=['--enable-service-registry', '--enable-sr'],
                   help='(Enterprise Tier Only) Enable Service Registry.')
        c.argument('enable_gateway',
                   arg_group="Spring Cloud Gateway",
                   action='store_true',
                   is_preview=True,
                   help='(Enterprise Tier Only) Enable Spring Cloud Gateway.')
        c.argument('gateway_instance_count',
                   arg_group="Spring Cloud Gateway",
                   type=int,
                   validator=validate_gateway_instance_count,
                   is_preview=True,
                   help='(Enterprise Tier Only) Number of Spring Cloud Gateway instances.')
        c.argument('enable_api_portal',
                   arg_group="API portal",
                   action='store_true',
                   is_preview=True,
                   help='(Enterprise Tier Only) Enable API portal.')
        c.argument('api_portal_instance_count',
                   arg_group="API portal",
                   type=int,
                   validator=validate_api_portal_instance_count,
                   is_preview=True,
                   options_list=['--api-portal-instance-count', '--ap-instance'],
                   help='(Enterprise Tier Only) Number of API portal instances.')

    with self.argument_context('spring-cloud update') as c:
        c.argument('sku', arg_type=sku_type)
        c.argument('app_insights_key',
                   help="Connection string (recommended) or Instrumentation key of the existing Application Insights.",
                   validator=validate_tracing_parameters_asc_update,
                   deprecate_info=c.deprecate(target='az spring-cloud update --app-insights-key',
                                              redirect='az spring-cloud app-insights update --app-insights-key',
                                              hide=True))
        c.argument('app_insights',
                   help="Name of the existing Application Insights in the same Resource Group. "
                        "Or Resource ID of the existing Application Insights in a different Resource Group.",
                   validator=validate_tracing_parameters_asc_update,
                   deprecate_info=c.deprecate(target='az spring-cloud update --app-insights',
                                              redirect='az spring-cloud app-insights update --app-insights',
                                              hide=True))
        c.argument('disable_app_insights',
                   arg_type=get_three_state_flag(),
                   help="Disable Application Insights, "
                        "if not disabled and no existing Application Insights specified with "
                        "--app-insights-key or --app-insights, "
                        "will create a new Application Insights instance in the same resource group.",
                   validator=validate_tracing_parameters_asc_update,
                   deprecate_info=c.deprecate(target='az spring-cloud update --disable-app-insights',
                                              redirect='az spring-cloud app-insights update --disable',
                                              hide=True))
        c.argument('build_pool_size',
                   arg_type=get_enum_type(['S1', 'S2', 'S3', 'S4', 'S5']),
                   is_preview=True,
                   help='(Enterprise Tier Only) Size of build agent pool. See aka.ms/azure-spring-cloud-build-service-docs for size info.')

    for scope in ['spring-cloud create', 'spring-cloud update']:
        with self.argument_context(scope) as c:
            c.argument('tags', arg_type=tags_type)

    with self.argument_context('spring-cloud test-endpoint renew-key') as c:
        c.argument('type', type=str, arg_type=get_enum_type(
            TestKeyType), help='Type of test-endpoint key')

    with self.argument_context('spring-cloud app') as c:
        c.argument('service', service_name_type)
        c.argument('name', name_type, help='Name of app.')

    with self.argument_context('spring-cloud app create') as c:
        c.argument('assign_endpoint', arg_type=get_three_state_flag(),
                   help='If true, assign endpoint URL for direct access.', default=False,
                   options_list=['--assign-endpoint', c.deprecate(target='--is-public', redirect='--assign-endpoint', hide=True)])
        c.argument('assign_identity', arg_type=get_three_state_flag(),
                   help='If true, assign managed service identity.')
        c.argument('cpu', arg_type=cpu_type, default="1")
        c.argument('memory', arg_type=memort_type, default="1Gi")
        c.argument('instance_count', type=int,
                   default=1, help='Number of instance.', validator=validate_instance_count)
        c.argument('persistent_storage', type=str,
                   help='A json file path for the persistent storages to be mounted to the app')
        c.argument('loaded_public_certificate_file', options_list=['--loaded-public-certificate-file', '-f'], type=str,
                   help='A json file path indicates the certificates which would be loaded to app')

    with self.argument_context('spring-cloud app update') as c:
        c.argument('assign_endpoint', arg_type=get_three_state_flag(),
                   help='If true, assign endpoint URL for direct access.',
                   options_list=['--assign-endpoint', c.deprecate(target='--is-public', redirect='--assign-endpoint', hide=True)])
        c.argument('https_only', arg_type=get_three_state_flag(), help='If true, access app via https', default=False)
        c.argument('enable_end_to_end_tls', arg_type=get_three_state_flag(), help='If true, enable end to end tls')
        c.argument('persistent_storage', type=str,
                   help='A json file path for the persistent storages to be mounted to the app')
        c.argument('loaded_public_certificate_file', type=str, options_list=['--loaded-public-certificate-file', '-f'],
                   help='A json file path indicates the certificates which would be loaded to app')
        c.argument('deployment', options_list=['--deployment', '-d'],
                   help='Name of an existing deployment of the app. Default to the production deployment if not specified.',
                   validator=fulfill_deployment_param_or_warning)

    with self.argument_context('spring-cloud app append-persistent-storage') as c:
        c.argument('storage_name', type=str,
                   help='Name of the storage resource you created in Azure Spring Cloud.')
        c.argument('persistent_storage_type', options_list=['--persistent-storage-type', '-t'], type=str, help='Type of the persistent storage volumed.')
        c.argument('share_name', type=str,
                   help="The name of the pre-created file share. "
                        "ShareName should be provided only if the type of the persistent storage volume is AzureFileVolume.")
        c.argument('mount_path', type=str, help='The path for the persistent storage volume to be mounted.')
        c.argument('mount_options', nargs='+', help='[optional] The mount options for the persistent storage volume.', default=None)
        c.argument('read_only', arg_type=get_three_state_flag(), help='[optional] If true, the persistent storage volume will be read only.', default=False)

    for scope in ['spring-cloud app start', 'spring-cloud app stop', 'spring-cloud app restart', 'spring-cloud app deploy', 'spring-cloud app scale', 'spring-cloud app set-deployment', 'spring-cloud app show-deploy-log']:
        with self.argument_context(scope) as c:
            c.argument('deployment', options_list=[
                '--deployment', '-d'], help='Name of an existing deployment of the app. Default to the production deployment if not specified.', validator=fulfill_deployment_param)

    with self.argument_context('spring-cloud app unset-deployment') as c:
        c.argument('name', name_type, help='Name of app.', validator=active_deployment_exist)

    with self.argument_context('spring-cloud app identity') as c:
        c.argument('name', name_type, help='Name of app.', validator=active_deployment_exist_or_warning)

    with self.argument_context('spring-cloud app identity assign') as c:
        c.argument('scope', help="The scope the managed identity has access to")
        c.argument('role', help="Role name or id the managed identity will be assigned")

    def prepare_logs_argument(c):
        '''`app log tail` is deprecated. `app logs` is the new choice. They share the same command processor.'''
        c.argument('instance', options_list=['--instance', '-i'], help='Name of an existing instance of the deployment.')
        c.argument('lines', type=int, help='Number of lines to show. Maximum is 10000', validator=validate_log_lines)
        c.argument('follow', options_list=['--follow ', '-f'], help='Specify if the logs should be streamed.', action='store_true')
        c.argument('since', help='Only return logs newer than a relative duration like 5s, 2m, or 1h. Maximum is 1h', validator=validate_log_since)
        c.argument('limit', type=int, help='Maximum kilobytes of logs to return. Ceiling number is 2048.', validator=validate_log_limit)
        c.argument('deployment', options_list=[
            '--deployment', '-d'], help='Name of an existing deployment of the app. Default to the production deployment if not specified.', validator=fulfill_deployment_param)
        c.argument('format_json', nargs='?', const='{timestamp} {level:>5} [{thread:>15.15}] {logger{39}:<40.40}: {message}\n{stackTrace}',
                   help='Format JSON logs if structured log is enabled')

    with self.argument_context('spring-cloud app logs') as c:
        prepare_logs_argument(c)

    with self.argument_context('spring-cloud app log tail') as c:
        prepare_logs_argument(c)

    with self.argument_context('spring-cloud app set-deployment') as c:
        c.argument('deployment', options_list=[
            '--deployment', '-d'], help='Name of an existing deployment of the app.', validator=ensure_not_active_deployment)

    for scope in ['spring-cloud app create', 'spring-cloud app update']:
        with self.argument_context(scope) as c:
            c.argument('enable_persistent_storage', arg_type=get_three_state_flag(),
                       help='If true, mount a 50G (Standard Pricing tier) or 1G (Basic Pricing tier) disk with default path.')

    for scope in ['spring-cloud app update', 'spring-cloud app deployment create', 'spring-cloud app deploy', 'spring-cloud app create']:
        with self.argument_context(scope) as c:
            c.argument('runtime_version', arg_type=get_enum_type(SupportedRuntimeValue),
                       help='Runtime version of used language')
            c.argument('jvm_options', type=str, validator=validate_jvm_options,
                       help="A string containing jvm options, use '=' instead of ' ' for this argument to avoid bash parse error, eg: --jvm-options='-Xms1024m -Xmx2048m'")
            c.argument('env', env_type)
            c.argument('disable_probe', arg_type=get_three_state_flag(), help='If true, disable the liveness and readiness probe.')
            c.argument('main_entry', options_list=[
                '--main-entry', '-m'], help="The path to the .NET executable relative to zip root.")

    for scope in ['update', 'deployment create', 'deploy']:
        with self.argument_context('spring-cloud app {}'.format(scope)) as c:
            c.argument('config_file_patterns',
                       help="(Enterprise Tier Only) Config file patterns separated with \',\' to decide which patterns "
                            "of Application Configuration Service will be used. Use '\"\"' to clear existing configurations.",
                       validator=validate_config_file_patterns, is_preview=True)

    with self.argument_context('spring-cloud app scale') as c:
        c.argument('cpu', arg_type=cpu_type)
        c.argument('memory', arg_type=memort_type)
        c.argument('instance_count', type=int, help='Number of instance.', validator=validate_instance_count)

    for scope in ['spring-cloud app deploy', 'spring-cloud app deployment create']:
        with self.argument_context(scope) as c:
            c.argument(
                'artifact_path', options_list=['--artifact-path',
                                               c.deprecate(target='--jar-path', redirect='--artifact-path', hide=True),
                                               c.deprecate(target='-p', redirect='--artifact-path', hide=True)],
                help='Deploy the specified pre-built artifact (jar or netcore zip).', validator=validate_jar)
            c.argument(
                'disable_validation', arg_type=get_three_state_flag(),
                help='If true, disable jar validation.')
            c.argument('builder', help='(Enterprise Tier Only) Build service builder used to build the executable.', default='default', is_preview=True)
            c.argument(
                'main_entry', options_list=[
                    '--main-entry', '-m'], help="A string containing the path to the .NET executable relative to zip root.")
            c.argument(
                'target_module', help='Child module to be deployed, required for multiple jar packages built from source code.', arg_group='Source Code deploy')
            c.argument(
                'version', help='Deployment version, keep unchanged if not set.')
            c.argument(
                'container_image', help='The container image tag.', arg_group='Custom Container')
            c.argument(
                'container_registry', default='docker.io', help='The registry of the container image.', arg_group='Custom Container')
            c.argument(
                'registry_username', help='The username of the container registry.', arg_group='Custom Container')
            c.argument(
                'registry_password', help='The password of the container registry.', arg_group='Custom Container')
            c.argument(
                'container_command', help='The command of the container image.', nargs='*', arg_group='Custom Container')
            c.argument(
                'container_args', help='The arguments of the container image.', nargs='*', arg_group='Custom Container')

    with self.argument_context('spring-cloud app deploy') as c:
        c.argument('source_path', arg_type=source_path_type, validator=validate_deloy_path)

    with self.argument_context('spring-cloud app deployment create') as c:
        c.argument('source_path', arg_type=source_path_type, validator=validate_deloyment_create_path)

    with self.argument_context('spring-cloud app deployment create') as c:
        c.argument('skip_clone_settings', help='Create staging deployment will automatically copy settings from production deployment.',
                   action='store_true')
        c.argument('cpu', arg_type=cpu_type)
        c.argument('memory', arg_type=memort_type)
        c.argument('instance_count', type=int, help='Number of instance.', validator=validate_instance_count)

    with self.argument_context('spring-cloud app deployment') as c:
        c.argument('app', app_name_type, help='Name of app.',
                   validator=validate_app_name)
        c.argument('name', name_type, help='Name of deployment.')

    for scope in ['spring-cloud app deployment generate-heap-dump', 'spring-cloud app deployment generate-thread-dump']:
        with self.argument_context(scope) as c:
            c.argument('deployment', options_list=[
                '--deployment', '-d'], help='Name of an existing deployment of the app. Default to the production deployment if not specified.', validator=fulfill_deployment_param)
            c.argument('app_instance', help='Target app instance you want to dump.')
            c.argument('file_path', help='The mount file path for your dump file.')

    with self.argument_context('spring-cloud app deployment start-jfr') as c:
        c.argument('deployment', options_list=[
            '--deployment', '-d'], help='Name of an existing deployment of the app. Default to the production deployment if not specified.', validator=fulfill_deployment_param)
        c.argument('app_instance', help='Target app instance you want to dump.')
        c.argument('file_path', help='The mount file path for your dump file.')
        c.argument('duration', type=str, default="60s", help='Duration of JFR.')

    with self.argument_context('spring-cloud app binding') as c:
        c.argument('app', app_name_type, help='Name of app.',
                   validator=active_deployment_exist_under_app_or_warning)
        c.argument('name', name_type, help='Name of service binding.')

    for scope in ['spring-cloud app binding cosmos add', 'spring-cloud app binding mysql add', 'spring-cloud app binding redis add']:
        with self.argument_context(scope) as c:
            c.argument('resource_id', validator=validate_resource_id,
                       help='Azure resource ID of the service to bind with.')

    for scope in ['spring-cloud app binding cosmos add', 'spring-cloud app binding cosmos update']:
        with self.argument_context(scope) as c:
            c.argument(
                'database_name', help='Name of database. Required for mongo, sql, gremlin')
            c.argument(
                'key_space', help='Cassandra key space. Required for cassandra')
            c.argument('collection_name',
                       help='Name of collection. Required for gremlin')

    with self.argument_context('spring-cloud app binding cosmos add') as c:
        c.argument('api_type', help='Type of API.', arg_type=get_enum_type(
            ApiType), validator=validate_cosmos_type)

    for scope in ['spring-cloud app binding mysql add', 'spring-cloud app binding mysql update']:
        with self.argument_context(scope) as c:
            c.argument('key', help='API key of the service.')
            c.argument('username', help='Username of the database')
            c.argument('database_name', help='Database name')

    for scope in ['spring-cloud app binding redis add', 'spring-cloud app binding redis update']:
        with self.argument_context(scope) as c:
            c.argument('key', help='Api key of the service.')
            c.argument('disable_ssl', arg_type=get_three_state_flag(), help='If true, disable SSL. If false, enable SSL.', default=False)

    with self.argument_context('spring-cloud app append-loaded-public-certificate') as c:
        c.argument('certificate_name', help='Name of the certificate to be appended')
        c.argument('load_trust_store', arg_type=get_three_state_flag(), help='If true, the certificate would be loaded into trust store for Java applications', default=False)

    with self.argument_context('spring-cloud config-server set') as c:
        c.argument('config_file',
                   help='A yaml file path for the configuration of Spring Cloud config server')

    for scope in ['spring-cloud config-server git set', 'spring-cloud config-server git repo add', 'spring-cloud config-server git repo update']:
        with self.argument_context(scope) as c:
            c.argument('uri', help='Uri of the added config.')
            c.argument('label', help='Label of the added config.')
            c.argument(
                'search_paths', help='search_paths of the added config, use , as delimiter for multiple paths.')
            c.argument('username', help='Username of the added config.')
            c.argument('password', help='Password of the added config.')
            c.argument('host_key', help='Host key of the added config.')
            c.argument('host_key_algorithm',
                       help='Host key algorithm of the added config.')
            c.argument('private_key', help='Private_key of the added config.')
            c.argument('strict_host_key_checking',
                       help='Strict_host_key_checking of the added config.')

    for scope in ['spring-cloud config-server git repo add', 'spring-cloud config-server git repo update', 'spring-cloud config-server git repo remove']:
        with self.argument_context(scope) as c:
            c.argument('repo_name', help='Name of the repo.')

    for scope in ['spring-cloud config-server git repo add', 'spring-cloud config-server git repo update']:
        with self.argument_context(scope) as c:
            c.argument(
                'pattern', help='Pattern of the repo, use , as delimiter for multiple patterns')

    with self.argument_context('spring-cloud test-endpoint list') as c:
        c.argument('app', app_name_type, help='Name of app.',
                   validator=validate_app_name)
        c.argument('deployment', options_list=[
            '--deployment', '-d'], help='Name of an existing deployment of the app. Default to the production deployment if not specified.', validator=validate_deployment_name)

    with self.argument_context('spring-cloud storage') as c:
        c.argument('service', service_name_type)
        c.argument('name', help='Name of storage.')

    with self.argument_context('spring-cloud storage add') as c:
        c.argument('storage_type', help='The type of the torage. e.g. StorageAccount')
        c.argument('account_name', help='The name of the storage account.')
        c.argument('account_key', help='The account key of the storage account.')

    with self.argument_context('spring-cloud storage update') as c:
        c.argument('storage_type', help='The type of the torage. e.g. StorageAccount')
        c.argument('account_name', help='The name of the storage account.')
        c.argument('account_key', help='The account key of the storage account.')

    with self.argument_context('spring-cloud certificate') as c:
        c.argument('service', service_name_type)
        c.argument('name', help='Name of certificate.')

    with self.argument_context('spring-cloud certificate add') as c:
        c.argument('vault_uri', help='The key vault uri where store the certificate')
        c.argument('vault_certificate_name', help='The certificate name in key vault')
        c.argument('only_public_cert', arg_type=get_three_state_flag(),
                   help='If true, only import public certificate part from key vault.', default=False)
        c.argument('public_certificate_file', options_list=['--public-certificate-file', '-f'],
                   help='A file path for the public certificate to be uploaded')

    with self.argument_context('spring-cloud certificate list') as c:
        c.argument('certificate_type', help='Type of uploaded certificate',
                   arg_type=get_enum_type(['KeyVaultCertificate', 'ContentCertificate']))

    with self.argument_context('spring-cloud app custom-domain') as c:
        c.argument('service', service_name_type)
        c.argument('app', app_name_type, help='Name of app.', validator=active_deployment_exist_under_app_or_warning)
        c.argument('domain_name', help='Name of custom domain.')

    with self.argument_context('spring-cloud app custom-domain bind') as c:
        c.argument('certificate', type=str, help='Certificate name in Azure Spring Cloud.')
        c.argument('enable_end_to_end_tls', arg_type=get_three_state_flag(), help='If true, enable end to end tls')

    with self.argument_context('spring-cloud app custom-domain update') as c:
        c.argument('certificate', help='Certificate name in Azure Spring Cloud.')
        c.argument('enable_end_to_end_tls', arg_type=get_three_state_flag(), help='If true, enable end to end tls')

    with self.argument_context('spring-cloud app-insights update') as c:
        c.argument('app_insights_key',
                   help="Connection string (recommended) or Instrumentation key of the existing Application Insights.",
                   validator=validate_app_insights_parameters)
        c.argument('app_insights',
                   help="Name of the existing Application Insights in the same Resource Group. "
                        "Or Resource ID of the existing Application Insights in a different Resource Group.",
                   validator=validate_app_insights_parameters)
        c.argument('sampling_rate',
                   type=float,
                   help="Sampling Rate of application insights. Maximum is 100.",
                   validator=validate_app_insights_parameters)
        c.argument('disable',
                   arg_type=get_three_state_flag(),
                   help="Disable Application Insights.",
                   validator=validate_app_insights_parameters)

    with self.argument_context('spring-cloud build-service builder') as c:
        c.argument('service', service_name_type, validator=only_support_enterprise)

    for scope in ['create', 'update']:
        with self.argument_context('spring-cloud build-service builder {}'.format(scope)) as c:
            c.argument('builder_json', help="The JSON array of builder.", validator=validate_builder_resource)
            c.argument('builder_file', help="The file path of JSON array of builder.", validator=validate_builder_resource)

    with self.argument_context('spring-cloud build-service builder create') as c:
        c.argument('name', help="The builder name.", validator=validate_builder_create)

    with self.argument_context('spring-cloud build-service builder update') as c:
        c.argument('name', help="The builder name.", validator=validate_builder_update)

    for scope in ['show', 'delete']:
        with self.argument_context('spring-cloud build-service builder {}'.format(scope)) as c:
            c.argument('name', help="The builder name.")

    for scope in ['application-configuration-service', 'service-registry',
                  'gateway', 'api-portal']:
        with self.argument_context('spring-cloud {}'.format(scope)) as c:
            c.argument('service', service_name_type, validator=only_support_enterprise)

    for scope in ['bind', 'unbind']:
        with self.argument_context('spring-cloud service-registry {}'.format(scope)) as c:
            c.argument('app', app_name_type, help='Name of app.', validator=validate_app_name)

    for scope in ['bind', 'unbind']:
        with self.argument_context('spring-cloud application-configuration-service {}'.format(scope)) as c:
            c.argument('app', app_name_type, help='Name of app.', validator=validate_app_name)

    for scope in ['add', 'update']:
        with self.argument_context('spring-cloud application-configuration-service git repo {}'.format(scope)) as c:
            c.argument('patterns',
                       help='Required patterns used to search in Git repositories. '
                            'For each pattern, use format like {application} or {application}/{profile} '
                            'instead of {application}-{profile}.yml, and separate them by comma.',
                       validator=validate_acs_patterns),
            c.argument('uri', help="Required Git URI.", validator=validate_git_uri),
            c.argument('label', help="Required branch name to search in the Git repository."),
            c.argument('search_paths', help='search_paths of the added config, use , as delimiter for multiple paths.')
            c.argument('username', help='Username of the added config.')
            c.argument('password', help='Password of the added config.')
            c.argument('host_key', help='Host key of the added config.')
            c.argument('host_key_algorithm', help='Host key algorithm of the added config.')
            c.argument('private_key', help='Private_key of the added config.')
            c.argument('host_key_check', help='Strict host key checking of the added config which is used in SSH authentication. If false, ignore errors with host key.')

    for scope in ['add', 'update', 'remove']:
        with self.argument_context('spring-cloud application-configuration-service git repo {}'.format(scope)) as c:
            c.argument('name', help="Required unique name to label each item of git configs.")

    for scope in ['gateway update', 'api-portal update']:
        with self.argument_context('spring-cloud {}'.format(scope)) as c:
            c.argument('instance_count', type=int, help='Number of instance.')
            c.argument('assign_endpoint', arg_type=get_three_state_flag(), help='If true, assign endpoint URL for direct access.')
            c.argument('https_only', arg_type=get_three_state_flag(), help='If true, access endpoint via https')
            c.argument('scope', arg_group='Single Sign On (SSO)', help="Comma-separated list of the specific actions applications can be allowed to do on a user's behalf.")
            c.argument('client_id', arg_group='Single Sign On (SSO)', help="The public identifier for the application.")
            c.argument('client_secret', arg_group='Single Sign On (SSO)', help="The secret known only to the application and the authorization server.")
            c.argument('issuer_uri', arg_group='Single Sign On (SSO)', help="The URI of Issuer Identifier.")

    with self.argument_context('spring-cloud gateway update') as c:
        c.argument('cpu', type=str, help='CPU resource quantity. Should be 500m or number of CPU cores.')
        c.argument('memory', type=str, help='Memory resource quantity. Should be 512Mi or #Gi, e.g., 1Gi, 3Gi.')
        c.argument('api_title', arg_group='API metadata', help="Title describing the context of the APIs available on the Gateway instance.")
        c.argument('api_description', arg_group='API metadata', help="Detailed description of the APIs available on the Gateway instance.")
        c.argument('api_doc_location', arg_group='API metadata', help="Location of additional documentation for the APIs available on the Gateway instance.")
        c.argument('api_version', arg_group='API metadata', help="Version of APIs available on this Gateway instance.")
        c.argument('server_url', arg_group='API metadata', help="Base URL that API consumers will use to access APIs on the Gateway instance.")
        c.argument('allowed_origins', arg_group='Cross-origin Resource Sharing (CORS)', help="Comma-separated list of allowed origins to make cross-site requests. The special value `*` allows all domains.")
        c.argument('allowed_methods', arg_group='Cross-origin Resource Sharing (CORS)', help="Comma-separated list of allowed HTTP methods on cross-site requests. The special value `*` allows all methods.")
        c.argument('allowed_headers', arg_group='Cross-origin Resource Sharing (CORS)', help="Comma-separated list of allowed headers in cross-site requests. The special value `*` allows actual requests to send any header.")
        c.argument('max_age', arg_group='Cross-origin Resource Sharing (CORS)', type=int,
                   help="How long, in seconds, the response from a pre-flight request can be cached by clients.")
        c.argument('allow_credentials', arg_group='Cross-origin Resource Sharing (CORS)', arg_type=get_three_state_flag(),
                   help="Whether user credentials are supported on cross-site requests.")
        c.argument('exposed_headers', arg_group='Cross-origin Resource Sharing (CORS)', help="Comma-separated list of HTTP response headers to expose for cross-site requests.")

    for scope in ['spring-cloud gateway custom-domain',
                  'spring-cloud api-portal custom-domain']:
        with self.argument_context(scope) as c:
            c.argument('domain_name', help='Name of custom domain.')

    for scope in ['gateway custom-domain bind',
                  'gateway custom-domain update',
                  'api-portal custom-domain bind',
                  'api-portal custom-domain update']:
        with self.argument_context('spring-cloud {}'.format(scope)) as c:
            c.argument('certificate', type=str, help='Certificate name in Azure Spring Cloud.')

    with self.argument_context('spring-cloud gateway route-config') as c:
        c.argument('name', help='Name of route config.')

    for scope in ['create', 'update']:
        with self.argument_context('spring-cloud gateway route-config {}'.format(scope)) as c:
            c.argument('app_name', type=str, help="The Azure Spring Cloud app name to configure the route.")
            c.argument('routes_json', type=str, help="The JSON array of API routes.", validator=validate_routes)
            c.argument('routes_file', type=str, help="The file path of JSON array of API routes.", validator=validate_routes)

    for scope in ['spring-cloud build-service builder buildpack-binding create']:
        with self.argument_context(scope) as c:
            c.argument('name', name_type, help='Name for buildpack binding.', validator=validate_buildpack_binding_not_exist)

    for scope in ['spring-cloud build-service builder buildpack-binding create',
                  'spring-cloud build-service builder buildpack-binding set']:
        with self.argument_context(scope) as c:
            c.argument('type',
                       arg_type=get_enum_type(v20220101_preview_AppPlatformEnums.BindingType),
                       help='Required type for buildpack binding.')
            c.argument('properties',
                       help='Non-sensitive properties for launchProperties. Format "key[=value]".',
                       nargs='*',
                       validator=validate_buildpack_binding_properties)
            c.argument('secrets',
                       help='Sensitive properties for launchProperties. '
                            'Once put, it will be encrypted and never return to user. '
                            'Format "key[=value]".',
                       nargs='*',
                       validator=validate_buildpack_binding_secrets)

    for scope in ['spring-cloud build-service builder buildpack-binding set',
                  'spring-cloud build-service builder buildpack-binding show',
                  'spring-cloud build-service builder buildpack-binding delete']:
        with self.argument_context(scope) as c:
            c.argument('name', name_type, help='Name for buildpack binding.', validator=validate_buildpack_binding_exist)

    for scope in ['spring-cloud build-service builder buildpack-binding create',
                  'spring-cloud build-service builder buildpack-binding set',
                  'spring-cloud build-service builder buildpack-binding list',
                  'spring-cloud build-service builder buildpack-binding show',
                  'spring-cloud build-service builder buildpack-binding delete']:
        with self.argument_context(scope) as c:
            c.argument('builder_name', help='The name for builder.', default="default")
            c.argument('service', service_name_type, validator=only_support_enterprise)<|MERGE_RESOLUTION|>--- conflicted
+++ resolved
@@ -18,16 +18,12 @@
                                      validate_git_uri, validate_acs_patterns, validate_config_file_patterns,
                                      validate_routes, validate_gateway_instance_count,
                                      validate_api_portal_instance_count,
+                                     validate_builder_resource, validate_builder_create,
+                                     validate_builder_update, validate_build_pool_size,
                                      validate_buildpack_binding_exist, validate_buildpack_binding_not_exist,
-<<<<<<< HEAD
                                      validate_buildpack_binding_properties, validate_buildpack_binding_secrets,
-                                     validate_builder_resource, validate_builder_create,
-                                     validate_builder_update, validate_build_pool_size,)
-from ._app_validator import (fulfill_deployment_param, active_deployment_exist, active_deployment_exist_under_app,
-=======
-                                     validate_buildpack_binding_properties, validate_buildpack_binding_secrets)
+                                     validate_buildpack_binding_properties, validate_buildpack_binding_secrets))
 from ._app_validator import (fulfill_deployment_param, active_deployment_exist, active_deployment_exist_under_app_or_warning,
->>>>>>> ec35a6eb
                              ensure_not_active_deployment, validate_deloy_path, validate_deloyment_create_path,
                              validate_cpu, validate_memory, fulfill_deployment_param_or_warning, active_deployment_exist_or_warning)
 from ._utils import ApiType
