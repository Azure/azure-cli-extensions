--- conflicted
+++ resolved
@@ -22,13 +22,11 @@
                              validate_cpu, validate_memory)
 from ._utils import ApiType
 
-<<<<<<< HEAD
+
 from .vendored_sdks.appplatform.v2020_07_01.models import RuntimeVersion, TestKeyType
 from .vendored_sdks.appplatform.v2022_01_01_preview.models \
     import _app_platform_management_client_enums as v20220101_preview_AppPlatformEnums
-=======
 from .vendored_sdks.appplatform.v2022_01_01_preview.models._app_platform_management_client_enums import SupportedRuntimeValue, TestKeyType
->>>>>>> 0a5d27b1
 
 name_type = CLIArgumentType(options_list=[
     '--name', '-n'], help='The primary resource name', validator=validate_name)
