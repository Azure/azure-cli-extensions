--- conflicted
+++ resolved
@@ -14,16 +14,11 @@
                           validate_tracing_parameters_asc_create, validate_tracing_parameters_asc_update,
                           validate_app_insights_parameters, validate_instance_count, validate_java_agent_parameters,
                           validate_jar)
-<<<<<<< HEAD
-from ._validators_enterprise import (only_support_enterprise, validate_builder_resource, validate_builder_create,
-                                     validate_builder_update, validate_build_pool_size,
-                                     validate_git_uri, validate_acs_patterns,
-                                     validate_routes)
-=======
 from ._validators_enterprise import (only_support_enterprise, validate_git_uri, validate_acs_patterns, validate_routes,
                                      validate_buildpack_binding_exist, validate_buildpack_binding_not_exist,
-                                     validate_buildpack_binding_properties, validate_buildpack_binding_secrets)
->>>>>>> 5b0c34b9
+                                     validate_buildpack_binding_properties, validate_buildpack_binding_secrets,
+                                     validate_builder_resource, validate_builder_create,
+                                     validate_builder_update, validate_build_pool_size,)
 from ._app_validator import (fulfill_deployment_param, active_deployment_exist, active_deployment_exist_under_app,
                              ensure_not_active_deployment, validate_deloy_path, validate_deloyment_create_path,
                              validate_cpu, validate_memory)
