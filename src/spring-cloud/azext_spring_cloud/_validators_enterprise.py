# --------------------------------------------------------------------------------------------
# Copyright (c) Microsoft Corporation. All rights reserved.
# Licensed under the MIT License. See License.txt in the project root for license information.
# --------------------------------------------------------------------------------------------

# pylint: disable=too-few-public-methods, unused-argument, redefined-builtin

<<<<<<< HEAD
from azure.cli.core.azclierror import ClientRequestError
from azure.cli.core.util import CLIError
from azure.cli.core.commands.validators import validate_tag
from azure.core.exceptions import ResourceNotFoundError
from .buildpack_binding import (DEFAULT_BUILD_SERVICE_NAME)
from ._util_enterprise import (
    is_enterprise_tier, get_client
)
=======
from re import match

from azure.cli.core.azclierror import (ArgumentUsageError, ClientRequestError,
                                       InvalidArgumentValueError,
                                       MutuallyExclusiveArgumentError)
from knack.log import get_logger

from ._resource_quantity import validate_cpu as validate_and_normalize_cpu
from ._resource_quantity import \
    validate_memory as validate_and_normalize_memory
from ._util_enterprise import is_enterprise_tier
from ._validators import validate_instance_count

logger = get_logger(__name__)
>>>>>>> d573b222


def only_support_enterprise(cmd, namespace):
    if namespace.resource_group and namespace.service and not is_enterprise_tier(cmd, namespace.resource_group, namespace.service):
        raise ClientRequestError("'{}' only supports for Enterprise tier Spring instance.".format(namespace.command))


def not_support_enterprise(cmd, namespace):
    if namespace.resource_group and namespace.service and is_enterprise_tier(cmd, namespace.resource_group, namespace.service):
        raise ClientRequestError("'{}' doesn't support for Enterprise tier Spring instance.".format(namespace.command))

<<<<<<< HEAD
def validate_buildpack_binding_properties(namespace):
    """ Extracts multiple space-separated properties in key[=value] format """
    if isinstance(namespace.properties, list):
        properties_dict = {}
        for item in namespace.properties:
            properties_dict.update(validate_tag(item))
        namespace.properties = properties_dict


def validate_buildpack_binding_secrets(namespace):
    """ Extracts multiple space-separated secrets in key[=value] format """
    if isinstance(namespace.secrets, list):
        secrets_dict = {}
        for item in namespace.secrets:
            secrets_dict.update(validate_tag(item))
        namespace.secrets = secrets_dict


def validate_buildpack_binding_not_exist(cmd, namespace):
    client = get_client(cmd)
    try:
        binding_resource = client.buildpack_binding.get(namespace.resource_group,
                                                         namespace.service,
                                                         DEFAULT_BUILD_SERVICE_NAME,
                                                         namespace.builder_name,
                                                         namespace.name)
        if binding_resource is not None:
            raise CLIError('buildpack Binding {} in builder {} already exists '
                           'in resource group {}, service {}. You can edit it by set command.'
                           .format(namespace.name, namespace.resource_group, namespace.service, namespace.builder_name))
    except ResourceNotFoundError:
        # Excepted case
        pass

def validate_buildpack_binding_exist(cmd, namespace):
    client = get_client(cmd)
    # If not exists exception will be raised
    client.buildpack_binding.get(namespace.resource_group,
                                  namespace.service,
                                  DEFAULT_BUILD_SERVICE_NAME,
                                  namespace.builder_name,
                                  namespace.name)
=======

def validate_cpu(namespace):
    namespace.cpu = validate_and_normalize_cpu(namespace.cpu)


def validate_memory(namespace):
    namespace.memory = validate_and_normalize_memory(namespace.memory)


def validate_git_uri(namespace):
    uri = namespace.uri
    if uri and (not uri.startswith("https://")) and (not uri.startswith("git@")):
        raise InvalidArgumentValueError("Git URI should start with \"https://\" or \"git@\"")


def validate_config_file_patterns(namespace):
    if namespace.config_file_patterns:
        _validate_patterns(namespace.config_file_patterns)


def validate_acs_patterns(namespace):
    if namespace.patterns:
        _validate_patterns(namespace.patterns)


def _validate_patterns(patterns):
    pattern_list = patterns.split(',')
    invalid_list = [p for p in pattern_list if not _is_valid_pattern(p)]
    if len(invalid_list) > 0:
        logger.warning("Patterns '%s' are invalid.", ','.join(invalid_list))
        raise InvalidArgumentValueError("Patterns should be the collection of patterns separated by comma, each pattern in the format of 'application' or 'application/profile'")


def _is_valid_pattern(pattern):
    return _is_valid_app_name(pattern) or _is_valid_app_and_profile_name(pattern)


def _is_valid_app_name(pattern):
    return match(r"^[a-zA-Z][-_a-zA-Z0-9]*$", pattern) is not None


def _is_valid_profile_name(profile):
    return profile == "*" or _is_valid_app_name(profile)


def _is_valid_app_and_profile_name(pattern):
    parts = pattern.split('/')
    return len(parts) == 2 and _is_valid_app_name(parts[0]) and _is_valid_profile_name(parts[1])


def validate_gateway_update(namespace):
    _validate_sso(namespace)
    validate_cpu(namespace)
    validate_memory(namespace)
    validate_instance_count(namespace)


def validate_api_portal_update(namespace):
    _validate_sso(namespace)
    validate_instance_count(namespace)


def _validate_sso(namespace):
    all_provided = namespace.scope and namespace.client_id and namespace.client_secret and namespace.issuer_uri
    none_provided = namespace.scope is None and namespace.client_id is None and namespace.client_secret is None and namespace.issuer_uri is None
    if not all_provided and not none_provided:
        raise ArgumentUsageError("Single Sign On configurations '--scope --client-id --client-secret --issuer-uri' should be all provided or none provided.")
    if namespace.scope:
        namespace.scope = namespace.scope.split(",")


def validate_routes(namespace):
    if namespace.routes_json is not None and namespace.routes_file is not None:
        raise MutuallyExclusiveArgumentError("You can only specify either --routes-json or --routes-file.")


def validate_gateway_instance_count(namespace):
    if namespace.gateway_instance_count is not None:
        if namespace.gateway_instance_count < 1:
            raise InvalidArgumentValueError("--gateway-instance-count must be greater than 0")


def validate_api_portal_instance_count(namespace):
    if namespace.api_portal_instance_count is not None:
        if namespace.api_portal_instance_count < 1:
            raise InvalidArgumentValueError("--api-portal-instance-count must be greater than 0")
>>>>>>> d573b222
<|MERGE_RESOLUTION|>--- conflicted
+++ resolved
@@ -5,18 +5,10 @@
 
 # pylint: disable=too-few-public-methods, unused-argument, redefined-builtin
 
-<<<<<<< HEAD
-from azure.cli.core.azclierror import ClientRequestError
-from azure.cli.core.util import CLIError
+from re import match
 from azure.cli.core.commands.validators import validate_tag
 from azure.core.exceptions import ResourceNotFoundError
-from .buildpack_binding import (DEFAULT_BUILD_SERVICE_NAME)
-from ._util_enterprise import (
-    is_enterprise_tier, get_client
-)
-=======
-from re import match
-
+from azure.cli.core.util import CLIError
 from azure.cli.core.azclierror import (ArgumentUsageError, ClientRequestError,
                                        InvalidArgumentValueError,
                                        MutuallyExclusiveArgumentError)
@@ -25,11 +17,13 @@
 from ._resource_quantity import validate_cpu as validate_and_normalize_cpu
 from ._resource_quantity import \
     validate_memory as validate_and_normalize_memory
-from ._util_enterprise import is_enterprise_tier
+from ._util_enterprise import (
+    is_enterprise_tier, get_client
+)
 from ._validators import validate_instance_count
+from .buildpack_binding import (DEFAULT_BUILD_SERVICE_NAME)
 
 logger = get_logger(__name__)
->>>>>>> d573b222
 
 
 def only_support_enterprise(cmd, namespace):
@@ -41,50 +35,6 @@
     if namespace.resource_group and namespace.service and is_enterprise_tier(cmd, namespace.resource_group, namespace.service):
         raise ClientRequestError("'{}' doesn't support for Enterprise tier Spring instance.".format(namespace.command))
 
-<<<<<<< HEAD
-def validate_buildpack_binding_properties(namespace):
-    """ Extracts multiple space-separated properties in key[=value] format """
-    if isinstance(namespace.properties, list):
-        properties_dict = {}
-        for item in namespace.properties:
-            properties_dict.update(validate_tag(item))
-        namespace.properties = properties_dict
-
-
-def validate_buildpack_binding_secrets(namespace):
-    """ Extracts multiple space-separated secrets in key[=value] format """
-    if isinstance(namespace.secrets, list):
-        secrets_dict = {}
-        for item in namespace.secrets:
-            secrets_dict.update(validate_tag(item))
-        namespace.secrets = secrets_dict
-
-
-def validate_buildpack_binding_not_exist(cmd, namespace):
-    client = get_client(cmd)
-    try:
-        binding_resource = client.buildpack_binding.get(namespace.resource_group,
-                                                         namespace.service,
-                                                         DEFAULT_BUILD_SERVICE_NAME,
-                                                         namespace.builder_name,
-                                                         namespace.name)
-        if binding_resource is not None:
-            raise CLIError('buildpack Binding {} in builder {} already exists '
-                           'in resource group {}, service {}. You can edit it by set command.'
-                           .format(namespace.name, namespace.resource_group, namespace.service, namespace.builder_name))
-    except ResourceNotFoundError:
-        # Excepted case
-        pass
-
-def validate_buildpack_binding_exist(cmd, namespace):
-    client = get_client(cmd)
-    # If not exists exception will be raised
-    client.buildpack_binding.get(namespace.resource_group,
-                                  namespace.service,
-                                  DEFAULT_BUILD_SERVICE_NAME,
-                                  namespace.builder_name,
-                                  namespace.name)
-=======
 
 def validate_cpu(namespace):
     namespace.cpu = validate_and_normalize_cpu(namespace.cpu)
@@ -171,4 +121,48 @@
     if namespace.api_portal_instance_count is not None:
         if namespace.api_portal_instance_count < 1:
             raise InvalidArgumentValueError("--api-portal-instance-count must be greater than 0")
->>>>>>> d573b222
+
+
+def validate_buildpack_binding_properties(namespace):
+    """ Extracts multiple space-separated properties in key[=value] format """
+    if isinstance(namespace.properties, list):
+        properties_dict = {}
+        for item in namespace.properties:
+            properties_dict.update(validate_tag(item))
+        namespace.properties = properties_dict
+
+
+def validate_buildpack_binding_secrets(namespace):
+    """ Extracts multiple space-separated secrets in key[=value] format """
+    if isinstance(namespace.secrets, list):
+        secrets_dict = {}
+        for item in namespace.secrets:
+            secrets_dict.update(validate_tag(item))
+        namespace.secrets = secrets_dict
+
+
+def validate_buildpack_binding_not_exist(cmd, namespace):
+    client = get_client(cmd)
+    try:
+        binding_resource = client.buildpack_binding.get(namespace.resource_group,
+                                                         namespace.service,
+                                                         DEFAULT_BUILD_SERVICE_NAME,
+                                                         namespace.builder_name,
+                                                         namespace.name)
+        if binding_resource is not None:
+            raise CLIError('buildpack Binding {} in builder {} already exists '
+                           'in resource group {}, service {}. You can edit it by set command.'
+                           .format(namespace.name, namespace.resource_group, namespace.service, namespace.builder_name))
+    except ResourceNotFoundError:
+        # Excepted case
+        pass
+
+
+def validate_buildpack_binding_exist(cmd, namespace):
+    client = get_client(cmd)
+    # If not exists exception will be raised
+    client.buildpack_binding.get(namespace.resource_group,
+                                  namespace.service,
+                                  DEFAULT_BUILD_SERVICE_NAME,
+                                  namespace.builder_name,
+                                  namespace.name)