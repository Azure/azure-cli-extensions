--- conflicted
+++ resolved
@@ -202,23 +202,6 @@
             validate_vnet(_get_test_cmd(), ns)
             self.assertTrue('subnet should not associate with any route tables.' in str(context.exception))
 
-<<<<<<< HEAD
-    @mock.patch('azext_spring_cloud._validators._get_vnet', _mock_get_vnet)
-    @mock.patch('azext_spring_cloud._validators._get_authorization_client', _mock_get_authorization_client)
-    @mock.patch('azext_spring_cloud._validators._get_graph_rbac_management_client',
-                _mock_get_graph_rbac_management_client)
-    def test_vnet_without_permission(self):
-        ns = Namespace(reserved_cidr_range='10.0.0.0/8,20.0.0.0/16,30.0.0.0/16', resource_group='test', vnet=None, sku=None, location='eastus',
-                       app_subnet='/subscriptions/33333333-0000-0000-0000-000000000000/resourceGroups/test/providers/Microsoft.Network/VirtualNetworks/test-vnet/subnets/app',
-                       service_runtime_subnet='/subscriptions/33333333-0000-0000-0000-000000000000/resourceGroups/test/providers/Microsoft.Network/VirtualNetworks/test-vnet/subnets/svc')
-        with self.assertLogs('cli.azext_spring_cloud._validators', level='WARNING') as cm:
-            validate_vnet(_get_test_cmd(), ns)
-            self.assertTrue(
-                'Please make sure to grant Azure Spring Cloud service permission to the virtual network.' in str(
-                    cm.output))
-
-=======
->>>>>>> 4edd4248
     def test_subnets_same(self):
         ns = Namespace(reserved_cidr_range='10.0.0.0/8,20.0.0.0/16,30.0.0.0/16', resource_group='test', vnet=None, sku=None, location='eastus',
                        app_subnet='/subscriptions/11111111-0000-0000-0000-000000000000/resourceGroups/test/providers/Microsoft.Network/virtualnetworks/test-Vnet/subnets/app',
