# --------------------------------------------------------------------------------------------
# Copyright (c) Microsoft Corporation. All rights reserved.
# Licensed under the MIT License. See License.txt in the project root for license information.
# --------------------------------------------------------------------------------------------

# pylint: disable=too-few-public-methods, unused-argument, redefined-builtin

from re import match
from ipaddress import ip_network
from azure.cli.core.commands.client_factory import get_subscription_id
from azure.cli.core.commands.validators import validate_tag
from azure.cli.core.util import CLIError
from msrestazure.tools import is_valid_resource_id
from msrestazure.tools import parse_resource_id
from msrestazure.tools import resource_id
from knack.log import get_logger
from ._utils import ApiType

logger = get_logger(__name__)


def validate_env(namespace):
    """ Extracts multiple space-separated envs in key[=value] format """
    if isinstance(namespace.env, list):
        env_dict = {}
        for item in namespace.env:
            env_dict.update(validate_tag(item))
        namespace.env = env_dict


def validate_location(namespace):
    if namespace.location:
        location_slice = namespace.location.split(" ")
        namespace.location = "".join([piece.lower()
                                      for piece in location_slice])


def validate_sku(namespace):
    if namespace.sku is not None:
        namespace.sku = namespace.sku.upper()
        if namespace.sku not in ['BASIC', 'STANDARD']:
            raise CLIError("The pricing tier only accepts value [Basic, Standard]")


def validate_name(namespace):
    namespace.name = namespace.name.lower()
    matchObj = match(r'^[a-z][a-z0-9-]{2,30}[a-z0-9]$', namespace.name)
    if matchObj is None:
        raise CLIError(
            '--name should start with lowercase and only contain numbers and lowercases with length [4,31]')


def validate_app_name(namespace):
    if namespace.app is not None:
        namespace.app = namespace.app.lower()
        matchObj = match(r'^[a-z][a-z0-9-]{2,30}[a-z0-9]$', namespace.app)
        if matchObj is None:
            raise CLIError(
                '--app should start with lowercase and only contain numbers and lowercases with length [4,31]')


def validate_deployment_name(namespace):
    if namespace.deployment is not None:
        namespace.deployment = namespace.deployment.lower()
        if namespace.deployment is None:
            return

        matchObj = match(
            r'^[a-z][a-z0-9-]{2,30}[a-z0-9]$', namespace.deployment)
        if matchObj is None:
            raise CLIError(
                '--deployment should start with lowercase and only contain numbers and lowercases with length [4,31]')


def validate_resource_id(namespace):
    if not is_valid_resource_id(namespace.resource_id):
        raise CLIError("Invalid resource id {}".format(namespace.resource_id))


def validate_cosmos_type(namespace):
    if namespace.api_type is None:
        return
    type = ApiType(namespace.api_type)
    if type in (ApiType.mongo, ApiType.sql, ApiType.gremlin):
        if namespace.database_name is None:
            raise CLIError(
                "Cosmosdb with type {} should specify database name".format(type))

    if type == ApiType.cassandra:
        if namespace.key_space is None:
            raise CLIError(
                "Cosmosdb with type {} should specify key space".format(type))

    if type == ApiType.gremlin:
        if namespace.key_space is None:
            raise CLIError(
                "Cosmosdb with type {} should specify collection name".format(type))


def validate_log_limit(namespace):
    temp_limit = None
    try:
        temp_limit = namespace.limit
    except:
        raise CLIError('--limit must contains only digit')
    if temp_limit < 1:
        raise CLIError('--limit must be in the range [1,2048]')
    if temp_limit > 2048:
        temp_limit = 2048
        logger.error("--limit can not be more than 2048, using 2048 instead")
    namespace.limit = temp_limit * 1024


def validate_log_lines(namespace):
    temp_lines = None
    try:
        temp_lines = namespace.lines
    except:
        raise CLIError('--lines must contains only digit')
    if temp_lines < 1:
        raise CLIError('--lines must be in the range [1,10000]')
    if temp_lines > 10000:
        temp_lines = 10000
        logger.error("--lines can not be more than 10000, using 10000 instead")
    namespace.lines = temp_lines


def validate_log_since(namespace):
    if namespace.since:
        last = namespace.since[-1:]
        try:
            namespace.since = int(
                namespace.since[:-1]) if last in ("hms") else int(namespace.since)
        except:
            raise CLIError("--since contains invalid characters")
        namespace.since *= 60 if last == "m" else 1
        namespace.since *= 3600 if last == "h" else 1
        if namespace.since > 3600:
            raise CLIError("--since can not be more than 1h")


def validate_jvm_options(namespace):
    if namespace.jvm_options is not None:
        namespace.jvm_options = namespace.jvm_options.strip('\'')


<<<<<<< HEAD
def validate_tracing_parameters(namespace):
    if (namespace.app_insights or namespace.app_insights_key) and namespace.disable_distributed_tracing:
        raise CLIError("Conflict detected: '--app-insights' or '--app-insights-key'"
                       "can not be set with '--disable-distributed-tracing'.")
    if namespace.app_insights and namespace.app_insights_key:
        raise CLIError("Conflict detected: '--app-insights' and '--app-insights-key' can not be set at the same time.")

=======
def validate_vnet(cmd, namespace):
    if not namespace.vnet and not namespace.app_subnet and \
       not namespace.service_runtime_subnet and not namespace.reserved_cidr_range:
        return
    validate_vnet_required_parameters(namespace)

    vnet_id = ''
    if namespace.vnet:
        vnet_id = namespace.vnet
        # format the app_subnet and service_runtime_subnet
        if not is_valid_resource_id(vnet_id):
            if vnet_id.count('/') > 0:
                raise CLIError('--vnet {0} is not a valid name or resource ID'.format(vnet_id))
            vnet_id = resource_id(
                subscription=get_subscription_id(cmd.cli_ctx),
                resource_group=namespace.resource_group,
                namespace='Microsoft.Network',
                type='virtualNetworks',
                name=vnet_id
            )
        else:
            vnet = parse_resource_id(vnet_id)
            if vnet['namespace'].lower() != 'microsoft.network' or vnet['type'].lower() != 'virtualnetworks':
                raise CLIError('--vnet {0} is not a valid VirtualNetwork resource ID'.format(vnet_id))
        namespace.app_subnet = _construct_subnet_id(vnet_id, namespace.app_subnet)
        namespace.service_runtime_subnet = _construct_subnet_id(vnet_id, namespace.service_runtime_subnet)
    else:
        app_vnet_id = _parse_vnet_id_from_subnet(namespace.app_subnet)
        service_runtime_vnet_id = _parse_vnet_id_from_subnet(namespace.service_runtime_subnet)
        if app_vnet_id.lower() != service_runtime_vnet_id.lower():
            raise CLIError('--app-subnet and --service-runtime-subnet should be in the same Virtual Networks.')
        vnet_id = app_vnet_id
    if namespace.app_subnet.lower() == namespace.service_runtime_subnet.lower():
        raise CLIError('--app-subnet and --service-runtime-subnet should not be the same.')

    vnet_obj = _get_vnet(cmd, vnet_id)
    for subnet in vnet_obj.subnets:
        _validate_subnet(namespace, subnet)

    if namespace.reserved_cidr_range:
        _validate_cidr_range(namespace)
    else:
        namespace.reserved_cidr_range = _set_default_cidr_range(vnet_obj.address_space.address_prefixes) if \
            vnet_obj and vnet_obj.address_space and vnet_obj.address_space.address_prefixes \
            else '10.234.0.0/16,10.244.0.0/16,172.17.0.1/16'
    _check_spring_cloud_rp_permission(cmd, vnet_id)


def _validate_subnet(namespace, subnet):
    name = ''
    limit = 32
    if subnet.id.lower() == namespace.app_subnet.lower():
        name = 'app-subnet'
        limit = 24
    elif subnet.id.lower() == namespace.service_runtime_subnet.lower():
        name = 'service-runtime-subnet'
        limit = 28
    else:
        return
    if subnet.route_table:
        raise CLIError('--{} should not associate with any route table.'.format(name))
    if subnet.ip_configurations:
        raise CLIError('--{} should not have connected device.'.format(name))
    address = ip_network(subnet.address_prefix, strict=False)
    if address.prefixlen > limit:
        raise CLIError('--{0} should contain at least /{1} address, got /{2}'.format(name, limit, address.prefixlen))


def _check_spring_cloud_rp_permission(cmd, vnet_id):
    vnet = parse_resource_id(vnet_id)
    auth_client = _get_authorization_client(cmd.cli_ctx, subscription_id=vnet['subscription'])
    assignments = auth_client.role_assignments.list_for_scope(vnet_id)
    objectIds = [x.principal_id for x in assignments if x.principal_type == 'ServicePrincipal' and
                 '8e3af657-a8ff-443c-a75c-2fe8c4bcb635' in x.role_definition_id]
    objectId = _look_up_spring_cloud_rp(cmd, objectIds, subscription_id=vnet['subscription'])
    if not objectId:
        logger.warning("Please make sure to grant Azure Spring Cloud service permission to the virtual network. Refer "
                       "to https://aka.ms/asc/vnet-permission-help for more details.")


def _look_up_spring_cloud_rp(cmd, objectIds, subscription_id=None):
    if not objectIds:
        return None
    graph_client = _get_graph_rbac_management_client(cmd.cli_ctx, subscription_id=subscription_id)
    from azure.graphrbac.models import GetObjectsParameters
    for i in range(0, len(objectIds), 1000):
        params = GetObjectsParameters(include_directory_object_references=True, object_ids=objectIds[i:i + 1000])
        result = list(graph_client.objects.get_objects_by_object_ids(params))
        app = next((x for x in result if x.app_id and x.app_id == 'e8de9221-a19c-4c81-b814-fd37c6caf9d2'), None)
        if app:
            return app
    return None


def _get_vnet(cmd, vnet_id):
    vnet = parse_resource_id(vnet_id)
    network_client = _get_network_client(cmd.cli_ctx, subscription_id=vnet['subscription'])
    return network_client.virtual_networks.get(vnet['resource_group'], vnet['resource_name'])


def _get_network_client(cli_ctx, subscription_id=None):
    from azure.cli.core.profiles import ResourceType, get_api_version
    from azure.cli.core.commands.client_factory import get_mgmt_service_client
    return get_mgmt_service_client(cli_ctx,
                                   ResourceType.MGMT_NETWORK,
                                   subscription_id=subscription_id,
                                   api_version=get_api_version(cli_ctx, ResourceType.MGMT_NETWORK))


def _get_authorization_client(cli_ctx, subscription_id=None):
    from azure.cli.core.profiles import ResourceType
    from azure.cli.core.commands.client_factory import get_mgmt_service_client
    return get_mgmt_service_client(cli_ctx, ResourceType.MGMT_AUTHORIZATION, subscription_id=subscription_id)


def _get_graph_rbac_management_client(cli_ctx, subscription_id=None, **_):
    from azure.cli.core.commands.client_factory import configure_common_settings
    from azure.cli.core._profile import Profile
    from azure.graphrbac import GraphRbacManagementClient

    profile = Profile(cli_ctx=cli_ctx)
    cred, subscription_id, tenant_id = profile.get_login_credentials(
        resource=cli_ctx.cloud.endpoints.active_directory_graph_resource_id, subscription_id=subscription_id)
    client = GraphRbacManagementClient(
        cred, tenant_id,
        base_url=cli_ctx.cloud.endpoints.active_directory_graph_resource_id)
    configure_common_settings(cli_ctx, client)
    return client


def _set_default_cidr_range(address_prefixes):
    ip_ranges = [ip_network(x, strict=False) for x in address_prefixes]
    candidates = []
    current = ip_network('10.0.0.0/16')
    while len(candidates) < 3:
        while any(x.overlaps(current) for x in ip_ranges):
            current = _next_range(current, 16)
        candidates.append(current)
        current = _next_range(current, 16)
    # the last one requires x.x.x.1/16 from API side, it is not a strict address
    last = candidates[-1]
    result = [str(x) for x in candidates]
    result[-1] = '{0}/16'.format(str(last[1]))
    return ','.join(result)


def _next_range(ip, prefix):
    try:
        address = ip[-1] + 1
        # should never in 127.0.0.0/8, 169.254.0.0/16, 224.0.0.0/4
        while address.is_loopback:
            address = address + 16777216
        while address.is_link_local:
            address = address + 65536
        while address.is_multicast:
            address = address + 268435456
        return ip_network('{0}/{1}'.format(address, prefix), strict=False)
    except ValueError:
        raise CLIError('Cannot set "reserved-cidr-range" automatically.'
                       'Please specify "--reserved-cidr-range" with 3 unused CIDR ranges in your network environment.')


def _parse_vnet_id_from_subnet(subnet_id):
    if not is_valid_resource_id(subnet_id):
        raise CLIError('{0} is not a valid subnet resource ID'.format(subnet_id))
    subnet = parse_resource_id(subnet_id)
    if subnet['namespace'].lower() != 'microsoft.network' or \
       subnet['type'].lower() != 'virtualnetworks' or \
       'resource_type' not in subnet or subnet['resource_type'].lower() != 'subnets':
        raise CLIError('{0} is not a valid subnet resource ID'.format(subnet_id))
    return resource_id(
        subscription=subnet['subscription'],
        resource_group=subnet['resource_group'],
        namespace=subnet['namespace'],
        type=subnet['type'],
        name=subnet['name']
    )


def _construct_subnet_id(vnet_id, subnet):
    if not is_valid_resource_id(subnet):
        if subnet.count('/'):
            raise CLIError('subnet {0} is not a valid name or resource ID'.format(subnet))
        # subnet name is given
        return vnet_id + '/subnets/' + subnet
    if not subnet.lower().startswith(vnet_id.lower()):
        raise CLIError('subnet {0} is not under virtual network {1}'.format(subnet, vnet_id))
    return subnet


def _validate_cidr_range(namespace):
    ranges = namespace.reserved_cidr_range.split(',')
    ranges = [x for x in ranges if x != '']  # filter out empty ones

    # Not support one /14 range yet
    # if len(ranges) == 1:
    #     _validate_ip(ranges[0], 14)
    #     namespace.reserved_cidr_range = ranges[0]
    #     return
    if len(ranges) != 3:
        raise CLIError('--reserved-cidr-range should be 3 unused /16 IP ranges')
    ipv4 = [_validate_ip(ip, 16) for ip in ranges]
    # check no overlap with each other
    for i, item in enumerate(ipv4):
        for j in range(i + 1, len(ipv4)):
            if item.overlaps(ipv4[j]):
                raise CLIError('--reserved-cidr-range should not overlap each other, but {0} and {1} overlapping.'
                               .format(ranges[i], ranges[j]))
    namespace.reserved_cidr_range = ','.join(ranges)


def _validate_ip(ip, prefix):
    try:
        # Host bits set can be non-zero? Here treat it as valid.
        ip_address = ip_network(ip, strict=False)
        if ip_address.version != 4:
            raise CLIError('{0} is not a valid IPv4 CIDR.'.format(ip))
        if ip_address.prefixlen > prefix:
            raise CLIError(
                '{0} doesn\'t has valid CIDR prefix. '
                ' --reserved-cidr-range should be 3 unused /16 IP ranges.'.format(ip))
        return ip_address
    except ValueError:
        raise CLIError('{0} is not a valid CIDR'.format(ip))


def validate_vnet_required_parameters(namespace):
    # pylint: disable=too-many-boolean-expressions
    if not namespace.app_subnet and \
       not namespace.service_runtime_subnet and \
       not namespace.app_network_resource_group and \
       not namespace.service_runtime_network_resource_group and \
       not namespace.reserved_cidr_range and \
       not namespace.vnet:
        return
    if namespace.sku and namespace.sku.lower() == 'basic':
        raise CLIError('Virtual Network Injection is not supported for Basic tier.')
    if not namespace.app_subnet \
       or not namespace.service_runtime_subnet:
        raise CLIError(
            '--app-subnet, --service-runtime-subnet must be set when deploying to VNet')


def validate_node_resource_group(namespace):
    validate_vnet_required_parameters(namespace)
    _validate_resource_group_name(namespace.service_runtime_network_resource_group,
                                  'service-runtime-network-resource-group')
    _validate_resource_group_name(namespace.app_network_resource_group, 'app-network-resource-group')


def _validate_resource_group_name(name, message_name):
    if not name:
        return
    matchObj = match(r'^[-\w\._\(\)]+$', name)
    if matchObj is None:
        raise CLIError('--{0} must conform to the following pattern: \'^[-\\w\\._\\(\\)]+$\'.'.format(message_name))

>>>>>>> 593351a3
<|MERGE_RESOLUTION|>--- conflicted
+++ resolved
@@ -144,7 +144,6 @@
         namespace.jvm_options = namespace.jvm_options.strip('\'')
 
 
-<<<<<<< HEAD
 def validate_tracing_parameters(namespace):
     if (namespace.app_insights or namespace.app_insights_key) and namespace.disable_distributed_tracing:
         raise CLIError("Conflict detected: '--app-insights' or '--app-insights-key'"
@@ -152,7 +151,7 @@
     if namespace.app_insights and namespace.app_insights_key:
         raise CLIError("Conflict detected: '--app-insights' and '--app-insights-key' can not be set at the same time.")
 
-=======
+
 def validate_vnet(cmd, namespace):
     if not namespace.vnet and not namespace.app_subnet and \
        not namespace.service_runtime_subnet and not namespace.reserved_cidr_range:
@@ -408,6 +407,4 @@
         return
     matchObj = match(r'^[-\w\._\(\)]+$', name)
     if matchObj is None:
-        raise CLIError('--{0} must conform to the following pattern: \'^[-\\w\\._\\(\\)]+$\'.'.format(message_name))
-
->>>>>>> 593351a3
+        raise CLIError('--{0} must conform to the following pattern: \'^[-\\w\\._\\(\\)]+$\'.'.format(message_name))