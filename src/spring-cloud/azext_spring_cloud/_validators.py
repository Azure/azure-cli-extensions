--- conflicted
+++ resolved
@@ -1,139 +1,135 @@
-# --------------------------------------------------------------------------------------------
-# Copyright (c) Microsoft Corporation. All rights reserved.
-# Licensed under the MIT License. See License.txt in the project root for license information.
-# --------------------------------------------------------------------------------------------
-
-# pylint: disable=too-few-public-methods, unused-argument, redefined-builtin
-
-from re import match
-from azure.cli.core.commands.validators import validate_tag
-from azure.cli.core.util import CLIError
-from msrestazure.tools import is_valid_resource_id
-from knack.log import get_logger
-from ._utils import ApiType
-
-logger = get_logger(__name__)
-
-
-def validate_env(namespace):
-    """ Extracts multiple space-separated envs in key[=value] format """
-    if isinstance(namespace.env, list):
-        env_dict = {}
-        for item in namespace.env:
-            env_dict.update(validate_tag(item))
-        namespace.env = env_dict
-
-
-def validate_location(namespace):
-    if namespace.location:
-        location_slice = namespace.location.split(" ")
-        namespace.location = "".join([piece.lower()
-                                      for piece in location_slice])
-
-
-def validate_sku(namespace):
-    if namespace.sku is not None:
-        namespace.sku = namespace.sku.upper()
-        if namespace.sku not in ['BASIC', 'STANDARD']:
-<<<<<<< HEAD
-            raise CLIError("The pricing tier only accept value [Basic, Standard]")
-=======
-            raise CLIError("The pricing tier only accepts value [Basic, Standard]")
->>>>>>> 3a142270
-
-
-def validate_name(namespace):
-    namespace.name = namespace.name.lower()
-    matchObj = match(r'^[a-z][a-z0-9-]{2,30}[a-z0-9]$', namespace.name)
-    if matchObj is None:
-        raise CLIError(
-            '--name should start with lowercase and only contain numbers and lowercases with length [4,31]')
-
-
-def validate_app_name(namespace):
-    if namespace.app is not None:
-        namespace.app = namespace.app.lower()
-        matchObj = match(r'^[a-z][a-z0-9-]{2,30}[a-z0-9]$', namespace.app)
-        if matchObj is None:
-            raise CLIError(
-                '--app should start with lowercase and only contain numbers and lowercases with length [4,31]')
-
-
-def validate_deployment_name(namespace):
-    if namespace.deployment is not None:
-        namespace.deployment = namespace.deployment.lower()
-        if namespace.deployment is None:
-            return
-
-        matchObj = match(
-            r'^[a-z][a-z0-9-]{2,30}[a-z0-9]$', namespace.deployment)
-        if matchObj is None:
-            raise CLIError(
-                '--deployment should start with lowercase and only contain numbers and lowercases with length [4,31]')
-
-
-def validate_resource_id(namespace):
-    if not is_valid_resource_id(namespace.resource_id):
-        raise CLIError("Invalid resource id {}".format(namespace.resource_id))
-
-
-def validate_cosmos_type(namespace):
-    if namespace.api_type is None:
-        return
-    type = ApiType(namespace.api_type)
-    if type in (ApiType.mongo, ApiType.sql, ApiType.gremlin):
-        if namespace.database_name is None:
-            raise CLIError(
-                "Cosmosdb with type {} should specify database name".format(type))
-
-    if type == ApiType.cassandra:
-        if namespace.key_space is None:
-            raise CLIError(
-                "Cosmosdb with type {} should specify key space".format(type))
-
-    if type == ApiType.gremlin:
-        if namespace.key_space is None:
-            raise CLIError(
-                "Cosmosdb with type {} should specify collection name".format(type))
-
-
-def validate_log_limit(namespace):
-    temp_limit = None
-    try:
-        temp_limit = namespace.limit
-    except:
-        raise CLIError('--limit must contains only digit')
-    if temp_limit < 1:
-        raise CLIError('--limit must be in the range [1,2048]')
-    if temp_limit > 2048:
-        temp_limit = 2048
-        logger.error("--limit can not be more than 2048, using 2048 instead")
-    namespace.limit = temp_limit * 1024
-
-
-def validate_log_lines(namespace):
-    temp_lines = None
-    try:
-        temp_lines = namespace.lines
-    except:
-        raise CLIError('--lines must contains only digit')
-    if temp_lines < 1:
-        raise CLIError('--lines must be in the range [1,10000]')
-    if temp_lines > 10000:
-        temp_lines = 10000
-        logger.error("--lines can not be more than 10000, using 10000 instead")
-    namespace.lines = temp_lines
-
-
-def validate_log_since(namespace):
-    if namespace.since:
-        last = namespace.since[-1:]
-        try:
-            namespace.since = int(
-                namespace.since[:-1]) if last in ("hms") else int(namespace.since)
-        except:
-            raise CLIError("--since contains invalid characters")
-        namespace.since *= 60 if last == "m" else 1
-        namespace.since *= 3600 if last == "h" else 1
-        if namespace.since > 3600:
-            raise CLIError("--since can not be more than 1h")
+# --------------------------------------------------------------------------------------------
+# Copyright (c) Microsoft Corporation. All rights reserved.
+# Licensed under the MIT License. See License.txt in the project root for license information.
+# --------------------------------------------------------------------------------------------
+
+# pylint: disable=too-few-public-methods, unused-argument, redefined-builtin
+
+from re import match
+from azure.cli.core.commands.validators import validate_tag
+from azure.cli.core.util import CLIError
+from msrestazure.tools import is_valid_resource_id
+from knack.log import get_logger
+from ._utils import ApiType
+
+logger = get_logger(__name__)
+
+
+def validate_env(namespace):
+    """ Extracts multiple space-separated envs in key[=value] format """
+    if isinstance(namespace.env, list):
+        env_dict = {}
+        for item in namespace.env:
+            env_dict.update(validate_tag(item))
+        namespace.env = env_dict
+
+
+def validate_location(namespace):
+    if namespace.location:
+        location_slice = namespace.location.split(" ")
+        namespace.location = "".join([piece.lower()
+                                      for piece in location_slice])
+
+
+def validate_sku(namespace):
+    if namespace.sku is not None:
+        namespace.sku = namespace.sku.upper()
+        if namespace.sku not in ['BASIC', 'STANDARD']:
+            raise CLIError("The pricing tier only accepts value [Basic, Standard]")
+
+
+def validate_name(namespace):
+    namespace.name = namespace.name.lower()
+    matchObj = match(r'^[a-z][a-z0-9-]{2,30}[a-z0-9]$', namespace.name)
+    if matchObj is None:
+        raise CLIError(
+            '--name should start with lowercase and only contain numbers and lowercases with length [4,31]')
+
+
+def validate_app_name(namespace):
+    if namespace.app is not None:
+        namespace.app = namespace.app.lower()
+        matchObj = match(r'^[a-z][a-z0-9-]{2,30}[a-z0-9]$', namespace.app)
+        if matchObj is None:
+            raise CLIError(
+                '--app should start with lowercase and only contain numbers and lowercases with length [4,31]')
+
+
+def validate_deployment_name(namespace):
+    if namespace.deployment is not None:
+        namespace.deployment = namespace.deployment.lower()
+        if namespace.deployment is None:
+            return
+
+        matchObj = match(
+            r'^[a-z][a-z0-9-]{2,30}[a-z0-9]$', namespace.deployment)
+        if matchObj is None:
+            raise CLIError(
+                '--deployment should start with lowercase and only contain numbers and lowercases with length [4,31]')
+
+
+def validate_resource_id(namespace):
+    if not is_valid_resource_id(namespace.resource_id):
+        raise CLIError("Invalid resource id {}".format(namespace.resource_id))
+
+
+def validate_cosmos_type(namespace):
+    if namespace.api_type is None:
+        return
+    type = ApiType(namespace.api_type)
+    if type in (ApiType.mongo, ApiType.sql, ApiType.gremlin):
+        if namespace.database_name is None:
+            raise CLIError(
+                "Cosmosdb with type {} should specify database name".format(type))
+
+    if type == ApiType.cassandra:
+        if namespace.key_space is None:
+            raise CLIError(
+                "Cosmosdb with type {} should specify key space".format(type))
+
+    if type == ApiType.gremlin:
+        if namespace.key_space is None:
+            raise CLIError(
+                "Cosmosdb with type {} should specify collection name".format(type))
+
+
+def validate_log_limit(namespace):
+    temp_limit = None
+    try:
+        temp_limit = namespace.limit
+    except:
+        raise CLIError('--limit must contains only digit')
+    if temp_limit < 1:
+        raise CLIError('--limit must be in the range [1,2048]')
+    if temp_limit > 2048:
+        temp_limit = 2048
+        logger.error("--limit can not be more than 2048, using 2048 instead")
+    namespace.limit = temp_limit * 1024
+
+
+def validate_log_lines(namespace):
+    temp_lines = None
+    try:
+        temp_lines = namespace.lines
+    except:
+        raise CLIError('--lines must contains only digit')
+    if temp_lines < 1:
+        raise CLIError('--lines must be in the range [1,10000]')
+    if temp_lines > 10000:
+        temp_lines = 10000
+        logger.error("--lines can not be more than 10000, using 10000 instead")
+    namespace.lines = temp_lines
+
+
+def validate_log_since(namespace):
+    if namespace.since:
+        last = namespace.since[-1:]
+        try:
+            namespace.since = int(
+                namespace.since[:-1]) if last in ("hms") else int(namespace.since)
+        except:
+            raise CLIError("--since contains invalid characters")
+        namespace.since *= 60 if last == "m" else 1
+        namespace.since *= 3600 if last == "h" else 1
+        if namespace.since > 3600:
+            raise CLIError("--since can not be more than 1h")