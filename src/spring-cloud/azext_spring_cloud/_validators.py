--- conflicted
+++ resolved
@@ -1,463 +1,3 @@
-<<<<<<< HEAD
-# --------------------------------------------------------------------------------------------
-# Copyright (c) Microsoft Corporation. All rights reserved.
-# Licensed under the MIT License. See License.txt in the project root for license information.
-# --------------------------------------------------------------------------------------------
-
-# pylint: disable=too-few-public-methods, unused-argument, redefined-builtin
-
-from re import match
-from ipaddress import ip_network
-from azure.cli.core.commands.client_factory import get_subscription_id
-from azure.cli.core.commands.validators import validate_tag
-from azure.cli.core.util import CLIError
-from msrestazure.tools import is_valid_resource_id
-from msrestazure.tools import parse_resource_id
-from msrestazure.tools import resource_id
-from knack.log import get_logger
-from ._utils import ApiType
-from ._utils import _get_rg_location
-
-logger = get_logger(__name__)
-
-
-def validate_env(namespace):
-    """ Extracts multiple space-separated envs in key[=value] format """
-    if isinstance(namespace.env, list):
-        env_dict = {}
-        for item in namespace.env:
-            env_dict.update(validate_tag(item))
-        namespace.env = env_dict
-
-
-def validate_location(namespace):
-    if namespace.location:
-        location_slice = namespace.location.split(" ")
-        namespace.location = "".join([piece.lower()
-                                      for piece in location_slice])
-
-
-def validate_sku(namespace):
-    if namespace.sku is not None:
-        namespace.sku = namespace.sku.upper()
-        if namespace.sku not in ['BASIC', 'STANDARD']:
-            raise CLIError("The pricing tier only accepts value [Basic, Standard]")
-
-
-def validate_instance_count(namespace):
-    if namespace.instance_count is not None:
-        if namespace.instance_count < 1:
-            raise CLIError("--instance-count must be greater than 0")
-
-
-def validate_name(namespace):
-    namespace.name = namespace.name.lower()
-    matchObj = match(r'^[a-z][a-z0-9-]{2,30}[a-z0-9]$', namespace.name)
-    if matchObj is None:
-        raise CLIError(
-            '--name should start with lowercase and only contain numbers and lowercases with length [4,31]')
-
-
-def validate_app_name(namespace):
-    if namespace.app is not None:
-        namespace.app = namespace.app.lower()
-        matchObj = match(r'^[a-z][a-z0-9-]{2,30}[a-z0-9]$', namespace.app)
-        if matchObj is None:
-            raise CLIError(
-                '--app should start with lowercase and only contain numbers and lowercases with length [4,31]')
-
-
-def validate_deployment_name(namespace):
-    if namespace.deployment is not None:
-        namespace.deployment = namespace.deployment.lower()
-        if namespace.deployment is None:
-            return
-
-        matchObj = match(
-            r'^[a-z][a-z0-9-]{2,30}[a-z0-9]$', namespace.deployment)
-        if matchObj is None:
-            raise CLIError(
-                '--deployment should start with lowercase and only contain numbers and lowercases with length [4,31]')
-
-
-def validate_resource_id(namespace):
-    if not is_valid_resource_id(namespace.resource_id):
-        raise CLIError("Invalid resource id {}".format(namespace.resource_id))
-
-
-def validate_cosmos_type(namespace):
-    if namespace.api_type is None:
-        return
-    type = ApiType(namespace.api_type)
-    if type in (ApiType.mongo, ApiType.sql, ApiType.gremlin):
-        if namespace.database_name is None:
-            raise CLIError(
-                "Cosmosdb with type {} should specify database name".format(type))
-
-    if type == ApiType.cassandra:
-        if namespace.key_space is None:
-            raise CLIError(
-                "Cosmosdb with type {} should specify key space".format(type))
-
-    if type == ApiType.gremlin:
-        if namespace.key_space is None:
-            raise CLIError(
-                "Cosmosdb with type {} should specify collection name".format(type))
-
-
-def validate_log_limit(namespace):
-    temp_limit = None
-    try:
-        temp_limit = namespace.limit
-    except:
-        raise CLIError('--limit must contains only digit')
-    if temp_limit < 1:
-        raise CLIError('--limit must be in the range [1,2048]')
-    if temp_limit > 2048:
-        temp_limit = 2048
-        logger.error("--limit can not be more than 2048, using 2048 instead")
-    namespace.limit = temp_limit * 1024
-
-
-def validate_log_lines(namespace):
-    temp_lines = None
-    try:
-        temp_lines = namespace.lines
-    except:
-        raise CLIError('--lines must contains only digit')
-    if temp_lines < 1:
-        raise CLIError('--lines must be in the range [1,10000]')
-    if temp_lines > 10000:
-        temp_lines = 10000
-        logger.error("--lines can not be more than 10000, using 10000 instead")
-    namespace.lines = temp_lines
-
-
-def validate_log_since(namespace):
-    if namespace.since:
-        last = namespace.since[-1:]
-        try:
-            namespace.since = int(
-                namespace.since[:-1]) if last in ("hms") else int(namespace.since)
-        except:
-            raise CLIError("--since contains invalid characters")
-        namespace.since *= 60 if last == "m" else 1
-        namespace.since *= 3600 if last == "h" else 1
-        if namespace.since > 3600:
-            raise CLIError("--since can not be more than 1h")
-
-
-def validate_jvm_options(namespace):
-    if namespace.jvm_options is not None:
-        namespace.jvm_options = namespace.jvm_options.strip('\'')
-
-
-def validate_tracing_parameters_asc_create(namespace):
-    if (namespace.app_insights or namespace.app_insights_key or namespace.sampling_rate is not None) \
-            and namespace.disable_app_insights:
-        raise CLIError("Conflict detected: '--app-insights' or '--app-insights-key' or '--sampling-rate' "
-                       "can not be set with '--disable-app-insights'.")
-    _validate_app_insights_parameters(namespace)
-
-
-def validate_tracing_parameters_asc_update(namespace):
-    if (namespace.app_insights or namespace.app_insights_key) and namespace.disable_app_insights:
-        raise CLIError("Conflict detected: '--app-insights' or '--app-insights-key' "
-                       "can not be set with '--disable-app-insights'.")
-    if namespace.app_insights and namespace.app_insights_key:
-        raise CLIError("Conflict detected: '--app-insights' and '--app-insights-key' can not be set at the same time.")
-    if namespace.app_insights == "":
-        raise CLIError("Conflict detected: '--app-insights' can not be empty.")
-
-
-def validate_java_agent_parameters(namespace):
-    """TODO (jiec) Deco this function when 'enable-java-agent' is decommissioned.
-    """
-    if namespace.disable_app_insights and namespace.enable_java_agent:
-        raise CLIError("Conflict detected: '--enable-java-agent' and '--disable-app-insights' "
-                       "can not be set at the same time.")
-
-
-def validate_app_insights_parameters(namespace):
-    if (namespace.app_insights or namespace.app_insights_key or namespace.sampling_rate is not None) \
-            and namespace.disable:
-        raise CLIError("Conflict detected: '--app-insights' or '--app-insights-key' or '--sampling-rate' "
-                       "can not be set with '--disable'.")
-    if not namespace.app_insights \
-            and not namespace.app_insights_key \
-            and namespace.sampling_rate is None \
-            and not namespace.disable:
-        raise CLIError("Invalid value: nothing is updated for application insights.")
-    _validate_app_insights_parameters(namespace)
-
-
-def _validate_app_insights_parameters(namespace):
-    if namespace.app_insights and namespace.app_insights_key:
-        raise CLIError("Conflict detected: '--app-insights' and '--app-insights-key' can not be set at the same time.")
-    if namespace.app_insights == "":
-        raise CLIError("Invalid value: '--app-insights' can not be empty.")
-    if namespace.app_insights_key == "":
-        raise CLIError("Invalid value: '--app-insights-key' can not be empty.")
-    if namespace.sampling_rate is not None and (namespace.sampling_rate < 0 or namespace.sampling_rate > 100):
-        raise CLIError("Invalid value: Sampling Rate must be in the range [0,100].")
-
-
-def validate_vnet(cmd, namespace):
-    if not namespace.vnet and not namespace.app_subnet and \
-       not namespace.service_runtime_subnet and not namespace.reserved_cidr_range:
-        return
-    validate_vnet_required_parameters(namespace)
-
-    vnet_id = ''
-    if namespace.vnet:
-        vnet_id = namespace.vnet
-        # format the app_subnet and service_runtime_subnet
-        if not is_valid_resource_id(vnet_id):
-            if vnet_id.count('/') > 0:
-                raise CLIError('--vnet {0} is not a valid name or resource ID'.format(vnet_id))
-            vnet_id = resource_id(
-                subscription=get_subscription_id(cmd.cli_ctx),
-                resource_group=namespace.resource_group,
-                namespace='Microsoft.Network',
-                type='virtualNetworks',
-                name=vnet_id
-            )
-        else:
-            vnet = parse_resource_id(vnet_id)
-            if vnet['namespace'].lower() != 'microsoft.network' or vnet['type'].lower() != 'virtualnetworks':
-                raise CLIError('--vnet {0} is not a valid VirtualNetwork resource ID'.format(vnet_id))
-        namespace.app_subnet = _construct_subnet_id(vnet_id, namespace.app_subnet)
-        namespace.service_runtime_subnet = _construct_subnet_id(vnet_id, namespace.service_runtime_subnet)
-    else:
-        app_vnet_id = _parse_vnet_id_from_subnet(namespace.app_subnet)
-        service_runtime_vnet_id = _parse_vnet_id_from_subnet(namespace.service_runtime_subnet)
-        if app_vnet_id.lower() != service_runtime_vnet_id.lower():
-            raise CLIError('--app-subnet and --service-runtime-subnet should be in the same Virtual Networks.')
-        vnet_id = app_vnet_id
-    if namespace.app_subnet.lower() == namespace.service_runtime_subnet.lower():
-        raise CLIError('--app-subnet and --service-runtime-subnet should not be the same.')
-
-    vnet_obj = _get_vnet(cmd, vnet_id)
-    instance_location = namespace.location
-    if instance_location is None:
-        instance_location = _get_rg_location(cmd.cli_ctx, namespace.resource_group)
-    else:
-        instance_location_slice = instance_location.split(" ")
-        instance_location = "".join([piece.lower()
-                                     for piece in instance_location_slice])
-    if vnet_obj.location.lower() != instance_location.lower():
-        raise CLIError('--vnet and Azure Spring Cloud instance should be in the same location.')
-    for subnet in vnet_obj.subnets:
-        _validate_subnet(namespace, subnet)
-    _validate_route_table(namespace, vnet_obj)
-
-    if namespace.reserved_cidr_range:
-        _validate_cidr_range(namespace)
-    else:
-        namespace.reserved_cidr_range = _set_default_cidr_range(vnet_obj.address_space.address_prefixes) if \
-            vnet_obj and vnet_obj.address_space and vnet_obj.address_space.address_prefixes \
-            else '10.234.0.0/16,10.244.0.0/16,172.17.0.1/16'
-
-
-def _validate_subnet(namespace, subnet):
-    name = ''
-    limit = 32
-    if subnet.id.lower() == namespace.app_subnet.lower():
-        name = 'app-subnet'
-        limit = 28
-    elif subnet.id.lower() == namespace.service_runtime_subnet.lower():
-        name = 'service-runtime-subnet'
-        limit = 28
-    else:
-        return
-    if subnet.ip_configurations:
-        raise CLIError('--{} should not have connected device.'.format(name))
-    address = ip_network(subnet.address_prefix, strict=False)
-    if address.prefixlen > limit:
-        raise CLIError('--{0} should contain at least /{1} address, got /{2}'.format(name, limit, address.prefixlen))
-
-
-def _get_vnet(cmd, vnet_id):
-    vnet = parse_resource_id(vnet_id)
-    network_client = _get_network_client(cmd.cli_ctx, subscription_id=vnet['subscription'])
-    return network_client.virtual_networks.get(vnet['resource_group'], vnet['resource_name'])
-
-
-def _get_network_client(cli_ctx, subscription_id=None):
-    from azure.cli.core.profiles import ResourceType, get_api_version
-    from azure.cli.core.commands.client_factory import get_mgmt_service_client
-    return get_mgmt_service_client(cli_ctx,
-                                   ResourceType.MGMT_NETWORK,
-                                   subscription_id=subscription_id,
-                                   api_version=get_api_version(cli_ctx, ResourceType.MGMT_NETWORK))
-
-
-def _get_authorization_client(cli_ctx, subscription_id=None):
-    from azure.cli.core.profiles import ResourceType
-    from azure.cli.core.commands.client_factory import get_mgmt_service_client
-    return get_mgmt_service_client(cli_ctx, ResourceType.MGMT_AUTHORIZATION, subscription_id=subscription_id)
-
-
-def _get_graph_rbac_management_client(cli_ctx, subscription_id=None, **_):
-    from azure.cli.core.commands.client_factory import configure_common_settings
-    from azure.cli.core._profile import Profile
-    from azure.graphrbac import GraphRbacManagementClient
-
-    profile = Profile(cli_ctx=cli_ctx)
-    cred, subscription_id, tenant_id = profile.get_login_credentials(
-        resource=cli_ctx.cloud.endpoints.active_directory_graph_resource_id, subscription_id=subscription_id)
-    client = GraphRbacManagementClient(
-        cred, tenant_id,
-        base_url=cli_ctx.cloud.endpoints.active_directory_graph_resource_id)
-    configure_common_settings(cli_ctx, client)
-    return client
-
-
-def _set_default_cidr_range(address_prefixes):
-    ip_ranges = [ip_network(x, strict=False) for x in address_prefixes]
-    candidates = []
-    current = ip_network('10.0.0.0/16')
-    while len(candidates) < 3:
-        while any(x.overlaps(current) for x in ip_ranges):
-            current = _next_range(current, 16)
-        candidates.append(current)
-        current = _next_range(current, 16)
-    # the last one requires x.x.x.1/16 from API side, it is not a strict address
-    last = candidates[-1]
-    result = [str(x) for x in candidates]
-    result[-1] = '{0}/16'.format(str(last[1]))
-    return ','.join(result)
-
-
-def _next_range(ip, prefix):
-    try:
-        address = ip[-1] + 1
-        # should never in 127.0.0.0/8, 169.254.0.0/16, 224.0.0.0/4
-        while address.is_loopback:
-            address = address + 16777216
-        while address.is_link_local:
-            address = address + 65536
-        while address.is_multicast:
-            address = address + 268435456
-        return ip_network('{0}/{1}'.format(address, prefix), strict=False)
-    except ValueError:
-        raise CLIError('Cannot set "reserved-cidr-range" automatically.'
-                       'Please specify "--reserved-cidr-range" with 3 unused CIDR ranges in your network environment.')
-
-
-def _parse_vnet_id_from_subnet(subnet_id):
-    if not is_valid_resource_id(subnet_id):
-        raise CLIError('{0} is not a valid subnet resource ID'.format(subnet_id))
-    subnet = parse_resource_id(subnet_id)
-    if subnet['namespace'].lower() != 'microsoft.network' or \
-       subnet['type'].lower() != 'virtualnetworks' or \
-       'resource_type' not in subnet or subnet['resource_type'].lower() != 'subnets':
-        raise CLIError('{0} is not a valid subnet resource ID'.format(subnet_id))
-    return resource_id(
-        subscription=subnet['subscription'],
-        resource_group=subnet['resource_group'],
-        namespace=subnet['namespace'],
-        type=subnet['type'],
-        name=subnet['name']
-    )
-
-
-def _construct_subnet_id(vnet_id, subnet):
-    if not is_valid_resource_id(subnet):
-        if subnet.count('/'):
-            raise CLIError('subnet {0} is not a valid name or resource ID'.format(subnet))
-        # subnet name is given
-        return vnet_id + '/subnets/' + subnet
-    if not subnet.lower().startswith(vnet_id.lower()):
-        raise CLIError('subnet {0} is not under virtual network {1}'.format(subnet, vnet_id))
-    return subnet
-
-
-def _validate_cidr_range(namespace):
-    ranges = namespace.reserved_cidr_range.split(',')
-    ranges = [x for x in ranges if x != '']  # filter out empty ones
-
-    # Not support one /14 range yet
-    # if len(ranges) == 1:
-    #     _validate_ip(ranges[0], 14)
-    #     namespace.reserved_cidr_range = ranges[0]
-    #     return
-    if len(ranges) != 3:
-        raise CLIError('--reserved-cidr-range should be 3 unused /16 IP ranges')
-    ipv4 = [_validate_ip(ip, 16) for ip in ranges]
-    # check no overlap with each other
-    for i, item in enumerate(ipv4):
-        for j in range(i + 1, len(ipv4)):
-            if item.overlaps(ipv4[j]):
-                raise CLIError('--reserved-cidr-range should not overlap each other, but {0} and {1} overlapping.'
-                               .format(ranges[i], ranges[j]))
-    namespace.reserved_cidr_range = ','.join(ranges)
-
-
-def _validate_ip(ip, prefix):
-    try:
-        # Host bits set can be non-zero? Here treat it as valid.
-        ip_address = ip_network(ip, strict=False)
-        if ip_address.version != 4:
-            raise CLIError('{0} is not a valid IPv4 CIDR.'.format(ip))
-        if ip_address.prefixlen > prefix:
-            raise CLIError(
-                '{0} doesn\'t has valid CIDR prefix. '
-                ' --reserved-cidr-range should be 3 unused /16 IP ranges.'.format(ip))
-        return ip_address
-    except ValueError:
-        raise CLIError('{0} is not a valid CIDR'.format(ip))
-
-
-def validate_vnet_required_parameters(namespace):
-    # pylint: disable=too-many-boolean-expressions
-    if not namespace.app_subnet and \
-       not namespace.service_runtime_subnet and \
-       not namespace.app_network_resource_group and \
-       not namespace.service_runtime_network_resource_group and \
-       not namespace.reserved_cidr_range and \
-       not namespace.vnet:
-        return
-    if namespace.sku and namespace.sku.lower() == 'basic':
-        raise CLIError('Virtual Network Injection is not supported for Basic tier.')
-    if not namespace.app_subnet \
-       or not namespace.service_runtime_subnet:
-        raise CLIError(
-            '--app-subnet, --service-runtime-subnet must be set when deploying to VNet')
-
-
-def validate_node_resource_group(namespace):
-    validate_vnet_required_parameters(namespace)
-    _validate_resource_group_name(namespace.service_runtime_network_resource_group,
-                                  'service-runtime-network-resource-group')
-    _validate_resource_group_name(namespace.app_network_resource_group, 'app-network-resource-group')
-
-
-def _validate_resource_group_name(name, message_name):
-    if not name:
-        return
-    matchObj = match(r'^[-\w\._\(\)]+$', name)
-    if matchObj is None:
-        raise CLIError('--{0} must conform to the following pattern: \'^[-\\w\\._\\(\\)]+$\'.'.format(message_name))
-
-
-def _validate_route_table(namespace, vnet_obj):
-    app_route_table_id = ""
-    runtime_route_table_id = ""
-    for subnet in vnet_obj.subnets:
-        if subnet.id.lower() == namespace.app_subnet.lower() and subnet.route_table:
-            app_route_table_id = subnet.route_table.id
-        if subnet.id.lower() == namespace.service_runtime_subnet.lower() and subnet.route_table:
-            runtime_route_table_id = subnet.route_table.id
-
-    if app_route_table_id and runtime_route_table_id:
-        if app_route_table_id == runtime_route_table_id:
-            raise CLIError('--service-runtime-subnet and --app-subnet should associate with different route tables.')
-    if (app_route_table_id and not runtime_route_table_id) \
-            or (not app_route_table_id and runtime_route_table_id):
-        raise CLIError(
-            '--service-runtime-subnet and --app-subnet should both associate with different route tables or neither.')
-=======
 # --------------------------------------------------------------------------------------------
 # Copyright (c) Microsoft Corporation. All rights reserved.
 # Licensed under the MIT License. See License.txt in the project root for license information.
@@ -615,15 +155,18 @@
         namespace.jvm_options = namespace.jvm_options.strip('\'')
 
 
-def validate_tracing_parameters(namespace):
-    if namespace.disable_app_insights and namespace.disable_distributed_tracing:
-        raise InvalidArgumentValueError("Conflict detected: '--disable-app-insights' can not be set with '--disable-distributed-tracing'.")
+def validate_tracing_parameters_asc_create(namespace):
+    if (namespace.app_insights or namespace.app_insights_key or namespace.sampling_rate is not None) \
+            and namespace.disable_app_insights:
+        raise InvalidArgumentValueError("Conflict detected: '--app-insights' or '--app-insights-key' or '--sampling-rate' "
+                       "can not be set with '--disable-app-insights'.")
+    _validate_app_insights_parameters(namespace)
+
+
+def validate_tracing_parameters_asc_update(namespace):
     if (namespace.app_insights or namespace.app_insights_key) and namespace.disable_app_insights:
-        raise InvalidArgumentValueError("Conflict detected: '--app-insights' or '--app-insights-key'"
-                                        "can not be set with '--disable-app-insights'.")
-    if (namespace.app_insights or namespace.app_insights_key) and namespace.disable_distributed_tracing:
-        raise InvalidArgumentValueError("Conflict detected: '--app-insights' or '--app-insights-key'"
-                                        "can not be set with '--disable-distributed-tracing'.")
+        raise InvalidArgumentValueError("Conflict detected: '--app-insights' or '--app-insights-key' "
+                       "can not be set with '--disable-app-insights'.")
     if namespace.app_insights and namespace.app_insights_key:
         raise InvalidArgumentValueError("Conflict detected: '--app-insights' and '--app-insights-key' can not be set at the same time.")
     if namespace.app_insights == "":
@@ -631,18 +174,35 @@
 
 
 def validate_java_agent_parameters(namespace):
+    """TODO (jiec) Deco this function when 'enable-java-agent' is decommissioned.
+    """
     if namespace.disable_app_insights and namespace.enable_java_agent:
-        raise InvalidArgumentValueError("Conflict detected: '--enable-java-in-process-agent' and '--disable-app-insights' can not be set at the same time.")
+        raise InvalidArgumentValueError("Conflict detected: '--enable-java-agent' and '--disable-app-insights' "
+                       "can not be set at the same time.")
 
 
 def validate_app_insights_parameters(namespace):
-    if (namespace.app_insights or namespace.app_insights_key or namespace.sampling_rate) and namespace.disable:
-        raise InvalidArgumentValueError("Conflict detected: '--app-insights' or '--app-insights-key' or '--sampling-rate'"
-                                        "can not be set with '--disable'.")
+    if (namespace.app_insights or namespace.app_insights_key or namespace.sampling_rate is not None) \
+            and namespace.disable:
+        raise InvalidArgumentValueError("Conflict detected: '--app-insights' or '--app-insights-key' or '--sampling-rate' "
+                       "can not be set with '--disable'.")
+    if not namespace.app_insights \
+            and not namespace.app_insights_key \
+            and namespace.sampling_rate is None \
+            and not namespace.disable:
+        raise InvalidArgumentValueError("Invalid value: nothing is updated for application insights.")
+    _validate_app_insights_parameters(namespace)
+
+
+def _validate_app_insights_parameters(namespace):
     if namespace.app_insights and namespace.app_insights_key:
         raise InvalidArgumentValueError("Conflict detected: '--app-insights' and '--app-insights-key' can not be set at the same time.")
-    if namespace.sampling_rate and (namespace.sampling_rate < 0 or namespace.sampling_rate > 100):
-        raise InvalidArgumentValueError("Sampling Rate must be in the range [0,100].")
+    if namespace.app_insights == "":
+        raise InvalidArgumentValueError("Invalid value: '--app-insights' can not be empty.")
+    if namespace.app_insights_key == "":
+        raise InvalidArgumentValueError("Invalid value: '--app-insights-key' can not be empty.")
+    if namespace.sampling_rate is not None and (namespace.sampling_rate < 0 or namespace.sampling_rate > 100):
+        raise InvalidArgumentValueError("Invalid value: Sampling Rate must be in the range [0,100].")
 
 
 def validate_vnet(cmd, namespace):
@@ -1008,5 +568,4 @@
         return file_size, spring_boot_version, spring_cloud_version, has_actuator, has_manifest, has_jar, has_class, ms_sdk_version
     except Exception as err:  # pylint: disable=broad-except
         telemetry.set_exception("parse user jar file failed, " + str(err))
-        return None
->>>>>>> 00d607f0
+        return None