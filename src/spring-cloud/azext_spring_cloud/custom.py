# --------------------------------------------------------------------------------------------
# Copyright (c) Microsoft Corporation. All rights reserved.
# Licensed under the MIT License. See License.txt in the project root for license information.
# --------------------------------------------------------------------------------------------

# pylint: disable=unused-argument, logging-format-interpolation, protected-access, wrong-import-order, too-many-lines
import requests
import re
import os
import shlex

from azure.core.exceptions import HttpResponseError
from azure.mgmt.cosmosdb import CosmosDBManagementClient
from azure.mgmt.redis import RedisManagementClient
from requests.auth import HTTPBasicAuth
import yaml  # pylint: disable=import-error
from time import sleep
from ._stream_utils import stream_logs
from azure.mgmt.core.tools import (parse_resource_id, is_valid_resource_id)
from ._utils import (_get_upload_local_file, _get_persistent_disk_size,
                     get_portal_uri, get_azure_files_info,
                     wait_till_end)
from knack.util import CLIError
from .vendored_sdks.appplatform.v2020_07_01 import models
from .vendored_sdks.appplatform.v2020_11_01_preview import models as models_20201101preview
from .vendored_sdks.appplatform.v2022_01_01_preview import models as models_20220101preview
from .vendored_sdks.appplatform.v2020_07_01.models import _app_platform_management_client_enums as AppPlatformEnums
from .vendored_sdks.appplatform.v2020_11_01_preview import (
    AppPlatformManagementClient as AppPlatformManagementClient_20201101preview
)
from knack.log import get_logger
from .azure_storage_file import FileService
from azure.cli.core.azclierror import ClientRequestError, FileOperationError, InvalidArgumentValueError, RequiredArgumentMissingError
from azure.cli.core.commands.client_factory import get_mgmt_service_client
from azure.cli.core.util import get_file_json, sdk_no_wait
from azure.cli.core.profiles import ResourceType, get_sdk
from azure.mgmt.applicationinsights import ApplicationInsightsManagementClient
from azure.cli.core.commands import cached_put
from azure.core.exceptions import ResourceNotFoundError
from ._utils import _get_rg_location
from ._resource_quantity import validate_cpu, validate_memory
from six.moves.urllib import parse
from threading import Thread
from threading import Timer
import sys
import json
import base64
from collections import defaultdict

logger = get_logger(__name__)
DEFAULT_DEPLOYMENT_NAME = "default"
DEPLOYMENT_CREATE_OR_UPDATE_SLEEP_INTERVAL = 5
APP_CREATE_OR_UPDATE_SLEEP_INTERVAL = 2

# pylint: disable=line-too-long
NO_PRODUCTION_DEPLOYMENT_ERROR = "No production deployment found, use --deployment to specify deployment or create deployment with: az spring-cloud app deployment create"
NO_PRODUCTION_DEPLOYMENT_SET_ERROR = "This app has no production deployment, use \"az spring-cloud app deployment create\" to create a deployment and \"az spring-cloud app set-deployment\" to set production deployment."
DELETE_PRODUCTION_DEPLOYMENT_WARNING = "You are going to delete production deployment, the app will be inaccessible after this operation."
LOG_RUNNING_PROMPT = "This command usually takes minutes to run. Add '--verbose' parameter if needed."


def spring_cloud_create(cmd, client, resource_group, name, location=None,
                        vnet=None, service_runtime_subnet=None, app_subnet=None, reserved_cidr_range=None,
                        service_runtime_network_resource_group=None, app_network_resource_group=None,
                        app_insights_key=None, app_insights=None, sampling_rate=None,
                        disable_app_insights=None, enable_java_agent=None,
<<<<<<< HEAD
                        sku='Standard', tags=None, zone_redundant=False, no_wait=False):
=======
                        sku=None, tags=None, no_wait=False):
>>>>>>> 56a983bc
    """
    Note: This is the command for create Spring-Cloud Standard and Basic tier. Refer tier_routing_spring_cloud.py for
    the command definition. And _enteprise.py for Spring-Cloud Enterprise tier creation.

    If app_insights_key, app_insights and disable_app_insights are all None,
    will still create an application insights and enable application insights.
    :param enable_java_agent: (TODO) In deprecation process, ignore the value now. Will delete this.
    :param app_insights: application insights name or its resource id
    :param app_insights_key: Connection string or Instrumentation key
    """
    # TODO (jiec) Deco this method when we deco parameter "--enable-java-agent"
    _warn_enable_java_agent(enable_java_agent)

    poller = _create_service(cmd, client, resource_group, name,
                             location=location,
                             service_runtime_subnet=service_runtime_subnet,
                             app_subnet=app_subnet,
                             reserved_cidr_range=reserved_cidr_range,
                             service_runtime_network_resource_group=service_runtime_network_resource_group,
                             app_network_resource_group=app_network_resource_group,
                             sku=sku,
                             tags=tags)
    _update_application_insights_asc_create(cmd, resource_group, name, location,
                                            app_insights_key, app_insights, sampling_rate,
                                            disable_app_insights, no_wait)
    return poller


def _create_service(cmd, client, resource_group, name, location=None,
                    service_runtime_subnet=None, app_subnet=None, reserved_cidr_range=None,
                    service_runtime_network_resource_group=None, app_network_resource_group=None,
                    sku=None, tags=None):
    if location is None:
        location = _get_rg_location(cmd.cli_ctx, resource_group)
    properties = models_20220101preview.ClusterResourceProperties()

    if service_runtime_subnet or app_subnet or reserved_cidr_range:
        properties.network_profile = models_20220101preview.NetworkProfile(
            service_runtime_subnet_id=service_runtime_subnet,
            app_subnet_id=app_subnet,
            service_cidr=reserved_cidr_range,
            app_network_resource_group=app_network_resource_group,
            service_runtime_network_resource_group=service_runtime_network_resource_group
        )
    properties.zone_redundant=zone_redundant
    full_sku = models_20220101preview.Sku(name=_get_sku_name(sku), tier=sku)

<<<<<<< HEAD
    resource = models_20220101preview.ServiceResource(location=location, sku=full_sku, properties=properties, tags=tags)
=======
    resource = models.ServiceResource(location=location, sku=sku, properties=properties, tags=tags)
>>>>>>> 56a983bc

    poller = client.services.begin_create_or_update(
        resource_group, name, resource)
    logger.warning(" - Creating Service ..")
    wait_till_end(cmd, poller)
    return poller


def _warn_enable_java_agent(enable_java_agent):
    if enable_java_agent is not None:
        logger.warn("Java in process agent is now GA-ed and used by default when Application Insights enabled. "
                    "The parameter '--enable-java-agent' is no longer needed and will be removed in future release.")


def _update_application_insights_asc_create(cmd, resource_group, name, location,
                                            app_insights_key, app_insights, sampling_rate,
                                            disable_app_insights, no_wait):
    monitoring_setting_resource = models.MonitoringSettingResource()
    if disable_app_insights is not True:
        client_preview = get_mgmt_service_client(cmd.cli_ctx, AppPlatformManagementClient_20201101preview)
        logger.warning("Start configure Application Insights")
        monitoring_setting_properties = update_java_agent_config(
            cmd, resource_group, name, location, app_insights_key, app_insights, sampling_rate)
        if monitoring_setting_properties is not None:
            monitoring_setting_resource.properties = monitoring_setting_properties
            sdk_no_wait(no_wait, client_preview.monitoring_settings.begin_update_put,
                        resource_group_name=resource_group, service_name=name,
                        monitoring_setting_resource=monitoring_setting_resource)


def spring_cloud_update(cmd, client, resource_group, name, app_insights_key=None, app_insights=None,
                        disable_app_insights=None, sku=None, tags=None, no_wait=False):
    """
    TODO (jiec) app_insights_key, app_insights and disable_app_insights are marked as deprecated.
    Will be decommissioned in future releases.
    :param app_insights_key: Connection string or Instrumentation key
    """
    updated_resource = models_20220101preview.ServiceResource()
    update_service_tags = False
    update_service_sku = False

    # update service sku
    if sku is not None:
<<<<<<< HEAD
        full_sku = models_20220101preview.Sku(name=_get_sku_name(sku), tier=sku)
        updated_resource.sku = full_sku
=======
        updated_resource.sku = sku
>>>>>>> 56a983bc
        update_service_sku = True

    resource = client.services.get(resource_group, name)
    location = resource.location
    updated_resource_properties = models_20220101preview.ClusterResourceProperties()

    _update_application_insights_asc_update(cmd, resource_group, name, location,
                                            app_insights_key, app_insights, disable_app_insights, no_wait)

    # update service tags
    if tags is not None:
        updated_resource.tags = tags
        update_service_tags = True

    if update_service_tags is False and update_service_sku is False:
        return resource

    updated_resource.properties = updated_resource_properties
    return sdk_no_wait(no_wait, client.services.begin_update,
                       resource_group_name=resource_group, service_name=name, resource=updated_resource)


def _update_application_insights_asc_update(cmd, resource_group, name, location,
                                            app_insights_key, app_insights, disable_app_insights, no_wait):
    """If app_insights_key, app_insights and disable_app_insights are all None, do nothing here
    """
    update_app_insights = False
    app_insights_target_status = False

    client_preview = get_mgmt_service_client(cmd.cli_ctx, AppPlatformManagementClient_20201101preview)
    monitoring_setting_properties = client_preview.monitoring_settings.get(resource_group, name).properties
    trace_enabled = monitoring_setting_properties.trace_enabled if monitoring_setting_properties is not None else False

    if app_insights or app_insights_key or disable_app_insights is False:
        app_insights_target_status = True
        if trace_enabled is False:
            update_app_insights = True
        elif app_insights or (
                app_insights_key and app_insights_key != monitoring_setting_properties.app_insights_instrumentation_key):
            update_app_insights = True
    elif disable_app_insights is True:
        app_insights_target_status = False
        if trace_enabled is True:
            update_app_insights = True

    # update application insights
    if update_app_insights is True:
        if app_insights_target_status is False:
            monitoring_setting_properties = models_20201101preview.MonitoringSettingProperties(trace_enabled=False)
        elif monitoring_setting_properties.app_insights_instrumentation_key and not app_insights and not app_insights_key:
            monitoring_setting_properties.trace_enabled = app_insights_target_status
        else:
            monitoring_setting_properties = update_java_agent_config(
                cmd, resource_group, name, location, app_insights_key, app_insights, None)
        if monitoring_setting_properties is not None:
            monitoring_setting_resource = models.MonitoringSettingResource(properties=monitoring_setting_properties)
            sdk_no_wait(no_wait, client_preview.monitoring_settings.begin_update_put,
                        resource_group_name=resource_group, service_name=name,
                        monitoring_setting_resource=monitoring_setting_resource)


def spring_cloud_delete(cmd, client, resource_group, name, no_wait=False):
    logger.warning("Stop using Azure Spring Cloud? We appreciate your feedback: https://aka.ms/springclouddeletesurvey")
    return sdk_no_wait(no_wait, client.services.begin_delete, resource_group_name=resource_group, service_name=name)


def spring_cloud_start(cmd, client, resource_group, name, no_wait=False):
    resource = client.services.get(resource_group, name)
    state = resource.properties.provisioning_state
    power_state = resource.properties.power_state
    if state != "Succeeded" or power_state != "Stopped":
        raise ClientRequestError("Service is in Provisioning State({}) and Power State({}), starting cannot be performed.".format(state, power_state))
    return sdk_no_wait(no_wait, client.services.begin_start, resource_group_name=resource_group, service_name=name)


def spring_cloud_stop(cmd, client, resource_group, name, no_wait=False):
    resource = client.services.get(resource_group, name)
    state = resource.properties.provisioning_state
    power_state = resource.properties.power_state
    if state != "Succeeded" or power_state != "Running":
        raise ClientRequestError("Service is in Provisioning State({}) and Power State({}), stopping cannot be performed.".format(state, power_state))
    return sdk_no_wait(no_wait, client.services.begin_stop, resource_group_name=resource_group, service_name=name)


def spring_cloud_list(cmd, client, resource_group=None):
    if resource_group is None:
        return client.services.list_by_subscription()
    return client.services.list(resource_group)


def spring_cloud_get(cmd, client, resource_group, name):
    return client.services.get(resource_group, name)


def enable_test_endpoint(cmd, client, resource_group, name):
    return client.services.enable_test_endpoint(resource_group, name)


def disable_test_endpoint(cmd, client, resource_group, name):
    return client.services.disable_test_endpoint(resource_group, name)


def list_keys(cmd, client, resource_group, name, app=None, deployment=None):
    keys = client.services.list_test_keys(resource_group, name)
    if not keys.enabled:
        return None
    if app:
        deployment_resource = deployment_get(cmd, client, resource_group, name, app, deployment) \
            if deployment else app_get(cmd, client, resource_group, name, app).properties.active_deployment
        if deployment_resource:
            keys.primary_test_endpoint = "{}/{}/{}/".format(keys.primary_test_endpoint, app, deployment_resource.name)
            keys.secondary_test_endpoint = "{}/{}/{}/".format(keys.secondary_test_endpoint, app, deployment_resource.name)
    return keys


# pylint: disable=redefined-builtin
def regenerate_keys(cmd, client, resource_group, name, type):
    return client.services.regenerate_test_key(resource_group, name,
                                               models.RegenerateTestKeyRequestPayload(key_type=type))


def app_append_persistent_storage(cmd, client, resource_group, service, name,
                                  storage_name,
                                  persistent_storage_type,
                                  share_name,
                                  mount_path,
                                  mount_options=None,
                                  read_only=None):
    storage_resource = client.storages.get(resource_group, service, storage_name)
    app = client.apps.get(resource_group, service, name)

    custom_persistent_disks = []
    if app.properties.custom_persistent_disks:
        for disk in app.properties.custom_persistent_disks:
            custom_persistent_disks.append(disk)

    custom_persistent_disk_properties = models_20220101preview.AzureFileVolume(
        type=persistent_storage_type,
        share_name=share_name,
        mount_path=mount_path,
        mount_options=mount_options,
        read_only=read_only)

    custom_persistent_disks.append(
        models_20220101preview.CustomPersistentDiskResource(
            storage_id=storage_resource.id,
            custom_persistent_disk_properties=custom_persistent_disk_properties))

    app.properties.custom_persistent_disks = custom_persistent_disks
    logger.warning("[1/1] updating app '{}'".format(name))

    poller = client.apps.begin_update(
        resource_group, service, name, app)
    while poller.done() is False:
        sleep(APP_CREATE_OR_UPDATE_SLEEP_INTERVAL)

    app_updated = client.apps.get(resource_group, service, name)
    return app_updated


def app_create(cmd, client, resource_group, service, name,
               assign_endpoint=None,
               cpu=None,
               memory=None,
               instance_count=None,
               disable_probe=None,
               runtime_version=None,
               jvm_options=None,
               env=None,
               enable_persistent_storage=None,
               assign_identity=None,
               persistent_storage=None,
               loaded_public_certificate_file=None):
    cpu = validate_cpu(cpu)
    memory = validate_memory(memory)
    apps = _get_all_apps(client, resource_group, service)
    if name in apps:
        raise CLIError("App '{}' already exists.".format(name))
    logger.warning("[1/4] Creating app with name '{}'".format(name))
    properties = models_20220101preview.AppResourceProperties()
    properties.temporary_disk = models_20220101preview.TemporaryDisk(
        size_in_gb=5, mount_path="/tmp")

    resource = client.services.get(resource_group, service)

    _validate_instance_count(resource.sku.tier, instance_count)

    if enable_persistent_storage:
        properties.persistent_disk = models_20220101preview.PersistentDisk(
            size_in_gb=_get_persistent_disk_size(resource.sku.tier), mount_path="/persistent")
    else:
        properties.persistent_disk = models_20220101preview.PersistentDisk(
            size_in_gb=0, mount_path="/persistent")

    if persistent_storage:
        data = get_file_json(persistent_storage, throw_on_empty=False)
        custom_persistent_disks = []

        if data:
            if not data.get('customPersistentDisks'):
                raise InvalidArgumentValueError("CustomPersistentDisks must be provided in the json file")
            for item in data['customPersistentDisks']:
                invalidProperties = not item.get('storageName') or \
                    not item.get('customPersistentDiskProperties').get('type') or \
                    not item.get('customPersistentDiskProperties').get('shareName') or \
                    not item.get('customPersistentDiskProperties').get('mountPath')
                if invalidProperties:
                    raise InvalidArgumentValueError("StorageName, Type, ShareName, MountPath mast be provided in the json file")
                storage_resource = client.storages.get(resource_group, service, item['storageName'])
                custom_persistent_disk_properties = models_20220101preview.AzureFileVolume(
                    type=item['customPersistentDiskProperties']['type'],
                    share_name=item['customPersistentDiskProperties']['shareName'],
                    mount_path=item['customPersistentDiskProperties']['mountPath'],
                    mount_options=item['customPersistentDiskProperties']['mountOptions'] if 'mountOptions' in item['customPersistentDiskProperties'] else None,
                    read_only=item['customPersistentDiskProperties']['readOnly'] if 'readOnly' in item['customPersistentDiskProperties'] else None)

                custom_persistent_disks.append(
                    models_20220101preview.CustomPersistentDiskResource(
                        storage_id=storage_resource.id,
                        custom_persistent_disk_properties=custom_persistent_disk_properties))
        properties.custom_persistent_disks = custom_persistent_disks

    if loaded_public_certificate_file is not None:
        data = get_file_json(loaded_public_certificate_file)
        if data:
            if not data.get('loadedCertificates'):
                raise FileOperationError("loadedCertificates must be provided in the json file")
            loaded_certificates = []
            for item in data['loadedCertificates']:
                invalidProperties = not item.get('certificateName') or not item.get('loadTrustStore')
                if invalidProperties:
                    raise FileOperationError("certificateName, loadTrustStore must be provided in the json file")
                certificate_resource = client.certificates.get(resource_group, service, item['certificateName'])
                loaded_certificates.append(models_20220101preview.
                                           LoadedCertificate(resource_id=certificate_resource.id,
                                                             load_trust_store=item['loadTrustStore']))
            properties.loaded_certificates = loaded_certificates

    app_resource = models_20220101preview.AppResource()
    app_resource.properties = properties
    app_resource.location = resource.location
    if assign_identity is True:
        app_resource.identity = models_20220101preview.ManagedIdentityProperties(type="systemassigned")

    poller = client.apps.begin_create_or_update(
        resource_group, service, name, app_resource)
    while poller.done() is False:
        sleep(APP_CREATE_OR_UPDATE_SLEEP_INTERVAL)

    # create default deployment
    logger.warning(
        "[2/4] Creating default deployment with name '{}'".format(DEFAULT_DEPLOYMENT_NAME))
    default_deployment_resource = _default_deployment_resource_builder(cpu, memory, env, jvm_options, runtime_version,
                                                                       instance_count, disable_probe, active=True)
    poller = client.deployments.begin_create_or_update(resource_group,
                                                       service,
                                                       name,
                                                       DEFAULT_DEPLOYMENT_NAME,
                                                       default_deployment_resource)

    logger.warning("[3/4] Setting default deployment to production")
    properties.public = assign_endpoint

    app_resource.location = resource.location

    app_poller = client.apps.begin_update(resource_group, service, name, app_resource)
    logger.warning(
        "[4/4] Updating app '{}' (this operation can take a while to complete)".format(name))
    while not poller.done() or not app_poller.done():
        sleep(DEPLOYMENT_CREATE_OR_UPDATE_SLEEP_INTERVAL)

    active_deployment = client.deployments.get(
        resource_group, service, name, DEFAULT_DEPLOYMENT_NAME)
    app = client.apps.get(resource_group, service, name)
    app.properties.active_deployment = active_deployment
    logger.warning("App create succeeded")
    return app


def _default_deployment_resource_builder(cpu, memory, env, jvm_options, runtime_version, instance_count, disable_probe=None, active=False):
    resource_requests = models_20220101preview.ResourceRequests(cpu=cpu, memory=memory)
    container_probe_settings = None
    if disable_probe is not None:
        container_probe_settings = models_20220101preview.ContainerProbeSettings(disable_probe=disable_probe)

    deployment_settings = models_20220101preview.DeploymentSettings(
        resource_requests=resource_requests,
        environment_variables=env,
        container_probe_settings=container_probe_settings)

    file_type = "NetCoreZip" if runtime_version == AppPlatformEnums.RuntimeVersion.NET_CORE31 else "Jar"
    user_source_info = _format_user_source(file_type, '<default>', runtime_version=runtime_version, jvm_options=jvm_options)
    properties = models_20220101preview.DeploymentResourceProperties(
        deployment_settings=deployment_settings,
        source=user_source_info,
        active=active)

    sku = models_20220101preview.Sku(name="S0", tier="STANDARD", capacity=instance_count)
    deployment_resource = models_20220101preview.DeploymentResource(properties=properties, sku=sku)
    return deployment_resource


def _format_user_source(file_type,
                        path,
                        artifact_selector=None,
                        jvm_options=None,
                        runtime_version=None,
                        main_entry=None,
                        version=None):
    if file_type == 'NetCoreZip':
        return models_20220101preview.NetCoreZipUploadedUserSourceInfo(
            relative_path=path,
            main_entry=main_entry,
            runtime_version=runtime_version,
            version=version
        )
    elif file_type == 'Jar':
        return models_20220101preview.JarUploadedUserSourceInfo(
            relative_path=path,
            runtime_version=runtime_version,
            jvm_options=jvm_options,
            version=version
        )
    elif file_type == 'Source':
        return models_20220101preview.SourceUploadedUserSourceInfo(
            relative_path=path,
            artifact_selector=artifact_selector,
            version=version
        )
    else:
        return None


def app_update(cmd, client, resource_group, service, name,
               assign_endpoint=None,
               deployment=None,
               runtime_version=None,
               jvm_options=None,
               main_entry=None,
               env=None,
               disable_probe=None,
               enable_persistent_storage=None,
               https_only=None,
               enable_end_to_end_tls=None,
               persistent_storage=None,
               loaded_public_certificate_file=None):
    resource = client.services.get(resource_group, service)
    location = resource.location

    properties = models_20220101preview.AppResourceProperties(public=assign_endpoint, https_only=https_only,
                                                              enable_end_to_end_tls=enable_end_to_end_tls)
    if enable_persistent_storage is True:
        properties.persistent_disk = models_20220101preview.PersistentDisk(
            size_in_gb=_get_persistent_disk_size(resource.sku.tier), mount_path="/persistent")
    if enable_persistent_storage is False:
        properties.persistent_disk = models_20220101preview.PersistentDisk(size_in_gb=0)

    if persistent_storage:
        data = get_file_json(persistent_storage, throw_on_empty=False)
        custom_persistent_disks = []

        if data:
            if not data.get('customPersistentDisks'):
                raise InvalidArgumentValueError("CustomPersistentDisks must be provided in the json file")
            for item in data['customPersistentDisks']:
                invalidProperties = not item.get('storageName') or \
                    not item.get('customPersistentDiskProperties').get('type') or \
                    not item.get('customPersistentDiskProperties').get('shareName') or \
                    not item.get('customPersistentDiskProperties').get('mountPath')
                if invalidProperties:
                    raise InvalidArgumentValueError("StorageName, Type, ShareName, MountPath mast be provided in the json file")
                storage_resource = client.storages.get(resource_group, service, item['storageName'])
                custom_persistent_disk_properties = models_20220101preview.AzureFileVolume(
                    type=item['customPersistentDiskProperties']['type'],
                    share_name=item['customPersistentDiskProperties']['shareName'],
                    mount_path=item['customPersistentDiskProperties']['mountPath'],
                    mount_options=item['customPersistentDiskProperties']['mountOptions'] if 'mountOptions' in item['customPersistentDiskProperties'] else None,
                    read_only=item['customPersistentDiskProperties']['readOnly'] if 'readOnly' in item['customPersistentDiskProperties'] else None)

                custom_persistent_disks.append(
                    models_20220101preview.CustomPersistentDiskResource(
                        storage_id=storage_resource.id,
                        custom_persistent_disk_properties=custom_persistent_disk_properties))
        properties.custom_persistent_disks = custom_persistent_disks
    if loaded_public_certificate_file is not None:
        data = get_file_json(loaded_public_certificate_file)
        if data:
            if not data.get('loadedCertificates'):
                raise CLIError("loadedCertificates must be provided in the json file")
            loaded_certificates = []
            for item in data['loadedCertificates']:
                invalidProperties = not item.get('certificateName') or not item.get('loadTrustStore')
                if invalidProperties:
                    raise CLIError("certificateName, loadTrustStore must be provided in the json file")
                certificate_resource = client.certificates.get(resource_group, service, item['certificateName'])
                loaded_certificates.append(models_20220101preview.
                                           LoadedCertificate(resource_id=certificate_resource.id,
                                                             load_trust_store=item['loadTrustStore']))
            properties.loaded_certificates = loaded_certificates

    app_resource = models_20220101preview.AppResource()
    app_resource.properties = properties
    app_resource.location = location

    logger.warning("[1/2] updating app '{}'".format(name))
    poller = client.apps.begin_update(
        resource_group, service, name, app_resource)
    while poller.done() is False:
        sleep(APP_CREATE_OR_UPDATE_SLEEP_INTERVAL)

    app_updated = client.apps.get(resource_group, service, name)

    logger.warning("[2/2] Updating deployment '{}'".format(deployment.name))
    container_probe_settings = None
    if disable_probe is not None:
        container_probe_settings = models_20220101preview.ContainerProbeSettings(disable_probe=disable_probe)

    source_type = deployment.properties.source.type
    if source_type in ['Jar', 'NetCoreZip'] and (jvm_options or main_entry or runtime_version):
        source = _format_user_source(deployment.properties.source.type,
                                     deployment.properties.source.relative_path,
                                     jvm_options=jvm_options,
                                     runtime_version=runtime_version,
                                     main_entry=main_entry)

    deployment_settings = models_20220101preview.DeploymentSettings(
        environment_variables=env,
        container_probe_settings=container_probe_settings)
    properties = models_20220101preview.DeploymentResourceProperties(
        source=source,
        deployment_settings=deployment_settings)
    deployment_resource = models_20220101preview.DeploymentResource(properties=properties)
    poller = client.deployments.begin_update(
        resource_group, service, name, deployment.name, deployment_resource)
    while poller.done() is False:
        sleep(DEPLOYMENT_CREATE_OR_UPDATE_SLEEP_INTERVAL)

    deployment = client.deployments.get(
        resource_group, service, name, deployment.name)
    app_updated.properties.active_deployment = deployment
    return app_updated


def app_delete(cmd, client,
               resource_group,
               service,
               name):
    client.apps.get(resource_group, service, name)
    return client.apps.begin_delete(resource_group, service, name)


def app_start(cmd, client,
              resource_group,
              service,
              name,
              deployment=None,
              no_wait=False):
    logger.warning("Successfully triggered the action 'start' for the app '{}'".format(name))
    return sdk_no_wait(no_wait, client.deployments.begin_start,
                       resource_group, service, name, deployment.name)


def app_stop(cmd, client,
             resource_group,
             service,
             name,
             deployment=None,
             no_wait=False):
    logger.warning("Successfully triggered the action 'stop' for the app '{}'".format(name))
    return sdk_no_wait(no_wait, client.deployments.begin_stop,
                       resource_group, service, name, deployment.name)


def app_restart(cmd, client,
                resource_group,
                service,
                name,
                deployment=None,
                no_wait=False):
    logger.warning("Successfully triggered the action 'restart' for the app '{}'".format(name))
    return sdk_no_wait(no_wait, client.deployments.begin_restart,
                       resource_group, service, name, deployment.name)


def app_list(cmd, client,
             resource_group,
             service):
    apps = list(client.apps.list(resource_group, service))
    deployments = list(
        client.deployments.list_for_cluster(resource_group, service))
    for app in apps:
        app.properties.active_deployment = next(iter(x for x in deployments
                                                if x.properties.active and x.id.startswith(app.id + '/deployments/')), None)
    return apps


def app_get(cmd, client,
            resource_group,
            service,
            name):
    app = client.apps.get(resource_group, service, name)
    deployments = client.deployments.list(resource_group, service, name)
    app.properties.active_deployment = next((x for x in deployments if x.properties.active), None)
    if not app.properties.active_deployment:
        logger.warning(NO_PRODUCTION_DEPLOYMENT_SET_ERROR)

    return app


def app_deploy(cmd, client, resource_group, service, name,
               version=None,
               deployment=None,
               disable_validation=None,
               artifact_path=None,
               source_path=None,
               target_module=None,
               runtime_version=None,
               jvm_options=None,
               main_entry=None,
               env=None,
               disable_probe=None,
               container_image=None,
               container_registry=None,
               registry_username=None,
               registry_password=None,
               container_command=None,
               container_args=None,
               no_wait=False):
    logger.warning(LOG_RUNNING_PROMPT)

    old_deployment = client.deployments.get(resource_group, service, name, deployment.name)

    file_type, file_path = _get_upload_local_file(runtime_version, artifact_path, source_path, container_image)
    if file_type == 'Container':
        if old_deployment.properties.source and old_deployment.properties.source.type == 'Container':
            return _app_deploy_container(client, resource_group, service, name, deployment.name,
                                         None,
                                         None,
                                         None,
                                         env,
                                         disable_probe,
                                         container_image,
                                         container_registry,
                                         registry_username,
                                         registry_password,
                                         container_command,
                                         container_args,
                                         no_wait,
                                         True)
        else:
            return _app_deploy_container(client, resource_group, service, name, deployment.name,
                                         old_deployment.properties.deployment_settings.resource_requests.cpu,
                                         old_deployment.properties.deployment_settings.resource_requests.memory,
                                         old_deployment.sku.capacity,
                                         env,
                                         disable_probe,
                                         container_image,
                                         container_registry,
                                         registry_username,
                                         registry_password,
                                         container_command,
                                         container_args,
                                         no_wait,
                                         False)
    else:
        return _app_deploy(client,
                           resource_group,
                           service,
                           name,
                           deployment,
                           version,
                           file_path,
                           runtime_version,
                           jvm_options,
                           None,
                           None,
                           None,
                           env,
                           disable_probe,
                           main_entry,
                           target_module,
                           no_wait,
                           file_type,
                           True)


def app_scale(cmd, client, resource_group, service, name,
              deployment=None,
              cpu=None,
              memory=None,
              instance_count=None,
              no_wait=False):
    cpu = validate_cpu(cpu)
    memory = validate_memory(memory)

    resource = client.services.get(resource_group, service)
    _validate_instance_count(resource.sku.tier, instance_count)

    resource_requests = models_20220101preview.ResourceRequests(cpu=cpu, memory=memory)

    deployment_settings = models_20220101preview.DeploymentSettings(resource_requests=resource_requests)
    properties = models_20220101preview.DeploymentResourceProperties(
        deployment_settings=deployment_settings)
    sku = models_20220101preview.Sku(name="S0", tier="STANDARD", capacity=instance_count)
    deployment_resource = models_20220101preview.DeploymentResource(properties=properties, sku=sku)
    return sdk_no_wait(no_wait, client.deployments.begin_update,
                       resource_group, service, name, deployment.name, deployment_resource)


def app_get_build_log(cmd, client, resource_group, service, name, deployment):
    if deployment.properties.source.type != "Source":
        raise CLIError("{} deployment has no build logs.".format(deployment.properties.source.type))
    return stream_logs(client.deployments, resource_group, service, name, deployment.name)


def app_tail_log(cmd, client, resource_group, service, name,
                 deployment=None, instance=None, follow=False, lines=50, since=None, limit=2048, format_json=None):
    if not instance:
        if not deployment.properties.instances:
            raise CLIError("No instances found for deployment '{0}' in app '{1}'".format(
                deployment.name, name))
        instances = deployment.properties.instances
        if len(instances) > 1:
            logger.warning("Multiple app instances found:")
            for temp_instance in instances:
                logger.warning("{}".format(temp_instance.name))
            logger.warning("Please use '-i/--instance' parameter to specify the instance name")
            return None
        instance = instances[0].name

    test_keys = client.services.list_test_keys(resource_group, service)
    primary_key = test_keys.primary_key
    if not primary_key:
        raise CLIError("To use the log streaming feature, please enable the test endpoint by running 'az spring-cloud test-endpoint enable -n {0} -g {1}'".format(service, resource_group))

    # https://primary:xxxx[key]@servicename.test.azuremicrosoervice.io -> servicename.azuremicroservice.io
    test_url = test_keys.primary_test_endpoint
    base_url = test_url.replace('.test.', '.')
    base_url = re.sub('https://.+?\@', '', base_url)

    streaming_url = "https://{0}/api/logstream/apps/{1}/instances/{2}".format(
        base_url, name, instance)
    params = {}
    params["tailLines"] = lines
    params["limitBytes"] = limit
    if since:
        params["sinceSeconds"] = since
    if follow:
        params["follow"] = True

    exceptions = []
    streaming_url += "?{}".format(parse.urlencode(params)) if params else ""
    t = Thread(target=_get_app_log, args=(
        streaming_url, "primary", primary_key, format_json, exceptions))
    t.daemon = True
    t.start()

    while t.is_alive():
        sleep(5)  # so that ctrl+c can stop the command

    if exceptions:
        raise exceptions[0]


def app_identity_assign(cmd, client, resource_group, service, name, role=None, scope=None):
    app_resource = models_20220101preview.AppResource()
    identity = models_20220101preview.ManagedIdentityProperties(type="systemassigned")
    properties = models_20220101preview.AppResourceProperties()
    resource = client.services.get(resource_group, service)
    location = resource.location

    app_resource.identity = identity
    app_resource.properties = properties
    app_resource.location = location
    client.apps.begin_update(resource_group, service, name, app_resource)
    app = client.apps.get(resource_group, service, name)
    if role:
        principal_id = app.identity.principal_id

        from azure.cli.core.commands import arm as _arm
        identity_role_id = _arm.resolve_role_id(cmd.cli_ctx, role, scope)
        assignments_client = get_mgmt_service_client(cmd.cli_ctx, ResourceType.MGMT_AUTHORIZATION).role_assignments
        RoleAssignmentCreateParameters = get_sdk(cmd.cli_ctx, ResourceType.MGMT_AUTHORIZATION,
                                                 'RoleAssignmentCreateParameters', mod='models',
                                                 operation_group='role_assignments')
        parameters = RoleAssignmentCreateParameters(role_definition_id=identity_role_id, principal_id=principal_id)
        logger.info("Creating an assignment with a role '%s' on the scope of '%s'", identity_role_id, scope)
        retry_times = 36
        assignment_name = _arm._gen_guid()
        for i in range(0, retry_times):
            try:
                assignments_client.create(scope=scope, role_assignment_name=assignment_name,
                                          parameters=parameters)
                break
            except HttpResponseError as ex:
                if 'role assignment already exists' in ex.message:
                    logger.info('Role assignment already exists')
                    break
                elif i < retry_times and ' does not exist in the directory ' in ex.message:
                    sleep(APP_CREATE_OR_UPDATE_SLEEP_INTERVAL)
                    logger.warning('Retrying role assignment creation: %s/%s', i + 1,
                                   retry_times)
                    continue
                else:
                    raise
    return app


def app_identity_remove(cmd, client, resource_group, service, name):
    app_resource = models_20220101preview.AppResource()
    identity = models_20220101preview.ManagedIdentityProperties(type="none")
    properties = models_20220101preview.AppResourceProperties()
    resource = client.services.get(resource_group, service)
    location = resource.location

    app_resource.identity = identity
    app_resource.properties = properties
    app_resource.location = location
    return client.apps.begin_update(resource_group, service, name, app_resource)


def app_identity_show(cmd, client, resource_group, service, name):
    app = client.apps.get(resource_group, service, name)
    return app.identity


def app_set_deployment(cmd, client, resource_group, service, name, deployment):
    active_deployment_collection = models_20220101preview.ActiveDeploymentCollection(
        active_deployment_names=[deployment]
    )
    return client.apps.begin_set_active_deployments(resource_group, service, name, active_deployment_collection)


def app_unset_deployment(cmd, client, resource_group, service, name):
    active_deployment_collection = models_20220101preview.ActiveDeploymentCollection(
        active_deployment_names=[]
    )
    return client.apps.begin_set_active_deployments(resource_group, service, name, active_deployment_collection)


def app_append_loaded_public_certificate(cmd, client, resource_group, service, name, certificate_name, load_trust_store):
    app_resource = client.apps.get(resource_group, service, name)
    certificate_resource = client.certificates.get(resource_group, service, certificate_name)
    certificate_resource_id = certificate_resource.id

    loaded_certificates = []
    if app_resource.properties.loaded_certificates:
        for loaded_certificate in app_resource.properties.loaded_certificates:
            loaded_certificates.append(loaded_certificate)

    for loaded_certificate in loaded_certificates:
        if loaded_certificate.resource_id == certificate_resource.id:
            raise ClientRequestError("This certificate has already been loaded.")

    loaded_certificates.append(models_20220101preview.
                               LoadedCertificate(resource_id=certificate_resource_id,
                                                 load_trust_store=load_trust_store))

    app_resource.properties.loaded_certificates = loaded_certificates
    logger.warning("[1/1] updating app '{}'".format(name))

    poller = client.apps.begin_update(
        resource_group, service, name, app_resource)
    while poller.done() is False:
        sleep(APP_CREATE_OR_UPDATE_SLEEP_INTERVAL)

    app_updated = client.apps.get(resource_group, service, name)
    return app_updated


def deployment_create(cmd, client, resource_group, service, app, name,
                      skip_clone_settings=False,
                      version=None,
                      artifact_path=None,
                      source_path=None,
                      disable_validation=None,
                      target_module=None,
                      runtime_version=None,
                      jvm_options=None,
                      main_entry=None,
                      cpu=None,
                      memory=None,
                      instance_count=None,
                      env=None,
                      disable_probe=None,
                      container_image=None,
                      container_registry=None,
                      registry_username=None,
                      registry_password=None,
                      container_command=None,
                      container_args=None,
                      no_wait=False):
    cpu = validate_cpu(cpu)
    memory = validate_memory(memory)
    logger.warning(LOG_RUNNING_PROMPT)
    deployments = _get_all_deployments(client, resource_group, service, app)
    if any(iter(x for x in deployments if x.name == name)):
        raise CLIError("Deployment " + name + " already exists")

    resource = client.services.get(resource_group, service)
    _validate_instance_count(resource.sku.tier, instance_count)

    if not skip_clone_settings:
        active_deployment = next(iter(x for x in deployments if x.properties.active), None)
        if not active_deployment:
            logger.warning("No production deployment found, use --skip-clone-settings to skip copying settings from "
                           "production deployment.")
        else:
            cpu = cpu or active_deployment.properties.deployment_settings.resource_requests.cpu
            memory = memory or active_deployment.properties.deployment_settings.resource_requests.memory
            instance_count = instance_count or active_deployment.sku.capacity
            jvm_options = jvm_options or (active_deployment.properties.source.jvm_options if hasattr(active_deployment.properties.source, 'jvm_options') else None)
            env = env or active_deployment.properties.deployment_settings.environment_variables
            if active_deployment.properties.deployment_settings.container_probe_settings is not None:
                disable_probe = disable_probe or active_deployment.properties.deployment_settings.container_probe_settings.disable_probe
    else:
        cpu = cpu or "1"
        memory = memory or "1Gi"
        instance_count = instance_count or 1

    file_type, file_path = _get_upload_local_file(runtime_version, artifact_path, source_path, container_image)
    if file_type == 'Container':
        return _app_deploy_container(client, resource_group, service, app, name,
                                     cpu,
                                     memory,
                                     instance_count,
                                     env,
                                     disable_probe,
                                     container_image,
                                     container_registry,
                                     registry_username,
                                     registry_password,
                                     container_command,
                                     container_args,
                                     no_wait)
    else:
        return _app_deploy(client, resource_group, service, app, name, version, file_path,
                           runtime_version,
                           jvm_options,
                           cpu,
                           memory,
                           instance_count,
                           env,
                           disable_probe,
                           main_entry,
                           target_module,
                           no_wait,
                           file_type)


def _validate_instance_count(sku, instance_count=None):
    if instance_count is not None:
        sku = sku.upper()
        if sku == "STANDARD":
            if instance_count > 500:
                raise CLIError(
                    "Standard SKU can have at most 500 app instances in total, but got '{}'".format(instance_count))
        if sku == "BASIC":
            if instance_count > 25:
                raise CLIError(
                    "Basic SKU can have at most 25 app instances in total, but got '{}'".format(instance_count))


def deployment_list(cmd, client, resource_group, service, app):
    return client.deployments.list(resource_group, service, app)


def deployment_generate_heap_dump(cmd, client, resource_group, service, app, app_instance, file_path, deployment=None):
    diagnostic_parameters = models_20220101preview.DiagnosticParameters(app_instance=app_instance, file_path=file_path)
    logger.info("Heap dump is triggered.")
    return client.deployments.begin_generate_heap_dump(resource_group, service, app, deployment.name, diagnostic_parameters)


def deployment_generate_thread_dump(cmd, client, resource_group, service, app, app_instance, file_path,
                                    deployment=None):
    diagnostic_parameters = models_20220101preview.DiagnosticParameters(app_instance=app_instance, file_path=file_path)
    logger.info("Thread dump is triggered.")
    return client.deployments.begin_generate_thread_dump(resource_group, service, app, deployment.name, diagnostic_parameters)


def deployment_start_jfr(cmd, client, resource_group, service, app, app_instance, file_path, duration=None,
                         deployment=None):
    diagnostic_parameters = models_20220101preview.DiagnosticParameters(app_instance=app_instance, file_path=file_path,
                                                                        duration=duration)
    logger.info("JFR is triggered.")
    return client.deployments.begin_start_jfr(resource_group, service, app, deployment.name, diagnostic_parameters)


def deployment_get(cmd, client, resource_group, service, app, name):
    return client.deployments.get(resource_group, service, app, name)


def deployment_delete(cmd, client, resource_group, service, app, name, no_wait=False):
    deployment = client.deployments.get(resource_group, service, app, name)
    if deployment.properties.active:
        logger.warning(DELETE_PRODUCTION_DEPLOYMENT_WARNING)
    return sdk_no_wait(no_wait, client.deployments.begin_delete, resource_group, service, app, name)


def is_valid_git_uri(uri):
    return uri.startswith("https://") or uri.startswith("git@")


def validate_config_server_settings(client, resource_group, name, config_server_settings):
    error_msg = "Git URI should start with \"https://\" or \"git@\""
    git_property = config_server_settings.git_property
    if git_property:
        if not is_valid_git_uri(git_property.uri):
            raise CLIError(error_msg)
        if git_property.repositories:
            for repository in git_property.repositories:
                if not is_valid_git_uri(repository.uri):
                    raise CLIError(error_msg)

    try:
        result = sdk_no_wait(False, client.begin_validate, resource_group, name, config_server_settings).result()
    except Exception as err:  # pylint: disable=broad-except
        raise CLIError("{0}. You may raise a support ticket if needed by the following link: https://docs.microsoft.com/azure/spring-cloud/spring-cloud-faq?pivots=programming-language-java#how-can-i-provide-feedback-and-report-issues".format(err))

    if not result.is_valid:
        for item in result.details or []:
            if not item.name:
                logger.error("Default repository with URI \"%s\" meets error:", item.uri)
            else:
                logger.error("Repository named \"%s\" with URI \"%s\" meets error:", item.name, item.uri)
            logger.error("\n".join(item.messages))
        raise CLIError("Config Server settings contain error.")


def config_set(cmd, client, resource_group, name, config_file, no_wait=False):
    def standardization(dic):
        new_dic = {}
        for k, v in dic.items():
            ks = k.split("-")
            ks = [seg[0].upper() + seg[1:] for seg in ks]
            k = ''.join(ks)
            k = k[0].lower() + k[1:]
            new_dic[k] = v

        if 'pattern' in new_dic and isinstance(new_dic['pattern'], str):
            new_dic['pattern'] = new_dic['pattern'].split(',')
        if 'searchPaths' in new_dic and isinstance(new_dic['searchPaths'], str):
            new_dic['searchPaths'] = new_dic['searchPaths'].split(',')
        return new_dic

    with open(config_file, 'r') as stream:
        yaml_object = yaml.safe_load(stream)
    config_property = yaml_object['spring']['cloud']['config']['server']['git']

    if 'default-label' in config_property:
        config_property['label'] = config_property['default-label']
        del config_property['default-label']

    config_property = standardization(config_property)
    repositories = []
    if 'repos' in config_property:
        for k, v in config_property['repos'].items():
            if 'default-label' in v:
                v['label'] = v['default-label']
                del v['default-label']
            v['name'] = k
            v = standardization(v)
            repositories.append(v)
        del config_property['repos']

    config_property['repositories'] = repositories
    git_property = client._deserialize('ConfigServerGitProperty', config_property)
    config_server_settings = models.ConfigServerSettings(git_property=git_property)
    config_server_properties = models.ConfigServerProperties(config_server=config_server_settings)

    logger.warning("[1/2] Validating config server settings")
    validate_config_server_settings(client, resource_group, name, config_server_settings)
    logger.warning("[2/2] Updating config server settings, (this operation can take a while to complete)")

    config_server_resource = models.ConfigServerResource(properties=config_server_properties)
    return sdk_no_wait(no_wait, client.begin_update_put, resource_group, name, config_server_resource)


def config_get(cmd, client, resource_group, name):
    config_server_resource = client.get(resource_group, name)

    if not config_server_resource.properties.config_server:
        raise CLIError("Config server not set.")
    return config_server_resource


def config_delete(cmd, client, resource_group, name):
    config_server_properties = models.ConfigServerProperties()
    config_server_resource = models.ConfigServerResource(properties=config_server_properties)
    return client.begin_update_put(resource_group, name, config_server_resource)


def config_git_set(cmd, client, resource_group, name, uri,
                   label=None,
                   search_paths=None,
                   username=None,
                   password=None,
                   host_key=None,
                   host_key_algorithm=None,
                   private_key=None,
                   strict_host_key_checking=None):
    git_property = models.ConfigServerGitProperty(uri=uri)

    if search_paths:
        search_paths = search_paths.split(",")

    git_property.label = label
    git_property.search_paths = search_paths
    git_property.username = username
    git_property.password = password
    git_property.host_key = host_key
    git_property.host_key_algorithm = host_key_algorithm
    git_property.private_key = private_key
    git_property.strict_host_key_checking = strict_host_key_checking

    config_server_settings = models.ConfigServerSettings(git_property=git_property)
    config_server_properties = models.ConfigServerProperties(config_server=config_server_settings)

    logger.warning("[1/2] Validating config server settings")
    validate_config_server_settings(client, resource_group, name, config_server_settings)

    logger.warning("[2/2] Updating config server settings, (this operation can take a while to complete)")
    config_server_resource = models.ConfigServerResource(properties=config_server_properties)
    return cached_put(cmd, client.begin_update_put, config_server_resource, resource_group, name).result()


def config_repo_add(cmd, client, resource_group, name, uri, repo_name,
                    pattern=None,
                    label=None,
                    search_paths=None,
                    username=None,
                    password=None,
                    host_key=None,
                    host_key_algorithm=None,
                    private_key=None,
                    strict_host_key_checking=None):
    config_server_resource = client.get(resource_group, name)
    config_server = config_server_resource.properties.config_server
    git_property = models.ConfigServerGitProperty(uri=uri) if not config_server else config_server.git_property

    if search_paths:
        search_paths = search_paths.split(",")

    if pattern:
        pattern = pattern.split(",")

    if git_property.repositories:
        repos = [repo for repo in git_property.repositories if repo.name == repo_name]
        if repos:
            raise CLIError("Repo '{}' already exists.".format(repo_name))
    else:
        git_property.repositories = []

    repository = models.GitPatternRepository(
        uri=uri,
        name=repo_name,
        pattern=pattern,
        label=label,
        search_paths=search_paths,
        username=username,
        password=password,
        host_key=host_key,
        host_key_algorithm=host_key_algorithm,
        private_key=private_key,
        strict_host_key_checking=strict_host_key_checking)

    git_property.repositories.append(repository)
    config_server_settings = models.ConfigServerSettings(git_property=git_property)
    config_server_properties = models.ConfigServerProperties(
        config_server=config_server_settings)

    logger.warning("[1/2] Validating config server settings")
    validate_config_server_settings(client, resource_group, name, config_server_settings)

    logger.warning("[2/2] Adding config server settings repo, (this operation can take a while to complete)")
    config_server_resource = models.ConfigServerResource(properties=config_server_properties)
    return cached_put(cmd, client.begin_update_patch, config_server_resource, resource_group, name).result()


def config_repo_delete(cmd, client, resource_group, name, repo_name):
    config_server_resource = client.get(resource_group, name)
    config_server = config_server_resource.properties.config_server
    if not config_server or not config_server.git_property or not config_server.git_property.repositories:
        raise CLIError("Repo '{}' not found.".format(repo_name))

    git_property = config_server.git_property
    repository = [repo for repo in git_property.repositories if repo.name == repo_name]
    if not repository:
        raise CLIError("Repo '{}' not found.".format(repo_name))

    git_property.repositories.remove(repository[0])

    config_server_settings = models.ConfigServerSettings(git_property=git_property)
    config_server_properties = models.ConfigServerProperties(
        config_server=config_server_settings)

    logger.warning("[1/2] Validating config server settings")
    validate_config_server_settings(client, resource_group, name, config_server_settings)

    logger.warning("[2/2] Deleting config server settings repo, (this operation can take a while to complete)")
    config_server_resource = models.ConfigServerResource(properties=config_server_properties)
    return cached_put(cmd, client.begin_update_patch, config_server_resource, resource_group, name).result()


def config_repo_update(cmd, client, resource_group, name, repo_name,
                       uri=None,
                       pattern=None,
                       label=None,
                       search_paths=None,
                       username=None,
                       password=None,
                       host_key=None,
                       host_key_algorithm=None,
                       private_key=None,
                       strict_host_key_checking=None):
    config_server_resource = client.get(resource_group, name)
    config_server = config_server_resource.properties.config_server
    if not config_server or not config_server.git_property or not config_server.git_property.repositories:
        raise CLIError("Repo '{}' not found.".format(repo_name))
    git_property = config_server.git_property
    repository = [repo for repo in git_property.repositories if repo.name == repo_name]
    if not repository:
        raise CLIError("Repo '{}' not found.".format(repo_name))

    if search_paths:
        search_paths = search_paths.split(",")

    if pattern:
        pattern = pattern.split(",")

    old_repository = repository[0]
    git_property.repositories.remove(old_repository)

    repository = models.GitPatternRepository(name=old_repository.name, uri=uri or old_repository.uri)
    repository.pattern = pattern or old_repository.pattern
    repository.label = label or old_repository.label
    repository.search_paths = search_paths or old_repository.search_paths
    repository.username = username or old_repository.username
    repository.password = password or old_repository.password
    repository.host_key = host_key or old_repository.host_key
    repository.host_key_algorithm = host_key_algorithm or old_repository.host_key_algorithm
    repository.private_key = private_key or old_repository.private_key
    repository.strict_host_key_checking = strict_host_key_checking or old_repository.strict_host_key_checking

    git_property.repositories.append(repository)

    config_server_settings = models.ConfigServerSettings(git_property=git_property)
    config_server_properties = models.ConfigServerProperties(config_server=config_server_settings)

    logger.warning("[1/2] Validating config server settings")
    validate_config_server_settings(client, resource_group, name, config_server_settings)

    logger.warning("[2/2] Updating config server settings repo, (this operation can take a while to complete)")
    config_server_resource = models.ConfigServerResource(properties=config_server_properties)
    return cached_put(cmd, client.begin_update_patch, config_server_resource, resource_group, name).result()


def config_repo_list(cmd, client, resource_group, name):
    config_server_resource = client.get(resource_group, name)
    config_server = config_server_resource.properties.config_server

    if not config_server or not config_server.git_property or not config_server.git_property.repositories:
        raise CLIError("Repos not found.")

    return config_server.git_property.repositories


def binding_list(cmd, client, resource_group, service, app):
    return client.bindings.list(resource_group, service, app)


def binding_get(cmd, client, resource_group, service, app, name):
    return client.bindings.get(resource_group, service, app, name)


def binding_remove(cmd, client, resource_group, service, app, name):
    return client.bindings.begin_delete(resource_group, service, app, name)


def binding_cosmos_add(cmd, client, resource_group, service, app, name,
                       resource_id,
                       api_type,
                       database_name=None,
                       key_space=None,
                       collection_name=None):
    resource_id_dict = parse_resource_id(resource_id)
    resource_type = resource_id_dict['resource_type']
    resource_name = resource_id_dict['resource_name']
    binding_parameters = {}
    binding_parameters['apiType'] = api_type
    if database_name:
        binding_parameters['databaseName'] = database_name
    if key_space:
        binding_parameters['keySpace'] = key_space
    if collection_name:
        binding_parameters['collectionName'] = collection_name

    try:
        primary_key = _get_cosmosdb_primary_key(cmd.cli_ctx, resource_id)
    except:
        raise CLIError(
            "Couldn't get cosmosdb {}'s primary key".format(resource_name))

    properties = models.BindingResourceProperties(
        resource_name=resource_name,
        resource_type=resource_type,
        resource_id=resource_id,
        key=primary_key,
        binding_parameters=binding_parameters
    )
    binding_resource = models.BindingResource(properties=properties)
    return client.bindings.begin_create_or_update(resource_group, service, app, name, binding_resource)


def binding_cosmos_update(cmd, client, resource_group, service, app, name,
                          database_name=None,
                          key_space=None,
                          collection_name=None):
    binding = client.bindings.get(resource_group, service, app, name).properties
    resource_id = binding.resource_id
    resource_name = binding.resource_name
    binding_parameters = {}
    binding_parameters['databaseName'] = database_name
    binding_parameters['keySpace'] = key_space
    binding_parameters['collectionName'] = collection_name

    try:
        primary_key = _get_cosmosdb_primary_key(cmd.cli_ctx, resource_id)
    except:
        raise CLIError(
            "Couldn't get cosmosdb {}'s primary key".format(resource_name))

    properties = models.BindingResourceProperties(
        key=primary_key,
        binding_parameters=binding_parameters
    )
    binding_resource = models.BindingResource(properties=properties)
    return client.bindings.begin_update(resource_group, service, app, name, binding_resource)


def binding_mysql_add(cmd, client, resource_group, service, app, name,
                      resource_id,
                      key,
                      username,
                      database_name):
    resource_id_dict = parse_resource_id(resource_id)
    resource_type = resource_id_dict['resource_type']
    resource_name = resource_id_dict['resource_name']
    binding_parameters = {}
    binding_parameters['username'] = username
    binding_parameters['databaseName'] = database_name

    properties = models.BindingResourceProperties(
        resource_name=resource_name,
        resource_type=resource_type,
        resource_id=resource_id,
        key=key,
        binding_parameters=binding_parameters
    )
    binding_resource = models.BindingResource(properties=properties)
    return client.bindings.begin_create_or_update(resource_group, service, app, name, binding_resource)


def binding_mysql_update(cmd, client, resource_group, service, app, name,
                         key=None,
                         username=None,
                         database_name=None):
    binding_parameters = {}
    binding_parameters['username'] = username
    binding_parameters['databaseName'] = database_name

    properties = models.BindingResourceProperties(
        key=key,
        binding_parameters=binding_parameters
    )
    binding_resource = models.BindingResource(properties=properties)
    return client.bindings.begin_update(resource_group, service, app, name, binding_resource)


def binding_redis_add(cmd, client, resource_group, service, app, name,
                      resource_id,
                      disable_ssl=None):
    use_ssl = not disable_ssl
    resource_id_dict = parse_resource_id(resource_id)
    resource_type = resource_id_dict['resource_type']
    resource_name = resource_id_dict['resource_name']
    binding_parameters = {}
    binding_parameters['useSsl'] = use_ssl
    primary_key = None
    try:
        primary_key = _get_redis_primary_key(cmd.cli_ctx, resource_id)
    except:
        raise CLIError(
            "Couldn't get redis {}'s primary key".format(resource_name))

    properties = models.BindingResourceProperties(
        resource_name=resource_name,
        resource_type=resource_type,
        resource_id=resource_id,
        key=primary_key,
        binding_parameters=binding_parameters
    )
    binding_resource = models.BindingResource(properties=properties)
    return client.bindings.begin_create_or_update(resource_group, service, app, name, binding_resource)


def binding_redis_update(cmd, client, resource_group, service, app, name,
                         disable_ssl=None):
    binding = client.bindings.get(resource_group, service, app, name).properties
    resource_id = binding.resource_id
    resource_name = binding.resource_name
    binding_parameters = {}
    binding_parameters['useSsl'] = not disable_ssl

    primary_key = None
    try:
        primary_key = _get_redis_primary_key(cmd.cli_ctx, resource_id)
    except:
        raise CLIError(
            "Couldn't get redis {}'s primary key".format(resource_name))

    properties = models.BindingResourceProperties(
        key=primary_key,
        binding_parameters=binding_parameters
    )
    binding_resource = models.BindingResource(properties=properties)
    return client.bindings.begin_update(resource_group, service, app, name, binding_resource)


def _get_cosmosdb_primary_key(cli_ctx, resource_id):
    resource_id_dict = parse_resource_id(resource_id)
    cosmosdb_client = get_mgmt_service_client(cli_ctx, CosmosDBManagementClient)
    keys = cosmosdb_client.database_accounts.list_keys(resource_id_dict['resource_group'],
                                                       resource_id_dict['resource_name'])
    return keys.primary_master_key


def _get_redis_primary_key(cli_ctx, resource_id):
    resource_id_dict = parse_resource_id(resource_id)
    redis_client = get_mgmt_service_client(cli_ctx, RedisManagementClient)
    keys = redis_client.redis.list_keys(resource_id_dict['resource_group'], resource_id_dict['resource_name'])
    return keys.primary_key


def _get_all_deployments(client, resource_group, service, app):
    deployments_resource = client.deployments.list(
        resource_group, service, app)
    return [x for x in deployments_resource]


def _get_all_apps(client, resource_group, service):
    apps = []
    apps_resource = client.apps.list(resource_group, service)
    apps = list(apps_resource)
    apps = (app.name for app in apps)
    return apps


# pylint: disable=too-many-locals, no-member
def _app_deploy(client, resource_group, service, app, name, version, path, runtime_version, jvm_options, cpu, memory,
                instance_count,
                env,
                disable_probe=None,
                main_entry=None,
                target_module=None,
                no_wait=False,
                file_type=None,
                update=False):
    if file_type is None:
        # update means command is az spring-cloud app deploy xxx
        if update:
            raise RequiredArgumentMissingError(
                "One of the following arguments are required: '--artifact-path' or '--source-path'")
        # if command is az spring-cloud app deployment create xxx, create default deployment
        else:
            logger.warning(
                "Creating default deployment without artifact/source folder. Please specify the --artifact-path/--source-path argument explicitly if needed.")
            default_deployment_resource = _default_deployment_resource_builder(cpu, memory, env, jvm_options,
                                                                               runtime_version, instance_count, disable_probe)
            return sdk_no_wait(no_wait, client.deployments.begin_create_or_update,
                               resource_group, service, app, name, default_deployment_resource)
    upload_url = None
    relative_path = None
    logger.warning("file_type is {}".format(file_type))
    logger.warning("[1/3] Requesting for upload URL")
    try:
        response = client.apps.get_resource_upload_url(resource_group, service, app)
        upload_url = response.upload_url
        relative_path = response.relative_path
    except (AttributeError, HttpResponseError) as e:
        raise CLIError(
            "Failed to get a SAS URL to upload context. Error: {}".format(e.message))

    resource_requests = None
    if cpu is not None or memory is not None:
        resource_requests = models_20220101preview.ResourceRequests(cpu=cpu, memory=memory)

    container_probe_settings = None
    if disable_probe is not None:
        container_probe_settings = models_20220101preview.ContainerProbeSettings(disable_probe=disable_probe)

    deployment_settings = models_20220101preview.DeploymentSettings(
        resource_requests=resource_requests,
        environment_variables=env,
        container_probe_settings=container_probe_settings)
    sku = models_20220101preview.Sku(name="S0", tier="STANDARD", capacity=instance_count)
    user_source_info = _format_user_source(file_type,
                                           relative_path,
                                           artifact_selector=target_module,
                                           jvm_options=jvm_options,
                                           runtime_version=runtime_version,
                                           main_entry=main_entry,
                                           version=version)
    properties = models_20220101preview.DeploymentResourceProperties(
        deployment_settings=deployment_settings,
        source=user_source_info)
    # upload file
    if not upload_url:
        raise CLIError("Failed to get a SAS URL to upload context.")
    account_name, endpoint_suffix, share_name, relative_name, sas_token = get_azure_files_info(upload_url)
    logger.warning("[2/3] Uploading package to blob")
    file_service = FileService(account_name, sas_token=sas_token, endpoint_suffix=endpoint_suffix)
    file_service.create_file_from_path(share_name, None, relative_name, path)

    if file_type == "Source" and not no_wait:
        def get_log_url():
            try:
                log_file_url_response = client.deployments.get_log_file_url(
                    resource_group_name=resource_group,
                    service_name=service,
                    app_name=app,
                    deployment_name=name)
                if not log_file_url_response:
                    return None
                return log_file_url_response.url
            except HttpResponseError:
                return None

        def get_logs_loop():
            log_url = None
            while not log_url or log_url == old_log_url:
                log_url = get_log_url()
                sleep(10)

            logger.warning("Trying to fetch build logs")
            stream_logs(client.deployments, resource_group, service,
                        app, name, logger_level_func=print)

        old_log_url = get_log_url()

        timer = Timer(3, get_logs_loop)
        timer.daemon = True
        timer.start()

    # create deployment
    logger.warning(
        "[3/3] Updating deployment in app '{}' (this operation can take a while to complete)".format(app))
    deployment_resource = models.DeploymentResource(properties=properties, sku=sku)
    if update:
        return sdk_no_wait(no_wait, client.deployments.begin_update,
                           resource_group, service, app, name, deployment_resource)

    return sdk_no_wait(no_wait, client.deployments.begin_create_or_update,
                       resource_group, service, app, name, deployment_resource)


# pylint: disable=too-many-locals, no-member
def _app_deploy_container(client, resource_group, service, app, name, cpu, memory,
                          instance_count,
                          env,
                          disable_probe,
                          container_image,
                          container_registry,
                          registry_username,
                          registry_password,
                          container_command,
                          container_args,
                          no_wait=False,
                          update=False):
    resource_requests = None
    if cpu is not None or memory is not None:
        resource_requests = models_20220101preview.ResourceRequests(cpu=cpu, memory=memory)
    if container_command is not None:
        container_command = shlex.split(container_command)
    if container_args is not None:
        container_args = shlex.split(container_args)

    container_probe_settings = None
    if disable_probe is not None:
        container_probe_settings = models_20220101preview.ContainerProbeSettings(disable_probe=disable_probe)

    deployment_settings = models_20220101preview.DeploymentSettings(
        resource_requests=resource_requests,
        environment_variables=env,
        container_probe_settings=container_probe_settings)
    sku = models_20220101preview.Sku(name="S0", tier="STANDARD", capacity=instance_count)
    image_registry_credential = models_20220101preview.ImageRegistryCredential(
        username=registry_username,
        password=registry_password    # [SuppressMessage("Microsoft.Security", "CS001:SecretInline", Justification="false positive")]
    ) if registry_username is not None and registry_password is not None else None
    custom_container = models_20220101preview.CustomContainer(
        server=container_registry,
        container_image=container_image,
        command=container_command,
        args=container_args,
        image_registry_credential=image_registry_credential,
    )
    user_source_info = models_20220101preview.CustomContainerUserSourceInfo(
        custom_container=custom_container)
    properties = models_20220101preview.DeploymentResourceProperties(
        deployment_settings=deployment_settings,
        source=user_source_info)

    # create deployment
    logger.warning(
        "Updating deployment in app '{}' (this operation can take a while to complete)".format(app))
    deployment_resource = models_20220101preview.DeploymentResource(properties=properties, sku=sku)
    if update:
        return sdk_no_wait(no_wait, client.deployments.begin_update,
                           resource_group, service, app, name, deployment_resource)

    return sdk_no_wait(no_wait, client.deployments.begin_create_or_update,
                       resource_group, service, app, name, deployment_resource)


# pylint: disable=bare-except, too-many-statements
def _get_app_log(url, user_name, password, format_json, exceptions):
    logger_seg_regex = re.compile(r'([^\.])[^\.]+\.')

    def build_log_shortener(length):
        if length <= 0:
            raise InvalidArgumentValueError('Logger length in `logger{length}` should be positive')

        def shortener(record):
            '''
            Try shorten the logger property to the specified length before feeding it to the formatter.
            '''
            logger_name = record.get('logger', None)
            if logger_name is None:
                return record

            # first, try to shorten the package name to one letter, e.g.,
            #     org.springframework.cloud.netflix.eureka.config.DiscoveryClientOptionalArgsConfiguration
            # to: o.s.c.n.e.c.DiscoveryClientOptionalArgsConfiguration
            while len(logger_name) > length:
                logger_name, count = logger_seg_regex.subn(r'\1.', logger_name, 1)
                if count < 1:
                    break

            # then, cut off the leading packages if necessary
            logger_name = logger_name[-length:]
            record['logger'] = logger_name
            return record

        return shortener

    def build_formatter():
        '''
        Build the log line formatter based on the format_json argument.
        '''
        nonlocal format_json

        def identity(o):
            return o

        if format_json is None or len(format_json) == 0:
            return identity

        logger_regex = re.compile(r'\blogger\{(\d+)\}')
        match = logger_regex.search(format_json)
        pre_processor = identity
        if match:
            length = int(match[1])
            pre_processor = build_log_shortener(length)
            format_json = logger_regex.sub('logger', format_json, 1)

        first_exception = True

        def format_line(line):
            nonlocal first_exception
            try:
                log_record = json.loads(line)
                # Add n=\n so that in Windows CMD it's easy to specify customized format with line ending
                # e.g., "{timestamp} {message}{n}"
                # (Windows CMD does not escape \n in string literal.)
                return format_json.format_map(pre_processor(defaultdict(str, n="\n", **log_record)))
            except:
                if first_exception:
                    # enable this format error logging only with --verbose
                    logger.info("Failed to format log line '{}'".format(line), exc_info=sys.exc_info())
                    first_exception = False
                return line

        return format_line

    def iter_lines(response, limit=2 ** 20):
        '''
        Returns a line iterator from the response content. If no line ending was found and the buffered content size is
        larger than the limit, the buffer will be yielded directly.
        '''
        buffer = []
        total = 0
        for content in response.iter_content(chunk_size=None):
            if not content:
                if len(buffer) > 0:
                    yield b''.join(buffer)
                break

            start = 0
            while start < len(content):
                line_end = content.find(b'\n', start)
                should_print = False
                if line_end < 0:
                    next = (content if start == 0 else content[start:])
                    buffer.append(next)
                    total += len(next)
                    start = len(content)
                    should_print = total >= limit
                else:
                    buffer.append(content[start:line_end + 1])
                    start = line_end + 1
                    should_print = True

                if should_print:
                    yield b''.join(buffer)
                    buffer.clear()
                    total = 0

    with requests.get(url, stream=True, auth=HTTPBasicAuth(user_name, password)) as response:
        try:
            if response.status_code != 200:
                raise CLIError("Failed to connect to the server with status code '{}' and reason '{}'".format(
                    response.status_code, response.reason))
            std_encoding = sys.stdout.encoding

            formatter = build_formatter()

            for line in iter_lines(response):
                decoded = (line.decode(encoding='utf-8', errors='replace')
                           .encode(std_encoding, errors='replace')
                           .decode(std_encoding, errors='replace'))
                print(formatter(decoded), end='')

        except CLIError as e:
            exceptions.append(e)


def storage_callback(pipeline_response, deserialized, headers):
    return models_20220101preview.StorageResource.deserialize(json.loads(pipeline_response.http_response.text()))


def storage_add(client, resource_group, service, name, storage_type, account_name, account_key):
    properties = None
    if storage_type == 'StorageAccount':
        properties = models_20220101preview.StorageAccount(
            storage_type=storage_type,
            account_name=account_name,
            account_key=account_key)

    return client.storages.begin_create_or_update(
        resource_group_name=resource_group,
        service_name=service,
        storage_name=name,
        storage_resource=models_20220101preview.StorageResource(properties=properties),
        cls=storage_callback)


def storage_get(client, resource_group, service, name):
    return client.storages.get(resource_group, service, name)


def storage_list(client, resource_group, service):
    return client.storages.list(resource_group, service)


def storage_remove(client, resource_group, service, name):
    client.storages.get(resource_group, service, name)
    return client.storages.begin_delete(resource_group, service, name)


def storage_update(client, resource_group, service, name, storage_type, account_name, account_key):
    properties = None
    if storage_type == 'StorageAccount':
        properties = models_20220101preview.StorageAccount(
            storage_type=storage_type,
            account_name=account_name,
            account_key=account_key)

    return client.storages.begin_create_or_update(
        resource_group_name=resource_group,
        service_name=service,
        storage_name=name,
        storage_resource=models_20220101preview.StorageResource(properties=properties),
        cls=storage_callback)


def storage_list_persistent_storage(client, resource_group, service, name):
    apps = list(client.apps.list(resource_group, service))

    storage_resource = client.storages.get(resource_group, service, name)
    storage_id = storage_resource.id
    reference_apps = []

    for app in apps:
        for custom_persistent_disk in app.properties.custom_persistent_disks or []:
            if custom_persistent_disk.storage_id == storage_id:
                reference_apps.append(app)
                break
    return reference_apps


def certificate_add(cmd, client, resource_group, service, name, only_public_cert=None,
                    vault_uri=None, vault_certificate_name=None, public_certificate_file=None):
    if vault_uri is None and public_certificate_file is None:
        raise InvalidArgumentValueError("One of --vault-uri and --public-certificate-file should be provided")
    if vault_uri is not None and public_certificate_file is not None:
        raise InvalidArgumentValueError("--vault-uri and --public-certificate-file could not be provided at the same time")
    if vault_uri is not None:
        if vault_certificate_name is None:
            raise InvalidArgumentValueError("--vault-certificate-name should be provided for Key Vault Certificate")

    if vault_uri is not None:
        if only_public_cert is None:
            only_public_cert = False
        properties = models_20220101preview.KeyVaultCertificateProperties(
            type="KeyVaultCertificate",
            vault_uri=vault_uri,
            key_vault_cert_name=vault_certificate_name,
            exclude_private_key=only_public_cert
        )
    else:
        if os.path.exists(public_certificate_file):
            try:
                with open(public_certificate_file, 'rb') as input_file:
                    logger.debug("attempting to read file %s as binary", public_certificate_file)
                    content = base64.b64encode(input_file.read()).decode("utf-8")
            except Exception:
                raise FileOperationError('Failed to decode file {} - unknown decoding'.format(public_certificate_file))
        else:
            raise FileOperationError("public_certificate_file {} could not be found".format(public_certificate_file))
        properties = models_20220101preview.ContentCertificateProperties(
            type="ContentCertificate",
            content=content
        )
    certificate_resource = models_20220101preview.CertificateResource(properties=properties)

    def callback(pipeline_response, deserialized, headers):
        return models_20220101preview.CertificateResource.deserialize(json.loads(pipeline_response.http_response.text()))

    return client.certificates.begin_create_or_update(
        resource_group_name=resource_group,
        service_name=service,
        certificate_name=name,
        certificate_resource=certificate_resource,
        cls=callback
    )


def certificate_show(cmd, client, resource_group, service, name):
    return client.certificates.get(resource_group, service, name)


def certificate_list(cmd, client, resource_group, service, certificate_type=None):
    certificates = list(client.certificates.list(resource_group, service))
    certificates_to_list = []
    if certificate_type is None:
        certificates_to_list = certificates
    elif certificate_type == 'KeyVaultCertificate':
        for certificate in certificates:
            if certificate.properties.type == 'KeyVaultCertificate':
                certificates_to_list.append(certificate)
    elif certificate_type == 'ContentCertificate':
        for certificate in certificates:
            if certificate.properties.type == 'ContentCertificate':
                certificates_to_list.append(certificate)
    return certificates_to_list


def certificate_remove(cmd, client, resource_group, service, name):
    client.certificates.get(resource_group, service, name)
    return client.certificates.begin_delete(resource_group, service, name)


def certificate_list_reference_app(cmd, client, resource_group, service, name):
    apps = list(client.apps.list(resource_group, service))
    reference_apps = []
    certificate_resource = client.certificates.get(resource_group, service, name)
    certificate_resource_id = certificate_resource.id
    for app in apps:
        for load_certificate in app.properties.loaded_certificates or []:
            if load_certificate.resource_id == certificate_resource_id:
                reference_apps.append(app)
                break
    return reference_apps


def domain_bind(cmd, client, resource_group, service, app,
                domain_name,
                certificate=None,
                enable_end_to_end_tls=None):
    properties = models.CustomDomainProperties()
    if certificate is not None:
        certificate_response = client.certificates.get(resource_group, service, certificate)
        properties = models.CustomDomainProperties(
            thumbprint=certificate_response.properties.thumbprint,
            cert_name=certificate
        )
    if enable_end_to_end_tls is not None:
        _update_app_e2e_tls(cmd, client, resource_group, service, app, enable_end_to_end_tls)

    custom_domain_resource = models.CustomDomainResource(properties=properties)
    return client.custom_domains.begin_create_or_update(resource_group, service, app,
                                                        domain_name, custom_domain_resource)


def _update_app_e2e_tls(cmd, client, resource_group, service, app, enable_end_to_end_tls):
    resource = client.services.get(resource_group, service)
    location = resource.location

    properties = models_20220101preview.AppResourceProperties(enable_end_to_end_tls=enable_end_to_end_tls)
    app_resource = models_20220101preview.AppResource()
    app_resource.properties = properties
    app_resource.location = location

    logger.warning("Set end to end tls for app '{}'".format(app))
    poller = client.apps.begin_update(
        resource_group, service, app, app_resource)
    return poller.result()


def domain_show(cmd, client, resource_group, service, app, domain_name):
    return client.custom_domains.get(resource_group, service, app, domain_name)


def domain_list(cmd, client, resource_group, service, app):
    return client.custom_domains.list(resource_group, service, app)


def domain_update(cmd, client, resource_group, service, app,
                  domain_name,
                  certificate=None,
                  enable_end_to_end_tls=None):
    properties = models.CustomDomainProperties()
    if certificate is not None:
        certificate_response = client.certificates.get(resource_group, service, certificate)
        properties = models.CustomDomainProperties(
            thumbprint=certificate_response.properties.thumbprint,
            cert_name=certificate
        )
    if enable_end_to_end_tls is not None:
        _update_app_e2e_tls(cmd, client, resource_group, service, app, enable_end_to_end_tls)

    custom_domain_resource = models.CustomDomainResource(properties=properties)
    return client.custom_domains.begin_create_or_update(resource_group, service, app,
                                                        domain_name, custom_domain_resource)


def domain_unbind(cmd, client, resource_group, service, app, domain_name):
    client.custom_domains.get(resource_group, service, app, domain_name)
    return client.custom_domains.begin_delete(resource_group, service, app, domain_name)


def get_app_insights_connection_string(cli_ctx, resource_group, name):
    appinsights_client = get_mgmt_service_client(cli_ctx, ApplicationInsightsManagementClient)
    appinsights = appinsights_client.components.get(resource_group, name)
    if appinsights is None or appinsights.connection_string is None:
        raise ResourceNotFoundError("App Insights {} under resource group {} was not found."
                                    .format(name, resource_group))
    return appinsights.connection_string


def update_java_agent_config(cmd, resource_group, service_name, location,
                             app_insights_key, app_insights, sampling_rate):
    """
    :param sampling_rate: None safe, backend will use default value.
    """
    create_app_insights = False
    monitoring_setting_properties = None

    if app_insights_key or app_insights:
        monitoring_setting_properties = _get_monitoring_setting(cmd, resource_group, app_insights_key, app_insights)
    else:
        create_app_insights = True

    if create_app_insights is True:
        try:
            created_app_insights = try_create_application_insights(cmd, resource_group, service_name, location)
            if created_app_insights:
                monitoring_setting_properties = models_20201101preview.MonitoringSettingProperties(
                    trace_enabled=True, app_insights_instrumentation_key=created_app_insights.connection_string)
        except Exception:  # pylint: disable=broad-except
            logger.warning(
                'Error while trying to create and configure an Application Insights for the Azure Spring Cloud. '
                'Please use the Azure Portal to create and configure the Application Insights, if needed.')
            return None
    if monitoring_setting_properties:
        monitoring_setting_properties.app_insights_sampling_rate = sampling_rate
    return monitoring_setting_properties


def _get_monitoring_setting(cmd, resource_group, app_insights_key, app_insights):
    monitoring_setting_properties = None
    if app_insights_key:
        monitoring_setting_properties = models_20201101preview.MonitoringSettingProperties(
            trace_enabled=True,
            app_insights_instrumentation_key=app_insights_key)
    elif app_insights:
        connection_string = _get_connection_string_from_app_insights(cmd, resource_group, app_insights)
        monitoring_setting_properties = models_20201101preview.MonitoringSettingProperties(
            trace_enabled=True,
            app_insights_instrumentation_key=connection_string)
    return monitoring_setting_properties


def _get_connection_string_from_app_insights(cmd, resource_group, app_insights):
    """Get connection string from:
    1) application insights name
    2) application insights resource id
    """
    if is_valid_resource_id(app_insights):
        resource_id_dict = parse_resource_id(app_insights)
        connection_string = get_app_insights_connection_string(
            cmd.cli_ctx, resource_id_dict['resource_group'], resource_id_dict['resource_name'])
    else:
        connection_string = get_app_insights_connection_string(cmd.cli_ctx, resource_group, app_insights)
    if not connection_string:
        raise InvalidArgumentValueError(
            "Cannot find Connection string from application insights:{}".format(app_insights))
    return connection_string


def try_create_application_insights(cmd, resource_group, name, location):
    creation_failed_warn = 'Unable to create the Application Insights for the Azure Spring Cloud. ' \
                           'Please use the Azure Portal to manually create and configure the Application Insights, ' \
                           'if needed.'

    ai_resource_group_name = resource_group
    ai_name = name
    ai_location = location

    app_insights_client = get_mgmt_service_client(cmd.cli_ctx, ApplicationInsightsManagementClient)
    ai_properties = {
        "name": ai_name,
        "location": ai_location,
        "kind": "web",
        "properties": {
            "Application_Type": "web"
        }
    }
    appinsights = app_insights_client.components.create_or_update(ai_resource_group_name, ai_name, ai_properties)
    if appinsights is None or appinsights.connection_string is None:
        logger.warning(creation_failed_warn)
        return None

    portal_url = get_portal_uri(cmd.cli_ctx)
    # We make this success message as a warning to no interfere with regular JSON output in stdout
    logger.warning('Application Insights \"%s\" was created for this Azure Spring Cloud. '
                   'You can visit %s/#resource%s/overview to view your '
                   'Application Insights component', appinsights.name, portal_url, appinsights.id)

    return appinsights


def app_insights_update(cmd, client, resource_group, name,
                        app_insights_key=None, app_insights=None, sampling_rate=None,
                        disable=None, no_wait=False):
    """
    :param app_insights_key: Connection string or Instrumentation key
    :param sampling_rate: float from 0.0 to 100.0, both included
    """
    if disable:
        monitoring_setting_properties = models_20201101preview.MonitoringSettingProperties(trace_enabled=False)
    else:
        monitoring_setting_properties = client.monitoring_settings.get(resource_group, name).properties
        if not monitoring_setting_properties.app_insights_instrumentation_key \
                and not app_insights_key \
                and not app_insights:
            InvalidArgumentValueError("Can't update application insights without connecting to Application Insights. "
                                      "Please provide '--app-insights' or '--app-insights-key'.")
        if app_insights_key:
            connection_string = app_insights_key
        elif app_insights:
            if is_valid_resource_id(app_insights):
                resource_id_dict = parse_resource_id(app_insights)
                connection_string = get_app_insights_connection_string(
                    cmd.cli_ctx, resource_id_dict['resource_group'], resource_id_dict['resource_name'])
            else:
                connection_string = get_app_insights_connection_string(cmd.cli_ctx, resource_group, app_insights)
        else:
            connection_string = monitoring_setting_properties.app_insights_instrumentation_key
        if sampling_rate is not None:
            monitoring_setting_properties = models_20201101preview.MonitoringSettingProperties(
                trace_enabled=True,
                app_insights_instrumentation_key=connection_string,
                app_insights_sampling_rate=sampling_rate)
        elif monitoring_setting_properties.app_insights_sampling_rate is not None:
            monitoring_setting_properties = models_20201101preview.MonitoringSettingProperties(
                trace_enabled=True,
                app_insights_instrumentation_key=connection_string,
                app_insights_sampling_rate=monitoring_setting_properties.app_insights_sampling_rate)
    if monitoring_setting_properties is not None:
        monitoring_setting_resource = models.MonitoringSettingResource(properties=monitoring_setting_properties)
        sdk_no_wait(no_wait, client.monitoring_settings.begin_update_put,
                    resource_group_name=resource_group, service_name=name,
                    monitoring_setting_resource=monitoring_setting_resource)


def app_insights_show(cmd, client, resource_group, name, no_wait=False):
    monitoring_setting_properties = client.monitoring_settings.get(resource_group, name).properties
    if not monitoring_setting_properties:
        raise CLIError("Application Insights not set.")
    return monitoring_setting_properties<|MERGE_RESOLUTION|>--- conflicted
+++ resolved
@@ -64,11 +64,7 @@
                         service_runtime_network_resource_group=None, app_network_resource_group=None,
                         app_insights_key=None, app_insights=None, sampling_rate=None,
                         disable_app_insights=None, enable_java_agent=None,
-<<<<<<< HEAD
-                        sku='Standard', tags=None, zone_redundant=False, no_wait=False):
-=======
-                        sku=None, tags=None, no_wait=False):
->>>>>>> 56a983bc
+                        sku=None, tags=None, zone_redundant=False, no_wait=False):
     """
     Note: This is the command for create Spring-Cloud Standard and Basic tier. Refer tier_routing_spring_cloud.py for
     the command definition. And _enteprise.py for Spring-Cloud Enterprise tier creation.
@@ -113,14 +109,9 @@
             app_network_resource_group=app_network_resource_group,
             service_runtime_network_resource_group=service_runtime_network_resource_group
         )
+
     properties.zone_redundant=zone_redundant
-    full_sku = models_20220101preview.Sku(name=_get_sku_name(sku), tier=sku)
-
-<<<<<<< HEAD
-    resource = models_20220101preview.ServiceResource(location=location, sku=full_sku, properties=properties, tags=tags)
-=======
-    resource = models.ServiceResource(location=location, sku=sku, properties=properties, tags=tags)
->>>>>>> 56a983bc
+    resource = models_20220101preview.ServiceResource(location=location, sku=sku, properties=properties, tags=tags)
 
     poller = client.services.begin_create_or_update(
         resource_group, name, resource)
@@ -164,12 +155,7 @@
 
     # update service sku
     if sku is not None:
-<<<<<<< HEAD
-        full_sku = models_20220101preview.Sku(name=_get_sku_name(sku), tier=sku)
-        updated_resource.sku = full_sku
-=======
         updated_resource.sku = sku
->>>>>>> 56a983bc
         update_service_sku = True
 
     resource = client.services.get(resource_group, name)
