# --------------------------------------------------------------------------------------------
# Copyright (c) Microsoft Corporation. All rights reserved.
# Licensed under the MIT License. See License.txt in the project root for license information.
# --------------------------------------------------------------------------------------------

# pylint: disable=unused-argument, logging-format-interpolation, protected-access, wrong-import-order, too-many-lines
import requests
import re
import os

from azure.core.exceptions import HttpResponseError
from azure.mgmt.cosmosdb import CosmosDBManagementClient
from azure.mgmt.redis import RedisManagementClient
from requests.auth import HTTPBasicAuth
import yaml  # pylint: disable=import-error
from time import sleep
from ._stream_utils import stream_logs
from msrestazure.tools import parse_resource_id, is_valid_resource_id
from ._utils import _get_upload_local_file, _get_persistent_disk_size, get_portal_uri, get_azure_files_info
from knack.util import CLIError
from .vendored_sdks.appplatform.v2020_07_01 import models
from .vendored_sdks.appplatform.v2020_11_01_preview import models as models_20201101preview
from .vendored_sdks.appplatform.v2021_06_01_preview import models as models_20210601preview
from .vendored_sdks.appplatform.v2021_09_01_preview import models as models_20210901preview
from .vendored_sdks.appplatform.v2020_07_01.models import _app_platform_management_client_enums as AppPlatformEnums
from .vendored_sdks.appplatform.v2020_11_01_preview import (
    AppPlatformManagementClient as AppPlatformManagementClient_20201101preview
)
from .vendored_sdks.appplatform.v2021_09_01_preview import (
    AppPlatformManagementClient as AppPlatformManagementClient_20210901preview
)
from knack.log import get_logger
from .azure_storage_file import FileService
from azure.cli.core.azclierror import ClientRequestError, FileOperationError, InvalidArgumentValueError, RequiredArgumentMissingError
from azure.cli.core.commands.client_factory import get_mgmt_service_client
from azure.cli.core.util import get_file_json, sdk_no_wait
from azure.cli.core.profiles import ResourceType, get_sdk
from azure.mgmt.applicationinsights import ApplicationInsightsManagementClient
from azure.cli.core.commands import cached_put
from azure.core.exceptions import ResourceNotFoundError
from ._utils import _get_rg_location
from ._utils import _get_sku_name
from ._resource_quantity import validate_cpu, validate_memory
from six.moves.urllib import parse
from threading import Thread
from threading import Timer
import sys
import json
import base64
from collections import defaultdict

logger = get_logger(__name__)
DEFAULT_DEPLOYMENT_NAME = "default"
DEPLOYMENT_CREATE_OR_UPDATE_SLEEP_INTERVAL = 5
APP_CREATE_OR_UPDATE_SLEEP_INTERVAL = 2

# pylint: disable=line-too-long
NO_PRODUCTION_DEPLOYMENT_ERROR = "No production deployment found, use --deployment to specify deployment or create deployment with: az spring-cloud app deployment create"
NO_PRODUCTION_DEPLOYMENT_SET_ERROR = "This app has no production deployment, use \"az spring-cloud app deployment create\" to create a deployment and \"az spring-cloud app set-deployment\" to set production deployment."
DELETE_PRODUCTION_DEPLOYMENT_WARNING = "You are going to delete production deployment, the app will be inaccessible after this operation."
LOG_RUNNING_PROMPT = "This command usually takes minutes to run. Add '--verbose' parameter if needed."


def spring_cloud_create(cmd, client, resource_group, name, location=None,
                        vnet=None, service_runtime_subnet=None, app_subnet=None, reserved_cidr_range=None,
                        service_runtime_network_resource_group=None, app_network_resource_group=None,
                        app_insights_key=None, app_insights=None, sampling_rate=None,
                        disable_app_insights=None, enable_java_agent=None,
                        sku='Standard', tags=None, no_wait=False):
    """
    If app_insights_key, app_insights and disable_app_insights are all None,
    will still create an application insights and enable application insights.
    :param enable_java_agent: (TODO) In deprecation process, ignore the value now. Will delete this.
    :param app_insights: application insights name or its resource id
    :param app_insights_key: Connection string or Instrumentation key
    """
    # TODO (jiec) Deco this method when we deco parameter "--enable-java-agent"
    _warn_enable_java_agent(enable_java_agent)

    if location is None:
        location = _get_rg_location(cmd.cli_ctx, resource_group)
    properties = models.ClusterResourceProperties()

    if service_runtime_subnet or app_subnet or reserved_cidr_range:
        properties.network_profile = models.NetworkProfile(
            service_runtime_subnet_id=service_runtime_subnet,
            app_subnet_id=app_subnet,
            service_cidr=reserved_cidr_range,
            app_network_resource_group=app_network_resource_group,
            service_runtime_network_resource_group=service_runtime_network_resource_group
        )

    full_sku = models.Sku(name=_get_sku_name(sku), tier=sku)

    resource = models.ServiceResource(location=location, sku=full_sku, properties=properties, tags=tags)

    poller = client.services.begin_create_or_update(
        resource_group, name, resource)
    logger.warning(" - Creating Service ..")
    while poller.done() is False:
        sleep(5)

    _update_application_insights_asc_create(cmd, resource_group, name, location,
                                            app_insights_key, app_insights, sampling_rate,
                                            disable_app_insights, no_wait)
    return poller


def _warn_enable_java_agent(enable_java_agent):
    if enable_java_agent is not None:
        logger.warn("Java in process agent is now GA-ed and used by default when Application Insights enabled. "
                    "The parameter '--enable-java-agent' is no longer needed and will be removed in future release.")


def _update_application_insights_asc_create(cmd, resource_group, name, location,
                                            app_insights_key, app_insights, sampling_rate,
                                            disable_app_insights, no_wait):
    monitoring_setting_resource = models.MonitoringSettingResource()
    if disable_app_insights is not True:
        client_preview = get_mgmt_service_client(cmd.cli_ctx, AppPlatformManagementClient_20201101preview)
        logger.warning("Start configure Application Insights")
        monitoring_setting_properties = update_java_agent_config(
            cmd, resource_group, name, location, app_insights_key, app_insights, sampling_rate)
        if monitoring_setting_properties is not None:
            monitoring_setting_resource.properties = monitoring_setting_properties
            sdk_no_wait(no_wait, client_preview.monitoring_settings.begin_update_put,
                        resource_group_name=resource_group, service_name=name,
                        monitoring_setting_resource=monitoring_setting_resource)


def spring_cloud_update(cmd, client, resource_group, name, app_insights_key=None, app_insights=None,
                        disable_app_insights=None, sku=None, tags=None, no_wait=False):
    """
    TODO (jiec) app_insights_key, app_insights and disable_app_insights are marked as deprecated.
    Will be decommissioned in future releases.
    :param app_insights_key: Connection string or Instrumentation key
    """
    updated_resource = models.ServiceResource()
    update_service_tags = False
    update_service_sku = False

    # update service sku
    if sku is not None:
        full_sku = models.Sku(name=_get_sku_name(sku), tier=sku)
        updated_resource.sku = full_sku
        update_service_sku = True

    resource = client.services.get(resource_group, name)
    location = resource.location
    updated_resource_properties = models.ClusterResourceProperties()

    _update_application_insights_asc_update(cmd, resource_group, name, location,
                                            app_insights_key, app_insights, disable_app_insights, no_wait)

    # update service tags
    if tags is not None:
        updated_resource.tags = tags
        update_service_tags = True

    if update_service_tags is False and update_service_sku is False:
        return resource

    updated_resource.properties = updated_resource_properties
    return sdk_no_wait(no_wait, client.services.begin_update,
                       resource_group_name=resource_group, service_name=name, resource=updated_resource)


def _update_application_insights_asc_update(cmd, resource_group, name, location,
                                            app_insights_key, app_insights, disable_app_insights, no_wait):
    """If app_insights_key, app_insights and disable_app_insights are all None, do nothing here
    """
    update_app_insights = False
    app_insights_target_status = False

    client_preview = get_mgmt_service_client(cmd.cli_ctx, AppPlatformManagementClient_20201101preview)
    monitoring_setting_properties = client_preview.monitoring_settings.get(resource_group, name).properties
    trace_enabled = monitoring_setting_properties.trace_enabled if monitoring_setting_properties is not None else False

    if app_insights or app_insights_key or disable_app_insights is False:
        app_insights_target_status = True
        if trace_enabled is False:
            update_app_insights = True
        elif app_insights or (
                app_insights_key and app_insights_key != monitoring_setting_properties.app_insights_instrumentation_key):
            update_app_insights = True
    elif disable_app_insights is True:
        app_insights_target_status = False
        if trace_enabled is True:
            update_app_insights = True

    # update application insights
    if update_app_insights is True:
        if app_insights_target_status is False:
            monitoring_setting_properties = models_20201101preview.MonitoringSettingProperties(trace_enabled=False)
        elif monitoring_setting_properties.app_insights_instrumentation_key and not app_insights and not app_insights_key:
            monitoring_setting_properties.trace_enabled = app_insights_target_status
        else:
            monitoring_setting_properties = update_java_agent_config(
                cmd, resource_group, name, location, app_insights_key, app_insights, None)
        if monitoring_setting_properties is not None:
            monitoring_setting_resource = models.MonitoringSettingResource(properties=monitoring_setting_properties)
            sdk_no_wait(no_wait, client_preview.monitoring_settings.begin_update_put,
                        resource_group_name=resource_group, service_name=name,
                        monitoring_setting_resource=monitoring_setting_resource)


def spring_cloud_delete(cmd, client, resource_group, name, no_wait=False):
    logger.warning("Stop using Azure Spring Cloud? We appreciate your feedback: https://aka.ms/springclouddeletesurvey")
    return sdk_no_wait(no_wait, client.begin_delete, resource_group_name=resource_group, service_name=name)


def spring_cloud_list(cmd, client, resource_group=None):
    if resource_group is None:
        return client.list_by_subscription()
    return client.list(resource_group)


def spring_cloud_get(cmd, client, resource_group, name):
    return client.get(resource_group, name)


def enable_test_endpoint(cmd, client, resource_group, name):
    return client.services.enable_test_endpoint(resource_group, name)


def disable_test_endpoint(cmd, client, resource_group, name):
    return client.services.disable_test_endpoint(resource_group, name)


def list_keys(cmd, client, resource_group, name, app=None, deployment=None):
    keys = client.services.list_test_keys(resource_group, name)
    if not keys.enabled:
        return None
    if app:
        if deployment is None:
            deployment = client.apps.get(
                resource_group, name, app).properties.active_deployment_name
        if deployment:
            client.deployments.get(resource_group, name, app, deployment)
            keys.primary_test_endpoint = "{}/{}/{}/".format(
                keys.primary_test_endpoint, app, deployment)
            keys.secondary_test_endpoint = "{}/{}/{}/".format(
                keys.secondary_test_endpoint, app, deployment)
        else:
            logger.warning(NO_PRODUCTION_DEPLOYMENT_SET_ERROR)
    return keys


# pylint: disable=redefined-builtin
def regenerate_keys(cmd, client, resource_group, name, type):
    return client.services.regenerate_test_key(resource_group, name,
                                               models.RegenerateTestKeyRequestPayload(key_type=type))


def app_append_persistent_storage(cmd, client, resource_group, service, name,
                                  storage_name,
                                  persistent_storage_type,
                                  share_name,
                                  mount_path,
                                  mount_options=None,
                                  read_only=None):
    client_0901_preview = get_mgmt_service_client(cmd.cli_ctx, AppPlatformManagementClient_20210901preview)

    storage_resource = client_0901_preview.storages.get(resource_group, service, storage_name)
    app = client_0901_preview.apps.get(resource_group, service, name)

    custom_persistent_disks = []
    if app.properties.custom_persistent_disks:
        for disk in app.properties.custom_persistent_disks:
            custom_persistent_disks.append(disk)

    custom_persistent_disk_properties = models_20210901preview.AzureFileVolume(
        type=persistent_storage_type,
        share_name=share_name,
        mount_path=mount_path,
        mount_options=mount_options,
        read_only=read_only)

    custom_persistent_disks.append(
        models_20210901preview.CustomPersistentDiskResource(
            storage_id=storage_resource.id,
            custom_persistent_disk_properties=custom_persistent_disk_properties))

    app.properties.custom_persistent_disks = custom_persistent_disks
    logger.warning("[1/1] updating app '{}'".format(name))

    poller = client.apps.begin_update(
        resource_group, service, name, app)
    while poller.done() is False:
        sleep(APP_CREATE_OR_UPDATE_SLEEP_INTERVAL)

    app_updated = client.apps.get(resource_group, service, name)
    return app_updated


def app_create(cmd, client, resource_group, service, name,
               assign_endpoint=None,
               cpu=None,
               memory=None,
               instance_count=None,
               runtime_version=None,
               jvm_options=None,
               env=None,
               enable_persistent_storage=None,
               assign_identity=None,
<<<<<<< HEAD
               persistent_storage=None):
=======
               loaded_public_certificate_file=None):
>>>>>>> 101e1f70
    cpu = validate_cpu(cpu)
    memory = validate_memory(memory)
    apps = _get_all_apps(client, resource_group, service)
    if name in apps:
        raise CLIError("App '{}' already exists.".format(name))
    logger.warning("[1/4] Creating app with name '{}'".format(name))
    properties = models_20210901preview.AppResourceProperties()
    properties.temporary_disk = models_20210901preview.TemporaryDisk(
        size_in_gb=5, mount_path="/tmp")

    resource = client.services.get(resource_group, service)

    _validate_instance_count(resource.sku.tier, instance_count)

    if enable_persistent_storage:
        properties.persistent_disk = models_20210901preview.PersistentDisk(
            size_in_gb=_get_persistent_disk_size(resource.sku.tier), mount_path="/persistent")
    else:
        properties.persistent_disk = models_20210901preview.PersistentDisk(
            size_in_gb=0, mount_path="/persistent")

<<<<<<< HEAD
    if persistent_storage:
        client_0901_preview = get_mgmt_service_client(cmd.cli_ctx, AppPlatformManagementClient_20210901preview)
        data = get_file_json(persistent_storage, throw_on_empty=False)
        custom_persistent_disks = []

        if data:
            if not data.get('customPersistentDisks'):
                raise InvalidArgumentValueError("CustomPersistentDisks must be provided in the json file")
            for item in data['customPersistentDisks']:
                invalidProperties = not item.get('storageName') or \
                    not item.get('customPersistentDiskProperties').get('type') or \
                    not item.get('customPersistentDiskProperties').get('shareName') or \
                    not item.get('customPersistentDiskProperties').get('mountPath')
                if invalidProperties:
                    raise InvalidArgumentValueError("StorageName, Type, ShareName, MountPath mast be provided in the json file")
                storage_resource = client_0901_preview.storages.get(resource_group, service, item['storageName'])
                custom_persistent_disk_properties = models_20210901preview.AzureFileVolume(
                    type=item['customPersistentDiskProperties']['type'],
                    share_name=item['customPersistentDiskProperties']['shareName'],
                    mount_path=item['customPersistentDiskProperties']['mountPath'],
                    mount_options=item['customPersistentDiskProperties']['mountOptions'] if 'mountOptions' in item['customPersistentDiskProperties'] else None,
                    read_only=item['customPersistentDiskProperties']['readOnly'] if 'readOnly' in item['customPersistentDiskProperties'] else None)

                custom_persistent_disks.append(
                    models_20210901preview.CustomPersistentDiskResource(
                        storage_id=storage_resource.id,
                        custom_persistent_disk_properties=custom_persistent_disk_properties))
        properties.custom_persistent_disks = custom_persistent_disks
=======
    if loaded_public_certificate_file is not None:
        data = get_file_json(loaded_public_certificate_file)
        if data:
            if not data.get('loadedCertificates'):
                raise FileOperationError("loadedCertificates must be provided in the json file")
            loaded_certificates = []
            for item in data['loadedCertificates']:
                invalidProperties = not item.get('certificateName') or not item.get('loadTrustStore')
                if invalidProperties:
                    raise FileOperationError("certificateName, loadTrustStore must be provided in the json file")
                certificate_resource = client.certificates.get(resource_group, service, item['certificateName'])
                loaded_certificates.append(models_20210901preview.
                                           LoadedCertificate(resource_id=certificate_resource.id,
                                                             load_trust_store=item['loadTrustStore']))
            properties.loaded_certificates = loaded_certificates
>>>>>>> 101e1f70

    app_resource = models_20210901preview.AppResource()
    app_resource.properties = properties
    app_resource.location = resource.location
    if assign_identity is True:
        app_resource.identity = models_20210901preview.ManagedIdentityProperties(type="systemassigned")

    poller = client.apps.begin_create_or_update(
        resource_group, service, name, app_resource)
    while poller.done() is False:
        sleep(APP_CREATE_OR_UPDATE_SLEEP_INTERVAL)

    # create default deployment
    logger.warning(
        "[2/4] Creating default deployment with name '{}'".format(DEFAULT_DEPLOYMENT_NAME))
    default_deployment_resource = _default_deployment_resource_builder(cpu, memory, env, jvm_options, runtime_version,
                                                                       instance_count)
    poller = client.deployments.begin_create_or_update(resource_group,
                                                       service,
                                                       name,
                                                       DEFAULT_DEPLOYMENT_NAME,
                                                       default_deployment_resource)

    logger.warning("[3/4] Setting default deployment to production")

<<<<<<< HEAD
    properties.active_deployment_name = DEFAULT_DEPLOYMENT_NAME
    properties.public = assign_endpoint

=======
    app_resource.properties.active_deployment_name = DEFAULT_DEPLOYMENT_NAME
    app_resource.properties.public = assign_endpoint
>>>>>>> 101e1f70
    app_resource.location = resource.location

    app_poller = client.apps.begin_update(resource_group, service, name, app_resource)
    logger.warning(
        "[4/4] Updating app '{}' (this operation can take a while to complete)".format(name))
    while not poller.done() or not app_poller.done():
        sleep(DEPLOYMENT_CREATE_OR_UPDATE_SLEEP_INTERVAL)

    active_deployment = client.deployments.get(
        resource_group, service, name, DEFAULT_DEPLOYMENT_NAME)
    app = client.apps.get(resource_group, service, name)
    app.properties.active_deployment = active_deployment
    logger.warning("App create succeeded")
    return app


def _default_deployment_resource_builder(cpu, memory, env, jvm_options, runtime_version, instance_count):
    resource_requests = models_20210601preview.ResourceRequests(cpu=cpu, memory=memory)

    deployment_settings = models_20210601preview.DeploymentSettings(
        resource_requests=resource_requests,
        environment_variables=env,
        jvm_options=jvm_options,
        net_core_main_entry_path=None,
        runtime_version=runtime_version)
    deployment_settings.cpu = None
    deployment_settings.memory_in_gb = None

    file_type = "NetCoreZip" if runtime_version == AppPlatformEnums.RuntimeVersion.NET_CORE31 else "Jar"

    user_source_info = models_20210601preview.UserSourceInfo(
        relative_path='<default>', type=file_type)
    properties = models_20210601preview.DeploymentResourceProperties(
        deployment_settings=deployment_settings,
        source=user_source_info)

    sku = models_20210601preview.Sku(name="S0", tier="STANDARD", capacity=instance_count)
    deployment_resource = models.DeploymentResource(properties=properties, sku=sku)
    return deployment_resource


def _check_active_deployment_exist(client, resource_group, service, app):
    active_deployment_name = client.apps.get(resource_group, service, app).properties.active_deployment_name
    if not active_deployment_name:
        logger.warning(NO_PRODUCTION_DEPLOYMENT_SET_ERROR)


def app_update(cmd, client, resource_group, service, name,
               assign_endpoint=None,
               deployment=None,
               runtime_version=None,
               jvm_options=None,
               main_entry=None,
               env=None,
               enable_persistent_storage=None,
               https_only=None,
               enable_end_to_end_tls=None,
<<<<<<< HEAD
               persistent_storage=None):
=======
               loaded_public_certificate_file=None):
>>>>>>> 101e1f70
    _check_active_deployment_exist(client, resource_group, service, name)
    resource = client.services.get(resource_group, service)
    location = resource.location

    properties = models_20210901preview.AppResourceProperties(public=assign_endpoint, https_only=https_only,
                                                              enable_end_to_end_tls=enable_end_to_end_tls)
    if enable_persistent_storage is True:
        properties.persistent_disk = models_20210901preview.PersistentDisk(
            size_in_gb=_get_persistent_disk_size(resource.sku.tier), mount_path="/persistent")
    if enable_persistent_storage is False:
        properties.persistent_disk = models_20210901preview.PersistentDisk(size_in_gb=0)

<<<<<<< HEAD
    if persistent_storage:
        client_0901_preview = get_mgmt_service_client(cmd.cli_ctx, AppPlatformManagementClient_20210901preview)
        data = get_file_json(persistent_storage, throw_on_empty=False)
        custom_persistent_disks = []

        if data:
            if not data.get('customPersistentDisks'):
                raise InvalidArgumentValueError("CustomPersistentDisks must be provided in the json file")
            for item in data['customPersistentDisks']:
                invalidProperties = not item.get('storageName') or \
                    not item.get('customPersistentDiskProperties').get('type') or \
                    not item.get('customPersistentDiskProperties').get('shareName') or \
                    not item.get('customPersistentDiskProperties').get('mountPath')
                if invalidProperties:
                    raise InvalidArgumentValueError("StorageName, Type, ShareName, MountPath mast be provided in the json file")
                storage_resource = client_0901_preview.storages.get(resource_group, service, item['storageName'])
                custom_persistent_disk_properties = models_20210901preview.AzureFileVolume(
                    type=item['customPersistentDiskProperties']['type'],
                    share_name=item['customPersistentDiskProperties']['shareName'],
                    mount_path=item['customPersistentDiskProperties']['mountPath'],
                    mount_options=item['customPersistentDiskProperties']['mountOptions'] if 'mountOptions' in item['customPersistentDiskProperties'] else None,
                    read_only=item['customPersistentDiskProperties']['readOnly'] if 'readOnly' in item['customPersistentDiskProperties'] else None)

                custom_persistent_disks.append(
                    models_20210901preview.CustomPersistentDiskResource(
                        storage_id=storage_resource.id,
                        custom_persistent_disk_properties=custom_persistent_disk_properties))
        properties.custom_persistent_disks = custom_persistent_disks
=======
    if loaded_public_certificate_file is not None:
        data = get_file_json(loaded_public_certificate_file)
        if data:
            if not data.get('loadedCertificates'):
                raise CLIError("loadedCertificates must be provided in the json file")
            loaded_certificates = []
            for item in data['loadedCertificates']:
                invalidProperties = not item.get('certificateName') or not item.get('loadTrustStore')
                if invalidProperties:
                    raise CLIError("certificateName, loadTrustStore must be provided in the json file")
                certificate_resource = client.certificates.get(resource_group, service, item['certificateName'])
                loaded_certificates.append(models_20210901preview.
                                           LoadedCertificate(resource_id=certificate_resource.id,
                                                             load_trust_store=item['loadTrustStore']))
            properties.loaded_certificates = loaded_certificates
>>>>>>> 101e1f70

    app_resource = models_20210901preview.AppResource()
    app_resource.properties = properties
    app_resource.location = location

    logger.warning("[1/2] updating app '{}'".format(name))
    poller = client.apps.begin_update(
        resource_group, service, name, app_resource)
    while poller.done() is False:
        sleep(APP_CREATE_OR_UPDATE_SLEEP_INTERVAL)

    app_updated = client.apps.get(resource_group, service, name)

    if deployment is None:
        logger.warning(
            "No '--deployment' given, will update app's production deployment")
        deployment = client.apps.get(
            resource_group, service, name).properties.active_deployment_name
        if deployment is None:
            logger.warning("No production deployment found for update")
            return app_updated

    logger.warning("[2/2] Updating deployment '{}'".format(deployment))
    deployment_settings = models_20210901preview.DeploymentSettings(
        environment_variables=env,
        jvm_options=jvm_options,
        net_core_main_entry_path=main_entry,
        runtime_version=runtime_version)
    deployment_settings.cpu = None
    deployment_settings.memory_in_gb = None
    properties = models_20210901preview.DeploymentResourceProperties(
        deployment_settings=deployment_settings)
    deployment_resource = models.DeploymentResource(properties=properties)
    poller = client.deployments.begin_update(
        resource_group, service, name, deployment, deployment_resource)
    while poller.done() is False:
        sleep(DEPLOYMENT_CREATE_OR_UPDATE_SLEEP_INTERVAL)

    deployment = client.deployments.get(
        resource_group, service, name, deployment)
    app_updated.properties.active_deployment = deployment
    return app_updated


def app_delete(cmd, client,
               resource_group,
               service,
               name):
    client.apps.get(resource_group, service, name)
    return client.apps.begin_delete(resource_group, service, name)


def app_start(cmd, client,
              resource_group,
              service,
              name,
              deployment=None,
              no_wait=False):
    if deployment is None:
        deployment = client.apps.get(
            resource_group, service, name).properties.active_deployment_name
        if deployment is None:
            logger.warning(NO_PRODUCTION_DEPLOYMENT_SET_ERROR)
            raise CLIError(NO_PRODUCTION_DEPLOYMENT_ERROR)
    return sdk_no_wait(no_wait, client.deployments.begin_start,
                       resource_group, service, name, deployment)


def app_stop(cmd, client,
             resource_group,
             service,
             name,
             deployment=None,
             no_wait=False):
    if deployment is None:
        deployment = client.apps.get(
            resource_group, service, name).properties.active_deployment_name
        if deployment is None:
            logger.warning(NO_PRODUCTION_DEPLOYMENT_SET_ERROR)
            raise CLIError(NO_PRODUCTION_DEPLOYMENT_ERROR)
    return sdk_no_wait(no_wait, client.deployments.begin_stop,
                       resource_group, service, name, deployment)


def app_restart(cmd, client,
                resource_group,
                service,
                name,
                deployment=None,
                no_wait=False):
    if deployment is None:
        deployment = client.apps.get(
            resource_group, service, name).properties.active_deployment_name
        if deployment is None:
            logger.warning(NO_PRODUCTION_DEPLOYMENT_SET_ERROR)
            raise CLIError(NO_PRODUCTION_DEPLOYMENT_ERROR)
    return sdk_no_wait(no_wait, client.deployments.begin_restart,
                       resource_group, service, name, deployment)


def app_list(cmd, client,
             resource_group,
             service):
    apps = list(client.apps.list(resource_group, service))
    deployments = list(
        client.deployments.list_for_cluster(resource_group, service))
    for app in apps:
        if app.properties.active_deployment_name:
            deployment = next(
                (x for x in deployments if x.properties.app_name == app.name))
            app.properties.active_deployment = deployment

    return apps


def app_get(cmd, client,
            resource_group,
            service,
            name):
    app = client.apps.get(resource_group, service, name)
    deployment_name = app.properties.active_deployment_name
    if deployment_name:
        deployment = client.deployments.get(
            resource_group, service, name, deployment_name)
        app.properties.active_deployment = deployment
    else:
        logger.warning(NO_PRODUCTION_DEPLOYMENT_SET_ERROR)

    return app


def app_deploy(cmd, client, resource_group, service, name,
               version=None,
               deployment=None,
               disable_validation=None,
               artifact_path=None,
               source_path=None,
               target_module=None,
               runtime_version=None,
               jvm_options=None,
               main_entry=None,
               env=None,
               no_wait=False):
    logger.warning(LOG_RUNNING_PROMPT)
    if not deployment:
        deployment = client.apps.get(
            resource_group, service, name).properties.active_deployment_name
        if not deployment:
            logger.warning(NO_PRODUCTION_DEPLOYMENT_SET_ERROR)
            raise CLIError(NO_PRODUCTION_DEPLOYMENT_ERROR)

    client.deployments.get(resource_group, service, name, deployment)

    file_type, file_path = _get_upload_local_file(runtime_version, artifact_path, source_path)

    return _app_deploy(client,
                       resource_group,
                       service,
                       name,
                       deployment,
                       version,
                       file_path,
                       runtime_version,
                       jvm_options,
                       None,
                       None,
                       None,
                       env,
                       main_entry,
                       target_module,
                       no_wait,
                       file_type,
                       True)


def app_scale(cmd, client, resource_group, service, name,
              deployment=None,
              cpu=None,
              memory=None,
              instance_count=None,
              no_wait=False):
    cpu = validate_cpu(cpu)
    memory = validate_memory(memory)
    if deployment is None:
        deployment = client.apps.get(
            resource_group, service, name).properties.active_deployment_name
        if deployment is None:
            logger.warning(NO_PRODUCTION_DEPLOYMENT_SET_ERROR)
            raise CLIError(NO_PRODUCTION_DEPLOYMENT_ERROR)

    resource = client.services.get(resource_group, service)
    _validate_instance_count(resource.sku.tier, instance_count)

    resource_requests = models_20210601preview.ResourceRequests(cpu=cpu, memory=memory)

    deployment_settings = models_20210601preview.DeploymentSettings(resource_requests=resource_requests)
    deployment_settings.cpu = None
    deployment_settings.memory_in_gb = None
    properties = models_20210601preview.DeploymentResourceProperties(
        deployment_settings=deployment_settings)
    sku = models_20210601preview.Sku(name="S0", tier="STANDARD", capacity=instance_count)
    deployment_resource = models.DeploymentResource(properties=properties, sku=sku)
    return sdk_no_wait(no_wait, client.deployments.begin_update,
                       resource_group, service, name, deployment, deployment_resource)


def app_get_build_log(cmd, client, resource_group, service, name, deployment=None):
    if deployment is None:
        deployment = client.apps.get(
            resource_group, service, name).properties.active_deployment_name
    if deployment is None:
        raise CLIError(NO_PRODUCTION_DEPLOYMENT_ERROR)
    deployment_properties = client.deployments.get(
        resource_group, service, name, deployment).properties
    if deployment_properties.source.type == "Jar" or deployment_properties.source.type == "NetCoreZip":
        raise CLIError("{} deployment has no build logs.".format(deployment_properties.source.type))
    return stream_logs(client.deployments, resource_group, service, name, deployment)


def app_tail_log(cmd, client, resource_group, service, name,
                 deployment=None, instance=None, follow=False, lines=50, since=None, limit=2048, format_json=None):
    if not instance:
        if deployment is None:
            deployment = client.apps.get(
                resource_group, service, name).properties.active_deployment_name
        if not deployment:
            raise CLIError(NO_PRODUCTION_DEPLOYMENT_ERROR)
        deployment_properties = client.deployments.get(
            resource_group, service, name, deployment).properties
        if not deployment_properties.instances:
            raise CLIError("No instances found for deployment '{0}' in app '{1}'".format(
                deployment, name))
        instances = deployment_properties.instances
        if len(instances) > 1:
            logger.warning("Multiple app instances found:")
            for temp_instance in instances:
                logger.warning("{}".format(temp_instance.name))
            logger.warning("Please use '-i/--instance' parameter to specify the instance name")
            return None
        instance = instances[0].name

    test_keys = client.services.list_test_keys(resource_group, service)
    primary_key = test_keys.primary_key
    if not primary_key:
        raise CLIError("To use the log streaming feature, please enable the test endpoint by running 'az spring-cloud test-endpoint enable -n {0} -g {1}'".format(service, resource_group))

    # https://primary:xxxx[key]@servicename.test.azuremicrosoervice.io -> servicename.azuremicroservice.io
    test_url = test_keys.primary_test_endpoint
    base_url = test_url.replace('.test.', '.')
    base_url = re.sub('https://.+?\@', '', base_url)

    streaming_url = "https://{0}/api/logstream/apps/{1}/instances/{2}".format(
        base_url, name, instance)
    params = {}
    params["tailLines"] = lines
    params["limitBytes"] = limit
    if since:
        params["sinceSeconds"] = since
    if follow:
        params["follow"] = True

    exceptions = []
    streaming_url += "?{}".format(parse.urlencode(params)) if params else ""
    t = Thread(target=_get_app_log, args=(
        streaming_url, "primary", primary_key, format_json, exceptions))
    t.daemon = True
    t.start()

    while t.is_alive():
        sleep(5)  # so that ctrl+c can stop the command

    if exceptions:
        raise exceptions[0]


def app_identity_assign(cmd, client, resource_group, service, name, role=None, scope=None):
    _check_active_deployment_exist(client, resource_group, service, name)
    app_resource = models_20210601preview.AppResource()
    identity = models_20210601preview.ManagedIdentityProperties(type="systemassigned")
    properties = models_20210601preview.AppResourceProperties()
    resource = client.services.get(resource_group, service)
    location = resource.location

    app_resource.identity = identity
    app_resource.properties = properties
    app_resource.location = location
    client.apps.begin_update(resource_group, service, name, app_resource)
    app = client.apps.get(resource_group, service, name)
    if role:
        principal_id = app.identity.principal_id

        from azure.cli.core.commands import arm as _arm
        identity_role_id = _arm.resolve_role_id(cmd.cli_ctx, role, scope)
        assignments_client = get_mgmt_service_client(cmd.cli_ctx, ResourceType.MGMT_AUTHORIZATION).role_assignments
        RoleAssignmentCreateParameters = get_sdk(cmd.cli_ctx, ResourceType.MGMT_AUTHORIZATION,
                                                 'RoleAssignmentCreateParameters', mod='models',
                                                 operation_group='role_assignments')
        parameters = RoleAssignmentCreateParameters(role_definition_id=identity_role_id, principal_id=principal_id)
        logger.info("Creating an assignment with a role '%s' on the scope of '%s'", identity_role_id, scope)
        retry_times = 36
        assignment_name = _arm._gen_guid()
        for l in range(0, retry_times):
            try:
                assignments_client.create(scope=scope, role_assignment_name=assignment_name,
                                          parameters=parameters)
                break
            except HttpResponseError as ex:
                if 'role assignment already exists' in ex.message:
                    logger.info('Role assignment already exists')
                    break
                elif l < retry_times and ' does not exist in the directory ' in ex.message:
                    sleep(APP_CREATE_OR_UPDATE_SLEEP_INTERVAL)
                    logger.warning('Retrying role assignment creation: %s/%s', l + 1,
                                   retry_times)
                    continue
                else:
                    raise
    return app


def app_identity_remove(cmd, client, resource_group, service, name):
    app_resource = models_20210601preview.AppResource()
    identity = models_20210601preview.ManagedIdentityProperties(type="none")
    properties = models_20210601preview.AppResourceProperties()
    resource = client.services.get(resource_group, service)
    location = resource.location

    app_resource.identity = identity
    app_resource.properties = properties
    app_resource.location = location
    return client.apps.begin_update(resource_group, service, name, app_resource)


def app_identity_show(cmd, client, resource_group, service, name):
    _check_active_deployment_exist(client, resource_group, service, name)
    app = client.apps.get(resource_group, service, name)
    return app.identity


def app_set_deployment(cmd, client, resource_group, service, name, deployment):
    deployments = _get_all_deployments(client, resource_group, service, name)
    active_deployment = client.apps.get(
        resource_group, service, name).properties.active_deployment_name
    if deployment == active_deployment:
        raise CLIError("Deployment '" + deployment +
                       "' is already the production deployment")
    if deployment not in deployments:
        raise CLIError("Deployment '" + deployment +
                       "' not found, please use 'az spring-cloud app deployment create' to create the new deployment")
    properties = models_20210601preview.AppResourceProperties(
        active_deployment_name=deployment)

    resource = client.services.get(resource_group, service)
    location = resource.location

    app_resource = models_20210601preview.AppResource()
    app_resource.properties = properties
    app_resource.location = location

    return client.apps.begin_update(resource_group, service, name, app_resource)


def app_unset_deployment(cmd, client, resource_group, service, name):
    active_deployment_name = client.apps.get(
        resource_group, service, name).properties.active_deployment_name
    if not active_deployment_name:
        raise CLIError(NO_PRODUCTION_DEPLOYMENT_SET_ERROR)

    # It's designed to use empty string for active_deployment_name to unset active deployment
    properties = models_20210601preview.AppResourceProperties(active_deployment_name="")

    resource = client.services.get(resource_group, service)
    location = resource.location

    app_resource = models_20210601preview.AppResource()
    app_resource.properties = properties
    app_resource.location = location

    return client.apps.begin_update(resource_group, service, name, app_resource)


def app_append_loaded_public_certificate(cmd, client, resource_group, service, name, certificate_name, load_trust_store):
    app_resource = client.apps.get(resource_group, service, name)
    certificate_resource = client.certificates.get(resource_group, service, certificate_name)
    certificate_resource_id = certificate_resource.id

    loaded_certificates = []
    if app_resource.properties.loaded_certificates:
        for loaded_certificate in app_resource.properties.loaded_certificates:
            loaded_certificates.append(loaded_certificate)

    for loaded_certificate in loaded_certificates:
        if loaded_certificate.resource_id == certificate_resource.id:
            raise ClientRequestError("This certificate has already been loaded.")

    loaded_certificates.append(models_20210901preview.
                               LoadedCertificate(resource_id=certificate_resource_id,
                                                 load_trust_store=load_trust_store))

    app_resource.properties.loaded_certificates = loaded_certificates
    logger.warning("[1/1] updating app '{}'".format(name))

    poller = client.apps.begin_update(
        resource_group, service, name, app_resource)
    while poller.done() is False:
        sleep(APP_CREATE_OR_UPDATE_SLEEP_INTERVAL)

    app_updated = client.apps.get(resource_group, service, name)
    return app_updated


def deployment_create(cmd, client, resource_group, service, app, name,
                      skip_clone_settings=False,
                      version=None,
                      artifact_path=None,
                      source_path=None,
                      disable_validation=None,
                      target_module=None,
                      runtime_version=None,
                      jvm_options=None,
                      main_entry=None,
                      cpu=None,
                      memory=None,
                      instance_count=None,
                      env=None,
                      no_wait=False):
    cpu = validate_cpu(cpu)
    memory = validate_memory(memory)
    logger.warning(LOG_RUNNING_PROMPT)
    deployments = _get_all_deployments(client, resource_group, service, app)
    if name in deployments:
        raise CLIError("Deployment " + name + " already exists")

    resource = client.services.get(resource_group, service)
    _validate_instance_count(resource.sku.tier, instance_count)

    if not skip_clone_settings:
        active_deployment_name = client.apps.get(
            resource_group, service, app).properties.active_deployment_name
        if not active_deployment_name:
            logger.warning("No production deployment found, use --skip-clone-settings to skip copying settings from "
                           "production deployment.")
        else:
            active_deployment = client.deployments.get(
                resource_group, service, app, active_deployment_name)
            if active_deployment:
                cpu = cpu or active_deployment.properties.deployment_settings.resource_requests.cpu
                memory = memory or active_deployment.properties.deployment_settings.resource_requests.memory
                instance_count = instance_count or active_deployment.sku.capacity
                jvm_options = jvm_options or active_deployment.properties.deployment_settings.jvm_options
                env = env or active_deployment.properties.deployment_settings.environment_variables
    else:
        cpu = cpu or "1"
        memory = memory or "1Gi"
        instance_count = instance_count or 1

    file_type, file_path = _get_upload_local_file(runtime_version, artifact_path, source_path)
    return _app_deploy(client, resource_group, service, app, name, version, file_path,
                       runtime_version,
                       jvm_options,
                       cpu,
                       memory,
                       instance_count,
                       env,
                       main_entry,
                       target_module,
                       no_wait,
                       file_type)


def _validate_instance_count(sku, instance_count=None):
    if instance_count is not None:
        sku = sku.upper()
        if sku == "STANDARD":
            if instance_count > 500:
                raise CLIError(
                    "Standard SKU can have at most 500 app instances in total, but got '{}'".format(instance_count))
        if sku == "BASIC":
            if instance_count > 25:
                raise CLIError(
                    "Basic SKU can have at most 25 app instances in total, but got '{}'".format(instance_count))


def deployment_list(cmd, client, resource_group, service, app):
    return client.deployments.list(resource_group, service, app)


def deployment_get(cmd, client, resource_group, service, app, name):
    return client.deployments.get(resource_group, service, app, name)


def deployment_delete(cmd, client, resource_group, service, app, name, no_wait=False):
    active_deployment_name = client.apps.get(resource_group, service, app).properties.active_deployment_name
    if active_deployment_name == name:
        logger.warning(DELETE_PRODUCTION_DEPLOYMENT_WARNING)
    client.deployments.get(resource_group, service, app, name)
    return sdk_no_wait(no_wait, client.deployments.begin_delete, resource_group, service, app, name)


def is_valid_git_uri(uri):
    return uri.startswith("https://") or uri.startswith("git@")


def validate_config_server_settings(client, resource_group, name, config_server_settings):
    error_msg = "Git URI should start with \"https://\" or \"git@\""
    git_property = config_server_settings.git_property
    if git_property:
        if not is_valid_git_uri(git_property.uri):
            raise CLIError(error_msg)
        if git_property.repositories:
            for repository in git_property.repositories:
                if not is_valid_git_uri(repository.uri):
                    raise CLIError(error_msg)

    try:
        result = sdk_no_wait(False, client.begin_validate, resource_group, name, config_server_settings).result()
    except Exception as err:  # pylint: disable=broad-except
        raise CLIError("{0}. You may raise a support ticket if needed by the following link: https://docs.microsoft.com/azure/spring-cloud/spring-cloud-faq?pivots=programming-language-java#how-can-i-provide-feedback-and-report-issues".format(err))

    if not result.is_valid:
        for item in result.details or []:
            if not item.name:
                logger.error("Default repository with URI \"%s\" meets error:", item.uri)
            else:
                logger.error("Repository named \"%s\" with URI \"%s\" meets error:", item.name, item.uri)
            logger.error("\n".join(item.messages))
        raise CLIError("Config Server settings contain error.")


def config_set(cmd, client, resource_group, name, config_file, no_wait=False):
    def standardization(dic):
        new_dic = {}
        for k, v in dic.items():
            ks = k.split("-")
            ks = [seg[0].upper() + seg[1:] for seg in ks]
            k = ''.join(ks)
            k = k[0].lower() + k[1:]
            new_dic[k] = v

        if 'pattern' in new_dic and isinstance(new_dic['pattern'], str):
            new_dic['pattern'] = new_dic['pattern'].split(',')
        if 'searchPaths' in new_dic and isinstance(new_dic['searchPaths'], str):
            new_dic['searchPaths'] = new_dic['searchPaths'].split(',')
        return new_dic

    with open(config_file, 'r') as stream:
        yaml_object = yaml.safe_load(stream)
    config_property = yaml_object['spring']['cloud']['config']['server']['git']

    if 'default-label' in config_property:
        config_property['label'] = config_property['default-label']
        del config_property['default-label']

    config_property = standardization(config_property)
    repositories = []
    if 'repos' in config_property:
        for k, v in config_property['repos'].items():
            if 'default-label' in v:
                v['label'] = v['default-label']
                del v['default-label']
            v['name'] = k
            v = standardization(v)
            repositories.append(v)
        del config_property['repos']

    config_property['repositories'] = repositories
    git_property = client._deserialize('ConfigServerGitProperty', config_property)
    config_server_settings = models.ConfigServerSettings(git_property=git_property)
    config_server_properties = models.ConfigServerProperties(config_server=config_server_settings)

    logger.warning("[1/2] Validating config server settings")
    validate_config_server_settings(client, resource_group, name, config_server_settings)
    logger.warning("[2/2] Updating config server settings, (this operation can take a while to complete)")

    config_server_resource = models.ConfigServerResource(properties=config_server_properties)
    return sdk_no_wait(no_wait, client.begin_update_put, resource_group, name, config_server_resource)


def config_get(cmd, client, resource_group, name):
    config_server_resource = client.get(resource_group, name)

    if not config_server_resource.properties.config_server:
        raise CLIError("Config server not set.")
    return config_server_resource


def config_delete(cmd, client, resource_group, name):
    config_server_properties = models.ConfigServerProperties()
    config_server_resource = models.ConfigServerResource(properties=config_server_properties)
    return client.begin_update_put(resource_group, name, config_server_resource)


def config_git_set(cmd, client, resource_group, name, uri,
                   label=None,
                   search_paths=None,
                   username=None,
                   password=None,
                   host_key=None,
                   host_key_algorithm=None,
                   private_key=None,
                   strict_host_key_checking=None):
    git_property = models.ConfigServerGitProperty(uri=uri)

    if search_paths:
        search_paths = search_paths.split(",")

    git_property.label = label
    git_property.search_paths = search_paths
    git_property.username = username
    git_property.password = password
    git_property.host_key = host_key
    git_property.host_key_algorithm = host_key_algorithm
    git_property.private_key = private_key
    git_property.strict_host_key_checking = strict_host_key_checking

    config_server_settings = models.ConfigServerSettings(git_property=git_property)
    config_server_properties = models.ConfigServerProperties(config_server=config_server_settings)

    logger.warning("[1/2] Validating config server settings")
    validate_config_server_settings(client, resource_group, name, config_server_settings)

    logger.warning("[2/2] Updating config server settings, (this operation can take a while to complete)")
    config_server_resource = models.ConfigServerResource(properties=config_server_properties)
    return cached_put(cmd, client.begin_update_put, config_server_resource, resource_group, name).result()


def config_repo_add(cmd, client, resource_group, name, uri, repo_name,
                    pattern=None,
                    label=None,
                    search_paths=None,
                    username=None,
                    password=None,
                    host_key=None,
                    host_key_algorithm=None,
                    private_key=None,
                    strict_host_key_checking=None):
    config_server_resource = client.get(resource_group, name)
    config_server = config_server_resource.properties.config_server
    git_property = models.ConfigServerGitProperty(uri=uri) if not config_server else config_server.git_property

    if search_paths:
        search_paths = search_paths.split(",")

    if pattern:
        pattern = pattern.split(",")

    if git_property.repositories:
        repos = [repo for repo in git_property.repositories if repo.name == repo_name]
        if repos:
            raise CLIError("Repo '{}' already exists.".format(repo_name))
    else:
        git_property.repositories = []

    repository = models.GitPatternRepository(
        uri=uri,
        name=repo_name,
        pattern=pattern,
        label=label,
        search_paths=search_paths,
        username=username,
        password=password,
        host_key=host_key,
        host_key_algorithm=host_key_algorithm,
        private_key=private_key,
        strict_host_key_checking=strict_host_key_checking)

    git_property.repositories.append(repository)
    config_server_settings = models.ConfigServerSettings(git_property=git_property)
    config_server_properties = models.ConfigServerProperties(
        config_server=config_server_settings)

    logger.warning("[1/2] Validating config server settings")
    validate_config_server_settings(client, resource_group, name, config_server_settings)

    logger.warning("[2/2] Adding config server settings repo, (this operation can take a while to complete)")
    config_server_resource = models.ConfigServerResource(properties=config_server_properties)
    return cached_put(cmd, client.begin_update_patch, config_server_resource, resource_group, name).result()


def config_repo_delete(cmd, client, resource_group, name, repo_name):
    config_server_resource = client.get(resource_group, name)
    config_server = config_server_resource.properties.config_server
    if not config_server or not config_server.git_property or not config_server.git_property.repositories:
        raise CLIError("Repo '{}' not found.".format(repo_name))

    git_property = config_server.git_property
    repository = [repo for repo in git_property.repositories if repo.name == repo_name]
    if not repository:
        raise CLIError("Repo '{}' not found.".format(repo_name))

    git_property.repositories.remove(repository[0])

    config_server_settings = models.ConfigServerSettings(git_property=git_property)
    config_server_properties = models.ConfigServerProperties(
        config_server=config_server_settings)

    logger.warning("[1/2] Validating config server settings")
    validate_config_server_settings(client, resource_group, name, config_server_settings)

    logger.warning("[2/2] Deleting config server settings repo, (this operation can take a while to complete)")
    config_server_resource = models.ConfigServerResource(properties=config_server_properties)
    return cached_put(cmd, client.begin_update_patch, config_server_resource, resource_group, name).result()


def config_repo_update(cmd, client, resource_group, name, repo_name,
                       uri=None,
                       pattern=None,
                       label=None,
                       search_paths=None,
                       username=None,
                       password=None,
                       host_key=None,
                       host_key_algorithm=None,
                       private_key=None,
                       strict_host_key_checking=None):
    config_server_resource = client.get(resource_group, name)
    config_server = config_server_resource.properties.config_server
    if not config_server or not config_server.git_property or not config_server.git_property.repositories:
        raise CLIError("Repo '{}' not found.".format(repo_name))
    git_property = config_server.git_property
    repository = [repo for repo in git_property.repositories if repo.name == repo_name]
    if not repository:
        raise CLIError("Repo '{}' not found.".format(repo_name))

    if search_paths:
        search_paths = search_paths.split(",")

    if pattern:
        pattern = pattern.split(",")

    old_repository = repository[0]
    git_property.repositories.remove(old_repository)

    repository = models.GitPatternRepository(name=old_repository.name, uri=uri or old_repository.uri)
    repository.pattern = pattern or old_repository.pattern
    repository.label = label or old_repository.label
    repository.search_paths = search_paths or old_repository.search_paths
    repository.username = username or old_repository.username
    repository.password = password or old_repository.password
    repository.host_key = host_key or old_repository.host_key
    repository.host_key_algorithm = host_key_algorithm or old_repository.host_key_algorithm
    repository.private_key = private_key or old_repository.private_key
    repository.strict_host_key_checking = strict_host_key_checking or old_repository.strict_host_key_checking

    git_property.repositories.append(repository)

    config_server_settings = models.ConfigServerSettings(git_property=git_property)
    config_server_properties = models.ConfigServerProperties(config_server=config_server_settings)

    logger.warning("[1/2] Validating config server settings")
    validate_config_server_settings(client, resource_group, name, config_server_settings)

    logger.warning("[2/2] Updating config server settings repo, (this operation can take a while to complete)")
    config_server_resource = models.ConfigServerResource(properties=config_server_properties)
    return cached_put(cmd, client.begin_update_patch, config_server_resource, resource_group, name).result()


def config_repo_list(cmd, client, resource_group, name):
    config_server_resource = client.get(resource_group, name)
    config_server = config_server_resource.properties.config_server

    if not config_server or not config_server.git_property or not config_server.git_property.repositories:
        raise CLIError("Repos not found.")

    return config_server.git_property.repositories


def binding_list(cmd, client, resource_group, service, app):
    _check_active_deployment_exist(client, resource_group, service, app)
    return client.bindings.list(resource_group, service, app)


def binding_get(cmd, client, resource_group, service, app, name):
    _check_active_deployment_exist(client, resource_group, service, app)
    return client.bindings.get(resource_group, service, app, name)


def binding_remove(cmd, client, resource_group, service, app, name):
    return client.bindings.begin_delete(resource_group, service, app, name)


def binding_cosmos_add(cmd, client, resource_group, service, app, name,
                       resource_id,
                       api_type,
                       database_name=None,
                       key_space=None,
                       collection_name=None):
    _check_active_deployment_exist(client, resource_group, service, app)
    resource_id_dict = parse_resource_id(resource_id)
    resource_type = resource_id_dict['resource_type']
    resource_name = resource_id_dict['resource_name']
    binding_parameters = {}
    binding_parameters['apiType'] = api_type
    if database_name:
        binding_parameters['databaseName'] = database_name
    if key_space:
        binding_parameters['keySpace'] = key_space
    if collection_name:
        binding_parameters['collectionName'] = collection_name

    try:
        primary_key = _get_cosmosdb_primary_key(cmd.cli_ctx, resource_id)
    except:
        raise CLIError(
            "Couldn't get cosmosdb {}'s primary key".format(resource_name))

    properties = models.BindingResourceProperties(
        resource_name=resource_name,
        resource_type=resource_type,
        resource_id=resource_id,
        key=primary_key,
        binding_parameters=binding_parameters
    )
    binding_resource = models.BindingResource(properties=properties)
    return client.bindings.begin_create_or_update(resource_group, service, app, name, binding_resource)


def binding_cosmos_update(cmd, client, resource_group, service, app, name,
                          database_name=None,
                          key_space=None,
                          collection_name=None):
    _check_active_deployment_exist(client, resource_group, service, app)
    binding = client.bindings.get(resource_group, service, app, name).properties
    resource_id = binding.resource_id
    resource_name = binding.resource_name
    binding_parameters = {}
    binding_parameters['databaseName'] = database_name
    binding_parameters['keySpace'] = key_space
    binding_parameters['collectionName'] = collection_name

    try:
        primary_key = _get_cosmosdb_primary_key(cmd.cli_ctx, resource_id)
    except:
        raise CLIError(
            "Couldn't get cosmosdb {}'s primary key".format(resource_name))

    properties = models.BindingResourceProperties(
        key=primary_key,
        binding_parameters=binding_parameters
    )
    binding_resource = models.BindingResource(properties=properties)
    return client.bindings.begin_update(resource_group, service, app, name, binding_resource)


def binding_mysql_add(cmd, client, resource_group, service, app, name,
                      resource_id,
                      key,
                      username,
                      database_name):
    _check_active_deployment_exist(client, resource_group, service, app)
    resource_id_dict = parse_resource_id(resource_id)
    resource_type = resource_id_dict['resource_type']
    resource_name = resource_id_dict['resource_name']
    binding_parameters = {}
    binding_parameters['username'] = username
    binding_parameters['databaseName'] = database_name

    properties = models.BindingResourceProperties(
        resource_name=resource_name,
        resource_type=resource_type,
        resource_id=resource_id,
        key=key,
        binding_parameters=binding_parameters
    )
    binding_resource = models.BindingResource(properties=properties)
    return client.bindings.begin_create_or_update(resource_group, service, app, name, binding_resource)


def binding_mysql_update(cmd, client, resource_group, service, app, name,
                         key=None,
                         username=None,
                         database_name=None):
    _check_active_deployment_exist(client, resource_group, service, app)
    binding_parameters = {}
    binding_parameters['username'] = username
    binding_parameters['databaseName'] = database_name

    properties = models.BindingResourceProperties(
        key=key,
        binding_parameters=binding_parameters
    )
    binding_resource = models.BindingResource(properties=properties)
    return client.bindings.begin_update(resource_group, service, app, name, binding_resource)


def binding_redis_add(cmd, client, resource_group, service, app, name,
                      resource_id,
                      disable_ssl=None):
    _check_active_deployment_exist(client, resource_group, service, app)
    use_ssl = not disable_ssl
    resource_id_dict = parse_resource_id(resource_id)
    resource_type = resource_id_dict['resource_type']
    resource_name = resource_id_dict['resource_name']
    binding_parameters = {}
    binding_parameters['useSsl'] = use_ssl
    primary_key = None
    try:
        primary_key = _get_redis_primary_key(cmd.cli_ctx, resource_id)
    except:
        raise CLIError(
            "Couldn't get redis {}'s primary key".format(resource_name))

    properties = models.BindingResourceProperties(
        resource_name=resource_name,
        resource_type=resource_type,
        resource_id=resource_id,
        key=primary_key,
        binding_parameters=binding_parameters
    )
    binding_resource = models.BindingResource(properties=properties)
    return client.bindings.begin_create_or_update(resource_group, service, app, name, binding_resource)


def binding_redis_update(cmd, client, resource_group, service, app, name,
                         disable_ssl=None):
    _check_active_deployment_exist(client, resource_group, service, app)
    binding = client.bindings.get(resource_group, service, app, name).properties
    resource_id = binding.resource_id
    resource_name = binding.resource_name
    binding_parameters = {}
    binding_parameters['useSsl'] = not disable_ssl

    primary_key = None
    try:
        primary_key = _get_redis_primary_key(cmd.cli_ctx, resource_id)
    except:
        raise CLIError(
            "Couldn't get redis {}'s primary key".format(resource_name))

    properties = models.BindingResourceProperties(
        key=primary_key,
        binding_parameters=binding_parameters
    )
    binding_resource = models.BindingResource(properties=properties)
    return client.bindings.begin_update(resource_group, service, app, name, binding_resource)


def _get_cosmosdb_primary_key(cli_ctx, resource_id):
    resource_id_dict = parse_resource_id(resource_id)
    cosmosdb_client = get_mgmt_service_client(cli_ctx, CosmosDBManagementClient)
    keys = cosmosdb_client.database_accounts.list_keys(resource_id_dict['resource_group'],
                                                       resource_id_dict['resource_name'])
    return keys.primary_master_key


def _get_redis_primary_key(cli_ctx, resource_id):
    resource_id_dict = parse_resource_id(resource_id)
    redis_client = get_mgmt_service_client(cli_ctx, RedisManagementClient)
    keys = redis_client.redis.list_keys(resource_id_dict['resource_group'], resource_id_dict['resource_name'])
    return keys.primary_key


def _get_all_deployments(client, resource_group, service, app):
    deployments = []
    deployments_resource = client.deployments.list(
        resource_group, service, app)
    deployments = list(deployments_resource)
    deployments = (deployment.name for deployment in deployments)
    return deployments


def _get_all_apps(client, resource_group, service):
    apps = []
    apps_resource = client.apps.list(resource_group, service)
    apps = list(apps_resource)
    apps = (app.name for app in apps)
    return apps


# pylint: disable=too-many-locals, no-member
def _app_deploy(client, resource_group, service, app, name, version, path, runtime_version, jvm_options, cpu, memory,
                instance_count,
                env,
                main_entry=None,
                target_module=None,
                no_wait=False,
                file_type=None,
                update=False):
    if file_type is None:
        # update means command is az spring-cloud app deploy xxx
        if update:
            raise RequiredArgumentMissingError(
                "One of the following arguments are required: '--artifact-path' or '--source-path'")
        # if command is az spring-cloud app deployment create xxx, create default deployment
        else:
            logger.warning(
                "Creating default deployment without artifact/source folder. Please specify the --artifact-path/--source-path argument explicitly if needed.")
            default_deployment_resource = _default_deployment_resource_builder(cpu, memory, env, jvm_options,
                                                                               runtime_version, instance_count)
            return sdk_no_wait(no_wait, client.deployments.begin_create_or_update,
                               resource_group, service, app, name, default_deployment_resource)
    upload_url = None
    relative_path = None
    logger.warning("file_type is {}".format(file_type))
    logger.warning("[1/3] Requesting for upload URL")
    try:
        response = client.apps.get_resource_upload_url(resource_group, service, app)
        upload_url = response.upload_url
        relative_path = response.relative_path
    except (AttributeError, HttpResponseError) as e:
        raise CLIError(
            "Failed to get a SAS URL to upload context. Error: {}".format(e.message))

    resource_requests = None
    if cpu is not None or memory is not None:
        resource_requests = models_20210601preview.ResourceRequests(cpu=cpu, memory=memory)

    deployment_settings = models_20210601preview.DeploymentSettings(
        resource_requests=resource_requests,
        environment_variables=env,
        jvm_options=jvm_options,
        net_core_main_entry_path=main_entry,
        runtime_version=runtime_version)
    deployment_settings.cpu = None
    deployment_settings.memory_in_gb = None
    sku = models_20210601preview.Sku(name="S0", tier="STANDARD", capacity=instance_count)
    user_source_info = models_20210601preview.UserSourceInfo(
        version=version,
        relative_path=relative_path,
        type=file_type,
        artifact_selector=target_module)
    properties = models_20210601preview.DeploymentResourceProperties(
        deployment_settings=deployment_settings,
        source=user_source_info)
    # upload file
    if not upload_url:
        raise CLIError("Failed to get a SAS URL to upload context.")
    account_name, endpoint_suffix, share_name, relative_name, sas_token = get_azure_files_info(upload_url)
    logger.warning("[2/3] Uploading package to blob")
    file_service = FileService(account_name, sas_token=sas_token, endpoint_suffix=endpoint_suffix)
    file_service.create_file_from_path(share_name, None, relative_name, path)

    if file_type == "Source" and not no_wait:
        def get_log_url():
            try:
                log_file_url_response = client.deployments.get_log_file_url(
                    resource_group_name=resource_group,
                    service_name=service,
                    app_name=app,
                    deployment_name=name)
                if not log_file_url_response:
                    return None
                return log_file_url_response.url
            except HttpResponseError:
                return None

        def get_logs_loop():
            log_url = None
            while not log_url or log_url == old_log_url:
                log_url = get_log_url()
                sleep(10)

            logger.warning("Trying to fetch build logs")
            stream_logs(client.deployments, resource_group, service,
                        app, name, logger_level_func=print)

        old_log_url = get_log_url()

        timer = Timer(3, get_logs_loop)
        timer.daemon = True
        timer.start()

    # create deployment
    logger.warning(
        "[3/3] Updating deployment in app '{}' (this operation can take a while to complete)".format(app))
    deployment_resource = models.DeploymentResource(properties=properties, sku=sku)
    if update:
        return sdk_no_wait(no_wait, client.deployments.begin_update,
                           resource_group, service, app, name, deployment_resource)

    return sdk_no_wait(no_wait, client.deployments.begin_create_or_update,
                       resource_group, service, app, name, deployment_resource)


# pylint: disable=bare-except, too-many-statements
def _get_app_log(url, user_name, password, format_json, exceptions):
    logger_seg_regex = re.compile(r'([^\.])[^\.]+\.')

    def build_log_shortener(length):
        if length <= 0:
            raise InvalidArgumentValueError('Logger length in `logger{length}` should be positive')

        def shortener(record):
            '''
            Try shorten the logger property to the specified length before feeding it to the formatter.
            '''
            logger_name = record.get('logger', None)
            if logger_name is None:
                return record

            # first, try to shorten the package name to one letter, e.g.,
            #     org.springframework.cloud.netflix.eureka.config.DiscoveryClientOptionalArgsConfiguration
            # to: o.s.c.n.e.c.DiscoveryClientOptionalArgsConfiguration
            while len(logger_name) > length:
                logger_name, count = logger_seg_regex.subn(r'\1.', logger_name, 1)
                if count < 1:
                    break

            # then, cut off the leading packages if necessary
            logger_name = logger_name[-length:]
            record['logger'] = logger_name
            return record

        return shortener

    def build_formatter():
        '''
        Build the log line formatter based on the format_json argument.
        '''
        nonlocal format_json

        def identity(o):
            return o

        if format_json is None or len(format_json) == 0:
            return identity

        logger_regex = re.compile(r'\blogger\{(\d+)\}')
        match = logger_regex.search(format_json)
        pre_processor = identity
        if match:
            length = int(match[1])
            pre_processor = build_log_shortener(length)
            format_json = logger_regex.sub('logger', format_json, 1)

        first_exception = True

        def format_line(line):
            nonlocal first_exception
            try:
                log_record = json.loads(line)
                # Add n=\n so that in Windows CMD it's easy to specify customized format with line ending
                # e.g., "{timestamp} {message}{n}"
                # (Windows CMD does not escape \n in string literal.)
                return format_json.format_map(pre_processor(defaultdict(str, n="\n", **log_record)))
            except:
                if first_exception:
                    # enable this format error logging only with --verbose
                    logger.info("Failed to format log line '{}'".format(line), exc_info=sys.exc_info())
                    first_exception = False
                return line

        return format_line

    def iter_lines(response, limit=2 ** 20):
        '''
        Returns a line iterator from the response content. If no line ending was found and the buffered content size is
        larger than the limit, the buffer will be yielded directly.
        '''
        buffer = []
        total = 0
        for content in response.iter_content(chunk_size=None):
            if not content:
                if len(buffer) > 0:
                    yield b''.join(buffer)
                break

            start = 0
            while start < len(content):
                line_end = content.find(b'\n', start)
                should_print = False
                if line_end < 0:
                    next = (content if start == 0 else content[start:])
                    buffer.append(next)
                    total += len(next)
                    start = len(content)
                    should_print = total >= limit
                else:
                    buffer.append(content[start:line_end + 1])
                    start = line_end + 1
                    should_print = True

                if should_print:
                    yield b''.join(buffer)
                    buffer.clear()
                    total = 0

    with requests.get(url, stream=True, auth=HTTPBasicAuth(user_name, password)) as response:
        try:
            if response.status_code != 200:
                raise CLIError("Failed to connect to the server with status code '{}' and reason '{}'".format(
                    response.status_code, response.reason))
            std_encoding = sys.stdout.encoding

            formatter = build_formatter()

            for line in iter_lines(response):
                decoded = (line.decode(encoding='utf-8', errors='replace')
                           .encode(std_encoding, errors='replace')
                           .decode(std_encoding, errors='replace'))
                print(formatter(decoded), end='')

        except CLIError as e:
            exceptions.append(e)


<<<<<<< HEAD
def storage_callback(pipeline_response, deserialized, headers):
    return models_20210901preview.StorageResource.deserialize(json.loads(pipeline_response.http_response.text()))


def storage_add(client, resource_group, service, name, storage_type, account_name, account_key):
    properties = None
    if storage_type == 'StorageAccount':
        properties = models_20210901preview.StorageAccount(
            storage_type=storage_type,
            account_name=account_name,
            account_key=account_key)

    return client.storages.begin_create_or_update(
        resource_group_name=resource_group,
        service_name=service,
        storage_name=name,
        storage_resource=models_20210901preview.StorageResource(properties=properties),
        cls=storage_callback)


def storage_get(client, resource_group, service, name):
    return client.storages.get(resource_group, service, name)


def storage_list(client, resource_group, service):
    return client.storages.list(resource_group, service)


def storage_remove(client, resource_group, service, name):
    client.storages.get(resource_group, service, name)
    return client.storages.begin_delete(resource_group, service, name)


def storage_update(client, resource_group, service, name, storage_type, account_name, account_key):
    properties = None
    if storage_type == 'StorageAccount':
        properties = models_20210901preview.StorageAccount(
            storage_type=storage_type,
            account_name=account_name,
            account_key=account_key)

    return client.storages.begin_create_or_update(
        resource_group_name=resource_group,
        service_name=service,
        storage_name=name,
        storage_resource=models_20210901preview.StorageResource(properties=properties),
        cls=storage_callback)


def storage_list_persistent_storage(client, resource_group, service, name):
    apps = list(client.apps.list(resource_group, service))

    storage_resource = client.storages.get(resource_group, service, name)
    storage_id = storage_resource.id
    reference_apps = []

    for app in apps:
        for custom_persistent_disk in app.properties.custom_persistent_disks or []:
            if custom_persistent_disk.storage_id == storage_id:
                reference_apps.append(app)
                break
    return reference_apps


def certificate_list_reference_app(cmd, resource_group, service, name):
    client = get_mgmt_service_client(cmd.cli_ctx, AppPlatformManagementClient_20210901preview)

    apps = list(client.apps.list(resource_group, service))
    deployments = list(
        client.deployments.list_for_cluster(resource_group, service))
    reference_apps = []
    certificate_resource = client.certificates.get(resource_group, service, name)
    certificate_resource_id = certificate_resource.id
    for app in apps:
        for load_certificate in app.properties.loaded_certificates or []:
            if load_certificate.resource_id == certificate_resource_id:
                reference_apps.append(app)
                break
    for app in reference_apps:
        if app.properties.active_deployment_name:
            deployment = next(
                (x for x in deployments if x.properties.app_name == app.name))
            app.properties.active_deployment = deployment
    return reference_apps


def certificate_add(cmd, client, resource_group, service, name, vault_uri, vault_certificate_name):
    properties = models.CertificateProperties(
        vault_uri=vault_uri,
        key_vault_cert_name=vault_certificate_name
    )
    certificate_resource = models.CertificateResource(properties=properties)
=======
def certificate_add(cmd, client, resource_group, service, name, only_public_cert=None,
                    vault_uri=None, vault_certificate_name=None, public_certificate_file=None):
    if vault_uri is None and public_certificate_file is None:
        raise InvalidArgumentValueError("One of --vault-uri and --public-certificate-file should be provided")
    if vault_uri is not None and public_certificate_file is not None:
        raise InvalidArgumentValueError("--vault-uri and --public-certificate-file could not be provided at the same time")
    if vault_uri is not None:
        if vault_certificate_name is None:
            raise InvalidArgumentValueError("--vault-certificate-name should be provided for Key Vault Certificate")

    if vault_uri is not None:
        if only_public_cert is None:
            only_public_cert = False
        properties = models_20210901preview.KeyVaultCertificateProperties(
            type="KeyVaultCertificate",
            vault_uri=vault_uri,
            key_vault_cert_name=vault_certificate_name,
            exclude_private_key=only_public_cert
        )
    else:
        if os.path.exists(public_certificate_file):
            try:
                with open(public_certificate_file, 'rb') as input_file:
                    logger.debug("attempting to read file %s as binary", public_certificate_file)
                    content = base64.b64encode(input_file.read()).decode("utf-8")
            except Exception:
                raise FileOperationError('Failed to decode file {} - unknown decoding'.format(public_certificate_file))
        else:
            raise FileOperationError("public_certificate_file %s could not be found", public_certificate_file)
        properties = models_20210901preview.ContentCertificateProperties(
            type="ContentCertificate",
            content=content
        )
    certificate_resource = models_20210901preview.CertificateResource(properties=properties)

    def callback(pipeline_response, deserialized, headers):
        return models_20210901preview.CertificateResource.deserialize(json.loads(pipeline_response.http_response.text()))

>>>>>>> 101e1f70
    return client.certificates.begin_create_or_update(
        resource_group_name=resource_group,
        service_name=service,
        certificate_name=name,
        certificate_resource=certificate_resource,
        cls=callback
    )


def certificate_show(cmd, client, resource_group, service, name):
    return client.certificates.get(resource_group, service, name)


def certificate_list(cmd, client, resource_group, service, certificate_type=None):
    certificates = list(client.certificates.list(resource_group, service))
    certificates_to_list = []
    if certificate_type is None:
        certificates_to_list = certificates
    elif certificate_type == 'KeyVaultCertificate':
        for certificate in certificates:
            if certificate.properties.type == 'KeyVaultCertificate':
                certificates_to_list.append(certificate)
    elif certificate_type == 'ContentCertificate':
        for certificate in certificates:
            if certificate.properties.type == 'ContentCertificate':
                certificates_to_list.append(certificate)
    return certificates_to_list


def certificate_remove(cmd, client, resource_group, service, name):
    client.certificates.get(resource_group, service, name)
    return client.certificates.begin_delete(resource_group, service, name)


def certificate_list_reference_app(cmd, client, resource_group, service, name):
    apps = list(client.apps.list(resource_group, service))
    reference_apps = []
    certificate_resource = client.certificates.get(resource_group, service, name)
    certificate_resource_id = certificate_resource.id
    for app in apps:
        for load_certificate in app.properties.loaded_certificates or []:
            if load_certificate.resource_id == certificate_resource_id:
                reference_apps.append(app)
                break
    return reference_apps


def domain_bind(cmd, client, resource_group, service, app,
                domain_name,
                certificate=None,
                enable_end_to_end_tls=None):
    _check_active_deployment_exist(client, resource_group, service, app)
    properties = models.CustomDomainProperties()
    if certificate is not None:
        certificate_response = client.certificates.get(resource_group, service, certificate)
        properties = models.CustomDomainProperties(
            thumbprint=certificate_response.properties.thumbprint,
            cert_name=certificate
        )
    if enable_end_to_end_tls is not None:
        _update_app_e2e_tls(cmd, resource_group, service, app, enable_end_to_end_tls)

    custom_domain_resource = models.CustomDomainResource(properties=properties)
    return client.custom_domains.begin_create_or_update(resource_group, service, app,
                                                        domain_name, custom_domain_resource)


def _update_app_e2e_tls(cmd, resource_group, service, app, enable_end_to_end_tls):
    client = get_mgmt_service_client(cmd.cli_ctx, AppPlatformManagementClient_20201101preview)
    resource = client.services.get(resource_group, service)
    location = resource.location

    properties = models_20201101preview.AppResourceProperties(enable_end_to_end_tls=enable_end_to_end_tls)
    app_resource = models_20201101preview.AppResource()
    app_resource.properties = properties
    app_resource.location = location

    logger.warning("Set end to end tls for app '{}'".format(app))
    poller = client.apps.begin_update(
        resource_group, service, app, app_resource)
    return poller.result()


def domain_show(cmd, client, resource_group, service, app, domain_name):
    _check_active_deployment_exist(client, resource_group, service, app)
    return client.custom_domains.get(resource_group, service, app, domain_name)


def domain_list(cmd, client, resource_group, service, app):
    _check_active_deployment_exist(client, resource_group, service, app)
    return client.custom_domains.list(resource_group, service, app)


def domain_update(cmd, client, resource_group, service, app,
                  domain_name,
                  certificate=None,
                  enable_end_to_end_tls=None):
    _check_active_deployment_exist(client, resource_group, service, app)
    properties = models.CustomDomainProperties()
    if certificate is not None:
        certificate_response = client.certificates.get(resource_group, service, certificate)
        properties = models.CustomDomainProperties(
            thumbprint=certificate_response.properties.thumbprint,
            cert_name=certificate
        )
    if enable_end_to_end_tls is not None:
        _update_app_e2e_tls(cmd, resource_group, service, app, enable_end_to_end_tls)

    custom_domain_resource = models.CustomDomainResource(properties=properties)
    return client.custom_domains.begin_create_or_update(resource_group, service, app,
                                                        domain_name, custom_domain_resource)


def domain_unbind(cmd, client, resource_group, service, app, domain_name):
    client.custom_domains.get(resource_group, service, app, domain_name)
    return client.custom_domains.begin_delete(resource_group, service, app, domain_name)


def get_app_insights_connection_string(cli_ctx, resource_group, name):
    appinsights_client = get_mgmt_service_client(cli_ctx, ApplicationInsightsManagementClient)
    appinsights = appinsights_client.components.get(resource_group, name)
    if appinsights is None or appinsights.connection_string is None:
        raise ResourceNotFoundError("App Insights {} under resource group {} was not found."
                                    .format(name, resource_group))
    return appinsights.connection_string


def update_java_agent_config(cmd, resource_group, service_name, location,
                             app_insights_key, app_insights, sampling_rate):
    """
    :param sampling_rate: None safe, backend will use default value.
    """
    create_app_insights = False
    monitoring_setting_properties = None

    if app_insights_key or app_insights:
        monitoring_setting_properties = _get_monitoring_setting(cmd, resource_group, app_insights_key, app_insights)
    else:
        create_app_insights = True

    if create_app_insights is True:
        try:
            created_app_insights = try_create_application_insights(cmd, resource_group, service_name, location)
            if created_app_insights:
                monitoring_setting_properties = models_20201101preview.MonitoringSettingProperties(
                    trace_enabled=True, app_insights_instrumentation_key=created_app_insights.connection_string)
        except Exception:  # pylint: disable=broad-except
            logger.warning(
                'Error while trying to create and configure an Application Insights for the Azure Spring Cloud. '
                'Please use the Azure Portal to create and configure the Application Insights, if needed.')
            return None
    if monitoring_setting_properties:
        monitoring_setting_properties.app_insights_sampling_rate = sampling_rate
    return monitoring_setting_properties


def _get_monitoring_setting(cmd, resource_group, app_insights_key, app_insights):
    monitoring_setting_properties = None
    if app_insights_key:
        monitoring_setting_properties = models_20201101preview.MonitoringSettingProperties(
            trace_enabled=True,
            app_insights_instrumentation_key=app_insights_key)
    elif app_insights:
        connection_string = _get_connection_string_from_app_insights(cmd, resource_group, app_insights)
        monitoring_setting_properties = models_20201101preview.MonitoringSettingProperties(
            trace_enabled=True,
            app_insights_instrumentation_key=connection_string)
    return monitoring_setting_properties


def _get_connection_string_from_app_insights(cmd, resource_group, app_insights):
    """Get connection string from:
    1) application insights name
    2) application insights resource id
    """
    if is_valid_resource_id(app_insights):
        resource_id_dict = parse_resource_id(app_insights)
        connection_string = get_app_insights_connection_string(
            cmd.cli_ctx, resource_id_dict['resource_group'], resource_id_dict['resource_name'])
    else:
        connection_string = get_app_insights_connection_string(cmd.cli_ctx, resource_group, app_insights)
    if not connection_string:
        raise InvalidArgumentValueError(
            "Cannot find Connection string from application insights:{}".format(app_insights))
    return connection_string


def try_create_application_insights(cmd, resource_group, name, location):
    creation_failed_warn = 'Unable to create the Application Insights for the Azure Spring Cloud. ' \
                           'Please use the Azure Portal to manually create and configure the Application Insights, ' \
                           'if needed.'

    ai_resource_group_name = resource_group
    ai_name = name
    ai_location = location

    app_insights_client = get_mgmt_service_client(cmd.cli_ctx, ApplicationInsightsManagementClient)
    ai_properties = {
        "name": ai_name,
        "location": ai_location,
        "kind": "web",
        "properties": {
            "Application_Type": "web"
        }
    }
    appinsights = app_insights_client.components.create_or_update(ai_resource_group_name, ai_name, ai_properties)
    if appinsights is None or appinsights.connection_string is None:
        logger.warning(creation_failed_warn)
        return None

    portal_url = get_portal_uri(cmd.cli_ctx)
    # We make this success message as a warning to no interfere with regular JSON output in stdout
    logger.warning('Application Insights \"%s\" was created for this Azure Spring Cloud. '
                   'You can visit %s/#resource%s/overview to view your '
                   'Application Insights component', appinsights.name, portal_url, appinsights.id)

    return appinsights


def app_insights_update(cmd, client, resource_group, name,
                        app_insights_key=None, app_insights=None, sampling_rate=None,
                        disable=None, no_wait=False):
    """
    :param app_insights_key: Connection string or Instrumentation key
    :param sampling_rate: float from 0.0 to 100.0, both included
    """
    if disable:
        monitoring_setting_properties = models_20201101preview.MonitoringSettingProperties(trace_enabled=False)
    else:
        monitoring_setting_properties = client.monitoring_settings.get(resource_group, name).properties
        if not monitoring_setting_properties.app_insights_instrumentation_key \
                and not app_insights_key \
                and not app_insights:
            InvalidArgumentValueError("Can't update application insights without connecting to Application Insights. "
                                      "Please provide '--app-insights' or '--app-insights-key'.")
        if app_insights_key:
            connection_string = app_insights_key
        elif app_insights:
            if is_valid_resource_id(app_insights):
                resource_id_dict = parse_resource_id(app_insights)
                connection_string = get_app_insights_connection_string(
                    cmd.cli_ctx, resource_id_dict['resource_group'], resource_id_dict['resource_name'])
            else:
                connection_string = get_app_insights_connection_string(cmd.cli_ctx, resource_group, app_insights)
        else:
            connection_string = monitoring_setting_properties.app_insights_instrumentation_key
        if sampling_rate is not None:
            monitoring_setting_properties = models_20201101preview.MonitoringSettingProperties(
                trace_enabled=True,
                app_insights_instrumentation_key=connection_string,
                app_insights_sampling_rate=sampling_rate)
        elif monitoring_setting_properties.app_insights_sampling_rate is not None:
            monitoring_setting_properties = models_20201101preview.MonitoringSettingProperties(
                trace_enabled=True,
                app_insights_instrumentation_key=connection_string,
                app_insights_sampling_rate=monitoring_setting_properties.app_insights_sampling_rate)
    if monitoring_setting_properties is not None:
        monitoring_setting_resource = models.MonitoringSettingResource(properties=monitoring_setting_properties)
        sdk_no_wait(no_wait, client.monitoring_settings.begin_update_put,
                    resource_group_name=resource_group, service_name=name,
                    monitoring_setting_resource=monitoring_setting_resource)


def app_insights_show(cmd, client, resource_group, name, no_wait=False):
    monitoring_setting_properties = client.monitoring_settings.get(resource_group, name).properties
    if not monitoring_setting_properties:
        raise CLIError("Application Insights not set.")
    return monitoring_setting_properties<|MERGE_RESOLUTION|>--- conflicted
+++ resolved
@@ -303,11 +303,8 @@
                env=None,
                enable_persistent_storage=None,
                assign_identity=None,
-<<<<<<< HEAD
-               persistent_storage=None):
-=======
+               persistent_storage=None,
                loaded_public_certificate_file=None):
->>>>>>> 101e1f70
     cpu = validate_cpu(cpu)
     memory = validate_memory(memory)
     apps = _get_all_apps(client, resource_group, service)
@@ -329,7 +326,6 @@
         properties.persistent_disk = models_20210901preview.PersistentDisk(
             size_in_gb=0, mount_path="/persistent")
 
-<<<<<<< HEAD
     if persistent_storage:
         client_0901_preview = get_mgmt_service_client(cmd.cli_ctx, AppPlatformManagementClient_20210901preview)
         data = get_file_json(persistent_storage, throw_on_empty=False)
@@ -358,7 +354,7 @@
                         storage_id=storage_resource.id,
                         custom_persistent_disk_properties=custom_persistent_disk_properties))
         properties.custom_persistent_disks = custom_persistent_disks
-=======
+
     if loaded_public_certificate_file is not None:
         data = get_file_json(loaded_public_certificate_file)
         if data:
@@ -374,7 +370,6 @@
                                            LoadedCertificate(resource_id=certificate_resource.id,
                                                              load_trust_store=item['loadTrustStore']))
             properties.loaded_certificates = loaded_certificates
->>>>>>> 101e1f70
 
     app_resource = models_20210901preview.AppResource()
     app_resource.properties = properties
@@ -400,14 +395,9 @@
 
     logger.warning("[3/4] Setting default deployment to production")
 
-<<<<<<< HEAD
     properties.active_deployment_name = DEFAULT_DEPLOYMENT_NAME
     properties.public = assign_endpoint
 
-=======
-    app_resource.properties.active_deployment_name = DEFAULT_DEPLOYMENT_NAME
-    app_resource.properties.public = assign_endpoint
->>>>>>> 101e1f70
     app_resource.location = resource.location
 
     app_poller = client.apps.begin_update(resource_group, service, name, app_resource)
@@ -465,11 +455,8 @@
                enable_persistent_storage=None,
                https_only=None,
                enable_end_to_end_tls=None,
-<<<<<<< HEAD
-               persistent_storage=None):
-=======
+               persistent_storage=None,
                loaded_public_certificate_file=None):
->>>>>>> 101e1f70
     _check_active_deployment_exist(client, resource_group, service, name)
     resource = client.services.get(resource_group, service)
     location = resource.location
@@ -482,7 +469,6 @@
     if enable_persistent_storage is False:
         properties.persistent_disk = models_20210901preview.PersistentDisk(size_in_gb=0)
 
-<<<<<<< HEAD
     if persistent_storage:
         client_0901_preview = get_mgmt_service_client(cmd.cli_ctx, AppPlatformManagementClient_20210901preview)
         data = get_file_json(persistent_storage, throw_on_empty=False)
@@ -511,7 +497,6 @@
                         storage_id=storage_resource.id,
                         custom_persistent_disk_properties=custom_persistent_disk_properties))
         properties.custom_persistent_disks = custom_persistent_disks
-=======
     if loaded_public_certificate_file is not None:
         data = get_file_json(loaded_public_certificate_file)
         if data:
@@ -527,7 +512,6 @@
                                            LoadedCertificate(resource_id=certificate_resource.id,
                                                              load_trust_store=item['loadTrustStore']))
             properties.loaded_certificates = loaded_certificates
->>>>>>> 101e1f70
 
     app_resource = models_20210901preview.AppResource()
     app_resource.properties = properties
@@ -1724,7 +1708,6 @@
             exceptions.append(e)
 
 
-<<<<<<< HEAD
 def storage_callback(pipeline_response, deserialized, headers):
     return models_20210901preview.StorageResource.deserialize(json.loads(pipeline_response.http_response.text()))
 
@@ -1789,35 +1772,6 @@
     return reference_apps
 
 
-def certificate_list_reference_app(cmd, resource_group, service, name):
-    client = get_mgmt_service_client(cmd.cli_ctx, AppPlatformManagementClient_20210901preview)
-
-    apps = list(client.apps.list(resource_group, service))
-    deployments = list(
-        client.deployments.list_for_cluster(resource_group, service))
-    reference_apps = []
-    certificate_resource = client.certificates.get(resource_group, service, name)
-    certificate_resource_id = certificate_resource.id
-    for app in apps:
-        for load_certificate in app.properties.loaded_certificates or []:
-            if load_certificate.resource_id == certificate_resource_id:
-                reference_apps.append(app)
-                break
-    for app in reference_apps:
-        if app.properties.active_deployment_name:
-            deployment = next(
-                (x for x in deployments if x.properties.app_name == app.name))
-            app.properties.active_deployment = deployment
-    return reference_apps
-
-
-def certificate_add(cmd, client, resource_group, service, name, vault_uri, vault_certificate_name):
-    properties = models.CertificateProperties(
-        vault_uri=vault_uri,
-        key_vault_cert_name=vault_certificate_name
-    )
-    certificate_resource = models.CertificateResource(properties=properties)
-=======
 def certificate_add(cmd, client, resource_group, service, name, only_public_cert=None,
                     vault_uri=None, vault_certificate_name=None, public_certificate_file=None):
     if vault_uri is None and public_certificate_file is None:
@@ -1856,7 +1810,6 @@
     def callback(pipeline_response, deserialized, headers):
         return models_20210901preview.CertificateResource.deserialize(json.loads(pipeline_response.http_response.text()))
 
->>>>>>> 101e1f70
     return client.certificates.begin_create_or_update(
         resource_group_name=resource_group,
         service_name=service,
