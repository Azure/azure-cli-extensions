# --------------------------------------------------------------------------------------------
# Copyright (c) Microsoft Corporation. All rights reserved.
# Licensed under the MIT License. See License.txt in the project root for license information.
# --------------------------------------------------------------------------------------------

# pylint: disable=unused-argument, logging-format-interpolation, protected-access, wrong-import-order

import yaml   # pylint: disable=import-error
from time import sleep
from ._stream_utils import stream_logs
from msrestazure.azure_exceptions import CloudError
from msrestazure.tools import parse_resource_id
from ._utils import _get_upload_local_file
from knack.util import CLIError
from .vendored_sdks.appplatform import models
from knack.log import get_logger
from urllib.parse import urlparse
from .azure_storage_file import FileService
from azure.cli.core.util import sdk_no_wait
from ast import literal_eval
from azure.cli.core.commands import cached_put
from ._utils import _get_rg_location

logger = get_logger(__name__)
DEFAULT_DEPLOYMENT_NAME = "default"
DEPLOYMENT_CREATE_OR_UPDATE_SLEEP_INTERVAL = 5
APP__CREATE_OR_UPDATE_SLEEP_INTERVAL = 2

# pylint: disable=line-too-long
NO_PRODUCTION_DEPLOYMENT_ERROR = "No production deployment found, use --deployment to specify deployment or create deployment with: az spring-cloud app deployment create"


def spring_cloud_create(cmd, client, resource_group, name, location=None, no_wait=False):
    rg_location = _get_rg_location(cmd.cli_ctx, resource_group)
    if location is None:
        location = rg_location
    resource = models.ServiceResource(location=location)

    return sdk_no_wait(no_wait, client.create_or_update,
                       resource_group_name=resource_group, service_name=name, resource=resource)


def spring_cloud_delete(cmd, client, resource_group, name, no_wait=False):
    return sdk_no_wait(no_wait, client.delete,
                       resource_group_name=resource_group, service_name=name)


def spring_cloud_list(cmd, client, resource_group=None):
    if resource_group is None:
        return client.list_by_subscription()
    return client.list(resource_group)


def spring_cloud_get(cmd, client, resource_group, name):
    return client.get(resource_group, name)


def enable_test_endpoint(cmd, client, resource_group, name):
    return client.services.enable_test_endpoint(resource_group, name)


def disable_test_endpoint(cmd, client, resource_group, name):
    return client.services.disable_test_endpoint(resource_group, name)


def list_keys(cmd, client, resource_group, name, app=None, deployment=None):
    keys = client.services.list_test_keys(resource_group, name)
    if not keys.enabled:
        return None
    if app:
        if deployment is None:
            deployment = client.apps.get(
                resource_group, name, app).properties.active_deployment_name
        if deployment:
            client.deployments.get(resource_group, name, app, deployment)
            keys.primary_test_endpoint = "{}/{}/{}/".format(
                keys.primary_test_endpoint, app, deployment)
            keys.secondary_test_endpoint = "{}/{}/{}/".format(
                keys.secondary_test_endpoint, app, deployment)
    return keys


# pylint: disable=redefined-builtin
def regenerate_keys(cmd, client, resource_group, name, type):
    return client.services.regenerate_test_key(resource_group, name, type)


def app_create(cmd, client, resource_group, service, name,
               is_public=None,
               cpu=None,
               memory=None,
               instance_count=None,
               runtime_version=None,
               jvm_options=None,
               env=None,
               enable_persistent_storage=None):
    apps = _get_all_apps(client, resource_group, service)
    if name in apps:
        raise CLIError("App {} already exists.".format(name))
    logger.info("Creating app with name {}".format(name))
    properties = models.AppResourceProperties()
    if enable_persistent_storage:
        properties.persistent_disk = models.PersistentDisk(
            size_in_gb=50, mount_path="/persistent")
    else:
        properties.persistent_disk = models.PersistentDisk(
            size_in_gb=0, mount_path="/persistent")

    properties.temporary_disk = models.TemporaryDisk(
        size_in_gb=5, mount_path="/tmp")

    poller = client.apps.create_or_update(resource_group, service, name, properties)
    logger.info("Waiting for the app {} create completion".format(name))
    while poller.done() is False:
        sleep(APP__CREATE_OR_UPDATE_SLEEP_INTERVAL)

    deployment_settings = models.DeploymentSettings(
        cpu=cpu,
        memory_in_gb=memory,
        instance_count=instance_count,
        environment_variables=env,
        jvm_options=jvm_options,
        runtime_version=runtime_version,)
    user_source_info = models.UserSourceInfo(
        relative_path='<default>', type='Jar')
    properties = models.DeploymentResourceProperties(
        deployment_settings=deployment_settings,
        source=user_source_info)

    # create default deployment
    logger.info("Creating default deployment with name {}".format(DEFAULT_DEPLOYMENT_NAME))
    poller = client.deployments.create_or_update(
        resource_group, service, name, DEFAULT_DEPLOYMENT_NAME, properties)

    logger.info("Setting default deployment to production")
    properties = models.AppResourceProperties(
        active_deployment_name=DEFAULT_DEPLOYMENT_NAME, public=is_public)

    app_poller = client.apps.update(resource_group, service, name, properties)
    logger.info("Waiting for the deployment {} create and app {} update completion".format(DEFAULT_DEPLOYMENT_NAME, name))
    while not poller.done() or not app_poller.done():
        sleep(DEPLOYMENT_CREATE_OR_UPDATE_SLEEP_INTERVAL)

    active_deployment = client.deployments.get(
        resource_group, service, name, DEFAULT_DEPLOYMENT_NAME)
    app = client.apps.get(resource_group, service, name)
    app.properties.active_deployment = active_deployment
    return app


def app_update(cmd, client, resource_group, service, name,
               is_public=None,
               deployment=None,
               runtime_version=None,
               jvm_options=None,
               env=None,
               enable_persistent_storage=None):
    properties = models.AppResourceProperties(public=is_public)
    if enable_persistent_storage is True:
        properties.persistent_disk = models.PersistentDisk(
            size_in_gb=50, mount_path="/persistent")
    if enable_persistent_storage is False:
        properties.persistent_disk = models.PersistentDisk(size_in_gb=0)

    logger.info("updating app {}".format(name))
    poller = client.apps.update(
        resource_group, service, name, properties)
    logger.info("Waiting for the app {} update completion".format(name))
    while poller.done() is False:
        sleep(APP__CREATE_OR_UPDATE_SLEEP_INTERVAL)

    app_updated = client.apps.get(resource_group, service, name)

    if deployment is None:
        deployment = client.apps.get(
            resource_group, service, name).properties.active_deployment_name
        if deployment is None:
            return app_updated

    logger.info("Updating deployment {}".format(deployment))
    deployment_settings = models.DeploymentSettings(
        cpu=None,
        memory_in_gb=None,
        instance_count=None,
        environment_variables=env,
        jvm_options=jvm_options,
        runtime_version=runtime_version,)
    properties = models.DeploymentResourceProperties(
        deployment_settings=deployment_settings)
    poller = client.deployments.update(resource_group, service, name, deployment, properties)
    logger.info("Waiting for the deployment {} update completion".format(deployment))
    while poller.done() is False:
        sleep(DEPLOYMENT_CREATE_OR_UPDATE_SLEEP_INTERVAL)

    deployment = client.deployments.get(resource_group, service, name, deployment)
<<<<<<< HEAD
    app_updated.properties.active_deployment = deployment
=======
    app_updated.active_deployment = deployment
>>>>>>> 4e2fa24e
    return app_updated


def app_delete(cmd, client,
               resource_group,
               service,
               name):
    client.apps.get(resource_group, service, name)
    return client.apps.delete(resource_group, service, name)


def app_start(cmd, client,
              resource_group,
              service,
              name,
              deployment=None,
              no_wait=False):
    if deployment is None:
        deployment = client.apps.get(
            resource_group, service, name).properties.active_deployment_name
    if deployment is None:
        raise CLIError(NO_PRODUCTION_DEPLOYMENT_ERROR)
    return sdk_no_wait(no_wait, client.deployments.start,
                       resource_group, service, name, deployment)


def app_stop(cmd, client,
             resource_group,
             service,
             name,
             deployment=None,
             no_wait=False):
    if deployment is None:
        deployment = client.apps.get(
            resource_group, service, name).properties.active_deployment_name
    if deployment is None:
        raise CLIError(NO_PRODUCTION_DEPLOYMENT_ERROR)
    return sdk_no_wait(no_wait, client.deployments.stop,
                       resource_group, service, name, deployment)


def app_restart(cmd, client,
                resource_group,
                service,
                name,
                deployment=None,
                no_wait=False):
    if deployment is None:
        deployment = client.apps.get(
            resource_group, service, name).properties.active_deployment_name
    if deployment is None:
        raise CLIError(NO_PRODUCTION_DEPLOYMENT_ERROR)
    return sdk_no_wait(no_wait, client.deployments.restart,
                       resource_group, service, name, deployment)


def app_list(cmd, client,
             resource_group,
             service):
    apps = list(client.apps.list(resource_group, service))
    deployments = list(
        client.deployments.list_cluster_all_deployments(resource_group, service))

    for app in apps:
        if app.properties.active_deployment_name:
            deployment = next(
                (x for x in deployments if x.properties.app_name == app.name))
            app.properties.active_deployment = deployment

    return apps


def app_get(cmd, client,
            resource_group,
            service,
            name):
    app = client.apps.get(resource_group, service, name)
    deployment_name = app.properties.active_deployment_name
    if deployment_name:
        deployment = client.deployments.get(
            resource_group, service, name, deployment_name)
        app.properties.active_deployment = deployment

    return app


def app_deploy(cmd, client, resource_group, service, name,
               version=None,
               deployment=None,
               jar_path=None,
               target_module=None,
               runtime_version=None,
               jvm_options=None,
               cpu=None,
               memory=None,
               instance_count=None,
               env=None,
               no_wait=False):
    if deployment is None:
        deployment = client.apps.get(
            resource_group, service, name).properties.active_deployment_name
        if deployment is None:
            raise CLIError(NO_PRODUCTION_DEPLOYMENT_ERROR)

    client.deployments.get(resource_group, service, name, deployment)

    file_type, file_path = _get_upload_local_file(jar_path)

    return _app_deploy(client,
                       resource_group,
                       service,
                       name,
                       deployment,
                       version,
                       file_path,
                       runtime_version,
                       jvm_options,
                       cpu,
                       memory,
                       instance_count,
                       env,
                       target_module,
                       no_wait,
                       file_type,
                       True)


def app_scale(cmd, client, resource_group, service, name,
              deployment=None,
              cpu=None,
              memory=None,
              instance_count=None,
              no_wait=False):
    if deployment is None:
        deployment = client.apps.get(
            resource_group, service, name).properties.active_deployment_name
    if deployment is None:
        raise CLIError(NO_PRODUCTION_DEPLOYMENT_ERROR)
    deployment_settings = models.DeploymentSettings(
        cpu=cpu,
        memory_in_gb=memory,
        instance_count=instance_count,)
    properties = models.DeploymentResourceProperties(
        deployment_settings=deployment_settings)
    return sdk_no_wait(no_wait, client.deployments.update,
                       resource_group, service, name, deployment, properties)


def app_get_log(cmd, client, resource_group, service, name, deployment=None):
    if deployment is None:
        deployment = client.apps.get(
            resource_group, service, name).properties.active_deployment_name
    if deployment is None:
        raise CLIError(NO_PRODUCTION_DEPLOYMENT_ERROR)
    deployment_properties = client.deployments.get(
        resource_group, service, name, deployment).properties
    if deployment_properties.source.type == "Jar":
        raise CLIError("Jar deployment have no build logs.")
    return stream_logs(client.deployments, resource_group, service, name, deployment)


def app_set_deployment(cmd, client, resource_group, service, name, deployment):
    deployments = _get_all_deployments(client, resource_group, service, name)
    active_deployment = client.apps.get(
        resource_group, service, name).properties.active_deployment_name
    if deployment == active_deployment:
        raise CLIError("Deployment '" + deployment +
                       "' is already the production deployment")
    if deployment not in deployments:
        raise CLIError("Deployment '" + deployment +
                       "' not found, please use 'az spring-cloud app deployment create' to create the new deployment")
    properties = models.AppResourceProperties(
        active_deployment_name=deployment)
    return client.apps.update(resource_group, service, name, properties)


def deployment_create(cmd, client, resource_group, service, app, name,
                      skip_clone_settings=False,
                      version=None,
                      jar_path=None,
                      target_module=None,
                      runtime_version=None,
                      jvm_options=None,
                      cpu=None,
                      memory=None,
                      instance_count=None,
                      env=None,
                      no_wait=False):
    deployments = _get_all_deployments(client, resource_group, service, app)
    if name in deployments:
        raise CLIError("Deployment " + name + " already exists")

    if not skip_clone_settings:
        active_deployment_name = client.apps.get(
            resource_group, service, app).properties.active_deployment_name
        active_deployment = client.deployments.get(
            resource_group, service, app, active_deployment_name)
        if active_deployment:
            cpu = cpu or active_deployment.properties.deployment_settings.cpu
            memory = memory or active_deployment.properties.deployment_settings.memory_in_gb
            instance_count = instance_count or active_deployment.properties.deployment_settings.instance_count
            jvm_options = jvm_options or active_deployment.properties.deployment_settings.jvm_options
            env = env or active_deployment.properties.deployment_settings.environment_variables

    file_type, file_path = _get_upload_local_file(jar_path)
    return _app_deploy(client, resource_group, service, app, name, version, file_path,
                       runtime_version,
                       jvm_options,
                       cpu,
                       memory,
                       instance_count,
                       env,
                       target_module,
                       no_wait,
                       file_type)


def deployment_list(cmd, client, resource_group, service, app):
    return client.deployments.list(resource_group, service, app)


def deployment_get(cmd, client, resource_group, service, app, name):
    return client.deployments.get(resource_group, service, app, name)


def deployment_delete(cmd, client, resource_group, service, app, name):
    client.deployments.get(resource_group, service, app, name)
    return client.deployments.delete(resource_group, service, app, name)


def config_set(cmd, client, resource_group, name, config_file, no_wait=False):
    def standardization(dic):
        new_dic = {}
        for k, v in dic.items():
            ks = k.split("-")
            ks = [seg[0].upper() + seg[1:] for seg in ks]
            k = ''.join(ks)
            k = k[0].lower() + k[1:]
            new_dic[k] = v

        if 'pattern' in new_dic and isinstance(new_dic['pattern'], str):
            new_dic['pattern'] = new_dic['pattern'].split(',')
        if 'searchPaths' in new_dic and isinstance(new_dic['searchPaths'], str):
            new_dic['searchPaths'] = new_dic['searchPaths'].split(',')
        return new_dic

    with open(config_file, 'r') as stream:
        yaml_object = yaml.safe_load(stream)
    config_property = yaml_object['spring']['cloud']['config']['server']['git']

    if 'default-label' in config_property:
        config_property['label'] = config_property['default-label']
        del config_property['default-label']

    config_property = standardization(config_property)
    repositories = []
    if 'repos' in config_property:
        for k, v in config_property['repos'].items():
            if 'default-label' in v:
                v['label'] = v['default-label']
                del v['default-label']
            v['name'] = k
            v = standardization(v)
            repositories.append(v)
        del config_property['repos']

    config_property['repositories'] = repositories
    git_property = client._deserialize(
        'ConfigServerGitProperty', config_property)
    config_server_settings = models.ConfigServerSettings(
        git_property=git_property)
    config_server_properties = models.ConfigServerProperties(
        config_server=config_server_settings)
    cluster_esource_properties = models.ClusterResourceProperties(
        config_server_properties=config_server_properties)
    service_resource = models.ServiceResource(
        properties=cluster_esource_properties)
    return sdk_no_wait(no_wait, client.update,
                       resource_group, name, service_resource)


def config_get(cmd, client, resource_group, name):
    resource = client.get(resource_group, name)
    config_server = resource.properties.config_server_properties.config_server
    if not config_server:
        raise CLIError("Config server not set.")
    return config_server.git_property


def config_delete(cmd, client, resource_group, name):
    config_server_properties = models.ConfigServerProperties(
        config_server=models.ConfigServerSettings())
    properties = models.ClusterResourceProperties(
        config_server_properties=config_server_properties)
    appResource = models.ServiceResource(properties=properties)

    return client.update(resource_group, name, appResource)


def config_git_set(cmd, client, resource_group, name, uri,
                   label=None,
                   search_paths=None,
                   username=None,
                   password=None,
                   host_key=None,
                   host_key_algorithm=None,
                   private_key=None,
                   strict_host_key_checking=None):
    resource = client.get(resource_group, name)
    config_server = resource.properties.config_server_properties.config_server
    config = models.ConfigServerGitProperty(
        uri=uri) if not config_server else config_server.git_property

    if search_paths:
        search_paths = search_paths.split(",")

    config.uri = uri
    config.label = label
    config.search_paths = search_paths
    config.username = username
    config.password = password
    config.host_key = host_key
    config.host_key_algorithm = host_key_algorithm
    config.private_key = private_key
    config.strict_host_key_checking = strict_host_key_checking

    config_server = models.ConfigServerSettings(git_property=config)
    config_server_properties = models.ConfigServerProperties(
        config_server=config_server)
    cluster_esource_properties = models.ClusterResourceProperties(
        config_server_properties=config_server_properties)
    service_resource = models.ServiceResource(
        properties=cluster_esource_properties)

    return cached_put(cmd, client.update, service_resource, resource_group, name).result()


def config_repo_add(cmd, client, resource_group, name, uri, repo_name,
                    pattern=None,
                    label=None,
                    search_paths=None,
                    username=None,
                    password=None,
                    host_key=None,
                    host_key_algorithm=None,
                    private_key=None,
                    strict_host_key_checking=None):
    resource = client.get(resource_group, name)
    config_server = resource.properties.config_server_properties.config_server
    config = models.ConfigServerGitProperty(
        uri=uri) if not config_server else config_server.git_property

    if search_paths:
        search_paths = search_paths.split(",")

    if config.repositories:
        repos = [repo for repo in config.repositories if repo.name == repo_name]
        if repos:
            raise CLIError("Repo {} already exiests.".format(repo_name))
    else:
        config.repositories = []

    repository = models.GitPatternRepository(
        uri=uri,
        name=repo_name,
        label=label,
        search_paths=search_paths,
        username=username,
        password=password,
        host_key=host_key,
        host_key_algorithm=host_key_algorithm,
        private_key=private_key,
        strict_host_key_checking=strict_host_key_checking)

    config.repositories.append(repository)
    config_server_settings = models.ConfigServerSettings(git_property=config)
    config_server_properties = models.ConfigServerProperties(
        config_server=config_server_settings)
    cluster_resource_properties = models.ClusterResourceProperties(
        config_server_properties=config_server_properties)
    service_resource = models.ServiceResource(
        properties=cluster_resource_properties)
    return cached_put(cmd, client.update, service_resource, resource_group, name).result()


def config_repo_delete(cmd, client, resource_group, name, repo_name):
    resource = client.get(resource_group, name)
    config_server = resource.properties.config_server_properties.config_server
    if not config_server or not config_server.config or not config_server.config.repositories:
        raise CLIError("Repo {} not found.".format(repo_name))

    config = config_server.git_property
    repository = [
        repo for repo in config.repositories if repo.name == repo_name]
    if not repository:
        raise CLIError("Repo {} not found.".format(repo_name))

    config.repositories.remove(repository[0])

    config_server_settings = models.ConfigServerSettings(git_property=config)
    config_server_properties = models.ConfigServerProperties(
        config_server=config_server_settings)
    cluster_esource_properties = models.ClusterResourceProperties(
        config_server_properties=config_server_properties)
    service_resource = models.ServiceResource(
        properties=cluster_esource_properties)

    return cached_put(cmd, client.update, service_resource, resource_group, name).result()


def config_repo_update(cmd, client, resource_group, name, repo_name,
                       uri=None,
                       pattern=None,
                       label=None,
                       search_paths=None,
                       username=None,
                       password=None,
                       host_key=None,
                       host_key_algorithm=None,
                       private_key=None,
                       strict_host_key_checking=None):
    resource = client.get(resource_group, name)
    config_server = resource.properties.config_server_properties.config_server
    if not config_server or not config_server.git_property or not config_server.git_property.repositories:
        raise CLIError("Repo {} not found.".format(repo_name))
    config = config_server.git_property
    repository = [
        repo for repo in config.repositories if repo.name == repo_name]
    if not repository:
        raise CLIError("Repo {} not found.".format(repo_name))

    if search_paths:
        search_paths = search_paths.split(",")

    if pattern:
        pattern = pattern.split(",")

    repository = repository[0]
    repository = models.GitPatternRepository()
    repository.uri = uri or repository.uri
    repository.label = label or repository.label
    repository.search_paths = search_paths or repository.search_paths
    repository.username = username or repository.username
    repository.password = password or repository.password
    repository.host_key = host_key or repository.host_key
    repository.host_key_algorithm = host_key_algorithm or repository.host_key_algorithm
    repository.private_key = private_key or repository.private_key
    repository.strict_host_key_checking = strict_host_key_checking or repository.strict_host_key_checking

    config_server_settings = models.ConfigServerSettings(git_property=config)
    config_server_properties = models.ConfigServerProperties(
        config_server=config_server_settings)
    cluster_esource_properties = models.ClusterResourceProperties(
        config_server_properties=config_server_properties)
    service_resource = models.ServiceResource(
        properties=cluster_esource_properties)

    return cached_put(cmd, client.update, service_resource, resource_group, name).result()


def config_repo_list(cmd, client, resource_group, name):
    resource = client.get(resource_group, name)
    config = resource.properties.config_server_properties.config_server.git_property
    return config.repositories


def binding_list(cmd, client, resource_group, service, app):
    return client.list(resource_group, service, app)


def binding_get(cmd, client, resource_group, service, app, name):
    return client.get(resource_group, service, app, name)


def binding_remove(cmd, client, resource_group, service, app, name):
    return client.delete(resource_group, service, app, name)


def binding_cosmos_add(cmd, client, resource_group, service, app, name,
                       resource_id,
                       api_type,
                       database_name=None,
                       key_space=None,
                       collection_name=None):
    resource_id_dict = parse_resource_id(resource_id)
    resource_type = resource_id_dict['resource_type']
    resource_name = resource_id_dict['resource_name']
    binding_parameters = {}
    binding_parameters['apiType'] = api_type
    if database_name:
        binding_parameters['databaseName'] = database_name
    if key_space:
        binding_parameters['keySpace'] = key_space
    if collection_name:
        binding_parameters['collectionName'] = collection_name

    try:
        primary_key = _get_cosmosdb_primary_key(client, resource_id)
    except:
        raise CLIError(
            "Couldn't get cosmosdb {}'s primary key".format(resource_name))

    properties = models.BindingResourceProperties(
        resource_name=resource_name,
        resource_type=resource_type,
        resource_id=resource_id,
        key=primary_key,
        binding_parameters=binding_parameters
    )
    return client.create_or_update(resource_group, service, app, name, properties)


def binding_cosmos_update(cmd, client, resource_group, service, app, name,
                          database_name=None,
                          key_space=None,
                          collection_name=None):
    binding = client.get(resource_group, service, app, name).properties
    resource_id = binding.resource_id
    resource_name = binding.resource_name
    binding_parameters = {}
    binding_parameters['databaseName'] = database_name
    binding_parameters['keySpace'] = key_space
    binding_parameters['collectionName'] = collection_name

    try:
        primary_key = _get_cosmosdb_primary_key(client, resource_id)
    except:
        raise CLIError(
            "Couldn't get cosmosdb {}'s primary key".format(resource_name))

    properties = models.BindingResourceProperties(
        key=primary_key,
        binding_parameters=binding_parameters
    )
    return client.update(resource_group, service, app, name, properties)


def binding_mysql_add(cmd, client, resource_group, service, app, name,
                      resource_id,
                      key,
                      username,
                      database_name):
    resource_id_dict = parse_resource_id(resource_id)
    resource_type = resource_id_dict['resource_type']
    resource_name = resource_id_dict['resource_name']
    binding_parameters = {}
    binding_parameters['username'] = username
    binding_parameters['databaseName'] = database_name

    properties = models.BindingResourceProperties(
        resource_name=resource_name,
        resource_type=resource_type,
        resource_id=resource_id,
        key=key,
        binding_parameters=binding_parameters
    )
    return client.create_or_update(resource_group, service, app, name, properties)


def binding_mysql_update(cmd, client, resource_group, service, app, name,
                         key=None,
                         username=None,
                         database_name=None):
    binding_parameters = {}
    binding_parameters['username'] = username
    binding_parameters['databaseName'] = database_name

    properties = models.BindingResourceProperties(
        key=key,
        binding_parameters=binding_parameters
    )
    return client.update(resource_group, service, app, name, properties)


def binding_redis_add(cmd, client, resource_group, service, app, name,
                      resource_id,
                      disable_ssl=None):
    use_ssl = not disable_ssl
    resource_id_dict = parse_resource_id(resource_id)
    resource_type = resource_id_dict['resource_type']
    resource_name = resource_id_dict['resource_name']
    binding_parameters = {}
    binding_parameters['useSsl'] = use_ssl
    primary_key = None
    try:
        primary_key = _get_redis_primary_key(client, resource_id)
    except:
        raise CLIError(
            "Couldn't get redis {}'s primary key".format(resource_name))

    properties = models.BindingResourceProperties(
        resource_name=resource_name,
        resource_type=resource_type,
        resource_id=resource_id,
        key=primary_key,
        binding_parameters=binding_parameters
    )

    return client.create_or_update(resource_group, service, app, name, properties)


def binding_redis_update(cmd, client, resource_group, service, app, name,
                         disable_ssl=None):
    binding = client.get(resource_group, service, app, name).properties
    resource_id = binding.resource_id
    resource_name = binding.resource_name
    binding_parameters = {}
    if disable_ssl:
        binding_parameters['useSsl'] = not disable_ssl

    primary_key = None
    try:
        primary_key = _get_redis_primary_key(client, resource_id)
    except:
        raise CLIError(
            "Couldn't get redis {}'s primary key".format(resource_name))

    properties = models.BindingResourceProperties(
        key=primary_key,
        binding_parameters=binding_parameters
    )
    return client.update(resource_group, service, app, name, properties)


def _get_cosmosdb_primary_key(client, resource_id):
    url = '{}/listKeys'.format(resource_id)
    operation_config = {}
    # Construct parameters
    query_parameters = {}
    query_parameters['api-version'] = client._serialize.query(
        "client.api_version", '2015-04-08', 'str')

    # Construct headers
    header_parameters = {}
    header_parameters['Accept'] = 'application/json'

    # Construct and send request
    request = client._client.post(url, query_parameters, header_parameters)
    response = client._client.send(request, stream=False, **operation_config)
    keys = response.content.decode("utf-8")
    keys_dict = literal_eval(keys)
    return keys_dict['primaryMasterKey']


def _get_redis_primary_key(client, resource_id):
    url = '{}/listKeys'.format(resource_id)
    operation_config = {}
    # Construct parameters
    query_parameters = {}
    query_parameters['api-version'] = client._serialize.query(
        "client.api_version", '2016-04-01', 'str')

    # Construct headers
    header_parameters = {}
    header_parameters['Accept'] = 'application/json'

    # Construct and send request
    request = client._client.post(url, query_parameters, header_parameters)
    response = client._client.send(request, stream=False, **operation_config)
    keys = response.content.decode("utf-8")
    keys_dict = literal_eval(keys)
    return keys_dict['primaryKey']


def _get_all_deployments(client, resource_group, service, app):
    deployments = []
    deployments_resource = client.deployments.list(
        resource_group, service, app)
    deployments = list(deployments_resource)
    deployments = (deployment.name for deployment in deployments)
    return deployments


def _get_all_apps(client, resource_group, service):
    apps = []
    apps_resource = client.apps.list(resource_group, service)
    apps = list(apps_resource)
    apps = (app.name for app in apps)
    return apps


# pylint: disable=too-many-locals
def _app_deploy(client, resource_group, service, app, name, version, path, runtime_version, jvm_options, cpu, memory,
                instance_count,
                env,
                target_module=None,
                no_wait=False,
                file_type="Jar",
                update=False):
    upload_url = None
    relative_path = None
    try:
        response = client.apps.get_resource_upload_url(resource_group,
                                                       service,
                                                       app,
                                                       None,
                                                       None)
        upload_url = response.upload_url
        relative_path = response.relative_path
    except (AttributeError, CloudError) as e:
        raise CLIError(
            "Failed to get a SAS URL to upload context. Error: {}".format(e.message))

    if not upload_url:
        raise CLIError("Failed to get a SAS URL to upload context.")

    prase_result = urlparse(upload_url)
    storage_name = prase_result.netloc.split('.')[0]
    split_path = prase_result.path.split('/')[1:3]
    share_name = split_path[0]
    sas_token = "?" + prase_result.query
    deployment_settings = models.DeploymentSettings(
        cpu=cpu,
        memory_in_gb=memory,
        environment_variables=env,
        jvm_options=jvm_options,
        runtime_version=runtime_version,
        instance_count=instance_count,)
    user_source_info = models.UserSourceInfo(
        version=version,
        relative_path=relative_path,
        type=file_type,
        artifact_selector=target_module)
    properties = models.DeploymentResourceProperties(
        deployment_settings=deployment_settings,
        source=user_source_info)

    # upload file
    file_service = FileService(storage_name, sas_token=sas_token)
    file_service.create_file_from_path(share_name, None, relative_path, path)
    logger.info("Upload file succeed, start to update deployment.")

    # create deployment
    if update:
        return sdk_no_wait(no_wait, client.deployments.update,
                           resource_group, service, app, name, properties)

    return sdk_no_wait(no_wait, client.deployments.create_or_update,
                       resource_group, service, app, name, properties)
<|MERGE_RESOLUTION|>--- conflicted
+++ resolved
@@ -193,11 +193,7 @@
         sleep(DEPLOYMENT_CREATE_OR_UPDATE_SLEEP_INTERVAL)
 
     deployment = client.deployments.get(resource_group, service, name, deployment)
-<<<<<<< HEAD
     app_updated.properties.active_deployment = deployment
-=======
-    app_updated.active_deployment = deployment
->>>>>>> 4e2fa24e
     return app_updated
 
 
@@ -936,4 +932,4 @@
                            resource_group, service, app, name, properties)
 
     return sdk_no_wait(no_wait, client.deployments.create_or_update,
-                       resource_group, service, app, name, properties)
+                       resource_group, service, app, name, properties)