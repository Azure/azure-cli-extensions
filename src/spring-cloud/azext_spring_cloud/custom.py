# --------------------------------------------------------------------------------------------
# Copyright (c) Microsoft Corporation. All rights reserved.
# Licensed under the MIT License. See License.txt in the project root for license information.
# --------------------------------------------------------------------------------------------

# pylint: disable=unused-argument, logging-format-interpolation, protected-access, wrong-import-order, too-many-lines
import requests
import re
import os

from azure.core.exceptions import HttpResponseError
from azure.mgmt.cosmosdb import CosmosDBManagementClient
from azure.mgmt.redis import RedisManagementClient
from requests.auth import HTTPBasicAuth
import yaml  # pylint: disable=import-error
from time import sleep
from ._stream_utils import stream_logs
from azure.mgmt.core.tools import (parse_resource_id, is_valid_resource_id)
<<<<<<< HEAD
from ._utils import (get_portal_uri, wait_till_end)
=======
from ._utils import (_get_upload_local_file, _get_persistent_disk_size,
                     get_portal_uri, get_azure_files_info)
>>>>>>> 07d4ad5e
from knack.util import CLIError
from .vendored_sdks.appplatform.v2020_07_01 import models
from .vendored_sdks.appplatform.v2020_11_01_preview import models as models_20201101preview
from .vendored_sdks.appplatform.v2022_01_01_preview import models as models_20220101preview
from .vendored_sdks.appplatform.v2020_07_01.models import _app_platform_management_client_enums as AppPlatformEnums
from .vendored_sdks.appplatform.v2020_11_01_preview import (
    AppPlatformManagementClient as AppPlatformManagementClient_20201101preview
)
from knack.log import get_logger
from azure.cli.core.azclierror import ClientRequestError, FileOperationError, InvalidArgumentValueError
from azure.cli.core.commands.client_factory import get_mgmt_service_client
from azure.cli.core.util import sdk_no_wait
from azure.cli.core.profiles import ResourceType, get_sdk
from azure.mgmt.applicationinsights import ApplicationInsightsManagementClient
from azure.cli.core.commands import cached_put
from azure.core.exceptions import ResourceNotFoundError
from ._utils import _get_rg_location
from ._resource_quantity import validate_cpu, validate_memory
from six.moves.urllib import parse
from threading import Thread
import sys
import json
import base64
from collections import defaultdict
from ._log_stream import LogStream

logger = get_logger(__name__)
DEFAULT_DEPLOYMENT_NAME = "default"
DEPLOYMENT_CREATE_OR_UPDATE_SLEEP_INTERVAL = 5
APP_CREATE_OR_UPDATE_SLEEP_INTERVAL = 2

# pylint: disable=line-too-long
NO_PRODUCTION_DEPLOYMENT_ERROR = "No production deployment found, use --deployment to specify deployment or create deployment with: az spring-cloud app deployment create"
NO_PRODUCTION_DEPLOYMENT_SET_ERROR = "This app has no production deployment, use \"az spring-cloud app deployment create\" to create a deployment and \"az spring-cloud app set-deployment\" to set production deployment."
DELETE_PRODUCTION_DEPLOYMENT_WARNING = "You are going to delete production deployment, the app will be inaccessible after this operation."
LOG_RUNNING_PROMPT = "This command usually takes minutes to run. Add '--verbose' parameter if needed."


def _warn_enable_java_agent(enable_java_agent, **_):
    if enable_java_agent is not None:
        logger.warn("Java in process agent is now GA-ed and used by default when Application Insights enabled. "
                    "The parameter '--enable-java-agent' is no longer needed and will be removed in future release.")


def _update_application_insights_asc_create(cmd,
                                            resource_group,
                                            name,
                                            location,
                                            app_insights_key=None,
                                            app_insights=None,
                                            sampling_rate=None,
                                            disable_app_insights=None,
                                            no_wait=None,
                                            **_):
    monitoring_setting_resource = models.MonitoringSettingResource()
    if disable_app_insights is not True:
        client_preview = get_mgmt_service_client(cmd.cli_ctx, AppPlatformManagementClient_20201101preview)
        logger.warning("Start configure Application Insights")
        monitoring_setting_properties = update_java_agent_config(
            cmd, resource_group, name, location, app_insights_key, app_insights, sampling_rate)
        if monitoring_setting_properties is not None:
            monitoring_setting_resource.properties = monitoring_setting_properties
            sdk_no_wait(no_wait, client_preview.monitoring_settings.begin_update_put,
                        resource_group_name=resource_group, service_name=name,
                        monitoring_setting_resource=monitoring_setting_resource)


def spring_cloud_update(cmd, client, resource_group, name, app_insights_key=None, app_insights=None,
                        disable_app_insights=None, sku=None, tags=None, no_wait=False):
    """
    TODO (jiec) app_insights_key, app_insights and disable_app_insights are marked as deprecated.
    Will be decommissioned in future releases.
    :param app_insights_key: Connection string or Instrumentation key
    """
    updated_resource = models_20220101preview.ServiceResource()
    update_service_tags = False
    update_service_sku = False

    # update service sku
    if sku is not None:
        updated_resource.sku = sku
        update_service_sku = True

    resource = client.services.get(resource_group, name)
    location = resource.location
    updated_resource_properties = models_20220101preview.ClusterResourceProperties()

    _update_application_insights_asc_update(cmd, resource_group, name, location,
                                            app_insights_key, app_insights, disable_app_insights, no_wait)

    # update service tags
    if tags is not None:
        updated_resource.tags = tags
        update_service_tags = True

    if update_service_tags is False and update_service_sku is False:
        return resource

    updated_resource.properties = updated_resource_properties
    return sdk_no_wait(no_wait, client.services.begin_update,
                       resource_group_name=resource_group, service_name=name, resource=updated_resource)


def _update_application_insights_asc_update(cmd, resource_group, name, location,
                                            app_insights_key, app_insights, disable_app_insights, no_wait):
    """If app_insights_key, app_insights and disable_app_insights are all None, do nothing here
    """
    update_app_insights = False
    app_insights_target_status = False

    client_preview = get_mgmt_service_client(cmd.cli_ctx, AppPlatformManagementClient_20201101preview)
    monitoring_setting_properties = client_preview.monitoring_settings.get(resource_group, name).properties
    trace_enabled = monitoring_setting_properties.trace_enabled if monitoring_setting_properties is not None else False

    if app_insights or app_insights_key or disable_app_insights is False:
        app_insights_target_status = True
        if trace_enabled is False:
            update_app_insights = True
        elif app_insights or (
                app_insights_key and app_insights_key != monitoring_setting_properties.app_insights_instrumentation_key):
            update_app_insights = True
    elif disable_app_insights is True:
        app_insights_target_status = False
        if trace_enabled is True:
            update_app_insights = True

    # update application insights
    if update_app_insights is True:
        if app_insights_target_status is False:
            monitoring_setting_properties = models_20201101preview.MonitoringSettingProperties(trace_enabled=False)
        elif monitoring_setting_properties.app_insights_instrumentation_key and not app_insights and not app_insights_key:
            monitoring_setting_properties.trace_enabled = app_insights_target_status
        else:
            monitoring_setting_properties = update_java_agent_config(
                cmd, resource_group, name, location, app_insights_key, app_insights, None)
        if monitoring_setting_properties is not None:
            monitoring_setting_resource = models.MonitoringSettingResource(properties=monitoring_setting_properties)
            sdk_no_wait(no_wait, client_preview.monitoring_settings.begin_update_put,
                        resource_group_name=resource_group, service_name=name,
                        monitoring_setting_resource=monitoring_setting_resource)


def spring_cloud_delete(cmd, client, resource_group, name, no_wait=False):
    logger.warning("Stop using Azure Spring Cloud? We appreciate your feedback: https://aka.ms/springclouddeletesurvey")
    return sdk_no_wait(no_wait, client.services.begin_delete, resource_group_name=resource_group, service_name=name)


def spring_cloud_start(cmd, client, resource_group, name, no_wait=False):
    resource = client.services.get(resource_group, name)
    state = resource.properties.provisioning_state
    power_state = resource.properties.power_state
    if state != "Succeeded" or power_state != "Stopped":
        raise ClientRequestError("Service is in Provisioning State({}) and Power State({}), starting cannot be performed.".format(state, power_state))
    return sdk_no_wait(no_wait, client.services.begin_start, resource_group_name=resource_group, service_name=name)


def spring_cloud_stop(cmd, client, resource_group, name, no_wait=False):
    resource = client.services.get(resource_group, name)
    state = resource.properties.provisioning_state
    power_state = resource.properties.power_state
    if state != "Succeeded" or power_state != "Running":
        raise ClientRequestError("Service is in Provisioning State({}) and Power State({}), stopping cannot be performed.".format(state, power_state))
    return sdk_no_wait(no_wait, client.services.begin_stop, resource_group_name=resource_group, service_name=name)


def spring_cloud_list(cmd, client, resource_group=None):
    if resource_group is None:
        return client.services.list_by_subscription()
    return client.services.list(resource_group)


def spring_cloud_get(cmd, client, resource_group, name):
    return client.services.get(resource_group, name)


def enable_test_endpoint(cmd, client, resource_group, name):
    return client.services.enable_test_endpoint(resource_group, name)


def disable_test_endpoint(cmd, client, resource_group, name):
    return client.services.disable_test_endpoint(resource_group, name)


def list_keys(cmd, client, resource_group, name, app=None, deployment=None):
    keys = client.services.list_test_keys(resource_group, name)
    if not keys.enabled:
        return None
    if app:
        deployment_resource = deployment_get(cmd, client, resource_group, name, app, deployment) \
            if deployment else app_get(cmd, client, resource_group, name, app).properties.active_deployment
        if deployment_resource:
            keys.primary_test_endpoint = "{}/{}/{}/".format(keys.primary_test_endpoint, app, deployment_resource.name)
            keys.secondary_test_endpoint = "{}/{}/{}/".format(keys.secondary_test_endpoint, app, deployment_resource.name)
    return keys


# pylint: disable=redefined-builtin
def regenerate_keys(cmd, client, resource_group, name, type):
    return client.services.regenerate_test_key(resource_group, name,
                                               models.RegenerateTestKeyRequestPayload(key_type=type))


def app_append_persistent_storage(cmd, client, resource_group, service, name,
                                  storage_name,
                                  persistent_storage_type,
                                  share_name,
                                  mount_path,
                                  mount_options=None,
                                  read_only=None):
    storage_resource = client.storages.get(resource_group, service, storage_name)
    app = client.apps.get(resource_group, service, name)

    custom_persistent_disks = []
    if app.properties.custom_persistent_disks:
        for disk in app.properties.custom_persistent_disks:
            custom_persistent_disks.append(disk)

    custom_persistent_disk_properties = models_20220101preview.AzureFileVolume(
        type=persistent_storage_type,
        share_name=share_name,
        mount_path=mount_path,
        mount_options=mount_options,
        read_only=read_only)

    custom_persistent_disks.append(
        models_20220101preview.CustomPersistentDiskResource(
            storage_id=storage_resource.id,
            custom_persistent_disk_properties=custom_persistent_disk_properties))

    app.properties.custom_persistent_disks = custom_persistent_disks
    logger.warning("[1/1] updating app '{}'".format(name))

    poller = client.apps.begin_update(
        resource_group, service, name, app)
    while poller.done() is False:
        sleep(APP_CREATE_OR_UPDATE_SLEEP_INTERVAL)

    app_updated = client.apps.get(resource_group, service, name)
    return app_updated


def app_delete(cmd, client,
               resource_group,
               service,
               name):
    client.apps.get(resource_group, service, name)
    return client.apps.begin_delete(resource_group, service, name)


def app_start(cmd, client,
              resource_group,
              service,
              name,
              deployment=None,
              no_wait=False):
    logger.warning("Successfully triggered the action 'start' for the app '{}'".format(name))
    return sdk_no_wait(no_wait, client.deployments.begin_start,
                       resource_group, service, name, deployment.name)


def app_stop(cmd, client,
             resource_group,
             service,
             name,
             deployment=None,
             no_wait=False):
    logger.warning("Successfully triggered the action 'stop' for the app '{}'".format(name))
    return sdk_no_wait(no_wait, client.deployments.begin_stop,
                       resource_group, service, name, deployment.name)


def app_restart(cmd, client,
                resource_group,
                service,
                name,
                deployment=None,
                no_wait=False):
    logger.warning("Successfully triggered the action 'restart' for the app '{}'".format(name))
    return sdk_no_wait(no_wait, client.deployments.begin_restart,
                       resource_group, service, name, deployment.name)


def app_list(cmd, client,
             resource_group,
             service):
    apps = list(client.apps.list(resource_group, service))
    deployments = list(
        client.deployments.list_for_cluster(resource_group, service))
    for app in apps:
        app.properties.active_deployment = next(iter(x for x in deployments
                                                if x.properties.active and x.id.startswith(app.id + '/deployments/')), None)
    return apps


def app_get(cmd, client,
            resource_group,
            service,
            name):
    app = client.apps.get(resource_group, service, name)
    deployments = client.deployments.list(resource_group, service, name)
    app.properties.active_deployment = next((x for x in deployments if x.properties.active), None)
    if not app.properties.active_deployment:
        logger.warning(NO_PRODUCTION_DEPLOYMENT_SET_ERROR)

    return app


def app_scale(cmd, client, resource_group, service, name,
              deployment=None,
              cpu=None,
              memory=None,
              instance_count=None,
              no_wait=False):
    cpu = validate_cpu(cpu)
    memory = validate_memory(memory)

    resource = client.services.get(resource_group, service)
    _validate_instance_count(resource.sku.tier, instance_count)

    resource_requests = models_20220101preview.ResourceRequests(cpu=cpu, memory=memory)

    deployment_settings = models_20220101preview.DeploymentSettings(resource_requests=resource_requests)
    properties = models_20220101preview.DeploymentResourceProperties(
        deployment_settings=deployment_settings)
    sku = models_20220101preview.Sku(name="S0", tier="STANDARD", capacity=instance_count)
    deployment_resource = models_20220101preview.DeploymentResource(properties=properties, sku=sku)
    return sdk_no_wait(no_wait, client.deployments.begin_update,
                       resource_group, service, name, deployment.name, deployment_resource)


def app_get_build_log(cmd, client, resource_group, service, name, deployment):
    if deployment.properties.source.type != "Source":
        raise CLIError("{} deployment has no build logs.".format(deployment.properties.source.type))
    return stream_logs(client.deployments, resource_group, service, name, deployment.name)


def app_tail_log(cmd, client, resource_group, service, name,
                 deployment=None, instance=None, follow=False, lines=50, since=None, limit=2048, format_json=None):
    if not instance:
        if not deployment.properties.instances:
            raise CLIError("No instances found for deployment '{0}' in app '{1}'".format(
                deployment.name, name))
        instances = deployment.properties.instances
        if len(instances) > 1:
            logger.warning("Multiple app instances found:")
            for temp_instance in instances:
                logger.warning("{}".format(temp_instance.name))
            logger.warning("Please use '-i/--instance' parameter to specify the instance name")
            return None
        instance = instances[0].name

    log_stream = LogStream(client, resource_group, service)
    if not log_stream:
        raise CLIError("To use the log streaming feature, please enable the test endpoint by running 'az spring-cloud test-endpoint enable -n {0} -g {1}'".format(service, resource_group))

    streaming_url = "https://{0}/api/logstream/apps/{1}/instances/{2}".format(
        log_stream.base_url, name, instance)
    params = {}
    params["tailLines"] = lines
    params["limitBytes"] = limit
    if since:
        params["sinceSeconds"] = since
    if follow:
        params["follow"] = True

    exceptions = []
    streaming_url += "?{}".format(parse.urlencode(params)) if params else ""
    t = Thread(target=_get_app_log, args=(
        streaming_url, "primary", log_stream.primary_key, format_json, exceptions))
    t.daemon = True
    t.start()

    while t.is_alive():
        sleep(5)  # so that ctrl+c can stop the command

    if exceptions:
        raise exceptions[0]


def app_identity_assign(cmd, client, resource_group, service, name, role=None, scope=None):
    app_resource = models_20220101preview.AppResource()
    identity = models_20220101preview.ManagedIdentityProperties(type="systemassigned")
    properties = models_20220101preview.AppResourceProperties()
    resource = client.services.get(resource_group, service)
    location = resource.location

    app_resource.identity = identity
    app_resource.properties = properties
    app_resource.location = location
    client.apps.begin_update(resource_group, service, name, app_resource)
    app = client.apps.get(resource_group, service, name)
    if role:
        principal_id = app.identity.principal_id

        from azure.cli.core.commands import arm as _arm
        identity_role_id = _arm.resolve_role_id(cmd.cli_ctx, role, scope)
        assignments_client = get_mgmt_service_client(cmd.cli_ctx, ResourceType.MGMT_AUTHORIZATION).role_assignments
        RoleAssignmentCreateParameters = get_sdk(cmd.cli_ctx, ResourceType.MGMT_AUTHORIZATION,
                                                 'RoleAssignmentCreateParameters', mod='models',
                                                 operation_group='role_assignments')
        parameters = RoleAssignmentCreateParameters(role_definition_id=identity_role_id, principal_id=principal_id)
        logger.info("Creating an assignment with a role '%s' on the scope of '%s'", identity_role_id, scope)
        retry_times = 36
        assignment_name = _arm._gen_guid()
        for i in range(0, retry_times):
            try:
                assignments_client.create(scope=scope, role_assignment_name=assignment_name,
                                          parameters=parameters)
                break
            except HttpResponseError as ex:
                if 'role assignment already exists' in ex.message:
                    logger.info('Role assignment already exists')
                    break
                elif i < retry_times and ' does not exist in the directory ' in ex.message:
                    sleep(APP_CREATE_OR_UPDATE_SLEEP_INTERVAL)
                    logger.warning('Retrying role assignment creation: %s/%s', i + 1,
                                   retry_times)
                    continue
                else:
                    raise
    return app


def app_identity_remove(cmd, client, resource_group, service, name):
    app_resource = models_20220101preview.AppResource()
    identity = models_20220101preview.ManagedIdentityProperties(type="none")
    properties = models_20220101preview.AppResourceProperties()
    resource = client.services.get(resource_group, service)
    location = resource.location

    app_resource.identity = identity
    app_resource.properties = properties
    app_resource.location = location
    return client.apps.begin_update(resource_group, service, name, app_resource)


def app_identity_show(cmd, client, resource_group, service, name):
    app = client.apps.get(resource_group, service, name)
    return app.identity


def app_set_deployment(cmd, client, resource_group, service, name, deployment):
    active_deployment_collection = models_20220101preview.ActiveDeploymentCollection(
        active_deployment_names=[deployment]
    )
    return client.apps.begin_set_active_deployments(resource_group, service, name, active_deployment_collection)


def app_unset_deployment(cmd, client, resource_group, service, name):
    active_deployment_collection = models_20220101preview.ActiveDeploymentCollection(
        active_deployment_names=[]
    )
    return client.apps.begin_set_active_deployments(resource_group, service, name, active_deployment_collection)


def app_append_loaded_public_certificate(cmd, client, resource_group, service, name, certificate_name, load_trust_store):
    app_resource = client.apps.get(resource_group, service, name)
    certificate_resource = client.certificates.get(resource_group, service, certificate_name)
    certificate_resource_id = certificate_resource.id

    loaded_certificates = []
    if app_resource.properties.loaded_certificates:
        for loaded_certificate in app_resource.properties.loaded_certificates:
            loaded_certificates.append(loaded_certificate)

    for loaded_certificate in loaded_certificates:
        if loaded_certificate.resource_id == certificate_resource.id:
            raise ClientRequestError("This certificate has already been loaded.")

    loaded_certificates.append(models_20220101preview.
                               LoadedCertificate(resource_id=certificate_resource_id,
                                                 load_trust_store=load_trust_store))

    app_resource.properties.loaded_certificates = loaded_certificates
    logger.warning("[1/1] updating app '{}'".format(name))

    poller = client.apps.begin_update(
        resource_group, service, name, app_resource)
    while poller.done() is False:
        sleep(APP_CREATE_OR_UPDATE_SLEEP_INTERVAL)

    app_updated = client.apps.get(resource_group, service, name)
    return app_updated


def _validate_instance_count(sku, instance_count=None):
    if instance_count is not None:
        sku = sku.upper()
        if sku == "STANDARD":
            if instance_count > 500:
                raise CLIError(
                    "Standard SKU can have at most 500 app instances in total, but got '{}'".format(instance_count))
        if sku == "BASIC":
            if instance_count > 25:
                raise CLIError(
                    "Basic SKU can have at most 25 app instances in total, but got '{}'".format(instance_count))


def deployment_list(cmd, client, resource_group, service, app):
    return client.deployments.list(resource_group, service, app)


def deployment_generate_heap_dump(cmd, client, resource_group, service, app, app_instance, file_path, deployment=None):
    diagnostic_parameters = models_20220101preview.DiagnosticParameters(app_instance=app_instance, file_path=file_path)
    logger.info("Heap dump is triggered.")
    return client.deployments.begin_generate_heap_dump(resource_group, service, app, deployment.name, diagnostic_parameters)


def deployment_generate_thread_dump(cmd, client, resource_group, service, app, app_instance, file_path,
                                    deployment=None):
    diagnostic_parameters = models_20220101preview.DiagnosticParameters(app_instance=app_instance, file_path=file_path)
    logger.info("Thread dump is triggered.")
    return client.deployments.begin_generate_thread_dump(resource_group, service, app, deployment.name, diagnostic_parameters)


def deployment_start_jfr(cmd, client, resource_group, service, app, app_instance, file_path, duration=None,
                         deployment=None):
    diagnostic_parameters = models_20220101preview.DiagnosticParameters(app_instance=app_instance, file_path=file_path,
                                                                        duration=duration)
    logger.info("JFR is triggered.")
    return client.deployments.begin_start_jfr(resource_group, service, app, deployment.name, diagnostic_parameters)


def deployment_get(cmd, client, resource_group, service, app, name):
    return client.deployments.get(resource_group, service, app, name)


def deployment_delete(cmd, client, resource_group, service, app, name, no_wait=False):
    deployment = client.deployments.get(resource_group, service, app, name)
    if deployment.properties.active:
        logger.warning(DELETE_PRODUCTION_DEPLOYMENT_WARNING)
    return sdk_no_wait(no_wait, client.deployments.begin_delete, resource_group, service, app, name)


def is_valid_git_uri(uri):
    return uri.startswith("https://") or uri.startswith("git@")


def validate_config_server_settings(client, resource_group, name, config_server_settings):
    error_msg = "Git URI should start with \"https://\" or \"git@\""
    git_property = config_server_settings.git_property
    if git_property:
        if not is_valid_git_uri(git_property.uri):
            raise CLIError(error_msg)
        if git_property.repositories:
            for repository in git_property.repositories:
                if not is_valid_git_uri(repository.uri):
                    raise CLIError(error_msg)

    try:
        result = sdk_no_wait(False, client.begin_validate, resource_group, name, config_server_settings).result()
    except Exception as err:  # pylint: disable=broad-except
        raise CLIError("{0}. You may raise a support ticket if needed by the following link: https://docs.microsoft.com/azure/spring-cloud/spring-cloud-faq?pivots=programming-language-java#how-can-i-provide-feedback-and-report-issues".format(err))

    if not result.is_valid:
        for item in result.details or []:
            if not item.name:
                logger.error("Default repository with URI \"%s\" meets error:", item.uri)
            else:
                logger.error("Repository named \"%s\" with URI \"%s\" meets error:", item.name, item.uri)
            logger.error("\n".join(item.messages))
        raise CLIError("Config Server settings contain error.")


def config_set(cmd, client, resource_group, name, config_file, no_wait=False):
    def standardization(dic):
        new_dic = {}
        for k, v in dic.items():
            ks = k.split("-")
            ks = [seg[0].upper() + seg[1:] for seg in ks]
            k = ''.join(ks)
            k = k[0].lower() + k[1:]
            new_dic[k] = v

        if 'pattern' in new_dic and isinstance(new_dic['pattern'], str):
            new_dic['pattern'] = new_dic['pattern'].split(',')
        if 'searchPaths' in new_dic and isinstance(new_dic['searchPaths'], str):
            new_dic['searchPaths'] = new_dic['searchPaths'].split(',')
        return new_dic

    with open(config_file, 'r') as stream:
        yaml_object = yaml.safe_load(stream)
    config_property = yaml_object['spring']['cloud']['config']['server']['git']

    if 'default-label' in config_property:
        config_property['label'] = config_property['default-label']
        del config_property['default-label']

    config_property = standardization(config_property)
    repositories = []
    if 'repos' in config_property:
        for k, v in config_property['repos'].items():
            if 'default-label' in v:
                v['label'] = v['default-label']
                del v['default-label']
            v['name'] = k
            v = standardization(v)
            repositories.append(v)
        del config_property['repos']

    config_property['repositories'] = repositories
    git_property = client._deserialize('ConfigServerGitProperty', config_property)
    config_server_settings = models.ConfigServerSettings(git_property=git_property)
    config_server_properties = models.ConfigServerProperties(config_server=config_server_settings)

    logger.warning("[1/2] Validating config server settings")
    validate_config_server_settings(client, resource_group, name, config_server_settings)
    logger.warning("[2/2] Updating config server settings, (this operation can take a while to complete)")

    config_server_resource = models.ConfigServerResource(properties=config_server_properties)
    return sdk_no_wait(no_wait, client.begin_update_put, resource_group, name, config_server_resource)


def config_get(cmd, client, resource_group, name):
    config_server_resource = client.get(resource_group, name)

    if not config_server_resource.properties.config_server:
        raise CLIError("Config server not set.")
    return config_server_resource


def config_delete(cmd, client, resource_group, name):
    config_server_properties = models.ConfigServerProperties()
    config_server_resource = models.ConfigServerResource(properties=config_server_properties)
    return client.begin_update_put(resource_group, name, config_server_resource)


def config_git_set(cmd, client, resource_group, name, uri,
                   label=None,
                   search_paths=None,
                   username=None,
                   password=None,
                   host_key=None,
                   host_key_algorithm=None,
                   private_key=None,
                   strict_host_key_checking=None):
    git_property = models.ConfigServerGitProperty(uri=uri)

    if search_paths:
        search_paths = search_paths.split(",")

    git_property.label = label
    git_property.search_paths = search_paths
    git_property.username = username
    git_property.password = password
    git_property.host_key = host_key
    git_property.host_key_algorithm = host_key_algorithm
    git_property.private_key = private_key
    git_property.strict_host_key_checking = strict_host_key_checking

    config_server_settings = models.ConfigServerSettings(git_property=git_property)
    config_server_properties = models.ConfigServerProperties(config_server=config_server_settings)

    logger.warning("[1/2] Validating config server settings")
    validate_config_server_settings(client, resource_group, name, config_server_settings)

    logger.warning("[2/2] Updating config server settings, (this operation can take a while to complete)")
    config_server_resource = models.ConfigServerResource(properties=config_server_properties)
    return cached_put(cmd, client.begin_update_put, config_server_resource, resource_group, name).result()


def config_repo_add(cmd, client, resource_group, name, uri, repo_name,
                    pattern=None,
                    label=None,
                    search_paths=None,
                    username=None,
                    password=None,
                    host_key=None,
                    host_key_algorithm=None,
                    private_key=None,
                    strict_host_key_checking=None):
    config_server_resource = client.get(resource_group, name)
    config_server = config_server_resource.properties.config_server
    git_property = models.ConfigServerGitProperty(uri=uri) if not config_server else config_server.git_property

    if search_paths:
        search_paths = search_paths.split(",")

    if pattern:
        pattern = pattern.split(",")

    if git_property.repositories:
        repos = [repo for repo in git_property.repositories if repo.name == repo_name]
        if repos:
            raise CLIError("Repo '{}' already exists.".format(repo_name))
    else:
        git_property.repositories = []

    repository = models.GitPatternRepository(
        uri=uri,
        name=repo_name,
        pattern=pattern,
        label=label,
        search_paths=search_paths,
        username=username,
        password=password,
        host_key=host_key,
        host_key_algorithm=host_key_algorithm,
        private_key=private_key,
        strict_host_key_checking=strict_host_key_checking)

    git_property.repositories.append(repository)
    config_server_settings = models.ConfigServerSettings(git_property=git_property)
    config_server_properties = models.ConfigServerProperties(
        config_server=config_server_settings)

    logger.warning("[1/2] Validating config server settings")
    validate_config_server_settings(client, resource_group, name, config_server_settings)

    logger.warning("[2/2] Adding config server settings repo, (this operation can take a while to complete)")
    config_server_resource = models.ConfigServerResource(properties=config_server_properties)
    return cached_put(cmd, client.begin_update_patch, config_server_resource, resource_group, name).result()


def config_repo_delete(cmd, client, resource_group, name, repo_name):
    config_server_resource = client.get(resource_group, name)
    config_server = config_server_resource.properties.config_server
    if not config_server or not config_server.git_property or not config_server.git_property.repositories:
        raise CLIError("Repo '{}' not found.".format(repo_name))

    git_property = config_server.git_property
    repository = [repo for repo in git_property.repositories if repo.name == repo_name]
    if not repository:
        raise CLIError("Repo '{}' not found.".format(repo_name))

    git_property.repositories.remove(repository[0])

    config_server_settings = models.ConfigServerSettings(git_property=git_property)
    config_server_properties = models.ConfigServerProperties(
        config_server=config_server_settings)

    logger.warning("[1/2] Validating config server settings")
    validate_config_server_settings(client, resource_group, name, config_server_settings)

    logger.warning("[2/2] Deleting config server settings repo, (this operation can take a while to complete)")
    config_server_resource = models.ConfigServerResource(properties=config_server_properties)
    return cached_put(cmd, client.begin_update_patch, config_server_resource, resource_group, name).result()


def config_repo_update(cmd, client, resource_group, name, repo_name,
                       uri=None,
                       pattern=None,
                       label=None,
                       search_paths=None,
                       username=None,
                       password=None,
                       host_key=None,
                       host_key_algorithm=None,
                       private_key=None,
                       strict_host_key_checking=None):
    config_server_resource = client.get(resource_group, name)
    config_server = config_server_resource.properties.config_server
    if not config_server or not config_server.git_property or not config_server.git_property.repositories:
        raise CLIError("Repo '{}' not found.".format(repo_name))
    git_property = config_server.git_property
    repository = [repo for repo in git_property.repositories if repo.name == repo_name]
    if not repository:
        raise CLIError("Repo '{}' not found.".format(repo_name))

    if search_paths:
        search_paths = search_paths.split(",")

    if pattern:
        pattern = pattern.split(",")

    old_repository = repository[0]
    git_property.repositories.remove(old_repository)

    repository = models.GitPatternRepository(name=old_repository.name, uri=uri or old_repository.uri)
    repository.pattern = pattern or old_repository.pattern
    repository.label = label or old_repository.label
    repository.search_paths = search_paths or old_repository.search_paths
    repository.username = username or old_repository.username
    repository.password = password or old_repository.password
    repository.host_key = host_key or old_repository.host_key
    repository.host_key_algorithm = host_key_algorithm or old_repository.host_key_algorithm
    repository.private_key = private_key or old_repository.private_key
    repository.strict_host_key_checking = strict_host_key_checking or old_repository.strict_host_key_checking

    git_property.repositories.append(repository)

    config_server_settings = models.ConfigServerSettings(git_property=git_property)
    config_server_properties = models.ConfigServerProperties(config_server=config_server_settings)

    logger.warning("[1/2] Validating config server settings")
    validate_config_server_settings(client, resource_group, name, config_server_settings)

    logger.warning("[2/2] Updating config server settings repo, (this operation can take a while to complete)")
    config_server_resource = models.ConfigServerResource(properties=config_server_properties)
    return cached_put(cmd, client.begin_update_patch, config_server_resource, resource_group, name).result()


def config_repo_list(cmd, client, resource_group, name):
    config_server_resource = client.get(resource_group, name)
    config_server = config_server_resource.properties.config_server

    if not config_server or not config_server.git_property or not config_server.git_property.repositories:
        raise CLIError("Repos not found.")

    return config_server.git_property.repositories


def binding_list(cmd, client, resource_group, service, app):
    return client.bindings.list(resource_group, service, app)


def binding_get(cmd, client, resource_group, service, app, name):
    return client.bindings.get(resource_group, service, app, name)


def binding_remove(cmd, client, resource_group, service, app, name):
    return client.bindings.begin_delete(resource_group, service, app, name)


def binding_cosmos_add(cmd, client, resource_group, service, app, name,
                       resource_id,
                       api_type,
                       database_name=None,
                       key_space=None,
                       collection_name=None):
    resource_id_dict = parse_resource_id(resource_id)
    resource_type = resource_id_dict['resource_type']
    resource_name = resource_id_dict['resource_name']
    binding_parameters = {}
    binding_parameters['apiType'] = api_type
    if database_name:
        binding_parameters['databaseName'] = database_name
    if key_space:
        binding_parameters['keySpace'] = key_space
    if collection_name:
        binding_parameters['collectionName'] = collection_name

    try:
        primary_key = _get_cosmosdb_primary_key(cmd.cli_ctx, resource_id)
    except:
        raise CLIError(
            "Couldn't get cosmosdb {}'s primary key".format(resource_name))

    properties = models.BindingResourceProperties(
        resource_name=resource_name,
        resource_type=resource_type,
        resource_id=resource_id,
        key=primary_key,
        binding_parameters=binding_parameters
    )
    binding_resource = models.BindingResource(properties=properties)
    return client.bindings.begin_create_or_update(resource_group, service, app, name, binding_resource)


def binding_cosmos_update(cmd, client, resource_group, service, app, name,
                          database_name=None,
                          key_space=None,
                          collection_name=None):
    binding = client.bindings.get(resource_group, service, app, name).properties
    resource_id = binding.resource_id
    resource_name = binding.resource_name
    binding_parameters = {}
    binding_parameters['databaseName'] = database_name
    binding_parameters['keySpace'] = key_space
    binding_parameters['collectionName'] = collection_name

    try:
        primary_key = _get_cosmosdb_primary_key(cmd.cli_ctx, resource_id)
    except:
        raise CLIError(
            "Couldn't get cosmosdb {}'s primary key".format(resource_name))

    properties = models.BindingResourceProperties(
        key=primary_key,
        binding_parameters=binding_parameters
    )
    binding_resource = models.BindingResource(properties=properties)
    return client.bindings.begin_update(resource_group, service, app, name, binding_resource)


def binding_mysql_add(cmd, client, resource_group, service, app, name,
                      resource_id,
                      key,
                      username,
                      database_name):
    resource_id_dict = parse_resource_id(resource_id)
    resource_type = resource_id_dict['resource_type']
    resource_name = resource_id_dict['resource_name']
    binding_parameters = {}
    binding_parameters['username'] = username
    binding_parameters['databaseName'] = database_name

    properties = models.BindingResourceProperties(
        resource_name=resource_name,
        resource_type=resource_type,
        resource_id=resource_id,
        key=key,
        binding_parameters=binding_parameters
    )
    binding_resource = models.BindingResource(properties=properties)
    return client.bindings.begin_create_or_update(resource_group, service, app, name, binding_resource)


def binding_mysql_update(cmd, client, resource_group, service, app, name,
                         key=None,
                         username=None,
                         database_name=None):
    binding_parameters = {}
    binding_parameters['username'] = username
    binding_parameters['databaseName'] = database_name

    properties = models.BindingResourceProperties(
        key=key,
        binding_parameters=binding_parameters
    )
    binding_resource = models.BindingResource(properties=properties)
    return client.bindings.begin_update(resource_group, service, app, name, binding_resource)


def binding_redis_add(cmd, client, resource_group, service, app, name,
                      resource_id,
                      disable_ssl=None):
    use_ssl = not disable_ssl
    resource_id_dict = parse_resource_id(resource_id)
    resource_type = resource_id_dict['resource_type']
    resource_name = resource_id_dict['resource_name']
    binding_parameters = {}
    binding_parameters['useSsl'] = use_ssl
    primary_key = None
    try:
        primary_key = _get_redis_primary_key(cmd.cli_ctx, resource_id)
    except:
        raise CLIError(
            "Couldn't get redis {}'s primary key".format(resource_name))

    properties = models.BindingResourceProperties(
        resource_name=resource_name,
        resource_type=resource_type,
        resource_id=resource_id,
        key=primary_key,
        binding_parameters=binding_parameters
    )
    binding_resource = models.BindingResource(properties=properties)
    return client.bindings.begin_create_or_update(resource_group, service, app, name, binding_resource)


def binding_redis_update(cmd, client, resource_group, service, app, name,
                         disable_ssl=None):
    binding = client.bindings.get(resource_group, service, app, name).properties
    resource_id = binding.resource_id
    resource_name = binding.resource_name
    binding_parameters = {}
    binding_parameters['useSsl'] = not disable_ssl

    primary_key = None
    try:
        primary_key = _get_redis_primary_key(cmd.cli_ctx, resource_id)
    except:
        raise CLIError(
            "Couldn't get redis {}'s primary key".format(resource_name))

    properties = models.BindingResourceProperties(
        key=primary_key,
        binding_parameters=binding_parameters
    )
    binding_resource = models.BindingResource(properties=properties)
    return client.bindings.begin_update(resource_group, service, app, name, binding_resource)


def _get_cosmosdb_primary_key(cli_ctx, resource_id):
    resource_id_dict = parse_resource_id(resource_id)
    cosmosdb_client = get_mgmt_service_client(cli_ctx, CosmosDBManagementClient)
    keys = cosmosdb_client.database_accounts.list_keys(resource_id_dict['resource_group'],
                                                       resource_id_dict['resource_name'])
    return keys.primary_master_key


def _get_redis_primary_key(cli_ctx, resource_id):
    resource_id_dict = parse_resource_id(resource_id)
    redis_client = get_mgmt_service_client(cli_ctx, RedisManagementClient)
    keys = redis_client.redis.list_keys(resource_id_dict['resource_group'], resource_id_dict['resource_name'])
    return keys.primary_key


# pylint: disable=bare-except, too-many-statements
def _get_app_log(url, user_name, password, format_json, exceptions):
    logger_seg_regex = re.compile(r'([^\.])[^\.]+\.')

    def build_log_shortener(length):
        if length <= 0:
            raise InvalidArgumentValueError('Logger length in `logger{length}` should be positive')

        def shortener(record):
            '''
            Try shorten the logger property to the specified length before feeding it to the formatter.
            '''
            logger_name = record.get('logger', None)
            if logger_name is None:
                return record

            # first, try to shorten the package name to one letter, e.g.,
            #     org.springframework.cloud.netflix.eureka.config.DiscoveryClientOptionalArgsConfiguration
            # to: o.s.c.n.e.c.DiscoveryClientOptionalArgsConfiguration
            while len(logger_name) > length:
                logger_name, count = logger_seg_regex.subn(r'\1.', logger_name, 1)
                if count < 1:
                    break

            # then, cut off the leading packages if necessary
            logger_name = logger_name[-length:]
            record['logger'] = logger_name
            return record

        return shortener

    def build_formatter():
        '''
        Build the log line formatter based on the format_json argument.
        '''
        nonlocal format_json

        def identity(o):
            return o

        if format_json is None or len(format_json) == 0:
            return identity

        logger_regex = re.compile(r'\blogger\{(\d+)\}')
        match = logger_regex.search(format_json)
        pre_processor = identity
        if match:
            length = int(match[1])
            pre_processor = build_log_shortener(length)
            format_json = logger_regex.sub('logger', format_json, 1)

        first_exception = True

        def format_line(line):
            nonlocal first_exception
            try:
                log_record = json.loads(line)
                # Add n=\n so that in Windows CMD it's easy to specify customized format with line ending
                # e.g., "{timestamp} {message}{n}"
                # (Windows CMD does not escape \n in string literal.)
                return format_json.format_map(pre_processor(defaultdict(str, n="\n", **log_record)))
            except:
                if first_exception:
                    # enable this format error logging only with --verbose
                    logger.info("Failed to format log line '{}'".format(line), exc_info=sys.exc_info())
                    first_exception = False
                return line

        return format_line

    def iter_lines(response, limit=2 ** 20):
        '''
        Returns a line iterator from the response content. If no line ending was found and the buffered content size is
        larger than the limit, the buffer will be yielded directly.
        '''
        buffer = []
        total = 0
        for content in response.iter_content(chunk_size=None):
            if not content:
                if len(buffer) > 0:
                    yield b''.join(buffer)
                break

            start = 0
            while start < len(content):
                line_end = content.find(b'\n', start)
                should_print = False
                if line_end < 0:
                    next = (content if start == 0 else content[start:])
                    buffer.append(next)
                    total += len(next)
                    start = len(content)
                    should_print = total >= limit
                else:
                    buffer.append(content[start:line_end + 1])
                    start = line_end + 1
                    should_print = True

                if should_print:
                    yield b''.join(buffer)
                    buffer.clear()
                    total = 0

    with requests.get(url, stream=True, auth=HTTPBasicAuth(user_name, password)) as response:
        try:
            if response.status_code != 200:
                raise CLIError("Failed to connect to the server with status code '{}' and reason '{}'".format(
                    response.status_code, response.reason))
            std_encoding = sys.stdout.encoding

            formatter = build_formatter()

            for line in iter_lines(response):
                decoded = (line.decode(encoding='utf-8', errors='replace')
                           .encode(std_encoding, errors='replace')
                           .decode(std_encoding, errors='replace'))
                print(formatter(decoded), end='')

        except CLIError as e:
            exceptions.append(e)


def storage_callback(pipeline_response, deserialized, headers):
    return models_20220101preview.StorageResource.deserialize(json.loads(pipeline_response.http_response.text()))


def storage_add(client, resource_group, service, name, storage_type, account_name, account_key):
    properties = None
    if storage_type == 'StorageAccount':
        properties = models_20220101preview.StorageAccount(
            storage_type=storage_type,
            account_name=account_name,
            account_key=account_key)

    return client.storages.begin_create_or_update(
        resource_group_name=resource_group,
        service_name=service,
        storage_name=name,
        storage_resource=models_20220101preview.StorageResource(properties=properties),
        cls=storage_callback)


def storage_get(client, resource_group, service, name):
    return client.storages.get(resource_group, service, name)


def storage_list(client, resource_group, service):
    return client.storages.list(resource_group, service)


def storage_remove(client, resource_group, service, name):
    client.storages.get(resource_group, service, name)
    return client.storages.begin_delete(resource_group, service, name)


def storage_update(client, resource_group, service, name, storage_type, account_name, account_key):
    properties = None
    if storage_type == 'StorageAccount':
        properties = models_20220101preview.StorageAccount(
            storage_type=storage_type,
            account_name=account_name,
            account_key=account_key)

    return client.storages.begin_create_or_update(
        resource_group_name=resource_group,
        service_name=service,
        storage_name=name,
        storage_resource=models_20220101preview.StorageResource(properties=properties),
        cls=storage_callback)


def storage_list_persistent_storage(client, resource_group, service, name):
    apps = list(client.apps.list(resource_group, service))

    storage_resource = client.storages.get(resource_group, service, name)
    storage_id = storage_resource.id
    reference_apps = []

    for app in apps:
        for custom_persistent_disk in app.properties.custom_persistent_disks or []:
            if custom_persistent_disk.storage_id == storage_id:
                reference_apps.append(app)
                break
    return reference_apps


def certificate_add(cmd, client, resource_group, service, name, only_public_cert=None,
                    vault_uri=None, vault_certificate_name=None, public_certificate_file=None):
    if vault_uri is None and public_certificate_file is None:
        raise InvalidArgumentValueError("One of --vault-uri and --public-certificate-file should be provided")
    if vault_uri is not None and public_certificate_file is not None:
        raise InvalidArgumentValueError("--vault-uri and --public-certificate-file could not be provided at the same time")
    if vault_uri is not None:
        if vault_certificate_name is None:
            raise InvalidArgumentValueError("--vault-certificate-name should be provided for Key Vault Certificate")

    if vault_uri is not None:
        if only_public_cert is None:
            only_public_cert = False
        properties = models_20220101preview.KeyVaultCertificateProperties(
            type="KeyVaultCertificate",
            vault_uri=vault_uri,
            key_vault_cert_name=vault_certificate_name,
            exclude_private_key=only_public_cert
        )
    else:
        if os.path.exists(public_certificate_file):
            try:
                with open(public_certificate_file, 'rb') as input_file:
                    logger.debug("attempting to read file %s as binary", public_certificate_file)
                    content = base64.b64encode(input_file.read()).decode("utf-8")
            except Exception:
                raise FileOperationError('Failed to decode file {} - unknown decoding'.format(public_certificate_file))
        else:
            raise FileOperationError("public_certificate_file {} could not be found".format(public_certificate_file))
        properties = models_20220101preview.ContentCertificateProperties(
            type="ContentCertificate",
            content=content
        )
    certificate_resource = models_20220101preview.CertificateResource(properties=properties)

    def callback(pipeline_response, deserialized, headers):
        return models_20220101preview.CertificateResource.deserialize(json.loads(pipeline_response.http_response.text()))

    return client.certificates.begin_create_or_update(
        resource_group_name=resource_group,
        service_name=service,
        certificate_name=name,
        certificate_resource=certificate_resource,
        cls=callback
    )


def certificate_show(cmd, client, resource_group, service, name):
    return client.certificates.get(resource_group, service, name)


def certificate_list(cmd, client, resource_group, service, certificate_type=None):
    certificates = list(client.certificates.list(resource_group, service))
    certificates_to_list = []
    if certificate_type is None:
        certificates_to_list = certificates
    elif certificate_type == 'KeyVaultCertificate':
        for certificate in certificates:
            if certificate.properties.type == 'KeyVaultCertificate':
                certificates_to_list.append(certificate)
    elif certificate_type == 'ContentCertificate':
        for certificate in certificates:
            if certificate.properties.type == 'ContentCertificate':
                certificates_to_list.append(certificate)
    return certificates_to_list


def certificate_remove(cmd, client, resource_group, service, name):
    client.certificates.get(resource_group, service, name)
    return client.certificates.begin_delete(resource_group, service, name)


def certificate_list_reference_app(cmd, client, resource_group, service, name):
    apps = list(client.apps.list(resource_group, service))
    reference_apps = []
    certificate_resource = client.certificates.get(resource_group, service, name)
    certificate_resource_id = certificate_resource.id
    for app in apps:
        for load_certificate in app.properties.loaded_certificates or []:
            if load_certificate.resource_id == certificate_resource_id:
                reference_apps.append(app)
                break
    return reference_apps


def domain_bind(cmd, client, resource_group, service, app,
                domain_name,
                certificate=None,
                enable_end_to_end_tls=None):
    properties = models.CustomDomainProperties()
    if certificate is not None:
        certificate_response = client.certificates.get(resource_group, service, certificate)
        properties = models.CustomDomainProperties(
            thumbprint=certificate_response.properties.thumbprint,
            cert_name=certificate
        )
    if enable_end_to_end_tls is not None:
        _update_app_e2e_tls(cmd, client, resource_group, service, app, enable_end_to_end_tls)

    custom_domain_resource = models.CustomDomainResource(properties=properties)
    return client.custom_domains.begin_create_or_update(resource_group, service, app,
                                                        domain_name, custom_domain_resource)


def _update_app_e2e_tls(cmd, client, resource_group, service, app, enable_end_to_end_tls):
    resource = client.services.get(resource_group, service)
    location = resource.location

    properties = models_20220101preview.AppResourceProperties(enable_end_to_end_tls=enable_end_to_end_tls)
    app_resource = models_20220101preview.AppResource()
    app_resource.properties = properties
    app_resource.location = location

    logger.warning("Set end to end tls for app '{}'".format(app))
    poller = client.apps.begin_update(
        resource_group, service, app, app_resource)
    return poller.result()


def domain_show(cmd, client, resource_group, service, app, domain_name):
    return client.custom_domains.get(resource_group, service, app, domain_name)


def domain_list(cmd, client, resource_group, service, app):
    return client.custom_domains.list(resource_group, service, app)


def domain_update(cmd, client, resource_group, service, app,
                  domain_name,
                  certificate=None,
                  enable_end_to_end_tls=None):
    properties = models.CustomDomainProperties()
    if certificate is not None:
        certificate_response = client.certificates.get(resource_group, service, certificate)
        properties = models.CustomDomainProperties(
            thumbprint=certificate_response.properties.thumbprint,
            cert_name=certificate
        )
    if enable_end_to_end_tls is not None:
        _update_app_e2e_tls(cmd, client, resource_group, service, app, enable_end_to_end_tls)

    custom_domain_resource = models.CustomDomainResource(properties=properties)
    return client.custom_domains.begin_create_or_update(resource_group, service, app,
                                                        domain_name, custom_domain_resource)


def domain_unbind(cmd, client, resource_group, service, app, domain_name):
    client.custom_domains.get(resource_group, service, app, domain_name)
    return client.custom_domains.begin_delete(resource_group, service, app, domain_name)


def get_app_insights_connection_string(cli_ctx, resource_group, name):
    appinsights_client = get_mgmt_service_client(cli_ctx, ApplicationInsightsManagementClient)
    appinsights = appinsights_client.components.get(resource_group, name)
    if appinsights is None or appinsights.connection_string is None:
        raise ResourceNotFoundError("App Insights {} under resource group {} was not found."
                                    .format(name, resource_group))
    return appinsights.connection_string


def update_java_agent_config(cmd, resource_group, service_name, location,
                             app_insights_key, app_insights, sampling_rate):
    """
    :param sampling_rate: None safe, backend will use default value.
    """
    create_app_insights = False
    monitoring_setting_properties = None

    if app_insights_key or app_insights:
        monitoring_setting_properties = _get_monitoring_setting(cmd, resource_group, app_insights_key, app_insights)
    else:
        create_app_insights = True

    if create_app_insights is True:
        try:
            created_app_insights = try_create_application_insights(cmd, resource_group, service_name, location)
            if created_app_insights:
                monitoring_setting_properties = models_20201101preview.MonitoringSettingProperties(
                    trace_enabled=True, app_insights_instrumentation_key=created_app_insights.connection_string)
        except Exception:  # pylint: disable=broad-except
            logger.warning(
                'Error while trying to create and configure an Application Insights for the Azure Spring Cloud. '
                'Please use the Azure Portal to create and configure the Application Insights, if needed.')
            return None
    if monitoring_setting_properties:
        monitoring_setting_properties.app_insights_sampling_rate = sampling_rate
    return monitoring_setting_properties


def _get_monitoring_setting(cmd, resource_group, app_insights_key, app_insights):
    monitoring_setting_properties = None
    if app_insights_key:
        monitoring_setting_properties = models_20201101preview.MonitoringSettingProperties(
            trace_enabled=True,
            app_insights_instrumentation_key=app_insights_key)
    elif app_insights:
        connection_string = _get_connection_string_from_app_insights(cmd, resource_group, app_insights)
        monitoring_setting_properties = models_20201101preview.MonitoringSettingProperties(
            trace_enabled=True,
            app_insights_instrumentation_key=connection_string)
    return monitoring_setting_properties


def _get_connection_string_from_app_insights(cmd, resource_group, app_insights):
    """Get connection string from:
    1) application insights name
    2) application insights resource id
    """
    if is_valid_resource_id(app_insights):
        resource_id_dict = parse_resource_id(app_insights)
        connection_string = get_app_insights_connection_string(
            cmd.cli_ctx, resource_id_dict['resource_group'], resource_id_dict['resource_name'])
    else:
        connection_string = get_app_insights_connection_string(cmd.cli_ctx, resource_group, app_insights)
    if not connection_string:
        raise InvalidArgumentValueError(
            "Cannot find Connection string from application insights:{}".format(app_insights))
    return connection_string


def try_create_application_insights(cmd, resource_group, name, location):
    creation_failed_warn = 'Unable to create the Application Insights for the Azure Spring Cloud. ' \
                           'Please use the Azure Portal to manually create and configure the Application Insights, ' \
                           'if needed.'

    ai_resource_group_name = resource_group
    ai_name = name
    ai_location = location

    app_insights_client = get_mgmt_service_client(cmd.cli_ctx, ApplicationInsightsManagementClient)
    ai_properties = {
        "name": ai_name,
        "location": ai_location,
        "kind": "web",
        "properties": {
            "Application_Type": "web"
        }
    }
    appinsights = app_insights_client.components.create_or_update(ai_resource_group_name, ai_name, ai_properties)
    if appinsights is None or appinsights.connection_string is None:
        logger.warning(creation_failed_warn)
        return None

    portal_url = get_portal_uri(cmd.cli_ctx)
    # We make this success message as a warning to no interfere with regular JSON output in stdout
    logger.warning('Application Insights \"%s\" was created for this Azure Spring Cloud. '
                   'You can visit %s/#resource%s/overview to view your '
                   'Application Insights component', appinsights.name, portal_url, appinsights.id)

    return appinsights


def app_insights_update(cmd, client, resource_group, name,
                        app_insights_key=None, app_insights=None, sampling_rate=None,
                        disable=None, no_wait=False):
    """
    :param app_insights_key: Connection string or Instrumentation key
    :param sampling_rate: float from 0.0 to 100.0, both included
    """
    if disable:
        monitoring_setting_properties = models_20201101preview.MonitoringSettingProperties(trace_enabled=False)
    else:
        monitoring_setting_properties = client.monitoring_settings.get(resource_group, name).properties
        if not monitoring_setting_properties.app_insights_instrumentation_key \
                and not app_insights_key \
                and not app_insights:
            InvalidArgumentValueError("Can't update application insights without connecting to Application Insights. "
                                      "Please provide '--app-insights' or '--app-insights-key'.")
        if app_insights_key:
            connection_string = app_insights_key
        elif app_insights:
            if is_valid_resource_id(app_insights):
                resource_id_dict = parse_resource_id(app_insights)
                connection_string = get_app_insights_connection_string(
                    cmd.cli_ctx, resource_id_dict['resource_group'], resource_id_dict['resource_name'])
            else:
                connection_string = get_app_insights_connection_string(cmd.cli_ctx, resource_group, app_insights)
        else:
            connection_string = monitoring_setting_properties.app_insights_instrumentation_key
        if sampling_rate is not None:
            monitoring_setting_properties = models_20201101preview.MonitoringSettingProperties(
                trace_enabled=True,
                app_insights_instrumentation_key=connection_string,
                app_insights_sampling_rate=sampling_rate)
        elif monitoring_setting_properties.app_insights_sampling_rate is not None:
            monitoring_setting_properties = models_20201101preview.MonitoringSettingProperties(
                trace_enabled=True,
                app_insights_instrumentation_key=connection_string,
                app_insights_sampling_rate=monitoring_setting_properties.app_insights_sampling_rate)
    if monitoring_setting_properties is not None:
        monitoring_setting_resource = models.MonitoringSettingResource(properties=monitoring_setting_properties)
        sdk_no_wait(no_wait, client.monitoring_settings.begin_update_put,
                    resource_group_name=resource_group, service_name=name,
                    monitoring_setting_resource=monitoring_setting_resource)


def app_insights_show(cmd, client, resource_group, name, no_wait=False):
    monitoring_setting_properties = client.monitoring_settings.get(resource_group, name).properties
    if not monitoring_setting_properties:
        raise CLIError("Application Insights not set.")
    return monitoring_setting_properties<|MERGE_RESOLUTION|>--- conflicted
+++ resolved
@@ -16,12 +16,7 @@
 from time import sleep
 from ._stream_utils import stream_logs
 from azure.mgmt.core.tools import (parse_resource_id, is_valid_resource_id)
-<<<<<<< HEAD
-from ._utils import (get_portal_uri, wait_till_end)
-=======
-from ._utils import (_get_upload_local_file, _get_persistent_disk_size,
-                     get_portal_uri, get_azure_files_info)
->>>>>>> 07d4ad5e
+from ._utils import (get_portal_uri)
 from knack.util import CLIError
 from .vendored_sdks.appplatform.v2020_07_01 import models
 from .vendored_sdks.appplatform.v2020_11_01_preview import models as models_20201101preview
