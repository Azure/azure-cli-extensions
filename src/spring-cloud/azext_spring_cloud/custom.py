# --------------------------------------------------------------------------------------------
# Copyright (c) Microsoft Corporation. All rights reserved.
# Licensed under the MIT License. See License.txt in the project root for license information.
# --------------------------------------------------------------------------------------------

# pylint: disable=unused-argument, logging-format-interpolation, protected-access, wrong-import-order, too-many-lines
import requests
import re
from requests.auth import HTTPBasicAuth
import yaml   # pylint: disable=import-error
from time import sleep
from ._stream_utils import stream_logs
from msrestazure.azure_exceptions import CloudError
from msrestazure.tools import parse_resource_id, is_valid_resource_id
from ._utils import _get_upload_local_file, _get_persistent_disk_size, get_portal_uri, get_azure_files_info
from knack.util import CLIError
from .vendored_sdks.appplatform.v2020_07_01 import models
from .vendored_sdks.appplatform.v2020_11_01_preview import models as models_20201101preview
from .vendored_sdks.appplatform.v2021_06_01_preview import models as models_20210601preview
from .vendored_sdks.appplatform.v2020_07_01.models import _app_platform_management_client_enums as AppPlatformEnums
from .vendored_sdks.appplatform.v2020_11_01_preview import (
    AppPlatformManagementClient as AppPlatformManagementClient_20201101preview
)
from knack.log import get_logger
from .azure_storage_file import FileService
from azure.cli.core.azclierror import InvalidArgumentValueError
from azure.cli.core.commands.client_factory import get_mgmt_service_client
from azure.cli.core.util import sdk_no_wait
from azure.cli.core.profiles import ResourceType, get_sdk
from azure.mgmt.applicationinsights import ApplicationInsightsManagementClient
from ast import literal_eval
from azure.cli.core.commands import cached_put
from ._utils import _get_rg_location
from ._utils import _get_sku_name
from ._resource_quantity import validate_cpu, validate_memory
from six.moves.urllib import parse
from threading import Thread
from threading import Timer
import sys
import json
from collections import defaultdict

logger = get_logger(__name__)
DEFAULT_DEPLOYMENT_NAME = "default"
DEPLOYMENT_CREATE_OR_UPDATE_SLEEP_INTERVAL = 5
APP_CREATE_OR_UPDATE_SLEEP_INTERVAL = 2

# pylint: disable=line-too-long
NO_PRODUCTION_DEPLOYMENT_ERROR = "No production deployment found, use --deployment to specify deployment or create deployment with: az spring-cloud app deployment create"
NO_PRODUCTION_DEPLOYMENT_SET_ERROR = "This app has no production deployment, use \"az spring-cloud app deployment create\" to create a deployment and \"az spring-cloud app set-deployment\" to set production deployment."
DELETE_PRODUCTION_DEPLOYMENT_WARNING = "You are going to delete production deployment, the app will be inaccessible after this operation."
LOG_RUNNING_PROMPT = "This command usually takes minutes to run. Add '--verbose' parameter if needed."


def spring_cloud_create(cmd, client, resource_group, name, location=None, app_insights_key=None, app_insights=None,
                        vnet=None, service_runtime_subnet=None, app_subnet=None, reserved_cidr_range=None,
                        service_runtime_network_resource_group=None, app_network_resource_group=None,
                        disable_distributed_tracing=None, disable_app_insights=None, enable_java_agent=None,
                        sku='Standard', tags=None, no_wait=False):
    rg_location = _get_rg_location(cmd.cli_ctx, resource_group)
    if location is None:
        location = rg_location
    properties = models.ClusterResourceProperties()

    if service_runtime_subnet or app_subnet or reserved_cidr_range:
        properties.network_profile = models.NetworkProfile(
            service_runtime_subnet_id=service_runtime_subnet,
            app_subnet_id=app_subnet,
            service_cidr=reserved_cidr_range,
            app_network_resource_group=app_network_resource_group,
            service_runtime_network_resource_group=service_runtime_network_resource_group
        )

    full_sku = models.Sku(name=_get_sku_name(sku), tier=sku)

    resource = models.ServiceResource(location=location, sku=full_sku, properties=properties, tags=tags)

    poller = client.services.create_or_update(
        resource_group, name, resource)
    logger.warning(" - Creating Service ..")
    while poller.done() is False:
        sleep(5)
    if disable_distributed_tracing is not True or disable_app_insights is not True:
        if enable_java_agent:
            client_preview = get_mgmt_service_client(cmd.cli_ctx, AppPlatformManagementClient_20201101preview)
            logger.warning("Start configure Application Insights")
            trace_properties = update_java_agent_config(cmd, resource_group, name, location, app_insights_key, app_insights,
                                                        enable_java_agent)
            if trace_properties is not None:
                sdk_no_wait(no_wait, client_preview.monitoring_settings.update_put,
                            resource_group_name=resource_group, service_name=name, properties=trace_properties)
        else:
            logger.warning("Start configure Application Insights")
            trace_properties = update_tracing_config(cmd, resource_group, name, location, app_insights_key, app_insights,
                                                     disable_app_insights)
            if trace_properties is not None:
                sdk_no_wait(no_wait, client.monitoring_settings.update_put,
                            resource_group_name=resource_group, service_name=name, properties=trace_properties)
    return poller


def spring_cloud_update(cmd, client, resource_group, name, app_insights_key=None, app_insights=None,
                        disable_distributed_tracing=None, disable_app_insights=None,
                        sku=None, tags=None, no_wait=False):
    updated_resource = models.ServiceResource()
    update_app_insights = False
    update_service_tags = False
    update_service_sku = False

    # update service sku
    if sku is not None:
        full_sku = models.Sku(name=_get_sku_name(sku), tier=sku)
        updated_resource.sku = full_sku
        update_service_sku = True

    resource = client.services.get(resource_group, name)
    location = resource.location
    updated_resource_properties = models.ClusterResourceProperties()
    trace_properties = client.monitoring_settings.get(resource_group, name).properties
    trace_enabled = trace_properties.trace_enabled if trace_properties is not None else False

    app_insights_target_status = False
    if app_insights or app_insights_key or disable_distributed_tracing is False or disable_app_insights is False:
        app_insights_target_status = True
        if trace_enabled is False:
            update_app_insights = True
        elif app_insights or (app_insights_key and app_insights_key != trace_properties.app_insights_instrumentation_key):
            update_app_insights = True
    elif disable_distributed_tracing is True or disable_app_insights is True:
        app_insights_target_status = False
        if trace_enabled is True:
            update_app_insights = True

    # update application insights
    if update_app_insights is True:
        if app_insights_target_status is False:
            trace_properties.trace_enabled = app_insights_target_status
        elif trace_properties.app_insights_instrumentation_key and not app_insights and not app_insights_key:
            trace_properties.trace_enabled = app_insights_target_status
        else:
            trace_properties = update_tracing_config(cmd, resource_group, name, location,
                                                     app_insights_key, app_insights, (disable_distributed_tracing or disable_app_insights))
        if trace_properties is not None:
            sdk_no_wait(no_wait, client.monitoring_settings.update_put,
                        resource_group_name=resource_group, service_name=name, properties=trace_properties)

    # update service tags
    if tags is not None:
        updated_resource.tags = tags
        update_service_tags = True

    if update_service_tags is False and update_service_sku is False:
        return resource

    updated_resource.properties = updated_resource_properties
    return sdk_no_wait(no_wait, client.services.update,
                       resource_group_name=resource_group, service_name=name, resource=updated_resource)

    # update service tags
    if tags is not None:
        updated_resource.tags = tags
        update_service_tags = True

    if update_service_tags is False and update_service_sku is False:
        return resource

    updated_resource.properties = updated_resource_properties
    return sdk_no_wait(no_wait, client.services.update,
                       resource_group_name=resource_group, service_name=name, resource=updated_resource)


def spring_cloud_delete(cmd, client, resource_group, name, no_wait=False):
    logger.warning("Stop using Azure Spring Cloud? We appreciate your feedback: https://aka.ms/springclouddeletesurvey")
    return sdk_no_wait(no_wait, client.delete, resource_group_name=resource_group, service_name=name)


def spring_cloud_list(cmd, client, resource_group=None):
    if resource_group is None:
        return client.list_by_subscription()
    return client.list(resource_group)


def spring_cloud_get(cmd, client, resource_group, name):
    return client.get(resource_group, name)


def enable_test_endpoint(cmd, client, resource_group, name):
    return client.services.enable_test_endpoint(resource_group, name)


def disable_test_endpoint(cmd, client, resource_group, name):
    return client.services.disable_test_endpoint(resource_group, name)


def list_keys(cmd, client, resource_group, name, app=None, deployment=None):
    keys = client.services.list_test_keys(resource_group, name)
    if not keys.enabled:
        return None
    if app:
        if deployment is None:
            deployment = client.apps.get(
                resource_group, name, app).properties.active_deployment_name
        if deployment:
            client.deployments.get(resource_group, name, app, deployment)
            keys.primary_test_endpoint = "{}/{}/{}/".format(
                keys.primary_test_endpoint, app, deployment)
            keys.secondary_test_endpoint = "{}/{}/{}/".format(
                keys.secondary_test_endpoint, app, deployment)
        else:
            logger.warning(NO_PRODUCTION_DEPLOYMENT_SET_ERROR)
    return keys


# pylint: disable=redefined-builtin
def regenerate_keys(cmd, client, resource_group, name, type):
    return client.services.regenerate_test_key(resource_group, name, type)


def app_create(cmd, client, resource_group, service, name,
               assign_endpoint=None,
               cpu=None,
               memory=None,
               instance_count=None,
               runtime_version=None,
               jvm_options=None,
               env=None,
               enable_persistent_storage=None,
               assign_identity=None):
    cpu = validate_cpu(cpu)
    memory = validate_memory(memory)
    apps = _get_all_apps(client, resource_group, service)
    if name in apps:
        raise CLIError("App '{}' already exists.".format(name))
    logger.warning("[1/4] Creating app with name '{}'".format(name))
    properties = models_20210601preview.AppResourceProperties()
    properties.temporary_disk = models_20210601preview.TemporaryDisk(
        size_in_gb=5, mount_path="/tmp")
    resource = client.services.get(resource_group, service)

    _validate_instance_count(resource.sku.tier, instance_count)

    app_resource = models_20210601preview.AppResource()
    app_resource.properties = properties
    app_resource.location = resource.location
    if assign_identity is True:
        app_resource.identity = models_20210601preview.ManagedIdentityProperties(type="systemassigned")

    poller = client.apps.create_or_update(
        resource_group, service, name, app_resource)
    while poller.done() is False:
        sleep(APP_CREATE_OR_UPDATE_SLEEP_INTERVAL)

    resource_requests = models_20210601preview.ResourceRequests(cpu=cpu, memory=memory)

    deployment_settings = models_20210601preview.DeploymentSettings(
        resource_requests=resource_requests,
        environment_variables=env,
        jvm_options=jvm_options,
        net_core_main_entry_path=None,
        runtime_version=runtime_version)
    deployment_settings.cpu = None
    deployment_settings.memory_in_gb = None

    file_type = "NetCoreZip" if runtime_version == AppPlatformEnums.RuntimeVersion.net_core_31 else "Jar"

    user_source_info = models_20210601preview.UserSourceInfo(
        relative_path='<default>', type=file_type)
    properties = models_20210601preview.DeploymentResourceProperties(
        deployment_settings=deployment_settings,
        source=user_source_info)

    # create default deployment
    logger.warning(
        "[2/4] Creating default deployment with name '{}'".format(DEFAULT_DEPLOYMENT_NAME))
    sku = models_20210601preview.Sku(name="S0", tier="STANDARD", capacity=instance_count)
    poller = client.deployments.create_or_update(resource_group, service, name, DEFAULT_DEPLOYMENT_NAME,
                                                 properties=properties,
                                                 sku=sku)

    logger.warning("[3/4] Setting default deployment to production")
    properties = models_20210601preview.AppResourceProperties(
        active_deployment_name=DEFAULT_DEPLOYMENT_NAME, public=assign_endpoint)

    if enable_persistent_storage:
        properties.persistent_disk = models_20210601preview.PersistentDisk(
            size_in_gb=_get_persistent_disk_size(resource.sku.tier), mount_path="/persistent")
    else:
        properties.persistent_disk = models_20210601preview.PersistentDisk(
            size_in_gb=0, mount_path="/persistent")

    app_resource.properties = properties
    app_resource.location = resource.location

    app_poller = client.apps.update(resource_group, service, name, app_resource)
    logger.warning(
        "[4/4] Updating app '{}' (this operation can take a while to complete)".format(name))
    while not poller.done() or not app_poller.done():
        sleep(DEPLOYMENT_CREATE_OR_UPDATE_SLEEP_INTERVAL)

    active_deployment = client.deployments.get(
        resource_group, service, name, DEFAULT_DEPLOYMENT_NAME)
    app = client.apps.get(resource_group, service, name)
    app.properties.active_deployment = active_deployment
    logger.warning("App create succeeded")
    return app


def _check_active_deployment_exist(client, resource_group, service, app):
    active_deployment_name = client.apps.get(resource_group, service, app).properties.active_deployment_name
    if not active_deployment_name:
        logger.warning(NO_PRODUCTION_DEPLOYMENT_SET_ERROR)


def app_update(cmd, client, resource_group, service, name,
               assign_endpoint=None,
               deployment=None,
               runtime_version=None,
               jvm_options=None,
               main_entry=None,
               env=None,
               enable_persistent_storage=None,
               https_only=None,
               enable_end_to_end_tls=None):
    _check_active_deployment_exist(client, resource_group, service, name)
    resource = client.services.get(resource_group, service)
    location = resource.location

    properties = models_20210601preview.AppResourceProperties(public=assign_endpoint, https_only=https_only,
                                                              enable_end_to_end_tls=enable_end_to_end_tls)
    if enable_persistent_storage is True:
        properties.persistent_disk = models_20210601preview.PersistentDisk(
            size_in_gb=_get_persistent_disk_size(resource.sku.tier), mount_path="/persistent")
    if enable_persistent_storage is False:
        properties.persistent_disk = models_20210601preview.PersistentDisk(size_in_gb=0)

    app_resource = models_20210601preview.AppResource()
    app_resource.properties = properties
    app_resource.location = location

    logger.warning("[1/2] updating app '{}'".format(name))
    poller = client.apps.update(
        resource_group, service, name, app_resource)
    while poller.done() is False:
        sleep(APP_CREATE_OR_UPDATE_SLEEP_INTERVAL)

    app_updated = client.apps.get(resource_group, service, name)

    if deployment is None:
        logger.warning(
            "No '--deployment' given, will update app's production deployment")
        deployment = client.apps.get(
            resource_group, service, name).properties.active_deployment_name
        if deployment is None:
            logger.warning("No production deployment found for update")
            return app_updated

    logger.warning("[2/2] Updating deployment '{}'".format(deployment))
    deployment_settings = models_20210601preview.DeploymentSettings(
        environment_variables=env,
        jvm_options=jvm_options,
        net_core_main_entry_path=main_entry,
        runtime_version=runtime_version,)
    properties = models_20210601preview.DeploymentResourceProperties(
        deployment_settings=deployment_settings)
    poller = client.deployments.update(
        resource_group, service, name, deployment, properties)
    while poller.done() is False:
        sleep(DEPLOYMENT_CREATE_OR_UPDATE_SLEEP_INTERVAL)

    deployment = client.deployments.get(
        resource_group, service, name, deployment)
    app_updated.properties.active_deployment = deployment
    return app_updated


def app_delete(cmd, client,
               resource_group,
               service,
               name):
    client.apps.get(resource_group, service, name)
    return client.apps.delete(resource_group, service, name)


def app_start(cmd, client,
              resource_group,
              service,
              name,
              deployment=None,
              no_wait=False):
    if deployment is None:
        deployment = client.apps.get(
            resource_group, service, name).properties.active_deployment_name
        if deployment is None:
            logger.warning(NO_PRODUCTION_DEPLOYMENT_SET_ERROR)
            raise CLIError(NO_PRODUCTION_DEPLOYMENT_ERROR)
    return sdk_no_wait(no_wait, client.deployments.start,
                       resource_group, service, name, deployment)


def app_stop(cmd, client,
             resource_group,
             service,
             name,
             deployment=None,
             no_wait=False):
    if deployment is None:
        deployment = client.apps.get(
            resource_group, service, name).properties.active_deployment_name
        if deployment is None:
            logger.warning(NO_PRODUCTION_DEPLOYMENT_SET_ERROR)
            raise CLIError(NO_PRODUCTION_DEPLOYMENT_ERROR)
    return sdk_no_wait(no_wait, client.deployments.stop,
                       resource_group, service, name, deployment)


def app_restart(cmd, client,
                resource_group,
                service,
                name,
                deployment=None,
                no_wait=False):
    if deployment is None:
        deployment = client.apps.get(
            resource_group, service, name).properties.active_deployment_name
        if deployment is None:
            logger.warning(NO_PRODUCTION_DEPLOYMENT_SET_ERROR)
            raise CLIError(NO_PRODUCTION_DEPLOYMENT_ERROR)
    return sdk_no_wait(no_wait, client.deployments.restart,
                       resource_group, service, name, deployment)


def app_list(cmd, client,
             resource_group,
             service):
    apps = list(client.apps.list(resource_group, service))
    deployments = list(
        client.deployments.list_for_cluster(resource_group, service))
    for app in apps:
        if app.properties.active_deployment_name:
            deployment = next(
                (x for x in deployments if x.properties.app_name == app.name))
            app.properties.active_deployment = deployment

    return apps


def app_get(cmd, client,
            resource_group,
            service,
            name):
    app = client.apps.get(resource_group, service, name)
    deployment_name = app.properties.active_deployment_name
    if deployment_name:
        deployment = client.deployments.get(
            resource_group, service, name, deployment_name)
        app.properties.active_deployment = deployment
    else:
        logger.warning(NO_PRODUCTION_DEPLOYMENT_SET_ERROR)

    return app


def app_deploy(cmd, client, resource_group, service, name,
               version=None,
               deployment=None,
               artifact_path=None,
               target_module=None,
               runtime_version=None,
               jvm_options=None,
               main_entry=None,
               env=None,
               no_wait=False):
    logger.warning(LOG_RUNNING_PROMPT)
    if not deployment:
        deployment = client.apps.get(
            resource_group, service, name).properties.active_deployment_name
        if not deployment:
            logger.warning(NO_PRODUCTION_DEPLOYMENT_SET_ERROR)
            raise CLIError(NO_PRODUCTION_DEPLOYMENT_ERROR)

    client.deployments.get(resource_group, service, name, deployment)

    file_type, file_path = _get_upload_local_file(runtime_version, artifact_path)

    return _app_deploy(client,
                       resource_group,
                       service,
                       name,
                       deployment,
                       version,
                       file_path,
                       runtime_version,
                       jvm_options,
                       None,
                       None,
                       None,
                       env,
                       main_entry,
                       target_module,
                       no_wait,
                       file_type,
                       True)


def app_scale(cmd, client, resource_group, service, name,
              deployment=None,
              cpu=None,
              memory=None,
              instance_count=None,
              no_wait=False):
    cpu = validate_cpu(cpu)
    memory = validate_memory(memory)
    if deployment is None:
        deployment = client.apps.get(
            resource_group, service, name).properties.active_deployment_name
        if deployment is None:
            logger.warning(NO_PRODUCTION_DEPLOYMENT_SET_ERROR)
            raise CLIError(NO_PRODUCTION_DEPLOYMENT_ERROR)

    resource = client.services.get(resource_group, service)
    _validate_instance_count(resource.sku.tier, instance_count)

    resource_requests = models_20210601preview.ResourceRequests(cpu=cpu, memory=memory)

    deployment_settings = models_20210601preview.DeploymentSettings(resource_requests=resource_requests)
    deployment_settings.cpu = None
    deployment_settings.memory_in_gb = None
    properties = models_20210601preview.DeploymentResourceProperties(
        deployment_settings=deployment_settings)
    sku = models_20210601preview.Sku(name="S0", tier="STANDARD", capacity=instance_count)
    return sdk_no_wait(no_wait, client.deployments.update,
                       resource_group, service, name, deployment, properties=properties, sku=sku)


def app_get_build_log(cmd, client, resource_group, service, name, deployment=None):
    if deployment is None:
        deployment = client.apps.get(
            resource_group, service, name).properties.active_deployment_name
    if deployment is None:
        raise CLIError(NO_PRODUCTION_DEPLOYMENT_ERROR)
    deployment_properties = client.deployments.get(
        resource_group, service, name, deployment).properties
    if deployment_properties.source.type == "Jar" or deployment_properties.source.type == "NetCoreZip":
        raise CLIError("{} deployment has no build logs.".format(deployment_properties.source.type))
    return stream_logs(client.deployments, resource_group, service, name, deployment)


def app_tail_log(cmd, client, resource_group, service, name,
                 deployment=None, instance=None, follow=False, lines=50, since=None, limit=2048, format_json=None):
    if not instance:
        if deployment is None:
            deployment = client.apps.get(
                resource_group, service, name).properties.active_deployment_name
        if not deployment:
            raise CLIError(NO_PRODUCTION_DEPLOYMENT_ERROR)
        deployment_properties = client.deployments.get(
            resource_group, service, name, deployment).properties
        if not deployment_properties.instances:
            raise CLIError("No instances found for deployment '{0}' in app '{1}'".format(
                deployment, name))
        instances = deployment_properties.instances
        if len(instances) > 1:
            logger.warning("Multiple app instances found:")
            for temp_instance in instances:
                logger.warning("{}".format(temp_instance.name))
            logger.warning("Please use '-i/--instance' parameter to specify the instance name")
            return None
        instance = instances[0].name

    test_keys = client.services.list_test_keys(resource_group, service)
    primary_key = test_keys.primary_key
    if not primary_key:
        raise CLIError("To use the log streaming feature, please enable the test endpoint by running 'az spring-cloud test-endpoint enable -n {0} -g {1}'".format(service, resource_group))

    # https://primary:xxxx[key]@servicename.test.azuremicrosoervice.io -> servicename.azuremicroservice.io
    test_url = test_keys.primary_test_endpoint
    base_url = test_url.replace('.test.', '.')
    base_url = re.sub('https://.+?\@', '', base_url)

    streaming_url = "https://{0}/api/logstream/apps/{1}/instances/{2}".format(
        base_url, name, instance)
    params = {}
    params["tailLines"] = lines
    params["limitBytes"] = limit
    if since:
        params["sinceSeconds"] = since
    if follow:
        params["follow"] = True

    exceptions = []
    streaming_url += "?{}".format(parse.urlencode(params)) if params else ""
    t = Thread(target=_get_app_log, args=(
        streaming_url, "primary", primary_key, format_json, exceptions))
    t.daemon = True
    t.start()

    while t.is_alive():
        sleep(5)  # so that ctrl+c can stop the command

    if exceptions:
        raise exceptions[0]


def app_identity_assign(cmd, client, resource_group, service, name, role=None, scope=None):
    _check_active_deployment_exist(client, resource_group, service, name)
    app_resource = models_20210601preview.AppResource()
    identity = models_20210601preview.ManagedIdentityProperties(type="systemassigned")
    properties = models_20210601preview.AppResourceProperties()
    resource = client.services.get(resource_group, service)
    location = resource.location

    app_resource.identity = identity
    app_resource.properties = properties
    app_resource.location = location
    client.apps.update(resource_group, service, name, app_resource)
    app = client.apps.get(resource_group, service, name)
    if role:
        principal_id = app.identity.principal_id

        from azure.cli.core.commands import arm as _arm
        identity_role_id = _arm.resolve_role_id(cmd.cli_ctx, role, scope)
        assignments_client = get_mgmt_service_client(cmd.cli_ctx, ResourceType.MGMT_AUTHORIZATION).role_assignments
        RoleAssignmentCreateParameters = get_sdk(cmd.cli_ctx, ResourceType.MGMT_AUTHORIZATION,
                                                 'RoleAssignmentCreateParameters', mod='models',
                                                 operation_group='role_assignments')
        parameters = RoleAssignmentCreateParameters(role_definition_id=identity_role_id, principal_id=principal_id)
        logger.info("Creating an assignment with a role '%s' on the scope of '%s'", identity_role_id, scope)
        retry_times = 36
        assignment_name = _arm._gen_guid()
        for l in range(0, retry_times):
            try:
                assignments_client.create(scope=scope, role_assignment_name=assignment_name,
                                          parameters=parameters)
                break
            except CloudError as ex:
                if 'role assignment already exists' in ex.message:
                    logger.info('Role assignment already exists')
                    break
                elif l < retry_times and ' does not exist in the directory ' in ex.message:
                    sleep(APP_CREATE_OR_UPDATE_SLEEP_INTERVAL)
                    logger.warning('Retrying role assignment creation: %s/%s', l + 1,
                                   retry_times)
                    continue
                else:
                    raise
    return app


def app_identity_remove(cmd, client, resource_group, service, name):
    app_resource = models_20210601preview.AppResource()
    identity = models_20210601preview.ManagedIdentityProperties(type="none")
    properties = models_20210601preview.AppResourceProperties()
    resource = client.services.get(resource_group, service)
    location = resource.location

    app_resource.identity = identity
    app_resource.properties = properties
    app_resource.location = location
    return client.apps.update(resource_group, service, name, app_resource)


def app_identity_show(cmd, client, resource_group, service, name):
    _check_active_deployment_exist(client, resource_group, service, name)
    app = client.apps.get(resource_group, service, name)
    return app.identity


def app_set_deployment(cmd, client, resource_group, service, name, deployment):
    deployments = _get_all_deployments(client, resource_group, service, name)
    active_deployment = client.apps.get(
        resource_group, service, name).properties.active_deployment_name
    if deployment == active_deployment:
        raise CLIError("Deployment '" + deployment +
                       "' is already the production deployment")
    if deployment not in deployments:
        raise CLIError("Deployment '" + deployment +
                       "' not found, please use 'az spring-cloud app deployment create' to create the new deployment")
    properties = models_20210601preview.AppResourceProperties(
        active_deployment_name=deployment)

    resource = client.services.get(resource_group, service)
    location = resource.location

    app_resource = models_20210601preview.AppResource()
    app_resource.properties = properties
    app_resource.location = location

    return client.apps.update(resource_group, service, name, app_resource)


def app_unset_deployment(cmd, client, resource_group, service, name):
    active_deployment_name = client.apps.get(
        resource_group, service, name).properties.active_deployment_name
    if not active_deployment_name:
        raise CLIError(NO_PRODUCTION_DEPLOYMENT_SET_ERROR)

    # It's designed to use empty string for active_deployment_name to unset active deployment
    properties = models_20210601preview.AppResourceProperties(active_deployment_name="")

    resource = client.services.get(resource_group, service)
    location = resource.location

    app_resource = models_20210601preview.AppResource()
    app_resource.properties = properties
    app_resource.location = location

    return client.apps.update(resource_group, service, name, app_resource)


def deployment_create(cmd, client, resource_group, service, app, name,
                      skip_clone_settings=False,
                      version=None,
                      artifact_path=None,
                      target_module=None,
                      runtime_version=None,
                      jvm_options=None,
                      main_entry=None,
                      cpu=None,
                      memory=None,
                      instance_count=None,
                      env=None,
                      no_wait=False):
    cpu = validate_cpu(cpu)
    memory = validate_memory(memory)
    logger.warning(LOG_RUNNING_PROMPT)
    deployments = _get_all_deployments(client, resource_group, service, app)
    if name in deployments:
        raise CLIError("Deployment " + name + " already exists")

    resource = client.services.get(resource_group, service)
    _validate_instance_count(resource.sku.tier, instance_count)

    if not skip_clone_settings:
        active_deployment_name = client.apps.get(
            resource_group, service, app).properties.active_deployment_name
        if not active_deployment_name:
            logger.warning("No production deployment found, use --skip-clone-settings to skip copying settings from "
                           "production deployment.")
        else:
            active_deployment = client.deployments.get(
                resource_group, service, app, active_deployment_name)
            if active_deployment:
                cpu = cpu or active_deployment.properties.deployment_settings.resource_requests.cpu
                memory = memory or active_deployment.properties.deployment_settings.resource_requests.memory
                instance_count = instance_count or active_deployment.sku.capacity
                jvm_options = jvm_options or active_deployment.properties.deployment_settings.jvm_options
                env = env or active_deployment.properties.deployment_settings.environment_variables
    else:
        cpu = cpu or "1"
        memory = memory or "1Gi"
        instance_count = instance_count or 1

    file_type, file_path = _get_upload_local_file(runtime_version, artifact_path)
    return _app_deploy(client, resource_group, service, app, name, version, file_path,
                       runtime_version,
                       jvm_options,
                       cpu,
                       memory,
                       instance_count,
                       env,
                       main_entry,
                       target_module,
                       no_wait,
                       file_type)


def _validate_instance_count(sku, instance_count=None):
    if instance_count is not None:
        sku = sku.upper()
        if sku == "STANDARD":
            if instance_count > 500:
                raise CLIError(
                    "Standard SKU can have at most 500 app instances in total, but got '{}'".format(instance_count))
        if sku == "BASIC":
            if instance_count > 25:
                raise CLIError(
                    "Basic SKU can have at most 25 app instances in total, but got '{}'".format(instance_count))


def deployment_list(cmd, client, resource_group, service, app):
    return client.deployments.list(resource_group, service, app)


def deployment_get(cmd, client, resource_group, service, app, name):
    return client.deployments.get(resource_group, service, app, name)


def deployment_delete(cmd, client, resource_group, service, app, name):
    active_deployment_name = client.apps.get(resource_group, service, app).properties.active_deployment_name
    if active_deployment_name == name:
        logger.warning(DELETE_PRODUCTION_DEPLOYMENT_WARNING)
    client.deployments.get(resource_group, service, app, name)
    return client.deployments.delete(resource_group, service, app, name)


def is_valid_git_uri(uri):
    return uri.startswith("https://") or uri.startswith("git@")


def validate_config_server_settings(client, resource_group, name, git_property):
    error_msg = "Git URI should start with \"https://\" or \"git@\""
    if git_property:
        if not is_valid_git_uri(git_property.uri):
            raise CLIError(error_msg)
        if git_property.repositories:
            for repository in git_property.repositories:
                if not is_valid_git_uri(repository.uri):
                    raise CLIError(error_msg)

    try:
        result = sdk_no_wait(False, client.validate, resource_group, name, git_property).result()
    except Exception as err:  # pylint: disable=broad-except
        raise CLIError("{0}. You may raise a support ticket if needed by the following link: https://docs.microsoft.com/azure/spring-cloud/spring-cloud-faq?pivots=programming-language-java#how-can-i-provide-feedback-and-report-issues".format(err))

    if not result.is_valid:
        for item in result.details or []:
            if not item.name:
                logger.error("Default repository with URI \"%s\" meets error:", item.uri)
            else:
                logger.error("Repository named \"%s\" with URI \"%s\" meets error:", item.name, item.uri)
            logger.error("\n".join(item.messages))
        raise CLIError("Config Server settings contain error.")


def config_set(cmd, client, resource_group, name, config_file, no_wait=False):
    def standardization(dic):
        new_dic = {}
        for k, v in dic.items():
            ks = k.split("-")
            ks = [seg[0].upper() + seg[1:] for seg in ks]
            k = ''.join(ks)
            k = k[0].lower() + k[1:]
            new_dic[k] = v

        if 'pattern' in new_dic and isinstance(new_dic['pattern'], str):
            new_dic['pattern'] = new_dic['pattern'].split(',')
        if 'searchPaths' in new_dic and isinstance(new_dic['searchPaths'], str):
            new_dic['searchPaths'] = new_dic['searchPaths'].split(',')
        return new_dic

    with open(config_file, 'r') as stream:
        yaml_object = yaml.safe_load(stream)
    config_property = yaml_object['spring']['cloud']['config']['server']['git']

    if 'default-label' in config_property:
        config_property['label'] = config_property['default-label']
        del config_property['default-label']

    config_property = standardization(config_property)
    repositories = []
    if 'repos' in config_property:
        for k, v in config_property['repos'].items():
            if 'default-label' in v:
                v['label'] = v['default-label']
                del v['default-label']
            v['name'] = k
            v = standardization(v)
            repositories.append(v)
        del config_property['repos']

    config_property['repositories'] = repositories
    git_property = client._deserialize('ConfigServerGitProperty', config_property)
    config_server_settings = models.ConfigServerSettings(git_property=git_property)
    config_server_properties = models.ConfigServerProperties(config_server=config_server_settings)

    logger.warning("[1/2] Validating config server settings")
    validate_config_server_settings(client, resource_group, name, git_property)
    logger.warning("[2/2] Updating config server settings, (this operation can take a while to complete)")
    return sdk_no_wait(no_wait, client.update_put, resource_group, name, config_server_properties)


def config_get(cmd, client, resource_group, name):
    config_server_resource = client.get(resource_group, name)

    if not config_server_resource.properties.config_server:
        raise CLIError("Config server not set.")
    return config_server_resource


def config_delete(cmd, client, resource_group, name):
    config_server_properties = models.ConfigServerProperties()
    return client.update_put(resource_group, name, config_server_properties)


def config_git_set(cmd, client, resource_group, name, uri,
                   label=None,
                   search_paths=None,
                   username=None,
                   password=None,
                   host_key=None,
                   host_key_algorithm=None,
                   private_key=None,
                   strict_host_key_checking=None):
    git_property = models.ConfigServerGitProperty(uri=uri)

    if search_paths:
        search_paths = search_paths.split(",")

    git_property.label = label
    git_property.search_paths = search_paths
    git_property.username = username
    git_property.password = password
    git_property.host_key = host_key
    git_property.host_key_algorithm = host_key_algorithm
    git_property.private_key = private_key
    git_property.strict_host_key_checking = strict_host_key_checking

    config_server_settings = models.ConfigServerSettings(git_property=git_property)
    config_server_properties = models.ConfigServerProperties(config_server=config_server_settings)

    logger.warning("[1/2] Validating config server settings")
    validate_config_server_settings(client, resource_group, name, git_property)
    logger.warning("[2/2] Updating config server settings, (this operation can take a while to complete)")
    return cached_put(cmd, client.update_put, config_server_properties, resource_group, name).result()


def config_repo_add(cmd, client, resource_group, name, uri, repo_name,
                    pattern=None,
                    label=None,
                    search_paths=None,
                    username=None,
                    password=None,
                    host_key=None,
                    host_key_algorithm=None,
                    private_key=None,
                    strict_host_key_checking=None):
    config_server_resource = client.get(resource_group, name)
    config_server = config_server_resource.properties.config_server
    git_property = models.ConfigServerGitProperty(uri=uri) if not config_server else config_server.git_property

    if search_paths:
        search_paths = search_paths.split(",")

    if pattern:
        pattern = pattern.split(",")

    if git_property.repositories:
        repos = [repo for repo in git_property.repositories if repo.name == repo_name]
        if repos:
            raise CLIError("Repo '{}' already exists.".format(repo_name))
    else:
        git_property.repositories = []

    repository = models.GitPatternRepository(
        uri=uri,
        name=repo_name,
        pattern=pattern,
        label=label,
        search_paths=search_paths,
        username=username,
        password=password,
        host_key=host_key,
        host_key_algorithm=host_key_algorithm,
        private_key=private_key,
        strict_host_key_checking=strict_host_key_checking)

    git_property.repositories.append(repository)
    config_server_settings = models.ConfigServerSettings(git_property=git_property)
    config_server_properties = models.ConfigServerProperties(
        config_server=config_server_settings)

    logger.warning("[1/2] Validating config server settings")
    validate_config_server_settings(client, resource_group, name, git_property)
    logger.warning("[2/2] Adding config server settings repo, (this operation can take a while to complete)")
    return cached_put(cmd, client.update_patch, config_server_properties, resource_group, name).result()


def config_repo_delete(cmd, client, resource_group, name, repo_name):
    config_server_resource = client.get(resource_group, name)
    config_server = config_server_resource.properties.config_server
    if not config_server or not config_server.git_property or not config_server.git_property.repositories:
        raise CLIError("Repo '{}' not found.".format(repo_name))

    git_property = config_server.git_property
    repository = [repo for repo in git_property.repositories if repo.name == repo_name]
    if not repository:
        raise CLIError("Repo '{}' not found.".format(repo_name))

    git_property.repositories.remove(repository[0])

    config_server_settings = models.ConfigServerSettings(git_property=git_property)
    config_server_properties = models.ConfigServerProperties(
        config_server=config_server_settings)

    logger.warning("[1/2] Validating config server settings")
    validate_config_server_settings(client, resource_group, name, git_property)
    logger.warning("[2/2] Deleting config server settings repo, (this operation can take a while to complete)")
    return cached_put(cmd, client.update_patch, config_server_properties, resource_group, name).result()


def config_repo_update(cmd, client, resource_group, name, repo_name,
                       uri=None,
                       pattern=None,
                       label=None,
                       search_paths=None,
                       username=None,
                       password=None,
                       host_key=None,
                       host_key_algorithm=None,
                       private_key=None,
                       strict_host_key_checking=None):
    config_server_resource = client.get(resource_group, name)
    config_server = config_server_resource.properties.config_server
    if not config_server or not config_server.git_property or not config_server.git_property.repositories:
        raise CLIError("Repo '{}' not found.".format(repo_name))
    git_property = config_server.git_property
    repository = [repo for repo in git_property.repositories if repo.name == repo_name]
    if not repository:
        raise CLIError("Repo '{}' not found.".format(repo_name))

    if search_paths:
        search_paths = search_paths.split(",")

    if pattern:
        pattern = pattern.split(",")

    old_repository = repository[0]
    git_property.repositories.remove(old_repository)

    repository = models.GitPatternRepository(name=old_repository.name, uri=uri or old_repository.uri)
    repository.pattern = pattern or old_repository.pattern
    repository.label = label or old_repository.label
    repository.search_paths = search_paths or old_repository.search_paths
    repository.username = username or old_repository.username
    repository.password = password or old_repository.password
    repository.host_key = host_key or old_repository.host_key
    repository.host_key_algorithm = host_key_algorithm or old_repository.host_key_algorithm
    repository.private_key = private_key or old_repository.private_key
    repository.strict_host_key_checking = strict_host_key_checking or old_repository.strict_host_key_checking

    git_property.repositories.append(repository)

    config_server_settings = models.ConfigServerSettings(git_property=git_property)
    config_server_properties = models.ConfigServerProperties(config_server=config_server_settings)

    logger.warning("[1/2] Validating config server settings")
    validate_config_server_settings(client, resource_group, name, git_property)
    logger.warning("[2/2] Updating config server settings repo, (this operation can take a while to complete)")
    return cached_put(cmd, client.update_patch, config_server_properties, resource_group, name).result()


def config_repo_list(cmd, client, resource_group, name):
    config_server_resource = client.get(resource_group, name)
    config_server = config_server_resource.properties.config_server

    if not config_server or not config_server.git_property or not config_server.git_property.repositories:
        raise CLIError("Repos not found.")

    return config_server.git_property.repositories


def binding_list(cmd, client, resource_group, service, app):
    _check_active_deployment_exist(client, resource_group, service, app)
    return client.bindings.list(resource_group, service, app)


def binding_get(cmd, client, resource_group, service, app, name):
    _check_active_deployment_exist(client, resource_group, service, app)
    return client.bindings.get(resource_group, service, app, name)


def binding_remove(cmd, client, resource_group, service, app, name):
    return client.bindings.delete(resource_group, service, app, name)


def binding_cosmos_add(cmd, client, resource_group, service, app, name,
                       resource_id,
                       api_type,
                       database_name=None,
                       key_space=None,
                       collection_name=None):
    _check_active_deployment_exist(client, resource_group, service, app)
    resource_id_dict = parse_resource_id(resource_id)
    resource_type = resource_id_dict['resource_type']
    resource_name = resource_id_dict['resource_name']
    binding_parameters = {}
    binding_parameters['apiType'] = api_type
    if database_name:
        binding_parameters['databaseName'] = database_name
    if key_space:
        binding_parameters['keySpace'] = key_space
    if collection_name:
        binding_parameters['collectionName'] = collection_name

    try:
        primary_key = _get_cosmosdb_primary_key(client.bindings, resource_id)
    except:
        raise CLIError(
            "Couldn't get cosmosdb {}'s primary key".format(resource_name))

    properties = models.BindingResourceProperties(
        resource_name=resource_name,
        resource_type=resource_type,
        resource_id=resource_id,
        key=primary_key,
        binding_parameters=binding_parameters
    )
    return client.bindings.create_or_update(resource_group, service, app, name, properties)


def binding_cosmos_update(cmd, client, resource_group, service, app, name,
                          database_name=None,
                          key_space=None,
                          collection_name=None):
    _check_active_deployment_exist(client, resource_group, service, app)
    binding = client.bindings.get(resource_group, service, app, name).properties
    resource_id = binding.resource_id
    resource_name = binding.resource_name
    binding_parameters = {}
    binding_parameters['databaseName'] = database_name
    binding_parameters['keySpace'] = key_space
    binding_parameters['collectionName'] = collection_name

    try:
        primary_key = _get_cosmosdb_primary_key(client.bindings, resource_id)
    except:
        raise CLIError(
            "Couldn't get cosmosdb {}'s primary key".format(resource_name))

    properties = models.BindingResourceProperties(
        key=primary_key,
        binding_parameters=binding_parameters
    )
    return client.bindings.update(resource_group, service, app, name, properties)


def binding_mysql_add(cmd, client, resource_group, service, app, name,
                      resource_id,
                      key,
                      username,
                      database_name):
    _check_active_deployment_exist(client, resource_group, service, app)
    resource_id_dict = parse_resource_id(resource_id)
    resource_type = resource_id_dict['resource_type']
    resource_name = resource_id_dict['resource_name']
    binding_parameters = {}
    binding_parameters['username'] = username
    binding_parameters['databaseName'] = database_name

    properties = models.BindingResourceProperties(
        resource_name=resource_name,
        resource_type=resource_type,
        resource_id=resource_id,
        key=key,
        binding_parameters=binding_parameters
    )
    return client.bindings.create_or_update(resource_group, service, app, name, properties)


def binding_mysql_update(cmd, client, resource_group, service, app, name,
                         key=None,
                         username=None,
                         database_name=None):
    _check_active_deployment_exist(client, resource_group, service, app)
    binding_parameters = {}
    binding_parameters['username'] = username
    binding_parameters['databaseName'] = database_name

    properties = models.BindingResourceProperties(
        key=key,
        binding_parameters=binding_parameters
    )
    return client.bindings.update(resource_group, service, app, name, properties)


def binding_redis_add(cmd, client, resource_group, service, app, name,
                      resource_id,
                      disable_ssl=None):
    _check_active_deployment_exist(client, resource_group, service, app)
    use_ssl = not disable_ssl
    resource_id_dict = parse_resource_id(resource_id)
    resource_type = resource_id_dict['resource_type']
    resource_name = resource_id_dict['resource_name']
    binding_parameters = {}
    binding_parameters['useSsl'] = use_ssl
    primary_key = None
    try:
        primary_key = _get_redis_primary_key(client.bindings, resource_id)
    except:
        raise CLIError(
            "Couldn't get redis {}'s primary key".format(resource_name))

    properties = models.BindingResourceProperties(
        resource_name=resource_name,
        resource_type=resource_type,
        resource_id=resource_id,
        key=primary_key,
        binding_parameters=binding_parameters
    )

    return client.bindings.create_or_update(resource_group, service, app, name, properties)


def binding_redis_update(cmd, client, resource_group, service, app, name,
                         disable_ssl=None):
    _check_active_deployment_exist(client, resource_group, service, app)
    binding = client.bindings.get(resource_group, service, app, name).properties
    resource_id = binding.resource_id
    resource_name = binding.resource_name
    binding_parameters = {}
    binding_parameters['useSsl'] = not disable_ssl

    primary_key = None
    try:
        primary_key = _get_redis_primary_key(client.bindings, resource_id)
    except:
        raise CLIError(
            "Couldn't get redis {}'s primary key".format(resource_name))

    properties = models.BindingResourceProperties(
        key=primary_key,
        binding_parameters=binding_parameters
    )
    return client.bindings.update(resource_group, service, app, name, properties)


def _get_cosmosdb_primary_key(client, resource_id):
    url = '{}/listKeys'.format(resource_id)
    operation_config = {}
    # Construct parameters
    query_parameters = {}
    query_parameters['api-version'] = client._serialize.query(
        "client.api_version", '2015-04-08', 'str')

    # Construct headers
    header_parameters = {}
    header_parameters['Accept'] = 'application/json'

    # Construct and send request
    request = client._client.post(url, query_parameters, header_parameters)
    response = client._client.send(request, stream=False, **operation_config)
    keys = response.content.decode("utf-8")
    keys_dict = literal_eval(keys)
    return keys_dict['primaryMasterKey']


def _get_redis_primary_key(client, resource_id):
    url = '{}/listKeys'.format(resource_id)
    operation_config = {}
    # Construct parameters
    query_parameters = {}
    query_parameters['api-version'] = client._serialize.query(
        "client.api_version", '2016-04-01', 'str')

    # Construct headers
    header_parameters = {}
    header_parameters['Accept'] = 'application/json'

    # Construct and send request
    request = client._client.post(url, query_parameters, header_parameters)
    response = client._client.send(request, stream=False, **operation_config)
    keys = response.content.decode("utf-8")
    keys_dict = literal_eval(keys)
    return keys_dict['primaryKey']


def _get_all_deployments(client, resource_group, service, app):
    deployments = []
    deployments_resource = client.deployments.list(
        resource_group, service, app)
    deployments = list(deployments_resource)
    deployments = (deployment.name for deployment in deployments)
    return deployments


def _get_all_apps(client, resource_group, service):
    apps = []
    apps_resource = client.apps.list(resource_group, service)
    apps = list(apps_resource)
    apps = (app.name for app in apps)
    return apps


# pylint: disable=too-many-locals, no-member
def _app_deploy(client, resource_group, service, app, name, version, path, runtime_version, jvm_options, cpu, memory,
                instance_count,
                env,
                main_entry=None,
                target_module=None,
                no_wait=False,
                file_type="Jar",
                update=False):
    upload_url = None
    relative_path = None
    logger.warning("file_type is {}".format(file_type))
    logger.warning("[1/3] Requesting for upload URL")
    try:
        response = client.apps.get_resource_upload_url(resource_group,
                                                       service,
                                                       app,
                                                       None,
                                                       None)
        upload_url = response.upload_url
        relative_path = response.relative_path
    except (AttributeError, CloudError) as e:
        raise CLIError(
            "Failed to get a SAS URL to upload context. Error: {}".format(e.message))

    resource_requests = None
    if cpu is not None or memory is not None:
        resource_requests = models_20210601preview.ResourceRequests(cpu=cpu, memory=memory)

    deployment_settings = models_20210601preview.DeploymentSettings(
        resource_requests=resource_requests,
        environment_variables=env,
        jvm_options=jvm_options,
        net_core_main_entry_path=main_entry,
        runtime_version=runtime_version)
    deployment_settings.cpu = None
    deployment_settings.memory_in_gb = None
    sku = models_20210601preview.Sku(name="S0", tier="STANDARD", capacity=instance_count)
    user_source_info = models_20210601preview.UserSourceInfo(
        version=version,
        relative_path=relative_path,
        type=file_type,
        artifact_selector=target_module)
    properties = models_20210601preview.DeploymentResourceProperties(
        deployment_settings=deployment_settings,
        source=user_source_info)

    # upload file
    if not upload_url:
        raise CLIError("Failed to get a SAS URL to upload context.")
    account_name, endpoint_suffix, share_name, relative_name, sas_token = get_azure_files_info(upload_url)
    logger.warning("[2/3] Uploading package to blob")
    file_service = FileService(account_name, sas_token=sas_token, endpoint_suffix=endpoint_suffix)
    file_service.create_file_from_path(share_name, None, relative_name, path)

    if file_type == "Source" and not no_wait:
        def get_log_url():
            try:
                log_file_url_response = client.deployments.get_log_file_url(
                    resource_group_name=resource_group,
                    service_name=service,
                    app_name=app,
                    deployment_name=name)
                if not log_file_url_response:
                    return None
                return log_file_url_response.url
            except CloudError:
                return None

        def get_logs_loop():
            log_url = None
            while not log_url or log_url == old_log_url:
                log_url = get_log_url()
                sleep(10)

            logger.warning("Trying to fetch build logs")
            stream_logs(client.deployments, resource_group, service,
                        app, name, logger_level_func=print)

        old_log_url = get_log_url()

        timer = Timer(3, get_logs_loop)
        timer.daemon = True
        timer.start()

    # create deployment
    logger.warning(
        "[3/3] Updating deployment in app '{}' (this operation can take a while to complete)".format(app))
    if update:
        return sdk_no_wait(no_wait, client.deployments.update,
                           resource_group, service, app, name, properties=properties, sku=sku)

    return sdk_no_wait(no_wait, client.deployments.create_or_update,
                       resource_group, service, app, name, properties=properties, sku=sku)

# pylint: disable=bare-except, too-many-statements
def _get_app_log(url, user_name, password, format_json, exceptions):
    logger_seg_regex = re.compile(r'([^\.])[^\.]+\.')

    def build_log_shortener(length):
        if length <= 0:
            raise CLIError('Logger length in `logger{length}` should be positive')
        def shortener(record):
            '''
            Try shorten the logger property to the specified length before feeding it to the formatter.
            '''
            logger_name = record.get('logger', None)
            if logger_name is None:
                return record

            # first, try to shorten the package name to one letter, e.g.,
            #     org.springframework.cloud.netflix.eureka.config.DiscoveryClientOptionalArgsConfiguration
            # to: o.s.c.n.e.c.DiscoveryClientOptionalArgsConfiguration
            while len(logger_name) > length:
                logger_name, count = logger_seg_regex.subn(r'\1.', logger_name, 1)
                if count < 1:
                    break

            # then, cut off the leading packages if necessary
            logger_name = logger_name[-length:]
            record['logger'] = logger_name
            return record

        return shortener

    def build_formatter():
        '''
        Build the log line formatter based on the format_json argument.
        '''
        nonlocal format_json

        def identity(o):
            return o

        if format_json is None or len(format_json) == 0:
            return identity

        logger_regex = re.compile(r'\blogger\{(\d+)\}')
        match = logger_regex.search(format_json)
        pre_processor = identity
        if match:
            length = int(match[1])
            pre_processor = build_log_shortener(length)
            format_json = logger_regex.sub('logger', format_json, 1)

        first_exception = True

        def format_line(line):
            nonlocal first_exception
            try:
                log_record = json.loads(line)
                # Add n=\n so that in Windows CMD it's easy to specify customized format with line ending
                # e.g., "{timestamp} {message}{n}"
                # (Windows CMD does not escape \n in string literal.)
                return format_json.format_map(pre_processor(defaultdict(str, n="\n", **log_record)))
            except:
                if first_exception:
                    logger.exception("Failed to format log line '{}'".format(line))
                    first_exception = False
                return line

        return format_line

    def iter_lines(response, limit=2**20):
        '''
        Return a line iterator from the response content. If no line ending was found and the buffered content size is
        large than the limit, the buffer will be yielded directly.
        '''
        buffer = []
        total = 0
        for content in response.iter_content(chunk_size=None):
            if not content:
                if len(buffer) > 0:
                    yield b''.join(buffer)
                break

            start = 0
            while start < len(content):
                line_end = content.find(b'\n', start)
                should_print = False
                if line_end < 0:
                    next = (content if start == 0 else content[start:])
                    buffer.append(next)
                    total += len(next)
                    start = len(content)
                    should_print = total >= limit
                else:
                    buffer.append(content[start:line_end + 1])
                    start = line_end + 1
                    should_print = True

                if should_print:
                    yield b''.join(buffer)
                    buffer.clear()
                    total = 0

<<<<<<< HEAD
=======
# pylint: disable=bare-except, too-many-statements
def _get_app_log(url, user_name, password, format_json, exceptions):
    logger_seg_regex = re.compile(r'([^\.])[^\.]+\.')

    def build_log_shortener(length):
        if length <= 0:
            raise InvalidArgumentValueError('Logger length in `logger{length}` should be positive')

        def shortener(record):
            '''
            Try shorten the logger property to the specified length before feeding it to the formatter.
            '''
            logger_name = record.get('logger', None)
            if logger_name is None:
                return record

            # first, try to shorten the package name to one letter, e.g.,
            #     org.springframework.cloud.netflix.eureka.config.DiscoveryClientOptionalArgsConfiguration
            # to: o.s.c.n.e.c.DiscoveryClientOptionalArgsConfiguration
            while len(logger_name) > length:
                logger_name, count = logger_seg_regex.subn(r'\1.', logger_name, 1)
                if count < 1:
                    break

            # then, cut off the leading packages if necessary
            logger_name = logger_name[-length:]
            record['logger'] = logger_name
            return record

        return shortener

    def build_formatter():
        '''
        Build the log line formatter based on the format_json argument.
        '''
        nonlocal format_json

        def identity(o):
            return o

        if format_json is None or len(format_json) == 0:
            return identity

        logger_regex = re.compile(r'\blogger\{(\d+)\}')
        match = logger_regex.search(format_json)
        pre_processor = identity
        if match:
            length = int(match[1])
            pre_processor = build_log_shortener(length)
            format_json = logger_regex.sub('logger', format_json, 1)

        first_exception = True

        def format_line(line):
            nonlocal first_exception
            try:
                log_record = json.loads(line)
                # Add n=\n so that in Windows CMD it's easy to specify customized format with line ending
                # e.g., "{timestamp} {message}{n}"
                # (Windows CMD does not escape \n in string literal.)
                return format_json.format_map(pre_processor(defaultdict(str, n="\n", **log_record)))
            except:
                if first_exception:
                    # enable this format error logging only with --verbose
                    logger.info("Failed to format log line '{}'".format(line), exc_info=sys.exc_info())
                    first_exception = False
                return line

        return format_line

    def iter_lines(response, limit=2**20):
        '''
        Returns a line iterator from the response content. If no line ending was found and the buffered content size is
        larger than the limit, the buffer will be yielded directly.
        '''
        buffer = []
        total = 0
        for content in response.iter_content(chunk_size=None):
            if not content:
                if len(buffer) > 0:
                    yield b''.join(buffer)
                break

            start = 0
            while start < len(content):
                line_end = content.find(b'\n', start)
                should_print = False
                if line_end < 0:
                    next = (content if start == 0 else content[start:])
                    buffer.append(next)
                    total += len(next)
                    start = len(content)
                    should_print = total >= limit
                else:
                    buffer.append(content[start:line_end + 1])
                    start = line_end + 1
                    should_print = True

                if should_print:
                    yield b''.join(buffer)
                    buffer.clear()
                    total = 0

>>>>>>> d5a52900
    with requests.get(url, stream=True, auth=HTTPBasicAuth(user_name, password)) as response:
        try:
            if response.status_code != 200:
                raise CLIError("Failed to connect to the server with status code '{}' and reason '{}'".format(
                    response.status_code, response.reason))
            std_encoding = sys.stdout.encoding

            formatter = build_formatter()

            for line in iter_lines(response):
                decoded = (line.decode(encoding='utf-8', errors='replace')
                           .encode(std_encoding, errors='replace')
                           .decode(std_encoding, errors='replace'))
                print(formatter(decoded), end='')

        except CLIError as e:
            exceptions.append(e)


def certificate_add(cmd, client, resource_group, service, name, vault_uri, vault_certificate_name):
    properties = models.CertificateProperties(
        vault_uri=vault_uri,
        key_vault_cert_name=vault_certificate_name
    )
    return client.certificates.create_or_update(resource_group, service, name, properties)


def certificate_show(cmd, client, resource_group, service, name):
    return client.certificates.get(resource_group, service, name)


def certificate_list(cmd, client, resource_group, service):
    return client.certificates.list(resource_group, service)


def certificate_remove(cmd, client, resource_group, service, name):
    client.certificates.get(resource_group, service, name)
    return client.certificates.delete(resource_group, service, name)


def domain_bind(cmd, client, resource_group, service, app,
                domain_name,
                certificate=None,
                enable_end_to_end_tls=None):
    _check_active_deployment_exist(client, resource_group, service, app)
    properties = models.CustomDomainProperties()
    if certificate is not None:
        certificate_response = client.certificates.get(resource_group, service, certificate)
        properties = models.CustomDomainProperties(
            thumbprint=certificate_response.properties.thumbprint,
            cert_name=certificate
        )
    if enable_end_to_end_tls is not None:
        _update_app_e2e_tls(cmd, resource_group, service, app, enable_end_to_end_tls)

    return client.custom_domains.create_or_update(resource_group, service, app, domain_name, properties)


def _update_app_e2e_tls(cmd, resource_group, service, app, enable_end_to_end_tls):
    client = get_mgmt_service_client(cmd.cli_ctx, AppPlatformManagementClient_20201101preview)
    resource = client.services.get(resource_group, service)
    location = resource.location

    properties = models_20201101preview.AppResourceProperties(enable_end_to_end_tls=enable_end_to_end_tls)
    app_resource = models_20201101preview.AppResource()
    app_resource.properties = properties
    app_resource.location = location

    logger.warning("Set end to end tls for app '{}'".format(app))
    poller = client.apps.update(
        resource_group, service, app, app_resource)
    return poller.result()


def domain_show(cmd, client, resource_group, service, app, domain_name):
    _check_active_deployment_exist(client, resource_group, service, app)
    return client.custom_domains.get(resource_group, service, app, domain_name)


def domain_list(cmd, client, resource_group, service, app):
    _check_active_deployment_exist(client, resource_group, service, app)
    return client.custom_domains.list(resource_group, service, app)


def domain_update(cmd, client, resource_group, service, app,
                  domain_name,
                  certificate=None,
                  enable_end_to_end_tls=None):
    _check_active_deployment_exist(client, resource_group, service, app)
    properties = models.CustomDomainProperties()
    if certificate is not None:
        certificate_response = client.certificates.get(resource_group, service, certificate)
        properties = models.CustomDomainProperties(
            thumbprint=certificate_response.properties.thumbprint,
            cert_name=certificate
        )
    if enable_end_to_end_tls is not None:
        _update_app_e2e_tls(cmd, resource_group, service, app, enable_end_to_end_tls)

    return client.custom_domains.create_or_update(resource_group, service, app, domain_name, properties)


def domain_unbind(cmd, client, resource_group, service, app, domain_name):
    client.custom_domains.get(resource_group, service, app, domain_name)
    return client.custom_domains.delete(resource_group, service, app, domain_name)


def get_app_insights_key(cli_ctx, resource_group, name):
    appinsights_client = get_mgmt_service_client(cli_ctx, ApplicationInsightsManagementClient)
    appinsights = appinsights_client.components.get(resource_group, name)
    if appinsights is None or appinsights.instrumentation_key is None:
        raise CLIError("App Insights {} under resource group {} was not found.".format(name, resource_group))
    return appinsights.instrumentation_key


def update_tracing_config(cmd, resource_group, service_name, location, app_insights_key,
                          app_insights, disable_app_insights):
    create_app_insights = False
    trace_properties = None
    if app_insights_key:
        trace_properties = models.MonitoringSettingProperties(
            trace_enabled=True, app_insights_instrumentation_key=app_insights_key)
    elif app_insights:
        if is_valid_resource_id(app_insights):
            resource_id_dict = parse_resource_id(app_insights)
            instrumentation_key = get_app_insights_key(cmd.cli_ctx, resource_id_dict['resource_group'],
                                                       resource_id_dict['resource_name'])
            trace_properties = models.MonitoringSettingProperties(
                trace_enabled=True, app_insights_instrumentation_key=instrumentation_key)
        else:
            instrumentation_key = get_app_insights_key(cmd.cli_ctx, resource_group, app_insights)
            trace_properties = models.MonitoringSettingProperties(
                trace_enabled=True, app_insights_instrumentation_key=instrumentation_key)
    elif disable_app_insights is not True:
        create_app_insights = True

    if create_app_insights is True:
        try:
            instrumentation_key = try_create_application_insights(cmd, resource_group, service_name, location)
            if instrumentation_key:
                trace_properties = models.MonitoringSettingProperties()
                trace_properties.trace_enabled = True
                trace_properties.app_insights_instrumentation_key = instrumentation_key
        except Exception:  # pylint: disable=broad-except
            logger.warning(
                'Error while trying to create and configure an Application Insights for the Azure Spring Cloud. '
                'Please use the Azure Portal to create and configure the Application Insights, if needed.')
            return None
    return trace_properties


def update_java_agent_config(cmd, resource_group, service_name, location, app_insights_key,
                             app_insights, enable_java_agent):
    create_app_insights = False
    trace_properties = None
    if app_insights_key:
        trace_properties = models_20201101preview.MonitoringSettingProperties(
            trace_enabled=True, app_insights_instrumentation_key=app_insights_key)
    elif app_insights:
        if is_valid_resource_id(app_insights):
            resource_id_dict = parse_resource_id(app_insights)
            instrumentation_key = get_app_insights_key(cmd.cli_ctx, resource_id_dict['resource_group'],
                                                       resource_id_dict['resource_name'])
            trace_properties = models_20201101preview.MonitoringSettingProperties(
                trace_enabled=True, app_insights_instrumentation_key=instrumentation_key)
        else:
            instrumentation_key = get_app_insights_key(cmd.cli_ctx, resource_group, app_insights)
            trace_properties = models_20201101preview.MonitoringSettingProperties(
                trace_enabled=True, app_insights_instrumentation_key=instrumentation_key)
    elif enable_java_agent is True:
        create_app_insights = True

    if create_app_insights is True:
        try:
            instrumentation_key = try_create_application_insights(cmd, resource_group, service_name, location)
            if instrumentation_key:
                trace_properties = models_20201101preview.MonitoringSettingProperties(
                    trace_enabled=True, app_insights_instrumentation_key=instrumentation_key)
        except Exception:  # pylint: disable=broad-except
            logger.warning(
                'Error while trying to create and configure an Application Insights for the Azure Spring Cloud. '
                'Please use the Azure Portal to create and configure the Application Insights, if needed.')
            return None
    return trace_properties


def try_create_application_insights(cmd, resource_group, name, location):
    creation_failed_warn = 'Unable to create the Application Insights for the Azure Spring Cloud. ' \
                           'Please use the Azure Portal to manually create and configure the Application Insights, ' \
                           'if needed.'

    ai_resource_group_name = resource_group
    ai_name = name
    ai_location = location

    app_insights_client = get_mgmt_service_client(cmd.cli_ctx, ApplicationInsightsManagementClient)
    ai_properties = {
        "name": ai_name,
        "location": ai_location,
        "kind": "web",
        "properties": {
            "Application_Type": "web"
        }
    }
    appinsights = app_insights_client.components.create_or_update(ai_resource_group_name, ai_name, ai_properties)
    if appinsights is None or appinsights.instrumentation_key is None:
        logger.warning(creation_failed_warn)
        return None

    portal_url = get_portal_uri(cmd.cli_ctx)
    # We make this success message as a warning to no interfere with regular JSON output in stdout
    logger.warning('Application Insights \"%s\" was created for this Azure Spring Cloud. '
                   'You can visit %s/#resource%s/overview to view your '
                   'Application Insights component', appinsights.name, portal_url, appinsights.id)

    return appinsights.instrumentation_key


def app_insights_update(cmd, client, resource_group, name, app_insights_key=None, app_insights=None, sampling_rate=None, disable=None, no_wait=False):
    if disable:
        trace_properties = models_20201101preview.MonitoringSettingProperties(trace_enabled=False)
    else:
        trace_properties = client.monitoring_settings.get(resource_group, name).properties
        if not trace_properties.app_insights_instrumentation_key and not app_insights_key and not app_insights and sampling_rate:
            CLIError("Can't set '--sampling-rate' without connecting to Application Insights. Please provide '--app-insights' or '--app-insights-key'.")
        if app_insights_key:
            instrumentation_key = app_insights_key
        elif app_insights:
            if is_valid_resource_id(app_insights):
                resource_id_dict = parse_resource_id(app_insights)
                instrumentation_key = get_app_insights_key(cmd.cli_ctx, resource_id_dict['resource_group'],
                                                           resource_id_dict['resource_name'])
            else:
                instrumentation_key = get_app_insights_key(cmd.cli_ctx, resource_group, app_insights)
        else:
            instrumentation_key = trace_properties.app_insights_instrumentation_key
        if sampling_rate:
            trace_properties = models_20201101preview.MonitoringSettingProperties(
                trace_enabled=True, app_insights_instrumentation_key=instrumentation_key, app_insights_sampling_rate=sampling_rate)
        elif trace_properties.app_insights_sampling_rate:
            trace_properties = models_20201101preview.MonitoringSettingProperties(
                trace_enabled=True, app_insights_instrumentation_key=instrumentation_key, app_insights_sampling_rate=trace_properties.app_insights_sampling_rate)
    if trace_properties is not None:
        sdk_no_wait(no_wait, client.monitoring_settings.update_put,
                    resource_group_name=resource_group, service_name=name, properties=trace_properties)


def app_insights_show(cmd, client, resource_group, name, no_wait=False):
    trace_properties = client.monitoring_settings.get(resource_group, name).properties
    if not trace_properties:
        raise CLIError("Application Insights not set.")
    return trace_properties<|MERGE_RESOLUTION|>--- conflicted
+++ resolved
@@ -1366,13 +1366,15 @@
     return sdk_no_wait(no_wait, client.deployments.create_or_update,
                        resource_group, service, app, name, properties=properties, sku=sku)
 
+
 # pylint: disable=bare-except, too-many-statements
 def _get_app_log(url, user_name, password, format_json, exceptions):
     logger_seg_regex = re.compile(r'([^\.])[^\.]+\.')
 
     def build_log_shortener(length):
         if length <= 0:
-            raise CLIError('Logger length in `logger{length}` should be positive')
+            raise InvalidArgumentValueError('Logger length in `logger{length}` should be positive')
+
         def shortener(record):
             '''
             Try shorten the logger property to the specified length before feeding it to the formatter.
@@ -1428,7 +1430,8 @@
                 return format_json.format_map(pre_processor(defaultdict(str, n="\n", **log_record)))
             except:
                 if first_exception:
-                    logger.exception("Failed to format log line '{}'".format(line))
+                    # enable this format error logging only with --verbose
+                    logger.info("Failed to format log line '{}'".format(line), exc_info=sys.exc_info())
                     first_exception = False
                 return line
 
@@ -1436,8 +1439,8 @@
 
     def iter_lines(response, limit=2**20):
         '''
-        Return a line iterator from the response content. If no line ending was found and the buffered content size is
-        large than the limit, the buffer will be yielded directly.
+        Returns a line iterator from the response content. If no line ending was found and the buffered content size is
+        larger than the limit, the buffer will be yielded directly.
         '''
         buffer = []
         total = 0
@@ -1467,112 +1470,6 @@
                     buffer.clear()
                     total = 0
 
-<<<<<<< HEAD
-=======
-# pylint: disable=bare-except, too-many-statements
-def _get_app_log(url, user_name, password, format_json, exceptions):
-    logger_seg_regex = re.compile(r'([^\.])[^\.]+\.')
-
-    def build_log_shortener(length):
-        if length <= 0:
-            raise InvalidArgumentValueError('Logger length in `logger{length}` should be positive')
-
-        def shortener(record):
-            '''
-            Try shorten the logger property to the specified length before feeding it to the formatter.
-            '''
-            logger_name = record.get('logger', None)
-            if logger_name is None:
-                return record
-
-            # first, try to shorten the package name to one letter, e.g.,
-            #     org.springframework.cloud.netflix.eureka.config.DiscoveryClientOptionalArgsConfiguration
-            # to: o.s.c.n.e.c.DiscoveryClientOptionalArgsConfiguration
-            while len(logger_name) > length:
-                logger_name, count = logger_seg_regex.subn(r'\1.', logger_name, 1)
-                if count < 1:
-                    break
-
-            # then, cut off the leading packages if necessary
-            logger_name = logger_name[-length:]
-            record['logger'] = logger_name
-            return record
-
-        return shortener
-
-    def build_formatter():
-        '''
-        Build the log line formatter based on the format_json argument.
-        '''
-        nonlocal format_json
-
-        def identity(o):
-            return o
-
-        if format_json is None or len(format_json) == 0:
-            return identity
-
-        logger_regex = re.compile(r'\blogger\{(\d+)\}')
-        match = logger_regex.search(format_json)
-        pre_processor = identity
-        if match:
-            length = int(match[1])
-            pre_processor = build_log_shortener(length)
-            format_json = logger_regex.sub('logger', format_json, 1)
-
-        first_exception = True
-
-        def format_line(line):
-            nonlocal first_exception
-            try:
-                log_record = json.loads(line)
-                # Add n=\n so that in Windows CMD it's easy to specify customized format with line ending
-                # e.g., "{timestamp} {message}{n}"
-                # (Windows CMD does not escape \n in string literal.)
-                return format_json.format_map(pre_processor(defaultdict(str, n="\n", **log_record)))
-            except:
-                if first_exception:
-                    # enable this format error logging only with --verbose
-                    logger.info("Failed to format log line '{}'".format(line), exc_info=sys.exc_info())
-                    first_exception = False
-                return line
-
-        return format_line
-
-    def iter_lines(response, limit=2**20):
-        '''
-        Returns a line iterator from the response content. If no line ending was found and the buffered content size is
-        larger than the limit, the buffer will be yielded directly.
-        '''
-        buffer = []
-        total = 0
-        for content in response.iter_content(chunk_size=None):
-            if not content:
-                if len(buffer) > 0:
-                    yield b''.join(buffer)
-                break
-
-            start = 0
-            while start < len(content):
-                line_end = content.find(b'\n', start)
-                should_print = False
-                if line_end < 0:
-                    next = (content if start == 0 else content[start:])
-                    buffer.append(next)
-                    total += len(next)
-                    start = len(content)
-                    should_print = total >= limit
-                else:
-                    buffer.append(content[start:line_end + 1])
-                    start = line_end + 1
-                    should_print = True
-
-                if should_print:
-                    yield b''.join(buffer)
-                    buffer.clear()
-                    total = 0
-
->>>>>>> d5a52900
     with requests.get(url, stream=True, auth=HTTPBasicAuth(user_name, password)) as response:
         try:
             if response.status_code != 200:
