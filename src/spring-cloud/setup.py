#!/usr/bin/env python

# --------------------------------------------------------------------------------------------
# Copyright (c) Microsoft Corporation. All rights reserved.
# Licensed under the MIT License. See License.txt in the project root for license information.
# --------------------------------------------------------------------------------------------


from codecs import open
from setuptools import setup, find_packages
try:
    from azure_bdist_wheel import cmdclass
except ImportError:
    from distutils import log as logger
    logger.warn("Wheel is not available, disabling bdist_wheel hook")

# TODO: Confirm this is the right version number you want and it matches your
# HISTORY.rst entry.
<<<<<<< HEAD
VERSION = '3.0.2'
=======
VERSION = '3.1.0'
>>>>>>> 8f72a562

# The full list of classifiers is available at
# https://pypi.python.org/pypi?%3Aaction=list_classifiers
CLASSIFIERS = [
    'Development Status :: 4 - Beta',
    'Intended Audience :: Developers',
    'Intended Audience :: System Administrators',
    'Programming Language :: Python',
    'Programming Language :: Python :: 3',
    'Programming Language :: Python :: 3.6',
    'Programming Language :: Python :: 3.7',
    'Programming Language :: Python :: 3.8',
    'License :: OSI Approved :: MIT License',
]

# TODO: Add any additional SDK dependencies here
DEPENDENCIES = []

with open('README.md', 'r', encoding='utf-8') as f:
    README = f.read()
with open('HISTORY.md', 'r', encoding='utf-8') as f:
    HISTORY = f.read()

setup(
    name='spring-cloud',
    version=VERSION,
    description='Microsoft Azure Command-Line Tools spring-cloud Extension',
    # TODO: Update author and email, if applicable
    author='Microsoft Corporation',
    author_email='azpycli@microsoft.com',
    url='https://github.com/Azure/azure-cli-extensions/tree/main/src/spring-cloud',
    long_description=README + '\n\n' + HISTORY,
    license='MIT',
    classifiers=CLASSIFIERS,
    packages=find_packages(),
    install_requires=DEPENDENCIES,
    package_data={'azext_spring_cloud': ['azext_metadata.json']},
)<|MERGE_RESOLUTION|>--- conflicted
+++ resolved
@@ -16,11 +16,7 @@
 
 # TODO: Confirm this is the right version number you want and it matches your
 # HISTORY.rst entry.
-<<<<<<< HEAD
-VERSION = '3.0.2'
-=======
-VERSION = '3.1.0'
->>>>>>> 8f72a562
+VERSION = '3.1.1'
 
 # The full list of classifiers is available at
 # https://pypi.python.org/pypi?%3Aaction=list_classifiers
