--- conflicted
+++ resolved
@@ -16,12 +16,7 @@
 
 # TODO: Confirm this is the right version number you want and it matches your
 # HISTORY.rst entry.
-<<<<<<< HEAD
-# TODO (jiec) update this before merge
-VERSION = '2.8.0-mason-ipa-ga-0904'
-=======
-VERSION = '2.9.0'
->>>>>>> 00d607f0
+VERSION = '2.10.0'
 
 # The full list of classifiers is available at
 # https://pypi.python.org/pypi?%3Aaction=list_classifiers
