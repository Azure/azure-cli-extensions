#!/usr/bin/env python

# --------------------------------------------------------------------------------------------
# Copyright (c) Microsoft Corporation. All rights reserved.
# Licensed under the MIT License. See License.txt in the project root for license information.
# --------------------------------------------------------------------------------------------


from codecs import open
from setuptools import setup, find_packages
try:
    from azure_bdist_wheel import cmdclass
except ImportError:
    from distutils import log as logger
    logger.warn("Wheel is not available, disabling bdist_wheel hook")

# TODO: Confirm this is the right version number you want and it matches your
# HISTORY.rst entry.
<<<<<<< HEAD
VERSION = '2.5.0'
=======
VERSION = '2.5.1'
>>>>>>> ab3d44a2

# The full list of classifiers is available at
# https://pypi.python.org/pypi?%3Aaction=list_classifiers
CLASSIFIERS = [
    'Development Status :: 4 - Beta',
    'Intended Audience :: Developers',
    'Intended Audience :: System Administrators',
    'Programming Language :: Python',
    'Programming Language :: Python :: 3',
    'Programming Language :: Python :: 3.6',
    'Programming Language :: Python :: 3.7',
    'Programming Language :: Python :: 3.8',
    'License :: OSI Approved :: MIT License',
]

# TODO: Add any additional SDK dependencies here
DEPENDENCIES = []

with open('README.md', 'r', encoding='utf-8') as f:
    README = f.read()
with open('HISTORY.md', 'r', encoding='utf-8') as f:
    HISTORY = f.read()

setup(
    name='spring-cloud',
    version=VERSION,
    description='Microsoft Azure Command-Line Tools spring-cloud Extension',
    # TODO: Update author and email, if applicable
    author='Microsoft Corporation',
    author_email='azpycli@microsoft.com',
    url='https://github.com/Azure/azure-cli-extensions/tree/master/src/spring-cloud',
    long_description=README + '\n\n' + HISTORY,
    license='MIT',
    classifiers=CLASSIFIERS,
    packages=find_packages(),
    install_requires=DEPENDENCIES,
    package_data={'azext_spring_cloud': ['azext_metadata.json']},
)<|MERGE_RESOLUTION|>--- conflicted
+++ resolved
@@ -16,11 +16,7 @@
 
 # TODO: Confirm this is the right version number you want and it matches your
 # HISTORY.rst entry.
-<<<<<<< HEAD
-VERSION = '2.5.0'
-=======
-VERSION = '2.5.1'
->>>>>>> ab3d44a2
+VERSION = '2.6.0'
 
 # The full list of classifiers is available at
 # https://pypi.python.org/pypi?%3Aaction=list_classifiers
