--- conflicted
+++ resolved
@@ -10,11 +10,7 @@
 from setuptools import setup, find_packages
 
 # HISTORY.rst entry.
-<<<<<<< HEAD
-VERSION = '0.1.2'
-=======
 VERSION = '0.1.4'
->>>>>>> b04eb2b8
 try:
     from azext_automation.manual.version import VERSION
 except ImportError:
