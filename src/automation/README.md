--- conflicted
+++ resolved
@@ -133,11 +133,7 @@
     --automation-account-name accountName \
     --resource-group groupName \
     --hybrid-runbook-worker-group-name hybridRunbookWorkerGroupName \
-<<<<<<< HEAD
-    --name hybridRunbookWorkerName \
-=======
     --hybrid-runbook-worker-id hybridRunbookWorkerId \
->>>>>>> b04eb2b8
     --vm-resource-id vmResourceId
 ```
 
@@ -155,11 +151,7 @@
     --automation-account-name accountName \
     --resource-group groupName \
     --hybrid-runbook-worker-group-name hybridRunbookWorkerGroupName \
-<<<<<<< HEAD
-    --name hybridRunbookWorkerName
-=======
     --hybrid-runbook-worker-id hybridRunbookWorkerId
->>>>>>> b04eb2b8
 ```
 
 ##### delete a hybrid worker 
@@ -168,11 +160,7 @@
     --automation-account-name accountName \
     --resource-group groupName \
     --hybrid-runbook-worker-group-name hybridRunbookWorkerGroupName \
-<<<<<<< HEAD
-    --name hybridRunbookWorkerName
-=======
     --hybrid-runbook-worker-id hybridRunbookWorkerId
->>>>>>> b04eb2b8
 ```
 
 ##### Move a hybrid runbook worker to a different hybrid runbook worker group
@@ -182,11 +170,7 @@
     --resource-group groupName \
     --hybrid-runbook-worker-group-name hybridRunbookWorkerGroupName \
     --target-hybrid-runbook-worker-group-name targetHybridWorkerGroupName \
-<<<<<<< HEAD
-    --name hybridRunbookWorkerName
-=======
     --hybrid-runbook-worker-id hybridRunbookWorkerId
->>>>>>> b04eb2b8
 ```
 
 
