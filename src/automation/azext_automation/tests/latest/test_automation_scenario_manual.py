--- conflicted
+++ resolved
@@ -112,12 +112,9 @@
         self.cmd('automation hrwg create --resource-group {rg} --automation-account-name {account_name} --name {hybrid_runbook_worker_group_name}',
         checks=[self.check('name', '{hybrid_runbook_worker_group_name}')])
 
-<<<<<<< HEAD
-=======
         self.cmd('automation hrwg create --resource-group {rg} --automation-account-name {account_name} --name {hybrid_runbook_worker_group_name}',
         checks=[self.check('name', '{hybrid_runbook_worker_group_name}')])
 
->>>>>>> b04eb2b8
         self.cmd('automation hrwg show --resource-group {rg} --automation-account-name {account_name} --name {hybrid_runbook_worker_group_name}',
         checks=[self.check('name', '{hybrid_runbook_worker_group_name}')])
 
