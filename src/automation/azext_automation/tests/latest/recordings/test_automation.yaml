interactions:
- request:
    body: null
    headers:
      Accept:
      - application/json
      Accept-Encoding:
      - gzip, deflate
      CommandName:
      - unknown
      Connection:
      - keep-alive
      User-Agent:
<<<<<<< HEAD
      - AZURECLI/2.39.0 (PIP) azsdk-python-azure-mgmt-resource/21.1.0b1 Python/3.8.9
=======
      - AZURECLI/2.39.0 (PIP) azsdk-python-azure-mgmt-resource/21.1.0b1 Python/3.10.5
>>>>>>> 9acc1c61
        (Windows-10-10.0.22000-SP0)
    method: GET
    uri: https://management.azure.com/subscriptions/00000000-0000-0000-0000-000000000000/locations?api-version=2019-11-01
  response:
    body:
      string: "{\"value\":[{\"id\":\"/subscriptions/00000000-0000-0000-0000-000000000000/locations/eastus\",\"name\":\"eastus\",\"displayName\":\"East
        US\",\"regionalDisplayName\":\"(US) East US\",\"metadata\":{\"regionType\":\"Physical\",\"regionCategory\":\"Recommended\",\"geographyGroup\":\"US\",\"longitude\":\"-79.8164\",\"latitude\":\"37.3719\",\"physicalLocation\":\"Virginia\",\"pairedRegion\":[{\"name\":\"westus\",\"id\":\"/subscriptions/00000000-0000-0000-0000-000000000000/locations/westus\"}]}},{\"id\":\"/subscriptions/00000000-0000-0000-0000-000000000000/locations/eastus2\",\"name\":\"eastus2\",\"displayName\":\"East
        US 2\",\"regionalDisplayName\":\"(US) East US 2\",\"metadata\":{\"regionType\":\"Physical\",\"regionCategory\":\"Recommended\",\"geographyGroup\":\"US\",\"longitude\":\"-78.3889\",\"latitude\":\"36.6681\",\"physicalLocation\":\"Virginia\",\"pairedRegion\":[{\"name\":\"centralus\",\"id\":\"/subscriptions/00000000-0000-0000-0000-000000000000/locations/centralus\"}]}},{\"id\":\"/subscriptions/00000000-0000-0000-0000-000000000000/locations/southcentralus\",\"name\":\"southcentralus\",\"displayName\":\"South
        Central US\",\"regionalDisplayName\":\"(US) South Central US\",\"metadata\":{\"regionType\":\"Physical\",\"regionCategory\":\"Recommended\",\"geographyGroup\":\"US\",\"longitude\":\"-98.5\",\"latitude\":\"29.4167\",\"physicalLocation\":\"Texas\",\"pairedRegion\":[{\"name\":\"northcentralus\",\"id\":\"/subscriptions/00000000-0000-0000-0000-000000000000/locations/northcentralus\"}]}},{\"id\":\"/subscriptions/00000000-0000-0000-0000-000000000000/locations/westus2\",\"name\":\"westus2\",\"displayName\":\"West
        US 2\",\"regionalDisplayName\":\"(US) West US 2\",\"metadata\":{\"regionType\":\"Physical\",\"regionCategory\":\"Recommended\",\"geographyGroup\":\"US\",\"longitude\":\"-119.852\",\"latitude\":\"47.233\",\"physicalLocation\":\"Washington\",\"pairedRegion\":[{\"name\":\"westcentralus\",\"id\":\"/subscriptions/00000000-0000-0000-0000-000000000000/locations/westcentralus\"}]}},{\"id\":\"/subscriptions/00000000-0000-0000-0000-000000000000/locations/westus3\",\"name\":\"westus3\",\"displayName\":\"West
        US 3\",\"regionalDisplayName\":\"(US) West US 3\",\"metadata\":{\"regionType\":\"Physical\",\"regionCategory\":\"Recommended\",\"geographyGroup\":\"US\",\"longitude\":\"-112.074036\",\"latitude\":\"33.448376\",\"physicalLocation\":\"Phoenix\",\"pairedRegion\":[{\"name\":\"eastus\",\"id\":\"/subscriptions/00000000-0000-0000-0000-000000000000/locations/eastus\"}]}},{\"id\":\"/subscriptions/00000000-0000-0000-0000-000000000000/locations/australiaeast\",\"name\":\"australiaeast\",\"displayName\":\"Australia
        East\",\"regionalDisplayName\":\"(Asia Pacific) Australia East\",\"metadata\":{\"regionType\":\"Physical\",\"regionCategory\":\"Recommended\",\"geographyGroup\":\"Asia
        Pacific\",\"longitude\":\"151.2094\",\"latitude\":\"-33.86\",\"physicalLocation\":\"New
        South Wales\",\"pairedRegion\":[{\"name\":\"australiasoutheast\",\"id\":\"/subscriptions/00000000-0000-0000-0000-000000000000/locations/australiasoutheast\"}]}},{\"id\":\"/subscriptions/00000000-0000-0000-0000-000000000000/locations/southeastasia\",\"name\":\"southeastasia\",\"displayName\":\"Southeast
        Asia\",\"regionalDisplayName\":\"(Asia Pacific) Southeast Asia\",\"metadata\":{\"regionType\":\"Physical\",\"regionCategory\":\"Recommended\",\"geographyGroup\":\"Asia
        Pacific\",\"longitude\":\"103.833\",\"latitude\":\"1.283\",\"physicalLocation\":\"Singapore\",\"pairedRegion\":[{\"name\":\"eastasia\",\"id\":\"/subscriptions/00000000-0000-0000-0000-000000000000/locations/eastasia\"}]}},{\"id\":\"/subscriptions/00000000-0000-0000-0000-000000000000/locations/northeurope\",\"name\":\"northeurope\",\"displayName\":\"North
        Europe\",\"regionalDisplayName\":\"(Europe) North Europe\",\"metadata\":{\"regionType\":\"Physical\",\"regionCategory\":\"Recommended\",\"geographyGroup\":\"Europe\",\"longitude\":\"-6.2597\",\"latitude\":\"53.3478\",\"physicalLocation\":\"Ireland\",\"pairedRegion\":[{\"name\":\"westeurope\",\"id\":\"/subscriptions/00000000-0000-0000-0000-000000000000/locations/westeurope\"}]}},{\"id\":\"/subscriptions/00000000-0000-0000-0000-000000000000/locations/swedencentral\",\"name\":\"swedencentral\",\"displayName\":\"Sweden
        Central\",\"regionalDisplayName\":\"(Europe) Sweden Central\",\"metadata\":{\"regionType\":\"Physical\",\"regionCategory\":\"Recommended\",\"geographyGroup\":\"Europe\",\"longitude\":\"17.14127\",\"latitude\":\"60.67488\",\"physicalLocation\":\"G\xE4vle\",\"pairedRegion\":[{\"name\":\"swedensouth\",\"id\":\"/subscriptions/00000000-0000-0000-0000-000000000000/locations/swedensouth\"}]}},{\"id\":\"/subscriptions/00000000-0000-0000-0000-000000000000/locations/uksouth\",\"name\":\"uksouth\",\"displayName\":\"UK
        South\",\"regionalDisplayName\":\"(Europe) UK South\",\"metadata\":{\"regionType\":\"Physical\",\"regionCategory\":\"Recommended\",\"geographyGroup\":\"Europe\",\"longitude\":\"-0.799\",\"latitude\":\"50.941\",\"physicalLocation\":\"London\",\"pairedRegion\":[{\"name\":\"ukwest\",\"id\":\"/subscriptions/00000000-0000-0000-0000-000000000000/locations/ukwest\"}]}},{\"id\":\"/subscriptions/00000000-0000-0000-0000-000000000000/locations/westeurope\",\"name\":\"westeurope\",\"displayName\":\"West
        Europe\",\"regionalDisplayName\":\"(Europe) West Europe\",\"metadata\":{\"regionType\":\"Physical\",\"regionCategory\":\"Recommended\",\"geographyGroup\":\"Europe\",\"longitude\":\"4.9\",\"latitude\":\"52.3667\",\"physicalLocation\":\"Netherlands\",\"pairedRegion\":[{\"name\":\"northeurope\",\"id\":\"/subscriptions/00000000-0000-0000-0000-000000000000/locations/northeurope\"}]}},{\"id\":\"/subscriptions/00000000-0000-0000-0000-000000000000/locations/centralus\",\"name\":\"centralus\",\"displayName\":\"Central
        US\",\"regionalDisplayName\":\"(US) Central US\",\"metadata\":{\"regionType\":\"Physical\",\"regionCategory\":\"Recommended\",\"geographyGroup\":\"US\",\"longitude\":\"-93.6208\",\"latitude\":\"41.5908\",\"physicalLocation\":\"Iowa\",\"pairedRegion\":[{\"name\":\"eastus2\",\"id\":\"/subscriptions/00000000-0000-0000-0000-000000000000/locations/eastus2\"}]}},{\"id\":\"/subscriptions/00000000-0000-0000-0000-000000000000/locations/southafricanorth\",\"name\":\"southafricanorth\",\"displayName\":\"South
        Africa North\",\"regionalDisplayName\":\"(Africa) South Africa North\",\"metadata\":{\"regionType\":\"Physical\",\"regionCategory\":\"Recommended\",\"geographyGroup\":\"Africa\",\"longitude\":\"28.218370\",\"latitude\":\"-25.731340\",\"physicalLocation\":\"Johannesburg\",\"pairedRegion\":[{\"name\":\"southafricawest\",\"id\":\"/subscriptions/00000000-0000-0000-0000-000000000000/locations/southafricawest\"}]}},{\"id\":\"/subscriptions/00000000-0000-0000-0000-000000000000/locations/centralindia\",\"name\":\"centralindia\",\"displayName\":\"Central
        India\",\"regionalDisplayName\":\"(Asia Pacific) Central India\",\"metadata\":{\"regionType\":\"Physical\",\"regionCategory\":\"Recommended\",\"geographyGroup\":\"Asia
        Pacific\",\"longitude\":\"73.9197\",\"latitude\":\"18.5822\",\"physicalLocation\":\"Pune\",\"pairedRegion\":[{\"name\":\"southindia\",\"id\":\"/subscriptions/00000000-0000-0000-0000-000000000000/locations/southindia\"}]}},{\"id\":\"/subscriptions/00000000-0000-0000-0000-000000000000/locations/eastasia\",\"name\":\"eastasia\",\"displayName\":\"East
        Asia\",\"regionalDisplayName\":\"(Asia Pacific) East Asia\",\"metadata\":{\"regionType\":\"Physical\",\"regionCategory\":\"Recommended\",\"geographyGroup\":\"Asia
        Pacific\",\"longitude\":\"114.188\",\"latitude\":\"22.267\",\"physicalLocation\":\"Hong
        Kong\",\"pairedRegion\":[{\"name\":\"southeastasia\",\"id\":\"/subscriptions/00000000-0000-0000-0000-000000000000/locations/southeastasia\"}]}},{\"id\":\"/subscriptions/00000000-0000-0000-0000-000000000000/locations/japaneast\",\"name\":\"japaneast\",\"displayName\":\"Japan
        East\",\"regionalDisplayName\":\"(Asia Pacific) Japan East\",\"metadata\":{\"regionType\":\"Physical\",\"regionCategory\":\"Recommended\",\"geographyGroup\":\"Asia
        Pacific\",\"longitude\":\"139.77\",\"latitude\":\"35.68\",\"physicalLocation\":\"Tokyo,
        Saitama\",\"pairedRegion\":[{\"name\":\"japanwest\",\"id\":\"/subscriptions/00000000-0000-0000-0000-000000000000/locations/japanwest\"}]}},{\"id\":\"/subscriptions/00000000-0000-0000-0000-000000000000/locations/koreacentral\",\"name\":\"koreacentral\",\"displayName\":\"Korea
        Central\",\"regionalDisplayName\":\"(Asia Pacific) Korea Central\",\"metadata\":{\"regionType\":\"Physical\",\"regionCategory\":\"Recommended\",\"geographyGroup\":\"Asia
        Pacific\",\"longitude\":\"126.9780\",\"latitude\":\"37.5665\",\"physicalLocation\":\"Seoul\",\"pairedRegion\":[{\"name\":\"koreasouth\",\"id\":\"/subscriptions/00000000-0000-0000-0000-000000000000/locations/koreasouth\"}]}},{\"id\":\"/subscriptions/00000000-0000-0000-0000-000000000000/locations/canadacentral\",\"name\":\"canadacentral\",\"displayName\":\"Canada
        Central\",\"regionalDisplayName\":\"(Canada) Canada Central\",\"metadata\":{\"regionType\":\"Physical\",\"regionCategory\":\"Recommended\",\"geographyGroup\":\"Canada\",\"longitude\":\"-79.383\",\"latitude\":\"43.653\",\"physicalLocation\":\"Toronto\",\"pairedRegion\":[{\"name\":\"canadaeast\",\"id\":\"/subscriptions/00000000-0000-0000-0000-000000000000/locations/canadaeast\"}]}},{\"id\":\"/subscriptions/00000000-0000-0000-0000-000000000000/locations/francecentral\",\"name\":\"francecentral\",\"displayName\":\"France
        Central\",\"regionalDisplayName\":\"(Europe) France Central\",\"metadata\":{\"regionType\":\"Physical\",\"regionCategory\":\"Recommended\",\"geographyGroup\":\"Europe\",\"longitude\":\"2.3730\",\"latitude\":\"46.3772\",\"physicalLocation\":\"Paris\",\"pairedRegion\":[{\"name\":\"francesouth\",\"id\":\"/subscriptions/00000000-0000-0000-0000-000000000000/locations/francesouth\"}]}},{\"id\":\"/subscriptions/00000000-0000-0000-0000-000000000000/locations/germanywestcentral\",\"name\":\"germanywestcentral\",\"displayName\":\"Germany
        West Central\",\"regionalDisplayName\":\"(Europe) Germany West Central\",\"metadata\":{\"regionType\":\"Physical\",\"regionCategory\":\"Recommended\",\"geographyGroup\":\"Europe\",\"longitude\":\"8.682127\",\"latitude\":\"50.110924\",\"physicalLocation\":\"Frankfurt\",\"pairedRegion\":[{\"name\":\"germanynorth\",\"id\":\"/subscriptions/00000000-0000-0000-0000-000000000000/locations/germanynorth\"}]}},{\"id\":\"/subscriptions/00000000-0000-0000-0000-000000000000/locations/norwayeast\",\"name\":\"norwayeast\",\"displayName\":\"Norway
        East\",\"regionalDisplayName\":\"(Europe) Norway East\",\"metadata\":{\"regionType\":\"Physical\",\"regionCategory\":\"Recommended\",\"geographyGroup\":\"Europe\",\"longitude\":\"10.752245\",\"latitude\":\"59.913868\",\"physicalLocation\":\"Norway\",\"pairedRegion\":[{\"name\":\"norwaywest\",\"id\":\"/subscriptions/00000000-0000-0000-0000-000000000000/locations/norwaywest\"}]}},{\"id\":\"/subscriptions/00000000-0000-0000-0000-000000000000/locations/switzerlandnorth\",\"name\":\"switzerlandnorth\",\"displayName\":\"Switzerland
        North\",\"regionalDisplayName\":\"(Europe) Switzerland North\",\"metadata\":{\"regionType\":\"Physical\",\"regionCategory\":\"Recommended\",\"geographyGroup\":\"Europe\",\"longitude\":\"8.564572\",\"latitude\":\"47.451542\",\"physicalLocation\":\"Zurich\",\"pairedRegion\":[{\"name\":\"switzerlandwest\",\"id\":\"/subscriptions/00000000-0000-0000-0000-000000000000/locations/switzerlandwest\"}]}},{\"id\":\"/subscriptions/00000000-0000-0000-0000-000000000000/locations/uaenorth\",\"name\":\"uaenorth\",\"displayName\":\"UAE
        North\",\"regionalDisplayName\":\"(Middle East) UAE North\",\"metadata\":{\"regionType\":\"Physical\",\"regionCategory\":\"Recommended\",\"geographyGroup\":\"Middle
        East\",\"longitude\":\"55.316666\",\"latitude\":\"25.266666\",\"physicalLocation\":\"Dubai\",\"pairedRegion\":[{\"name\":\"uaecentral\",\"id\":\"/subscriptions/00000000-0000-0000-0000-000000000000/locations/uaecentral\"}]}},{\"id\":\"/subscriptions/00000000-0000-0000-0000-000000000000/locations/brazilsouth\",\"name\":\"brazilsouth\",\"displayName\":\"Brazil
        South\",\"regionalDisplayName\":\"(South America) Brazil South\",\"metadata\":{\"regionType\":\"Physical\",\"regionCategory\":\"Recommended\",\"geographyGroup\":\"South
        America\",\"longitude\":\"-46.633\",\"latitude\":\"-23.55\",\"physicalLocation\":\"Sao
        Paulo State\",\"pairedRegion\":[{\"name\":\"southcentralus\",\"id\":\"/subscriptions/00000000-0000-0000-0000-000000000000/locations/southcentralus\"}]}},{\"id\":\"/subscriptions/00000000-0000-0000-0000-000000000000/locations/eastus2euap\",\"name\":\"eastus2euap\",\"displayName\":\"East
        US 2 EUAP\",\"regionalDisplayName\":\"(US) East US 2 EUAP\",\"metadata\":{\"regionType\":\"Physical\",\"regionCategory\":\"Recommended\",\"geographyGroup\":\"US\",\"longitude\":\"-78.3889\",\"latitude\":\"36.6681\",\"pairedRegion\":[{\"name\":\"centraluseuap\",\"id\":\"/subscriptions/00000000-0000-0000-0000-000000000000/locations/centraluseuap\"}]}},{\"id\":\"/subscriptions/00000000-0000-0000-0000-000000000000/locations/qatarcentral\",\"name\":\"qatarcentral\",\"displayName\":\"Qatar
        Central\",\"regionalDisplayName\":\"(Middle East) Qatar Central\",\"metadata\":{\"regionType\":\"Physical\",\"regionCategory\":\"Recommended\",\"geographyGroup\":\"Middle
        East\",\"longitude\":\"51.439327\",\"latitude\":\"25.551462\",\"physicalLocation\":\"Doha\",\"pairedRegion\":[{\"name\":\"westeurope\",\"id\":\"/subscriptions/00000000-0000-0000-0000-000000000000/locations/westeurope\"}]}},{\"id\":\"/subscriptions/00000000-0000-0000-0000-000000000000/locations/centralusstage\",\"name\":\"centralusstage\",\"displayName\":\"Central
        US (Stage)\",\"regionalDisplayName\":\"(US) Central US (Stage)\",\"metadata\":{\"regionType\":\"Logical\",\"regionCategory\":\"Other\",\"geographyGroup\":\"US\"}},{\"id\":\"/subscriptions/00000000-0000-0000-0000-000000000000/locations/eastusstage\",\"name\":\"eastusstage\",\"displayName\":\"East
        US (Stage)\",\"regionalDisplayName\":\"(US) East US (Stage)\",\"metadata\":{\"regionType\":\"Logical\",\"regionCategory\":\"Other\",\"geographyGroup\":\"US\"}},{\"id\":\"/subscriptions/00000000-0000-0000-0000-000000000000/locations/eastus2stage\",\"name\":\"eastus2stage\",\"displayName\":\"East
        US 2 (Stage)\",\"regionalDisplayName\":\"(US) East US 2 (Stage)\",\"metadata\":{\"regionType\":\"Logical\",\"regionCategory\":\"Other\",\"geographyGroup\":\"US\"}},{\"id\":\"/subscriptions/00000000-0000-0000-0000-000000000000/locations/northcentralusstage\",\"name\":\"northcentralusstage\",\"displayName\":\"North
        Central US (Stage)\",\"regionalDisplayName\":\"(US) North Central US (Stage)\",\"metadata\":{\"regionType\":\"Logical\",\"regionCategory\":\"Other\",\"geographyGroup\":\"US\"}},{\"id\":\"/subscriptions/00000000-0000-0000-0000-000000000000/locations/southcentralusstage\",\"name\":\"southcentralusstage\",\"displayName\":\"South
        Central US (Stage)\",\"regionalDisplayName\":\"(US) South Central US (Stage)\",\"metadata\":{\"regionType\":\"Logical\",\"regionCategory\":\"Other\",\"geographyGroup\":\"US\"}},{\"id\":\"/subscriptions/00000000-0000-0000-0000-000000000000/locations/westusstage\",\"name\":\"westusstage\",\"displayName\":\"West
        US (Stage)\",\"regionalDisplayName\":\"(US) West US (Stage)\",\"metadata\":{\"regionType\":\"Logical\",\"regionCategory\":\"Other\",\"geographyGroup\":\"US\"}},{\"id\":\"/subscriptions/00000000-0000-0000-0000-000000000000/locations/westus2stage\",\"name\":\"westus2stage\",\"displayName\":\"West
        US 2 (Stage)\",\"regionalDisplayName\":\"(US) West US 2 (Stage)\",\"metadata\":{\"regionType\":\"Logical\",\"regionCategory\":\"Other\",\"geographyGroup\":\"US\"}},{\"id\":\"/subscriptions/00000000-0000-0000-0000-000000000000/locations/asia\",\"name\":\"asia\",\"displayName\":\"Asia\",\"regionalDisplayName\":\"Asia\",\"metadata\":{\"regionType\":\"Logical\",\"regionCategory\":\"Other\"}},{\"id\":\"/subscriptions/00000000-0000-0000-0000-000000000000/locations/asiapacific\",\"name\":\"asiapacific\",\"displayName\":\"Asia
        Pacific\",\"regionalDisplayName\":\"Asia Pacific\",\"metadata\":{\"regionType\":\"Logical\",\"regionCategory\":\"Other\"}},{\"id\":\"/subscriptions/00000000-0000-0000-0000-000000000000/locations/australia\",\"name\":\"australia\",\"displayName\":\"Australia\",\"regionalDisplayName\":\"Australia\",\"metadata\":{\"regionType\":\"Logical\",\"regionCategory\":\"Other\"}},{\"id\":\"/subscriptions/00000000-0000-0000-0000-000000000000/locations/brazil\",\"name\":\"brazil\",\"displayName\":\"Brazil\",\"regionalDisplayName\":\"Brazil\",\"metadata\":{\"regionType\":\"Logical\",\"regionCategory\":\"Other\"}},{\"id\":\"/subscriptions/00000000-0000-0000-0000-000000000000/locations/canada\",\"name\":\"canada\",\"displayName\":\"Canada\",\"regionalDisplayName\":\"Canada\",\"metadata\":{\"regionType\":\"Logical\",\"regionCategory\":\"Other\"}},{\"id\":\"/subscriptions/00000000-0000-0000-0000-000000000000/locations/europe\",\"name\":\"europe\",\"displayName\":\"Europe\",\"regionalDisplayName\":\"Europe\",\"metadata\":{\"regionType\":\"Logical\",\"regionCategory\":\"Other\"}},{\"id\":\"/subscriptions/00000000-0000-0000-0000-000000000000/locations/france\",\"name\":\"france\",\"displayName\":\"France\",\"regionalDisplayName\":\"France\",\"metadata\":{\"regionType\":\"Logical\",\"regionCategory\":\"Other\"}},{\"id\":\"/subscriptions/00000000-0000-0000-0000-000000000000/locations/germany\",\"name\":\"germany\",\"displayName\":\"Germany\",\"regionalDisplayName\":\"Germany\",\"metadata\":{\"regionType\":\"Logical\",\"regionCategory\":\"Other\"}},{\"id\":\"/subscriptions/00000000-0000-0000-0000-000000000000/locations/global\",\"name\":\"global\",\"displayName\":\"Global\",\"regionalDisplayName\":\"Global\",\"metadata\":{\"regionType\":\"Logical\",\"regionCategory\":\"Other\"}},{\"id\":\"/subscriptions/00000000-0000-0000-0000-000000000000/locations/india\",\"name\":\"india\",\"displayName\":\"India\",\"regionalDisplayName\":\"India\",\"metadata\":{\"regionType\":\"Logical\",\"regionCategory\":\"Other\"}},{\"id\":\"/subscriptions/00000000-0000-0000-0000-000000000000/locations/japan\",\"name\":\"japan\",\"displayName\":\"Japan\",\"regionalDisplayName\":\"Japan\",\"metadata\":{\"regionType\":\"Logical\",\"regionCategory\":\"Other\"}},{\"id\":\"/subscriptions/00000000-0000-0000-0000-000000000000/locations/korea\",\"name\":\"korea\",\"displayName\":\"Korea\",\"regionalDisplayName\":\"Korea\",\"metadata\":{\"regionType\":\"Logical\",\"regionCategory\":\"Other\"}},{\"id\":\"/subscriptions/00000000-0000-0000-0000-000000000000/locations/norway\",\"name\":\"norway\",\"displayName\":\"Norway\",\"regionalDisplayName\":\"Norway\",\"metadata\":{\"regionType\":\"Logical\",\"regionCategory\":\"Other\"}},{\"id\":\"/subscriptions/00000000-0000-0000-0000-000000000000/locations/singapore\",\"name\":\"singapore\",\"displayName\":\"Singapore\",\"regionalDisplayName\":\"Singapore\",\"metadata\":{\"regionType\":\"Logical\",\"regionCategory\":\"Other\"}},{\"id\":\"/subscriptions/00000000-0000-0000-0000-000000000000/locations/southafrica\",\"name\":\"southafrica\",\"displayName\":\"South
        Africa\",\"regionalDisplayName\":\"South Africa\",\"metadata\":{\"regionType\":\"Logical\",\"regionCategory\":\"Other\"}},{\"id\":\"/subscriptions/00000000-0000-0000-0000-000000000000/locations/switzerland\",\"name\":\"switzerland\",\"displayName\":\"Switzerland\",\"regionalDisplayName\":\"Switzerland\",\"metadata\":{\"regionType\":\"Logical\",\"regionCategory\":\"Other\"}},{\"id\":\"/subscriptions/00000000-0000-0000-0000-000000000000/locations/uae\",\"name\":\"uae\",\"displayName\":\"United
        Arab Emirates\",\"regionalDisplayName\":\"United Arab Emirates\",\"metadata\":{\"regionType\":\"Logical\",\"regionCategory\":\"Other\"}},{\"id\":\"/subscriptions/00000000-0000-0000-0000-000000000000/locations/uk\",\"name\":\"uk\",\"displayName\":\"United
        Kingdom\",\"regionalDisplayName\":\"United Kingdom\",\"metadata\":{\"regionType\":\"Logical\",\"regionCategory\":\"Other\"}},{\"id\":\"/subscriptions/00000000-0000-0000-0000-000000000000/locations/unitedstates\",\"name\":\"unitedstates\",\"displayName\":\"United
        States\",\"regionalDisplayName\":\"United States\",\"metadata\":{\"regionType\":\"Logical\",\"regionCategory\":\"Other\"}},{\"id\":\"/subscriptions/00000000-0000-0000-0000-000000000000/locations/unitedstateseuap\",\"name\":\"unitedstateseuap\",\"displayName\":\"United
        States EUAP\",\"regionalDisplayName\":\"United States EUAP\",\"metadata\":{\"regionType\":\"Logical\",\"regionCategory\":\"Other\"}},{\"id\":\"/subscriptions/00000000-0000-0000-0000-000000000000/locations/eastasiastage\",\"name\":\"eastasiastage\",\"displayName\":\"East
        Asia (Stage)\",\"regionalDisplayName\":\"(Asia Pacific) East Asia (Stage)\",\"metadata\":{\"regionType\":\"Logical\",\"regionCategory\":\"Other\",\"geographyGroup\":\"Asia
        Pacific\"}},{\"id\":\"/subscriptions/00000000-0000-0000-0000-000000000000/locations/southeastasiastage\",\"name\":\"southeastasiastage\",\"displayName\":\"Southeast
        Asia (Stage)\",\"regionalDisplayName\":\"(Asia Pacific) Southeast Asia (Stage)\",\"metadata\":{\"regionType\":\"Logical\",\"regionCategory\":\"Other\",\"geographyGroup\":\"Asia
        Pacific\"}},{\"id\":\"/subscriptions/00000000-0000-0000-0000-000000000000/locations/northcentralus\",\"name\":\"northcentralus\",\"displayName\":\"North
        Central US\",\"regionalDisplayName\":\"(US) North Central US\",\"metadata\":{\"regionType\":\"Physical\",\"regionCategory\":\"Other\",\"geographyGroup\":\"US\",\"longitude\":\"-87.6278\",\"latitude\":\"41.8819\",\"physicalLocation\":\"Illinois\",\"pairedRegion\":[{\"name\":\"southcentralus\",\"id\":\"/subscriptions/00000000-0000-0000-0000-000000000000/locations/southcentralus\"}]}},{\"id\":\"/subscriptions/00000000-0000-0000-0000-000000000000/locations/westus\",\"name\":\"westus\",\"displayName\":\"West
        US\",\"regionalDisplayName\":\"(US) West US\",\"metadata\":{\"regionType\":\"Physical\",\"regionCategory\":\"Other\",\"geographyGroup\":\"US\",\"longitude\":\"-122.417\",\"latitude\":\"37.783\",\"physicalLocation\":\"California\",\"pairedRegion\":[{\"name\":\"eastus\",\"id\":\"/subscriptions/00000000-0000-0000-0000-000000000000/locations/eastus\"}]}},{\"id\":\"/subscriptions/00000000-0000-0000-0000-000000000000/locations/jioindiawest\",\"name\":\"jioindiawest\",\"displayName\":\"Jio
        India West\",\"regionalDisplayName\":\"(Asia Pacific) Jio India West\",\"metadata\":{\"regionType\":\"Physical\",\"regionCategory\":\"Other\",\"geographyGroup\":\"Asia
        Pacific\",\"longitude\":\"70.05773\",\"latitude\":\"22.470701\",\"physicalLocation\":\"Jamnagar\",\"pairedRegion\":[{\"name\":\"jioindiacentral\",\"id\":\"/subscriptions/00000000-0000-0000-0000-000000000000/locations/jioindiacentral\"}]}},{\"id\":\"/subscriptions/00000000-0000-0000-0000-000000000000/locations/centraluseuap\",\"name\":\"centraluseuap\",\"displayName\":\"Central
        US EUAP\",\"regionalDisplayName\":\"(US) Central US EUAP\",\"metadata\":{\"regionType\":\"Physical\",\"regionCategory\":\"Other\",\"geographyGroup\":\"US\",\"longitude\":\"-93.6208\",\"latitude\":\"41.5908\",\"pairedRegion\":[{\"name\":\"eastus2euap\",\"id\":\"/subscriptions/00000000-0000-0000-0000-000000000000/locations/eastus2euap\"}]}},{\"id\":\"/subscriptions/00000000-0000-0000-0000-000000000000/locations/westcentralus\",\"name\":\"westcentralus\",\"displayName\":\"West
        Central US\",\"regionalDisplayName\":\"(US) West Central US\",\"metadata\":{\"regionType\":\"Physical\",\"regionCategory\":\"Other\",\"geographyGroup\":\"US\",\"longitude\":\"-110.234\",\"latitude\":\"40.890\",\"physicalLocation\":\"Wyoming\",\"pairedRegion\":[{\"name\":\"westus2\",\"id\":\"/subscriptions/00000000-0000-0000-0000-000000000000/locations/westus2\"}]}},{\"id\":\"/subscriptions/00000000-0000-0000-0000-000000000000/locations/southafricawest\",\"name\":\"southafricawest\",\"displayName\":\"South
        Africa West\",\"regionalDisplayName\":\"(Africa) South Africa West\",\"metadata\":{\"regionType\":\"Physical\",\"regionCategory\":\"Other\",\"geographyGroup\":\"Africa\",\"longitude\":\"18.843266\",\"latitude\":\"-34.075691\",\"physicalLocation\":\"Cape
        Town\",\"pairedRegion\":[{\"name\":\"southafricanorth\",\"id\":\"/subscriptions/00000000-0000-0000-0000-000000000000/locations/southafricanorth\"}]}},{\"id\":\"/subscriptions/00000000-0000-0000-0000-000000000000/locations/australiacentral\",\"name\":\"australiacentral\",\"displayName\":\"Australia
        Central\",\"regionalDisplayName\":\"(Asia Pacific) Australia Central\",\"metadata\":{\"regionType\":\"Physical\",\"regionCategory\":\"Other\",\"geographyGroup\":\"Asia
        Pacific\",\"longitude\":\"149.1244\",\"latitude\":\"-35.3075\",\"physicalLocation\":\"Canberra\",\"pairedRegion\":[{\"name\":\"australiacentral\",\"id\":\"/subscriptions/00000000-0000-0000-0000-000000000000/locations/australiacentral\"}]}},{\"id\":\"/subscriptions/00000000-0000-0000-0000-000000000000/locations/australiacentral2\",\"name\":\"australiacentral2\",\"displayName\":\"Australia
        Central 2\",\"regionalDisplayName\":\"(Asia Pacific) Australia Central 2\",\"metadata\":{\"regionType\":\"Physical\",\"regionCategory\":\"Other\",\"geographyGroup\":\"Asia
        Pacific\",\"longitude\":\"149.1244\",\"latitude\":\"-35.3075\",\"physicalLocation\":\"Canberra\",\"pairedRegion\":[{\"name\":\"australiacentral2\",\"id\":\"/subscriptions/00000000-0000-0000-0000-000000000000/locations/australiacentral2\"}]}},{\"id\":\"/subscriptions/00000000-0000-0000-0000-000000000000/locations/australiasoutheast\",\"name\":\"australiasoutheast\",\"displayName\":\"Australia
        Southeast\",\"regionalDisplayName\":\"(Asia Pacific) Australia Southeast\",\"metadata\":{\"regionType\":\"Physical\",\"regionCategory\":\"Other\",\"geographyGroup\":\"Asia
        Pacific\",\"longitude\":\"144.9631\",\"latitude\":\"-37.8136\",\"physicalLocation\":\"Victoria\",\"pairedRegion\":[{\"name\":\"australiaeast\",\"id\":\"/subscriptions/00000000-0000-0000-0000-000000000000/locations/australiaeast\"}]}},{\"id\":\"/subscriptions/00000000-0000-0000-0000-000000000000/locations/japanwest\",\"name\":\"japanwest\",\"displayName\":\"Japan
        West\",\"regionalDisplayName\":\"(Asia Pacific) Japan West\",\"metadata\":{\"regionType\":\"Physical\",\"regionCategory\":\"Other\",\"geographyGroup\":\"Asia
        Pacific\",\"longitude\":\"135.5022\",\"latitude\":\"34.6939\",\"physicalLocation\":\"Osaka\",\"pairedRegion\":[{\"name\":\"japaneast\",\"id\":\"/subscriptions/00000000-0000-0000-0000-000000000000/locations/japaneast\"}]}},{\"id\":\"/subscriptions/00000000-0000-0000-0000-000000000000/locations/jioindiacentral\",\"name\":\"jioindiacentral\",\"displayName\":\"Jio
        India Central\",\"regionalDisplayName\":\"(Asia Pacific) Jio India Central\",\"metadata\":{\"regionType\":\"Physical\",\"regionCategory\":\"Other\",\"geographyGroup\":\"Asia
        Pacific\",\"longitude\":\"79.08886\",\"latitude\":\"21.146633\",\"physicalLocation\":\"Nagpur\",\"pairedRegion\":[{\"name\":\"jioindiawest\",\"id\":\"/subscriptions/00000000-0000-0000-0000-000000000000/locations/jioindiawest\"}]}},{\"id\":\"/subscriptions/00000000-0000-0000-0000-000000000000/locations/koreasouth\",\"name\":\"koreasouth\",\"displayName\":\"Korea
        South\",\"regionalDisplayName\":\"(Asia Pacific) Korea South\",\"metadata\":{\"regionType\":\"Physical\",\"regionCategory\":\"Other\",\"geographyGroup\":\"Asia
        Pacific\",\"longitude\":\"129.0756\",\"latitude\":\"35.1796\",\"physicalLocation\":\"Busan\",\"pairedRegion\":[{\"name\":\"koreacentral\",\"id\":\"/subscriptions/00000000-0000-0000-0000-000000000000/locations/koreacentral\"}]}},{\"id\":\"/subscriptions/00000000-0000-0000-0000-000000000000/locations/southindia\",\"name\":\"southindia\",\"displayName\":\"South
        India\",\"regionalDisplayName\":\"(Asia Pacific) South India\",\"metadata\":{\"regionType\":\"Physical\",\"regionCategory\":\"Other\",\"geographyGroup\":\"Asia
        Pacific\",\"longitude\":\"80.1636\",\"latitude\":\"12.9822\",\"physicalLocation\":\"Chennai\",\"pairedRegion\":[{\"name\":\"centralindia\",\"id\":\"/subscriptions/00000000-0000-0000-0000-000000000000/locations/centralindia\"}]}},{\"id\":\"/subscriptions/00000000-0000-0000-0000-000000000000/locations/westindia\",\"name\":\"westindia\",\"displayName\":\"West
        India\",\"regionalDisplayName\":\"(Asia Pacific) West India\",\"metadata\":{\"regionType\":\"Physical\",\"regionCategory\":\"Other\",\"geographyGroup\":\"Asia
        Pacific\",\"longitude\":\"72.868\",\"latitude\":\"19.088\",\"physicalLocation\":\"Mumbai\",\"pairedRegion\":[{\"name\":\"southindia\",\"id\":\"/subscriptions/00000000-0000-0000-0000-000000000000/locations/southindia\"}]}},{\"id\":\"/subscriptions/00000000-0000-0000-0000-000000000000/locations/canadaeast\",\"name\":\"canadaeast\",\"displayName\":\"Canada
        East\",\"regionalDisplayName\":\"(Canada) Canada East\",\"metadata\":{\"regionType\":\"Physical\",\"regionCategory\":\"Other\",\"geographyGroup\":\"Canada\",\"longitude\":\"-71.217\",\"latitude\":\"46.817\",\"physicalLocation\":\"Quebec\",\"pairedRegion\":[{\"name\":\"canadacentral\",\"id\":\"/subscriptions/00000000-0000-0000-0000-000000000000/locations/canadacentral\"}]}},{\"id\":\"/subscriptions/00000000-0000-0000-0000-000000000000/locations/francesouth\",\"name\":\"francesouth\",\"displayName\":\"France
        South\",\"regionalDisplayName\":\"(Europe) France South\",\"metadata\":{\"regionType\":\"Physical\",\"regionCategory\":\"Other\",\"geographyGroup\":\"Europe\",\"longitude\":\"2.1972\",\"latitude\":\"43.8345\",\"physicalLocation\":\"Marseille\",\"pairedRegion\":[{\"name\":\"francecentral\",\"id\":\"/subscriptions/00000000-0000-0000-0000-000000000000/locations/francecentral\"}]}},{\"id\":\"/subscriptions/00000000-0000-0000-0000-000000000000/locations/germanynorth\",\"name\":\"germanynorth\",\"displayName\":\"Germany
        North\",\"regionalDisplayName\":\"(Europe) Germany North\",\"metadata\":{\"regionType\":\"Physical\",\"regionCategory\":\"Other\",\"geographyGroup\":\"Europe\",\"longitude\":\"8.806422\",\"latitude\":\"53.073635\",\"physicalLocation\":\"Berlin\",\"pairedRegion\":[{\"name\":\"germanywestcentral\",\"id\":\"/subscriptions/00000000-0000-0000-0000-000000000000/locations/germanywestcentral\"}]}},{\"id\":\"/subscriptions/00000000-0000-0000-0000-000000000000/locations/norwaywest\",\"name\":\"norwaywest\",\"displayName\":\"Norway
        West\",\"regionalDisplayName\":\"(Europe) Norway West\",\"metadata\":{\"regionType\":\"Physical\",\"regionCategory\":\"Other\",\"geographyGroup\":\"Europe\",\"longitude\":\"5.733107\",\"latitude\":\"58.969975\",\"physicalLocation\":\"Norway\",\"pairedRegion\":[{\"name\":\"norwayeast\",\"id\":\"/subscriptions/00000000-0000-0000-0000-000000000000/locations/norwayeast\"}]}},{\"id\":\"/subscriptions/00000000-0000-0000-0000-000000000000/locations/swedensouth\",\"name\":\"swedensouth\",\"displayName\":\"Sweden
        South\",\"regionalDisplayName\":\"(Europe) Sweden South\",\"metadata\":{\"regionType\":\"Physical\",\"regionCategory\":\"Other\",\"geographyGroup\":\"Europe\",\"longitude\":\"13.0007\",\"latitude\":\"55.6059\",\"physicalLocation\":\"Malmo\",\"pairedRegion\":[{\"name\":\"swedencentral\",\"id\":\"/subscriptions/00000000-0000-0000-0000-000000000000/locations/swedencentral\"}]}},{\"id\":\"/subscriptions/00000000-0000-0000-0000-000000000000/locations/switzerlandwest\",\"name\":\"switzerlandwest\",\"displayName\":\"Switzerland
        West\",\"regionalDisplayName\":\"(Europe) Switzerland West\",\"metadata\":{\"regionType\":\"Physical\",\"regionCategory\":\"Other\",\"geographyGroup\":\"Europe\",\"longitude\":\"6.143158\",\"latitude\":\"46.204391\",\"physicalLocation\":\"Geneva\",\"pairedRegion\":[{\"name\":\"switzerlandnorth\",\"id\":\"/subscriptions/00000000-0000-0000-0000-000000000000/locations/switzerlandnorth\"}]}},{\"id\":\"/subscriptions/00000000-0000-0000-0000-000000000000/locations/ukwest\",\"name\":\"ukwest\",\"displayName\":\"UK
        West\",\"regionalDisplayName\":\"(Europe) UK West\",\"metadata\":{\"regionType\":\"Physical\",\"regionCategory\":\"Other\",\"geographyGroup\":\"Europe\",\"longitude\":\"-3.084\",\"latitude\":\"53.427\",\"physicalLocation\":\"Cardiff\",\"pairedRegion\":[{\"name\":\"uksouth\",\"id\":\"/subscriptions/00000000-0000-0000-0000-000000000000/locations/uksouth\"}]}},{\"id\":\"/subscriptions/00000000-0000-0000-0000-000000000000/locations/uaecentral\",\"name\":\"uaecentral\",\"displayName\":\"UAE
        Central\",\"regionalDisplayName\":\"(Middle East) UAE Central\",\"metadata\":{\"regionType\":\"Physical\",\"regionCategory\":\"Other\",\"geographyGroup\":\"Middle
        East\",\"longitude\":\"54.366669\",\"latitude\":\"24.466667\",\"physicalLocation\":\"Abu
        Dhabi\",\"pairedRegion\":[{\"name\":\"uaenorth\",\"id\":\"/subscriptions/00000000-0000-0000-0000-000000000000/locations/uaenorth\"}]}},{\"id\":\"/subscriptions/00000000-0000-0000-0000-000000000000/locations/brazilsoutheast\",\"name\":\"brazilsoutheast\",\"displayName\":\"Brazil
        Southeast\",\"regionalDisplayName\":\"(South America) Brazil Southeast\",\"metadata\":{\"regionType\":\"Physical\",\"regionCategory\":\"Other\",\"geographyGroup\":\"South
        America\",\"longitude\":\"-43.2075\",\"latitude\":\"-22.90278\",\"physicalLocation\":\"Rio\",\"pairedRegion\":[{\"name\":\"brazilsouth\",\"id\":\"/subscriptions/00000000-0000-0000-0000-000000000000/locations/brazilsouth\"}]}},{\"id\":\"/subscriptions/00000000-0000-0000-0000-000000000000/locations/eastusslv\",\"name\":\"eastusslv\",\"displayName\":\"East
        US SLV\",\"regionalDisplayName\":\"(South America) East US SLV\",\"metadata\":{\"regionType\":\"Physical\",\"regionCategory\":\"Other\",\"geographyGroup\":\"South
        America\",\"longitude\":\"-43.2075\",\"latitude\":\"-22.90278\",\"physicalLocation\":\"Silverstone\",\"pairedRegion\":[{\"name\":\"eastusslv\",\"id\":\"/subscriptions/00000000-0000-0000-0000-000000000000/locations/eastusslv\"}]}},{\"id\":\"/subscriptions/00000000-0000-0000-0000-000000000000/locations/polandcentral\",\"name\":\"polandcentral\",\"displayName\":\"Poland
        Central\",\"regionalDisplayName\":\"(Europe) Poland Central\",\"metadata\":{\"regionType\":\"Physical\",\"regionCategory\":\"Other\",\"geographyGroup\":\"Europe\",\"longitude\":\"14.6512702\",\"latitude\":\"51.8685079\",\"physicalLocation\":\"Warsaw\",\"pairedRegion\":[{\"name\":\"swedencentral\",\"id\":\"/subscriptions/00000000-0000-0000-0000-000000000000/locations/swedencentral\"}]}}]}"
    headers:
      cache-control:
      - no-cache
      content-length:
      - '30880'
      content-type:
      - application/json; charset=utf-8
      date:
<<<<<<< HEAD
      - Thu, 25 Aug 2022 02:17:25 GMT
=======
      - Thu, 25 Aug 2022 08:00:07 GMT
>>>>>>> 9acc1c61
      expires:
      - '-1'
      pragma:
      - no-cache
      strict-transport-security:
      - max-age=31536000; includeSubDomains
      vary:
      - Accept-Encoding
      x-content-type-options:
      - nosniff
    status:
      code: 200
      message: OK
- request:
    body: '{"name": "test-account-000002", "location": "westus2", "properties": {"sku":
      {"name": "Basic"}}}'
    headers:
      Accept:
      - application/json
      Accept-Encoding:
      - gzip, deflate
      CommandName:
      - automation account create
      Connection:
      - keep-alive
      Content-Length:
      - '96'
      Content-Type:
      - application/json
      ParameterSetName:
      - --resource-group --name --location
      User-Agent:
<<<<<<< HEAD
      - AZURECLI/2.39.0 (PIP) azsdk-python-mgmt-automation/1.1.0b2 Python/3.8.9 (Windows-10-10.0.22000-SP0)
=======
      - AZURECLI/2.39.0 (PIP) azsdk-python-automationclient/unknown Python/3.10.5
        (Windows-10-10.0.22000-SP0)
>>>>>>> 9acc1c61
    method: PUT
    uri: https://management.azure.com/subscriptions/00000000-0000-0000-0000-000000000000/resourceGroups/cli_test_automation_000001/providers/Microsoft.Automation/automationAccounts/test-account-000002?api-version=2021-06-22
  response:
    body:
<<<<<<< HEAD
      string: '{"name":"test-account-000002","systemData":{"createdAt":"2022-08-25T02:17:29.8933333+00:00","lastModifiedAt":"2022-08-25T02:17:29.8933333+00:00"},"id":"/subscriptions/00000000-0000-0000-0000-000000000000/resourceGroups/cli_test_automation_000001/providers/Microsoft.Automation/automationAccounts/test-account-000002","type":"Microsoft.Automation/AutomationAccounts","location":"westus2","tags":{},"etag":null,"properties":{"disableLocalAuth":false,"sku":{"name":"Basic","family":null,"capacity":null},"state":"Ok","RegistrationUrl":"https://a071877c-2a36-425a-92ab-ce1f817608f7.agentsvc.wus2.azure-automation.net/accounts/a071877c-2a36-425a-92ab-ce1f817608f7","encryption":{"keySource":"Microsoft.Automation","identity":{"userAssignedIdentity":null}},"automationHybridServiceUrl":"https://a071877c-2a36-425a-92ab-ce1f817608f7.jrds.wus2.azure-automation.net/automationAccounts/a071877c-2a36-425a-92ab-ce1f817608f7","RuntimeConfiguration":{"powershell":{"builtinModules":{"Az":"8.0.0"}},"powershell7":{"builtinModules":{"Az":"8.0.0"}}},"creationTime":"2022-08-25T02:17:29.8933333+00:00","lastModifiedBy":null,"lastModifiedTime":"2022-08-25T02:17:29.8933333+00:00"}}'
=======
      string: '{"name":"test-account-000002","id":"/subscriptions/00000000-0000-0000-0000-000000000000/resourceGroups/cli_test_automation_000001/providers/Microsoft.Automation/automationAccounts/test-account-000002","type":"Microsoft.Automation/AutomationAccounts","location":"westus2","tags":{},"etag":null,"properties":{"sku":{"name":"Basic","family":null,"capacity":null},"state":"Ok","RegistrationUrl":"https://fd908d5d-3741-449e-895f-7e7f48b5c3fa.agentsvc.wus2.azure-automation.net/accounts/fd908d5d-3741-449e-895f-7e7f48b5c3fa","RuntimeConfiguration":{"powershell":{"builtinModules":{"Az":"8.0.0"}},"powershell7":{"builtinModules":{"Az":"8.0.0"}}},"creationTime":"2022-08-25T08:00:17.2766667+00:00","lastModifiedBy":null,"lastModifiedTime":"2022-08-25T08:00:17.2766667+00:00"}}'
>>>>>>> 9acc1c61
    headers:
      cache-control:
      - no-cache
      content-length:
      - '1163'
      content-type:
      - application/json; charset=utf-8
      date:
<<<<<<< HEAD
      - Thu, 25 Aug 2022 02:17:31 GMT
      expires:
      - '-1'
      location:
      - https://management.azure.com/subscriptions/00000000-0000-0000-0000-000000000000/resourceGroups/cli_test_automation_000001/providers/Microsoft.Automation/automationAccounts/test-account-000002?api-version=2021-06-22
      ocp-location:
      - https://management.azure.com/subscriptions/0b1f6471-1bf0-4dda-aec3-cb9272f09590/resourceGroups/cli_test_automation_w55dtkzlcn44e4rzyeypyg66vq6kpk4ykur5uxjghg24r5kjmgtk7zy/providers/Microsoft.Automation/automationAccounts/test-account-vjgx77e5ka7?api-version=2021-06-22
=======
      - Thu, 25 Aug 2022 08:00:18 GMT
      expires:
      - '-1'
      location:
      - https://management.azure.com/subscriptions/00000000-0000-0000-0000-000000000000/resourceGroups/cli_test_automation_000001/providers/Microsoft.Automation/automationAccounts/test-account-000002?api-version=2015-10-31
      ocp-location:
      - https://management.azure.com/subscriptions/cd45f23b-b832-4fa4-a434-1bf7e6f14a5a/resourceGroups/cli_test_automation_eklazgbqrgf7nsv6fd2kmudgisaicdk4murr2da7cw67sga7sldm4an/providers/Microsoft.Automation/automationAccounts/test-account-2ynzoj76zci?api-version=2015-10-31
>>>>>>> 9acc1c61
      pragma:
      - no-cache
      server:
      - Microsoft-IIS/10.0
      strict-transport-security:
      - max-age=31536000; includeSubDomains
      x-aspnet-version:
      - 4.0.30319
      x-content-type-options:
      - nosniff
      x-ms-location:
<<<<<<< HEAD
      - https://management.azure.com/subscriptions/0b1f6471-1bf0-4dda-aec3-cb9272f09590/resourceGroups/cli_test_automation_w55dtkzlcn44e4rzyeypyg66vq6kpk4ykur5uxjghg24r5kjmgtk7zy/providers/Microsoft.Automation/automationAccounts/test-account-vjgx77e5ka7?api-version=2021-06-22
      x-ms-ratelimit-remaining-subscription-writes:
      - '1199'
=======
      - https://management.azure.com/subscriptions/cd45f23b-b832-4fa4-a434-1bf7e6f14a5a/resourceGroups/cli_test_automation_eklazgbqrgf7nsv6fd2kmudgisaicdk4murr2da7cw67sga7sldm4an/providers/Microsoft.Automation/automationAccounts/test-account-2ynzoj76zci?api-version=2015-10-31
      x-ms-ratelimit-remaining-subscription-writes:
      - '1196'
>>>>>>> 9acc1c61
      x-powered-by:
      - ASP.NET
    status:
      code: 201
      message: Created
- request:
    body: null
    headers:
      Accept:
      - application/json
      Accept-Encoding:
      - gzip, deflate
      CommandName:
      - automation account update
      Connection:
      - keep-alive
      ParameterSetName:
      - --resource-group --name --tags
      User-Agent:
<<<<<<< HEAD
      - AZURECLI/2.39.0 (PIP) azsdk-python-mgmt-automation/1.1.0b2 Python/3.8.9 (Windows-10-10.0.22000-SP0)
=======
      - AZURECLI/2.39.0 (PIP) azsdk-python-automationclient/unknown Python/3.10.5
        (Windows-10-10.0.22000-SP0)
>>>>>>> 9acc1c61
    method: GET
    uri: https://management.azure.com/subscriptions/00000000-0000-0000-0000-000000000000/resourceGroups/cli_test_automation_000001/providers/Microsoft.Automation/automationAccounts/test-account-000002?api-version=2021-06-22
  response:
    body:
<<<<<<< HEAD
      string: '{"name":"test-account-000002","systemData":{"createdAt":"2022-08-25T02:17:29.8933333+00:00","lastModifiedAt":"2022-08-25T02:17:29.8933333+00:00"},"id":"/subscriptions/00000000-0000-0000-0000-000000000000/resourceGroups/cli_test_automation_000001/providers/Microsoft.Automation/automationAccounts/test-account-000002","type":"Microsoft.Automation/AutomationAccounts","location":"westus2","tags":{},"etag":null,"properties":{"disableLocalAuth":false,"sku":{"name":"Basic","family":null,"capacity":null},"state":"Ok","RegistrationUrl":"https://a071877c-2a36-425a-92ab-ce1f817608f7.agentsvc.wus2.azure-automation.net/accounts/a071877c-2a36-425a-92ab-ce1f817608f7","encryption":{"keySource":"Microsoft.Automation","identity":{"userAssignedIdentity":null}},"privateEndpointConnections":[],"automationHybridServiceUrl":"https://a071877c-2a36-425a-92ab-ce1f817608f7.jrds.wus2.azure-automation.net/automationAccounts/a071877c-2a36-425a-92ab-ce1f817608f7","RuntimeConfiguration":{"powershell":{"builtinModules":{"Az":"8.0.0"}},"powershell7":{"builtinModules":{"Az":"8.0.0"}}},"creationTime":"2022-08-25T02:17:29.8933333+00:00","lastModifiedBy":null,"lastModifiedTime":"2022-08-25T02:17:29.8933333+00:00"}}'
=======
      string: '{"name":"test-account-000002","id":"/subscriptions/00000000-0000-0000-0000-000000000000/resourceGroups/cli_test_automation_000001/providers/Microsoft.Automation/automationAccounts/test-account-000002","type":"Microsoft.Automation/AutomationAccounts","location":"westus2","tags":{},"etag":null,"properties":{"sku":{"name":"Basic","family":null,"capacity":null},"state":"Ok","RegistrationUrl":"https://fd908d5d-3741-449e-895f-7e7f48b5c3fa.agentsvc.wus2.azure-automation.net/accounts/fd908d5d-3741-449e-895f-7e7f48b5c3fa","RuntimeConfiguration":{"powershell":{"builtinModules":{"Az":"8.0.0"}},"powershell7":{"builtinModules":{"Az":"8.0.0"}}},"creationTime":"2022-08-25T08:00:17.2766667+00:00","lastModifiedBy":null,"lastModifiedTime":"2022-08-25T08:00:17.2766667+00:00"}}'
>>>>>>> 9acc1c61
    headers:
      cache-control:
      - no-cache
      content-length:
      - '1195'
      content-type:
      - application/json; charset=utf-8
      date:
<<<<<<< HEAD
      - Thu, 25 Aug 2022 02:17:32 GMT
      expires:
      - '-1'
      ocp-automation-accountid:
      - a071877c-2a36-425a-92ab-ce1f817608f7
=======
      - Thu, 25 Aug 2022 08:00:20 GMT
      expires:
      - '-1'
      ocp-automation-accountid:
      - fd908d5d-3741-449e-895f-7e7f48b5c3fa
>>>>>>> 9acc1c61
      pragma:
      - no-cache
      server:
      - Microsoft-IIS/10.0
      strict-transport-security:
      - max-age=31536000; includeSubDomains
      transfer-encoding:
      - chunked
      vary:
      - Accept-Encoding
      x-aspnet-version:
      - 4.0.30319
      x-content-type-options:
      - nosniff
      x-powered-by:
      - ASP.NET
    status:
      code: 200
      message: OK
- request:
    body: '{"name": "test-account-000002", "tags": {"A": "a"}, "properties": {"sku":
      {"name": "Basic"}}}'
    headers:
      Accept:
      - application/json
      Accept-Encoding:
      - gzip, deflate
      CommandName:
      - automation account update
      Connection:
      - keep-alive
      Content-Length:
      - '93'
      Content-Type:
      - application/json
      ParameterSetName:
      - --resource-group --name --tags
      User-Agent:
<<<<<<< HEAD
      - AZURECLI/2.39.0 (PIP) azsdk-python-mgmt-automation/1.1.0b2 Python/3.8.9 (Windows-10-10.0.22000-SP0)
=======
      - AZURECLI/2.39.0 (PIP) azsdk-python-automationclient/unknown Python/3.10.5
        (Windows-10-10.0.22000-SP0)
>>>>>>> 9acc1c61
    method: PATCH
    uri: https://management.azure.com/subscriptions/00000000-0000-0000-0000-000000000000/resourceGroups/cli_test_automation_000001/providers/Microsoft.Automation/automationAccounts/test-account-000002?api-version=2021-06-22
  response:
    body:
<<<<<<< HEAD
      string: '{"name":"test-account-000002","systemData":{"createdAt":"2022-08-25T02:17:29.8933333+00:00","lastModifiedAt":"2022-08-25T02:17:34.9233333+00:00"},"id":"/subscriptions/00000000-0000-0000-0000-000000000000/resourceGroups/cli_test_automation_000001/providers/Microsoft.Automation/automationAccounts/test-account-000002","type":"Microsoft.Automation/AutomationAccounts","location":"westus2","tags":{"A":"a"},"etag":null,"properties":{"disableLocalAuth":false,"sku":{"name":"Basic","family":null,"capacity":null},"state":"Ok","RegistrationUrl":"https://a071877c-2a36-425a-92ab-ce1f817608f7.agentsvc.wus2.azure-automation.net/accounts/a071877c-2a36-425a-92ab-ce1f817608f7","encryption":{"keySource":"Microsoft.Automation","identity":{"userAssignedIdentity":null}},"automationHybridServiceUrl":"https://a071877c-2a36-425a-92ab-ce1f817608f7.jrds.wus2.azure-automation.net/automationAccounts/a071877c-2a36-425a-92ab-ce1f817608f7","RuntimeConfiguration":{"powershell":{"builtinModules":{"Az":"8.0.0"}},"powershell7":{"builtinModules":{"Az":"8.0.0"}}},"creationTime":"2022-08-25T02:17:29.8933333+00:00","lastModifiedBy":null,"lastModifiedTime":"2022-08-25T02:17:34.9233333+00:00"}}'
=======
      string: '{"name":"test-account-000002","id":"/subscriptions/00000000-0000-0000-0000-000000000000/resourceGroups/cli_test_automation_000001/providers/Microsoft.Automation/automationAccounts/test-account-000002","type":"Microsoft.Automation/AutomationAccounts","location":"westus2","tags":{"A":"a"},"etag":null,"properties":{"sku":{"name":"Basic","family":null,"capacity":null},"state":"Ok","RegistrationUrl":"https://fd908d5d-3741-449e-895f-7e7f48b5c3fa.agentsvc.wus2.azure-automation.net/accounts/fd908d5d-3741-449e-895f-7e7f48b5c3fa","RuntimeConfiguration":{"powershell":{"builtinModules":{"Az":"8.0.0"}},"powershell7":{"builtinModules":{"Az":"8.0.0"}}},"creationTime":"2022-08-25T08:00:17.2766667+00:00","lastModifiedBy":null,"lastModifiedTime":"2022-08-25T08:00:22.7866667+00:00"}}'
>>>>>>> 9acc1c61
    headers:
      cache-control:
      - no-cache
      content-length:
<<<<<<< HEAD
      - '1170'
      content-type:
      - application/json; charset=utf-8
      date:
      - Thu, 25 Aug 2022 02:17:37 GMT
=======
      - '775'
      content-type:
      - application/json; charset=utf-8
      date:
      - Thu, 25 Aug 2022 08:00:26 GMT
>>>>>>> 9acc1c61
      expires:
      - '-1'
      pragma:
      - no-cache
      server:
      - Microsoft-IIS/10.0
      strict-transport-security:
      - max-age=31536000; includeSubDomains
      transfer-encoding:
      - chunked
      vary:
      - Accept-Encoding
      x-aspnet-version:
      - 4.0.30319
      x-content-type-options:
      - nosniff
      x-ms-ratelimit-remaining-subscription-writes:
<<<<<<< HEAD
      - '1199'
=======
      - '1196'
>>>>>>> 9acc1c61
      x-powered-by:
      - ASP.NET
    status:
      code: 200
      message: OK
- request:
    body: null
    headers:
      Accept:
      - application/json
      Accept-Encoding:
      - gzip, deflate
      CommandName:
      - automation account show
      Connection:
      - keep-alive
      ParameterSetName:
      - --resource-group --name
      User-Agent:
<<<<<<< HEAD
      - AZURECLI/2.39.0 (PIP) azsdk-python-mgmt-automation/1.1.0b2 Python/3.8.9 (Windows-10-10.0.22000-SP0)
=======
      - AZURECLI/2.39.0 (PIP) azsdk-python-automationclient/unknown Python/3.10.5
        (Windows-10-10.0.22000-SP0)
>>>>>>> 9acc1c61
    method: GET
    uri: https://management.azure.com/subscriptions/00000000-0000-0000-0000-000000000000/resourceGroups/cli_test_automation_000001/providers/Microsoft.Automation/automationAccounts/test-account-000002?api-version=2021-06-22
  response:
    body:
<<<<<<< HEAD
      string: '{"name":"test-account-000002","systemData":{"createdAt":"2022-08-25T02:17:29.8933333+00:00","lastModifiedAt":"2022-08-25T02:17:34.9233333+00:00"},"id":"/subscriptions/00000000-0000-0000-0000-000000000000/resourceGroups/cli_test_automation_000001/providers/Microsoft.Automation/automationAccounts/test-account-000002","type":"Microsoft.Automation/AutomationAccounts","location":"westus2","tags":{"A":"a"},"etag":null,"properties":{"disableLocalAuth":false,"sku":{"name":"Basic","family":null,"capacity":null},"state":"Ok","RegistrationUrl":"https://a071877c-2a36-425a-92ab-ce1f817608f7.agentsvc.wus2.azure-automation.net/accounts/a071877c-2a36-425a-92ab-ce1f817608f7","encryption":{"keySource":"Microsoft.Automation","identity":{"userAssignedIdentity":null}},"privateEndpointConnections":[],"automationHybridServiceUrl":"https://a071877c-2a36-425a-92ab-ce1f817608f7.jrds.wus2.azure-automation.net/automationAccounts/a071877c-2a36-425a-92ab-ce1f817608f7","RuntimeConfiguration":{"powershell":{"builtinModules":{"Az":"8.0.0"}},"powershell7":{"builtinModules":{"Az":"8.0.0"}}},"creationTime":"2022-08-25T02:17:29.8933333+00:00","lastModifiedBy":null,"lastModifiedTime":"2022-08-25T02:17:34.9233333+00:00"}}'
=======
      string: '{"name":"test-account-000002","id":"/subscriptions/00000000-0000-0000-0000-000000000000/resourceGroups/cli_test_automation_000001/providers/Microsoft.Automation/automationAccounts/test-account-000002","type":"Microsoft.Automation/AutomationAccounts","location":"westus2","tags":{"A":"a"},"etag":null,"properties":{"sku":{"name":"Basic","family":null,"capacity":null},"state":"Ok","RegistrationUrl":"https://fd908d5d-3741-449e-895f-7e7f48b5c3fa.agentsvc.wus2.azure-automation.net/accounts/fd908d5d-3741-449e-895f-7e7f48b5c3fa","RuntimeConfiguration":{"powershell":{"builtinModules":{"Az":"8.0.0"}},"powershell7":{"builtinModules":{"Az":"8.0.0"}}},"creationTime":"2022-08-25T08:00:17.2766667+00:00","lastModifiedBy":null,"lastModifiedTime":"2022-08-25T08:00:22.7866667+00:00"}}'
>>>>>>> 9acc1c61
    headers:
      cache-control:
      - no-cache
      content-length:
<<<<<<< HEAD
      - '1202'
      content-type:
      - application/json; charset=utf-8
      date:
      - Thu, 25 Aug 2022 02:17:37 GMT
      expires:
      - '-1'
      ocp-automation-accountid:
      - a071877c-2a36-425a-92ab-ce1f817608f7
=======
      - '775'
      content-type:
      - application/json; charset=utf-8
      date:
      - Thu, 25 Aug 2022 08:00:28 GMT
      expires:
      - '-1'
      ocp-automation-accountid:
      - fd908d5d-3741-449e-895f-7e7f48b5c3fa
>>>>>>> 9acc1c61
      pragma:
      - no-cache
      server:
      - Microsoft-IIS/10.0
      strict-transport-security:
      - max-age=31536000; includeSubDomains
      transfer-encoding:
      - chunked
      vary:
      - Accept-Encoding
      x-aspnet-version:
      - 4.0.30319
      x-content-type-options:
      - nosniff
      x-powered-by:
      - ASP.NET
    status:
      code: 200
      message: OK
- request:
    body: null
    headers:
      Accept:
      - application/json
      Accept-Encoding:
      - gzip, deflate
      CommandName:
      - automation account list
      Connection:
      - keep-alive
      ParameterSetName:
      - --resource-group
      User-Agent:
<<<<<<< HEAD
      - AZURECLI/2.39.0 (PIP) azsdk-python-mgmt-automation/1.1.0b2 Python/3.8.9 (Windows-10-10.0.22000-SP0)
=======
      - AZURECLI/2.39.0 (PIP) azsdk-python-automationclient/unknown Python/3.10.5
        (Windows-10-10.0.22000-SP0)
>>>>>>> 9acc1c61
    method: GET
    uri: https://management.azure.com/subscriptions/00000000-0000-0000-0000-000000000000/resourceGroups/cli_test_automation_000001/providers/Microsoft.Automation/automationAccounts?api-version=2021-06-22
  response:
    body:
<<<<<<< HEAD
      string: '{"value":[{"id":"/subscriptions/00000000-0000-0000-0000-000000000000/resourceGroups/cli_test_automation_000001/providers/Microsoft.Automation/automationAccounts/test-account-000002","location":"westus2","name":"test-account-000002","type":"Microsoft.Automation/AutomationAccounts","tags":{"A":"a"},"properties":{"creationTime":"2022-08-25T02:17:29.8933333+00:00","lastModifiedTime":"2022-08-25T02:17:34.9233333+00:00","state":"Ok","disableLocalAuth":false}}]}'
=======
      string: '{"value":[{"id":"/subscriptions/00000000-0000-0000-0000-000000000000/resourceGroups/cli_test_automation_000001/providers/Microsoft.Automation/automationAccounts/test-account-000002","location":"westus2","name":"test-account-000002","type":"Microsoft.Automation/AutomationAccounts","tags":{"A":"a"},"properties":{"creationTime":"2022-08-25T08:00:17.2766667+00:00","lastModifiedTime":"2022-08-25T08:00:22.7866667+00:00","state":"Ok"}}]}'
>>>>>>> 9acc1c61
    headers:
      cache-control:
      - no-cache
      content-length:
<<<<<<< HEAD
      - '459'
      content-type:
      - application/json; charset=utf-8
      date:
      - Thu, 25 Aug 2022 02:17:40 GMT
=======
      - '434'
      content-type:
      - application/json; charset=utf-8
      date:
      - Thu, 25 Aug 2022 08:00:30 GMT
>>>>>>> 9acc1c61
      expires:
      - '-1'
      pragma:
      - no-cache
      server:
      - Microsoft-IIS/10.0
      strict-transport-security:
      - max-age=31536000; includeSubDomains
      transfer-encoding:
      - chunked
      vary:
      - Accept-Encoding
      x-aspnet-version:
      - 4.0.30319
      x-content-type-options:
      - nosniff
      x-powered-by:
      - ASP.NET
    status:
      code: 200
      message: OK
- request:
    body: null
    headers:
      Accept:
      - application/json
      Accept-Encoding:
      - gzip, deflate
      CommandName:
      - automation runbook create
      Connection:
      - keep-alive
      ParameterSetName:
      - --resource-group --automation-account-name --name --type
      User-Agent:
<<<<<<< HEAD
      - AZURECLI/2.39.0 (PIP) azsdk-python-azure-mgmt-resource/21.1.0b1 Python/3.8.9
=======
      - AZURECLI/2.39.0 (PIP) azsdk-python-azure-mgmt-resource/21.1.0b1 Python/3.10.5
>>>>>>> 9acc1c61
        (Windows-10-10.0.22000-SP0)
    method: GET
    uri: https://management.azure.com/subscriptions/00000000-0000-0000-0000-000000000000/resourcegroups/cli_test_automation_000001?api-version=2021-04-01
  response:
    body:
<<<<<<< HEAD
      string: '{"id":"/subscriptions/00000000-0000-0000-0000-000000000000/resourceGroups/cli_test_automation_000001","name":"cli_test_automation_000001","type":"Microsoft.Resources/resourceGroups","location":"westus2","tags":{"product":"azurecli","cause":"automation","date":"2022-08-25T02:17:19Z"},"properties":{"provisioningState":"Succeeded"}}'
=======
      string: '{"id":"/subscriptions/00000000-0000-0000-0000-000000000000/resourceGroups/cli_test_automation_000001","name":"cli_test_automation_000001","type":"Microsoft.Resources/resourceGroups","location":"westus2","tags":{"product":"azurecli","cause":"automation","date":"2022-08-25T07:59:59Z"},"properties":{"provisioningState":"Succeeded"}}'
>>>>>>> 9acc1c61
    headers:
      cache-control:
      - no-cache
      content-length:
      - '331'
      content-type:
      - application/json; charset=utf-8
      date:
<<<<<<< HEAD
      - Thu, 25 Aug 2022 02:17:41 GMT
=======
      - Thu, 25 Aug 2022 08:00:29 GMT
>>>>>>> 9acc1c61
      expires:
      - '-1'
      pragma:
      - no-cache
      strict-transport-security:
      - max-age=31536000; includeSubDomains
      vary:
      - Accept-Encoding
      x-content-type-options:
      - nosniff
    status:
      code: 200
      message: OK
- request:
    body: '{"name": "test-runbook-000003", "location": "westus2", "properties": {"runbookType":
      "PowerShell", "draft": {}}}'
    headers:
      Accept:
      - application/json
      Accept-Encoding:
      - gzip, deflate
      CommandName:
      - automation runbook create
      Connection:
      - keep-alive
      Content-Length:
      - '112'
      Content-Type:
      - application/json
      ParameterSetName:
      - --resource-group --automation-account-name --name --type
      User-Agent:
<<<<<<< HEAD
      - AZURECLI/2.39.0 (PIP) azsdk-python-mgmt-automation/1.1.0b2 Python/3.8.9 (Windows-10-10.0.22000-SP0)
=======
      - AZURECLI/2.39.0 (PIP) azsdk-python-automationclient/unknown Python/3.10.5
        (Windows-10-10.0.22000-SP0)
>>>>>>> 9acc1c61
    method: PUT
    uri: https://management.azure.com/subscriptions/00000000-0000-0000-0000-000000000000/resourceGroups/cli_test_automation_000001/providers/Microsoft.Automation/automationAccounts/test-account-000002/runbooks/test-runbook-000003?api-version=2018-06-30
  response:
    body:
<<<<<<< HEAD
      string: '{"id":"/subscriptions/00000000-0000-0000-0000-000000000000/resourceGroups/cli_test_automation_000001/providers/Microsoft.Automation/automationAccounts/test-account-000002/runbooks/test-runbook-000003","name":"test-runbook-000003","type":"Microsoft.Automation/AutomationAccounts/Runbooks","location":"westus2","tags":{},"etag":"\"637969906677533333\"","properties":{"description":null,"logVerbose":false,"logProgress":false,"logActivityTrace":0,"runbookType":"PowerShell","parameters":{},"state":"New","jobCount":0,"provisioningState":"Succeeded","serviceManagementTags":null,"outputTypes":[],"creationTime":"2022-08-25T02:17:47.7533333+00:00","lastModifiedBy":null,"lastModifiedTime":"2022-08-25T02:17:47.7533333+00:00"}}'
=======
      string: '{"id":"/subscriptions/00000000-0000-0000-0000-000000000000/resourceGroups/cli_test_automation_000001/providers/Microsoft.Automation/automationAccounts/test-account-000002/runbooks/test-runbook-000003","name":"test-runbook-000003","type":"Microsoft.Automation/AutomationAccounts/Runbooks","location":"westus2","tags":{},"etag":"\"637970112386000000\"","properties":{"description":null,"logVerbose":false,"logProgress":false,"logActivityTrace":0,"runbookType":"PowerShell","parameters":{},"state":"New","jobCount":0,"provisioningState":"Succeeded","serviceManagementTags":null,"outputTypes":[],"creationTime":"2022-08-25T08:00:38.6+00:00","lastModifiedBy":null,"lastModifiedTime":"2022-08-25T08:00:38.6+00:00"}}'
>>>>>>> 9acc1c61
    headers:
      cache-control:
      - no-cache
      content-length:
      - '721'
      content-type:
      - application/json; charset=utf-8
      date:
<<<<<<< HEAD
      - Thu, 25 Aug 2022 02:17:48 GMT
      etag:
      - '"637969906677533333"'
=======
      - Thu, 25 Aug 2022 08:00:38 GMT
      etag:
      - '"637970112386000000"'
>>>>>>> 9acc1c61
      expires:
      - '-1'
      location:
      - https://management.azure.com/subscriptions/00000000-0000-0000-0000-000000000000/resourceGroups/cli_test_automation_000001/providers/Microsoft.Automation/automationAccounts/test-account-000002/runbooks/test-runbook-000003?api-version=2018-06-30
      ocp-location:
<<<<<<< HEAD
      - https://management.azure.com/subscriptions/0b1f6471-1bf0-4dda-aec3-cb9272f09590/resourceGroups/cli_test_automation_w55dtkzlcn44e4rzyeypyg66vq6kpk4ykur5uxjghg24r5kjmgtk7zy/providers/Microsoft.Automation/automationAccounts/test-account-vjgx77e5ka7/runbooks/test-runbook-ex3j66k6e6b?api-version=2018-06-30
=======
      - https://management.azure.com/subscriptions/cd45f23b-b832-4fa4-a434-1bf7e6f14a5a/resourceGroups/cli_test_automation_eklazgbqrgf7nsv6fd2kmudgisaicdk4murr2da7cw67sga7sldm4an/providers/Microsoft.Automation/automationAccounts/test-account-2ynzoj76zci/runbooks/test-runbook-67vl5xncdks?api-version=2018-06-30
>>>>>>> 9acc1c61
      pragma:
      - no-cache
      server:
      - Microsoft-IIS/10.0
      strict-transport-security:
      - max-age=31536000; includeSubDomains
      x-aspnet-version:
      - 4.0.30319
      x-content-type-options:
      - nosniff
      x-ms-location:
<<<<<<< HEAD
      - https://management.azure.com/subscriptions/0b1f6471-1bf0-4dda-aec3-cb9272f09590/resourceGroups/cli_test_automation_w55dtkzlcn44e4rzyeypyg66vq6kpk4ykur5uxjghg24r5kjmgtk7zy/providers/Microsoft.Automation/automationAccounts/test-account-vjgx77e5ka7/runbooks/test-runbook-ex3j66k6e6b?api-version=2018-06-30
=======
      - https://management.azure.com/subscriptions/cd45f23b-b832-4fa4-a434-1bf7e6f14a5a/resourceGroups/cli_test_automation_eklazgbqrgf7nsv6fd2kmudgisaicdk4murr2da7cw67sga7sldm4an/providers/Microsoft.Automation/automationAccounts/test-account-2ynzoj76zci/runbooks/test-runbook-67vl5xncdks?api-version=2018-06-30
>>>>>>> 9acc1c61
      x-ms-ratelimit-remaining-subscription-writes:
      - '1199'
      x-powered-by:
      - ASP.NET
    status:
      code: 201
      message: Created
- request:
    body: '{"properties": {"logVerbose": true, "logProgress": true, "logActivityTrace":
      1}}'
    headers:
      Accept:
      - application/json
      Accept-Encoding:
      - gzip, deflate
      CommandName:
      - automation runbook update
      Connection:
      - keep-alive
      Content-Length:
      - '80'
      Content-Type:
      - application/json
      ParameterSetName:
      - --resource-group --automation-account-name --name --log-activity-trace --log-verbose
        --log-progress
      User-Agent:
<<<<<<< HEAD
      - AZURECLI/2.39.0 (PIP) azsdk-python-mgmt-automation/1.1.0b2 Python/3.8.9 (Windows-10-10.0.22000-SP0)
=======
      - AZURECLI/2.39.0 (PIP) azsdk-python-automationclient/unknown Python/3.10.5
        (Windows-10-10.0.22000-SP0)
>>>>>>> 9acc1c61
    method: PATCH
    uri: https://management.azure.com/subscriptions/00000000-0000-0000-0000-000000000000/resourceGroups/cli_test_automation_000001/providers/Microsoft.Automation/automationAccounts/test-account-000002/runbooks/test-runbook-000003?api-version=2018-06-30
  response:
    body:
<<<<<<< HEAD
      string: '{"id":"/subscriptions/00000000-0000-0000-0000-000000000000/resourceGroups/cli_test_automation_000001/providers/Microsoft.Automation/automationAccounts/test-account-000002/runbooks/test-runbook-000003","name":"test-runbook-000003","type":"Microsoft.Automation/AutomationAccounts/Runbooks","location":"westus2","tags":{},"etag":"\"637969906696933333\"","properties":{"description":null,"logVerbose":true,"logProgress":true,"logActivityTrace":1,"runbookType":"PowerShell","parameters":{},"state":"New","jobCount":0,"provisioningState":"Succeeded","serviceManagementTags":null,"outputTypes":[],"creationTime":"2022-08-25T02:17:47.7533333+00:00","lastModifiedBy":"{scrubbed}","lastModifiedTime":"2022-08-25T02:17:49.6933333+00:00"}}'
=======
      string: '{"id":"/subscriptions/00000000-0000-0000-0000-000000000000/resourceGroups/cli_test_automation_000001/providers/Microsoft.Automation/automationAccounts/test-account-000002/runbooks/test-runbook-000003","name":"test-runbook-000003","type":"Microsoft.Automation/AutomationAccounts/Runbooks","location":"westus2","tags":{},"etag":"\"637970112406066667\"","properties":{"description":null,"logVerbose":true,"logProgress":true,"logActivityTrace":1,"runbookType":"PowerShell","parameters":{},"state":"New","jobCount":0,"provisioningState":"Succeeded","serviceManagementTags":null,"outputTypes":[],"creationTime":"2022-08-25T08:00:38.6+00:00","lastModifiedBy":"{scrubbed}","lastModifiedTime":"2022-08-25T08:00:40.6066667+00:00"}}'
>>>>>>> 9acc1c61
    headers:
      cache-control:
      - no-cache
      content-length:
      - '727'
      content-type:
      - application/json; charset=utf-8
      date:
<<<<<<< HEAD
      - Thu, 25 Aug 2022 02:17:49 GMT
      etag:
      - '"637969906696933333"'
=======
      - Thu, 25 Aug 2022 08:00:39 GMT
      etag:
      - '"637970112406066667"'
>>>>>>> 9acc1c61
      expires:
      - '-1'
      pragma:
      - no-cache
      server:
      - Microsoft-IIS/10.0
      strict-transport-security:
      - max-age=31536000; includeSubDomains
      transfer-encoding:
      - chunked
      vary:
      - Accept-Encoding
      x-aspnet-version:
      - 4.0.30319
      x-content-type-options:
      - nosniff
      x-ms-ratelimit-remaining-subscription-writes:
<<<<<<< HEAD
      - '1199'
=======
      - '1198'
>>>>>>> 9acc1c61
      x-powered-by:
      - ASP.NET
    status:
      code: 200
      message: OK
- request:
    body: '@C:Usersv-jingszhangAppDataLocalTempPowerShell.ps'
    headers:
      Accept:
      - application/json
      Accept-Encoding:
      - gzip, deflate
      CommandName:
      - automation runbook replace-content
      Connection:
      - keep-alive
      Content-Length:
      - '49'
      Content-Type:
      - text/powershell
      ParameterSetName:
      - --resource-group --automation-account-name --name --content
      User-Agent:
<<<<<<< HEAD
      - AZURECLI/2.39.0 (PIP) azsdk-python-mgmt-automation/1.1.0b2 Python/3.8.9 (Windows-10-10.0.22000-SP0)
=======
      - AZURECLI/2.39.0 (PIP) azsdk-python-automationclient/unknown Python/3.10.5
        (Windows-10-10.0.22000-SP0)
>>>>>>> 9acc1c61
    method: PUT
    uri: https://management.azure.com/subscriptions/00000000-0000-0000-0000-000000000000/resourceGroups/cli_test_automation_000001/providers/Microsoft.Automation/automationAccounts/test-account-000002/runbooks/test-runbook-000003/draft/content?api-version=2018-06-30
  response:
    body:
      string: ''
    headers:
      cache-control:
      - no-cache
      content-length:
      - '0'
      date:
<<<<<<< HEAD
      - Thu, 25 Aug 2022 02:17:51 GMT
      expires:
      - '-1'
      location:
      - https://management.azure.com/subscriptions/00000000-0000-0000-0000-000000000000/resourceGroups/cli_test_automation_000001/providers/Microsoft.Automation/automationAccounts/test-account-000002/runbooks/test-runbook-000003/operationResults/f938b9bc-d6bb-4566-b707-f2bf3def62ce?api-version=2018-06-30
      ocp-automation-operationresultid:
      - f938b9bc-d6bb-4566-b707-f2bf3def62ce
      - f938b9bc-d6bb-4566-b707-f2bf3def62ce
      ocp-location:
      - https://management.azure.com/subscriptions/0b1f6471-1bf0-4dda-aec3-cb9272f09590/resourceGroups/cli_test_automation_w55dtkzlcn44e4rzyeypyg66vq6kpk4ykur5uxjghg24r5kjmgtk7zy/providers/Microsoft.Automation/automationAccounts/test-account-vjgx77e5ka7/runbooks/test-runbook-ex3j66k6e6b/operationResults/f938b9bc-d6bb-4566-b707-f2bf3def62ce?api-version=2018-06-30
=======
      - Thu, 25 Aug 2022 08:00:41 GMT
      expires:
      - '-1'
      location:
      - https://management.azure.com/subscriptions/00000000-0000-0000-0000-000000000000/resourceGroups/cli_test_automation_000001/providers/Microsoft.Automation/automationAccounts/test-account-000002/runbooks/test-runbook-000003/operationResults/036848c6-98dc-4026-97cb-82aaeb318ee7?api-version=2018-06-30
      ocp-automation-operationresultid:
      - 036848c6-98dc-4026-97cb-82aaeb318ee7
      - 036848c6-98dc-4026-97cb-82aaeb318ee7
      ocp-location:
      - https://management.azure.com/subscriptions/cd45f23b-b832-4fa4-a434-1bf7e6f14a5a/resourceGroups/cli_test_automation_eklazgbqrgf7nsv6fd2kmudgisaicdk4murr2da7cw67sga7sldm4an/providers/Microsoft.Automation/automationAccounts/test-account-2ynzoj76zci/runbooks/test-runbook-67vl5xncdks/operationResults/036848c6-98dc-4026-97cb-82aaeb318ee7?api-version=2018-06-30
>>>>>>> 9acc1c61
      pragma:
      - no-cache
      server:
      - Microsoft-IIS/10.0
      strict-transport-security:
      - max-age=31536000; includeSubDomains
      x-aspnet-version:
      - 4.0.30319
      x-content-type-options:
      - nosniff
      x-ms-location:
<<<<<<< HEAD
      - https://management.azure.com/subscriptions/0b1f6471-1bf0-4dda-aec3-cb9272f09590/resourceGroups/cli_test_automation_w55dtkzlcn44e4rzyeypyg66vq6kpk4ykur5uxjghg24r5kjmgtk7zy/providers/Microsoft.Automation/automationAccounts/test-account-vjgx77e5ka7/runbooks/test-runbook-ex3j66k6e6b/operationResults/f938b9bc-d6bb-4566-b707-f2bf3def62ce?api-version=2018-06-30
      x-ms-ratelimit-remaining-subscription-writes:
      - '1199'
=======
      - https://management.azure.com/subscriptions/cd45f23b-b832-4fa4-a434-1bf7e6f14a5a/resourceGroups/cli_test_automation_eklazgbqrgf7nsv6fd2kmudgisaicdk4murr2da7cw67sga7sldm4an/providers/Microsoft.Automation/automationAccounts/test-account-2ynzoj76zci/runbooks/test-runbook-67vl5xncdks/operationResults/036848c6-98dc-4026-97cb-82aaeb318ee7?api-version=2018-06-30
      x-ms-ratelimit-remaining-subscription-writes:
      - '1195'
>>>>>>> 9acc1c61
      x-powered-by:
      - ASP.NET
    status:
      code: 202
      message: Accepted
- request:
    body: null
    headers:
      Accept:
      - '*/*'
      Accept-Encoding:
      - gzip, deflate
      CommandName:
      - automation runbook replace-content
      Connection:
      - keep-alive
      ParameterSetName:
      - --resource-group --automation-account-name --name --content
      User-Agent:
<<<<<<< HEAD
      - AZURECLI/2.39.0 (PIP) azsdk-python-mgmt-automation/1.1.0b2 Python/3.8.9 (Windows-10-10.0.22000-SP0)
    method: GET
    uri: https://management.azure.com/subscriptions/00000000-0000-0000-0000-000000000000/resourceGroups/cli_test_automation_000001/providers/Microsoft.Automation/automationAccounts/test-account-000002/runbooks/test-runbook-000003/operationResults/f938b9bc-d6bb-4566-b707-f2bf3def62ce?api-version=2018-06-30
=======
      - AZURECLI/2.39.0 (PIP) azsdk-python-automationclient/unknown Python/3.10.5
        (Windows-10-10.0.22000-SP0)
    method: GET
    uri: https://management.azure.com/subscriptions/00000000-0000-0000-0000-000000000000/resourceGroups/cli_test_automation_000001/providers/Microsoft.Automation/automationAccounts/test-account-000002/runbooks/test-runbook-000003/operationResults/036848c6-98dc-4026-97cb-82aaeb318ee7?api-version=2018-06-30
>>>>>>> 9acc1c61
  response:
    body:
      string: ''
    headers:
      cache-control:
      - no-cache
      content-length:
      - '0'
      content-type:
      - text/plain; charset=utf-8
      date:
<<<<<<< HEAD
      - Thu, 25 Aug 2022 02:17:57 GMT
=======
      - Thu, 25 Aug 2022 08:00:50 GMT
>>>>>>> 9acc1c61
      expires:
      - '-1'
      pragma:
      - no-cache
      server:
      - Microsoft-IIS/10.0
      strict-transport-security:
      - max-age=31536000; includeSubDomains
      x-aspnet-version:
      - 4.0.30319
      x-content-type-options:
      - nosniff
      x-powered-by:
      - ASP.NET
    status:
      code: 200
      message: OK
- request:
    body: null
    headers:
      Accept:
      - application/json
      Accept-Encoding:
      - gzip, deflate
      CommandName:
      - automation runbook publish
      Connection:
      - keep-alive
      Content-Length:
      - '0'
      ParameterSetName:
      - --resource-group --automation-account-name --name
      User-Agent:
<<<<<<< HEAD
      - AZURECLI/2.39.0 (PIP) azsdk-python-mgmt-automation/1.1.0b2 Python/3.8.9 (Windows-10-10.0.22000-SP0)
=======
      - AZURECLI/2.39.0 (PIP) azsdk-python-automationclient/unknown Python/3.10.5
        (Windows-10-10.0.22000-SP0)
>>>>>>> 9acc1c61
    method: POST
    uri: https://management.azure.com/subscriptions/00000000-0000-0000-0000-000000000000/resourceGroups/cli_test_automation_000001/providers/Microsoft.Automation/automationAccounts/test-account-000002/runbooks/test-runbook-000003/publish?api-version=2018-06-30
  response:
    body:
      string: ''
    headers:
      cache-control:
      - no-cache
      content-length:
      - '0'
      date:
<<<<<<< HEAD
      - Thu, 25 Aug 2022 02:17:59 GMT
      expires:
      - '-1'
      location:
      - https://management.azure.com/subscriptions/00000000-0000-0000-0000-000000000000/resourceGroups/cli_test_automation_000001/providers/Microsoft.Automation/automationAccounts/test-account-000002/runbooks/test-runbook-000003/operationResults/5ce4064b-92e8-4984-a391-bec9b53267d9?api-version=2018-06-30
      ocp-automation-operationresultid:
      - 5ce4064b-92e8-4984-a391-bec9b53267d9
      - 5ce4064b-92e8-4984-a391-bec9b53267d9
      ocp-location:
      - https://management.azure.com/subscriptions/0b1f6471-1bf0-4dda-aec3-cb9272f09590/resourceGroups/cli_test_automation_w55dtkzlcn44e4rzyeypyg66vq6kpk4ykur5uxjghg24r5kjmgtk7zy/providers/Microsoft.Automation/automationAccounts/test-account-vjgx77e5ka7/runbooks/test-runbook-ex3j66k6e6b/operationResults/5ce4064b-92e8-4984-a391-bec9b53267d9?api-version=2018-06-30
=======
      - Thu, 25 Aug 2022 08:00:52 GMT
      expires:
      - '-1'
      location:
      - https://management.azure.com/subscriptions/00000000-0000-0000-0000-000000000000/resourceGroups/cli_test_automation_000001/providers/Microsoft.Automation/automationAccounts/test-account-000002/runbooks/test-runbook-000003/operationResults/4bb89dcc-711c-41be-a9bc-13690c062855?api-version=2018-06-30
      ocp-automation-operationresultid:
      - 4bb89dcc-711c-41be-a9bc-13690c062855
      - 4bb89dcc-711c-41be-a9bc-13690c062855
      ocp-location:
      - https://management.azure.com/subscriptions/cd45f23b-b832-4fa4-a434-1bf7e6f14a5a/resourceGroups/cli_test_automation_eklazgbqrgf7nsv6fd2kmudgisaicdk4murr2da7cw67sga7sldm4an/providers/Microsoft.Automation/automationAccounts/test-account-2ynzoj76zci/runbooks/test-runbook-67vl5xncdks/operationResults/4bb89dcc-711c-41be-a9bc-13690c062855?api-version=2018-06-30
>>>>>>> 9acc1c61
      pragma:
      - no-cache
      server:
      - Microsoft-IIS/10.0
      strict-transport-security:
      - max-age=31536000; includeSubDomains
      x-aspnet-version:
      - 4.0.30319
      x-content-type-options:
      - nosniff
      x-ms-location:
<<<<<<< HEAD
      - https://management.azure.com/subscriptions/0b1f6471-1bf0-4dda-aec3-cb9272f09590/resourceGroups/cli_test_automation_w55dtkzlcn44e4rzyeypyg66vq6kpk4ykur5uxjghg24r5kjmgtk7zy/providers/Microsoft.Automation/automationAccounts/test-account-vjgx77e5ka7/runbooks/test-runbook-ex3j66k6e6b/operationResults/5ce4064b-92e8-4984-a391-bec9b53267d9?api-version=2018-06-30
=======
      - https://management.azure.com/subscriptions/cd45f23b-b832-4fa4-a434-1bf7e6f14a5a/resourceGroups/cli_test_automation_eklazgbqrgf7nsv6fd2kmudgisaicdk4murr2da7cw67sga7sldm4an/providers/Microsoft.Automation/automationAccounts/test-account-2ynzoj76zci/runbooks/test-runbook-67vl5xncdks/operationResults/4bb89dcc-711c-41be-a9bc-13690c062855?api-version=2018-06-30
>>>>>>> 9acc1c61
      x-ms-ratelimit-remaining-subscription-writes:
      - '1199'
      x-powered-by:
      - ASP.NET
    status:
      code: 202
      message: Accepted
- request:
    body: null
    headers:
      Accept:
      - '*/*'
      Accept-Encoding:
      - gzip, deflate
      CommandName:
      - automation runbook publish
      Connection:
      - keep-alive
      ParameterSetName:
      - --resource-group --automation-account-name --name
      User-Agent:
<<<<<<< HEAD
      - AZURECLI/2.39.0 (PIP) azsdk-python-mgmt-automation/1.1.0b2 Python/3.8.9 (Windows-10-10.0.22000-SP0)
    method: GET
    uri: https://management.azure.com/subscriptions/00000000-0000-0000-0000-000000000000/resourceGroups/cli_test_automation_000001/providers/Microsoft.Automation/automationAccounts/test-account-000002/runbooks/test-runbook-000003/operationResults/5ce4064b-92e8-4984-a391-bec9b53267d9?api-version=2018-06-30
=======
      - AZURECLI/2.39.0 (PIP) azsdk-python-automationclient/unknown Python/3.10.5
        (Windows-10-10.0.22000-SP0)
    method: GET
    uri: https://management.azure.com/subscriptions/00000000-0000-0000-0000-000000000000/resourceGroups/cli_test_automation_000001/providers/Microsoft.Automation/automationAccounts/test-account-000002/runbooks/test-runbook-000003/operationResults/4bb89dcc-711c-41be-a9bc-13690c062855?api-version=2018-06-30
>>>>>>> 9acc1c61
  response:
    body:
      string: ''
    headers:
      cache-control:
      - no-cache
      content-length:
      - '0'
      content-type:
      - text/plain; charset=utf-8
      date:
<<<<<<< HEAD
      - Thu, 25 Aug 2022 02:18:05 GMT
=======
      - Thu, 25 Aug 2022 08:00:58 GMT
>>>>>>> 9acc1c61
      expires:
      - '-1'
      pragma:
      - no-cache
      server:
      - Microsoft-IIS/10.0
      strict-transport-security:
      - max-age=31536000; includeSubDomains
      x-aspnet-version:
      - 4.0.30319
      x-content-type-options:
      - nosniff
      x-powered-by:
      - ASP.NET
    status:
      code: 200
      message: OK
- request:
    body: '{"name": "hwg-000004"}'
    headers:
      Accept:
      - application/json
      Accept-Encoding:
      - gzip, deflate
      CommandName:
      - automation hrwg create
      Connection:
      - keep-alive
      Content-Length:
      - '22'
      Content-Type:
      - application/json
      ParameterSetName:
      - --resource-group --automation-account-name --name
      User-Agent:
<<<<<<< HEAD
      - AZURECLI/2.39.0 (PIP) (AAZ) azsdk-python-core/1.24.0 Python/3.8.9 (Windows-10-10.0.22000-SP0)
=======
      - AZURECLI/2.39.0 (PIP) (AAZ) azsdk-python-core/1.24.0 Python/3.10.5 (Windows-10-10.0.22000-SP0)
>>>>>>> 9acc1c61
    method: PUT
    uri: https://management.azure.com/subscriptions/00000000-0000-0000-0000-000000000000/resourceGroups/cli_test_automation_000001/providers/Microsoft.Automation/automationAccounts/test-account-000002/hybridRunbookWorkerGroups/hwg-000004?api-version=2022-02-22
  response:
    body:
<<<<<<< HEAD
      string: '{"id":"/subscriptions/00000000-0000-0000-0000-000000000000/resourceGroups/cli_test_automation_000001/providers/Microsoft.Automation/automationAccounts/test-account-000002/hybridRunbookWorkerGroups/hwg-000004","name":"hwg-000004","type":"Microsoft.Automation/AutomationAccounts/HybridRunbookWorkerGroups","properties":{"groupType":"User","credential":{"name":null},"hybridRunbookWorkers":null},"systemData":{"createdAt":"2022-08-25T02:18:07.5999662+00:00","lastModifiedAt":"2022-08-25T02:18:07.5999662+00:00"}}'
=======
      string: '{"id":"/subscriptions/00000000-0000-0000-0000-000000000000/resourceGroups/cli_test_automation_000001/providers/Microsoft.Automation/automationAccounts/test-account-000002/hybridRunbookWorkerGroups/hwg-000004","name":"hwg-000004","type":"Microsoft.Automation/AutomationAccounts/HybridRunbookWorkerGroups","properties":{"groupType":"User","credential":{"name":null},"hybridRunbookWorkers":null},"systemData":{"createdAt":"2022-08-25T08:00:59.5132162+00:00","lastModifiedAt":"2022-08-25T08:00:59.5132162+00:00"}}'
>>>>>>> 9acc1c61
    headers:
      cache-control:
      - no-cache
      content-length:
      - '509'
      content-type:
      - application/json; charset=utf-8
      date:
<<<<<<< HEAD
      - Thu, 25 Aug 2022 02:18:07 GMT
=======
      - Thu, 25 Aug 2022 08:00:59 GMT
>>>>>>> 9acc1c61
      expires:
      - '-1'
      location:
      - https://management.azure.com/subscriptions/00000000-0000-0000-0000-000000000000/resourceGroups/cli_test_automation_000001/providers/Microsoft.Automation/automationAccounts/test-account-000002/hybridRunbookWorkerGroups/hwg-000004?api-version=2022-02-22
      ocp-location:
<<<<<<< HEAD
      - https://management.azure.com/subscriptions/0b1f6471-1bf0-4dda-aec3-cb9272f09590/resourceGroups/cli_test_automation_w55dtkzlcn44e4rzyeypyg66vq6kpk4ykur5uxjghg24r5kjmgtk7zy/providers/Microsoft.Automation/automationAccounts/test-account-vjgx77e5ka7/hybridRunbookWorkerGroups/hwg-ahxi6o?api-version=2022-02-22
=======
      - https://management.azure.com/subscriptions/cd45f23b-b832-4fa4-a434-1bf7e6f14a5a/resourceGroups/cli_test_automation_eklazgbqrgf7nsv6fd2kmudgisaicdk4murr2da7cw67sga7sldm4an/providers/Microsoft.Automation/automationAccounts/test-account-2ynzoj76zci/hybridRunbookWorkerGroups/hwg-yxy4sg?api-version=2022-02-22
>>>>>>> 9acc1c61
      pragma:
      - no-cache
      server:
      - Microsoft-IIS/10.0
      strict-transport-security:
      - max-age=31536000; includeSubDomains
      x-aspnet-version:
      - 4.0.30319
      x-content-type-options:
      - nosniff
      x-ms-location:
<<<<<<< HEAD
      - https://management.azure.com/subscriptions/0b1f6471-1bf0-4dda-aec3-cb9272f09590/resourceGroups/cli_test_automation_w55dtkzlcn44e4rzyeypyg66vq6kpk4ykur5uxjghg24r5kjmgtk7zy/providers/Microsoft.Automation/automationAccounts/test-account-vjgx77e5ka7/hybridRunbookWorkerGroups/hwg-ahxi6o?api-version=2022-02-22
      x-ms-ratelimit-remaining-subscription-writes:
      - '1199'
=======
      - https://management.azure.com/subscriptions/cd45f23b-b832-4fa4-a434-1bf7e6f14a5a/resourceGroups/cli_test_automation_eklazgbqrgf7nsv6fd2kmudgisaicdk4murr2da7cw67sga7sldm4an/providers/Microsoft.Automation/automationAccounts/test-account-2ynzoj76zci/hybridRunbookWorkerGroups/hwg-yxy4sg?api-version=2022-02-22
      x-ms-ratelimit-remaining-subscription-writes:
      - '1197'
>>>>>>> 9acc1c61
      x-powered-by:
      - ASP.NET
    status:
      code: 201
      message: Created
- request:
    body: '{"name": "hwg-000004"}'
    headers:
      Accept:
      - application/json
      Accept-Encoding:
      - gzip, deflate
      CommandName:
      - automation hrwg create
      Connection:
      - keep-alive
      Content-Length:
      - '22'
      Content-Type:
      - application/json
      ParameterSetName:
      - --resource-group --automation-account-name --name
      User-Agent:
      - AZURECLI/2.39.0 (PIP) (AAZ) azsdk-python-core/1.24.0 Python/3.10.5 (Windows-10-10.0.22000-SP0)
    method: PUT
    uri: https://management.azure.com/subscriptions/00000000-0000-0000-0000-000000000000/resourceGroups/cli_test_automation_000001/providers/Microsoft.Automation/automationAccounts/test-account-000002/hybridRunbookWorkerGroups/hwg-000004?api-version=2022-02-22
  response:
    body:
      string: '{"id":"/subscriptions/00000000-0000-0000-0000-000000000000/resourceGroups/cli_test_automation_000001/providers/Microsoft.Automation/automationAccounts/test-account-000002/hybridRunbookWorkerGroups/hwg-000004","name":"hwg-000004","type":"Microsoft.Automation/AutomationAccounts/HybridRunbookWorkerGroups","properties":{"groupType":"User","credential":{"name":null},"hybridRunbookWorkers":null},"systemData":{"createdAt":"2022-08-25T08:00:59.5132162+00:00","lastModifiedAt":"2022-08-25T08:01:01.1538683+00:00"}}'
    headers:
      cache-control:
      - no-cache
      content-length:
      - '509'
      content-type:
      - application/json; charset=utf-8
      date:
      - Thu, 25 Aug 2022 08:01:01 GMT
      expires:
      - '-1'
      pragma:
      - no-cache
      server:
      - Microsoft-IIS/10.0
      strict-transport-security:
      - max-age=31536000; includeSubDomains
      transfer-encoding:
      - chunked
      vary:
      - Accept-Encoding
      x-aspnet-version:
      - 4.0.30319
      x-content-type-options:
      - nosniff
      x-ms-ratelimit-remaining-subscription-writes:
      - '1195'
      x-powered-by:
      - ASP.NET
    status:
      code: 200
      message: OK
- request:
    body: null
    headers:
      Accept:
      - application/json
      Accept-Encoding:
      - gzip, deflate
      CommandName:
      - automation hrwg show
      Connection:
      - keep-alive
      ParameterSetName:
      - --resource-group --automation-account-name --name
      User-Agent:
<<<<<<< HEAD
      - AZURECLI/2.39.0 (PIP) (AAZ) azsdk-python-core/1.24.0 Python/3.8.9 (Windows-10-10.0.22000-SP0)
=======
      - AZURECLI/2.39.0 (PIP) (AAZ) azsdk-python-core/1.24.0 Python/3.10.5 (Windows-10-10.0.22000-SP0)
>>>>>>> 9acc1c61
    method: GET
    uri: https://management.azure.com/subscriptions/00000000-0000-0000-0000-000000000000/resourceGroups/cli_test_automation_000001/providers/Microsoft.Automation/automationAccounts/test-account-000002/hybridRunbookWorkerGroups/hwg-000004?api-version=2022-02-22
  response:
    body:
<<<<<<< HEAD
      string: '{"id":"/subscriptions/00000000-0000-0000-0000-000000000000/resourceGroups/cli_test_automation_000001/providers/Microsoft.Automation/automationAccounts/test-account-000002/hybridRunbookWorkerGroups/hwg-000004","name":"hwg-000004","type":"Microsoft.Automation/AutomationAccounts/HybridRunbookWorkerGroups","properties":{"groupType":"User","credential":{"name":null},"hybridRunbookWorkers":null},"systemData":{"createdAt":"2022-08-25T02:18:07.5999662+00:00","lastModifiedAt":"2022-08-25T02:18:07.5999662+00:00"}}'
=======
      string: '{"id":"/subscriptions/00000000-0000-0000-0000-000000000000/resourceGroups/cli_test_automation_000001/providers/Microsoft.Automation/automationAccounts/test-account-000002/hybridRunbookWorkerGroups/hwg-000004","name":"hwg-000004","type":"Microsoft.Automation/AutomationAccounts/HybridRunbookWorkerGroups","properties":{"groupType":"User","credential":{"name":null},"hybridRunbookWorkers":null},"systemData":{"createdAt":"2022-08-25T08:00:59.5132162+00:00","lastModifiedAt":"2022-08-25T08:01:01.1538683+00:00"}}'
>>>>>>> 9acc1c61
    headers:
      cache-control:
      - no-cache
      content-length:
      - '509'
      content-type:
      - application/json; charset=utf-8
      date:
<<<<<<< HEAD
      - Thu, 25 Aug 2022 02:18:09 GMT
=======
      - Thu, 25 Aug 2022 08:01:02 GMT
>>>>>>> 9acc1c61
      expires:
      - '-1'
      pragma:
      - no-cache
      server:
      - Microsoft-IIS/10.0
      strict-transport-security:
      - max-age=31536000; includeSubDomains
      transfer-encoding:
      - chunked
      vary:
      - Accept-Encoding
      x-aspnet-version:
      - 4.0.30319
      x-content-type-options:
      - nosniff
      x-powered-by:
      - ASP.NET
    status:
      code: 200
      message: OK
- request:
    body: null
    headers:
      Accept:
      - application/json
      Accept-Encoding:
      - gzip, deflate
      CommandName:
      - automation hrwg list
      Connection:
      - keep-alive
      ParameterSetName:
      - --resource-group --automation-account-name
      User-Agent:
<<<<<<< HEAD
      - AZURECLI/2.39.0 (PIP) (AAZ) azsdk-python-core/1.24.0 Python/3.8.9 (Windows-10-10.0.22000-SP0)
=======
      - AZURECLI/2.39.0 (PIP) (AAZ) azsdk-python-core/1.24.0 Python/3.10.5 (Windows-10-10.0.22000-SP0)
>>>>>>> 9acc1c61
    method: GET
    uri: https://management.azure.com/subscriptions/00000000-0000-0000-0000-000000000000/resourceGroups/cli_test_automation_000001/providers/Microsoft.Automation/automationAccounts/test-account-000002/hybridRunbookWorkerGroups?api-version=2022-02-22
  response:
    body:
<<<<<<< HEAD
      string: '{"value":[{"id":"/subscriptions/00000000-0000-0000-0000-000000000000/resourceGroups/cli_test_automation_000001/providers/Microsoft.Automation/automationAccounts/test-account-000002/hybridRunbookWorkerGroups/hwg-000004","name":"hwg-000004","type":"Microsoft.Automation/AutomationAccounts/HybridRunbookWorkerGroups","properties":{"groupType":"User","credential":{"name":null},"hybridRunbookWorkers":null},"systemData":{"createdAt":"2022-08-25T02:18:07.5999662+00:00","lastModifiedAt":"2022-08-25T02:18:07.5999662+00:00"}}]}'
=======
      string: '{"value":[{"id":"/subscriptions/00000000-0000-0000-0000-000000000000/resourceGroups/cli_test_automation_000001/providers/Microsoft.Automation/automationAccounts/test-account-000002/hybridRunbookWorkerGroups/hwg-000004","name":"hwg-000004","type":"Microsoft.Automation/AutomationAccounts/HybridRunbookWorkerGroups","properties":{"groupType":"User","credential":{"name":null},"hybridRunbookWorkers":null},"systemData":{"createdAt":"2022-08-25T08:00:59.5132162+00:00","lastModifiedAt":"2022-08-25T08:01:01.1538683+00:00"}}]}'
>>>>>>> 9acc1c61
    headers:
      cache-control:
      - no-cache
      content-length:
      - '521'
      content-type:
      - application/json; charset=utf-8
      date:
<<<<<<< HEAD
      - Thu, 25 Aug 2022 02:18:11 GMT
=======
      - Thu, 25 Aug 2022 08:01:02 GMT
>>>>>>> 9acc1c61
      expires:
      - '-1'
      pragma:
      - no-cache
      server:
      - Microsoft-IIS/10.0
      strict-transport-security:
      - max-age=31536000; includeSubDomains
      transfer-encoding:
      - chunked
      vary:
      - Accept-Encoding
      x-aspnet-version:
      - 4.0.30319
      x-content-type-options:
      - nosniff
      x-powered-by:
      - ASP.NET
    status:
      code: 200
      message: OK
- request:
    body: null
    headers:
      Accept:
      - application/json
      Accept-Encoding:
      - gzip, deflate
      CommandName:
      - automation hrwg hrw list
      Connection:
      - keep-alive
      ParameterSetName:
      - --automation-account-name --hybrid-runbook-worker-group-name -g
      User-Agent:
<<<<<<< HEAD
      - AZURECLI/2.39.0 (PIP) (AAZ) azsdk-python-core/1.24.0 Python/3.8.9 (Windows-10-10.0.22000-SP0)
=======
      - AZURECLI/2.39.0 (PIP) (AAZ) azsdk-python-core/1.24.0 Python/3.10.5 (Windows-10-10.0.22000-SP0)
>>>>>>> 9acc1c61
    method: GET
    uri: https://management.azure.com/subscriptions/00000000-0000-0000-0000-000000000000/resourceGroups/cli_test_automation_000001/providers/Microsoft.Automation/automationAccounts/test-account-000002/hybridRunbookWorkerGroups/hwg-000004/hybridRunbookWorkers?api-version=2021-06-22
  response:
    body:
      string: '{"value":[]}'
    headers:
      cache-control:
      - no-cache
      content-length:
      - '12'
      content-type:
      - application/json; charset=utf-8
      date:
<<<<<<< HEAD
      - Thu, 25 Aug 2022 02:18:12 GMT
=======
      - Thu, 25 Aug 2022 08:01:03 GMT
>>>>>>> 9acc1c61
      expires:
      - '-1'
      pragma:
      - no-cache
      server:
      - Microsoft-IIS/10.0
      strict-transport-security:
      - max-age=31536000; includeSubDomains
      transfer-encoding:
      - chunked
      vary:
      - Accept-Encoding
      x-aspnet-version:
      - 4.0.30319
      x-content-type-options:
      - nosniff
      x-powered-by:
      - ASP.NET
    status:
      code: 200
      message: OK
- request:
    body: null
    headers:
      Accept:
      - '*/*'
      Accept-Encoding:
      - gzip, deflate
      CommandName:
      - automation hrwg delete
      Connection:
      - keep-alive
      Content-Length:
      - '0'
      ParameterSetName:
      - --resource-group --automation-account-name --name --yes
      User-Agent:
<<<<<<< HEAD
      - AZURECLI/2.39.0 (PIP) (AAZ) azsdk-python-core/1.24.0 Python/3.8.9 (Windows-10-10.0.22000-SP0)
=======
      - AZURECLI/2.39.0 (PIP) (AAZ) azsdk-python-core/1.24.0 Python/3.10.5 (Windows-10-10.0.22000-SP0)
>>>>>>> 9acc1c61
    method: DELETE
    uri: https://management.azure.com/subscriptions/00000000-0000-0000-0000-000000000000/resourceGroups/cli_test_automation_000001/providers/Microsoft.Automation/automationAccounts/test-account-000002/hybridRunbookWorkerGroups/hwg-000004?api-version=2022-02-22
  response:
    body:
      string: ''
    headers:
      cache-control:
      - no-cache
      content-length:
      - '0'
      date:
<<<<<<< HEAD
      - Thu, 25 Aug 2022 02:18:14 GMT
=======
      - Thu, 25 Aug 2022 08:01:04 GMT
>>>>>>> 9acc1c61
      expires:
      - '-1'
      pragma:
      - no-cache
      server:
      - Microsoft-IIS/10.0
      strict-transport-security:
      - max-age=31536000; includeSubDomains
      x-aspnet-version:
      - 4.0.30319
      x-content-type-options:
      - nosniff
      x-ms-ratelimit-remaining-subscription-deletes:
      - '14999'
      x-powered-by:
      - ASP.NET
    status:
      code: 200
      message: OK
- request:
    body: '{"properties": {"runbook": {"name": "test-runbook-000003"}}}'
    headers:
      Accept:
      - application/json
      Accept-Encoding:
      - gzip, deflate
      CommandName:
      - automation runbook start
      Connection:
      - keep-alive
      Content-Length:
      - '60'
      Content-Type:
      - application/json
      ParameterSetName:
      - --resource-group --automation-account-name --name
      User-Agent:
<<<<<<< HEAD
      - AZURECLI/2.39.0 (PIP) azsdk-python-mgmt-automation/1.1.0b2 Python/3.8.9 (Windows-10-10.0.22000-SP0)
=======
      - AZURECLI/2.39.0 (PIP) azsdk-python-automationclient/unknown Python/3.10.5
        (Windows-10-10.0.22000-SP0)
>>>>>>> 9acc1c61
    method: PUT
    uri: https://management.azure.com/subscriptions/00000000-0000-0000-0000-000000000000/resourceGroups/cli_test_automation_000001/providers/Microsoft.Automation/automationAccounts/test-account-000002/jobs/ef6919bf-b827-4b18-8475-8d4a03a49d0e?api-version=2019-06-01
  response:
    body:
<<<<<<< HEAD
      string: '{"id":"/subscriptions/00000000-0000-0000-0000-000000000000/resourceGroups/cli_test_automation_000001/providers/Microsoft.Automation/automationAccounts/test-account-000002/jobs/ef6919bf-b827-4b18-8475-8d4a03a49d0e","name":"ef6919bf-b827-4b18-8475-8d4a03a49d0e","type":"Microsoft.Automation/AutomationAccounts/Jobs","properties":{"jobId":"3301c0f1-11af-427a-937a-057dbb1beffb","creationTime":"2022-08-25T02:18:16.36+00:00","provisioningState":"Processing","status":"New","statusDetails":"None","startedBy":null,"startTime":null,"endTime":null,"lastModifiedTime":"2022-08-25T02:18:16.36+00:00","lastStatusModifiedTime":"2022-08-25T02:18:16.36+00:00","exception":null,"parameters":{},"runOn":null,"runbook":{"name":"test-runbook-000003"}}}'
=======
      string: '{"id":"/subscriptions/00000000-0000-0000-0000-000000000000/resourceGroups/cli_test_automation_000001/providers/Microsoft.Automation/automationAccounts/test-account-000002/jobs/ef6919bf-b827-4b18-8475-8d4a03a49d0e","name":"ef6919bf-b827-4b18-8475-8d4a03a49d0e","type":"Microsoft.Automation/AutomationAccounts/Jobs","properties":{"jobId":"d44d22c2-f22f-4b3a-9cd8-fae716f99290","creationTime":"2022-08-25T08:01:06.12+00:00","provisioningState":"Processing","status":"New","statusDetails":"None","startedBy":null,"startTime":null,"endTime":null,"lastModifiedTime":"2022-08-25T08:01:06.12+00:00","lastStatusModifiedTime":"2022-08-25T08:01:06.12+00:00","exception":null,"parameters":{},"runOn":null,"runbook":{"name":"test-runbook-000003"}}}'
>>>>>>> 9acc1c61
    headers:
      cache-control:
      - no-cache
      content-length:
      - '735'
      content-type:
      - application/json; charset=utf-8
      date:
<<<<<<< HEAD
      - Thu, 25 Aug 2022 02:18:16 GMT
      expires:
      - '-1'
      location:
      - https://management.azure.com/subscriptions/00000000-0000-0000-0000-000000000000/resourceGroups/cli_test_automation_000001/providers/Microsoft.Automation/automationAccounts/test-account-000002/jobs/ef6919bf-b827-4b18-8475-8d4a03a49d0e?api-version=2019-06-01
      ocp-location:
      - https://management.azure.com/subscriptions/0b1f6471-1bf0-4dda-aec3-cb9272f09590/resourceGroups/cli_test_automation_w55dtkzlcn44e4rzyeypyg66vq6kpk4ykur5uxjghg24r5kjmgtk7zy/providers/Microsoft.Automation/automationAccounts/test-account-vjgx77e5ka7/jobs/ef6919bf-b827-4b18-8475-8d4a03a49d0e?api-version=2019-06-01
=======
      - Thu, 25 Aug 2022 08:01:05 GMT
      expires:
      - '-1'
      location:
      - https://management.azure.com/subscriptions/00000000-0000-0000-0000-000000000000/resourceGroups/cli_test_automation_000001/providers/Microsoft.Automation/automationAccounts/test-account-000002/jobs/ef6919bf-b827-4b18-8475-8d4a03a49d0e?api-version=2017-05-15-preview
      ocp-location:
      - https://management.azure.com/subscriptions/cd45f23b-b832-4fa4-a434-1bf7e6f14a5a/resourceGroups/cli_test_automation_eklazgbqrgf7nsv6fd2kmudgisaicdk4murr2da7cw67sga7sldm4an/providers/Microsoft.Automation/automationAccounts/test-account-2ynzoj76zci/jobs/ef6919bf-b827-4b18-8475-8d4a03a49d0e?api-version=2017-05-15-preview
>>>>>>> 9acc1c61
      pragma:
      - no-cache
      server:
      - Microsoft-IIS/10.0
      strict-transport-security:
      - max-age=31536000; includeSubDomains
      x-aspnet-version:
      - 4.0.30319
      x-content-type-options:
      - nosniff
      x-ms-location:
<<<<<<< HEAD
      - https://management.azure.com/subscriptions/0b1f6471-1bf0-4dda-aec3-cb9272f09590/resourceGroups/cli_test_automation_w55dtkzlcn44e4rzyeypyg66vq6kpk4ykur5uxjghg24r5kjmgtk7zy/providers/Microsoft.Automation/automationAccounts/test-account-vjgx77e5ka7/jobs/ef6919bf-b827-4b18-8475-8d4a03a49d0e?api-version=2019-06-01
=======
      - https://management.azure.com/subscriptions/cd45f23b-b832-4fa4-a434-1bf7e6f14a5a/resourceGroups/cli_test_automation_eklazgbqrgf7nsv6fd2kmudgisaicdk4murr2da7cw67sga7sldm4an/providers/Microsoft.Automation/automationAccounts/test-account-2ynzoj76zci/jobs/ef6919bf-b827-4b18-8475-8d4a03a49d0e?api-version=2017-05-15-preview
>>>>>>> 9acc1c61
      x-ms-ratelimit-remaining-subscription-resource-requests:
      - '1999'
      x-powered-by:
      - ASP.NET
    status:
      code: 201
      message: Created
- request:
    body: null
    headers:
      Accept:
      - application/json
      Accept-Encoding:
      - gzip, deflate
      CommandName:
      - automation job list
      Connection:
      - keep-alive
      ParameterSetName:
      - --resource-group --automation-account-name
      User-Agent:
<<<<<<< HEAD
      - AZURECLI/2.39.0 (PIP) azsdk-python-mgmt-automation/1.1.0b2 Python/3.8.9 (Windows-10-10.0.22000-SP0)
=======
      - AZURECLI/2.39.0 (PIP) azsdk-python-automationclient/unknown Python/3.10.5
        (Windows-10-10.0.22000-SP0)
>>>>>>> 9acc1c61
    method: GET
    uri: https://management.azure.com/subscriptions/00000000-0000-0000-0000-000000000000/resourceGroups/cli_test_automation_000001/providers/Microsoft.Automation/automationAccounts/test-account-000002/jobs?api-version=2019-06-01
  response:
    body:
<<<<<<< HEAD
      string: '{"value":[{"id":"/subscriptions/00000000-0000-0000-0000-000000000000/resourceGroups/cli_test_automation_000001/providers/Microsoft.Automation/automationAccounts/test-account-000002/jobs/ef6919bf-b827-4b18-8475-8d4a03a49d0e","name":"ef6919bf-b827-4b18-8475-8d4a03a49d0e","type":"Microsoft.Automation/AutomationAccounts/Jobs","properties":{"jobId":"3301c0f1-11af-427a-937a-057dbb1beffb","runbook":{"name":"test-runbook-000003"},"provisioningState":"Processing","status":"New","creationTime":"2022-08-25T02:18:16.3652491+00:00","startTime":null,"lastModifiedTime":"2022-08-25T02:18:16.3652491+00:00","endTime":null,"runOn":null}}]}'
=======
      string: '{"value":[{"id":"/subscriptions/00000000-0000-0000-0000-000000000000/resourceGroups/cli_test_automation_000001/providers/Microsoft.Automation/automationAccounts/test-account-000002/jobs/ef6919bf-b827-4b18-8475-8d4a03a49d0e","name":"ef6919bf-b827-4b18-8475-8d4a03a49d0e","type":"Microsoft.Automation/AutomationAccounts/Jobs","properties":{"jobId":"d44d22c2-f22f-4b3a-9cd8-fae716f99290","runbook":{"name":"test-runbook-000003"},"provisioningState":"Processing","status":"New","creationTime":"2022-08-25T08:01:06.1225581+00:00","startTime":null,"lastModifiedTime":"2022-08-25T08:01:06.1225581+00:00","endTime":null,"runOn":null}}]}'
>>>>>>> 9acc1c61
    headers:
      cache-control:
      - no-cache
      content-length:
      - '628'
      content-type:
      - application/json; charset=utf-8
      date:
<<<<<<< HEAD
      - Thu, 25 Aug 2022 02:18:16 GMT
=======
      - Thu, 25 Aug 2022 08:01:06 GMT
>>>>>>> 9acc1c61
      expires:
      - '-1'
      pragma:
      - no-cache
      server:
      - Microsoft-IIS/10.0
      strict-transport-security:
      - max-age=31536000; includeSubDomains
      transfer-encoding:
      - chunked
      vary:
      - Accept-Encoding
      x-aspnet-version:
      - 4.0.30319
      x-content-type-options:
      - nosniff
      x-ms-ratelimit-remaining-subscription-resource-requests:
      - '599'
      x-powered-by:
      - ASP.NET
    status:
      code: 200
      message: OK
- request:
    body: null
    headers:
      Accept:
      - application/json
      Accept-Encoding:
      - gzip, deflate
      CommandName:
      - automation job show
      Connection:
      - keep-alive
      ParameterSetName:
      - --resource-group --automation-account-name --name
      User-Agent:
<<<<<<< HEAD
      - AZURECLI/2.39.0 (PIP) azsdk-python-mgmt-automation/1.1.0b2 Python/3.8.9 (Windows-10-10.0.22000-SP0)
=======
      - AZURECLI/2.39.0 (PIP) azsdk-python-automationclient/unknown Python/3.10.5
        (Windows-10-10.0.22000-SP0)
>>>>>>> 9acc1c61
    method: GET
    uri: https://management.azure.com/subscriptions/00000000-0000-0000-0000-000000000000/resourceGroups/cli_test_automation_000001/providers/Microsoft.Automation/automationAccounts/test-account-000002/jobs/ef6919bf-b827-4b18-8475-8d4a03a49d0e?api-version=2019-06-01
  response:
    body:
<<<<<<< HEAD
      string: '{"id":"/subscriptions/00000000-0000-0000-0000-000000000000/resourceGroups/cli_test_automation_000001/providers/Microsoft.Automation/automationAccounts/test-account-000002/jobs/ef6919bf-b827-4b18-8475-8d4a03a49d0e","name":"ef6919bf-b827-4b18-8475-8d4a03a49d0e","type":"Microsoft.Automation/AutomationAccounts/Jobs","properties":{"jobId":"3301c0f1-11af-427a-937a-057dbb1beffb","creationTime":"2022-08-25T02:18:16.3652491+00:00","provisioningState":"Processing","status":"New","statusDetails":"None","startedBy":"{scrubbed}","startTime":null,"endTime":null,"lastModifiedTime":"2022-08-25T02:18:16.3652491+00:00","lastStatusModifiedTime":"2022-08-25T02:18:16.3652491+00:00","exception":null,"parameters":{},"runOn":null,"runbook":{"name":"test-runbook-000003"}}}'
=======
      string: '{"id":"/subscriptions/00000000-0000-0000-0000-000000000000/resourceGroups/cli_test_automation_000001/providers/Microsoft.Automation/automationAccounts/test-account-000002/jobs/ef6919bf-b827-4b18-8475-8d4a03a49d0e","name":"ef6919bf-b827-4b18-8475-8d4a03a49d0e","type":"Microsoft.Automation/AutomationAccounts/Jobs","properties":{"jobId":"d44d22c2-f22f-4b3a-9cd8-fae716f99290","creationTime":"2022-08-25T08:01:06.1225581+00:00","provisioningState":"Processing","status":"New","statusDetails":"None","startedBy":"{scrubbed}","startTime":null,"endTime":null,"lastModifiedTime":"2022-08-25T08:01:06.1225581+00:00","lastStatusModifiedTime":"2022-08-25T08:01:06.1225581+00:00","exception":null,"parameters":{},"runOn":null,"runbook":{"name":"test-runbook-000003"}}}'
>>>>>>> 9acc1c61
    headers:
      cache-control:
      - no-cache
      content-length:
      - '758'
      content-type:
      - application/json; charset=utf-8
      date:
<<<<<<< HEAD
      - Thu, 25 Aug 2022 02:18:17 GMT
=======
      - Thu, 25 Aug 2022 08:01:07 GMT
>>>>>>> 9acc1c61
      expires:
      - '-1'
      pragma:
      - no-cache
      server:
      - Microsoft-IIS/10.0
      strict-transport-security:
      - max-age=31536000; includeSubDomains
      transfer-encoding:
      - chunked
      vary:
      - Accept-Encoding
      x-aspnet-version:
      - 4.0.30319
      x-content-type-options:
      - nosniff
      x-ms-ratelimit-remaining-subscription-resource-requests:
      - '599'
      x-powered-by:
      - ASP.NET
    status:
      code: 200
      message: OK
- request:
    body: null
    headers:
      Accept:
      - application/json
      Accept-Encoding:
      - gzip, deflate
      CommandName:
      - automation account delete
      Connection:
      - keep-alive
      Content-Length:
      - '0'
      ParameterSetName:
      - --resource-group --name -y
      User-Agent:
<<<<<<< HEAD
      - AZURECLI/2.39.0 (PIP) azsdk-python-mgmt-automation/1.1.0b2 Python/3.8.9 (Windows-10-10.0.22000-SP0)
=======
      - AZURECLI/2.39.0 (PIP) azsdk-python-automationclient/unknown Python/3.10.5
        (Windows-10-10.0.22000-SP0)
>>>>>>> 9acc1c61
    method: DELETE
    uri: https://management.azure.com/subscriptions/00000000-0000-0000-0000-000000000000/resourceGroups/cli_test_automation_000001/providers/Microsoft.Automation/automationAccounts/test-account-000002?api-version=2021-06-22
  response:
    body:
      string: ''
    headers:
      cache-control:
      - no-cache
      content-length:
      - '0'
      date:
<<<<<<< HEAD
      - Thu, 25 Aug 2022 02:18:26 GMT
=======
      - Thu, 25 Aug 2022 08:01:19 GMT
>>>>>>> 9acc1c61
      expires:
      - '-1'
      pragma:
      - no-cache
      server:
      - Microsoft-IIS/10.0
      strict-transport-security:
      - max-age=31536000; includeSubDomains
      x-aspnet-version:
      - 4.0.30319
      x-content-type-options:
      - nosniff
      x-ms-ratelimit-remaining-subscription-deletes:
      - '14999'
      x-powered-by:
      - ASP.NET
    status:
      code: 200
      message: OK
version: 1<|MERGE_RESOLUTION|>--- conflicted
+++ resolved
@@ -11,12 +11,7 @@
       Connection:
       - keep-alive
       User-Agent:
-<<<<<<< HEAD
-      - AZURECLI/2.39.0 (PIP) azsdk-python-azure-mgmt-resource/21.1.0b1 Python/3.8.9
-=======
-      - AZURECLI/2.39.0 (PIP) azsdk-python-azure-mgmt-resource/21.1.0b1 Python/3.10.5
->>>>>>> 9acc1c61
-        (Windows-10-10.0.22000-SP0)
+      - AZURECLI/2.39.0 azsdk-python-azure-mgmt-resource/21.1.0b1 Python/3.8.9 (Windows-10-10.0.22000-SP0)
     method: GET
     uri: https://management.azure.com/subscriptions/00000000-0000-0000-0000-000000000000/locations?api-version=2019-11-01
   response:
@@ -105,31 +100,23 @@
         East\",\"regionalDisplayName\":\"(Canada) Canada East\",\"metadata\":{\"regionType\":\"Physical\",\"regionCategory\":\"Other\",\"geographyGroup\":\"Canada\",\"longitude\":\"-71.217\",\"latitude\":\"46.817\",\"physicalLocation\":\"Quebec\",\"pairedRegion\":[{\"name\":\"canadacentral\",\"id\":\"/subscriptions/00000000-0000-0000-0000-000000000000/locations/canadacentral\"}]}},{\"id\":\"/subscriptions/00000000-0000-0000-0000-000000000000/locations/francesouth\",\"name\":\"francesouth\",\"displayName\":\"France
         South\",\"regionalDisplayName\":\"(Europe) France South\",\"metadata\":{\"regionType\":\"Physical\",\"regionCategory\":\"Other\",\"geographyGroup\":\"Europe\",\"longitude\":\"2.1972\",\"latitude\":\"43.8345\",\"physicalLocation\":\"Marseille\",\"pairedRegion\":[{\"name\":\"francecentral\",\"id\":\"/subscriptions/00000000-0000-0000-0000-000000000000/locations/francecentral\"}]}},{\"id\":\"/subscriptions/00000000-0000-0000-0000-000000000000/locations/germanynorth\",\"name\":\"germanynorth\",\"displayName\":\"Germany
         North\",\"regionalDisplayName\":\"(Europe) Germany North\",\"metadata\":{\"regionType\":\"Physical\",\"regionCategory\":\"Other\",\"geographyGroup\":\"Europe\",\"longitude\":\"8.806422\",\"latitude\":\"53.073635\",\"physicalLocation\":\"Berlin\",\"pairedRegion\":[{\"name\":\"germanywestcentral\",\"id\":\"/subscriptions/00000000-0000-0000-0000-000000000000/locations/germanywestcentral\"}]}},{\"id\":\"/subscriptions/00000000-0000-0000-0000-000000000000/locations/norwaywest\",\"name\":\"norwaywest\",\"displayName\":\"Norway
-        West\",\"regionalDisplayName\":\"(Europe) Norway West\",\"metadata\":{\"regionType\":\"Physical\",\"regionCategory\":\"Other\",\"geographyGroup\":\"Europe\",\"longitude\":\"5.733107\",\"latitude\":\"58.969975\",\"physicalLocation\":\"Norway\",\"pairedRegion\":[{\"name\":\"norwayeast\",\"id\":\"/subscriptions/00000000-0000-0000-0000-000000000000/locations/norwayeast\"}]}},{\"id\":\"/subscriptions/00000000-0000-0000-0000-000000000000/locations/swedensouth\",\"name\":\"swedensouth\",\"displayName\":\"Sweden
-        South\",\"regionalDisplayName\":\"(Europe) Sweden South\",\"metadata\":{\"regionType\":\"Physical\",\"regionCategory\":\"Other\",\"geographyGroup\":\"Europe\",\"longitude\":\"13.0007\",\"latitude\":\"55.6059\",\"physicalLocation\":\"Malmo\",\"pairedRegion\":[{\"name\":\"swedencentral\",\"id\":\"/subscriptions/00000000-0000-0000-0000-000000000000/locations/swedencentral\"}]}},{\"id\":\"/subscriptions/00000000-0000-0000-0000-000000000000/locations/switzerlandwest\",\"name\":\"switzerlandwest\",\"displayName\":\"Switzerland
+        West\",\"regionalDisplayName\":\"(Europe) Norway West\",\"metadata\":{\"regionType\":\"Physical\",\"regionCategory\":\"Other\",\"geographyGroup\":\"Europe\",\"longitude\":\"5.733107\",\"latitude\":\"58.969975\",\"physicalLocation\":\"Norway\",\"pairedRegion\":[{\"name\":\"norwayeast\",\"id\":\"/subscriptions/00000000-0000-0000-0000-000000000000/locations/norwayeast\"}]}},{\"id\":\"/subscriptions/00000000-0000-0000-0000-000000000000/locations/switzerlandwest\",\"name\":\"switzerlandwest\",\"displayName\":\"Switzerland
         West\",\"regionalDisplayName\":\"(Europe) Switzerland West\",\"metadata\":{\"regionType\":\"Physical\",\"regionCategory\":\"Other\",\"geographyGroup\":\"Europe\",\"longitude\":\"6.143158\",\"latitude\":\"46.204391\",\"physicalLocation\":\"Geneva\",\"pairedRegion\":[{\"name\":\"switzerlandnorth\",\"id\":\"/subscriptions/00000000-0000-0000-0000-000000000000/locations/switzerlandnorth\"}]}},{\"id\":\"/subscriptions/00000000-0000-0000-0000-000000000000/locations/ukwest\",\"name\":\"ukwest\",\"displayName\":\"UK
         West\",\"regionalDisplayName\":\"(Europe) UK West\",\"metadata\":{\"regionType\":\"Physical\",\"regionCategory\":\"Other\",\"geographyGroup\":\"Europe\",\"longitude\":\"-3.084\",\"latitude\":\"53.427\",\"physicalLocation\":\"Cardiff\",\"pairedRegion\":[{\"name\":\"uksouth\",\"id\":\"/subscriptions/00000000-0000-0000-0000-000000000000/locations/uksouth\"}]}},{\"id\":\"/subscriptions/00000000-0000-0000-0000-000000000000/locations/uaecentral\",\"name\":\"uaecentral\",\"displayName\":\"UAE
         Central\",\"regionalDisplayName\":\"(Middle East) UAE Central\",\"metadata\":{\"regionType\":\"Physical\",\"regionCategory\":\"Other\",\"geographyGroup\":\"Middle
         East\",\"longitude\":\"54.366669\",\"latitude\":\"24.466667\",\"physicalLocation\":\"Abu
         Dhabi\",\"pairedRegion\":[{\"name\":\"uaenorth\",\"id\":\"/subscriptions/00000000-0000-0000-0000-000000000000/locations/uaenorth\"}]}},{\"id\":\"/subscriptions/00000000-0000-0000-0000-000000000000/locations/brazilsoutheast\",\"name\":\"brazilsoutheast\",\"displayName\":\"Brazil
         Southeast\",\"regionalDisplayName\":\"(South America) Brazil Southeast\",\"metadata\":{\"regionType\":\"Physical\",\"regionCategory\":\"Other\",\"geographyGroup\":\"South
-        America\",\"longitude\":\"-43.2075\",\"latitude\":\"-22.90278\",\"physicalLocation\":\"Rio\",\"pairedRegion\":[{\"name\":\"brazilsouth\",\"id\":\"/subscriptions/00000000-0000-0000-0000-000000000000/locations/brazilsouth\"}]}},{\"id\":\"/subscriptions/00000000-0000-0000-0000-000000000000/locations/eastusslv\",\"name\":\"eastusslv\",\"displayName\":\"East
-        US SLV\",\"regionalDisplayName\":\"(South America) East US SLV\",\"metadata\":{\"regionType\":\"Physical\",\"regionCategory\":\"Other\",\"geographyGroup\":\"South
-        America\",\"longitude\":\"-43.2075\",\"latitude\":\"-22.90278\",\"physicalLocation\":\"Silverstone\",\"pairedRegion\":[{\"name\":\"eastusslv\",\"id\":\"/subscriptions/00000000-0000-0000-0000-000000000000/locations/eastusslv\"}]}},{\"id\":\"/subscriptions/00000000-0000-0000-0000-000000000000/locations/polandcentral\",\"name\":\"polandcentral\",\"displayName\":\"Poland
-        Central\",\"regionalDisplayName\":\"(Europe) Poland Central\",\"metadata\":{\"regionType\":\"Physical\",\"regionCategory\":\"Other\",\"geographyGroup\":\"Europe\",\"longitude\":\"14.6512702\",\"latitude\":\"51.8685079\",\"physicalLocation\":\"Warsaw\",\"pairedRegion\":[{\"name\":\"swedencentral\",\"id\":\"/subscriptions/00000000-0000-0000-0000-000000000000/locations/swedencentral\"}]}}]}"
-    headers:
-      cache-control:
-      - no-cache
-      content-length:
-      - '30880'
-      content-type:
-      - application/json; charset=utf-8
-      date:
-<<<<<<< HEAD
-      - Thu, 25 Aug 2022 02:17:25 GMT
-=======
-      - Thu, 25 Aug 2022 08:00:07 GMT
->>>>>>> 9acc1c61
+        America\",\"longitude\":\"-43.2075\",\"latitude\":\"-22.90278\",\"physicalLocation\":\"Rio\",\"pairedRegion\":[{\"name\":\"brazilsouth\",\"id\":\"/subscriptions/00000000-0000-0000-0000-000000000000/locations/brazilsouth\"}]}}]}"
+    headers:
+      cache-control:
+      - no-cache
+      content-length:
+      - '29470'
+      content-type:
+      - application/json; charset=utf-8
+      date:
+      - Fri, 26 Aug 2022 03:07:54 GMT
       expires:
       - '-1'
       pragma:
@@ -162,68 +149,35 @@
       ParameterSetName:
       - --resource-group --name --location
       User-Agent:
-<<<<<<< HEAD
-      - AZURECLI/2.39.0 (PIP) azsdk-python-mgmt-automation/1.1.0b2 Python/3.8.9 (Windows-10-10.0.22000-SP0)
-=======
-      - AZURECLI/2.39.0 (PIP) azsdk-python-automationclient/unknown Python/3.10.5
-        (Windows-10-10.0.22000-SP0)
->>>>>>> 9acc1c61
+      - AZURECLI/2.39.0 azsdk-python-mgmt-automation/1.1.0b2 Python/3.8.9 (Windows-10-10.0.22000-SP0)
     method: PUT
     uri: https://management.azure.com/subscriptions/00000000-0000-0000-0000-000000000000/resourceGroups/cli_test_automation_000001/providers/Microsoft.Automation/automationAccounts/test-account-000002?api-version=2021-06-22
   response:
     body:
-<<<<<<< HEAD
-      string: '{"name":"test-account-000002","systemData":{"createdAt":"2022-08-25T02:17:29.8933333+00:00","lastModifiedAt":"2022-08-25T02:17:29.8933333+00:00"},"id":"/subscriptions/00000000-0000-0000-0000-000000000000/resourceGroups/cli_test_automation_000001/providers/Microsoft.Automation/automationAccounts/test-account-000002","type":"Microsoft.Automation/AutomationAccounts","location":"westus2","tags":{},"etag":null,"properties":{"disableLocalAuth":false,"sku":{"name":"Basic","family":null,"capacity":null},"state":"Ok","RegistrationUrl":"https://a071877c-2a36-425a-92ab-ce1f817608f7.agentsvc.wus2.azure-automation.net/accounts/a071877c-2a36-425a-92ab-ce1f817608f7","encryption":{"keySource":"Microsoft.Automation","identity":{"userAssignedIdentity":null}},"automationHybridServiceUrl":"https://a071877c-2a36-425a-92ab-ce1f817608f7.jrds.wus2.azure-automation.net/automationAccounts/a071877c-2a36-425a-92ab-ce1f817608f7","RuntimeConfiguration":{"powershell":{"builtinModules":{"Az":"8.0.0"}},"powershell7":{"builtinModules":{"Az":"8.0.0"}}},"creationTime":"2022-08-25T02:17:29.8933333+00:00","lastModifiedBy":null,"lastModifiedTime":"2022-08-25T02:17:29.8933333+00:00"}}'
-=======
-      string: '{"name":"test-account-000002","id":"/subscriptions/00000000-0000-0000-0000-000000000000/resourceGroups/cli_test_automation_000001/providers/Microsoft.Automation/automationAccounts/test-account-000002","type":"Microsoft.Automation/AutomationAccounts","location":"westus2","tags":{},"etag":null,"properties":{"sku":{"name":"Basic","family":null,"capacity":null},"state":"Ok","RegistrationUrl":"https://fd908d5d-3741-449e-895f-7e7f48b5c3fa.agentsvc.wus2.azure-automation.net/accounts/fd908d5d-3741-449e-895f-7e7f48b5c3fa","RuntimeConfiguration":{"powershell":{"builtinModules":{"Az":"8.0.0"}},"powershell7":{"builtinModules":{"Az":"8.0.0"}}},"creationTime":"2022-08-25T08:00:17.2766667+00:00","lastModifiedBy":null,"lastModifiedTime":"2022-08-25T08:00:17.2766667+00:00"}}'
->>>>>>> 9acc1c61
-    headers:
-      cache-control:
-      - no-cache
-      content-length:
-      - '1163'
-      content-type:
-      - application/json; charset=utf-8
-      date:
-<<<<<<< HEAD
-      - Thu, 25 Aug 2022 02:17:31 GMT
+      string: '{"name":"test-account-000002","systemData":{"createdAt":"2022-08-26T03:08:02.76+00:00","lastModifiedAt":"2022-08-26T03:08:02.76+00:00"},"id":"/subscriptions/00000000-0000-0000-0000-000000000000/resourceGroups/cli_test_automation_000001/providers/Microsoft.Automation/automationAccounts/test-account-000002","type":"Microsoft.Automation/AutomationAccounts","location":"westus2","tags":{},"etag":null,"properties":{"disableLocalAuth":false,"sku":{"name":"Basic","family":null,"capacity":null},"state":"Ok","RegistrationUrl":"https://a8380925-d3cc-4d03-afc3-f5a88f2156e3.agentsvc.wus2.azure-automation.net/accounts/a8380925-d3cc-4d03-afc3-f5a88f2156e3","encryption":{"keySource":"Microsoft.Automation","identity":{"userAssignedIdentity":null}},"automationHybridServiceUrl":"https://a8380925-d3cc-4d03-afc3-f5a88f2156e3.jrds.wus2.azure-automation.net/automationAccounts/a8380925-d3cc-4d03-afc3-f5a88f2156e3","RuntimeConfiguration":{"powershell":{"builtinModules":{"Az":"8.0.0"}},"powershell7":{"builtinModules":{"Az":"8.0.0"}}},"creationTime":"2022-08-26T03:08:02.76+00:00","lastModifiedBy":null,"lastModifiedTime":"2022-08-26T03:08:02.76+00:00"}}'
+    headers:
+      cache-control:
+      - no-cache
+      content-length:
+      - '1143'
+      content-type:
+      - application/json; charset=utf-8
+      date:
+      - Fri, 26 Aug 2022 03:08:03 GMT
       expires:
       - '-1'
       location:
       - https://management.azure.com/subscriptions/00000000-0000-0000-0000-000000000000/resourceGroups/cli_test_automation_000001/providers/Microsoft.Automation/automationAccounts/test-account-000002?api-version=2021-06-22
-      ocp-location:
-      - https://management.azure.com/subscriptions/0b1f6471-1bf0-4dda-aec3-cb9272f09590/resourceGroups/cli_test_automation_w55dtkzlcn44e4rzyeypyg66vq6kpk4ykur5uxjghg24r5kjmgtk7zy/providers/Microsoft.Automation/automationAccounts/test-account-vjgx77e5ka7?api-version=2021-06-22
-=======
-      - Thu, 25 Aug 2022 08:00:18 GMT
-      expires:
-      - '-1'
-      location:
-      - https://management.azure.com/subscriptions/00000000-0000-0000-0000-000000000000/resourceGroups/cli_test_automation_000001/providers/Microsoft.Automation/automationAccounts/test-account-000002?api-version=2015-10-31
-      ocp-location:
-      - https://management.azure.com/subscriptions/cd45f23b-b832-4fa4-a434-1bf7e6f14a5a/resourceGroups/cli_test_automation_eklazgbqrgf7nsv6fd2kmudgisaicdk4murr2da7cw67sga7sldm4an/providers/Microsoft.Automation/automationAccounts/test-account-2ynzoj76zci?api-version=2015-10-31
->>>>>>> 9acc1c61
-      pragma:
-      - no-cache
-      server:
-      - Microsoft-IIS/10.0
-      strict-transport-security:
-      - max-age=31536000; includeSubDomains
-      x-aspnet-version:
-      - 4.0.30319
-      x-content-type-options:
-      - nosniff
-      x-ms-location:
-<<<<<<< HEAD
-      - https://management.azure.com/subscriptions/0b1f6471-1bf0-4dda-aec3-cb9272f09590/resourceGroups/cli_test_automation_w55dtkzlcn44e4rzyeypyg66vq6kpk4ykur5uxjghg24r5kjmgtk7zy/providers/Microsoft.Automation/automationAccounts/test-account-vjgx77e5ka7?api-version=2021-06-22
+      pragma:
+      - no-cache
+      server:
+      - Microsoft-HTTPAPI/2.0
+      strict-transport-security:
+      - max-age=31536000; includeSubDomains
+      x-content-type-options:
+      - nosniff
       x-ms-ratelimit-remaining-subscription-writes:
       - '1199'
-=======
-      - https://management.azure.com/subscriptions/cd45f23b-b832-4fa4-a434-1bf7e6f14a5a/resourceGroups/cli_test_automation_eklazgbqrgf7nsv6fd2kmudgisaicdk4murr2da7cw67sga7sldm4an/providers/Microsoft.Automation/automationAccounts/test-account-2ynzoj76zci?api-version=2015-10-31
-      x-ms-ratelimit-remaining-subscription-writes:
-      - '1196'
->>>>>>> 9acc1c61
-      x-powered-by:
-      - ASP.NET
     status:
       code: 201
       message: Created
@@ -241,58 +195,37 @@
       ParameterSetName:
       - --resource-group --name --tags
       User-Agent:
-<<<<<<< HEAD
-      - AZURECLI/2.39.0 (PIP) azsdk-python-mgmt-automation/1.1.0b2 Python/3.8.9 (Windows-10-10.0.22000-SP0)
-=======
-      - AZURECLI/2.39.0 (PIP) azsdk-python-automationclient/unknown Python/3.10.5
-        (Windows-10-10.0.22000-SP0)
->>>>>>> 9acc1c61
+      - AZURECLI/2.39.0 azsdk-python-mgmt-automation/1.1.0b2 Python/3.8.9 (Windows-10-10.0.22000-SP0)
     method: GET
     uri: https://management.azure.com/subscriptions/00000000-0000-0000-0000-000000000000/resourceGroups/cli_test_automation_000001/providers/Microsoft.Automation/automationAccounts/test-account-000002?api-version=2021-06-22
   response:
     body:
-<<<<<<< HEAD
-      string: '{"name":"test-account-000002","systemData":{"createdAt":"2022-08-25T02:17:29.8933333+00:00","lastModifiedAt":"2022-08-25T02:17:29.8933333+00:00"},"id":"/subscriptions/00000000-0000-0000-0000-000000000000/resourceGroups/cli_test_automation_000001/providers/Microsoft.Automation/automationAccounts/test-account-000002","type":"Microsoft.Automation/AutomationAccounts","location":"westus2","tags":{},"etag":null,"properties":{"disableLocalAuth":false,"sku":{"name":"Basic","family":null,"capacity":null},"state":"Ok","RegistrationUrl":"https://a071877c-2a36-425a-92ab-ce1f817608f7.agentsvc.wus2.azure-automation.net/accounts/a071877c-2a36-425a-92ab-ce1f817608f7","encryption":{"keySource":"Microsoft.Automation","identity":{"userAssignedIdentity":null}},"privateEndpointConnections":[],"automationHybridServiceUrl":"https://a071877c-2a36-425a-92ab-ce1f817608f7.jrds.wus2.azure-automation.net/automationAccounts/a071877c-2a36-425a-92ab-ce1f817608f7","RuntimeConfiguration":{"powershell":{"builtinModules":{"Az":"8.0.0"}},"powershell7":{"builtinModules":{"Az":"8.0.0"}}},"creationTime":"2022-08-25T02:17:29.8933333+00:00","lastModifiedBy":null,"lastModifiedTime":"2022-08-25T02:17:29.8933333+00:00"}}'
-=======
-      string: '{"name":"test-account-000002","id":"/subscriptions/00000000-0000-0000-0000-000000000000/resourceGroups/cli_test_automation_000001/providers/Microsoft.Automation/automationAccounts/test-account-000002","type":"Microsoft.Automation/AutomationAccounts","location":"westus2","tags":{},"etag":null,"properties":{"sku":{"name":"Basic","family":null,"capacity":null},"state":"Ok","RegistrationUrl":"https://fd908d5d-3741-449e-895f-7e7f48b5c3fa.agentsvc.wus2.azure-automation.net/accounts/fd908d5d-3741-449e-895f-7e7f48b5c3fa","RuntimeConfiguration":{"powershell":{"builtinModules":{"Az":"8.0.0"}},"powershell7":{"builtinModules":{"Az":"8.0.0"}}},"creationTime":"2022-08-25T08:00:17.2766667+00:00","lastModifiedBy":null,"lastModifiedTime":"2022-08-25T08:00:17.2766667+00:00"}}'
->>>>>>> 9acc1c61
-    headers:
-      cache-control:
-      - no-cache
-      content-length:
-      - '1195'
-      content-type:
-      - application/json; charset=utf-8
-      date:
-<<<<<<< HEAD
-      - Thu, 25 Aug 2022 02:17:32 GMT
+      string: '{"name":"test-account-000002","systemData":{"createdAt":"2022-08-26T03:08:02.76+00:00","lastModifiedAt":"2022-08-26T03:08:02.76+00:00"},"id":"/subscriptions/00000000-0000-0000-0000-000000000000/resourceGroups/cli_test_automation_000001/providers/Microsoft.Automation/automationAccounts/test-account-000002","type":"Microsoft.Automation/AutomationAccounts","location":"westus2","tags":{},"etag":null,"properties":{"disableLocalAuth":false,"sku":{"name":"Basic","family":null,"capacity":null},"state":"Ok","RegistrationUrl":"https://a8380925-d3cc-4d03-afc3-f5a88f2156e3.agentsvc.wus2.azure-automation.net/accounts/a8380925-d3cc-4d03-afc3-f5a88f2156e3","encryption":{"keySource":"Microsoft.Automation","identity":{"userAssignedIdentity":null}},"privateEndpointConnections":[],"automationHybridServiceUrl":"https://a8380925-d3cc-4d03-afc3-f5a88f2156e3.jrds.wus2.azure-automation.net/automationAccounts/a8380925-d3cc-4d03-afc3-f5a88f2156e3","RuntimeConfiguration":{"powershell":{"builtinModules":{"Az":"8.0.0"}},"powershell7":{"builtinModules":{"Az":"8.0.0"}}},"creationTime":"2022-08-26T03:08:02.76+00:00","lastModifiedBy":null,"lastModifiedTime":"2022-08-26T03:08:02.76+00:00"}}'
+    headers:
+      cache-control:
+      - no-cache
+      content-length:
+      - '1175'
+      content-type:
+      - application/json; charset=utf-8
+      date:
+      - Fri, 26 Aug 2022 03:08:04 GMT
       expires:
       - '-1'
       ocp-automation-accountid:
-      - a071877c-2a36-425a-92ab-ce1f817608f7
-=======
-      - Thu, 25 Aug 2022 08:00:20 GMT
-      expires:
-      - '-1'
-      ocp-automation-accountid:
-      - fd908d5d-3741-449e-895f-7e7f48b5c3fa
->>>>>>> 9acc1c61
-      pragma:
-      - no-cache
-      server:
-      - Microsoft-IIS/10.0
+      - a8380925-d3cc-4d03-afc3-f5a88f2156e3
+      pragma:
+      - no-cache
+      server:
+      - Microsoft-HTTPAPI/2.0
       strict-transport-security:
       - max-age=31536000; includeSubDomains
       transfer-encoding:
       - chunked
       vary:
       - Accept-Encoding
-      x-aspnet-version:
-      - 4.0.30319
-      x-content-type-options:
-      - nosniff
-      x-powered-by:
-      - ASP.NET
+      x-content-type-options:
+      - nosniff
     status:
       code: 200
       message: OK
@@ -315,62 +248,37 @@
       ParameterSetName:
       - --resource-group --name --tags
       User-Agent:
-<<<<<<< HEAD
-      - AZURECLI/2.39.0 (PIP) azsdk-python-mgmt-automation/1.1.0b2 Python/3.8.9 (Windows-10-10.0.22000-SP0)
-=======
-      - AZURECLI/2.39.0 (PIP) azsdk-python-automationclient/unknown Python/3.10.5
-        (Windows-10-10.0.22000-SP0)
->>>>>>> 9acc1c61
+      - AZURECLI/2.39.0 azsdk-python-mgmt-automation/1.1.0b2 Python/3.8.9 (Windows-10-10.0.22000-SP0)
     method: PATCH
     uri: https://management.azure.com/subscriptions/00000000-0000-0000-0000-000000000000/resourceGroups/cli_test_automation_000001/providers/Microsoft.Automation/automationAccounts/test-account-000002?api-version=2021-06-22
   response:
     body:
-<<<<<<< HEAD
-      string: '{"name":"test-account-000002","systemData":{"createdAt":"2022-08-25T02:17:29.8933333+00:00","lastModifiedAt":"2022-08-25T02:17:34.9233333+00:00"},"id":"/subscriptions/00000000-0000-0000-0000-000000000000/resourceGroups/cli_test_automation_000001/providers/Microsoft.Automation/automationAccounts/test-account-000002","type":"Microsoft.Automation/AutomationAccounts","location":"westus2","tags":{"A":"a"},"etag":null,"properties":{"disableLocalAuth":false,"sku":{"name":"Basic","family":null,"capacity":null},"state":"Ok","RegistrationUrl":"https://a071877c-2a36-425a-92ab-ce1f817608f7.agentsvc.wus2.azure-automation.net/accounts/a071877c-2a36-425a-92ab-ce1f817608f7","encryption":{"keySource":"Microsoft.Automation","identity":{"userAssignedIdentity":null}},"automationHybridServiceUrl":"https://a071877c-2a36-425a-92ab-ce1f817608f7.jrds.wus2.azure-automation.net/automationAccounts/a071877c-2a36-425a-92ab-ce1f817608f7","RuntimeConfiguration":{"powershell":{"builtinModules":{"Az":"8.0.0"}},"powershell7":{"builtinModules":{"Az":"8.0.0"}}},"creationTime":"2022-08-25T02:17:29.8933333+00:00","lastModifiedBy":null,"lastModifiedTime":"2022-08-25T02:17:34.9233333+00:00"}}'
-=======
-      string: '{"name":"test-account-000002","id":"/subscriptions/00000000-0000-0000-0000-000000000000/resourceGroups/cli_test_automation_000001/providers/Microsoft.Automation/automationAccounts/test-account-000002","type":"Microsoft.Automation/AutomationAccounts","location":"westus2","tags":{"A":"a"},"etag":null,"properties":{"sku":{"name":"Basic","family":null,"capacity":null},"state":"Ok","RegistrationUrl":"https://fd908d5d-3741-449e-895f-7e7f48b5c3fa.agentsvc.wus2.azure-automation.net/accounts/fd908d5d-3741-449e-895f-7e7f48b5c3fa","RuntimeConfiguration":{"powershell":{"builtinModules":{"Az":"8.0.0"}},"powershell7":{"builtinModules":{"Az":"8.0.0"}}},"creationTime":"2022-08-25T08:00:17.2766667+00:00","lastModifiedBy":null,"lastModifiedTime":"2022-08-25T08:00:22.7866667+00:00"}}'
->>>>>>> 9acc1c61
-    headers:
-      cache-control:
-      - no-cache
-      content-length:
-<<<<<<< HEAD
-      - '1170'
-      content-type:
-      - application/json; charset=utf-8
-      date:
-      - Thu, 25 Aug 2022 02:17:37 GMT
-=======
-      - '775'
-      content-type:
-      - application/json; charset=utf-8
-      date:
-      - Thu, 25 Aug 2022 08:00:26 GMT
->>>>>>> 9acc1c61
-      expires:
-      - '-1'
-      pragma:
-      - no-cache
-      server:
-      - Microsoft-IIS/10.0
+      string: '{"name":"test-account-000002","systemData":{"createdAt":"2022-08-26T03:08:02.76+00:00","lastModifiedAt":"2022-08-26T03:08:07.7733333+00:00"},"id":"/subscriptions/00000000-0000-0000-0000-000000000000/resourceGroups/cli_test_automation_000001/providers/Microsoft.Automation/automationAccounts/test-account-000002","type":"Microsoft.Automation/AutomationAccounts","location":"westus2","tags":{"A":"a"},"etag":null,"properties":{"disableLocalAuth":false,"sku":{"name":"Basic","family":null,"capacity":null},"state":"Ok","RegistrationUrl":"https://a8380925-d3cc-4d03-afc3-f5a88f2156e3.agentsvc.wus2.azure-automation.net/accounts/a8380925-d3cc-4d03-afc3-f5a88f2156e3","encryption":{"keySource":"Microsoft.Automation","identity":{"userAssignedIdentity":null}},"automationHybridServiceUrl":"https://a8380925-d3cc-4d03-afc3-f5a88f2156e3.jrds.wus2.azure-automation.net/automationAccounts/a8380925-d3cc-4d03-afc3-f5a88f2156e3","RuntimeConfiguration":{"powershell":{"builtinModules":{"Az":"8.0.0"}},"powershell7":{"builtinModules":{"Az":"8.0.0"}}},"creationTime":"2022-08-26T03:08:02.76+00:00","lastModifiedBy":null,"lastModifiedTime":"2022-08-26T03:08:07.7733333+00:00"}}'
+    headers:
+      cache-control:
+      - no-cache
+      content-length:
+      - '1160'
+      content-type:
+      - application/json; charset=utf-8
+      date:
+      - Fri, 26 Aug 2022 03:08:10 GMT
+      expires:
+      - '-1'
+      pragma:
+      - no-cache
+      server:
+      - Microsoft-HTTPAPI/2.0
       strict-transport-security:
       - max-age=31536000; includeSubDomains
       transfer-encoding:
       - chunked
       vary:
       - Accept-Encoding
-      x-aspnet-version:
-      - 4.0.30319
       x-content-type-options:
       - nosniff
       x-ms-ratelimit-remaining-subscription-writes:
-<<<<<<< HEAD
-      - '1199'
-=======
-      - '1196'
->>>>>>> 9acc1c61
-      x-powered-by:
-      - ASP.NET
+      - '1198'
     status:
       code: 200
       message: OK
@@ -388,62 +296,37 @@
       ParameterSetName:
       - --resource-group --name
       User-Agent:
-<<<<<<< HEAD
-      - AZURECLI/2.39.0 (PIP) azsdk-python-mgmt-automation/1.1.0b2 Python/3.8.9 (Windows-10-10.0.22000-SP0)
-=======
-      - AZURECLI/2.39.0 (PIP) azsdk-python-automationclient/unknown Python/3.10.5
-        (Windows-10-10.0.22000-SP0)
->>>>>>> 9acc1c61
+      - AZURECLI/2.39.0 azsdk-python-mgmt-automation/1.1.0b2 Python/3.8.9 (Windows-10-10.0.22000-SP0)
     method: GET
     uri: https://management.azure.com/subscriptions/00000000-0000-0000-0000-000000000000/resourceGroups/cli_test_automation_000001/providers/Microsoft.Automation/automationAccounts/test-account-000002?api-version=2021-06-22
   response:
     body:
-<<<<<<< HEAD
-      string: '{"name":"test-account-000002","systemData":{"createdAt":"2022-08-25T02:17:29.8933333+00:00","lastModifiedAt":"2022-08-25T02:17:34.9233333+00:00"},"id":"/subscriptions/00000000-0000-0000-0000-000000000000/resourceGroups/cli_test_automation_000001/providers/Microsoft.Automation/automationAccounts/test-account-000002","type":"Microsoft.Automation/AutomationAccounts","location":"westus2","tags":{"A":"a"},"etag":null,"properties":{"disableLocalAuth":false,"sku":{"name":"Basic","family":null,"capacity":null},"state":"Ok","RegistrationUrl":"https://a071877c-2a36-425a-92ab-ce1f817608f7.agentsvc.wus2.azure-automation.net/accounts/a071877c-2a36-425a-92ab-ce1f817608f7","encryption":{"keySource":"Microsoft.Automation","identity":{"userAssignedIdentity":null}},"privateEndpointConnections":[],"automationHybridServiceUrl":"https://a071877c-2a36-425a-92ab-ce1f817608f7.jrds.wus2.azure-automation.net/automationAccounts/a071877c-2a36-425a-92ab-ce1f817608f7","RuntimeConfiguration":{"powershell":{"builtinModules":{"Az":"8.0.0"}},"powershell7":{"builtinModules":{"Az":"8.0.0"}}},"creationTime":"2022-08-25T02:17:29.8933333+00:00","lastModifiedBy":null,"lastModifiedTime":"2022-08-25T02:17:34.9233333+00:00"}}'
-=======
-      string: '{"name":"test-account-000002","id":"/subscriptions/00000000-0000-0000-0000-000000000000/resourceGroups/cli_test_automation_000001/providers/Microsoft.Automation/automationAccounts/test-account-000002","type":"Microsoft.Automation/AutomationAccounts","location":"westus2","tags":{"A":"a"},"etag":null,"properties":{"sku":{"name":"Basic","family":null,"capacity":null},"state":"Ok","RegistrationUrl":"https://fd908d5d-3741-449e-895f-7e7f48b5c3fa.agentsvc.wus2.azure-automation.net/accounts/fd908d5d-3741-449e-895f-7e7f48b5c3fa","RuntimeConfiguration":{"powershell":{"builtinModules":{"Az":"8.0.0"}},"powershell7":{"builtinModules":{"Az":"8.0.0"}}},"creationTime":"2022-08-25T08:00:17.2766667+00:00","lastModifiedBy":null,"lastModifiedTime":"2022-08-25T08:00:22.7866667+00:00"}}'
->>>>>>> 9acc1c61
-    headers:
-      cache-control:
-      - no-cache
-      content-length:
-<<<<<<< HEAD
-      - '1202'
-      content-type:
-      - application/json; charset=utf-8
-      date:
-      - Thu, 25 Aug 2022 02:17:37 GMT
+      string: '{"name":"test-account-000002","systemData":{"createdAt":"2022-08-26T03:08:02.76+00:00","lastModifiedAt":"2022-08-26T03:08:07.7733333+00:00"},"id":"/subscriptions/00000000-0000-0000-0000-000000000000/resourceGroups/cli_test_automation_000001/providers/Microsoft.Automation/automationAccounts/test-account-000002","type":"Microsoft.Automation/AutomationAccounts","location":"westus2","tags":{"A":"a"},"etag":null,"properties":{"disableLocalAuth":false,"sku":{"name":"Basic","family":null,"capacity":null},"state":"Ok","RegistrationUrl":"https://a8380925-d3cc-4d03-afc3-f5a88f2156e3.agentsvc.wus2.azure-automation.net/accounts/a8380925-d3cc-4d03-afc3-f5a88f2156e3","encryption":{"keySource":"Microsoft.Automation","identity":{"userAssignedIdentity":null}},"privateEndpointConnections":[],"automationHybridServiceUrl":"https://a8380925-d3cc-4d03-afc3-f5a88f2156e3.jrds.wus2.azure-automation.net/automationAccounts/a8380925-d3cc-4d03-afc3-f5a88f2156e3","RuntimeConfiguration":{"powershell":{"builtinModules":{"Az":"8.0.0"}},"powershell7":{"builtinModules":{"Az":"8.0.0"}}},"creationTime":"2022-08-26T03:08:02.76+00:00","lastModifiedBy":null,"lastModifiedTime":"2022-08-26T03:08:07.7733333+00:00"}}'
+    headers:
+      cache-control:
+      - no-cache
+      content-length:
+      - '1192'
+      content-type:
+      - application/json; charset=utf-8
+      date:
+      - Fri, 26 Aug 2022 03:08:11 GMT
       expires:
       - '-1'
       ocp-automation-accountid:
-      - a071877c-2a36-425a-92ab-ce1f817608f7
-=======
-      - '775'
-      content-type:
-      - application/json; charset=utf-8
-      date:
-      - Thu, 25 Aug 2022 08:00:28 GMT
-      expires:
-      - '-1'
-      ocp-automation-accountid:
-      - fd908d5d-3741-449e-895f-7e7f48b5c3fa
->>>>>>> 9acc1c61
-      pragma:
-      - no-cache
-      server:
-      - Microsoft-IIS/10.0
+      - a8380925-d3cc-4d03-afc3-f5a88f2156e3
+      pragma:
+      - no-cache
+      server:
+      - Microsoft-HTTPAPI/2.0
       strict-transport-security:
       - max-age=31536000; includeSubDomains
       transfer-encoding:
       - chunked
       vary:
       - Accept-Encoding
-      x-aspnet-version:
-      - 4.0.30319
-      x-content-type-options:
-      - nosniff
-      x-powered-by:
-      - ASP.NET
+      x-content-type-options:
+      - nosniff
     status:
       code: 200
       message: OK
@@ -461,56 +344,35 @@
       ParameterSetName:
       - --resource-group
       User-Agent:
-<<<<<<< HEAD
-      - AZURECLI/2.39.0 (PIP) azsdk-python-mgmt-automation/1.1.0b2 Python/3.8.9 (Windows-10-10.0.22000-SP0)
-=======
-      - AZURECLI/2.39.0 (PIP) azsdk-python-automationclient/unknown Python/3.10.5
-        (Windows-10-10.0.22000-SP0)
->>>>>>> 9acc1c61
+      - AZURECLI/2.39.0 azsdk-python-mgmt-automation/1.1.0b2 Python/3.8.9 (Windows-10-10.0.22000-SP0)
     method: GET
     uri: https://management.azure.com/subscriptions/00000000-0000-0000-0000-000000000000/resourceGroups/cli_test_automation_000001/providers/Microsoft.Automation/automationAccounts?api-version=2021-06-22
   response:
     body:
-<<<<<<< HEAD
-      string: '{"value":[{"id":"/subscriptions/00000000-0000-0000-0000-000000000000/resourceGroups/cli_test_automation_000001/providers/Microsoft.Automation/automationAccounts/test-account-000002","location":"westus2","name":"test-account-000002","type":"Microsoft.Automation/AutomationAccounts","tags":{"A":"a"},"properties":{"creationTime":"2022-08-25T02:17:29.8933333+00:00","lastModifiedTime":"2022-08-25T02:17:34.9233333+00:00","state":"Ok","disableLocalAuth":false}}]}'
-=======
-      string: '{"value":[{"id":"/subscriptions/00000000-0000-0000-0000-000000000000/resourceGroups/cli_test_automation_000001/providers/Microsoft.Automation/automationAccounts/test-account-000002","location":"westus2","name":"test-account-000002","type":"Microsoft.Automation/AutomationAccounts","tags":{"A":"a"},"properties":{"creationTime":"2022-08-25T08:00:17.2766667+00:00","lastModifiedTime":"2022-08-25T08:00:22.7866667+00:00","state":"Ok"}}]}'
->>>>>>> 9acc1c61
-    headers:
-      cache-control:
-      - no-cache
-      content-length:
-<<<<<<< HEAD
-      - '459'
-      content-type:
-      - application/json; charset=utf-8
-      date:
-      - Thu, 25 Aug 2022 02:17:40 GMT
-=======
-      - '434'
-      content-type:
-      - application/json; charset=utf-8
-      date:
-      - Thu, 25 Aug 2022 08:00:30 GMT
->>>>>>> 9acc1c61
-      expires:
-      - '-1'
-      pragma:
-      - no-cache
-      server:
-      - Microsoft-IIS/10.0
+      string: '{"value":[{"id":"/subscriptions/00000000-0000-0000-0000-000000000000/resourceGroups/cli_test_automation_000001/providers/Microsoft.Automation/automationAccounts/test-account-000002","location":"westus2","name":"test-account-000002","type":"Microsoft.Automation/AutomationAccounts","tags":{"A":"a"},"properties":{"creationTime":"2022-08-26T03:08:02.76+00:00","lastModifiedTime":"2022-08-26T03:08:07.7733333+00:00","state":"Ok","disableLocalAuth":false}}]}'
+    headers:
+      cache-control:
+      - no-cache
+      content-length:
+      - '454'
+      content-type:
+      - application/json; charset=utf-8
+      date:
+      - Fri, 26 Aug 2022 03:08:13 GMT
+      expires:
+      - '-1'
+      pragma:
+      - no-cache
+      server:
+      - Microsoft-HTTPAPI/2.0
       strict-transport-security:
       - max-age=31536000; includeSubDomains
       transfer-encoding:
       - chunked
       vary:
       - Accept-Encoding
-      x-aspnet-version:
-      - 4.0.30319
-      x-content-type-options:
-      - nosniff
-      x-powered-by:
-      - ASP.NET
+      x-content-type-options:
+      - nosniff
     status:
       code: 200
       message: OK
@@ -528,21 +390,12 @@
       ParameterSetName:
       - --resource-group --automation-account-name --name --type
       User-Agent:
-<<<<<<< HEAD
-      - AZURECLI/2.39.0 (PIP) azsdk-python-azure-mgmt-resource/21.1.0b1 Python/3.8.9
-=======
-      - AZURECLI/2.39.0 (PIP) azsdk-python-azure-mgmt-resource/21.1.0b1 Python/3.10.5
->>>>>>> 9acc1c61
-        (Windows-10-10.0.22000-SP0)
+      - AZURECLI/2.39.0 azsdk-python-azure-mgmt-resource/21.1.0b1 Python/3.8.9 (Windows-10-10.0.22000-SP0)
     method: GET
     uri: https://management.azure.com/subscriptions/00000000-0000-0000-0000-000000000000/resourcegroups/cli_test_automation_000001?api-version=2021-04-01
   response:
     body:
-<<<<<<< HEAD
-      string: '{"id":"/subscriptions/00000000-0000-0000-0000-000000000000/resourceGroups/cli_test_automation_000001","name":"cli_test_automation_000001","type":"Microsoft.Resources/resourceGroups","location":"westus2","tags":{"product":"azurecli","cause":"automation","date":"2022-08-25T02:17:19Z"},"properties":{"provisioningState":"Succeeded"}}'
-=======
-      string: '{"id":"/subscriptions/00000000-0000-0000-0000-000000000000/resourceGroups/cli_test_automation_000001","name":"cli_test_automation_000001","type":"Microsoft.Resources/resourceGroups","location":"westus2","tags":{"product":"azurecli","cause":"automation","date":"2022-08-25T07:59:59Z"},"properties":{"provisioningState":"Succeeded"}}'
->>>>>>> 9acc1c61
+      string: '{"id":"/subscriptions/00000000-0000-0000-0000-000000000000/resourceGroups/cli_test_automation_000001","name":"cli_test_automation_000001","type":"Microsoft.Resources/resourceGroups","location":"westus2","tags":{"product":"azurecli","cause":"automation","date":"2022-08-26T03:07:48Z"},"properties":{"provisioningState":"Succeeded"}}'
     headers:
       cache-control:
       - no-cache
@@ -551,11 +404,7 @@
       content-type:
       - application/json; charset=utf-8
       date:
-<<<<<<< HEAD
-      - Thu, 25 Aug 2022 02:17:41 GMT
-=======
-      - Thu, 25 Aug 2022 08:00:29 GMT
->>>>>>> 9acc1c61
+      - Fri, 26 Aug 2022 03:08:13 GMT
       expires:
       - '-1'
       pragma:
@@ -588,68 +437,37 @@
       ParameterSetName:
       - --resource-group --automation-account-name --name --type
       User-Agent:
-<<<<<<< HEAD
-      - AZURECLI/2.39.0 (PIP) azsdk-python-mgmt-automation/1.1.0b2 Python/3.8.9 (Windows-10-10.0.22000-SP0)
-=======
-      - AZURECLI/2.39.0 (PIP) azsdk-python-automationclient/unknown Python/3.10.5
-        (Windows-10-10.0.22000-SP0)
->>>>>>> 9acc1c61
+      - AZURECLI/2.39.0 azsdk-python-mgmt-automation/1.1.0b2 Python/3.8.9 (Windows-10-10.0.22000-SP0)
     method: PUT
     uri: https://management.azure.com/subscriptions/00000000-0000-0000-0000-000000000000/resourceGroups/cli_test_automation_000001/providers/Microsoft.Automation/automationAccounts/test-account-000002/runbooks/test-runbook-000003?api-version=2018-06-30
   response:
     body:
-<<<<<<< HEAD
-      string: '{"id":"/subscriptions/00000000-0000-0000-0000-000000000000/resourceGroups/cli_test_automation_000001/providers/Microsoft.Automation/automationAccounts/test-account-000002/runbooks/test-runbook-000003","name":"test-runbook-000003","type":"Microsoft.Automation/AutomationAccounts/Runbooks","location":"westus2","tags":{},"etag":"\"637969906677533333\"","properties":{"description":null,"logVerbose":false,"logProgress":false,"logActivityTrace":0,"runbookType":"PowerShell","parameters":{},"state":"New","jobCount":0,"provisioningState":"Succeeded","serviceManagementTags":null,"outputTypes":[],"creationTime":"2022-08-25T02:17:47.7533333+00:00","lastModifiedBy":null,"lastModifiedTime":"2022-08-25T02:17:47.7533333+00:00"}}'
-=======
-      string: '{"id":"/subscriptions/00000000-0000-0000-0000-000000000000/resourceGroups/cli_test_automation_000001/providers/Microsoft.Automation/automationAccounts/test-account-000002/runbooks/test-runbook-000003","name":"test-runbook-000003","type":"Microsoft.Automation/AutomationAccounts/Runbooks","location":"westus2","tags":{},"etag":"\"637970112386000000\"","properties":{"description":null,"logVerbose":false,"logProgress":false,"logActivityTrace":0,"runbookType":"PowerShell","parameters":{},"state":"New","jobCount":0,"provisioningState":"Succeeded","serviceManagementTags":null,"outputTypes":[],"creationTime":"2022-08-25T08:00:38.6+00:00","lastModifiedBy":null,"lastModifiedTime":"2022-08-25T08:00:38.6+00:00"}}'
->>>>>>> 9acc1c61
-    headers:
-      cache-control:
-      - no-cache
-      content-length:
-      - '721'
-      content-type:
-      - application/json; charset=utf-8
-      date:
-<<<<<<< HEAD
-      - Thu, 25 Aug 2022 02:17:48 GMT
+      string: '{"id":"/subscriptions/00000000-0000-0000-0000-000000000000/resourceGroups/cli_test_automation_000001/providers/Microsoft.Automation/automationAccounts/test-account-000002/runbooks/test-runbook-000003","name":"test-runbook-000003","type":"Microsoft.Automation/AutomationAccounts/Runbooks","location":"westus2","tags":{},"etag":"\"637970801000700000\"","properties":{"description":null,"logVerbose":false,"logProgress":false,"logActivityTrace":0,"runbookType":"PowerShell","parameters":{},"state":"New","jobCount":0,"provisioningState":"Succeeded","serviceManagementTags":null,"outputTypes":[],"creationTime":"2022-08-26T03:08:20.07+00:00","lastModifiedBy":null,"lastModifiedTime":"2022-08-26T03:08:20.07+00:00"}}'
+    headers:
+      cache-control:
+      - no-cache
+      content-length:
+      - '711'
+      content-type:
+      - application/json; charset=utf-8
+      date:
+      - Fri, 26 Aug 2022 03:08:20 GMT
       etag:
-      - '"637969906677533333"'
-=======
-      - Thu, 25 Aug 2022 08:00:38 GMT
-      etag:
-      - '"637970112386000000"'
->>>>>>> 9acc1c61
+      - '"637970801000700000"'
       expires:
       - '-1'
       location:
       - https://management.azure.com/subscriptions/00000000-0000-0000-0000-000000000000/resourceGroups/cli_test_automation_000001/providers/Microsoft.Automation/automationAccounts/test-account-000002/runbooks/test-runbook-000003?api-version=2018-06-30
-      ocp-location:
-<<<<<<< HEAD
-      - https://management.azure.com/subscriptions/0b1f6471-1bf0-4dda-aec3-cb9272f09590/resourceGroups/cli_test_automation_w55dtkzlcn44e4rzyeypyg66vq6kpk4ykur5uxjghg24r5kjmgtk7zy/providers/Microsoft.Automation/automationAccounts/test-account-vjgx77e5ka7/runbooks/test-runbook-ex3j66k6e6b?api-version=2018-06-30
-=======
-      - https://management.azure.com/subscriptions/cd45f23b-b832-4fa4-a434-1bf7e6f14a5a/resourceGroups/cli_test_automation_eklazgbqrgf7nsv6fd2kmudgisaicdk4murr2da7cw67sga7sldm4an/providers/Microsoft.Automation/automationAccounts/test-account-2ynzoj76zci/runbooks/test-runbook-67vl5xncdks?api-version=2018-06-30
->>>>>>> 9acc1c61
-      pragma:
-      - no-cache
-      server:
-      - Microsoft-IIS/10.0
-      strict-transport-security:
-      - max-age=31536000; includeSubDomains
-      x-aspnet-version:
-      - 4.0.30319
-      x-content-type-options:
-      - nosniff
-      x-ms-location:
-<<<<<<< HEAD
-      - https://management.azure.com/subscriptions/0b1f6471-1bf0-4dda-aec3-cb9272f09590/resourceGroups/cli_test_automation_w55dtkzlcn44e4rzyeypyg66vq6kpk4ykur5uxjghg24r5kjmgtk7zy/providers/Microsoft.Automation/automationAccounts/test-account-vjgx77e5ka7/runbooks/test-runbook-ex3j66k6e6b?api-version=2018-06-30
-=======
-      - https://management.azure.com/subscriptions/cd45f23b-b832-4fa4-a434-1bf7e6f14a5a/resourceGroups/cli_test_automation_eklazgbqrgf7nsv6fd2kmudgisaicdk4murr2da7cw67sga7sldm4an/providers/Microsoft.Automation/automationAccounts/test-account-2ynzoj76zci/runbooks/test-runbook-67vl5xncdks?api-version=2018-06-30
->>>>>>> 9acc1c61
+      pragma:
+      - no-cache
+      server:
+      - Microsoft-HTTPAPI/2.0
+      strict-transport-security:
+      - max-age=31536000; includeSubDomains
+      x-content-type-options:
+      - nosniff
       x-ms-ratelimit-remaining-subscription-writes:
       - '1199'
-      x-powered-by:
-      - ASP.NET
     status:
       code: 201
       message: Created
@@ -673,62 +491,39 @@
       - --resource-group --automation-account-name --name --log-activity-trace --log-verbose
         --log-progress
       User-Agent:
-<<<<<<< HEAD
-      - AZURECLI/2.39.0 (PIP) azsdk-python-mgmt-automation/1.1.0b2 Python/3.8.9 (Windows-10-10.0.22000-SP0)
-=======
-      - AZURECLI/2.39.0 (PIP) azsdk-python-automationclient/unknown Python/3.10.5
-        (Windows-10-10.0.22000-SP0)
->>>>>>> 9acc1c61
+      - AZURECLI/2.39.0 azsdk-python-mgmt-automation/1.1.0b2 Python/3.8.9 (Windows-10-10.0.22000-SP0)
     method: PATCH
     uri: https://management.azure.com/subscriptions/00000000-0000-0000-0000-000000000000/resourceGroups/cli_test_automation_000001/providers/Microsoft.Automation/automationAccounts/test-account-000002/runbooks/test-runbook-000003?api-version=2018-06-30
   response:
     body:
-<<<<<<< HEAD
-      string: '{"id":"/subscriptions/00000000-0000-0000-0000-000000000000/resourceGroups/cli_test_automation_000001/providers/Microsoft.Automation/automationAccounts/test-account-000002/runbooks/test-runbook-000003","name":"test-runbook-000003","type":"Microsoft.Automation/AutomationAccounts/Runbooks","location":"westus2","tags":{},"etag":"\"637969906696933333\"","properties":{"description":null,"logVerbose":true,"logProgress":true,"logActivityTrace":1,"runbookType":"PowerShell","parameters":{},"state":"New","jobCount":0,"provisioningState":"Succeeded","serviceManagementTags":null,"outputTypes":[],"creationTime":"2022-08-25T02:17:47.7533333+00:00","lastModifiedBy":"{scrubbed}","lastModifiedTime":"2022-08-25T02:17:49.6933333+00:00"}}'
-=======
-      string: '{"id":"/subscriptions/00000000-0000-0000-0000-000000000000/resourceGroups/cli_test_automation_000001/providers/Microsoft.Automation/automationAccounts/test-account-000002/runbooks/test-runbook-000003","name":"test-runbook-000003","type":"Microsoft.Automation/AutomationAccounts/Runbooks","location":"westus2","tags":{},"etag":"\"637970112406066667\"","properties":{"description":null,"logVerbose":true,"logProgress":true,"logActivityTrace":1,"runbookType":"PowerShell","parameters":{},"state":"New","jobCount":0,"provisioningState":"Succeeded","serviceManagementTags":null,"outputTypes":[],"creationTime":"2022-08-25T08:00:38.6+00:00","lastModifiedBy":"{scrubbed}","lastModifiedTime":"2022-08-25T08:00:40.6066667+00:00"}}'
->>>>>>> 9acc1c61
-    headers:
-      cache-control:
-      - no-cache
-      content-length:
-      - '727'
-      content-type:
-      - application/json; charset=utf-8
-      date:
-<<<<<<< HEAD
-      - Thu, 25 Aug 2022 02:17:49 GMT
+      string: '{"id":"/subscriptions/00000000-0000-0000-0000-000000000000/resourceGroups/cli_test_automation_000001/providers/Microsoft.Automation/automationAccounts/test-account-000002/runbooks/test-runbook-000003","name":"test-runbook-000003","type":"Microsoft.Automation/AutomationAccounts/Runbooks","location":"westus2","tags":{},"etag":"\"637970801025333333\"","properties":{"description":null,"logVerbose":true,"logProgress":true,"logActivityTrace":1,"runbookType":"PowerShell","parameters":{},"state":"New","jobCount":0,"provisioningState":"Succeeded","serviceManagementTags":null,"outputTypes":[],"creationTime":"2022-08-26T03:08:20.07+00:00","lastModifiedBy":"{scrubbed}","lastModifiedTime":"2022-08-26T03:08:22.5333333+00:00"}}'
+    headers:
+      cache-control:
+      - no-cache
+      content-length:
+      - '722'
+      content-type:
+      - application/json; charset=utf-8
+      date:
+      - Fri, 26 Aug 2022 03:08:22 GMT
       etag:
-      - '"637969906696933333"'
-=======
-      - Thu, 25 Aug 2022 08:00:39 GMT
-      etag:
-      - '"637970112406066667"'
->>>>>>> 9acc1c61
-      expires:
-      - '-1'
-      pragma:
-      - no-cache
-      server:
-      - Microsoft-IIS/10.0
+      - '"637970801025333333"'
+      expires:
+      - '-1'
+      pragma:
+      - no-cache
+      server:
+      - Microsoft-HTTPAPI/2.0
       strict-transport-security:
       - max-age=31536000; includeSubDomains
       transfer-encoding:
       - chunked
       vary:
       - Accept-Encoding
-      x-aspnet-version:
-      - 4.0.30319
       x-content-type-options:
       - nosniff
       x-ms-ratelimit-remaining-subscription-writes:
-<<<<<<< HEAD
       - '1199'
-=======
-      - '1198'
->>>>>>> 9acc1c61
-      x-powered-by:
-      - ASP.NET
     status:
       code: 200
       message: OK
@@ -750,12 +545,7 @@
       ParameterSetName:
       - --resource-group --automation-account-name --name --content
       User-Agent:
-<<<<<<< HEAD
-      - AZURECLI/2.39.0 (PIP) azsdk-python-mgmt-automation/1.1.0b2 Python/3.8.9 (Windows-10-10.0.22000-SP0)
-=======
-      - AZURECLI/2.39.0 (PIP) azsdk-python-automationclient/unknown Python/3.10.5
-        (Windows-10-10.0.22000-SP0)
->>>>>>> 9acc1c61
+      - AZURECLI/2.39.0 azsdk-python-mgmt-automation/1.1.0b2 Python/3.8.9 (Windows-10-10.0.22000-SP0)
     method: PUT
     uri: https://management.azure.com/subscriptions/00000000-0000-0000-0000-000000000000/resourceGroups/cli_test_automation_000001/providers/Microsoft.Automation/automationAccounts/test-account-000002/runbooks/test-runbook-000003/draft/content?api-version=2018-06-30
   response:
@@ -767,51 +557,24 @@
       content-length:
       - '0'
       date:
-<<<<<<< HEAD
-      - Thu, 25 Aug 2022 02:17:51 GMT
+      - Fri, 26 Aug 2022 03:08:23 GMT
       expires:
       - '-1'
       location:
-      - https://management.azure.com/subscriptions/00000000-0000-0000-0000-000000000000/resourceGroups/cli_test_automation_000001/providers/Microsoft.Automation/automationAccounts/test-account-000002/runbooks/test-runbook-000003/operationResults/f938b9bc-d6bb-4566-b707-f2bf3def62ce?api-version=2018-06-30
+      - https://management.azure.com/subscriptions/00000000-0000-0000-0000-000000000000/resourceGroups/cli_test_automation_000001/providers/Microsoft.Automation/automationAccounts/test-account-000002/runbooks/test-runbook-000003/operationResults/04e88edf-8cc0-4f74-83fe-621a1ccc182a?api-version=2018-06-30
       ocp-automation-operationresultid:
-      - f938b9bc-d6bb-4566-b707-f2bf3def62ce
-      - f938b9bc-d6bb-4566-b707-f2bf3def62ce
-      ocp-location:
-      - https://management.azure.com/subscriptions/0b1f6471-1bf0-4dda-aec3-cb9272f09590/resourceGroups/cli_test_automation_w55dtkzlcn44e4rzyeypyg66vq6kpk4ykur5uxjghg24r5kjmgtk7zy/providers/Microsoft.Automation/automationAccounts/test-account-vjgx77e5ka7/runbooks/test-runbook-ex3j66k6e6b/operationResults/f938b9bc-d6bb-4566-b707-f2bf3def62ce?api-version=2018-06-30
-=======
-      - Thu, 25 Aug 2022 08:00:41 GMT
-      expires:
-      - '-1'
-      location:
-      - https://management.azure.com/subscriptions/00000000-0000-0000-0000-000000000000/resourceGroups/cli_test_automation_000001/providers/Microsoft.Automation/automationAccounts/test-account-000002/runbooks/test-runbook-000003/operationResults/036848c6-98dc-4026-97cb-82aaeb318ee7?api-version=2018-06-30
-      ocp-automation-operationresultid:
-      - 036848c6-98dc-4026-97cb-82aaeb318ee7
-      - 036848c6-98dc-4026-97cb-82aaeb318ee7
-      ocp-location:
-      - https://management.azure.com/subscriptions/cd45f23b-b832-4fa4-a434-1bf7e6f14a5a/resourceGroups/cli_test_automation_eklazgbqrgf7nsv6fd2kmudgisaicdk4murr2da7cw67sga7sldm4an/providers/Microsoft.Automation/automationAccounts/test-account-2ynzoj76zci/runbooks/test-runbook-67vl5xncdks/operationResults/036848c6-98dc-4026-97cb-82aaeb318ee7?api-version=2018-06-30
->>>>>>> 9acc1c61
-      pragma:
-      - no-cache
-      server:
-      - Microsoft-IIS/10.0
-      strict-transport-security:
-      - max-age=31536000; includeSubDomains
-      x-aspnet-version:
-      - 4.0.30319
-      x-content-type-options:
-      - nosniff
-      x-ms-location:
-<<<<<<< HEAD
-      - https://management.azure.com/subscriptions/0b1f6471-1bf0-4dda-aec3-cb9272f09590/resourceGroups/cli_test_automation_w55dtkzlcn44e4rzyeypyg66vq6kpk4ykur5uxjghg24r5kjmgtk7zy/providers/Microsoft.Automation/automationAccounts/test-account-vjgx77e5ka7/runbooks/test-runbook-ex3j66k6e6b/operationResults/f938b9bc-d6bb-4566-b707-f2bf3def62ce?api-version=2018-06-30
+      - 04e88edf-8cc0-4f74-83fe-621a1ccc182a
+      - 04e88edf-8cc0-4f74-83fe-621a1ccc182a
+      pragma:
+      - no-cache
+      server:
+      - Microsoft-HTTPAPI/2.0
+      strict-transport-security:
+      - max-age=31536000; includeSubDomains
+      x-content-type-options:
+      - nosniff
       x-ms-ratelimit-remaining-subscription-writes:
       - '1199'
-=======
-      - https://management.azure.com/subscriptions/cd45f23b-b832-4fa4-a434-1bf7e6f14a5a/resourceGroups/cli_test_automation_eklazgbqrgf7nsv6fd2kmudgisaicdk4murr2da7cw67sga7sldm4an/providers/Microsoft.Automation/automationAccounts/test-account-2ynzoj76zci/runbooks/test-runbook-67vl5xncdks/operationResults/036848c6-98dc-4026-97cb-82aaeb318ee7?api-version=2018-06-30
-      x-ms-ratelimit-remaining-subscription-writes:
-      - '1195'
->>>>>>> 9acc1c61
-      x-powered-by:
-      - ASP.NET
     status:
       code: 202
       message: Accepted
@@ -829,16 +592,9 @@
       ParameterSetName:
       - --resource-group --automation-account-name --name --content
       User-Agent:
-<<<<<<< HEAD
-      - AZURECLI/2.39.0 (PIP) azsdk-python-mgmt-automation/1.1.0b2 Python/3.8.9 (Windows-10-10.0.22000-SP0)
+      - AZURECLI/2.39.0 azsdk-python-mgmt-automation/1.1.0b2 Python/3.8.9 (Windows-10-10.0.22000-SP0)
     method: GET
-    uri: https://management.azure.com/subscriptions/00000000-0000-0000-0000-000000000000/resourceGroups/cli_test_automation_000001/providers/Microsoft.Automation/automationAccounts/test-account-000002/runbooks/test-runbook-000003/operationResults/f938b9bc-d6bb-4566-b707-f2bf3def62ce?api-version=2018-06-30
-=======
-      - AZURECLI/2.39.0 (PIP) azsdk-python-automationclient/unknown Python/3.10.5
-        (Windows-10-10.0.22000-SP0)
-    method: GET
-    uri: https://management.azure.com/subscriptions/00000000-0000-0000-0000-000000000000/resourceGroups/cli_test_automation_000001/providers/Microsoft.Automation/automationAccounts/test-account-000002/runbooks/test-runbook-000003/operationResults/036848c6-98dc-4026-97cb-82aaeb318ee7?api-version=2018-06-30
->>>>>>> 9acc1c61
+    uri: https://management.azure.com/subscriptions/00000000-0000-0000-0000-000000000000/resourceGroups/cli_test_automation_000001/providers/Microsoft.Automation/automationAccounts/test-account-000002/runbooks/test-runbook-000003/operationResults/04e88edf-8cc0-4f74-83fe-621a1ccc182a?api-version=2018-06-30
   response:
     body:
       string: ''
@@ -850,25 +606,17 @@
       content-type:
       - text/plain; charset=utf-8
       date:
-<<<<<<< HEAD
-      - Thu, 25 Aug 2022 02:17:57 GMT
-=======
-      - Thu, 25 Aug 2022 08:00:50 GMT
->>>>>>> 9acc1c61
-      expires:
-      - '-1'
-      pragma:
-      - no-cache
-      server:
-      - Microsoft-IIS/10.0
-      strict-transport-security:
-      - max-age=31536000; includeSubDomains
-      x-aspnet-version:
-      - 4.0.30319
-      x-content-type-options:
-      - nosniff
-      x-powered-by:
-      - ASP.NET
+      - Fri, 26 Aug 2022 03:08:29 GMT
+      expires:
+      - '-1'
+      pragma:
+      - no-cache
+      server:
+      - Microsoft-HTTPAPI/2.0
+      strict-transport-security:
+      - max-age=31536000; includeSubDomains
+      x-content-type-options:
+      - nosniff
     status:
       code: 200
       message: OK
@@ -888,12 +636,7 @@
       ParameterSetName:
       - --resource-group --automation-account-name --name
       User-Agent:
-<<<<<<< HEAD
-      - AZURECLI/2.39.0 (PIP) azsdk-python-mgmt-automation/1.1.0b2 Python/3.8.9 (Windows-10-10.0.22000-SP0)
-=======
-      - AZURECLI/2.39.0 (PIP) azsdk-python-automationclient/unknown Python/3.10.5
-        (Windows-10-10.0.22000-SP0)
->>>>>>> 9acc1c61
+      - AZURECLI/2.39.0 azsdk-python-mgmt-automation/1.1.0b2 Python/3.8.9 (Windows-10-10.0.22000-SP0)
     method: POST
     uri: https://management.azure.com/subscriptions/00000000-0000-0000-0000-000000000000/resourceGroups/cli_test_automation_000001/providers/Microsoft.Automation/automationAccounts/test-account-000002/runbooks/test-runbook-000003/publish?api-version=2018-06-30
   response:
@@ -905,49 +648,24 @@
       content-length:
       - '0'
       date:
-<<<<<<< HEAD
-      - Thu, 25 Aug 2022 02:17:59 GMT
+      - Fri, 26 Aug 2022 03:08:31 GMT
       expires:
       - '-1'
       location:
-      - https://management.azure.com/subscriptions/00000000-0000-0000-0000-000000000000/resourceGroups/cli_test_automation_000001/providers/Microsoft.Automation/automationAccounts/test-account-000002/runbooks/test-runbook-000003/operationResults/5ce4064b-92e8-4984-a391-bec9b53267d9?api-version=2018-06-30
+      - https://management.azure.com/subscriptions/00000000-0000-0000-0000-000000000000/resourceGroups/cli_test_automation_000001/providers/Microsoft.Automation/automationAccounts/test-account-000002/runbooks/test-runbook-000003/operationResults/2a5b4a99-b765-4413-9d79-ddace074e5f9?api-version=2018-06-30
       ocp-automation-operationresultid:
-      - 5ce4064b-92e8-4984-a391-bec9b53267d9
-      - 5ce4064b-92e8-4984-a391-bec9b53267d9
-      ocp-location:
-      - https://management.azure.com/subscriptions/0b1f6471-1bf0-4dda-aec3-cb9272f09590/resourceGroups/cli_test_automation_w55dtkzlcn44e4rzyeypyg66vq6kpk4ykur5uxjghg24r5kjmgtk7zy/providers/Microsoft.Automation/automationAccounts/test-account-vjgx77e5ka7/runbooks/test-runbook-ex3j66k6e6b/operationResults/5ce4064b-92e8-4984-a391-bec9b53267d9?api-version=2018-06-30
-=======
-      - Thu, 25 Aug 2022 08:00:52 GMT
-      expires:
-      - '-1'
-      location:
-      - https://management.azure.com/subscriptions/00000000-0000-0000-0000-000000000000/resourceGroups/cli_test_automation_000001/providers/Microsoft.Automation/automationAccounts/test-account-000002/runbooks/test-runbook-000003/operationResults/4bb89dcc-711c-41be-a9bc-13690c062855?api-version=2018-06-30
-      ocp-automation-operationresultid:
-      - 4bb89dcc-711c-41be-a9bc-13690c062855
-      - 4bb89dcc-711c-41be-a9bc-13690c062855
-      ocp-location:
-      - https://management.azure.com/subscriptions/cd45f23b-b832-4fa4-a434-1bf7e6f14a5a/resourceGroups/cli_test_automation_eklazgbqrgf7nsv6fd2kmudgisaicdk4murr2da7cw67sga7sldm4an/providers/Microsoft.Automation/automationAccounts/test-account-2ynzoj76zci/runbooks/test-runbook-67vl5xncdks/operationResults/4bb89dcc-711c-41be-a9bc-13690c062855?api-version=2018-06-30
->>>>>>> 9acc1c61
-      pragma:
-      - no-cache
-      server:
-      - Microsoft-IIS/10.0
-      strict-transport-security:
-      - max-age=31536000; includeSubDomains
-      x-aspnet-version:
-      - 4.0.30319
-      x-content-type-options:
-      - nosniff
-      x-ms-location:
-<<<<<<< HEAD
-      - https://management.azure.com/subscriptions/0b1f6471-1bf0-4dda-aec3-cb9272f09590/resourceGroups/cli_test_automation_w55dtkzlcn44e4rzyeypyg66vq6kpk4ykur5uxjghg24r5kjmgtk7zy/providers/Microsoft.Automation/automationAccounts/test-account-vjgx77e5ka7/runbooks/test-runbook-ex3j66k6e6b/operationResults/5ce4064b-92e8-4984-a391-bec9b53267d9?api-version=2018-06-30
-=======
-      - https://management.azure.com/subscriptions/cd45f23b-b832-4fa4-a434-1bf7e6f14a5a/resourceGroups/cli_test_automation_eklazgbqrgf7nsv6fd2kmudgisaicdk4murr2da7cw67sga7sldm4an/providers/Microsoft.Automation/automationAccounts/test-account-2ynzoj76zci/runbooks/test-runbook-67vl5xncdks/operationResults/4bb89dcc-711c-41be-a9bc-13690c062855?api-version=2018-06-30
->>>>>>> 9acc1c61
+      - 2a5b4a99-b765-4413-9d79-ddace074e5f9
+      - 2a5b4a99-b765-4413-9d79-ddace074e5f9
+      pragma:
+      - no-cache
+      server:
+      - Microsoft-HTTPAPI/2.0
+      strict-transport-security:
+      - max-age=31536000; includeSubDomains
+      x-content-type-options:
+      - nosniff
       x-ms-ratelimit-remaining-subscription-writes:
       - '1199'
-      x-powered-by:
-      - ASP.NET
     status:
       code: 202
       message: Accepted
@@ -965,16 +683,9 @@
       ParameterSetName:
       - --resource-group --automation-account-name --name
       User-Agent:
-<<<<<<< HEAD
-      - AZURECLI/2.39.0 (PIP) azsdk-python-mgmt-automation/1.1.0b2 Python/3.8.9 (Windows-10-10.0.22000-SP0)
+      - AZURECLI/2.39.0 azsdk-python-mgmt-automation/1.1.0b2 Python/3.8.9 (Windows-10-10.0.22000-SP0)
     method: GET
-    uri: https://management.azure.com/subscriptions/00000000-0000-0000-0000-000000000000/resourceGroups/cli_test_automation_000001/providers/Microsoft.Automation/automationAccounts/test-account-000002/runbooks/test-runbook-000003/operationResults/5ce4064b-92e8-4984-a391-bec9b53267d9?api-version=2018-06-30
-=======
-      - AZURECLI/2.39.0 (PIP) azsdk-python-automationclient/unknown Python/3.10.5
-        (Windows-10-10.0.22000-SP0)
-    method: GET
-    uri: https://management.azure.com/subscriptions/00000000-0000-0000-0000-000000000000/resourceGroups/cli_test_automation_000001/providers/Microsoft.Automation/automationAccounts/test-account-000002/runbooks/test-runbook-000003/operationResults/4bb89dcc-711c-41be-a9bc-13690c062855?api-version=2018-06-30
->>>>>>> 9acc1c61
+    uri: https://management.azure.com/subscriptions/00000000-0000-0000-0000-000000000000/resourceGroups/cli_test_automation_000001/providers/Microsoft.Automation/automationAccounts/test-account-000002/runbooks/test-runbook-000003/operationResults/2a5b4a99-b765-4413-9d79-ddace074e5f9?api-version=2018-06-30
   response:
     body:
       string: ''
@@ -986,25 +697,17 @@
       content-type:
       - text/plain; charset=utf-8
       date:
-<<<<<<< HEAD
-      - Thu, 25 Aug 2022 02:18:05 GMT
-=======
-      - Thu, 25 Aug 2022 08:00:58 GMT
->>>>>>> 9acc1c61
-      expires:
-      - '-1'
-      pragma:
-      - no-cache
-      server:
-      - Microsoft-IIS/10.0
-      strict-transport-security:
-      - max-age=31536000; includeSubDomains
-      x-aspnet-version:
-      - 4.0.30319
-      x-content-type-options:
-      - nosniff
-      x-powered-by:
-      - ASP.NET
+      - Fri, 26 Aug 2022 03:08:37 GMT
+      expires:
+      - '-1'
+      pragma:
+      - no-cache
+      server:
+      - Microsoft-HTTPAPI/2.0
+      strict-transport-security:
+      - max-age=31536000; includeSubDomains
+      x-content-type-options:
+      - nosniff
     status:
       code: 200
       message: OK
@@ -1026,20 +729,12 @@
       ParameterSetName:
       - --resource-group --automation-account-name --name
       User-Agent:
-<<<<<<< HEAD
-      - AZURECLI/2.39.0 (PIP) (AAZ) azsdk-python-core/1.24.0 Python/3.8.9 (Windows-10-10.0.22000-SP0)
-=======
-      - AZURECLI/2.39.0 (PIP) (AAZ) azsdk-python-core/1.24.0 Python/3.10.5 (Windows-10-10.0.22000-SP0)
->>>>>>> 9acc1c61
+      - AZURECLI/2.39.0 (AAZ) azsdk-python-core/1.24.0 Python/3.8.9 (Windows-10-10.0.22000-SP0)
     method: PUT
     uri: https://management.azure.com/subscriptions/00000000-0000-0000-0000-000000000000/resourceGroups/cli_test_automation_000001/providers/Microsoft.Automation/automationAccounts/test-account-000002/hybridRunbookWorkerGroups/hwg-000004?api-version=2022-02-22
   response:
     body:
-<<<<<<< HEAD
-      string: '{"id":"/subscriptions/00000000-0000-0000-0000-000000000000/resourceGroups/cli_test_automation_000001/providers/Microsoft.Automation/automationAccounts/test-account-000002/hybridRunbookWorkerGroups/hwg-000004","name":"hwg-000004","type":"Microsoft.Automation/AutomationAccounts/HybridRunbookWorkerGroups","properties":{"groupType":"User","credential":{"name":null},"hybridRunbookWorkers":null},"systemData":{"createdAt":"2022-08-25T02:18:07.5999662+00:00","lastModifiedAt":"2022-08-25T02:18:07.5999662+00:00"}}'
-=======
-      string: '{"id":"/subscriptions/00000000-0000-0000-0000-000000000000/resourceGroups/cli_test_automation_000001/providers/Microsoft.Automation/automationAccounts/test-account-000002/hybridRunbookWorkerGroups/hwg-000004","name":"hwg-000004","type":"Microsoft.Automation/AutomationAccounts/HybridRunbookWorkerGroups","properties":{"groupType":"User","credential":{"name":null},"hybridRunbookWorkers":null},"systemData":{"createdAt":"2022-08-25T08:00:59.5132162+00:00","lastModifiedAt":"2022-08-25T08:00:59.5132162+00:00"}}'
->>>>>>> 9acc1c61
+      string: '{"id":"/subscriptions/00000000-0000-0000-0000-000000000000/resourceGroups/cli_test_automation_000001/providers/Microsoft.Automation/automationAccounts/test-account-000002/hybridRunbookWorkerGroups/hwg-000004","name":"hwg-000004","type":"Microsoft.Automation/AutomationAccounts/HybridRunbookWorkerGroups","properties":{"groupType":"User","credential":{"name":null},"hybridRunbookWorkers":null},"systemData":{"createdAt":"2022-08-26T03:08:39.6229199+00:00","lastModifiedAt":"2022-08-26T03:08:39.6229199+00:00"}}'
     headers:
       cache-control:
       - no-cache
@@ -1048,43 +743,21 @@
       content-type:
       - application/json; charset=utf-8
       date:
-<<<<<<< HEAD
-      - Thu, 25 Aug 2022 02:18:07 GMT
-=======
-      - Thu, 25 Aug 2022 08:00:59 GMT
->>>>>>> 9acc1c61
+      - Fri, 26 Aug 2022 03:08:38 GMT
       expires:
       - '-1'
       location:
       - https://management.azure.com/subscriptions/00000000-0000-0000-0000-000000000000/resourceGroups/cli_test_automation_000001/providers/Microsoft.Automation/automationAccounts/test-account-000002/hybridRunbookWorkerGroups/hwg-000004?api-version=2022-02-22
-      ocp-location:
-<<<<<<< HEAD
-      - https://management.azure.com/subscriptions/0b1f6471-1bf0-4dda-aec3-cb9272f09590/resourceGroups/cli_test_automation_w55dtkzlcn44e4rzyeypyg66vq6kpk4ykur5uxjghg24r5kjmgtk7zy/providers/Microsoft.Automation/automationAccounts/test-account-vjgx77e5ka7/hybridRunbookWorkerGroups/hwg-ahxi6o?api-version=2022-02-22
-=======
-      - https://management.azure.com/subscriptions/cd45f23b-b832-4fa4-a434-1bf7e6f14a5a/resourceGroups/cli_test_automation_eklazgbqrgf7nsv6fd2kmudgisaicdk4murr2da7cw67sga7sldm4an/providers/Microsoft.Automation/automationAccounts/test-account-2ynzoj76zci/hybridRunbookWorkerGroups/hwg-yxy4sg?api-version=2022-02-22
->>>>>>> 9acc1c61
-      pragma:
-      - no-cache
-      server:
-      - Microsoft-IIS/10.0
-      strict-transport-security:
-      - max-age=31536000; includeSubDomains
-      x-aspnet-version:
-      - 4.0.30319
-      x-content-type-options:
-      - nosniff
-      x-ms-location:
-<<<<<<< HEAD
-      - https://management.azure.com/subscriptions/0b1f6471-1bf0-4dda-aec3-cb9272f09590/resourceGroups/cli_test_automation_w55dtkzlcn44e4rzyeypyg66vq6kpk4ykur5uxjghg24r5kjmgtk7zy/providers/Microsoft.Automation/automationAccounts/test-account-vjgx77e5ka7/hybridRunbookWorkerGroups/hwg-ahxi6o?api-version=2022-02-22
+      pragma:
+      - no-cache
+      server:
+      - Microsoft-HTTPAPI/2.0
+      strict-transport-security:
+      - max-age=31536000; includeSubDomains
+      x-content-type-options:
+      - nosniff
       x-ms-ratelimit-remaining-subscription-writes:
-      - '1199'
-=======
-      - https://management.azure.com/subscriptions/cd45f23b-b832-4fa4-a434-1bf7e6f14a5a/resourceGroups/cli_test_automation_eklazgbqrgf7nsv6fd2kmudgisaicdk4murr2da7cw67sga7sldm4an/providers/Microsoft.Automation/automationAccounts/test-account-2ynzoj76zci/hybridRunbookWorkerGroups/hwg-yxy4sg?api-version=2022-02-22
-      x-ms-ratelimit-remaining-subscription-writes:
-      - '1197'
->>>>>>> 9acc1c61
-      x-powered-by:
-      - ASP.NET
+      - '1196'
     status:
       code: 201
       message: Created
@@ -1106,41 +779,37 @@
       ParameterSetName:
       - --resource-group --automation-account-name --name
       User-Agent:
-      - AZURECLI/2.39.0 (PIP) (AAZ) azsdk-python-core/1.24.0 Python/3.10.5 (Windows-10-10.0.22000-SP0)
+      - AZURECLI/2.39.0 (AAZ) azsdk-python-core/1.24.0 Python/3.8.9 (Windows-10-10.0.22000-SP0)
     method: PUT
     uri: https://management.azure.com/subscriptions/00000000-0000-0000-0000-000000000000/resourceGroups/cli_test_automation_000001/providers/Microsoft.Automation/automationAccounts/test-account-000002/hybridRunbookWorkerGroups/hwg-000004?api-version=2022-02-22
   response:
     body:
-      string: '{"id":"/subscriptions/00000000-0000-0000-0000-000000000000/resourceGroups/cli_test_automation_000001/providers/Microsoft.Automation/automationAccounts/test-account-000002/hybridRunbookWorkerGroups/hwg-000004","name":"hwg-000004","type":"Microsoft.Automation/AutomationAccounts/HybridRunbookWorkerGroups","properties":{"groupType":"User","credential":{"name":null},"hybridRunbookWorkers":null},"systemData":{"createdAt":"2022-08-25T08:00:59.5132162+00:00","lastModifiedAt":"2022-08-25T08:01:01.1538683+00:00"}}'
-    headers:
-      cache-control:
-      - no-cache
-      content-length:
-      - '509'
-      content-type:
-      - application/json; charset=utf-8
-      date:
-      - Thu, 25 Aug 2022 08:01:01 GMT
-      expires:
-      - '-1'
-      pragma:
-      - no-cache
-      server:
-      - Microsoft-IIS/10.0
+      string: '{"id":"/subscriptions/00000000-0000-0000-0000-000000000000/resourceGroups/cli_test_automation_000001/providers/Microsoft.Automation/automationAccounts/test-account-000002/hybridRunbookWorkerGroups/hwg-000004","name":"hwg-000004","type":"Microsoft.Automation/AutomationAccounts/HybridRunbookWorkerGroups","properties":{"groupType":"User","credential":{"name":null},"hybridRunbookWorkers":null},"systemData":{"createdAt":"2022-08-26T03:08:39.6229199+00:00","lastModifiedAt":"2022-08-26T03:08:40.575999+00:00"}}'
+    headers:
+      cache-control:
+      - no-cache
+      content-length:
+      - '508'
+      content-type:
+      - application/json; charset=utf-8
+      date:
+      - Fri, 26 Aug 2022 03:08:40 GMT
+      expires:
+      - '-1'
+      pragma:
+      - no-cache
+      server:
+      - Microsoft-HTTPAPI/2.0
       strict-transport-security:
       - max-age=31536000; includeSubDomains
       transfer-encoding:
       - chunked
       vary:
       - Accept-Encoding
-      x-aspnet-version:
-      - 4.0.30319
       x-content-type-options:
       - nosniff
       x-ms-ratelimit-remaining-subscription-writes:
-      - '1195'
-      x-powered-by:
-      - ASP.NET
+      - '1198'
     status:
       code: 200
       message: OK
@@ -1158,51 +827,35 @@
       ParameterSetName:
       - --resource-group --automation-account-name --name
       User-Agent:
-<<<<<<< HEAD
-      - AZURECLI/2.39.0 (PIP) (AAZ) azsdk-python-core/1.24.0 Python/3.8.9 (Windows-10-10.0.22000-SP0)
-=======
-      - AZURECLI/2.39.0 (PIP) (AAZ) azsdk-python-core/1.24.0 Python/3.10.5 (Windows-10-10.0.22000-SP0)
->>>>>>> 9acc1c61
+      - AZURECLI/2.39.0 (AAZ) azsdk-python-core/1.24.0 Python/3.8.9 (Windows-10-10.0.22000-SP0)
     method: GET
     uri: https://management.azure.com/subscriptions/00000000-0000-0000-0000-000000000000/resourceGroups/cli_test_automation_000001/providers/Microsoft.Automation/automationAccounts/test-account-000002/hybridRunbookWorkerGroups/hwg-000004?api-version=2022-02-22
   response:
     body:
-<<<<<<< HEAD
-      string: '{"id":"/subscriptions/00000000-0000-0000-0000-000000000000/resourceGroups/cli_test_automation_000001/providers/Microsoft.Automation/automationAccounts/test-account-000002/hybridRunbookWorkerGroups/hwg-000004","name":"hwg-000004","type":"Microsoft.Automation/AutomationAccounts/HybridRunbookWorkerGroups","properties":{"groupType":"User","credential":{"name":null},"hybridRunbookWorkers":null},"systemData":{"createdAt":"2022-08-25T02:18:07.5999662+00:00","lastModifiedAt":"2022-08-25T02:18:07.5999662+00:00"}}'
-=======
-      string: '{"id":"/subscriptions/00000000-0000-0000-0000-000000000000/resourceGroups/cli_test_automation_000001/providers/Microsoft.Automation/automationAccounts/test-account-000002/hybridRunbookWorkerGroups/hwg-000004","name":"hwg-000004","type":"Microsoft.Automation/AutomationAccounts/HybridRunbookWorkerGroups","properties":{"groupType":"User","credential":{"name":null},"hybridRunbookWorkers":null},"systemData":{"createdAt":"2022-08-25T08:00:59.5132162+00:00","lastModifiedAt":"2022-08-25T08:01:01.1538683+00:00"}}'
->>>>>>> 9acc1c61
-    headers:
-      cache-control:
-      - no-cache
-      content-length:
-      - '509'
-      content-type:
-      - application/json; charset=utf-8
-      date:
-<<<<<<< HEAD
-      - Thu, 25 Aug 2022 02:18:09 GMT
-=======
-      - Thu, 25 Aug 2022 08:01:02 GMT
->>>>>>> 9acc1c61
-      expires:
-      - '-1'
-      pragma:
-      - no-cache
-      server:
-      - Microsoft-IIS/10.0
+      string: '{"id":"/subscriptions/00000000-0000-0000-0000-000000000000/resourceGroups/cli_test_automation_000001/providers/Microsoft.Automation/automationAccounts/test-account-000002/hybridRunbookWorkerGroups/hwg-000004","name":"hwg-000004","type":"Microsoft.Automation/AutomationAccounts/HybridRunbookWorkerGroups","properties":{"groupType":"User","credential":{"name":null},"hybridRunbookWorkers":null},"systemData":{"createdAt":"2022-08-26T03:08:39.6229199+00:00","lastModifiedAt":"2022-08-26T03:08:40.575999+00:00"}}'
+    headers:
+      cache-control:
+      - no-cache
+      content-length:
+      - '508'
+      content-type:
+      - application/json; charset=utf-8
+      date:
+      - Fri, 26 Aug 2022 03:08:41 GMT
+      expires:
+      - '-1'
+      pragma:
+      - no-cache
+      server:
+      - Microsoft-HTTPAPI/2.0
       strict-transport-security:
       - max-age=31536000; includeSubDomains
       transfer-encoding:
       - chunked
       vary:
       - Accept-Encoding
-      x-aspnet-version:
-      - 4.0.30319
-      x-content-type-options:
-      - nosniff
-      x-powered-by:
-      - ASP.NET
+      x-content-type-options:
+      - nosniff
     status:
       code: 200
       message: OK
@@ -1220,51 +873,35 @@
       ParameterSetName:
       - --resource-group --automation-account-name
       User-Agent:
-<<<<<<< HEAD
-      - AZURECLI/2.39.0 (PIP) (AAZ) azsdk-python-core/1.24.0 Python/3.8.9 (Windows-10-10.0.22000-SP0)
-=======
-      - AZURECLI/2.39.0 (PIP) (AAZ) azsdk-python-core/1.24.0 Python/3.10.5 (Windows-10-10.0.22000-SP0)
->>>>>>> 9acc1c61
+      - AZURECLI/2.39.0 (AAZ) azsdk-python-core/1.24.0 Python/3.8.9 (Windows-10-10.0.22000-SP0)
     method: GET
     uri: https://management.azure.com/subscriptions/00000000-0000-0000-0000-000000000000/resourceGroups/cli_test_automation_000001/providers/Microsoft.Automation/automationAccounts/test-account-000002/hybridRunbookWorkerGroups?api-version=2022-02-22
   response:
     body:
-<<<<<<< HEAD
-      string: '{"value":[{"id":"/subscriptions/00000000-0000-0000-0000-000000000000/resourceGroups/cli_test_automation_000001/providers/Microsoft.Automation/automationAccounts/test-account-000002/hybridRunbookWorkerGroups/hwg-000004","name":"hwg-000004","type":"Microsoft.Automation/AutomationAccounts/HybridRunbookWorkerGroups","properties":{"groupType":"User","credential":{"name":null},"hybridRunbookWorkers":null},"systemData":{"createdAt":"2022-08-25T02:18:07.5999662+00:00","lastModifiedAt":"2022-08-25T02:18:07.5999662+00:00"}}]}'
-=======
-      string: '{"value":[{"id":"/subscriptions/00000000-0000-0000-0000-000000000000/resourceGroups/cli_test_automation_000001/providers/Microsoft.Automation/automationAccounts/test-account-000002/hybridRunbookWorkerGroups/hwg-000004","name":"hwg-000004","type":"Microsoft.Automation/AutomationAccounts/HybridRunbookWorkerGroups","properties":{"groupType":"User","credential":{"name":null},"hybridRunbookWorkers":null},"systemData":{"createdAt":"2022-08-25T08:00:59.5132162+00:00","lastModifiedAt":"2022-08-25T08:01:01.1538683+00:00"}}]}'
->>>>>>> 9acc1c61
-    headers:
-      cache-control:
-      - no-cache
-      content-length:
-      - '521'
-      content-type:
-      - application/json; charset=utf-8
-      date:
-<<<<<<< HEAD
-      - Thu, 25 Aug 2022 02:18:11 GMT
-=======
-      - Thu, 25 Aug 2022 08:01:02 GMT
->>>>>>> 9acc1c61
-      expires:
-      - '-1'
-      pragma:
-      - no-cache
-      server:
-      - Microsoft-IIS/10.0
+      string: '{"value":[{"id":"/subscriptions/00000000-0000-0000-0000-000000000000/resourceGroups/cli_test_automation_000001/providers/Microsoft.Automation/automationAccounts/test-account-000002/hybridRunbookWorkerGroups/hwg-000004","name":"hwg-000004","type":"Microsoft.Automation/AutomationAccounts/HybridRunbookWorkerGroups","properties":{"groupType":"User","credential":{"name":null},"hybridRunbookWorkers":null},"systemData":{"createdAt":"2022-08-26T03:08:39.6229199+00:00","lastModifiedAt":"2022-08-26T03:08:40.575999+00:00"}}]}'
+    headers:
+      cache-control:
+      - no-cache
+      content-length:
+      - '520'
+      content-type:
+      - application/json; charset=utf-8
+      date:
+      - Fri, 26 Aug 2022 03:08:42 GMT
+      expires:
+      - '-1'
+      pragma:
+      - no-cache
+      server:
+      - Microsoft-HTTPAPI/2.0
       strict-transport-security:
       - max-age=31536000; includeSubDomains
       transfer-encoding:
       - chunked
       vary:
       - Accept-Encoding
-      x-aspnet-version:
-      - 4.0.30319
-      x-content-type-options:
-      - nosniff
-      x-powered-by:
-      - ASP.NET
+      x-content-type-options:
+      - nosniff
     status:
       code: 200
       message: OK
@@ -1282,11 +919,7 @@
       ParameterSetName:
       - --automation-account-name --hybrid-runbook-worker-group-name -g
       User-Agent:
-<<<<<<< HEAD
-      - AZURECLI/2.39.0 (PIP) (AAZ) azsdk-python-core/1.24.0 Python/3.8.9 (Windows-10-10.0.22000-SP0)
-=======
-      - AZURECLI/2.39.0 (PIP) (AAZ) azsdk-python-core/1.24.0 Python/3.10.5 (Windows-10-10.0.22000-SP0)
->>>>>>> 9acc1c61
+      - AZURECLI/2.39.0 (AAZ) azsdk-python-core/1.24.0 Python/3.8.9 (Windows-10-10.0.22000-SP0)
     method: GET
     uri: https://management.azure.com/subscriptions/00000000-0000-0000-0000-000000000000/resourceGroups/cli_test_automation_000001/providers/Microsoft.Automation/automationAccounts/test-account-000002/hybridRunbookWorkerGroups/hwg-000004/hybridRunbookWorkers?api-version=2021-06-22
   response:
@@ -1300,29 +933,21 @@
       content-type:
       - application/json; charset=utf-8
       date:
-<<<<<<< HEAD
-      - Thu, 25 Aug 2022 02:18:12 GMT
-=======
-      - Thu, 25 Aug 2022 08:01:03 GMT
->>>>>>> 9acc1c61
-      expires:
-      - '-1'
-      pragma:
-      - no-cache
-      server:
-      - Microsoft-IIS/10.0
+      - Fri, 26 Aug 2022 03:08:57 GMT
+      expires:
+      - '-1'
+      pragma:
+      - no-cache
+      server:
+      - Microsoft-HTTPAPI/2.0
       strict-transport-security:
       - max-age=31536000; includeSubDomains
       transfer-encoding:
       - chunked
       vary:
       - Accept-Encoding
-      x-aspnet-version:
-      - 4.0.30319
-      x-content-type-options:
-      - nosniff
-      x-powered-by:
-      - ASP.NET
+      x-content-type-options:
+      - nosniff
     status:
       code: 200
       message: OK
@@ -1342,11 +967,7 @@
       ParameterSetName:
       - --resource-group --automation-account-name --name --yes
       User-Agent:
-<<<<<<< HEAD
-      - AZURECLI/2.39.0 (PIP) (AAZ) azsdk-python-core/1.24.0 Python/3.8.9 (Windows-10-10.0.22000-SP0)
-=======
-      - AZURECLI/2.39.0 (PIP) (AAZ) azsdk-python-core/1.24.0 Python/3.10.5 (Windows-10-10.0.22000-SP0)
->>>>>>> 9acc1c61
+      - AZURECLI/2.39.0 (AAZ) azsdk-python-core/1.24.0 Python/3.8.9 (Windows-10-10.0.22000-SP0)
     method: DELETE
     uri: https://management.azure.com/subscriptions/00000000-0000-0000-0000-000000000000/resourceGroups/cli_test_automation_000001/providers/Microsoft.Automation/automationAccounts/test-account-000002/hybridRunbookWorkerGroups/hwg-000004?api-version=2022-02-22
   response:
@@ -1358,27 +979,19 @@
       content-length:
       - '0'
       date:
-<<<<<<< HEAD
-      - Thu, 25 Aug 2022 02:18:14 GMT
-=======
-      - Thu, 25 Aug 2022 08:01:04 GMT
->>>>>>> 9acc1c61
-      expires:
-      - '-1'
-      pragma:
-      - no-cache
-      server:
-      - Microsoft-IIS/10.0
-      strict-transport-security:
-      - max-age=31536000; includeSubDomains
-      x-aspnet-version:
-      - 4.0.30319
+      - Fri, 26 Aug 2022 03:08:59 GMT
+      expires:
+      - '-1'
+      pragma:
+      - no-cache
+      server:
+      - Microsoft-HTTPAPI/2.0
+      strict-transport-security:
+      - max-age=31536000; includeSubDomains
       x-content-type-options:
       - nosniff
       x-ms-ratelimit-remaining-subscription-deletes:
       - '14999'
-      x-powered-by:
-      - ASP.NET
     status:
       code: 200
       message: OK
@@ -1400,21 +1013,12 @@
       ParameterSetName:
       - --resource-group --automation-account-name --name
       User-Agent:
-<<<<<<< HEAD
-      - AZURECLI/2.39.0 (PIP) azsdk-python-mgmt-automation/1.1.0b2 Python/3.8.9 (Windows-10-10.0.22000-SP0)
-=======
-      - AZURECLI/2.39.0 (PIP) azsdk-python-automationclient/unknown Python/3.10.5
-        (Windows-10-10.0.22000-SP0)
->>>>>>> 9acc1c61
+      - AZURECLI/2.39.0 azsdk-python-mgmt-automation/1.1.0b2 Python/3.8.9 (Windows-10-10.0.22000-SP0)
     method: PUT
     uri: https://management.azure.com/subscriptions/00000000-0000-0000-0000-000000000000/resourceGroups/cli_test_automation_000001/providers/Microsoft.Automation/automationAccounts/test-account-000002/jobs/ef6919bf-b827-4b18-8475-8d4a03a49d0e?api-version=2019-06-01
   response:
     body:
-<<<<<<< HEAD
-      string: '{"id":"/subscriptions/00000000-0000-0000-0000-000000000000/resourceGroups/cli_test_automation_000001/providers/Microsoft.Automation/automationAccounts/test-account-000002/jobs/ef6919bf-b827-4b18-8475-8d4a03a49d0e","name":"ef6919bf-b827-4b18-8475-8d4a03a49d0e","type":"Microsoft.Automation/AutomationAccounts/Jobs","properties":{"jobId":"3301c0f1-11af-427a-937a-057dbb1beffb","creationTime":"2022-08-25T02:18:16.36+00:00","provisioningState":"Processing","status":"New","statusDetails":"None","startedBy":null,"startTime":null,"endTime":null,"lastModifiedTime":"2022-08-25T02:18:16.36+00:00","lastStatusModifiedTime":"2022-08-25T02:18:16.36+00:00","exception":null,"parameters":{},"runOn":null,"runbook":{"name":"test-runbook-000003"}}}'
-=======
-      string: '{"id":"/subscriptions/00000000-0000-0000-0000-000000000000/resourceGroups/cli_test_automation_000001/providers/Microsoft.Automation/automationAccounts/test-account-000002/jobs/ef6919bf-b827-4b18-8475-8d4a03a49d0e","name":"ef6919bf-b827-4b18-8475-8d4a03a49d0e","type":"Microsoft.Automation/AutomationAccounts/Jobs","properties":{"jobId":"d44d22c2-f22f-4b3a-9cd8-fae716f99290","creationTime":"2022-08-25T08:01:06.12+00:00","provisioningState":"Processing","status":"New","statusDetails":"None","startedBy":null,"startTime":null,"endTime":null,"lastModifiedTime":"2022-08-25T08:01:06.12+00:00","lastStatusModifiedTime":"2022-08-25T08:01:06.12+00:00","exception":null,"parameters":{},"runOn":null,"runbook":{"name":"test-runbook-000003"}}}'
->>>>>>> 9acc1c61
+      string: '{"id":"/subscriptions/00000000-0000-0000-0000-000000000000/resourceGroups/cli_test_automation_000001/providers/Microsoft.Automation/automationAccounts/test-account-000002/jobs/ef6919bf-b827-4b18-8475-8d4a03a49d0e","name":"ef6919bf-b827-4b18-8475-8d4a03a49d0e","type":"Microsoft.Automation/AutomationAccounts/Jobs","properties":{"jobId":"9ed4cf88-39bc-4bd1-9dc4-753832e24b17","creationTime":"2022-08-26T03:09:01.72+00:00","provisioningState":"Processing","status":"New","statusDetails":"None","startedBy":null,"startTime":null,"endTime":null,"lastModifiedTime":"2022-08-26T03:09:01.72+00:00","lastStatusModifiedTime":"2022-08-26T03:09:01.72+00:00","exception":null,"parameters":{},"runOn":null,"runbook":{"name":"test-runbook-000003"}}}'
     headers:
       cache-control:
       - no-cache
@@ -1423,43 +1027,21 @@
       content-type:
       - application/json; charset=utf-8
       date:
-<<<<<<< HEAD
-      - Thu, 25 Aug 2022 02:18:16 GMT
+      - Fri, 26 Aug 2022 03:09:01 GMT
       expires:
       - '-1'
       location:
       - https://management.azure.com/subscriptions/00000000-0000-0000-0000-000000000000/resourceGroups/cli_test_automation_000001/providers/Microsoft.Automation/automationAccounts/test-account-000002/jobs/ef6919bf-b827-4b18-8475-8d4a03a49d0e?api-version=2019-06-01
-      ocp-location:
-      - https://management.azure.com/subscriptions/0b1f6471-1bf0-4dda-aec3-cb9272f09590/resourceGroups/cli_test_automation_w55dtkzlcn44e4rzyeypyg66vq6kpk4ykur5uxjghg24r5kjmgtk7zy/providers/Microsoft.Automation/automationAccounts/test-account-vjgx77e5ka7/jobs/ef6919bf-b827-4b18-8475-8d4a03a49d0e?api-version=2019-06-01
-=======
-      - Thu, 25 Aug 2022 08:01:05 GMT
-      expires:
-      - '-1'
-      location:
-      - https://management.azure.com/subscriptions/00000000-0000-0000-0000-000000000000/resourceGroups/cli_test_automation_000001/providers/Microsoft.Automation/automationAccounts/test-account-000002/jobs/ef6919bf-b827-4b18-8475-8d4a03a49d0e?api-version=2017-05-15-preview
-      ocp-location:
-      - https://management.azure.com/subscriptions/cd45f23b-b832-4fa4-a434-1bf7e6f14a5a/resourceGroups/cli_test_automation_eklazgbqrgf7nsv6fd2kmudgisaicdk4murr2da7cw67sga7sldm4an/providers/Microsoft.Automation/automationAccounts/test-account-2ynzoj76zci/jobs/ef6919bf-b827-4b18-8475-8d4a03a49d0e?api-version=2017-05-15-preview
->>>>>>> 9acc1c61
-      pragma:
-      - no-cache
-      server:
-      - Microsoft-IIS/10.0
-      strict-transport-security:
-      - max-age=31536000; includeSubDomains
-      x-aspnet-version:
-      - 4.0.30319
-      x-content-type-options:
-      - nosniff
-      x-ms-location:
-<<<<<<< HEAD
-      - https://management.azure.com/subscriptions/0b1f6471-1bf0-4dda-aec3-cb9272f09590/resourceGroups/cli_test_automation_w55dtkzlcn44e4rzyeypyg66vq6kpk4ykur5uxjghg24r5kjmgtk7zy/providers/Microsoft.Automation/automationAccounts/test-account-vjgx77e5ka7/jobs/ef6919bf-b827-4b18-8475-8d4a03a49d0e?api-version=2019-06-01
-=======
-      - https://management.azure.com/subscriptions/cd45f23b-b832-4fa4-a434-1bf7e6f14a5a/resourceGroups/cli_test_automation_eklazgbqrgf7nsv6fd2kmudgisaicdk4murr2da7cw67sga7sldm4an/providers/Microsoft.Automation/automationAccounts/test-account-2ynzoj76zci/jobs/ef6919bf-b827-4b18-8475-8d4a03a49d0e?api-version=2017-05-15-preview
->>>>>>> 9acc1c61
+      pragma:
+      - no-cache
+      server:
+      - Microsoft-HTTPAPI/2.0
+      strict-transport-security:
+      - max-age=31536000; includeSubDomains
+      x-content-type-options:
+      - nosniff
       x-ms-ratelimit-remaining-subscription-resource-requests:
       - '1999'
-      x-powered-by:
-      - ASP.NET
     status:
       code: 201
       message: Created
@@ -1477,21 +1059,12 @@
       ParameterSetName:
       - --resource-group --automation-account-name
       User-Agent:
-<<<<<<< HEAD
-      - AZURECLI/2.39.0 (PIP) azsdk-python-mgmt-automation/1.1.0b2 Python/3.8.9 (Windows-10-10.0.22000-SP0)
-=======
-      - AZURECLI/2.39.0 (PIP) azsdk-python-automationclient/unknown Python/3.10.5
-        (Windows-10-10.0.22000-SP0)
->>>>>>> 9acc1c61
+      - AZURECLI/2.39.0 azsdk-python-mgmt-automation/1.1.0b2 Python/3.8.9 (Windows-10-10.0.22000-SP0)
     method: GET
     uri: https://management.azure.com/subscriptions/00000000-0000-0000-0000-000000000000/resourceGroups/cli_test_automation_000001/providers/Microsoft.Automation/automationAccounts/test-account-000002/jobs?api-version=2019-06-01
   response:
     body:
-<<<<<<< HEAD
-      string: '{"value":[{"id":"/subscriptions/00000000-0000-0000-0000-000000000000/resourceGroups/cli_test_automation_000001/providers/Microsoft.Automation/automationAccounts/test-account-000002/jobs/ef6919bf-b827-4b18-8475-8d4a03a49d0e","name":"ef6919bf-b827-4b18-8475-8d4a03a49d0e","type":"Microsoft.Automation/AutomationAccounts/Jobs","properties":{"jobId":"3301c0f1-11af-427a-937a-057dbb1beffb","runbook":{"name":"test-runbook-000003"},"provisioningState":"Processing","status":"New","creationTime":"2022-08-25T02:18:16.3652491+00:00","startTime":null,"lastModifiedTime":"2022-08-25T02:18:16.3652491+00:00","endTime":null,"runOn":null}}]}'
-=======
-      string: '{"value":[{"id":"/subscriptions/00000000-0000-0000-0000-000000000000/resourceGroups/cli_test_automation_000001/providers/Microsoft.Automation/automationAccounts/test-account-000002/jobs/ef6919bf-b827-4b18-8475-8d4a03a49d0e","name":"ef6919bf-b827-4b18-8475-8d4a03a49d0e","type":"Microsoft.Automation/AutomationAccounts/Jobs","properties":{"jobId":"d44d22c2-f22f-4b3a-9cd8-fae716f99290","runbook":{"name":"test-runbook-000003"},"provisioningState":"Processing","status":"New","creationTime":"2022-08-25T08:01:06.1225581+00:00","startTime":null,"lastModifiedTime":"2022-08-25T08:01:06.1225581+00:00","endTime":null,"runOn":null}}]}'
->>>>>>> 9acc1c61
+      string: '{"value":[{"id":"/subscriptions/00000000-0000-0000-0000-000000000000/resourceGroups/cli_test_automation_000001/providers/Microsoft.Automation/automationAccounts/test-account-000002/jobs/ef6919bf-b827-4b18-8475-8d4a03a49d0e","name":"ef6919bf-b827-4b18-8475-8d4a03a49d0e","type":"Microsoft.Automation/AutomationAccounts/Jobs","properties":{"jobId":"9ed4cf88-39bc-4bd1-9dc4-753832e24b17","runbook":{"name":"test-runbook-000003"},"provisioningState":"Processing","status":"New","creationTime":"2022-08-26T03:09:01.7300573+00:00","startTime":null,"lastModifiedTime":"2022-08-26T03:09:01.7300573+00:00","endTime":null,"runOn":null}}]}'
     headers:
       cache-control:
       - no-cache
@@ -1500,31 +1073,23 @@
       content-type:
       - application/json; charset=utf-8
       date:
-<<<<<<< HEAD
-      - Thu, 25 Aug 2022 02:18:16 GMT
-=======
-      - Thu, 25 Aug 2022 08:01:06 GMT
->>>>>>> 9acc1c61
-      expires:
-      - '-1'
-      pragma:
-      - no-cache
-      server:
-      - Microsoft-IIS/10.0
+      - Fri, 26 Aug 2022 03:09:02 GMT
+      expires:
+      - '-1'
+      pragma:
+      - no-cache
+      server:
+      - Microsoft-HTTPAPI/2.0
       strict-transport-security:
       - max-age=31536000; includeSubDomains
       transfer-encoding:
       - chunked
       vary:
       - Accept-Encoding
-      x-aspnet-version:
-      - 4.0.30319
       x-content-type-options:
       - nosniff
       x-ms-ratelimit-remaining-subscription-resource-requests:
       - '599'
-      x-powered-by:
-      - ASP.NET
     status:
       code: 200
       message: OK
@@ -1542,21 +1107,12 @@
       ParameterSetName:
       - --resource-group --automation-account-name --name
       User-Agent:
-<<<<<<< HEAD
-      - AZURECLI/2.39.0 (PIP) azsdk-python-mgmt-automation/1.1.0b2 Python/3.8.9 (Windows-10-10.0.22000-SP0)
-=======
-      - AZURECLI/2.39.0 (PIP) azsdk-python-automationclient/unknown Python/3.10.5
-        (Windows-10-10.0.22000-SP0)
->>>>>>> 9acc1c61
+      - AZURECLI/2.39.0 azsdk-python-mgmt-automation/1.1.0b2 Python/3.8.9 (Windows-10-10.0.22000-SP0)
     method: GET
     uri: https://management.azure.com/subscriptions/00000000-0000-0000-0000-000000000000/resourceGroups/cli_test_automation_000001/providers/Microsoft.Automation/automationAccounts/test-account-000002/jobs/ef6919bf-b827-4b18-8475-8d4a03a49d0e?api-version=2019-06-01
   response:
     body:
-<<<<<<< HEAD
-      string: '{"id":"/subscriptions/00000000-0000-0000-0000-000000000000/resourceGroups/cli_test_automation_000001/providers/Microsoft.Automation/automationAccounts/test-account-000002/jobs/ef6919bf-b827-4b18-8475-8d4a03a49d0e","name":"ef6919bf-b827-4b18-8475-8d4a03a49d0e","type":"Microsoft.Automation/AutomationAccounts/Jobs","properties":{"jobId":"3301c0f1-11af-427a-937a-057dbb1beffb","creationTime":"2022-08-25T02:18:16.3652491+00:00","provisioningState":"Processing","status":"New","statusDetails":"None","startedBy":"{scrubbed}","startTime":null,"endTime":null,"lastModifiedTime":"2022-08-25T02:18:16.3652491+00:00","lastStatusModifiedTime":"2022-08-25T02:18:16.3652491+00:00","exception":null,"parameters":{},"runOn":null,"runbook":{"name":"test-runbook-000003"}}}'
-=======
-      string: '{"id":"/subscriptions/00000000-0000-0000-0000-000000000000/resourceGroups/cli_test_automation_000001/providers/Microsoft.Automation/automationAccounts/test-account-000002/jobs/ef6919bf-b827-4b18-8475-8d4a03a49d0e","name":"ef6919bf-b827-4b18-8475-8d4a03a49d0e","type":"Microsoft.Automation/AutomationAccounts/Jobs","properties":{"jobId":"d44d22c2-f22f-4b3a-9cd8-fae716f99290","creationTime":"2022-08-25T08:01:06.1225581+00:00","provisioningState":"Processing","status":"New","statusDetails":"None","startedBy":"{scrubbed}","startTime":null,"endTime":null,"lastModifiedTime":"2022-08-25T08:01:06.1225581+00:00","lastStatusModifiedTime":"2022-08-25T08:01:06.1225581+00:00","exception":null,"parameters":{},"runOn":null,"runbook":{"name":"test-runbook-000003"}}}'
->>>>>>> 9acc1c61
+      string: '{"id":"/subscriptions/00000000-0000-0000-0000-000000000000/resourceGroups/cli_test_automation_000001/providers/Microsoft.Automation/automationAccounts/test-account-000002/jobs/ef6919bf-b827-4b18-8475-8d4a03a49d0e","name":"ef6919bf-b827-4b18-8475-8d4a03a49d0e","type":"Microsoft.Automation/AutomationAccounts/Jobs","properties":{"jobId":"9ed4cf88-39bc-4bd1-9dc4-753832e24b17","creationTime":"2022-08-26T03:09:01.7300573+00:00","provisioningState":"Processing","status":"New","statusDetails":"None","startedBy":"{scrubbed}","startTime":null,"endTime":null,"lastModifiedTime":"2022-08-26T03:09:01.7300573+00:00","lastStatusModifiedTime":"2022-08-26T03:09:01.7300573+00:00","exception":null,"parameters":{},"runOn":null,"runbook":{"name":"test-runbook-000003"}}}'
     headers:
       cache-control:
       - no-cache
@@ -1565,31 +1121,23 @@
       content-type:
       - application/json; charset=utf-8
       date:
-<<<<<<< HEAD
-      - Thu, 25 Aug 2022 02:18:17 GMT
-=======
-      - Thu, 25 Aug 2022 08:01:07 GMT
->>>>>>> 9acc1c61
-      expires:
-      - '-1'
-      pragma:
-      - no-cache
-      server:
-      - Microsoft-IIS/10.0
+      - Fri, 26 Aug 2022 03:09:04 GMT
+      expires:
+      - '-1'
+      pragma:
+      - no-cache
+      server:
+      - Microsoft-HTTPAPI/2.0
       strict-transport-security:
       - max-age=31536000; includeSubDomains
       transfer-encoding:
       - chunked
       vary:
       - Accept-Encoding
-      x-aspnet-version:
-      - 4.0.30319
       x-content-type-options:
       - nosniff
       x-ms-ratelimit-remaining-subscription-resource-requests:
       - '599'
-      x-powered-by:
-      - ASP.NET
     status:
       code: 200
       message: OK
@@ -1609,12 +1157,7 @@
       ParameterSetName:
       - --resource-group --name -y
       User-Agent:
-<<<<<<< HEAD
-      - AZURECLI/2.39.0 (PIP) azsdk-python-mgmt-automation/1.1.0b2 Python/3.8.9 (Windows-10-10.0.22000-SP0)
-=======
-      - AZURECLI/2.39.0 (PIP) azsdk-python-automationclient/unknown Python/3.10.5
-        (Windows-10-10.0.22000-SP0)
->>>>>>> 9acc1c61
+      - AZURECLI/2.39.0 azsdk-python-mgmt-automation/1.1.0b2 Python/3.8.9 (Windows-10-10.0.22000-SP0)
     method: DELETE
     uri: https://management.azure.com/subscriptions/00000000-0000-0000-0000-000000000000/resourceGroups/cli_test_automation_000001/providers/Microsoft.Automation/automationAccounts/test-account-000002?api-version=2021-06-22
   response:
@@ -1626,27 +1169,19 @@
       content-length:
       - '0'
       date:
-<<<<<<< HEAD
-      - Thu, 25 Aug 2022 02:18:26 GMT
-=======
-      - Thu, 25 Aug 2022 08:01:19 GMT
->>>>>>> 9acc1c61
-      expires:
-      - '-1'
-      pragma:
-      - no-cache
-      server:
-      - Microsoft-IIS/10.0
-      strict-transport-security:
-      - max-age=31536000; includeSubDomains
-      x-aspnet-version:
-      - 4.0.30319
+      - Fri, 26 Aug 2022 03:09:12 GMT
+      expires:
+      - '-1'
+      pragma:
+      - no-cache
+      server:
+      - Microsoft-HTTPAPI/2.0
+      strict-transport-security:
+      - max-age=31536000; includeSubDomains
       x-content-type-options:
       - nosniff
       x-ms-ratelimit-remaining-subscription-deletes:
       - '14999'
-      x-powered-by:
-      - ASP.NET
     status:
       code: 200
       message: OK
