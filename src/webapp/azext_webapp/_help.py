# --------------------------------------------------------------------------------------------
# Copyright (c) Microsoft Corporation. All rights reserved.
# Licensed under the MIT License. See License.txt in the project root for license information.
# --------------------------------------------------------------------------------------------

from knack.help_files import helps

helps['webapp remote-connection'] = """
    type: group
    short-summary: Create a remote connection using a tcp tunnel to your web app
"""

helps['webapp remote-connection create'] = """
    type: command
    short-summary: Creates a remote connection using a tcp tunnel to your web app
"""

helps['webapp scan'] = """
    type: group
    short-summary: Holds group of commands which cater to webapp scans. Currently available only for Linux based webapps.
"""

helps['webapp scan start'] = """
    type: command
    short-summary: Starts the scan on the specified webapp files in the wwwroot directory. It returns a JSON containing the ScanID, traking and results URL.
"""

helps['webapp scan show-result'] = """
    type: command
    short-summary: Get results of specified scan-id. This will fetch you the Scan log results of the specified scan-id.
"""

helps['webapp scan track'] = """
    type: command
    short-summary: Track status of scan by providing scan-id. You can track the status of the scan from [Starting, Success, Failed, TimeoutFailure, Executing]
"""

helps['webapp scan list-result'] = """
    type: command
    short-summary: Get details of all scans conducted on webapp, upto max scan limit set on the webapp This will get you the scan log results in addition to the scan status of each scan conducted on the webapp.
"""

<<<<<<< HEAD
helps['webapp scan stop'] = """
    type: command
    short-summary: Stops the current executing scan. Does nothing if no scan is executing.
=======
helps['webapp container'] = """
    type: group
    short-summary: Group of commands related to webapp container operations
"""

helps['webapp container up'] = """
    type: command
    short-summary: Experimental command to create and deploy a container webapp.
    examples:
        - name: Deploy a container using an image from DockerHub. This example uses nginx.
          text: az webapp container up -n AppName -i nginx
        - name: Upload files from the current directory to an Azure Container Registry, then build a container image and deploy it to a web app. The Azure Container Registry must already exist.
          text: az webapp container up -n AppName --registry-rg ContainerRegistryResourceGroup --registry-name ContainerRegistryName
>>>>>>> 6c38daed
"""<|MERGE_RESOLUTION|>--- conflicted
+++ resolved
@@ -40,11 +40,11 @@
     short-summary: Get details of all scans conducted on webapp, upto max scan limit set on the webapp This will get you the scan log results in addition to the scan status of each scan conducted on the webapp.
 """
 
-<<<<<<< HEAD
 helps['webapp scan stop'] = """
     type: command
     short-summary: Stops the current executing scan. Does nothing if no scan is executing.
-=======
+"""
+
 helps['webapp container'] = """
     type: group
     short-summary: Group of commands related to webapp container operations
@@ -58,5 +58,4 @@
           text: az webapp container up -n AppName -i nginx
         - name: Upload files from the current directory to an Azure Container Registry, then build a container image and deploy it to a web app. The Azure Container Registry must already exist.
           text: az webapp container up -n AppName --registry-rg ContainerRegistryResourceGroup --registry-name ContainerRegistryName
->>>>>>> 6c38daed
 """