--- conflicted
+++ resolved
@@ -184,7 +184,6 @@
     logger.warning("All done.")
     return create_json
 
-<<<<<<< HEAD
 def _check_for_ready_tunnel(cmd, resource_group_name, name, remote_debugging, tunnel_server, slot=None):
     from .tunnel import TunnelServer
     default_port = tunnel_server.is_port_set_to_default()
@@ -217,7 +216,6 @@
                 break
     print('Tunnel is ready! Creating on port {}'.format(port))
     tunnel_server.start_server()
-=======
 
 def list_webapp_snapshots(cmd, resource_group, name, slot=None):
     client = web_client_factory(cmd.cli_ctx)
@@ -248,5 +246,4 @@
         if slot:
             return client.web_apps.recover_slot(resource_group, name, request, slot)
         else:
-            return client.web_apps.recover(resource_group, name, request)
->>>>>>> 52118ab4
+            return client.web_apps.recover(resource_group, name, request)