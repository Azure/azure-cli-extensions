<<<<<<< HEAD
### Azure Machine Learning CLI (v2) (unreleased)
- Drop Python 3.7, 3.8 and 3.9 support
=======
## 2025-11-11

### Azure Machine Learning CLI (v2) v 2.40.1
- `az ml deployment-template show` instead of `az ml deployment-template get`
  - Show details of a specific deployment template by name and version.
- Make deployment templates as preview feature

>>>>>>> 5b4614dd

## 2025-11-04

### Azure Machine Learning CLI (v2) v 2.40.0
- `az ml deployment-template create`
  - Create a new deployment template from a YAML file.
- `az ml deployment-template list`
  - List deployment templates in a registry
- `az ml deployment-template get`
  - Get a specific deployment template by name and version.
- `az ml deployment-template update`
  - Update specific fields of an existing deployment template.
- `az ml deployment-template archive`
  - Archive a deployment template.
- `az ml deployment-template restore`
  - Restore an archived deployment template.

## 2025-08-27

### Azure Machine Learning CLI (v2) v 2.39.0
- `az ml compute update`
  - Fix a bug compute update which caused Enable SSO property to reset.
- `az ml compute connect-ssh`
  - Fix proxy endpoint path

## 2025-05-15

### Azure Machine Learning CLI (v2) v 2.37.1
  - Handle keyerror for missing props in PAT url case in SDK.

## 2025-05-09

### Azure Machine Learning CLI (v2) v 2.37.0
- `az ml workspace create`
  - Hub and Project workspace marked as GA.

## 2025-04-24

### Azure Machine Learning CLI (v2) v 2.36.5
  - Pin major version of external dependencies in SDK.

## 2025-04-18

### Azure Machine Learning CLI (v2) v 2.36.4
  - Updated marshmallow dependency to restrict versions to >=3.5,<4.0.0 to ensure compatibility.

## 2025-04-16

### Azure Machine Learning CLI (v2) v 2.36.3
  - Removing reference of deprecated package distutils.

## 2025-04-10

### Azure Machine Learning CLI (v2) v 2.36.2
- `az ml capability-host create`
  - Made AI Search connections property optional.

## 2025-04-02

### Azure Machine Learning CLI (v2) v 2.36.1
  - Handle missing duration value in deployment poller result.

## 2025-03-14

### Azure Machine Learning CLI (v2) v 2.36.0
- `az ml compute update`
  - Fix updating compute when ssh is enabled.

## 2025-01-08

### Azure Machine Learning CLI (v2) v 2.34.0
- `az ml workspace update --network-acls`
  - Added `--network-acls` property to allow user to specify IPs or IP ranges in CIDR notation for workspace access.
- `az ml capability-host`
  - Added create operation
  - Added get operation
  - Added delete operation

## 2024-12-17

### Azure Machine Learning CLI (v2) v 2.33.0
- `az ml workspace create --provision-network-now`
  - Added `--provision-network-now` property to trigger the provisioning of the managed network when creating a workspace with the managed network enabled, or else it does nothing

## 2024-09-18

### Azure Machine Learning CLI (v2) v2.30.0
- `az ml workspace outbound-rule set`
  - Added support of Optional `--fqdns` property for private_endpoint outbound rule creation in a workspace managed network. Related to support of Application Gateway PE target.
  - Added support of Optional `--address-prefixes` property for service_tag outbound rule creation in workspace managed network.

## 2024-08-14

### Azure Machine Learning CLI (v2) v2.29.0
- `az ml compute enable-sso`
  - Added enable-sso to allow user to enable sso setting of a compute instance without any write permission set on compute.

## 2024-06-21

### Azure Machine Learning CLI (v2) v2.27.0
- `az ml workspace create --system-datastores-auth-mode`
  - Added `--system-datastores-auth-mode` to create for AzureML workspace.
- `az ml workspace update --system-datastores-auth-mode`
  - Added `--system-datastores-auth-mode` to update for AzureML workspace.
- `az ml workspace create --allow-roleassignment-on-rg`
  - Added `--allow-roleassignment-on-rg` to create for AzureML workspace with allow/disallow role assignment on RG level.
- `az ml workspace update --allow-roleassignment-on-rg`
  - Added `--allow-roleassignment-on-rg` to update for AzureML workspace with allow/disallow role assignment on RG level.

## 2023-09-11

### Azure Machine Learning CLI (v2) v2.20.0

- `az ml feature-store provision-network`
  - [Public review] Added this command to allow user to provision managed network for feature store

- `az ml feature-store create`
  - Added `--not-grant-permissions` to allow user to not grant materialization identity access to feature store

- `az ml feature-store update`
  - Added `--not-grant-permissions` to allow user to not grant materialization identity access to feature store

- `az ml feature-set`
  - Added `--feature-store-name` and deprecated `--workspace-name`, backward compatiblity will be removed in 6 month

- `az ml feature-store-entity`
  - Added `--feature-store-name` and deprecated `--workspace-name`, backward compatiblity will be removed in 6 months

- `az configure`
  - Added `--defaults feature-store=<name>` to allow user to configure default feature store

- `az ml job connect-ssh`
  - Added `--ssh-args/-c` to allow specifying additional ssh options + commands, eg to send signals to running processes or to attach to an interactive terminal

## 2023-05-09

### Azure Machine Learning CLI (v2) v2.17.0

- `az ml online-deployment create`
  - Added `--local-enable-gpu` to allow gpu access to local deployment.

- `az ml online-deployment update`
  - Added `--local-enable-gpu` to allow gpu access to local deployment.


## 2023-05-09

### Azure Machine Learning CLI (v2) v2.16.0

- `az ml job connect-ssh`
  - This command is marked as GA.

- `az ml job show-services`
  - This command is marked as GA.

- `az ml model download`
  - Fixed issue for download model from registry via the `--registry-name` argument, where workspace_name was mandatory.

- `az ml model create`
  - Add --stage(-s) flag to add the stage of the model.

- `az ml model update`
  - Add --stage(-s) flag to update the stage of the model.

- `az ml model list`
  - Add --stage(-s) flag to list by the stage of the model.

- `az ml workspace delete`
  - Add --purge(-p) flag to force to purge instead of soft delete.

- `az ml workspace create`
  - Add --enable-data-isolation(-e) flag to determine if a workspace has data isolation enabled.
  - Add --storage-account(-s) flag to allow specifying existing storage account at workspace creation.
  - Add --key-vault(-k) flag to allow specifying existing key vault at workspace creation.


## 2023-03-21

### Azure Machine Learning CLI (v2) v2.15.0

- `az ml compute`
  - Added `--tags` to create and update for AzureML Compute.

- `az ml data import`
  - Support create a data asset version by first importing data from database and file_system to Azure cloud storage.

- `az ml data list-materialization-status`
  - Support list status of data import materialization jobs that create data asset versions of <asset_name> via `--name` argumant.

- `az ml online-deployment update`
  - Added `--skip-script-validation` to create for AzureML Online Deployment.

- `az ml workspace provision-network`
  - Support to provision managed network for workspace


## 2023-02-03

### Azure Machine Learning CLI (v2) v2.14.0

- `az ml compute`
  - Added `--location` to create for AzureML Compute.
  - Added `--enable-node-public-ip` to create for Compute.

- `az ml data`
  - Minor edits to data help text

- `az ml data list`
  - Support list data asset in registry via the `--registry-name` argument

- `az ml data show`
  - Support show a data asset in registry via the `--registry-name` argument

- `az ml data create`
  - Support create a data asset in registry via the `--registry-name` argument
  - Support promoting a data asset from a workspace to a registry

- `az ml workspace create`
  - Support create a workspace with managed network with `--managed-network` argument

- `az ml workspace update`
  - Support update a workspace with managed network with `--managed-network` argument

- `az ml compute connect-ssh`
  - Command to connect to a compute instance via SSH

- `az ml workspace outbound-rule`
  - Support to list managed network outbound rules for workspace `az ml workspace outbound-rule list`
  - Support to show a managed network outbound rule for workspace `az ml workspace outbound-rule show`
  - Support to remove managed network outbound rule for workspace `az ml workspace outbound-rule remove`
  - Support to create or update managed network outbound rule for workspace `az ml workspace outbound-rule set`



## 2022-12-06

### Azure Machine Learning CLI (v2) v2.12.0

- Improve error message for `az ml` commands that are registry enabled, when neither workspace nor registry name is passed.
- `az ml compute`
  - Fixed issue caused by no-wait parameter.

## 2022-11-04

### Azure Machine Learning CLI (v2) v2.11.0

- `az ml registry`
  - List operation fixed to accept subscription scoping
  - Delete operation added.
  - Update operation added.
  - Made some minor edits to registry help text.

## 2022-10-10

### Azure Machine Learning CLI (v2) v2.10.0

- The CLI is depending on GA version of azure-ai-ml.
- Dropped support for Python 3.6.
- `az ml registry`
  - New command group added to manage ML asset registries.
- `az ml job`
  - Added `az ml job show-services` command.
  - Added model sweeping and hyperparameter tuning to AutoML NLP jobs.
- `az ml schedule`
  - Added `month_days` property in recurrence schedule.
- `az ml compute`
  - Added custom setup scripts support for compute instances.

## 2022-09-22

### Azure Machine Learning CLI (v2) v2.8.0

- `az ml job`
  - Added spark job support.
  - Added shm_size and docker_args to job.
- `az ml compute`
  - Compuate instance supports managed identity.
  - Added idle shutdown time support for compute instance.
- `az ml online-deployment`
  - Added support for data collection for eventhub and data storage.
  - Added syntax validation for scoring script.
- `az ml batch-deployment`
  - Added syntax validation for scoring script.

## 2022-08-10

### Azure Machine Learning CLI (v2) v2.7.0

- `az ml component`
  - Added AutoML component.
- `az ml dataset`
  - Deprecated command group (Use `az ml data` instead).

## 2022-07-16

### Azure Machine Learning CLI (v2) v2.6.0

- Added MoonCake cloud support.
- `az ml job`
  - Allow Git repo URLs to be used as code.
  - AutoML jobs use the same input schema as other job types.
  - Pipeline jobs now supports registry assets.
- `az ml component`
  - Allow Git repo URLs to be used as code.
- `az ml online-endpoint`
  - MIR now supports registry assets.

## 2022-05-24

### Azure Machine Learning CLI (v2) v2.4.0

- The Azure Machine Learning CLI (v2) is now GA.
- `az ml job`
  - The command group is marked as GA.
  - Added AutoML job type in public preview.
  - Added `schedules` property to pipeline job in public preview.
  - Added an option to list only archived jobs.
  - Improved reliability of `az ml job download` command.
- `az ml data`
  - The command group is marked as GA.
  - Added MLTable data type in public preview.
  - Added an option to list only archived data assets.
- `az ml environment`
  - Added an option to list only archived environments.
- `az ml model`
  - The command group is marked as GA.
  - Allow models to be created from job outputs.
  - Added an option to list only archived models.
- `az ml online-deployment`
  - The command group is marked as GA.
  - Removed timeout waiting for deployment creation.
  - Improved online deployment list view.
- `az ml online-endpoint`
  - The command group is marked as GA.
  - Added `mirror_traffic` property to online endpoints in public preview.
  - Improved online endpoint list view.
- `az ml batch-deployment`
  - The command group is marked as GA.
  - Added support for `uri_file` and `uri_folder` as invocation input.
  - Fixed a bug in batch deployment update.
  - Fixed a bug in batch deployment list-jobs output.
- `az ml batch-endpoint`
  - The command group is marked as GA.
  - Added support for `uri_file` and `uri_folder` as invocation input.
  - Fixed a bug in batch endpoint update.
  - Fixed a bug in batch endpoint list-jobs output.
- `az ml component`
  - The command group is marked as GA.
  - Added an option to list only archived components.
- `az ml code`
  - This command group is removed.

## 2022-03-14

### Azure Machine Learning CLI (v2) v2.2.1

- `az ml job`
  - For all job types, flattened the `code` section of the YAML schema. Instead of `code.local_path` to specify the path to the source code directory, it is now just `code`
  - For all job types, changed the schema for defining data inputs to the job in the job YAML. Instead of specifying the data path using either the `file` or `folder` fields, use the `path` field to specify either a local path, a URI to a cloud path containing the data, or a reference to an existing registered Azure ML data asset via `path: azureml:<data_name>:<data_version>`. Also specify the `type` field to clarify whether the data source is a single file (`uri_file`) or a folder (`uri_folder`). If `type` field is omitted, it defaults to `type: uri_folder`. For more information, see the section of any of the [job YAML references](reference-yaml-job-command.md) that discuss the schema for specifying input data.
  - In the [sweep job YAML schema](reference-yaml-job-sweep.md), changed the `sampling_algorithm` field from a string to an object in order to support additional configurations for the random sampling algorithm type
  - Removed the component job YAML schema. With this release, if you want to run a command job inside a pipeline that uses a component, just specify the component to the `component` field of the command job YAML definition.
  - For all job types, added support for referencing the latest version of a nested asset in the job YAML configuration. When referencing a registered environment or data asset to use as input in a job, you can alias by latest version rather than having to explicitly specify the version. For example: `environment: azureml:AzureML-Minimal@latest`
  - For pipeline jobs, introduced the `${{ parent }}` context for binding inputs and outputs between steps in a pipeline. For more information, see [Expression syntax for binding inputs and outputs between steps in a pipeline job](reference-yaml-core-syntax.md#binding-inputs-and-outputs-between-steps-in-a-pipeline-job).
  - Added support for downloading named outputs of job via the `--output-name` argument for the `az ml job download` command
- `az ml data`
  - Deprecated the `az ml dataset` subgroup, now using `az ml data` instead
  - There are two types of data that can now be created, either from a single file source (`type: uri_file`) or a folder (`type: uri_folder`). When creating the data asset, you can either specify the data source from a local file / folder or from a URI to a cloud path location. See the [data YAML schema](reference-yaml-data.md) for the full schema
- `az ml environment`
  - In the [environment YAML schema](reference-yaml-environment.md), renamed the `build.local_path` field to `build.path`
  - Removed the `build.context_uri` field, the URI of the uploaded build context location will be accessible via `build.path` when the environment is returned
- `az ml model`
  - In the [model YAML schema](reference-yaml-model.md), `model_uri` and `local_path` fields removed and consolidated to one `path` field that can take either a local path or a cloud path URI. `model_format` field renamed to `type`; the default type is `custom_model`, but you can specify one of the other types (`mlflow_model`, `triton_model`) to use the model in no-code deployment scenarios
  - For `az ml model create`, `--model-uri` and `--local-path` arguments removed and consolidated to one `--path` argument that can take either a local path or a cloud path URI
  - Added the `az ml model download` command to download a model's artifact files
- `az ml online-deployment`
  - In the [online deployment YAML schema](reference-yaml-deployment-managed-online.md), flattened the `code` section of the `code_configuration` field. Instead of `code_configuration.code.local_path` to specify the path to the source code directory containing the scoring files, it is now just `code_configuration.code`
  - Added an `environment_variables` field to the online deployment YAML schema to support configuring environment variables for an online deployment
- `az ml batch-deployment`
  - In the [batch deployment YAML schema](reference-yaml-deployment-batch.md), flattened the `code` section of the `code_configuration` field. Instead of `code_configuration.code.local_path` to specify the path to the source code directory containing the scoring files, it is now just `code_configuration.code`
- `az ml component`
  - Flattened the `code` section of the [command component YAML schema](reference-yaml-component-command.md). Instead of `code.local_path` to specify the path to the source code directory, it is now just `code`
  -  Added support for referencing the latest version of a registered environment to use in the component YAML configuration. When referencing a registered environment, you can alias by latest version rather than having to explicitly specify the version. For example: `environment: azureml:AzureML-Minimal@latest`
  -  Renamed the component input and output type value from `path` to `uri_folder` for the `type` field when defining a component input or output
- Removed the `delete` commands for assets (model, component, data, environment). The existing delete functionality is only a soft delete, so the `delete` commands will be reintroduced in a later release once hard delete is supported
- Added support for archiving and restoring assets (model, component, data, environment) and jobs, e.g. `az ml model archive` and `az ml model restore`. You can now archive assets and jobs, which will hide the archived entity from list queries (e.g. `az ml model list`).

## 2021-10-04

### Azure Machine Learning CLI (v2) v2.0.2

- `az ml workspace`
  - Updated [workspace YAML schema](reference-yaml-workspace.md)
- `az ml compute`
  - Updated YAML schemas for [AmlCompute](reference-yaml-compute-aml.md) and [Compute Instance](reference-yaml-compute-instance.md)
  - Removed support for legacy AKS attach via `az ml compute attach`. Azure Arc-enabled Kubernetes attach will be supported in the next release
- `az ml datastore`
  - Updated YAML schemas for [Azure blob](reference-yaml-datastore-blob.md), [Azure file](reference-yaml-datastore-files.md), [Azure Data Lake Gen1](reference-yaml-datastore-data-lake-gen1.md), and [Azure Data Lake Gen2](reference-yaml-datastore-data-lake-gen2.md) datastores
  - Added support for creating Azure Data Lake Storage Gen1 and Gen2 datastores
- `az ml job`
  - Updated YAML schemas for [command job](reference-yaml-job-command.md) and [sweep job](reference-yaml-job-sweep.md)
  - Added support for running pipeline jobs ([pipeline job YAML schema](reference-yaml-job-pipeline.md))
  - Added support for job input literals and input data URIs for all job types
  - Added support for job outputs for all job types
  - Changed the expression syntax from `{ <expression> }` to `${{ <expression> }}`. For more information, see [Expression syntax for configuring Azure ML jobs](reference-yaml-core-syntax.md#expression-syntax-for-configuring-azure-ml-jobs-and-components)
- `az ml environment`
  - Updated [environment YAML schema](reference-yaml-environment.md)
  - Added support for creating environments from Docker build context
- `az ml model`
  - Updated [model YAML schema](reference-yaml-model.md)
  - Added new `model_format` property to Model for no-code deployment scenarios
- `az ml dataset`
  - Renamed `az ml data` subgroup to `az ml dataset`
  - Updated dataset YAML schema
- `az ml component`
  - Added the `az ml component` commands for managing Azure ML components
  - Added support for command components ([command component YAML schema](reference-yaml-component-command.md))
- `az ml online-endpoint`
  - `az ml endpoint` subgroup split into two separate groups: `az ml online-endpoint` and `az ml batch-endpoint`
  - Updated [online endpoint YAML schema](reference-yaml-endpoint-online.md)
  - Added support for local endpoints for dev/test scenarios
  - Added interactive VSCode debugging support for local endpoints (added the `--vscode-debug` flag to `az ml batch-endpoint create/update`)
- `az ml online-deployment`
  - `az ml deployment` subgroup split into two separate groups: `az ml online-deployment` and `az ml batch-deployment`
  - Updated [managed online deployment YAML schema](reference-yaml-deployment-managed-online.md)
  - Added autoscaling support via integration with Azure Monitor Autoscale
  - Added support for updating multiple online deployment properties in the same update operation
  - Added support for performing concurrent operations on deployments under the same endpoint
- `az ml batch-endpoint`
  - `az ml endpoint` subgroup split into two separate groups: `az ml online-endpoint` and `az ml batch-endpoint`
  - Updated [batch endpoint YAML schema](reference-yaml-endpoint-batch.md)
  - Removed `traffic` property; replaced with a configurable default deployment property
  - Added support for input data URIs for `az ml batch-endpoint invoke`
  - Added support for VNet ingress (private link)
- `az ml batch-deployment`
  - `az ml deployment` subgroup split into two separate groups: `az ml online-deployment` and `az ml batch-deployment`
  - Updated [batch deployment YAML schema](reference-yaml-deployment-batch.md)

## 2021-05-25

### Announcing the CLI (v2) (preview) for Azure Machine Learning

The `ml` extension to the Azure CLI is the next-generation interface for Azure Machine Learning. It enables you to train and deploy models from the command line, with features that accelerate scaling data science up and out while tracking the model lifecycle. [Install and get started](how-to-configure-cli.md).<|MERGE_RESOLUTION|>--- conflicted
+++ resolved
@@ -1,7 +1,5 @@
-<<<<<<< HEAD
 ### Azure Machine Learning CLI (v2) (unreleased)
 - Drop Python 3.7, 3.8 and 3.9 support
-=======
 ## 2025-11-11
 
 ### Azure Machine Learning CLI (v2) v 2.40.1
@@ -9,7 +7,6 @@
   - Show details of a specific deployment template by name and version.
 - Make deployment templates as preview feature
 
->>>>>>> 5b4614dd
 
 ## 2025-11-04
 
