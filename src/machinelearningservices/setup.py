#!/usr/bin/env python

# --------------------------------------------------------------------------------------------
# Copyright (c) Microsoft Corporation. All rights reserved.
# Licensed under the MIT License. See License.txt in the project root for license information.
# --------------------------------------------------------------------------------------------


from io import open
from setuptools import setup, find_packages

# HISTORY.rst entry.
<<<<<<< HEAD
VERSION = '2.40.0'
=======
VERSION = '2.40.1'
>>>>>>> 7de63500

# The full list of classifiers is available at
# https://pypi.python.org/pypi?%3Aaction=list_classifiers
CLASSIFIERS = [
    'Development Status :: 5 - Production/Stable',
    'Intended Audience :: Developers',
    'Intended Audience :: System Administrators',
    'Environment :: Console',
    'Programming Language :: Python',
    'Programming Language :: Python :: 3',
    'Programming Language :: Python :: 3.10',
    'Programming Language :: Python :: 3.11',
    'Programming Language :: Python :: 3.12',
    'Programming Language :: Python :: 3.13',
    'License :: OSI Approved :: MIT License',
]

DEPENDENCIES = []

try:
    from azext_mlv2.manual.dependency import DEPENDENCIES
except ImportError:
    pass

with open("README.rst", encoding="utf-8") as f:
    readme = f.read()
with open("CHANGELOG.rst", encoding="utf-8") as f:
    changelog = f.read()

setup(
    name='ml',
    version=VERSION,
    description='Microsoft Azure Command-Line Tools AzureMachineLearningWorkspaces Extension',
    long_description_content_type="text/x-rst",
    long_description=readme + '\n\n' + changelog,
    author='Microsoft Corporation',
    author_email='azuremlsdk@microsoft.com',
    url='https://docs.microsoft.com/azure/machine-learning/azure-machine-learning-release-notes-cli-v2?view=azureml-api-2',
    license='MIT',
    classifiers=CLASSIFIERS,
    packages=find_packages(),
    install_requires=DEPENDENCIES,
    package_data={'azext_mlv2': ['azext_metadata.json']},
)<|MERGE_RESOLUTION|>--- conflicted
+++ resolved
@@ -10,11 +10,7 @@
 from setuptools import setup, find_packages
 
 # HISTORY.rst entry.
-<<<<<<< HEAD
-VERSION = '2.40.0'
-=======
 VERSION = '2.40.1'
->>>>>>> 7de63500
 
 # The full list of classifiers is available at
 # https://pypi.python.org/pypi?%3Aaction=list_classifiers
