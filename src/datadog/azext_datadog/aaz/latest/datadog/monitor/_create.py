# --------------------------------------------------------------------------------------------
# Copyright (c) Microsoft Corporation. All rights reserved.
# Licensed under the MIT License. See License.txt in the project root for license information.
#
# Code generated by aaz-dev-tools
# --------------------------------------------------------------------------------------------

# pylint: skip-file
# flake8: noqa

from azure.cli.core.aaz import *


@register_command(
    "datadog monitor create",
)
class Create(AAZCommand):
    """Creates a new Datadog monitor resource in your Azure subscription. This sets up the integration between Azure and your Datadog account, enabling observability and monitoring of your Azure resources through Datadog.

    :example: Monitors_Create
        az datadog monitor create --name "myMonitor" --resource-group "myResourceGroup" --location "West US 2" --org-properties name="myResourceGroup" --tags Environment="Dev" --user-info name="Alice" email-address="alice@microsoft.com" phone-number="123-456-7890" --sku name="payg_v3_Monthly" --identity type="SystemAssigned" --monitoring-status "Enabled"

    :example: Monitors creation with linking to Datadog organization.
        az datadog monitor create --name "myMonitor-link" --resource-group "myResourceGroup" --location "West US 2" --org-properties api-key=XX application-key=XX --tags Environment="Dev" --user-info name="Alice" email-address="alice@microsoft.com" phone-number="123-456-7890"  --identity type="SystemAssigned" --sku name="Linked"
    """

    _aaz_info = {
<<<<<<< HEAD
        "version": "2023-10-20",
        "resources": [
            ["mgmt-plane", "/subscriptions/{}/resourcegroups/{}/providers/microsoft.datadog/monitors/{}", "2023-10-20"],
=======
        "version": "2025-06-11",
        "resources": [
            ["mgmt-plane", "/subscriptions/{}/resourcegroups/{}/providers/microsoft.datadog/monitors/{}", "2025-06-11"],
>>>>>>> 7de63500
        ]
    }

    AZ_SUPPORT_NO_WAIT = True

    def _handler(self, command_args):
        super()._handler(command_args)
        return self.build_lro_poller(self._execute_operations, self._output)

    _args_schema = None

    @classmethod
    def _build_arguments_schema(cls, *args, **kwargs):
        if cls._args_schema is not None:
            return cls._args_schema
        cls._args_schema = super()._build_arguments_schema(*args, **kwargs)

        # define Arg Group ""

        _args_schema = cls._args_schema
        _args_schema.monitor_name = AAZStrArg(
            options=["-n", "--name", "--monitor-name"],
            help="Monitor resource name",
            required=True,
            fmt=AAZStrArgFormat(
                pattern="^[a-zA-Z0-9_][a-zA-Z0-9_-]+$",
                max_length=32,
                min_length=2,
            ),
        )
        _args_schema.resource_group = AAZResourceGroupNameArg(
            required=True,
        )

        # define Arg Group "Body"

        _args_schema = cls._args_schema
        _args_schema.identity = AAZObjectArg(
            options=["--identity"],
            arg_group="Body",
        )
        _args_schema.location = AAZResourceLocationArg(
            arg_group="Body",
            help="The geo-location where the resource lives",
            fmt=AAZResourceLocationArgFormat(
                resource_group_arg="resource_group",
            ),
        )
        _args_schema.sku = AAZObjectArg(
            options=["--sku"],
            arg_group="Body",
        )
        _args_schema.tags = AAZDictArg(
            options=["--tags"],
            arg_group="Body",
            help="Resource tags.",
        )

        identity = cls._args_schema.identity
        identity.type = AAZStrArg(
            options=["type"],
            help="Identity type",
            enum={"SystemAssigned": "SystemAssigned", "UserAssigned": "UserAssigned"},
        )

        sku = cls._args_schema.sku
        sku.name = AAZStrArg(
            options=["name"],
            help="Name of the SKU.",
            required=True,
        )

        tags = cls._args_schema.tags
        tags.Element = AAZStrArg()

        # define Arg Group "Properties"

        _args_schema = cls._args_schema
        _args_schema.org_properties = AAZObjectArg(
            options=["--org-properties"],
            arg_group="Properties",
            help="Datadog organization properties",
        )
        _args_schema.monitoring_status = AAZStrArg(
            options=["--monitoring-status"],
            arg_group="Properties",
            help="Flag specifying if the resource monitoring is enabled or disabled.",
            default="Enabled",
            enum={"Disabled": "Disabled", "Enabled": "Enabled"},
        )
        _args_schema.user_info = AAZObjectArg(
            options=["--user-info"],
            arg_group="Properties",
            help="User info",
        )

        org_properties = cls._args_schema.org_properties
<<<<<<< HEAD
        org_properties.api_key = AAZStrArg(
=======
        org_properties.api_key = AAZPasswordArg(
>>>>>>> 7de63500
            options=["api-key"],
            help="Api key associated to the Datadog organization.",
            blank=AAZPromptPasswordInput(
                msg="Password:",
            ),
        )
<<<<<<< HEAD
        org_properties.application_key = AAZStrArg(
=======
        org_properties.application_key = AAZPasswordArg(
>>>>>>> 7de63500
            options=["application-key"],
            help="Application key associated to the Datadog organization.",
            blank=AAZPromptPasswordInput(
                msg="Password:",
            ),
        )
        org_properties.cspm = AAZBoolArg(
            options=["cspm"],
            help="The configuration which describes the state of cloud security posture management. This collects configuration information for all resources in a subscription and track conformance to industry benchmarks.",
        )
        org_properties.enterprise_app_id = AAZStrArg(
            options=["enterprise-app-id"],
            help="The Id of the Enterprise App used for Single sign on.",
        )
        org_properties.id = AAZStrArg(
            options=["id"],
            help="Id of the Datadog organization.",
        )
<<<<<<< HEAD
        org_properties.linking_auth_code = AAZStrArg(
=======
        org_properties.linking_auth_code = AAZPasswordArg(
>>>>>>> 7de63500
            options=["linking-auth-code"],
            help="The auth code used to linking to an existing datadog organization.",
            blank=AAZPromptPasswordInput(
                msg="Password:",
            ),
        )
<<<<<<< HEAD
        org_properties.linking_client_id = AAZStrArg(
=======
        org_properties.linking_client_id = AAZPasswordArg(
>>>>>>> 7de63500
            options=["linking-client-id"],
            help="The client_id from an existing in exchange for an auth token to link organization.",
            blank=AAZPromptPasswordInput(
                msg="Password:",
            ),
        )
        org_properties.name = AAZStrArg(
            options=["name"],
            help="Name of the Datadog organization.",
        )
<<<<<<< HEAD
        org_properties.name = AAZStrArg(
            options=["name"],
            help="Name of the Datadog organization.",
        )
=======
>>>>>>> 7de63500
        org_properties.redirect_uri = AAZStrArg(
            options=["redirect-uri"],
            help="The redirect uri for linking.",
        )
        org_properties.resource_collection = AAZBoolArg(
            options=["resource-collection"],
            help="The configuration which describes the state of resource collection. This collects configuration information for all resources in a subscription.",
        )

        user_info = cls._args_schema.user_info
        user_info.email_address = AAZStrArg(
            options=["email-address"],
            help="Email of the user used by Datadog for contacting them if needed",
            fmt=AAZStrArgFormat(
                pattern="^[A-Za-z0-9._%+-]+@(?:[A-Za-z0-9-]+\\.)+[A-Za-z]{2,}$",
            ),
        )
        user_info.name = AAZStrArg(
            options=["name"],
            help="Name of the user",
            fmt=AAZStrArgFormat(
                max_length=50,
            ),
        )
        user_info.phone_number = AAZStrArg(
            options=["phone-number"],
            help="Phone number of the user used by Datadog for contacting them if needed",
            fmt=AAZStrArgFormat(
                max_length=40,
            ),
        )
        return cls._args_schema

    def _execute_operations(self):
        self.pre_operations()
        yield self.MonitorsCreate(ctx=self.ctx)()
        self.post_operations()

    @register_callback
    def pre_operations(self):
        pass

    @register_callback
    def post_operations(self):
        pass

    def _output(self, *args, **kwargs):
        result = self.deserialize_output(self.ctx.vars.instance, client_flatten=True)
        return result

    class MonitorsCreate(AAZHttpOperation):
        CLIENT_TYPE = "MgmtClient"

        def __call__(self, *args, **kwargs):
            request = self.make_request()
            session = self.client.send_request(request=request, stream=False, **kwargs)
            if session.http_response.status_code in [202]:
                return self.client.build_lro_polling(
                    self.ctx.args.no_wait,
                    session,
                    self.on_200_201,
                    self.on_error,
                    lro_options={"final-state-via": "azure-async-operation"},
                    path_format_arguments=self.url_parameters,
                )
            if session.http_response.status_code in [200, 201]:
                return self.client.build_lro_polling(
                    self.ctx.args.no_wait,
                    session,
                    self.on_200_201,
                    self.on_error,
                    lro_options={"final-state-via": "azure-async-operation"},
                    path_format_arguments=self.url_parameters,
                )

            return self.on_error(session.http_response)

        @property
        def url(self):
            return self.client.format_url(
                "/subscriptions/{subscriptionId}/resourceGroups/{resourceGroupName}/providers/Microsoft.Datadog/monitors/{monitorName}",
                **self.url_parameters
            )

        @property
        def method(self):
            return "PUT"

        @property
        def error_format(self):
            return "MgmtErrorFormat"

        @property
        def url_parameters(self):
            parameters = {
                **self.serialize_url_param(
                    "monitorName", self.ctx.args.monitor_name,
                    required=True,
                ),
                **self.serialize_url_param(
                    "resourceGroupName", self.ctx.args.resource_group,
                    required=True,
                ),
                **self.serialize_url_param(
                    "subscriptionId", self.ctx.subscription_id,
                    required=True,
                ),
            }
            return parameters

        @property
        def query_parameters(self):
            parameters = {
                **self.serialize_query_param(
<<<<<<< HEAD
                    "api-version", "2023-10-20",
=======
                    "api-version", "2025-06-11",
>>>>>>> 7de63500
                    required=True,
                ),
            }
            return parameters

        @property
        def header_parameters(self):
            parameters = {
                **self.serialize_header_param(
                    "Content-Type", "application/json",
                ),
                **self.serialize_header_param(
                    "Accept", "application/json",
                ),
            }
            return parameters

        @property
        def content(self):
            _content_value, _builder = self.new_content_builder(
                self.ctx.args,
                typ=AAZObjectType,
                typ_kwargs={"flags": {"client_flatten": True}}
            )
            _builder.set_prop("identity", AAZObjectType, ".identity")
            _builder.set_prop("location", AAZStrType, ".location", typ_kwargs={"flags": {"required": True}})
            _builder.set_prop("properties", AAZObjectType)
            _builder.set_prop("sku", AAZObjectType, ".sku")
            _builder.set_prop("tags", AAZDictType, ".tags")

            identity = _builder.get(".identity")
            if identity is not None:
                identity.set_prop("type", AAZStrType, ".type")

            properties = _builder.get(".properties")
            if properties is not None:
                properties.set_prop("datadogOrganizationProperties", AAZObjectType, ".org_properties")
                properties.set_prop("monitoringStatus", AAZStrType, ".monitoring_status")
                properties.set_prop("userInfo", AAZObjectType, ".user_info")

            datadog_organization_properties = _builder.get(".properties.datadogOrganizationProperties")
            if datadog_organization_properties is not None:
                datadog_organization_properties.set_prop("apiKey", AAZStrType, ".api_key", typ_kwargs={"flags": {"secret": True}})
                datadog_organization_properties.set_prop("applicationKey", AAZStrType, ".application_key", typ_kwargs={"flags": {"secret": True}})
                datadog_organization_properties.set_prop("cspm", AAZBoolType, ".cspm")
                datadog_organization_properties.set_prop("enterpriseAppId", AAZStrType, ".enterprise_app_id")
                datadog_organization_properties.set_prop("id", AAZStrType, ".id")
                datadog_organization_properties.set_prop("linkingAuthCode", AAZStrType, ".linking_auth_code", typ_kwargs={"flags": {"secret": True}})
                datadog_organization_properties.set_prop("linkingClientId", AAZStrType, ".linking_client_id", typ_kwargs={"flags": {"secret": True}})
                datadog_organization_properties.set_prop("name", AAZStrType, ".name")
                datadog_organization_properties.set_prop("redirectUri", AAZStrType, ".redirect_uri")
                datadog_organization_properties.set_prop("resourceCollection", AAZBoolType, ".resource_collection")

            user_info = _builder.get(".properties.userInfo")
            if user_info is not None:
                user_info.set_prop("emailAddress", AAZStrType, ".email_address")
                user_info.set_prop("name", AAZStrType, ".name")
                user_info.set_prop("phoneNumber", AAZStrType, ".phone_number")

            sku = _builder.get(".sku")
            if sku is not None:
                sku.set_prop("name", AAZStrType, ".name", typ_kwargs={"flags": {"required": True}})

            tags = _builder.get(".tags")
            if tags is not None:
                tags.set_elements(AAZStrType, ".")

            return self.serialize_content(_content_value)

        def on_200_201(self, session):
            data = self.deserialize_http_content(session)
            self.ctx.set_var(
                "instance",
                data,
                schema_builder=self._build_schema_on_200_201
            )

        _schema_on_200_201 = None

        @classmethod
        def _build_schema_on_200_201(cls):
            if cls._schema_on_200_201 is not None:
                return cls._schema_on_200_201

            cls._schema_on_200_201 = AAZObjectType()

            _schema_on_200_201 = cls._schema_on_200_201
            _schema_on_200_201.id = AAZStrType(
                flags={"read_only": True},
            )
            _schema_on_200_201.identity = AAZObjectType()
            _schema_on_200_201.location = AAZStrType(
                flags={"required": True},
            )
            _schema_on_200_201.name = AAZStrType(
                flags={"read_only": True},
            )
            _schema_on_200_201.properties = AAZObjectType()
            _schema_on_200_201.sku = AAZObjectType()
            _schema_on_200_201.system_data = AAZObjectType(
                serialized_name="systemData",
                flags={"read_only": True},
            )
            _schema_on_200_201.tags = AAZDictType()
            _schema_on_200_201.type = AAZStrType(
                flags={"read_only": True},
            )

            identity = cls._schema_on_200_201.identity
            identity.principal_id = AAZStrType(
                serialized_name="principalId",
                flags={"read_only": True},
            )
            identity.tenant_id = AAZStrType(
                serialized_name="tenantId",
                flags={"read_only": True},
            )
            identity.type = AAZStrType()

            properties = cls._schema_on_200_201.properties
            properties.datadog_organization_properties = AAZObjectType(
                serialized_name="datadogOrganizationProperties",
            )
            properties.liftr_resource_category = AAZStrType(
                serialized_name="liftrResourceCategory",
                flags={"read_only": True},
            )
            properties.liftr_resource_preference = AAZIntType(
                serialized_name="liftrResourcePreference",
                flags={"read_only": True},
            )
            properties.marketplace_subscription_status = AAZStrType(
                serialized_name="marketplaceSubscriptionStatus",
                flags={"read_only": True},
            )
            properties.monitoring_status = AAZStrType(
                serialized_name="monitoringStatus",
            )
            properties.provisioning_state = AAZStrType(
                serialized_name="provisioningState",
                flags={"read_only": True},
            )
            properties.user_info = AAZObjectType(
                serialized_name="userInfo",
            )

            datadog_organization_properties = cls._schema_on_200_201.properties.datadog_organization_properties
            datadog_organization_properties.cspm = AAZBoolType()
            datadog_organization_properties.id = AAZStrType()
            datadog_organization_properties.name = AAZStrType()
<<<<<<< HEAD
=======
            datadog_organization_properties.resource_collection = AAZBoolType(
                serialized_name="resourceCollection",
            )
>>>>>>> 7de63500

            user_info = cls._schema_on_200_201.properties.user_info
            user_info.email_address = AAZStrType(
                serialized_name="emailAddress",
            )
            user_info.name = AAZStrType()
            user_info.phone_number = AAZStrType(
                serialized_name="phoneNumber",
            )

            sku = cls._schema_on_200_201.sku
            sku.name = AAZStrType(
                flags={"required": True},
            )

            system_data = cls._schema_on_200_201.system_data
            system_data.created_at = AAZStrType(
                serialized_name="createdAt",
            )
            system_data.created_by = AAZStrType(
                serialized_name="createdBy",
            )
            system_data.created_by_type = AAZStrType(
                serialized_name="createdByType",
            )
            system_data.last_modified_at = AAZStrType(
                serialized_name="lastModifiedAt",
            )
            system_data.last_modified_by = AAZStrType(
                serialized_name="lastModifiedBy",
            )
            system_data.last_modified_by_type = AAZStrType(
                serialized_name="lastModifiedByType",
            )

            tags = cls._schema_on_200_201.tags
            tags.Element = AAZStrType()

            return cls._schema_on_200_201


class _CreateHelper:
    """Helper class for Create"""


__all__ = ["Create"]<|MERGE_RESOLUTION|>--- conflicted
+++ resolved
@@ -25,15 +25,9 @@
     """
 
     _aaz_info = {
-<<<<<<< HEAD
-        "version": "2023-10-20",
-        "resources": [
-            ["mgmt-plane", "/subscriptions/{}/resourcegroups/{}/providers/microsoft.datadog/monitors/{}", "2023-10-20"],
-=======
         "version": "2025-06-11",
         "resources": [
             ["mgmt-plane", "/subscriptions/{}/resourcegroups/{}/providers/microsoft.datadog/monitors/{}", "2025-06-11"],
->>>>>>> 7de63500
         ]
     }
 
@@ -131,22 +125,14 @@
         )
 
         org_properties = cls._args_schema.org_properties
-<<<<<<< HEAD
-        org_properties.api_key = AAZStrArg(
-=======
         org_properties.api_key = AAZPasswordArg(
->>>>>>> 7de63500
             options=["api-key"],
             help="Api key associated to the Datadog organization.",
             blank=AAZPromptPasswordInput(
                 msg="Password:",
             ),
         )
-<<<<<<< HEAD
-        org_properties.application_key = AAZStrArg(
-=======
         org_properties.application_key = AAZPasswordArg(
->>>>>>> 7de63500
             options=["application-key"],
             help="Application key associated to the Datadog organization.",
             blank=AAZPromptPasswordInput(
@@ -165,22 +151,14 @@
             options=["id"],
             help="Id of the Datadog organization.",
         )
-<<<<<<< HEAD
-        org_properties.linking_auth_code = AAZStrArg(
-=======
         org_properties.linking_auth_code = AAZPasswordArg(
->>>>>>> 7de63500
             options=["linking-auth-code"],
             help="The auth code used to linking to an existing datadog organization.",
             blank=AAZPromptPasswordInput(
                 msg="Password:",
             ),
         )
-<<<<<<< HEAD
-        org_properties.linking_client_id = AAZStrArg(
-=======
         org_properties.linking_client_id = AAZPasswordArg(
->>>>>>> 7de63500
             options=["linking-client-id"],
             help="The client_id from an existing in exchange for an auth token to link organization.",
             blank=AAZPromptPasswordInput(
@@ -191,13 +169,6 @@
             options=["name"],
             help="Name of the Datadog organization.",
         )
-<<<<<<< HEAD
-        org_properties.name = AAZStrArg(
-            options=["name"],
-            help="Name of the Datadog organization.",
-        )
-=======
->>>>>>> 7de63500
         org_properties.redirect_uri = AAZStrArg(
             options=["redirect-uri"],
             help="The redirect uri for linking.",
@@ -312,11 +283,7 @@
         def query_parameters(self):
             parameters = {
                 **self.serialize_query_param(
-<<<<<<< HEAD
-                    "api-version", "2023-10-20",
-=======
                     "api-version", "2025-06-11",
->>>>>>> 7de63500
                     required=True,
                 ),
             }
@@ -467,12 +434,9 @@
             datadog_organization_properties.cspm = AAZBoolType()
             datadog_organization_properties.id = AAZStrType()
             datadog_organization_properties.name = AAZStrType()
-<<<<<<< HEAD
-=======
             datadog_organization_properties.resource_collection = AAZBoolType(
                 serialized_name="resourceCollection",
             )
->>>>>>> 7de63500
 
             user_info = cls._schema_on_200_201.properties.user_info
             user_info.email_address = AAZStrType(
