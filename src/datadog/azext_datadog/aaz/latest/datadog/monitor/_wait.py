--- conflicted
+++ resolved
@@ -20,11 +20,7 @@
 
     _aaz_info = {
         "resources": [
-<<<<<<< HEAD
-            ["mgmt-plane", "/subscriptions/{}/resourcegroups/{}/providers/microsoft.datadog/monitors/{}", "2023-10-20"],
-=======
             ["mgmt-plane", "/subscriptions/{}/resourcegroups/{}/providers/microsoft.datadog/monitors/{}", "2025-06-11"],
->>>>>>> 7de63500
         ]
     }
 
@@ -125,11 +121,7 @@
         def query_parameters(self):
             parameters = {
                 **self.serialize_query_param(
-<<<<<<< HEAD
-                    "api-version", "2023-10-20",
-=======
                     "api-version", "2025-06-11",
->>>>>>> 7de63500
                     required=True,
                 ),
             }
@@ -225,12 +217,9 @@
             datadog_organization_properties.cspm = AAZBoolType()
             datadog_organization_properties.id = AAZStrType()
             datadog_organization_properties.name = AAZStrType()
-<<<<<<< HEAD
-=======
             datadog_organization_properties.resource_collection = AAZBoolType(
                 serialized_name="resourceCollection",
             )
->>>>>>> 7de63500
 
             user_info = cls._schema_on_200.properties.user_info
             user_info.email_address = AAZStrType(
