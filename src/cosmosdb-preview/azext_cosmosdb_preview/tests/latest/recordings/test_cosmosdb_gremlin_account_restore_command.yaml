interactions:
- request:
    body: null
    headers:
      Accept:
      - application/json
      Accept-Encoding:
      - gzip, deflate
      CommandName:
      - cosmosdb create
      Connection:
      - keep-alive
      ParameterSetName:
      - -n -g --backup-policy-type --locations --capabilities
      User-Agent:
<<<<<<< HEAD
      - AZURECLI/2.36.0 azsdk-python-azure-mgmt-resource/20.0.0 Python/3.10.4 (Windows-10-10.0.22000-SP0)
=======
      - AZURECLI/2.36.0 azsdk-python-azure-mgmt-resource/20.0.0 Python/3.10.4 (Windows-10-10.0.22598-SP0)
>>>>>>> 2f51ba7c
    method: GET
    uri: https://management.azure.com/subscriptions/00000000-0000-0000-0000-000000000000/resourcegroups/cli_test_cosmosdb_gremlin_account_restore_command000001?api-version=2021-04-01
  response:
    body:
<<<<<<< HEAD
      string: '{"id":"/subscriptions/00000000-0000-0000-0000-000000000000/resourceGroups/cli_test_cosmosdb_gremlin_account_restore_command000001","name":"cli_test_cosmosdb_gremlin_account_restore_command000001","type":"Microsoft.Resources/resourceGroups","location":"eastus2","tags":{"product":"azurecli","cause":"automation","date":"2022-05-08T06:04:40Z"},"properties":{"provisioningState":"Succeeded"}}'
=======
      string: '{"id":"/subscriptions/00000000-0000-0000-0000-000000000000/resourceGroups/cli_test_cosmosdb_gremlin_account_restore_command000001","name":"cli_test_cosmosdb_gremlin_account_restore_command000001","type":"Microsoft.Resources/resourceGroups","location":"eastus2","tags":{"product":"azurecli","cause":"automation","date":"2022-05-04T00:35:20Z"},"properties":{"provisioningState":"Succeeded"}}'
>>>>>>> 2f51ba7c
    headers:
      cache-control:
      - no-cache
      content-length:
      - '389'
      content-type:
      - application/json; charset=utf-8
      date:
<<<<<<< HEAD
      - Sun, 08 May 2022 06:04:47 GMT
=======
      - Wed, 04 May 2022 00:35:23 GMT
>>>>>>> 2f51ba7c
      expires:
      - '-1'
      pragma:
      - no-cache
      strict-transport-security:
      - max-age=31536000; includeSubDomains
      vary:
      - Accept-Encoding
      x-content-type-options:
      - nosniff
    status:
      code: 200
      message: OK
- request:
    body: '{"location": "eastus2", "kind": "GlobalDocumentDB", "properties": {"locations":
      [{"locationName": "eastus2", "failoverPriority": 0, "isZoneRedundant": false}],
      "databaseAccountOfferType": "Standard", "capabilities": [{"name": "EnableGremlin"}],
      "apiProperties": {}, "createMode": "Default", "backupPolicy": {"type": "Continuous",
      "continuousModeProperties": {"tier": "Continuous30Days"}}}}'
    headers:
      Accept:
      - application/json
      Accept-Encoding:
      - gzip, deflate
      CommandName:
      - cosmosdb create
      Connection:
      - keep-alive
      Content-Length:
      - '389'
      Content-Type:
      - application/json
      ParameterSetName:
      - -n -g --backup-policy-type --locations --capabilities
      User-Agent:
<<<<<<< HEAD
      - AZURECLI/2.36.0 azsdk-python-mgmt-cosmosdb/7.0.0b5 Python/3.10.4 (Windows-10-10.0.22000-SP0)
=======
      - AZURECLI/2.36.0 azsdk-python-mgmt-cosmosdb/7.0.0b4 Python/3.10.4 (Windows-10-10.0.22598-SP0)
>>>>>>> 2f51ba7c
    method: PUT
    uri: https://management.azure.com/subscriptions/00000000-0000-0000-0000-000000000000/resourceGroups/cli_test_cosmosdb_gremlin_account_restore_command000001/providers/Microsoft.DocumentDB/databaseAccounts/cli000003?api-version=2022-02-15-preview
  response:
    body:
      string: '{"id":"/subscriptions/00000000-0000-0000-0000-000000000000/resourceGroups/cli_test_cosmosdb_gremlin_account_restore_command000001/providers/Microsoft.DocumentDB/databaseAccounts/cli000003","name":"cli000003","location":"East
<<<<<<< HEAD
        US 2","type":"Microsoft.DocumentDB/databaseAccounts","kind":"GlobalDocumentDB","tags":{},"systemData":{"createdAt":"2022-05-08T06:04:53.7308466Z"},"properties":{"provisioningState":"Creating","publicNetworkAccess":"Enabled","enableAutomaticFailover":false,"enableMultipleWriteLocations":false,"enablePartitionKeyMonitor":false,"isVirtualNetworkFilterEnabled":false,"virtualNetworkRules":[],"EnabledApiTypes":"Gremlin,
        Sql","disableKeyBasedMetadataWriteAccess":false,"enableFreeTier":false,"enableAnalyticalStorage":false,"analyticalStorageConfiguration":{"schemaType":"WellDefined"},"instanceId":"9ab0149f-b81c-4acf-8e9d-f95737a7432c","createMode":"Default","databaseAccountOfferType":"Standard","defaultIdentity":"","networkAclBypass":"None","disableLocalAuth":false,"consistencyPolicy":{"defaultConsistencyLevel":"Session","maxIntervalInSeconds":5,"maxStalenessPrefix":100},"configurationOverrides":{},"writeLocations":[{"id":"cli000003-eastus2","locationName":"East
=======
        US 2","type":"Microsoft.DocumentDB/databaseAccounts","kind":"GlobalDocumentDB","tags":{},"systemData":{"createdAt":"2022-05-04T00:35:27.8603021Z"},"properties":{"provisioningState":"Creating","publicNetworkAccess":"Enabled","enableAutomaticFailover":false,"enableMultipleWriteLocations":false,"enablePartitionKeyMonitor":false,"isVirtualNetworkFilterEnabled":false,"virtualNetworkRules":[],"EnabledApiTypes":"Gremlin,
        Sql","disableKeyBasedMetadataWriteAccess":false,"enableFreeTier":false,"enableAnalyticalStorage":false,"analyticalStorageConfiguration":{"schemaType":"WellDefined"},"instanceId":"3b4289a0-b206-4d8c-9cb5-72bdaddbc94f","createMode":"Default","databaseAccountOfferType":"Standard","defaultIdentity":"","networkAclBypass":"None","disableLocalAuth":false,"consistencyPolicy":{"defaultConsistencyLevel":"Session","maxIntervalInSeconds":5,"maxStalenessPrefix":100},"configurationOverrides":{},"writeLocations":[{"id":"cli000003-eastus2","locationName":"East
>>>>>>> 2f51ba7c
        US 2","provisioningState":"Creating","failoverPriority":0,"isZoneRedundant":false}],"readLocations":[{"id":"cli000003-eastus2","locationName":"East
        US 2","provisioningState":"Creating","failoverPriority":0,"isZoneRedundant":false}],"locations":[{"id":"cli000003-eastus2","locationName":"East
        US 2","provisioningState":"Creating","failoverPriority":0,"isZoneRedundant":false}],"failoverPolicies":[{"id":"cli000003-eastus2","locationName":"East
        US 2","failoverPriority":0}],"cors":[],"capabilities":[{"name":"EnableGremlin"}],"ipRules":[],"backupPolicy":{"type":"Continuous","continuousModeProperties":{"tier":"Continuous30Days"}},"networkAclBypassResourceIds":[],"diagnosticLogSettings":{"enableFullTextQuery":"None"}},"identity":{"type":"None"}}'
    headers:
      azure-asyncoperation:
<<<<<<< HEAD
      - https://management.azure.com/subscriptions/00000000-0000-0000-0000-000000000000/providers/Microsoft.DocumentDB/locations/eastus2/operationsStatus/e3399126-7978-4e12-b520-60ed450f01db?api-version=2022-02-15-preview
=======
      - https://management.azure.com/subscriptions/00000000-0000-0000-0000-000000000000/providers/Microsoft.DocumentDB/locations/eastus2/operationsStatus/81cb9bdb-0a6b-4599-9ed4-a52209c58bd1?api-version=2022-02-15-preview
>>>>>>> 2f51ba7c
      cache-control:
      - no-store, no-cache
      content-length:
      - '1939'
      content-type:
      - application/json
      date:
<<<<<<< HEAD
      - Sun, 08 May 2022 06:04:56 GMT
      location:
      - https://management.azure.com/subscriptions/00000000-0000-0000-0000-000000000000/resourceGroups/cli_test_cosmosdb_gremlin_account_restore_command000001/providers/Microsoft.DocumentDB/databaseAccounts/cli000003/operationResults/e3399126-7978-4e12-b520-60ed450f01db?api-version=2022-02-15-preview
=======
      - Wed, 04 May 2022 00:35:29 GMT
      location:
      - https://management.azure.com/subscriptions/00000000-0000-0000-0000-000000000000/resourceGroups/cli_test_cosmosdb_gremlin_account_restore_command000001/providers/Microsoft.DocumentDB/databaseAccounts/cli000003/operationResults/81cb9bdb-0a6b-4599-9ed4-a52209c58bd1?api-version=2022-02-15-preview
>>>>>>> 2f51ba7c
      pragma:
      - no-cache
      server:
      - Microsoft-HTTPAPI/2.0
      strict-transport-security:
      - max-age=31536000; includeSubDomains
      transfer-encoding:
      - chunked
      vary:
      - Accept-Encoding
      x-content-type-options:
      - nosniff
      x-ms-gatewayversion:
      - version=2.14.0
      x-ms-ratelimit-remaining-subscription-writes:
      - '1196'
    status:
      code: 200
      message: Ok
- request:
    body: null
    headers:
      Accept:
      - '*/*'
      Accept-Encoding:
      - gzip, deflate
      CommandName:
      - cosmosdb create
      Connection:
      - keep-alive
      ParameterSetName:
      - -n -g --backup-policy-type --locations --capabilities
      User-Agent:
<<<<<<< HEAD
      - AZURECLI/2.36.0 azsdk-python-mgmt-cosmosdb/7.0.0b5 Python/3.10.4 (Windows-10-10.0.22000-SP0)
    method: GET
    uri: https://management.azure.com/subscriptions/00000000-0000-0000-0000-000000000000/providers/Microsoft.DocumentDB/locations/eastus2/operationsStatus/e3399126-7978-4e12-b520-60ed450f01db?api-version=2022-02-15-preview
  response:
    body:
      string: '{"status":"Dequeued"}'
    headers:
      cache-control:
      - no-store, no-cache
      content-length:
      - '21'
      content-type:
      - application/json
      date:
      - Sun, 08 May 2022 06:05:26 GMT
      pragma:
      - no-cache
      server:
      - Microsoft-HTTPAPI/2.0
      strict-transport-security:
      - max-age=31536000; includeSubDomains
      transfer-encoding:
      - chunked
      vary:
      - Accept-Encoding
      x-content-type-options:
      - nosniff
      x-ms-gatewayversion:
      - version=2.14.0
    status:
      code: 200
      message: Ok
- request:
    body: null
    headers:
      Accept:
      - '*/*'
      Accept-Encoding:
      - gzip, deflate
      CommandName:
      - cosmosdb create
      Connection:
      - keep-alive
      ParameterSetName:
      - -n -g --backup-policy-type --locations --capabilities
      User-Agent:
      - AZURECLI/2.36.0 azsdk-python-mgmt-cosmosdb/7.0.0b5 Python/3.10.4 (Windows-10-10.0.22000-SP0)
    method: GET
    uri: https://management.azure.com/subscriptions/00000000-0000-0000-0000-000000000000/providers/Microsoft.DocumentDB/locations/eastus2/operationsStatus/e3399126-7978-4e12-b520-60ed450f01db?api-version=2022-02-15-preview
  response:
    body:
      string: '{"status":"Dequeued"}'
    headers:
      cache-control:
      - no-store, no-cache
      content-length:
      - '21'
      content-type:
      - application/json
      date:
      - Sun, 08 May 2022 06:05:56 GMT
      pragma:
      - no-cache
      server:
      - Microsoft-HTTPAPI/2.0
      strict-transport-security:
      - max-age=31536000; includeSubDomains
      transfer-encoding:
      - chunked
      vary:
      - Accept-Encoding
      x-content-type-options:
      - nosniff
      x-ms-gatewayversion:
      - version=2.14.0
    status:
      code: 200
      message: Ok
- request:
    body: null
    headers:
      Accept:
      - '*/*'
      Accept-Encoding:
      - gzip, deflate
      CommandName:
      - cosmosdb create
      Connection:
      - keep-alive
      ParameterSetName:
      - -n -g --backup-policy-type --locations --capabilities
      User-Agent:
      - AZURECLI/2.36.0 azsdk-python-mgmt-cosmosdb/7.0.0b5 Python/3.10.4 (Windows-10-10.0.22000-SP0)
    method: GET
    uri: https://management.azure.com/subscriptions/00000000-0000-0000-0000-000000000000/providers/Microsoft.DocumentDB/locations/eastus2/operationsStatus/e3399126-7978-4e12-b520-60ed450f01db?api-version=2022-02-15-preview
  response:
    body:
      string: '{"status":"Dequeued"}'
    headers:
      cache-control:
      - no-store, no-cache
      content-length:
      - '21'
      content-type:
      - application/json
      date:
      - Sun, 08 May 2022 06:06:27 GMT
      pragma:
      - no-cache
      server:
      - Microsoft-HTTPAPI/2.0
      strict-transport-security:
      - max-age=31536000; includeSubDomains
      transfer-encoding:
      - chunked
      vary:
      - Accept-Encoding
      x-content-type-options:
      - nosniff
      x-ms-gatewayversion:
      - version=2.14.0
    status:
      code: 200
      message: Ok
- request:
    body: null
    headers:
      Accept:
      - '*/*'
      Accept-Encoding:
      - gzip, deflate
      CommandName:
      - cosmosdb create
      Connection:
      - keep-alive
      ParameterSetName:
      - -n -g --backup-policy-type --locations --capabilities
      User-Agent:
      - AZURECLI/2.36.0 azsdk-python-mgmt-cosmosdb/7.0.0b5 Python/3.10.4 (Windows-10-10.0.22000-SP0)
    method: GET
    uri: https://management.azure.com/subscriptions/00000000-0000-0000-0000-000000000000/providers/Microsoft.DocumentDB/locations/eastus2/operationsStatus/e3399126-7978-4e12-b520-60ed450f01db?api-version=2022-02-15-preview
=======
      - AZURECLI/2.36.0 azsdk-python-mgmt-cosmosdb/7.0.0b4 Python/3.10.4 (Windows-10-10.0.22598-SP0)
    method: GET
    uri: https://management.azure.com/subscriptions/00000000-0000-0000-0000-000000000000/providers/Microsoft.DocumentDB/locations/eastus2/operationsStatus/81cb9bdb-0a6b-4599-9ed4-a52209c58bd1?api-version=2022-02-15-preview
>>>>>>> 2f51ba7c
  response:
    body:
      string: '{"status":"Dequeued"}'
    headers:
      cache-control:
      - no-store, no-cache
      content-length:
      - '21'
      content-type:
      - application/json
      date:
<<<<<<< HEAD
      - Sun, 08 May 2022 06:06:57 GMT
=======
      - Wed, 04 May 2022 00:35:59 GMT
>>>>>>> 2f51ba7c
      pragma:
      - no-cache
      server:
      - Microsoft-HTTPAPI/2.0
      strict-transport-security:
      - max-age=31536000; includeSubDomains
      transfer-encoding:
      - chunked
      vary:
      - Accept-Encoding
      x-content-type-options:
      - nosniff
      x-ms-gatewayversion:
      - version=2.14.0
    status:
      code: 200
      message: Ok
- request:
    body: null
    headers:
      Accept:
      - '*/*'
      Accept-Encoding:
      - gzip, deflate
      CommandName:
      - cosmosdb create
      Connection:
      - keep-alive
      ParameterSetName:
      - -n -g --backup-policy-type --locations --capabilities
      User-Agent:
<<<<<<< HEAD
      - AZURECLI/2.36.0 azsdk-python-mgmt-cosmosdb/7.0.0b5 Python/3.10.4 (Windows-10-10.0.22000-SP0)
    method: GET
    uri: https://management.azure.com/subscriptions/00000000-0000-0000-0000-000000000000/providers/Microsoft.DocumentDB/locations/eastus2/operationsStatus/e3399126-7978-4e12-b520-60ed450f01db?api-version=2022-02-15-preview
=======
      - AZURECLI/2.36.0 azsdk-python-mgmt-cosmosdb/7.0.0b4 Python/3.10.4 (Windows-10-10.0.22598-SP0)
    method: GET
    uri: https://management.azure.com/subscriptions/00000000-0000-0000-0000-000000000000/providers/Microsoft.DocumentDB/locations/eastus2/operationsStatus/81cb9bdb-0a6b-4599-9ed4-a52209c58bd1?api-version=2022-02-15-preview
>>>>>>> 2f51ba7c
  response:
    body:
      string: '{"status":"Dequeued"}'
    headers:
      cache-control:
      - no-store, no-cache
      content-length:
      - '21'
      content-type:
      - application/json
      date:
<<<<<<< HEAD
      - Sun, 08 May 2022 06:07:27 GMT
=======
      - Wed, 04 May 2022 00:36:29 GMT
>>>>>>> 2f51ba7c
      pragma:
      - no-cache
      server:
      - Microsoft-HTTPAPI/2.0
      strict-transport-security:
      - max-age=31536000; includeSubDomains
      transfer-encoding:
      - chunked
      vary:
      - Accept-Encoding
      x-content-type-options:
      - nosniff
      x-ms-gatewayversion:
      - version=2.14.0
    status:
      code: 200
      message: Ok
- request:
    body: null
    headers:
      Accept:
      - '*/*'
      Accept-Encoding:
      - gzip, deflate
      CommandName:
      - cosmosdb create
      Connection:
      - keep-alive
      ParameterSetName:
      - -n -g --backup-policy-type --locations --capabilities
      User-Agent:
<<<<<<< HEAD
      - AZURECLI/2.36.0 azsdk-python-mgmt-cosmosdb/7.0.0b5 Python/3.10.4 (Windows-10-10.0.22000-SP0)
    method: GET
    uri: https://management.azure.com/subscriptions/00000000-0000-0000-0000-000000000000/providers/Microsoft.DocumentDB/locations/eastus2/operationsStatus/e3399126-7978-4e12-b520-60ed450f01db?api-version=2022-02-15-preview
=======
      - AZURECLI/2.36.0 azsdk-python-mgmt-cosmosdb/7.0.0b4 Python/3.10.4 (Windows-10-10.0.22598-SP0)
    method: GET
    uri: https://management.azure.com/subscriptions/00000000-0000-0000-0000-000000000000/providers/Microsoft.DocumentDB/locations/eastus2/operationsStatus/81cb9bdb-0a6b-4599-9ed4-a52209c58bd1?api-version=2022-02-15-preview
>>>>>>> 2f51ba7c
  response:
    body:
      string: '{"status":"Dequeued"}'
    headers:
      cache-control:
      - no-store, no-cache
      content-length:
      - '21'
      content-type:
      - application/json
      date:
<<<<<<< HEAD
      - Sun, 08 May 2022 06:07:58 GMT
=======
      - Wed, 04 May 2022 00:37:00 GMT
>>>>>>> 2f51ba7c
      pragma:
      - no-cache
      server:
      - Microsoft-HTTPAPI/2.0
      strict-transport-security:
      - max-age=31536000; includeSubDomains
      transfer-encoding:
      - chunked
      vary:
      - Accept-Encoding
      x-content-type-options:
      - nosniff
      x-ms-gatewayversion:
      - version=2.14.0
    status:
      code: 200
      message: Ok
- request:
    body: null
    headers:
      Accept:
      - '*/*'
      Accept-Encoding:
      - gzip, deflate
      CommandName:
      - cosmosdb create
      Connection:
      - keep-alive
      ParameterSetName:
      - -n -g --backup-policy-type --locations --capabilities
      User-Agent:
<<<<<<< HEAD
      - AZURECLI/2.36.0 azsdk-python-mgmt-cosmosdb/7.0.0b5 Python/3.10.4 (Windows-10-10.0.22000-SP0)
    method: GET
    uri: https://management.azure.com/subscriptions/00000000-0000-0000-0000-000000000000/providers/Microsoft.DocumentDB/locations/eastus2/operationsStatus/e3399126-7978-4e12-b520-60ed450f01db?api-version=2022-02-15-preview
=======
      - AZURECLI/2.36.0 azsdk-python-mgmt-cosmosdb/7.0.0b4 Python/3.10.4 (Windows-10-10.0.22598-SP0)
    method: GET
    uri: https://management.azure.com/subscriptions/00000000-0000-0000-0000-000000000000/providers/Microsoft.DocumentDB/locations/eastus2/operationsStatus/81cb9bdb-0a6b-4599-9ed4-a52209c58bd1?api-version=2022-02-15-preview
>>>>>>> 2f51ba7c
  response:
    body:
      string: '{"status":"Dequeued"}'
    headers:
      cache-control:
      - no-store, no-cache
      content-length:
      - '21'
      content-type:
      - application/json
      date:
<<<<<<< HEAD
      - Sun, 08 May 2022 06:08:28 GMT
=======
      - Wed, 04 May 2022 00:37:29 GMT
>>>>>>> 2f51ba7c
      pragma:
      - no-cache
      server:
      - Microsoft-HTTPAPI/2.0
      strict-transport-security:
      - max-age=31536000; includeSubDomains
      transfer-encoding:
      - chunked
      vary:
      - Accept-Encoding
      x-content-type-options:
      - nosniff
      x-ms-gatewayversion:
      - version=2.14.0
    status:
      code: 200
      message: Ok
- request:
    body: null
    headers:
      Accept:
      - '*/*'
      Accept-Encoding:
      - gzip, deflate
      CommandName:
      - cosmosdb create
      Connection:
      - keep-alive
      ParameterSetName:
      - -n -g --backup-policy-type --locations --capabilities
      User-Agent:
<<<<<<< HEAD
      - AZURECLI/2.36.0 azsdk-python-mgmt-cosmosdb/7.0.0b5 Python/3.10.4 (Windows-10-10.0.22000-SP0)
    method: GET
    uri: https://management.azure.com/subscriptions/00000000-0000-0000-0000-000000000000/providers/Microsoft.DocumentDB/locations/eastus2/operationsStatus/e3399126-7978-4e12-b520-60ed450f01db?api-version=2022-02-15-preview
=======
      - AZURECLI/2.36.0 azsdk-python-mgmt-cosmosdb/7.0.0b4 Python/3.10.4 (Windows-10-10.0.22598-SP0)
    method: GET
    uri: https://management.azure.com/subscriptions/00000000-0000-0000-0000-000000000000/providers/Microsoft.DocumentDB/locations/eastus2/operationsStatus/81cb9bdb-0a6b-4599-9ed4-a52209c58bd1?api-version=2022-02-15-preview
>>>>>>> 2f51ba7c
  response:
    body:
      string: '{"status":"Dequeued"}'
    headers:
      cache-control:
      - no-store, no-cache
      content-length:
      - '21'
      content-type:
      - application/json
      date:
<<<<<<< HEAD
      - Sun, 08 May 2022 06:08:58 GMT
=======
      - Wed, 04 May 2022 00:37:59 GMT
>>>>>>> 2f51ba7c
      pragma:
      - no-cache
      server:
      - Microsoft-HTTPAPI/2.0
      strict-transport-security:
      - max-age=31536000; includeSubDomains
      transfer-encoding:
      - chunked
      vary:
      - Accept-Encoding
      x-content-type-options:
      - nosniff
      x-ms-gatewayversion:
      - version=2.14.0
    status:
      code: 200
      message: Ok
- request:
    body: null
    headers:
      Accept:
      - '*/*'
      Accept-Encoding:
      - gzip, deflate
      CommandName:
      - cosmosdb create
      Connection:
      - keep-alive
      ParameterSetName:
      - -n -g --backup-policy-type --locations --capabilities
      User-Agent:
<<<<<<< HEAD
      - AZURECLI/2.36.0 azsdk-python-mgmt-cosmosdb/7.0.0b5 Python/3.10.4 (Windows-10-10.0.22000-SP0)
    method: GET
    uri: https://management.azure.com/subscriptions/00000000-0000-0000-0000-000000000000/providers/Microsoft.DocumentDB/locations/eastus2/operationsStatus/e3399126-7978-4e12-b520-60ed450f01db?api-version=2022-02-15-preview
=======
      - AZURECLI/2.36.0 azsdk-python-mgmt-cosmosdb/7.0.0b4 Python/3.10.4 (Windows-10-10.0.22598-SP0)
    method: GET
    uri: https://management.azure.com/subscriptions/00000000-0000-0000-0000-000000000000/providers/Microsoft.DocumentDB/locations/eastus2/operationsStatus/81cb9bdb-0a6b-4599-9ed4-a52209c58bd1?api-version=2022-02-15-preview
>>>>>>> 2f51ba7c
  response:
    body:
      string: '{"status":"Dequeued"}'
    headers:
      cache-control:
      - no-store, no-cache
      content-length:
      - '21'
      content-type:
      - application/json
      date:
<<<<<<< HEAD
      - Sun, 08 May 2022 06:09:29 GMT
=======
      - Wed, 04 May 2022 00:38:29 GMT
>>>>>>> 2f51ba7c
      pragma:
      - no-cache
      server:
      - Microsoft-HTTPAPI/2.0
      strict-transport-security:
      - max-age=31536000; includeSubDomains
      transfer-encoding:
      - chunked
      vary:
      - Accept-Encoding
      x-content-type-options:
      - nosniff
      x-ms-gatewayversion:
      - version=2.14.0
    status:
      code: 200
      message: Ok
- request:
    body: null
    headers:
      Accept:
      - '*/*'
      Accept-Encoding:
      - gzip, deflate
      CommandName:
      - cosmosdb create
      Connection:
      - keep-alive
      ParameterSetName:
      - -n -g --backup-policy-type --locations --capabilities
      User-Agent:
<<<<<<< HEAD
      - AZURECLI/2.36.0 azsdk-python-mgmt-cosmosdb/7.0.0b5 Python/3.10.4 (Windows-10-10.0.22000-SP0)
    method: GET
    uri: https://management.azure.com/subscriptions/00000000-0000-0000-0000-000000000000/providers/Microsoft.DocumentDB/locations/eastus2/operationsStatus/e3399126-7978-4e12-b520-60ed450f01db?api-version=2022-02-15-preview
=======
      - AZURECLI/2.36.0 azsdk-python-mgmt-cosmosdb/7.0.0b4 Python/3.10.4 (Windows-10-10.0.22598-SP0)
    method: GET
    uri: https://management.azure.com/subscriptions/00000000-0000-0000-0000-000000000000/providers/Microsoft.DocumentDB/locations/eastus2/operationsStatus/81cb9bdb-0a6b-4599-9ed4-a52209c58bd1?api-version=2022-02-15-preview
>>>>>>> 2f51ba7c
  response:
    body:
      string: '{"status":"Dequeued"}'
    headers:
      cache-control:
      - no-store, no-cache
      content-length:
      - '21'
      content-type:
      - application/json
      date:
<<<<<<< HEAD
      - Sun, 08 May 2022 06:09:59 GMT
=======
      - Wed, 04 May 2022 00:39:00 GMT
>>>>>>> 2f51ba7c
      pragma:
      - no-cache
      server:
      - Microsoft-HTTPAPI/2.0
      strict-transport-security:
      - max-age=31536000; includeSubDomains
      transfer-encoding:
      - chunked
      vary:
      - Accept-Encoding
      x-content-type-options:
      - nosniff
      x-ms-gatewayversion:
      - version=2.14.0
    status:
      code: 200
      message: Ok
- request:
    body: null
    headers:
      Accept:
      - '*/*'
      Accept-Encoding:
      - gzip, deflate
      CommandName:
      - cosmosdb create
      Connection:
      - keep-alive
      ParameterSetName:
      - -n -g --backup-policy-type --locations --capabilities
      User-Agent:
<<<<<<< HEAD
      - AZURECLI/2.36.0 azsdk-python-mgmt-cosmosdb/7.0.0b5 Python/3.10.4 (Windows-10-10.0.22000-SP0)
    method: GET
    uri: https://management.azure.com/subscriptions/00000000-0000-0000-0000-000000000000/providers/Microsoft.DocumentDB/locations/eastus2/operationsStatus/e3399126-7978-4e12-b520-60ed450f01db?api-version=2022-02-15-preview
=======
      - AZURECLI/2.36.0 azsdk-python-mgmt-cosmosdb/7.0.0b4 Python/3.10.4 (Windows-10-10.0.22598-SP0)
    method: GET
    uri: https://management.azure.com/subscriptions/00000000-0000-0000-0000-000000000000/providers/Microsoft.DocumentDB/locations/eastus2/operationsStatus/81cb9bdb-0a6b-4599-9ed4-a52209c58bd1?api-version=2022-02-15-preview
>>>>>>> 2f51ba7c
  response:
    body:
      string: '{"status":"Dequeued"}'
    headers:
      cache-control:
      - no-store, no-cache
      content-length:
      - '21'
      content-type:
      - application/json
      date:
<<<<<<< HEAD
      - Sun, 08 May 2022 06:10:30 GMT
=======
      - Wed, 04 May 2022 00:39:30 GMT
>>>>>>> 2f51ba7c
      pragma:
      - no-cache
      server:
      - Microsoft-HTTPAPI/2.0
      strict-transport-security:
      - max-age=31536000; includeSubDomains
      transfer-encoding:
      - chunked
      vary:
      - Accept-Encoding
      x-content-type-options:
      - nosniff
      x-ms-gatewayversion:
      - version=2.14.0
    status:
      code: 200
      message: Ok
- request:
    body: null
    headers:
      Accept:
      - '*/*'
      Accept-Encoding:
      - gzip, deflate
      CommandName:
      - cosmosdb create
      Connection:
      - keep-alive
      ParameterSetName:
      - -n -g --backup-policy-type --locations --capabilities
      User-Agent:
<<<<<<< HEAD
      - AZURECLI/2.36.0 azsdk-python-mgmt-cosmosdb/7.0.0b5 Python/3.10.4 (Windows-10-10.0.22000-SP0)
    method: GET
    uri: https://management.azure.com/subscriptions/00000000-0000-0000-0000-000000000000/providers/Microsoft.DocumentDB/locations/eastus2/operationsStatus/e3399126-7978-4e12-b520-60ed450f01db?api-version=2022-02-15-preview
=======
      - AZURECLI/2.36.0 azsdk-python-mgmt-cosmosdb/7.0.0b4 Python/3.10.4 (Windows-10-10.0.22598-SP0)
    method: GET
    uri: https://management.azure.com/subscriptions/00000000-0000-0000-0000-000000000000/providers/Microsoft.DocumentDB/locations/eastus2/operationsStatus/81cb9bdb-0a6b-4599-9ed4-a52209c58bd1?api-version=2022-02-15-preview
>>>>>>> 2f51ba7c
  response:
    body:
      string: '{"status":"Dequeued"}'
    headers:
      cache-control:
      - no-store, no-cache
      content-length:
      - '21'
      content-type:
      - application/json
      date:
<<<<<<< HEAD
      - Sun, 08 May 2022 06:11:00 GMT
=======
      - Wed, 04 May 2022 00:40:00 GMT
>>>>>>> 2f51ba7c
      pragma:
      - no-cache
      server:
      - Microsoft-HTTPAPI/2.0
      strict-transport-security:
      - max-age=31536000; includeSubDomains
      transfer-encoding:
      - chunked
      vary:
      - Accept-Encoding
      x-content-type-options:
      - nosniff
      x-ms-gatewayversion:
      - version=2.14.0
    status:
      code: 200
      message: Ok
- request:
    body: null
    headers:
      Accept:
      - '*/*'
      Accept-Encoding:
      - gzip, deflate
      CommandName:
      - cosmosdb create
      Connection:
      - keep-alive
      ParameterSetName:
      - -n -g --backup-policy-type --locations --capabilities
      User-Agent:
<<<<<<< HEAD
      - AZURECLI/2.36.0 azsdk-python-mgmt-cosmosdb/7.0.0b5 Python/3.10.4 (Windows-10-10.0.22000-SP0)
    method: GET
    uri: https://management.azure.com/subscriptions/00000000-0000-0000-0000-000000000000/providers/Microsoft.DocumentDB/locations/eastus2/operationsStatus/e3399126-7978-4e12-b520-60ed450f01db?api-version=2022-02-15-preview
=======
      - AZURECLI/2.36.0 azsdk-python-mgmt-cosmosdb/7.0.0b4 Python/3.10.4 (Windows-10-10.0.22598-SP0)
    method: GET
    uri: https://management.azure.com/subscriptions/00000000-0000-0000-0000-000000000000/providers/Microsoft.DocumentDB/locations/eastus2/operationsStatus/81cb9bdb-0a6b-4599-9ed4-a52209c58bd1?api-version=2022-02-15-preview
>>>>>>> 2f51ba7c
  response:
    body:
      string: '{"status":"Succeeded"}'
    headers:
      cache-control:
      - no-store, no-cache
      content-length:
      - '22'
      content-type:
      - application/json
      date:
<<<<<<< HEAD
      - Sun, 08 May 2022 06:11:30 GMT
=======
      - Wed, 04 May 2022 00:40:30 GMT
>>>>>>> 2f51ba7c
      pragma:
      - no-cache
      server:
      - Microsoft-HTTPAPI/2.0
      strict-transport-security:
      - max-age=31536000; includeSubDomains
      transfer-encoding:
      - chunked
      vary:
      - Accept-Encoding
      x-content-type-options:
      - nosniff
      x-ms-gatewayversion:
      - version=2.14.0
    status:
      code: 200
      message: Ok
- request:
    body: null
    headers:
      Accept:
      - '*/*'
      Accept-Encoding:
      - gzip, deflate
      CommandName:
      - cosmosdb create
      Connection:
      - keep-alive
      ParameterSetName:
      - -n -g --backup-policy-type --locations --capabilities
      User-Agent:
<<<<<<< HEAD
      - AZURECLI/2.36.0 azsdk-python-mgmt-cosmosdb/7.0.0b5 Python/3.10.4 (Windows-10-10.0.22000-SP0)
=======
      - AZURECLI/2.36.0 azsdk-python-mgmt-cosmosdb/7.0.0b4 Python/3.10.4 (Windows-10-10.0.22598-SP0)
>>>>>>> 2f51ba7c
    method: GET
    uri: https://management.azure.com/subscriptions/00000000-0000-0000-0000-000000000000/resourceGroups/cli_test_cosmosdb_gremlin_account_restore_command000001/providers/Microsoft.DocumentDB/databaseAccounts/cli000003?api-version=2022-02-15-preview
  response:
    body:
      string: '{"id":"/subscriptions/00000000-0000-0000-0000-000000000000/resourceGroups/cli_test_cosmosdb_gremlin_account_restore_command000001/providers/Microsoft.DocumentDB/databaseAccounts/cli000003","name":"cli000003","location":"East
<<<<<<< HEAD
        US 2","type":"Microsoft.DocumentDB/databaseAccounts","kind":"GlobalDocumentDB","tags":{},"systemData":{"createdAt":"2022-05-08T06:10:26.8802498Z"},"properties":{"provisioningState":"Succeeded","documentEndpoint":"https://cli000003.documents.azure.com:443/","gremlinEndpoint":"https://cli000003.gremlin.cosmos.azure.com:443/","publicNetworkAccess":"Enabled","enableAutomaticFailover":false,"enableMultipleWriteLocations":false,"enablePartitionKeyMonitor":false,"isVirtualNetworkFilterEnabled":false,"virtualNetworkRules":[],"EnabledApiTypes":"Gremlin,
        Sql","disableKeyBasedMetadataWriteAccess":false,"enableFreeTier":false,"enableAnalyticalStorage":false,"analyticalStorageConfiguration":{"schemaType":"WellDefined"},"instanceId":"9ab0149f-b81c-4acf-8e9d-f95737a7432c","createMode":"Default","databaseAccountOfferType":"Standard","defaultIdentity":"FirstPartyIdentity","networkAclBypass":"None","disableLocalAuth":false,"consistencyPolicy":{"defaultConsistencyLevel":"Session","maxIntervalInSeconds":5,"maxStalenessPrefix":100},"configurationOverrides":{},"writeLocations":[{"id":"cli000003-eastus2","locationName":"East
=======
        US 2","type":"Microsoft.DocumentDB/databaseAccounts","kind":"GlobalDocumentDB","tags":{},"systemData":{"createdAt":"2022-05-04T00:39:51.8655384Z"},"properties":{"provisioningState":"Succeeded","documentEndpoint":"https://cli000003.documents.azure.com:443/","gremlinEndpoint":"https://cli000003.gremlin.cosmos.azure.com:443/","publicNetworkAccess":"Enabled","enableAutomaticFailover":false,"enableMultipleWriteLocations":false,"enablePartitionKeyMonitor":false,"isVirtualNetworkFilterEnabled":false,"virtualNetworkRules":[],"EnabledApiTypes":"Gremlin,
        Sql","disableKeyBasedMetadataWriteAccess":false,"enableFreeTier":false,"enableAnalyticalStorage":false,"analyticalStorageConfiguration":{"schemaType":"WellDefined"},"instanceId":"3b4289a0-b206-4d8c-9cb5-72bdaddbc94f","createMode":"Default","databaseAccountOfferType":"Standard","defaultIdentity":"FirstPartyIdentity","networkAclBypass":"None","disableLocalAuth":false,"consistencyPolicy":{"defaultConsistencyLevel":"Session","maxIntervalInSeconds":5,"maxStalenessPrefix":100},"configurationOverrides":{},"writeLocations":[{"id":"cli000003-eastus2","locationName":"East
>>>>>>> 2f51ba7c
        US 2","documentEndpoint":"https://cli000003-eastus2.documents.azure.com:443/","provisioningState":"Succeeded","failoverPriority":0,"isZoneRedundant":false}],"readLocations":[{"id":"cli000003-eastus2","locationName":"East
        US 2","documentEndpoint":"https://cli000003-eastus2.documents.azure.com:443/","provisioningState":"Succeeded","failoverPriority":0,"isZoneRedundant":false}],"locations":[{"id":"cli000003-eastus2","locationName":"East
        US 2","documentEndpoint":"https://cli000003-eastus2.documents.azure.com:443/","provisioningState":"Succeeded","failoverPriority":0,"isZoneRedundant":false}],"failoverPolicies":[{"id":"cli000003-eastus2","locationName":"East
        US 2","failoverPriority":0}],"cors":[],"capabilities":[{"name":"EnableGremlin"}],"ipRules":[],"backupPolicy":{"type":"Continuous","continuousModeProperties":{"tier":"Continuous30Days"}},"networkAclBypassResourceIds":[],"diagnosticLogSettings":{"enableFullTextQuery":"None"}},"identity":{"type":"None"}}'
    headers:
      cache-control:
      - no-store, no-cache
      content-length:
      - '2309'
      content-type:
      - application/json
      date:
<<<<<<< HEAD
      - Sun, 08 May 2022 06:11:30 GMT
=======
      - Wed, 04 May 2022 00:40:31 GMT
>>>>>>> 2f51ba7c
      pragma:
      - no-cache
      server:
      - Microsoft-HTTPAPI/2.0
      strict-transport-security:
      - max-age=31536000; includeSubDomains
      transfer-encoding:
      - chunked
      vary:
      - Accept-Encoding
      x-content-type-options:
      - nosniff
      x-ms-gatewayversion:
      - version=2.14.0
    status:
      code: 200
      message: Ok
- request:
    body: null
    headers:
      Accept:
      - application/json
      Accept-Encoding:
      - gzip, deflate
      CommandName:
      - cosmosdb create
      Connection:
      - keep-alive
      ParameterSetName:
      - -n -g --backup-policy-type --locations --capabilities
      User-Agent:
<<<<<<< HEAD
      - AZURECLI/2.36.0 azsdk-python-mgmt-cosmosdb/7.0.0b5 Python/3.10.4 (Windows-10-10.0.22000-SP0)
=======
      - AZURECLI/2.36.0 azsdk-python-mgmt-cosmosdb/7.0.0b4 Python/3.10.4 (Windows-10-10.0.22598-SP0)
>>>>>>> 2f51ba7c
    method: GET
    uri: https://management.azure.com/subscriptions/00000000-0000-0000-0000-000000000000/resourceGroups/cli_test_cosmosdb_gremlin_account_restore_command000001/providers/Microsoft.DocumentDB/databaseAccounts/cli000003?api-version=2022-02-15-preview
  response:
    body:
      string: '{"id":"/subscriptions/00000000-0000-0000-0000-000000000000/resourceGroups/cli_test_cosmosdb_gremlin_account_restore_command000001/providers/Microsoft.DocumentDB/databaseAccounts/cli000003","name":"cli000003","location":"East
<<<<<<< HEAD
        US 2","type":"Microsoft.DocumentDB/databaseAccounts","kind":"GlobalDocumentDB","tags":{},"systemData":{"createdAt":"2022-05-08T06:10:26.8802498Z"},"properties":{"provisioningState":"Succeeded","documentEndpoint":"https://cli000003.documents.azure.com:443/","gremlinEndpoint":"https://cli000003.gremlin.cosmos.azure.com:443/","publicNetworkAccess":"Enabled","enableAutomaticFailover":false,"enableMultipleWriteLocations":false,"enablePartitionKeyMonitor":false,"isVirtualNetworkFilterEnabled":false,"virtualNetworkRules":[],"EnabledApiTypes":"Gremlin,
        Sql","disableKeyBasedMetadataWriteAccess":false,"enableFreeTier":false,"enableAnalyticalStorage":false,"analyticalStorageConfiguration":{"schemaType":"WellDefined"},"instanceId":"9ab0149f-b81c-4acf-8e9d-f95737a7432c","createMode":"Default","databaseAccountOfferType":"Standard","defaultIdentity":"FirstPartyIdentity","networkAclBypass":"None","disableLocalAuth":false,"consistencyPolicy":{"defaultConsistencyLevel":"Session","maxIntervalInSeconds":5,"maxStalenessPrefix":100},"configurationOverrides":{},"writeLocations":[{"id":"cli000003-eastus2","locationName":"East
=======
        US 2","type":"Microsoft.DocumentDB/databaseAccounts","kind":"GlobalDocumentDB","tags":{},"systemData":{"createdAt":"2022-05-04T00:39:51.8655384Z"},"properties":{"provisioningState":"Succeeded","documentEndpoint":"https://cli000003.documents.azure.com:443/","gremlinEndpoint":"https://cli000003.gremlin.cosmos.azure.com:443/","publicNetworkAccess":"Enabled","enableAutomaticFailover":false,"enableMultipleWriteLocations":false,"enablePartitionKeyMonitor":false,"isVirtualNetworkFilterEnabled":false,"virtualNetworkRules":[],"EnabledApiTypes":"Gremlin,
        Sql","disableKeyBasedMetadataWriteAccess":false,"enableFreeTier":false,"enableAnalyticalStorage":false,"analyticalStorageConfiguration":{"schemaType":"WellDefined"},"instanceId":"3b4289a0-b206-4d8c-9cb5-72bdaddbc94f","createMode":"Default","databaseAccountOfferType":"Standard","defaultIdentity":"FirstPartyIdentity","networkAclBypass":"None","disableLocalAuth":false,"consistencyPolicy":{"defaultConsistencyLevel":"Session","maxIntervalInSeconds":5,"maxStalenessPrefix":100},"configurationOverrides":{},"writeLocations":[{"id":"cli000003-eastus2","locationName":"East
>>>>>>> 2f51ba7c
        US 2","documentEndpoint":"https://cli000003-eastus2.documents.azure.com:443/","provisioningState":"Succeeded","failoverPriority":0,"isZoneRedundant":false}],"readLocations":[{"id":"cli000003-eastus2","locationName":"East
        US 2","documentEndpoint":"https://cli000003-eastus2.documents.azure.com:443/","provisioningState":"Succeeded","failoverPriority":0,"isZoneRedundant":false}],"locations":[{"id":"cli000003-eastus2","locationName":"East
        US 2","documentEndpoint":"https://cli000003-eastus2.documents.azure.com:443/","provisioningState":"Succeeded","failoverPriority":0,"isZoneRedundant":false}],"failoverPolicies":[{"id":"cli000003-eastus2","locationName":"East
        US 2","failoverPriority":0}],"cors":[],"capabilities":[{"name":"EnableGremlin"}],"ipRules":[],"backupPolicy":{"type":"Continuous","continuousModeProperties":{"tier":"Continuous30Days"}},"networkAclBypassResourceIds":[],"diagnosticLogSettings":{"enableFullTextQuery":"None"}},"identity":{"type":"None"}}'
    headers:
      cache-control:
      - no-store, no-cache
      content-length:
      - '2309'
      content-type:
      - application/json
      date:
<<<<<<< HEAD
      - Sun, 08 May 2022 06:11:31 GMT
=======
      - Wed, 04 May 2022 00:40:31 GMT
>>>>>>> 2f51ba7c
      pragma:
      - no-cache
      server:
      - Microsoft-HTTPAPI/2.0
      strict-transport-security:
      - max-age=31536000; includeSubDomains
      transfer-encoding:
      - chunked
      vary:
      - Accept-Encoding
      x-content-type-options:
      - nosniff
      x-ms-gatewayversion:
      - version=2.14.0
    status:
      code: 200
      message: Ok
- request:
    body: null
    headers:
      Accept:
      - application/json
      Accept-Encoding:
      - gzip, deflate
      CommandName:
      - cosmosdb show
      Connection:
      - keep-alive
      ParameterSetName:
      - -n -g
      User-Agent:
<<<<<<< HEAD
      - AZURECLI/2.36.0 azsdk-python-mgmt-cosmosdb/7.0.0b5 Python/3.10.4 (Windows-10-10.0.22000-SP0)
=======
      - AZURECLI/2.36.0 azsdk-python-mgmt-cosmosdb/7.0.0b4 Python/3.10.4 (Windows-10-10.0.22598-SP0)
>>>>>>> 2f51ba7c
    method: GET
    uri: https://management.azure.com/subscriptions/00000000-0000-0000-0000-000000000000/resourceGroups/cli_test_cosmosdb_gremlin_account_restore_command000001/providers/Microsoft.DocumentDB/databaseAccounts/cli000003?api-version=2022-02-15-preview
  response:
    body:
      string: '{"id":"/subscriptions/00000000-0000-0000-0000-000000000000/resourceGroups/cli_test_cosmosdb_gremlin_account_restore_command000001/providers/Microsoft.DocumentDB/databaseAccounts/cli000003","name":"cli000003","location":"East
<<<<<<< HEAD
        US 2","type":"Microsoft.DocumentDB/databaseAccounts","kind":"GlobalDocumentDB","tags":{},"systemData":{"createdAt":"2022-05-08T06:10:26.8802498Z"},"properties":{"provisioningState":"Succeeded","documentEndpoint":"https://cli000003.documents.azure.com:443/","gremlinEndpoint":"https://cli000003.gremlin.cosmos.azure.com:443/","publicNetworkAccess":"Enabled","enableAutomaticFailover":false,"enableMultipleWriteLocations":false,"enablePartitionKeyMonitor":false,"isVirtualNetworkFilterEnabled":false,"virtualNetworkRules":[],"EnabledApiTypes":"Gremlin,
        Sql","disableKeyBasedMetadataWriteAccess":false,"enableFreeTier":false,"enableAnalyticalStorage":false,"analyticalStorageConfiguration":{"schemaType":"WellDefined"},"instanceId":"9ab0149f-b81c-4acf-8e9d-f95737a7432c","createMode":"Default","databaseAccountOfferType":"Standard","defaultIdentity":"FirstPartyIdentity","networkAclBypass":"None","disableLocalAuth":false,"consistencyPolicy":{"defaultConsistencyLevel":"Session","maxIntervalInSeconds":5,"maxStalenessPrefix":100},"configurationOverrides":{},"writeLocations":[{"id":"cli000003-eastus2","locationName":"East
=======
        US 2","type":"Microsoft.DocumentDB/databaseAccounts","kind":"GlobalDocumentDB","tags":{},"systemData":{"createdAt":"2022-05-04T00:39:51.8655384Z"},"properties":{"provisioningState":"Succeeded","documentEndpoint":"https://cli000003.documents.azure.com:443/","gremlinEndpoint":"https://cli000003.gremlin.cosmos.azure.com:443/","publicNetworkAccess":"Enabled","enableAutomaticFailover":false,"enableMultipleWriteLocations":false,"enablePartitionKeyMonitor":false,"isVirtualNetworkFilterEnabled":false,"virtualNetworkRules":[],"EnabledApiTypes":"Gremlin,
        Sql","disableKeyBasedMetadataWriteAccess":false,"enableFreeTier":false,"enableAnalyticalStorage":false,"analyticalStorageConfiguration":{"schemaType":"WellDefined"},"instanceId":"3b4289a0-b206-4d8c-9cb5-72bdaddbc94f","createMode":"Default","databaseAccountOfferType":"Standard","defaultIdentity":"FirstPartyIdentity","networkAclBypass":"None","disableLocalAuth":false,"consistencyPolicy":{"defaultConsistencyLevel":"Session","maxIntervalInSeconds":5,"maxStalenessPrefix":100},"configurationOverrides":{},"writeLocations":[{"id":"cli000003-eastus2","locationName":"East
>>>>>>> 2f51ba7c
        US 2","documentEndpoint":"https://cli000003-eastus2.documents.azure.com:443/","provisioningState":"Succeeded","failoverPriority":0,"isZoneRedundant":false}],"readLocations":[{"id":"cli000003-eastus2","locationName":"East
        US 2","documentEndpoint":"https://cli000003-eastus2.documents.azure.com:443/","provisioningState":"Succeeded","failoverPriority":0,"isZoneRedundant":false}],"locations":[{"id":"cli000003-eastus2","locationName":"East
        US 2","documentEndpoint":"https://cli000003-eastus2.documents.azure.com:443/","provisioningState":"Succeeded","failoverPriority":0,"isZoneRedundant":false}],"failoverPolicies":[{"id":"cli000003-eastus2","locationName":"East
        US 2","failoverPriority":0}],"cors":[],"capabilities":[{"name":"EnableGremlin"}],"ipRules":[],"backupPolicy":{"type":"Continuous","continuousModeProperties":{"tier":"Continuous30Days"}},"networkAclBypassResourceIds":[],"diagnosticLogSettings":{"enableFullTextQuery":"None"}},"identity":{"type":"None"}}'
    headers:
      cache-control:
      - no-store, no-cache
      content-length:
      - '2309'
      content-type:
      - application/json
      date:
<<<<<<< HEAD
      - Sun, 08 May 2022 06:11:33 GMT
=======
      - Wed, 04 May 2022 00:40:31 GMT
>>>>>>> 2f51ba7c
      pragma:
      - no-cache
      server:
      - Microsoft-HTTPAPI/2.0
      strict-transport-security:
      - max-age=31536000; includeSubDomains
      transfer-encoding:
      - chunked
      vary:
      - Accept-Encoding
      x-content-type-options:
      - nosniff
      x-ms-gatewayversion:
      - version=2.14.0
    status:
      code: 200
      message: Ok
- request:
    body: '{"properties": {"resource": {"id": "cli000005"}, "options": {}}}'
    headers:
      Accept:
      - application/json
      Accept-Encoding:
      - gzip, deflate
      CommandName:
      - cosmosdb gremlin database create
      Connection:
      - keep-alive
      Content-Length:
      - '64'
      Content-Type:
      - application/json
      ParameterSetName:
      - -g -a -n
      User-Agent:
<<<<<<< HEAD
      - AZURECLI/2.36.0 azsdk-python-mgmt-cosmosdb/7.0.0b2 Python/3.10.4 (Windows-10-10.0.22000-SP0)
=======
      - AZURECLI/2.36.0 azsdk-python-mgmt-cosmosdb/7.0.0b2 Python/3.10.4 (Windows-10-10.0.22598-SP0)
>>>>>>> 2f51ba7c
    method: PUT
    uri: https://management.azure.com/subscriptions/00000000-0000-0000-0000-000000000000/resourceGroups/cli_test_cosmosdb_gremlin_account_restore_command000001/providers/Microsoft.DocumentDB/databaseAccounts/cli000003/gremlinDatabases/cli000005?api-version=2021-10-15
  response:
    body:
      string: '{"status":"Enqueued"}'
    headers:
      azure-asyncoperation:
<<<<<<< HEAD
      - https://management.azure.com/subscriptions/00000000-0000-0000-0000-000000000000/providers/Microsoft.DocumentDB/locations/eastus2/operationsStatus/04c8ced1-4479-4c8f-9fde-e25eaf2626a6?api-version=2021-10-15
=======
      - https://management.azure.com/subscriptions/00000000-0000-0000-0000-000000000000/providers/Microsoft.DocumentDB/locations/eastus2/operationsStatus/557d6586-01b8-4973-b084-663b041a2eee?api-version=2021-10-15
>>>>>>> 2f51ba7c
      cache-control:
      - no-store, no-cache
      content-length:
      - '21'
      content-type:
      - application/json
      date:
<<<<<<< HEAD
      - Sun, 08 May 2022 06:11:35 GMT
      location:
      - https://management.azure.com/subscriptions/00000000-0000-0000-0000-000000000000/resourceGroups/cli_test_cosmosdb_gremlin_account_restore_command000001/providers/Microsoft.DocumentDB/databaseAccounts/cli000003/gremlinDatabases/cli000005/operationResults/04c8ced1-4479-4c8f-9fde-e25eaf2626a6?api-version=2021-10-15
=======
      - Wed, 04 May 2022 00:40:32 GMT
      location:
      - https://management.azure.com/subscriptions/00000000-0000-0000-0000-000000000000/resourceGroups/cli_test_cosmosdb_gremlin_account_restore_command000001/providers/Microsoft.DocumentDB/databaseAccounts/cli000003/gremlinDatabases/cli000005/operationResults/557d6586-01b8-4973-b084-663b041a2eee?api-version=2021-10-15
>>>>>>> 2f51ba7c
      pragma:
      - no-cache
      server:
      - Microsoft-HTTPAPI/2.0
      strict-transport-security:
      - max-age=31536000; includeSubDomains
      x-content-type-options:
      - nosniff
      x-ms-gatewayversion:
      - version=2.14.0
      x-ms-ratelimit-remaining-subscription-writes:
      - '1199'
    status:
      code: 202
      message: Accepted
- request:
    body: null
    headers:
      Accept:
      - '*/*'
      Accept-Encoding:
      - gzip, deflate
      CommandName:
      - cosmosdb gremlin database create
      Connection:
      - keep-alive
      ParameterSetName:
      - -g -a -n
      User-Agent:
<<<<<<< HEAD
      - AZURECLI/2.36.0 azsdk-python-mgmt-cosmosdb/7.0.0b2 Python/3.10.4 (Windows-10-10.0.22000-SP0)
    method: GET
    uri: https://management.azure.com/subscriptions/00000000-0000-0000-0000-000000000000/providers/Microsoft.DocumentDB/locations/eastus2/operationsStatus/04c8ced1-4479-4c8f-9fde-e25eaf2626a6?api-version=2021-10-15
=======
      - AZURECLI/2.36.0 azsdk-python-mgmt-cosmosdb/7.0.0b2 Python/3.10.4 (Windows-10-10.0.22598-SP0)
    method: GET
    uri: https://management.azure.com/subscriptions/00000000-0000-0000-0000-000000000000/providers/Microsoft.DocumentDB/locations/eastus2/operationsStatus/557d6586-01b8-4973-b084-663b041a2eee?api-version=2021-10-15
>>>>>>> 2f51ba7c
  response:
    body:
      string: '{"status":"Succeeded"}'
    headers:
      cache-control:
      - no-store, no-cache
      content-length:
      - '22'
      content-type:
      - application/json
      date:
<<<<<<< HEAD
      - Sun, 08 May 2022 06:12:05 GMT
=======
      - Wed, 04 May 2022 00:41:03 GMT
>>>>>>> 2f51ba7c
      pragma:
      - no-cache
      server:
      - Microsoft-HTTPAPI/2.0
      strict-transport-security:
      - max-age=31536000; includeSubDomains
      transfer-encoding:
      - chunked
      vary:
      - Accept-Encoding
      x-content-type-options:
      - nosniff
      x-ms-gatewayversion:
      - version=2.14.0
    status:
      code: 200
      message: Ok
- request:
    body: null
    headers:
      Accept:
      - '*/*'
      Accept-Encoding:
      - gzip, deflate
      CommandName:
      - cosmosdb gremlin database create
      Connection:
      - keep-alive
      ParameterSetName:
      - -g -a -n
      User-Agent:
<<<<<<< HEAD
      - AZURECLI/2.36.0 azsdk-python-mgmt-cosmosdb/7.0.0b2 Python/3.10.4 (Windows-10-10.0.22000-SP0)
=======
      - AZURECLI/2.36.0 azsdk-python-mgmt-cosmosdb/7.0.0b2 Python/3.10.4 (Windows-10-10.0.22598-SP0)
>>>>>>> 2f51ba7c
    method: GET
    uri: https://management.azure.com/subscriptions/00000000-0000-0000-0000-000000000000/resourceGroups/cli_test_cosmosdb_gremlin_account_restore_command000001/providers/Microsoft.DocumentDB/databaseAccounts/cli000003/gremlinDatabases/cli000005?api-version=2021-10-15
  response:
    body:
<<<<<<< HEAD
      string: '{"id":"/subscriptions/00000000-0000-0000-0000-000000000000/resourceGroups/cli_test_cosmosdb_gremlin_account_restore_command000001/providers/Microsoft.DocumentDB/databaseAccounts/cli000003/gremlinDatabases/cli000005","type":"Microsoft.DocumentDB/databaseAccounts/gremlinDatabases","name":"cli000005","properties":{"resource":{"id":"cli000005","_rid":"sMd7AA==","_self":"dbs/sMd7AA==/","_etag":"\"00003d08-0000-0200-0000-62775f1c0000\"","_colls":"colls/","_users":"users/","_ts":1651990300}}}'
=======
      string: '{"id":"/subscriptions/00000000-0000-0000-0000-000000000000/resourceGroups/cli_test_cosmosdb_gremlin_account_restore_command000001/providers/Microsoft.DocumentDB/databaseAccounts/cli000003/gremlinDatabases/cli000005","type":"Microsoft.DocumentDB/databaseAccounts/gremlinDatabases","name":"cli000005","properties":{"resource":{"id":"cli000005","_rid":"AVBwAA==","_self":"dbs/AVBwAA==/","_etag":"\"0000e201-0000-0200-0000-6271cb860000\"","_colls":"colls/","_users":"users/","_ts":1651624838}}}'
>>>>>>> 2f51ba7c
    headers:
      cache-control:
      - no-store, no-cache
      content-length:
      - '490'
      content-type:
      - application/json
      date:
<<<<<<< HEAD
      - Sun, 08 May 2022 06:12:06 GMT
=======
      - Wed, 04 May 2022 00:41:03 GMT
>>>>>>> 2f51ba7c
      pragma:
      - no-cache
      server:
      - Microsoft-HTTPAPI/2.0
      strict-transport-security:
      - max-age=31536000; includeSubDomains
      transfer-encoding:
      - chunked
      vary:
      - Accept-Encoding
      x-content-type-options:
      - nosniff
      x-ms-gatewayversion:
      - version=2.14.0
    status:
      code: 200
      message: Ok
- request:
    body: '{"properties": {"resource": {"id": "cli000002", "indexingPolicy": {"automatic":
      true, "indexingMode": "consistent", "includedPaths": [{"path": "/*"}], "excludedPaths":
      [{"path": "/\"_etag\"/?"}]}, "partitionKey": {"paths": ["/pk"], "kind": "Hash"}},
      "options": {}}}'
    headers:
      Accept:
      - application/json
      Accept-Encoding:
      - gzip, deflate
      CommandName:
      - cosmosdb gremlin graph create
      Connection:
      - keep-alive
      Content-Length:
      - '265'
      Content-Type:
      - application/json
      ParameterSetName:
      - -g -a -d -n -p
      User-Agent:
<<<<<<< HEAD
      - AZURECLI/2.36.0 azsdk-python-mgmt-cosmosdb/7.0.0b2 Python/3.10.4 (Windows-10-10.0.22000-SP0)
=======
      - AZURECLI/2.36.0 azsdk-python-mgmt-cosmosdb/7.0.0b2 Python/3.10.4 (Windows-10-10.0.22598-SP0)
>>>>>>> 2f51ba7c
    method: PUT
    uri: https://management.azure.com/subscriptions/00000000-0000-0000-0000-000000000000/resourceGroups/cli_test_cosmosdb_gremlin_account_restore_command000001/providers/Microsoft.DocumentDB/databaseAccounts/cli000003/gremlinDatabases/cli000005/graphs/cli000002?api-version=2021-10-15
  response:
    body:
      string: '{"status":"Enqueued"}'
    headers:
      azure-asyncoperation:
<<<<<<< HEAD
      - https://management.azure.com/subscriptions/00000000-0000-0000-0000-000000000000/providers/Microsoft.DocumentDB/locations/eastus2/operationsStatus/dfec7c9b-55f8-4a93-b708-0c06137d7a58?api-version=2021-10-15
=======
      - https://management.azure.com/subscriptions/00000000-0000-0000-0000-000000000000/providers/Microsoft.DocumentDB/locations/eastus2/operationsStatus/f9ac29ce-f141-4b08-a1f5-90ce6a6dcebc?api-version=2021-10-15
>>>>>>> 2f51ba7c
      cache-control:
      - no-store, no-cache
      content-length:
      - '21'
      content-type:
      - application/json
      date:
<<<<<<< HEAD
      - Sun, 08 May 2022 06:12:08 GMT
      location:
      - https://management.azure.com/subscriptions/00000000-0000-0000-0000-000000000000/resourceGroups/cli_test_cosmosdb_gremlin_account_restore_command000001/providers/Microsoft.DocumentDB/databaseAccounts/cli000003/gremlinDatabases/cli000005/graphs/cli000002/operationResults/dfec7c9b-55f8-4a93-b708-0c06137d7a58?api-version=2021-10-15
=======
      - Wed, 04 May 2022 00:41:05 GMT
      location:
      - https://management.azure.com/subscriptions/00000000-0000-0000-0000-000000000000/resourceGroups/cli_test_cosmosdb_gremlin_account_restore_command000001/providers/Microsoft.DocumentDB/databaseAccounts/cli000003/gremlinDatabases/cli000005/graphs/cli000002/operationResults/f9ac29ce-f141-4b08-a1f5-90ce6a6dcebc?api-version=2021-10-15
>>>>>>> 2f51ba7c
      pragma:
      - no-cache
      server:
      - Microsoft-HTTPAPI/2.0
      strict-transport-security:
      - max-age=31536000; includeSubDomains
      x-content-type-options:
      - nosniff
      x-ms-gatewayversion:
      - version=2.14.0
      x-ms-ratelimit-remaining-subscription-writes:
      - '1192'
    status:
      code: 202
      message: Accepted
- request:
    body: null
    headers:
      Accept:
      - '*/*'
      Accept-Encoding:
      - gzip, deflate
      CommandName:
      - cosmosdb gremlin graph create
      Connection:
      - keep-alive
      ParameterSetName:
      - -g -a -d -n -p
      User-Agent:
<<<<<<< HEAD
      - AZURECLI/2.36.0 azsdk-python-mgmt-cosmosdb/7.0.0b2 Python/3.10.4 (Windows-10-10.0.22000-SP0)
    method: GET
    uri: https://management.azure.com/subscriptions/00000000-0000-0000-0000-000000000000/providers/Microsoft.DocumentDB/locations/eastus2/operationsStatus/dfec7c9b-55f8-4a93-b708-0c06137d7a58?api-version=2021-10-15
=======
      - AZURECLI/2.36.0 azsdk-python-mgmt-cosmosdb/7.0.0b2 Python/3.10.4 (Windows-10-10.0.22598-SP0)
    method: GET
    uri: https://management.azure.com/subscriptions/00000000-0000-0000-0000-000000000000/providers/Microsoft.DocumentDB/locations/eastus2/operationsStatus/f9ac29ce-f141-4b08-a1f5-90ce6a6dcebc?api-version=2021-10-15
>>>>>>> 2f51ba7c
  response:
    body:
      string: '{"status":"Succeeded"}'
    headers:
      cache-control:
      - no-store, no-cache
      content-length:
      - '22'
      content-type:
      - application/json
      date:
<<<<<<< HEAD
      - Sun, 08 May 2022 06:12:38 GMT
=======
      - Wed, 04 May 2022 00:41:34 GMT
>>>>>>> 2f51ba7c
      pragma:
      - no-cache
      server:
      - Microsoft-HTTPAPI/2.0
      strict-transport-security:
      - max-age=31536000; includeSubDomains
      transfer-encoding:
      - chunked
      vary:
      - Accept-Encoding
      x-content-type-options:
      - nosniff
      x-ms-gatewayversion:
      - version=2.14.0
    status:
      code: 200
      message: Ok
- request:
    body: null
    headers:
      Accept:
      - '*/*'
      Accept-Encoding:
      - gzip, deflate
      CommandName:
      - cosmosdb gremlin graph create
      Connection:
      - keep-alive
      ParameterSetName:
      - -g -a -d -n -p
      User-Agent:
<<<<<<< HEAD
      - AZURECLI/2.36.0 azsdk-python-mgmt-cosmosdb/7.0.0b2 Python/3.10.4 (Windows-10-10.0.22000-SP0)
=======
      - AZURECLI/2.36.0 azsdk-python-mgmt-cosmosdb/7.0.0b2 Python/3.10.4 (Windows-10-10.0.22598-SP0)
>>>>>>> 2f51ba7c
    method: GET
    uri: https://management.azure.com/subscriptions/00000000-0000-0000-0000-000000000000/resourceGroups/cli_test_cosmosdb_gremlin_account_restore_command000001/providers/Microsoft.DocumentDB/databaseAccounts/cli000003/gremlinDatabases/cli000005/graphs/cli000002?api-version=2021-10-15
  response:
    body:
<<<<<<< HEAD
      string: '{"id":"/subscriptions/00000000-0000-0000-0000-000000000000/resourceGroups/cli_test_cosmosdb_gremlin_account_restore_command000001/providers/Microsoft.DocumentDB/databaseAccounts/cli000003/gremlinDatabases/cli000005/graphs/cli000002","type":"Microsoft.DocumentDB/databaseAccounts/gremlinDatabases/graphs","name":"cli000002","properties":{"resource":{"id":"cli000002","indexingPolicy":{"indexingMode":"consistent","automatic":true,"includedPaths":[{"path":"/*"}],"excludedPaths":[{"path":"/\"_etag\"/?"}]},"partitionKey":{"paths":["/pk"],"kind":"Hash"},"uniqueKeyPolicy":{"uniqueKeys":[]},"conflictResolutionPolicy":{"mode":"LastWriterWins","conflictResolutionPath":"/_ts","conflictResolutionProcedure":""},"backupPolicy":{"type":1},"geospatialConfig":{"type":"Geography"},"_rid":"sMd7ALeR8GI=","_ts":1651990338,"_self":"dbs/sMd7AA==/colls/sMd7ALeR8GI=/","_etag":"\"00004008-0000-0200-0000-62775f420000\"","_docs":"docs/","_sprocs":"sprocs/","_triggers":"triggers/","_udfs":"udfs/","_conflicts":"conflicts/","statistics":[{"id":"0","sizeInKB":0,"documentCount":0,"sampledDistinctPartitionKeyCount":0,"partitionKeys":[]}]}}}'
=======
      string: '{"id":"/subscriptions/00000000-0000-0000-0000-000000000000/resourceGroups/cli_test_cosmosdb_gremlin_account_restore_command000001/providers/Microsoft.DocumentDB/databaseAccounts/cli000003/gremlinDatabases/cli000005/graphs/cli000002","type":"Microsoft.DocumentDB/databaseAccounts/gremlinDatabases/graphs","name":"cli000002","properties":{"resource":{"id":"cli000002","indexingPolicy":{"indexingMode":"consistent","automatic":true,"includedPaths":[{"path":"/*"}],"excludedPaths":[{"path":"/\"_etag\"/?"}]},"partitionKey":{"paths":["/pk"],"kind":"Hash"},"uniqueKeyPolicy":{"uniqueKeys":[]},"conflictResolutionPolicy":{"mode":"LastWriterWins","conflictResolutionPath":"/_ts","conflictResolutionProcedure":""},"backupPolicy":{"type":1},"geospatialConfig":{"type":"Geography"},"_rid":"AVBwAJ46DJ8=","_ts":1651624876,"_self":"dbs/AVBwAA==/colls/AVBwAJ46DJ8=/","_etag":"\"0000e501-0000-0200-0000-6271cbac0000\"","_docs":"docs/","_sprocs":"sprocs/","_triggers":"triggers/","_udfs":"udfs/","_conflicts":"conflicts/","statistics":[{"id":"0","sizeInKB":0,"documentCount":0,"sampledDistinctPartitionKeyCount":0,"partitionKeys":[]}]}}}'
>>>>>>> 2f51ba7c
    headers:
      cache-control:
      - no-store, no-cache
      content-length:
      - '1121'
      content-type:
      - application/json
      date:
<<<<<<< HEAD
      - Sun, 08 May 2022 06:12:39 GMT
=======
      - Wed, 04 May 2022 00:41:35 GMT
>>>>>>> 2f51ba7c
      pragma:
      - no-cache
      server:
      - Microsoft-HTTPAPI/2.0
      strict-transport-security:
      - max-age=31536000; includeSubDomains
      transfer-encoding:
      - chunked
      vary:
      - Accept-Encoding
      x-content-type-options:
      - nosniff
      x-ms-gatewayversion:
      - version=2.14.0
    status:
      code: 200
      message: Ok
- request:
    body: null
    headers:
      Accept:
      - application/json
      Accept-Encoding:
      - gzip, deflate
      CommandName:
      - cosmosdb restorable-database-account show
      Connection:
      - keep-alive
      ParameterSetName:
      - --location --instance-id
      User-Agent:
<<<<<<< HEAD
      - AZURECLI/2.36.0 azsdk-python-mgmt-cosmosdb/7.0.0b2 Python/3.10.4 (Windows-10-10.0.22000-SP0)
    method: GET
    uri: https://management.azure.com/subscriptions/00000000-0000-0000-0000-000000000000/providers/Microsoft.DocumentDB/locations/eastus2/restorableDatabaseAccounts/9ab0149f-b81c-4acf-8e9d-f95737a7432c?api-version=2021-10-15
  response:
    body:
      string: '{"name":"9ab0149f-b81c-4acf-8e9d-f95737a7432c","location":"East US
        2","type":"Microsoft.DocumentDB/locations/restorableDatabaseAccounts","id":"/subscriptions/00000000-0000-0000-0000-000000000000/providers/Microsoft.DocumentDB/locations/eastus2/restorableDatabaseAccounts/9ab0149f-b81c-4acf-8e9d-f95737a7432c","properties":{"accountName":"cli000003","apiType":"Gremlin,
        Sql","creationTime":"2022-05-08T06:10:27Z","restorableLocations":[{"locationName":"East
        US 2","regionalDatabaseAccountInstanceId":"c6fdcc5b-17c0-4041-a9db-d7ff8e5045f2","creationTime":"2022-05-08T06:10:29Z"}]}}'
=======
      - AZURECLI/2.36.0 azsdk-python-mgmt-cosmosdb/7.0.0b4 Python/3.10.4 (Windows-10-10.0.22598-SP0)
    method: GET
    uri: https://management.azure.com/subscriptions/00000000-0000-0000-0000-000000000000/providers/Microsoft.DocumentDB/locations/eastus2/restorableDatabaseAccounts/3b4289a0-b206-4d8c-9cb5-72bdaddbc94f?api-version=2022-02-15-preview
  response:
    body:
      string: '{"name":"3b4289a0-b206-4d8c-9cb5-72bdaddbc94f","location":"East US
        2","type":"Microsoft.DocumentDB/locations/restorableDatabaseAccounts","id":"/subscriptions/00000000-0000-0000-0000-000000000000/providers/Microsoft.DocumentDB/locations/eastus2/restorableDatabaseAccounts/3b4289a0-b206-4d8c-9cb5-72bdaddbc94f","properties":{"accountName":"cli000003","apiType":"Gremlin,
        Sql","creationTime":"2022-05-04T00:39:52Z","oldestRestorableTime":"2022-05-04T00:39:52Z","restorableLocations":[{"locationName":"East
        US 2","regionalDatabaseAccountInstanceId":"3ee42916-c62f-43e1-9325-5f7e93716836","creationTime":"2022-05-04T00:39:53Z"}]}}'
>>>>>>> 2f51ba7c
    headers:
      cache-control:
      - no-store, no-cache
      content-length:
      - '625'
      content-type:
      - application/json
      date:
<<<<<<< HEAD
      - Sun, 08 May 2022 06:12:41 GMT
=======
      - Wed, 04 May 2022 00:41:36 GMT
>>>>>>> 2f51ba7c
      pragma:
      - no-cache
      server:
      - Microsoft-HTTPAPI/2.0
      strict-transport-security:
      - max-age=31536000; includeSubDomains
      transfer-encoding:
      - chunked
      vary:
      - Accept-Encoding
      x-content-type-options:
      - nosniff
      x-ms-gatewayversion:
      - version=2.14.0
    status:
      code: 200
      message: Ok
- request:
    body: null
    headers:
      Accept:
      - application/json
      Accept-Encoding:
      - gzip, deflate
      CommandName:
      - cosmosdb restore
      Connection:
      - keep-alive
      ParameterSetName:
      - -n -g -a --restore-timestamp --location
      User-Agent:
<<<<<<< HEAD
      - AZURECLI/2.36.0 azsdk-python-mgmt-cosmosdb/7.0.0b2 Python/3.10.4 (Windows-10-10.0.22000-SP0)
    method: GET
    uri: https://management.azure.com/subscriptions/00000000-0000-0000-0000-000000000000/providers/Microsoft.DocumentDB/restorableDatabaseAccounts?api-version=2021-10-15
  response:
    body:
      string: '{"value":[{"name":"f6ba3a24-baba-448e-b628-b3d9d0303dcb","location":"West
        US 2","type":"Microsoft.DocumentDB/locations/restorableDatabaseAccounts","id":"/subscriptions/00000000-0000-0000-0000-000000000000/providers/Microsoft.DocumentDB/locations/westus2/restorableDatabaseAccounts/f6ba3a24-baba-448e-b628-b3d9d0303dcb","properties":{"accountName":"cli5yfaea4ryzuv","apiType":"Gremlin,
        Sql","creationTime":"2022-05-08T06:03:51Z","restorableLocations":[{"locationName":"West
        US 2","regionalDatabaseAccountInstanceId":"d61ac7f3-84cc-4511-bbf1-e498f5bfebfb","creationTime":"2022-05-08T06:03:52Z"}]}},{"name":"95ad87ee-e0e3-4ec8-951a-25ffe733a717","location":"West
        US 2","type":"Microsoft.DocumentDB/locations/restorableDatabaseAccounts","id":"/subscriptions/00000000-0000-0000-0000-000000000000/providers/Microsoft.DocumentDB/locations/westus2/restorableDatabaseAccounts/95ad87ee-e0e3-4ec8-951a-25ffe733a717","properties":{"accountName":"clincfmuuss7a4a","apiType":"Gremlin,
        Sql","creationTime":"2022-05-08T06:06:21Z","restorableLocations":[{"locationName":"West
        US 2","regionalDatabaseAccountInstanceId":"754bcbd7-2f43-4a53-8db4-0106cd4c0a8c","creationTime":"2022-05-08T06:06:22Z"}]}},{"name":"0c29493a-570d-40bc-8a57-709862f8b630","location":"West
        US 2","type":"Microsoft.DocumentDB/locations/restorableDatabaseAccounts","id":"/subscriptions/00000000-0000-0000-0000-000000000000/providers/Microsoft.DocumentDB/locations/westus2/restorableDatabaseAccounts/0c29493a-570d-40bc-8a57-709862f8b630","properties":{"accountName":"cliayg3f2xu6lqt","apiType":"Gremlin,
        Sql","creationTime":"2022-05-08T06:08:12Z","restorableLocations":[{"locationName":"West
        US 2","regionalDatabaseAccountInstanceId":"c5e7c9b3-546f-4897-8204-ecf34b456234","creationTime":"2022-05-08T06:08:13Z"}]}},{"name":"c8b28d6f-3133-4d74-9d55-74cea5529be3","location":"West
        US 2","type":"Microsoft.DocumentDB/locations/restorableDatabaseAccounts","id":"/subscriptions/00000000-0000-0000-0000-000000000000/providers/Microsoft.DocumentDB/locations/westus2/restorableDatabaseAccounts/c8b28d6f-3133-4d74-9d55-74cea5529be3","properties":{"accountName":"clivrlwzejn37zr","apiType":"Gremlin,
        Sql","creationTime":"2022-05-07T14:35:04Z","deletionTime":"2022-05-07T14:57:35Z","restorableLocations":[{"locationName":"West
        US 2","regionalDatabaseAccountInstanceId":"6c1964bd-8e41-4007-8195-89001c24b5ea","creationTime":"2022-05-07T14:35:05Z","deletionTime":"2022-05-07T14:57:35Z"}]}},{"name":"0d33f2f8-e21f-4e90-985b-95e1cbe5f220","location":"West
        US 2","type":"Microsoft.DocumentDB/locations/restorableDatabaseAccounts","id":"/subscriptions/00000000-0000-0000-0000-000000000000/providers/Microsoft.DocumentDB/locations/westus2/restorableDatabaseAccounts/0d33f2f8-e21f-4e90-985b-95e1cbe5f220","properties":{"accountName":"cli5avjkh5egbsi","apiType":"Gremlin,
        Sql","creationTime":"2022-05-07T14:55:34Z","deletionTime":"2022-05-07T14:57:35Z","restorableLocations":[{"locationName":"West
        US 2","regionalDatabaseAccountInstanceId":"9bb8f46c-84c4-4a2f-8e77-a8176f111fb0","creationTime":"2022-05-07T14:55:34Z","deletionTime":"2022-05-07T14:57:35Z"}]}},{"name":"ebf68e56-65c6-497b-b874-8f0085a3de17","location":"East
        US 2","type":"Microsoft.DocumentDB/locations/restorableDatabaseAccounts","id":"/subscriptions/00000000-0000-0000-0000-000000000000/providers/Microsoft.DocumentDB/locations/eastus2/restorableDatabaseAccounts/ebf68e56-65c6-497b-b874-8f0085a3de17","properties":{"accountName":"clioaf6yyccxtve","apiType":"Gremlin,
        Sql","creationTime":"2022-05-07T04:05:05Z","restorableLocations":[{"locationName":"East
        US 2","regionalDatabaseAccountInstanceId":"5c73bff9-5f08-4f84-a014-f886fa97c1eb","creationTime":"2022-05-07T04:05:06Z"}]}},{"name":"0cf65ab7-e31a-40fb-a5a2-c48c52c7ee8d","location":"East
        US 2","type":"Microsoft.DocumentDB/locations/restorableDatabaseAccounts","id":"/subscriptions/00000000-0000-0000-0000-000000000000/providers/Microsoft.DocumentDB/locations/eastus2/restorableDatabaseAccounts/0cf65ab7-e31a-40fb-a5a2-c48c52c7ee8d","properties":{"accountName":"clitws7g3gmxabv","apiType":"Gremlin,
        Sql","creationTime":"2022-05-07T04:05:06Z","restorableLocations":[{"locationName":"East
        US 2","regionalDatabaseAccountInstanceId":"a25aa72b-167c-434d-9aab-48bb203e1fec","creationTime":"2022-05-07T04:05:07Z"}]}},{"name":"7c3ac43b-1382-4cac-9254-d65ae8163390","location":"East
        US 2","type":"Microsoft.DocumentDB/locations/restorableDatabaseAccounts","id":"/subscriptions/00000000-0000-0000-0000-000000000000/providers/Microsoft.DocumentDB/locations/eastus2/restorableDatabaseAccounts/7c3ac43b-1382-4cac-9254-d65ae8163390","properties":{"accountName":"clinsl4wn7ie3wg","apiType":"Gremlin,
        Sql","creationTime":"2022-05-07T04:06:02Z","restorableLocations":[{"locationName":"East
        US 2","regionalDatabaseAccountInstanceId":"c7c930d3-1e96-4b2c-b7ab-3b739baf68af","creationTime":"2022-05-07T04:06:03Z"}]}},{"name":"9e055b93-8cb6-47c0-9f4b-69bf47b615a5","location":"East
        US 2","type":"Microsoft.DocumentDB/locations/restorableDatabaseAccounts","id":"/subscriptions/00000000-0000-0000-0000-000000000000/providers/Microsoft.DocumentDB/locations/eastus2/restorableDatabaseAccounts/9e055b93-8cb6-47c0-9f4b-69bf47b615a5","properties":{"accountName":"clico6muo4fndkv","apiType":"Gremlin,
        Sql","creationTime":"2022-05-07T04:12:15Z","restorableLocations":[{"locationName":"East
        US 2","regionalDatabaseAccountInstanceId":"9e9f43a9-f849-46af-a67a-a020225db57f","creationTime":"2022-05-07T04:12:16Z"}]}},{"name":"4fbae957-38cb-4b8b-8209-d87cc57c4c77","location":"East
        US 2","type":"Microsoft.DocumentDB/locations/restorableDatabaseAccounts","id":"/subscriptions/00000000-0000-0000-0000-000000000000/providers/Microsoft.DocumentDB/locations/eastus2/restorableDatabaseAccounts/4fbae957-38cb-4b8b-8209-d87cc57c4c77","properties":{"accountName":"cli57qfodkv5yib","apiType":"Gremlin,
        Sql","creationTime":"2022-05-07T04:11:44Z","restorableLocations":[{"locationName":"East
        US 2","regionalDatabaseAccountInstanceId":"5ba7bc9f-f5e2-43e8-9634-2aeae54e9042","creationTime":"2022-05-07T04:11:45Z"}]}},{"name":"c56f6e52-f3a9-430e-adc3-e7dfa6c7e7aa","location":"East
        US 2","type":"Microsoft.DocumentDB/locations/restorableDatabaseAccounts","id":"/subscriptions/00000000-0000-0000-0000-000000000000/providers/Microsoft.DocumentDB/locations/eastus2/restorableDatabaseAccounts/c56f6e52-f3a9-430e-adc3-e7dfa6c7e7aa","properties":{"accountName":"cliyrlaadvtcltc","apiType":"Gremlin,
        Sql","creationTime":"2022-05-07T04:32:06Z","restorableLocations":[{"locationName":"East
        US 2","regionalDatabaseAccountInstanceId":"707f31fe-8a7d-4dbc-ad89-e7f3889c289c","creationTime":"2022-05-07T04:32:06Z"}]}},{"name":"af3f12c9-80bc-41b4-8b35-7f582067ae3d","location":"East
        US 2","type":"Microsoft.DocumentDB/locations/restorableDatabaseAccounts","id":"/subscriptions/00000000-0000-0000-0000-000000000000/providers/Microsoft.DocumentDB/locations/eastus2/restorableDatabaseAccounts/af3f12c9-80bc-41b4-8b35-7f582067ae3d","properties":{"accountName":"cligra7uktjuncl","apiType":"Gremlin,
        Sql","creationTime":"2022-05-07T04:34:43Z","restorableLocations":[{"locationName":"East
        US 2","regionalDatabaseAccountInstanceId":"a01868d1-2819-44f0-96bb-ca4d263b07a9","creationTime":"2022-05-07T04:34:43Z"}]}},{"name":"a91ebb63-5d38-4b37-ab2f-c902f5887726","location":"East
        US 2","type":"Microsoft.DocumentDB/locations/restorableDatabaseAccounts","id":"/subscriptions/00000000-0000-0000-0000-000000000000/providers/Microsoft.DocumentDB/locations/eastus2/restorableDatabaseAccounts/a91ebb63-5d38-4b37-ab2f-c902f5887726","properties":{"accountName":"clizhsmdm4gevup","apiType":"Gremlin,
        Sql","creationTime":"2022-05-07T04:42:42Z","restorableLocations":[{"locationName":"East
        US 2","regionalDatabaseAccountInstanceId":"2db0b83e-bacb-40b8-8de4-610e8eace938","creationTime":"2022-05-07T04:42:43Z"}]}},{"name":"0dfab5bf-66a7-46c8-9a24-d55081d97245","location":"East
        US 2","type":"Microsoft.DocumentDB/locations/restorableDatabaseAccounts","id":"/subscriptions/00000000-0000-0000-0000-000000000000/providers/Microsoft.DocumentDB/locations/eastus2/restorableDatabaseAccounts/0dfab5bf-66a7-46c8-9a24-d55081d97245","properties":{"accountName":"cli2hj7sw32fi7a","apiType":"Gremlin,
        Sql","creationTime":"2022-05-07T04:42:47Z","restorableLocations":[{"locationName":"East
        US 2","regionalDatabaseAccountInstanceId":"af13067f-c587-4af5-aba4-779d1f9855c7","creationTime":"2022-05-07T04:42:48Z"}]}},{"name":"a1066e35-dead-42e2-adb4-f8ceeda39bb8","location":"East
        US 2","type":"Microsoft.DocumentDB/locations/restorableDatabaseAccounts","id":"/subscriptions/00000000-0000-0000-0000-000000000000/providers/Microsoft.DocumentDB/locations/eastus2/restorableDatabaseAccounts/a1066e35-dead-42e2-adb4-f8ceeda39bb8","properties":{"accountName":"clicpo255ojcjur","apiType":"Gremlin,
        Sql","creationTime":"2022-05-07T04:42:17Z","restorableLocations":[{"locationName":"East
        US 2","regionalDatabaseAccountInstanceId":"7eef0eae-d515-4f86-9938-d5f06fa5e40a","creationTime":"2022-05-07T04:42:18Z"}]}},{"name":"c8b64def-6349-4786-a64f-91c45fef53df","location":"East
        US 2","type":"Microsoft.DocumentDB/locations/restorableDatabaseAccounts","id":"/subscriptions/00000000-0000-0000-0000-000000000000/providers/Microsoft.DocumentDB/locations/eastus2/restorableDatabaseAccounts/c8b64def-6349-4786-a64f-91c45fef53df","properties":{"accountName":"cli5qszpumno5lf","apiType":"Table,
        Sql","creationTime":"2022-05-07T04:42:38Z","restorableLocations":[{"locationName":"East
        US 2","regionalDatabaseAccountInstanceId":"e8451db7-5058-4616-853a-518c95c80046","creationTime":"2022-05-07T04:42:39Z"}]}},{"name":"6e1a6154-f8b7-4709-9746-391a4cd25fa8","location":"East
        US 2","type":"Microsoft.DocumentDB/locations/restorableDatabaseAccounts","id":"/subscriptions/00000000-0000-0000-0000-000000000000/providers/Microsoft.DocumentDB/locations/eastus2/restorableDatabaseAccounts/6e1a6154-f8b7-4709-9746-391a4cd25fa8","properties":{"accountName":"clij2li37x73b2m","apiType":"Gremlin,
        Sql","creationTime":"2022-05-07T04:44:28Z","restorableLocations":[{"locationName":"East
        US 2","regionalDatabaseAccountInstanceId":"12f1f448-92ee-48c3-8f0d-76466827d694","creationTime":"2022-05-07T04:44:29Z"}]}},{"name":"e30410a1-ccbc-495b-be8f-09bbb4b12c10","location":"East
        US 2","type":"Microsoft.DocumentDB/locations/restorableDatabaseAccounts","id":"/subscriptions/00000000-0000-0000-0000-000000000000/providers/Microsoft.DocumentDB/locations/eastus2/restorableDatabaseAccounts/e30410a1-ccbc-495b-be8f-09bbb4b12c10","properties":{"accountName":"clij7eeczmyo3sn","apiType":"Gremlin,
        Sql","creationTime":"2022-05-07T04:44:40Z","restorableLocations":[{"locationName":"East
        US 2","regionalDatabaseAccountInstanceId":"361f2a8e-c3e0-4412-90ab-8cbb29dce9bd","creationTime":"2022-05-07T04:44:41Z"}]}},{"name":"c0f636da-fd1d-4ccb-b4ff-3cb0feaa2454","location":"East
        US 2","type":"Microsoft.DocumentDB/locations/restorableDatabaseAccounts","id":"/subscriptions/00000000-0000-0000-0000-000000000000/providers/Microsoft.DocumentDB/locations/eastus2/restorableDatabaseAccounts/c0f636da-fd1d-4ccb-b4ff-3cb0feaa2454","properties":{"accountName":"cli7kvacnpqqofa","apiType":"Table,
        Sql","creationTime":"2022-05-07T04:52:17Z","restorableLocations":[{"locationName":"East
        US 2","regionalDatabaseAccountInstanceId":"92b59f9a-19cd-4d88-b35d-8fba0ab82c6a","creationTime":"2022-05-07T04:52:18Z"}]}},{"name":"7d592627-eaf6-4f39-846c-6416074c1ed8","location":"East
        US 2","type":"Microsoft.DocumentDB/locations/restorableDatabaseAccounts","id":"/subscriptions/00000000-0000-0000-0000-000000000000/providers/Microsoft.DocumentDB/locations/eastus2/restorableDatabaseAccounts/7d592627-eaf6-4f39-846c-6416074c1ed8","properties":{"accountName":"cli6q7cr3nejjvn","apiType":"Gremlin,
        Sql","creationTime":"2022-05-07T05:04:59Z","restorableLocations":[{"locationName":"East
        US 2","regionalDatabaseAccountInstanceId":"0663ae23-6461-4549-bd10-54511e50fc79","creationTime":"2022-05-07T05:04:59Z"}]}},{"name":"8e75c58d-2a64-4c70-9878-25dc4c986cfb","location":"East
        US 2","type":"Microsoft.DocumentDB/locations/restorableDatabaseAccounts","id":"/subscriptions/00000000-0000-0000-0000-000000000000/providers/Microsoft.DocumentDB/locations/eastus2/restorableDatabaseAccounts/8e75c58d-2a64-4c70-9878-25dc4c986cfb","properties":{"accountName":"clig66mx27ojlpa","apiType":"Gremlin,
        Sql","creationTime":"2022-05-07T05:05:24Z","restorableLocations":[{"locationName":"East
        US 2","regionalDatabaseAccountInstanceId":"d9923dca-0d45-41f7-a3b7-eb735ed807b1","creationTime":"2022-05-07T05:05:24Z"}]}},{"name":"93121393-bcc6-4244-8d24-ff860de03983","location":"East
        US 2","type":"Microsoft.DocumentDB/locations/restorableDatabaseAccounts","id":"/subscriptions/00000000-0000-0000-0000-000000000000/providers/Microsoft.DocumentDB/locations/eastus2/restorableDatabaseAccounts/93121393-bcc6-4244-8d24-ff860de03983","properties":{"accountName":"clig4b7xlroie3p","apiType":"MongoDB","creationTime":"2022-05-07T04:55:05Z","restorableLocations":[{"locationName":"East
        US 2","regionalDatabaseAccountInstanceId":"0a096471-0ca9-4043-85ec-0a2ead48dfa6","creationTime":"2022-05-07T04:55:06Z"}]}},{"name":"1db4ff45-de15-48c7-80ba-653f68dff489","location":"East
        US 2","type":"Microsoft.DocumentDB/locations/restorableDatabaseAccounts","id":"/subscriptions/00000000-0000-0000-0000-000000000000/providers/Microsoft.DocumentDB/locations/eastus2/restorableDatabaseAccounts/1db4ff45-de15-48c7-80ba-653f68dff489","properties":{"accountName":"cli5fx35lgvck72","apiType":"Gremlin,
        Sql","creationTime":"2022-05-08T06:05:07Z","restorableLocations":[{"locationName":"East
        US 2","regionalDatabaseAccountInstanceId":"be85371a-1dba-4705-a2fc-6e76242112bb","creationTime":"2022-05-08T06:05:08Z"}]}},{"name":"18eb52a9-773f-4ccd-9604-895201e2a010","location":"East
        US 2","type":"Microsoft.DocumentDB/locations/restorableDatabaseAccounts","id":"/subscriptions/00000000-0000-0000-0000-000000000000/providers/Microsoft.DocumentDB/locations/eastus2/restorableDatabaseAccounts/18eb52a9-773f-4ccd-9604-895201e2a010","properties":{"accountName":"cli53sgnin6bf4y","apiType":"Gremlin,
        Sql","creationTime":"2022-05-08T06:05:05Z","restorableLocations":[{"locationName":"East
        US 2","regionalDatabaseAccountInstanceId":"67e5a1d9-7f80-42de-9b86-226b1897b615","creationTime":"2022-05-08T06:05:06Z"}]}},{"name":"f4220cbd-9e09-488a-904e-0e95fa404527","location":"East
        US 2","type":"Microsoft.DocumentDB/locations/restorableDatabaseAccounts","id":"/subscriptions/00000000-0000-0000-0000-000000000000/providers/Microsoft.DocumentDB/locations/eastus2/restorableDatabaseAccounts/f4220cbd-9e09-488a-904e-0e95fa404527","properties":{"accountName":"cli66ueo5b3g32q","apiType":"Gremlin,
        Sql","creationTime":"2022-05-08T06:06:20Z","restorableLocations":[{"locationName":"East
        US 2","regionalDatabaseAccountInstanceId":"8c9ae896-9b3e-4a65-8555-c638bfd47d8e","creationTime":"2022-05-08T06:06:21Z"}]}},{"name":"f582543a-3816-456c-951c-6f27fe54e45c","location":"East
        US 2","type":"Microsoft.DocumentDB/locations/restorableDatabaseAccounts","id":"/subscriptions/00000000-0000-0000-0000-000000000000/providers/Microsoft.DocumentDB/locations/eastus2/restorableDatabaseAccounts/f582543a-3816-456c-951c-6f27fe54e45c","properties":{"accountName":"clia6tl42wccpkz","apiType":"MongoDB","creationTime":"2022-05-08T06:06:36Z","restorableLocations":[{"locationName":"East
        US 2","regionalDatabaseAccountInstanceId":"143bae20-db7a-45cf-abb0-c24c1c7a7855","creationTime":"2022-05-08T06:06:37Z"}]}},{"name":"191da5d8-32a2-4059-a9a8-5118de735a14","location":"East
        US 2","type":"Microsoft.DocumentDB/locations/restorableDatabaseAccounts","id":"/subscriptions/00000000-0000-0000-0000-000000000000/providers/Microsoft.DocumentDB/locations/eastus2/restorableDatabaseAccounts/191da5d8-32a2-4059-a9a8-5118de735a14","properties":{"accountName":"clicrmupk35djcs","apiType":"Gremlin,
        Sql","creationTime":"2022-05-08T06:07:44Z","restorableLocations":[{"locationName":"East
        US 2","regionalDatabaseAccountInstanceId":"423e9e6e-52fd-41b3-8592-f8b8d61c88f5","creationTime":"2022-05-08T06:07:45Z"}]}},{"name":"1e372ed7-00cb-462b-ac17-ed9a70e05055","location":"East
        US 2","type":"Microsoft.DocumentDB/locations/restorableDatabaseAccounts","id":"/subscriptions/00000000-0000-0000-0000-000000000000/providers/Microsoft.DocumentDB/locations/eastus2/restorableDatabaseAccounts/1e372ed7-00cb-462b-ac17-ed9a70e05055","properties":{"accountName":"cliynzujgxj7dnu","apiType":"Gremlin,
        Sql","creationTime":"2022-05-08T06:06:36Z","restorableLocations":[{"locationName":"East
        US 2","regionalDatabaseAccountInstanceId":"632a1ec5-123f-4472-9306-66b25e0a6ec6","creationTime":"2022-05-08T06:06:37Z"}]}},{"name":"b31a874e-63b5-4de9-827f-170e3b6b828e","location":"East
        US 2","type":"Microsoft.DocumentDB/locations/restorableDatabaseAccounts","id":"/subscriptions/00000000-0000-0000-0000-000000000000/providers/Microsoft.DocumentDB/locations/eastus2/restorableDatabaseAccounts/b31a874e-63b5-4de9-827f-170e3b6b828e","properties":{"accountName":"cli6ylxrakhqc3n","apiType":"Gremlin,
        Sql","creationTime":"2022-05-08T06:07:25Z","restorableLocations":[{"locationName":"East
        US 2","regionalDatabaseAccountInstanceId":"5bd814bd-0429-4fd8-81ef-1bf5abdc7f7a","creationTime":"2022-05-08T06:07:26Z"}]}},{"name":"883d235e-2ec3-4473-9ba0-462328ca734d","location":"East
        US 2","type":"Microsoft.DocumentDB/locations/restorableDatabaseAccounts","id":"/subscriptions/00000000-0000-0000-0000-000000000000/providers/Microsoft.DocumentDB/locations/eastus2/restorableDatabaseAccounts/883d235e-2ec3-4473-9ba0-462328ca734d","properties":{"accountName":"clixlijtn6nbjlm","apiType":"MongoDB","creationTime":"2022-05-08T06:08:02Z","restorableLocations":[{"locationName":"East
        US 2","regionalDatabaseAccountInstanceId":"faf78534-9317-43f5-8b31-dda8d560fa7e","creationTime":"2022-05-08T06:08:04Z"}]}},{"name":"9ab0149f-b81c-4acf-8e9d-f95737a7432c","location":"East
        US 2","type":"Microsoft.DocumentDB/locations/restorableDatabaseAccounts","id":"/subscriptions/00000000-0000-0000-0000-000000000000/providers/Microsoft.DocumentDB/locations/eastus2/restorableDatabaseAccounts/9ab0149f-b81c-4acf-8e9d-f95737a7432c","properties":{"accountName":"cli000003","apiType":"Gremlin,
        Sql","creationTime":"2022-05-08T06:10:27Z","restorableLocations":[{"locationName":"East
        US 2","regionalDatabaseAccountInstanceId":"c6fdcc5b-17c0-4041-a9db-d7ff8e5045f2","creationTime":"2022-05-08T06:10:29Z"}]}},{"name":"f2129487-49ea-4972-8b47-f80618b0eb90","location":"East
        US 2","type":"Microsoft.DocumentDB/locations/restorableDatabaseAccounts","id":"/subscriptions/00000000-0000-0000-0000-000000000000/providers/Microsoft.DocumentDB/locations/eastus2/restorableDatabaseAccounts/f2129487-49ea-4972-8b47-f80618b0eb90","properties":{"accountName":"cligd7t2elqpkiv","apiType":"MongoDB","creationTime":"2022-05-06T18:18:38Z","deletionTime":"2022-05-06T18:18:58Z","restorableLocations":[{"locationName":"East
        US 2","regionalDatabaseAccountInstanceId":"824bba9e-d093-42e2-9f40-d32e5768581d","creationTime":"2022-05-06T18:18:39Z","deletionTime":"2022-05-06T18:18:58Z"}]}},{"name":"a1655fef-b3b6-4e8c-8140-6f74d76740b5","location":"East
        US 2","type":"Microsoft.DocumentDB/locations/restorableDatabaseAccounts","id":"/subscriptions/00000000-0000-0000-0000-000000000000/providers/Microsoft.DocumentDB/locations/eastus2/restorableDatabaseAccounts/a1655fef-b3b6-4e8c-8140-6f74d76740b5","properties":{"accountName":"clii6ojo3e7y47c","apiType":"Gremlin,
        Sql","creationTime":"2022-05-06T18:28:00Z","deletionTime":"2022-05-06T18:32:39Z","restorableLocations":[{"locationName":"East
        US 2","regionalDatabaseAccountInstanceId":"78b2966b-6973-4061-94c0-e30463b48b55","creationTime":"2022-05-06T18:28:01Z","deletionTime":"2022-05-06T18:32:39Z"}]}},{"name":"72958a39-e675-4391-aa67-b268e33566b4","location":"East
        US 2","type":"Microsoft.DocumentDB/locations/restorableDatabaseAccounts","id":"/subscriptions/00000000-0000-0000-0000-000000000000/providers/Microsoft.DocumentDB/locations/eastus2/restorableDatabaseAccounts/72958a39-e675-4391-aa67-b268e33566b4","properties":{"accountName":"clipfre4wom6dhv","apiType":"Gremlin,
        Sql","creationTime":"2022-05-06T18:28:19Z","deletionTime":"2022-05-06T18:33:21Z","restorableLocations":[{"locationName":"East
        US 2","regionalDatabaseAccountInstanceId":"0e285682-4487-4b39-8da2-dba70ecf993c","creationTime":"2022-05-06T18:28:21Z","deletionTime":"2022-05-06T18:33:21Z"}]}},{"name":"17f31fbc-9d04-4d8e-9b61-011a227dcb52","location":"East
        US 2","type":"Microsoft.DocumentDB/locations/restorableDatabaseAccounts","id":"/subscriptions/00000000-0000-0000-0000-000000000000/providers/Microsoft.DocumentDB/locations/eastus2/restorableDatabaseAccounts/17f31fbc-9d04-4d8e-9b61-011a227dcb52","properties":{"accountName":"cli7wbtgpgvb7zs","apiType":"Table,
        Sql","creationTime":"2022-05-06T18:35:34Z","deletionTime":"2022-05-06T18:39:24Z","restorableLocations":[{"locationName":"East
        US 2","regionalDatabaseAccountInstanceId":"f3469ce5-3a3c-4a17-b4b7-a9b67760533f","creationTime":"2022-05-06T18:35:35Z","deletionTime":"2022-05-06T18:39:24Z"}]}},{"name":"3e10c1b6-5e44-4538-987f-dbd6b9a2462a","location":"East
        US 2","type":"Microsoft.DocumentDB/locations/restorableDatabaseAccounts","id":"/subscriptions/00000000-0000-0000-0000-000000000000/providers/Microsoft.DocumentDB/locations/eastus2/restorableDatabaseAccounts/3e10c1b6-5e44-4538-987f-dbd6b9a2462a","properties":{"accountName":"cli22gszt6ehaq6","apiType":"Gremlin,
        Sql","creationTime":"2022-05-06T18:10:01Z","deletionTime":"2022-05-06T19:32:31Z","restorableLocations":[{"locationName":"East
        US 2","regionalDatabaseAccountInstanceId":"0615b59d-d11d-4d19-82ad-4d73374042ba","creationTime":"2022-05-06T18:10:02Z","deletionTime":"2022-05-06T19:32:31Z"}]}},{"name":"5a5fe7e5-53f6-4f84-8216-3d3edd996dcf","location":"East
        US 2","type":"Microsoft.DocumentDB/locations/restorableDatabaseAccounts","id":"/subscriptions/00000000-0000-0000-0000-000000000000/providers/Microsoft.DocumentDB/locations/eastus2/restorableDatabaseAccounts/5a5fe7e5-53f6-4f84-8216-3d3edd996dcf","properties":{"accountName":"clij6e7d47clwha","apiType":"Gremlin,
        Sql","creationTime":"2022-05-06T11:40:30Z","deletionTime":"2022-05-06T19:33:25Z","restorableLocations":[{"locationName":"East
        US 2","regionalDatabaseAccountInstanceId":"f334821a-392a-4b59-a429-da67016a5e6a","creationTime":"2022-05-06T11:40:31Z","deletionTime":"2022-05-06T19:33:25Z"}]}},{"name":"519b174e-770d-45cb-954b-168cc220ecc8","location":"East
        US 2","type":"Microsoft.DocumentDB/locations/restorableDatabaseAccounts","id":"/subscriptions/00000000-0000-0000-0000-000000000000/providers/Microsoft.DocumentDB/locations/eastus2/restorableDatabaseAccounts/519b174e-770d-45cb-954b-168cc220ecc8","properties":{"accountName":"clibglooyuyyhrz","apiType":"Gremlin,
        Sql","creationTime":"2022-05-06T18:14:32Z","deletionTime":"2022-05-06T19:33:40Z","restorableLocations":[{"locationName":"East
        US 2","regionalDatabaseAccountInstanceId":"3ccb7bf8-7733-4db9-88e6-9b43102c7cd3","creationTime":"2022-05-06T18:14:33Z","deletionTime":"2022-05-06T19:33:40Z"}]}},{"name":"92800406-d5b7-4cba-91de-f8356cb2fbe0","location":"East
        US 2","type":"Microsoft.DocumentDB/locations/restorableDatabaseAccounts","id":"/subscriptions/00000000-0000-0000-0000-000000000000/providers/Microsoft.DocumentDB/locations/eastus2/restorableDatabaseAccounts/92800406-d5b7-4cba-91de-f8356cb2fbe0","properties":{"accountName":"cli2czrjx6qzaah","apiType":"Gremlin,
        Sql","creationTime":"2022-05-06T18:07:07Z","deletionTime":"2022-05-06T19:33:46Z","restorableLocations":[{"locationName":"East
        US 2","regionalDatabaseAccountInstanceId":"51179327-ead0-4f6d-b866-bec8f5677e4a","creationTime":"2022-05-06T18:07:08Z","deletionTime":"2022-05-06T19:33:46Z"}]}},{"name":"f9f5fed4-f33e-4105-9df3-fe0f359e9466","location":"East
        US 2","type":"Microsoft.DocumentDB/locations/restorableDatabaseAccounts","id":"/subscriptions/00000000-0000-0000-0000-000000000000/providers/Microsoft.DocumentDB/locations/eastus2/restorableDatabaseAccounts/f9f5fed4-f33e-4105-9df3-fe0f359e9466","properties":{"accountName":"cli3rhdeja5hm5b","apiType":"Gremlin,
        Sql","creationTime":"2022-05-06T11:38:30Z","deletionTime":"2022-05-06T19:59:49Z","restorableLocations":[{"locationName":"East
        US 2","regionalDatabaseAccountInstanceId":"eb529645-be1e-4402-99e3-9943a1cc4f65","creationTime":"2022-05-06T11:38:31Z","deletionTime":"2022-05-06T19:59:49Z"}]}},{"name":"381c6daf-fbe0-435a-b792-89afc5b4d9b9","location":"East
        US 2","type":"Microsoft.DocumentDB/locations/restorableDatabaseAccounts","id":"/subscriptions/00000000-0000-0000-0000-000000000000/providers/Microsoft.DocumentDB/locations/eastus2/restorableDatabaseAccounts/381c6daf-fbe0-435a-b792-89afc5b4d9b9","properties":{"accountName":"cli3rgmnaf47agn","apiType":"Gremlin,
        Sql","creationTime":"2022-05-06T11:38:35Z","deletionTime":"2022-05-06T20:00:39Z","restorableLocations":[{"locationName":"East
        US 2","regionalDatabaseAccountInstanceId":"2ccf25e9-b432-4d60-9b36-31fb191d843b","creationTime":"2022-05-06T11:38:36Z","deletionTime":"2022-05-06T20:00:39Z"}]}},{"name":"9669204d-1370-4920-96d7-234a786ad620","location":"East
        US 2","type":"Microsoft.DocumentDB/locations/restorableDatabaseAccounts","id":"/subscriptions/00000000-0000-0000-0000-000000000000/providers/Microsoft.DocumentDB/locations/eastus2/restorableDatabaseAccounts/9669204d-1370-4920-96d7-234a786ad620","properties":{"accountName":"clivt5adq2urn3n","apiType":"Gremlin,
        Sql","creationTime":"2022-05-06T11:38:51Z","deletionTime":"2022-05-06T20:00:43Z","restorableLocations":[{"locationName":"East
        US 2","regionalDatabaseAccountInstanceId":"9a1b75e2-9a92-4ee1-826a-08a13c91b552","creationTime":"2022-05-06T11:38:53Z","deletionTime":"2022-05-06T20:00:43Z"}]}},{"name":"e9735a08-0654-41c5-a200-b19ad743b56c","location":"East
        US 2","type":"Microsoft.DocumentDB/locations/restorableDatabaseAccounts","id":"/subscriptions/00000000-0000-0000-0000-000000000000/providers/Microsoft.DocumentDB/locations/eastus2/restorableDatabaseAccounts/e9735a08-0654-41c5-a200-b19ad743b56c","properties":{"accountName":"clidxzcd4mk4esb","apiType":"Gremlin,
        Sql","creationTime":"2022-05-06T11:38:16Z","deletionTime":"2022-05-06T20:00:53Z","restorableLocations":[{"locationName":"East
        US 2","regionalDatabaseAccountInstanceId":"68c4321c-e437-4b9b-97b8-93b13655601f","creationTime":"2022-05-06T11:38:17Z","deletionTime":"2022-05-06T20:00:53Z"}]}},{"name":"ad5a4331-fb04-41c9-987a-e6d800fb2bf7","location":"East
        US 2","type":"Microsoft.DocumentDB/locations/restorableDatabaseAccounts","id":"/subscriptions/00000000-0000-0000-0000-000000000000/providers/Microsoft.DocumentDB/locations/eastus2/restorableDatabaseAccounts/ad5a4331-fb04-41c9-987a-e6d800fb2bf7","properties":{"accountName":"clirrwoijgcgup7","apiType":"Gremlin,
        Sql","creationTime":"2022-05-06T11:40:20Z","deletionTime":"2022-05-06T20:01:03Z","restorableLocations":[{"locationName":"East
        US 2","regionalDatabaseAccountInstanceId":"0bdd9637-46c0-4ba1-98ae-c6f7ddf68f63","creationTime":"2022-05-06T11:40:21Z","deletionTime":"2022-05-06T20:01:03Z"}]}},{"name":"014000ee-bad9-4924-8549-47b354081004","location":"East
        US 2","type":"Microsoft.DocumentDB/locations/restorableDatabaseAccounts","id":"/subscriptions/00000000-0000-0000-0000-000000000000/providers/Microsoft.DocumentDB/locations/eastus2/restorableDatabaseAccounts/014000ee-bad9-4924-8549-47b354081004","properties":{"accountName":"clihczx44h6rzg3","apiType":"Gremlin,
        Sql","creationTime":"2022-05-06T11:40:52Z","deletionTime":"2022-05-06T20:01:09Z","restorableLocations":[{"locationName":"East
        US 2","regionalDatabaseAccountInstanceId":"818a9c9d-b409-4bc6-8d97-75506f42f523","creationTime":"2022-05-06T11:40:53Z","deletionTime":"2022-05-06T20:01:09Z"}]}},{"name":"8a115355-6018-45b3-998f-0e60e8dbd376","location":"East
        US 2","type":"Microsoft.DocumentDB/locations/restorableDatabaseAccounts","id":"/subscriptions/00000000-0000-0000-0000-000000000000/providers/Microsoft.DocumentDB/locations/eastus2/restorableDatabaseAccounts/8a115355-6018-45b3-998f-0e60e8dbd376","properties":{"accountName":"cli6auz7j5n6a3t","apiType":"Gremlin,
        Sql","creationTime":"2022-05-06T18:14:20Z","deletionTime":"2022-05-06T20:01:09Z","restorableLocations":[{"locationName":"East
        US 2","regionalDatabaseAccountInstanceId":"1e2749fb-ec83-4f8b-a87d-d8966248f96d","creationTime":"2022-05-06T18:14:21Z","deletionTime":"2022-05-06T20:01:09Z"}]}},{"name":"f3fb4344-9f04-404f-b7f9-74e6ddca8e51","location":"East
        US 2","type":"Microsoft.DocumentDB/locations/restorableDatabaseAccounts","id":"/subscriptions/00000000-0000-0000-0000-000000000000/providers/Microsoft.DocumentDB/locations/eastus2/restorableDatabaseAccounts/f3fb4344-9f04-404f-b7f9-74e6ddca8e51","properties":{"accountName":"cliv5z6rv5fwsek","apiType":"Gremlin,
        Sql","creationTime":"2022-05-06T11:40:10Z","deletionTime":"2022-05-06T20:01:19Z","restorableLocations":[{"locationName":"East
        US 2","regionalDatabaseAccountInstanceId":"bfb1e628-9c66-4cc4-80b5-c02ee9cb5361","creationTime":"2022-05-06T11:40:11Z","deletionTime":"2022-05-06T20:01:19Z"}]}},{"name":"28da2c26-412c-45e4-b9d5-259019e92e66","location":"East
        US 2","type":"Microsoft.DocumentDB/locations/restorableDatabaseAccounts","id":"/subscriptions/00000000-0000-0000-0000-000000000000/providers/Microsoft.DocumentDB/locations/eastus2/restorableDatabaseAccounts/28da2c26-412c-45e4-b9d5-259019e92e66","properties":{"accountName":"cliarpuko4gkkpc","apiType":"Gremlin,
        Sql","creationTime":"2022-05-06T18:08:12Z","deletionTime":"2022-05-06T20:01:27Z","restorableLocations":[{"locationName":"East
        US 2","regionalDatabaseAccountInstanceId":"1d1402f7-f1ff-4e93-b7aa-685b7f341600","creationTime":"2022-05-06T18:08:15Z","deletionTime":"2022-05-06T20:01:27Z"}]}},{"name":"5aa85f13-c605-40cc-aa83-2c6389a4c22b","location":"East
        US 2","type":"Microsoft.DocumentDB/locations/restorableDatabaseAccounts","id":"/subscriptions/00000000-0000-0000-0000-000000000000/providers/Microsoft.DocumentDB/locations/eastus2/restorableDatabaseAccounts/5aa85f13-c605-40cc-aa83-2c6389a4c22b","properties":{"accountName":"clihelseaupkwdi","apiType":"Gremlin,
        Sql","creationTime":"2022-05-06T18:17:51Z","deletionTime":"2022-05-06T20:01:32Z","restorableLocations":[{"locationName":"East
        US 2","regionalDatabaseAccountInstanceId":"8c8bfa36-30f2-4930-bc07-7ef661f461b2","creationTime":"2022-05-06T18:17:52Z","deletionTime":"2022-05-06T20:01:32Z"}]}},{"name":"a7c8f177-eca1-4ff0-8656-6c1bf091761f","location":"East
        US 2","type":"Microsoft.DocumentDB/locations/restorableDatabaseAccounts","id":"/subscriptions/00000000-0000-0000-0000-000000000000/providers/Microsoft.DocumentDB/locations/eastus2/restorableDatabaseAccounts/a7c8f177-eca1-4ff0-8656-6c1bf091761f","properties":{"accountName":"clizcsqsh7yx4r6","apiType":"Gremlin,
        Sql","creationTime":"2022-05-06T18:07:22Z","deletionTime":"2022-05-06T20:01:32Z","restorableLocations":[{"locationName":"East
        US 2","regionalDatabaseAccountInstanceId":"f5bcab7a-f2ca-46d2-bd06-908dc32b7c48","creationTime":"2022-05-06T18:07:23Z","deletionTime":"2022-05-06T20:01:32Z"}]}},{"name":"8670ed24-2564-4c60-a551-1daa1c44eb15","location":"East
        US 2","type":"Microsoft.DocumentDB/locations/restorableDatabaseAccounts","id":"/subscriptions/00000000-0000-0000-0000-000000000000/providers/Microsoft.DocumentDB/locations/eastus2/restorableDatabaseAccounts/8670ed24-2564-4c60-a551-1daa1c44eb15","properties":{"accountName":"cliruipfukrtmiq","apiType":"Gremlin,
        Sql","creationTime":"2022-05-06T18:18:11Z","deletionTime":"2022-05-06T20:01:33Z","restorableLocations":[{"locationName":"East
        US 2","regionalDatabaseAccountInstanceId":"a546ee49-50c9-4cbc-9b6a-2e7bc5c52027","creationTime":"2022-05-06T18:18:12Z","deletionTime":"2022-05-06T20:01:33Z"}]}},{"name":"77b28e42-98b9-443f-a9a7-ed885b36528a","location":"East
        US 2","type":"Microsoft.DocumentDB/locations/restorableDatabaseAccounts","id":"/subscriptions/00000000-0000-0000-0000-000000000000/providers/Microsoft.DocumentDB/locations/eastus2/restorableDatabaseAccounts/77b28e42-98b9-443f-a9a7-ed885b36528a","properties":{"accountName":"clibcz6xyjarirb","apiType":"Gremlin,
        Sql","creationTime":"2022-05-06T18:07:36Z","deletionTime":"2022-05-06T20:01:36Z","restorableLocations":[{"locationName":"East
        US 2","regionalDatabaseAccountInstanceId":"3bf96ba5-0c4c-4f6e-b1bb-b6bc3394ae86","creationTime":"2022-05-06T18:07:37Z","deletionTime":"2022-05-06T20:01:36Z"}]}},{"name":"631b4313-e850-480f-a3a8-a975ac4bb798","location":"East
        US 2","type":"Microsoft.DocumentDB/locations/restorableDatabaseAccounts","id":"/subscriptions/00000000-0000-0000-0000-000000000000/providers/Microsoft.DocumentDB/locations/eastus2/restorableDatabaseAccounts/631b4313-e850-480f-a3a8-a975ac4bb798","properties":{"accountName":"cli23xvy5m6aemr","apiType":"Gremlin,
        Sql","creationTime":"2022-05-06T18:20:11Z","deletionTime":"2022-05-06T20:01:38Z","restorableLocations":[{"locationName":"East
        US 2","regionalDatabaseAccountInstanceId":"7b726086-8cf9-43cb-9c89-9fcf1000b5e5","creationTime":"2022-05-06T18:20:12Z","deletionTime":"2022-05-06T20:01:38Z"}]}},{"name":"1bed1259-4d4e-4d5c-8cb5-9e0dcc2e5eff","location":"East
        US 2","type":"Microsoft.DocumentDB/locations/restorableDatabaseAccounts","id":"/subscriptions/00000000-0000-0000-0000-000000000000/providers/Microsoft.DocumentDB/locations/eastus2/restorableDatabaseAccounts/1bed1259-4d4e-4d5c-8cb5-9e0dcc2e5eff","properties":{"accountName":"cli6rc5gu7h7cgm","apiType":"Gremlin,
        Sql","creationTime":"2022-05-06T18:09:49Z","deletionTime":"2022-05-06T20:01:43Z","restorableLocations":[{"locationName":"East
        US 2","regionalDatabaseAccountInstanceId":"6febb0a2-3691-4dce-8304-2743b6f1b40e","creationTime":"2022-05-06T18:09:50Z","deletionTime":"2022-05-06T20:01:43Z"}]}},{"name":"ad82949a-9f02-4188-bfba-bd04d3ad511b","location":"East
        US 2","type":"Microsoft.DocumentDB/locations/restorableDatabaseAccounts","id":"/subscriptions/00000000-0000-0000-0000-000000000000/providers/Microsoft.DocumentDB/locations/eastus2/restorableDatabaseAccounts/ad82949a-9f02-4188-bfba-bd04d3ad511b","properties":{"accountName":"cli4wq7kpbko6io","apiType":"Gremlin,
        Sql","creationTime":"2022-05-06T18:19:46Z","deletionTime":"2022-05-06T20:01:44Z","restorableLocations":[{"locationName":"East
        US 2","regionalDatabaseAccountInstanceId":"cd92c923-b13d-4fbc-a80b-ff87a3dead17","creationTime":"2022-05-06T18:19:47Z","deletionTime":"2022-05-06T20:01:44Z"}]}},{"name":"6b2cf1fa-6d03-42b1-8af9-9b7cb34b42b3","location":"East
        US 2","type":"Microsoft.DocumentDB/locations/restorableDatabaseAccounts","id":"/subscriptions/00000000-0000-0000-0000-000000000000/providers/Microsoft.DocumentDB/locations/eastus2/restorableDatabaseAccounts/6b2cf1fa-6d03-42b1-8af9-9b7cb34b42b3","properties":{"accountName":"cli6o32garjijcu","apiType":"Gremlin,
        Sql","creationTime":"2022-05-06T18:09:49Z","deletionTime":"2022-05-06T20:01:49Z","restorableLocations":[{"locationName":"East
        US 2","regionalDatabaseAccountInstanceId":"67ff8643-db7a-4da1-889c-d652761300a6","creationTime":"2022-05-06T18:09:50Z","deletionTime":"2022-05-06T20:01:49Z"}]}},{"name":"110d65ca-04da-4c71-bb07-c77c7eecab9b","location":"East
        US 2","type":"Microsoft.DocumentDB/locations/restorableDatabaseAccounts","id":"/subscriptions/00000000-0000-0000-0000-000000000000/providers/Microsoft.DocumentDB/locations/eastus2/restorableDatabaseAccounts/110d65ca-04da-4c71-bb07-c77c7eecab9b","properties":{"accountName":"clie4p7aafqeje2","apiType":"Table,
        Sql","creationTime":"2022-05-06T18:09:45Z","deletionTime":"2022-05-06T20:01:54Z","restorableLocations":[{"locationName":"East
        US 2","regionalDatabaseAccountInstanceId":"001ff2eb-2a83-4558-85d4-4037c9eca960","creationTime":"2022-05-06T18:09:46Z","deletionTime":"2022-05-06T20:01:54Z"}]}},{"name":"10fb5977-8ab3-48fd-a8af-7caf38cddf66","location":"East
        US 2","type":"Microsoft.DocumentDB/locations/restorableDatabaseAccounts","id":"/subscriptions/00000000-0000-0000-0000-000000000000/providers/Microsoft.DocumentDB/locations/eastus2/restorableDatabaseAccounts/10fb5977-8ab3-48fd-a8af-7caf38cddf66","properties":{"accountName":"climy7cy7tkob7m","apiType":"Table,
        Sql","creationTime":"2022-05-06T18:35:52Z","deletionTime":"2022-05-06T20:01:59Z","restorableLocations":[{"locationName":"East
        US 2","regionalDatabaseAccountInstanceId":"dd6c99a3-4ec8-4242-9c9c-97f5afaf6e2e","creationTime":"2022-05-06T18:35:53Z","deletionTime":"2022-05-06T20:01:59Z"}]}},{"name":"478e68e2-0bc3-4153-bab2-a3d6f9fafe2d","location":"East
        US 2","type":"Microsoft.DocumentDB/locations/restorableDatabaseAccounts","id":"/subscriptions/00000000-0000-0000-0000-000000000000/providers/Microsoft.DocumentDB/locations/eastus2/restorableDatabaseAccounts/478e68e2-0bc3-4153-bab2-a3d6f9fafe2d","properties":{"accountName":"clitrugfp32gmqw","apiType":"MongoDB","creationTime":"2022-05-06T18:38:23Z","deletionTime":"2022-05-06T20:02:00Z","restorableLocations":[{"locationName":"East
        US 2","regionalDatabaseAccountInstanceId":"c1074f23-c4e1-4d50-96f5-78a89b5fbeb4","creationTime":"2022-05-06T18:38:24Z","deletionTime":"2022-05-06T20:02:00Z"}]}},{"name":"8ffc8020-bdb0-4ab9-98f3-191e62fb8fa4","location":"East
        US 2","type":"Microsoft.DocumentDB/locations/restorableDatabaseAccounts","id":"/subscriptions/00000000-0000-0000-0000-000000000000/providers/Microsoft.DocumentDB/locations/eastus2/restorableDatabaseAccounts/8ffc8020-bdb0-4ab9-98f3-191e62fb8fa4","properties":{"accountName":"cliy5vej6j7tb4c","apiType":"Gremlin,
        Sql","creationTime":"2022-05-06T18:15:19Z","deletionTime":"2022-05-06T20:02:04Z","restorableLocations":[{"locationName":"East
        US 2","regionalDatabaseAccountInstanceId":"b5d6c8ee-cfdb-4964-b0c7-16e94742de97","creationTime":"2022-05-06T18:15:20Z","deletionTime":"2022-05-06T20:02:04Z"}]}},{"name":"4a8fd688-642a-43f9-afd2-673aa8ce7098","location":"East
        US 2","type":"Microsoft.DocumentDB/locations/restorableDatabaseAccounts","id":"/subscriptions/00000000-0000-0000-0000-000000000000/providers/Microsoft.DocumentDB/locations/eastus2/restorableDatabaseAccounts/4a8fd688-642a-43f9-afd2-673aa8ce7098","properties":{"accountName":"cliqwdwgp6gfdwh","apiType":"Gremlin,
        Sql","creationTime":"2022-05-06T18:15:20Z","deletionTime":"2022-05-06T20:02:09Z","restorableLocations":[{"locationName":"East
        US 2","regionalDatabaseAccountInstanceId":"2c244a5a-b329-4a5a-a7ee-bb85accb34c4","creationTime":"2022-05-06T18:15:21Z","deletionTime":"2022-05-06T20:02:09Z"}]}},{"name":"0ca0dcb5-8793-4d59-8e3d-f219f4d8e99e","location":"East
        US 2","type":"Microsoft.DocumentDB/locations/restorableDatabaseAccounts","id":"/subscriptions/00000000-0000-0000-0000-000000000000/providers/Microsoft.DocumentDB/locations/eastus2/restorableDatabaseAccounts/0ca0dcb5-8793-4d59-8e3d-f219f4d8e99e","properties":{"accountName":"cli5redpjbh2sl5","apiType":"Gremlin,
        Sql","creationTime":"2022-05-06T18:18:13Z","deletionTime":"2022-05-06T20:02:25Z","restorableLocations":[{"locationName":"East
        US 2","regionalDatabaseAccountInstanceId":"81fa5f84-fe1f-43ea-8320-0e394ec1787f","creationTime":"2022-05-06T18:18:14Z","deletionTime":"2022-05-06T20:02:25Z"}]}},{"name":"121ed624-a8b5-45c2-a15a-a5c03d3e8698","location":"East
        US 2","type":"Microsoft.DocumentDB/locations/restorableDatabaseAccounts","id":"/subscriptions/00000000-0000-0000-0000-000000000000/providers/Microsoft.DocumentDB/locations/eastus2/restorableDatabaseAccounts/121ed624-a8b5-45c2-a15a-a5c03d3e8698","properties":{"accountName":"clialt6q6ua2kti","apiType":"Gremlin,
        Sql","creationTime":"2022-05-06T18:18:39Z","deletionTime":"2022-05-06T20:02:27Z","restorableLocations":[{"locationName":"East
        US 2","regionalDatabaseAccountInstanceId":"a80c8d39-4e62-43b6-9fd7-9219881036bb","creationTime":"2022-05-06T18:18:40Z","deletionTime":"2022-05-06T20:02:27Z"}]}},{"name":"5b35a966-59c8-4480-a470-98fa0ce6b6f5","location":"East
        US 2","type":"Microsoft.DocumentDB/locations/restorableDatabaseAccounts","id":"/subscriptions/00000000-0000-0000-0000-000000000000/providers/Microsoft.DocumentDB/locations/eastus2/restorableDatabaseAccounts/5b35a966-59c8-4480-a470-98fa0ce6b6f5","properties":{"accountName":"cli5mlcp6ryzs3s","apiType":"Gremlin,
        Sql","creationTime":"2022-05-06T18:20:03Z","deletionTime":"2022-05-06T20:02:40Z","restorableLocations":[{"locationName":"East
        US 2","regionalDatabaseAccountInstanceId":"0073d780-0e0e-48b3-9da5-1883a9bfddbc","creationTime":"2022-05-06T18:20:04Z","deletionTime":"2022-05-06T20:02:40Z"}]}},{"name":"4fcfea6f-1988-4e6c-9b99-2e0346bd0707","location":"East
        US 2","type":"Microsoft.DocumentDB/locations/restorableDatabaseAccounts","id":"/subscriptions/00000000-0000-0000-0000-000000000000/providers/Microsoft.DocumentDB/locations/eastus2/restorableDatabaseAccounts/4fcfea6f-1988-4e6c-9b99-2e0346bd0707","properties":{"accountName":"clixftog5dgevvs","apiType":"Gremlin,
        Sql","creationTime":"2022-05-06T18:19:41Z","deletionTime":"2022-05-06T20:02:49Z","restorableLocations":[{"locationName":"East
        US 2","regionalDatabaseAccountInstanceId":"2a08f49a-6271-4326-b607-1c0472ac1145","creationTime":"2022-05-06T18:19:42Z","deletionTime":"2022-05-06T20:02:49Z"}]}},{"name":"24dbcf44-b62a-48f5-a23d-b83fcffbd44f","location":"East
        US 2","type":"Microsoft.DocumentDB/locations/restorableDatabaseAccounts","id":"/subscriptions/00000000-0000-0000-0000-000000000000/providers/Microsoft.DocumentDB/locations/eastus2/restorableDatabaseAccounts/24dbcf44-b62a-48f5-a23d-b83fcffbd44f","properties":{"accountName":"clixtd7wyhpqyj7","apiType":"MongoDB","creationTime":"2022-05-06T18:20:32Z","deletionTime":"2022-05-06T20:02:50Z","restorableLocations":[{"locationName":"East
        US 2","regionalDatabaseAccountInstanceId":"b8a6942a-963f-42f8-8c75-66de3006f9df","creationTime":"2022-05-06T18:20:33Z","deletionTime":"2022-05-06T20:02:50Z"}]}},{"name":"1e4c5ec3-bc4a-4ed9-b842-eeb9d03789eb","location":"East
        US 2","type":"Microsoft.DocumentDB/locations/restorableDatabaseAccounts","id":"/subscriptions/00000000-0000-0000-0000-000000000000/providers/Microsoft.DocumentDB/locations/eastus2/restorableDatabaseAccounts/1e4c5ec3-bc4a-4ed9-b842-eeb9d03789eb","properties":{"accountName":"clih7jom7ihn43w","apiType":"Gremlin,
        Sql","creationTime":"2022-05-06T18:27:32Z","deletionTime":"2022-05-06T20:02:52Z","restorableLocations":[{"locationName":"East
        US 2","regionalDatabaseAccountInstanceId":"1bf3a3b2-b40b-4aa1-a23b-cb32accb7690","creationTime":"2022-05-06T18:27:33Z","deletionTime":"2022-05-06T20:02:52Z"}]}},{"name":"bacf7799-7f9b-44a8-bc50-a65e744f38c8","location":"East
        US 2","type":"Microsoft.DocumentDB/locations/restorableDatabaseAccounts","id":"/subscriptions/00000000-0000-0000-0000-000000000000/providers/Microsoft.DocumentDB/locations/eastus2/restorableDatabaseAccounts/bacf7799-7f9b-44a8-bc50-a65e744f38c8","properties":{"accountName":"clip2dss2df23le","apiType":"Gremlin,
        Sql","creationTime":"2022-05-06T18:48:44Z","deletionTime":"2022-05-06T20:02:52Z","restorableLocations":[{"locationName":"East
        US 2","regionalDatabaseAccountInstanceId":"f625ab4b-3074-441a-b387-69b6547fe5be","creationTime":"2022-05-06T18:48:44Z","deletionTime":"2022-05-06T20:02:52Z"}]}},{"name":"9492c50d-6367-4da3-a788-87cbd3e4b6b3","location":"East
        US 2","type":"Microsoft.DocumentDB/locations/restorableDatabaseAccounts","id":"/subscriptions/00000000-0000-0000-0000-000000000000/providers/Microsoft.DocumentDB/locations/eastus2/restorableDatabaseAccounts/9492c50d-6367-4da3-a788-87cbd3e4b6b3","properties":{"accountName":"cli3fnizznpwo3p","apiType":"Gremlin,
        Sql","creationTime":"2022-05-06T18:48:34Z","deletionTime":"2022-05-06T20:02:55Z","restorableLocations":[{"locationName":"East
        US 2","regionalDatabaseAccountInstanceId":"c02f6f39-0549-449d-bd92-e4f829bbe3f4","creationTime":"2022-05-06T18:48:34Z","deletionTime":"2022-05-06T20:02:55Z"}]}},{"name":"d8485627-8041-4fb2-b1d0-a520e482eeba","location":"East
        US 2","type":"Microsoft.DocumentDB/locations/restorableDatabaseAccounts","id":"/subscriptions/00000000-0000-0000-0000-000000000000/providers/Microsoft.DocumentDB/locations/eastus2/restorableDatabaseAccounts/d8485627-8041-4fb2-b1d0-a520e482eeba","properties":{"accountName":"cli5x6td7tylmel","apiType":"Gremlin,
        Sql","creationTime":"2022-05-06T18:27:32Z","deletionTime":"2022-05-06T20:02:55Z","restorableLocations":[{"locationName":"East
        US 2","regionalDatabaseAccountInstanceId":"1ec48893-7c5e-4bf9-9715-87f2dab51c1b","creationTime":"2022-05-06T18:27:33Z","deletionTime":"2022-05-06T20:02:55Z"}]}},{"name":"62eee40d-4ff5-4ee5-9bdb-972879d5d1c6","location":"East
        US 2","type":"Microsoft.DocumentDB/locations/restorableDatabaseAccounts","id":"/subscriptions/00000000-0000-0000-0000-000000000000/providers/Microsoft.DocumentDB/locations/eastus2/restorableDatabaseAccounts/62eee40d-4ff5-4ee5-9bdb-972879d5d1c6","properties":{"accountName":"cli3gulmetiiujd","apiType":"Gremlin,
        Sql","creationTime":"2022-05-07T04:06:00Z","deletionTime":"2022-05-07T04:09:00Z","restorableLocations":[{"locationName":"East
        US 2","regionalDatabaseAccountInstanceId":"523d59d2-0142-4a5a-9c06-f290c36c969f","creationTime":"2022-05-07T04:06:01Z","deletionTime":"2022-05-07T04:09:00Z"}]}},{"name":"d96c54fc-c1be-49a2-9ff9-7979a23e213c","location":"East
        US 2","type":"Microsoft.DocumentDB/locations/restorableDatabaseAccounts","id":"/subscriptions/00000000-0000-0000-0000-000000000000/providers/Microsoft.DocumentDB/locations/eastus2/restorableDatabaseAccounts/d96c54fc-c1be-49a2-9ff9-7979a23e213c","properties":{"accountName":"climhqgyc7beo7o","apiType":"Gremlin,
        Sql","creationTime":"2022-05-07T04:11:57Z","deletionTime":"2022-05-07T04:16:33Z","restorableLocations":[{"locationName":"East
        US 2","regionalDatabaseAccountInstanceId":"13c8a8b5-9035-40e4-8c69-89197ff425ee","creationTime":"2022-05-07T04:11:58Z","deletionTime":"2022-05-07T04:16:33Z"}]}},{"name":"6898024f-348d-4420-a2c1-d374eb32c8a0","location":"East
        US 2","type":"Microsoft.DocumentDB/locations/restorableDatabaseAccounts","id":"/subscriptions/00000000-0000-0000-0000-000000000000/providers/Microsoft.DocumentDB/locations/eastus2/restorableDatabaseAccounts/6898024f-348d-4420-a2c1-d374eb32c8a0","properties":{"accountName":"clirvw4bp6466x3","apiType":"Gremlin,
        Sql","creationTime":"2022-05-07T04:12:53Z","deletionTime":"2022-05-07T04:18:17Z","restorableLocations":[{"locationName":"East
        US 2","regionalDatabaseAccountInstanceId":"133a0a07-8387-4149-aa33-9683a3f7a216","creationTime":"2022-05-07T04:12:54Z","deletionTime":"2022-05-07T04:18:17Z"}]}},{"name":"43d55eb1-9b5d-4994-9582-35a856d69dad","location":"East
        US 2","type":"Microsoft.DocumentDB/locations/restorableDatabaseAccounts","id":"/subscriptions/00000000-0000-0000-0000-000000000000/providers/Microsoft.DocumentDB/locations/eastus2/restorableDatabaseAccounts/43d55eb1-9b5d-4994-9582-35a856d69dad","properties":{"accountName":"cli6ceptw423ekp","apiType":"Table,
        Sql","creationTime":"2022-05-07T04:20:11Z","deletionTime":"2022-05-07T04:23:17Z","restorableLocations":[{"locationName":"East
        US 2","regionalDatabaseAccountInstanceId":"76724a35-862f-4df6-ae1d-5e59afb6ac87","creationTime":"2022-05-07T04:20:12Z","deletionTime":"2022-05-07T04:23:17Z"}]}},{"name":"5295da7a-5ac1-4d4f-9a9b-54e21313641e","location":"East
        US 2","type":"Microsoft.DocumentDB/locations/restorableDatabaseAccounts","id":"/subscriptions/00000000-0000-0000-0000-000000000000/providers/Microsoft.DocumentDB/locations/eastus2/restorableDatabaseAccounts/5295da7a-5ac1-4d4f-9a9b-54e21313641e","properties":{"accountName":"cliffbo24ehskza","apiType":"Table,
        Sql","creationTime":"2022-05-07T04:20:46Z","deletionTime":"2022-05-07T04:25:19Z","restorableLocations":[{"locationName":"East
        US 2","regionalDatabaseAccountInstanceId":"91fec87d-7f64-4a2f-94b5-830bc9c5fa33","creationTime":"2022-05-07T04:20:47Z","deletionTime":"2022-05-07T04:25:19Z"}]}},{"name":"35f37c0b-3225-41ba-8507-5986ec5135ed","location":"East
        US 2","type":"Microsoft.DocumentDB/locations/restorableDatabaseAccounts","id":"/subscriptions/00000000-0000-0000-0000-000000000000/providers/Microsoft.DocumentDB/locations/eastus2/restorableDatabaseAccounts/35f37c0b-3225-41ba-8507-5986ec5135ed","properties":{"accountName":"clii623pnu6uyo7","apiType":"MongoDB","creationTime":"2022-05-07T04:23:17Z","deletionTime":"2022-05-07T04:28:08Z","restorableLocations":[{"locationName":"East
        US 2","regionalDatabaseAccountInstanceId":"6419ddb1-c2fa-4f38-9163-b36e05cc4f46","creationTime":"2022-05-07T04:23:18Z","deletionTime":"2022-05-07T04:28:08Z"}]}},{"name":"1b0ac468-bcc8-4791-bace-74a96b63edd2","location":"East
        US 2","type":"Microsoft.DocumentDB/locations/restorableDatabaseAccounts","id":"/subscriptions/00000000-0000-0000-0000-000000000000/providers/Microsoft.DocumentDB/locations/eastus2/restorableDatabaseAccounts/1b0ac468-bcc8-4791-bace-74a96b63edd2","properties":{"accountName":"cliopy272dekyzv","apiType":"Gremlin,
        Sql","creationTime":"2022-05-07T04:44:47Z","deletionTime":"2022-05-07T04:49:18Z","restorableLocations":[{"locationName":"East
        US 2","regionalDatabaseAccountInstanceId":"7f3f71c1-0e56-4573-a4fa-6c0eb3096cff","creationTime":"2022-05-07T04:44:48Z","deletionTime":"2022-05-07T04:49:18Z"}]}},{"name":"8bc13c2d-e411-4b23-a4a4-6350ffa125d7","location":"East
        US 2","type":"Microsoft.DocumentDB/locations/restorableDatabaseAccounts","id":"/subscriptions/00000000-0000-0000-0000-000000000000/providers/Microsoft.DocumentDB/locations/eastus2/restorableDatabaseAccounts/8bc13c2d-e411-4b23-a4a4-6350ffa125d7","properties":{"accountName":"cli7yzdgqfkmrzi","apiType":"Gremlin,
        Sql","creationTime":"2022-05-07T04:44:28Z","deletionTime":"2022-05-07T04:49:39Z","restorableLocations":[{"locationName":"East
        US 2","regionalDatabaseAccountInstanceId":"000c8864-3d26-4f2f-8d83-f7b6086601f3","creationTime":"2022-05-07T04:44:29Z","deletionTime":"2022-05-07T04:49:39Z"}]}},{"name":"f5c7d22e-b760-4ba2-bfcd-9d8feb17b589","location":"East
        US 2","type":"Microsoft.DocumentDB/locations/restorableDatabaseAccounts","id":"/subscriptions/00000000-0000-0000-0000-000000000000/providers/Microsoft.DocumentDB/locations/eastus2/restorableDatabaseAccounts/f5c7d22e-b760-4ba2-bfcd-9d8feb17b589","properties":{"accountName":"cli3cymanpxfo5f","apiType":"Table,
        Sql","creationTime":"2022-05-07T04:51:53Z","deletionTime":"2022-05-07T04:55:57Z","restorableLocations":[{"locationName":"East
        US 2","regionalDatabaseAccountInstanceId":"22e3ccdb-198a-43e4-8948-4cbff967ebac","creationTime":"2022-05-07T04:51:54Z","deletionTime":"2022-05-07T04:55:57Z"}]}},{"name":"4021264e-e020-4570-a3cd-7fc9f6804b9b","location":"East
        US 2","type":"Microsoft.DocumentDB/locations/restorableDatabaseAccounts","id":"/subscriptions/00000000-0000-0000-0000-000000000000/providers/Microsoft.DocumentDB/locations/eastus2/restorableDatabaseAccounts/4021264e-e020-4570-a3cd-7fc9f6804b9b","properties":{"accountName":"clizntqpaih3spl","apiType":"Gremlin,
        Sql","creationTime":"2022-05-07T05:54:19Z","deletionTime":"2022-05-07T05:56:47Z","restorableLocations":[{"locationName":"East
        US 2","regionalDatabaseAccountInstanceId":"aedaed5b-eb7c-4ed5-b42f-ed3739b81bd1","creationTime":"2022-05-07T05:54:20Z","deletionTime":"2022-05-07T05:56:47Z"}]}},{"name":"77f64972-1e28-4c8d-8d42-b9b58800161e","location":"East
        US 2","type":"Microsoft.DocumentDB/locations/restorableDatabaseAccounts","id":"/subscriptions/00000000-0000-0000-0000-000000000000/providers/Microsoft.DocumentDB/locations/eastus2/restorableDatabaseAccounts/77f64972-1e28-4c8d-8d42-b9b58800161e","properties":{"accountName":"cliydvamtw2hnde","apiType":"Gremlin,
        Sql","creationTime":"2022-05-07T05:54:10Z","deletionTime":"2022-05-07T05:56:47Z","restorableLocations":[{"locationName":"East
        US 2","regionalDatabaseAccountInstanceId":"dfd3b0d4-4ba3-4fe1-a379-2bdf20ed05b8","creationTime":"2022-05-07T05:54:11Z","deletionTime":"2022-05-07T05:56:47Z"}]}},{"name":"92212b43-d1fb-4a09-b199-f0e889683537","location":"East
        US 2","type":"Microsoft.DocumentDB/locations/restorableDatabaseAccounts","id":"/subscriptions/00000000-0000-0000-0000-000000000000/providers/Microsoft.DocumentDB/locations/eastus2/restorableDatabaseAccounts/92212b43-d1fb-4a09-b199-f0e889683537","properties":{"accountName":"clispuwxhpuhtpw","apiType":"Gremlin,
        Sql","creationTime":"2022-05-07T14:57:23Z","deletionTime":"2022-05-07T14:59:27Z","restorableLocations":[{"locationName":"East
        US 2","regionalDatabaseAccountInstanceId":"d97e4402-4407-4c59-a4b5-78d336a462e0","creationTime":"2022-05-07T14:57:23Z","deletionTime":"2022-05-07T14:59:27Z"}]}},{"name":"ae141b2d-ec16-402c-906c-701b3befa5cc","location":"East
        US 2","type":"Microsoft.DocumentDB/locations/restorableDatabaseAccounts","id":"/subscriptions/00000000-0000-0000-0000-000000000000/providers/Microsoft.DocumentDB/locations/eastus2/restorableDatabaseAccounts/ae141b2d-ec16-402c-906c-701b3befa5cc","properties":{"accountName":"cliu4su6mjdbph3","apiType":"Gremlin,
        Sql","creationTime":"2022-05-07T14:35:50Z","deletionTime":"2022-05-07T14:59:27Z","restorableLocations":[{"locationName":"East
        US 2","regionalDatabaseAccountInstanceId":"94a7eb9d-01c2-437e-beed-0e0d12eb44c0","creationTime":"2022-05-07T14:35:51Z","deletionTime":"2022-05-07T14:59:27Z"}]}},{"name":"0f521be3-08a0-4ee3-8dd0-802d16811f6b","location":"East
        US 2","type":"Microsoft.DocumentDB/locations/restorableDatabaseAccounts","id":"/subscriptions/00000000-0000-0000-0000-000000000000/providers/Microsoft.DocumentDB/locations/eastus2/restorableDatabaseAccounts/0f521be3-08a0-4ee3-8dd0-802d16811f6b","properties":{"accountName":"clim32xmixkbnzz","apiType":"Gremlin,
        Sql","creationTime":"2022-05-07T18:20:43Z","deletionTime":"2022-05-07T18:25:34Z","restorableLocations":[{"locationName":"East
        US 2","regionalDatabaseAccountInstanceId":"0227f679-9033-4a0e-87b0-3f6c4070a3b8","creationTime":"2022-05-07T18:20:44Z","deletionTime":"2022-05-07T18:25:34Z"}]}},{"name":"a663215f-b8a7-4daa-864d-a2691089dc4d","location":"East
        US 2","type":"Microsoft.DocumentDB/locations/restorableDatabaseAccounts","id":"/subscriptions/00000000-0000-0000-0000-000000000000/providers/Microsoft.DocumentDB/locations/eastus2/restorableDatabaseAccounts/a663215f-b8a7-4daa-864d-a2691089dc4d","properties":{"accountName":"clibfm3cqp5kiut","apiType":"Gremlin,
        Sql","creationTime":"2022-05-07T18:21:06Z","deletionTime":"2022-05-07T18:25:59Z","restorableLocations":[{"locationName":"East
        US 2","regionalDatabaseAccountInstanceId":"7884dd02-69e9-4104-9845-d83160a1720c","creationTime":"2022-05-07T18:21:07Z","deletionTime":"2022-05-07T18:25:59Z"}]}},{"name":"38ad3db0-1907-44e9-8742-aa3f67ad8748","location":"East
        US 2","type":"Microsoft.DocumentDB/locations/restorableDatabaseAccounts","id":"/subscriptions/00000000-0000-0000-0000-000000000000/providers/Microsoft.DocumentDB/locations/eastus2/restorableDatabaseAccounts/38ad3db0-1907-44e9-8742-aa3f67ad8748","properties":{"accountName":"cliual4fv4w4nbf","apiType":"Table,
        Sql","creationTime":"2022-05-07T18:28:26Z","deletionTime":"2022-05-07T18:32:43Z","restorableLocations":[{"locationName":"East
        US 2","regionalDatabaseAccountInstanceId":"c273b58c-37ed-4908-b819-625cb8937dcb","creationTime":"2022-05-07T18:28:28Z","deletionTime":"2022-05-07T18:32:43Z"}]}},{"name":"4dcbeb4c-f085-4a46-837e-6dc11f6e8d2b","location":"East
        US 2","type":"Microsoft.DocumentDB/locations/restorableDatabaseAccounts","id":"/subscriptions/00000000-0000-0000-0000-000000000000/providers/Microsoft.DocumentDB/locations/eastus2/restorableDatabaseAccounts/4dcbeb4c-f085-4a46-837e-6dc11f6e8d2b","properties":{"accountName":"cli4t2nb47ellim","apiType":"Table,
        Sql","creationTime":"2022-05-07T18:28:49Z","deletionTime":"2022-05-07T18:32:55Z","restorableLocations":[{"locationName":"East
        US 2","regionalDatabaseAccountInstanceId":"943a6eb9-3474-4a40-9a8e-7a96526f7949","creationTime":"2022-05-07T18:28:50Z","deletionTime":"2022-05-07T18:32:55Z"}]}},{"name":"dc726173-d0a1-46fa-abf0-8a2332fb32a6","location":"East
        US 2","type":"Microsoft.DocumentDB/locations/restorableDatabaseAccounts","id":"/subscriptions/00000000-0000-0000-0000-000000000000/providers/Microsoft.DocumentDB/locations/eastus2/restorableDatabaseAccounts/dc726173-d0a1-46fa-abf0-8a2332fb32a6","properties":{"accountName":"clifxqq75svmcmq","apiType":"MongoDB","creationTime":"2022-05-07T18:32:36Z","deletionTime":"2022-05-07T18:37:46Z","restorableLocations":[{"locationName":"East
        US 2","regionalDatabaseAccountInstanceId":"6a69bd0b-aedd-4423-8de4-5dc15506c512","creationTime":"2022-05-07T18:32:37Z","deletionTime":"2022-05-07T18:37:46Z"}]}},{"name":"aad5469a-012e-465b-a4ce-03ec94249ad5","location":"East
        US 2","type":"Microsoft.DocumentDB/locations/restorableDatabaseAccounts","id":"/subscriptions/00000000-0000-0000-0000-000000000000/providers/Microsoft.DocumentDB/locations/eastus2/restorableDatabaseAccounts/aad5469a-012e-465b-a4ce-03ec94249ad5","properties":{"accountName":"climydttou2wggh","apiType":"Gremlin,
        Sql","creationTime":"2022-05-07T18:41:45Z","deletionTime":"2022-05-07T18:43:27Z","restorableLocations":[{"locationName":"East
        US 2","regionalDatabaseAccountInstanceId":"709a72cf-18fd-426b-a3fe-1a489db416d5","creationTime":"2022-05-07T18:41:45Z","deletionTime":"2022-05-07T18:43:27Z"}]}},{"name":"27ccf095-8d76-43d8-8b3c-844a01930774","location":"East
        US 2","type":"Microsoft.DocumentDB/locations/restorableDatabaseAccounts","id":"/subscriptions/00000000-0000-0000-0000-000000000000/providers/Microsoft.DocumentDB/locations/eastus2/restorableDatabaseAccounts/27ccf095-8d76-43d8-8b3c-844a01930774","properties":{"accountName":"cliwetiucmecxqj","apiType":"Gremlin,
        Sql","creationTime":"2022-05-07T18:20:35Z","deletionTime":"2022-05-07T18:43:27Z","restorableLocations":[{"locationName":"East
        US 2","regionalDatabaseAccountInstanceId":"0fcdd03f-edd3-41d8-b5be-7c475aef1898","creationTime":"2022-05-07T18:20:37Z","deletionTime":"2022-05-07T18:43:27Z"}]}},{"name":"ae585666-d7e5-40aa-a4a7-b6b9883aa28d","location":"East
        US 2","type":"Microsoft.DocumentDB/locations/restorableDatabaseAccounts","id":"/subscriptions/00000000-0000-0000-0000-000000000000/providers/Microsoft.DocumentDB/locations/eastus2/restorableDatabaseAccounts/ae585666-d7e5-40aa-a4a7-b6b9883aa28d","properties":{"accountName":"clidtuhvudszlp5","apiType":"Gremlin,
        Sql","creationTime":"2022-05-07T18:44:26Z","deletionTime":"2022-05-07T18:46:09Z","restorableLocations":[{"locationName":"East
        US 2","regionalDatabaseAccountInstanceId":"85e6c961-3c43-4cca-8206-fa94ca6c6136","creationTime":"2022-05-07T18:44:26Z","deletionTime":"2022-05-07T18:46:09Z"}]}},{"name":"682b0571-d8e5-4aa9-a189-b03de5412a43","location":"East
        US 2","type":"Microsoft.DocumentDB/locations/restorableDatabaseAccounts","id":"/subscriptions/00000000-0000-0000-0000-000000000000/providers/Microsoft.DocumentDB/locations/eastus2/restorableDatabaseAccounts/682b0571-d8e5-4aa9-a189-b03de5412a43","properties":{"accountName":"cliazqdez75hvjp","apiType":"Gremlin,
        Sql","creationTime":"2022-05-07T18:21:04Z","deletionTime":"2022-05-07T18:46:09Z","restorableLocations":[{"locationName":"East
        US 2","regionalDatabaseAccountInstanceId":"a77d40a1-30fc-433c-b287-ea3113e86856","creationTime":"2022-05-07T18:21:05Z","deletionTime":"2022-05-07T18:46:09Z"}]}},{"name":"2a51aec9-e3a9-4caa-8612-a8baf46a9b43","location":"East
        US 2","type":"Microsoft.DocumentDB/locations/restorableDatabaseAccounts","id":"/subscriptions/00000000-0000-0000-0000-000000000000/providers/Microsoft.DocumentDB/locations/eastus2/restorableDatabaseAccounts/2a51aec9-e3a9-4caa-8612-a8baf46a9b43","properties":{"accountName":"clij5epzh3cmauc","apiType":"Table,
        Sql","creationTime":"2022-05-07T18:46:15Z","deletionTime":"2022-05-07T18:47:02Z","restorableLocations":[{"locationName":"East
        US 2","regionalDatabaseAccountInstanceId":"aa4d7b3b-7e6c-4827-8c69-ffea03aed8b0","creationTime":"2022-05-07T18:46:16Z","deletionTime":"2022-05-07T18:47:02Z"}]}},{"name":"9124cf84-ea68-4dce-a345-2b8dcbed8ae3","location":"East
        US 2","type":"Microsoft.DocumentDB/locations/restorableDatabaseAccounts","id":"/subscriptions/00000000-0000-0000-0000-000000000000/providers/Microsoft.DocumentDB/locations/eastus2/restorableDatabaseAccounts/9124cf84-ea68-4dce-a345-2b8dcbed8ae3","properties":{"accountName":"cliuiehx6dc4boy","apiType":"Sql","creationTime":"2022-05-07T18:59:53Z","deletionTime":"2022-05-07T19:05:51Z","restorableLocations":[{"locationName":"East
        US 2","regionalDatabaseAccountInstanceId":"67056733-aa62-4d5a-84c6-6af5f5cdad10","creationTime":"2022-05-07T18:59:54Z","deletionTime":"2022-05-07T19:05:51Z"}]}},{"name":"9255f8ed-ca0b-410d-8c57-e68e2f76f055","location":"East
        US 2","type":"Microsoft.DocumentDB/locations/restorableDatabaseAccounts","id":"/subscriptions/00000000-0000-0000-0000-000000000000/providers/Microsoft.DocumentDB/locations/eastus2/restorableDatabaseAccounts/9255f8ed-ca0b-410d-8c57-e68e2f76f055","properties":{"accountName":"cliu2xlbnryaeef","apiType":"Table,
        Sql","creationTime":"2022-05-07T19:09:04Z","deletionTime":"2022-05-07T19:10:44Z","restorableLocations":[{"locationName":"East
        US 2","regionalDatabaseAccountInstanceId":"d39e7863-30be-4ad9-ba8a-ea44229c7049","creationTime":"2022-05-07T19:09:04Z","deletionTime":"2022-05-07T19:10:44Z"}]}},{"name":"78e32a2b-a2c4-43f4-90d5-10b93cfee6ad","location":"East
        US 2","type":"Microsoft.DocumentDB/locations/restorableDatabaseAccounts","id":"/subscriptions/00000000-0000-0000-0000-000000000000/providers/Microsoft.DocumentDB/locations/eastus2/restorableDatabaseAccounts/78e32a2b-a2c4-43f4-90d5-10b93cfee6ad","properties":{"accountName":"clizawa3azykrlj","apiType":"Table,
        Sql","creationTime":"2022-05-07T18:48:39Z","deletionTime":"2022-05-07T19:11:27Z","restorableLocations":[{"locationName":"East
        US 2","regionalDatabaseAccountInstanceId":"fb5cadbc-9fdc-4a94-8f9f-b4294855cdd6","creationTime":"2022-05-07T18:48:40Z","deletionTime":"2022-05-07T19:11:27Z"}]}},{"name":"9d239d46-b9c5-4734-a40d-3cf4fc4b8d05","location":"East
        US 2","type":"Microsoft.DocumentDB/locations/restorableDatabaseAccounts","id":"/subscriptions/00000000-0000-0000-0000-000000000000/providers/Microsoft.DocumentDB/locations/eastus2/restorableDatabaseAccounts/9d239d46-b9c5-4734-a40d-3cf4fc4b8d05","properties":{"accountName":"clijmcruicomfxw","apiType":"Gremlin,
        Sql","creationTime":"2022-05-08T06:09:59Z","deletionTime":"2022-05-08T06:15:32Z","restorableLocations":[]}},{"name":"735d12b8-ac8c-4493-9a73-748e9d271bc2","location":"East
        US 2","type":"Microsoft.DocumentDB/locations/restorableDatabaseAccounts","id":"/subscriptions/00000000-0000-0000-0000-000000000000/providers/Microsoft.DocumentDB/locations/eastus2/restorableDatabaseAccounts/735d12b8-ac8c-4493-9a73-748e9d271bc2","properties":{"accountName":"clirbr7cemkotsa","apiType":"Gremlin,
        Sql","creationTime":"2022-05-08T06:10:39Z","deletionTime":"2022-05-08T06:15:34Z","restorableLocations":[]}}]}'
=======
      - AZURECLI/2.36.0 azsdk-python-mgmt-cosmosdb/7.0.0b4 Python/3.10.4 (Windows-10-10.0.22598-SP0)
    method: GET
    uri: https://management.azure.com/subscriptions/00000000-0000-0000-0000-000000000000/providers/Microsoft.DocumentDB/restorableDatabaseAccounts?api-version=2022-02-15-preview
  response:
    body:
      string: '{"value":[{"name":"011722fd-864e-4037-af75-0a449ad55800","location":"West
        Central US","type":"Microsoft.DocumentDB/locations/restorableDatabaseAccounts","id":"/subscriptions/00000000-0000-0000-0000-000000000000/providers/Microsoft.DocumentDB/locations/westcentralus/restorableDatabaseAccounts/011722fd-864e-4037-af75-0a449ad55800","properties":{"accountName":"kal-batch1-diaglogs-subset-restore","apiType":"Sql","creationTime":"2022-03-22T17:14:07Z","deletionTime":"2022-04-13T04:05:15Z","oldestRestorableTime":"2022-04-04T00:45:37Z","restorableLocations":[{"locationName":"West
        Central US","regionalDatabaseAccountInstanceId":"8c66d25b-dfdf-405b-a521-6569082a7dd6","creationTime":"2022-03-22T17:14:07Z","deletionTime":"2022-04-13T04:05:15Z"}]}},{"name":"ff306cf7-3dc7-43df-a891-0ea1c1fc210e","location":"West
        Central US","type":"Microsoft.DocumentDB/locations/restorableDatabaseAccounts","id":"/subscriptions/00000000-0000-0000-0000-000000000000/providers/Microsoft.DocumentDB/locations/westcentralus/restorableDatabaseAccounts/ff306cf7-3dc7-43df-a891-0ea1c1fc210e","properties":{"accountName":"kal-batch1-restore-diaglogs4","apiType":"Sql","creationTime":"2022-03-22T16:29:38Z","deletionTime":"2022-04-13T04:05:15Z","oldestRestorableTime":"2022-04-04T00:45:37Z","restorableLocations":[{"locationName":"West
        Central US","regionalDatabaseAccountInstanceId":"56a30f06-e100-4bbb-a068-0e5a64059f11","creationTime":"2022-03-22T16:29:38Z","deletionTime":"2022-04-13T04:05:15Z"}]}},{"name":"5c061dd0-d6bf-4c84-a993-c00e51513b2c","location":"West
        Central US","type":"Microsoft.DocumentDB/locations/restorableDatabaseAccounts","id":"/subscriptions/00000000-0000-0000-0000-000000000000/providers/Microsoft.DocumentDB/locations/westcentralus/restorableDatabaseAccounts/5c061dd0-d6bf-4c84-a993-c00e51513b2c","properties":{"accountName":"kal-batch1-restore-diaglogs2","apiType":"Sql","creationTime":"2022-03-17T22:14:57Z","deletionTime":"2022-04-13T04:05:15Z","oldestRestorableTime":"2022-04-04T00:45:37Z","restorableLocations":[{"locationName":"West
        Central US","regionalDatabaseAccountInstanceId":"37511aa3-2483-4640-8691-006dabab8f0d","creationTime":"2022-03-17T22:14:57Z","deletionTime":"2022-04-13T04:05:15Z"}]}},{"name":"b944300e-6050-4d5f-9ea1-86b0e04d6a96","location":"West
        Central US","type":"Microsoft.DocumentDB/locations/restorableDatabaseAccounts","id":"/subscriptions/00000000-0000-0000-0000-000000000000/providers/Microsoft.DocumentDB/locations/westcentralus/restorableDatabaseAccounts/b944300e-6050-4d5f-9ea1-86b0e04d6a96","properties":{"accountName":"kal-long-col-name-test","apiType":"Sql","creationTime":"2021-12-08T05:54:18Z","deletionTime":"2022-04-13T04:05:15Z","oldestRestorableTime":"2022-04-04T00:45:37Z","restorableLocations":[{"locationName":"West
        Central US","regionalDatabaseAccountInstanceId":"3a1d1e3f-1c2a-4321-b565-9e249d75730a","creationTime":"2021-12-08T05:54:18Z","deletionTime":"2022-04-13T04:05:15Z"}]}},{"name":"4504cda0-39f4-4b6e-b1ae-5d6cdb574f28","location":"West
        Central US","type":"Microsoft.DocumentDB/locations/restorableDatabaseAccounts","id":"/subscriptions/00000000-0000-0000-0000-000000000000/providers/Microsoft.DocumentDB/locations/westcentralus/restorableDatabaseAccounts/4504cda0-39f4-4b6e-b1ae-5d6cdb574f28","properties":{"accountName":"kal-batch1-restore-diaglogs-restored1","apiType":"Sql","creationTime":"2022-03-07T22:20:41Z","deletionTime":"2022-04-13T04:05:15Z","oldestRestorableTime":"2022-04-04T00:45:37Z","restorableLocations":[{"locationName":"West
        Central US","regionalDatabaseAccountInstanceId":"e34371d3-8534-42fa-b8b5-6fee2321997d","creationTime":"2022-03-07T22:20:41Z","deletionTime":"2022-04-13T04:05:15Z"}]}},{"name":"957cd6ff-fd23-4174-86cc-25af9e43eb42","location":"West
        Central US","type":"Microsoft.DocumentDB/locations/restorableDatabaseAccounts","id":"/subscriptions/00000000-0000-0000-0000-000000000000/providers/Microsoft.DocumentDB/locations/westcentralus/restorableDatabaseAccounts/957cd6ff-fd23-4174-86cc-25af9e43eb42","properties":{"accountName":"kal-batch1-diaglogs-subset-restore2","apiType":"Sql","creationTime":"2022-03-23T17:05:12Z","deletionTime":"2022-04-13T04:05:15Z","oldestRestorableTime":"2022-04-04T00:45:37Z","restorableLocations":[{"locationName":"West
        Central US","regionalDatabaseAccountInstanceId":"a8876167-08b5-4625-9ee1-0a390ac8cdb1","creationTime":"2022-03-23T17:05:12Z","deletionTime":"2022-04-13T04:05:15Z"}]}},{"name":"5cd193a2-da86-47fb-97b9-63f51d0cedad","location":"West
        Central US","type":"Microsoft.DocumentDB/locations/restorableDatabaseAccounts","id":"/subscriptions/00000000-0000-0000-0000-000000000000/providers/Microsoft.DocumentDB/locations/westcentralus/restorableDatabaseAccounts/5cd193a2-da86-47fb-97b9-63f51d0cedad","properties":{"accountName":"kal-batch1-restore-diaglogs","apiType":"Sql","creationTime":"2022-03-07T21:58:25Z","deletionTime":"2022-04-13T04:05:15Z","oldestRestorableTime":"2022-04-04T00:45:37Z","restorableLocations":[{"locationName":"West
        Central US","regionalDatabaseAccountInstanceId":"7de7e7bb-8cf5-4126-98ef-4af4e0a9fa23","creationTime":"2022-03-07T21:58:26Z","deletionTime":"2022-04-13T04:05:15Z"}]}},{"name":"05044aab-8349-4303-a130-f5f7fa4419a8","location":"West
        Central US","type":"Microsoft.DocumentDB/locations/restorableDatabaseAccounts","id":"/subscriptions/00000000-0000-0000-0000-000000000000/providers/Microsoft.DocumentDB/locations/westcentralus/restorableDatabaseAccounts/05044aab-8349-4303-a130-f5f7fa4419a8","properties":{"accountName":"kal-batch1-diaglogs-subset-restore3","apiType":"Sql","creationTime":"2022-03-23T18:55:07Z","deletionTime":"2022-04-13T04:05:15Z","oldestRestorableTime":"2022-04-04T00:45:37Z","restorableLocations":[{"locationName":"West
        Central US","regionalDatabaseAccountInstanceId":"45fbf48b-8e95-4ce5-bc1d-85d6ae473fad","creationTime":"2022-03-23T18:55:07Z","deletionTime":"2022-04-13T04:05:15Z"}]}},{"name":"17258d99-43cc-4e45-a67c-18575c921e09","location":"West
        Central US","type":"Microsoft.DocumentDB/locations/restorableDatabaseAccounts","id":"/subscriptions/00000000-0000-0000-0000-000000000000/providers/Microsoft.DocumentDB/locations/westcentralus/restorableDatabaseAccounts/17258d99-43cc-4e45-a67c-18575c921e09","properties":{"accountName":"kal-batch1-restore-restored3","apiType":"Sql","creationTime":"2022-03-17T23:33:02Z","deletionTime":"2022-04-13T04:05:15Z","oldestRestorableTime":"2022-04-04T00:45:37Z","restorableLocations":[{"locationName":"West
        Central US","regionalDatabaseAccountInstanceId":"5f96f5d6-4a66-407a-9364-39bbcc85fc2a","creationTime":"2022-03-17T23:33:02Z","deletionTime":"2022-04-13T04:05:15Z"}]}},{"name":"d738939c-d5a5-4214-954e-8c80c1ed96ed","location":"West
        Central US","type":"Microsoft.DocumentDB/locations/restorableDatabaseAccounts","id":"/subscriptions/00000000-0000-0000-0000-000000000000/providers/Microsoft.DocumentDB/locations/westcentralus/restorableDatabaseAccounts/d738939c-d5a5-4214-954e-8c80c1ed96ed","properties":{"accountName":"kal-batch1-restore-diaglogs-restored2","apiType":"Sql","creationTime":"2022-03-07T22:42:53Z","deletionTime":"2022-04-13T04:05:15Z","oldestRestorableTime":"2022-04-04T00:45:37Z","restorableLocations":[{"locationName":"West
        Central US","regionalDatabaseAccountInstanceId":"5f49034e-4596-4886-94f4-abc52d37d6da","creationTime":"2022-03-07T22:42:53Z","deletionTime":"2022-04-13T04:05:15Z"}]}},{"name":"014c15d8-92f0-4230-b57b-a1fe7bd2cf35","location":"North
        Central US","type":"Microsoft.DocumentDB/locations/restorableDatabaseAccounts","id":"/subscriptions/00000000-0000-0000-0000-000000000000/providers/Microsoft.DocumentDB/locations/northcentralus/restorableDatabaseAccounts/014c15d8-92f0-4230-b57b-a1fe7bd2cf35","properties":{"accountName":"activity-logs-pitr-restored","apiType":"Sql","creationTime":"2021-04-21T03:30:56Z","deletionTime":"2022-04-13T04:05:14Z","oldestRestorableTime":"2022-04-04T00:45:37Z","restorableLocations":[{"locationName":"North
        Central US","regionalDatabaseAccountInstanceId":"3f0b0893-5464-4e68-bb9f-ae498bacb06b","creationTime":"2021-04-21T03:30:56Z","deletionTime":"2022-04-13T04:05:14Z"}]}},{"name":"56c82b3a-b00e-4d3e-9e73-732dc5c645be","location":"North
        Central US","type":"Microsoft.DocumentDB/locations/restorableDatabaseAccounts","id":"/subscriptions/00000000-0000-0000-0000-000000000000/providers/Microsoft.DocumentDB/locations/northcentralus/restorableDatabaseAccounts/56c82b3a-b00e-4d3e-9e73-732dc5c645be","properties":{"accountName":"kal-empty-restore","apiType":"Sql","creationTime":"2022-01-25T17:51:34Z","deletionTime":"2022-04-13T04:05:14Z","oldestRestorableTime":"2022-04-04T00:45:37Z","restorableLocations":[{"locationName":"North
        Central US","regionalDatabaseAccountInstanceId":"aeb32e19-eecd-46b0-893f-aa74adc672a9","creationTime":"2022-01-25T17:51:35Z","deletionTime":"2022-04-13T04:05:14Z"}]}},{"name":"aea3afe4-2717-415b-93a4-e1dd19cc4595","location":"North
        Central US","type":"Microsoft.DocumentDB/locations/restorableDatabaseAccounts","id":"/subscriptions/00000000-0000-0000-0000-000000000000/providers/Microsoft.DocumentDB/locations/northcentralus/restorableDatabaseAccounts/aea3afe4-2717-415b-93a4-e1dd19cc4595","properties":{"accountName":"activity-logs-pitr-src","apiType":"Sql","creationTime":"2021-04-21T03:08:40Z","deletionTime":"2022-04-13T04:05:36Z","oldestRestorableTime":"2022-04-04T00:45:37Z","restorableLocations":[{"locationName":"North
        Central US","regionalDatabaseAccountInstanceId":"c45ad4b6-aaea-4fc4-8484-b87efbcb4313","creationTime":"2021-04-21T03:08:41Z","deletionTime":"2022-04-13T04:05:36Z"}]}},{"name":"715c1b13-f524-4117-9113-f4da5b211a7f","location":"Central
        US","type":"Microsoft.DocumentDB/locations/restorableDatabaseAccounts","id":"/subscriptions/00000000-0000-0000-0000-000000000000/providers/Microsoft.DocumentDB/locations/centralus/restorableDatabaseAccounts/715c1b13-f524-4117-9113-f4da5b211a7f","properties":{"accountName":"testacc1","apiType":"Sql","creationTime":"2021-12-17T00:00:29Z","oldestRestorableTime":"2022-04-04T00:45:37Z","restorableLocations":[{"locationName":"Central
        US","regionalDatabaseAccountInstanceId":"c739995b-73d4-4968-afa6-d1a41b8d786d","creationTime":"2021-12-17T00:00:29Z"}]}},{"name":"f2a421bf-265c-41fe-981f-fc03eb2fed59","location":"Central
        US","type":"Microsoft.DocumentDB/locations/restorableDatabaseAccounts","id":"/subscriptions/00000000-0000-0000-0000-000000000000/providers/Microsoft.DocumentDB/locations/centralus/restorableDatabaseAccounts/f2a421bf-265c-41fe-981f-fc03eb2fed59","properties":{"accountName":"amisitablepitracc2","apiType":"Table,
        Sql","creationTime":"2022-02-18T03:03:41Z","oldestRestorableTime":"2022-04-04T00:45:37Z","restorableLocations":[{"locationName":"Central
        US","regionalDatabaseAccountInstanceId":"0d6c9a54-cac4-4e4a-9e7e-13c1f38ac714","creationTime":"2022-02-18T03:03:42Z"}]}},{"name":"a44c4505-38e7-4ce8-bdfb-38a631141ade","location":"Central
        US","type":"Microsoft.DocumentDB/locations/restorableDatabaseAccounts","id":"/subscriptions/00000000-0000-0000-0000-000000000000/providers/Microsoft.DocumentDB/locations/centralus/restorableDatabaseAccounts/a44c4505-38e7-4ce8-bdfb-38a631141ade","properties":{"accountName":"databaseaccount2143","apiType":"Table,
        Sql","creationTime":"2022-04-12T04:43:56Z","deletionTime":"2022-04-12T04:46:40Z","oldestRestorableTime":"2022-04-04T00:45:38Z","restorableLocations":[{"locationName":"Central
        US","regionalDatabaseAccountInstanceId":"a2bd08e7-57d5-48e8-9f1b-2d9e19896274","creationTime":"2022-04-12T04:43:57Z","deletionTime":"2022-04-12T04:46:40Z"}]}},{"name":"f370de5a-7752-4b8d-acf6-5d70adaf85af","location":"Central
        US","type":"Microsoft.DocumentDB/locations/restorableDatabaseAccounts","id":"/subscriptions/00000000-0000-0000-0000-000000000000/providers/Microsoft.DocumentDB/locations/centralus/restorableDatabaseAccounts/f370de5a-7752-4b8d-acf6-5d70adaf85af","properties":{"accountName":"databaseaccount1992","apiType":"Gremlin,
        Sql","creationTime":"2022-04-12T04:54:22Z","deletionTime":"2022-04-12T04:58:21Z","oldestRestorableTime":"2022-04-04T00:45:38Z","restorableLocations":[{"locationName":"Central
        US","regionalDatabaseAccountInstanceId":"fa48a875-2ef8-4adb-8359-57b65a24d627","creationTime":"2022-04-12T04:54:23Z","deletionTime":"2022-04-12T04:58:21Z"}]}},{"name":"f0f8d4c6-ca36-4de1-a7c1-b483981d1e26","location":"Central
        US","type":"Microsoft.DocumentDB/locations/restorableDatabaseAccounts","id":"/subscriptions/00000000-0000-0000-0000-000000000000/providers/Microsoft.DocumentDB/locations/centralus/restorableDatabaseAccounts/f0f8d4c6-ca36-4de1-a7c1-b483981d1e26","properties":{"accountName":"databaseaccount3369","apiType":"Table,
        Sql","creationTime":"2022-04-12T05:15:44Z","deletionTime":"2022-04-12T05:19:17Z","oldestRestorableTime":"2022-04-04T00:45:38Z","restorableLocations":[{"locationName":"Central
        US","regionalDatabaseAccountInstanceId":"c56eaec8-dee1-4ca4-997e-a21b48f176eb","creationTime":"2022-04-12T05:15:46Z","deletionTime":"2022-04-12T05:19:17Z"}]}},{"name":"0fab806c-28d2-4182-a08f-bdd1df8d0596","location":"Central
        US","type":"Microsoft.DocumentDB/locations/restorableDatabaseAccounts","id":"/subscriptions/00000000-0000-0000-0000-000000000000/providers/Microsoft.DocumentDB/locations/centralus/restorableDatabaseAccounts/0fab806c-28d2-4182-a08f-bdd1df8d0596","properties":{"accountName":"databaseaccount7439","apiType":"Table,
        Sql","creationTime":"2022-04-12T05:31:33Z","deletionTime":"2022-04-12T05:48:56Z","oldestRestorableTime":"2022-04-04T00:45:38Z","restorableLocations":[{"locationName":"Central
        US","regionalDatabaseAccountInstanceId":"72d1bc46-988c-495a-8d08-43079574573d","creationTime":"2022-04-12T05:31:34Z","deletionTime":"2022-04-12T05:48:56Z"}]}},{"name":"83015a30-2fca-4db4-b584-98f048407bfa","location":"Central
        US","type":"Microsoft.DocumentDB/locations/restorableDatabaseAccounts","id":"/subscriptions/00000000-0000-0000-0000-000000000000/providers/Microsoft.DocumentDB/locations/centralus/restorableDatabaseAccounts/83015a30-2fca-4db4-b584-98f048407bfa","properties":{"accountName":"tablerestoredaccount1363","apiType":"Table,
        Sql","creationTime":"2022-04-12T05:47:19Z","deletionTime":"2022-04-12T05:48:56Z","oldestRestorableTime":"2022-04-04T00:45:38Z","restorableLocations":[{"locationName":"Central
        US","regionalDatabaseAccountInstanceId":"56576abc-b112-4500-a8d8-ed2a9e519492","creationTime":"2022-04-12T05:47:19Z","deletionTime":"2022-04-12T05:48:56Z"}]}},{"name":"49b50dfa-a57e-4109-8a1e-c60f96b1736c","location":"Central
        US","type":"Microsoft.DocumentDB/locations/restorableDatabaseAccounts","id":"/subscriptions/00000000-0000-0000-0000-000000000000/providers/Microsoft.DocumentDB/locations/centralus/restorableDatabaseAccounts/49b50dfa-a57e-4109-8a1e-c60f96b1736c","properties":{"accountName":"databaseaccount1583","apiType":"Table,
        Sql","creationTime":"2022-04-12T05:56:28Z","deletionTime":"2022-04-12T06:13:50Z","oldestRestorableTime":"2022-04-04T00:45:38Z","restorableLocations":[{"locationName":"Central
        US","regionalDatabaseAccountInstanceId":"108c49a8-7292-4296-9a03-54c5b76ef796","creationTime":"2022-04-12T05:56:29Z","deletionTime":"2022-04-12T06:13:50Z"}]}},{"name":"02ae140b-78f3-4035-8f49-4daaa0f87a60","location":"Central
        US","type":"Microsoft.DocumentDB/locations/restorableDatabaseAccounts","id":"/subscriptions/00000000-0000-0000-0000-000000000000/providers/Microsoft.DocumentDB/locations/centralus/restorableDatabaseAccounts/02ae140b-78f3-4035-8f49-4daaa0f87a60","properties":{"accountName":"restoredaccount2810","apiType":"Table,
        Sql","creationTime":"2022-04-12T06:12:05Z","deletionTime":"2022-04-12T06:13:50Z","oldestRestorableTime":"2022-04-04T00:45:38Z","restorableLocations":[{"locationName":"Central
        US","regionalDatabaseAccountInstanceId":"28a5247d-4600-452c-b6ee-9a74f5c85a8b","creationTime":"2022-04-12T06:12:05Z","deletionTime":"2022-04-12T06:13:50Z"}]}},{"name":"60c5be4d-8a80-4840-8d35-196e5c0657e9","location":"Central
        US","type":"Microsoft.DocumentDB/locations/restorableDatabaseAccounts","id":"/subscriptions/00000000-0000-0000-0000-000000000000/providers/Microsoft.DocumentDB/locations/centralus/restorableDatabaseAccounts/60c5be4d-8a80-4840-8d35-196e5c0657e9","properties":{"accountName":"amisigremlinpitracc1-full238","apiType":"Gremlin,
        Sql","creationTime":"2022-04-12T06:34:52Z","deletionTime":"2022-04-12T06:36:31Z","oldestRestorableTime":"2022-04-04T00:45:38Z","restorableLocations":[{"locationName":"Central
        US","regionalDatabaseAccountInstanceId":"8ad720ba-36fe-41ac-926e-2812de04d340","creationTime":"2022-04-12T06:34:52Z","deletionTime":"2022-04-12T06:36:31Z"}]}},{"name":"6668dbe8-8436-4cc9-913b-54e712398d47","location":"Central
        US","type":"Microsoft.DocumentDB/locations/restorableDatabaseAccounts","id":"/subscriptions/00000000-0000-0000-0000-000000000000/providers/Microsoft.DocumentDB/locations/centralus/restorableDatabaseAccounts/6668dbe8-8436-4cc9-913b-54e712398d47","properties":{"accountName":"databaseaccount7091","apiType":"Gremlin,
        Sql","creationTime":"2022-04-12T06:19:07Z","deletionTime":"2022-04-12T06:36:31Z","oldestRestorableTime":"2022-04-04T00:45:38Z","restorableLocations":[{"locationName":"Central
        US","regionalDatabaseAccountInstanceId":"02584ef0-0133-4b81-8d5e-b5a56b2863f7","creationTime":"2022-04-12T06:19:09Z","deletionTime":"2022-04-12T06:36:31Z"}]}},{"name":"1a0d8283-3bd9-4b62-9586-0bc5c7d03872","location":"Central
        US","type":"Microsoft.DocumentDB/locations/restorableDatabaseAccounts","id":"/subscriptions/00000000-0000-0000-0000-000000000000/providers/Microsoft.DocumentDB/locations/centralus/restorableDatabaseAccounts/1a0d8283-3bd9-4b62-9586-0bc5c7d03872","properties":{"accountName":"databaseaccount7417","apiType":"Gremlin,
        Sql","creationTime":"2022-04-12T06:41:24Z","deletionTime":"2022-04-12T06:58:39Z","oldestRestorableTime":"2022-04-04T00:45:38Z","restorableLocations":[{"locationName":"Central
        US","regionalDatabaseAccountInstanceId":"d11ec8b9-eda3-4bdf-9a49-fe752e0024f4","creationTime":"2022-04-12T06:41:25Z","deletionTime":"2022-04-12T06:58:39Z"}]}},{"name":"12821d71-d30e-448c-aec8-80f10a45aa8d","location":"Central
        US","type":"Microsoft.DocumentDB/locations/restorableDatabaseAccounts","id":"/subscriptions/00000000-0000-0000-0000-000000000000/providers/Microsoft.DocumentDB/locations/centralus/restorableDatabaseAccounts/12821d71-d30e-448c-aec8-80f10a45aa8d","properties":{"accountName":"restoredaccount2007","apiType":"Gremlin,
        Sql","creationTime":"2022-04-12T06:56:53Z","deletionTime":"2022-04-12T06:58:39Z","oldestRestorableTime":"2022-04-04T00:45:38Z","restorableLocations":[{"locationName":"Central
        US","regionalDatabaseAccountInstanceId":"eec96e9d-2eb7-4512-bdd2-824d96ef6c53","creationTime":"2022-04-12T06:56:53Z","deletionTime":"2022-04-12T06:58:39Z"}]}},{"name":"c15ea7d3-7088-451e-92aa-76520832bc19","location":"Central
        US","type":"Microsoft.DocumentDB/locations/restorableDatabaseAccounts","id":"/subscriptions/00000000-0000-0000-0000-000000000000/providers/Microsoft.DocumentDB/locations/centralus/restorableDatabaseAccounts/c15ea7d3-7088-451e-92aa-76520832bc19","properties":{"accountName":"databaseaccount1472","apiType":"MongoDB","creationTime":"2022-04-12T09:37:16Z","deletionTime":"2022-04-12T09:39:13Z","oldestRestorableTime":"2022-04-04T00:45:38Z","restorableLocations":[{"locationName":"Central
        US","regionalDatabaseAccountInstanceId":"b678db32-60d3-413c-b24b-eba97719f371","creationTime":"2022-04-12T09:37:17Z","deletionTime":"2022-04-12T09:39:13Z"}]}},{"name":"9dae1ffc-a649-4628-a50a-af40be2ff4b6","location":"Central
        US","type":"Microsoft.DocumentDB/locations/restorableDatabaseAccounts","id":"/subscriptions/00000000-0000-0000-0000-000000000000/providers/Microsoft.DocumentDB/locations/centralus/restorableDatabaseAccounts/9dae1ffc-a649-4628-a50a-af40be2ff4b6","properties":{"accountName":"databaseaccount8694","apiType":"Sql","creationTime":"2022-04-12T09:34:09Z","deletionTime":"2022-04-12T09:39:13Z","oldestRestorableTime":"2022-04-04T00:45:38Z","restorableLocations":[{"locationName":"Central
        US","regionalDatabaseAccountInstanceId":"34200e54-36cb-446c-8d25-ccfe6958d494","creationTime":"2022-04-12T09:34:09Z","deletionTime":"2022-04-12T09:39:13Z"}]}},{"name":"b29e4f27-77a4-4ceb-abc3-25d3b7a255d8","location":"Central
        US","type":"Microsoft.DocumentDB/locations/restorableDatabaseAccounts","id":"/subscriptions/00000000-0000-0000-0000-000000000000/providers/Microsoft.DocumentDB/locations/centralus/restorableDatabaseAccounts/b29e4f27-77a4-4ceb-abc3-25d3b7a255d8","properties":{"accountName":"databaseaccount5254","apiType":"Gremlin,
        Sql","creationTime":"2022-04-12T11:09:38Z","deletionTime":"2022-04-12T11:12:12Z","oldestRestorableTime":"2022-04-04T00:45:38Z","restorableLocations":[{"locationName":"Central
        US","regionalDatabaseAccountInstanceId":"a314107d-60f3-48ed-9de5-0ee94db3e332","creationTime":"2022-04-12T11:09:39Z","deletionTime":"2022-04-12T11:12:12Z"}]}},{"name":"f8173cdf-9f2a-4675-b3bd-b51b83032ba2","location":"Central
        US","type":"Microsoft.DocumentDB/locations/restorableDatabaseAccounts","id":"/subscriptions/00000000-0000-0000-0000-000000000000/providers/Microsoft.DocumentDB/locations/centralus/restorableDatabaseAccounts/f8173cdf-9f2a-4675-b3bd-b51b83032ba2","properties":{"accountName":"databaseaccount7543","apiType":"Sql","creationTime":"2022-04-12T23:03:39Z","deletionTime":"2022-04-12T23:53:26Z","oldestRestorableTime":"2022-04-04T00:45:38Z","restorableLocations":[{"locationName":"Central
        US","regionalDatabaseAccountInstanceId":"c2b3629e-5c62-4c41-87ef-8b6ddb44b264","creationTime":"2022-04-12T23:03:40Z","deletionTime":"2022-04-12T23:53:26Z"}]}},{"name":"37dfb72a-be26-4872-a7d9-3682cfa17ef6","location":"Central
        US","type":"Microsoft.DocumentDB/locations/restorableDatabaseAccounts","id":"/subscriptions/00000000-0000-0000-0000-000000000000/providers/Microsoft.DocumentDB/locations/centralus/restorableDatabaseAccounts/37dfb72a-be26-4872-a7d9-3682cfa17ef6","properties":{"accountName":"restoredaccount4039","apiType":"Sql","creationTime":"2022-04-12T23:18:13Z","deletionTime":"2022-04-12T23:53:26Z","oldestRestorableTime":"2022-04-04T00:45:38Z","restorableLocations":[{"locationName":"Central
        US","regionalDatabaseAccountInstanceId":"979dd1a7-f919-42e7-89a2-08d96bee2d57","creationTime":"2022-04-12T23:18:13Z","deletionTime":"2022-04-12T23:53:26Z"}]}},{"name":"c9e51dd6-0d35-4cf2-834d-66353c7f0aea","location":"Central
        US","type":"Microsoft.DocumentDB/locations/restorableDatabaseAccounts","id":"/subscriptions/00000000-0000-0000-0000-000000000000/providers/Microsoft.DocumentDB/locations/centralus/restorableDatabaseAccounts/c9e51dd6-0d35-4cf2-834d-66353c7f0aea","properties":{"accountName":"databaseaccount5422","apiType":"MongoDB","creationTime":"2022-04-13T00:53:27Z","deletionTime":"2022-04-13T00:54:33Z","oldestRestorableTime":"2022-04-04T00:45:38Z","restorableLocations":[{"locationName":"Central
        US","regionalDatabaseAccountInstanceId":"c50eebe7-5b54-4dfc-a1a7-ee4bc4654e51","creationTime":"2022-04-13T00:53:28Z","deletionTime":"2022-04-13T00:54:33Z"}]}},{"name":"25f45e0f-38ab-435f-84bb-4353e8518b21","location":"Central
        US","type":"Microsoft.DocumentDB/locations/restorableDatabaseAccounts","id":"/subscriptions/00000000-0000-0000-0000-000000000000/providers/Microsoft.DocumentDB/locations/centralus/restorableDatabaseAccounts/25f45e0f-38ab-435f-84bb-4353e8518b21","properties":{"accountName":"databaseaccount6407","apiType":"Sql","creationTime":"2022-04-13T00:48:58Z","deletionTime":"2022-04-13T00:54:33Z","oldestRestorableTime":"2022-04-04T00:45:38Z","restorableLocations":[{"locationName":"Central
        US","regionalDatabaseAccountInstanceId":"14a009d7-7117-428d-b3c2-7f4e63eafe36","creationTime":"2022-04-13T00:48:59Z","deletionTime":"2022-04-13T00:54:33Z"}]}},{"name":"8ffc5cd8-c37f-435e-97ee-2dc257c55a21","location":"Central
        US","type":"Microsoft.DocumentDB/locations/restorableDatabaseAccounts","id":"/subscriptions/00000000-0000-0000-0000-000000000000/providers/Microsoft.DocumentDB/locations/centralus/restorableDatabaseAccounts/8ffc5cd8-c37f-435e-97ee-2dc257c55a21","properties":{"accountName":"databaseaccount1281","apiType":"Sql","creationTime":"2022-04-13T01:14:11Z","deletionTime":"2022-04-13T03:04:24Z","oldestRestorableTime":"2022-04-06T03:04:24Z","restorableLocations":[{"locationName":"Central
        US","regionalDatabaseAccountInstanceId":"51d5fb41-1fbc-474d-a57e-e4781411a9e3","creationTime":"2022-04-13T01:14:12Z","deletionTime":"2022-04-13T03:04:24Z"}]}},{"name":"707a897f-4418-496a-85a0-99e614069d32","location":"Central
        US","type":"Microsoft.DocumentDB/locations/restorableDatabaseAccounts","id":"/subscriptions/00000000-0000-0000-0000-000000000000/providers/Microsoft.DocumentDB/locations/centralus/restorableDatabaseAccounts/707a897f-4418-496a-85a0-99e614069d32","properties":{"accountName":"restoredaccount1544","apiType":"Sql","creationTime":"2022-04-13T01:29:00Z","deletionTime":"2022-04-13T03:04:24Z","oldestRestorableTime":"2022-04-06T03:04:24Z","restorableLocations":[{"locationName":"Central
        US","regionalDatabaseAccountInstanceId":"ef3e9854-6709-4fdb-879c-9d0db96e0439","creationTime":"2022-04-13T01:29:00Z","deletionTime":"2022-04-13T03:04:24Z"}]}},{"name":"c08d0a0b-e244-4f72-a0a4-ac2254baccf2","location":"Central
        US","type":"Microsoft.DocumentDB/locations/restorableDatabaseAccounts","id":"/subscriptions/00000000-0000-0000-0000-000000000000/providers/Microsoft.DocumentDB/locations/centralus/restorableDatabaseAccounts/c08d0a0b-e244-4f72-a0a4-ac2254baccf2","properties":{"accountName":"databaseaccount7430","apiType":"Sql","creationTime":"2022-04-13T03:05:28Z","deletionTime":"2022-04-13T03:10:47Z","oldestRestorableTime":"2022-04-04T00:45:38Z","restorableLocations":[{"locationName":"Central
        US","regionalDatabaseAccountInstanceId":"b0f33a57-3308-4d00-b228-9e042272787c","creationTime":"2022-04-13T03:05:29Z","deletionTime":"2022-04-13T03:10:47Z"}]}},{"name":"560fab3f-e446-46df-ac9d-6fc6d6c52225","location":"Central
        US","type":"Microsoft.DocumentDB/locations/restorableDatabaseAccounts","id":"/subscriptions/00000000-0000-0000-0000-000000000000/providers/Microsoft.DocumentDB/locations/centralus/restorableDatabaseAccounts/560fab3f-e446-46df-ac9d-6fc6d6c52225","properties":{"accountName":"databaseaccount8985","apiType":"MongoDB","creationTime":"2022-04-13T03:08:39Z","deletionTime":"2022-04-13T03:10:54Z","oldestRestorableTime":"2022-04-04T00:45:38Z","restorableLocations":[{"locationName":"Central
        US","regionalDatabaseAccountInstanceId":"c3fe1c8b-f52b-409b-af05-d667d0f12963","creationTime":"2022-04-13T03:08:40Z","deletionTime":"2022-04-13T03:10:54Z"}]}},{"name":"f18ba477-02b4-44b1-b57a-0183592073e6","location":"Central
        US","type":"Microsoft.DocumentDB/locations/restorableDatabaseAccounts","id":"/subscriptions/00000000-0000-0000-0000-000000000000/providers/Microsoft.DocumentDB/locations/centralus/restorableDatabaseAccounts/f18ba477-02b4-44b1-b57a-0183592073e6","properties":{"accountName":"kal-empty-account-test","apiType":"Sql","creationTime":"2021-05-14T17:51:17Z","deletionTime":"2022-04-13T04:05:34Z","oldestRestorableTime":"2022-04-04T00:45:38Z","restorableLocations":[{"locationName":"Central
        US","regionalDatabaseAccountInstanceId":"8858c8fe-cfcc-405c-82f1-abba757ce6fd","creationTime":"2021-05-14T17:51:18Z","deletionTime":"2022-04-13T04:05:34Z"}]}},{"name":"fc916d51-ea70-4979-8267-53d27d270628","location":"Central
        US","type":"Microsoft.DocumentDB/locations/restorableDatabaseAccounts","id":"/subscriptions/00000000-0000-0000-0000-000000000000/providers/Microsoft.DocumentDB/locations/centralus/restorableDatabaseAccounts/fc916d51-ea70-4979-8267-53d27d270628","properties":{"accountName":"databaseaccount6497","apiType":"Sql","creationTime":"2022-02-11T06:24:04Z","deletionTime":"2022-04-13T04:18:20Z","oldestRestorableTime":"2022-04-04T00:45:38Z","restorableLocations":[{"locationName":"Central
        US","regionalDatabaseAccountInstanceId":"8ad03699-9b59-4201-b8b2-d8b9a536cf58","creationTime":"2022-02-11T06:24:04Z","deletionTime":"2022-04-13T04:18:20Z"}]}},{"name":"a18da375-0e04-488a-8d17-73fc31ab14c1","location":"Central
        US","type":"Microsoft.DocumentDB/locations/restorableDatabaseAccounts","id":"/subscriptions/00000000-0000-0000-0000-000000000000/providers/Microsoft.DocumentDB/locations/centralus/restorableDatabaseAccounts/a18da375-0e04-488a-8d17-73fc31ab14c1","properties":{"accountName":"databaseaccount5446","apiType":"Table,
        Sql","creationTime":"2022-04-12T23:05:08Z","deletionTime":"2022-04-13T04:18:41Z","oldestRestorableTime":"2022-04-04T00:45:38Z","restorableLocations":[{"locationName":"Central
        US","regionalDatabaseAccountInstanceId":"662deb88-5440-4ec8-8b76-6d8937244e6f","creationTime":"2022-04-12T23:05:09Z","deletionTime":"2022-04-13T04:18:41Z"}]}},{"name":"66a9b75b-cbf9-4102-9f0f-e1be2eddcdb1","location":"Central
        US","type":"Microsoft.DocumentDB/locations/restorableDatabaseAccounts","id":"/subscriptions/00000000-0000-0000-0000-000000000000/providers/Microsoft.DocumentDB/locations/centralus/restorableDatabaseAccounts/66a9b75b-cbf9-4102-9f0f-e1be2eddcdb1","properties":{"accountName":"databaseaccount1153","apiType":"Sql","creationTime":"2022-04-13T01:11:48Z","deletionTime":"2022-04-13T04:18:48Z","oldestRestorableTime":"2022-04-06T04:18:48Z","restorableLocations":[{"locationName":"Central
        US","regionalDatabaseAccountInstanceId":"e1fe3f3d-655e-49d8-92a2-7796d384e0a0","creationTime":"2022-04-13T01:11:49Z","deletionTime":"2022-04-13T04:18:48Z"}]}},{"name":"7499abf8-f45c-49a6-b02c-dc702bcc6761","location":"Central
        US","type":"Microsoft.DocumentDB/locations/restorableDatabaseAccounts","id":"/subscriptions/00000000-0000-0000-0000-000000000000/providers/Microsoft.DocumentDB/locations/centralus/restorableDatabaseAccounts/7499abf8-f45c-49a6-b02c-dc702bcc6761","properties":{"accountName":"databaseaccount5116","apiType":"MongoDB","creationTime":"2022-04-13T18:27:12Z","deletionTime":"2022-04-13T18:28:26Z","oldestRestorableTime":"2022-04-04T00:45:38Z","restorableLocations":[{"locationName":"Central
        US","regionalDatabaseAccountInstanceId":"132d3900-16f9-4d3f-946c-d011dc300f74","creationTime":"2022-04-13T18:27:13Z","deletionTime":"2022-04-13T18:28:26Z"}]}},{"name":"18cf88d3-b19d-4a68-ae0d-0c47a9d8aff5","location":"Central
        US","type":"Microsoft.DocumentDB/locations/restorableDatabaseAccounts","id":"/subscriptions/00000000-0000-0000-0000-000000000000/providers/Microsoft.DocumentDB/locations/centralus/restorableDatabaseAccounts/18cf88d3-b19d-4a68-ae0d-0c47a9d8aff5","properties":{"accountName":"databaseaccount7342","apiType":"Sql","creationTime":"2022-04-13T18:24:02Z","deletionTime":"2022-04-13T18:28:27Z","oldestRestorableTime":"2022-04-04T00:45:38Z","restorableLocations":[{"locationName":"Central
        US","regionalDatabaseAccountInstanceId":"e9165578-02df-45f6-80ac-fadbe4894dff","creationTime":"2022-04-13T18:24:03Z","deletionTime":"2022-04-13T18:28:27Z"}]}},{"name":"934cfc12-e9ca-4ae6-8def-bbdbb1da033f","location":"Central
        US","type":"Microsoft.DocumentDB/locations/restorableDatabaseAccounts","id":"/subscriptions/00000000-0000-0000-0000-000000000000/providers/Microsoft.DocumentDB/locations/centralus/restorableDatabaseAccounts/934cfc12-e9ca-4ae6-8def-bbdbb1da033f","properties":{"accountName":"databaseaccount992","apiType":"MongoDB","creationTime":"2022-04-13T19:51:24Z","deletionTime":"2022-04-13T19:55:44Z","oldestRestorableTime":"2022-04-04T00:45:38Z","restorableLocations":[{"locationName":"Central
        US","regionalDatabaseAccountInstanceId":"05470b47-35ac-4598-beeb-5a95527a1e67","creationTime":"2022-04-13T19:51:25Z","deletionTime":"2022-04-13T19:55:44Z"}]}},{"name":"7d991427-50cf-488d-bae9-7ced51b33a5d","location":"Central
        US","type":"Microsoft.DocumentDB/locations/restorableDatabaseAccounts","id":"/subscriptions/00000000-0000-0000-0000-000000000000/providers/Microsoft.DocumentDB/locations/centralus/restorableDatabaseAccounts/7d991427-50cf-488d-bae9-7ced51b33a5d","properties":{"accountName":"databaseaccount7766","apiType":"MongoDB","creationTime":"2022-04-13T19:46:50Z","deletionTime":"2022-04-13T20:00:07Z","oldestRestorableTime":"2022-04-04T00:45:38Z","restorableLocations":[{"locationName":"Central
        US","regionalDatabaseAccountInstanceId":"668a7ac6-3922-4b19-b325-5e2ce06553bf","creationTime":"2022-04-13T19:46:51Z","deletionTime":"2022-04-13T20:00:07Z"}]}},{"name":"4d8a9001-87a3-4a13-820d-d5bcc4a270f0","location":"Central
        US","type":"Microsoft.DocumentDB/locations/restorableDatabaseAccounts","id":"/subscriptions/00000000-0000-0000-0000-000000000000/providers/Microsoft.DocumentDB/locations/centralus/restorableDatabaseAccounts/4d8a9001-87a3-4a13-820d-d5bcc4a270f0","properties":{"accountName":"restoredaccount2721","apiType":"MongoDB","creationTime":"2022-04-13T19:58:11Z","deletionTime":"2022-04-13T20:00:08Z","oldestRestorableTime":"2022-04-04T00:45:38Z","restorableLocations":[{"locationName":"Central
        US","regionalDatabaseAccountInstanceId":"886aa85f-b48f-471b-bd11-5a74d2d20f2a","creationTime":"2022-04-13T19:58:11Z","deletionTime":"2022-04-13T20:00:08Z"}]}},{"name":"cb6f399e-b56b-4d33-8618-6f7384a01d93","location":"Central
        US","type":"Microsoft.DocumentDB/locations/restorableDatabaseAccounts","id":"/subscriptions/00000000-0000-0000-0000-000000000000/providers/Microsoft.DocumentDB/locations/centralus/restorableDatabaseAccounts/cb6f399e-b56b-4d33-8618-6f7384a01d93","properties":{"accountName":"databaseaccount3960","apiType":"MongoDB","creationTime":"2022-04-13T20:04:07Z","deletionTime":"2022-04-13T20:20:04Z","oldestRestorableTime":"2022-04-04T00:45:38Z","restorableLocations":[{"locationName":"Central
        US","regionalDatabaseAccountInstanceId":"6566702c-7f5f-4fc7-848e-42966f7ac2bd","creationTime":"2022-04-13T20:04:08Z","deletionTime":"2022-04-13T20:20:04Z"}]}},{"name":"92f35f1a-d6ba-4d5a-9c57-92f685926cdf","location":"Central
        US","type":"Microsoft.DocumentDB/locations/restorableDatabaseAccounts","id":"/subscriptions/00000000-0000-0000-0000-000000000000/providers/Microsoft.DocumentDB/locations/centralus/restorableDatabaseAccounts/92f35f1a-d6ba-4d5a-9c57-92f685926cdf","properties":{"accountName":"mongodbrestoredaccount1626","apiType":"MongoDB","creationTime":"2022-04-13T20:19:27Z","deletionTime":"2022-04-13T20:20:04Z","oldestRestorableTime":"2022-04-04T00:45:38Z","restorableLocations":[{"locationName":"Central
        US","regionalDatabaseAccountInstanceId":"fe78a303-c6b4-4345-ae47-4f647d4e859f","creationTime":"2022-04-13T20:19:27Z","deletionTime":"2022-04-13T20:20:04Z"}]}},{"name":"6d9ff6c6-1864-44c0-a516-6bfee70b437b","location":"Central
        US","type":"Microsoft.DocumentDB/locations/restorableDatabaseAccounts","id":"/subscriptions/00000000-0000-0000-0000-000000000000/providers/Microsoft.DocumentDB/locations/centralus/restorableDatabaseAccounts/6d9ff6c6-1864-44c0-a516-6bfee70b437b","properties":{"accountName":"databaseaccount4338","apiType":"Gremlin,
        Sql","creationTime":"2022-04-13T20:36:20Z","deletionTime":"2022-04-13T20:44:18Z","oldestRestorableTime":"2022-04-04T00:45:38Z","restorableLocations":[{"locationName":"Central
        US","regionalDatabaseAccountInstanceId":"31a03a65-6803-4fea-bc95-df0976c65d08","creationTime":"2022-04-13T20:36:21Z","deletionTime":"2022-04-13T20:44:18Z"}]}},{"name":"e8bd3217-b6cb-4a1a-885c-dd766c8651c3","location":"Central
        US","type":"Microsoft.DocumentDB/locations/restorableDatabaseAccounts","id":"/subscriptions/00000000-0000-0000-0000-000000000000/providers/Microsoft.DocumentDB/locations/centralus/restorableDatabaseAccounts/e8bd3217-b6cb-4a1a-885c-dd766c8651c3","properties":{"accountName":"databaseaccount8776","apiType":"Table,
        Sql","creationTime":"2022-04-13T20:42:09Z","deletionTime":"2022-04-13T20:44:19Z","oldestRestorableTime":"2022-04-04T00:45:38Z","restorableLocations":[{"locationName":"Central
        US","regionalDatabaseAccountInstanceId":"35783b4f-9c04-4bbe-9833-7d3752d3c2ef","creationTime":"2022-04-13T20:42:10Z","deletionTime":"2022-04-13T20:44:19Z"}]}},{"name":"82488d5b-4c6d-4616-b083-1276162a511b","location":"Central
        US","type":"Microsoft.DocumentDB/locations/restorableDatabaseAccounts","id":"/subscriptions/00000000-0000-0000-0000-000000000000/providers/Microsoft.DocumentDB/locations/centralus/restorableDatabaseAccounts/82488d5b-4c6d-4616-b083-1276162a511b","properties":{"accountName":"databaseaccount1791","apiType":"Sql","creationTime":"2022-04-13T20:22:09Z","deletionTime":"2022-04-13T20:44:19Z","oldestRestorableTime":"2022-04-04T00:45:38Z","restorableLocations":[{"locationName":"Central
        US","regionalDatabaseAccountInstanceId":"41325db1-e2c2-4516-8cfb-f0c04c1723a6","creationTime":"2022-04-13T20:22:10Z","deletionTime":"2022-04-13T20:44:19Z"}]}},{"name":"08c3cbba-36ae-4ea1-b6bf-d791bdb91d3a","location":"Central
        US","type":"Microsoft.DocumentDB/locations/restorableDatabaseAccounts","id":"/subscriptions/00000000-0000-0000-0000-000000000000/providers/Microsoft.DocumentDB/locations/centralus/restorableDatabaseAccounts/08c3cbba-36ae-4ea1-b6bf-d791bdb91d3a","properties":{"accountName":"databaseaccount1471","apiType":"MongoDB","creationTime":"2022-04-13T20:30:47Z","deletionTime":"2022-04-13T20:44:20Z","oldestRestorableTime":"2022-04-04T00:45:38Z","restorableLocations":[{"locationName":"Central
        US","regionalDatabaseAccountInstanceId":"8a03dadf-6936-4f1d-b3fb-765dd9396b4d","creationTime":"2022-04-13T20:30:48Z","deletionTime":"2022-04-13T20:44:20Z"}]}},{"name":"7188d774-17b7-4353-aa5b-460e15bbe7df","location":"Central
        US","type":"Microsoft.DocumentDB/locations/restorableDatabaseAccounts","id":"/subscriptions/00000000-0000-0000-0000-000000000000/providers/Microsoft.DocumentDB/locations/centralus/restorableDatabaseAccounts/7188d774-17b7-4353-aa5b-460e15bbe7df","properties":{"accountName":"databaseaccount3689","apiType":"MongoDB","creationTime":"2022-04-13T20:25:09Z","deletionTime":"2022-04-13T20:44:20Z","oldestRestorableTime":"2022-04-04T00:45:38Z","restorableLocations":[{"locationName":"Central
        US","regionalDatabaseAccountInstanceId":"959129ac-0a50-452c-84be-f7c879254ce8","creationTime":"2022-04-13T20:25:10Z","deletionTime":"2022-04-13T20:44:20Z"}]}},{"name":"2f62f087-418e-4ccf-8ff2-5ff480e1fcea","location":"Central
        US","type":"Microsoft.DocumentDB/locations/restorableDatabaseAccounts","id":"/subscriptions/00000000-0000-0000-0000-000000000000/providers/Microsoft.DocumentDB/locations/centralus/restorableDatabaseAccounts/2f62f087-418e-4ccf-8ff2-5ff480e1fcea","properties":{"accountName":"databaseaccount3957","apiType":"MongoDB","creationTime":"2022-04-14T21:23:26Z","deletionTime":"2022-04-14T21:35:45Z","oldestRestorableTime":"2022-04-04T00:45:38Z","restorableLocations":[{"locationName":"Central
        US","regionalDatabaseAccountInstanceId":"d86a5ab3-cc9d-4e16-b667-595d0f9c1f29","creationTime":"2022-04-14T21:23:27Z","deletionTime":"2022-04-14T21:35:45Z"}]}},{"name":"76580815-6f15-470d-997f-0eb6cccc7965","location":"Central
        US","type":"Microsoft.DocumentDB/locations/restorableDatabaseAccounts","id":"/subscriptions/00000000-0000-0000-0000-000000000000/providers/Microsoft.DocumentDB/locations/centralus/restorableDatabaseAccounts/76580815-6f15-470d-997f-0eb6cccc7965","properties":{"accountName":"databaseaccount3702","apiType":"Gremlin,
        Sql","creationTime":"2022-04-14T21:28:52Z","deletionTime":"2022-04-14T21:35:45Z","oldestRestorableTime":"2022-04-04T00:45:38Z","restorableLocations":[{"locationName":"Central
        US","regionalDatabaseAccountInstanceId":"0127a2a4-5101-4783-a115-61c905880c3e","creationTime":"2022-04-14T21:28:53Z","deletionTime":"2022-04-14T21:35:45Z"}]}},{"name":"2de56bfd-bd7e-44d3-90c0-787e6a12c909","location":"Central
        US","type":"Microsoft.DocumentDB/locations/restorableDatabaseAccounts","id":"/subscriptions/00000000-0000-0000-0000-000000000000/providers/Microsoft.DocumentDB/locations/centralus/restorableDatabaseAccounts/2de56bfd-bd7e-44d3-90c0-787e6a12c909","properties":{"accountName":"databaseaccount7606","apiType":"MongoDB","creationTime":"2022-04-14T21:17:33Z","deletionTime":"2022-04-14T21:35:45Z","oldestRestorableTime":"2022-04-04T00:45:38Z","restorableLocations":[{"locationName":"Central
        US","regionalDatabaseAccountInstanceId":"a3f3d98e-2641-4f81-9fd0-2b6a95884d6e","creationTime":"2022-04-14T21:17:34Z","deletionTime":"2022-04-14T21:35:45Z"}]}},{"name":"2248e2f8-8442-487e-95f4-a29a9b0701eb","location":"Central
        US","type":"Microsoft.DocumentDB/locations/restorableDatabaseAccounts","id":"/subscriptions/00000000-0000-0000-0000-000000000000/providers/Microsoft.DocumentDB/locations/centralus/restorableDatabaseAccounts/2248e2f8-8442-487e-95f4-a29a9b0701eb","properties":{"accountName":"databaseaccount6135","apiType":"Table,
        Sql","creationTime":"2022-04-14T21:34:33Z","deletionTime":"2022-04-14T21:35:46Z","oldestRestorableTime":"2022-04-04T00:45:38Z","restorableLocations":[{"locationName":"Central
        US","regionalDatabaseAccountInstanceId":"0e5b09bf-7dd1-4b6d-9f1f-cfd03f8fb555","creationTime":"2022-04-14T21:34:34Z","deletionTime":"2022-04-14T21:35:46Z"}]}},{"name":"79b4cbf7-16c0-4999-99b9-e25e08d0b1b6","location":"Central
        US","type":"Microsoft.DocumentDB/locations/restorableDatabaseAccounts","id":"/subscriptions/00000000-0000-0000-0000-000000000000/providers/Microsoft.DocumentDB/locations/centralus/restorableDatabaseAccounts/79b4cbf7-16c0-4999-99b9-e25e08d0b1b6","properties":{"accountName":"databaseaccount1425","apiType":"Sql","creationTime":"2022-04-14T21:14:24Z","deletionTime":"2022-04-14T21:35:46Z","oldestRestorableTime":"2022-04-04T00:45:38Z","restorableLocations":[{"locationName":"Central
        US","regionalDatabaseAccountInstanceId":"1bba3c04-9967-455d-adbf-525844d70efb","creationTime":"2022-04-14T21:14:26Z","deletionTime":"2022-04-14T21:35:46Z"}]}},{"name":"57662a05-d111-4ecd-9397-ddf26f69a76e","location":"Central
        US","type":"Microsoft.DocumentDB/locations/restorableDatabaseAccounts","id":"/subscriptions/00000000-0000-0000-0000-000000000000/providers/Microsoft.DocumentDB/locations/centralus/restorableDatabaseAccounts/57662a05-d111-4ecd-9397-ddf26f69a76e","properties":{"accountName":"databaseaccount5983","apiType":"Table,
        Sql","creationTime":"2022-04-14T22:46:56Z","deletionTime":"2022-04-14T22:49:04Z","oldestRestorableTime":"2022-04-04T00:45:38Z","restorableLocations":[{"locationName":"Central
        US","regionalDatabaseAccountInstanceId":"9bf6dd74-2cca-4fc5-a00c-5598eecd19b1","creationTime":"2022-04-14T22:46:57Z","deletionTime":"2022-04-14T22:49:04Z"}]}},{"name":"6922e4bb-747d-447b-9d7f-12ad61b19801","location":"Central
        US","type":"Microsoft.DocumentDB/locations/restorableDatabaseAccounts","id":"/subscriptions/00000000-0000-0000-0000-000000000000/providers/Microsoft.DocumentDB/locations/centralus/restorableDatabaseAccounts/6922e4bb-747d-447b-9d7f-12ad61b19801","properties":{"accountName":"databaseaccount8967","apiType":"Gremlin,
        Sql","creationTime":"2022-04-14T22:41:01Z","deletionTime":"2022-04-14T22:49:04Z","oldestRestorableTime":"2022-04-04T00:45:38Z","restorableLocations":[{"locationName":"Central
        US","regionalDatabaseAccountInstanceId":"09fc1858-4a5a-41ed-9381-7a3cdcc6367d","creationTime":"2022-04-14T22:41:02Z","deletionTime":"2022-04-14T22:49:04Z"}]}},{"name":"1d5c63a6-cb6c-4e3e-a68e-55a75fcd1710","location":"Central
        US","type":"Microsoft.DocumentDB/locations/restorableDatabaseAccounts","id":"/subscriptions/00000000-0000-0000-0000-000000000000/providers/Microsoft.DocumentDB/locations/centralus/restorableDatabaseAccounts/1d5c63a6-cb6c-4e3e-a68e-55a75fcd1710","properties":{"accountName":"databaseaccount1639","apiType":"MongoDB","creationTime":"2022-04-14T22:35:27Z","deletionTime":"2022-04-14T22:49:04Z","oldestRestorableTime":"2022-04-04T00:45:38Z","restorableLocations":[{"locationName":"Central
        US","regionalDatabaseAccountInstanceId":"2750740b-f7b1-4673-ae85-7975f830a608","creationTime":"2022-04-14T22:35:28Z","deletionTime":"2022-04-14T22:49:04Z"}]}},{"name":"88b46545-a41a-4274-8f20-cdbff3ead068","location":"Central
        US","type":"Microsoft.DocumentDB/locations/restorableDatabaseAccounts","id":"/subscriptions/00000000-0000-0000-0000-000000000000/providers/Microsoft.DocumentDB/locations/centralus/restorableDatabaseAccounts/88b46545-a41a-4274-8f20-cdbff3ead068","properties":{"accountName":"databaseaccount9944","apiType":"MongoDB","creationTime":"2022-04-14T22:29:52Z","deletionTime":"2022-04-14T22:49:04Z","oldestRestorableTime":"2022-04-04T00:45:38Z","restorableLocations":[{"locationName":"Central
        US","regionalDatabaseAccountInstanceId":"f85ee685-d206-4de2-8fdf-f359a7fd3109","creationTime":"2022-04-14T22:29:53Z","deletionTime":"2022-04-14T22:49:04Z"}]}},{"name":"aa36322e-0b13-4041-8414-04335ae88157","location":"Central
        US","type":"Microsoft.DocumentDB/locations/restorableDatabaseAccounts","id":"/subscriptions/00000000-0000-0000-0000-000000000000/providers/Microsoft.DocumentDB/locations/centralus/restorableDatabaseAccounts/aa36322e-0b13-4041-8414-04335ae88157","properties":{"accountName":"databaseaccount515","apiType":"Sql","creationTime":"2022-04-14T22:26:45Z","deletionTime":"2022-04-14T22:49:05Z","oldestRestorableTime":"2022-04-04T00:45:38Z","restorableLocations":[{"locationName":"Central
        US","regionalDatabaseAccountInstanceId":"c5387d15-4929-40f7-9091-69761f39e2a8","creationTime":"2022-04-14T22:26:46Z","deletionTime":"2022-04-14T22:49:05Z"}]}},{"name":"e4615996-2deb-492a-83e9-afe6747f42b2","location":"Brazil
        South","type":"Microsoft.DocumentDB/locations/restorableDatabaseAccounts","id":"/subscriptions/00000000-0000-0000-0000-000000000000/providers/Microsoft.DocumentDB/locations/brazilsouth/restorableDatabaseAccounts/e4615996-2deb-492a-83e9-afe6747f42b2","properties":{"accountName":"ruleipitraccountbs","apiType":"Sql","creationTime":"2021-07-06T23:23:03Z","oldestRestorableTime":"2022-04-04T00:45:37Z","restorableLocations":[{"locationName":"Brazil
        South","regionalDatabaseAccountInstanceId":"210021c5-8efc-4dc8-83cb-4f89b3dab3e0","creationTime":"2021-07-06T23:23:05Z"}]}},{"name":"1ada1386-652f-4e6f-bf37-a76732c2bcdb","location":"West
        US 2","type":"Microsoft.DocumentDB/locations/restorableDatabaseAccounts","id":"/subscriptions/00000000-0000-0000-0000-000000000000/providers/Microsoft.DocumentDB/locations/westus2/restorableDatabaseAccounts/1ada1386-652f-4e6f-bf37-a76732c2bcdb","properties":{"accountName":"vinh-serverless","apiType":"Sql","creationTime":"2021-11-24T18:40:40Z","oldestRestorableTime":"2022-04-04T00:45:37Z","restorableLocations":[{"locationName":"West
        US 2","regionalDatabaseAccountInstanceId":"de336bf5-36e3-4024-a103-ac6831e573c5","creationTime":"2021-11-24T18:40:40Z"}]}},{"name":"b9919640-9124-494a-aa1a-cdf16c4ac494","location":"West
        US 2","type":"Microsoft.DocumentDB/locations/restorableDatabaseAccounts","id":"/subscriptions/00000000-0000-0000-0000-000000000000/providers/Microsoft.DocumentDB/locations/westus2/restorableDatabaseAccounts/b9919640-9124-494a-aa1a-cdf16c4ac494","properties":{"accountName":"vinh-serverless-permission","apiType":"Sql","creationTime":"2022-01-22T05:41:05Z","oldestRestorableTime":"2022-04-04T00:45:37Z","restorableLocations":[{"locationName":"West
        US 2","regionalDatabaseAccountInstanceId":"5ec7d99b-e3f6-4b3f-86c4-0468e10ee4db","creationTime":"2022-01-22T05:41:05Z"}]}},{"name":"0be166a4-3d75-478d-b427-7b0d05fa800b","location":"West
        US 2","type":"Microsoft.DocumentDB/locations/restorableDatabaseAccounts","id":"/subscriptions/00000000-0000-0000-0000-000000000000/providers/Microsoft.DocumentDB/locations/westus2/restorableDatabaseAccounts/0be166a4-3d75-478d-b427-7b0d05fa800b","properties":{"accountName":"databaseaccount2058","apiType":"MongoDB","creationTime":"2022-04-14T02:10:48Z","oldestRestorableTime":"2022-04-14T02:10:48Z","restorableLocations":[{"locationName":"West
        US 2","regionalDatabaseAccountInstanceId":"9d4cc1c0-9c27-4c3e-bc20-7da1e6a7bfed","creationTime":"2022-04-14T02:10:49Z"}]}},{"name":"ac54ad8c-e894-4c4b-bfd2-bc89f0d885bf","location":"West
        US 2","type":"Microsoft.DocumentDB/locations/restorableDatabaseAccounts","id":"/subscriptions/00000000-0000-0000-0000-000000000000/providers/Microsoft.DocumentDB/locations/westus2/restorableDatabaseAccounts/ac54ad8c-e894-4c4b-bfd2-bc89f0d885bf","properties":{"accountName":"virangai-test-mongo-pitr-restore","apiType":"MongoDB","creationTime":"2021-02-26T11:13:04Z","deletionTime":"2022-04-13T03:49:28Z","oldestRestorableTime":"2022-04-04T00:45:37Z","restorableLocations":[{"locationName":"West
        US 2","regionalDatabaseAccountInstanceId":"adbe3b02-8f07-47b6-8aad-54c69f6725bb","creationTime":"2021-02-26T11:13:04Z","deletionTime":"2022-04-13T03:49:28Z"}]}},{"name":"f1120981-eb0a-4928-8c93-296c992135ab","location":"West
        US 2","type":"Microsoft.DocumentDB/locations/restorableDatabaseAccounts","id":"/subscriptions/00000000-0000-0000-0000-000000000000/providers/Microsoft.DocumentDB/locations/westus2/restorableDatabaseAccounts/f1120981-eb0a-4928-8c93-296c992135ab","properties":{"accountName":"virangai-test-mongo-pitr-res","apiType":"MongoDB","creationTime":"2021-02-26T10:56:25Z","deletionTime":"2022-04-13T03:49:28Z","oldestRestorableTime":"2022-04-04T00:45:37Z","restorableLocations":[{"locationName":"West
        US 2","regionalDatabaseAccountInstanceId":"dbdbac5a-fb2e-4e8b-92ff-acd66a7fd7be","creationTime":"2021-02-26T10:56:25Z","deletionTime":"2022-04-13T03:49:28Z"}]}},{"name":"c0291614-213c-4629-a26a-12802ca1b761","location":"West
        US 2","type":"Microsoft.DocumentDB/locations/restorableDatabaseAccounts","id":"/subscriptions/00000000-0000-0000-0000-000000000000/providers/Microsoft.DocumentDB/locations/westus2/restorableDatabaseAccounts/c0291614-213c-4629-a26a-12802ca1b761","properties":{"accountName":"virangai-test-mongo-pitr","apiType":"MongoDB","creationTime":"2020-11-24T21:46:07Z","deletionTime":"2022-04-13T03:49:53Z","oldestRestorableTime":"2022-04-04T00:45:37Z","restorableLocations":[{"locationName":"West
        US 2","regionalDatabaseAccountInstanceId":"12e12ed9-5da1-4a35-9ecf-09dff1515d58","creationTime":"2020-11-24T21:46:08Z","deletionTime":"2022-04-13T03:49:53Z"}]}},{"name":"2e4f3a44-f904-4a24-ba32-1517e315434a","location":"West
        US 2","type":"Microsoft.DocumentDB/locations/restorableDatabaseAccounts","id":"/subscriptions/00000000-0000-0000-0000-000000000000/providers/Microsoft.DocumentDB/locations/westus2/restorableDatabaseAccounts/2e4f3a44-f904-4a24-ba32-1517e315434a","properties":{"accountName":"co-wus2-amnonetemplate-cosmo-t011-test","apiType":"Sql","creationTime":"2021-06-16T17:39:45Z","deletionTime":"2022-04-13T04:05:12Z","oldestRestorableTime":"2022-04-04T00:45:37Z","restorableLocations":[{"locationName":"West
        US 2","regionalDatabaseAccountInstanceId":"a4298ceb-ff54-44e7-bac0-b41219145b01","creationTime":"2021-06-16T17:39:46Z","deletionTime":"2022-04-13T04:05:12Z"}]}},{"name":"062e63d1-f782-4dc6-8e12-3050890f8bd8","location":"West
        US 2","type":"Microsoft.DocumentDB/locations/restorableDatabaseAccounts","id":"/subscriptions/00000000-0000-0000-0000-000000000000/providers/Microsoft.DocumentDB/locations/westus2/restorableDatabaseAccounts/062e63d1-f782-4dc6-8e12-3050890f8bd8","properties":{"accountName":"targetacct8","apiType":"MongoDB","creationTime":"2021-02-20T19:18:24Z","deletionTime":"2022-04-13T04:13:56Z","oldestRestorableTime":"2022-04-04T00:45:37Z","restorableLocations":[{"locationName":"West
        US 2","regionalDatabaseAccountInstanceId":"7f399ec7-0601-4974-9ec9-500de746868c","creationTime":"2021-02-20T19:18:24Z","deletionTime":"2022-04-13T04:13:56Z"}]}},{"name":"37328587-b42b-4572-a089-1a0e9e9d8b0d","location":"West
        US 2","type":"Microsoft.DocumentDB/locations/restorableDatabaseAccounts","id":"/subscriptions/00000000-0000-0000-0000-000000000000/providers/Microsoft.DocumentDB/locations/westus2/restorableDatabaseAccounts/37328587-b42b-4572-a089-1a0e9e9d8b0d","properties":{"accountName":"targetacct9","apiType":"MongoDB","creationTime":"2021-02-20T19:17:52Z","deletionTime":"2022-04-13T04:13:56Z","oldestRestorableTime":"2022-04-04T00:45:37Z","restorableLocations":[{"locationName":"West
        US 2","regionalDatabaseAccountInstanceId":"356ca2cc-d06d-4dbe-b481-5be0cbb26c21","creationTime":"2021-02-20T19:17:52Z","deletionTime":"2022-04-13T04:13:56Z"}]}},{"name":"f6c06aad-47cc-4e02-bffc-acf599a4df1d","location":"West
        US 2","type":"Microsoft.DocumentDB/locations/restorableDatabaseAccounts","id":"/subscriptions/00000000-0000-0000-0000-000000000000/providers/Microsoft.DocumentDB/locations/westus2/restorableDatabaseAccounts/f6c06aad-47cc-4e02-bffc-acf599a4df1d","properties":{"accountName":"targetacct7","apiType":"MongoDB","creationTime":"2021-02-20T19:02:58Z","deletionTime":"2022-04-13T04:13:56Z","oldestRestorableTime":"2022-04-04T00:45:37Z","restorableLocations":[{"locationName":"West
        US 2","regionalDatabaseAccountInstanceId":"b18cf598-3b0c-4a46-bf0e-930df81b7b4b","creationTime":"2021-02-20T19:02:58Z","deletionTime":"2022-04-13T04:13:56Z"}]}},{"name":"7194cffb-815b-4eac-b125-d841f1ab2d0c","location":"West
        US 2","type":"Microsoft.DocumentDB/locations/restorableDatabaseAccounts","id":"/subscriptions/00000000-0000-0000-0000-000000000000/providers/Microsoft.DocumentDB/locations/westus2/restorableDatabaseAccounts/7194cffb-815b-4eac-b125-d841f1ab2d0c","properties":{"accountName":"targetacct6","apiType":"MongoDB","creationTime":"2021-02-20T19:05:54Z","deletionTime":"2022-04-13T04:13:57Z","oldestRestorableTime":"2022-04-04T00:45:37Z","restorableLocations":[{"locationName":"West
        US 2","regionalDatabaseAccountInstanceId":"886ba7e8-ca9e-4e8f-b9b5-45c2424a0970","creationTime":"2021-02-20T19:05:54Z","deletionTime":"2022-04-13T04:13:57Z"}]}},{"name":"da7bc674-bba2-4d4f-902a-c20b3553e2ce","location":"West
        US 2","type":"Microsoft.DocumentDB/locations/restorableDatabaseAccounts","id":"/subscriptions/00000000-0000-0000-0000-000000000000/providers/Microsoft.DocumentDB/locations/westus2/restorableDatabaseAccounts/da7bc674-bba2-4d4f-902a-c20b3553e2ce","properties":{"accountName":"test-virangai-cont-bk-noafec","apiType":"Sql","creationTime":"2021-02-09T00:21:09Z","deletionTime":"2022-04-13T04:14:18Z","oldestRestorableTime":"2022-04-04T00:45:37Z","restorableLocations":[{"locationName":"West
        US 2","regionalDatabaseAccountInstanceId":"b00163d1-dbab-4e4b-9201-8c6ec42a1a9d","creationTime":"2021-02-09T00:21:10Z","deletionTime":"2022-04-13T04:14:18Z"}]}},{"name":"bd65c1fa-70ec-41c5-91b2-3b5f8682e811","location":"West
        US 2","type":"Microsoft.DocumentDB/locations/restorableDatabaseAccounts","id":"/subscriptions/00000000-0000-0000-0000-000000000000/providers/Microsoft.DocumentDB/locations/westus2/restorableDatabaseAccounts/bd65c1fa-70ec-41c5-91b2-3b5f8682e811","properties":{"accountName":"databaseaccount2741","apiType":"MongoDB","creationTime":"2022-04-13T19:37:39Z","deletionTime":"2022-04-13T19:40:09Z","oldestRestorableTime":"2022-04-04T00:45:37Z","restorableLocations":[{"locationName":"West
        US 2","regionalDatabaseAccountInstanceId":"23892678-795d-4ae2-b05b-71cceba41205","creationTime":"2022-04-13T19:37:40Z","deletionTime":"2022-04-13T19:40:09Z"}]}},{"name":"93db67b9-c241-45a5-92bc-727b92204142","location":"West
        US 2","type":"Microsoft.DocumentDB/locations/restorableDatabaseAccounts","id":"/subscriptions/00000000-0000-0000-0000-000000000000/providers/Microsoft.DocumentDB/locations/westus2/restorableDatabaseAccounts/93db67b9-c241-45a5-92bc-727b92204142","properties":{"accountName":"databaseaccount7007","apiType":"MongoDB","creationTime":"2022-04-14T01:38:52Z","deletionTime":"2022-04-14T01:45:02Z","oldestRestorableTime":"2022-04-04T00:45:37Z","restorableLocations":[{"locationName":"West
        US 2","regionalDatabaseAccountInstanceId":"b8658bc5-30d8-4fc4-b16d-ef6c772b2a2b","creationTime":"2022-04-14T01:38:53Z","deletionTime":"2022-04-14T01:45:02Z"}]}},{"name":"eb3901e7-8dbb-48a6-8ab7-1e8fa7b61e10","location":"West
        US 2","type":"Microsoft.DocumentDB/locations/restorableDatabaseAccounts","id":"/subscriptions/00000000-0000-0000-0000-000000000000/providers/Microsoft.DocumentDB/locations/westus2/restorableDatabaseAccounts/eb3901e7-8dbb-48a6-8ab7-1e8fa7b61e10","properties":{"accountName":"chucks-pitr-sql","apiType":"Sql","creationTime":"2022-03-25T19:54:14Z","deletionTime":"2022-04-29T00:37:49Z","oldestRestorableTime":"2022-04-04T00:45:37Z","restorableLocations":[{"locationName":"West
        US 2","regionalDatabaseAccountInstanceId":"541e29a6-8716-4b06-a455-8d783de38b04","creationTime":"2022-03-25T19:54:15Z","deletionTime":"2022-04-29T00:37:49Z"}]}},{"name":"4ec42f6d-433a-4c76-9017-8b27337491c0","location":"West
        US 2","type":"Microsoft.DocumentDB/locations/restorableDatabaseAccounts","id":"/subscriptions/00000000-0000-0000-0000-000000000000/providers/Microsoft.DocumentDB/locations/westus2/restorableDatabaseAccounts/4ec42f6d-433a-4c76-9017-8b27337491c0","properties":{"accountName":"chucks-pitr-tables","apiType":"Table,
        Sql","creationTime":"2022-03-25T19:33:57Z","deletionTime":"2022-04-29T00:37:49Z","oldestRestorableTime":"2022-04-04T00:45:37Z","restorableLocations":[{"locationName":"West
        US 2","regionalDatabaseAccountInstanceId":"98761129-22d5-4d9a-8b06-2c9b4f3045ea","creationTime":"2022-03-25T19:33:58Z","deletionTime":"2022-04-29T00:37:49Z"}]}},{"name":"f3d7d3af-5733-4cfb-8004-f2d65072a94d","location":"West
        US 2","type":"Microsoft.DocumentDB/locations/restorableDatabaseAccounts","id":"/subscriptions/00000000-0000-0000-0000-000000000000/providers/Microsoft.DocumentDB/locations/westus2/restorableDatabaseAccounts/f3d7d3af-5733-4cfb-8004-f2d65072a94d","properties":{"accountName":"chucks-pitr-graph","apiType":"Gremlin,
        Sql","creationTime":"2022-03-25T19:49:35Z","deletionTime":"2022-04-29T00:37:49Z","oldestRestorableTime":"2022-04-04T00:45:37Z","restorableLocations":[{"locationName":"West
        US 2","regionalDatabaseAccountInstanceId":"7c2c9204-4f6b-48a9-92ef-17c6a9ae2b1d","creationTime":"2022-03-25T19:49:36Z","deletionTime":"2022-04-29T00:37:49Z"}]}},{"name":"09271ecb-ce2a-476f-8d30-15f582e31c9d","location":"East
        US 2","type":"Microsoft.DocumentDB/locations/restorableDatabaseAccounts","id":"/subscriptions/00000000-0000-0000-0000-000000000000/providers/Microsoft.DocumentDB/locations/eastus2/restorableDatabaseAccounts/09271ecb-ce2a-476f-8d30-15f582e31c9d","properties":{"accountName":"cliseqmx4qwqgz6","apiType":"Gremlin,
        Sql","creationTime":"2022-05-03T22:53:08Z","oldestRestorableTime":"2022-05-03T22:53:08Z","restorableLocations":[{"locationName":"East
        US 2","regionalDatabaseAccountInstanceId":"84b71b06-0aa1-4ced-853e-1c1437e69583","creationTime":"2022-05-03T22:53:09Z"}]}},{"name":"cf13ea81-3bff-4da1-bfea-5a4ef0cd989d","location":"East
        US 2","type":"Microsoft.DocumentDB/locations/restorableDatabaseAccounts","id":"/subscriptions/00000000-0000-0000-0000-000000000000/providers/Microsoft.DocumentDB/locations/eastus2/restorableDatabaseAccounts/cf13ea81-3bff-4da1-bfea-5a4ef0cd989d","properties":{"accountName":"cligwsozpx4fztp","apiType":"Gremlin,
        Sql","creationTime":"2022-05-03T22:53:07Z","oldestRestorableTime":"2022-05-03T22:53:07Z","restorableLocations":[{"locationName":"East
        US 2","regionalDatabaseAccountInstanceId":"fe50db55-0b1f-46c9-98f7-b671c7f420be","creationTime":"2022-05-03T22:53:08Z"}]}},{"name":"a3a54e66-571a-47c3-99b5-ecccb9d250d0","location":"East
        US 2","type":"Microsoft.DocumentDB/locations/restorableDatabaseAccounts","id":"/subscriptions/00000000-0000-0000-0000-000000000000/providers/Microsoft.DocumentDB/locations/eastus2/restorableDatabaseAccounts/a3a54e66-571a-47c3-99b5-ecccb9d250d0","properties":{"accountName":"cli7byqi7kruftb","apiType":"Gremlin,
        Sql","creationTime":"2022-05-03T22:53:26Z","oldestRestorableTime":"2022-05-03T22:53:26Z","restorableLocations":[{"locationName":"East
        US 2","regionalDatabaseAccountInstanceId":"74db88cc-62ab-4b73-9df4-fcb3f9723949","creationTime":"2022-05-03T22:53:26Z"}]}},{"name":"5773970a-8e87-4d97-af36-9e8819b2edc1","location":"East
        US 2","type":"Microsoft.DocumentDB/locations/restorableDatabaseAccounts","id":"/subscriptions/00000000-0000-0000-0000-000000000000/providers/Microsoft.DocumentDB/locations/eastus2/restorableDatabaseAccounts/5773970a-8e87-4d97-af36-9e8819b2edc1","properties":{"accountName":"climfmg5nu4yiqu","apiType":"Gremlin,
        Sql","creationTime":"2022-05-04T00:29:58Z","oldestRestorableTime":"2022-05-04T00:29:58Z","restorableLocations":[{"locationName":"East
        US 2","regionalDatabaseAccountInstanceId":"6c63be1d-c39c-45f9-9268-0b7aefec313e","creationTime":"2022-05-04T00:29:59Z"}]}},{"name":"00dd2ecf-88dd-4580-9635-0591bf649b4e","location":"East
        US 2","type":"Microsoft.DocumentDB/locations/restorableDatabaseAccounts","id":"/subscriptions/00000000-0000-0000-0000-000000000000/providers/Microsoft.DocumentDB/locations/eastus2/restorableDatabaseAccounts/00dd2ecf-88dd-4580-9635-0591bf649b4e","properties":{"accountName":"cliknjdofhusdwk","apiType":"Gremlin,
        Sql","creationTime":"2022-05-04T00:29:57Z","oldestRestorableTime":"2022-05-04T00:29:57Z","restorableLocations":[{"locationName":"East
        US 2","regionalDatabaseAccountInstanceId":"b6a5f3e2-52e5-43fc-a506-96eb81bd0f0a","creationTime":"2022-05-04T00:29:58Z"}]}},{"name":"0fd004bd-843d-4e7c-a7ea-027b73a174ee","location":"East
        US 2","type":"Microsoft.DocumentDB/locations/restorableDatabaseAccounts","id":"/subscriptions/00000000-0000-0000-0000-000000000000/providers/Microsoft.DocumentDB/locations/eastus2/restorableDatabaseAccounts/0fd004bd-843d-4e7c-a7ea-027b73a174ee","properties":{"accountName":"clidawljzz35z4a","apiType":"Gremlin,
        Sql","creationTime":"2022-05-04T00:30:09Z","oldestRestorableTime":"2022-05-04T00:30:09Z","restorableLocations":[{"locationName":"East
        US 2","regionalDatabaseAccountInstanceId":"9bc6084d-a7bb-4bcd-82c0-20586810b44d","creationTime":"2022-05-04T00:30:10Z"}]}},{"name":"d90cd299-302b-4601-b43d-191e05d95379","location":"East
        US 2","type":"Microsoft.DocumentDB/locations/restorableDatabaseAccounts","id":"/subscriptions/00000000-0000-0000-0000-000000000000/providers/Microsoft.DocumentDB/locations/eastus2/restorableDatabaseAccounts/d90cd299-302b-4601-b43d-191e05d95379","properties":{"accountName":"clix4bwfn2cmc2p","apiType":"Gremlin,
        Sql","creationTime":"2022-05-04T00:36:50Z","oldestRestorableTime":"2022-05-04T00:36:50Z","restorableLocations":[{"locationName":"East
        US 2","regionalDatabaseAccountInstanceId":"bfff1b0c-efa8-489d-96bc-84beaa3beba8","creationTime":"2022-05-04T00:36:51Z"}]}},{"name":"25d83fe9-1d12-40fd-b71d-1286c2f163f4","location":"East
        US 2","type":"Microsoft.DocumentDB/locations/restorableDatabaseAccounts","id":"/subscriptions/00000000-0000-0000-0000-000000000000/providers/Microsoft.DocumentDB/locations/eastus2/restorableDatabaseAccounts/25d83fe9-1d12-40fd-b71d-1286c2f163f4","properties":{"accountName":"clizdh3madpx4fz","apiType":"Gremlin,
        Sql","creationTime":"2022-05-04T00:35:58Z","oldestRestorableTime":"2022-05-04T00:35:58Z","restorableLocations":[{"locationName":"East
        US 2","regionalDatabaseAccountInstanceId":"a786986a-aa71-44a9-a1bf-8d26196225c9","creationTime":"2022-05-04T00:35:59Z"}]}},{"name":"64f832dc-e297-416f-a99f-fbb973cb1b19","location":"East
        US 2","type":"Microsoft.DocumentDB/locations/restorableDatabaseAccounts","id":"/subscriptions/00000000-0000-0000-0000-000000000000/providers/Microsoft.DocumentDB/locations/eastus2/restorableDatabaseAccounts/64f832dc-e297-416f-a99f-fbb973cb1b19","properties":{"accountName":"clir3r76qsku7p4","apiType":"Gremlin,
        Sql","creationTime":"2022-05-04T00:42:05Z","oldestRestorableTime":"2022-05-04T00:42:05Z","restorableLocations":[{"locationName":"East
        US 2","regionalDatabaseAccountInstanceId":"511ace38-c070-4058-82e0-206c1a2c2cd6","creationTime":"2022-05-04T00:42:06Z"}]}},{"name":"770893c0-75df-420a-92e4-efe9cd5bdb1f","location":"East
        US 2","type":"Microsoft.DocumentDB/locations/restorableDatabaseAccounts","id":"/subscriptions/00000000-0000-0000-0000-000000000000/providers/Microsoft.DocumentDB/locations/eastus2/restorableDatabaseAccounts/770893c0-75df-420a-92e4-efe9cd5bdb1f","properties":{"accountName":"clilml2rt6i6j2n","apiType":"Gremlin,
        Sql","creationTime":"2022-05-04T00:38:58Z","oldestRestorableTime":"2022-05-04T00:38:58Z","restorableLocations":[{"locationName":"East
        US 2","regionalDatabaseAccountInstanceId":"c552a323-d13d-4c6a-ba5d-2959641d008f","creationTime":"2022-05-04T00:38:59Z"}]}},{"name":"3b4289a0-b206-4d8c-9cb5-72bdaddbc94f","location":"East
        US 2","type":"Microsoft.DocumentDB/locations/restorableDatabaseAccounts","id":"/subscriptions/00000000-0000-0000-0000-000000000000/providers/Microsoft.DocumentDB/locations/eastus2/restorableDatabaseAccounts/3b4289a0-b206-4d8c-9cb5-72bdaddbc94f","properties":{"accountName":"cli000003","apiType":"Gremlin,
        Sql","creationTime":"2022-05-04T00:39:52Z","oldestRestorableTime":"2022-05-04T00:39:52Z","restorableLocations":[{"locationName":"East
        US 2","regionalDatabaseAccountInstanceId":"3ee42916-c62f-43e1-9325-5f7e93716836","creationTime":"2022-05-04T00:39:53Z"}]}},{"name":"0e726d1b-5f07-42e2-9a22-3155ca66d4dd","location":"East
        US 2","type":"Microsoft.DocumentDB/locations/restorableDatabaseAccounts","id":"/subscriptions/00000000-0000-0000-0000-000000000000/providers/Microsoft.DocumentDB/locations/eastus2/restorableDatabaseAccounts/0e726d1b-5f07-42e2-9a22-3155ca66d4dd","properties":{"accountName":"clizh535g3qotkk","apiType":"Gremlin,
        Sql","creationTime":"2022-05-04T00:39:13Z","oldestRestorableTime":"2022-05-04T00:39:13Z","restorableLocations":[{"locationName":"East
        US 2","regionalDatabaseAccountInstanceId":"d8ea7bdb-9179-409a-9d3a-0fbe7302ebf6","creationTime":"2022-05-04T00:39:14Z"}]}},{"name":"e7fee42f-77d6-47ae-a955-d3eb3bb914a8","location":"East
        US 2","type":"Microsoft.DocumentDB/locations/restorableDatabaseAccounts","id":"/subscriptions/00000000-0000-0000-0000-000000000000/providers/Microsoft.DocumentDB/locations/eastus2/restorableDatabaseAccounts/e7fee42f-77d6-47ae-a955-d3eb3bb914a8","properties":{"accountName":"clik53ytuali37e","apiType":"Gremlin,
        Sql","creationTime":"2022-05-04T00:41:38Z","oldestRestorableTime":"2022-05-04T00:41:38Z","restorableLocations":[{"locationName":"East
        US 2","regionalDatabaseAccountInstanceId":"f0903d97-bbec-4df1-807f-6e422e91175a","creationTime":"2022-05-04T00:41:39Z"}]}},{"name":"c73592e1-1b4d-4c20-802f-0d776da31e47","location":"East
        US 2","type":"Microsoft.DocumentDB/locations/restorableDatabaseAccounts","id":"/subscriptions/00000000-0000-0000-0000-000000000000/providers/Microsoft.DocumentDB/locations/eastus2/restorableDatabaseAccounts/c73592e1-1b4d-4c20-802f-0d776da31e47","properties":{"accountName":"cli-periodic-37tladv2qdzz","apiType":"Sql","creationTime":"2022-05-03T00:19:30Z","deletionTime":"2022-05-03T00:21:45Z","oldestRestorableTime":"2022-05-03T00:19:30Z","restorableLocations":[{"locationName":"East
        US 2","regionalDatabaseAccountInstanceId":"9c861d57-b966-4b76-8f48-aa1fc26803d4","creationTime":"2022-05-03T00:19:30Z","deletionTime":"2022-05-03T00:21:45Z"}]}},{"name":"a5a379f9-c216-4ff8-bcf7-c0193b2ff517","location":"East
        US 2","type":"Microsoft.DocumentDB/locations/restorableDatabaseAccounts","id":"/subscriptions/00000000-0000-0000-0000-000000000000/providers/Microsoft.DocumentDB/locations/eastus2/restorableDatabaseAccounts/a5a379f9-c216-4ff8-bcf7-c0193b2ff517","properties":{"accountName":"cli-continuous7-isv7nqnra","apiType":"Sql","creationTime":"2022-05-03T00:38:34Z","deletionTime":"2022-05-03T00:40:43Z","oldestRestorableTime":"2022-04-26T00:40:43Z","restorableLocations":[{"locationName":"East
        US 2","regionalDatabaseAccountInstanceId":"5109cbd8-a751-4666-a8a0-376fe96a8334","creationTime":"2022-05-03T00:38:35Z","deletionTime":"2022-05-03T00:40:43Z"}]}},{"name":"cc4fa4b3-5c8f-4f3f-9fee-4b89a8f76c9c","location":"East
        US 2","type":"Microsoft.DocumentDB/locations/restorableDatabaseAccounts","id":"/subscriptions/00000000-0000-0000-0000-000000000000/providers/Microsoft.DocumentDB/locations/eastus2/restorableDatabaseAccounts/cc4fa4b3-5c8f-4f3f-9fee-4b89a8f76c9c","properties":{"accountName":"cli-continuous7-nvsb26uns","apiType":"Sql","creationTime":"2022-05-03T00:43:47Z","deletionTime":"2022-05-03T00:46:28Z","oldestRestorableTime":"2022-04-26T00:44:41Z","restorableLocations":[{"locationName":"East
        US 2","regionalDatabaseAccountInstanceId":"09dd5ff0-7dfc-4324-bd0a-61d978e85989","creationTime":"2022-05-03T00:43:48Z","deletionTime":"2022-05-03T00:46:28Z"}]}},{"name":"20bef669-42cc-4dc2-8ee6-69a862779c3c","location":"East
        US 2","type":"Microsoft.DocumentDB/locations/restorableDatabaseAccounts","id":"/subscriptions/00000000-0000-0000-0000-000000000000/providers/Microsoft.DocumentDB/locations/eastus2/restorableDatabaseAccounts/20bef669-42cc-4dc2-8ee6-69a862779c3c","properties":{"accountName":"cli-continuous30-lhowrekq","apiType":"Sql","creationTime":"2022-05-03T00:48:57Z","deletionTime":"2022-05-03T00:51:44Z","oldestRestorableTime":"2022-04-26T00:51:44Z","restorableLocations":[{"locationName":"East
        US 2","regionalDatabaseAccountInstanceId":"02f99132-8886-4a42-99cb-ad5884eaeb51","creationTime":"2022-05-03T00:48:59Z","deletionTime":"2022-05-03T00:51:44Z"}]}},{"name":"3c25b246-6c93-46a6-bb58-0354fcc1ea97","location":"East
        US 2","type":"Microsoft.DocumentDB/locations/restorableDatabaseAccounts","id":"/subscriptions/00000000-0000-0000-0000-000000000000/providers/Microsoft.DocumentDB/locations/eastus2/restorableDatabaseAccounts/3c25b246-6c93-46a6-bb58-0354fcc1ea97","properties":{"accountName":"cli-continuous7-7yqbot5db","apiType":"Sql","creationTime":"2022-05-03T19:54:35Z","deletionTime":"2022-05-03T19:56:43Z","oldestRestorableTime":"2022-04-26T19:56:43Z","restorableLocations":[{"locationName":"East
        US 2","regionalDatabaseAccountInstanceId":"6dc800dc-977c-4638-bf76-7c579250d88a","creationTime":"2022-05-03T19:54:36Z","deletionTime":"2022-05-03T19:56:43Z"}]}},{"name":"df232dcd-9552-4045-88bb-94f761905218","location":"East
        US 2","type":"Microsoft.DocumentDB/locations/restorableDatabaseAccounts","id":"/subscriptions/00000000-0000-0000-0000-000000000000/providers/Microsoft.DocumentDB/locations/eastus2/restorableDatabaseAccounts/df232dcd-9552-4045-88bb-94f761905218","properties":{"accountName":"cli-continuous7-whurlofrd","apiType":"Sql","creationTime":"2022-05-03T21:08:58Z","deletionTime":"2022-05-03T21:11:04Z","oldestRestorableTime":"2022-04-26T21:11:04Z","restorableLocations":[{"locationName":"East
        US 2","regionalDatabaseAccountInstanceId":"ca45d1d7-6a73-4678-a91a-e8f94ede9c34","creationTime":"2022-05-03T21:08:59Z","deletionTime":"2022-05-03T21:11:04Z"}]}},{"name":"7860a3a3-2e49-42d4-a46e-4f0dd98067b9","location":"East
        US 2","type":"Microsoft.DocumentDB/locations/restorableDatabaseAccounts","id":"/subscriptions/00000000-0000-0000-0000-000000000000/providers/Microsoft.DocumentDB/locations/eastus2/restorableDatabaseAccounts/7860a3a3-2e49-42d4-a46e-4f0dd98067b9","properties":{"accountName":"cli-continuous7-mnu4tkdyj","apiType":"Sql","creationTime":"2022-05-03T21:35:39Z","deletionTime":"2022-05-03T21:38:09Z","oldestRestorableTime":"2022-04-26T21:38:09Z","restorableLocations":[{"locationName":"East
        US 2","regionalDatabaseAccountInstanceId":"e2fefcc7-96e2-4bb8-981e-eba260bf3ecf","creationTime":"2022-05-03T21:35:39Z","deletionTime":"2022-05-03T21:38:09Z"}]}},{"name":"c7715f52-4bd3-4f7e-a333-40f73802e8bd","location":"East
        US 2","type":"Microsoft.DocumentDB/locations/restorableDatabaseAccounts","id":"/subscriptions/00000000-0000-0000-0000-000000000000/providers/Microsoft.DocumentDB/locations/eastus2/restorableDatabaseAccounts/c7715f52-4bd3-4f7e-a333-40f73802e8bd","properties":{"accountName":"cli-continuous7-cdl5z65tl","apiType":"Sql","creationTime":"2022-05-04T00:22:55Z","deletionTime":"2022-05-04T00:25:21Z","oldestRestorableTime":"2022-04-27T00:25:21Z","restorableLocations":[{"locationName":"East
        US 2","regionalDatabaseAccountInstanceId":"d79820bd-c2d7-4018-ac78-23c7ccca1fa4","creationTime":"2022-05-04T00:22:56Z","deletionTime":"2022-05-04T00:25:21Z"}]}},{"name":"c78e74c3-16e8-4963-85ba-7915da7ad164","location":"East
        US 2","type":"Microsoft.DocumentDB/locations/restorableDatabaseAccounts","id":"/subscriptions/00000000-0000-0000-0000-000000000000/providers/Microsoft.DocumentDB/locations/eastus2/restorableDatabaseAccounts/c78e74c3-16e8-4963-85ba-7915da7ad164","properties":{"accountName":"clizrkeicbov6a3","apiType":"Gremlin,
        Sql","creationTime":"2022-05-04T00:38:10Z","deletionTime":"2022-05-04T00:38:27Z","oldestRestorableTime":"2022-04-04T00:45:37Z","restorableLocations":[]}},{"name":"69a5e768-c825-4c96-a284-87dac7174580","location":"East
        US 2","type":"Microsoft.DocumentDB/locations/restorableDatabaseAccounts","id":"/subscriptions/00000000-0000-0000-0000-000000000000/providers/Microsoft.DocumentDB/locations/eastus2/restorableDatabaseAccounts/69a5e768-c825-4c96-a284-87dac7174580","properties":{"accountName":"clie5vnshlrq6z2","apiType":"Gremlin,
        Sql","creationTime":"2022-05-04T00:38:19Z","deletionTime":"2022-05-04T00:38:56Z","oldestRestorableTime":"2022-04-04T00:45:37Z","restorableLocations":[]}},{"name":"995a1516-ec56-4d27-893b-c50d5d4608d3","location":"East
        US 2","type":"Microsoft.DocumentDB/locations/restorableDatabaseAccounts","id":"/subscriptions/00000000-0000-0000-0000-000000000000/providers/Microsoft.DocumentDB/locations/eastus2/restorableDatabaseAccounts/995a1516-ec56-4d27-893b-c50d5d4608d3","properties":{"accountName":"cliki46ccslr6y7","apiType":"Gremlin,
        Sql","creationTime":"2022-05-04T00:38:20Z","deletionTime":"2022-05-04T00:39:02Z","oldestRestorableTime":"2022-04-04T00:45:37Z","restorableLocations":[]}},{"name":"67e18901-a4ee-4d4d-8fee-d42b2fe34f6f","location":"East
        US 2","type":"Microsoft.DocumentDB/locations/restorableDatabaseAccounts","id":"/subscriptions/00000000-0000-0000-0000-000000000000/providers/Microsoft.DocumentDB/locations/eastus2/restorableDatabaseAccounts/67e18901-a4ee-4d4d-8fee-d42b2fe34f6f","properties":{"accountName":"clio246ukfztfgv","apiType":"Gremlin,
        Sql","creationTime":"2022-05-04T00:42:04Z","deletionTime":"2022-05-04T00:42:38Z","oldestRestorableTime":"2022-04-04T00:45:37Z","restorableLocations":[]}},{"name":"68a95a0e-847b-446c-bb06-76f37caf7ddd","location":"East
        US 2","type":"Microsoft.DocumentDB/locations/restorableDatabaseAccounts","id":"/subscriptions/00000000-0000-0000-0000-000000000000/providers/Microsoft.DocumentDB/locations/eastus2/restorableDatabaseAccounts/68a95a0e-847b-446c-bb06-76f37caf7ddd","properties":{"accountName":"clix26ug6jecr3u","apiType":"Gremlin,
        Sql","creationTime":"2022-05-04T00:40:37Z","deletionTime":"2022-05-04T00:45:21Z","oldestRestorableTime":"2022-04-04T00:45:37Z","restorableLocations":[]}},{"name":"f4004a76-8173-4d36-9590-6090cce37a4d","location":"West
        Europe","type":"Microsoft.DocumentDB/locations/restorableDatabaseAccounts","id":"/subscriptions/00000000-0000-0000-0000-000000000000/providers/Microsoft.DocumentDB/locations/westeurope/restorableDatabaseAccounts/f4004a76-8173-4d36-9590-6090cce37a4d","properties":{"accountName":"aholdtest","apiType":"MongoDB","creationTime":"2021-07-01T19:34:24Z","oldestRestorableTime":"2022-04-04T00:45:37Z","restorableLocations":[{"locationName":"West
        Europe","regionalDatabaseAccountInstanceId":"f7a9416f-25a2-45fd-902d-f3679e08854e","creationTime":"2021-07-01T19:34:25Z"}]}},{"name":"3564d9f8-5f2d-4d00-a66f-5d370d970371","location":"West
        US","type":"Microsoft.DocumentDB/locations/restorableDatabaseAccounts","id":"/subscriptions/00000000-0000-0000-0000-000000000000/providers/Microsoft.DocumentDB/locations/westus/restorableDatabaseAccounts/3564d9f8-5f2d-4d00-a66f-5d370d970371","properties":{"accountName":"targetacct112","apiType":"Sql","creationTime":"2021-03-01T10:33:41Z","oldestRestorableTime":"2022-04-04T00:45:38Z","restorableLocations":[{"locationName":"West
        US","regionalDatabaseAccountInstanceId":"2eb33e65-1263-4a25-a18a-e7a85875f2a8","creationTime":"2021-03-01T10:33:41Z"}]}},{"name":"74ebfb99-1914-4ea9-b802-736b5bda12a7","location":"West
        US","type":"Microsoft.DocumentDB/locations/restorableDatabaseAccounts","id":"/subscriptions/00000000-0000-0000-0000-000000000000/providers/Microsoft.DocumentDB/locations/westus/restorableDatabaseAccounts/74ebfb99-1914-4ea9-b802-736b5bda12a7","properties":{"accountName":"pitrmongotest","apiType":"MongoDB","creationTime":"2020-10-01T17:27:22Z","oldestRestorableTime":"2022-04-04T00:45:38Z","restorableLocations":[{"locationName":"West
        US","regionalDatabaseAccountInstanceId":"73ef95f2-a338-4afc-8bb2-6fc3b0071d58","creationTime":"2020-10-01T17:27:23Z"}]}},{"name":"a081024d-5e38-45c1-b1cb-9c99552d42b3","location":"West
        US","type":"Microsoft.DocumentDB/locations/restorableDatabaseAccounts","id":"/subscriptions/00000000-0000-0000-0000-000000000000/providers/Microsoft.DocumentDB/locations/westus/restorableDatabaseAccounts/a081024d-5e38-45c1-b1cb-9c99552d42b3","properties":{"accountName":"pitrmongowithsnapshots","apiType":"MongoDB","creationTime":"2021-01-07T19:45:07Z","oldestRestorableTime":"2022-04-04T00:45:38Z","restorableLocations":[{"locationName":"West
        US","regionalDatabaseAccountInstanceId":"cef7a5af-c690-49cd-b661-53f9241552bf","creationTime":"2021-01-07T19:45:07Z"}]}},{"name":"36d321ce-5c39-4d66-9347-47beebff1142","location":"West
        US","type":"Microsoft.DocumentDB/locations/restorableDatabaseAccounts","id":"/subscriptions/00000000-0000-0000-0000-000000000000/providers/Microsoft.DocumentDB/locations/westus/restorableDatabaseAccounts/36d321ce-5c39-4d66-9347-47beebff1142","properties":{"accountName":"test0319-r1","apiType":"Sql","creationTime":"2021-07-07T21:28:13Z","oldestRestorableTime":"2022-04-04T00:45:38Z","restorableLocations":[{"locationName":"West
        US","regionalDatabaseAccountInstanceId":"bf97db02-ef6b-4af0-9a5e-3d4ef9f1d5de","creationTime":"2021-07-07T21:28:13Z"},{"locationName":"West
        US 2","regionalDatabaseAccountInstanceId":"225506b6-641c-47a5-b7a4-2fa096d68535","creationTime":"2021-07-07T21:28:13Z"}]}},{"name":"1e2bec8e-adcc-4c5a-aa5b-82091d6c8a37","location":"West
        US","type":"Microsoft.DocumentDB/locations/restorableDatabaseAccounts","id":"/subscriptions/00000000-0000-0000-0000-000000000000/providers/Microsoft.DocumentDB/locations/westus/restorableDatabaseAccounts/1e2bec8e-adcc-4c5a-aa5b-82091d6c8a37","properties":{"accountName":"pitracctdemo2","apiType":"Sql","creationTime":"2020-08-11T02:34:23Z","oldestRestorableTime":"2022-04-04T00:45:38Z","restorableLocations":[{"locationName":"West
        US","regionalDatabaseAccountInstanceId":"7419408f-e6af-4596-a76b-c31ca62a54ca","creationTime":"2020-08-11T02:34:24Z"}]}},{"name":"b4c688c1-2ea7-477e-b994-4affe5d3ea35","location":"West
        US","type":"Microsoft.DocumentDB/locations/restorableDatabaseAccounts","id":"/subscriptions/00000000-0000-0000-0000-000000000000/providers/Microsoft.DocumentDB/locations/westus/restorableDatabaseAccounts/b4c688c1-2ea7-477e-b994-4affe5d3ea35","properties":{"accountName":"ptr-target","apiType":"Sql","creationTime":"2021-01-05T22:25:24Z","oldestRestorableTime":"2022-04-04T00:45:38Z","restorableLocations":[{"locationName":"West
        US","regionalDatabaseAccountInstanceId":"1f68340e-49a4-45df-9a2a-804cd8ab1795","creationTime":"2021-01-05T22:25:24Z"}]}},{"name":"9905e7ca-6f2d-4b24-a4c5-8e7529036a74","location":"West
        US","type":"Microsoft.DocumentDB/locations/restorableDatabaseAccounts","id":"/subscriptions/00000000-0000-0000-0000-000000000000/providers/Microsoft.DocumentDB/locations/westus/restorableDatabaseAccounts/9905e7ca-6f2d-4b24-a4c5-8e7529036a74","properties":{"accountName":"pitrmongotest-restore","apiType":"MongoDB","creationTime":"2020-10-01T21:24:45Z","oldestRestorableTime":"2022-04-04T00:45:38Z","restorableLocations":[{"locationName":"West
        US","regionalDatabaseAccountInstanceId":"75c41286-d7f2-4594-b9f2-87f6c9843cf8","creationTime":"2020-10-01T21:24:45Z"}]}},{"name":"6fd844b3-71af-4e89-9b9d-f829945272bf","location":"West
        US","type":"Microsoft.DocumentDB/locations/restorableDatabaseAccounts","id":"/subscriptions/00000000-0000-0000-0000-000000000000/providers/Microsoft.DocumentDB/locations/westus/restorableDatabaseAccounts/6fd844b3-71af-4e89-9b9d-f829945272bf","properties":{"accountName":"pitrdemo1015","apiType":"Sql","creationTime":"2020-10-15T17:28:59Z","oldestRestorableTime":"2022-04-04T00:45:38Z","restorableLocations":[{"locationName":"West
        US","regionalDatabaseAccountInstanceId":"af26f717-b6ff-4eac-864c-17e759891ae8","creationTime":"2020-10-15T17:29:00Z"}]}},{"name":"3f392004-9f83-4ae9-ac1c-fa5f6542f245","location":"West
        US","type":"Microsoft.DocumentDB/locations/restorableDatabaseAccounts","id":"/subscriptions/00000000-0000-0000-0000-000000000000/providers/Microsoft.DocumentDB/locations/westus/restorableDatabaseAccounts/3f392004-9f83-4ae9-ac1c-fa5f6542f245","properties":{"accountName":"pitrdemorestored1015","apiType":"Sql","creationTime":"2020-10-15T17:37:20Z","oldestRestorableTime":"2022-04-04T00:45:38Z","restorableLocations":[{"locationName":"West
        US","regionalDatabaseAccountInstanceId":"2f4857ad-25c3-4e2f-883a-abe35c5f5e0c","creationTime":"2020-10-15T17:37:20Z"}]}},{"name":"23e99a35-cd36-4df4-9614-f767a03b9995","location":"West
        US","type":"Microsoft.DocumentDB/locations/restorableDatabaseAccounts","id":"/subscriptions/00000000-0000-0000-0000-000000000000/providers/Microsoft.DocumentDB/locations/westus/restorableDatabaseAccounts/23e99a35-cd36-4df4-9614-f767a03b9995","properties":{"accountName":"subbannageeta","apiType":"Sql","creationTime":"2020-08-08T01:04:53Z","oldestRestorableTime":"2022-04-04T00:45:38Z","restorableLocations":[{"locationName":"West
        US","regionalDatabaseAccountInstanceId":"30701557-ecf8-43ce-8810-2c8be01dccf9","creationTime":"2020-08-08T01:04:53Z"},{"locationName":"East
        US","regionalDatabaseAccountInstanceId":"8283b088-b67d-4975-bfbe-0705e3e7a599","creationTime":"2020-08-08T01:15:44Z"}]}},{"name":"afe6a47d-1fbd-41e1-992b-db16beeeae3c","location":"West
        US","type":"Microsoft.DocumentDB/locations/restorableDatabaseAccounts","id":"/subscriptions/00000000-0000-0000-0000-000000000000/providers/Microsoft.DocumentDB/locations/westus/restorableDatabaseAccounts/afe6a47d-1fbd-41e1-992b-db16beeeae3c","properties":{"accountName":"scottkirill","apiType":"Sql","creationTime":"2021-04-15T17:21:20Z","oldestRestorableTime":"2022-04-04T00:45:38Z","restorableLocations":[{"locationName":"West
        US","regionalDatabaseAccountInstanceId":"e3dcb79a-b56a-4dff-9f8e-76a29285e724","creationTime":"2021-04-15T17:21:20Z"}]}},{"name":"01c9a078-6ca2-43fd-92c7-632167c86590","location":"West
        US","type":"Microsoft.DocumentDB/locations/restorableDatabaseAccounts","id":"/subscriptions/00000000-0000-0000-0000-000000000000/providers/Microsoft.DocumentDB/locations/westus/restorableDatabaseAccounts/01c9a078-6ca2-43fd-92c7-632167c86590","properties":{"accountName":"test0319-pitr-r1","apiType":"Sql","creationTime":"2021-07-07T21:54:07Z","oldestRestorableTime":"2022-04-04T00:45:38Z","restorableLocations":[{"locationName":"West
        US","regionalDatabaseAccountInstanceId":"1074b897-ee89-466c-8a35-a1e695d7f3b9","creationTime":"2021-07-07T21:54:07Z"}]}},{"name":"a925da4f-b83a-434a-a3fc-b07d85f08211","location":"West
        US","type":"Microsoft.DocumentDB/locations/restorableDatabaseAccounts","id":"/subscriptions/00000000-0000-0000-0000-000000000000/providers/Microsoft.DocumentDB/locations/westus/restorableDatabaseAccounts/a925da4f-b83a-434a-a3fc-b07d85f08211","properties":{"accountName":"vinhperiodic","apiType":"Sql","creationTime":"2021-09-24T19:11:18Z","oldestRestorableTime":"2022-04-04T00:45:38Z","restorableLocations":[{"locationName":"West
        US","regionalDatabaseAccountInstanceId":"75cf60fb-0d91-4e97-9219-f1d8c3464c5b","creationTime":"2021-09-24T19:11:18Z"}]}},{"name":"35b64b76-2e55-4fa5-a1de-724c60f5deca","location":"West
        US","type":"Microsoft.DocumentDB/locations/restorableDatabaseAccounts","id":"/subscriptions/00000000-0000-0000-0000-000000000000/providers/Microsoft.DocumentDB/locations/westus/restorableDatabaseAccounts/35b64b76-2e55-4fa5-a1de-724c60f5deca","properties":{"accountName":"onboardingtestaccount0124","apiType":"Sql","creationTime":"2022-01-24T20:24:43Z","oldestRestorableTime":"2022-04-04T00:45:38Z","restorableLocations":[{"locationName":"West
        US","regionalDatabaseAccountInstanceId":"6621e19d-f0d1-48f0-a767-bd5ec0c0c1cf","creationTime":"2022-01-24T20:24:44Z"}]}},{"name":"3a8ddfcb-1b82-47f3-9577-971315b7427f","location":"West
        US","type":"Microsoft.DocumentDB/locations/restorableDatabaseAccounts","id":"/subscriptions/00000000-0000-0000-0000-000000000000/providers/Microsoft.DocumentDB/locations/westus/restorableDatabaseAccounts/3a8ddfcb-1b82-47f3-9577-971315b7427f","properties":{"accountName":"onboardingtestaccount0124-restored","apiType":"Sql","creationTime":"2022-01-24T20:48:23Z","oldestRestorableTime":"2022-04-04T00:45:38Z","restorableLocations":[{"locationName":"West
        US","regionalDatabaseAccountInstanceId":"0cfd50fd-bb27-4b8f-9123-20b438a41cb1","creationTime":"2022-01-24T20:48:23Z"}]}},{"name":"5c3f061e-b04c-4a4b-a060-357c96425420","location":"West
        US","type":"Microsoft.DocumentDB/locations/restorableDatabaseAccounts","id":"/subscriptions/00000000-0000-0000-0000-000000000000/providers/Microsoft.DocumentDB/locations/westus/restorableDatabaseAccounts/5c3f061e-b04c-4a4b-a060-357c96425420","properties":{"accountName":"vinh-table-tennis","apiType":"Table,
        Sql","creationTime":"2022-03-02T02:04:11Z","oldestRestorableTime":"2022-04-04T00:45:38Z","restorableLocations":[{"locationName":"West
        US","regionalDatabaseAccountInstanceId":"c4988e21-1410-45ab-a44e-f0699a7f0e69","creationTime":"2022-03-02T02:04:11Z"}]}},{"name":"2adc36f9-ca7e-4f00-88ae-e40b07e85074","location":"West
        US","type":"Microsoft.DocumentDB/locations/restorableDatabaseAccounts","id":"/subscriptions/00000000-0000-0000-0000-000000000000/providers/Microsoft.DocumentDB/locations/westus/restorableDatabaseAccounts/2adc36f9-ca7e-4f00-88ae-e40b07e85074","properties":{"accountName":"vinh-table-tennis-portal-restore","apiType":"Table,
        Sql","creationTime":"2022-04-05T00:32:14Z","oldestRestorableTime":"2022-04-05T00:32:14Z","restorableLocations":[{"locationName":"West
        US","regionalDatabaseAccountInstanceId":"ea119762-bf83-4116-aa6c-3ee7e40a0fa2","creationTime":"2022-04-05T00:32:14Z"}]}},{"name":"19cb6883-6f3a-4b35-b5d4-e1454e3ede9b","location":"West
        US","type":"Microsoft.DocumentDB/locations/restorableDatabaseAccounts","id":"/subscriptions/00000000-0000-0000-0000-000000000000/providers/Microsoft.DocumentDB/locations/westus/restorableDatabaseAccounts/19cb6883-6f3a-4b35-b5d4-e1454e3ede9b","properties":{"accountName":"vinh-gremlin-portal-restore","apiType":"Gremlin,
        Sql","creationTime":"2022-04-05T05:45:26Z","oldestRestorableTime":"2022-04-05T05:45:26Z","restorableLocations":[{"locationName":"West
        US","regionalDatabaseAccountInstanceId":"f40849a5-f1fa-4c04-8af4-2d3c24ce3f04","creationTime":"2022-04-05T05:45:26Z"}]}},{"name":"b277fcf8-c623-4fb4-be91-d2c2118c51ec","location":"West
        US","type":"Microsoft.DocumentDB/locations/restorableDatabaseAccounts","id":"/subscriptions/00000000-0000-0000-0000-000000000000/providers/Microsoft.DocumentDB/locations/westus/restorableDatabaseAccounts/b277fcf8-c623-4fb4-be91-d2c2118c51ec","properties":{"accountName":"vinh-gremlin-pr-graphgraph-or-entireaccount","apiType":"Gremlin,
        Sql","creationTime":"2022-04-05T06:07:03Z","oldestRestorableTime":"2022-04-05T06:07:03Z","restorableLocations":[{"locationName":"West
        US","regionalDatabaseAccountInstanceId":"26d60385-d388-4168-9c9e-0fbcecfc5cd6","creationTime":"2022-04-05T06:07:03Z"}]}},{"name":"9bc5fb33-e84b-4185-9f3b-a37daa43fdcf","location":"West
        US","type":"Microsoft.DocumentDB/locations/restorableDatabaseAccounts","id":"/subscriptions/00000000-0000-0000-0000-000000000000/providers/Microsoft.DocumentDB/locations/westus/restorableDatabaseAccounts/9bc5fb33-e84b-4185-9f3b-a37daa43fdcf","properties":{"accountName":"vinh-table-2","apiType":"Table,
        Sql","creationTime":"2022-04-06T18:16:33Z","oldestRestorableTime":"2022-04-06T18:16:33Z","restorableLocations":[{"locationName":"West
        US","regionalDatabaseAccountInstanceId":"44016367-317a-4712-9f6c-6e38f71573a5","creationTime":"2022-04-06T18:16:33Z"}]}},{"name":"01652628-d4ef-449d-846e-38e8250f0b9a","location":"West
        US","type":"Microsoft.DocumentDB/locations/restorableDatabaseAccounts","id":"/subscriptions/00000000-0000-0000-0000-000000000000/providers/Microsoft.DocumentDB/locations/westus/restorableDatabaseAccounts/01652628-d4ef-449d-846e-38e8250f0b9a","properties":{"accountName":"vinh-table2-restore","apiType":"Table,
        Sql","creationTime":"2022-04-07T00:48:08Z","oldestRestorableTime":"2022-04-07T00:48:08Z","restorableLocations":[{"locationName":"West
        US","regionalDatabaseAccountInstanceId":"8ca19196-24d1-4153-b5ee-d879baa33be6","creationTime":"2022-04-07T00:48:08Z"}]}},{"name":"fd8f8419-d942-483e-90eb-2807e013a3cc","location":"West
        US","type":"Microsoft.DocumentDB/locations/restorableDatabaseAccounts","id":"/subscriptions/00000000-0000-0000-0000-000000000000/providers/Microsoft.DocumentDB/locations/westus/restorableDatabaseAccounts/fd8f8419-d942-483e-90eb-2807e013a3cc","properties":{"accountName":"vinh-table-portal-pitr-provision","apiType":"Table,
        Sql","creationTime":"2022-04-12T22:26:18Z","oldestRestorableTime":"2022-04-12T22:26:18Z","restorableLocations":[{"locationName":"West
        US","regionalDatabaseAccountInstanceId":"b9ed427a-7b5c-41be-a8fd-0ec3243c8caa","creationTime":"2022-04-12T22:26:19Z"}]}},{"name":"b952f8f2-46db-4ef6-964e-861b97746b0e","location":"West
        US","type":"Microsoft.DocumentDB/locations/restorableDatabaseAccounts","id":"/subscriptions/00000000-0000-0000-0000-000000000000/providers/Microsoft.DocumentDB/locations/westus/restorableDatabaseAccounts/b952f8f2-46db-4ef6-964e-861b97746b0e","properties":{"accountName":"vinh-gremlin-portal-pitr-provision","apiType":"Gremlin,
        Sql","creationTime":"2022-04-12T22:35:43Z","oldestRestorableTime":"2022-04-12T22:35:43Z","restorableLocations":[{"locationName":"West
        US","regionalDatabaseAccountInstanceId":"8ba013a8-93dd-4a59-9d1f-f1072b1c4490","creationTime":"2022-04-12T22:35:44Z"}]}},{"name":"316297a5-9b3c-4ea7-b080-23894598eb9f","location":"West
        US","type":"Microsoft.DocumentDB/locations/restorableDatabaseAccounts","id":"/subscriptions/00000000-0000-0000-0000-000000000000/providers/Microsoft.DocumentDB/locations/westus/restorableDatabaseAccounts/316297a5-9b3c-4ea7-b080-23894598eb9f","properties":{"accountName":"vinh-table-portal-pitr-provision-restored","apiType":"Table,
        Sql","creationTime":"2022-04-13T00:40:04Z","oldestRestorableTime":"2022-04-13T00:40:04Z","restorableLocations":[{"locationName":"West
        US","regionalDatabaseAccountInstanceId":"cd6df16d-4c5d-43d8-8d89-3be005eae0eb","creationTime":"2022-04-13T00:40:04Z"}]}},{"name":"310ffdfb-0f94-44c6-b752-f135c8b5ce36","location":"West
        US","type":"Microsoft.DocumentDB/locations/restorableDatabaseAccounts","id":"/subscriptions/00000000-0000-0000-0000-000000000000/providers/Microsoft.DocumentDB/locations/westus/restorableDatabaseAccounts/310ffdfb-0f94-44c6-b752-f135c8b5ce36","properties":{"accountName":"vinh-gremlin-portal-pitr-provision-res-again","apiType":"Gremlin,
        Sql","creationTime":"2022-04-13T03:56:56Z","oldestRestorableTime":"2022-04-13T03:56:56Z","restorableLocations":[{"locationName":"West
        US","regionalDatabaseAccountInstanceId":"4b152d65-7cff-4d2d-a163-57580e97a774","creationTime":"2022-04-13T03:56:56Z"}]}},{"name":"e5cbff00-4446-4c96-bbbc-d76f65f61ccb","location":"West
        US","type":"Microsoft.DocumentDB/locations/restorableDatabaseAccounts","id":"/subscriptions/00000000-0000-0000-0000-000000000000/providers/Microsoft.DocumentDB/locations/westus/restorableDatabaseAccounts/e5cbff00-4446-4c96-bbbc-d76f65f61ccb","properties":{"accountName":"amisitablepitracc","apiType":"Table,
        Sql","creationTime":"2022-04-13T17:50:57Z","oldestRestorableTime":"2022-04-13T17:50:57Z","restorableLocations":[{"locationName":"West
        US","regionalDatabaseAccountInstanceId":"15e0499a-a168-48dd-9d05-677115995156","creationTime":"2022-04-13T17:50:58Z"}]}},{"name":"8284819a-7d26-4eb3-ae0a-aac37277f00e","location":"West
        US","type":"Microsoft.DocumentDB/locations/restorableDatabaseAccounts","id":"/subscriptions/00000000-0000-0000-0000-000000000000/providers/Microsoft.DocumentDB/locations/westus/restorableDatabaseAccounts/8284819a-7d26-4eb3-ae0a-aac37277f00e","properties":{"accountName":"amisigremlinpitracc","apiType":"Gremlin,
        Sql","creationTime":"2022-04-13T17:51:37Z","oldestRestorableTime":"2022-04-13T17:51:37Z","restorableLocations":[{"locationName":"West
        US","regionalDatabaseAccountInstanceId":"65abeeb9-0f46-440b-984b-9d9bf04fdd66","creationTime":"2022-04-13T17:51:38Z"}]}},{"name":"68569f37-b21a-4d6c-a7a8-f0d5f6d54ecc","location":"West
        US","type":"Microsoft.DocumentDB/locations/restorableDatabaseAccounts","id":"/subscriptions/00000000-0000-0000-0000-000000000000/providers/Microsoft.DocumentDB/locations/westus/restorableDatabaseAccounts/68569f37-b21a-4d6c-a7a8-f0d5f6d54ecc","properties":{"accountName":"amisigremlinpitracc-restored1","apiType":"Gremlin,
        Sql","creationTime":"2022-04-13T18:28:50Z","oldestRestorableTime":"2022-04-13T18:28:50Z","restorableLocations":[{"locationName":"West
        US","regionalDatabaseAccountInstanceId":"1e45d1e4-6e70-49b1-b9d8-50e743231f78","creationTime":"2022-04-13T18:28:50Z"}]}},{"name":"0c0ff958-00ac-4d63-a366-0966874283c8","location":"West
        US","type":"Microsoft.DocumentDB/locations/restorableDatabaseAccounts","id":"/subscriptions/00000000-0000-0000-0000-000000000000/providers/Microsoft.DocumentDB/locations/westus/restorableDatabaseAccounts/0c0ff958-00ac-4d63-a366-0966874283c8","properties":{"accountName":"amisitablepitracc-restored1","apiType":"Table,
        Sql","creationTime":"2022-04-13T18:39:35Z","oldestRestorableTime":"2022-04-13T18:39:35Z","restorableLocations":[{"locationName":"West
        US","regionalDatabaseAccountInstanceId":"fa853c34-0ca9-4ff2-8311-b21f128d1f97","creationTime":"2022-04-13T18:39:35Z"}]}},{"name":"59913796-7161-4929-b836-4f241026e4e7","location":"West
        US","type":"Microsoft.DocumentDB/locations/restorableDatabaseAccounts","id":"/subscriptions/00000000-0000-0000-0000-000000000000/providers/Microsoft.DocumentDB/locations/westus/restorableDatabaseAccounts/59913796-7161-4929-b836-4f241026e4e7","properties":{"accountName":"amisitablenonpitracc","apiType":"Table,
        Sql","creationTime":"2022-04-13T20:00:53Z","oldestRestorableTime":"2022-04-13T20:00:53Z","restorableLocations":[{"locationName":"West
        US","regionalDatabaseAccountInstanceId":"c0f86efd-560e-4e85-9e91-e7a65d253d4a","creationTime":"2022-04-13T20:00:53Z"}]}},{"name":"f2a78f8a-30cf-4545-a1d7-c9c570ed19af","location":"West
        US","type":"Microsoft.DocumentDB/locations/restorableDatabaseAccounts","id":"/subscriptions/00000000-0000-0000-0000-000000000000/providers/Microsoft.DocumentDB/locations/westus/restorableDatabaseAccounts/f2a78f8a-30cf-4545-a1d7-c9c570ed19af","properties":{"accountName":"amisigremlinnonpitracc","apiType":"Gremlin,
        Sql","creationTime":"2022-04-13T20:01:07Z","oldestRestorableTime":"2022-04-13T20:01:07Z","restorableLocations":[{"locationName":"West
        US","regionalDatabaseAccountInstanceId":"6138e076-2e39-43bd-a522-81c7efad0df8","creationTime":"2022-04-13T20:01:07Z"}]}},{"name":"1d66c239-a4f1-44c5-a074-6397f5a24353","location":"West
        US","type":"Microsoft.DocumentDB/locations/restorableDatabaseAccounts","id":"/subscriptions/00000000-0000-0000-0000-000000000000/providers/Microsoft.DocumentDB/locations/westus/restorableDatabaseAccounts/1d66c239-a4f1-44c5-a074-6397f5a24353","properties":{"accountName":"amisitablepitracc-restored3","apiType":"Table,
        Sql","creationTime":"2022-04-13T21:50:00Z","oldestRestorableTime":"2022-04-13T21:50:00Z","restorableLocations":[{"locationName":"West
        US","regionalDatabaseAccountInstanceId":"55a4d4af-63c9-4d8c-90fe-f7086b5344c8","creationTime":"2022-04-13T21:50:00Z"}]}},{"name":"1687dc22-f2c1-4cdb-957a-5a1794a26304","location":"West
        US","type":"Microsoft.DocumentDB/locations/restorableDatabaseAccounts","id":"/subscriptions/00000000-0000-0000-0000-000000000000/providers/Microsoft.DocumentDB/locations/westus/restorableDatabaseAccounts/1687dc22-f2c1-4cdb-957a-5a1794a26304","properties":{"accountName":"amisigremlinpitracc-restored3","apiType":"Gremlin,
        Sql","creationTime":"2022-04-13T21:50:05Z","oldestRestorableTime":"2022-04-13T21:50:05Z","restorableLocations":[{"locationName":"West
        US","regionalDatabaseAccountInstanceId":"7519ddbc-b093-472d-9096-1641d702e917","creationTime":"2022-04-13T21:50:05Z"}]}},{"name":"e92527fb-99a5-490c-a59d-5d9dfa097d45","location":"West
        US","type":"Microsoft.DocumentDB/locations/restorableDatabaseAccounts","id":"/subscriptions/00000000-0000-0000-0000-000000000000/providers/Microsoft.DocumentDB/locations/westus/restorableDatabaseAccounts/e92527fb-99a5-490c-a59d-5d9dfa097d45","properties":{"accountName":"vinhpitr7-cli","apiType":"Sql","creationTime":"2022-04-29T23:17:34Z","oldestRestorableTime":"2022-04-29T23:17:34Z","restorableLocations":[{"locationName":"West
        US","regionalDatabaseAccountInstanceId":"85080ca6-a7ca-4e28-958c-8c629c04cb6c","creationTime":"2022-04-29T23:17:35Z"}]}},{"name":"823927bc-b847-4ab4-9ea4-1587f3462abd","location":"West
        US","type":"Microsoft.DocumentDB/locations/restorableDatabaseAccounts","id":"/subscriptions/00000000-0000-0000-0000-000000000000/providers/Microsoft.DocumentDB/locations/westus/restorableDatabaseAccounts/823927bc-b847-4ab4-9ea4-1587f3462abd","properties":{"accountName":"chucks-test-periodic03","apiType":"Sql","creationTime":"2022-04-29T23:55:40Z","oldestRestorableTime":"2022-04-29T23:55:40Z","restorableLocations":[{"locationName":"West
        US","regionalDatabaseAccountInstanceId":"eed7b30e-3789-47ee-899c-826734e2ffc9","creationTime":"2022-04-29T23:55:40Z"}]}},{"name":"7d675f3d-7ed6-4c3e-8f41-7d231d319675","location":"West
        US","type":"Microsoft.DocumentDB/locations/restorableDatabaseAccounts","id":"/subscriptions/00000000-0000-0000-0000-000000000000/providers/Microsoft.DocumentDB/locations/westus/restorableDatabaseAccounts/7d675f3d-7ed6-4c3e-8f41-7d231d319675","properties":{"accountName":"vinhpitr77-cli","apiType":"Sql","creationTime":"2022-04-29T23:25:52Z","oldestRestorableTime":"2022-04-29T23:25:52Z","restorableLocations":[{"locationName":"West
        US","regionalDatabaseAccountInstanceId":"ecb63b30-09e0-4ca1-978a-77d5025788c5","creationTime":"2022-04-29T23:25:53Z"}]}},{"name":"60a84f7c-89b8-4c6f-a7cb-f51dc18000cf","location":"West
        US","type":"Microsoft.DocumentDB/locations/restorableDatabaseAccounts","id":"/subscriptions/00000000-0000-0000-0000-000000000000/providers/Microsoft.DocumentDB/locations/westus/restorableDatabaseAccounts/60a84f7c-89b8-4c6f-a7cb-f51dc18000cf","properties":{"accountName":"vinhpitr777-cli","apiType":"Sql","creationTime":"2022-04-29T23:34:04Z","oldestRestorableTime":"2022-04-29T23:34:04Z","restorableLocations":[{"locationName":"West
        US","regionalDatabaseAccountInstanceId":"82d92ba5-4885-492d-8964-fdd5aeefc059","creationTime":"2022-04-29T23:34:05Z"}]}},{"name":"d1078817-eabd-41d7-9cb2-b9dccfad971a","location":"West
        US","type":"Microsoft.DocumentDB/locations/restorableDatabaseAccounts","id":"/subscriptions/00000000-0000-0000-0000-000000000000/providers/Microsoft.DocumentDB/locations/westus/restorableDatabaseAccounts/d1078817-eabd-41d7-9cb2-b9dccfad971a","properties":{"accountName":"chucks-test-periodic04","apiType":"Sql","creationTime":"2022-04-29T23:41:39Z","oldestRestorableTime":"2022-04-29T23:41:39Z","restorableLocations":[{"locationName":"West
        US","regionalDatabaseAccountInstanceId":"58c7c500-dbf0-46ec-bff6-3ae57dc8d904","creationTime":"2022-04-29T23:41:39Z"}]}},{"name":"4b754475-3b23-4485-9205-87ac1661af13","location":"West
        US","type":"Microsoft.DocumentDB/locations/restorableDatabaseAccounts","id":"/subscriptions/00000000-0000-0000-0000-000000000000/providers/Microsoft.DocumentDB/locations/westus/restorableDatabaseAccounts/4b754475-3b23-4485-9205-87ac1661af13","properties":{"accountName":"vinhpitr30-cli","apiType":"Sql","creationTime":"2022-04-29T23:50:20Z","oldestRestorableTime":"2022-04-29T23:50:20Z","restorableLocations":[{"locationName":"West
        US","regionalDatabaseAccountInstanceId":"94b37f83-7256-4645-8cbb-72b101f7a0a1","creationTime":"2022-04-29T23:50:21Z"}]}},{"name":"38b2f8a5-1e08-436d-8466-def040b62ccc","location":"West
        US","type":"Microsoft.DocumentDB/locations/restorableDatabaseAccounts","id":"/subscriptions/00000000-0000-0000-0000-000000000000/providers/Microsoft.DocumentDB/locations/westus/restorableDatabaseAccounts/38b2f8a5-1e08-436d-8466-def040b62ccc","properties":{"accountName":"vinhpitr8-cli","apiType":"Sql","creationTime":"2022-04-30T00:43:12Z","oldestRestorableTime":"2022-04-30T00:43:12Z","restorableLocations":[{"locationName":"West
        US","regionalDatabaseAccountInstanceId":"dbe60178-c7f8-4fb8-8fce-2bbee2c49348","creationTime":"2022-04-30T00:43:13Z"}]}},{"name":"5f895fe3-3674-4a30-8d44-a090ba889d44","location":"West
        US","type":"Microsoft.DocumentDB/locations/restorableDatabaseAccounts","id":"/subscriptions/00000000-0000-0000-0000-000000000000/providers/Microsoft.DocumentDB/locations/westus/restorableDatabaseAccounts/5f895fe3-3674-4a30-8d44-a090ba889d44","properties":{"accountName":"vinhpitr9-cli","apiType":"Sql","creationTime":"2022-04-30T00:46:31Z","oldestRestorableTime":"2022-04-30T00:46:31Z","restorableLocations":[{"locationName":"West
        US","regionalDatabaseAccountInstanceId":"43d31d60-2735-450e-a0f0-7b1bdaabd63e","creationTime":"2022-04-30T00:46:32Z"}]}},{"name":"02d56f33-a059-4578-8e56-d332d03e0b42","location":"West
        US","type":"Microsoft.DocumentDB/locations/restorableDatabaseAccounts","id":"/subscriptions/00000000-0000-0000-0000-000000000000/providers/Microsoft.DocumentDB/locations/westus/restorableDatabaseAccounts/02d56f33-a059-4578-8e56-d332d03e0b42","properties":{"accountName":"vinhperiodic2-cli","apiType":"Sql","creationTime":"2022-04-30T01:56:22Z","oldestRestorableTime":"2022-04-30T01:56:22Z","restorableLocations":[{"locationName":"West
        US","regionalDatabaseAccountInstanceId":"24d01048-1acd-46bd-97ee-b7174465842b","creationTime":"2022-04-30T01:56:22Z"}]}},{"name":"2c5b618e-ea22-4bcb-8a44-f0aabf4f34e8","location":"West
        US","type":"Microsoft.DocumentDB/locations/restorableDatabaseAccounts","id":"/subscriptions/00000000-0000-0000-0000-000000000000/providers/Microsoft.DocumentDB/locations/westus/restorableDatabaseAccounts/2c5b618e-ea22-4bcb-8a44-f0aabf4f34e8","properties":{"accountName":"vinhpitr100-cli","apiType":"Sql","creationTime":"2022-04-30T01:37:21Z","oldestRestorableTime":"2022-04-30T01:37:21Z","restorableLocations":[{"locationName":"West
        US","regionalDatabaseAccountInstanceId":"85b93c38-4c38-43f0-8e05-fefcb209bafc","creationTime":"2022-04-30T01:37:22Z"}]}},{"name":"2383a258-4992-480d-9532-9483bfdc0621","location":"West
        US","type":"Microsoft.DocumentDB/locations/restorableDatabaseAccounts","id":"/subscriptions/00000000-0000-0000-0000-000000000000/providers/Microsoft.DocumentDB/locations/westus/restorableDatabaseAccounts/2383a258-4992-480d-9532-9483bfdc0621","properties":{"accountName":"vinhpitr111-cli","apiType":"Sql","creationTime":"2022-04-30T01:47:10Z","oldestRestorableTime":"2022-04-30T01:47:10Z","restorableLocations":[{"locationName":"West
        US","regionalDatabaseAccountInstanceId":"92adaa0b-d16d-4180-823a-918fa76033eb","creationTime":"2022-04-30T01:47:11Z"}]}},{"name":"056ddb8f-a9d2-457e-98c3-ff1ba16b5c22","location":"West
        US","type":"Microsoft.DocumentDB/locations/restorableDatabaseAccounts","id":"/subscriptions/00000000-0000-0000-0000-000000000000/providers/Microsoft.DocumentDB/locations/westus/restorableDatabaseAccounts/056ddb8f-a9d2-457e-98c3-ff1ba16b5c22","properties":{"accountName":"vinh-continuous7-cli","apiType":"Sql","creationTime":"2022-05-02T16:29:23Z","oldestRestorableTime":"2022-05-02T16:29:23Z","restorableLocations":[{"locationName":"West
        US","regionalDatabaseAccountInstanceId":"6cb63d38-1ce1-4965-b3d2-8923b9e54d4b","creationTime":"2022-05-02T16:29:24Z"}]}},{"name":"63fac432-cab3-40e1-8b08-98261adf4496","location":"West
        US","type":"Microsoft.DocumentDB/locations/restorableDatabaseAccounts","id":"/subscriptions/00000000-0000-0000-0000-000000000000/providers/Microsoft.DocumentDB/locations/westus/restorableDatabaseAccounts/63fac432-cab3-40e1-8b08-98261adf4496","properties":{"accountName":"vinh-continuous30-cli","apiType":"Sql","creationTime":"2022-05-02T16:49:03Z","oldestRestorableTime":"2022-05-02T16:49:03Z","restorableLocations":[{"locationName":"West
        US","regionalDatabaseAccountInstanceId":"23aeb168-a608-4ccb-85ad-cd90258181fd","creationTime":"2022-05-02T16:49:04Z"}]}},{"name":"fe280a09-e117-401b-ab11-5d0db710f4ad","location":"West
        US","type":"Microsoft.DocumentDB/locations/restorableDatabaseAccounts","id":"/subscriptions/00000000-0000-0000-0000-000000000000/providers/Microsoft.DocumentDB/locations/westus/restorableDatabaseAccounts/fe280a09-e117-401b-ab11-5d0db710f4ad","properties":{"accountName":"vinh-continuous7-cli-restored","apiType":"Sql","creationTime":"2022-05-02T17:48:32Z","oldestRestorableTime":"2022-05-02T17:48:32Z","restorableLocations":[{"locationName":"West
        US","regionalDatabaseAccountInstanceId":"f60eaccc-e234-42f2-956f-df5da27332ee","creationTime":"2022-05-02T17:48:32Z"}]}},{"name":"30e420a8-f47b-4960-8b6f-5915820fee72","location":"West
        US","type":"Microsoft.DocumentDB/locations/restorableDatabaseAccounts","id":"/subscriptions/00000000-0000-0000-0000-000000000000/providers/Microsoft.DocumentDB/locations/westus/restorableDatabaseAccounts/30e420a8-f47b-4960-8b6f-5915820fee72","properties":{"accountName":"vinh-continuous7-cli-restored-again","apiType":"Sql","creationTime":"2022-05-02T22:10:39Z","oldestRestorableTime":"2022-05-02T22:10:39Z","restorableLocations":[{"locationName":"West
        US","regionalDatabaseAccountInstanceId":"00e133c8-03a6-4fc9-8dcc-9184fa8b7068","creationTime":"2022-05-02T22:10:39Z"}]}},{"name":"57c15bff-7b09-494f-aa0d-619ebeb5b993","location":"West
        US","type":"Microsoft.DocumentDB/locations/restorableDatabaseAccounts","id":"/subscriptions/00000000-0000-0000-0000-000000000000/providers/Microsoft.DocumentDB/locations/westus/restorableDatabaseAccounts/57c15bff-7b09-494f-aa0d-619ebeb5b993","properties":{"accountName":"vinh-gremlin","apiType":"Gremlin,
        Sql","creationTime":"2022-04-05T05:22:36Z","deletionTime":"2022-04-13T03:30:12Z","oldestRestorableTime":"2022-04-05T05:22:36Z","restorableLocations":[{"locationName":"West
        US","regionalDatabaseAccountInstanceId":"47a943c5-6b5c-41ea-b6da-ef0f80ea6648","creationTime":"2022-04-05T05:22:36Z","deletionTime":"2022-04-13T03:30:12Z"}]}},{"name":"7b52a158-3c75-4d1a-9f7c-1feb03bb5192","location":"West
        US","type":"Microsoft.DocumentDB/locations/restorableDatabaseAccounts","id":"/subscriptions/00000000-0000-0000-0000-000000000000/providers/Microsoft.DocumentDB/locations/westus/restorableDatabaseAccounts/7b52a158-3c75-4d1a-9f7c-1feb03bb5192","properties":{"accountName":"vinh-another-pitr","apiType":"Sql","creationTime":"2022-01-22T05:25:53Z","deletionTime":"2022-04-13T03:30:12Z","oldestRestorableTime":"2022-04-04T00:45:38Z","restorableLocations":[{"locationName":"West
        US","regionalDatabaseAccountInstanceId":"d2c93639-50a5-4c70-ab0f-c979b4539171","creationTime":"2022-01-22T05:25:54Z","deletionTime":"2022-04-13T03:30:12Z"}]}},{"name":"e96a653a-cc5e-49f0-a3ae-36a4d461cf07","location":"West
        US","type":"Microsoft.DocumentDB/locations/restorableDatabaseAccounts","id":"/subscriptions/00000000-0000-0000-0000-000000000000/providers/Microsoft.DocumentDB/locations/westus/restorableDatabaseAccounts/e96a653a-cc5e-49f0-a3ae-36a4d461cf07","properties":{"accountName":"virangai-test-pitr-restore-del-restore4","apiType":"Sql","creationTime":"2021-01-08T01:36:22Z","deletionTime":"2022-04-13T03:49:27Z","oldestRestorableTime":"2022-04-04T00:45:38Z","restorableLocations":[{"locationName":"West
        US","regionalDatabaseAccountInstanceId":"e59deecb-9222-4a80-b5d4-09af4a886f55","creationTime":"2021-01-08T01:36:22Z","deletionTime":"2022-04-13T03:49:27Z"}]}},{"name":"e89306b9-137a-4293-b692-263bb3406366","location":"West
        US","type":"Microsoft.DocumentDB/locations/restorableDatabaseAccounts","id":"/subscriptions/00000000-0000-0000-0000-000000000000/providers/Microsoft.DocumentDB/locations/westus/restorableDatabaseAccounts/e89306b9-137a-4293-b692-263bb3406366","properties":{"accountName":"virangai-test-pitr-restore-del-restore1","apiType":"Sql","creationTime":"2021-01-08T01:07:16Z","deletionTime":"2022-04-13T03:49:27Z","oldestRestorableTime":"2022-04-04T00:45:38Z","restorableLocations":[{"locationName":"West
        US","regionalDatabaseAccountInstanceId":"2e16165a-c3f1-44c5-99a7-bef5e8a2311f","creationTime":"2021-01-08T01:07:16Z","deletionTime":"2022-04-13T03:49:27Z"}]}},{"name":"bb466093-aad0-4e58-8ae5-94c4b48caa3d","location":"West
        US","type":"Microsoft.DocumentDB/locations/restorableDatabaseAccounts","id":"/subscriptions/00000000-0000-0000-0000-000000000000/providers/Microsoft.DocumentDB/locations/westus/restorableDatabaseAccounts/bb466093-aad0-4e58-8ae5-94c4b48caa3d","properties":{"accountName":"virangai-test-pitr-restore-del1","apiType":"Sql","creationTime":"2021-01-08T20:19:57Z","deletionTime":"2022-04-13T03:49:27Z","oldestRestorableTime":"2022-04-04T00:45:38Z","restorableLocations":[{"locationName":"West
        US","regionalDatabaseAccountInstanceId":"f14d0c9e-ac38-4809-b5f3-f7c37d712012","creationTime":"2021-01-08T20:19:57Z","deletionTime":"2022-04-13T03:49:27Z"}]}},{"name":"b2bcdd92-0b33-4574-ba6e-56f1b3e346e4","location":"West
        US","type":"Microsoft.DocumentDB/locations/restorableDatabaseAccounts","id":"/subscriptions/00000000-0000-0000-0000-000000000000/providers/Microsoft.DocumentDB/locations/westus/restorableDatabaseAccounts/b2bcdd92-0b33-4574-ba6e-56f1b3e346e4","properties":{"accountName":"virangai-test-pitr-restore-del-restore3","apiType":"Sql","creationTime":"2021-01-08T01:15:26Z","deletionTime":"2022-04-13T03:49:27Z","oldestRestorableTime":"2022-04-04T00:45:38Z","restorableLocations":[{"locationName":"West
        US","regionalDatabaseAccountInstanceId":"75d75dd1-21da-47d0-bc25-fa01c0e3ed3e","creationTime":"2021-01-08T01:15:26Z","deletionTime":"2022-04-13T03:49:27Z"}]}},{"name":"7ccb546f-804d-4fe3-902f-bdb162d2ca51","location":"West
        US","type":"Microsoft.DocumentDB/locations/restorableDatabaseAccounts","id":"/subscriptions/00000000-0000-0000-0000-000000000000/providers/Microsoft.DocumentDB/locations/westus/restorableDatabaseAccounts/7ccb546f-804d-4fe3-902f-bdb162d2ca51","properties":{"accountName":"virangai-test-pitr-restore-del","apiType":"Sql","creationTime":"2020-12-10T02:06:22Z","deletionTime":"2022-04-13T03:49:27Z","oldestRestorableTime":"2022-04-04T00:45:38Z","restorableLocations":[{"locationName":"West
        US","regionalDatabaseAccountInstanceId":"fbbdcce1-e4cc-4fb9-8a5c-64f96438e722","creationTime":"2020-12-10T02:06:22Z","deletionTime":"2022-04-13T03:49:27Z"}]}},{"name":"86db30d3-1725-4ece-b2f5-591ea37e14f9","location":"West
        US","type":"Microsoft.DocumentDB/locations/restorableDatabaseAccounts","id":"/subscriptions/00000000-0000-0000-0000-000000000000/providers/Microsoft.DocumentDB/locations/westus/restorableDatabaseAccounts/86db30d3-1725-4ece-b2f5-591ea37e14f9","properties":{"accountName":"virangai-test-pitr-restore-del2","apiType":"Sql","creationTime":"2021-01-08T20:20:20Z","deletionTime":"2022-04-13T03:49:28Z","oldestRestorableTime":"2022-04-04T00:45:38Z","restorableLocations":[{"locationName":"West
        US","regionalDatabaseAccountInstanceId":"36f57e91-674e-49d0-891a-f4be394b8e3a","creationTime":"2021-01-08T20:20:20Z","deletionTime":"2022-04-13T03:49:28Z"}]}},{"name":"adc221c8-8826-4d48-8c8d-af48be84b678","location":"West
        US","type":"Microsoft.DocumentDB/locations/restorableDatabaseAccounts","id":"/subscriptions/00000000-0000-0000-0000-000000000000/providers/Microsoft.DocumentDB/locations/westus/restorableDatabaseAccounts/adc221c8-8826-4d48-8c8d-af48be84b678","properties":{"accountName":"virangai-test-pitr-restore-del-restore2","apiType":"Sql","creationTime":"2021-01-08T01:12:07Z","deletionTime":"2022-04-13T03:49:28Z","oldestRestorableTime":"2022-04-04T00:45:38Z","restorableLocations":[{"locationName":"West
        US","regionalDatabaseAccountInstanceId":"e6c2237b-56a2-4e27-9ba5-d3da7d136504","creationTime":"2021-01-08T01:12:07Z","deletionTime":"2022-04-13T03:49:28Z"}]}},{"name":"46ec2bb2-7087-4d5f-938c-67c09e67a165","location":"West
        US","type":"Microsoft.DocumentDB/locations/restorableDatabaseAccounts","id":"/subscriptions/00000000-0000-0000-0000-000000000000/providers/Microsoft.DocumentDB/locations/westus/restorableDatabaseAccounts/46ec2bb2-7087-4d5f-938c-67c09e67a165","properties":{"accountName":"kal-cli-test-restored","apiType":"Sql","creationTime":"2021-09-08T20:25:57Z","deletionTime":"2022-04-13T04:05:13Z","oldestRestorableTime":"2022-04-04T00:45:38Z","restorableLocations":[{"locationName":"West
        US","regionalDatabaseAccountInstanceId":"44a71997-34eb-4569-9ec5-7bf75cfc7538","creationTime":"2021-09-08T20:25:57Z","deletionTime":"2022-04-13T04:05:13Z"}]}},{"name":"11d8ee78-2502-4ad6-becd-291aef9ac258","location":"West
        US","type":"Microsoft.DocumentDB/locations/restorableDatabaseAccounts","id":"/subscriptions/00000000-0000-0000-0000-000000000000/providers/Microsoft.DocumentDB/locations/westus/restorableDatabaseAccounts/11d8ee78-2502-4ad6-becd-291aef9ac258","properties":{"accountName":"kal-continuous-dedicated-test","apiType":"Sql","creationTime":"2020-10-05T23:45:26Z","deletionTime":"2022-04-13T04:05:13Z","oldestRestorableTime":"2022-04-04T00:45:38Z","restorableLocations":[{"locationName":"West
        US","regionalDatabaseAccountInstanceId":"543c99f9-7bc2-4b55-9732-9733b981341f","creationTime":"2020-10-05T23:45:27Z","deletionTime":"2022-04-13T04:05:13Z"}]}},{"name":"1450ead6-0a1b-4de3-8d25-e551543ef6bd","location":"West
        US","type":"Microsoft.DocumentDB/locations/restorableDatabaseAccounts","id":"/subscriptions/00000000-0000-0000-0000-000000000000/providers/Microsoft.DocumentDB/locations/westus/restorableDatabaseAccounts/1450ead6-0a1b-4de3-8d25-e551543ef6bd","properties":{"accountName":"kal-powershell-release-test","apiType":"Sql","creationTime":"2021-02-11T00:05:01Z","deletionTime":"2022-04-13T04:05:13Z","oldestRestorableTime":"2022-04-04T00:45:38Z","restorableLocations":[{"locationName":"West
        US","regionalDatabaseAccountInstanceId":"00c855da-46ac-49ac-a320-60464fde8698","creationTime":"2021-02-11T00:05:01Z","deletionTime":"2022-04-13T04:05:13Z"}]}},{"name":"ae351691-d2fb-4878-abe4-5305062a3356","location":"West
        US","type":"Microsoft.DocumentDB/locations/restorableDatabaseAccounts","id":"/subscriptions/00000000-0000-0000-0000-000000000000/providers/Microsoft.DocumentDB/locations/westus/restorableDatabaseAccounts/ae351691-d2fb-4878-abe4-5305062a3356","properties":{"accountName":"kal-doc-test-continuous","apiType":"Sql","creationTime":"2021-01-28T23:39:10Z","deletionTime":"2022-04-13T04:05:13Z","oldestRestorableTime":"2022-04-04T00:45:38Z","restorableLocations":[{"locationName":"West
        US","regionalDatabaseAccountInstanceId":"1b99840b-2775-4ac2-8c22-af2ed9e69fc6","creationTime":"2021-01-28T23:39:11Z","deletionTime":"2022-04-13T04:05:13Z"}]}},{"name":"5002d808-7276-4de1-8a7e-82a8561f4ae1","location":"West
        US","type":"Microsoft.DocumentDB/locations/restorableDatabaseAccounts","id":"/subscriptions/00000000-0000-0000-0000-000000000000/providers/Microsoft.DocumentDB/locations/westus/restorableDatabaseAccounts/5002d808-7276-4de1-8a7e-82a8561f4ae1","properties":{"accountName":"kal-ps-sql-release-restore","apiType":"Sql","creationTime":"2021-01-29T08:10:42Z","deletionTime":"2022-04-13T04:05:13Z","oldestRestorableTime":"2022-04-04T00:45:38Z","restorableLocations":[{"locationName":"West
        US","regionalDatabaseAccountInstanceId":"ebc3714a-f0c8-4fa8-8ee7-2743e200642f","creationTime":"2021-01-29T08:10:42Z","deletionTime":"2022-04-13T04:05:13Z"}]}},{"name":"92c911cf-962a-4cad-8a68-fb0e21a4f257","location":"West
        US","type":"Microsoft.DocumentDB/locations/restorableDatabaseAccounts","id":"/subscriptions/00000000-0000-0000-0000-000000000000/providers/Microsoft.DocumentDB/locations/westus/restorableDatabaseAccounts/92c911cf-962a-4cad-8a68-fb0e21a4f257","properties":{"accountName":"kal-cli-test","apiType":"Sql","creationTime":"2021-01-29T19:26:07Z","deletionTime":"2022-04-13T04:05:13Z","oldestRestorableTime":"2022-04-04T00:45:38Z","restorableLocations":[{"locationName":"West
        US","regionalDatabaseAccountInstanceId":"a221a55d-a0d6-4040-b0b6-d51e1c146b13","creationTime":"2021-01-29T19:26:07Z","deletionTime":"2022-04-13T04:05:13Z"}]}},{"name":"0a0e4393-fd1c-4294-b04f-871b1fd3d6cc","location":"West
        US","type":"Microsoft.DocumentDB/locations/restorableDatabaseAccounts","id":"/subscriptions/00000000-0000-0000-0000-000000000000/providers/Microsoft.DocumentDB/locations/westus/restorableDatabaseAccounts/0a0e4393-fd1c-4294-b04f-871b1fd3d6cc","properties":{"accountName":"kal-ps-release-mongo","apiType":"MongoDB","creationTime":"2021-01-29T07:53:37Z","deletionTime":"2022-04-13T04:05:14Z","oldestRestorableTime":"2022-04-04T00:45:38Z","restorableLocations":[{"locationName":"West
        US","regionalDatabaseAccountInstanceId":"c8c42eab-eb9a-4d73-a342-53bdccd42ec4","creationTime":"2021-01-29T07:53:38Z","deletionTime":"2022-04-13T04:05:14Z"}]}},{"name":"4416eb73-6313-48e3-be87-5f22d8860c3e","location":"West
        US","type":"Microsoft.DocumentDB/locations/restorableDatabaseAccounts","id":"/subscriptions/00000000-0000-0000-0000-000000000000/providers/Microsoft.DocumentDB/locations/westus/restorableDatabaseAccounts/4416eb73-6313-48e3-be87-5f22d8860c3e","properties":{"accountName":"kal-cli-test-mongo","apiType":"MongoDB","creationTime":"2021-01-29T19:37:29Z","deletionTime":"2022-04-13T04:05:14Z","oldestRestorableTime":"2022-04-04T00:45:38Z","restorableLocations":[{"locationName":"West
        US","regionalDatabaseAccountInstanceId":"3ab8a0e0-674a-4e05-be47-d00ee8eb0d00","creationTime":"2021-01-29T19:37:29Z","deletionTime":"2022-04-13T04:05:14Z"}]}},{"name":"d4ecfb0a-2553-4c84-b520-b3d4534813c3","location":"West
        US","type":"Microsoft.DocumentDB/locations/restorableDatabaseAccounts","id":"/subscriptions/00000000-0000-0000-0000-000000000000/providers/Microsoft.DocumentDB/locations/westus/restorableDatabaseAccounts/d4ecfb0a-2553-4c84-b520-b3d4534813c3","properties":{"accountName":"kal-cli-test2","apiType":"Sql","creationTime":"2021-09-08T20:48:33Z","deletionTime":"2022-04-13T04:05:14Z","oldestRestorableTime":"2022-04-04T00:45:38Z","restorableLocations":[{"locationName":"West
        US","regionalDatabaseAccountInstanceId":"a92877fe-82ee-46ba-9d59-c2a0bb617b4a","creationTime":"2021-09-08T20:48:33Z","deletionTime":"2022-04-13T04:05:14Z"}]}},{"name":"1429ae40-9437-4da2-a170-06319cff03f1","location":"West
        US","type":"Microsoft.DocumentDB/locations/restorableDatabaseAccounts","id":"/subscriptions/00000000-0000-0000-0000-000000000000/providers/Microsoft.DocumentDB/locations/westus/restorableDatabaseAccounts/1429ae40-9437-4da2-a170-06319cff03f1","properties":{"accountName":"kal-ps-release-mongo-restore","apiType":"MongoDB","creationTime":"2021-01-29T08:22:39Z","deletionTime":"2022-04-13T04:05:14Z","oldestRestorableTime":"2022-04-04T00:45:38Z","restorableLocations":[{"locationName":"West
        US","regionalDatabaseAccountInstanceId":"4c1abc58-80c2-4ab3-b3b0-3f0743311b33","creationTime":"2021-01-29T08:22:39Z","deletionTime":"2022-04-13T04:05:14Z"}]}},{"name":"dd8b4792-60df-4c57-8b98-a6cf75f89f3c","location":"West
        US","type":"Microsoft.DocumentDB/locations/restorableDatabaseAccounts","id":"/subscriptions/00000000-0000-0000-0000-000000000000/providers/Microsoft.DocumentDB/locations/westus/restorableDatabaseAccounts/dd8b4792-60df-4c57-8b98-a6cf75f89f3c","properties":{"accountName":"kal-cli-test-restored1","apiType":"Sql","creationTime":"2021-09-08T20:46:58Z","deletionTime":"2022-04-13T04:05:14Z","oldestRestorableTime":"2022-04-04T00:45:38Z","restorableLocations":[{"locationName":"West
        US","regionalDatabaseAccountInstanceId":"2d8dda2f-f726-4bcc-83cb-31e88c82290a","creationTime":"2021-09-08T20:46:58Z","deletionTime":"2022-04-13T04:05:14Z"}]}},{"name":"1e9c8685-1f15-4b3b-ab1c-0ad505f0cd24","location":"West
        US","type":"Microsoft.DocumentDB/locations/restorableDatabaseAccounts","id":"/subscriptions/00000000-0000-0000-0000-000000000000/providers/Microsoft.DocumentDB/locations/westus/restorableDatabaseAccounts/1e9c8685-1f15-4b3b-ab1c-0ad505f0cd24","properties":{"accountName":"sivarv-test","apiType":"Sql","creationTime":"2021-01-05T23:13:23Z","deletionTime":"2022-04-13T04:05:14Z","oldestRestorableTime":"2022-04-04T00:45:38Z","restorableLocations":[{"locationName":"West
        US","regionalDatabaseAccountInstanceId":"83791770-489f-4272-9816-4d66377703c5","creationTime":"2021-01-05T23:13:23Z","deletionTime":"2022-04-13T04:05:14Z"}]}},{"name":"2cfb9266-6837-4c5c-b7ae-ec8e72913cd1","location":"West
        US","type":"Microsoft.DocumentDB/locations/restorableDatabaseAccounts","id":"/subscriptions/00000000-0000-0000-0000-000000000000/providers/Microsoft.DocumentDB/locations/westus/restorableDatabaseAccounts/2cfb9266-6837-4c5c-b7ae-ec8e72913cd1","properties":{"accountName":"test-bk-cont-restore1","apiType":"Sql","creationTime":"2020-10-15T23:55:03Z","deletionTime":"2022-04-13T04:05:14Z","oldestRestorableTime":"2022-04-04T00:45:38Z","restorableLocations":[{"locationName":"South
        Central US","regionalDatabaseAccountInstanceId":"a1893351-8aa8-4ff0-8457-47ce4e6c2790","creationTime":"2020-10-15T23:55:03Z","deletionTime":"2022-04-13T04:05:14Z"}]}},{"name":"d92d948a-afb9-4bb3-9a4c-d6b8fcf8d204","location":"West
        US","type":"Microsoft.DocumentDB/locations/restorableDatabaseAccounts","id":"/subscriptions/00000000-0000-0000-0000-000000000000/providers/Microsoft.DocumentDB/locations/westus/restorableDatabaseAccounts/d92d948a-afb9-4bb3-9a4c-d6b8fcf8d204","properties":{"accountName":"kal-continuous","apiType":"Sql","creationTime":"2020-08-05T01:00:25Z","deletionTime":"2022-04-13T04:05:19Z","oldestRestorableTime":"2022-04-04T00:45:38Z","restorableLocations":[{"locationName":"South
        Central US","regionalDatabaseAccountInstanceId":"6fc9f211-8f76-4c29-9edc-f82ee8c5211a","creationTime":"2020-08-23T01:34:11Z","deletionTime":"2022-04-13T04:05:19Z"},{"locationName":"East
        US","regionalDatabaseAccountInstanceId":"cc0bacf7-91d0-4c4b-95ff-2479327f0866","creationTime":"2020-08-05T01:12:03Z","deletionTime":"2022-04-13T04:05:19Z"},{"locationName":"West
        US","regionalDatabaseAccountInstanceId":"c28cc815-caba-4bd3-9402-6c8ec362efe6","creationTime":"2020-08-05T01:00:26Z","deletionTime":"2022-04-13T04:05:19Z"}]}},{"name":"4b9c5465-8bbc-4c8e-bc7f-5a8999c4e840","location":"West
        US","type":"Microsoft.DocumentDB/locations/restorableDatabaseAccounts","id":"/subscriptions/00000000-0000-0000-0000-000000000000/providers/Microsoft.DocumentDB/locations/westus/restorableDatabaseAccounts/4b9c5465-8bbc-4c8e-bc7f-5a8999c4e840","properties":{"accountName":"targetacct10","apiType":"Sql","creationTime":"2021-03-01T02:05:29Z","deletionTime":"2022-04-13T04:08:47Z","oldestRestorableTime":"2022-04-04T00:45:38Z","restorableLocations":[{"locationName":"West
        US","regionalDatabaseAccountInstanceId":"6ff51065-9163-48e9-95e9-1281aa972a14","creationTime":"2021-03-01T02:05:29Z","deletionTime":"2022-04-13T04:08:47Z"}]}},{"name":"70f3ea16-d3bc-46f6-98e8-576fc201eabf","location":"West
        US","type":"Microsoft.DocumentDB/locations/restorableDatabaseAccounts","id":"/subscriptions/00000000-0000-0000-0000-000000000000/providers/Microsoft.DocumentDB/locations/westus/restorableDatabaseAccounts/70f3ea16-d3bc-46f6-98e8-576fc201eabf","properties":{"accountName":"balaksrestorebug","apiType":"Sql","creationTime":"2021-01-09T01:08:25Z","deletionTime":"2022-04-13T04:09:06Z","oldestRestorableTime":"2022-04-04T00:45:38Z","restorableLocations":[{"locationName":"West
        US","regionalDatabaseAccountInstanceId":"94244165-49de-46f8-bb1a-2e0956694168","creationTime":"2021-01-09T01:08:27Z","deletionTime":"2022-04-13T04:09:06Z"}]}},{"name":"1cea11b1-c170-4ffe-993d-63da1bff9a94","location":"West
        US","type":"Microsoft.DocumentDB/locations/restorableDatabaseAccounts","id":"/subscriptions/00000000-0000-0000-0000-000000000000/providers/Microsoft.DocumentDB/locations/westus/restorableDatabaseAccounts/1cea11b1-c170-4ffe-993d-63da1bff9a94","properties":{"accountName":"clid4bvkfsumrnr-restore","apiType":"MongoDB","creationTime":"2021-01-08T20:25:49Z","deletionTime":"2022-04-13T04:09:35Z","oldestRestorableTime":"2022-04-04T00:45:38Z","restorableLocations":[{"locationName":"West
        US","regionalDatabaseAccountInstanceId":"d36f7f5b-7d0f-4e35-8a05-a253eaaad55b","creationTime":"2021-01-08T20:25:49Z","deletionTime":"2022-04-13T04:09:35Z"}]}},{"name":"ac7dc153-2571-425f-b8a1-c812706ad3dc","location":"West
        US","type":"Microsoft.DocumentDB/locations/restorableDatabaseAccounts","id":"/subscriptions/00000000-0000-0000-0000-000000000000/providers/Microsoft.DocumentDB/locations/westus/restorableDatabaseAccounts/ac7dc153-2571-425f-b8a1-c812706ad3dc","properties":{"accountName":"targetacct4","apiType":"Sql","creationTime":"2021-02-20T17:59:47Z","deletionTime":"2022-04-13T04:09:35Z","oldestRestorableTime":"2022-04-04T00:45:38Z","restorableLocations":[{"locationName":"West
        US","regionalDatabaseAccountInstanceId":"124777e8-d467-4e1c-ac79-a2b5b4a9a16c","creationTime":"2021-02-20T17:59:47Z","deletionTime":"2022-04-13T04:09:35Z"}]}},{"name":"9ac3fcb5-fa34-4969-8a6f-75ff2183893b","location":"West
        US","type":"Microsoft.DocumentDB/locations/restorableDatabaseAccounts","id":"/subscriptions/00000000-0000-0000-0000-000000000000/providers/Microsoft.DocumentDB/locations/westus/restorableDatabaseAccounts/9ac3fcb5-fa34-4969-8a6f-75ff2183893b","properties":{"accountName":"clim6xyrn43gmgj","apiType":"Gremlin,
        Sql","creationTime":"2022-02-18T02:43:49Z","deletionTime":"2022-04-13T04:11:52Z","oldestRestorableTime":"2022-04-04T00:45:38Z","restorableLocations":[{"locationName":"West
        US","regionalDatabaseAccountInstanceId":"731f3054-fddd-4c7e-b031-69f36f24ad45","creationTime":"2022-02-18T02:43:50Z","deletionTime":"2022-04-13T04:11:52Z"}]}},{"name":"d9ba2ad9-6aa1-4752-8d60-dd231b99f8cc","location":"West
        US","type":"Microsoft.DocumentDB/locations/restorableDatabaseAccounts","id":"/subscriptions/00000000-0000-0000-0000-000000000000/providers/Microsoft.DocumentDB/locations/westus/restorableDatabaseAccounts/d9ba2ad9-6aa1-4752-8d60-dd231b99f8cc","properties":{"accountName":"clihsaswl6quqjs","apiType":"Gremlin,
        Sql","creationTime":"2022-02-18T07:20:57Z","deletionTime":"2022-04-13T04:12:23Z","oldestRestorableTime":"2022-04-04T00:45:38Z","restorableLocations":[{"locationName":"West
        US","regionalDatabaseAccountInstanceId":"ecd908b9-0faf-4ba4-a1a0-cfa3fe3e9f96","creationTime":"2022-02-18T07:20:58Z","deletionTime":"2022-04-13T04:12:23Z"}]}},{"name":"baf212fa-867f-4979-a007-4db919a87868","location":"West
        US","type":"Microsoft.DocumentDB/locations/restorableDatabaseAccounts","id":"/subscriptions/00000000-0000-0000-0000-000000000000/providers/Microsoft.DocumentDB/locations/westus/restorableDatabaseAccounts/baf212fa-867f-4979-a007-4db919a87868","properties":{"accountName":"virangai-test-pitr-restore-del5","apiType":"Sql","creationTime":"2021-01-08T20:23:32Z","deletionTime":"2022-04-13T04:13:56Z","oldestRestorableTime":"2022-04-04T00:45:38Z","restorableLocations":[{"locationName":"West
        US","regionalDatabaseAccountInstanceId":"76ee28bb-12d9-4829-a473-cb5e29ad9a55","creationTime":"2021-01-08T20:23:32Z","deletionTime":"2022-04-13T04:13:56Z"}]}},{"name":"329aedaa-1997-4c0d-b3c9-40e890c3dc08","location":"West
        US","type":"Microsoft.DocumentDB/locations/restorableDatabaseAccounts","id":"/subscriptions/00000000-0000-0000-0000-000000000000/providers/Microsoft.DocumentDB/locations/westus/restorableDatabaseAccounts/329aedaa-1997-4c0d-b3c9-40e890c3dc08","properties":{"accountName":"test-restore-pitr1","apiType":"Sql","creationTime":"2021-01-06T09:20:17Z","deletionTime":"2022-04-13T04:13:56Z","oldestRestorableTime":"2022-04-04T00:45:38Z","restorableLocations":[{"locationName":"West
        US","regionalDatabaseAccountInstanceId":"20d74db9-927d-4e1c-9944-5386a9ce1eda","creationTime":"2021-01-06T09:20:17Z","deletionTime":"2022-04-13T04:13:56Z"}]}},{"name":"26c6c802-2477-422f-b3a0-9da58299b82e","location":"West
        US","type":"Microsoft.DocumentDB/locations/restorableDatabaseAccounts","id":"/subscriptions/00000000-0000-0000-0000-000000000000/providers/Microsoft.DocumentDB/locations/westus/restorableDatabaseAccounts/26c6c802-2477-422f-b3a0-9da58299b82e","properties":{"accountName":"virangai-test-pitr-restore-del-restore","apiType":"Sql","creationTime":"2021-01-08T00:50:35Z","deletionTime":"2022-04-13T04:13:56Z","oldestRestorableTime":"2022-04-04T00:45:38Z","restorableLocations":[{"locationName":"West
        US","regionalDatabaseAccountInstanceId":"9eaed152-86f9-4576-b201-2301ea9e9719","creationTime":"2021-01-08T00:50:35Z","deletionTime":"2022-04-13T04:13:56Z"}]}},{"name":"05640131-c5c8-4d30-adec-aa623e28866b","location":"West
        US","type":"Microsoft.DocumentDB/locations/restorableDatabaseAccounts","id":"/subscriptions/00000000-0000-0000-0000-000000000000/providers/Microsoft.DocumentDB/locations/westus/restorableDatabaseAccounts/05640131-c5c8-4d30-adec-aa623e28866b","properties":{"accountName":"test-cli2loqd5ro7y4w-restore-del","apiType":"Sql","creationTime":"2021-01-08T01:37:39Z","deletionTime":"2022-04-13T04:13:56Z","oldestRestorableTime":"2022-04-04T00:45:38Z","restorableLocations":[{"locationName":"West
        US","regionalDatabaseAccountInstanceId":"d137f5e4-3154-43fd-9f16-179b6c9bb8fa","creationTime":"2021-01-08T01:37:39Z","deletionTime":"2022-04-13T04:13:56Z"}]}},{"name":"b8709336-1dc1-4b06-a2f8-ad76fb0ace7d","location":"West
        US","type":"Microsoft.DocumentDB/locations/restorableDatabaseAccounts","id":"/subscriptions/00000000-0000-0000-0000-000000000000/providers/Microsoft.DocumentDB/locations/westus/restorableDatabaseAccounts/b8709336-1dc1-4b06-a2f8-ad76fb0ace7d","properties":{"accountName":"cli63ir6kuxbcau","apiType":"Gremlin,
        Sql","creationTime":"2022-02-18T07:22:35Z","deletionTime":"2022-04-13T04:16:51Z","oldestRestorableTime":"2022-04-04T00:45:38Z","restorableLocations":[{"locationName":"West
        US","regionalDatabaseAccountInstanceId":"19ee394c-c4f5-4e9d-af7b-45197202449d","creationTime":"2022-02-18T07:22:37Z","deletionTime":"2022-04-13T04:16:51Z"}]}},{"name":"5dc26b4c-7857-4c26-be92-1a5b6b303e9b","location":"West
        US","type":"Microsoft.DocumentDB/locations/restorableDatabaseAccounts","id":"/subscriptions/00000000-0000-0000-0000-000000000000/providers/Microsoft.DocumentDB/locations/westus/restorableDatabaseAccounts/5dc26b4c-7857-4c26-be92-1a5b6b303e9b","properties":{"accountName":"cliwfshrpizbnyw","apiType":"Gremlin,
        Sql","creationTime":"2022-02-18T07:22:34Z","deletionTime":"2022-04-13T04:16:58Z","oldestRestorableTime":"2022-04-04T00:45:38Z","restorableLocations":[{"locationName":"West
        US","regionalDatabaseAccountInstanceId":"bf5dad32-9658-4835-8cad-f688ca75e7aa","creationTime":"2022-02-18T07:22:35Z","deletionTime":"2022-04-13T04:16:58Z"}]}},{"name":"8d0cb98f-363e-4469-9c08-1daf0da5c8dc","location":"West
        US","type":"Microsoft.DocumentDB/locations/restorableDatabaseAccounts","id":"/subscriptions/00000000-0000-0000-0000-000000000000/providers/Microsoft.DocumentDB/locations/westus/restorableDatabaseAccounts/8d0cb98f-363e-4469-9c08-1daf0da5c8dc","properties":{"accountName":"cli4azss7bqafox","apiType":"Gremlin,
        Sql","creationTime":"2022-02-18T02:43:48Z","deletionTime":"2022-04-13T04:17:07Z","oldestRestorableTime":"2022-04-04T00:45:38Z","restorableLocations":[{"locationName":"West
        US","regionalDatabaseAccountInstanceId":"e3307c7b-9c1b-4fa4-9abb-871507bd83c3","creationTime":"2022-02-18T02:43:48Z","deletionTime":"2022-04-13T04:17:07Z"}]}},{"name":"ee161eb5-dad3-4fe9-9047-3308d84c790b","location":"West
        US","type":"Microsoft.DocumentDB/locations/restorableDatabaseAccounts","id":"/subscriptions/00000000-0000-0000-0000-000000000000/providers/Microsoft.DocumentDB/locations/westus/restorableDatabaseAccounts/ee161eb5-dad3-4fe9-9047-3308d84c790b","properties":{"accountName":"cli3u56ijh3rkcy","apiType":"Gremlin,
        Sql","creationTime":"2022-02-18T07:20:55Z","deletionTime":"2022-04-13T04:17:19Z","oldestRestorableTime":"2022-04-04T00:45:38Z","restorableLocations":[{"locationName":"West
        US","regionalDatabaseAccountInstanceId":"aaae7665-e881-43ae-a410-d84db5e225a1","creationTime":"2022-02-18T07:20:56Z","deletionTime":"2022-04-13T04:17:19Z"}]}},{"name":"c809d675-3bf8-4419-b045-556e5ad269dc","location":"West
        US","type":"Microsoft.DocumentDB/locations/restorableDatabaseAccounts","id":"/subscriptions/00000000-0000-0000-0000-000000000000/providers/Microsoft.DocumentDB/locations/westus/restorableDatabaseAccounts/c809d675-3bf8-4419-b045-556e5ad269dc","properties":{"accountName":"cli2qpebaiqt4g6","apiType":"Gremlin,
        Sql","creationTime":"2022-02-18T07:20:56Z","deletionTime":"2022-04-13T04:17:43Z","oldestRestorableTime":"2022-04-04T00:45:38Z","restorableLocations":[{"locationName":"West
        US","regionalDatabaseAccountInstanceId":"7cbeef7c-51d6-44f5-a809-85d7908cb856","creationTime":"2022-02-18T07:20:57Z","deletionTime":"2022-04-13T04:17:43Z"}]}},{"name":"fe1fccc7-8667-4e14-9399-9bf65795e7cb","location":"West
        US","type":"Microsoft.DocumentDB/locations/restorableDatabaseAccounts","id":"/subscriptions/00000000-0000-0000-0000-000000000000/providers/Microsoft.DocumentDB/locations/westus/restorableDatabaseAccounts/fe1fccc7-8667-4e14-9399-9bf65795e7cb","properties":{"accountName":"clipyc64jk3zsrf","apiType":"Gremlin,
        Sql","creationTime":"2022-02-18T07:22:35Z","deletionTime":"2022-04-13T04:17:52Z","oldestRestorableTime":"2022-04-04T00:45:38Z","restorableLocations":[{"locationName":"West
        US","regionalDatabaseAccountInstanceId":"75989b8a-5a31-497b-9256-6687233099c3","creationTime":"2022-02-18T07:22:36Z","deletionTime":"2022-04-13T04:17:52Z"}]}},{"name":"9c0a6a2d-cac0-402e-843c-94397ef308da","location":"West
        US","type":"Microsoft.DocumentDB/locations/restorableDatabaseAccounts","id":"/subscriptions/00000000-0000-0000-0000-000000000000/providers/Microsoft.DocumentDB/locations/westus/restorableDatabaseAccounts/9c0a6a2d-cac0-402e-843c-94397ef308da","properties":{"accountName":"clildfvtkb5fbqr","apiType":"Gremlin,
        Sql","creationTime":"2022-02-18T02:43:52Z","deletionTime":"2022-04-13T04:17:57Z","oldestRestorableTime":"2022-04-04T00:45:38Z","restorableLocations":[{"locationName":"West
        US","regionalDatabaseAccountInstanceId":"60c190ef-346c-4aa3-8907-aea494d5a0fc","creationTime":"2022-02-18T02:43:53Z","deletionTime":"2022-04-13T04:17:57Z"}]}},{"name":"34b756ec-6d3d-4d87-891d-28841e07aa04","location":"West
        US","type":"Microsoft.DocumentDB/locations/restorableDatabaseAccounts","id":"/subscriptions/00000000-0000-0000-0000-000000000000/providers/Microsoft.DocumentDB/locations/westus/restorableDatabaseAccounts/34b756ec-6d3d-4d87-891d-28841e07aa04","properties":{"accountName":"gaausfel-pitr-tables","apiType":"Table,
        Sql","creationTime":"2022-03-11T00:59:43Z","deletionTime":"2022-04-13T04:31:10Z","oldestRestorableTime":"2022-04-04T00:45:38Z","restorableLocations":[{"locationName":"West
        US","regionalDatabaseAccountInstanceId":"8d4eed47-1865-4d20-a50f-464b63235f99","creationTime":"2022-03-11T00:59:43Z","deletionTime":"2022-04-13T04:31:10Z"}]}},{"name":"25777bde-d950-40e8-b90a-c4a7eef29e3e","location":"West
        US","type":"Microsoft.DocumentDB/locations/restorableDatabaseAccounts","id":"/subscriptions/00000000-0000-0000-0000-000000000000/providers/Microsoft.DocumentDB/locations/westus/restorableDatabaseAccounts/25777bde-d950-40e8-b90a-c4a7eef29e3e","properties":{"accountName":"gaausfel-sql-pitr2","apiType":"Sql","creationTime":"2022-03-11T00:42:13Z","deletionTime":"2022-04-13T04:31:10Z","oldestRestorableTime":"2022-04-04T00:45:38Z","restorableLocations":[{"locationName":"West
        US","regionalDatabaseAccountInstanceId":"436b76c3-2aff-478b-8c40-0567b2f3a5ff","creationTime":"2022-03-11T00:42:14Z","deletionTime":"2022-04-13T04:31:10Z"}]}},{"name":"d8de2562-7851-41bc-90fa-c4b56f6dc28c","location":"West
        US","type":"Microsoft.DocumentDB/locations/restorableDatabaseAccounts","id":"/subscriptions/00000000-0000-0000-0000-000000000000/providers/Microsoft.DocumentDB/locations/westus/restorableDatabaseAccounts/d8de2562-7851-41bc-90fa-c4b56f6dc28c","properties":{"accountName":"gaausfel-sql-pitr","apiType":"Sql","creationTime":"2022-03-11T07:26:23Z","deletionTime":"2022-04-13T04:31:10Z","oldestRestorableTime":"2022-04-04T00:45:38Z","restorableLocations":[{"locationName":"West
        US","regionalDatabaseAccountInstanceId":"92a1154b-238f-443c-86dc-755a224ddc5d","creationTime":"2022-03-11T07:26:23Z","deletionTime":"2022-04-13T04:31:10Z"}]}},{"name":"d800a65d-80cb-4d21-b4e8-ae5995b582fc","location":"West
        US","type":"Microsoft.DocumentDB/locations/restorableDatabaseAccounts","id":"/subscriptions/00000000-0000-0000-0000-000000000000/providers/Microsoft.DocumentDB/locations/westus/restorableDatabaseAccounts/d800a65d-80cb-4d21-b4e8-ae5995b582fc","properties":{"accountName":"testacct412","apiType":"Sql","creationTime":"2021-03-03T19:54:14Z","deletionTime":"2022-04-13T18:23:19Z","oldestRestorableTime":"2022-04-04T00:45:38Z","restorableLocations":[{"locationName":"West
        US","regionalDatabaseAccountInstanceId":"424dbe6d-50d0-4def-8457-0ada8cec1e05","creationTime":"2021-03-03T19:54:14Z","deletionTime":"2022-04-13T18:23:19Z"}]}},{"name":"a97044b4-5be9-4f17-acc5-05bd58f0156e","location":"West
        US","type":"Microsoft.DocumentDB/locations/restorableDatabaseAccounts","id":"/subscriptions/00000000-0000-0000-0000-000000000000/providers/Microsoft.DocumentDB/locations/westus/restorableDatabaseAccounts/a97044b4-5be9-4f17-acc5-05bd58f0156e","properties":{"accountName":"target-mongo36-beforecolla","apiType":"MongoDB","creationTime":"2021-01-06T00:06:55Z","deletionTime":"2022-04-13T18:23:19Z","oldestRestorableTime":"2022-04-04T00:45:38Z","restorableLocations":[{"locationName":"West
        US","regionalDatabaseAccountInstanceId":"4af906ad-1a4a-4eb7-8453-f6cd8c795e91","creationTime":"2021-01-06T00:06:55Z","deletionTime":"2022-04-13T18:23:19Z"}]}},{"name":"e92c7f8b-ac9e-4cac-91c2-b167360ca58d","location":"West
        US","type":"Microsoft.DocumentDB/locations/restorableDatabaseAccounts","id":"/subscriptions/00000000-0000-0000-0000-000000000000/providers/Microsoft.DocumentDB/locations/westus/restorableDatabaseAccounts/e92c7f8b-ac9e-4cac-91c2-b167360ca58d","properties":{"accountName":"amisitablepitracc-restored2","apiType":"Table,
        Sql","creationTime":"2022-04-13T19:42:16Z","deletionTime":"2022-04-13T19:57:59Z","oldestRestorableTime":"2022-04-04T00:45:38Z","restorableLocations":[{"locationName":"West
        US","regionalDatabaseAccountInstanceId":"7f6b0c67-8a39-4a0f-a0d3-25f050e73b99","creationTime":"2022-04-13T19:42:16Z","deletionTime":"2022-04-13T19:57:59Z"}]}},{"name":"f813e260-957f-4001-be57-573318eec03a","location":"West
        US","type":"Microsoft.DocumentDB/locations/restorableDatabaseAccounts","id":"/subscriptions/00000000-0000-0000-0000-000000000000/providers/Microsoft.DocumentDB/locations/westus/restorableDatabaseAccounts/f813e260-957f-4001-be57-573318eec03a","properties":{"accountName":"amisigremlinpitracc-restored2","apiType":"Gremlin,
        Sql","creationTime":"2022-04-13T19:41:46Z","deletionTime":"2022-04-13T19:58:35Z","oldestRestorableTime":"2022-04-04T00:45:38Z","restorableLocations":[{"locationName":"West
        US","regionalDatabaseAccountInstanceId":"7e169d6e-d551-4291-a99f-76a481377eb8","creationTime":"2022-04-13T19:41:46Z","deletionTime":"2022-04-13T19:58:35Z"}]}},{"name":"88e5afa3-9fc3-40fa-b6c3-be768c3e6622","location":"West
        US","type":"Microsoft.DocumentDB/locations/restorableDatabaseAccounts","id":"/subscriptions/00000000-0000-0000-0000-000000000000/providers/Microsoft.DocumentDB/locations/westus/restorableDatabaseAccounts/88e5afa3-9fc3-40fa-b6c3-be768c3e6622","properties":{"accountName":"chucks-pitr-table-createcont","apiType":"Table,
        Sql","creationTime":"2022-04-08T00:21:50Z","deletionTime":"2022-04-29T00:37:49Z","oldestRestorableTime":"2022-04-04T00:45:38Z","restorableLocations":[{"locationName":"West
        US","regionalDatabaseAccountInstanceId":"867087fc-2d41-4349-8093-17d87bed8311","creationTime":"2022-04-08T00:21:51Z","deletionTime":"2022-04-29T00:37:49Z"}]}},{"name":"6901d6e8-2080-45e1-98f2-60d508e4a9e2","location":"West
        US","type":"Microsoft.DocumentDB/locations/restorableDatabaseAccounts","id":"/subscriptions/00000000-0000-0000-0000-000000000000/providers/Microsoft.DocumentDB/locations/westus/restorableDatabaseAccounts/6901d6e8-2080-45e1-98f2-60d508e4a9e2","properties":{"accountName":"chucks-pitr-sql-createcont","apiType":"Sql","creationTime":"2022-04-09T00:29:15Z","deletionTime":"2022-04-29T00:37:50Z","oldestRestorableTime":"2022-04-04T00:45:38Z","restorableLocations":[{"locationName":"West
        US","regionalDatabaseAccountInstanceId":"a18dc064-58e7-411c-b9a0-bea686ae41af","creationTime":"2022-04-09T00:29:16Z","deletionTime":"2022-04-29T00:37:50Z"}]}},{"name":"5e5d57b0-e2a9-4e48-8dd9-47be92d1858d","location":"West
        US","type":"Microsoft.DocumentDB/locations/restorableDatabaseAccounts","id":"/subscriptions/00000000-0000-0000-0000-000000000000/providers/Microsoft.DocumentDB/locations/westus/restorableDatabaseAccounts/5e5d57b0-e2a9-4e48-8dd9-47be92d1858d","properties":{"accountName":"chucks-pitr-tables-createcont","apiType":"Table,
        Sql","creationTime":"2022-04-09T00:28:31Z","deletionTime":"2022-04-29T00:37:50Z","oldestRestorableTime":"2022-04-04T00:45:38Z","restorableLocations":[{"locationName":"West
        US","regionalDatabaseAccountInstanceId":"c987d5e2-176f-457c-85bb-87fdc9cd1787","creationTime":"2022-04-09T00:28:32Z","deletionTime":"2022-04-29T00:37:50Z"}]}},{"name":"6f81189e-b86d-4961-813b-4754a57e6476","location":"West
        US","type":"Microsoft.DocumentDB/locations/restorableDatabaseAccounts","id":"/subscriptions/00000000-0000-0000-0000-000000000000/providers/Microsoft.DocumentDB/locations/westus/restorableDatabaseAccounts/6f81189e-b86d-4961-813b-4754a57e6476","properties":{"accountName":"chucks-pitr-sql-periodic","apiType":"Sql","creationTime":"2022-04-28T23:45:14Z","deletionTime":"2022-04-29T00:37:50Z","oldestRestorableTime":"2022-04-28T23:45:14Z","restorableLocations":[{"locationName":"West
        US","regionalDatabaseAccountInstanceId":"994d19e9-8434-4e82-9c99-dd148881da7a","creationTime":"2022-04-28T23:45:14Z","deletionTime":"2022-04-29T00:37:50Z"}]}},{"name":"03e1af6c-4892-41d5-8ca2-9dbf07a80e6f","location":"West
        US","type":"Microsoft.DocumentDB/locations/restorableDatabaseAccounts","id":"/subscriptions/00000000-0000-0000-0000-000000000000/providers/Microsoft.DocumentDB/locations/westus/restorableDatabaseAccounts/03e1af6c-4892-41d5-8ca2-9dbf07a80e6f","properties":{"accountName":"chucks-pitr-graph-createcont","apiType":"Gremlin,
        Sql","creationTime":"2022-04-09T00:29:43Z","deletionTime":"2022-04-29T00:37:50Z","oldestRestorableTime":"2022-04-04T00:45:38Z","restorableLocations":[{"locationName":"West
        US","regionalDatabaseAccountInstanceId":"1504ba5e-2100-4bd4-b9f8-cfce7856ad6b","creationTime":"2022-04-09T00:29:44Z","deletionTime":"2022-04-29T00:37:50Z"}]}},{"name":"63470ba9-a438-4222-8fa1-4d3b9ebf308d","location":"West
        US","type":"Microsoft.DocumentDB/locations/restorableDatabaseAccounts","id":"/subscriptions/00000000-0000-0000-0000-000000000000/providers/Microsoft.DocumentDB/locations/westus/restorableDatabaseAccounts/63470ba9-a438-4222-8fa1-4d3b9ebf308d","properties":{"accountName":"chucks-test-periodic01","apiType":"Sql","creationTime":"2022-04-29T19:49:28Z","deletionTime":"2022-04-29T19:53:10Z","oldestRestorableTime":"2022-04-29T19:49:28Z","restorableLocations":[{"locationName":"West
        US","regionalDatabaseAccountInstanceId":"a1e6c39d-0a16-4587-bd76-e8e271cb1a87","creationTime":"2022-04-29T19:49:28Z","deletionTime":"2022-04-29T19:53:10Z"}]}},{"name":"e68ea41c-9473-4397-965e-6918a5ea98ec","location":"West
        US","type":"Microsoft.DocumentDB/locations/restorableDatabaseAccounts","id":"/subscriptions/00000000-0000-0000-0000-000000000000/providers/Microsoft.DocumentDB/locations/westus/restorableDatabaseAccounts/e68ea41c-9473-4397-965e-6918a5ea98ec","properties":{"accountName":"chucks-test-periodic02","apiType":"Sql","creationTime":"2022-04-29T23:16:11Z","deletionTime":"2022-04-29T23:21:41Z","oldestRestorableTime":"2022-04-29T23:16:11Z","restorableLocations":[{"locationName":"West
        US","regionalDatabaseAccountInstanceId":"a383a2d5-a451-4c30-a885-a9e17385e62b","creationTime":"2022-04-29T23:16:11Z","deletionTime":"2022-04-29T23:21:41Z"}]}},{"name":"ed1b5536-d225-4af9-bf33-71ff5fc8ef4b","location":"South
        Central US","type":"Microsoft.DocumentDB/locations/restorableDatabaseAccounts","id":"/subscriptions/00000000-0000-0000-0000-000000000000/providers/Microsoft.DocumentDB/locations/southcentralus/restorableDatabaseAccounts/ed1b5536-d225-4af9-bf33-71ff5fc8ef4b","properties":{"accountName":"kal-dedicated-test","apiType":"Sql","creationTime":"2020-10-05T23:57:45Z","deletionTime":"2022-04-13T04:05:13Z","oldestRestorableTime":"2022-04-04T00:45:37Z","restorableLocations":[{"locationName":"South
        Central US","regionalDatabaseAccountInstanceId":"ff8bf7b0-f9c3-461c-8c13-26e94ac4c2bc","creationTime":"2020-10-05T23:57:46Z","deletionTime":"2022-04-13T04:05:13Z"}]}},{"name":"a34ec2c8-aabc-4041-a04e-6996e4723082","location":"East
        US","type":"Microsoft.DocumentDB/locations/restorableDatabaseAccounts","id":"/subscriptions/00000000-0000-0000-0000-000000000000/providers/Microsoft.DocumentDB/locations/eastus/restorableDatabaseAccounts/a34ec2c8-aabc-4041-a04e-6996e4723082","properties":{"accountName":"amisisqlpitracc","apiType":"Sql","creationTime":"2022-01-05T19:48:26Z","oldestRestorableTime":"2022-04-04T00:45:37Z","restorableLocations":[{"locationName":"East
        US","regionalDatabaseAccountInstanceId":"676a37b8-0424-4a57-8f08-992eaa7a8a58","creationTime":"2022-01-05T19:48:26Z"}]}},{"name":"79e37da4-d1c9-4dac-bd30-7e8f191d70b4","location":"East
        US","type":"Microsoft.DocumentDB/locations/restorableDatabaseAccounts","id":"/subscriptions/00000000-0000-0000-0000-000000000000/providers/Microsoft.DocumentDB/locations/eastus/restorableDatabaseAccounts/79e37da4-d1c9-4dac-bd30-7e8f191d70b4","properties":{"accountName":"climzykqkmgpwr2","apiType":"Gremlin,
        Sql","creationTime":"2022-02-18T01:50:25Z","oldestRestorableTime":"2022-04-04T00:45:37Z","restorableLocations":[{"locationName":"East
        US","regionalDatabaseAccountInstanceId":"be1e3ed2-e5c3-4d2d-921c-bc8d7525f435","creationTime":"2022-02-18T01:50:26Z"}]}},{"name":"bce09ea6-973d-4ccb-a932-477ac195d939","location":"East
        US","type":"Microsoft.DocumentDB/locations/restorableDatabaseAccounts","id":"/subscriptions/00000000-0000-0000-0000-000000000000/providers/Microsoft.DocumentDB/locations/eastus/restorableDatabaseAccounts/bce09ea6-973d-4ccb-a932-477ac195d939","properties":{"accountName":"tmpacc123","apiType":"Gremlin,
        Sql","creationTime":"2022-02-18T05:55:23Z","oldestRestorableTime":"2022-04-04T00:45:37Z","restorableLocations":[{"locationName":"East
        US","regionalDatabaseAccountInstanceId":"e373c1b9-5463-4dc0-9ee4-e382860d2291","creationTime":"2022-02-18T05:55:24Z"}]}},{"name":"7d2a14b5-1f0f-4247-9f5a-bb936c77f722","location":"East
        US","type":"Microsoft.DocumentDB/locations/restorableDatabaseAccounts","id":"/subscriptions/00000000-0000-0000-0000-000000000000/providers/Microsoft.DocumentDB/locations/eastus/restorableDatabaseAccounts/7d2a14b5-1f0f-4247-9f5a-bb936c77f722","properties":{"accountName":"tmp-restored","apiType":"Gremlin,
        Sql","creationTime":"2022-02-18T06:25:15Z","oldestRestorableTime":"2022-04-04T00:45:37Z","restorableLocations":[{"locationName":"East
        US","regionalDatabaseAccountInstanceId":"d44bb9ea-5500-4f20-a965-a784e7810c65","creationTime":"2022-02-18T06:25:15Z"}]}},{"name":"9addabb6-cc0f-401f-b6a0-98bcfc88ac68","location":"East
        US","type":"Microsoft.DocumentDB/locations/restorableDatabaseAccounts","id":"/subscriptions/00000000-0000-0000-0000-000000000000/providers/Microsoft.DocumentDB/locations/eastus/restorableDatabaseAccounts/9addabb6-cc0f-401f-b6a0-98bcfc88ac68","properties":{"accountName":"amisisqlpitracc-restored1","apiType":"Sql","creationTime":"2022-04-14T00:52:12Z","oldestRestorableTime":"2022-04-14T00:52:12Z","restorableLocations":[{"locationName":"East
        US","regionalDatabaseAccountInstanceId":"3522a742-a8ee-4f08-a08b-04d56cd2c09f","creationTime":"2022-04-14T00:52:12Z"}]}},{"name":"f092ccc5-0c05-471f-98d8-f58799db4945","location":"West
        US 3","type":"Microsoft.DocumentDB/locations/restorableDatabaseAccounts","id":"/subscriptions/00000000-0000-0000-0000-000000000000/providers/Microsoft.DocumentDB/locations/westus3/restorableDatabaseAccounts/f092ccc5-0c05-471f-98d8-f58799db4945","properties":{"accountName":"ruleipitraccountw3","apiType":"Sql","creationTime":"2021-07-06T23:19:06Z","oldestRestorableTime":"2022-04-04T00:45:37Z","restorableLocations":[{"locationName":"West
        US 3","regionalDatabaseAccountInstanceId":"846f59f7-3d33-4308-b124-e6c3ed5afd23","creationTime":"2021-07-06T23:19:07Z"}]}},{"name":"070855c3-4c0b-4111-a37f-951e43dd6833","location":"Jio
        India West","type":"Microsoft.DocumentDB/locations/restorableDatabaseAccounts","id":"/subscriptions/00000000-0000-0000-0000-000000000000/providers/Microsoft.DocumentDB/locations/jioindiawest/restorableDatabaseAccounts/070855c3-4c0b-4111-a37f-951e43dd6833","properties":{"accountName":"ruleipitraccount","apiType":"Sql","creationTime":"2021-07-06T23:19:31Z","oldestRestorableTime":"2022-04-04T00:45:38Z","restorableLocations":[{"locationName":"Jio
        India West","regionalDatabaseAccountInstanceId":"0d1f60ad-392b-4588-b141-4e169026dc1f","creationTime":"2021-07-06T23:19:32Z"}]}}]}'
>>>>>>> 2f51ba7c
    headers:
      cache-control:
      - no-cache
      content-length:
<<<<<<< HEAD
      - '62244'
      content-type:
      - application/json; charset=utf-8
      date:
      - Sun, 08 May 2022 06:16:45 GMT
=======
      - '148440'
      content-type:
      - application/json; charset=utf-8
      date:
      - Wed, 04 May 2022 00:45:38 GMT
>>>>>>> 2f51ba7c
      expires:
      - '-1'
      pragma:
      - no-cache
      strict-transport-security:
      - max-age=31536000; includeSubDomains
      vary:
      - Accept-Encoding
      x-content-type-options:
      - nosniff
      x-ms-original-request-ids:
      - ''
      - ''
      - ''
      - ''
      - ''
      - ''
      - ''
      - ''
      - ''
      - ''
      - ''
      - ''
      - ''
      - ''
      - ''
      - ''
      - ''
      - ''
      - ''
      - ''
      - ''
      - ''
      - ''
      - ''
      - ''
      - ''
      - ''
      - ''
      - ''
      - ''
      - ''
      - ''
      - ''
      - ''
      - ''
      - ''
<<<<<<< HEAD
      - ''
      - ''
=======
>>>>>>> 2f51ba7c
    status:
      code: 200
      message: OK
- request:
    body: null
    headers:
      Accept:
      - application/json
      Accept-Encoding:
      - gzip, deflate
      CommandName:
      - cosmosdb restore
      Connection:
      - keep-alive
      ParameterSetName:
      - -n -g -a --restore-timestamp --location
      User-Agent:
<<<<<<< HEAD
      - AZURECLI/2.36.0 azsdk-python-mgmt-cosmosdb/7.0.0b5 Python/3.10.4 (Windows-10-10.0.22000-SP0)
    method: GET
    uri: https://management.azure.com/subscriptions/00000000-0000-0000-0000-000000000000/providers/Microsoft.DocumentDB/locations/East%20US%202/restorableDatabaseAccounts/9ab0149f-b81c-4acf-8e9d-f95737a7432c/restorableGremlinResources?api-version=2022-02-15-preview&restoreLocation=eastus2&restoreTimestampInUtc=2022-05-08%2006%3A14%3A27%2B00%3A00
=======
      - AZURECLI/2.36.0 azsdk-python-mgmt-cosmosdb/7.0.0b4 Python/3.10.4 (Windows-10-10.0.22598-SP0)
    method: GET
    uri: https://management.azure.com/subscriptions/00000000-0000-0000-0000-000000000000/providers/Microsoft.DocumentDB/locations/East%20US%202/restorableDatabaseAccounts/3b4289a0-b206-4d8c-9cb5-72bdaddbc94f/restorableGremlinResources?api-version=2022-02-15-preview&restoreLocation=eastus2&restoreTimestampInUtc=2022-05-04%2000%3A43%3A52%2B00%3A00
>>>>>>> 2f51ba7c
  response:
    body:
      string: '{"value":[{"id":"/subscriptions/00000000-0000-0000-0000-000000000000/providers/Microsoft.DocumentDB/locations/East%20US%202/restorableDatabaseAccounts/9ab0149f-b81c-4acf-8e9d-f95737a7432c/restorableGremlinResources/cli000005","type":"Microsoft.DocumentDB/locations/restorableDatabaseAccounts/restorableGremlinResources","name":"cli000005","databaseName":"cli000005","graphNames":["cli000002"]}]}'
    headers:
      cache-control:
      - no-store, no-cache
      content-length:
      - '395'
      content-type:
      - application/json
      date:
<<<<<<< HEAD
      - Sun, 08 May 2022 06:16:47 GMT
=======
      - Wed, 04 May 2022 00:45:39 GMT
>>>>>>> 2f51ba7c
      pragma:
      - no-cache
      server:
      - Microsoft-HTTPAPI/2.0
      strict-transport-security:
      - max-age=31536000; includeSubDomains
      transfer-encoding:
      - chunked
      vary:
      - Accept-Encoding
      x-content-type-options:
      - nosniff
      x-ms-gatewayversion:
      - version=2.14.0
    status:
      code: 200
      message: Ok
- request:
    body: '{"location": "East US 2", "kind": "GlobalDocumentDB", "properties": {"locations":
      [{"locationName": "eastus2", "failoverPriority": 0}], "databaseAccountOfferType":
      "Standard", "apiProperties": {}, "createMode": "Restore", "restoreParameters":
<<<<<<< HEAD
      {"restoreMode": "PointInTime", "restoreSource": "/subscriptions/00000000-0000-0000-0000-000000000000/providers/Microsoft.DocumentDB/locations/eastus2/restorableDatabaseAccounts/9ab0149f-b81c-4acf-8e9d-f95737a7432c",
      "restoreTimestampInUtc": "2022-05-08T06:14:27.000Z"}}}'
=======
      {"restoreMode": "PointInTime", "restoreSource": "/subscriptions/00000000-0000-0000-0000-000000000000/providers/Microsoft.DocumentDB/locations/eastus2/restorableDatabaseAccounts/3b4289a0-b206-4d8c-9cb5-72bdaddbc94f",
      "restoreTimestampInUtc": "2022-05-04T00:43:52.000Z"}}}'
>>>>>>> 2f51ba7c
    headers:
      Accept:
      - application/json
      Accept-Encoding:
      - gzip, deflate
      CommandName:
      - cosmosdb restore
      Connection:
      - keep-alive
      Content-Length:
      - '513'
      Content-Type:
      - application/json
      ParameterSetName:
      - -n -g -a --restore-timestamp --location
      User-Agent:
<<<<<<< HEAD
      - AZURECLI/2.36.0 azsdk-python-mgmt-cosmosdb/7.0.0b5 Python/3.10.4 (Windows-10-10.0.22000-SP0)
=======
      - AZURECLI/2.36.0 azsdk-python-mgmt-cosmosdb/7.0.0b4 Python/3.10.4 (Windows-10-10.0.22598-SP0)
>>>>>>> 2f51ba7c
    method: PUT
    uri: https://management.azure.com/subscriptions/00000000-0000-0000-0000-000000000000/resourceGroups/cli_test_cosmosdb_gremlin_account_restore_command000001/providers/Microsoft.DocumentDB/databaseAccounts/cli000004?api-version=2022-02-15-preview
  response:
    body:
      string: '{"id":"/subscriptions/00000000-0000-0000-0000-000000000000/resourceGroups/cli_test_cosmosdb_gremlin_account_restore_command000001/providers/Microsoft.DocumentDB/databaseAccounts/cli000004","name":"cli000004","location":"East
<<<<<<< HEAD
        US 2","type":"Microsoft.DocumentDB/databaseAccounts","kind":"GlobalDocumentDB","tags":{},"systemData":{"createdAt":"2022-05-08T06:16:53.9883159Z"},"properties":{"provisioningState":"Creating","publicNetworkAccess":"Enabled","enableAutomaticFailover":false,"enableMultipleWriteLocations":false,"enablePartitionKeyMonitor":false,"isVirtualNetworkFilterEnabled":false,"virtualNetworkRules":[],"EnabledApiTypes":"Gremlin,
        Sql","disableKeyBasedMetadataWriteAccess":false,"enableFreeTier":false,"enableAnalyticalStorage":false,"analyticalStorageConfiguration":{},"instanceId":"48b1ea2c-01cc-448d-97b6-8146b10ffc51","createMode":"Restore","databaseAccountOfferType":"Standard","defaultIdentity":"FirstPartyIdentity","networkAclBypass":"None","disableLocalAuth":false,"consistencyPolicy":{"defaultConsistencyLevel":"Session","maxIntervalInSeconds":5,"maxStalenessPrefix":100},"configurationOverrides":{},"writeLocations":[{"id":"cli000004-eastus2","locationName":"East
        US 2","documentEndpoint":"https://cli000003-eastus2.documents.azure.com:443/","provisioningState":"Creating","failoverPriority":0,"isZoneRedundant":false}],"readLocations":[{"id":"cli000004-eastus2","locationName":"East
        US 2","documentEndpoint":"https://cli000003-eastus2.documents.azure.com:443/","provisioningState":"Creating","failoverPriority":0,"isZoneRedundant":false}],"locations":[{"id":"cli000004-eastus2","locationName":"East
        US 2","documentEndpoint":"https://cli000003-eastus2.documents.azure.com:443/","provisioningState":"Creating","failoverPriority":0,"isZoneRedundant":false}],"failoverPolicies":[{"id":"cli000004-eastus2","locationName":"East
        US 2","failoverPriority":0}],"cors":[],"capabilities":[{"name":"EnableGremlin"}],"ipRules":[],"backupPolicy":{"type":"Continuous","continuousModeProperties":{"tier":"Continuous30Days"}},"restoreParameters":{"restoreMode":"PointInTime","restoreSource":"/subscriptions/00000000-0000-0000-0000-000000000000/providers/Microsoft.DocumentDB/locations/eastus2/restorableDatabaseAccounts/9ab0149f-b81c-4acf-8e9d-f95737a7432c","restoreTimestampInUtc":"2022-05-08T06:14:27Z","gremlinDatabasesToRestore":[]},"networkAclBypassResourceIds":[],"diagnosticLogSettings":{"enableFullTextQuery":"None"},"capacity":{"totalThroughputLimit":-1}},"identity":{"type":"None"}}'
    headers:
      azure-asyncoperation:
      - https://management.azure.com/subscriptions/00000000-0000-0000-0000-000000000000/providers/Microsoft.DocumentDB/locations/eastus2/operationsStatus/9851fd99-d0fd-4abb-845b-6b3e37102a8e?api-version=2022-02-15-preview
=======
        US 2","type":"Microsoft.DocumentDB/databaseAccounts","kind":"GlobalDocumentDB","tags":{},"systemData":{"createdAt":"2022-05-04T00:45:43.6101503Z"},"properties":{"provisioningState":"Creating","publicNetworkAccess":"Enabled","enableAutomaticFailover":false,"enableMultipleWriteLocations":false,"enablePartitionKeyMonitor":false,"isVirtualNetworkFilterEnabled":false,"virtualNetworkRules":[],"EnabledApiTypes":"Gremlin,
        Sql","disableKeyBasedMetadataWriteAccess":false,"enableFreeTier":false,"enableAnalyticalStorage":false,"analyticalStorageConfiguration":{},"instanceId":"a7b0daf6-c938-49a1-b41b-752b47bed2b4","createMode":"Restore","databaseAccountOfferType":"Standard","defaultIdentity":"FirstPartyIdentity","networkAclBypass":"None","disableLocalAuth":false,"consistencyPolicy":{"defaultConsistencyLevel":"Session","maxIntervalInSeconds":5,"maxStalenessPrefix":100},"configurationOverrides":{},"writeLocations":[{"id":"cli000004-eastus2","locationName":"East
        US 2","documentEndpoint":"https://cli000003-eastus2.documents.azure.com:443/","provisioningState":"Creating","failoverPriority":0,"isZoneRedundant":false}],"readLocations":[{"id":"cli000004-eastus2","locationName":"East
        US 2","documentEndpoint":"https://cli000003-eastus2.documents.azure.com:443/","provisioningState":"Creating","failoverPriority":0,"isZoneRedundant":false}],"locations":[{"id":"cli000004-eastus2","locationName":"East
        US 2","documentEndpoint":"https://cli000003-eastus2.documents.azure.com:443/","provisioningState":"Creating","failoverPriority":0,"isZoneRedundant":false}],"failoverPolicies":[{"id":"cli000004-eastus2","locationName":"East
        US 2","failoverPriority":0}],"cors":[],"capabilities":[{"name":"EnableGremlin"}],"ipRules":[],"backupPolicy":{"type":"Continuous","continuousModeProperties":{"tier":"Continuous30Days"}},"restoreParameters":{"restoreMode":"PointInTime","restoreSource":"/subscriptions/00000000-0000-0000-0000-000000000000/providers/Microsoft.DocumentDB/locations/eastus2/restorableDatabaseAccounts/3b4289a0-b206-4d8c-9cb5-72bdaddbc94f","restoreTimestampInUtc":"2022-05-04T00:43:52Z","gremlinDatabasesToRestore":[]},"networkAclBypassResourceIds":[],"diagnosticLogSettings":{"enableFullTextQuery":"None"},"capacity":{"totalThroughputLimit":-1}},"identity":{"type":"None"}}'
    headers:
      azure-asyncoperation:
      - https://management.azure.com/subscriptions/00000000-0000-0000-0000-000000000000/providers/Microsoft.DocumentDB/locations/eastus2/operationsStatus/369829b6-ad0f-4a97-a211-5791d908d499?api-version=2022-02-15-preview
>>>>>>> 2f51ba7c
      cache-control:
      - no-store, no-cache
      content-length:
      - '2497'
      content-type:
      - application/json
      date:
<<<<<<< HEAD
      - Sun, 08 May 2022 06:16:56 GMT
      location:
      - https://management.azure.com/subscriptions/00000000-0000-0000-0000-000000000000/resourceGroups/cli_test_cosmosdb_gremlin_account_restore_command000001/providers/Microsoft.DocumentDB/databaseAccounts/cli000004/operationResults/9851fd99-d0fd-4abb-845b-6b3e37102a8e?api-version=2022-02-15-preview
=======
      - Wed, 04 May 2022 00:45:45 GMT
      location:
      - https://management.azure.com/subscriptions/00000000-0000-0000-0000-000000000000/resourceGroups/cli_test_cosmosdb_gremlin_account_restore_command000001/providers/Microsoft.DocumentDB/databaseAccounts/cli000004/operationResults/369829b6-ad0f-4a97-a211-5791d908d499?api-version=2022-02-15-preview
>>>>>>> 2f51ba7c
      pragma:
      - no-cache
      server:
      - Microsoft-HTTPAPI/2.0
      strict-transport-security:
      - max-age=31536000; includeSubDomains
      transfer-encoding:
      - chunked
      vary:
      - Accept-Encoding
      x-content-type-options:
      - nosniff
      x-ms-gatewayversion:
      - version=2.14.0
      x-ms-ratelimit-remaining-subscription-writes:
<<<<<<< HEAD
      - '1193'
=======
      - '1199'
>>>>>>> 2f51ba7c
    status:
      code: 200
      message: Ok
- request:
    body: null
    headers:
      Accept:
      - '*/*'
      Accept-Encoding:
      - gzip, deflate
      CommandName:
      - cosmosdb restore
      Connection:
      - keep-alive
      ParameterSetName:
      - -n -g -a --restore-timestamp --location
      User-Agent:
<<<<<<< HEAD
      - AZURECLI/2.36.0 azsdk-python-mgmt-cosmosdb/7.0.0b5 Python/3.10.4 (Windows-10-10.0.22000-SP0)
    method: GET
    uri: https://management.azure.com/subscriptions/00000000-0000-0000-0000-000000000000/providers/Microsoft.DocumentDB/locations/eastus2/operationsStatus/9851fd99-d0fd-4abb-845b-6b3e37102a8e?api-version=2022-02-15-preview
=======
      - AZURECLI/2.36.0 azsdk-python-mgmt-cosmosdb/7.0.0b4 Python/3.10.4 (Windows-10-10.0.22598-SP0)
    method: GET
    uri: https://management.azure.com/subscriptions/00000000-0000-0000-0000-000000000000/providers/Microsoft.DocumentDB/locations/eastus2/operationsStatus/369829b6-ad0f-4a97-a211-5791d908d499?api-version=2022-02-15-preview
>>>>>>> 2f51ba7c
  response:
    body:
      string: '{"status":"Dequeued"}'
    headers:
      cache-control:
      - no-store, no-cache
      content-length:
      - '21'
      content-type:
      - application/json
      date:
<<<<<<< HEAD
      - Sun, 08 May 2022 06:17:27 GMT
=======
      - Wed, 04 May 2022 00:46:15 GMT
>>>>>>> 2f51ba7c
      pragma:
      - no-cache
      server:
      - Microsoft-HTTPAPI/2.0
      strict-transport-security:
      - max-age=31536000; includeSubDomains
      transfer-encoding:
      - chunked
      vary:
      - Accept-Encoding
      x-content-type-options:
      - nosniff
      x-ms-gatewayversion:
      - version=2.14.0
    status:
      code: 200
      message: Ok
- request:
    body: null
    headers:
      Accept:
      - '*/*'
      Accept-Encoding:
      - gzip, deflate
      CommandName:
      - cosmosdb restore
      Connection:
      - keep-alive
      ParameterSetName:
      - -n -g -a --restore-timestamp --location
      User-Agent:
<<<<<<< HEAD
      - AZURECLI/2.36.0 azsdk-python-mgmt-cosmosdb/7.0.0b5 Python/3.10.4 (Windows-10-10.0.22000-SP0)
    method: GET
    uri: https://management.azure.com/subscriptions/00000000-0000-0000-0000-000000000000/providers/Microsoft.DocumentDB/locations/eastus2/operationsStatus/9851fd99-d0fd-4abb-845b-6b3e37102a8e?api-version=2022-02-15-preview
=======
      - AZURECLI/2.36.0 azsdk-python-mgmt-cosmosdb/7.0.0b4 Python/3.10.4 (Windows-10-10.0.22598-SP0)
    method: GET
    uri: https://management.azure.com/subscriptions/00000000-0000-0000-0000-000000000000/providers/Microsoft.DocumentDB/locations/eastus2/operationsStatus/369829b6-ad0f-4a97-a211-5791d908d499?api-version=2022-02-15-preview
>>>>>>> 2f51ba7c
  response:
    body:
      string: '{"status":"Dequeued"}'
    headers:
      cache-control:
      - no-store, no-cache
      content-length:
      - '21'
      content-type:
      - application/json
      date:
<<<<<<< HEAD
      - Sun, 08 May 2022 06:17:57 GMT
=======
      - Wed, 04 May 2022 00:46:45 GMT
>>>>>>> 2f51ba7c
      pragma:
      - no-cache
      server:
      - Microsoft-HTTPAPI/2.0
      strict-transport-security:
      - max-age=31536000; includeSubDomains
      transfer-encoding:
      - chunked
      vary:
      - Accept-Encoding
      x-content-type-options:
      - nosniff
      x-ms-gatewayversion:
      - version=2.14.0
    status:
      code: 200
      message: Ok
- request:
    body: null
    headers:
      Accept:
      - '*/*'
      Accept-Encoding:
      - gzip, deflate
      CommandName:
      - cosmosdb restore
      Connection:
      - keep-alive
      ParameterSetName:
      - -n -g -a --restore-timestamp --location
      User-Agent:
<<<<<<< HEAD
      - AZURECLI/2.36.0 azsdk-python-mgmt-cosmosdb/7.0.0b5 Python/3.10.4 (Windows-10-10.0.22000-SP0)
    method: GET
    uri: https://management.azure.com/subscriptions/00000000-0000-0000-0000-000000000000/providers/Microsoft.DocumentDB/locations/eastus2/operationsStatus/9851fd99-d0fd-4abb-845b-6b3e37102a8e?api-version=2022-02-15-preview
=======
      - AZURECLI/2.36.0 azsdk-python-mgmt-cosmosdb/7.0.0b4 Python/3.10.4 (Windows-10-10.0.22598-SP0)
    method: GET
    uri: https://management.azure.com/subscriptions/00000000-0000-0000-0000-000000000000/providers/Microsoft.DocumentDB/locations/eastus2/operationsStatus/369829b6-ad0f-4a97-a211-5791d908d499?api-version=2022-02-15-preview
>>>>>>> 2f51ba7c
  response:
    body:
      string: '{"status":"Dequeued"}'
    headers:
      cache-control:
      - no-store, no-cache
      content-length:
      - '21'
      content-type:
      - application/json
      date:
<<<<<<< HEAD
      - Sun, 08 May 2022 06:18:27 GMT
=======
      - Wed, 04 May 2022 00:47:16 GMT
>>>>>>> 2f51ba7c
      pragma:
      - no-cache
      server:
      - Microsoft-HTTPAPI/2.0
      strict-transport-security:
      - max-age=31536000; includeSubDomains
      transfer-encoding:
      - chunked
      vary:
      - Accept-Encoding
      x-content-type-options:
      - nosniff
      x-ms-gatewayversion:
      - version=2.14.0
    status:
      code: 200
      message: Ok
- request:
    body: null
    headers:
      Accept:
      - '*/*'
      Accept-Encoding:
      - gzip, deflate
      CommandName:
      - cosmosdb restore
      Connection:
      - keep-alive
      ParameterSetName:
      - -n -g -a --restore-timestamp --location
      User-Agent:
<<<<<<< HEAD
      - AZURECLI/2.36.0 azsdk-python-mgmt-cosmosdb/7.0.0b5 Python/3.10.4 (Windows-10-10.0.22000-SP0)
    method: GET
    uri: https://management.azure.com/subscriptions/00000000-0000-0000-0000-000000000000/providers/Microsoft.DocumentDB/locations/eastus2/operationsStatus/9851fd99-d0fd-4abb-845b-6b3e37102a8e?api-version=2022-02-15-preview
=======
      - AZURECLI/2.36.0 azsdk-python-mgmt-cosmosdb/7.0.0b4 Python/3.10.4 (Windows-10-10.0.22598-SP0)
    method: GET
    uri: https://management.azure.com/subscriptions/00000000-0000-0000-0000-000000000000/providers/Microsoft.DocumentDB/locations/eastus2/operationsStatus/369829b6-ad0f-4a97-a211-5791d908d499?api-version=2022-02-15-preview
>>>>>>> 2f51ba7c
  response:
    body:
      string: '{"status":"Dequeued"}'
    headers:
      cache-control:
      - no-store, no-cache
      content-length:
      - '21'
      content-type:
      - application/json
      date:
<<<<<<< HEAD
      - Sun, 08 May 2022 06:18:58 GMT
=======
      - Wed, 04 May 2022 00:47:46 GMT
>>>>>>> 2f51ba7c
      pragma:
      - no-cache
      server:
      - Microsoft-HTTPAPI/2.0
      strict-transport-security:
      - max-age=31536000; includeSubDomains
      transfer-encoding:
      - chunked
      vary:
      - Accept-Encoding
      x-content-type-options:
      - nosniff
      x-ms-gatewayversion:
      - version=2.14.0
    status:
      code: 200
      message: Ok
- request:
    body: null
    headers:
      Accept:
      - '*/*'
      Accept-Encoding:
      - gzip, deflate
      CommandName:
      - cosmosdb restore
      Connection:
      - keep-alive
      ParameterSetName:
      - -n -g -a --restore-timestamp --location
      User-Agent:
<<<<<<< HEAD
      - AZURECLI/2.36.0 azsdk-python-mgmt-cosmosdb/7.0.0b5 Python/3.10.4 (Windows-10-10.0.22000-SP0)
    method: GET
    uri: https://management.azure.com/subscriptions/00000000-0000-0000-0000-000000000000/providers/Microsoft.DocumentDB/locations/eastus2/operationsStatus/9851fd99-d0fd-4abb-845b-6b3e37102a8e?api-version=2022-02-15-preview
=======
      - AZURECLI/2.36.0 azsdk-python-mgmt-cosmosdb/7.0.0b4 Python/3.10.4 (Windows-10-10.0.22598-SP0)
    method: GET
    uri: https://management.azure.com/subscriptions/00000000-0000-0000-0000-000000000000/providers/Microsoft.DocumentDB/locations/eastus2/operationsStatus/369829b6-ad0f-4a97-a211-5791d908d499?api-version=2022-02-15-preview
>>>>>>> 2f51ba7c
  response:
    body:
      string: '{"status":"Dequeued"}'
    headers:
      cache-control:
      - no-store, no-cache
      content-length:
      - '21'
      content-type:
      - application/json
      date:
<<<<<<< HEAD
      - Sun, 08 May 2022 06:19:28 GMT
=======
      - Wed, 04 May 2022 00:48:15 GMT
>>>>>>> 2f51ba7c
      pragma:
      - no-cache
      server:
      - Microsoft-HTTPAPI/2.0
      strict-transport-security:
      - max-age=31536000; includeSubDomains
      transfer-encoding:
      - chunked
      vary:
      - Accept-Encoding
      x-content-type-options:
      - nosniff
      x-ms-gatewayversion:
      - version=2.14.0
    status:
      code: 200
      message: Ok
- request:
    body: null
    headers:
      Accept:
      - '*/*'
      Accept-Encoding:
      - gzip, deflate
      CommandName:
      - cosmosdb restore
      Connection:
      - keep-alive
      ParameterSetName:
      - -n -g -a --restore-timestamp --location
      User-Agent:
<<<<<<< HEAD
      - AZURECLI/2.36.0 azsdk-python-mgmt-cosmosdb/7.0.0b5 Python/3.10.4 (Windows-10-10.0.22000-SP0)
    method: GET
    uri: https://management.azure.com/subscriptions/00000000-0000-0000-0000-000000000000/providers/Microsoft.DocumentDB/locations/eastus2/operationsStatus/9851fd99-d0fd-4abb-845b-6b3e37102a8e?api-version=2022-02-15-preview
=======
      - AZURECLI/2.36.0 azsdk-python-mgmt-cosmosdb/7.0.0b4 Python/3.10.4 (Windows-10-10.0.22598-SP0)
    method: GET
    uri: https://management.azure.com/subscriptions/00000000-0000-0000-0000-000000000000/providers/Microsoft.DocumentDB/locations/eastus2/operationsStatus/369829b6-ad0f-4a97-a211-5791d908d499?api-version=2022-02-15-preview
>>>>>>> 2f51ba7c
  response:
    body:
      string: '{"status":"Dequeued"}'
    headers:
      cache-control:
      - no-store, no-cache
      content-length:
      - '21'
      content-type:
      - application/json
      date:
<<<<<<< HEAD
      - Sun, 08 May 2022 06:19:58 GMT
=======
      - Wed, 04 May 2022 00:48:46 GMT
>>>>>>> 2f51ba7c
      pragma:
      - no-cache
      server:
      - Microsoft-HTTPAPI/2.0
      strict-transport-security:
      - max-age=31536000; includeSubDomains
      transfer-encoding:
      - chunked
      vary:
      - Accept-Encoding
      x-content-type-options:
      - nosniff
      x-ms-gatewayversion:
      - version=2.14.0
    status:
      code: 200
      message: Ok
- request:
    body: null
    headers:
      Accept:
      - '*/*'
      Accept-Encoding:
      - gzip, deflate
      CommandName:
      - cosmosdb restore
      Connection:
      - keep-alive
      ParameterSetName:
      - -n -g -a --restore-timestamp --location
      User-Agent:
<<<<<<< HEAD
      - AZURECLI/2.36.0 azsdk-python-mgmt-cosmosdb/7.0.0b5 Python/3.10.4 (Windows-10-10.0.22000-SP0)
    method: GET
    uri: https://management.azure.com/subscriptions/00000000-0000-0000-0000-000000000000/providers/Microsoft.DocumentDB/locations/eastus2/operationsStatus/9851fd99-d0fd-4abb-845b-6b3e37102a8e?api-version=2022-02-15-preview
=======
      - AZURECLI/2.36.0 azsdk-python-mgmt-cosmosdb/7.0.0b4 Python/3.10.4 (Windows-10-10.0.22598-SP0)
    method: GET
    uri: https://management.azure.com/subscriptions/00000000-0000-0000-0000-000000000000/providers/Microsoft.DocumentDB/locations/eastus2/operationsStatus/369829b6-ad0f-4a97-a211-5791d908d499?api-version=2022-02-15-preview
>>>>>>> 2f51ba7c
  response:
    body:
      string: '{"status":"Dequeued"}'
    headers:
      cache-control:
      - no-store, no-cache
      content-length:
      - '21'
      content-type:
      - application/json
      date:
<<<<<<< HEAD
      - Sun, 08 May 2022 06:20:28 GMT
=======
      - Wed, 04 May 2022 00:49:16 GMT
>>>>>>> 2f51ba7c
      pragma:
      - no-cache
      server:
      - Microsoft-HTTPAPI/2.0
      strict-transport-security:
      - max-age=31536000; includeSubDomains
      transfer-encoding:
      - chunked
      vary:
      - Accept-Encoding
      x-content-type-options:
      - nosniff
      x-ms-gatewayversion:
      - version=2.14.0
    status:
      code: 200
      message: Ok
- request:
    body: null
    headers:
      Accept:
      - '*/*'
      Accept-Encoding:
      - gzip, deflate
      CommandName:
      - cosmosdb restore
      Connection:
      - keep-alive
      ParameterSetName:
      - -n -g -a --restore-timestamp --location
      User-Agent:
<<<<<<< HEAD
      - AZURECLI/2.36.0 azsdk-python-mgmt-cosmosdb/7.0.0b5 Python/3.10.4 (Windows-10-10.0.22000-SP0)
    method: GET
    uri: https://management.azure.com/subscriptions/00000000-0000-0000-0000-000000000000/providers/Microsoft.DocumentDB/locations/eastus2/operationsStatus/9851fd99-d0fd-4abb-845b-6b3e37102a8e?api-version=2022-02-15-preview
=======
      - AZURECLI/2.36.0 azsdk-python-mgmt-cosmosdb/7.0.0b4 Python/3.10.4 (Windows-10-10.0.22598-SP0)
    method: GET
    uri: https://management.azure.com/subscriptions/00000000-0000-0000-0000-000000000000/providers/Microsoft.DocumentDB/locations/eastus2/operationsStatus/369829b6-ad0f-4a97-a211-5791d908d499?api-version=2022-02-15-preview
>>>>>>> 2f51ba7c
  response:
    body:
      string: '{"status":"Dequeued"}'
    headers:
      cache-control:
      - no-store, no-cache
      content-length:
      - '21'
      content-type:
      - application/json
      date:
<<<<<<< HEAD
      - Sun, 08 May 2022 06:21:00 GMT
=======
      - Wed, 04 May 2022 00:49:47 GMT
>>>>>>> 2f51ba7c
      pragma:
      - no-cache
      server:
      - Microsoft-HTTPAPI/2.0
      strict-transport-security:
      - max-age=31536000; includeSubDomains
      transfer-encoding:
      - chunked
      vary:
      - Accept-Encoding
      x-content-type-options:
      - nosniff
      x-ms-gatewayversion:
      - version=2.14.0
    status:
      code: 200
      message: Ok
- request:
    body: null
    headers:
      Accept:
      - '*/*'
      Accept-Encoding:
      - gzip, deflate
      CommandName:
      - cosmosdb restore
      Connection:
      - keep-alive
      ParameterSetName:
      - -n -g -a --restore-timestamp --location
      User-Agent:
<<<<<<< HEAD
      - AZURECLI/2.36.0 azsdk-python-mgmt-cosmosdb/7.0.0b5 Python/3.10.4 (Windows-10-10.0.22000-SP0)
    method: GET
    uri: https://management.azure.com/subscriptions/00000000-0000-0000-0000-000000000000/providers/Microsoft.DocumentDB/locations/eastus2/operationsStatus/9851fd99-d0fd-4abb-845b-6b3e37102a8e?api-version=2022-02-15-preview
=======
      - AZURECLI/2.36.0 azsdk-python-mgmt-cosmosdb/7.0.0b4 Python/3.10.4 (Windows-10-10.0.22598-SP0)
    method: GET
    uri: https://management.azure.com/subscriptions/00000000-0000-0000-0000-000000000000/providers/Microsoft.DocumentDB/locations/eastus2/operationsStatus/369829b6-ad0f-4a97-a211-5791d908d499?api-version=2022-02-15-preview
>>>>>>> 2f51ba7c
  response:
    body:
      string: '{"status":"Dequeued"}'
    headers:
      cache-control:
      - no-store, no-cache
      content-length:
      - '21'
      content-type:
      - application/json
      date:
<<<<<<< HEAD
      - Sun, 08 May 2022 06:21:30 GMT
=======
      - Wed, 04 May 2022 00:50:16 GMT
>>>>>>> 2f51ba7c
      pragma:
      - no-cache
      server:
      - Microsoft-HTTPAPI/2.0
      strict-transport-security:
      - max-age=31536000; includeSubDomains
      transfer-encoding:
      - chunked
      vary:
      - Accept-Encoding
      x-content-type-options:
      - nosniff
      x-ms-gatewayversion:
      - version=2.14.0
    status:
      code: 200
      message: Ok
- request:
    body: null
    headers:
      Accept:
      - '*/*'
      Accept-Encoding:
      - gzip, deflate
      CommandName:
      - cosmosdb restore
      Connection:
      - keep-alive
      ParameterSetName:
      - -n -g -a --restore-timestamp --location
      User-Agent:
<<<<<<< HEAD
      - AZURECLI/2.36.0 azsdk-python-mgmt-cosmosdb/7.0.0b5 Python/3.10.4 (Windows-10-10.0.22000-SP0)
    method: GET
    uri: https://management.azure.com/subscriptions/00000000-0000-0000-0000-000000000000/providers/Microsoft.DocumentDB/locations/eastus2/operationsStatus/9851fd99-d0fd-4abb-845b-6b3e37102a8e?api-version=2022-02-15-preview
=======
      - AZURECLI/2.36.0 azsdk-python-mgmt-cosmosdb/7.0.0b4 Python/3.10.4 (Windows-10-10.0.22598-SP0)
    method: GET
    uri: https://management.azure.com/subscriptions/00000000-0000-0000-0000-000000000000/providers/Microsoft.DocumentDB/locations/eastus2/operationsStatus/369829b6-ad0f-4a97-a211-5791d908d499?api-version=2022-02-15-preview
>>>>>>> 2f51ba7c
  response:
    body:
      string: '{"status":"Dequeued"}'
    headers:
      cache-control:
      - no-store, no-cache
      content-length:
      - '21'
      content-type:
      - application/json
      date:
<<<<<<< HEAD
      - Sun, 08 May 2022 06:22:00 GMT
=======
      - Wed, 04 May 2022 00:50:47 GMT
>>>>>>> 2f51ba7c
      pragma:
      - no-cache
      server:
      - Microsoft-HTTPAPI/2.0
      strict-transport-security:
      - max-age=31536000; includeSubDomains
      transfer-encoding:
      - chunked
      vary:
      - Accept-Encoding
      x-content-type-options:
      - nosniff
      x-ms-gatewayversion:
      - version=2.14.0
    status:
      code: 200
      message: Ok
- request:
    body: null
    headers:
      Accept:
      - '*/*'
      Accept-Encoding:
      - gzip, deflate
      CommandName:
      - cosmosdb restore
      Connection:
      - keep-alive
      ParameterSetName:
      - -n -g -a --restore-timestamp --location
      User-Agent:
<<<<<<< HEAD
      - AZURECLI/2.36.0 azsdk-python-mgmt-cosmosdb/7.0.0b5 Python/3.10.4 (Windows-10-10.0.22000-SP0)
    method: GET
    uri: https://management.azure.com/subscriptions/00000000-0000-0000-0000-000000000000/providers/Microsoft.DocumentDB/locations/eastus2/operationsStatus/9851fd99-d0fd-4abb-845b-6b3e37102a8e?api-version=2022-02-15-preview
=======
      - AZURECLI/2.36.0 azsdk-python-mgmt-cosmosdb/7.0.0b4 Python/3.10.4 (Windows-10-10.0.22598-SP0)
    method: GET
    uri: https://management.azure.com/subscriptions/00000000-0000-0000-0000-000000000000/providers/Microsoft.DocumentDB/locations/eastus2/operationsStatus/369829b6-ad0f-4a97-a211-5791d908d499?api-version=2022-02-15-preview
>>>>>>> 2f51ba7c
  response:
    body:
      string: '{"status":"Dequeued"}'
    headers:
      cache-control:
      - no-store, no-cache
      content-length:
      - '21'
      content-type:
      - application/json
      date:
<<<<<<< HEAD
      - Sun, 08 May 2022 06:22:30 GMT
=======
      - Wed, 04 May 2022 00:51:16 GMT
>>>>>>> 2f51ba7c
      pragma:
      - no-cache
      server:
      - Microsoft-HTTPAPI/2.0
      strict-transport-security:
      - max-age=31536000; includeSubDomains
      transfer-encoding:
      - chunked
      vary:
      - Accept-Encoding
      x-content-type-options:
      - nosniff
      x-ms-gatewayversion:
      - version=2.14.0
    status:
      code: 200
      message: Ok
- request:
    body: null
    headers:
      Accept:
      - '*/*'
      Accept-Encoding:
      - gzip, deflate
      CommandName:
      - cosmosdb restore
      Connection:
      - keep-alive
      ParameterSetName:
      - -n -g -a --restore-timestamp --location
      User-Agent:
<<<<<<< HEAD
      - AZURECLI/2.36.0 azsdk-python-mgmt-cosmosdb/7.0.0b5 Python/3.10.4 (Windows-10-10.0.22000-SP0)
    method: GET
    uri: https://management.azure.com/subscriptions/00000000-0000-0000-0000-000000000000/providers/Microsoft.DocumentDB/locations/eastus2/operationsStatus/9851fd99-d0fd-4abb-845b-6b3e37102a8e?api-version=2022-02-15-preview
=======
      - AZURECLI/2.36.0 azsdk-python-mgmt-cosmosdb/7.0.0b4 Python/3.10.4 (Windows-10-10.0.22598-SP0)
    method: GET
    uri: https://management.azure.com/subscriptions/00000000-0000-0000-0000-000000000000/providers/Microsoft.DocumentDB/locations/eastus2/operationsStatus/369829b6-ad0f-4a97-a211-5791d908d499?api-version=2022-02-15-preview
>>>>>>> 2f51ba7c
  response:
    body:
      string: '{"status":"Dequeued"}'
    headers:
      cache-control:
      - no-store, no-cache
      content-length:
      - '21'
      content-type:
      - application/json
      date:
<<<<<<< HEAD
      - Sun, 08 May 2022 06:23:01 GMT
=======
      - Wed, 04 May 2022 00:51:47 GMT
>>>>>>> 2f51ba7c
      pragma:
      - no-cache
      server:
      - Microsoft-HTTPAPI/2.0
      strict-transport-security:
      - max-age=31536000; includeSubDomains
      transfer-encoding:
      - chunked
      vary:
      - Accept-Encoding
      x-content-type-options:
      - nosniff
      x-ms-gatewayversion:
      - version=2.14.0
    status:
      code: 200
      message: Ok
- request:
    body: null
    headers:
      Accept:
      - '*/*'
      Accept-Encoding:
      - gzip, deflate
      CommandName:
      - cosmosdb restore
      Connection:
      - keep-alive
      ParameterSetName:
      - -n -g -a --restore-timestamp --location
      User-Agent:
<<<<<<< HEAD
      - AZURECLI/2.36.0 azsdk-python-mgmt-cosmosdb/7.0.0b5 Python/3.10.4 (Windows-10-10.0.22000-SP0)
    method: GET
    uri: https://management.azure.com/subscriptions/00000000-0000-0000-0000-000000000000/providers/Microsoft.DocumentDB/locations/eastus2/operationsStatus/9851fd99-d0fd-4abb-845b-6b3e37102a8e?api-version=2022-02-15-preview
=======
      - AZURECLI/2.36.0 azsdk-python-mgmt-cosmosdb/7.0.0b4 Python/3.10.4 (Windows-10-10.0.22598-SP0)
    method: GET
    uri: https://management.azure.com/subscriptions/00000000-0000-0000-0000-000000000000/providers/Microsoft.DocumentDB/locations/eastus2/operationsStatus/369829b6-ad0f-4a97-a211-5791d908d499?api-version=2022-02-15-preview
>>>>>>> 2f51ba7c
  response:
    body:
      string: '{"status":"Dequeued"}'
    headers:
      cache-control:
      - no-store, no-cache
      content-length:
      - '21'
      content-type:
      - application/json
      date:
<<<<<<< HEAD
      - Sun, 08 May 2022 06:23:31 GMT
=======
      - Wed, 04 May 2022 00:52:17 GMT
>>>>>>> 2f51ba7c
      pragma:
      - no-cache
      server:
      - Microsoft-HTTPAPI/2.0
      strict-transport-security:
      - max-age=31536000; includeSubDomains
      transfer-encoding:
      - chunked
      vary:
      - Accept-Encoding
      x-content-type-options:
      - nosniff
      x-ms-gatewayversion:
      - version=2.14.0
    status:
      code: 200
      message: Ok
- request:
    body: null
    headers:
      Accept:
      - '*/*'
      Accept-Encoding:
      - gzip, deflate
      CommandName:
      - cosmosdb restore
      Connection:
      - keep-alive
      ParameterSetName:
      - -n -g -a --restore-timestamp --location
      User-Agent:
<<<<<<< HEAD
      - AZURECLI/2.36.0 azsdk-python-mgmt-cosmosdb/7.0.0b5 Python/3.10.4 (Windows-10-10.0.22000-SP0)
    method: GET
    uri: https://management.azure.com/subscriptions/00000000-0000-0000-0000-000000000000/providers/Microsoft.DocumentDB/locations/eastus2/operationsStatus/9851fd99-d0fd-4abb-845b-6b3e37102a8e?api-version=2022-02-15-preview
=======
      - AZURECLI/2.36.0 azsdk-python-mgmt-cosmosdb/7.0.0b4 Python/3.10.4 (Windows-10-10.0.22598-SP0)
    method: GET
    uri: https://management.azure.com/subscriptions/00000000-0000-0000-0000-000000000000/providers/Microsoft.DocumentDB/locations/eastus2/operationsStatus/369829b6-ad0f-4a97-a211-5791d908d499?api-version=2022-02-15-preview
>>>>>>> 2f51ba7c
  response:
    body:
      string: '{"status":"Dequeued"}'
    headers:
      cache-control:
      - no-store, no-cache
      content-length:
      - '21'
      content-type:
      - application/json
      date:
<<<<<<< HEAD
      - Sun, 08 May 2022 06:24:01 GMT
=======
      - Wed, 04 May 2022 00:52:48 GMT
>>>>>>> 2f51ba7c
      pragma:
      - no-cache
      server:
      - Microsoft-HTTPAPI/2.0
      strict-transport-security:
      - max-age=31536000; includeSubDomains
      transfer-encoding:
      - chunked
      vary:
      - Accept-Encoding
      x-content-type-options:
      - nosniff
      x-ms-gatewayversion:
      - version=2.14.0
    status:
      code: 200
      message: Ok
- request:
    body: null
    headers:
      Accept:
      - '*/*'
      Accept-Encoding:
      - gzip, deflate
      CommandName:
      - cosmosdb restore
      Connection:
      - keep-alive
      ParameterSetName:
      - -n -g -a --restore-timestamp --location
      User-Agent:
<<<<<<< HEAD
      - AZURECLI/2.36.0 azsdk-python-mgmt-cosmosdb/7.0.0b5 Python/3.10.4 (Windows-10-10.0.22000-SP0)
    method: GET
    uri: https://management.azure.com/subscriptions/00000000-0000-0000-0000-000000000000/providers/Microsoft.DocumentDB/locations/eastus2/operationsStatus/9851fd99-d0fd-4abb-845b-6b3e37102a8e?api-version=2022-02-15-preview
=======
      - AZURECLI/2.36.0 azsdk-python-mgmt-cosmosdb/7.0.0b4 Python/3.10.4 (Windows-10-10.0.22598-SP0)
    method: GET
    uri: https://management.azure.com/subscriptions/00000000-0000-0000-0000-000000000000/providers/Microsoft.DocumentDB/locations/eastus2/operationsStatus/369829b6-ad0f-4a97-a211-5791d908d499?api-version=2022-02-15-preview
>>>>>>> 2f51ba7c
  response:
    body:
      string: '{"status":"Dequeued"}'
    headers:
      cache-control:
      - no-store, no-cache
      content-length:
      - '21'
      content-type:
      - application/json
      date:
<<<<<<< HEAD
      - Sun, 08 May 2022 06:24:32 GMT
=======
      - Wed, 04 May 2022 00:53:17 GMT
>>>>>>> 2f51ba7c
      pragma:
      - no-cache
      server:
      - Microsoft-HTTPAPI/2.0
      strict-transport-security:
      - max-age=31536000; includeSubDomains
      transfer-encoding:
      - chunked
      vary:
      - Accept-Encoding
      x-content-type-options:
      - nosniff
      x-ms-gatewayversion:
      - version=2.14.0
    status:
      code: 200
      message: Ok
- request:
    body: null
    headers:
      Accept:
      - '*/*'
      Accept-Encoding:
      - gzip, deflate
      CommandName:
      - cosmosdb restore
      Connection:
      - keep-alive
      ParameterSetName:
      - -n -g -a --restore-timestamp --location
      User-Agent:
<<<<<<< HEAD
      - AZURECLI/2.36.0 azsdk-python-mgmt-cosmosdb/7.0.0b5 Python/3.10.4 (Windows-10-10.0.22000-SP0)
    method: GET
    uri: https://management.azure.com/subscriptions/00000000-0000-0000-0000-000000000000/providers/Microsoft.DocumentDB/locations/eastus2/operationsStatus/9851fd99-d0fd-4abb-845b-6b3e37102a8e?api-version=2022-02-15-preview
=======
      - AZURECLI/2.36.0 azsdk-python-mgmt-cosmosdb/7.0.0b4 Python/3.10.4 (Windows-10-10.0.22598-SP0)
    method: GET
    uri: https://management.azure.com/subscriptions/00000000-0000-0000-0000-000000000000/providers/Microsoft.DocumentDB/locations/eastus2/operationsStatus/369829b6-ad0f-4a97-a211-5791d908d499?api-version=2022-02-15-preview
>>>>>>> 2f51ba7c
  response:
    body:
      string: '{"status":"Dequeued"}'
    headers:
      cache-control:
      - no-store, no-cache
      content-length:
      - '21'
      content-type:
      - application/json
      date:
<<<<<<< HEAD
      - Sun, 08 May 2022 06:25:01 GMT
=======
      - Wed, 04 May 2022 00:53:47 GMT
>>>>>>> 2f51ba7c
      pragma:
      - no-cache
      server:
      - Microsoft-HTTPAPI/2.0
      strict-transport-security:
      - max-age=31536000; includeSubDomains
      transfer-encoding:
      - chunked
      vary:
      - Accept-Encoding
      x-content-type-options:
      - nosniff
      x-ms-gatewayversion:
      - version=2.14.0
    status:
      code: 200
      message: Ok
- request:
    body: null
    headers:
      Accept:
      - '*/*'
      Accept-Encoding:
      - gzip, deflate
      CommandName:
      - cosmosdb restore
      Connection:
      - keep-alive
      ParameterSetName:
      - -n -g -a --restore-timestamp --location
      User-Agent:
<<<<<<< HEAD
      - AZURECLI/2.36.0 azsdk-python-mgmt-cosmosdb/7.0.0b5 Python/3.10.4 (Windows-10-10.0.22000-SP0)
    method: GET
    uri: https://management.azure.com/subscriptions/00000000-0000-0000-0000-000000000000/providers/Microsoft.DocumentDB/locations/eastus2/operationsStatus/9851fd99-d0fd-4abb-845b-6b3e37102a8e?api-version=2022-02-15-preview
=======
      - AZURECLI/2.36.0 azsdk-python-mgmt-cosmosdb/7.0.0b4 Python/3.10.4 (Windows-10-10.0.22598-SP0)
    method: GET
    uri: https://management.azure.com/subscriptions/00000000-0000-0000-0000-000000000000/providers/Microsoft.DocumentDB/locations/eastus2/operationsStatus/369829b6-ad0f-4a97-a211-5791d908d499?api-version=2022-02-15-preview
>>>>>>> 2f51ba7c
  response:
    body:
      string: '{"status":"Dequeued"}'
    headers:
      cache-control:
      - no-store, no-cache
      content-length:
      - '21'
      content-type:
      - application/json
      date:
<<<<<<< HEAD
      - Sun, 08 May 2022 06:25:32 GMT
=======
      - Wed, 04 May 2022 00:54:18 GMT
>>>>>>> 2f51ba7c
      pragma:
      - no-cache
      server:
      - Microsoft-HTTPAPI/2.0
      strict-transport-security:
      - max-age=31536000; includeSubDomains
      transfer-encoding:
      - chunked
      vary:
      - Accept-Encoding
      x-content-type-options:
      - nosniff
      x-ms-gatewayversion:
      - version=2.14.0
    status:
      code: 200
      message: Ok
- request:
    body: null
    headers:
      Accept:
      - '*/*'
      Accept-Encoding:
      - gzip, deflate
      CommandName:
      - cosmosdb restore
      Connection:
      - keep-alive
      ParameterSetName:
      - -n -g -a --restore-timestamp --location
      User-Agent:
<<<<<<< HEAD
      - AZURECLI/2.36.0 azsdk-python-mgmt-cosmosdb/7.0.0b5 Python/3.10.4 (Windows-10-10.0.22000-SP0)
    method: GET
    uri: https://management.azure.com/subscriptions/00000000-0000-0000-0000-000000000000/providers/Microsoft.DocumentDB/locations/eastus2/operationsStatus/9851fd99-d0fd-4abb-845b-6b3e37102a8e?api-version=2022-02-15-preview
=======
      - AZURECLI/2.36.0 azsdk-python-mgmt-cosmosdb/7.0.0b4 Python/3.10.4 (Windows-10-10.0.22598-SP0)
    method: GET
    uri: https://management.azure.com/subscriptions/00000000-0000-0000-0000-000000000000/providers/Microsoft.DocumentDB/locations/eastus2/operationsStatus/369829b6-ad0f-4a97-a211-5791d908d499?api-version=2022-02-15-preview
>>>>>>> 2f51ba7c
  response:
    body:
      string: '{"status":"Dequeued"}'
    headers:
      cache-control:
      - no-store, no-cache
      content-length:
      - '21'
      content-type:
      - application/json
      date:
<<<<<<< HEAD
      - Sun, 08 May 2022 06:26:03 GMT
=======
      - Wed, 04 May 2022 00:54:48 GMT
>>>>>>> 2f51ba7c
      pragma:
      - no-cache
      server:
      - Microsoft-HTTPAPI/2.0
      strict-transport-security:
      - max-age=31536000; includeSubDomains
      transfer-encoding:
      - chunked
      vary:
      - Accept-Encoding
      x-content-type-options:
      - nosniff
      x-ms-gatewayversion:
      - version=2.14.0
    status:
      code: 200
      message: Ok
- request:
    body: null
    headers:
      Accept:
      - '*/*'
      Accept-Encoding:
      - gzip, deflate
      CommandName:
      - cosmosdb restore
      Connection:
      - keep-alive
      ParameterSetName:
      - -n -g -a --restore-timestamp --location
      User-Agent:
<<<<<<< HEAD
      - AZURECLI/2.36.0 azsdk-python-mgmt-cosmosdb/7.0.0b5 Python/3.10.4 (Windows-10-10.0.22000-SP0)
    method: GET
    uri: https://management.azure.com/subscriptions/00000000-0000-0000-0000-000000000000/providers/Microsoft.DocumentDB/locations/eastus2/operationsStatus/9851fd99-d0fd-4abb-845b-6b3e37102a8e?api-version=2022-02-15-preview
=======
      - AZURECLI/2.36.0 azsdk-python-mgmt-cosmosdb/7.0.0b4 Python/3.10.4 (Windows-10-10.0.22598-SP0)
    method: GET
    uri: https://management.azure.com/subscriptions/00000000-0000-0000-0000-000000000000/providers/Microsoft.DocumentDB/locations/eastus2/operationsStatus/369829b6-ad0f-4a97-a211-5791d908d499?api-version=2022-02-15-preview
>>>>>>> 2f51ba7c
  response:
    body:
      string: '{"status":"Dequeued"}'
    headers:
      cache-control:
      - no-store, no-cache
      content-length:
      - '21'
      content-type:
      - application/json
      date:
<<<<<<< HEAD
      - Sun, 08 May 2022 06:26:33 GMT
=======
      - Wed, 04 May 2022 00:55:18 GMT
>>>>>>> 2f51ba7c
      pragma:
      - no-cache
      server:
      - Microsoft-HTTPAPI/2.0
      strict-transport-security:
      - max-age=31536000; includeSubDomains
      transfer-encoding:
      - chunked
      vary:
      - Accept-Encoding
      x-content-type-options:
      - nosniff
      x-ms-gatewayversion:
      - version=2.14.0
    status:
      code: 200
      message: Ok
- request:
    body: null
    headers:
      Accept:
      - '*/*'
      Accept-Encoding:
      - gzip, deflate
      CommandName:
      - cosmosdb restore
      Connection:
      - keep-alive
      ParameterSetName:
      - -n -g -a --restore-timestamp --location
      User-Agent:
<<<<<<< HEAD
      - AZURECLI/2.36.0 azsdk-python-mgmt-cosmosdb/7.0.0b5 Python/3.10.4 (Windows-10-10.0.22000-SP0)
    method: GET
    uri: https://management.azure.com/subscriptions/00000000-0000-0000-0000-000000000000/providers/Microsoft.DocumentDB/locations/eastus2/operationsStatus/9851fd99-d0fd-4abb-845b-6b3e37102a8e?api-version=2022-02-15-preview
=======
      - AZURECLI/2.36.0 azsdk-python-mgmt-cosmosdb/7.0.0b4 Python/3.10.4 (Windows-10-10.0.22598-SP0)
    method: GET
    uri: https://management.azure.com/subscriptions/00000000-0000-0000-0000-000000000000/providers/Microsoft.DocumentDB/locations/eastus2/operationsStatus/369829b6-ad0f-4a97-a211-5791d908d499?api-version=2022-02-15-preview
>>>>>>> 2f51ba7c
  response:
    body:
      string: '{"status":"Dequeued"}'
    headers:
      cache-control:
      - no-store, no-cache
      content-length:
      - '21'
      content-type:
      - application/json
      date:
<<<<<<< HEAD
      - Sun, 08 May 2022 06:27:04 GMT
=======
      - Wed, 04 May 2022 00:55:49 GMT
>>>>>>> 2f51ba7c
      pragma:
      - no-cache
      server:
      - Microsoft-HTTPAPI/2.0
      strict-transport-security:
      - max-age=31536000; includeSubDomains
      transfer-encoding:
      - chunked
      vary:
      - Accept-Encoding
      x-content-type-options:
      - nosniff
      x-ms-gatewayversion:
      - version=2.14.0
    status:
      code: 200
      message: Ok
- request:
    body: null
    headers:
      Accept:
      - '*/*'
      Accept-Encoding:
      - gzip, deflate
      CommandName:
      - cosmosdb restore
      Connection:
      - keep-alive
      ParameterSetName:
      - -n -g -a --restore-timestamp --location
      User-Agent:
<<<<<<< HEAD
      - AZURECLI/2.36.0 azsdk-python-mgmt-cosmosdb/7.0.0b5 Python/3.10.4 (Windows-10-10.0.22000-SP0)
    method: GET
    uri: https://management.azure.com/subscriptions/00000000-0000-0000-0000-000000000000/providers/Microsoft.DocumentDB/locations/eastus2/operationsStatus/9851fd99-d0fd-4abb-845b-6b3e37102a8e?api-version=2022-02-15-preview
=======
      - AZURECLI/2.36.0 azsdk-python-mgmt-cosmosdb/7.0.0b4 Python/3.10.4 (Windows-10-10.0.22598-SP0)
    method: GET
    uri: https://management.azure.com/subscriptions/00000000-0000-0000-0000-000000000000/providers/Microsoft.DocumentDB/locations/eastus2/operationsStatus/369829b6-ad0f-4a97-a211-5791d908d499?api-version=2022-02-15-preview
>>>>>>> 2f51ba7c
  response:
    body:
      string: '{"status":"Dequeued"}'
    headers:
      cache-control:
      - no-store, no-cache
      content-length:
      - '21'
      content-type:
      - application/json
      date:
<<<<<<< HEAD
      - Sun, 08 May 2022 06:27:34 GMT
=======
      - Wed, 04 May 2022 00:56:18 GMT
>>>>>>> 2f51ba7c
      pragma:
      - no-cache
      server:
      - Microsoft-HTTPAPI/2.0
      strict-transport-security:
      - max-age=31536000; includeSubDomains
      transfer-encoding:
      - chunked
      vary:
      - Accept-Encoding
      x-content-type-options:
      - nosniff
      x-ms-gatewayversion:
      - version=2.14.0
    status:
      code: 200
      message: Ok
- request:
    body: null
    headers:
      Accept:
      - '*/*'
      Accept-Encoding:
      - gzip, deflate
      CommandName:
      - cosmosdb restore
      Connection:
      - keep-alive
      ParameterSetName:
      - -n -g -a --restore-timestamp --location
      User-Agent:
<<<<<<< HEAD
      - AZURECLI/2.36.0 azsdk-python-mgmt-cosmosdb/7.0.0b5 Python/3.10.4 (Windows-10-10.0.22000-SP0)
    method: GET
    uri: https://management.azure.com/subscriptions/00000000-0000-0000-0000-000000000000/providers/Microsoft.DocumentDB/locations/eastus2/operationsStatus/9851fd99-d0fd-4abb-845b-6b3e37102a8e?api-version=2022-02-15-preview
=======
      - AZURECLI/2.36.0 azsdk-python-mgmt-cosmosdb/7.0.0b4 Python/3.10.4 (Windows-10-10.0.22598-SP0)
    method: GET
    uri: https://management.azure.com/subscriptions/00000000-0000-0000-0000-000000000000/providers/Microsoft.DocumentDB/locations/eastus2/operationsStatus/369829b6-ad0f-4a97-a211-5791d908d499?api-version=2022-02-15-preview
>>>>>>> 2f51ba7c
  response:
    body:
      string: '{"status":"Dequeued"}'
    headers:
      cache-control:
      - no-store, no-cache
      content-length:
      - '21'
      content-type:
      - application/json
      date:
<<<<<<< HEAD
      - Sun, 08 May 2022 06:28:05 GMT
=======
      - Wed, 04 May 2022 00:56:48 GMT
>>>>>>> 2f51ba7c
      pragma:
      - no-cache
      server:
      - Microsoft-HTTPAPI/2.0
      strict-transport-security:
      - max-age=31536000; includeSubDomains
      transfer-encoding:
      - chunked
      vary:
      - Accept-Encoding
      x-content-type-options:
      - nosniff
      x-ms-gatewayversion:
      - version=2.14.0
    status:
      code: 200
      message: Ok
- request:
    body: null
    headers:
      Accept:
      - '*/*'
      Accept-Encoding:
      - gzip, deflate
      CommandName:
      - cosmosdb restore
      Connection:
      - keep-alive
      ParameterSetName:
      - -n -g -a --restore-timestamp --location
      User-Agent:
<<<<<<< HEAD
      - AZURECLI/2.36.0 azsdk-python-mgmt-cosmosdb/7.0.0b5 Python/3.10.4 (Windows-10-10.0.22000-SP0)
    method: GET
    uri: https://management.azure.com/subscriptions/00000000-0000-0000-0000-000000000000/providers/Microsoft.DocumentDB/locations/eastus2/operationsStatus/9851fd99-d0fd-4abb-845b-6b3e37102a8e?api-version=2022-02-15-preview
=======
      - AZURECLI/2.36.0 azsdk-python-mgmt-cosmosdb/7.0.0b4 Python/3.10.4 (Windows-10-10.0.22598-SP0)
    method: GET
    uri: https://management.azure.com/subscriptions/00000000-0000-0000-0000-000000000000/providers/Microsoft.DocumentDB/locations/eastus2/operationsStatus/369829b6-ad0f-4a97-a211-5791d908d499?api-version=2022-02-15-preview
>>>>>>> 2f51ba7c
  response:
    body:
      string: '{"status":"Dequeued"}'
    headers:
      cache-control:
      - no-store, no-cache
      content-length:
      - '21'
      content-type:
      - application/json
      date:
<<<<<<< HEAD
      - Sun, 08 May 2022 06:28:35 GMT
=======
      - Wed, 04 May 2022 00:57:19 GMT
>>>>>>> 2f51ba7c
      pragma:
      - no-cache
      server:
      - Microsoft-HTTPAPI/2.0
      strict-transport-security:
      - max-age=31536000; includeSubDomains
      transfer-encoding:
      - chunked
      vary:
      - Accept-Encoding
      x-content-type-options:
      - nosniff
      x-ms-gatewayversion:
      - version=2.14.0
    status:
      code: 200
      message: Ok
- request:
    body: null
    headers:
      Accept:
      - '*/*'
      Accept-Encoding:
      - gzip, deflate
      CommandName:
      - cosmosdb restore
      Connection:
      - keep-alive
      ParameterSetName:
      - -n -g -a --restore-timestamp --location
      User-Agent:
<<<<<<< HEAD
      - AZURECLI/2.36.0 azsdk-python-mgmt-cosmosdb/7.0.0b5 Python/3.10.4 (Windows-10-10.0.22000-SP0)
    method: GET
    uri: https://management.azure.com/subscriptions/00000000-0000-0000-0000-000000000000/providers/Microsoft.DocumentDB/locations/eastus2/operationsStatus/9851fd99-d0fd-4abb-845b-6b3e37102a8e?api-version=2022-02-15-preview
=======
      - AZURECLI/2.36.0 azsdk-python-mgmt-cosmosdb/7.0.0b4 Python/3.10.4 (Windows-10-10.0.22598-SP0)
    method: GET
    uri: https://management.azure.com/subscriptions/00000000-0000-0000-0000-000000000000/providers/Microsoft.DocumentDB/locations/eastus2/operationsStatus/369829b6-ad0f-4a97-a211-5791d908d499?api-version=2022-02-15-preview
>>>>>>> 2f51ba7c
  response:
    body:
      string: '{"status":"Dequeued"}'
    headers:
      cache-control:
      - no-store, no-cache
      content-length:
      - '21'
      content-type:
      - application/json
      date:
<<<<<<< HEAD
      - Sun, 08 May 2022 06:29:05 GMT
=======
      - Wed, 04 May 2022 00:57:48 GMT
>>>>>>> 2f51ba7c
      pragma:
      - no-cache
      server:
      - Microsoft-HTTPAPI/2.0
      strict-transport-security:
      - max-age=31536000; includeSubDomains
      transfer-encoding:
      - chunked
      vary:
      - Accept-Encoding
      x-content-type-options:
      - nosniff
      x-ms-gatewayversion:
      - version=2.14.0
    status:
      code: 200
      message: Ok
- request:
    body: null
    headers:
      Accept:
      - '*/*'
      Accept-Encoding:
      - gzip, deflate
      CommandName:
      - cosmosdb restore
      Connection:
      - keep-alive
      ParameterSetName:
      - -n -g -a --restore-timestamp --location
      User-Agent:
<<<<<<< HEAD
      - AZURECLI/2.36.0 azsdk-python-mgmt-cosmosdb/7.0.0b5 Python/3.10.4 (Windows-10-10.0.22000-SP0)
    method: GET
    uri: https://management.azure.com/subscriptions/00000000-0000-0000-0000-000000000000/providers/Microsoft.DocumentDB/locations/eastus2/operationsStatus/9851fd99-d0fd-4abb-845b-6b3e37102a8e?api-version=2022-02-15-preview
=======
      - AZURECLI/2.36.0 azsdk-python-mgmt-cosmosdb/7.0.0b4 Python/3.10.4 (Windows-10-10.0.22598-SP0)
    method: GET
    uri: https://management.azure.com/subscriptions/00000000-0000-0000-0000-000000000000/providers/Microsoft.DocumentDB/locations/eastus2/operationsStatus/369829b6-ad0f-4a97-a211-5791d908d499?api-version=2022-02-15-preview
>>>>>>> 2f51ba7c
  response:
    body:
      string: '{"status":"Dequeued"}'
    headers:
      cache-control:
      - no-store, no-cache
      content-length:
      - '21'
      content-type:
      - application/json
      date:
<<<<<<< HEAD
      - Sun, 08 May 2022 06:29:35 GMT
=======
      - Wed, 04 May 2022 00:58:19 GMT
>>>>>>> 2f51ba7c
      pragma:
      - no-cache
      server:
      - Microsoft-HTTPAPI/2.0
      strict-transport-security:
      - max-age=31536000; includeSubDomains
      transfer-encoding:
      - chunked
      vary:
      - Accept-Encoding
      x-content-type-options:
      - nosniff
      x-ms-gatewayversion:
      - version=2.14.0
    status:
      code: 200
      message: Ok
- request:
    body: null
    headers:
      Accept:
      - '*/*'
      Accept-Encoding:
      - gzip, deflate
      CommandName:
      - cosmosdb restore
      Connection:
      - keep-alive
      ParameterSetName:
      - -n -g -a --restore-timestamp --location
      User-Agent:
<<<<<<< HEAD
      - AZURECLI/2.36.0 azsdk-python-mgmt-cosmosdb/7.0.0b5 Python/3.10.4 (Windows-10-10.0.22000-SP0)
    method: GET
    uri: https://management.azure.com/subscriptions/00000000-0000-0000-0000-000000000000/providers/Microsoft.DocumentDB/locations/eastus2/operationsStatus/9851fd99-d0fd-4abb-845b-6b3e37102a8e?api-version=2022-02-15-preview
=======
      - AZURECLI/2.36.0 azsdk-python-mgmt-cosmosdb/7.0.0b4 Python/3.10.4 (Windows-10-10.0.22598-SP0)
    method: GET
    uri: https://management.azure.com/subscriptions/00000000-0000-0000-0000-000000000000/providers/Microsoft.DocumentDB/locations/eastus2/operationsStatus/369829b6-ad0f-4a97-a211-5791d908d499?api-version=2022-02-15-preview
>>>>>>> 2f51ba7c
  response:
    body:
      string: '{"status":"Dequeued"}'
    headers:
      cache-control:
      - no-store, no-cache
      content-length:
      - '21'
      content-type:
      - application/json
      date:
<<<<<<< HEAD
      - Sun, 08 May 2022 06:30:06 GMT
=======
      - Wed, 04 May 2022 00:58:49 GMT
>>>>>>> 2f51ba7c
      pragma:
      - no-cache
      server:
      - Microsoft-HTTPAPI/2.0
      strict-transport-security:
      - max-age=31536000; includeSubDomains
      transfer-encoding:
      - chunked
      vary:
      - Accept-Encoding
      x-content-type-options:
      - nosniff
      x-ms-gatewayversion:
      - version=2.14.0
    status:
      code: 200
      message: Ok
- request:
    body: null
    headers:
      Accept:
      - '*/*'
      Accept-Encoding:
      - gzip, deflate
      CommandName:
      - cosmosdb restore
      Connection:
      - keep-alive
      ParameterSetName:
      - -n -g -a --restore-timestamp --location
      User-Agent:
<<<<<<< HEAD
      - AZURECLI/2.36.0 azsdk-python-mgmt-cosmosdb/7.0.0b5 Python/3.10.4 (Windows-10-10.0.22000-SP0)
    method: GET
    uri: https://management.azure.com/subscriptions/00000000-0000-0000-0000-000000000000/providers/Microsoft.DocumentDB/locations/eastus2/operationsStatus/9851fd99-d0fd-4abb-845b-6b3e37102a8e?api-version=2022-02-15-preview
=======
      - AZURECLI/2.36.0 azsdk-python-mgmt-cosmosdb/7.0.0b4 Python/3.10.4 (Windows-10-10.0.22598-SP0)
    method: GET
    uri: https://management.azure.com/subscriptions/00000000-0000-0000-0000-000000000000/providers/Microsoft.DocumentDB/locations/eastus2/operationsStatus/369829b6-ad0f-4a97-a211-5791d908d499?api-version=2022-02-15-preview
>>>>>>> 2f51ba7c
  response:
    body:
      string: '{"status":"Dequeued"}'
    headers:
      cache-control:
      - no-store, no-cache
      content-length:
      - '21'
      content-type:
      - application/json
      date:
<<<<<<< HEAD
      - Sun, 08 May 2022 06:30:36 GMT
=======
      - Wed, 04 May 2022 00:59:20 GMT
>>>>>>> 2f51ba7c
      pragma:
      - no-cache
      server:
      - Microsoft-HTTPAPI/2.0
      strict-transport-security:
      - max-age=31536000; includeSubDomains
      transfer-encoding:
      - chunked
      vary:
      - Accept-Encoding
      x-content-type-options:
      - nosniff
      x-ms-gatewayversion:
      - version=2.14.0
    status:
      code: 200
      message: Ok
- request:
    body: null
    headers:
      Accept:
      - '*/*'
      Accept-Encoding:
      - gzip, deflate
      CommandName:
      - cosmosdb restore
      Connection:
      - keep-alive
      ParameterSetName:
      - -n -g -a --restore-timestamp --location
      User-Agent:
<<<<<<< HEAD
      - AZURECLI/2.36.0 azsdk-python-mgmt-cosmosdb/7.0.0b5 Python/3.10.4 (Windows-10-10.0.22000-SP0)
    method: GET
    uri: https://management.azure.com/subscriptions/00000000-0000-0000-0000-000000000000/providers/Microsoft.DocumentDB/locations/eastus2/operationsStatus/9851fd99-d0fd-4abb-845b-6b3e37102a8e?api-version=2022-02-15-preview
=======
      - AZURECLI/2.36.0 azsdk-python-mgmt-cosmosdb/7.0.0b4 Python/3.10.4 (Windows-10-10.0.22598-SP0)
    method: GET
    uri: https://management.azure.com/subscriptions/00000000-0000-0000-0000-000000000000/providers/Microsoft.DocumentDB/locations/eastus2/operationsStatus/369829b6-ad0f-4a97-a211-5791d908d499?api-version=2022-02-15-preview
>>>>>>> 2f51ba7c
  response:
    body:
      string: '{"status":"Dequeued"}'
    headers:
      cache-control:
      - no-store, no-cache
      content-length:
      - '21'
      content-type:
      - application/json
      date:
<<<<<<< HEAD
      - Sun, 08 May 2022 06:31:06 GMT
=======
      - Wed, 04 May 2022 00:59:49 GMT
>>>>>>> 2f51ba7c
      pragma:
      - no-cache
      server:
      - Microsoft-HTTPAPI/2.0
      strict-transport-security:
      - max-age=31536000; includeSubDomains
      transfer-encoding:
      - chunked
      vary:
      - Accept-Encoding
      x-content-type-options:
      - nosniff
      x-ms-gatewayversion:
      - version=2.14.0
    status:
      code: 200
      message: Ok
- request:
    body: null
    headers:
      Accept:
      - '*/*'
      Accept-Encoding:
      - gzip, deflate
      CommandName:
      - cosmosdb restore
      Connection:
      - keep-alive
      ParameterSetName:
      - -n -g -a --restore-timestamp --location
      User-Agent:
<<<<<<< HEAD
      - AZURECLI/2.36.0 azsdk-python-mgmt-cosmosdb/7.0.0b5 Python/3.10.4 (Windows-10-10.0.22000-SP0)
    method: GET
    uri: https://management.azure.com/subscriptions/00000000-0000-0000-0000-000000000000/providers/Microsoft.DocumentDB/locations/eastus2/operationsStatus/9851fd99-d0fd-4abb-845b-6b3e37102a8e?api-version=2022-02-15-preview
=======
      - AZURECLI/2.36.0 azsdk-python-mgmt-cosmosdb/7.0.0b4 Python/3.10.4 (Windows-10-10.0.22598-SP0)
    method: GET
    uri: https://management.azure.com/subscriptions/00000000-0000-0000-0000-000000000000/providers/Microsoft.DocumentDB/locations/eastus2/operationsStatus/369829b6-ad0f-4a97-a211-5791d908d499?api-version=2022-02-15-preview
>>>>>>> 2f51ba7c
  response:
    body:
      string: '{"status":"Dequeued"}'
    headers:
      cache-control:
      - no-store, no-cache
      content-length:
      - '21'
      content-type:
      - application/json
      date:
<<<<<<< HEAD
      - Sun, 08 May 2022 06:31:37 GMT
=======
      - Wed, 04 May 2022 01:00:19 GMT
>>>>>>> 2f51ba7c
      pragma:
      - no-cache
      server:
      - Microsoft-HTTPAPI/2.0
      strict-transport-security:
      - max-age=31536000; includeSubDomains
      transfer-encoding:
      - chunked
      vary:
      - Accept-Encoding
      x-content-type-options:
      - nosniff
      x-ms-gatewayversion:
      - version=2.14.0
    status:
      code: 200
      message: Ok
- request:
    body: null
    headers:
      Accept:
      - '*/*'
      Accept-Encoding:
      - gzip, deflate
      CommandName:
      - cosmosdb restore
      Connection:
      - keep-alive
      ParameterSetName:
      - -n -g -a --restore-timestamp --location
      User-Agent:
<<<<<<< HEAD
      - AZURECLI/2.36.0 azsdk-python-mgmt-cosmosdb/7.0.0b5 Python/3.10.4 (Windows-10-10.0.22000-SP0)
    method: GET
    uri: https://management.azure.com/subscriptions/00000000-0000-0000-0000-000000000000/providers/Microsoft.DocumentDB/locations/eastus2/operationsStatus/9851fd99-d0fd-4abb-845b-6b3e37102a8e?api-version=2022-02-15-preview
=======
      - AZURECLI/2.36.0 azsdk-python-mgmt-cosmosdb/7.0.0b4 Python/3.10.4 (Windows-10-10.0.22598-SP0)
    method: GET
    uri: https://management.azure.com/subscriptions/00000000-0000-0000-0000-000000000000/providers/Microsoft.DocumentDB/locations/eastus2/operationsStatus/369829b6-ad0f-4a97-a211-5791d908d499?api-version=2022-02-15-preview
>>>>>>> 2f51ba7c
  response:
    body:
      string: '{"status":"Dequeued"}'
    headers:
      cache-control:
      - no-store, no-cache
      content-length:
      - '21'
      content-type:
      - application/json
      date:
<<<<<<< HEAD
      - Sun, 08 May 2022 06:32:07 GMT
=======
      - Wed, 04 May 2022 01:00:50 GMT
>>>>>>> 2f51ba7c
      pragma:
      - no-cache
      server:
      - Microsoft-HTTPAPI/2.0
      strict-transport-security:
      - max-age=31536000; includeSubDomains
      transfer-encoding:
      - chunked
      vary:
      - Accept-Encoding
      x-content-type-options:
      - nosniff
      x-ms-gatewayversion:
      - version=2.14.0
    status:
      code: 200
      message: Ok
- request:
    body: null
    headers:
      Accept:
      - '*/*'
      Accept-Encoding:
      - gzip, deflate
      CommandName:
      - cosmosdb restore
      Connection:
      - keep-alive
      ParameterSetName:
      - -n -g -a --restore-timestamp --location
      User-Agent:
<<<<<<< HEAD
      - AZURECLI/2.36.0 azsdk-python-mgmt-cosmosdb/7.0.0b5 Python/3.10.4 (Windows-10-10.0.22000-SP0)
    method: GET
    uri: https://management.azure.com/subscriptions/00000000-0000-0000-0000-000000000000/providers/Microsoft.DocumentDB/locations/eastus2/operationsStatus/9851fd99-d0fd-4abb-845b-6b3e37102a8e?api-version=2022-02-15-preview
=======
      - AZURECLI/2.36.0 azsdk-python-mgmt-cosmosdb/7.0.0b4 Python/3.10.4 (Windows-10-10.0.22598-SP0)
    method: GET
    uri: https://management.azure.com/subscriptions/00000000-0000-0000-0000-000000000000/providers/Microsoft.DocumentDB/locations/eastus2/operationsStatus/369829b6-ad0f-4a97-a211-5791d908d499?api-version=2022-02-15-preview
>>>>>>> 2f51ba7c
  response:
    body:
      string: '{"status":"Succeeded"}'
    headers:
      cache-control:
      - no-store, no-cache
      content-length:
      - '22'
      content-type:
      - application/json
      date:
<<<<<<< HEAD
      - Sun, 08 May 2022 06:32:37 GMT
=======
      - Wed, 04 May 2022 01:01:20 GMT
>>>>>>> 2f51ba7c
      pragma:
      - no-cache
      server:
      - Microsoft-HTTPAPI/2.0
      strict-transport-security:
      - max-age=31536000; includeSubDomains
      transfer-encoding:
      - chunked
      vary:
      - Accept-Encoding
      x-content-type-options:
      - nosniff
      x-ms-gatewayversion:
      - version=2.14.0
    status:
      code: 200
      message: Ok
- request:
    body: null
    headers:
      Accept:
      - '*/*'
      Accept-Encoding:
      - gzip, deflate
      CommandName:
      - cosmosdb restore
      Connection:
      - keep-alive
      ParameterSetName:
      - -n -g -a --restore-timestamp --location
      User-Agent:
<<<<<<< HEAD
      - AZURECLI/2.36.0 azsdk-python-mgmt-cosmosdb/7.0.0b5 Python/3.10.4 (Windows-10-10.0.22000-SP0)
=======
      - AZURECLI/2.36.0 azsdk-python-mgmt-cosmosdb/7.0.0b4 Python/3.10.4 (Windows-10-10.0.22598-SP0)
>>>>>>> 2f51ba7c
    method: GET
    uri: https://management.azure.com/subscriptions/00000000-0000-0000-0000-000000000000/resourceGroups/cli_test_cosmosdb_gremlin_account_restore_command000001/providers/Microsoft.DocumentDB/databaseAccounts/cli000004?api-version=2022-02-15-preview
  response:
    body:
      string: '{"id":"/subscriptions/00000000-0000-0000-0000-000000000000/resourceGroups/cli_test_cosmosdb_gremlin_account_restore_command000001/providers/Microsoft.DocumentDB/databaseAccounts/cli000004","name":"cli000004","location":"East
<<<<<<< HEAD
        US 2","type":"Microsoft.DocumentDB/databaseAccounts","kind":"GlobalDocumentDB","tags":{},"systemData":{"createdAt":"2022-05-08T06:32:24.5757605Z"},"properties":{"provisioningState":"Succeeded","documentEndpoint":"https://cli000004.documents.azure.com:443/","gremlinEndpoint":"https://cli000004.gremlin.cosmos.azure.com:443/","publicNetworkAccess":"Enabled","enableAutomaticFailover":false,"enableMultipleWriteLocations":false,"enablePartitionKeyMonitor":false,"isVirtualNetworkFilterEnabled":false,"virtualNetworkRules":[],"EnabledApiTypes":"Gremlin,
        Sql","disableKeyBasedMetadataWriteAccess":false,"enableFreeTier":false,"enableAnalyticalStorage":false,"analyticalStorageConfiguration":{},"instanceId":"48b1ea2c-01cc-448d-97b6-8146b10ffc51","createMode":"Restore","databaseAccountOfferType":"Standard","defaultIdentity":"FirstPartyIdentity","networkAclBypass":"None","disableLocalAuth":false,"consistencyPolicy":{"defaultConsistencyLevel":"Session","maxIntervalInSeconds":5,"maxStalenessPrefix":100},"configurationOverrides":{},"writeLocations":[{"id":"cli000004-eastus2","locationName":"East
        US 2","documentEndpoint":"https://cli000004-eastus2.documents.azure.com:443/","provisioningState":"Succeeded","failoverPriority":0,"isZoneRedundant":false}],"readLocations":[{"id":"cli000004-eastus2","locationName":"East
        US 2","documentEndpoint":"https://cli000004-eastus2.documents.azure.com:443/","provisioningState":"Succeeded","failoverPriority":0,"isZoneRedundant":false}],"locations":[{"id":"cli000004-eastus2","locationName":"East
        US 2","documentEndpoint":"https://cli000004-eastus2.documents.azure.com:443/","provisioningState":"Succeeded","failoverPriority":0,"isZoneRedundant":false}],"failoverPolicies":[{"id":"cli000004-eastus2","locationName":"East
        US 2","failoverPriority":0}],"cors":[],"capabilities":[{"name":"EnableGremlin"}],"ipRules":[],"backupPolicy":{"type":"Continuous","continuousModeProperties":{"tier":"Continuous30Days"}},"restoreParameters":{"restoreMode":"PointInTime","restoreSource":"/subscriptions/00000000-0000-0000-0000-000000000000/providers/Microsoft.DocumentDB/locations/eastus2/restorableDatabaseAccounts/9ab0149f-b81c-4acf-8e9d-f95737a7432c","restoreTimestampInUtc":"2022-05-08T06:14:27Z","gremlinDatabasesToRestore":[]},"networkAclBypassResourceIds":[],"diagnosticLogSettings":{"enableFullTextQuery":"None"},"capacity":{"totalThroughputLimit":-1}},"identity":{"type":"None"}}'
=======
        US 2","type":"Microsoft.DocumentDB/databaseAccounts","kind":"GlobalDocumentDB","tags":{},"systemData":{"createdAt":"2022-05-04T01:00:44.6018549Z"},"properties":{"provisioningState":"Succeeded","documentEndpoint":"https://cli000004.documents.azure.com:443/","gremlinEndpoint":"https://cli000004.gremlin.cosmos.azure.com:443/","publicNetworkAccess":"Enabled","enableAutomaticFailover":false,"enableMultipleWriteLocations":false,"enablePartitionKeyMonitor":false,"isVirtualNetworkFilterEnabled":false,"virtualNetworkRules":[],"EnabledApiTypes":"Gremlin,
        Sql","disableKeyBasedMetadataWriteAccess":false,"enableFreeTier":false,"enableAnalyticalStorage":false,"analyticalStorageConfiguration":{},"instanceId":"a7b0daf6-c938-49a1-b41b-752b47bed2b4","createMode":"Restore","databaseAccountOfferType":"Standard","defaultIdentity":"FirstPartyIdentity","networkAclBypass":"None","disableLocalAuth":false,"consistencyPolicy":{"defaultConsistencyLevel":"Session","maxIntervalInSeconds":5,"maxStalenessPrefix":100},"configurationOverrides":{},"writeLocations":[{"id":"cli000004-eastus2","locationName":"East
        US 2","documentEndpoint":"https://cli000004-eastus2.documents.azure.com:443/","provisioningState":"Succeeded","failoverPriority":0,"isZoneRedundant":false}],"readLocations":[{"id":"cli000004-eastus2","locationName":"East
        US 2","documentEndpoint":"https://cli000004-eastus2.documents.azure.com:443/","provisioningState":"Succeeded","failoverPriority":0,"isZoneRedundant":false}],"locations":[{"id":"cli000004-eastus2","locationName":"East
        US 2","documentEndpoint":"https://cli000004-eastus2.documents.azure.com:443/","provisioningState":"Succeeded","failoverPriority":0,"isZoneRedundant":false}],"failoverPolicies":[{"id":"cli000004-eastus2","locationName":"East
        US 2","failoverPriority":0}],"cors":[],"capabilities":[{"name":"EnableGremlin"}],"ipRules":[],"backupPolicy":{"type":"Continuous","continuousModeProperties":{"tier":"Continuous30Days"}},"restoreParameters":{"restoreMode":"PointInTime","restoreSource":"/subscriptions/00000000-0000-0000-0000-000000000000/providers/Microsoft.DocumentDB/locations/eastus2/restorableDatabaseAccounts/3b4289a0-b206-4d8c-9cb5-72bdaddbc94f","restoreTimestampInUtc":"2022-05-04T00:43:52Z","gremlinDatabasesToRestore":[]},"networkAclBypassResourceIds":[],"diagnosticLogSettings":{"enableFullTextQuery":"None"},"capacity":{"totalThroughputLimit":-1}},"identity":{"type":"None"}}'
>>>>>>> 2f51ba7c
    headers:
      cache-control:
      - no-store, no-cache
      content-length:
      - '2633'
      content-type:
      - application/json
      date:
<<<<<<< HEAD
      - Sun, 08 May 2022 06:32:38 GMT
=======
      - Wed, 04 May 2022 01:01:20 GMT
>>>>>>> 2f51ba7c
      pragma:
      - no-cache
      server:
      - Microsoft-HTTPAPI/2.0
      strict-transport-security:
      - max-age=31536000; includeSubDomains
      transfer-encoding:
      - chunked
      vary:
      - Accept-Encoding
      x-content-type-options:
      - nosniff
      x-ms-gatewayversion:
      - version=2.14.0
    status:
      code: 200
      message: Ok
- request:
    body: null
    headers:
      Accept:
      - application/json
      Accept-Encoding:
      - gzip, deflate
      CommandName:
      - cosmosdb restore
      Connection:
      - keep-alive
      ParameterSetName:
      - -n -g -a --restore-timestamp --location
      User-Agent:
<<<<<<< HEAD
      - AZURECLI/2.36.0 azsdk-python-mgmt-cosmosdb/7.0.0b5 Python/3.10.4 (Windows-10-10.0.22000-SP0)
=======
      - AZURECLI/2.36.0 azsdk-python-mgmt-cosmosdb/7.0.0b4 Python/3.10.4 (Windows-10-10.0.22598-SP0)
>>>>>>> 2f51ba7c
    method: GET
    uri: https://management.azure.com/subscriptions/00000000-0000-0000-0000-000000000000/resourceGroups/cli_test_cosmosdb_gremlin_account_restore_command000001/providers/Microsoft.DocumentDB/databaseAccounts/cli000004?api-version=2022-02-15-preview
  response:
    body:
      string: '{"id":"/subscriptions/00000000-0000-0000-0000-000000000000/resourceGroups/cli_test_cosmosdb_gremlin_account_restore_command000001/providers/Microsoft.DocumentDB/databaseAccounts/cli000004","name":"cli000004","location":"East
<<<<<<< HEAD
        US 2","type":"Microsoft.DocumentDB/databaseAccounts","kind":"GlobalDocumentDB","tags":{},"systemData":{"createdAt":"2022-05-08T06:32:24.5757605Z"},"properties":{"provisioningState":"Succeeded","documentEndpoint":"https://cli000004.documents.azure.com:443/","gremlinEndpoint":"https://cli000004.gremlin.cosmos.azure.com:443/","publicNetworkAccess":"Enabled","enableAutomaticFailover":false,"enableMultipleWriteLocations":false,"enablePartitionKeyMonitor":false,"isVirtualNetworkFilterEnabled":false,"virtualNetworkRules":[],"EnabledApiTypes":"Gremlin,
        Sql","disableKeyBasedMetadataWriteAccess":false,"enableFreeTier":false,"enableAnalyticalStorage":false,"analyticalStorageConfiguration":{},"instanceId":"48b1ea2c-01cc-448d-97b6-8146b10ffc51","createMode":"Restore","databaseAccountOfferType":"Standard","defaultIdentity":"FirstPartyIdentity","networkAclBypass":"None","disableLocalAuth":false,"consistencyPolicy":{"defaultConsistencyLevel":"Session","maxIntervalInSeconds":5,"maxStalenessPrefix":100},"configurationOverrides":{},"writeLocations":[{"id":"cli000004-eastus2","locationName":"East
        US 2","documentEndpoint":"https://cli000004-eastus2.documents.azure.com:443/","provisioningState":"Succeeded","failoverPriority":0,"isZoneRedundant":false}],"readLocations":[{"id":"cli000004-eastus2","locationName":"East
        US 2","documentEndpoint":"https://cli000004-eastus2.documents.azure.com:443/","provisioningState":"Succeeded","failoverPriority":0,"isZoneRedundant":false}],"locations":[{"id":"cli000004-eastus2","locationName":"East
        US 2","documentEndpoint":"https://cli000004-eastus2.documents.azure.com:443/","provisioningState":"Succeeded","failoverPriority":0,"isZoneRedundant":false}],"failoverPolicies":[{"id":"cli000004-eastus2","locationName":"East
        US 2","failoverPriority":0}],"cors":[],"capabilities":[{"name":"EnableGremlin"}],"ipRules":[],"backupPolicy":{"type":"Continuous","continuousModeProperties":{"tier":"Continuous30Days"}},"restoreParameters":{"restoreMode":"PointInTime","restoreSource":"/subscriptions/00000000-0000-0000-0000-000000000000/providers/Microsoft.DocumentDB/locations/eastus2/restorableDatabaseAccounts/9ab0149f-b81c-4acf-8e9d-f95737a7432c","restoreTimestampInUtc":"2022-05-08T06:14:27Z","gremlinDatabasesToRestore":[]},"networkAclBypassResourceIds":[],"diagnosticLogSettings":{"enableFullTextQuery":"None"},"capacity":{"totalThroughputLimit":-1}},"identity":{"type":"None"}}'
=======
        US 2","type":"Microsoft.DocumentDB/databaseAccounts","kind":"GlobalDocumentDB","tags":{},"systemData":{"createdAt":"2022-05-04T01:00:44.6018549Z"},"properties":{"provisioningState":"Succeeded","documentEndpoint":"https://cli000004.documents.azure.com:443/","gremlinEndpoint":"https://cli000004.gremlin.cosmos.azure.com:443/","publicNetworkAccess":"Enabled","enableAutomaticFailover":false,"enableMultipleWriteLocations":false,"enablePartitionKeyMonitor":false,"isVirtualNetworkFilterEnabled":false,"virtualNetworkRules":[],"EnabledApiTypes":"Gremlin,
        Sql","disableKeyBasedMetadataWriteAccess":false,"enableFreeTier":false,"enableAnalyticalStorage":false,"analyticalStorageConfiguration":{},"instanceId":"a7b0daf6-c938-49a1-b41b-752b47bed2b4","createMode":"Restore","databaseAccountOfferType":"Standard","defaultIdentity":"FirstPartyIdentity","networkAclBypass":"None","disableLocalAuth":false,"consistencyPolicy":{"defaultConsistencyLevel":"Session","maxIntervalInSeconds":5,"maxStalenessPrefix":100},"configurationOverrides":{},"writeLocations":[{"id":"cli000004-eastus2","locationName":"East
        US 2","documentEndpoint":"https://cli000004-eastus2.documents.azure.com:443/","provisioningState":"Succeeded","failoverPriority":0,"isZoneRedundant":false}],"readLocations":[{"id":"cli000004-eastus2","locationName":"East
        US 2","documentEndpoint":"https://cli000004-eastus2.documents.azure.com:443/","provisioningState":"Succeeded","failoverPriority":0,"isZoneRedundant":false}],"locations":[{"id":"cli000004-eastus2","locationName":"East
        US 2","documentEndpoint":"https://cli000004-eastus2.documents.azure.com:443/","provisioningState":"Succeeded","failoverPriority":0,"isZoneRedundant":false}],"failoverPolicies":[{"id":"cli000004-eastus2","locationName":"East
        US 2","failoverPriority":0}],"cors":[],"capabilities":[{"name":"EnableGremlin"}],"ipRules":[],"backupPolicy":{"type":"Continuous","continuousModeProperties":{"tier":"Continuous30Days"}},"restoreParameters":{"restoreMode":"PointInTime","restoreSource":"/subscriptions/00000000-0000-0000-0000-000000000000/providers/Microsoft.DocumentDB/locations/eastus2/restorableDatabaseAccounts/3b4289a0-b206-4d8c-9cb5-72bdaddbc94f","restoreTimestampInUtc":"2022-05-04T00:43:52Z","gremlinDatabasesToRestore":[]},"networkAclBypassResourceIds":[],"diagnosticLogSettings":{"enableFullTextQuery":"None"},"capacity":{"totalThroughputLimit":-1}},"identity":{"type":"None"}}'
>>>>>>> 2f51ba7c
    headers:
      cache-control:
      - no-store, no-cache
      content-length:
      - '2633'
      content-type:
      - application/json
      date:
<<<<<<< HEAD
      - Sun, 08 May 2022 06:32:38 GMT
=======
      - Wed, 04 May 2022 01:01:20 GMT
>>>>>>> 2f51ba7c
      pragma:
      - no-cache
      server:
      - Microsoft-HTTPAPI/2.0
      strict-transport-security:
      - max-age=31536000; includeSubDomains
      transfer-encoding:
      - chunked
      vary:
      - Accept-Encoding
      x-content-type-options:
      - nosniff
      x-ms-gatewayversion:
      - version=2.14.0
    status:
      code: 200
      message: Ok
- request:
    body: null
    headers:
      Accept:
      - application/json
      Accept-Encoding:
      - gzip, deflate
      CommandName:
      - cosmosdb show
      Connection:
      - keep-alive
      ParameterSetName:
      - -n -g
      User-Agent:
<<<<<<< HEAD
      - AZURECLI/2.36.0 azsdk-python-mgmt-cosmosdb/7.0.0b5 Python/3.10.4 (Windows-10-10.0.22000-SP0)
=======
      - AZURECLI/2.36.0 azsdk-python-mgmt-cosmosdb/7.0.0b4 Python/3.10.4 (Windows-10-10.0.22598-SP0)
>>>>>>> 2f51ba7c
    method: GET
    uri: https://management.azure.com/subscriptions/00000000-0000-0000-0000-000000000000/resourceGroups/cli_test_cosmosdb_gremlin_account_restore_command000001/providers/Microsoft.DocumentDB/databaseAccounts/cli000004?api-version=2022-02-15-preview
  response:
    body:
      string: '{"id":"/subscriptions/00000000-0000-0000-0000-000000000000/resourceGroups/cli_test_cosmosdb_gremlin_account_restore_command000001/providers/Microsoft.DocumentDB/databaseAccounts/cli000004","name":"cli000004","location":"East
<<<<<<< HEAD
        US 2","type":"Microsoft.DocumentDB/databaseAccounts","kind":"GlobalDocumentDB","tags":{},"systemData":{"createdAt":"2022-05-08T06:32:24.5757605Z"},"properties":{"provisioningState":"Succeeded","documentEndpoint":"https://cli000004.documents.azure.com:443/","gremlinEndpoint":"https://cli000004.gremlin.cosmos.azure.com:443/","publicNetworkAccess":"Enabled","enableAutomaticFailover":false,"enableMultipleWriteLocations":false,"enablePartitionKeyMonitor":false,"isVirtualNetworkFilterEnabled":false,"virtualNetworkRules":[],"EnabledApiTypes":"Gremlin,
        Sql","disableKeyBasedMetadataWriteAccess":false,"enableFreeTier":false,"enableAnalyticalStorage":false,"analyticalStorageConfiguration":{},"instanceId":"48b1ea2c-01cc-448d-97b6-8146b10ffc51","createMode":"Restore","databaseAccountOfferType":"Standard","defaultIdentity":"FirstPartyIdentity","networkAclBypass":"None","disableLocalAuth":false,"consistencyPolicy":{"defaultConsistencyLevel":"Session","maxIntervalInSeconds":5,"maxStalenessPrefix":100},"configurationOverrides":{},"writeLocations":[{"id":"cli000004-eastus2","locationName":"East
        US 2","documentEndpoint":"https://cli000004-eastus2.documents.azure.com:443/","provisioningState":"Succeeded","failoverPriority":0,"isZoneRedundant":false}],"readLocations":[{"id":"cli000004-eastus2","locationName":"East
        US 2","documentEndpoint":"https://cli000004-eastus2.documents.azure.com:443/","provisioningState":"Succeeded","failoverPriority":0,"isZoneRedundant":false}],"locations":[{"id":"cli000004-eastus2","locationName":"East
        US 2","documentEndpoint":"https://cli000004-eastus2.documents.azure.com:443/","provisioningState":"Succeeded","failoverPriority":0,"isZoneRedundant":false}],"failoverPolicies":[{"id":"cli000004-eastus2","locationName":"East
        US 2","failoverPriority":0}],"cors":[],"capabilities":[{"name":"EnableGremlin"}],"ipRules":[],"backupPolicy":{"type":"Continuous","continuousModeProperties":{"tier":"Continuous30Days"}},"restoreParameters":{"restoreMode":"PointInTime","restoreSource":"/subscriptions/00000000-0000-0000-0000-000000000000/providers/Microsoft.DocumentDB/locations/eastus2/restorableDatabaseAccounts/9ab0149f-b81c-4acf-8e9d-f95737a7432c","restoreTimestampInUtc":"2022-05-08T06:14:27Z","gremlinDatabasesToRestore":[]},"networkAclBypassResourceIds":[],"diagnosticLogSettings":{"enableFullTextQuery":"None"},"capacity":{"totalThroughputLimit":-1}},"identity":{"type":"None"}}'
=======
        US 2","type":"Microsoft.DocumentDB/databaseAccounts","kind":"GlobalDocumentDB","tags":{},"systemData":{"createdAt":"2022-05-04T01:00:44.6018549Z"},"properties":{"provisioningState":"Succeeded","documentEndpoint":"https://cli000004.documents.azure.com:443/","gremlinEndpoint":"https://cli000004.gremlin.cosmos.azure.com:443/","publicNetworkAccess":"Enabled","enableAutomaticFailover":false,"enableMultipleWriteLocations":false,"enablePartitionKeyMonitor":false,"isVirtualNetworkFilterEnabled":false,"virtualNetworkRules":[],"EnabledApiTypes":"Gremlin,
        Sql","disableKeyBasedMetadataWriteAccess":false,"enableFreeTier":false,"enableAnalyticalStorage":false,"analyticalStorageConfiguration":{},"instanceId":"a7b0daf6-c938-49a1-b41b-752b47bed2b4","createMode":"Restore","databaseAccountOfferType":"Standard","defaultIdentity":"FirstPartyIdentity","networkAclBypass":"None","disableLocalAuth":false,"consistencyPolicy":{"defaultConsistencyLevel":"Session","maxIntervalInSeconds":5,"maxStalenessPrefix":100},"configurationOverrides":{},"writeLocations":[{"id":"cli000004-eastus2","locationName":"East
        US 2","documentEndpoint":"https://cli000004-eastus2.documents.azure.com:443/","provisioningState":"Succeeded","failoverPriority":0,"isZoneRedundant":false}],"readLocations":[{"id":"cli000004-eastus2","locationName":"East
        US 2","documentEndpoint":"https://cli000004-eastus2.documents.azure.com:443/","provisioningState":"Succeeded","failoverPriority":0,"isZoneRedundant":false}],"locations":[{"id":"cli000004-eastus2","locationName":"East
        US 2","documentEndpoint":"https://cli000004-eastus2.documents.azure.com:443/","provisioningState":"Succeeded","failoverPriority":0,"isZoneRedundant":false}],"failoverPolicies":[{"id":"cli000004-eastus2","locationName":"East
        US 2","failoverPriority":0}],"cors":[],"capabilities":[{"name":"EnableGremlin"}],"ipRules":[],"backupPolicy":{"type":"Continuous","continuousModeProperties":{"tier":"Continuous30Days"}},"restoreParameters":{"restoreMode":"PointInTime","restoreSource":"/subscriptions/00000000-0000-0000-0000-000000000000/providers/Microsoft.DocumentDB/locations/eastus2/restorableDatabaseAccounts/3b4289a0-b206-4d8c-9cb5-72bdaddbc94f","restoreTimestampInUtc":"2022-05-04T00:43:52Z","gremlinDatabasesToRestore":[]},"networkAclBypassResourceIds":[],"diagnosticLogSettings":{"enableFullTextQuery":"None"},"capacity":{"totalThroughputLimit":-1}},"identity":{"type":"None"}}'
>>>>>>> 2f51ba7c
    headers:
      cache-control:
      - no-store, no-cache
      content-length:
      - '2633'
      content-type:
      - application/json
      date:
<<<<<<< HEAD
      - Sun, 08 May 2022 06:32:40 GMT
=======
      - Wed, 04 May 2022 01:01:20 GMT
>>>>>>> 2f51ba7c
      pragma:
      - no-cache
      server:
      - Microsoft-HTTPAPI/2.0
      strict-transport-security:
      - max-age=31536000; includeSubDomains
      transfer-encoding:
      - chunked
      vary:
      - Accept-Encoding
      x-content-type-options:
      - nosniff
      x-ms-gatewayversion:
      - version=2.14.0
    status:
      code: 200
      message: Ok
version: 1
<|MERGE_RESOLUTION|>--- conflicted
+++ resolved
@@ -1,4454 +1,3262 @@
-interactions:
-- request:
-    body: null
-    headers:
-      Accept:
-      - application/json
-      Accept-Encoding:
-      - gzip, deflate
-      CommandName:
-      - cosmosdb create
-      Connection:
-      - keep-alive
-      ParameterSetName:
-      - -n -g --backup-policy-type --locations --capabilities
-      User-Agent:
-<<<<<<< HEAD
-      - AZURECLI/2.36.0 azsdk-python-azure-mgmt-resource/20.0.0 Python/3.10.4 (Windows-10-10.0.22000-SP0)
-=======
-      - AZURECLI/2.36.0 azsdk-python-azure-mgmt-resource/20.0.0 Python/3.10.4 (Windows-10-10.0.22598-SP0)
->>>>>>> 2f51ba7c
-    method: GET
-    uri: https://management.azure.com/subscriptions/00000000-0000-0000-0000-000000000000/resourcegroups/cli_test_cosmosdb_gremlin_account_restore_command000001?api-version=2021-04-01
-  response:
-    body:
-<<<<<<< HEAD
-      string: '{"id":"/subscriptions/00000000-0000-0000-0000-000000000000/resourceGroups/cli_test_cosmosdb_gremlin_account_restore_command000001","name":"cli_test_cosmosdb_gremlin_account_restore_command000001","type":"Microsoft.Resources/resourceGroups","location":"eastus2","tags":{"product":"azurecli","cause":"automation","date":"2022-05-08T06:04:40Z"},"properties":{"provisioningState":"Succeeded"}}'
-=======
-      string: '{"id":"/subscriptions/00000000-0000-0000-0000-000000000000/resourceGroups/cli_test_cosmosdb_gremlin_account_restore_command000001","name":"cli_test_cosmosdb_gremlin_account_restore_command000001","type":"Microsoft.Resources/resourceGroups","location":"eastus2","tags":{"product":"azurecli","cause":"automation","date":"2022-05-04T00:35:20Z"},"properties":{"provisioningState":"Succeeded"}}'
->>>>>>> 2f51ba7c
-    headers:
-      cache-control:
-      - no-cache
-      content-length:
-      - '389'
-      content-type:
-      - application/json; charset=utf-8
-      date:
-<<<<<<< HEAD
-      - Sun, 08 May 2022 06:04:47 GMT
-=======
-      - Wed, 04 May 2022 00:35:23 GMT
->>>>>>> 2f51ba7c
-      expires:
-      - '-1'
-      pragma:
-      - no-cache
-      strict-transport-security:
-      - max-age=31536000; includeSubDomains
-      vary:
-      - Accept-Encoding
-      x-content-type-options:
-      - nosniff
-    status:
-      code: 200
-      message: OK
-- request:
-    body: '{"location": "eastus2", "kind": "GlobalDocumentDB", "properties": {"locations":
-      [{"locationName": "eastus2", "failoverPriority": 0, "isZoneRedundant": false}],
-      "databaseAccountOfferType": "Standard", "capabilities": [{"name": "EnableGremlin"}],
-      "apiProperties": {}, "createMode": "Default", "backupPolicy": {"type": "Continuous",
-      "continuousModeProperties": {"tier": "Continuous30Days"}}}}'
-    headers:
-      Accept:
-      - application/json
-      Accept-Encoding:
-      - gzip, deflate
-      CommandName:
-      - cosmosdb create
-      Connection:
-      - keep-alive
-      Content-Length:
-      - '389'
-      Content-Type:
-      - application/json
-      ParameterSetName:
-      - -n -g --backup-policy-type --locations --capabilities
-      User-Agent:
-<<<<<<< HEAD
-      - AZURECLI/2.36.0 azsdk-python-mgmt-cosmosdb/7.0.0b5 Python/3.10.4 (Windows-10-10.0.22000-SP0)
-=======
-      - AZURECLI/2.36.0 azsdk-python-mgmt-cosmosdb/7.0.0b4 Python/3.10.4 (Windows-10-10.0.22598-SP0)
->>>>>>> 2f51ba7c
-    method: PUT
-    uri: https://management.azure.com/subscriptions/00000000-0000-0000-0000-000000000000/resourceGroups/cli_test_cosmosdb_gremlin_account_restore_command000001/providers/Microsoft.DocumentDB/databaseAccounts/cli000003?api-version=2022-02-15-preview
-  response:
-    body:
-      string: '{"id":"/subscriptions/00000000-0000-0000-0000-000000000000/resourceGroups/cli_test_cosmosdb_gremlin_account_restore_command000001/providers/Microsoft.DocumentDB/databaseAccounts/cli000003","name":"cli000003","location":"East
-<<<<<<< HEAD
-        US 2","type":"Microsoft.DocumentDB/databaseAccounts","kind":"GlobalDocumentDB","tags":{},"systemData":{"createdAt":"2022-05-08T06:04:53.7308466Z"},"properties":{"provisioningState":"Creating","publicNetworkAccess":"Enabled","enableAutomaticFailover":false,"enableMultipleWriteLocations":false,"enablePartitionKeyMonitor":false,"isVirtualNetworkFilterEnabled":false,"virtualNetworkRules":[],"EnabledApiTypes":"Gremlin,
-        Sql","disableKeyBasedMetadataWriteAccess":false,"enableFreeTier":false,"enableAnalyticalStorage":false,"analyticalStorageConfiguration":{"schemaType":"WellDefined"},"instanceId":"9ab0149f-b81c-4acf-8e9d-f95737a7432c","createMode":"Default","databaseAccountOfferType":"Standard","defaultIdentity":"","networkAclBypass":"None","disableLocalAuth":false,"consistencyPolicy":{"defaultConsistencyLevel":"Session","maxIntervalInSeconds":5,"maxStalenessPrefix":100},"configurationOverrides":{},"writeLocations":[{"id":"cli000003-eastus2","locationName":"East
-=======
-        US 2","type":"Microsoft.DocumentDB/databaseAccounts","kind":"GlobalDocumentDB","tags":{},"systemData":{"createdAt":"2022-05-04T00:35:27.8603021Z"},"properties":{"provisioningState":"Creating","publicNetworkAccess":"Enabled","enableAutomaticFailover":false,"enableMultipleWriteLocations":false,"enablePartitionKeyMonitor":false,"isVirtualNetworkFilterEnabled":false,"virtualNetworkRules":[],"EnabledApiTypes":"Gremlin,
-        Sql","disableKeyBasedMetadataWriteAccess":false,"enableFreeTier":false,"enableAnalyticalStorage":false,"analyticalStorageConfiguration":{"schemaType":"WellDefined"},"instanceId":"3b4289a0-b206-4d8c-9cb5-72bdaddbc94f","createMode":"Default","databaseAccountOfferType":"Standard","defaultIdentity":"","networkAclBypass":"None","disableLocalAuth":false,"consistencyPolicy":{"defaultConsistencyLevel":"Session","maxIntervalInSeconds":5,"maxStalenessPrefix":100},"configurationOverrides":{},"writeLocations":[{"id":"cli000003-eastus2","locationName":"East
->>>>>>> 2f51ba7c
-        US 2","provisioningState":"Creating","failoverPriority":0,"isZoneRedundant":false}],"readLocations":[{"id":"cli000003-eastus2","locationName":"East
-        US 2","provisioningState":"Creating","failoverPriority":0,"isZoneRedundant":false}],"locations":[{"id":"cli000003-eastus2","locationName":"East
-        US 2","provisioningState":"Creating","failoverPriority":0,"isZoneRedundant":false}],"failoverPolicies":[{"id":"cli000003-eastus2","locationName":"East
-        US 2","failoverPriority":0}],"cors":[],"capabilities":[{"name":"EnableGremlin"}],"ipRules":[],"backupPolicy":{"type":"Continuous","continuousModeProperties":{"tier":"Continuous30Days"}},"networkAclBypassResourceIds":[],"diagnosticLogSettings":{"enableFullTextQuery":"None"}},"identity":{"type":"None"}}'
-    headers:
-      azure-asyncoperation:
-<<<<<<< HEAD
-      - https://management.azure.com/subscriptions/00000000-0000-0000-0000-000000000000/providers/Microsoft.DocumentDB/locations/eastus2/operationsStatus/e3399126-7978-4e12-b520-60ed450f01db?api-version=2022-02-15-preview
-=======
-      - https://management.azure.com/subscriptions/00000000-0000-0000-0000-000000000000/providers/Microsoft.DocumentDB/locations/eastus2/operationsStatus/81cb9bdb-0a6b-4599-9ed4-a52209c58bd1?api-version=2022-02-15-preview
->>>>>>> 2f51ba7c
-      cache-control:
-      - no-store, no-cache
-      content-length:
-      - '1939'
-      content-type:
-      - application/json
-      date:
-<<<<<<< HEAD
-      - Sun, 08 May 2022 06:04:56 GMT
-      location:
-      - https://management.azure.com/subscriptions/00000000-0000-0000-0000-000000000000/resourceGroups/cli_test_cosmosdb_gremlin_account_restore_command000001/providers/Microsoft.DocumentDB/databaseAccounts/cli000003/operationResults/e3399126-7978-4e12-b520-60ed450f01db?api-version=2022-02-15-preview
-=======
-      - Wed, 04 May 2022 00:35:29 GMT
-      location:
-      - https://management.azure.com/subscriptions/00000000-0000-0000-0000-000000000000/resourceGroups/cli_test_cosmosdb_gremlin_account_restore_command000001/providers/Microsoft.DocumentDB/databaseAccounts/cli000003/operationResults/81cb9bdb-0a6b-4599-9ed4-a52209c58bd1?api-version=2022-02-15-preview
->>>>>>> 2f51ba7c
-      pragma:
-      - no-cache
-      server:
-      - Microsoft-HTTPAPI/2.0
-      strict-transport-security:
-      - max-age=31536000; includeSubDomains
-      transfer-encoding:
-      - chunked
-      vary:
-      - Accept-Encoding
-      x-content-type-options:
-      - nosniff
-      x-ms-gatewayversion:
-      - version=2.14.0
-      x-ms-ratelimit-remaining-subscription-writes:
-      - '1196'
-    status:
-      code: 200
-      message: Ok
-- request:
-    body: null
-    headers:
-      Accept:
-      - '*/*'
-      Accept-Encoding:
-      - gzip, deflate
-      CommandName:
-      - cosmosdb create
-      Connection:
-      - keep-alive
-      ParameterSetName:
-      - -n -g --backup-policy-type --locations --capabilities
-      User-Agent:
-<<<<<<< HEAD
-      - AZURECLI/2.36.0 azsdk-python-mgmt-cosmosdb/7.0.0b5 Python/3.10.4 (Windows-10-10.0.22000-SP0)
-    method: GET
-    uri: https://management.azure.com/subscriptions/00000000-0000-0000-0000-000000000000/providers/Microsoft.DocumentDB/locations/eastus2/operationsStatus/e3399126-7978-4e12-b520-60ed450f01db?api-version=2022-02-15-preview
-  response:
-    body:
-      string: '{"status":"Dequeued"}'
-    headers:
-      cache-control:
-      - no-store, no-cache
-      content-length:
-      - '21'
-      content-type:
-      - application/json
-      date:
-      - Sun, 08 May 2022 06:05:26 GMT
-      pragma:
-      - no-cache
-      server:
-      - Microsoft-HTTPAPI/2.0
-      strict-transport-security:
-      - max-age=31536000; includeSubDomains
-      transfer-encoding:
-      - chunked
-      vary:
-      - Accept-Encoding
-      x-content-type-options:
-      - nosniff
-      x-ms-gatewayversion:
-      - version=2.14.0
-    status:
-      code: 200
-      message: Ok
-- request:
-    body: null
-    headers:
-      Accept:
-      - '*/*'
-      Accept-Encoding:
-      - gzip, deflate
-      CommandName:
-      - cosmosdb create
-      Connection:
-      - keep-alive
-      ParameterSetName:
-      - -n -g --backup-policy-type --locations --capabilities
-      User-Agent:
-      - AZURECLI/2.36.0 azsdk-python-mgmt-cosmosdb/7.0.0b5 Python/3.10.4 (Windows-10-10.0.22000-SP0)
-    method: GET
-    uri: https://management.azure.com/subscriptions/00000000-0000-0000-0000-000000000000/providers/Microsoft.DocumentDB/locations/eastus2/operationsStatus/e3399126-7978-4e12-b520-60ed450f01db?api-version=2022-02-15-preview
-  response:
-    body:
-      string: '{"status":"Dequeued"}'
-    headers:
-      cache-control:
-      - no-store, no-cache
-      content-length:
-      - '21'
-      content-type:
-      - application/json
-      date:
-      - Sun, 08 May 2022 06:05:56 GMT
-      pragma:
-      - no-cache
-      server:
-      - Microsoft-HTTPAPI/2.0
-      strict-transport-security:
-      - max-age=31536000; includeSubDomains
-      transfer-encoding:
-      - chunked
-      vary:
-      - Accept-Encoding
-      x-content-type-options:
-      - nosniff
-      x-ms-gatewayversion:
-      - version=2.14.0
-    status:
-      code: 200
-      message: Ok
-- request:
-    body: null
-    headers:
-      Accept:
-      - '*/*'
-      Accept-Encoding:
-      - gzip, deflate
-      CommandName:
-      - cosmosdb create
-      Connection:
-      - keep-alive
-      ParameterSetName:
-      - -n -g --backup-policy-type --locations --capabilities
-      User-Agent:
-      - AZURECLI/2.36.0 azsdk-python-mgmt-cosmosdb/7.0.0b5 Python/3.10.4 (Windows-10-10.0.22000-SP0)
-    method: GET
-    uri: https://management.azure.com/subscriptions/00000000-0000-0000-0000-000000000000/providers/Microsoft.DocumentDB/locations/eastus2/operationsStatus/e3399126-7978-4e12-b520-60ed450f01db?api-version=2022-02-15-preview
-  response:
-    body:
-      string: '{"status":"Dequeued"}'
-    headers:
-      cache-control:
-      - no-store, no-cache
-      content-length:
-      - '21'
-      content-type:
-      - application/json
-      date:
-      - Sun, 08 May 2022 06:06:27 GMT
-      pragma:
-      - no-cache
-      server:
-      - Microsoft-HTTPAPI/2.0
-      strict-transport-security:
-      - max-age=31536000; includeSubDomains
-      transfer-encoding:
-      - chunked
-      vary:
-      - Accept-Encoding
-      x-content-type-options:
-      - nosniff
-      x-ms-gatewayversion:
-      - version=2.14.0
-    status:
-      code: 200
-      message: Ok
-- request:
-    body: null
-    headers:
-      Accept:
-      - '*/*'
-      Accept-Encoding:
-      - gzip, deflate
-      CommandName:
-      - cosmosdb create
-      Connection:
-      - keep-alive
-      ParameterSetName:
-      - -n -g --backup-policy-type --locations --capabilities
-      User-Agent:
-      - AZURECLI/2.36.0 azsdk-python-mgmt-cosmosdb/7.0.0b5 Python/3.10.4 (Windows-10-10.0.22000-SP0)
-    method: GET
-    uri: https://management.azure.com/subscriptions/00000000-0000-0000-0000-000000000000/providers/Microsoft.DocumentDB/locations/eastus2/operationsStatus/e3399126-7978-4e12-b520-60ed450f01db?api-version=2022-02-15-preview
-=======
-      - AZURECLI/2.36.0 azsdk-python-mgmt-cosmosdb/7.0.0b4 Python/3.10.4 (Windows-10-10.0.22598-SP0)
-    method: GET
-    uri: https://management.azure.com/subscriptions/00000000-0000-0000-0000-000000000000/providers/Microsoft.DocumentDB/locations/eastus2/operationsStatus/81cb9bdb-0a6b-4599-9ed4-a52209c58bd1?api-version=2022-02-15-preview
->>>>>>> 2f51ba7c
-  response:
-    body:
-      string: '{"status":"Dequeued"}'
-    headers:
-      cache-control:
-      - no-store, no-cache
-      content-length:
-      - '21'
-      content-type:
-      - application/json
-      date:
-<<<<<<< HEAD
-      - Sun, 08 May 2022 06:06:57 GMT
-=======
-      - Wed, 04 May 2022 00:35:59 GMT
->>>>>>> 2f51ba7c
-      pragma:
-      - no-cache
-      server:
-      - Microsoft-HTTPAPI/2.0
-      strict-transport-security:
-      - max-age=31536000; includeSubDomains
-      transfer-encoding:
-      - chunked
-      vary:
-      - Accept-Encoding
-      x-content-type-options:
-      - nosniff
-      x-ms-gatewayversion:
-      - version=2.14.0
-    status:
-      code: 200
-      message: Ok
-- request:
-    body: null
-    headers:
-      Accept:
-      - '*/*'
-      Accept-Encoding:
-      - gzip, deflate
-      CommandName:
-      - cosmosdb create
-      Connection:
-      - keep-alive
-      ParameterSetName:
-      - -n -g --backup-policy-type --locations --capabilities
-      User-Agent:
-<<<<<<< HEAD
-      - AZURECLI/2.36.0 azsdk-python-mgmt-cosmosdb/7.0.0b5 Python/3.10.4 (Windows-10-10.0.22000-SP0)
-    method: GET
-    uri: https://management.azure.com/subscriptions/00000000-0000-0000-0000-000000000000/providers/Microsoft.DocumentDB/locations/eastus2/operationsStatus/e3399126-7978-4e12-b520-60ed450f01db?api-version=2022-02-15-preview
-=======
-      - AZURECLI/2.36.0 azsdk-python-mgmt-cosmosdb/7.0.0b4 Python/3.10.4 (Windows-10-10.0.22598-SP0)
-    method: GET
-    uri: https://management.azure.com/subscriptions/00000000-0000-0000-0000-000000000000/providers/Microsoft.DocumentDB/locations/eastus2/operationsStatus/81cb9bdb-0a6b-4599-9ed4-a52209c58bd1?api-version=2022-02-15-preview
->>>>>>> 2f51ba7c
-  response:
-    body:
-      string: '{"status":"Dequeued"}'
-    headers:
-      cache-control:
-      - no-store, no-cache
-      content-length:
-      - '21'
-      content-type:
-      - application/json
-      date:
-<<<<<<< HEAD
-      - Sun, 08 May 2022 06:07:27 GMT
-=======
-      - Wed, 04 May 2022 00:36:29 GMT
->>>>>>> 2f51ba7c
-      pragma:
-      - no-cache
-      server:
-      - Microsoft-HTTPAPI/2.0
-      strict-transport-security:
-      - max-age=31536000; includeSubDomains
-      transfer-encoding:
-      - chunked
-      vary:
-      - Accept-Encoding
-      x-content-type-options:
-      - nosniff
-      x-ms-gatewayversion:
-      - version=2.14.0
-    status:
-      code: 200
-      message: Ok
-- request:
-    body: null
-    headers:
-      Accept:
-      - '*/*'
-      Accept-Encoding:
-      - gzip, deflate
-      CommandName:
-      - cosmosdb create
-      Connection:
-      - keep-alive
-      ParameterSetName:
-      - -n -g --backup-policy-type --locations --capabilities
-      User-Agent:
-<<<<<<< HEAD
-      - AZURECLI/2.36.0 azsdk-python-mgmt-cosmosdb/7.0.0b5 Python/3.10.4 (Windows-10-10.0.22000-SP0)
-    method: GET
-    uri: https://management.azure.com/subscriptions/00000000-0000-0000-0000-000000000000/providers/Microsoft.DocumentDB/locations/eastus2/operationsStatus/e3399126-7978-4e12-b520-60ed450f01db?api-version=2022-02-15-preview
-=======
-      - AZURECLI/2.36.0 azsdk-python-mgmt-cosmosdb/7.0.0b4 Python/3.10.4 (Windows-10-10.0.22598-SP0)
-    method: GET
-    uri: https://management.azure.com/subscriptions/00000000-0000-0000-0000-000000000000/providers/Microsoft.DocumentDB/locations/eastus2/operationsStatus/81cb9bdb-0a6b-4599-9ed4-a52209c58bd1?api-version=2022-02-15-preview
->>>>>>> 2f51ba7c
-  response:
-    body:
-      string: '{"status":"Dequeued"}'
-    headers:
-      cache-control:
-      - no-store, no-cache
-      content-length:
-      - '21'
-      content-type:
-      - application/json
-      date:
-<<<<<<< HEAD
-      - Sun, 08 May 2022 06:07:58 GMT
-=======
-      - Wed, 04 May 2022 00:37:00 GMT
->>>>>>> 2f51ba7c
-      pragma:
-      - no-cache
-      server:
-      - Microsoft-HTTPAPI/2.0
-      strict-transport-security:
-      - max-age=31536000; includeSubDomains
-      transfer-encoding:
-      - chunked
-      vary:
-      - Accept-Encoding
-      x-content-type-options:
-      - nosniff
-      x-ms-gatewayversion:
-      - version=2.14.0
-    status:
-      code: 200
-      message: Ok
-- request:
-    body: null
-    headers:
-      Accept:
-      - '*/*'
-      Accept-Encoding:
-      - gzip, deflate
-      CommandName:
-      - cosmosdb create
-      Connection:
-      - keep-alive
-      ParameterSetName:
-      - -n -g --backup-policy-type --locations --capabilities
-      User-Agent:
-<<<<<<< HEAD
-      - AZURECLI/2.36.0 azsdk-python-mgmt-cosmosdb/7.0.0b5 Python/3.10.4 (Windows-10-10.0.22000-SP0)
-    method: GET
-    uri: https://management.azure.com/subscriptions/00000000-0000-0000-0000-000000000000/providers/Microsoft.DocumentDB/locations/eastus2/operationsStatus/e3399126-7978-4e12-b520-60ed450f01db?api-version=2022-02-15-preview
-=======
-      - AZURECLI/2.36.0 azsdk-python-mgmt-cosmosdb/7.0.0b4 Python/3.10.4 (Windows-10-10.0.22598-SP0)
-    method: GET
-    uri: https://management.azure.com/subscriptions/00000000-0000-0000-0000-000000000000/providers/Microsoft.DocumentDB/locations/eastus2/operationsStatus/81cb9bdb-0a6b-4599-9ed4-a52209c58bd1?api-version=2022-02-15-preview
->>>>>>> 2f51ba7c
-  response:
-    body:
-      string: '{"status":"Dequeued"}'
-    headers:
-      cache-control:
-      - no-store, no-cache
-      content-length:
-      - '21'
-      content-type:
-      - application/json
-      date:
-<<<<<<< HEAD
-      - Sun, 08 May 2022 06:08:28 GMT
-=======
-      - Wed, 04 May 2022 00:37:29 GMT
->>>>>>> 2f51ba7c
-      pragma:
-      - no-cache
-      server:
-      - Microsoft-HTTPAPI/2.0
-      strict-transport-security:
-      - max-age=31536000; includeSubDomains
-      transfer-encoding:
-      - chunked
-      vary:
-      - Accept-Encoding
-      x-content-type-options:
-      - nosniff
-      x-ms-gatewayversion:
-      - version=2.14.0
-    status:
-      code: 200
-      message: Ok
-- request:
-    body: null
-    headers:
-      Accept:
-      - '*/*'
-      Accept-Encoding:
-      - gzip, deflate
-      CommandName:
-      - cosmosdb create
-      Connection:
-      - keep-alive
-      ParameterSetName:
-      - -n -g --backup-policy-type --locations --capabilities
-      User-Agent:
-<<<<<<< HEAD
-      - AZURECLI/2.36.0 azsdk-python-mgmt-cosmosdb/7.0.0b5 Python/3.10.4 (Windows-10-10.0.22000-SP0)
-    method: GET
-    uri: https://management.azure.com/subscriptions/00000000-0000-0000-0000-000000000000/providers/Microsoft.DocumentDB/locations/eastus2/operationsStatus/e3399126-7978-4e12-b520-60ed450f01db?api-version=2022-02-15-preview
-=======
-      - AZURECLI/2.36.0 azsdk-python-mgmt-cosmosdb/7.0.0b4 Python/3.10.4 (Windows-10-10.0.22598-SP0)
-    method: GET
-    uri: https://management.azure.com/subscriptions/00000000-0000-0000-0000-000000000000/providers/Microsoft.DocumentDB/locations/eastus2/operationsStatus/81cb9bdb-0a6b-4599-9ed4-a52209c58bd1?api-version=2022-02-15-preview
->>>>>>> 2f51ba7c
-  response:
-    body:
-      string: '{"status":"Dequeued"}'
-    headers:
-      cache-control:
-      - no-store, no-cache
-      content-length:
-      - '21'
-      content-type:
-      - application/json
-      date:
-<<<<<<< HEAD
-      - Sun, 08 May 2022 06:08:58 GMT
-=======
-      - Wed, 04 May 2022 00:37:59 GMT
->>>>>>> 2f51ba7c
-      pragma:
-      - no-cache
-      server:
-      - Microsoft-HTTPAPI/2.0
-      strict-transport-security:
-      - max-age=31536000; includeSubDomains
-      transfer-encoding:
-      - chunked
-      vary:
-      - Accept-Encoding
-      x-content-type-options:
-      - nosniff
-      x-ms-gatewayversion:
-      - version=2.14.0
-    status:
-      code: 200
-      message: Ok
-- request:
-    body: null
-    headers:
-      Accept:
-      - '*/*'
-      Accept-Encoding:
-      - gzip, deflate
-      CommandName:
-      - cosmosdb create
-      Connection:
-      - keep-alive
-      ParameterSetName:
-      - -n -g --backup-policy-type --locations --capabilities
-      User-Agent:
-<<<<<<< HEAD
-      - AZURECLI/2.36.0 azsdk-python-mgmt-cosmosdb/7.0.0b5 Python/3.10.4 (Windows-10-10.0.22000-SP0)
-    method: GET
-    uri: https://management.azure.com/subscriptions/00000000-0000-0000-0000-000000000000/providers/Microsoft.DocumentDB/locations/eastus2/operationsStatus/e3399126-7978-4e12-b520-60ed450f01db?api-version=2022-02-15-preview
-=======
-      - AZURECLI/2.36.0 azsdk-python-mgmt-cosmosdb/7.0.0b4 Python/3.10.4 (Windows-10-10.0.22598-SP0)
-    method: GET
-    uri: https://management.azure.com/subscriptions/00000000-0000-0000-0000-000000000000/providers/Microsoft.DocumentDB/locations/eastus2/operationsStatus/81cb9bdb-0a6b-4599-9ed4-a52209c58bd1?api-version=2022-02-15-preview
->>>>>>> 2f51ba7c
-  response:
-    body:
-      string: '{"status":"Dequeued"}'
-    headers:
-      cache-control:
-      - no-store, no-cache
-      content-length:
-      - '21'
-      content-type:
-      - application/json
-      date:
-<<<<<<< HEAD
-      - Sun, 08 May 2022 06:09:29 GMT
-=======
-      - Wed, 04 May 2022 00:38:29 GMT
->>>>>>> 2f51ba7c
-      pragma:
-      - no-cache
-      server:
-      - Microsoft-HTTPAPI/2.0
-      strict-transport-security:
-      - max-age=31536000; includeSubDomains
-      transfer-encoding:
-      - chunked
-      vary:
-      - Accept-Encoding
-      x-content-type-options:
-      - nosniff
-      x-ms-gatewayversion:
-      - version=2.14.0
-    status:
-      code: 200
-      message: Ok
-- request:
-    body: null
-    headers:
-      Accept:
-      - '*/*'
-      Accept-Encoding:
-      - gzip, deflate
-      CommandName:
-      - cosmosdb create
-      Connection:
-      - keep-alive
-      ParameterSetName:
-      - -n -g --backup-policy-type --locations --capabilities
-      User-Agent:
-<<<<<<< HEAD
-      - AZURECLI/2.36.0 azsdk-python-mgmt-cosmosdb/7.0.0b5 Python/3.10.4 (Windows-10-10.0.22000-SP0)
-    method: GET
-    uri: https://management.azure.com/subscriptions/00000000-0000-0000-0000-000000000000/providers/Microsoft.DocumentDB/locations/eastus2/operationsStatus/e3399126-7978-4e12-b520-60ed450f01db?api-version=2022-02-15-preview
-=======
-      - AZURECLI/2.36.0 azsdk-python-mgmt-cosmosdb/7.0.0b4 Python/3.10.4 (Windows-10-10.0.22598-SP0)
-    method: GET
-    uri: https://management.azure.com/subscriptions/00000000-0000-0000-0000-000000000000/providers/Microsoft.DocumentDB/locations/eastus2/operationsStatus/81cb9bdb-0a6b-4599-9ed4-a52209c58bd1?api-version=2022-02-15-preview
->>>>>>> 2f51ba7c
-  response:
-    body:
-      string: '{"status":"Dequeued"}'
-    headers:
-      cache-control:
-      - no-store, no-cache
-      content-length:
-      - '21'
-      content-type:
-      - application/json
-      date:
-<<<<<<< HEAD
-      - Sun, 08 May 2022 06:09:59 GMT
-=======
-      - Wed, 04 May 2022 00:39:00 GMT
->>>>>>> 2f51ba7c
-      pragma:
-      - no-cache
-      server:
-      - Microsoft-HTTPAPI/2.0
-      strict-transport-security:
-      - max-age=31536000; includeSubDomains
-      transfer-encoding:
-      - chunked
-      vary:
-      - Accept-Encoding
-      x-content-type-options:
-      - nosniff
-      x-ms-gatewayversion:
-      - version=2.14.0
-    status:
-      code: 200
-      message: Ok
-- request:
-    body: null
-    headers:
-      Accept:
-      - '*/*'
-      Accept-Encoding:
-      - gzip, deflate
-      CommandName:
-      - cosmosdb create
-      Connection:
-      - keep-alive
-      ParameterSetName:
-      - -n -g --backup-policy-type --locations --capabilities
-      User-Agent:
-<<<<<<< HEAD
-      - AZURECLI/2.36.0 azsdk-python-mgmt-cosmosdb/7.0.0b5 Python/3.10.4 (Windows-10-10.0.22000-SP0)
-    method: GET
-    uri: https://management.azure.com/subscriptions/00000000-0000-0000-0000-000000000000/providers/Microsoft.DocumentDB/locations/eastus2/operationsStatus/e3399126-7978-4e12-b520-60ed450f01db?api-version=2022-02-15-preview
-=======
-      - AZURECLI/2.36.0 azsdk-python-mgmt-cosmosdb/7.0.0b4 Python/3.10.4 (Windows-10-10.0.22598-SP0)
-    method: GET
-    uri: https://management.azure.com/subscriptions/00000000-0000-0000-0000-000000000000/providers/Microsoft.DocumentDB/locations/eastus2/operationsStatus/81cb9bdb-0a6b-4599-9ed4-a52209c58bd1?api-version=2022-02-15-preview
->>>>>>> 2f51ba7c
-  response:
-    body:
-      string: '{"status":"Dequeued"}'
-    headers:
-      cache-control:
-      - no-store, no-cache
-      content-length:
-      - '21'
-      content-type:
-      - application/json
-      date:
-<<<<<<< HEAD
-      - Sun, 08 May 2022 06:10:30 GMT
-=======
-      - Wed, 04 May 2022 00:39:30 GMT
->>>>>>> 2f51ba7c
-      pragma:
-      - no-cache
-      server:
-      - Microsoft-HTTPAPI/2.0
-      strict-transport-security:
-      - max-age=31536000; includeSubDomains
-      transfer-encoding:
-      - chunked
-      vary:
-      - Accept-Encoding
-      x-content-type-options:
-      - nosniff
-      x-ms-gatewayversion:
-      - version=2.14.0
-    status:
-      code: 200
-      message: Ok
-- request:
-    body: null
-    headers:
-      Accept:
-      - '*/*'
-      Accept-Encoding:
-      - gzip, deflate
-      CommandName:
-      - cosmosdb create
-      Connection:
-      - keep-alive
-      ParameterSetName:
-      - -n -g --backup-policy-type --locations --capabilities
-      User-Agent:
-<<<<<<< HEAD
-      - AZURECLI/2.36.0 azsdk-python-mgmt-cosmosdb/7.0.0b5 Python/3.10.4 (Windows-10-10.0.22000-SP0)
-    method: GET
-    uri: https://management.azure.com/subscriptions/00000000-0000-0000-0000-000000000000/providers/Microsoft.DocumentDB/locations/eastus2/operationsStatus/e3399126-7978-4e12-b520-60ed450f01db?api-version=2022-02-15-preview
-=======
-      - AZURECLI/2.36.0 azsdk-python-mgmt-cosmosdb/7.0.0b4 Python/3.10.4 (Windows-10-10.0.22598-SP0)
-    method: GET
-    uri: https://management.azure.com/subscriptions/00000000-0000-0000-0000-000000000000/providers/Microsoft.DocumentDB/locations/eastus2/operationsStatus/81cb9bdb-0a6b-4599-9ed4-a52209c58bd1?api-version=2022-02-15-preview
->>>>>>> 2f51ba7c
-  response:
-    body:
-      string: '{"status":"Dequeued"}'
-    headers:
-      cache-control:
-      - no-store, no-cache
-      content-length:
-      - '21'
-      content-type:
-      - application/json
-      date:
-<<<<<<< HEAD
-      - Sun, 08 May 2022 06:11:00 GMT
-=======
-      - Wed, 04 May 2022 00:40:00 GMT
->>>>>>> 2f51ba7c
-      pragma:
-      - no-cache
-      server:
-      - Microsoft-HTTPAPI/2.0
-      strict-transport-security:
-      - max-age=31536000; includeSubDomains
-      transfer-encoding:
-      - chunked
-      vary:
-      - Accept-Encoding
-      x-content-type-options:
-      - nosniff
-      x-ms-gatewayversion:
-      - version=2.14.0
-    status:
-      code: 200
-      message: Ok
-- request:
-    body: null
-    headers:
-      Accept:
-      - '*/*'
-      Accept-Encoding:
-      - gzip, deflate
-      CommandName:
-      - cosmosdb create
-      Connection:
-      - keep-alive
-      ParameterSetName:
-      - -n -g --backup-policy-type --locations --capabilities
-      User-Agent:
-<<<<<<< HEAD
-      - AZURECLI/2.36.0 azsdk-python-mgmt-cosmosdb/7.0.0b5 Python/3.10.4 (Windows-10-10.0.22000-SP0)
-    method: GET
-    uri: https://management.azure.com/subscriptions/00000000-0000-0000-0000-000000000000/providers/Microsoft.DocumentDB/locations/eastus2/operationsStatus/e3399126-7978-4e12-b520-60ed450f01db?api-version=2022-02-15-preview
-=======
-      - AZURECLI/2.36.0 azsdk-python-mgmt-cosmosdb/7.0.0b4 Python/3.10.4 (Windows-10-10.0.22598-SP0)
-    method: GET
-    uri: https://management.azure.com/subscriptions/00000000-0000-0000-0000-000000000000/providers/Microsoft.DocumentDB/locations/eastus2/operationsStatus/81cb9bdb-0a6b-4599-9ed4-a52209c58bd1?api-version=2022-02-15-preview
->>>>>>> 2f51ba7c
-  response:
-    body:
-      string: '{"status":"Succeeded"}'
-    headers:
-      cache-control:
-      - no-store, no-cache
-      content-length:
-      - '22'
-      content-type:
-      - application/json
-      date:
-<<<<<<< HEAD
-      - Sun, 08 May 2022 06:11:30 GMT
-=======
-      - Wed, 04 May 2022 00:40:30 GMT
->>>>>>> 2f51ba7c
-      pragma:
-      - no-cache
-      server:
-      - Microsoft-HTTPAPI/2.0
-      strict-transport-security:
-      - max-age=31536000; includeSubDomains
-      transfer-encoding:
-      - chunked
-      vary:
-      - Accept-Encoding
-      x-content-type-options:
-      - nosniff
-      x-ms-gatewayversion:
-      - version=2.14.0
-    status:
-      code: 200
-      message: Ok
-- request:
-    body: null
-    headers:
-      Accept:
-      - '*/*'
-      Accept-Encoding:
-      - gzip, deflate
-      CommandName:
-      - cosmosdb create
-      Connection:
-      - keep-alive
-      ParameterSetName:
-      - -n -g --backup-policy-type --locations --capabilities
-      User-Agent:
-<<<<<<< HEAD
-      - AZURECLI/2.36.0 azsdk-python-mgmt-cosmosdb/7.0.0b5 Python/3.10.4 (Windows-10-10.0.22000-SP0)
-=======
-      - AZURECLI/2.36.0 azsdk-python-mgmt-cosmosdb/7.0.0b4 Python/3.10.4 (Windows-10-10.0.22598-SP0)
->>>>>>> 2f51ba7c
-    method: GET
-    uri: https://management.azure.com/subscriptions/00000000-0000-0000-0000-000000000000/resourceGroups/cli_test_cosmosdb_gremlin_account_restore_command000001/providers/Microsoft.DocumentDB/databaseAccounts/cli000003?api-version=2022-02-15-preview
-  response:
-    body:
-      string: '{"id":"/subscriptions/00000000-0000-0000-0000-000000000000/resourceGroups/cli_test_cosmosdb_gremlin_account_restore_command000001/providers/Microsoft.DocumentDB/databaseAccounts/cli000003","name":"cli000003","location":"East
-<<<<<<< HEAD
-        US 2","type":"Microsoft.DocumentDB/databaseAccounts","kind":"GlobalDocumentDB","tags":{},"systemData":{"createdAt":"2022-05-08T06:10:26.8802498Z"},"properties":{"provisioningState":"Succeeded","documentEndpoint":"https://cli000003.documents.azure.com:443/","gremlinEndpoint":"https://cli000003.gremlin.cosmos.azure.com:443/","publicNetworkAccess":"Enabled","enableAutomaticFailover":false,"enableMultipleWriteLocations":false,"enablePartitionKeyMonitor":false,"isVirtualNetworkFilterEnabled":false,"virtualNetworkRules":[],"EnabledApiTypes":"Gremlin,
-        Sql","disableKeyBasedMetadataWriteAccess":false,"enableFreeTier":false,"enableAnalyticalStorage":false,"analyticalStorageConfiguration":{"schemaType":"WellDefined"},"instanceId":"9ab0149f-b81c-4acf-8e9d-f95737a7432c","createMode":"Default","databaseAccountOfferType":"Standard","defaultIdentity":"FirstPartyIdentity","networkAclBypass":"None","disableLocalAuth":false,"consistencyPolicy":{"defaultConsistencyLevel":"Session","maxIntervalInSeconds":5,"maxStalenessPrefix":100},"configurationOverrides":{},"writeLocations":[{"id":"cli000003-eastus2","locationName":"East
-=======
-        US 2","type":"Microsoft.DocumentDB/databaseAccounts","kind":"GlobalDocumentDB","tags":{},"systemData":{"createdAt":"2022-05-04T00:39:51.8655384Z"},"properties":{"provisioningState":"Succeeded","documentEndpoint":"https://cli000003.documents.azure.com:443/","gremlinEndpoint":"https://cli000003.gremlin.cosmos.azure.com:443/","publicNetworkAccess":"Enabled","enableAutomaticFailover":false,"enableMultipleWriteLocations":false,"enablePartitionKeyMonitor":false,"isVirtualNetworkFilterEnabled":false,"virtualNetworkRules":[],"EnabledApiTypes":"Gremlin,
-        Sql","disableKeyBasedMetadataWriteAccess":false,"enableFreeTier":false,"enableAnalyticalStorage":false,"analyticalStorageConfiguration":{"schemaType":"WellDefined"},"instanceId":"3b4289a0-b206-4d8c-9cb5-72bdaddbc94f","createMode":"Default","databaseAccountOfferType":"Standard","defaultIdentity":"FirstPartyIdentity","networkAclBypass":"None","disableLocalAuth":false,"consistencyPolicy":{"defaultConsistencyLevel":"Session","maxIntervalInSeconds":5,"maxStalenessPrefix":100},"configurationOverrides":{},"writeLocations":[{"id":"cli000003-eastus2","locationName":"East
->>>>>>> 2f51ba7c
-        US 2","documentEndpoint":"https://cli000003-eastus2.documents.azure.com:443/","provisioningState":"Succeeded","failoverPriority":0,"isZoneRedundant":false}],"readLocations":[{"id":"cli000003-eastus2","locationName":"East
-        US 2","documentEndpoint":"https://cli000003-eastus2.documents.azure.com:443/","provisioningState":"Succeeded","failoverPriority":0,"isZoneRedundant":false}],"locations":[{"id":"cli000003-eastus2","locationName":"East
-        US 2","documentEndpoint":"https://cli000003-eastus2.documents.azure.com:443/","provisioningState":"Succeeded","failoverPriority":0,"isZoneRedundant":false}],"failoverPolicies":[{"id":"cli000003-eastus2","locationName":"East
-        US 2","failoverPriority":0}],"cors":[],"capabilities":[{"name":"EnableGremlin"}],"ipRules":[],"backupPolicy":{"type":"Continuous","continuousModeProperties":{"tier":"Continuous30Days"}},"networkAclBypassResourceIds":[],"diagnosticLogSettings":{"enableFullTextQuery":"None"}},"identity":{"type":"None"}}'
-    headers:
-      cache-control:
-      - no-store, no-cache
-      content-length:
-      - '2309'
-      content-type:
-      - application/json
-      date:
-<<<<<<< HEAD
-      - Sun, 08 May 2022 06:11:30 GMT
-=======
-      - Wed, 04 May 2022 00:40:31 GMT
->>>>>>> 2f51ba7c
-      pragma:
-      - no-cache
-      server:
-      - Microsoft-HTTPAPI/2.0
-      strict-transport-security:
-      - max-age=31536000; includeSubDomains
-      transfer-encoding:
-      - chunked
-      vary:
-      - Accept-Encoding
-      x-content-type-options:
-      - nosniff
-      x-ms-gatewayversion:
-      - version=2.14.0
-    status:
-      code: 200
-      message: Ok
-- request:
-    body: null
-    headers:
-      Accept:
-      - application/json
-      Accept-Encoding:
-      - gzip, deflate
-      CommandName:
-      - cosmosdb create
-      Connection:
-      - keep-alive
-      ParameterSetName:
-      - -n -g --backup-policy-type --locations --capabilities
-      User-Agent:
-<<<<<<< HEAD
-      - AZURECLI/2.36.0 azsdk-python-mgmt-cosmosdb/7.0.0b5 Python/3.10.4 (Windows-10-10.0.22000-SP0)
-=======
-      - AZURECLI/2.36.0 azsdk-python-mgmt-cosmosdb/7.0.0b4 Python/3.10.4 (Windows-10-10.0.22598-SP0)
->>>>>>> 2f51ba7c
-    method: GET
-    uri: https://management.azure.com/subscriptions/00000000-0000-0000-0000-000000000000/resourceGroups/cli_test_cosmosdb_gremlin_account_restore_command000001/providers/Microsoft.DocumentDB/databaseAccounts/cli000003?api-version=2022-02-15-preview
-  response:
-    body:
-      string: '{"id":"/subscriptions/00000000-0000-0000-0000-000000000000/resourceGroups/cli_test_cosmosdb_gremlin_account_restore_command000001/providers/Microsoft.DocumentDB/databaseAccounts/cli000003","name":"cli000003","location":"East
-<<<<<<< HEAD
-        US 2","type":"Microsoft.DocumentDB/databaseAccounts","kind":"GlobalDocumentDB","tags":{},"systemData":{"createdAt":"2022-05-08T06:10:26.8802498Z"},"properties":{"provisioningState":"Succeeded","documentEndpoint":"https://cli000003.documents.azure.com:443/","gremlinEndpoint":"https://cli000003.gremlin.cosmos.azure.com:443/","publicNetworkAccess":"Enabled","enableAutomaticFailover":false,"enableMultipleWriteLocations":false,"enablePartitionKeyMonitor":false,"isVirtualNetworkFilterEnabled":false,"virtualNetworkRules":[],"EnabledApiTypes":"Gremlin,
-        Sql","disableKeyBasedMetadataWriteAccess":false,"enableFreeTier":false,"enableAnalyticalStorage":false,"analyticalStorageConfiguration":{"schemaType":"WellDefined"},"instanceId":"9ab0149f-b81c-4acf-8e9d-f95737a7432c","createMode":"Default","databaseAccountOfferType":"Standard","defaultIdentity":"FirstPartyIdentity","networkAclBypass":"None","disableLocalAuth":false,"consistencyPolicy":{"defaultConsistencyLevel":"Session","maxIntervalInSeconds":5,"maxStalenessPrefix":100},"configurationOverrides":{},"writeLocations":[{"id":"cli000003-eastus2","locationName":"East
-=======
-        US 2","type":"Microsoft.DocumentDB/databaseAccounts","kind":"GlobalDocumentDB","tags":{},"systemData":{"createdAt":"2022-05-04T00:39:51.8655384Z"},"properties":{"provisioningState":"Succeeded","documentEndpoint":"https://cli000003.documents.azure.com:443/","gremlinEndpoint":"https://cli000003.gremlin.cosmos.azure.com:443/","publicNetworkAccess":"Enabled","enableAutomaticFailover":false,"enableMultipleWriteLocations":false,"enablePartitionKeyMonitor":false,"isVirtualNetworkFilterEnabled":false,"virtualNetworkRules":[],"EnabledApiTypes":"Gremlin,
-        Sql","disableKeyBasedMetadataWriteAccess":false,"enableFreeTier":false,"enableAnalyticalStorage":false,"analyticalStorageConfiguration":{"schemaType":"WellDefined"},"instanceId":"3b4289a0-b206-4d8c-9cb5-72bdaddbc94f","createMode":"Default","databaseAccountOfferType":"Standard","defaultIdentity":"FirstPartyIdentity","networkAclBypass":"None","disableLocalAuth":false,"consistencyPolicy":{"defaultConsistencyLevel":"Session","maxIntervalInSeconds":5,"maxStalenessPrefix":100},"configurationOverrides":{},"writeLocations":[{"id":"cli000003-eastus2","locationName":"East
->>>>>>> 2f51ba7c
-        US 2","documentEndpoint":"https://cli000003-eastus2.documents.azure.com:443/","provisioningState":"Succeeded","failoverPriority":0,"isZoneRedundant":false}],"readLocations":[{"id":"cli000003-eastus2","locationName":"East
-        US 2","documentEndpoint":"https://cli000003-eastus2.documents.azure.com:443/","provisioningState":"Succeeded","failoverPriority":0,"isZoneRedundant":false}],"locations":[{"id":"cli000003-eastus2","locationName":"East
-        US 2","documentEndpoint":"https://cli000003-eastus2.documents.azure.com:443/","provisioningState":"Succeeded","failoverPriority":0,"isZoneRedundant":false}],"failoverPolicies":[{"id":"cli000003-eastus2","locationName":"East
-        US 2","failoverPriority":0}],"cors":[],"capabilities":[{"name":"EnableGremlin"}],"ipRules":[],"backupPolicy":{"type":"Continuous","continuousModeProperties":{"tier":"Continuous30Days"}},"networkAclBypassResourceIds":[],"diagnosticLogSettings":{"enableFullTextQuery":"None"}},"identity":{"type":"None"}}'
-    headers:
-      cache-control:
-      - no-store, no-cache
-      content-length:
-      - '2309'
-      content-type:
-      - application/json
-      date:
-<<<<<<< HEAD
-      - Sun, 08 May 2022 06:11:31 GMT
-=======
-      - Wed, 04 May 2022 00:40:31 GMT
->>>>>>> 2f51ba7c
-      pragma:
-      - no-cache
-      server:
-      - Microsoft-HTTPAPI/2.0
-      strict-transport-security:
-      - max-age=31536000; includeSubDomains
-      transfer-encoding:
-      - chunked
-      vary:
-      - Accept-Encoding
-      x-content-type-options:
-      - nosniff
-      x-ms-gatewayversion:
-      - version=2.14.0
-    status:
-      code: 200
-      message: Ok
-- request:
-    body: null
-    headers:
-      Accept:
-      - application/json
-      Accept-Encoding:
-      - gzip, deflate
-      CommandName:
-      - cosmosdb show
-      Connection:
-      - keep-alive
-      ParameterSetName:
-      - -n -g
-      User-Agent:
-<<<<<<< HEAD
-      - AZURECLI/2.36.0 azsdk-python-mgmt-cosmosdb/7.0.0b5 Python/3.10.4 (Windows-10-10.0.22000-SP0)
-=======
-      - AZURECLI/2.36.0 azsdk-python-mgmt-cosmosdb/7.0.0b4 Python/3.10.4 (Windows-10-10.0.22598-SP0)
->>>>>>> 2f51ba7c
-    method: GET
-    uri: https://management.azure.com/subscriptions/00000000-0000-0000-0000-000000000000/resourceGroups/cli_test_cosmosdb_gremlin_account_restore_command000001/providers/Microsoft.DocumentDB/databaseAccounts/cli000003?api-version=2022-02-15-preview
-  response:
-    body:
-      string: '{"id":"/subscriptions/00000000-0000-0000-0000-000000000000/resourceGroups/cli_test_cosmosdb_gremlin_account_restore_command000001/providers/Microsoft.DocumentDB/databaseAccounts/cli000003","name":"cli000003","location":"East
-<<<<<<< HEAD
-        US 2","type":"Microsoft.DocumentDB/databaseAccounts","kind":"GlobalDocumentDB","tags":{},"systemData":{"createdAt":"2022-05-08T06:10:26.8802498Z"},"properties":{"provisioningState":"Succeeded","documentEndpoint":"https://cli000003.documents.azure.com:443/","gremlinEndpoint":"https://cli000003.gremlin.cosmos.azure.com:443/","publicNetworkAccess":"Enabled","enableAutomaticFailover":false,"enableMultipleWriteLocations":false,"enablePartitionKeyMonitor":false,"isVirtualNetworkFilterEnabled":false,"virtualNetworkRules":[],"EnabledApiTypes":"Gremlin,
-        Sql","disableKeyBasedMetadataWriteAccess":false,"enableFreeTier":false,"enableAnalyticalStorage":false,"analyticalStorageConfiguration":{"schemaType":"WellDefined"},"instanceId":"9ab0149f-b81c-4acf-8e9d-f95737a7432c","createMode":"Default","databaseAccountOfferType":"Standard","defaultIdentity":"FirstPartyIdentity","networkAclBypass":"None","disableLocalAuth":false,"consistencyPolicy":{"defaultConsistencyLevel":"Session","maxIntervalInSeconds":5,"maxStalenessPrefix":100},"configurationOverrides":{},"writeLocations":[{"id":"cli000003-eastus2","locationName":"East
-=======
-        US 2","type":"Microsoft.DocumentDB/databaseAccounts","kind":"GlobalDocumentDB","tags":{},"systemData":{"createdAt":"2022-05-04T00:39:51.8655384Z"},"properties":{"provisioningState":"Succeeded","documentEndpoint":"https://cli000003.documents.azure.com:443/","gremlinEndpoint":"https://cli000003.gremlin.cosmos.azure.com:443/","publicNetworkAccess":"Enabled","enableAutomaticFailover":false,"enableMultipleWriteLocations":false,"enablePartitionKeyMonitor":false,"isVirtualNetworkFilterEnabled":false,"virtualNetworkRules":[],"EnabledApiTypes":"Gremlin,
-        Sql","disableKeyBasedMetadataWriteAccess":false,"enableFreeTier":false,"enableAnalyticalStorage":false,"analyticalStorageConfiguration":{"schemaType":"WellDefined"},"instanceId":"3b4289a0-b206-4d8c-9cb5-72bdaddbc94f","createMode":"Default","databaseAccountOfferType":"Standard","defaultIdentity":"FirstPartyIdentity","networkAclBypass":"None","disableLocalAuth":false,"consistencyPolicy":{"defaultConsistencyLevel":"Session","maxIntervalInSeconds":5,"maxStalenessPrefix":100},"configurationOverrides":{},"writeLocations":[{"id":"cli000003-eastus2","locationName":"East
->>>>>>> 2f51ba7c
-        US 2","documentEndpoint":"https://cli000003-eastus2.documents.azure.com:443/","provisioningState":"Succeeded","failoverPriority":0,"isZoneRedundant":false}],"readLocations":[{"id":"cli000003-eastus2","locationName":"East
-        US 2","documentEndpoint":"https://cli000003-eastus2.documents.azure.com:443/","provisioningState":"Succeeded","failoverPriority":0,"isZoneRedundant":false}],"locations":[{"id":"cli000003-eastus2","locationName":"East
-        US 2","documentEndpoint":"https://cli000003-eastus2.documents.azure.com:443/","provisioningState":"Succeeded","failoverPriority":0,"isZoneRedundant":false}],"failoverPolicies":[{"id":"cli000003-eastus2","locationName":"East
-        US 2","failoverPriority":0}],"cors":[],"capabilities":[{"name":"EnableGremlin"}],"ipRules":[],"backupPolicy":{"type":"Continuous","continuousModeProperties":{"tier":"Continuous30Days"}},"networkAclBypassResourceIds":[],"diagnosticLogSettings":{"enableFullTextQuery":"None"}},"identity":{"type":"None"}}'
-    headers:
-      cache-control:
-      - no-store, no-cache
-      content-length:
-      - '2309'
-      content-type:
-      - application/json
-      date:
-<<<<<<< HEAD
-      - Sun, 08 May 2022 06:11:33 GMT
-=======
-      - Wed, 04 May 2022 00:40:31 GMT
->>>>>>> 2f51ba7c
-      pragma:
-      - no-cache
-      server:
-      - Microsoft-HTTPAPI/2.0
-      strict-transport-security:
-      - max-age=31536000; includeSubDomains
-      transfer-encoding:
-      - chunked
-      vary:
-      - Accept-Encoding
-      x-content-type-options:
-      - nosniff
-      x-ms-gatewayversion:
-      - version=2.14.0
-    status:
-      code: 200
-      message: Ok
-- request:
-    body: '{"properties": {"resource": {"id": "cli000005"}, "options": {}}}'
-    headers:
-      Accept:
-      - application/json
-      Accept-Encoding:
-      - gzip, deflate
-      CommandName:
-      - cosmosdb gremlin database create
-      Connection:
-      - keep-alive
-      Content-Length:
-      - '64'
-      Content-Type:
-      - application/json
-      ParameterSetName:
-      - -g -a -n
-      User-Agent:
-<<<<<<< HEAD
-      - AZURECLI/2.36.0 azsdk-python-mgmt-cosmosdb/7.0.0b2 Python/3.10.4 (Windows-10-10.0.22000-SP0)
-=======
-      - AZURECLI/2.36.0 azsdk-python-mgmt-cosmosdb/7.0.0b2 Python/3.10.4 (Windows-10-10.0.22598-SP0)
->>>>>>> 2f51ba7c
-    method: PUT
-    uri: https://management.azure.com/subscriptions/00000000-0000-0000-0000-000000000000/resourceGroups/cli_test_cosmosdb_gremlin_account_restore_command000001/providers/Microsoft.DocumentDB/databaseAccounts/cli000003/gremlinDatabases/cli000005?api-version=2021-10-15
-  response:
-    body:
-      string: '{"status":"Enqueued"}'
-    headers:
-      azure-asyncoperation:
-<<<<<<< HEAD
-      - https://management.azure.com/subscriptions/00000000-0000-0000-0000-000000000000/providers/Microsoft.DocumentDB/locations/eastus2/operationsStatus/04c8ced1-4479-4c8f-9fde-e25eaf2626a6?api-version=2021-10-15
-=======
-      - https://management.azure.com/subscriptions/00000000-0000-0000-0000-000000000000/providers/Microsoft.DocumentDB/locations/eastus2/operationsStatus/557d6586-01b8-4973-b084-663b041a2eee?api-version=2021-10-15
->>>>>>> 2f51ba7c
-      cache-control:
-      - no-store, no-cache
-      content-length:
-      - '21'
-      content-type:
-      - application/json
-      date:
-<<<<<<< HEAD
-      - Sun, 08 May 2022 06:11:35 GMT
-      location:
-      - https://management.azure.com/subscriptions/00000000-0000-0000-0000-000000000000/resourceGroups/cli_test_cosmosdb_gremlin_account_restore_command000001/providers/Microsoft.DocumentDB/databaseAccounts/cli000003/gremlinDatabases/cli000005/operationResults/04c8ced1-4479-4c8f-9fde-e25eaf2626a6?api-version=2021-10-15
-=======
-      - Wed, 04 May 2022 00:40:32 GMT
-      location:
-      - https://management.azure.com/subscriptions/00000000-0000-0000-0000-000000000000/resourceGroups/cli_test_cosmosdb_gremlin_account_restore_command000001/providers/Microsoft.DocumentDB/databaseAccounts/cli000003/gremlinDatabases/cli000005/operationResults/557d6586-01b8-4973-b084-663b041a2eee?api-version=2021-10-15
->>>>>>> 2f51ba7c
-      pragma:
-      - no-cache
-      server:
-      - Microsoft-HTTPAPI/2.0
-      strict-transport-security:
-      - max-age=31536000; includeSubDomains
-      x-content-type-options:
-      - nosniff
-      x-ms-gatewayversion:
-      - version=2.14.0
-      x-ms-ratelimit-remaining-subscription-writes:
-      - '1199'
-    status:
-      code: 202
-      message: Accepted
-- request:
-    body: null
-    headers:
-      Accept:
-      - '*/*'
-      Accept-Encoding:
-      - gzip, deflate
-      CommandName:
-      - cosmosdb gremlin database create
-      Connection:
-      - keep-alive
-      ParameterSetName:
-      - -g -a -n
-      User-Agent:
-<<<<<<< HEAD
-      - AZURECLI/2.36.0 azsdk-python-mgmt-cosmosdb/7.0.0b2 Python/3.10.4 (Windows-10-10.0.22000-SP0)
-    method: GET
-    uri: https://management.azure.com/subscriptions/00000000-0000-0000-0000-000000000000/providers/Microsoft.DocumentDB/locations/eastus2/operationsStatus/04c8ced1-4479-4c8f-9fde-e25eaf2626a6?api-version=2021-10-15
-=======
-      - AZURECLI/2.36.0 azsdk-python-mgmt-cosmosdb/7.0.0b2 Python/3.10.4 (Windows-10-10.0.22598-SP0)
-    method: GET
-    uri: https://management.azure.com/subscriptions/00000000-0000-0000-0000-000000000000/providers/Microsoft.DocumentDB/locations/eastus2/operationsStatus/557d6586-01b8-4973-b084-663b041a2eee?api-version=2021-10-15
->>>>>>> 2f51ba7c
-  response:
-    body:
-      string: '{"status":"Succeeded"}'
-    headers:
-      cache-control:
-      - no-store, no-cache
-      content-length:
-      - '22'
-      content-type:
-      - application/json
-      date:
-<<<<<<< HEAD
-      - Sun, 08 May 2022 06:12:05 GMT
-=======
-      - Wed, 04 May 2022 00:41:03 GMT
->>>>>>> 2f51ba7c
-      pragma:
-      - no-cache
-      server:
-      - Microsoft-HTTPAPI/2.0
-      strict-transport-security:
-      - max-age=31536000; includeSubDomains
-      transfer-encoding:
-      - chunked
-      vary:
-      - Accept-Encoding
-      x-content-type-options:
-      - nosniff
-      x-ms-gatewayversion:
-      - version=2.14.0
-    status:
-      code: 200
-      message: Ok
-- request:
-    body: null
-    headers:
-      Accept:
-      - '*/*'
-      Accept-Encoding:
-      - gzip, deflate
-      CommandName:
-      - cosmosdb gremlin database create
-      Connection:
-      - keep-alive
-      ParameterSetName:
-      - -g -a -n
-      User-Agent:
-<<<<<<< HEAD
-      - AZURECLI/2.36.0 azsdk-python-mgmt-cosmosdb/7.0.0b2 Python/3.10.4 (Windows-10-10.0.22000-SP0)
-=======
-      - AZURECLI/2.36.0 azsdk-python-mgmt-cosmosdb/7.0.0b2 Python/3.10.4 (Windows-10-10.0.22598-SP0)
->>>>>>> 2f51ba7c
-    method: GET
-    uri: https://management.azure.com/subscriptions/00000000-0000-0000-0000-000000000000/resourceGroups/cli_test_cosmosdb_gremlin_account_restore_command000001/providers/Microsoft.DocumentDB/databaseAccounts/cli000003/gremlinDatabases/cli000005?api-version=2021-10-15
-  response:
-    body:
-<<<<<<< HEAD
-      string: '{"id":"/subscriptions/00000000-0000-0000-0000-000000000000/resourceGroups/cli_test_cosmosdb_gremlin_account_restore_command000001/providers/Microsoft.DocumentDB/databaseAccounts/cli000003/gremlinDatabases/cli000005","type":"Microsoft.DocumentDB/databaseAccounts/gremlinDatabases","name":"cli000005","properties":{"resource":{"id":"cli000005","_rid":"sMd7AA==","_self":"dbs/sMd7AA==/","_etag":"\"00003d08-0000-0200-0000-62775f1c0000\"","_colls":"colls/","_users":"users/","_ts":1651990300}}}'
-=======
-      string: '{"id":"/subscriptions/00000000-0000-0000-0000-000000000000/resourceGroups/cli_test_cosmosdb_gremlin_account_restore_command000001/providers/Microsoft.DocumentDB/databaseAccounts/cli000003/gremlinDatabases/cli000005","type":"Microsoft.DocumentDB/databaseAccounts/gremlinDatabases","name":"cli000005","properties":{"resource":{"id":"cli000005","_rid":"AVBwAA==","_self":"dbs/AVBwAA==/","_etag":"\"0000e201-0000-0200-0000-6271cb860000\"","_colls":"colls/","_users":"users/","_ts":1651624838}}}'
->>>>>>> 2f51ba7c
-    headers:
-      cache-control:
-      - no-store, no-cache
-      content-length:
-      - '490'
-      content-type:
-      - application/json
-      date:
-<<<<<<< HEAD
-      - Sun, 08 May 2022 06:12:06 GMT
-=======
-      - Wed, 04 May 2022 00:41:03 GMT
->>>>>>> 2f51ba7c
-      pragma:
-      - no-cache
-      server:
-      - Microsoft-HTTPAPI/2.0
-      strict-transport-security:
-      - max-age=31536000; includeSubDomains
-      transfer-encoding:
-      - chunked
-      vary:
-      - Accept-Encoding
-      x-content-type-options:
-      - nosniff
-      x-ms-gatewayversion:
-      - version=2.14.0
-    status:
-      code: 200
-      message: Ok
-- request:
-    body: '{"properties": {"resource": {"id": "cli000002", "indexingPolicy": {"automatic":
-      true, "indexingMode": "consistent", "includedPaths": [{"path": "/*"}], "excludedPaths":
-      [{"path": "/\"_etag\"/?"}]}, "partitionKey": {"paths": ["/pk"], "kind": "Hash"}},
-      "options": {}}}'
-    headers:
-      Accept:
-      - application/json
-      Accept-Encoding:
-      - gzip, deflate
-      CommandName:
-      - cosmosdb gremlin graph create
-      Connection:
-      - keep-alive
-      Content-Length:
-      - '265'
-      Content-Type:
-      - application/json
-      ParameterSetName:
-      - -g -a -d -n -p
-      User-Agent:
-<<<<<<< HEAD
-      - AZURECLI/2.36.0 azsdk-python-mgmt-cosmosdb/7.0.0b2 Python/3.10.4 (Windows-10-10.0.22000-SP0)
-=======
-      - AZURECLI/2.36.0 azsdk-python-mgmt-cosmosdb/7.0.0b2 Python/3.10.4 (Windows-10-10.0.22598-SP0)
->>>>>>> 2f51ba7c
-    method: PUT
-    uri: https://management.azure.com/subscriptions/00000000-0000-0000-0000-000000000000/resourceGroups/cli_test_cosmosdb_gremlin_account_restore_command000001/providers/Microsoft.DocumentDB/databaseAccounts/cli000003/gremlinDatabases/cli000005/graphs/cli000002?api-version=2021-10-15
-  response:
-    body:
-      string: '{"status":"Enqueued"}'
-    headers:
-      azure-asyncoperation:
-<<<<<<< HEAD
-      - https://management.azure.com/subscriptions/00000000-0000-0000-0000-000000000000/providers/Microsoft.DocumentDB/locations/eastus2/operationsStatus/dfec7c9b-55f8-4a93-b708-0c06137d7a58?api-version=2021-10-15
-=======
-      - https://management.azure.com/subscriptions/00000000-0000-0000-0000-000000000000/providers/Microsoft.DocumentDB/locations/eastus2/operationsStatus/f9ac29ce-f141-4b08-a1f5-90ce6a6dcebc?api-version=2021-10-15
->>>>>>> 2f51ba7c
-      cache-control:
-      - no-store, no-cache
-      content-length:
-      - '21'
-      content-type:
-      - application/json
-      date:
-<<<<<<< HEAD
-      - Sun, 08 May 2022 06:12:08 GMT
-      location:
-      - https://management.azure.com/subscriptions/00000000-0000-0000-0000-000000000000/resourceGroups/cli_test_cosmosdb_gremlin_account_restore_command000001/providers/Microsoft.DocumentDB/databaseAccounts/cli000003/gremlinDatabases/cli000005/graphs/cli000002/operationResults/dfec7c9b-55f8-4a93-b708-0c06137d7a58?api-version=2021-10-15
-=======
-      - Wed, 04 May 2022 00:41:05 GMT
-      location:
-      - https://management.azure.com/subscriptions/00000000-0000-0000-0000-000000000000/resourceGroups/cli_test_cosmosdb_gremlin_account_restore_command000001/providers/Microsoft.DocumentDB/databaseAccounts/cli000003/gremlinDatabases/cli000005/graphs/cli000002/operationResults/f9ac29ce-f141-4b08-a1f5-90ce6a6dcebc?api-version=2021-10-15
->>>>>>> 2f51ba7c
-      pragma:
-      - no-cache
-      server:
-      - Microsoft-HTTPAPI/2.0
-      strict-transport-security:
-      - max-age=31536000; includeSubDomains
-      x-content-type-options:
-      - nosniff
-      x-ms-gatewayversion:
-      - version=2.14.0
-      x-ms-ratelimit-remaining-subscription-writes:
-      - '1192'
-    status:
-      code: 202
-      message: Accepted
-- request:
-    body: null
-    headers:
-      Accept:
-      - '*/*'
-      Accept-Encoding:
-      - gzip, deflate
-      CommandName:
-      - cosmosdb gremlin graph create
-      Connection:
-      - keep-alive
-      ParameterSetName:
-      - -g -a -d -n -p
-      User-Agent:
-<<<<<<< HEAD
-      - AZURECLI/2.36.0 azsdk-python-mgmt-cosmosdb/7.0.0b2 Python/3.10.4 (Windows-10-10.0.22000-SP0)
-    method: GET
-    uri: https://management.azure.com/subscriptions/00000000-0000-0000-0000-000000000000/providers/Microsoft.DocumentDB/locations/eastus2/operationsStatus/dfec7c9b-55f8-4a93-b708-0c06137d7a58?api-version=2021-10-15
-=======
-      - AZURECLI/2.36.0 azsdk-python-mgmt-cosmosdb/7.0.0b2 Python/3.10.4 (Windows-10-10.0.22598-SP0)
-    method: GET
-    uri: https://management.azure.com/subscriptions/00000000-0000-0000-0000-000000000000/providers/Microsoft.DocumentDB/locations/eastus2/operationsStatus/f9ac29ce-f141-4b08-a1f5-90ce6a6dcebc?api-version=2021-10-15
->>>>>>> 2f51ba7c
-  response:
-    body:
-      string: '{"status":"Succeeded"}'
-    headers:
-      cache-control:
-      - no-store, no-cache
-      content-length:
-      - '22'
-      content-type:
-      - application/json
-      date:
-<<<<<<< HEAD
-      - Sun, 08 May 2022 06:12:38 GMT
-=======
-      - Wed, 04 May 2022 00:41:34 GMT
->>>>>>> 2f51ba7c
-      pragma:
-      - no-cache
-      server:
-      - Microsoft-HTTPAPI/2.0
-      strict-transport-security:
-      - max-age=31536000; includeSubDomains
-      transfer-encoding:
-      - chunked
-      vary:
-      - Accept-Encoding
-      x-content-type-options:
-      - nosniff
-      x-ms-gatewayversion:
-      - version=2.14.0
-    status:
-      code: 200
-      message: Ok
-- request:
-    body: null
-    headers:
-      Accept:
-      - '*/*'
-      Accept-Encoding:
-      - gzip, deflate
-      CommandName:
-      - cosmosdb gremlin graph create
-      Connection:
-      - keep-alive
-      ParameterSetName:
-      - -g -a -d -n -p
-      User-Agent:
-<<<<<<< HEAD
-      - AZURECLI/2.36.0 azsdk-python-mgmt-cosmosdb/7.0.0b2 Python/3.10.4 (Windows-10-10.0.22000-SP0)
-=======
-      - AZURECLI/2.36.0 azsdk-python-mgmt-cosmosdb/7.0.0b2 Python/3.10.4 (Windows-10-10.0.22598-SP0)
->>>>>>> 2f51ba7c
-    method: GET
-    uri: https://management.azure.com/subscriptions/00000000-0000-0000-0000-000000000000/resourceGroups/cli_test_cosmosdb_gremlin_account_restore_command000001/providers/Microsoft.DocumentDB/databaseAccounts/cli000003/gremlinDatabases/cli000005/graphs/cli000002?api-version=2021-10-15
-  response:
-    body:
-<<<<<<< HEAD
-      string: '{"id":"/subscriptions/00000000-0000-0000-0000-000000000000/resourceGroups/cli_test_cosmosdb_gremlin_account_restore_command000001/providers/Microsoft.DocumentDB/databaseAccounts/cli000003/gremlinDatabases/cli000005/graphs/cli000002","type":"Microsoft.DocumentDB/databaseAccounts/gremlinDatabases/graphs","name":"cli000002","properties":{"resource":{"id":"cli000002","indexingPolicy":{"indexingMode":"consistent","automatic":true,"includedPaths":[{"path":"/*"}],"excludedPaths":[{"path":"/\"_etag\"/?"}]},"partitionKey":{"paths":["/pk"],"kind":"Hash"},"uniqueKeyPolicy":{"uniqueKeys":[]},"conflictResolutionPolicy":{"mode":"LastWriterWins","conflictResolutionPath":"/_ts","conflictResolutionProcedure":""},"backupPolicy":{"type":1},"geospatialConfig":{"type":"Geography"},"_rid":"sMd7ALeR8GI=","_ts":1651990338,"_self":"dbs/sMd7AA==/colls/sMd7ALeR8GI=/","_etag":"\"00004008-0000-0200-0000-62775f420000\"","_docs":"docs/","_sprocs":"sprocs/","_triggers":"triggers/","_udfs":"udfs/","_conflicts":"conflicts/","statistics":[{"id":"0","sizeInKB":0,"documentCount":0,"sampledDistinctPartitionKeyCount":0,"partitionKeys":[]}]}}}'
-=======
-      string: '{"id":"/subscriptions/00000000-0000-0000-0000-000000000000/resourceGroups/cli_test_cosmosdb_gremlin_account_restore_command000001/providers/Microsoft.DocumentDB/databaseAccounts/cli000003/gremlinDatabases/cli000005/graphs/cli000002","type":"Microsoft.DocumentDB/databaseAccounts/gremlinDatabases/graphs","name":"cli000002","properties":{"resource":{"id":"cli000002","indexingPolicy":{"indexingMode":"consistent","automatic":true,"includedPaths":[{"path":"/*"}],"excludedPaths":[{"path":"/\"_etag\"/?"}]},"partitionKey":{"paths":["/pk"],"kind":"Hash"},"uniqueKeyPolicy":{"uniqueKeys":[]},"conflictResolutionPolicy":{"mode":"LastWriterWins","conflictResolutionPath":"/_ts","conflictResolutionProcedure":""},"backupPolicy":{"type":1},"geospatialConfig":{"type":"Geography"},"_rid":"AVBwAJ46DJ8=","_ts":1651624876,"_self":"dbs/AVBwAA==/colls/AVBwAJ46DJ8=/","_etag":"\"0000e501-0000-0200-0000-6271cbac0000\"","_docs":"docs/","_sprocs":"sprocs/","_triggers":"triggers/","_udfs":"udfs/","_conflicts":"conflicts/","statistics":[{"id":"0","sizeInKB":0,"documentCount":0,"sampledDistinctPartitionKeyCount":0,"partitionKeys":[]}]}}}'
->>>>>>> 2f51ba7c
-    headers:
-      cache-control:
-      - no-store, no-cache
-      content-length:
-      - '1121'
-      content-type:
-      - application/json
-      date:
-<<<<<<< HEAD
-      - Sun, 08 May 2022 06:12:39 GMT
-=======
-      - Wed, 04 May 2022 00:41:35 GMT
->>>>>>> 2f51ba7c
-      pragma:
-      - no-cache
-      server:
-      - Microsoft-HTTPAPI/2.0
-      strict-transport-security:
-      - max-age=31536000; includeSubDomains
-      transfer-encoding:
-      - chunked
-      vary:
-      - Accept-Encoding
-      x-content-type-options:
-      - nosniff
-      x-ms-gatewayversion:
-      - version=2.14.0
-    status:
-      code: 200
-      message: Ok
-- request:
-    body: null
-    headers:
-      Accept:
-      - application/json
-      Accept-Encoding:
-      - gzip, deflate
-      CommandName:
-      - cosmosdb restorable-database-account show
-      Connection:
-      - keep-alive
-      ParameterSetName:
-      - --location --instance-id
-      User-Agent:
-<<<<<<< HEAD
-      - AZURECLI/2.36.0 azsdk-python-mgmt-cosmosdb/7.0.0b2 Python/3.10.4 (Windows-10-10.0.22000-SP0)
-    method: GET
-    uri: https://management.azure.com/subscriptions/00000000-0000-0000-0000-000000000000/providers/Microsoft.DocumentDB/locations/eastus2/restorableDatabaseAccounts/9ab0149f-b81c-4acf-8e9d-f95737a7432c?api-version=2021-10-15
-  response:
-    body:
-      string: '{"name":"9ab0149f-b81c-4acf-8e9d-f95737a7432c","location":"East US
-        2","type":"Microsoft.DocumentDB/locations/restorableDatabaseAccounts","id":"/subscriptions/00000000-0000-0000-0000-000000000000/providers/Microsoft.DocumentDB/locations/eastus2/restorableDatabaseAccounts/9ab0149f-b81c-4acf-8e9d-f95737a7432c","properties":{"accountName":"cli000003","apiType":"Gremlin,
-        Sql","creationTime":"2022-05-08T06:10:27Z","restorableLocations":[{"locationName":"East
-        US 2","regionalDatabaseAccountInstanceId":"c6fdcc5b-17c0-4041-a9db-d7ff8e5045f2","creationTime":"2022-05-08T06:10:29Z"}]}}'
-=======
-      - AZURECLI/2.36.0 azsdk-python-mgmt-cosmosdb/7.0.0b4 Python/3.10.4 (Windows-10-10.0.22598-SP0)
-    method: GET
-    uri: https://management.azure.com/subscriptions/00000000-0000-0000-0000-000000000000/providers/Microsoft.DocumentDB/locations/eastus2/restorableDatabaseAccounts/3b4289a0-b206-4d8c-9cb5-72bdaddbc94f?api-version=2022-02-15-preview
-  response:
-    body:
-      string: '{"name":"3b4289a0-b206-4d8c-9cb5-72bdaddbc94f","location":"East US
-        2","type":"Microsoft.DocumentDB/locations/restorableDatabaseAccounts","id":"/subscriptions/00000000-0000-0000-0000-000000000000/providers/Microsoft.DocumentDB/locations/eastus2/restorableDatabaseAccounts/3b4289a0-b206-4d8c-9cb5-72bdaddbc94f","properties":{"accountName":"cli000003","apiType":"Gremlin,
-        Sql","creationTime":"2022-05-04T00:39:52Z","oldestRestorableTime":"2022-05-04T00:39:52Z","restorableLocations":[{"locationName":"East
-        US 2","regionalDatabaseAccountInstanceId":"3ee42916-c62f-43e1-9325-5f7e93716836","creationTime":"2022-05-04T00:39:53Z"}]}}'
->>>>>>> 2f51ba7c
-    headers:
-      cache-control:
-      - no-store, no-cache
-      content-length:
-      - '625'
-      content-type:
-      - application/json
-      date:
-<<<<<<< HEAD
-      - Sun, 08 May 2022 06:12:41 GMT
-=======
-      - Wed, 04 May 2022 00:41:36 GMT
->>>>>>> 2f51ba7c
-      pragma:
-      - no-cache
-      server:
-      - Microsoft-HTTPAPI/2.0
-      strict-transport-security:
-      - max-age=31536000; includeSubDomains
-      transfer-encoding:
-      - chunked
-      vary:
-      - Accept-Encoding
-      x-content-type-options:
-      - nosniff
-      x-ms-gatewayversion:
-      - version=2.14.0
-    status:
-      code: 200
-      message: Ok
-- request:
-    body: null
-    headers:
-      Accept:
-      - application/json
-      Accept-Encoding:
-      - gzip, deflate
-      CommandName:
-      - cosmosdb restore
-      Connection:
-      - keep-alive
-      ParameterSetName:
-      - -n -g -a --restore-timestamp --location
-      User-Agent:
-<<<<<<< HEAD
-      - AZURECLI/2.36.0 azsdk-python-mgmt-cosmosdb/7.0.0b2 Python/3.10.4 (Windows-10-10.0.22000-SP0)
-    method: GET
-    uri: https://management.azure.com/subscriptions/00000000-0000-0000-0000-000000000000/providers/Microsoft.DocumentDB/restorableDatabaseAccounts?api-version=2021-10-15
-  response:
-    body:
-      string: '{"value":[{"name":"f6ba3a24-baba-448e-b628-b3d9d0303dcb","location":"West
-        US 2","type":"Microsoft.DocumentDB/locations/restorableDatabaseAccounts","id":"/subscriptions/00000000-0000-0000-0000-000000000000/providers/Microsoft.DocumentDB/locations/westus2/restorableDatabaseAccounts/f6ba3a24-baba-448e-b628-b3d9d0303dcb","properties":{"accountName":"cli5yfaea4ryzuv","apiType":"Gremlin,
-        Sql","creationTime":"2022-05-08T06:03:51Z","restorableLocations":[{"locationName":"West
-        US 2","regionalDatabaseAccountInstanceId":"d61ac7f3-84cc-4511-bbf1-e498f5bfebfb","creationTime":"2022-05-08T06:03:52Z"}]}},{"name":"95ad87ee-e0e3-4ec8-951a-25ffe733a717","location":"West
-        US 2","type":"Microsoft.DocumentDB/locations/restorableDatabaseAccounts","id":"/subscriptions/00000000-0000-0000-0000-000000000000/providers/Microsoft.DocumentDB/locations/westus2/restorableDatabaseAccounts/95ad87ee-e0e3-4ec8-951a-25ffe733a717","properties":{"accountName":"clincfmuuss7a4a","apiType":"Gremlin,
-        Sql","creationTime":"2022-05-08T06:06:21Z","restorableLocations":[{"locationName":"West
-        US 2","regionalDatabaseAccountInstanceId":"754bcbd7-2f43-4a53-8db4-0106cd4c0a8c","creationTime":"2022-05-08T06:06:22Z"}]}},{"name":"0c29493a-570d-40bc-8a57-709862f8b630","location":"West
-        US 2","type":"Microsoft.DocumentDB/locations/restorableDatabaseAccounts","id":"/subscriptions/00000000-0000-0000-0000-000000000000/providers/Microsoft.DocumentDB/locations/westus2/restorableDatabaseAccounts/0c29493a-570d-40bc-8a57-709862f8b630","properties":{"accountName":"cliayg3f2xu6lqt","apiType":"Gremlin,
-        Sql","creationTime":"2022-05-08T06:08:12Z","restorableLocations":[{"locationName":"West
-        US 2","regionalDatabaseAccountInstanceId":"c5e7c9b3-546f-4897-8204-ecf34b456234","creationTime":"2022-05-08T06:08:13Z"}]}},{"name":"c8b28d6f-3133-4d74-9d55-74cea5529be3","location":"West
-        US 2","type":"Microsoft.DocumentDB/locations/restorableDatabaseAccounts","id":"/subscriptions/00000000-0000-0000-0000-000000000000/providers/Microsoft.DocumentDB/locations/westus2/restorableDatabaseAccounts/c8b28d6f-3133-4d74-9d55-74cea5529be3","properties":{"accountName":"clivrlwzejn37zr","apiType":"Gremlin,
-        Sql","creationTime":"2022-05-07T14:35:04Z","deletionTime":"2022-05-07T14:57:35Z","restorableLocations":[{"locationName":"West
-        US 2","regionalDatabaseAccountInstanceId":"6c1964bd-8e41-4007-8195-89001c24b5ea","creationTime":"2022-05-07T14:35:05Z","deletionTime":"2022-05-07T14:57:35Z"}]}},{"name":"0d33f2f8-e21f-4e90-985b-95e1cbe5f220","location":"West
-        US 2","type":"Microsoft.DocumentDB/locations/restorableDatabaseAccounts","id":"/subscriptions/00000000-0000-0000-0000-000000000000/providers/Microsoft.DocumentDB/locations/westus2/restorableDatabaseAccounts/0d33f2f8-e21f-4e90-985b-95e1cbe5f220","properties":{"accountName":"cli5avjkh5egbsi","apiType":"Gremlin,
-        Sql","creationTime":"2022-05-07T14:55:34Z","deletionTime":"2022-05-07T14:57:35Z","restorableLocations":[{"locationName":"West
-        US 2","regionalDatabaseAccountInstanceId":"9bb8f46c-84c4-4a2f-8e77-a8176f111fb0","creationTime":"2022-05-07T14:55:34Z","deletionTime":"2022-05-07T14:57:35Z"}]}},{"name":"ebf68e56-65c6-497b-b874-8f0085a3de17","location":"East
-        US 2","type":"Microsoft.DocumentDB/locations/restorableDatabaseAccounts","id":"/subscriptions/00000000-0000-0000-0000-000000000000/providers/Microsoft.DocumentDB/locations/eastus2/restorableDatabaseAccounts/ebf68e56-65c6-497b-b874-8f0085a3de17","properties":{"accountName":"clioaf6yyccxtve","apiType":"Gremlin,
-        Sql","creationTime":"2022-05-07T04:05:05Z","restorableLocations":[{"locationName":"East
-        US 2","regionalDatabaseAccountInstanceId":"5c73bff9-5f08-4f84-a014-f886fa97c1eb","creationTime":"2022-05-07T04:05:06Z"}]}},{"name":"0cf65ab7-e31a-40fb-a5a2-c48c52c7ee8d","location":"East
-        US 2","type":"Microsoft.DocumentDB/locations/restorableDatabaseAccounts","id":"/subscriptions/00000000-0000-0000-0000-000000000000/providers/Microsoft.DocumentDB/locations/eastus2/restorableDatabaseAccounts/0cf65ab7-e31a-40fb-a5a2-c48c52c7ee8d","properties":{"accountName":"clitws7g3gmxabv","apiType":"Gremlin,
-        Sql","creationTime":"2022-05-07T04:05:06Z","restorableLocations":[{"locationName":"East
-        US 2","regionalDatabaseAccountInstanceId":"a25aa72b-167c-434d-9aab-48bb203e1fec","creationTime":"2022-05-07T04:05:07Z"}]}},{"name":"7c3ac43b-1382-4cac-9254-d65ae8163390","location":"East
-        US 2","type":"Microsoft.DocumentDB/locations/restorableDatabaseAccounts","id":"/subscriptions/00000000-0000-0000-0000-000000000000/providers/Microsoft.DocumentDB/locations/eastus2/restorableDatabaseAccounts/7c3ac43b-1382-4cac-9254-d65ae8163390","properties":{"accountName":"clinsl4wn7ie3wg","apiType":"Gremlin,
-        Sql","creationTime":"2022-05-07T04:06:02Z","restorableLocations":[{"locationName":"East
-        US 2","regionalDatabaseAccountInstanceId":"c7c930d3-1e96-4b2c-b7ab-3b739baf68af","creationTime":"2022-05-07T04:06:03Z"}]}},{"name":"9e055b93-8cb6-47c0-9f4b-69bf47b615a5","location":"East
-        US 2","type":"Microsoft.DocumentDB/locations/restorableDatabaseAccounts","id":"/subscriptions/00000000-0000-0000-0000-000000000000/providers/Microsoft.DocumentDB/locations/eastus2/restorableDatabaseAccounts/9e055b93-8cb6-47c0-9f4b-69bf47b615a5","properties":{"accountName":"clico6muo4fndkv","apiType":"Gremlin,
-        Sql","creationTime":"2022-05-07T04:12:15Z","restorableLocations":[{"locationName":"East
-        US 2","regionalDatabaseAccountInstanceId":"9e9f43a9-f849-46af-a67a-a020225db57f","creationTime":"2022-05-07T04:12:16Z"}]}},{"name":"4fbae957-38cb-4b8b-8209-d87cc57c4c77","location":"East
-        US 2","type":"Microsoft.DocumentDB/locations/restorableDatabaseAccounts","id":"/subscriptions/00000000-0000-0000-0000-000000000000/providers/Microsoft.DocumentDB/locations/eastus2/restorableDatabaseAccounts/4fbae957-38cb-4b8b-8209-d87cc57c4c77","properties":{"accountName":"cli57qfodkv5yib","apiType":"Gremlin,
-        Sql","creationTime":"2022-05-07T04:11:44Z","restorableLocations":[{"locationName":"East
-        US 2","regionalDatabaseAccountInstanceId":"5ba7bc9f-f5e2-43e8-9634-2aeae54e9042","creationTime":"2022-05-07T04:11:45Z"}]}},{"name":"c56f6e52-f3a9-430e-adc3-e7dfa6c7e7aa","location":"East
-        US 2","type":"Microsoft.DocumentDB/locations/restorableDatabaseAccounts","id":"/subscriptions/00000000-0000-0000-0000-000000000000/providers/Microsoft.DocumentDB/locations/eastus2/restorableDatabaseAccounts/c56f6e52-f3a9-430e-adc3-e7dfa6c7e7aa","properties":{"accountName":"cliyrlaadvtcltc","apiType":"Gremlin,
-        Sql","creationTime":"2022-05-07T04:32:06Z","restorableLocations":[{"locationName":"East
-        US 2","regionalDatabaseAccountInstanceId":"707f31fe-8a7d-4dbc-ad89-e7f3889c289c","creationTime":"2022-05-07T04:32:06Z"}]}},{"name":"af3f12c9-80bc-41b4-8b35-7f582067ae3d","location":"East
-        US 2","type":"Microsoft.DocumentDB/locations/restorableDatabaseAccounts","id":"/subscriptions/00000000-0000-0000-0000-000000000000/providers/Microsoft.DocumentDB/locations/eastus2/restorableDatabaseAccounts/af3f12c9-80bc-41b4-8b35-7f582067ae3d","properties":{"accountName":"cligra7uktjuncl","apiType":"Gremlin,
-        Sql","creationTime":"2022-05-07T04:34:43Z","restorableLocations":[{"locationName":"East
-        US 2","regionalDatabaseAccountInstanceId":"a01868d1-2819-44f0-96bb-ca4d263b07a9","creationTime":"2022-05-07T04:34:43Z"}]}},{"name":"a91ebb63-5d38-4b37-ab2f-c902f5887726","location":"East
-        US 2","type":"Microsoft.DocumentDB/locations/restorableDatabaseAccounts","id":"/subscriptions/00000000-0000-0000-0000-000000000000/providers/Microsoft.DocumentDB/locations/eastus2/restorableDatabaseAccounts/a91ebb63-5d38-4b37-ab2f-c902f5887726","properties":{"accountName":"clizhsmdm4gevup","apiType":"Gremlin,
-        Sql","creationTime":"2022-05-07T04:42:42Z","restorableLocations":[{"locationName":"East
-        US 2","regionalDatabaseAccountInstanceId":"2db0b83e-bacb-40b8-8de4-610e8eace938","creationTime":"2022-05-07T04:42:43Z"}]}},{"name":"0dfab5bf-66a7-46c8-9a24-d55081d97245","location":"East
-        US 2","type":"Microsoft.DocumentDB/locations/restorableDatabaseAccounts","id":"/subscriptions/00000000-0000-0000-0000-000000000000/providers/Microsoft.DocumentDB/locations/eastus2/restorableDatabaseAccounts/0dfab5bf-66a7-46c8-9a24-d55081d97245","properties":{"accountName":"cli2hj7sw32fi7a","apiType":"Gremlin,
-        Sql","creationTime":"2022-05-07T04:42:47Z","restorableLocations":[{"locationName":"East
-        US 2","regionalDatabaseAccountInstanceId":"af13067f-c587-4af5-aba4-779d1f9855c7","creationTime":"2022-05-07T04:42:48Z"}]}},{"name":"a1066e35-dead-42e2-adb4-f8ceeda39bb8","location":"East
-        US 2","type":"Microsoft.DocumentDB/locations/restorableDatabaseAccounts","id":"/subscriptions/00000000-0000-0000-0000-000000000000/providers/Microsoft.DocumentDB/locations/eastus2/restorableDatabaseAccounts/a1066e35-dead-42e2-adb4-f8ceeda39bb8","properties":{"accountName":"clicpo255ojcjur","apiType":"Gremlin,
-        Sql","creationTime":"2022-05-07T04:42:17Z","restorableLocations":[{"locationName":"East
-        US 2","regionalDatabaseAccountInstanceId":"7eef0eae-d515-4f86-9938-d5f06fa5e40a","creationTime":"2022-05-07T04:42:18Z"}]}},{"name":"c8b64def-6349-4786-a64f-91c45fef53df","location":"East
-        US 2","type":"Microsoft.DocumentDB/locations/restorableDatabaseAccounts","id":"/subscriptions/00000000-0000-0000-0000-000000000000/providers/Microsoft.DocumentDB/locations/eastus2/restorableDatabaseAccounts/c8b64def-6349-4786-a64f-91c45fef53df","properties":{"accountName":"cli5qszpumno5lf","apiType":"Table,
-        Sql","creationTime":"2022-05-07T04:42:38Z","restorableLocations":[{"locationName":"East
-        US 2","regionalDatabaseAccountInstanceId":"e8451db7-5058-4616-853a-518c95c80046","creationTime":"2022-05-07T04:42:39Z"}]}},{"name":"6e1a6154-f8b7-4709-9746-391a4cd25fa8","location":"East
-        US 2","type":"Microsoft.DocumentDB/locations/restorableDatabaseAccounts","id":"/subscriptions/00000000-0000-0000-0000-000000000000/providers/Microsoft.DocumentDB/locations/eastus2/restorableDatabaseAccounts/6e1a6154-f8b7-4709-9746-391a4cd25fa8","properties":{"accountName":"clij2li37x73b2m","apiType":"Gremlin,
-        Sql","creationTime":"2022-05-07T04:44:28Z","restorableLocations":[{"locationName":"East
-        US 2","regionalDatabaseAccountInstanceId":"12f1f448-92ee-48c3-8f0d-76466827d694","creationTime":"2022-05-07T04:44:29Z"}]}},{"name":"e30410a1-ccbc-495b-be8f-09bbb4b12c10","location":"East
-        US 2","type":"Microsoft.DocumentDB/locations/restorableDatabaseAccounts","id":"/subscriptions/00000000-0000-0000-0000-000000000000/providers/Microsoft.DocumentDB/locations/eastus2/restorableDatabaseAccounts/e30410a1-ccbc-495b-be8f-09bbb4b12c10","properties":{"accountName":"clij7eeczmyo3sn","apiType":"Gremlin,
-        Sql","creationTime":"2022-05-07T04:44:40Z","restorableLocations":[{"locationName":"East
-        US 2","regionalDatabaseAccountInstanceId":"361f2a8e-c3e0-4412-90ab-8cbb29dce9bd","creationTime":"2022-05-07T04:44:41Z"}]}},{"name":"c0f636da-fd1d-4ccb-b4ff-3cb0feaa2454","location":"East
-        US 2","type":"Microsoft.DocumentDB/locations/restorableDatabaseAccounts","id":"/subscriptions/00000000-0000-0000-0000-000000000000/providers/Microsoft.DocumentDB/locations/eastus2/restorableDatabaseAccounts/c0f636da-fd1d-4ccb-b4ff-3cb0feaa2454","properties":{"accountName":"cli7kvacnpqqofa","apiType":"Table,
-        Sql","creationTime":"2022-05-07T04:52:17Z","restorableLocations":[{"locationName":"East
-        US 2","regionalDatabaseAccountInstanceId":"92b59f9a-19cd-4d88-b35d-8fba0ab82c6a","creationTime":"2022-05-07T04:52:18Z"}]}},{"name":"7d592627-eaf6-4f39-846c-6416074c1ed8","location":"East
-        US 2","type":"Microsoft.DocumentDB/locations/restorableDatabaseAccounts","id":"/subscriptions/00000000-0000-0000-0000-000000000000/providers/Microsoft.DocumentDB/locations/eastus2/restorableDatabaseAccounts/7d592627-eaf6-4f39-846c-6416074c1ed8","properties":{"accountName":"cli6q7cr3nejjvn","apiType":"Gremlin,
-        Sql","creationTime":"2022-05-07T05:04:59Z","restorableLocations":[{"locationName":"East
-        US 2","regionalDatabaseAccountInstanceId":"0663ae23-6461-4549-bd10-54511e50fc79","creationTime":"2022-05-07T05:04:59Z"}]}},{"name":"8e75c58d-2a64-4c70-9878-25dc4c986cfb","location":"East
-        US 2","type":"Microsoft.DocumentDB/locations/restorableDatabaseAccounts","id":"/subscriptions/00000000-0000-0000-0000-000000000000/providers/Microsoft.DocumentDB/locations/eastus2/restorableDatabaseAccounts/8e75c58d-2a64-4c70-9878-25dc4c986cfb","properties":{"accountName":"clig66mx27ojlpa","apiType":"Gremlin,
-        Sql","creationTime":"2022-05-07T05:05:24Z","restorableLocations":[{"locationName":"East
-        US 2","regionalDatabaseAccountInstanceId":"d9923dca-0d45-41f7-a3b7-eb735ed807b1","creationTime":"2022-05-07T05:05:24Z"}]}},{"name":"93121393-bcc6-4244-8d24-ff860de03983","location":"East
-        US 2","type":"Microsoft.DocumentDB/locations/restorableDatabaseAccounts","id":"/subscriptions/00000000-0000-0000-0000-000000000000/providers/Microsoft.DocumentDB/locations/eastus2/restorableDatabaseAccounts/93121393-bcc6-4244-8d24-ff860de03983","properties":{"accountName":"clig4b7xlroie3p","apiType":"MongoDB","creationTime":"2022-05-07T04:55:05Z","restorableLocations":[{"locationName":"East
-        US 2","regionalDatabaseAccountInstanceId":"0a096471-0ca9-4043-85ec-0a2ead48dfa6","creationTime":"2022-05-07T04:55:06Z"}]}},{"name":"1db4ff45-de15-48c7-80ba-653f68dff489","location":"East
-        US 2","type":"Microsoft.DocumentDB/locations/restorableDatabaseAccounts","id":"/subscriptions/00000000-0000-0000-0000-000000000000/providers/Microsoft.DocumentDB/locations/eastus2/restorableDatabaseAccounts/1db4ff45-de15-48c7-80ba-653f68dff489","properties":{"accountName":"cli5fx35lgvck72","apiType":"Gremlin,
-        Sql","creationTime":"2022-05-08T06:05:07Z","restorableLocations":[{"locationName":"East
-        US 2","regionalDatabaseAccountInstanceId":"be85371a-1dba-4705-a2fc-6e76242112bb","creationTime":"2022-05-08T06:05:08Z"}]}},{"name":"18eb52a9-773f-4ccd-9604-895201e2a010","location":"East
-        US 2","type":"Microsoft.DocumentDB/locations/restorableDatabaseAccounts","id":"/subscriptions/00000000-0000-0000-0000-000000000000/providers/Microsoft.DocumentDB/locations/eastus2/restorableDatabaseAccounts/18eb52a9-773f-4ccd-9604-895201e2a010","properties":{"accountName":"cli53sgnin6bf4y","apiType":"Gremlin,
-        Sql","creationTime":"2022-05-08T06:05:05Z","restorableLocations":[{"locationName":"East
-        US 2","regionalDatabaseAccountInstanceId":"67e5a1d9-7f80-42de-9b86-226b1897b615","creationTime":"2022-05-08T06:05:06Z"}]}},{"name":"f4220cbd-9e09-488a-904e-0e95fa404527","location":"East
-        US 2","type":"Microsoft.DocumentDB/locations/restorableDatabaseAccounts","id":"/subscriptions/00000000-0000-0000-0000-000000000000/providers/Microsoft.DocumentDB/locations/eastus2/restorableDatabaseAccounts/f4220cbd-9e09-488a-904e-0e95fa404527","properties":{"accountName":"cli66ueo5b3g32q","apiType":"Gremlin,
-        Sql","creationTime":"2022-05-08T06:06:20Z","restorableLocations":[{"locationName":"East
-        US 2","regionalDatabaseAccountInstanceId":"8c9ae896-9b3e-4a65-8555-c638bfd47d8e","creationTime":"2022-05-08T06:06:21Z"}]}},{"name":"f582543a-3816-456c-951c-6f27fe54e45c","location":"East
-        US 2","type":"Microsoft.DocumentDB/locations/restorableDatabaseAccounts","id":"/subscriptions/00000000-0000-0000-0000-000000000000/providers/Microsoft.DocumentDB/locations/eastus2/restorableDatabaseAccounts/f582543a-3816-456c-951c-6f27fe54e45c","properties":{"accountName":"clia6tl42wccpkz","apiType":"MongoDB","creationTime":"2022-05-08T06:06:36Z","restorableLocations":[{"locationName":"East
-        US 2","regionalDatabaseAccountInstanceId":"143bae20-db7a-45cf-abb0-c24c1c7a7855","creationTime":"2022-05-08T06:06:37Z"}]}},{"name":"191da5d8-32a2-4059-a9a8-5118de735a14","location":"East
-        US 2","type":"Microsoft.DocumentDB/locations/restorableDatabaseAccounts","id":"/subscriptions/00000000-0000-0000-0000-000000000000/providers/Microsoft.DocumentDB/locations/eastus2/restorableDatabaseAccounts/191da5d8-32a2-4059-a9a8-5118de735a14","properties":{"accountName":"clicrmupk35djcs","apiType":"Gremlin,
-        Sql","creationTime":"2022-05-08T06:07:44Z","restorableLocations":[{"locationName":"East
-        US 2","regionalDatabaseAccountInstanceId":"423e9e6e-52fd-41b3-8592-f8b8d61c88f5","creationTime":"2022-05-08T06:07:45Z"}]}},{"name":"1e372ed7-00cb-462b-ac17-ed9a70e05055","location":"East
-        US 2","type":"Microsoft.DocumentDB/locations/restorableDatabaseAccounts","id":"/subscriptions/00000000-0000-0000-0000-000000000000/providers/Microsoft.DocumentDB/locations/eastus2/restorableDatabaseAccounts/1e372ed7-00cb-462b-ac17-ed9a70e05055","properties":{"accountName":"cliynzujgxj7dnu","apiType":"Gremlin,
-        Sql","creationTime":"2022-05-08T06:06:36Z","restorableLocations":[{"locationName":"East
-        US 2","regionalDatabaseAccountInstanceId":"632a1ec5-123f-4472-9306-66b25e0a6ec6","creationTime":"2022-05-08T06:06:37Z"}]}},{"name":"b31a874e-63b5-4de9-827f-170e3b6b828e","location":"East
-        US 2","type":"Microsoft.DocumentDB/locations/restorableDatabaseAccounts","id":"/subscriptions/00000000-0000-0000-0000-000000000000/providers/Microsoft.DocumentDB/locations/eastus2/restorableDatabaseAccounts/b31a874e-63b5-4de9-827f-170e3b6b828e","properties":{"accountName":"cli6ylxrakhqc3n","apiType":"Gremlin,
-        Sql","creationTime":"2022-05-08T06:07:25Z","restorableLocations":[{"locationName":"East
-        US 2","regionalDatabaseAccountInstanceId":"5bd814bd-0429-4fd8-81ef-1bf5abdc7f7a","creationTime":"2022-05-08T06:07:26Z"}]}},{"name":"883d235e-2ec3-4473-9ba0-462328ca734d","location":"East
-        US 2","type":"Microsoft.DocumentDB/locations/restorableDatabaseAccounts","id":"/subscriptions/00000000-0000-0000-0000-000000000000/providers/Microsoft.DocumentDB/locations/eastus2/restorableDatabaseAccounts/883d235e-2ec3-4473-9ba0-462328ca734d","properties":{"accountName":"clixlijtn6nbjlm","apiType":"MongoDB","creationTime":"2022-05-08T06:08:02Z","restorableLocations":[{"locationName":"East
-        US 2","regionalDatabaseAccountInstanceId":"faf78534-9317-43f5-8b31-dda8d560fa7e","creationTime":"2022-05-08T06:08:04Z"}]}},{"name":"9ab0149f-b81c-4acf-8e9d-f95737a7432c","location":"East
-        US 2","type":"Microsoft.DocumentDB/locations/restorableDatabaseAccounts","id":"/subscriptions/00000000-0000-0000-0000-000000000000/providers/Microsoft.DocumentDB/locations/eastus2/restorableDatabaseAccounts/9ab0149f-b81c-4acf-8e9d-f95737a7432c","properties":{"accountName":"cli000003","apiType":"Gremlin,
-        Sql","creationTime":"2022-05-08T06:10:27Z","restorableLocations":[{"locationName":"East
-        US 2","regionalDatabaseAccountInstanceId":"c6fdcc5b-17c0-4041-a9db-d7ff8e5045f2","creationTime":"2022-05-08T06:10:29Z"}]}},{"name":"f2129487-49ea-4972-8b47-f80618b0eb90","location":"East
-        US 2","type":"Microsoft.DocumentDB/locations/restorableDatabaseAccounts","id":"/subscriptions/00000000-0000-0000-0000-000000000000/providers/Microsoft.DocumentDB/locations/eastus2/restorableDatabaseAccounts/f2129487-49ea-4972-8b47-f80618b0eb90","properties":{"accountName":"cligd7t2elqpkiv","apiType":"MongoDB","creationTime":"2022-05-06T18:18:38Z","deletionTime":"2022-05-06T18:18:58Z","restorableLocations":[{"locationName":"East
-        US 2","regionalDatabaseAccountInstanceId":"824bba9e-d093-42e2-9f40-d32e5768581d","creationTime":"2022-05-06T18:18:39Z","deletionTime":"2022-05-06T18:18:58Z"}]}},{"name":"a1655fef-b3b6-4e8c-8140-6f74d76740b5","location":"East
-        US 2","type":"Microsoft.DocumentDB/locations/restorableDatabaseAccounts","id":"/subscriptions/00000000-0000-0000-0000-000000000000/providers/Microsoft.DocumentDB/locations/eastus2/restorableDatabaseAccounts/a1655fef-b3b6-4e8c-8140-6f74d76740b5","properties":{"accountName":"clii6ojo3e7y47c","apiType":"Gremlin,
-        Sql","creationTime":"2022-05-06T18:28:00Z","deletionTime":"2022-05-06T18:32:39Z","restorableLocations":[{"locationName":"East
-        US 2","regionalDatabaseAccountInstanceId":"78b2966b-6973-4061-94c0-e30463b48b55","creationTime":"2022-05-06T18:28:01Z","deletionTime":"2022-05-06T18:32:39Z"}]}},{"name":"72958a39-e675-4391-aa67-b268e33566b4","location":"East
-        US 2","type":"Microsoft.DocumentDB/locations/restorableDatabaseAccounts","id":"/subscriptions/00000000-0000-0000-0000-000000000000/providers/Microsoft.DocumentDB/locations/eastus2/restorableDatabaseAccounts/72958a39-e675-4391-aa67-b268e33566b4","properties":{"accountName":"clipfre4wom6dhv","apiType":"Gremlin,
-        Sql","creationTime":"2022-05-06T18:28:19Z","deletionTime":"2022-05-06T18:33:21Z","restorableLocations":[{"locationName":"East
-        US 2","regionalDatabaseAccountInstanceId":"0e285682-4487-4b39-8da2-dba70ecf993c","creationTime":"2022-05-06T18:28:21Z","deletionTime":"2022-05-06T18:33:21Z"}]}},{"name":"17f31fbc-9d04-4d8e-9b61-011a227dcb52","location":"East
-        US 2","type":"Microsoft.DocumentDB/locations/restorableDatabaseAccounts","id":"/subscriptions/00000000-0000-0000-0000-000000000000/providers/Microsoft.DocumentDB/locations/eastus2/restorableDatabaseAccounts/17f31fbc-9d04-4d8e-9b61-011a227dcb52","properties":{"accountName":"cli7wbtgpgvb7zs","apiType":"Table,
-        Sql","creationTime":"2022-05-06T18:35:34Z","deletionTime":"2022-05-06T18:39:24Z","restorableLocations":[{"locationName":"East
-        US 2","regionalDatabaseAccountInstanceId":"f3469ce5-3a3c-4a17-b4b7-a9b67760533f","creationTime":"2022-05-06T18:35:35Z","deletionTime":"2022-05-06T18:39:24Z"}]}},{"name":"3e10c1b6-5e44-4538-987f-dbd6b9a2462a","location":"East
-        US 2","type":"Microsoft.DocumentDB/locations/restorableDatabaseAccounts","id":"/subscriptions/00000000-0000-0000-0000-000000000000/providers/Microsoft.DocumentDB/locations/eastus2/restorableDatabaseAccounts/3e10c1b6-5e44-4538-987f-dbd6b9a2462a","properties":{"accountName":"cli22gszt6ehaq6","apiType":"Gremlin,
-        Sql","creationTime":"2022-05-06T18:10:01Z","deletionTime":"2022-05-06T19:32:31Z","restorableLocations":[{"locationName":"East
-        US 2","regionalDatabaseAccountInstanceId":"0615b59d-d11d-4d19-82ad-4d73374042ba","creationTime":"2022-05-06T18:10:02Z","deletionTime":"2022-05-06T19:32:31Z"}]}},{"name":"5a5fe7e5-53f6-4f84-8216-3d3edd996dcf","location":"East
-        US 2","type":"Microsoft.DocumentDB/locations/restorableDatabaseAccounts","id":"/subscriptions/00000000-0000-0000-0000-000000000000/providers/Microsoft.DocumentDB/locations/eastus2/restorableDatabaseAccounts/5a5fe7e5-53f6-4f84-8216-3d3edd996dcf","properties":{"accountName":"clij6e7d47clwha","apiType":"Gremlin,
-        Sql","creationTime":"2022-05-06T11:40:30Z","deletionTime":"2022-05-06T19:33:25Z","restorableLocations":[{"locationName":"East
-        US 2","regionalDatabaseAccountInstanceId":"f334821a-392a-4b59-a429-da67016a5e6a","creationTime":"2022-05-06T11:40:31Z","deletionTime":"2022-05-06T19:33:25Z"}]}},{"name":"519b174e-770d-45cb-954b-168cc220ecc8","location":"East
-        US 2","type":"Microsoft.DocumentDB/locations/restorableDatabaseAccounts","id":"/subscriptions/00000000-0000-0000-0000-000000000000/providers/Microsoft.DocumentDB/locations/eastus2/restorableDatabaseAccounts/519b174e-770d-45cb-954b-168cc220ecc8","properties":{"accountName":"clibglooyuyyhrz","apiType":"Gremlin,
-        Sql","creationTime":"2022-05-06T18:14:32Z","deletionTime":"2022-05-06T19:33:40Z","restorableLocations":[{"locationName":"East
-        US 2","regionalDatabaseAccountInstanceId":"3ccb7bf8-7733-4db9-88e6-9b43102c7cd3","creationTime":"2022-05-06T18:14:33Z","deletionTime":"2022-05-06T19:33:40Z"}]}},{"name":"92800406-d5b7-4cba-91de-f8356cb2fbe0","location":"East
-        US 2","type":"Microsoft.DocumentDB/locations/restorableDatabaseAccounts","id":"/subscriptions/00000000-0000-0000-0000-000000000000/providers/Microsoft.DocumentDB/locations/eastus2/restorableDatabaseAccounts/92800406-d5b7-4cba-91de-f8356cb2fbe0","properties":{"accountName":"cli2czrjx6qzaah","apiType":"Gremlin,
-        Sql","creationTime":"2022-05-06T18:07:07Z","deletionTime":"2022-05-06T19:33:46Z","restorableLocations":[{"locationName":"East
-        US 2","regionalDatabaseAccountInstanceId":"51179327-ead0-4f6d-b866-bec8f5677e4a","creationTime":"2022-05-06T18:07:08Z","deletionTime":"2022-05-06T19:33:46Z"}]}},{"name":"f9f5fed4-f33e-4105-9df3-fe0f359e9466","location":"East
-        US 2","type":"Microsoft.DocumentDB/locations/restorableDatabaseAccounts","id":"/subscriptions/00000000-0000-0000-0000-000000000000/providers/Microsoft.DocumentDB/locations/eastus2/restorableDatabaseAccounts/f9f5fed4-f33e-4105-9df3-fe0f359e9466","properties":{"accountName":"cli3rhdeja5hm5b","apiType":"Gremlin,
-        Sql","creationTime":"2022-05-06T11:38:30Z","deletionTime":"2022-05-06T19:59:49Z","restorableLocations":[{"locationName":"East
-        US 2","regionalDatabaseAccountInstanceId":"eb529645-be1e-4402-99e3-9943a1cc4f65","creationTime":"2022-05-06T11:38:31Z","deletionTime":"2022-05-06T19:59:49Z"}]}},{"name":"381c6daf-fbe0-435a-b792-89afc5b4d9b9","location":"East
-        US 2","type":"Microsoft.DocumentDB/locations/restorableDatabaseAccounts","id":"/subscriptions/00000000-0000-0000-0000-000000000000/providers/Microsoft.DocumentDB/locations/eastus2/restorableDatabaseAccounts/381c6daf-fbe0-435a-b792-89afc5b4d9b9","properties":{"accountName":"cli3rgmnaf47agn","apiType":"Gremlin,
-        Sql","creationTime":"2022-05-06T11:38:35Z","deletionTime":"2022-05-06T20:00:39Z","restorableLocations":[{"locationName":"East
-        US 2","regionalDatabaseAccountInstanceId":"2ccf25e9-b432-4d60-9b36-31fb191d843b","creationTime":"2022-05-06T11:38:36Z","deletionTime":"2022-05-06T20:00:39Z"}]}},{"name":"9669204d-1370-4920-96d7-234a786ad620","location":"East
-        US 2","type":"Microsoft.DocumentDB/locations/restorableDatabaseAccounts","id":"/subscriptions/00000000-0000-0000-0000-000000000000/providers/Microsoft.DocumentDB/locations/eastus2/restorableDatabaseAccounts/9669204d-1370-4920-96d7-234a786ad620","properties":{"accountName":"clivt5adq2urn3n","apiType":"Gremlin,
-        Sql","creationTime":"2022-05-06T11:38:51Z","deletionTime":"2022-05-06T20:00:43Z","restorableLocations":[{"locationName":"East
-        US 2","regionalDatabaseAccountInstanceId":"9a1b75e2-9a92-4ee1-826a-08a13c91b552","creationTime":"2022-05-06T11:38:53Z","deletionTime":"2022-05-06T20:00:43Z"}]}},{"name":"e9735a08-0654-41c5-a200-b19ad743b56c","location":"East
-        US 2","type":"Microsoft.DocumentDB/locations/restorableDatabaseAccounts","id":"/subscriptions/00000000-0000-0000-0000-000000000000/providers/Microsoft.DocumentDB/locations/eastus2/restorableDatabaseAccounts/e9735a08-0654-41c5-a200-b19ad743b56c","properties":{"accountName":"clidxzcd4mk4esb","apiType":"Gremlin,
-        Sql","creationTime":"2022-05-06T11:38:16Z","deletionTime":"2022-05-06T20:00:53Z","restorableLocations":[{"locationName":"East
-        US 2","regionalDatabaseAccountInstanceId":"68c4321c-e437-4b9b-97b8-93b13655601f","creationTime":"2022-05-06T11:38:17Z","deletionTime":"2022-05-06T20:00:53Z"}]}},{"name":"ad5a4331-fb04-41c9-987a-e6d800fb2bf7","location":"East
-        US 2","type":"Microsoft.DocumentDB/locations/restorableDatabaseAccounts","id":"/subscriptions/00000000-0000-0000-0000-000000000000/providers/Microsoft.DocumentDB/locations/eastus2/restorableDatabaseAccounts/ad5a4331-fb04-41c9-987a-e6d800fb2bf7","properties":{"accountName":"clirrwoijgcgup7","apiType":"Gremlin,
-        Sql","creationTime":"2022-05-06T11:40:20Z","deletionTime":"2022-05-06T20:01:03Z","restorableLocations":[{"locationName":"East
-        US 2","regionalDatabaseAccountInstanceId":"0bdd9637-46c0-4ba1-98ae-c6f7ddf68f63","creationTime":"2022-05-06T11:40:21Z","deletionTime":"2022-05-06T20:01:03Z"}]}},{"name":"014000ee-bad9-4924-8549-47b354081004","location":"East
-        US 2","type":"Microsoft.DocumentDB/locations/restorableDatabaseAccounts","id":"/subscriptions/00000000-0000-0000-0000-000000000000/providers/Microsoft.DocumentDB/locations/eastus2/restorableDatabaseAccounts/014000ee-bad9-4924-8549-47b354081004","properties":{"accountName":"clihczx44h6rzg3","apiType":"Gremlin,
-        Sql","creationTime":"2022-05-06T11:40:52Z","deletionTime":"2022-05-06T20:01:09Z","restorableLocations":[{"locationName":"East
-        US 2","regionalDatabaseAccountInstanceId":"818a9c9d-b409-4bc6-8d97-75506f42f523","creationTime":"2022-05-06T11:40:53Z","deletionTime":"2022-05-06T20:01:09Z"}]}},{"name":"8a115355-6018-45b3-998f-0e60e8dbd376","location":"East
-        US 2","type":"Microsoft.DocumentDB/locations/restorableDatabaseAccounts","id":"/subscriptions/00000000-0000-0000-0000-000000000000/providers/Microsoft.DocumentDB/locations/eastus2/restorableDatabaseAccounts/8a115355-6018-45b3-998f-0e60e8dbd376","properties":{"accountName":"cli6auz7j5n6a3t","apiType":"Gremlin,
-        Sql","creationTime":"2022-05-06T18:14:20Z","deletionTime":"2022-05-06T20:01:09Z","restorableLocations":[{"locationName":"East
-        US 2","regionalDatabaseAccountInstanceId":"1e2749fb-ec83-4f8b-a87d-d8966248f96d","creationTime":"2022-05-06T18:14:21Z","deletionTime":"2022-05-06T20:01:09Z"}]}},{"name":"f3fb4344-9f04-404f-b7f9-74e6ddca8e51","location":"East
-        US 2","type":"Microsoft.DocumentDB/locations/restorableDatabaseAccounts","id":"/subscriptions/00000000-0000-0000-0000-000000000000/providers/Microsoft.DocumentDB/locations/eastus2/restorableDatabaseAccounts/f3fb4344-9f04-404f-b7f9-74e6ddca8e51","properties":{"accountName":"cliv5z6rv5fwsek","apiType":"Gremlin,
-        Sql","creationTime":"2022-05-06T11:40:10Z","deletionTime":"2022-05-06T20:01:19Z","restorableLocations":[{"locationName":"East
-        US 2","regionalDatabaseAccountInstanceId":"bfb1e628-9c66-4cc4-80b5-c02ee9cb5361","creationTime":"2022-05-06T11:40:11Z","deletionTime":"2022-05-06T20:01:19Z"}]}},{"name":"28da2c26-412c-45e4-b9d5-259019e92e66","location":"East
-        US 2","type":"Microsoft.DocumentDB/locations/restorableDatabaseAccounts","id":"/subscriptions/00000000-0000-0000-0000-000000000000/providers/Microsoft.DocumentDB/locations/eastus2/restorableDatabaseAccounts/28da2c26-412c-45e4-b9d5-259019e92e66","properties":{"accountName":"cliarpuko4gkkpc","apiType":"Gremlin,
-        Sql","creationTime":"2022-05-06T18:08:12Z","deletionTime":"2022-05-06T20:01:27Z","restorableLocations":[{"locationName":"East
-        US 2","regionalDatabaseAccountInstanceId":"1d1402f7-f1ff-4e93-b7aa-685b7f341600","creationTime":"2022-05-06T18:08:15Z","deletionTime":"2022-05-06T20:01:27Z"}]}},{"name":"5aa85f13-c605-40cc-aa83-2c6389a4c22b","location":"East
-        US 2","type":"Microsoft.DocumentDB/locations/restorableDatabaseAccounts","id":"/subscriptions/00000000-0000-0000-0000-000000000000/providers/Microsoft.DocumentDB/locations/eastus2/restorableDatabaseAccounts/5aa85f13-c605-40cc-aa83-2c6389a4c22b","properties":{"accountName":"clihelseaupkwdi","apiType":"Gremlin,
-        Sql","creationTime":"2022-05-06T18:17:51Z","deletionTime":"2022-05-06T20:01:32Z","restorableLocations":[{"locationName":"East
-        US 2","regionalDatabaseAccountInstanceId":"8c8bfa36-30f2-4930-bc07-7ef661f461b2","creationTime":"2022-05-06T18:17:52Z","deletionTime":"2022-05-06T20:01:32Z"}]}},{"name":"a7c8f177-eca1-4ff0-8656-6c1bf091761f","location":"East
-        US 2","type":"Microsoft.DocumentDB/locations/restorableDatabaseAccounts","id":"/subscriptions/00000000-0000-0000-0000-000000000000/providers/Microsoft.DocumentDB/locations/eastus2/restorableDatabaseAccounts/a7c8f177-eca1-4ff0-8656-6c1bf091761f","properties":{"accountName":"clizcsqsh7yx4r6","apiType":"Gremlin,
-        Sql","creationTime":"2022-05-06T18:07:22Z","deletionTime":"2022-05-06T20:01:32Z","restorableLocations":[{"locationName":"East
-        US 2","regionalDatabaseAccountInstanceId":"f5bcab7a-f2ca-46d2-bd06-908dc32b7c48","creationTime":"2022-05-06T18:07:23Z","deletionTime":"2022-05-06T20:01:32Z"}]}},{"name":"8670ed24-2564-4c60-a551-1daa1c44eb15","location":"East
-        US 2","type":"Microsoft.DocumentDB/locations/restorableDatabaseAccounts","id":"/subscriptions/00000000-0000-0000-0000-000000000000/providers/Microsoft.DocumentDB/locations/eastus2/restorableDatabaseAccounts/8670ed24-2564-4c60-a551-1daa1c44eb15","properties":{"accountName":"cliruipfukrtmiq","apiType":"Gremlin,
-        Sql","creationTime":"2022-05-06T18:18:11Z","deletionTime":"2022-05-06T20:01:33Z","restorableLocations":[{"locationName":"East
-        US 2","regionalDatabaseAccountInstanceId":"a546ee49-50c9-4cbc-9b6a-2e7bc5c52027","creationTime":"2022-05-06T18:18:12Z","deletionTime":"2022-05-06T20:01:33Z"}]}},{"name":"77b28e42-98b9-443f-a9a7-ed885b36528a","location":"East
-        US 2","type":"Microsoft.DocumentDB/locations/restorableDatabaseAccounts","id":"/subscriptions/00000000-0000-0000-0000-000000000000/providers/Microsoft.DocumentDB/locations/eastus2/restorableDatabaseAccounts/77b28e42-98b9-443f-a9a7-ed885b36528a","properties":{"accountName":"clibcz6xyjarirb","apiType":"Gremlin,
-        Sql","creationTime":"2022-05-06T18:07:36Z","deletionTime":"2022-05-06T20:01:36Z","restorableLocations":[{"locationName":"East
-        US 2","regionalDatabaseAccountInstanceId":"3bf96ba5-0c4c-4f6e-b1bb-b6bc3394ae86","creationTime":"2022-05-06T18:07:37Z","deletionTime":"2022-05-06T20:01:36Z"}]}},{"name":"631b4313-e850-480f-a3a8-a975ac4bb798","location":"East
-        US 2","type":"Microsoft.DocumentDB/locations/restorableDatabaseAccounts","id":"/subscriptions/00000000-0000-0000-0000-000000000000/providers/Microsoft.DocumentDB/locations/eastus2/restorableDatabaseAccounts/631b4313-e850-480f-a3a8-a975ac4bb798","properties":{"accountName":"cli23xvy5m6aemr","apiType":"Gremlin,
-        Sql","creationTime":"2022-05-06T18:20:11Z","deletionTime":"2022-05-06T20:01:38Z","restorableLocations":[{"locationName":"East
-        US 2","regionalDatabaseAccountInstanceId":"7b726086-8cf9-43cb-9c89-9fcf1000b5e5","creationTime":"2022-05-06T18:20:12Z","deletionTime":"2022-05-06T20:01:38Z"}]}},{"name":"1bed1259-4d4e-4d5c-8cb5-9e0dcc2e5eff","location":"East
-        US 2","type":"Microsoft.DocumentDB/locations/restorableDatabaseAccounts","id":"/subscriptions/00000000-0000-0000-0000-000000000000/providers/Microsoft.DocumentDB/locations/eastus2/restorableDatabaseAccounts/1bed1259-4d4e-4d5c-8cb5-9e0dcc2e5eff","properties":{"accountName":"cli6rc5gu7h7cgm","apiType":"Gremlin,
-        Sql","creationTime":"2022-05-06T18:09:49Z","deletionTime":"2022-05-06T20:01:43Z","restorableLocations":[{"locationName":"East
-        US 2","regionalDatabaseAccountInstanceId":"6febb0a2-3691-4dce-8304-2743b6f1b40e","creationTime":"2022-05-06T18:09:50Z","deletionTime":"2022-05-06T20:01:43Z"}]}},{"name":"ad82949a-9f02-4188-bfba-bd04d3ad511b","location":"East
-        US 2","type":"Microsoft.DocumentDB/locations/restorableDatabaseAccounts","id":"/subscriptions/00000000-0000-0000-0000-000000000000/providers/Microsoft.DocumentDB/locations/eastus2/restorableDatabaseAccounts/ad82949a-9f02-4188-bfba-bd04d3ad511b","properties":{"accountName":"cli4wq7kpbko6io","apiType":"Gremlin,
-        Sql","creationTime":"2022-05-06T18:19:46Z","deletionTime":"2022-05-06T20:01:44Z","restorableLocations":[{"locationName":"East
-        US 2","regionalDatabaseAccountInstanceId":"cd92c923-b13d-4fbc-a80b-ff87a3dead17","creationTime":"2022-05-06T18:19:47Z","deletionTime":"2022-05-06T20:01:44Z"}]}},{"name":"6b2cf1fa-6d03-42b1-8af9-9b7cb34b42b3","location":"East
-        US 2","type":"Microsoft.DocumentDB/locations/restorableDatabaseAccounts","id":"/subscriptions/00000000-0000-0000-0000-000000000000/providers/Microsoft.DocumentDB/locations/eastus2/restorableDatabaseAccounts/6b2cf1fa-6d03-42b1-8af9-9b7cb34b42b3","properties":{"accountName":"cli6o32garjijcu","apiType":"Gremlin,
-        Sql","creationTime":"2022-05-06T18:09:49Z","deletionTime":"2022-05-06T20:01:49Z","restorableLocations":[{"locationName":"East
-        US 2","regionalDatabaseAccountInstanceId":"67ff8643-db7a-4da1-889c-d652761300a6","creationTime":"2022-05-06T18:09:50Z","deletionTime":"2022-05-06T20:01:49Z"}]}},{"name":"110d65ca-04da-4c71-bb07-c77c7eecab9b","location":"East
-        US 2","type":"Microsoft.DocumentDB/locations/restorableDatabaseAccounts","id":"/subscriptions/00000000-0000-0000-0000-000000000000/providers/Microsoft.DocumentDB/locations/eastus2/restorableDatabaseAccounts/110d65ca-04da-4c71-bb07-c77c7eecab9b","properties":{"accountName":"clie4p7aafqeje2","apiType":"Table,
-        Sql","creationTime":"2022-05-06T18:09:45Z","deletionTime":"2022-05-06T20:01:54Z","restorableLocations":[{"locationName":"East
-        US 2","regionalDatabaseAccountInstanceId":"001ff2eb-2a83-4558-85d4-4037c9eca960","creationTime":"2022-05-06T18:09:46Z","deletionTime":"2022-05-06T20:01:54Z"}]}},{"name":"10fb5977-8ab3-48fd-a8af-7caf38cddf66","location":"East
-        US 2","type":"Microsoft.DocumentDB/locations/restorableDatabaseAccounts","id":"/subscriptions/00000000-0000-0000-0000-000000000000/providers/Microsoft.DocumentDB/locations/eastus2/restorableDatabaseAccounts/10fb5977-8ab3-48fd-a8af-7caf38cddf66","properties":{"accountName":"climy7cy7tkob7m","apiType":"Table,
-        Sql","creationTime":"2022-05-06T18:35:52Z","deletionTime":"2022-05-06T20:01:59Z","restorableLocations":[{"locationName":"East
-        US 2","regionalDatabaseAccountInstanceId":"dd6c99a3-4ec8-4242-9c9c-97f5afaf6e2e","creationTime":"2022-05-06T18:35:53Z","deletionTime":"2022-05-06T20:01:59Z"}]}},{"name":"478e68e2-0bc3-4153-bab2-a3d6f9fafe2d","location":"East
-        US 2","type":"Microsoft.DocumentDB/locations/restorableDatabaseAccounts","id":"/subscriptions/00000000-0000-0000-0000-000000000000/providers/Microsoft.DocumentDB/locations/eastus2/restorableDatabaseAccounts/478e68e2-0bc3-4153-bab2-a3d6f9fafe2d","properties":{"accountName":"clitrugfp32gmqw","apiType":"MongoDB","creationTime":"2022-05-06T18:38:23Z","deletionTime":"2022-05-06T20:02:00Z","restorableLocations":[{"locationName":"East
-        US 2","regionalDatabaseAccountInstanceId":"c1074f23-c4e1-4d50-96f5-78a89b5fbeb4","creationTime":"2022-05-06T18:38:24Z","deletionTime":"2022-05-06T20:02:00Z"}]}},{"name":"8ffc8020-bdb0-4ab9-98f3-191e62fb8fa4","location":"East
-        US 2","type":"Microsoft.DocumentDB/locations/restorableDatabaseAccounts","id":"/subscriptions/00000000-0000-0000-0000-000000000000/providers/Microsoft.DocumentDB/locations/eastus2/restorableDatabaseAccounts/8ffc8020-bdb0-4ab9-98f3-191e62fb8fa4","properties":{"accountName":"cliy5vej6j7tb4c","apiType":"Gremlin,
-        Sql","creationTime":"2022-05-06T18:15:19Z","deletionTime":"2022-05-06T20:02:04Z","restorableLocations":[{"locationName":"East
-        US 2","regionalDatabaseAccountInstanceId":"b5d6c8ee-cfdb-4964-b0c7-16e94742de97","creationTime":"2022-05-06T18:15:20Z","deletionTime":"2022-05-06T20:02:04Z"}]}},{"name":"4a8fd688-642a-43f9-afd2-673aa8ce7098","location":"East
-        US 2","type":"Microsoft.DocumentDB/locations/restorableDatabaseAccounts","id":"/subscriptions/00000000-0000-0000-0000-000000000000/providers/Microsoft.DocumentDB/locations/eastus2/restorableDatabaseAccounts/4a8fd688-642a-43f9-afd2-673aa8ce7098","properties":{"accountName":"cliqwdwgp6gfdwh","apiType":"Gremlin,
-        Sql","creationTime":"2022-05-06T18:15:20Z","deletionTime":"2022-05-06T20:02:09Z","restorableLocations":[{"locationName":"East
-        US 2","regionalDatabaseAccountInstanceId":"2c244a5a-b329-4a5a-a7ee-bb85accb34c4","creationTime":"2022-05-06T18:15:21Z","deletionTime":"2022-05-06T20:02:09Z"}]}},{"name":"0ca0dcb5-8793-4d59-8e3d-f219f4d8e99e","location":"East
-        US 2","type":"Microsoft.DocumentDB/locations/restorableDatabaseAccounts","id":"/subscriptions/00000000-0000-0000-0000-000000000000/providers/Microsoft.DocumentDB/locations/eastus2/restorableDatabaseAccounts/0ca0dcb5-8793-4d59-8e3d-f219f4d8e99e","properties":{"accountName":"cli5redpjbh2sl5","apiType":"Gremlin,
-        Sql","creationTime":"2022-05-06T18:18:13Z","deletionTime":"2022-05-06T20:02:25Z","restorableLocations":[{"locationName":"East
-        US 2","regionalDatabaseAccountInstanceId":"81fa5f84-fe1f-43ea-8320-0e394ec1787f","creationTime":"2022-05-06T18:18:14Z","deletionTime":"2022-05-06T20:02:25Z"}]}},{"name":"121ed624-a8b5-45c2-a15a-a5c03d3e8698","location":"East
-        US 2","type":"Microsoft.DocumentDB/locations/restorableDatabaseAccounts","id":"/subscriptions/00000000-0000-0000-0000-000000000000/providers/Microsoft.DocumentDB/locations/eastus2/restorableDatabaseAccounts/121ed624-a8b5-45c2-a15a-a5c03d3e8698","properties":{"accountName":"clialt6q6ua2kti","apiType":"Gremlin,
-        Sql","creationTime":"2022-05-06T18:18:39Z","deletionTime":"2022-05-06T20:02:27Z","restorableLocations":[{"locationName":"East
-        US 2","regionalDatabaseAccountInstanceId":"a80c8d39-4e62-43b6-9fd7-9219881036bb","creationTime":"2022-05-06T18:18:40Z","deletionTime":"2022-05-06T20:02:27Z"}]}},{"name":"5b35a966-59c8-4480-a470-98fa0ce6b6f5","location":"East
-        US 2","type":"Microsoft.DocumentDB/locations/restorableDatabaseAccounts","id":"/subscriptions/00000000-0000-0000-0000-000000000000/providers/Microsoft.DocumentDB/locations/eastus2/restorableDatabaseAccounts/5b35a966-59c8-4480-a470-98fa0ce6b6f5","properties":{"accountName":"cli5mlcp6ryzs3s","apiType":"Gremlin,
-        Sql","creationTime":"2022-05-06T18:20:03Z","deletionTime":"2022-05-06T20:02:40Z","restorableLocations":[{"locationName":"East
-        US 2","regionalDatabaseAccountInstanceId":"0073d780-0e0e-48b3-9da5-1883a9bfddbc","creationTime":"2022-05-06T18:20:04Z","deletionTime":"2022-05-06T20:02:40Z"}]}},{"name":"4fcfea6f-1988-4e6c-9b99-2e0346bd0707","location":"East
-        US 2","type":"Microsoft.DocumentDB/locations/restorableDatabaseAccounts","id":"/subscriptions/00000000-0000-0000-0000-000000000000/providers/Microsoft.DocumentDB/locations/eastus2/restorableDatabaseAccounts/4fcfea6f-1988-4e6c-9b99-2e0346bd0707","properties":{"accountName":"clixftog5dgevvs","apiType":"Gremlin,
-        Sql","creationTime":"2022-05-06T18:19:41Z","deletionTime":"2022-05-06T20:02:49Z","restorableLocations":[{"locationName":"East
-        US 2","regionalDatabaseAccountInstanceId":"2a08f49a-6271-4326-b607-1c0472ac1145","creationTime":"2022-05-06T18:19:42Z","deletionTime":"2022-05-06T20:02:49Z"}]}},{"name":"24dbcf44-b62a-48f5-a23d-b83fcffbd44f","location":"East
-        US 2","type":"Microsoft.DocumentDB/locations/restorableDatabaseAccounts","id":"/subscriptions/00000000-0000-0000-0000-000000000000/providers/Microsoft.DocumentDB/locations/eastus2/restorableDatabaseAccounts/24dbcf44-b62a-48f5-a23d-b83fcffbd44f","properties":{"accountName":"clixtd7wyhpqyj7","apiType":"MongoDB","creationTime":"2022-05-06T18:20:32Z","deletionTime":"2022-05-06T20:02:50Z","restorableLocations":[{"locationName":"East
-        US 2","regionalDatabaseAccountInstanceId":"b8a6942a-963f-42f8-8c75-66de3006f9df","creationTime":"2022-05-06T18:20:33Z","deletionTime":"2022-05-06T20:02:50Z"}]}},{"name":"1e4c5ec3-bc4a-4ed9-b842-eeb9d03789eb","location":"East
-        US 2","type":"Microsoft.DocumentDB/locations/restorableDatabaseAccounts","id":"/subscriptions/00000000-0000-0000-0000-000000000000/providers/Microsoft.DocumentDB/locations/eastus2/restorableDatabaseAccounts/1e4c5ec3-bc4a-4ed9-b842-eeb9d03789eb","properties":{"accountName":"clih7jom7ihn43w","apiType":"Gremlin,
-        Sql","creationTime":"2022-05-06T18:27:32Z","deletionTime":"2022-05-06T20:02:52Z","restorableLocations":[{"locationName":"East
-        US 2","regionalDatabaseAccountInstanceId":"1bf3a3b2-b40b-4aa1-a23b-cb32accb7690","creationTime":"2022-05-06T18:27:33Z","deletionTime":"2022-05-06T20:02:52Z"}]}},{"name":"bacf7799-7f9b-44a8-bc50-a65e744f38c8","location":"East
-        US 2","type":"Microsoft.DocumentDB/locations/restorableDatabaseAccounts","id":"/subscriptions/00000000-0000-0000-0000-000000000000/providers/Microsoft.DocumentDB/locations/eastus2/restorableDatabaseAccounts/bacf7799-7f9b-44a8-bc50-a65e744f38c8","properties":{"accountName":"clip2dss2df23le","apiType":"Gremlin,
-        Sql","creationTime":"2022-05-06T18:48:44Z","deletionTime":"2022-05-06T20:02:52Z","restorableLocations":[{"locationName":"East
-        US 2","regionalDatabaseAccountInstanceId":"f625ab4b-3074-441a-b387-69b6547fe5be","creationTime":"2022-05-06T18:48:44Z","deletionTime":"2022-05-06T20:02:52Z"}]}},{"name":"9492c50d-6367-4da3-a788-87cbd3e4b6b3","location":"East
-        US 2","type":"Microsoft.DocumentDB/locations/restorableDatabaseAccounts","id":"/subscriptions/00000000-0000-0000-0000-000000000000/providers/Microsoft.DocumentDB/locations/eastus2/restorableDatabaseAccounts/9492c50d-6367-4da3-a788-87cbd3e4b6b3","properties":{"accountName":"cli3fnizznpwo3p","apiType":"Gremlin,
-        Sql","creationTime":"2022-05-06T18:48:34Z","deletionTime":"2022-05-06T20:02:55Z","restorableLocations":[{"locationName":"East
-        US 2","regionalDatabaseAccountInstanceId":"c02f6f39-0549-449d-bd92-e4f829bbe3f4","creationTime":"2022-05-06T18:48:34Z","deletionTime":"2022-05-06T20:02:55Z"}]}},{"name":"d8485627-8041-4fb2-b1d0-a520e482eeba","location":"East
-        US 2","type":"Microsoft.DocumentDB/locations/restorableDatabaseAccounts","id":"/subscriptions/00000000-0000-0000-0000-000000000000/providers/Microsoft.DocumentDB/locations/eastus2/restorableDatabaseAccounts/d8485627-8041-4fb2-b1d0-a520e482eeba","properties":{"accountName":"cli5x6td7tylmel","apiType":"Gremlin,
-        Sql","creationTime":"2022-05-06T18:27:32Z","deletionTime":"2022-05-06T20:02:55Z","restorableLocations":[{"locationName":"East
-        US 2","regionalDatabaseAccountInstanceId":"1ec48893-7c5e-4bf9-9715-87f2dab51c1b","creationTime":"2022-05-06T18:27:33Z","deletionTime":"2022-05-06T20:02:55Z"}]}},{"name":"62eee40d-4ff5-4ee5-9bdb-972879d5d1c6","location":"East
-        US 2","type":"Microsoft.DocumentDB/locations/restorableDatabaseAccounts","id":"/subscriptions/00000000-0000-0000-0000-000000000000/providers/Microsoft.DocumentDB/locations/eastus2/restorableDatabaseAccounts/62eee40d-4ff5-4ee5-9bdb-972879d5d1c6","properties":{"accountName":"cli3gulmetiiujd","apiType":"Gremlin,
-        Sql","creationTime":"2022-05-07T04:06:00Z","deletionTime":"2022-05-07T04:09:00Z","restorableLocations":[{"locationName":"East
-        US 2","regionalDatabaseAccountInstanceId":"523d59d2-0142-4a5a-9c06-f290c36c969f","creationTime":"2022-05-07T04:06:01Z","deletionTime":"2022-05-07T04:09:00Z"}]}},{"name":"d96c54fc-c1be-49a2-9ff9-7979a23e213c","location":"East
-        US 2","type":"Microsoft.DocumentDB/locations/restorableDatabaseAccounts","id":"/subscriptions/00000000-0000-0000-0000-000000000000/providers/Microsoft.DocumentDB/locations/eastus2/restorableDatabaseAccounts/d96c54fc-c1be-49a2-9ff9-7979a23e213c","properties":{"accountName":"climhqgyc7beo7o","apiType":"Gremlin,
-        Sql","creationTime":"2022-05-07T04:11:57Z","deletionTime":"2022-05-07T04:16:33Z","restorableLocations":[{"locationName":"East
-        US 2","regionalDatabaseAccountInstanceId":"13c8a8b5-9035-40e4-8c69-89197ff425ee","creationTime":"2022-05-07T04:11:58Z","deletionTime":"2022-05-07T04:16:33Z"}]}},{"name":"6898024f-348d-4420-a2c1-d374eb32c8a0","location":"East
-        US 2","type":"Microsoft.DocumentDB/locations/restorableDatabaseAccounts","id":"/subscriptions/00000000-0000-0000-0000-000000000000/providers/Microsoft.DocumentDB/locations/eastus2/restorableDatabaseAccounts/6898024f-348d-4420-a2c1-d374eb32c8a0","properties":{"accountName":"clirvw4bp6466x3","apiType":"Gremlin,
-        Sql","creationTime":"2022-05-07T04:12:53Z","deletionTime":"2022-05-07T04:18:17Z","restorableLocations":[{"locationName":"East
-        US 2","regionalDatabaseAccountInstanceId":"133a0a07-8387-4149-aa33-9683a3f7a216","creationTime":"2022-05-07T04:12:54Z","deletionTime":"2022-05-07T04:18:17Z"}]}},{"name":"43d55eb1-9b5d-4994-9582-35a856d69dad","location":"East
-        US 2","type":"Microsoft.DocumentDB/locations/restorableDatabaseAccounts","id":"/subscriptions/00000000-0000-0000-0000-000000000000/providers/Microsoft.DocumentDB/locations/eastus2/restorableDatabaseAccounts/43d55eb1-9b5d-4994-9582-35a856d69dad","properties":{"accountName":"cli6ceptw423ekp","apiType":"Table,
-        Sql","creationTime":"2022-05-07T04:20:11Z","deletionTime":"2022-05-07T04:23:17Z","restorableLocations":[{"locationName":"East
-        US 2","regionalDatabaseAccountInstanceId":"76724a35-862f-4df6-ae1d-5e59afb6ac87","creationTime":"2022-05-07T04:20:12Z","deletionTime":"2022-05-07T04:23:17Z"}]}},{"name":"5295da7a-5ac1-4d4f-9a9b-54e21313641e","location":"East
-        US 2","type":"Microsoft.DocumentDB/locations/restorableDatabaseAccounts","id":"/subscriptions/00000000-0000-0000-0000-000000000000/providers/Microsoft.DocumentDB/locations/eastus2/restorableDatabaseAccounts/5295da7a-5ac1-4d4f-9a9b-54e21313641e","properties":{"accountName":"cliffbo24ehskza","apiType":"Table,
-        Sql","creationTime":"2022-05-07T04:20:46Z","deletionTime":"2022-05-07T04:25:19Z","restorableLocations":[{"locationName":"East
-        US 2","regionalDatabaseAccountInstanceId":"91fec87d-7f64-4a2f-94b5-830bc9c5fa33","creationTime":"2022-05-07T04:20:47Z","deletionTime":"2022-05-07T04:25:19Z"}]}},{"name":"35f37c0b-3225-41ba-8507-5986ec5135ed","location":"East
-        US 2","type":"Microsoft.DocumentDB/locations/restorableDatabaseAccounts","id":"/subscriptions/00000000-0000-0000-0000-000000000000/providers/Microsoft.DocumentDB/locations/eastus2/restorableDatabaseAccounts/35f37c0b-3225-41ba-8507-5986ec5135ed","properties":{"accountName":"clii623pnu6uyo7","apiType":"MongoDB","creationTime":"2022-05-07T04:23:17Z","deletionTime":"2022-05-07T04:28:08Z","restorableLocations":[{"locationName":"East
-        US 2","regionalDatabaseAccountInstanceId":"6419ddb1-c2fa-4f38-9163-b36e05cc4f46","creationTime":"2022-05-07T04:23:18Z","deletionTime":"2022-05-07T04:28:08Z"}]}},{"name":"1b0ac468-bcc8-4791-bace-74a96b63edd2","location":"East
-        US 2","type":"Microsoft.DocumentDB/locations/restorableDatabaseAccounts","id":"/subscriptions/00000000-0000-0000-0000-000000000000/providers/Microsoft.DocumentDB/locations/eastus2/restorableDatabaseAccounts/1b0ac468-bcc8-4791-bace-74a96b63edd2","properties":{"accountName":"cliopy272dekyzv","apiType":"Gremlin,
-        Sql","creationTime":"2022-05-07T04:44:47Z","deletionTime":"2022-05-07T04:49:18Z","restorableLocations":[{"locationName":"East
-        US 2","regionalDatabaseAccountInstanceId":"7f3f71c1-0e56-4573-a4fa-6c0eb3096cff","creationTime":"2022-05-07T04:44:48Z","deletionTime":"2022-05-07T04:49:18Z"}]}},{"name":"8bc13c2d-e411-4b23-a4a4-6350ffa125d7","location":"East
-        US 2","type":"Microsoft.DocumentDB/locations/restorableDatabaseAccounts","id":"/subscriptions/00000000-0000-0000-0000-000000000000/providers/Microsoft.DocumentDB/locations/eastus2/restorableDatabaseAccounts/8bc13c2d-e411-4b23-a4a4-6350ffa125d7","properties":{"accountName":"cli7yzdgqfkmrzi","apiType":"Gremlin,
-        Sql","creationTime":"2022-05-07T04:44:28Z","deletionTime":"2022-05-07T04:49:39Z","restorableLocations":[{"locationName":"East
-        US 2","regionalDatabaseAccountInstanceId":"000c8864-3d26-4f2f-8d83-f7b6086601f3","creationTime":"2022-05-07T04:44:29Z","deletionTime":"2022-05-07T04:49:39Z"}]}},{"name":"f5c7d22e-b760-4ba2-bfcd-9d8feb17b589","location":"East
-        US 2","type":"Microsoft.DocumentDB/locations/restorableDatabaseAccounts","id":"/subscriptions/00000000-0000-0000-0000-000000000000/providers/Microsoft.DocumentDB/locations/eastus2/restorableDatabaseAccounts/f5c7d22e-b760-4ba2-bfcd-9d8feb17b589","properties":{"accountName":"cli3cymanpxfo5f","apiType":"Table,
-        Sql","creationTime":"2022-05-07T04:51:53Z","deletionTime":"2022-05-07T04:55:57Z","restorableLocations":[{"locationName":"East
-        US 2","regionalDatabaseAccountInstanceId":"22e3ccdb-198a-43e4-8948-4cbff967ebac","creationTime":"2022-05-07T04:51:54Z","deletionTime":"2022-05-07T04:55:57Z"}]}},{"name":"4021264e-e020-4570-a3cd-7fc9f6804b9b","location":"East
-        US 2","type":"Microsoft.DocumentDB/locations/restorableDatabaseAccounts","id":"/subscriptions/00000000-0000-0000-0000-000000000000/providers/Microsoft.DocumentDB/locations/eastus2/restorableDatabaseAccounts/4021264e-e020-4570-a3cd-7fc9f6804b9b","properties":{"accountName":"clizntqpaih3spl","apiType":"Gremlin,
-        Sql","creationTime":"2022-05-07T05:54:19Z","deletionTime":"2022-05-07T05:56:47Z","restorableLocations":[{"locationName":"East
-        US 2","regionalDatabaseAccountInstanceId":"aedaed5b-eb7c-4ed5-b42f-ed3739b81bd1","creationTime":"2022-05-07T05:54:20Z","deletionTime":"2022-05-07T05:56:47Z"}]}},{"name":"77f64972-1e28-4c8d-8d42-b9b58800161e","location":"East
-        US 2","type":"Microsoft.DocumentDB/locations/restorableDatabaseAccounts","id":"/subscriptions/00000000-0000-0000-0000-000000000000/providers/Microsoft.DocumentDB/locations/eastus2/restorableDatabaseAccounts/77f64972-1e28-4c8d-8d42-b9b58800161e","properties":{"accountName":"cliydvamtw2hnde","apiType":"Gremlin,
-        Sql","creationTime":"2022-05-07T05:54:10Z","deletionTime":"2022-05-07T05:56:47Z","restorableLocations":[{"locationName":"East
-        US 2","regionalDatabaseAccountInstanceId":"dfd3b0d4-4ba3-4fe1-a379-2bdf20ed05b8","creationTime":"2022-05-07T05:54:11Z","deletionTime":"2022-05-07T05:56:47Z"}]}},{"name":"92212b43-d1fb-4a09-b199-f0e889683537","location":"East
-        US 2","type":"Microsoft.DocumentDB/locations/restorableDatabaseAccounts","id":"/subscriptions/00000000-0000-0000-0000-000000000000/providers/Microsoft.DocumentDB/locations/eastus2/restorableDatabaseAccounts/92212b43-d1fb-4a09-b199-f0e889683537","properties":{"accountName":"clispuwxhpuhtpw","apiType":"Gremlin,
-        Sql","creationTime":"2022-05-07T14:57:23Z","deletionTime":"2022-05-07T14:59:27Z","restorableLocations":[{"locationName":"East
-        US 2","regionalDatabaseAccountInstanceId":"d97e4402-4407-4c59-a4b5-78d336a462e0","creationTime":"2022-05-07T14:57:23Z","deletionTime":"2022-05-07T14:59:27Z"}]}},{"name":"ae141b2d-ec16-402c-906c-701b3befa5cc","location":"East
-        US 2","type":"Microsoft.DocumentDB/locations/restorableDatabaseAccounts","id":"/subscriptions/00000000-0000-0000-0000-000000000000/providers/Microsoft.DocumentDB/locations/eastus2/restorableDatabaseAccounts/ae141b2d-ec16-402c-906c-701b3befa5cc","properties":{"accountName":"cliu4su6mjdbph3","apiType":"Gremlin,
-        Sql","creationTime":"2022-05-07T14:35:50Z","deletionTime":"2022-05-07T14:59:27Z","restorableLocations":[{"locationName":"East
-        US 2","regionalDatabaseAccountInstanceId":"94a7eb9d-01c2-437e-beed-0e0d12eb44c0","creationTime":"2022-05-07T14:35:51Z","deletionTime":"2022-05-07T14:59:27Z"}]}},{"name":"0f521be3-08a0-4ee3-8dd0-802d16811f6b","location":"East
-        US 2","type":"Microsoft.DocumentDB/locations/restorableDatabaseAccounts","id":"/subscriptions/00000000-0000-0000-0000-000000000000/providers/Microsoft.DocumentDB/locations/eastus2/restorableDatabaseAccounts/0f521be3-08a0-4ee3-8dd0-802d16811f6b","properties":{"accountName":"clim32xmixkbnzz","apiType":"Gremlin,
-        Sql","creationTime":"2022-05-07T18:20:43Z","deletionTime":"2022-05-07T18:25:34Z","restorableLocations":[{"locationName":"East
-        US 2","regionalDatabaseAccountInstanceId":"0227f679-9033-4a0e-87b0-3f6c4070a3b8","creationTime":"2022-05-07T18:20:44Z","deletionTime":"2022-05-07T18:25:34Z"}]}},{"name":"a663215f-b8a7-4daa-864d-a2691089dc4d","location":"East
-        US 2","type":"Microsoft.DocumentDB/locations/restorableDatabaseAccounts","id":"/subscriptions/00000000-0000-0000-0000-000000000000/providers/Microsoft.DocumentDB/locations/eastus2/restorableDatabaseAccounts/a663215f-b8a7-4daa-864d-a2691089dc4d","properties":{"accountName":"clibfm3cqp5kiut","apiType":"Gremlin,
-        Sql","creationTime":"2022-05-07T18:21:06Z","deletionTime":"2022-05-07T18:25:59Z","restorableLocations":[{"locationName":"East
-        US 2","regionalDatabaseAccountInstanceId":"7884dd02-69e9-4104-9845-d83160a1720c","creationTime":"2022-05-07T18:21:07Z","deletionTime":"2022-05-07T18:25:59Z"}]}},{"name":"38ad3db0-1907-44e9-8742-aa3f67ad8748","location":"East
-        US 2","type":"Microsoft.DocumentDB/locations/restorableDatabaseAccounts","id":"/subscriptions/00000000-0000-0000-0000-000000000000/providers/Microsoft.DocumentDB/locations/eastus2/restorableDatabaseAccounts/38ad3db0-1907-44e9-8742-aa3f67ad8748","properties":{"accountName":"cliual4fv4w4nbf","apiType":"Table,
-        Sql","creationTime":"2022-05-07T18:28:26Z","deletionTime":"2022-05-07T18:32:43Z","restorableLocations":[{"locationName":"East
-        US 2","regionalDatabaseAccountInstanceId":"c273b58c-37ed-4908-b819-625cb8937dcb","creationTime":"2022-05-07T18:28:28Z","deletionTime":"2022-05-07T18:32:43Z"}]}},{"name":"4dcbeb4c-f085-4a46-837e-6dc11f6e8d2b","location":"East
-        US 2","type":"Microsoft.DocumentDB/locations/restorableDatabaseAccounts","id":"/subscriptions/00000000-0000-0000-0000-000000000000/providers/Microsoft.DocumentDB/locations/eastus2/restorableDatabaseAccounts/4dcbeb4c-f085-4a46-837e-6dc11f6e8d2b","properties":{"accountName":"cli4t2nb47ellim","apiType":"Table,
-        Sql","creationTime":"2022-05-07T18:28:49Z","deletionTime":"2022-05-07T18:32:55Z","restorableLocations":[{"locationName":"East
-        US 2","regionalDatabaseAccountInstanceId":"943a6eb9-3474-4a40-9a8e-7a96526f7949","creationTime":"2022-05-07T18:28:50Z","deletionTime":"2022-05-07T18:32:55Z"}]}},{"name":"dc726173-d0a1-46fa-abf0-8a2332fb32a6","location":"East
-        US 2","type":"Microsoft.DocumentDB/locations/restorableDatabaseAccounts","id":"/subscriptions/00000000-0000-0000-0000-000000000000/providers/Microsoft.DocumentDB/locations/eastus2/restorableDatabaseAccounts/dc726173-d0a1-46fa-abf0-8a2332fb32a6","properties":{"accountName":"clifxqq75svmcmq","apiType":"MongoDB","creationTime":"2022-05-07T18:32:36Z","deletionTime":"2022-05-07T18:37:46Z","restorableLocations":[{"locationName":"East
-        US 2","regionalDatabaseAccountInstanceId":"6a69bd0b-aedd-4423-8de4-5dc15506c512","creationTime":"2022-05-07T18:32:37Z","deletionTime":"2022-05-07T18:37:46Z"}]}},{"name":"aad5469a-012e-465b-a4ce-03ec94249ad5","location":"East
-        US 2","type":"Microsoft.DocumentDB/locations/restorableDatabaseAccounts","id":"/subscriptions/00000000-0000-0000-0000-000000000000/providers/Microsoft.DocumentDB/locations/eastus2/restorableDatabaseAccounts/aad5469a-012e-465b-a4ce-03ec94249ad5","properties":{"accountName":"climydttou2wggh","apiType":"Gremlin,
-        Sql","creationTime":"2022-05-07T18:41:45Z","deletionTime":"2022-05-07T18:43:27Z","restorableLocations":[{"locationName":"East
-        US 2","regionalDatabaseAccountInstanceId":"709a72cf-18fd-426b-a3fe-1a489db416d5","creationTime":"2022-05-07T18:41:45Z","deletionTime":"2022-05-07T18:43:27Z"}]}},{"name":"27ccf095-8d76-43d8-8b3c-844a01930774","location":"East
-        US 2","type":"Microsoft.DocumentDB/locations/restorableDatabaseAccounts","id":"/subscriptions/00000000-0000-0000-0000-000000000000/providers/Microsoft.DocumentDB/locations/eastus2/restorableDatabaseAccounts/27ccf095-8d76-43d8-8b3c-844a01930774","properties":{"accountName":"cliwetiucmecxqj","apiType":"Gremlin,
-        Sql","creationTime":"2022-05-07T18:20:35Z","deletionTime":"2022-05-07T18:43:27Z","restorableLocations":[{"locationName":"East
-        US 2","regionalDatabaseAccountInstanceId":"0fcdd03f-edd3-41d8-b5be-7c475aef1898","creationTime":"2022-05-07T18:20:37Z","deletionTime":"2022-05-07T18:43:27Z"}]}},{"name":"ae585666-d7e5-40aa-a4a7-b6b9883aa28d","location":"East
-        US 2","type":"Microsoft.DocumentDB/locations/restorableDatabaseAccounts","id":"/subscriptions/00000000-0000-0000-0000-000000000000/providers/Microsoft.DocumentDB/locations/eastus2/restorableDatabaseAccounts/ae585666-d7e5-40aa-a4a7-b6b9883aa28d","properties":{"accountName":"clidtuhvudszlp5","apiType":"Gremlin,
-        Sql","creationTime":"2022-05-07T18:44:26Z","deletionTime":"2022-05-07T18:46:09Z","restorableLocations":[{"locationName":"East
-        US 2","regionalDatabaseAccountInstanceId":"85e6c961-3c43-4cca-8206-fa94ca6c6136","creationTime":"2022-05-07T18:44:26Z","deletionTime":"2022-05-07T18:46:09Z"}]}},{"name":"682b0571-d8e5-4aa9-a189-b03de5412a43","location":"East
-        US 2","type":"Microsoft.DocumentDB/locations/restorableDatabaseAccounts","id":"/subscriptions/00000000-0000-0000-0000-000000000000/providers/Microsoft.DocumentDB/locations/eastus2/restorableDatabaseAccounts/682b0571-d8e5-4aa9-a189-b03de5412a43","properties":{"accountName":"cliazqdez75hvjp","apiType":"Gremlin,
-        Sql","creationTime":"2022-05-07T18:21:04Z","deletionTime":"2022-05-07T18:46:09Z","restorableLocations":[{"locationName":"East
-        US 2","regionalDatabaseAccountInstanceId":"a77d40a1-30fc-433c-b287-ea3113e86856","creationTime":"2022-05-07T18:21:05Z","deletionTime":"2022-05-07T18:46:09Z"}]}},{"name":"2a51aec9-e3a9-4caa-8612-a8baf46a9b43","location":"East
-        US 2","type":"Microsoft.DocumentDB/locations/restorableDatabaseAccounts","id":"/subscriptions/00000000-0000-0000-0000-000000000000/providers/Microsoft.DocumentDB/locations/eastus2/restorableDatabaseAccounts/2a51aec9-e3a9-4caa-8612-a8baf46a9b43","properties":{"accountName":"clij5epzh3cmauc","apiType":"Table,
-        Sql","creationTime":"2022-05-07T18:46:15Z","deletionTime":"2022-05-07T18:47:02Z","restorableLocations":[{"locationName":"East
-        US 2","regionalDatabaseAccountInstanceId":"aa4d7b3b-7e6c-4827-8c69-ffea03aed8b0","creationTime":"2022-05-07T18:46:16Z","deletionTime":"2022-05-07T18:47:02Z"}]}},{"name":"9124cf84-ea68-4dce-a345-2b8dcbed8ae3","location":"East
-        US 2","type":"Microsoft.DocumentDB/locations/restorableDatabaseAccounts","id":"/subscriptions/00000000-0000-0000-0000-000000000000/providers/Microsoft.DocumentDB/locations/eastus2/restorableDatabaseAccounts/9124cf84-ea68-4dce-a345-2b8dcbed8ae3","properties":{"accountName":"cliuiehx6dc4boy","apiType":"Sql","creationTime":"2022-05-07T18:59:53Z","deletionTime":"2022-05-07T19:05:51Z","restorableLocations":[{"locationName":"East
-        US 2","regionalDatabaseAccountInstanceId":"67056733-aa62-4d5a-84c6-6af5f5cdad10","creationTime":"2022-05-07T18:59:54Z","deletionTime":"2022-05-07T19:05:51Z"}]}},{"name":"9255f8ed-ca0b-410d-8c57-e68e2f76f055","location":"East
-        US 2","type":"Microsoft.DocumentDB/locations/restorableDatabaseAccounts","id":"/subscriptions/00000000-0000-0000-0000-000000000000/providers/Microsoft.DocumentDB/locations/eastus2/restorableDatabaseAccounts/9255f8ed-ca0b-410d-8c57-e68e2f76f055","properties":{"accountName":"cliu2xlbnryaeef","apiType":"Table,
-        Sql","creationTime":"2022-05-07T19:09:04Z","deletionTime":"2022-05-07T19:10:44Z","restorableLocations":[{"locationName":"East
-        US 2","regionalDatabaseAccountInstanceId":"d39e7863-30be-4ad9-ba8a-ea44229c7049","creationTime":"2022-05-07T19:09:04Z","deletionTime":"2022-05-07T19:10:44Z"}]}},{"name":"78e32a2b-a2c4-43f4-90d5-10b93cfee6ad","location":"East
-        US 2","type":"Microsoft.DocumentDB/locations/restorableDatabaseAccounts","id":"/subscriptions/00000000-0000-0000-0000-000000000000/providers/Microsoft.DocumentDB/locations/eastus2/restorableDatabaseAccounts/78e32a2b-a2c4-43f4-90d5-10b93cfee6ad","properties":{"accountName":"clizawa3azykrlj","apiType":"Table,
-        Sql","creationTime":"2022-05-07T18:48:39Z","deletionTime":"2022-05-07T19:11:27Z","restorableLocations":[{"locationName":"East
-        US 2","regionalDatabaseAccountInstanceId":"fb5cadbc-9fdc-4a94-8f9f-b4294855cdd6","creationTime":"2022-05-07T18:48:40Z","deletionTime":"2022-05-07T19:11:27Z"}]}},{"name":"9d239d46-b9c5-4734-a40d-3cf4fc4b8d05","location":"East
-        US 2","type":"Microsoft.DocumentDB/locations/restorableDatabaseAccounts","id":"/subscriptions/00000000-0000-0000-0000-000000000000/providers/Microsoft.DocumentDB/locations/eastus2/restorableDatabaseAccounts/9d239d46-b9c5-4734-a40d-3cf4fc4b8d05","properties":{"accountName":"clijmcruicomfxw","apiType":"Gremlin,
-        Sql","creationTime":"2022-05-08T06:09:59Z","deletionTime":"2022-05-08T06:15:32Z","restorableLocations":[]}},{"name":"735d12b8-ac8c-4493-9a73-748e9d271bc2","location":"East
-        US 2","type":"Microsoft.DocumentDB/locations/restorableDatabaseAccounts","id":"/subscriptions/00000000-0000-0000-0000-000000000000/providers/Microsoft.DocumentDB/locations/eastus2/restorableDatabaseAccounts/735d12b8-ac8c-4493-9a73-748e9d271bc2","properties":{"accountName":"clirbr7cemkotsa","apiType":"Gremlin,
-        Sql","creationTime":"2022-05-08T06:10:39Z","deletionTime":"2022-05-08T06:15:34Z","restorableLocations":[]}}]}'
-=======
-      - AZURECLI/2.36.0 azsdk-python-mgmt-cosmosdb/7.0.0b4 Python/3.10.4 (Windows-10-10.0.22598-SP0)
-    method: GET
-    uri: https://management.azure.com/subscriptions/00000000-0000-0000-0000-000000000000/providers/Microsoft.DocumentDB/restorableDatabaseAccounts?api-version=2022-02-15-preview
-  response:
-    body:
-      string: '{"value":[{"name":"011722fd-864e-4037-af75-0a449ad55800","location":"West
-        Central US","type":"Microsoft.DocumentDB/locations/restorableDatabaseAccounts","id":"/subscriptions/00000000-0000-0000-0000-000000000000/providers/Microsoft.DocumentDB/locations/westcentralus/restorableDatabaseAccounts/011722fd-864e-4037-af75-0a449ad55800","properties":{"accountName":"kal-batch1-diaglogs-subset-restore","apiType":"Sql","creationTime":"2022-03-22T17:14:07Z","deletionTime":"2022-04-13T04:05:15Z","oldestRestorableTime":"2022-04-04T00:45:37Z","restorableLocations":[{"locationName":"West
-        Central US","regionalDatabaseAccountInstanceId":"8c66d25b-dfdf-405b-a521-6569082a7dd6","creationTime":"2022-03-22T17:14:07Z","deletionTime":"2022-04-13T04:05:15Z"}]}},{"name":"ff306cf7-3dc7-43df-a891-0ea1c1fc210e","location":"West
-        Central US","type":"Microsoft.DocumentDB/locations/restorableDatabaseAccounts","id":"/subscriptions/00000000-0000-0000-0000-000000000000/providers/Microsoft.DocumentDB/locations/westcentralus/restorableDatabaseAccounts/ff306cf7-3dc7-43df-a891-0ea1c1fc210e","properties":{"accountName":"kal-batch1-restore-diaglogs4","apiType":"Sql","creationTime":"2022-03-22T16:29:38Z","deletionTime":"2022-04-13T04:05:15Z","oldestRestorableTime":"2022-04-04T00:45:37Z","restorableLocations":[{"locationName":"West
-        Central US","regionalDatabaseAccountInstanceId":"56a30f06-e100-4bbb-a068-0e5a64059f11","creationTime":"2022-03-22T16:29:38Z","deletionTime":"2022-04-13T04:05:15Z"}]}},{"name":"5c061dd0-d6bf-4c84-a993-c00e51513b2c","location":"West
-        Central US","type":"Microsoft.DocumentDB/locations/restorableDatabaseAccounts","id":"/subscriptions/00000000-0000-0000-0000-000000000000/providers/Microsoft.DocumentDB/locations/westcentralus/restorableDatabaseAccounts/5c061dd0-d6bf-4c84-a993-c00e51513b2c","properties":{"accountName":"kal-batch1-restore-diaglogs2","apiType":"Sql","creationTime":"2022-03-17T22:14:57Z","deletionTime":"2022-04-13T04:05:15Z","oldestRestorableTime":"2022-04-04T00:45:37Z","restorableLocations":[{"locationName":"West
-        Central US","regionalDatabaseAccountInstanceId":"37511aa3-2483-4640-8691-006dabab8f0d","creationTime":"2022-03-17T22:14:57Z","deletionTime":"2022-04-13T04:05:15Z"}]}},{"name":"b944300e-6050-4d5f-9ea1-86b0e04d6a96","location":"West
-        Central US","type":"Microsoft.DocumentDB/locations/restorableDatabaseAccounts","id":"/subscriptions/00000000-0000-0000-0000-000000000000/providers/Microsoft.DocumentDB/locations/westcentralus/restorableDatabaseAccounts/b944300e-6050-4d5f-9ea1-86b0e04d6a96","properties":{"accountName":"kal-long-col-name-test","apiType":"Sql","creationTime":"2021-12-08T05:54:18Z","deletionTime":"2022-04-13T04:05:15Z","oldestRestorableTime":"2022-04-04T00:45:37Z","restorableLocations":[{"locationName":"West
-        Central US","regionalDatabaseAccountInstanceId":"3a1d1e3f-1c2a-4321-b565-9e249d75730a","creationTime":"2021-12-08T05:54:18Z","deletionTime":"2022-04-13T04:05:15Z"}]}},{"name":"4504cda0-39f4-4b6e-b1ae-5d6cdb574f28","location":"West
-        Central US","type":"Microsoft.DocumentDB/locations/restorableDatabaseAccounts","id":"/subscriptions/00000000-0000-0000-0000-000000000000/providers/Microsoft.DocumentDB/locations/westcentralus/restorableDatabaseAccounts/4504cda0-39f4-4b6e-b1ae-5d6cdb574f28","properties":{"accountName":"kal-batch1-restore-diaglogs-restored1","apiType":"Sql","creationTime":"2022-03-07T22:20:41Z","deletionTime":"2022-04-13T04:05:15Z","oldestRestorableTime":"2022-04-04T00:45:37Z","restorableLocations":[{"locationName":"West
-        Central US","regionalDatabaseAccountInstanceId":"e34371d3-8534-42fa-b8b5-6fee2321997d","creationTime":"2022-03-07T22:20:41Z","deletionTime":"2022-04-13T04:05:15Z"}]}},{"name":"957cd6ff-fd23-4174-86cc-25af9e43eb42","location":"West
-        Central US","type":"Microsoft.DocumentDB/locations/restorableDatabaseAccounts","id":"/subscriptions/00000000-0000-0000-0000-000000000000/providers/Microsoft.DocumentDB/locations/westcentralus/restorableDatabaseAccounts/957cd6ff-fd23-4174-86cc-25af9e43eb42","properties":{"accountName":"kal-batch1-diaglogs-subset-restore2","apiType":"Sql","creationTime":"2022-03-23T17:05:12Z","deletionTime":"2022-04-13T04:05:15Z","oldestRestorableTime":"2022-04-04T00:45:37Z","restorableLocations":[{"locationName":"West
-        Central US","regionalDatabaseAccountInstanceId":"a8876167-08b5-4625-9ee1-0a390ac8cdb1","creationTime":"2022-03-23T17:05:12Z","deletionTime":"2022-04-13T04:05:15Z"}]}},{"name":"5cd193a2-da86-47fb-97b9-63f51d0cedad","location":"West
-        Central US","type":"Microsoft.DocumentDB/locations/restorableDatabaseAccounts","id":"/subscriptions/00000000-0000-0000-0000-000000000000/providers/Microsoft.DocumentDB/locations/westcentralus/restorableDatabaseAccounts/5cd193a2-da86-47fb-97b9-63f51d0cedad","properties":{"accountName":"kal-batch1-restore-diaglogs","apiType":"Sql","creationTime":"2022-03-07T21:58:25Z","deletionTime":"2022-04-13T04:05:15Z","oldestRestorableTime":"2022-04-04T00:45:37Z","restorableLocations":[{"locationName":"West
-        Central US","regionalDatabaseAccountInstanceId":"7de7e7bb-8cf5-4126-98ef-4af4e0a9fa23","creationTime":"2022-03-07T21:58:26Z","deletionTime":"2022-04-13T04:05:15Z"}]}},{"name":"05044aab-8349-4303-a130-f5f7fa4419a8","location":"West
-        Central US","type":"Microsoft.DocumentDB/locations/restorableDatabaseAccounts","id":"/subscriptions/00000000-0000-0000-0000-000000000000/providers/Microsoft.DocumentDB/locations/westcentralus/restorableDatabaseAccounts/05044aab-8349-4303-a130-f5f7fa4419a8","properties":{"accountName":"kal-batch1-diaglogs-subset-restore3","apiType":"Sql","creationTime":"2022-03-23T18:55:07Z","deletionTime":"2022-04-13T04:05:15Z","oldestRestorableTime":"2022-04-04T00:45:37Z","restorableLocations":[{"locationName":"West
-        Central US","regionalDatabaseAccountInstanceId":"45fbf48b-8e95-4ce5-bc1d-85d6ae473fad","creationTime":"2022-03-23T18:55:07Z","deletionTime":"2022-04-13T04:05:15Z"}]}},{"name":"17258d99-43cc-4e45-a67c-18575c921e09","location":"West
-        Central US","type":"Microsoft.DocumentDB/locations/restorableDatabaseAccounts","id":"/subscriptions/00000000-0000-0000-0000-000000000000/providers/Microsoft.DocumentDB/locations/westcentralus/restorableDatabaseAccounts/17258d99-43cc-4e45-a67c-18575c921e09","properties":{"accountName":"kal-batch1-restore-restored3","apiType":"Sql","creationTime":"2022-03-17T23:33:02Z","deletionTime":"2022-04-13T04:05:15Z","oldestRestorableTime":"2022-04-04T00:45:37Z","restorableLocations":[{"locationName":"West
-        Central US","regionalDatabaseAccountInstanceId":"5f96f5d6-4a66-407a-9364-39bbcc85fc2a","creationTime":"2022-03-17T23:33:02Z","deletionTime":"2022-04-13T04:05:15Z"}]}},{"name":"d738939c-d5a5-4214-954e-8c80c1ed96ed","location":"West
-        Central US","type":"Microsoft.DocumentDB/locations/restorableDatabaseAccounts","id":"/subscriptions/00000000-0000-0000-0000-000000000000/providers/Microsoft.DocumentDB/locations/westcentralus/restorableDatabaseAccounts/d738939c-d5a5-4214-954e-8c80c1ed96ed","properties":{"accountName":"kal-batch1-restore-diaglogs-restored2","apiType":"Sql","creationTime":"2022-03-07T22:42:53Z","deletionTime":"2022-04-13T04:05:15Z","oldestRestorableTime":"2022-04-04T00:45:37Z","restorableLocations":[{"locationName":"West
-        Central US","regionalDatabaseAccountInstanceId":"5f49034e-4596-4886-94f4-abc52d37d6da","creationTime":"2022-03-07T22:42:53Z","deletionTime":"2022-04-13T04:05:15Z"}]}},{"name":"014c15d8-92f0-4230-b57b-a1fe7bd2cf35","location":"North
-        Central US","type":"Microsoft.DocumentDB/locations/restorableDatabaseAccounts","id":"/subscriptions/00000000-0000-0000-0000-000000000000/providers/Microsoft.DocumentDB/locations/northcentralus/restorableDatabaseAccounts/014c15d8-92f0-4230-b57b-a1fe7bd2cf35","properties":{"accountName":"activity-logs-pitr-restored","apiType":"Sql","creationTime":"2021-04-21T03:30:56Z","deletionTime":"2022-04-13T04:05:14Z","oldestRestorableTime":"2022-04-04T00:45:37Z","restorableLocations":[{"locationName":"North
-        Central US","regionalDatabaseAccountInstanceId":"3f0b0893-5464-4e68-bb9f-ae498bacb06b","creationTime":"2021-04-21T03:30:56Z","deletionTime":"2022-04-13T04:05:14Z"}]}},{"name":"56c82b3a-b00e-4d3e-9e73-732dc5c645be","location":"North
-        Central US","type":"Microsoft.DocumentDB/locations/restorableDatabaseAccounts","id":"/subscriptions/00000000-0000-0000-0000-000000000000/providers/Microsoft.DocumentDB/locations/northcentralus/restorableDatabaseAccounts/56c82b3a-b00e-4d3e-9e73-732dc5c645be","properties":{"accountName":"kal-empty-restore","apiType":"Sql","creationTime":"2022-01-25T17:51:34Z","deletionTime":"2022-04-13T04:05:14Z","oldestRestorableTime":"2022-04-04T00:45:37Z","restorableLocations":[{"locationName":"North
-        Central US","regionalDatabaseAccountInstanceId":"aeb32e19-eecd-46b0-893f-aa74adc672a9","creationTime":"2022-01-25T17:51:35Z","deletionTime":"2022-04-13T04:05:14Z"}]}},{"name":"aea3afe4-2717-415b-93a4-e1dd19cc4595","location":"North
-        Central US","type":"Microsoft.DocumentDB/locations/restorableDatabaseAccounts","id":"/subscriptions/00000000-0000-0000-0000-000000000000/providers/Microsoft.DocumentDB/locations/northcentralus/restorableDatabaseAccounts/aea3afe4-2717-415b-93a4-e1dd19cc4595","properties":{"accountName":"activity-logs-pitr-src","apiType":"Sql","creationTime":"2021-04-21T03:08:40Z","deletionTime":"2022-04-13T04:05:36Z","oldestRestorableTime":"2022-04-04T00:45:37Z","restorableLocations":[{"locationName":"North
-        Central US","regionalDatabaseAccountInstanceId":"c45ad4b6-aaea-4fc4-8484-b87efbcb4313","creationTime":"2021-04-21T03:08:41Z","deletionTime":"2022-04-13T04:05:36Z"}]}},{"name":"715c1b13-f524-4117-9113-f4da5b211a7f","location":"Central
-        US","type":"Microsoft.DocumentDB/locations/restorableDatabaseAccounts","id":"/subscriptions/00000000-0000-0000-0000-000000000000/providers/Microsoft.DocumentDB/locations/centralus/restorableDatabaseAccounts/715c1b13-f524-4117-9113-f4da5b211a7f","properties":{"accountName":"testacc1","apiType":"Sql","creationTime":"2021-12-17T00:00:29Z","oldestRestorableTime":"2022-04-04T00:45:37Z","restorableLocations":[{"locationName":"Central
-        US","regionalDatabaseAccountInstanceId":"c739995b-73d4-4968-afa6-d1a41b8d786d","creationTime":"2021-12-17T00:00:29Z"}]}},{"name":"f2a421bf-265c-41fe-981f-fc03eb2fed59","location":"Central
-        US","type":"Microsoft.DocumentDB/locations/restorableDatabaseAccounts","id":"/subscriptions/00000000-0000-0000-0000-000000000000/providers/Microsoft.DocumentDB/locations/centralus/restorableDatabaseAccounts/f2a421bf-265c-41fe-981f-fc03eb2fed59","properties":{"accountName":"amisitablepitracc2","apiType":"Table,
-        Sql","creationTime":"2022-02-18T03:03:41Z","oldestRestorableTime":"2022-04-04T00:45:37Z","restorableLocations":[{"locationName":"Central
-        US","regionalDatabaseAccountInstanceId":"0d6c9a54-cac4-4e4a-9e7e-13c1f38ac714","creationTime":"2022-02-18T03:03:42Z"}]}},{"name":"a44c4505-38e7-4ce8-bdfb-38a631141ade","location":"Central
-        US","type":"Microsoft.DocumentDB/locations/restorableDatabaseAccounts","id":"/subscriptions/00000000-0000-0000-0000-000000000000/providers/Microsoft.DocumentDB/locations/centralus/restorableDatabaseAccounts/a44c4505-38e7-4ce8-bdfb-38a631141ade","properties":{"accountName":"databaseaccount2143","apiType":"Table,
-        Sql","creationTime":"2022-04-12T04:43:56Z","deletionTime":"2022-04-12T04:46:40Z","oldestRestorableTime":"2022-04-04T00:45:38Z","restorableLocations":[{"locationName":"Central
-        US","regionalDatabaseAccountInstanceId":"a2bd08e7-57d5-48e8-9f1b-2d9e19896274","creationTime":"2022-04-12T04:43:57Z","deletionTime":"2022-04-12T04:46:40Z"}]}},{"name":"f370de5a-7752-4b8d-acf6-5d70adaf85af","location":"Central
-        US","type":"Microsoft.DocumentDB/locations/restorableDatabaseAccounts","id":"/subscriptions/00000000-0000-0000-0000-000000000000/providers/Microsoft.DocumentDB/locations/centralus/restorableDatabaseAccounts/f370de5a-7752-4b8d-acf6-5d70adaf85af","properties":{"accountName":"databaseaccount1992","apiType":"Gremlin,
-        Sql","creationTime":"2022-04-12T04:54:22Z","deletionTime":"2022-04-12T04:58:21Z","oldestRestorableTime":"2022-04-04T00:45:38Z","restorableLocations":[{"locationName":"Central
-        US","regionalDatabaseAccountInstanceId":"fa48a875-2ef8-4adb-8359-57b65a24d627","creationTime":"2022-04-12T04:54:23Z","deletionTime":"2022-04-12T04:58:21Z"}]}},{"name":"f0f8d4c6-ca36-4de1-a7c1-b483981d1e26","location":"Central
-        US","type":"Microsoft.DocumentDB/locations/restorableDatabaseAccounts","id":"/subscriptions/00000000-0000-0000-0000-000000000000/providers/Microsoft.DocumentDB/locations/centralus/restorableDatabaseAccounts/f0f8d4c6-ca36-4de1-a7c1-b483981d1e26","properties":{"accountName":"databaseaccount3369","apiType":"Table,
-        Sql","creationTime":"2022-04-12T05:15:44Z","deletionTime":"2022-04-12T05:19:17Z","oldestRestorableTime":"2022-04-04T00:45:38Z","restorableLocations":[{"locationName":"Central
-        US","regionalDatabaseAccountInstanceId":"c56eaec8-dee1-4ca4-997e-a21b48f176eb","creationTime":"2022-04-12T05:15:46Z","deletionTime":"2022-04-12T05:19:17Z"}]}},{"name":"0fab806c-28d2-4182-a08f-bdd1df8d0596","location":"Central
-        US","type":"Microsoft.DocumentDB/locations/restorableDatabaseAccounts","id":"/subscriptions/00000000-0000-0000-0000-000000000000/providers/Microsoft.DocumentDB/locations/centralus/restorableDatabaseAccounts/0fab806c-28d2-4182-a08f-bdd1df8d0596","properties":{"accountName":"databaseaccount7439","apiType":"Table,
-        Sql","creationTime":"2022-04-12T05:31:33Z","deletionTime":"2022-04-12T05:48:56Z","oldestRestorableTime":"2022-04-04T00:45:38Z","restorableLocations":[{"locationName":"Central
-        US","regionalDatabaseAccountInstanceId":"72d1bc46-988c-495a-8d08-43079574573d","creationTime":"2022-04-12T05:31:34Z","deletionTime":"2022-04-12T05:48:56Z"}]}},{"name":"83015a30-2fca-4db4-b584-98f048407bfa","location":"Central
-        US","type":"Microsoft.DocumentDB/locations/restorableDatabaseAccounts","id":"/subscriptions/00000000-0000-0000-0000-000000000000/providers/Microsoft.DocumentDB/locations/centralus/restorableDatabaseAccounts/83015a30-2fca-4db4-b584-98f048407bfa","properties":{"accountName":"tablerestoredaccount1363","apiType":"Table,
-        Sql","creationTime":"2022-04-12T05:47:19Z","deletionTime":"2022-04-12T05:48:56Z","oldestRestorableTime":"2022-04-04T00:45:38Z","restorableLocations":[{"locationName":"Central
-        US","regionalDatabaseAccountInstanceId":"56576abc-b112-4500-a8d8-ed2a9e519492","creationTime":"2022-04-12T05:47:19Z","deletionTime":"2022-04-12T05:48:56Z"}]}},{"name":"49b50dfa-a57e-4109-8a1e-c60f96b1736c","location":"Central
-        US","type":"Microsoft.DocumentDB/locations/restorableDatabaseAccounts","id":"/subscriptions/00000000-0000-0000-0000-000000000000/providers/Microsoft.DocumentDB/locations/centralus/restorableDatabaseAccounts/49b50dfa-a57e-4109-8a1e-c60f96b1736c","properties":{"accountName":"databaseaccount1583","apiType":"Table,
-        Sql","creationTime":"2022-04-12T05:56:28Z","deletionTime":"2022-04-12T06:13:50Z","oldestRestorableTime":"2022-04-04T00:45:38Z","restorableLocations":[{"locationName":"Central
-        US","regionalDatabaseAccountInstanceId":"108c49a8-7292-4296-9a03-54c5b76ef796","creationTime":"2022-04-12T05:56:29Z","deletionTime":"2022-04-12T06:13:50Z"}]}},{"name":"02ae140b-78f3-4035-8f49-4daaa0f87a60","location":"Central
-        US","type":"Microsoft.DocumentDB/locations/restorableDatabaseAccounts","id":"/subscriptions/00000000-0000-0000-0000-000000000000/providers/Microsoft.DocumentDB/locations/centralus/restorableDatabaseAccounts/02ae140b-78f3-4035-8f49-4daaa0f87a60","properties":{"accountName":"restoredaccount2810","apiType":"Table,
-        Sql","creationTime":"2022-04-12T06:12:05Z","deletionTime":"2022-04-12T06:13:50Z","oldestRestorableTime":"2022-04-04T00:45:38Z","restorableLocations":[{"locationName":"Central
-        US","regionalDatabaseAccountInstanceId":"28a5247d-4600-452c-b6ee-9a74f5c85a8b","creationTime":"2022-04-12T06:12:05Z","deletionTime":"2022-04-12T06:13:50Z"}]}},{"name":"60c5be4d-8a80-4840-8d35-196e5c0657e9","location":"Central
-        US","type":"Microsoft.DocumentDB/locations/restorableDatabaseAccounts","id":"/subscriptions/00000000-0000-0000-0000-000000000000/providers/Microsoft.DocumentDB/locations/centralus/restorableDatabaseAccounts/60c5be4d-8a80-4840-8d35-196e5c0657e9","properties":{"accountName":"amisigremlinpitracc1-full238","apiType":"Gremlin,
-        Sql","creationTime":"2022-04-12T06:34:52Z","deletionTime":"2022-04-12T06:36:31Z","oldestRestorableTime":"2022-04-04T00:45:38Z","restorableLocations":[{"locationName":"Central
-        US","regionalDatabaseAccountInstanceId":"8ad720ba-36fe-41ac-926e-2812de04d340","creationTime":"2022-04-12T06:34:52Z","deletionTime":"2022-04-12T06:36:31Z"}]}},{"name":"6668dbe8-8436-4cc9-913b-54e712398d47","location":"Central
-        US","type":"Microsoft.DocumentDB/locations/restorableDatabaseAccounts","id":"/subscriptions/00000000-0000-0000-0000-000000000000/providers/Microsoft.DocumentDB/locations/centralus/restorableDatabaseAccounts/6668dbe8-8436-4cc9-913b-54e712398d47","properties":{"accountName":"databaseaccount7091","apiType":"Gremlin,
-        Sql","creationTime":"2022-04-12T06:19:07Z","deletionTime":"2022-04-12T06:36:31Z","oldestRestorableTime":"2022-04-04T00:45:38Z","restorableLocations":[{"locationName":"Central
-        US","regionalDatabaseAccountInstanceId":"02584ef0-0133-4b81-8d5e-b5a56b2863f7","creationTime":"2022-04-12T06:19:09Z","deletionTime":"2022-04-12T06:36:31Z"}]}},{"name":"1a0d8283-3bd9-4b62-9586-0bc5c7d03872","location":"Central
-        US","type":"Microsoft.DocumentDB/locations/restorableDatabaseAccounts","id":"/subscriptions/00000000-0000-0000-0000-000000000000/providers/Microsoft.DocumentDB/locations/centralus/restorableDatabaseAccounts/1a0d8283-3bd9-4b62-9586-0bc5c7d03872","properties":{"accountName":"databaseaccount7417","apiType":"Gremlin,
-        Sql","creationTime":"2022-04-12T06:41:24Z","deletionTime":"2022-04-12T06:58:39Z","oldestRestorableTime":"2022-04-04T00:45:38Z","restorableLocations":[{"locationName":"Central
-        US","regionalDatabaseAccountInstanceId":"d11ec8b9-eda3-4bdf-9a49-fe752e0024f4","creationTime":"2022-04-12T06:41:25Z","deletionTime":"2022-04-12T06:58:39Z"}]}},{"name":"12821d71-d30e-448c-aec8-80f10a45aa8d","location":"Central
-        US","type":"Microsoft.DocumentDB/locations/restorableDatabaseAccounts","id":"/subscriptions/00000000-0000-0000-0000-000000000000/providers/Microsoft.DocumentDB/locations/centralus/restorableDatabaseAccounts/12821d71-d30e-448c-aec8-80f10a45aa8d","properties":{"accountName":"restoredaccount2007","apiType":"Gremlin,
-        Sql","creationTime":"2022-04-12T06:56:53Z","deletionTime":"2022-04-12T06:58:39Z","oldestRestorableTime":"2022-04-04T00:45:38Z","restorableLocations":[{"locationName":"Central
-        US","regionalDatabaseAccountInstanceId":"eec96e9d-2eb7-4512-bdd2-824d96ef6c53","creationTime":"2022-04-12T06:56:53Z","deletionTime":"2022-04-12T06:58:39Z"}]}},{"name":"c15ea7d3-7088-451e-92aa-76520832bc19","location":"Central
-        US","type":"Microsoft.DocumentDB/locations/restorableDatabaseAccounts","id":"/subscriptions/00000000-0000-0000-0000-000000000000/providers/Microsoft.DocumentDB/locations/centralus/restorableDatabaseAccounts/c15ea7d3-7088-451e-92aa-76520832bc19","properties":{"accountName":"databaseaccount1472","apiType":"MongoDB","creationTime":"2022-04-12T09:37:16Z","deletionTime":"2022-04-12T09:39:13Z","oldestRestorableTime":"2022-04-04T00:45:38Z","restorableLocations":[{"locationName":"Central
-        US","regionalDatabaseAccountInstanceId":"b678db32-60d3-413c-b24b-eba97719f371","creationTime":"2022-04-12T09:37:17Z","deletionTime":"2022-04-12T09:39:13Z"}]}},{"name":"9dae1ffc-a649-4628-a50a-af40be2ff4b6","location":"Central
-        US","type":"Microsoft.DocumentDB/locations/restorableDatabaseAccounts","id":"/subscriptions/00000000-0000-0000-0000-000000000000/providers/Microsoft.DocumentDB/locations/centralus/restorableDatabaseAccounts/9dae1ffc-a649-4628-a50a-af40be2ff4b6","properties":{"accountName":"databaseaccount8694","apiType":"Sql","creationTime":"2022-04-12T09:34:09Z","deletionTime":"2022-04-12T09:39:13Z","oldestRestorableTime":"2022-04-04T00:45:38Z","restorableLocations":[{"locationName":"Central
-        US","regionalDatabaseAccountInstanceId":"34200e54-36cb-446c-8d25-ccfe6958d494","creationTime":"2022-04-12T09:34:09Z","deletionTime":"2022-04-12T09:39:13Z"}]}},{"name":"b29e4f27-77a4-4ceb-abc3-25d3b7a255d8","location":"Central
-        US","type":"Microsoft.DocumentDB/locations/restorableDatabaseAccounts","id":"/subscriptions/00000000-0000-0000-0000-000000000000/providers/Microsoft.DocumentDB/locations/centralus/restorableDatabaseAccounts/b29e4f27-77a4-4ceb-abc3-25d3b7a255d8","properties":{"accountName":"databaseaccount5254","apiType":"Gremlin,
-        Sql","creationTime":"2022-04-12T11:09:38Z","deletionTime":"2022-04-12T11:12:12Z","oldestRestorableTime":"2022-04-04T00:45:38Z","restorableLocations":[{"locationName":"Central
-        US","regionalDatabaseAccountInstanceId":"a314107d-60f3-48ed-9de5-0ee94db3e332","creationTime":"2022-04-12T11:09:39Z","deletionTime":"2022-04-12T11:12:12Z"}]}},{"name":"f8173cdf-9f2a-4675-b3bd-b51b83032ba2","location":"Central
-        US","type":"Microsoft.DocumentDB/locations/restorableDatabaseAccounts","id":"/subscriptions/00000000-0000-0000-0000-000000000000/providers/Microsoft.DocumentDB/locations/centralus/restorableDatabaseAccounts/f8173cdf-9f2a-4675-b3bd-b51b83032ba2","properties":{"accountName":"databaseaccount7543","apiType":"Sql","creationTime":"2022-04-12T23:03:39Z","deletionTime":"2022-04-12T23:53:26Z","oldestRestorableTime":"2022-04-04T00:45:38Z","restorableLocations":[{"locationName":"Central
-        US","regionalDatabaseAccountInstanceId":"c2b3629e-5c62-4c41-87ef-8b6ddb44b264","creationTime":"2022-04-12T23:03:40Z","deletionTime":"2022-04-12T23:53:26Z"}]}},{"name":"37dfb72a-be26-4872-a7d9-3682cfa17ef6","location":"Central
-        US","type":"Microsoft.DocumentDB/locations/restorableDatabaseAccounts","id":"/subscriptions/00000000-0000-0000-0000-000000000000/providers/Microsoft.DocumentDB/locations/centralus/restorableDatabaseAccounts/37dfb72a-be26-4872-a7d9-3682cfa17ef6","properties":{"accountName":"restoredaccount4039","apiType":"Sql","creationTime":"2022-04-12T23:18:13Z","deletionTime":"2022-04-12T23:53:26Z","oldestRestorableTime":"2022-04-04T00:45:38Z","restorableLocations":[{"locationName":"Central
-        US","regionalDatabaseAccountInstanceId":"979dd1a7-f919-42e7-89a2-08d96bee2d57","creationTime":"2022-04-12T23:18:13Z","deletionTime":"2022-04-12T23:53:26Z"}]}},{"name":"c9e51dd6-0d35-4cf2-834d-66353c7f0aea","location":"Central
-        US","type":"Microsoft.DocumentDB/locations/restorableDatabaseAccounts","id":"/subscriptions/00000000-0000-0000-0000-000000000000/providers/Microsoft.DocumentDB/locations/centralus/restorableDatabaseAccounts/c9e51dd6-0d35-4cf2-834d-66353c7f0aea","properties":{"accountName":"databaseaccount5422","apiType":"MongoDB","creationTime":"2022-04-13T00:53:27Z","deletionTime":"2022-04-13T00:54:33Z","oldestRestorableTime":"2022-04-04T00:45:38Z","restorableLocations":[{"locationName":"Central
-        US","regionalDatabaseAccountInstanceId":"c50eebe7-5b54-4dfc-a1a7-ee4bc4654e51","creationTime":"2022-04-13T00:53:28Z","deletionTime":"2022-04-13T00:54:33Z"}]}},{"name":"25f45e0f-38ab-435f-84bb-4353e8518b21","location":"Central
-        US","type":"Microsoft.DocumentDB/locations/restorableDatabaseAccounts","id":"/subscriptions/00000000-0000-0000-0000-000000000000/providers/Microsoft.DocumentDB/locations/centralus/restorableDatabaseAccounts/25f45e0f-38ab-435f-84bb-4353e8518b21","properties":{"accountName":"databaseaccount6407","apiType":"Sql","creationTime":"2022-04-13T00:48:58Z","deletionTime":"2022-04-13T00:54:33Z","oldestRestorableTime":"2022-04-04T00:45:38Z","restorableLocations":[{"locationName":"Central
-        US","regionalDatabaseAccountInstanceId":"14a009d7-7117-428d-b3c2-7f4e63eafe36","creationTime":"2022-04-13T00:48:59Z","deletionTime":"2022-04-13T00:54:33Z"}]}},{"name":"8ffc5cd8-c37f-435e-97ee-2dc257c55a21","location":"Central
-        US","type":"Microsoft.DocumentDB/locations/restorableDatabaseAccounts","id":"/subscriptions/00000000-0000-0000-0000-000000000000/providers/Microsoft.DocumentDB/locations/centralus/restorableDatabaseAccounts/8ffc5cd8-c37f-435e-97ee-2dc257c55a21","properties":{"accountName":"databaseaccount1281","apiType":"Sql","creationTime":"2022-04-13T01:14:11Z","deletionTime":"2022-04-13T03:04:24Z","oldestRestorableTime":"2022-04-06T03:04:24Z","restorableLocations":[{"locationName":"Central
-        US","regionalDatabaseAccountInstanceId":"51d5fb41-1fbc-474d-a57e-e4781411a9e3","creationTime":"2022-04-13T01:14:12Z","deletionTime":"2022-04-13T03:04:24Z"}]}},{"name":"707a897f-4418-496a-85a0-99e614069d32","location":"Central
-        US","type":"Microsoft.DocumentDB/locations/restorableDatabaseAccounts","id":"/subscriptions/00000000-0000-0000-0000-000000000000/providers/Microsoft.DocumentDB/locations/centralus/restorableDatabaseAccounts/707a897f-4418-496a-85a0-99e614069d32","properties":{"accountName":"restoredaccount1544","apiType":"Sql","creationTime":"2022-04-13T01:29:00Z","deletionTime":"2022-04-13T03:04:24Z","oldestRestorableTime":"2022-04-06T03:04:24Z","restorableLocations":[{"locationName":"Central
-        US","regionalDatabaseAccountInstanceId":"ef3e9854-6709-4fdb-879c-9d0db96e0439","creationTime":"2022-04-13T01:29:00Z","deletionTime":"2022-04-13T03:04:24Z"}]}},{"name":"c08d0a0b-e244-4f72-a0a4-ac2254baccf2","location":"Central
-        US","type":"Microsoft.DocumentDB/locations/restorableDatabaseAccounts","id":"/subscriptions/00000000-0000-0000-0000-000000000000/providers/Microsoft.DocumentDB/locations/centralus/restorableDatabaseAccounts/c08d0a0b-e244-4f72-a0a4-ac2254baccf2","properties":{"accountName":"databaseaccount7430","apiType":"Sql","creationTime":"2022-04-13T03:05:28Z","deletionTime":"2022-04-13T03:10:47Z","oldestRestorableTime":"2022-04-04T00:45:38Z","restorableLocations":[{"locationName":"Central
-        US","regionalDatabaseAccountInstanceId":"b0f33a57-3308-4d00-b228-9e042272787c","creationTime":"2022-04-13T03:05:29Z","deletionTime":"2022-04-13T03:10:47Z"}]}},{"name":"560fab3f-e446-46df-ac9d-6fc6d6c52225","location":"Central
-        US","type":"Microsoft.DocumentDB/locations/restorableDatabaseAccounts","id":"/subscriptions/00000000-0000-0000-0000-000000000000/providers/Microsoft.DocumentDB/locations/centralus/restorableDatabaseAccounts/560fab3f-e446-46df-ac9d-6fc6d6c52225","properties":{"accountName":"databaseaccount8985","apiType":"MongoDB","creationTime":"2022-04-13T03:08:39Z","deletionTime":"2022-04-13T03:10:54Z","oldestRestorableTime":"2022-04-04T00:45:38Z","restorableLocations":[{"locationName":"Central
-        US","regionalDatabaseAccountInstanceId":"c3fe1c8b-f52b-409b-af05-d667d0f12963","creationTime":"2022-04-13T03:08:40Z","deletionTime":"2022-04-13T03:10:54Z"}]}},{"name":"f18ba477-02b4-44b1-b57a-0183592073e6","location":"Central
-        US","type":"Microsoft.DocumentDB/locations/restorableDatabaseAccounts","id":"/subscriptions/00000000-0000-0000-0000-000000000000/providers/Microsoft.DocumentDB/locations/centralus/restorableDatabaseAccounts/f18ba477-02b4-44b1-b57a-0183592073e6","properties":{"accountName":"kal-empty-account-test","apiType":"Sql","creationTime":"2021-05-14T17:51:17Z","deletionTime":"2022-04-13T04:05:34Z","oldestRestorableTime":"2022-04-04T00:45:38Z","restorableLocations":[{"locationName":"Central
-        US","regionalDatabaseAccountInstanceId":"8858c8fe-cfcc-405c-82f1-abba757ce6fd","creationTime":"2021-05-14T17:51:18Z","deletionTime":"2022-04-13T04:05:34Z"}]}},{"name":"fc916d51-ea70-4979-8267-53d27d270628","location":"Central
-        US","type":"Microsoft.DocumentDB/locations/restorableDatabaseAccounts","id":"/subscriptions/00000000-0000-0000-0000-000000000000/providers/Microsoft.DocumentDB/locations/centralus/restorableDatabaseAccounts/fc916d51-ea70-4979-8267-53d27d270628","properties":{"accountName":"databaseaccount6497","apiType":"Sql","creationTime":"2022-02-11T06:24:04Z","deletionTime":"2022-04-13T04:18:20Z","oldestRestorableTime":"2022-04-04T00:45:38Z","restorableLocations":[{"locationName":"Central
-        US","regionalDatabaseAccountInstanceId":"8ad03699-9b59-4201-b8b2-d8b9a536cf58","creationTime":"2022-02-11T06:24:04Z","deletionTime":"2022-04-13T04:18:20Z"}]}},{"name":"a18da375-0e04-488a-8d17-73fc31ab14c1","location":"Central
-        US","type":"Microsoft.DocumentDB/locations/restorableDatabaseAccounts","id":"/subscriptions/00000000-0000-0000-0000-000000000000/providers/Microsoft.DocumentDB/locations/centralus/restorableDatabaseAccounts/a18da375-0e04-488a-8d17-73fc31ab14c1","properties":{"accountName":"databaseaccount5446","apiType":"Table,
-        Sql","creationTime":"2022-04-12T23:05:08Z","deletionTime":"2022-04-13T04:18:41Z","oldestRestorableTime":"2022-04-04T00:45:38Z","restorableLocations":[{"locationName":"Central
-        US","regionalDatabaseAccountInstanceId":"662deb88-5440-4ec8-8b76-6d8937244e6f","creationTime":"2022-04-12T23:05:09Z","deletionTime":"2022-04-13T04:18:41Z"}]}},{"name":"66a9b75b-cbf9-4102-9f0f-e1be2eddcdb1","location":"Central
-        US","type":"Microsoft.DocumentDB/locations/restorableDatabaseAccounts","id":"/subscriptions/00000000-0000-0000-0000-000000000000/providers/Microsoft.DocumentDB/locations/centralus/restorableDatabaseAccounts/66a9b75b-cbf9-4102-9f0f-e1be2eddcdb1","properties":{"accountName":"databaseaccount1153","apiType":"Sql","creationTime":"2022-04-13T01:11:48Z","deletionTime":"2022-04-13T04:18:48Z","oldestRestorableTime":"2022-04-06T04:18:48Z","restorableLocations":[{"locationName":"Central
-        US","regionalDatabaseAccountInstanceId":"e1fe3f3d-655e-49d8-92a2-7796d384e0a0","creationTime":"2022-04-13T01:11:49Z","deletionTime":"2022-04-13T04:18:48Z"}]}},{"name":"7499abf8-f45c-49a6-b02c-dc702bcc6761","location":"Central
-        US","type":"Microsoft.DocumentDB/locations/restorableDatabaseAccounts","id":"/subscriptions/00000000-0000-0000-0000-000000000000/providers/Microsoft.DocumentDB/locations/centralus/restorableDatabaseAccounts/7499abf8-f45c-49a6-b02c-dc702bcc6761","properties":{"accountName":"databaseaccount5116","apiType":"MongoDB","creationTime":"2022-04-13T18:27:12Z","deletionTime":"2022-04-13T18:28:26Z","oldestRestorableTime":"2022-04-04T00:45:38Z","restorableLocations":[{"locationName":"Central
-        US","regionalDatabaseAccountInstanceId":"132d3900-16f9-4d3f-946c-d011dc300f74","creationTime":"2022-04-13T18:27:13Z","deletionTime":"2022-04-13T18:28:26Z"}]}},{"name":"18cf88d3-b19d-4a68-ae0d-0c47a9d8aff5","location":"Central
-        US","type":"Microsoft.DocumentDB/locations/restorableDatabaseAccounts","id":"/subscriptions/00000000-0000-0000-0000-000000000000/providers/Microsoft.DocumentDB/locations/centralus/restorableDatabaseAccounts/18cf88d3-b19d-4a68-ae0d-0c47a9d8aff5","properties":{"accountName":"databaseaccount7342","apiType":"Sql","creationTime":"2022-04-13T18:24:02Z","deletionTime":"2022-04-13T18:28:27Z","oldestRestorableTime":"2022-04-04T00:45:38Z","restorableLocations":[{"locationName":"Central
-        US","regionalDatabaseAccountInstanceId":"e9165578-02df-45f6-80ac-fadbe4894dff","creationTime":"2022-04-13T18:24:03Z","deletionTime":"2022-04-13T18:28:27Z"}]}},{"name":"934cfc12-e9ca-4ae6-8def-bbdbb1da033f","location":"Central
-        US","type":"Microsoft.DocumentDB/locations/restorableDatabaseAccounts","id":"/subscriptions/00000000-0000-0000-0000-000000000000/providers/Microsoft.DocumentDB/locations/centralus/restorableDatabaseAccounts/934cfc12-e9ca-4ae6-8def-bbdbb1da033f","properties":{"accountName":"databaseaccount992","apiType":"MongoDB","creationTime":"2022-04-13T19:51:24Z","deletionTime":"2022-04-13T19:55:44Z","oldestRestorableTime":"2022-04-04T00:45:38Z","restorableLocations":[{"locationName":"Central
-        US","regionalDatabaseAccountInstanceId":"05470b47-35ac-4598-beeb-5a95527a1e67","creationTime":"2022-04-13T19:51:25Z","deletionTime":"2022-04-13T19:55:44Z"}]}},{"name":"7d991427-50cf-488d-bae9-7ced51b33a5d","location":"Central
-        US","type":"Microsoft.DocumentDB/locations/restorableDatabaseAccounts","id":"/subscriptions/00000000-0000-0000-0000-000000000000/providers/Microsoft.DocumentDB/locations/centralus/restorableDatabaseAccounts/7d991427-50cf-488d-bae9-7ced51b33a5d","properties":{"accountName":"databaseaccount7766","apiType":"MongoDB","creationTime":"2022-04-13T19:46:50Z","deletionTime":"2022-04-13T20:00:07Z","oldestRestorableTime":"2022-04-04T00:45:38Z","restorableLocations":[{"locationName":"Central
-        US","regionalDatabaseAccountInstanceId":"668a7ac6-3922-4b19-b325-5e2ce06553bf","creationTime":"2022-04-13T19:46:51Z","deletionTime":"2022-04-13T20:00:07Z"}]}},{"name":"4d8a9001-87a3-4a13-820d-d5bcc4a270f0","location":"Central
-        US","type":"Microsoft.DocumentDB/locations/restorableDatabaseAccounts","id":"/subscriptions/00000000-0000-0000-0000-000000000000/providers/Microsoft.DocumentDB/locations/centralus/restorableDatabaseAccounts/4d8a9001-87a3-4a13-820d-d5bcc4a270f0","properties":{"accountName":"restoredaccount2721","apiType":"MongoDB","creationTime":"2022-04-13T19:58:11Z","deletionTime":"2022-04-13T20:00:08Z","oldestRestorableTime":"2022-04-04T00:45:38Z","restorableLocations":[{"locationName":"Central
-        US","regionalDatabaseAccountInstanceId":"886aa85f-b48f-471b-bd11-5a74d2d20f2a","creationTime":"2022-04-13T19:58:11Z","deletionTime":"2022-04-13T20:00:08Z"}]}},{"name":"cb6f399e-b56b-4d33-8618-6f7384a01d93","location":"Central
-        US","type":"Microsoft.DocumentDB/locations/restorableDatabaseAccounts","id":"/subscriptions/00000000-0000-0000-0000-000000000000/providers/Microsoft.DocumentDB/locations/centralus/restorableDatabaseAccounts/cb6f399e-b56b-4d33-8618-6f7384a01d93","properties":{"accountName":"databaseaccount3960","apiType":"MongoDB","creationTime":"2022-04-13T20:04:07Z","deletionTime":"2022-04-13T20:20:04Z","oldestRestorableTime":"2022-04-04T00:45:38Z","restorableLocations":[{"locationName":"Central
-        US","regionalDatabaseAccountInstanceId":"6566702c-7f5f-4fc7-848e-42966f7ac2bd","creationTime":"2022-04-13T20:04:08Z","deletionTime":"2022-04-13T20:20:04Z"}]}},{"name":"92f35f1a-d6ba-4d5a-9c57-92f685926cdf","location":"Central
-        US","type":"Microsoft.DocumentDB/locations/restorableDatabaseAccounts","id":"/subscriptions/00000000-0000-0000-0000-000000000000/providers/Microsoft.DocumentDB/locations/centralus/restorableDatabaseAccounts/92f35f1a-d6ba-4d5a-9c57-92f685926cdf","properties":{"accountName":"mongodbrestoredaccount1626","apiType":"MongoDB","creationTime":"2022-04-13T20:19:27Z","deletionTime":"2022-04-13T20:20:04Z","oldestRestorableTime":"2022-04-04T00:45:38Z","restorableLocations":[{"locationName":"Central
-        US","regionalDatabaseAccountInstanceId":"fe78a303-c6b4-4345-ae47-4f647d4e859f","creationTime":"2022-04-13T20:19:27Z","deletionTime":"2022-04-13T20:20:04Z"}]}},{"name":"6d9ff6c6-1864-44c0-a516-6bfee70b437b","location":"Central
-        US","type":"Microsoft.DocumentDB/locations/restorableDatabaseAccounts","id":"/subscriptions/00000000-0000-0000-0000-000000000000/providers/Microsoft.DocumentDB/locations/centralus/restorableDatabaseAccounts/6d9ff6c6-1864-44c0-a516-6bfee70b437b","properties":{"accountName":"databaseaccount4338","apiType":"Gremlin,
-        Sql","creationTime":"2022-04-13T20:36:20Z","deletionTime":"2022-04-13T20:44:18Z","oldestRestorableTime":"2022-04-04T00:45:38Z","restorableLocations":[{"locationName":"Central
-        US","regionalDatabaseAccountInstanceId":"31a03a65-6803-4fea-bc95-df0976c65d08","creationTime":"2022-04-13T20:36:21Z","deletionTime":"2022-04-13T20:44:18Z"}]}},{"name":"e8bd3217-b6cb-4a1a-885c-dd766c8651c3","location":"Central
-        US","type":"Microsoft.DocumentDB/locations/restorableDatabaseAccounts","id":"/subscriptions/00000000-0000-0000-0000-000000000000/providers/Microsoft.DocumentDB/locations/centralus/restorableDatabaseAccounts/e8bd3217-b6cb-4a1a-885c-dd766c8651c3","properties":{"accountName":"databaseaccount8776","apiType":"Table,
-        Sql","creationTime":"2022-04-13T20:42:09Z","deletionTime":"2022-04-13T20:44:19Z","oldestRestorableTime":"2022-04-04T00:45:38Z","restorableLocations":[{"locationName":"Central
-        US","regionalDatabaseAccountInstanceId":"35783b4f-9c04-4bbe-9833-7d3752d3c2ef","creationTime":"2022-04-13T20:42:10Z","deletionTime":"2022-04-13T20:44:19Z"}]}},{"name":"82488d5b-4c6d-4616-b083-1276162a511b","location":"Central
-        US","type":"Microsoft.DocumentDB/locations/restorableDatabaseAccounts","id":"/subscriptions/00000000-0000-0000-0000-000000000000/providers/Microsoft.DocumentDB/locations/centralus/restorableDatabaseAccounts/82488d5b-4c6d-4616-b083-1276162a511b","properties":{"accountName":"databaseaccount1791","apiType":"Sql","creationTime":"2022-04-13T20:22:09Z","deletionTime":"2022-04-13T20:44:19Z","oldestRestorableTime":"2022-04-04T00:45:38Z","restorableLocations":[{"locationName":"Central
-        US","regionalDatabaseAccountInstanceId":"41325db1-e2c2-4516-8cfb-f0c04c1723a6","creationTime":"2022-04-13T20:22:10Z","deletionTime":"2022-04-13T20:44:19Z"}]}},{"name":"08c3cbba-36ae-4ea1-b6bf-d791bdb91d3a","location":"Central
-        US","type":"Microsoft.DocumentDB/locations/restorableDatabaseAccounts","id":"/subscriptions/00000000-0000-0000-0000-000000000000/providers/Microsoft.DocumentDB/locations/centralus/restorableDatabaseAccounts/08c3cbba-36ae-4ea1-b6bf-d791bdb91d3a","properties":{"accountName":"databaseaccount1471","apiType":"MongoDB","creationTime":"2022-04-13T20:30:47Z","deletionTime":"2022-04-13T20:44:20Z","oldestRestorableTime":"2022-04-04T00:45:38Z","restorableLocations":[{"locationName":"Central
-        US","regionalDatabaseAccountInstanceId":"8a03dadf-6936-4f1d-b3fb-765dd9396b4d","creationTime":"2022-04-13T20:30:48Z","deletionTime":"2022-04-13T20:44:20Z"}]}},{"name":"7188d774-17b7-4353-aa5b-460e15bbe7df","location":"Central
-        US","type":"Microsoft.DocumentDB/locations/restorableDatabaseAccounts","id":"/subscriptions/00000000-0000-0000-0000-000000000000/providers/Microsoft.DocumentDB/locations/centralus/restorableDatabaseAccounts/7188d774-17b7-4353-aa5b-460e15bbe7df","properties":{"accountName":"databaseaccount3689","apiType":"MongoDB","creationTime":"2022-04-13T20:25:09Z","deletionTime":"2022-04-13T20:44:20Z","oldestRestorableTime":"2022-04-04T00:45:38Z","restorableLocations":[{"locationName":"Central
-        US","regionalDatabaseAccountInstanceId":"959129ac-0a50-452c-84be-f7c879254ce8","creationTime":"2022-04-13T20:25:10Z","deletionTime":"2022-04-13T20:44:20Z"}]}},{"name":"2f62f087-418e-4ccf-8ff2-5ff480e1fcea","location":"Central
-        US","type":"Microsoft.DocumentDB/locations/restorableDatabaseAccounts","id":"/subscriptions/00000000-0000-0000-0000-000000000000/providers/Microsoft.DocumentDB/locations/centralus/restorableDatabaseAccounts/2f62f087-418e-4ccf-8ff2-5ff480e1fcea","properties":{"accountName":"databaseaccount3957","apiType":"MongoDB","creationTime":"2022-04-14T21:23:26Z","deletionTime":"2022-04-14T21:35:45Z","oldestRestorableTime":"2022-04-04T00:45:38Z","restorableLocations":[{"locationName":"Central
-        US","regionalDatabaseAccountInstanceId":"d86a5ab3-cc9d-4e16-b667-595d0f9c1f29","creationTime":"2022-04-14T21:23:27Z","deletionTime":"2022-04-14T21:35:45Z"}]}},{"name":"76580815-6f15-470d-997f-0eb6cccc7965","location":"Central
-        US","type":"Microsoft.DocumentDB/locations/restorableDatabaseAccounts","id":"/subscriptions/00000000-0000-0000-0000-000000000000/providers/Microsoft.DocumentDB/locations/centralus/restorableDatabaseAccounts/76580815-6f15-470d-997f-0eb6cccc7965","properties":{"accountName":"databaseaccount3702","apiType":"Gremlin,
-        Sql","creationTime":"2022-04-14T21:28:52Z","deletionTime":"2022-04-14T21:35:45Z","oldestRestorableTime":"2022-04-04T00:45:38Z","restorableLocations":[{"locationName":"Central
-        US","regionalDatabaseAccountInstanceId":"0127a2a4-5101-4783-a115-61c905880c3e","creationTime":"2022-04-14T21:28:53Z","deletionTime":"2022-04-14T21:35:45Z"}]}},{"name":"2de56bfd-bd7e-44d3-90c0-787e6a12c909","location":"Central
-        US","type":"Microsoft.DocumentDB/locations/restorableDatabaseAccounts","id":"/subscriptions/00000000-0000-0000-0000-000000000000/providers/Microsoft.DocumentDB/locations/centralus/restorableDatabaseAccounts/2de56bfd-bd7e-44d3-90c0-787e6a12c909","properties":{"accountName":"databaseaccount7606","apiType":"MongoDB","creationTime":"2022-04-14T21:17:33Z","deletionTime":"2022-04-14T21:35:45Z","oldestRestorableTime":"2022-04-04T00:45:38Z","restorableLocations":[{"locationName":"Central
-        US","regionalDatabaseAccountInstanceId":"a3f3d98e-2641-4f81-9fd0-2b6a95884d6e","creationTime":"2022-04-14T21:17:34Z","deletionTime":"2022-04-14T21:35:45Z"}]}},{"name":"2248e2f8-8442-487e-95f4-a29a9b0701eb","location":"Central
-        US","type":"Microsoft.DocumentDB/locations/restorableDatabaseAccounts","id":"/subscriptions/00000000-0000-0000-0000-000000000000/providers/Microsoft.DocumentDB/locations/centralus/restorableDatabaseAccounts/2248e2f8-8442-487e-95f4-a29a9b0701eb","properties":{"accountName":"databaseaccount6135","apiType":"Table,
-        Sql","creationTime":"2022-04-14T21:34:33Z","deletionTime":"2022-04-14T21:35:46Z","oldestRestorableTime":"2022-04-04T00:45:38Z","restorableLocations":[{"locationName":"Central
-        US","regionalDatabaseAccountInstanceId":"0e5b09bf-7dd1-4b6d-9f1f-cfd03f8fb555","creationTime":"2022-04-14T21:34:34Z","deletionTime":"2022-04-14T21:35:46Z"}]}},{"name":"79b4cbf7-16c0-4999-99b9-e25e08d0b1b6","location":"Central
-        US","type":"Microsoft.DocumentDB/locations/restorableDatabaseAccounts","id":"/subscriptions/00000000-0000-0000-0000-000000000000/providers/Microsoft.DocumentDB/locations/centralus/restorableDatabaseAccounts/79b4cbf7-16c0-4999-99b9-e25e08d0b1b6","properties":{"accountName":"databaseaccount1425","apiType":"Sql","creationTime":"2022-04-14T21:14:24Z","deletionTime":"2022-04-14T21:35:46Z","oldestRestorableTime":"2022-04-04T00:45:38Z","restorableLocations":[{"locationName":"Central
-        US","regionalDatabaseAccountInstanceId":"1bba3c04-9967-455d-adbf-525844d70efb","creationTime":"2022-04-14T21:14:26Z","deletionTime":"2022-04-14T21:35:46Z"}]}},{"name":"57662a05-d111-4ecd-9397-ddf26f69a76e","location":"Central
-        US","type":"Microsoft.DocumentDB/locations/restorableDatabaseAccounts","id":"/subscriptions/00000000-0000-0000-0000-000000000000/providers/Microsoft.DocumentDB/locations/centralus/restorableDatabaseAccounts/57662a05-d111-4ecd-9397-ddf26f69a76e","properties":{"accountName":"databaseaccount5983","apiType":"Table,
-        Sql","creationTime":"2022-04-14T22:46:56Z","deletionTime":"2022-04-14T22:49:04Z","oldestRestorableTime":"2022-04-04T00:45:38Z","restorableLocations":[{"locationName":"Central
-        US","regionalDatabaseAccountInstanceId":"9bf6dd74-2cca-4fc5-a00c-5598eecd19b1","creationTime":"2022-04-14T22:46:57Z","deletionTime":"2022-04-14T22:49:04Z"}]}},{"name":"6922e4bb-747d-447b-9d7f-12ad61b19801","location":"Central
-        US","type":"Microsoft.DocumentDB/locations/restorableDatabaseAccounts","id":"/subscriptions/00000000-0000-0000-0000-000000000000/providers/Microsoft.DocumentDB/locations/centralus/restorableDatabaseAccounts/6922e4bb-747d-447b-9d7f-12ad61b19801","properties":{"accountName":"databaseaccount8967","apiType":"Gremlin,
-        Sql","creationTime":"2022-04-14T22:41:01Z","deletionTime":"2022-04-14T22:49:04Z","oldestRestorableTime":"2022-04-04T00:45:38Z","restorableLocations":[{"locationName":"Central
-        US","regionalDatabaseAccountInstanceId":"09fc1858-4a5a-41ed-9381-7a3cdcc6367d","creationTime":"2022-04-14T22:41:02Z","deletionTime":"2022-04-14T22:49:04Z"}]}},{"name":"1d5c63a6-cb6c-4e3e-a68e-55a75fcd1710","location":"Central
-        US","type":"Microsoft.DocumentDB/locations/restorableDatabaseAccounts","id":"/subscriptions/00000000-0000-0000-0000-000000000000/providers/Microsoft.DocumentDB/locations/centralus/restorableDatabaseAccounts/1d5c63a6-cb6c-4e3e-a68e-55a75fcd1710","properties":{"accountName":"databaseaccount1639","apiType":"MongoDB","creationTime":"2022-04-14T22:35:27Z","deletionTime":"2022-04-14T22:49:04Z","oldestRestorableTime":"2022-04-04T00:45:38Z","restorableLocations":[{"locationName":"Central
-        US","regionalDatabaseAccountInstanceId":"2750740b-f7b1-4673-ae85-7975f830a608","creationTime":"2022-04-14T22:35:28Z","deletionTime":"2022-04-14T22:49:04Z"}]}},{"name":"88b46545-a41a-4274-8f20-cdbff3ead068","location":"Central
-        US","type":"Microsoft.DocumentDB/locations/restorableDatabaseAccounts","id":"/subscriptions/00000000-0000-0000-0000-000000000000/providers/Microsoft.DocumentDB/locations/centralus/restorableDatabaseAccounts/88b46545-a41a-4274-8f20-cdbff3ead068","properties":{"accountName":"databaseaccount9944","apiType":"MongoDB","creationTime":"2022-04-14T22:29:52Z","deletionTime":"2022-04-14T22:49:04Z","oldestRestorableTime":"2022-04-04T00:45:38Z","restorableLocations":[{"locationName":"Central
-        US","regionalDatabaseAccountInstanceId":"f85ee685-d206-4de2-8fdf-f359a7fd3109","creationTime":"2022-04-14T22:29:53Z","deletionTime":"2022-04-14T22:49:04Z"}]}},{"name":"aa36322e-0b13-4041-8414-04335ae88157","location":"Central
-        US","type":"Microsoft.DocumentDB/locations/restorableDatabaseAccounts","id":"/subscriptions/00000000-0000-0000-0000-000000000000/providers/Microsoft.DocumentDB/locations/centralus/restorableDatabaseAccounts/aa36322e-0b13-4041-8414-04335ae88157","properties":{"accountName":"databaseaccount515","apiType":"Sql","creationTime":"2022-04-14T22:26:45Z","deletionTime":"2022-04-14T22:49:05Z","oldestRestorableTime":"2022-04-04T00:45:38Z","restorableLocations":[{"locationName":"Central
-        US","regionalDatabaseAccountInstanceId":"c5387d15-4929-40f7-9091-69761f39e2a8","creationTime":"2022-04-14T22:26:46Z","deletionTime":"2022-04-14T22:49:05Z"}]}},{"name":"e4615996-2deb-492a-83e9-afe6747f42b2","location":"Brazil
-        South","type":"Microsoft.DocumentDB/locations/restorableDatabaseAccounts","id":"/subscriptions/00000000-0000-0000-0000-000000000000/providers/Microsoft.DocumentDB/locations/brazilsouth/restorableDatabaseAccounts/e4615996-2deb-492a-83e9-afe6747f42b2","properties":{"accountName":"ruleipitraccountbs","apiType":"Sql","creationTime":"2021-07-06T23:23:03Z","oldestRestorableTime":"2022-04-04T00:45:37Z","restorableLocations":[{"locationName":"Brazil
-        South","regionalDatabaseAccountInstanceId":"210021c5-8efc-4dc8-83cb-4f89b3dab3e0","creationTime":"2021-07-06T23:23:05Z"}]}},{"name":"1ada1386-652f-4e6f-bf37-a76732c2bcdb","location":"West
-        US 2","type":"Microsoft.DocumentDB/locations/restorableDatabaseAccounts","id":"/subscriptions/00000000-0000-0000-0000-000000000000/providers/Microsoft.DocumentDB/locations/westus2/restorableDatabaseAccounts/1ada1386-652f-4e6f-bf37-a76732c2bcdb","properties":{"accountName":"vinh-serverless","apiType":"Sql","creationTime":"2021-11-24T18:40:40Z","oldestRestorableTime":"2022-04-04T00:45:37Z","restorableLocations":[{"locationName":"West
-        US 2","regionalDatabaseAccountInstanceId":"de336bf5-36e3-4024-a103-ac6831e573c5","creationTime":"2021-11-24T18:40:40Z"}]}},{"name":"b9919640-9124-494a-aa1a-cdf16c4ac494","location":"West
-        US 2","type":"Microsoft.DocumentDB/locations/restorableDatabaseAccounts","id":"/subscriptions/00000000-0000-0000-0000-000000000000/providers/Microsoft.DocumentDB/locations/westus2/restorableDatabaseAccounts/b9919640-9124-494a-aa1a-cdf16c4ac494","properties":{"accountName":"vinh-serverless-permission","apiType":"Sql","creationTime":"2022-01-22T05:41:05Z","oldestRestorableTime":"2022-04-04T00:45:37Z","restorableLocations":[{"locationName":"West
-        US 2","regionalDatabaseAccountInstanceId":"5ec7d99b-e3f6-4b3f-86c4-0468e10ee4db","creationTime":"2022-01-22T05:41:05Z"}]}},{"name":"0be166a4-3d75-478d-b427-7b0d05fa800b","location":"West
-        US 2","type":"Microsoft.DocumentDB/locations/restorableDatabaseAccounts","id":"/subscriptions/00000000-0000-0000-0000-000000000000/providers/Microsoft.DocumentDB/locations/westus2/restorableDatabaseAccounts/0be166a4-3d75-478d-b427-7b0d05fa800b","properties":{"accountName":"databaseaccount2058","apiType":"MongoDB","creationTime":"2022-04-14T02:10:48Z","oldestRestorableTime":"2022-04-14T02:10:48Z","restorableLocations":[{"locationName":"West
-        US 2","regionalDatabaseAccountInstanceId":"9d4cc1c0-9c27-4c3e-bc20-7da1e6a7bfed","creationTime":"2022-04-14T02:10:49Z"}]}},{"name":"ac54ad8c-e894-4c4b-bfd2-bc89f0d885bf","location":"West
-        US 2","type":"Microsoft.DocumentDB/locations/restorableDatabaseAccounts","id":"/subscriptions/00000000-0000-0000-0000-000000000000/providers/Microsoft.DocumentDB/locations/westus2/restorableDatabaseAccounts/ac54ad8c-e894-4c4b-bfd2-bc89f0d885bf","properties":{"accountName":"virangai-test-mongo-pitr-restore","apiType":"MongoDB","creationTime":"2021-02-26T11:13:04Z","deletionTime":"2022-04-13T03:49:28Z","oldestRestorableTime":"2022-04-04T00:45:37Z","restorableLocations":[{"locationName":"West
-        US 2","regionalDatabaseAccountInstanceId":"adbe3b02-8f07-47b6-8aad-54c69f6725bb","creationTime":"2021-02-26T11:13:04Z","deletionTime":"2022-04-13T03:49:28Z"}]}},{"name":"f1120981-eb0a-4928-8c93-296c992135ab","location":"West
-        US 2","type":"Microsoft.DocumentDB/locations/restorableDatabaseAccounts","id":"/subscriptions/00000000-0000-0000-0000-000000000000/providers/Microsoft.DocumentDB/locations/westus2/restorableDatabaseAccounts/f1120981-eb0a-4928-8c93-296c992135ab","properties":{"accountName":"virangai-test-mongo-pitr-res","apiType":"MongoDB","creationTime":"2021-02-26T10:56:25Z","deletionTime":"2022-04-13T03:49:28Z","oldestRestorableTime":"2022-04-04T00:45:37Z","restorableLocations":[{"locationName":"West
-        US 2","regionalDatabaseAccountInstanceId":"dbdbac5a-fb2e-4e8b-92ff-acd66a7fd7be","creationTime":"2021-02-26T10:56:25Z","deletionTime":"2022-04-13T03:49:28Z"}]}},{"name":"c0291614-213c-4629-a26a-12802ca1b761","location":"West
-        US 2","type":"Microsoft.DocumentDB/locations/restorableDatabaseAccounts","id":"/subscriptions/00000000-0000-0000-0000-000000000000/providers/Microsoft.DocumentDB/locations/westus2/restorableDatabaseAccounts/c0291614-213c-4629-a26a-12802ca1b761","properties":{"accountName":"virangai-test-mongo-pitr","apiType":"MongoDB","creationTime":"2020-11-24T21:46:07Z","deletionTime":"2022-04-13T03:49:53Z","oldestRestorableTime":"2022-04-04T00:45:37Z","restorableLocations":[{"locationName":"West
-        US 2","regionalDatabaseAccountInstanceId":"12e12ed9-5da1-4a35-9ecf-09dff1515d58","creationTime":"2020-11-24T21:46:08Z","deletionTime":"2022-04-13T03:49:53Z"}]}},{"name":"2e4f3a44-f904-4a24-ba32-1517e315434a","location":"West
-        US 2","type":"Microsoft.DocumentDB/locations/restorableDatabaseAccounts","id":"/subscriptions/00000000-0000-0000-0000-000000000000/providers/Microsoft.DocumentDB/locations/westus2/restorableDatabaseAccounts/2e4f3a44-f904-4a24-ba32-1517e315434a","properties":{"accountName":"co-wus2-amnonetemplate-cosmo-t011-test","apiType":"Sql","creationTime":"2021-06-16T17:39:45Z","deletionTime":"2022-04-13T04:05:12Z","oldestRestorableTime":"2022-04-04T00:45:37Z","restorableLocations":[{"locationName":"West
-        US 2","regionalDatabaseAccountInstanceId":"a4298ceb-ff54-44e7-bac0-b41219145b01","creationTime":"2021-06-16T17:39:46Z","deletionTime":"2022-04-13T04:05:12Z"}]}},{"name":"062e63d1-f782-4dc6-8e12-3050890f8bd8","location":"West
-        US 2","type":"Microsoft.DocumentDB/locations/restorableDatabaseAccounts","id":"/subscriptions/00000000-0000-0000-0000-000000000000/providers/Microsoft.DocumentDB/locations/westus2/restorableDatabaseAccounts/062e63d1-f782-4dc6-8e12-3050890f8bd8","properties":{"accountName":"targetacct8","apiType":"MongoDB","creationTime":"2021-02-20T19:18:24Z","deletionTime":"2022-04-13T04:13:56Z","oldestRestorableTime":"2022-04-04T00:45:37Z","restorableLocations":[{"locationName":"West
-        US 2","regionalDatabaseAccountInstanceId":"7f399ec7-0601-4974-9ec9-500de746868c","creationTime":"2021-02-20T19:18:24Z","deletionTime":"2022-04-13T04:13:56Z"}]}},{"name":"37328587-b42b-4572-a089-1a0e9e9d8b0d","location":"West
-        US 2","type":"Microsoft.DocumentDB/locations/restorableDatabaseAccounts","id":"/subscriptions/00000000-0000-0000-0000-000000000000/providers/Microsoft.DocumentDB/locations/westus2/restorableDatabaseAccounts/37328587-b42b-4572-a089-1a0e9e9d8b0d","properties":{"accountName":"targetacct9","apiType":"MongoDB","creationTime":"2021-02-20T19:17:52Z","deletionTime":"2022-04-13T04:13:56Z","oldestRestorableTime":"2022-04-04T00:45:37Z","restorableLocations":[{"locationName":"West
-        US 2","regionalDatabaseAccountInstanceId":"356ca2cc-d06d-4dbe-b481-5be0cbb26c21","creationTime":"2021-02-20T19:17:52Z","deletionTime":"2022-04-13T04:13:56Z"}]}},{"name":"f6c06aad-47cc-4e02-bffc-acf599a4df1d","location":"West
-        US 2","type":"Microsoft.DocumentDB/locations/restorableDatabaseAccounts","id":"/subscriptions/00000000-0000-0000-0000-000000000000/providers/Microsoft.DocumentDB/locations/westus2/restorableDatabaseAccounts/f6c06aad-47cc-4e02-bffc-acf599a4df1d","properties":{"accountName":"targetacct7","apiType":"MongoDB","creationTime":"2021-02-20T19:02:58Z","deletionTime":"2022-04-13T04:13:56Z","oldestRestorableTime":"2022-04-04T00:45:37Z","restorableLocations":[{"locationName":"West
-        US 2","regionalDatabaseAccountInstanceId":"b18cf598-3b0c-4a46-bf0e-930df81b7b4b","creationTime":"2021-02-20T19:02:58Z","deletionTime":"2022-04-13T04:13:56Z"}]}},{"name":"7194cffb-815b-4eac-b125-d841f1ab2d0c","location":"West
-        US 2","type":"Microsoft.DocumentDB/locations/restorableDatabaseAccounts","id":"/subscriptions/00000000-0000-0000-0000-000000000000/providers/Microsoft.DocumentDB/locations/westus2/restorableDatabaseAccounts/7194cffb-815b-4eac-b125-d841f1ab2d0c","properties":{"accountName":"targetacct6","apiType":"MongoDB","creationTime":"2021-02-20T19:05:54Z","deletionTime":"2022-04-13T04:13:57Z","oldestRestorableTime":"2022-04-04T00:45:37Z","restorableLocations":[{"locationName":"West
-        US 2","regionalDatabaseAccountInstanceId":"886ba7e8-ca9e-4e8f-b9b5-45c2424a0970","creationTime":"2021-02-20T19:05:54Z","deletionTime":"2022-04-13T04:13:57Z"}]}},{"name":"da7bc674-bba2-4d4f-902a-c20b3553e2ce","location":"West
-        US 2","type":"Microsoft.DocumentDB/locations/restorableDatabaseAccounts","id":"/subscriptions/00000000-0000-0000-0000-000000000000/providers/Microsoft.DocumentDB/locations/westus2/restorableDatabaseAccounts/da7bc674-bba2-4d4f-902a-c20b3553e2ce","properties":{"accountName":"test-virangai-cont-bk-noafec","apiType":"Sql","creationTime":"2021-02-09T00:21:09Z","deletionTime":"2022-04-13T04:14:18Z","oldestRestorableTime":"2022-04-04T00:45:37Z","restorableLocations":[{"locationName":"West
-        US 2","regionalDatabaseAccountInstanceId":"b00163d1-dbab-4e4b-9201-8c6ec42a1a9d","creationTime":"2021-02-09T00:21:10Z","deletionTime":"2022-04-13T04:14:18Z"}]}},{"name":"bd65c1fa-70ec-41c5-91b2-3b5f8682e811","location":"West
-        US 2","type":"Microsoft.DocumentDB/locations/restorableDatabaseAccounts","id":"/subscriptions/00000000-0000-0000-0000-000000000000/providers/Microsoft.DocumentDB/locations/westus2/restorableDatabaseAccounts/bd65c1fa-70ec-41c5-91b2-3b5f8682e811","properties":{"accountName":"databaseaccount2741","apiType":"MongoDB","creationTime":"2022-04-13T19:37:39Z","deletionTime":"2022-04-13T19:40:09Z","oldestRestorableTime":"2022-04-04T00:45:37Z","restorableLocations":[{"locationName":"West
-        US 2","regionalDatabaseAccountInstanceId":"23892678-795d-4ae2-b05b-71cceba41205","creationTime":"2022-04-13T19:37:40Z","deletionTime":"2022-04-13T19:40:09Z"}]}},{"name":"93db67b9-c241-45a5-92bc-727b92204142","location":"West
-        US 2","type":"Microsoft.DocumentDB/locations/restorableDatabaseAccounts","id":"/subscriptions/00000000-0000-0000-0000-000000000000/providers/Microsoft.DocumentDB/locations/westus2/restorableDatabaseAccounts/93db67b9-c241-45a5-92bc-727b92204142","properties":{"accountName":"databaseaccount7007","apiType":"MongoDB","creationTime":"2022-04-14T01:38:52Z","deletionTime":"2022-04-14T01:45:02Z","oldestRestorableTime":"2022-04-04T00:45:37Z","restorableLocations":[{"locationName":"West
-        US 2","regionalDatabaseAccountInstanceId":"b8658bc5-30d8-4fc4-b16d-ef6c772b2a2b","creationTime":"2022-04-14T01:38:53Z","deletionTime":"2022-04-14T01:45:02Z"}]}},{"name":"eb3901e7-8dbb-48a6-8ab7-1e8fa7b61e10","location":"West
-        US 2","type":"Microsoft.DocumentDB/locations/restorableDatabaseAccounts","id":"/subscriptions/00000000-0000-0000-0000-000000000000/providers/Microsoft.DocumentDB/locations/westus2/restorableDatabaseAccounts/eb3901e7-8dbb-48a6-8ab7-1e8fa7b61e10","properties":{"accountName":"chucks-pitr-sql","apiType":"Sql","creationTime":"2022-03-25T19:54:14Z","deletionTime":"2022-04-29T00:37:49Z","oldestRestorableTime":"2022-04-04T00:45:37Z","restorableLocations":[{"locationName":"West
-        US 2","regionalDatabaseAccountInstanceId":"541e29a6-8716-4b06-a455-8d783de38b04","creationTime":"2022-03-25T19:54:15Z","deletionTime":"2022-04-29T00:37:49Z"}]}},{"name":"4ec42f6d-433a-4c76-9017-8b27337491c0","location":"West
-        US 2","type":"Microsoft.DocumentDB/locations/restorableDatabaseAccounts","id":"/subscriptions/00000000-0000-0000-0000-000000000000/providers/Microsoft.DocumentDB/locations/westus2/restorableDatabaseAccounts/4ec42f6d-433a-4c76-9017-8b27337491c0","properties":{"accountName":"chucks-pitr-tables","apiType":"Table,
-        Sql","creationTime":"2022-03-25T19:33:57Z","deletionTime":"2022-04-29T00:37:49Z","oldestRestorableTime":"2022-04-04T00:45:37Z","restorableLocations":[{"locationName":"West
-        US 2","regionalDatabaseAccountInstanceId":"98761129-22d5-4d9a-8b06-2c9b4f3045ea","creationTime":"2022-03-25T19:33:58Z","deletionTime":"2022-04-29T00:37:49Z"}]}},{"name":"f3d7d3af-5733-4cfb-8004-f2d65072a94d","location":"West
-        US 2","type":"Microsoft.DocumentDB/locations/restorableDatabaseAccounts","id":"/subscriptions/00000000-0000-0000-0000-000000000000/providers/Microsoft.DocumentDB/locations/westus2/restorableDatabaseAccounts/f3d7d3af-5733-4cfb-8004-f2d65072a94d","properties":{"accountName":"chucks-pitr-graph","apiType":"Gremlin,
-        Sql","creationTime":"2022-03-25T19:49:35Z","deletionTime":"2022-04-29T00:37:49Z","oldestRestorableTime":"2022-04-04T00:45:37Z","restorableLocations":[{"locationName":"West
-        US 2","regionalDatabaseAccountInstanceId":"7c2c9204-4f6b-48a9-92ef-17c6a9ae2b1d","creationTime":"2022-03-25T19:49:36Z","deletionTime":"2022-04-29T00:37:49Z"}]}},{"name":"09271ecb-ce2a-476f-8d30-15f582e31c9d","location":"East
-        US 2","type":"Microsoft.DocumentDB/locations/restorableDatabaseAccounts","id":"/subscriptions/00000000-0000-0000-0000-000000000000/providers/Microsoft.DocumentDB/locations/eastus2/restorableDatabaseAccounts/09271ecb-ce2a-476f-8d30-15f582e31c9d","properties":{"accountName":"cliseqmx4qwqgz6","apiType":"Gremlin,
-        Sql","creationTime":"2022-05-03T22:53:08Z","oldestRestorableTime":"2022-05-03T22:53:08Z","restorableLocations":[{"locationName":"East
-        US 2","regionalDatabaseAccountInstanceId":"84b71b06-0aa1-4ced-853e-1c1437e69583","creationTime":"2022-05-03T22:53:09Z"}]}},{"name":"cf13ea81-3bff-4da1-bfea-5a4ef0cd989d","location":"East
-        US 2","type":"Microsoft.DocumentDB/locations/restorableDatabaseAccounts","id":"/subscriptions/00000000-0000-0000-0000-000000000000/providers/Microsoft.DocumentDB/locations/eastus2/restorableDatabaseAccounts/cf13ea81-3bff-4da1-bfea-5a4ef0cd989d","properties":{"accountName":"cligwsozpx4fztp","apiType":"Gremlin,
-        Sql","creationTime":"2022-05-03T22:53:07Z","oldestRestorableTime":"2022-05-03T22:53:07Z","restorableLocations":[{"locationName":"East
-        US 2","regionalDatabaseAccountInstanceId":"fe50db55-0b1f-46c9-98f7-b671c7f420be","creationTime":"2022-05-03T22:53:08Z"}]}},{"name":"a3a54e66-571a-47c3-99b5-ecccb9d250d0","location":"East
-        US 2","type":"Microsoft.DocumentDB/locations/restorableDatabaseAccounts","id":"/subscriptions/00000000-0000-0000-0000-000000000000/providers/Microsoft.DocumentDB/locations/eastus2/restorableDatabaseAccounts/a3a54e66-571a-47c3-99b5-ecccb9d250d0","properties":{"accountName":"cli7byqi7kruftb","apiType":"Gremlin,
-        Sql","creationTime":"2022-05-03T22:53:26Z","oldestRestorableTime":"2022-05-03T22:53:26Z","restorableLocations":[{"locationName":"East
-        US 2","regionalDatabaseAccountInstanceId":"74db88cc-62ab-4b73-9df4-fcb3f9723949","creationTime":"2022-05-03T22:53:26Z"}]}},{"name":"5773970a-8e87-4d97-af36-9e8819b2edc1","location":"East
-        US 2","type":"Microsoft.DocumentDB/locations/restorableDatabaseAccounts","id":"/subscriptions/00000000-0000-0000-0000-000000000000/providers/Microsoft.DocumentDB/locations/eastus2/restorableDatabaseAccounts/5773970a-8e87-4d97-af36-9e8819b2edc1","properties":{"accountName":"climfmg5nu4yiqu","apiType":"Gremlin,
-        Sql","creationTime":"2022-05-04T00:29:58Z","oldestRestorableTime":"2022-05-04T00:29:58Z","restorableLocations":[{"locationName":"East
-        US 2","regionalDatabaseAccountInstanceId":"6c63be1d-c39c-45f9-9268-0b7aefec313e","creationTime":"2022-05-04T00:29:59Z"}]}},{"name":"00dd2ecf-88dd-4580-9635-0591bf649b4e","location":"East
-        US 2","type":"Microsoft.DocumentDB/locations/restorableDatabaseAccounts","id":"/subscriptions/00000000-0000-0000-0000-000000000000/providers/Microsoft.DocumentDB/locations/eastus2/restorableDatabaseAccounts/00dd2ecf-88dd-4580-9635-0591bf649b4e","properties":{"accountName":"cliknjdofhusdwk","apiType":"Gremlin,
-        Sql","creationTime":"2022-05-04T00:29:57Z","oldestRestorableTime":"2022-05-04T00:29:57Z","restorableLocations":[{"locationName":"East
-        US 2","regionalDatabaseAccountInstanceId":"b6a5f3e2-52e5-43fc-a506-96eb81bd0f0a","creationTime":"2022-05-04T00:29:58Z"}]}},{"name":"0fd004bd-843d-4e7c-a7ea-027b73a174ee","location":"East
-        US 2","type":"Microsoft.DocumentDB/locations/restorableDatabaseAccounts","id":"/subscriptions/00000000-0000-0000-0000-000000000000/providers/Microsoft.DocumentDB/locations/eastus2/restorableDatabaseAccounts/0fd004bd-843d-4e7c-a7ea-027b73a174ee","properties":{"accountName":"clidawljzz35z4a","apiType":"Gremlin,
-        Sql","creationTime":"2022-05-04T00:30:09Z","oldestRestorableTime":"2022-05-04T00:30:09Z","restorableLocations":[{"locationName":"East
-        US 2","regionalDatabaseAccountInstanceId":"9bc6084d-a7bb-4bcd-82c0-20586810b44d","creationTime":"2022-05-04T00:30:10Z"}]}},{"name":"d90cd299-302b-4601-b43d-191e05d95379","location":"East
-        US 2","type":"Microsoft.DocumentDB/locations/restorableDatabaseAccounts","id":"/subscriptions/00000000-0000-0000-0000-000000000000/providers/Microsoft.DocumentDB/locations/eastus2/restorableDatabaseAccounts/d90cd299-302b-4601-b43d-191e05d95379","properties":{"accountName":"clix4bwfn2cmc2p","apiType":"Gremlin,
-        Sql","creationTime":"2022-05-04T00:36:50Z","oldestRestorableTime":"2022-05-04T00:36:50Z","restorableLocations":[{"locationName":"East
-        US 2","regionalDatabaseAccountInstanceId":"bfff1b0c-efa8-489d-96bc-84beaa3beba8","creationTime":"2022-05-04T00:36:51Z"}]}},{"name":"25d83fe9-1d12-40fd-b71d-1286c2f163f4","location":"East
-        US 2","type":"Microsoft.DocumentDB/locations/restorableDatabaseAccounts","id":"/subscriptions/00000000-0000-0000-0000-000000000000/providers/Microsoft.DocumentDB/locations/eastus2/restorableDatabaseAccounts/25d83fe9-1d12-40fd-b71d-1286c2f163f4","properties":{"accountName":"clizdh3madpx4fz","apiType":"Gremlin,
-        Sql","creationTime":"2022-05-04T00:35:58Z","oldestRestorableTime":"2022-05-04T00:35:58Z","restorableLocations":[{"locationName":"East
-        US 2","regionalDatabaseAccountInstanceId":"a786986a-aa71-44a9-a1bf-8d26196225c9","creationTime":"2022-05-04T00:35:59Z"}]}},{"name":"64f832dc-e297-416f-a99f-fbb973cb1b19","location":"East
-        US 2","type":"Microsoft.DocumentDB/locations/restorableDatabaseAccounts","id":"/subscriptions/00000000-0000-0000-0000-000000000000/providers/Microsoft.DocumentDB/locations/eastus2/restorableDatabaseAccounts/64f832dc-e297-416f-a99f-fbb973cb1b19","properties":{"accountName":"clir3r76qsku7p4","apiType":"Gremlin,
-        Sql","creationTime":"2022-05-04T00:42:05Z","oldestRestorableTime":"2022-05-04T00:42:05Z","restorableLocations":[{"locationName":"East
-        US 2","regionalDatabaseAccountInstanceId":"511ace38-c070-4058-82e0-206c1a2c2cd6","creationTime":"2022-05-04T00:42:06Z"}]}},{"name":"770893c0-75df-420a-92e4-efe9cd5bdb1f","location":"East
-        US 2","type":"Microsoft.DocumentDB/locations/restorableDatabaseAccounts","id":"/subscriptions/00000000-0000-0000-0000-000000000000/providers/Microsoft.DocumentDB/locations/eastus2/restorableDatabaseAccounts/770893c0-75df-420a-92e4-efe9cd5bdb1f","properties":{"accountName":"clilml2rt6i6j2n","apiType":"Gremlin,
-        Sql","creationTime":"2022-05-04T00:38:58Z","oldestRestorableTime":"2022-05-04T00:38:58Z","restorableLocations":[{"locationName":"East
-        US 2","regionalDatabaseAccountInstanceId":"c552a323-d13d-4c6a-ba5d-2959641d008f","creationTime":"2022-05-04T00:38:59Z"}]}},{"name":"3b4289a0-b206-4d8c-9cb5-72bdaddbc94f","location":"East
-        US 2","type":"Microsoft.DocumentDB/locations/restorableDatabaseAccounts","id":"/subscriptions/00000000-0000-0000-0000-000000000000/providers/Microsoft.DocumentDB/locations/eastus2/restorableDatabaseAccounts/3b4289a0-b206-4d8c-9cb5-72bdaddbc94f","properties":{"accountName":"cli000003","apiType":"Gremlin,
-        Sql","creationTime":"2022-05-04T00:39:52Z","oldestRestorableTime":"2022-05-04T00:39:52Z","restorableLocations":[{"locationName":"East
-        US 2","regionalDatabaseAccountInstanceId":"3ee42916-c62f-43e1-9325-5f7e93716836","creationTime":"2022-05-04T00:39:53Z"}]}},{"name":"0e726d1b-5f07-42e2-9a22-3155ca66d4dd","location":"East
-        US 2","type":"Microsoft.DocumentDB/locations/restorableDatabaseAccounts","id":"/subscriptions/00000000-0000-0000-0000-000000000000/providers/Microsoft.DocumentDB/locations/eastus2/restorableDatabaseAccounts/0e726d1b-5f07-42e2-9a22-3155ca66d4dd","properties":{"accountName":"clizh535g3qotkk","apiType":"Gremlin,
-        Sql","creationTime":"2022-05-04T00:39:13Z","oldestRestorableTime":"2022-05-04T00:39:13Z","restorableLocations":[{"locationName":"East
-        US 2","regionalDatabaseAccountInstanceId":"d8ea7bdb-9179-409a-9d3a-0fbe7302ebf6","creationTime":"2022-05-04T00:39:14Z"}]}},{"name":"e7fee42f-77d6-47ae-a955-d3eb3bb914a8","location":"East
-        US 2","type":"Microsoft.DocumentDB/locations/restorableDatabaseAccounts","id":"/subscriptions/00000000-0000-0000-0000-000000000000/providers/Microsoft.DocumentDB/locations/eastus2/restorableDatabaseAccounts/e7fee42f-77d6-47ae-a955-d3eb3bb914a8","properties":{"accountName":"clik53ytuali37e","apiType":"Gremlin,
-        Sql","creationTime":"2022-05-04T00:41:38Z","oldestRestorableTime":"2022-05-04T00:41:38Z","restorableLocations":[{"locationName":"East
-        US 2","regionalDatabaseAccountInstanceId":"f0903d97-bbec-4df1-807f-6e422e91175a","creationTime":"2022-05-04T00:41:39Z"}]}},{"name":"c73592e1-1b4d-4c20-802f-0d776da31e47","location":"East
-        US 2","type":"Microsoft.DocumentDB/locations/restorableDatabaseAccounts","id":"/subscriptions/00000000-0000-0000-0000-000000000000/providers/Microsoft.DocumentDB/locations/eastus2/restorableDatabaseAccounts/c73592e1-1b4d-4c20-802f-0d776da31e47","properties":{"accountName":"cli-periodic-37tladv2qdzz","apiType":"Sql","creationTime":"2022-05-03T00:19:30Z","deletionTime":"2022-05-03T00:21:45Z","oldestRestorableTime":"2022-05-03T00:19:30Z","restorableLocations":[{"locationName":"East
-        US 2","regionalDatabaseAccountInstanceId":"9c861d57-b966-4b76-8f48-aa1fc26803d4","creationTime":"2022-05-03T00:19:30Z","deletionTime":"2022-05-03T00:21:45Z"}]}},{"name":"a5a379f9-c216-4ff8-bcf7-c0193b2ff517","location":"East
-        US 2","type":"Microsoft.DocumentDB/locations/restorableDatabaseAccounts","id":"/subscriptions/00000000-0000-0000-0000-000000000000/providers/Microsoft.DocumentDB/locations/eastus2/restorableDatabaseAccounts/a5a379f9-c216-4ff8-bcf7-c0193b2ff517","properties":{"accountName":"cli-continuous7-isv7nqnra","apiType":"Sql","creationTime":"2022-05-03T00:38:34Z","deletionTime":"2022-05-03T00:40:43Z","oldestRestorableTime":"2022-04-26T00:40:43Z","restorableLocations":[{"locationName":"East
-        US 2","regionalDatabaseAccountInstanceId":"5109cbd8-a751-4666-a8a0-376fe96a8334","creationTime":"2022-05-03T00:38:35Z","deletionTime":"2022-05-03T00:40:43Z"}]}},{"name":"cc4fa4b3-5c8f-4f3f-9fee-4b89a8f76c9c","location":"East
-        US 2","type":"Microsoft.DocumentDB/locations/restorableDatabaseAccounts","id":"/subscriptions/00000000-0000-0000-0000-000000000000/providers/Microsoft.DocumentDB/locations/eastus2/restorableDatabaseAccounts/cc4fa4b3-5c8f-4f3f-9fee-4b89a8f76c9c","properties":{"accountName":"cli-continuous7-nvsb26uns","apiType":"Sql","creationTime":"2022-05-03T00:43:47Z","deletionTime":"2022-05-03T00:46:28Z","oldestRestorableTime":"2022-04-26T00:44:41Z","restorableLocations":[{"locationName":"East
-        US 2","regionalDatabaseAccountInstanceId":"09dd5ff0-7dfc-4324-bd0a-61d978e85989","creationTime":"2022-05-03T00:43:48Z","deletionTime":"2022-05-03T00:46:28Z"}]}},{"name":"20bef669-42cc-4dc2-8ee6-69a862779c3c","location":"East
-        US 2","type":"Microsoft.DocumentDB/locations/restorableDatabaseAccounts","id":"/subscriptions/00000000-0000-0000-0000-000000000000/providers/Microsoft.DocumentDB/locations/eastus2/restorableDatabaseAccounts/20bef669-42cc-4dc2-8ee6-69a862779c3c","properties":{"accountName":"cli-continuous30-lhowrekq","apiType":"Sql","creationTime":"2022-05-03T00:48:57Z","deletionTime":"2022-05-03T00:51:44Z","oldestRestorableTime":"2022-04-26T00:51:44Z","restorableLocations":[{"locationName":"East
-        US 2","regionalDatabaseAccountInstanceId":"02f99132-8886-4a42-99cb-ad5884eaeb51","creationTime":"2022-05-03T00:48:59Z","deletionTime":"2022-05-03T00:51:44Z"}]}},{"name":"3c25b246-6c93-46a6-bb58-0354fcc1ea97","location":"East
-        US 2","type":"Microsoft.DocumentDB/locations/restorableDatabaseAccounts","id":"/subscriptions/00000000-0000-0000-0000-000000000000/providers/Microsoft.DocumentDB/locations/eastus2/restorableDatabaseAccounts/3c25b246-6c93-46a6-bb58-0354fcc1ea97","properties":{"accountName":"cli-continuous7-7yqbot5db","apiType":"Sql","creationTime":"2022-05-03T19:54:35Z","deletionTime":"2022-05-03T19:56:43Z","oldestRestorableTime":"2022-04-26T19:56:43Z","restorableLocations":[{"locationName":"East
-        US 2","regionalDatabaseAccountInstanceId":"6dc800dc-977c-4638-bf76-7c579250d88a","creationTime":"2022-05-03T19:54:36Z","deletionTime":"2022-05-03T19:56:43Z"}]}},{"name":"df232dcd-9552-4045-88bb-94f761905218","location":"East
-        US 2","type":"Microsoft.DocumentDB/locations/restorableDatabaseAccounts","id":"/subscriptions/00000000-0000-0000-0000-000000000000/providers/Microsoft.DocumentDB/locations/eastus2/restorableDatabaseAccounts/df232dcd-9552-4045-88bb-94f761905218","properties":{"accountName":"cli-continuous7-whurlofrd","apiType":"Sql","creationTime":"2022-05-03T21:08:58Z","deletionTime":"2022-05-03T21:11:04Z","oldestRestorableTime":"2022-04-26T21:11:04Z","restorableLocations":[{"locationName":"East
-        US 2","regionalDatabaseAccountInstanceId":"ca45d1d7-6a73-4678-a91a-e8f94ede9c34","creationTime":"2022-05-03T21:08:59Z","deletionTime":"2022-05-03T21:11:04Z"}]}},{"name":"7860a3a3-2e49-42d4-a46e-4f0dd98067b9","location":"East
-        US 2","type":"Microsoft.DocumentDB/locations/restorableDatabaseAccounts","id":"/subscriptions/00000000-0000-0000-0000-000000000000/providers/Microsoft.DocumentDB/locations/eastus2/restorableDatabaseAccounts/7860a3a3-2e49-42d4-a46e-4f0dd98067b9","properties":{"accountName":"cli-continuous7-mnu4tkdyj","apiType":"Sql","creationTime":"2022-05-03T21:35:39Z","deletionTime":"2022-05-03T21:38:09Z","oldestRestorableTime":"2022-04-26T21:38:09Z","restorableLocations":[{"locationName":"East
-        US 2","regionalDatabaseAccountInstanceId":"e2fefcc7-96e2-4bb8-981e-eba260bf3ecf","creationTime":"2022-05-03T21:35:39Z","deletionTime":"2022-05-03T21:38:09Z"}]}},{"name":"c7715f52-4bd3-4f7e-a333-40f73802e8bd","location":"East
-        US 2","type":"Microsoft.DocumentDB/locations/restorableDatabaseAccounts","id":"/subscriptions/00000000-0000-0000-0000-000000000000/providers/Microsoft.DocumentDB/locations/eastus2/restorableDatabaseAccounts/c7715f52-4bd3-4f7e-a333-40f73802e8bd","properties":{"accountName":"cli-continuous7-cdl5z65tl","apiType":"Sql","creationTime":"2022-05-04T00:22:55Z","deletionTime":"2022-05-04T00:25:21Z","oldestRestorableTime":"2022-04-27T00:25:21Z","restorableLocations":[{"locationName":"East
-        US 2","regionalDatabaseAccountInstanceId":"d79820bd-c2d7-4018-ac78-23c7ccca1fa4","creationTime":"2022-05-04T00:22:56Z","deletionTime":"2022-05-04T00:25:21Z"}]}},{"name":"c78e74c3-16e8-4963-85ba-7915da7ad164","location":"East
-        US 2","type":"Microsoft.DocumentDB/locations/restorableDatabaseAccounts","id":"/subscriptions/00000000-0000-0000-0000-000000000000/providers/Microsoft.DocumentDB/locations/eastus2/restorableDatabaseAccounts/c78e74c3-16e8-4963-85ba-7915da7ad164","properties":{"accountName":"clizrkeicbov6a3","apiType":"Gremlin,
-        Sql","creationTime":"2022-05-04T00:38:10Z","deletionTime":"2022-05-04T00:38:27Z","oldestRestorableTime":"2022-04-04T00:45:37Z","restorableLocations":[]}},{"name":"69a5e768-c825-4c96-a284-87dac7174580","location":"East
-        US 2","type":"Microsoft.DocumentDB/locations/restorableDatabaseAccounts","id":"/subscriptions/00000000-0000-0000-0000-000000000000/providers/Microsoft.DocumentDB/locations/eastus2/restorableDatabaseAccounts/69a5e768-c825-4c96-a284-87dac7174580","properties":{"accountName":"clie5vnshlrq6z2","apiType":"Gremlin,
-        Sql","creationTime":"2022-05-04T00:38:19Z","deletionTime":"2022-05-04T00:38:56Z","oldestRestorableTime":"2022-04-04T00:45:37Z","restorableLocations":[]}},{"name":"995a1516-ec56-4d27-893b-c50d5d4608d3","location":"East
-        US 2","type":"Microsoft.DocumentDB/locations/restorableDatabaseAccounts","id":"/subscriptions/00000000-0000-0000-0000-000000000000/providers/Microsoft.DocumentDB/locations/eastus2/restorableDatabaseAccounts/995a1516-ec56-4d27-893b-c50d5d4608d3","properties":{"accountName":"cliki46ccslr6y7","apiType":"Gremlin,
-        Sql","creationTime":"2022-05-04T00:38:20Z","deletionTime":"2022-05-04T00:39:02Z","oldestRestorableTime":"2022-04-04T00:45:37Z","restorableLocations":[]}},{"name":"67e18901-a4ee-4d4d-8fee-d42b2fe34f6f","location":"East
-        US 2","type":"Microsoft.DocumentDB/locations/restorableDatabaseAccounts","id":"/subscriptions/00000000-0000-0000-0000-000000000000/providers/Microsoft.DocumentDB/locations/eastus2/restorableDatabaseAccounts/67e18901-a4ee-4d4d-8fee-d42b2fe34f6f","properties":{"accountName":"clio246ukfztfgv","apiType":"Gremlin,
-        Sql","creationTime":"2022-05-04T00:42:04Z","deletionTime":"2022-05-04T00:42:38Z","oldestRestorableTime":"2022-04-04T00:45:37Z","restorableLocations":[]}},{"name":"68a95a0e-847b-446c-bb06-76f37caf7ddd","location":"East
-        US 2","type":"Microsoft.DocumentDB/locations/restorableDatabaseAccounts","id":"/subscriptions/00000000-0000-0000-0000-000000000000/providers/Microsoft.DocumentDB/locations/eastus2/restorableDatabaseAccounts/68a95a0e-847b-446c-bb06-76f37caf7ddd","properties":{"accountName":"clix26ug6jecr3u","apiType":"Gremlin,
-        Sql","creationTime":"2022-05-04T00:40:37Z","deletionTime":"2022-05-04T00:45:21Z","oldestRestorableTime":"2022-04-04T00:45:37Z","restorableLocations":[]}},{"name":"f4004a76-8173-4d36-9590-6090cce37a4d","location":"West
-        Europe","type":"Microsoft.DocumentDB/locations/restorableDatabaseAccounts","id":"/subscriptions/00000000-0000-0000-0000-000000000000/providers/Microsoft.DocumentDB/locations/westeurope/restorableDatabaseAccounts/f4004a76-8173-4d36-9590-6090cce37a4d","properties":{"accountName":"aholdtest","apiType":"MongoDB","creationTime":"2021-07-01T19:34:24Z","oldestRestorableTime":"2022-04-04T00:45:37Z","restorableLocations":[{"locationName":"West
-        Europe","regionalDatabaseAccountInstanceId":"f7a9416f-25a2-45fd-902d-f3679e08854e","creationTime":"2021-07-01T19:34:25Z"}]}},{"name":"3564d9f8-5f2d-4d00-a66f-5d370d970371","location":"West
-        US","type":"Microsoft.DocumentDB/locations/restorableDatabaseAccounts","id":"/subscriptions/00000000-0000-0000-0000-000000000000/providers/Microsoft.DocumentDB/locations/westus/restorableDatabaseAccounts/3564d9f8-5f2d-4d00-a66f-5d370d970371","properties":{"accountName":"targetacct112","apiType":"Sql","creationTime":"2021-03-01T10:33:41Z","oldestRestorableTime":"2022-04-04T00:45:38Z","restorableLocations":[{"locationName":"West
-        US","regionalDatabaseAccountInstanceId":"2eb33e65-1263-4a25-a18a-e7a85875f2a8","creationTime":"2021-03-01T10:33:41Z"}]}},{"name":"74ebfb99-1914-4ea9-b802-736b5bda12a7","location":"West
-        US","type":"Microsoft.DocumentDB/locations/restorableDatabaseAccounts","id":"/subscriptions/00000000-0000-0000-0000-000000000000/providers/Microsoft.DocumentDB/locations/westus/restorableDatabaseAccounts/74ebfb99-1914-4ea9-b802-736b5bda12a7","properties":{"accountName":"pitrmongotest","apiType":"MongoDB","creationTime":"2020-10-01T17:27:22Z","oldestRestorableTime":"2022-04-04T00:45:38Z","restorableLocations":[{"locationName":"West
-        US","regionalDatabaseAccountInstanceId":"73ef95f2-a338-4afc-8bb2-6fc3b0071d58","creationTime":"2020-10-01T17:27:23Z"}]}},{"name":"a081024d-5e38-45c1-b1cb-9c99552d42b3","location":"West
-        US","type":"Microsoft.DocumentDB/locations/restorableDatabaseAccounts","id":"/subscriptions/00000000-0000-0000-0000-000000000000/providers/Microsoft.DocumentDB/locations/westus/restorableDatabaseAccounts/a081024d-5e38-45c1-b1cb-9c99552d42b3","properties":{"accountName":"pitrmongowithsnapshots","apiType":"MongoDB","creationTime":"2021-01-07T19:45:07Z","oldestRestorableTime":"2022-04-04T00:45:38Z","restorableLocations":[{"locationName":"West
-        US","regionalDatabaseAccountInstanceId":"cef7a5af-c690-49cd-b661-53f9241552bf","creationTime":"2021-01-07T19:45:07Z"}]}},{"name":"36d321ce-5c39-4d66-9347-47beebff1142","location":"West
-        US","type":"Microsoft.DocumentDB/locations/restorableDatabaseAccounts","id":"/subscriptions/00000000-0000-0000-0000-000000000000/providers/Microsoft.DocumentDB/locations/westus/restorableDatabaseAccounts/36d321ce-5c39-4d66-9347-47beebff1142","properties":{"accountName":"test0319-r1","apiType":"Sql","creationTime":"2021-07-07T21:28:13Z","oldestRestorableTime":"2022-04-04T00:45:38Z","restorableLocations":[{"locationName":"West
-        US","regionalDatabaseAccountInstanceId":"bf97db02-ef6b-4af0-9a5e-3d4ef9f1d5de","creationTime":"2021-07-07T21:28:13Z"},{"locationName":"West
-        US 2","regionalDatabaseAccountInstanceId":"225506b6-641c-47a5-b7a4-2fa096d68535","creationTime":"2021-07-07T21:28:13Z"}]}},{"name":"1e2bec8e-adcc-4c5a-aa5b-82091d6c8a37","location":"West
-        US","type":"Microsoft.DocumentDB/locations/restorableDatabaseAccounts","id":"/subscriptions/00000000-0000-0000-0000-000000000000/providers/Microsoft.DocumentDB/locations/westus/restorableDatabaseAccounts/1e2bec8e-adcc-4c5a-aa5b-82091d6c8a37","properties":{"accountName":"pitracctdemo2","apiType":"Sql","creationTime":"2020-08-11T02:34:23Z","oldestRestorableTime":"2022-04-04T00:45:38Z","restorableLocations":[{"locationName":"West
-        US","regionalDatabaseAccountInstanceId":"7419408f-e6af-4596-a76b-c31ca62a54ca","creationTime":"2020-08-11T02:34:24Z"}]}},{"name":"b4c688c1-2ea7-477e-b994-4affe5d3ea35","location":"West
-        US","type":"Microsoft.DocumentDB/locations/restorableDatabaseAccounts","id":"/subscriptions/00000000-0000-0000-0000-000000000000/providers/Microsoft.DocumentDB/locations/westus/restorableDatabaseAccounts/b4c688c1-2ea7-477e-b994-4affe5d3ea35","properties":{"accountName":"ptr-target","apiType":"Sql","creationTime":"2021-01-05T22:25:24Z","oldestRestorableTime":"2022-04-04T00:45:38Z","restorableLocations":[{"locationName":"West
-        US","regionalDatabaseAccountInstanceId":"1f68340e-49a4-45df-9a2a-804cd8ab1795","creationTime":"2021-01-05T22:25:24Z"}]}},{"name":"9905e7ca-6f2d-4b24-a4c5-8e7529036a74","location":"West
-        US","type":"Microsoft.DocumentDB/locations/restorableDatabaseAccounts","id":"/subscriptions/00000000-0000-0000-0000-000000000000/providers/Microsoft.DocumentDB/locations/westus/restorableDatabaseAccounts/9905e7ca-6f2d-4b24-a4c5-8e7529036a74","properties":{"accountName":"pitrmongotest-restore","apiType":"MongoDB","creationTime":"2020-10-01T21:24:45Z","oldestRestorableTime":"2022-04-04T00:45:38Z","restorableLocations":[{"locationName":"West
-        US","regionalDatabaseAccountInstanceId":"75c41286-d7f2-4594-b9f2-87f6c9843cf8","creationTime":"2020-10-01T21:24:45Z"}]}},{"name":"6fd844b3-71af-4e89-9b9d-f829945272bf","location":"West
-        US","type":"Microsoft.DocumentDB/locations/restorableDatabaseAccounts","id":"/subscriptions/00000000-0000-0000-0000-000000000000/providers/Microsoft.DocumentDB/locations/westus/restorableDatabaseAccounts/6fd844b3-71af-4e89-9b9d-f829945272bf","properties":{"accountName":"pitrdemo1015","apiType":"Sql","creationTime":"2020-10-15T17:28:59Z","oldestRestorableTime":"2022-04-04T00:45:38Z","restorableLocations":[{"locationName":"West
-        US","regionalDatabaseAccountInstanceId":"af26f717-b6ff-4eac-864c-17e759891ae8","creationTime":"2020-10-15T17:29:00Z"}]}},{"name":"3f392004-9f83-4ae9-ac1c-fa5f6542f245","location":"West
-        US","type":"Microsoft.DocumentDB/locations/restorableDatabaseAccounts","id":"/subscriptions/00000000-0000-0000-0000-000000000000/providers/Microsoft.DocumentDB/locations/westus/restorableDatabaseAccounts/3f392004-9f83-4ae9-ac1c-fa5f6542f245","properties":{"accountName":"pitrdemorestored1015","apiType":"Sql","creationTime":"2020-10-15T17:37:20Z","oldestRestorableTime":"2022-04-04T00:45:38Z","restorableLocations":[{"locationName":"West
-        US","regionalDatabaseAccountInstanceId":"2f4857ad-25c3-4e2f-883a-abe35c5f5e0c","creationTime":"2020-10-15T17:37:20Z"}]}},{"name":"23e99a35-cd36-4df4-9614-f767a03b9995","location":"West
-        US","type":"Microsoft.DocumentDB/locations/restorableDatabaseAccounts","id":"/subscriptions/00000000-0000-0000-0000-000000000000/providers/Microsoft.DocumentDB/locations/westus/restorableDatabaseAccounts/23e99a35-cd36-4df4-9614-f767a03b9995","properties":{"accountName":"subbannageeta","apiType":"Sql","creationTime":"2020-08-08T01:04:53Z","oldestRestorableTime":"2022-04-04T00:45:38Z","restorableLocations":[{"locationName":"West
-        US","regionalDatabaseAccountInstanceId":"30701557-ecf8-43ce-8810-2c8be01dccf9","creationTime":"2020-08-08T01:04:53Z"},{"locationName":"East
-        US","regionalDatabaseAccountInstanceId":"8283b088-b67d-4975-bfbe-0705e3e7a599","creationTime":"2020-08-08T01:15:44Z"}]}},{"name":"afe6a47d-1fbd-41e1-992b-db16beeeae3c","location":"West
-        US","type":"Microsoft.DocumentDB/locations/restorableDatabaseAccounts","id":"/subscriptions/00000000-0000-0000-0000-000000000000/providers/Microsoft.DocumentDB/locations/westus/restorableDatabaseAccounts/afe6a47d-1fbd-41e1-992b-db16beeeae3c","properties":{"accountName":"scottkirill","apiType":"Sql","creationTime":"2021-04-15T17:21:20Z","oldestRestorableTime":"2022-04-04T00:45:38Z","restorableLocations":[{"locationName":"West
-        US","regionalDatabaseAccountInstanceId":"e3dcb79a-b56a-4dff-9f8e-76a29285e724","creationTime":"2021-04-15T17:21:20Z"}]}},{"name":"01c9a078-6ca2-43fd-92c7-632167c86590","location":"West
-        US","type":"Microsoft.DocumentDB/locations/restorableDatabaseAccounts","id":"/subscriptions/00000000-0000-0000-0000-000000000000/providers/Microsoft.DocumentDB/locations/westus/restorableDatabaseAccounts/01c9a078-6ca2-43fd-92c7-632167c86590","properties":{"accountName":"test0319-pitr-r1","apiType":"Sql","creationTime":"2021-07-07T21:54:07Z","oldestRestorableTime":"2022-04-04T00:45:38Z","restorableLocations":[{"locationName":"West
-        US","regionalDatabaseAccountInstanceId":"1074b897-ee89-466c-8a35-a1e695d7f3b9","creationTime":"2021-07-07T21:54:07Z"}]}},{"name":"a925da4f-b83a-434a-a3fc-b07d85f08211","location":"West
-        US","type":"Microsoft.DocumentDB/locations/restorableDatabaseAccounts","id":"/subscriptions/00000000-0000-0000-0000-000000000000/providers/Microsoft.DocumentDB/locations/westus/restorableDatabaseAccounts/a925da4f-b83a-434a-a3fc-b07d85f08211","properties":{"accountName":"vinhperiodic","apiType":"Sql","creationTime":"2021-09-24T19:11:18Z","oldestRestorableTime":"2022-04-04T00:45:38Z","restorableLocations":[{"locationName":"West
-        US","regionalDatabaseAccountInstanceId":"75cf60fb-0d91-4e97-9219-f1d8c3464c5b","creationTime":"2021-09-24T19:11:18Z"}]}},{"name":"35b64b76-2e55-4fa5-a1de-724c60f5deca","location":"West
-        US","type":"Microsoft.DocumentDB/locations/restorableDatabaseAccounts","id":"/subscriptions/00000000-0000-0000-0000-000000000000/providers/Microsoft.DocumentDB/locations/westus/restorableDatabaseAccounts/35b64b76-2e55-4fa5-a1de-724c60f5deca","properties":{"accountName":"onboardingtestaccount0124","apiType":"Sql","creationTime":"2022-01-24T20:24:43Z","oldestRestorableTime":"2022-04-04T00:45:38Z","restorableLocations":[{"locationName":"West
-        US","regionalDatabaseAccountInstanceId":"6621e19d-f0d1-48f0-a767-bd5ec0c0c1cf","creationTime":"2022-01-24T20:24:44Z"}]}},{"name":"3a8ddfcb-1b82-47f3-9577-971315b7427f","location":"West
-        US","type":"Microsoft.DocumentDB/locations/restorableDatabaseAccounts","id":"/subscriptions/00000000-0000-0000-0000-000000000000/providers/Microsoft.DocumentDB/locations/westus/restorableDatabaseAccounts/3a8ddfcb-1b82-47f3-9577-971315b7427f","properties":{"accountName":"onboardingtestaccount0124-restored","apiType":"Sql","creationTime":"2022-01-24T20:48:23Z","oldestRestorableTime":"2022-04-04T00:45:38Z","restorableLocations":[{"locationName":"West
-        US","regionalDatabaseAccountInstanceId":"0cfd50fd-bb27-4b8f-9123-20b438a41cb1","creationTime":"2022-01-24T20:48:23Z"}]}},{"name":"5c3f061e-b04c-4a4b-a060-357c96425420","location":"West
-        US","type":"Microsoft.DocumentDB/locations/restorableDatabaseAccounts","id":"/subscriptions/00000000-0000-0000-0000-000000000000/providers/Microsoft.DocumentDB/locations/westus/restorableDatabaseAccounts/5c3f061e-b04c-4a4b-a060-357c96425420","properties":{"accountName":"vinh-table-tennis","apiType":"Table,
-        Sql","creationTime":"2022-03-02T02:04:11Z","oldestRestorableTime":"2022-04-04T00:45:38Z","restorableLocations":[{"locationName":"West
-        US","regionalDatabaseAccountInstanceId":"c4988e21-1410-45ab-a44e-f0699a7f0e69","creationTime":"2022-03-02T02:04:11Z"}]}},{"name":"2adc36f9-ca7e-4f00-88ae-e40b07e85074","location":"West
-        US","type":"Microsoft.DocumentDB/locations/restorableDatabaseAccounts","id":"/subscriptions/00000000-0000-0000-0000-000000000000/providers/Microsoft.DocumentDB/locations/westus/restorableDatabaseAccounts/2adc36f9-ca7e-4f00-88ae-e40b07e85074","properties":{"accountName":"vinh-table-tennis-portal-restore","apiType":"Table,
-        Sql","creationTime":"2022-04-05T00:32:14Z","oldestRestorableTime":"2022-04-05T00:32:14Z","restorableLocations":[{"locationName":"West
-        US","regionalDatabaseAccountInstanceId":"ea119762-bf83-4116-aa6c-3ee7e40a0fa2","creationTime":"2022-04-05T00:32:14Z"}]}},{"name":"19cb6883-6f3a-4b35-b5d4-e1454e3ede9b","location":"West
-        US","type":"Microsoft.DocumentDB/locations/restorableDatabaseAccounts","id":"/subscriptions/00000000-0000-0000-0000-000000000000/providers/Microsoft.DocumentDB/locations/westus/restorableDatabaseAccounts/19cb6883-6f3a-4b35-b5d4-e1454e3ede9b","properties":{"accountName":"vinh-gremlin-portal-restore","apiType":"Gremlin,
-        Sql","creationTime":"2022-04-05T05:45:26Z","oldestRestorableTime":"2022-04-05T05:45:26Z","restorableLocations":[{"locationName":"West
-        US","regionalDatabaseAccountInstanceId":"f40849a5-f1fa-4c04-8af4-2d3c24ce3f04","creationTime":"2022-04-05T05:45:26Z"}]}},{"name":"b277fcf8-c623-4fb4-be91-d2c2118c51ec","location":"West
-        US","type":"Microsoft.DocumentDB/locations/restorableDatabaseAccounts","id":"/subscriptions/00000000-0000-0000-0000-000000000000/providers/Microsoft.DocumentDB/locations/westus/restorableDatabaseAccounts/b277fcf8-c623-4fb4-be91-d2c2118c51ec","properties":{"accountName":"vinh-gremlin-pr-graphgraph-or-entireaccount","apiType":"Gremlin,
-        Sql","creationTime":"2022-04-05T06:07:03Z","oldestRestorableTime":"2022-04-05T06:07:03Z","restorableLocations":[{"locationName":"West
-        US","regionalDatabaseAccountInstanceId":"26d60385-d388-4168-9c9e-0fbcecfc5cd6","creationTime":"2022-04-05T06:07:03Z"}]}},{"name":"9bc5fb33-e84b-4185-9f3b-a37daa43fdcf","location":"West
-        US","type":"Microsoft.DocumentDB/locations/restorableDatabaseAccounts","id":"/subscriptions/00000000-0000-0000-0000-000000000000/providers/Microsoft.DocumentDB/locations/westus/restorableDatabaseAccounts/9bc5fb33-e84b-4185-9f3b-a37daa43fdcf","properties":{"accountName":"vinh-table-2","apiType":"Table,
-        Sql","creationTime":"2022-04-06T18:16:33Z","oldestRestorableTime":"2022-04-06T18:16:33Z","restorableLocations":[{"locationName":"West
-        US","regionalDatabaseAccountInstanceId":"44016367-317a-4712-9f6c-6e38f71573a5","creationTime":"2022-04-06T18:16:33Z"}]}},{"name":"01652628-d4ef-449d-846e-38e8250f0b9a","location":"West
-        US","type":"Microsoft.DocumentDB/locations/restorableDatabaseAccounts","id":"/subscriptions/00000000-0000-0000-0000-000000000000/providers/Microsoft.DocumentDB/locations/westus/restorableDatabaseAccounts/01652628-d4ef-449d-846e-38e8250f0b9a","properties":{"accountName":"vinh-table2-restore","apiType":"Table,
-        Sql","creationTime":"2022-04-07T00:48:08Z","oldestRestorableTime":"2022-04-07T00:48:08Z","restorableLocations":[{"locationName":"West
-        US","regionalDatabaseAccountInstanceId":"8ca19196-24d1-4153-b5ee-d879baa33be6","creationTime":"2022-04-07T00:48:08Z"}]}},{"name":"fd8f8419-d942-483e-90eb-2807e013a3cc","location":"West
-        US","type":"Microsoft.DocumentDB/locations/restorableDatabaseAccounts","id":"/subscriptions/00000000-0000-0000-0000-000000000000/providers/Microsoft.DocumentDB/locations/westus/restorableDatabaseAccounts/fd8f8419-d942-483e-90eb-2807e013a3cc","properties":{"accountName":"vinh-table-portal-pitr-provision","apiType":"Table,
-        Sql","creationTime":"2022-04-12T22:26:18Z","oldestRestorableTime":"2022-04-12T22:26:18Z","restorableLocations":[{"locationName":"West
-        US","regionalDatabaseAccountInstanceId":"b9ed427a-7b5c-41be-a8fd-0ec3243c8caa","creationTime":"2022-04-12T22:26:19Z"}]}},{"name":"b952f8f2-46db-4ef6-964e-861b97746b0e","location":"West
-        US","type":"Microsoft.DocumentDB/locations/restorableDatabaseAccounts","id":"/subscriptions/00000000-0000-0000-0000-000000000000/providers/Microsoft.DocumentDB/locations/westus/restorableDatabaseAccounts/b952f8f2-46db-4ef6-964e-861b97746b0e","properties":{"accountName":"vinh-gremlin-portal-pitr-provision","apiType":"Gremlin,
-        Sql","creationTime":"2022-04-12T22:35:43Z","oldestRestorableTime":"2022-04-12T22:35:43Z","restorableLocations":[{"locationName":"West
-        US","regionalDatabaseAccountInstanceId":"8ba013a8-93dd-4a59-9d1f-f1072b1c4490","creationTime":"2022-04-12T22:35:44Z"}]}},{"name":"316297a5-9b3c-4ea7-b080-23894598eb9f","location":"West
-        US","type":"Microsoft.DocumentDB/locations/restorableDatabaseAccounts","id":"/subscriptions/00000000-0000-0000-0000-000000000000/providers/Microsoft.DocumentDB/locations/westus/restorableDatabaseAccounts/316297a5-9b3c-4ea7-b080-23894598eb9f","properties":{"accountName":"vinh-table-portal-pitr-provision-restored","apiType":"Table,
-        Sql","creationTime":"2022-04-13T00:40:04Z","oldestRestorableTime":"2022-04-13T00:40:04Z","restorableLocations":[{"locationName":"West
-        US","regionalDatabaseAccountInstanceId":"cd6df16d-4c5d-43d8-8d89-3be005eae0eb","creationTime":"2022-04-13T00:40:04Z"}]}},{"name":"310ffdfb-0f94-44c6-b752-f135c8b5ce36","location":"West
-        US","type":"Microsoft.DocumentDB/locations/restorableDatabaseAccounts","id":"/subscriptions/00000000-0000-0000-0000-000000000000/providers/Microsoft.DocumentDB/locations/westus/restorableDatabaseAccounts/310ffdfb-0f94-44c6-b752-f135c8b5ce36","properties":{"accountName":"vinh-gremlin-portal-pitr-provision-res-again","apiType":"Gremlin,
-        Sql","creationTime":"2022-04-13T03:56:56Z","oldestRestorableTime":"2022-04-13T03:56:56Z","restorableLocations":[{"locationName":"West
-        US","regionalDatabaseAccountInstanceId":"4b152d65-7cff-4d2d-a163-57580e97a774","creationTime":"2022-04-13T03:56:56Z"}]}},{"name":"e5cbff00-4446-4c96-bbbc-d76f65f61ccb","location":"West
-        US","type":"Microsoft.DocumentDB/locations/restorableDatabaseAccounts","id":"/subscriptions/00000000-0000-0000-0000-000000000000/providers/Microsoft.DocumentDB/locations/westus/restorableDatabaseAccounts/e5cbff00-4446-4c96-bbbc-d76f65f61ccb","properties":{"accountName":"amisitablepitracc","apiType":"Table,
-        Sql","creationTime":"2022-04-13T17:50:57Z","oldestRestorableTime":"2022-04-13T17:50:57Z","restorableLocations":[{"locationName":"West
-        US","regionalDatabaseAccountInstanceId":"15e0499a-a168-48dd-9d05-677115995156","creationTime":"2022-04-13T17:50:58Z"}]}},{"name":"8284819a-7d26-4eb3-ae0a-aac37277f00e","location":"West
-        US","type":"Microsoft.DocumentDB/locations/restorableDatabaseAccounts","id":"/subscriptions/00000000-0000-0000-0000-000000000000/providers/Microsoft.DocumentDB/locations/westus/restorableDatabaseAccounts/8284819a-7d26-4eb3-ae0a-aac37277f00e","properties":{"accountName":"amisigremlinpitracc","apiType":"Gremlin,
-        Sql","creationTime":"2022-04-13T17:51:37Z","oldestRestorableTime":"2022-04-13T17:51:37Z","restorableLocations":[{"locationName":"West
-        US","regionalDatabaseAccountInstanceId":"65abeeb9-0f46-440b-984b-9d9bf04fdd66","creationTime":"2022-04-13T17:51:38Z"}]}},{"name":"68569f37-b21a-4d6c-a7a8-f0d5f6d54ecc","location":"West
-        US","type":"Microsoft.DocumentDB/locations/restorableDatabaseAccounts","id":"/subscriptions/00000000-0000-0000-0000-000000000000/providers/Microsoft.DocumentDB/locations/westus/restorableDatabaseAccounts/68569f37-b21a-4d6c-a7a8-f0d5f6d54ecc","properties":{"accountName":"amisigremlinpitracc-restored1","apiType":"Gremlin,
-        Sql","creationTime":"2022-04-13T18:28:50Z","oldestRestorableTime":"2022-04-13T18:28:50Z","restorableLocations":[{"locationName":"West
-        US","regionalDatabaseAccountInstanceId":"1e45d1e4-6e70-49b1-b9d8-50e743231f78","creationTime":"2022-04-13T18:28:50Z"}]}},{"name":"0c0ff958-00ac-4d63-a366-0966874283c8","location":"West
-        US","type":"Microsoft.DocumentDB/locations/restorableDatabaseAccounts","id":"/subscriptions/00000000-0000-0000-0000-000000000000/providers/Microsoft.DocumentDB/locations/westus/restorableDatabaseAccounts/0c0ff958-00ac-4d63-a366-0966874283c8","properties":{"accountName":"amisitablepitracc-restored1","apiType":"Table,
-        Sql","creationTime":"2022-04-13T18:39:35Z","oldestRestorableTime":"2022-04-13T18:39:35Z","restorableLocations":[{"locationName":"West
-        US","regionalDatabaseAccountInstanceId":"fa853c34-0ca9-4ff2-8311-b21f128d1f97","creationTime":"2022-04-13T18:39:35Z"}]}},{"name":"59913796-7161-4929-b836-4f241026e4e7","location":"West
-        US","type":"Microsoft.DocumentDB/locations/restorableDatabaseAccounts","id":"/subscriptions/00000000-0000-0000-0000-000000000000/providers/Microsoft.DocumentDB/locations/westus/restorableDatabaseAccounts/59913796-7161-4929-b836-4f241026e4e7","properties":{"accountName":"amisitablenonpitracc","apiType":"Table,
-        Sql","creationTime":"2022-04-13T20:00:53Z","oldestRestorableTime":"2022-04-13T20:00:53Z","restorableLocations":[{"locationName":"West
-        US","regionalDatabaseAccountInstanceId":"c0f86efd-560e-4e85-9e91-e7a65d253d4a","creationTime":"2022-04-13T20:00:53Z"}]}},{"name":"f2a78f8a-30cf-4545-a1d7-c9c570ed19af","location":"West
-        US","type":"Microsoft.DocumentDB/locations/restorableDatabaseAccounts","id":"/subscriptions/00000000-0000-0000-0000-000000000000/providers/Microsoft.DocumentDB/locations/westus/restorableDatabaseAccounts/f2a78f8a-30cf-4545-a1d7-c9c570ed19af","properties":{"accountName":"amisigremlinnonpitracc","apiType":"Gremlin,
-        Sql","creationTime":"2022-04-13T20:01:07Z","oldestRestorableTime":"2022-04-13T20:01:07Z","restorableLocations":[{"locationName":"West
-        US","regionalDatabaseAccountInstanceId":"6138e076-2e39-43bd-a522-81c7efad0df8","creationTime":"2022-04-13T20:01:07Z"}]}},{"name":"1d66c239-a4f1-44c5-a074-6397f5a24353","location":"West
-        US","type":"Microsoft.DocumentDB/locations/restorableDatabaseAccounts","id":"/subscriptions/00000000-0000-0000-0000-000000000000/providers/Microsoft.DocumentDB/locations/westus/restorableDatabaseAccounts/1d66c239-a4f1-44c5-a074-6397f5a24353","properties":{"accountName":"amisitablepitracc-restored3","apiType":"Table,
-        Sql","creationTime":"2022-04-13T21:50:00Z","oldestRestorableTime":"2022-04-13T21:50:00Z","restorableLocations":[{"locationName":"West
-        US","regionalDatabaseAccountInstanceId":"55a4d4af-63c9-4d8c-90fe-f7086b5344c8","creationTime":"2022-04-13T21:50:00Z"}]}},{"name":"1687dc22-f2c1-4cdb-957a-5a1794a26304","location":"West
-        US","type":"Microsoft.DocumentDB/locations/restorableDatabaseAccounts","id":"/subscriptions/00000000-0000-0000-0000-000000000000/providers/Microsoft.DocumentDB/locations/westus/restorableDatabaseAccounts/1687dc22-f2c1-4cdb-957a-5a1794a26304","properties":{"accountName":"amisigremlinpitracc-restored3","apiType":"Gremlin,
-        Sql","creationTime":"2022-04-13T21:50:05Z","oldestRestorableTime":"2022-04-13T21:50:05Z","restorableLocations":[{"locationName":"West
-        US","regionalDatabaseAccountInstanceId":"7519ddbc-b093-472d-9096-1641d702e917","creationTime":"2022-04-13T21:50:05Z"}]}},{"name":"e92527fb-99a5-490c-a59d-5d9dfa097d45","location":"West
-        US","type":"Microsoft.DocumentDB/locations/restorableDatabaseAccounts","id":"/subscriptions/00000000-0000-0000-0000-000000000000/providers/Microsoft.DocumentDB/locations/westus/restorableDatabaseAccounts/e92527fb-99a5-490c-a59d-5d9dfa097d45","properties":{"accountName":"vinhpitr7-cli","apiType":"Sql","creationTime":"2022-04-29T23:17:34Z","oldestRestorableTime":"2022-04-29T23:17:34Z","restorableLocations":[{"locationName":"West
-        US","regionalDatabaseAccountInstanceId":"85080ca6-a7ca-4e28-958c-8c629c04cb6c","creationTime":"2022-04-29T23:17:35Z"}]}},{"name":"823927bc-b847-4ab4-9ea4-1587f3462abd","location":"West
-        US","type":"Microsoft.DocumentDB/locations/restorableDatabaseAccounts","id":"/subscriptions/00000000-0000-0000-0000-000000000000/providers/Microsoft.DocumentDB/locations/westus/restorableDatabaseAccounts/823927bc-b847-4ab4-9ea4-1587f3462abd","properties":{"accountName":"chucks-test-periodic03","apiType":"Sql","creationTime":"2022-04-29T23:55:40Z","oldestRestorableTime":"2022-04-29T23:55:40Z","restorableLocations":[{"locationName":"West
-        US","regionalDatabaseAccountInstanceId":"eed7b30e-3789-47ee-899c-826734e2ffc9","creationTime":"2022-04-29T23:55:40Z"}]}},{"name":"7d675f3d-7ed6-4c3e-8f41-7d231d319675","location":"West
-        US","type":"Microsoft.DocumentDB/locations/restorableDatabaseAccounts","id":"/subscriptions/00000000-0000-0000-0000-000000000000/providers/Microsoft.DocumentDB/locations/westus/restorableDatabaseAccounts/7d675f3d-7ed6-4c3e-8f41-7d231d319675","properties":{"accountName":"vinhpitr77-cli","apiType":"Sql","creationTime":"2022-04-29T23:25:52Z","oldestRestorableTime":"2022-04-29T23:25:52Z","restorableLocations":[{"locationName":"West
-        US","regionalDatabaseAccountInstanceId":"ecb63b30-09e0-4ca1-978a-77d5025788c5","creationTime":"2022-04-29T23:25:53Z"}]}},{"name":"60a84f7c-89b8-4c6f-a7cb-f51dc18000cf","location":"West
-        US","type":"Microsoft.DocumentDB/locations/restorableDatabaseAccounts","id":"/subscriptions/00000000-0000-0000-0000-000000000000/providers/Microsoft.DocumentDB/locations/westus/restorableDatabaseAccounts/60a84f7c-89b8-4c6f-a7cb-f51dc18000cf","properties":{"accountName":"vinhpitr777-cli","apiType":"Sql","creationTime":"2022-04-29T23:34:04Z","oldestRestorableTime":"2022-04-29T23:34:04Z","restorableLocations":[{"locationName":"West
-        US","regionalDatabaseAccountInstanceId":"82d92ba5-4885-492d-8964-fdd5aeefc059","creationTime":"2022-04-29T23:34:05Z"}]}},{"name":"d1078817-eabd-41d7-9cb2-b9dccfad971a","location":"West
-        US","type":"Microsoft.DocumentDB/locations/restorableDatabaseAccounts","id":"/subscriptions/00000000-0000-0000-0000-000000000000/providers/Microsoft.DocumentDB/locations/westus/restorableDatabaseAccounts/d1078817-eabd-41d7-9cb2-b9dccfad971a","properties":{"accountName":"chucks-test-periodic04","apiType":"Sql","creationTime":"2022-04-29T23:41:39Z","oldestRestorableTime":"2022-04-29T23:41:39Z","restorableLocations":[{"locationName":"West
-        US","regionalDatabaseAccountInstanceId":"58c7c500-dbf0-46ec-bff6-3ae57dc8d904","creationTime":"2022-04-29T23:41:39Z"}]}},{"name":"4b754475-3b23-4485-9205-87ac1661af13","location":"West
-        US","type":"Microsoft.DocumentDB/locations/restorableDatabaseAccounts","id":"/subscriptions/00000000-0000-0000-0000-000000000000/providers/Microsoft.DocumentDB/locations/westus/restorableDatabaseAccounts/4b754475-3b23-4485-9205-87ac1661af13","properties":{"accountName":"vinhpitr30-cli","apiType":"Sql","creationTime":"2022-04-29T23:50:20Z","oldestRestorableTime":"2022-04-29T23:50:20Z","restorableLocations":[{"locationName":"West
-        US","regionalDatabaseAccountInstanceId":"94b37f83-7256-4645-8cbb-72b101f7a0a1","creationTime":"2022-04-29T23:50:21Z"}]}},{"name":"38b2f8a5-1e08-436d-8466-def040b62ccc","location":"West
-        US","type":"Microsoft.DocumentDB/locations/restorableDatabaseAccounts","id":"/subscriptions/00000000-0000-0000-0000-000000000000/providers/Microsoft.DocumentDB/locations/westus/restorableDatabaseAccounts/38b2f8a5-1e08-436d-8466-def040b62ccc","properties":{"accountName":"vinhpitr8-cli","apiType":"Sql","creationTime":"2022-04-30T00:43:12Z","oldestRestorableTime":"2022-04-30T00:43:12Z","restorableLocations":[{"locationName":"West
-        US","regionalDatabaseAccountInstanceId":"dbe60178-c7f8-4fb8-8fce-2bbee2c49348","creationTime":"2022-04-30T00:43:13Z"}]}},{"name":"5f895fe3-3674-4a30-8d44-a090ba889d44","location":"West
-        US","type":"Microsoft.DocumentDB/locations/restorableDatabaseAccounts","id":"/subscriptions/00000000-0000-0000-0000-000000000000/providers/Microsoft.DocumentDB/locations/westus/restorableDatabaseAccounts/5f895fe3-3674-4a30-8d44-a090ba889d44","properties":{"accountName":"vinhpitr9-cli","apiType":"Sql","creationTime":"2022-04-30T00:46:31Z","oldestRestorableTime":"2022-04-30T00:46:31Z","restorableLocations":[{"locationName":"West
-        US","regionalDatabaseAccountInstanceId":"43d31d60-2735-450e-a0f0-7b1bdaabd63e","creationTime":"2022-04-30T00:46:32Z"}]}},{"name":"02d56f33-a059-4578-8e56-d332d03e0b42","location":"West
-        US","type":"Microsoft.DocumentDB/locations/restorableDatabaseAccounts","id":"/subscriptions/00000000-0000-0000-0000-000000000000/providers/Microsoft.DocumentDB/locations/westus/restorableDatabaseAccounts/02d56f33-a059-4578-8e56-d332d03e0b42","properties":{"accountName":"vinhperiodic2-cli","apiType":"Sql","creationTime":"2022-04-30T01:56:22Z","oldestRestorableTime":"2022-04-30T01:56:22Z","restorableLocations":[{"locationName":"West
-        US","regionalDatabaseAccountInstanceId":"24d01048-1acd-46bd-97ee-b7174465842b","creationTime":"2022-04-30T01:56:22Z"}]}},{"name":"2c5b618e-ea22-4bcb-8a44-f0aabf4f34e8","location":"West
-        US","type":"Microsoft.DocumentDB/locations/restorableDatabaseAccounts","id":"/subscriptions/00000000-0000-0000-0000-000000000000/providers/Microsoft.DocumentDB/locations/westus/restorableDatabaseAccounts/2c5b618e-ea22-4bcb-8a44-f0aabf4f34e8","properties":{"accountName":"vinhpitr100-cli","apiType":"Sql","creationTime":"2022-04-30T01:37:21Z","oldestRestorableTime":"2022-04-30T01:37:21Z","restorableLocations":[{"locationName":"West
-        US","regionalDatabaseAccountInstanceId":"85b93c38-4c38-43f0-8e05-fefcb209bafc","creationTime":"2022-04-30T01:37:22Z"}]}},{"name":"2383a258-4992-480d-9532-9483bfdc0621","location":"West
-        US","type":"Microsoft.DocumentDB/locations/restorableDatabaseAccounts","id":"/subscriptions/00000000-0000-0000-0000-000000000000/providers/Microsoft.DocumentDB/locations/westus/restorableDatabaseAccounts/2383a258-4992-480d-9532-9483bfdc0621","properties":{"accountName":"vinhpitr111-cli","apiType":"Sql","creationTime":"2022-04-30T01:47:10Z","oldestRestorableTime":"2022-04-30T01:47:10Z","restorableLocations":[{"locationName":"West
-        US","regionalDatabaseAccountInstanceId":"92adaa0b-d16d-4180-823a-918fa76033eb","creationTime":"2022-04-30T01:47:11Z"}]}},{"name":"056ddb8f-a9d2-457e-98c3-ff1ba16b5c22","location":"West
-        US","type":"Microsoft.DocumentDB/locations/restorableDatabaseAccounts","id":"/subscriptions/00000000-0000-0000-0000-000000000000/providers/Microsoft.DocumentDB/locations/westus/restorableDatabaseAccounts/056ddb8f-a9d2-457e-98c3-ff1ba16b5c22","properties":{"accountName":"vinh-continuous7-cli","apiType":"Sql","creationTime":"2022-05-02T16:29:23Z","oldestRestorableTime":"2022-05-02T16:29:23Z","restorableLocations":[{"locationName":"West
-        US","regionalDatabaseAccountInstanceId":"6cb63d38-1ce1-4965-b3d2-8923b9e54d4b","creationTime":"2022-05-02T16:29:24Z"}]}},{"name":"63fac432-cab3-40e1-8b08-98261adf4496","location":"West
-        US","type":"Microsoft.DocumentDB/locations/restorableDatabaseAccounts","id":"/subscriptions/00000000-0000-0000-0000-000000000000/providers/Microsoft.DocumentDB/locations/westus/restorableDatabaseAccounts/63fac432-cab3-40e1-8b08-98261adf4496","properties":{"accountName":"vinh-continuous30-cli","apiType":"Sql","creationTime":"2022-05-02T16:49:03Z","oldestRestorableTime":"2022-05-02T16:49:03Z","restorableLocations":[{"locationName":"West
-        US","regionalDatabaseAccountInstanceId":"23aeb168-a608-4ccb-85ad-cd90258181fd","creationTime":"2022-05-02T16:49:04Z"}]}},{"name":"fe280a09-e117-401b-ab11-5d0db710f4ad","location":"West
-        US","type":"Microsoft.DocumentDB/locations/restorableDatabaseAccounts","id":"/subscriptions/00000000-0000-0000-0000-000000000000/providers/Microsoft.DocumentDB/locations/westus/restorableDatabaseAccounts/fe280a09-e117-401b-ab11-5d0db710f4ad","properties":{"accountName":"vinh-continuous7-cli-restored","apiType":"Sql","creationTime":"2022-05-02T17:48:32Z","oldestRestorableTime":"2022-05-02T17:48:32Z","restorableLocations":[{"locationName":"West
-        US","regionalDatabaseAccountInstanceId":"f60eaccc-e234-42f2-956f-df5da27332ee","creationTime":"2022-05-02T17:48:32Z"}]}},{"name":"30e420a8-f47b-4960-8b6f-5915820fee72","location":"West
-        US","type":"Microsoft.DocumentDB/locations/restorableDatabaseAccounts","id":"/subscriptions/00000000-0000-0000-0000-000000000000/providers/Microsoft.DocumentDB/locations/westus/restorableDatabaseAccounts/30e420a8-f47b-4960-8b6f-5915820fee72","properties":{"accountName":"vinh-continuous7-cli-restored-again","apiType":"Sql","creationTime":"2022-05-02T22:10:39Z","oldestRestorableTime":"2022-05-02T22:10:39Z","restorableLocations":[{"locationName":"West
-        US","regionalDatabaseAccountInstanceId":"00e133c8-03a6-4fc9-8dcc-9184fa8b7068","creationTime":"2022-05-02T22:10:39Z"}]}},{"name":"57c15bff-7b09-494f-aa0d-619ebeb5b993","location":"West
-        US","type":"Microsoft.DocumentDB/locations/restorableDatabaseAccounts","id":"/subscriptions/00000000-0000-0000-0000-000000000000/providers/Microsoft.DocumentDB/locations/westus/restorableDatabaseAccounts/57c15bff-7b09-494f-aa0d-619ebeb5b993","properties":{"accountName":"vinh-gremlin","apiType":"Gremlin,
-        Sql","creationTime":"2022-04-05T05:22:36Z","deletionTime":"2022-04-13T03:30:12Z","oldestRestorableTime":"2022-04-05T05:22:36Z","restorableLocations":[{"locationName":"West
-        US","regionalDatabaseAccountInstanceId":"47a943c5-6b5c-41ea-b6da-ef0f80ea6648","creationTime":"2022-04-05T05:22:36Z","deletionTime":"2022-04-13T03:30:12Z"}]}},{"name":"7b52a158-3c75-4d1a-9f7c-1feb03bb5192","location":"West
-        US","type":"Microsoft.DocumentDB/locations/restorableDatabaseAccounts","id":"/subscriptions/00000000-0000-0000-0000-000000000000/providers/Microsoft.DocumentDB/locations/westus/restorableDatabaseAccounts/7b52a158-3c75-4d1a-9f7c-1feb03bb5192","properties":{"accountName":"vinh-another-pitr","apiType":"Sql","creationTime":"2022-01-22T05:25:53Z","deletionTime":"2022-04-13T03:30:12Z","oldestRestorableTime":"2022-04-04T00:45:38Z","restorableLocations":[{"locationName":"West
-        US","regionalDatabaseAccountInstanceId":"d2c93639-50a5-4c70-ab0f-c979b4539171","creationTime":"2022-01-22T05:25:54Z","deletionTime":"2022-04-13T03:30:12Z"}]}},{"name":"e96a653a-cc5e-49f0-a3ae-36a4d461cf07","location":"West
-        US","type":"Microsoft.DocumentDB/locations/restorableDatabaseAccounts","id":"/subscriptions/00000000-0000-0000-0000-000000000000/providers/Microsoft.DocumentDB/locations/westus/restorableDatabaseAccounts/e96a653a-cc5e-49f0-a3ae-36a4d461cf07","properties":{"accountName":"virangai-test-pitr-restore-del-restore4","apiType":"Sql","creationTime":"2021-01-08T01:36:22Z","deletionTime":"2022-04-13T03:49:27Z","oldestRestorableTime":"2022-04-04T00:45:38Z","restorableLocations":[{"locationName":"West
-        US","regionalDatabaseAccountInstanceId":"e59deecb-9222-4a80-b5d4-09af4a886f55","creationTime":"2021-01-08T01:36:22Z","deletionTime":"2022-04-13T03:49:27Z"}]}},{"name":"e89306b9-137a-4293-b692-263bb3406366","location":"West
-        US","type":"Microsoft.DocumentDB/locations/restorableDatabaseAccounts","id":"/subscriptions/00000000-0000-0000-0000-000000000000/providers/Microsoft.DocumentDB/locations/westus/restorableDatabaseAccounts/e89306b9-137a-4293-b692-263bb3406366","properties":{"accountName":"virangai-test-pitr-restore-del-restore1","apiType":"Sql","creationTime":"2021-01-08T01:07:16Z","deletionTime":"2022-04-13T03:49:27Z","oldestRestorableTime":"2022-04-04T00:45:38Z","restorableLocations":[{"locationName":"West
-        US","regionalDatabaseAccountInstanceId":"2e16165a-c3f1-44c5-99a7-bef5e8a2311f","creationTime":"2021-01-08T01:07:16Z","deletionTime":"2022-04-13T03:49:27Z"}]}},{"name":"bb466093-aad0-4e58-8ae5-94c4b48caa3d","location":"West
-        US","type":"Microsoft.DocumentDB/locations/restorableDatabaseAccounts","id":"/subscriptions/00000000-0000-0000-0000-000000000000/providers/Microsoft.DocumentDB/locations/westus/restorableDatabaseAccounts/bb466093-aad0-4e58-8ae5-94c4b48caa3d","properties":{"accountName":"virangai-test-pitr-restore-del1","apiType":"Sql","creationTime":"2021-01-08T20:19:57Z","deletionTime":"2022-04-13T03:49:27Z","oldestRestorableTime":"2022-04-04T00:45:38Z","restorableLocations":[{"locationName":"West
-        US","regionalDatabaseAccountInstanceId":"f14d0c9e-ac38-4809-b5f3-f7c37d712012","creationTime":"2021-01-08T20:19:57Z","deletionTime":"2022-04-13T03:49:27Z"}]}},{"name":"b2bcdd92-0b33-4574-ba6e-56f1b3e346e4","location":"West
-        US","type":"Microsoft.DocumentDB/locations/restorableDatabaseAccounts","id":"/subscriptions/00000000-0000-0000-0000-000000000000/providers/Microsoft.DocumentDB/locations/westus/restorableDatabaseAccounts/b2bcdd92-0b33-4574-ba6e-56f1b3e346e4","properties":{"accountName":"virangai-test-pitr-restore-del-restore3","apiType":"Sql","creationTime":"2021-01-08T01:15:26Z","deletionTime":"2022-04-13T03:49:27Z","oldestRestorableTime":"2022-04-04T00:45:38Z","restorableLocations":[{"locationName":"West
-        US","regionalDatabaseAccountInstanceId":"75d75dd1-21da-47d0-bc25-fa01c0e3ed3e","creationTime":"2021-01-08T01:15:26Z","deletionTime":"2022-04-13T03:49:27Z"}]}},{"name":"7ccb546f-804d-4fe3-902f-bdb162d2ca51","location":"West
-        US","type":"Microsoft.DocumentDB/locations/restorableDatabaseAccounts","id":"/subscriptions/00000000-0000-0000-0000-000000000000/providers/Microsoft.DocumentDB/locations/westus/restorableDatabaseAccounts/7ccb546f-804d-4fe3-902f-bdb162d2ca51","properties":{"accountName":"virangai-test-pitr-restore-del","apiType":"Sql","creationTime":"2020-12-10T02:06:22Z","deletionTime":"2022-04-13T03:49:27Z","oldestRestorableTime":"2022-04-04T00:45:38Z","restorableLocations":[{"locationName":"West
-        US","regionalDatabaseAccountInstanceId":"fbbdcce1-e4cc-4fb9-8a5c-64f96438e722","creationTime":"2020-12-10T02:06:22Z","deletionTime":"2022-04-13T03:49:27Z"}]}},{"name":"86db30d3-1725-4ece-b2f5-591ea37e14f9","location":"West
-        US","type":"Microsoft.DocumentDB/locations/restorableDatabaseAccounts","id":"/subscriptions/00000000-0000-0000-0000-000000000000/providers/Microsoft.DocumentDB/locations/westus/restorableDatabaseAccounts/86db30d3-1725-4ece-b2f5-591ea37e14f9","properties":{"accountName":"virangai-test-pitr-restore-del2","apiType":"Sql","creationTime":"2021-01-08T20:20:20Z","deletionTime":"2022-04-13T03:49:28Z","oldestRestorableTime":"2022-04-04T00:45:38Z","restorableLocations":[{"locationName":"West
-        US","regionalDatabaseAccountInstanceId":"36f57e91-674e-49d0-891a-f4be394b8e3a","creationTime":"2021-01-08T20:20:20Z","deletionTime":"2022-04-13T03:49:28Z"}]}},{"name":"adc221c8-8826-4d48-8c8d-af48be84b678","location":"West
-        US","type":"Microsoft.DocumentDB/locations/restorableDatabaseAccounts","id":"/subscriptions/00000000-0000-0000-0000-000000000000/providers/Microsoft.DocumentDB/locations/westus/restorableDatabaseAccounts/adc221c8-8826-4d48-8c8d-af48be84b678","properties":{"accountName":"virangai-test-pitr-restore-del-restore2","apiType":"Sql","creationTime":"2021-01-08T01:12:07Z","deletionTime":"2022-04-13T03:49:28Z","oldestRestorableTime":"2022-04-04T00:45:38Z","restorableLocations":[{"locationName":"West
-        US","regionalDatabaseAccountInstanceId":"e6c2237b-56a2-4e27-9ba5-d3da7d136504","creationTime":"2021-01-08T01:12:07Z","deletionTime":"2022-04-13T03:49:28Z"}]}},{"name":"46ec2bb2-7087-4d5f-938c-67c09e67a165","location":"West
-        US","type":"Microsoft.DocumentDB/locations/restorableDatabaseAccounts","id":"/subscriptions/00000000-0000-0000-0000-000000000000/providers/Microsoft.DocumentDB/locations/westus/restorableDatabaseAccounts/46ec2bb2-7087-4d5f-938c-67c09e67a165","properties":{"accountName":"kal-cli-test-restored","apiType":"Sql","creationTime":"2021-09-08T20:25:57Z","deletionTime":"2022-04-13T04:05:13Z","oldestRestorableTime":"2022-04-04T00:45:38Z","restorableLocations":[{"locationName":"West
-        US","regionalDatabaseAccountInstanceId":"44a71997-34eb-4569-9ec5-7bf75cfc7538","creationTime":"2021-09-08T20:25:57Z","deletionTime":"2022-04-13T04:05:13Z"}]}},{"name":"11d8ee78-2502-4ad6-becd-291aef9ac258","location":"West
-        US","type":"Microsoft.DocumentDB/locations/restorableDatabaseAccounts","id":"/subscriptions/00000000-0000-0000-0000-000000000000/providers/Microsoft.DocumentDB/locations/westus/restorableDatabaseAccounts/11d8ee78-2502-4ad6-becd-291aef9ac258","properties":{"accountName":"kal-continuous-dedicated-test","apiType":"Sql","creationTime":"2020-10-05T23:45:26Z","deletionTime":"2022-04-13T04:05:13Z","oldestRestorableTime":"2022-04-04T00:45:38Z","restorableLocations":[{"locationName":"West
-        US","regionalDatabaseAccountInstanceId":"543c99f9-7bc2-4b55-9732-9733b981341f","creationTime":"2020-10-05T23:45:27Z","deletionTime":"2022-04-13T04:05:13Z"}]}},{"name":"1450ead6-0a1b-4de3-8d25-e551543ef6bd","location":"West
-        US","type":"Microsoft.DocumentDB/locations/restorableDatabaseAccounts","id":"/subscriptions/00000000-0000-0000-0000-000000000000/providers/Microsoft.DocumentDB/locations/westus/restorableDatabaseAccounts/1450ead6-0a1b-4de3-8d25-e551543ef6bd","properties":{"accountName":"kal-powershell-release-test","apiType":"Sql","creationTime":"2021-02-11T00:05:01Z","deletionTime":"2022-04-13T04:05:13Z","oldestRestorableTime":"2022-04-04T00:45:38Z","restorableLocations":[{"locationName":"West
-        US","regionalDatabaseAccountInstanceId":"00c855da-46ac-49ac-a320-60464fde8698","creationTime":"2021-02-11T00:05:01Z","deletionTime":"2022-04-13T04:05:13Z"}]}},{"name":"ae351691-d2fb-4878-abe4-5305062a3356","location":"West
-        US","type":"Microsoft.DocumentDB/locations/restorableDatabaseAccounts","id":"/subscriptions/00000000-0000-0000-0000-000000000000/providers/Microsoft.DocumentDB/locations/westus/restorableDatabaseAccounts/ae351691-d2fb-4878-abe4-5305062a3356","properties":{"accountName":"kal-doc-test-continuous","apiType":"Sql","creationTime":"2021-01-28T23:39:10Z","deletionTime":"2022-04-13T04:05:13Z","oldestRestorableTime":"2022-04-04T00:45:38Z","restorableLocations":[{"locationName":"West
-        US","regionalDatabaseAccountInstanceId":"1b99840b-2775-4ac2-8c22-af2ed9e69fc6","creationTime":"2021-01-28T23:39:11Z","deletionTime":"2022-04-13T04:05:13Z"}]}},{"name":"5002d808-7276-4de1-8a7e-82a8561f4ae1","location":"West
-        US","type":"Microsoft.DocumentDB/locations/restorableDatabaseAccounts","id":"/subscriptions/00000000-0000-0000-0000-000000000000/providers/Microsoft.DocumentDB/locations/westus/restorableDatabaseAccounts/5002d808-7276-4de1-8a7e-82a8561f4ae1","properties":{"accountName":"kal-ps-sql-release-restore","apiType":"Sql","creationTime":"2021-01-29T08:10:42Z","deletionTime":"2022-04-13T04:05:13Z","oldestRestorableTime":"2022-04-04T00:45:38Z","restorableLocations":[{"locationName":"West
-        US","regionalDatabaseAccountInstanceId":"ebc3714a-f0c8-4fa8-8ee7-2743e200642f","creationTime":"2021-01-29T08:10:42Z","deletionTime":"2022-04-13T04:05:13Z"}]}},{"name":"92c911cf-962a-4cad-8a68-fb0e21a4f257","location":"West
-        US","type":"Microsoft.DocumentDB/locations/restorableDatabaseAccounts","id":"/subscriptions/00000000-0000-0000-0000-000000000000/providers/Microsoft.DocumentDB/locations/westus/restorableDatabaseAccounts/92c911cf-962a-4cad-8a68-fb0e21a4f257","properties":{"accountName":"kal-cli-test","apiType":"Sql","creationTime":"2021-01-29T19:26:07Z","deletionTime":"2022-04-13T04:05:13Z","oldestRestorableTime":"2022-04-04T00:45:38Z","restorableLocations":[{"locationName":"West
-        US","regionalDatabaseAccountInstanceId":"a221a55d-a0d6-4040-b0b6-d51e1c146b13","creationTime":"2021-01-29T19:26:07Z","deletionTime":"2022-04-13T04:05:13Z"}]}},{"name":"0a0e4393-fd1c-4294-b04f-871b1fd3d6cc","location":"West
-        US","type":"Microsoft.DocumentDB/locations/restorableDatabaseAccounts","id":"/subscriptions/00000000-0000-0000-0000-000000000000/providers/Microsoft.DocumentDB/locations/westus/restorableDatabaseAccounts/0a0e4393-fd1c-4294-b04f-871b1fd3d6cc","properties":{"accountName":"kal-ps-release-mongo","apiType":"MongoDB","creationTime":"2021-01-29T07:53:37Z","deletionTime":"2022-04-13T04:05:14Z","oldestRestorableTime":"2022-04-04T00:45:38Z","restorableLocations":[{"locationName":"West
-        US","regionalDatabaseAccountInstanceId":"c8c42eab-eb9a-4d73-a342-53bdccd42ec4","creationTime":"2021-01-29T07:53:38Z","deletionTime":"2022-04-13T04:05:14Z"}]}},{"name":"4416eb73-6313-48e3-be87-5f22d8860c3e","location":"West
-        US","type":"Microsoft.DocumentDB/locations/restorableDatabaseAccounts","id":"/subscriptions/00000000-0000-0000-0000-000000000000/providers/Microsoft.DocumentDB/locations/westus/restorableDatabaseAccounts/4416eb73-6313-48e3-be87-5f22d8860c3e","properties":{"accountName":"kal-cli-test-mongo","apiType":"MongoDB","creationTime":"2021-01-29T19:37:29Z","deletionTime":"2022-04-13T04:05:14Z","oldestRestorableTime":"2022-04-04T00:45:38Z","restorableLocations":[{"locationName":"West
-        US","regionalDatabaseAccountInstanceId":"3ab8a0e0-674a-4e05-be47-d00ee8eb0d00","creationTime":"2021-01-29T19:37:29Z","deletionTime":"2022-04-13T04:05:14Z"}]}},{"name":"d4ecfb0a-2553-4c84-b520-b3d4534813c3","location":"West
-        US","type":"Microsoft.DocumentDB/locations/restorableDatabaseAccounts","id":"/subscriptions/00000000-0000-0000-0000-000000000000/providers/Microsoft.DocumentDB/locations/westus/restorableDatabaseAccounts/d4ecfb0a-2553-4c84-b520-b3d4534813c3","properties":{"accountName":"kal-cli-test2","apiType":"Sql","creationTime":"2021-09-08T20:48:33Z","deletionTime":"2022-04-13T04:05:14Z","oldestRestorableTime":"2022-04-04T00:45:38Z","restorableLocations":[{"locationName":"West
-        US","regionalDatabaseAccountInstanceId":"a92877fe-82ee-46ba-9d59-c2a0bb617b4a","creationTime":"2021-09-08T20:48:33Z","deletionTime":"2022-04-13T04:05:14Z"}]}},{"name":"1429ae40-9437-4da2-a170-06319cff03f1","location":"West
-        US","type":"Microsoft.DocumentDB/locations/restorableDatabaseAccounts","id":"/subscriptions/00000000-0000-0000-0000-000000000000/providers/Microsoft.DocumentDB/locations/westus/restorableDatabaseAccounts/1429ae40-9437-4da2-a170-06319cff03f1","properties":{"accountName":"kal-ps-release-mongo-restore","apiType":"MongoDB","creationTime":"2021-01-29T08:22:39Z","deletionTime":"2022-04-13T04:05:14Z","oldestRestorableTime":"2022-04-04T00:45:38Z","restorableLocations":[{"locationName":"West
-        US","regionalDatabaseAccountInstanceId":"4c1abc58-80c2-4ab3-b3b0-3f0743311b33","creationTime":"2021-01-29T08:22:39Z","deletionTime":"2022-04-13T04:05:14Z"}]}},{"name":"dd8b4792-60df-4c57-8b98-a6cf75f89f3c","location":"West
-        US","type":"Microsoft.DocumentDB/locations/restorableDatabaseAccounts","id":"/subscriptions/00000000-0000-0000-0000-000000000000/providers/Microsoft.DocumentDB/locations/westus/restorableDatabaseAccounts/dd8b4792-60df-4c57-8b98-a6cf75f89f3c","properties":{"accountName":"kal-cli-test-restored1","apiType":"Sql","creationTime":"2021-09-08T20:46:58Z","deletionTime":"2022-04-13T04:05:14Z","oldestRestorableTime":"2022-04-04T00:45:38Z","restorableLocations":[{"locationName":"West
-        US","regionalDatabaseAccountInstanceId":"2d8dda2f-f726-4bcc-83cb-31e88c82290a","creationTime":"2021-09-08T20:46:58Z","deletionTime":"2022-04-13T04:05:14Z"}]}},{"name":"1e9c8685-1f15-4b3b-ab1c-0ad505f0cd24","location":"West
-        US","type":"Microsoft.DocumentDB/locations/restorableDatabaseAccounts","id":"/subscriptions/00000000-0000-0000-0000-000000000000/providers/Microsoft.DocumentDB/locations/westus/restorableDatabaseAccounts/1e9c8685-1f15-4b3b-ab1c-0ad505f0cd24","properties":{"accountName":"sivarv-test","apiType":"Sql","creationTime":"2021-01-05T23:13:23Z","deletionTime":"2022-04-13T04:05:14Z","oldestRestorableTime":"2022-04-04T00:45:38Z","restorableLocations":[{"locationName":"West
-        US","regionalDatabaseAccountInstanceId":"83791770-489f-4272-9816-4d66377703c5","creationTime":"2021-01-05T23:13:23Z","deletionTime":"2022-04-13T04:05:14Z"}]}},{"name":"2cfb9266-6837-4c5c-b7ae-ec8e72913cd1","location":"West
-        US","type":"Microsoft.DocumentDB/locations/restorableDatabaseAccounts","id":"/subscriptions/00000000-0000-0000-0000-000000000000/providers/Microsoft.DocumentDB/locations/westus/restorableDatabaseAccounts/2cfb9266-6837-4c5c-b7ae-ec8e72913cd1","properties":{"accountName":"test-bk-cont-restore1","apiType":"Sql","creationTime":"2020-10-15T23:55:03Z","deletionTime":"2022-04-13T04:05:14Z","oldestRestorableTime":"2022-04-04T00:45:38Z","restorableLocations":[{"locationName":"South
-        Central US","regionalDatabaseAccountInstanceId":"a1893351-8aa8-4ff0-8457-47ce4e6c2790","creationTime":"2020-10-15T23:55:03Z","deletionTime":"2022-04-13T04:05:14Z"}]}},{"name":"d92d948a-afb9-4bb3-9a4c-d6b8fcf8d204","location":"West
-        US","type":"Microsoft.DocumentDB/locations/restorableDatabaseAccounts","id":"/subscriptions/00000000-0000-0000-0000-000000000000/providers/Microsoft.DocumentDB/locations/westus/restorableDatabaseAccounts/d92d948a-afb9-4bb3-9a4c-d6b8fcf8d204","properties":{"accountName":"kal-continuous","apiType":"Sql","creationTime":"2020-08-05T01:00:25Z","deletionTime":"2022-04-13T04:05:19Z","oldestRestorableTime":"2022-04-04T00:45:38Z","restorableLocations":[{"locationName":"South
-        Central US","regionalDatabaseAccountInstanceId":"6fc9f211-8f76-4c29-9edc-f82ee8c5211a","creationTime":"2020-08-23T01:34:11Z","deletionTime":"2022-04-13T04:05:19Z"},{"locationName":"East
-        US","regionalDatabaseAccountInstanceId":"cc0bacf7-91d0-4c4b-95ff-2479327f0866","creationTime":"2020-08-05T01:12:03Z","deletionTime":"2022-04-13T04:05:19Z"},{"locationName":"West
-        US","regionalDatabaseAccountInstanceId":"c28cc815-caba-4bd3-9402-6c8ec362efe6","creationTime":"2020-08-05T01:00:26Z","deletionTime":"2022-04-13T04:05:19Z"}]}},{"name":"4b9c5465-8bbc-4c8e-bc7f-5a8999c4e840","location":"West
-        US","type":"Microsoft.DocumentDB/locations/restorableDatabaseAccounts","id":"/subscriptions/00000000-0000-0000-0000-000000000000/providers/Microsoft.DocumentDB/locations/westus/restorableDatabaseAccounts/4b9c5465-8bbc-4c8e-bc7f-5a8999c4e840","properties":{"accountName":"targetacct10","apiType":"Sql","creationTime":"2021-03-01T02:05:29Z","deletionTime":"2022-04-13T04:08:47Z","oldestRestorableTime":"2022-04-04T00:45:38Z","restorableLocations":[{"locationName":"West
-        US","regionalDatabaseAccountInstanceId":"6ff51065-9163-48e9-95e9-1281aa972a14","creationTime":"2021-03-01T02:05:29Z","deletionTime":"2022-04-13T04:08:47Z"}]}},{"name":"70f3ea16-d3bc-46f6-98e8-576fc201eabf","location":"West
-        US","type":"Microsoft.DocumentDB/locations/restorableDatabaseAccounts","id":"/subscriptions/00000000-0000-0000-0000-000000000000/providers/Microsoft.DocumentDB/locations/westus/restorableDatabaseAccounts/70f3ea16-d3bc-46f6-98e8-576fc201eabf","properties":{"accountName":"balaksrestorebug","apiType":"Sql","creationTime":"2021-01-09T01:08:25Z","deletionTime":"2022-04-13T04:09:06Z","oldestRestorableTime":"2022-04-04T00:45:38Z","restorableLocations":[{"locationName":"West
-        US","regionalDatabaseAccountInstanceId":"94244165-49de-46f8-bb1a-2e0956694168","creationTime":"2021-01-09T01:08:27Z","deletionTime":"2022-04-13T04:09:06Z"}]}},{"name":"1cea11b1-c170-4ffe-993d-63da1bff9a94","location":"West
-        US","type":"Microsoft.DocumentDB/locations/restorableDatabaseAccounts","id":"/subscriptions/00000000-0000-0000-0000-000000000000/providers/Microsoft.DocumentDB/locations/westus/restorableDatabaseAccounts/1cea11b1-c170-4ffe-993d-63da1bff9a94","properties":{"accountName":"clid4bvkfsumrnr-restore","apiType":"MongoDB","creationTime":"2021-01-08T20:25:49Z","deletionTime":"2022-04-13T04:09:35Z","oldestRestorableTime":"2022-04-04T00:45:38Z","restorableLocations":[{"locationName":"West
-        US","regionalDatabaseAccountInstanceId":"d36f7f5b-7d0f-4e35-8a05-a253eaaad55b","creationTime":"2021-01-08T20:25:49Z","deletionTime":"2022-04-13T04:09:35Z"}]}},{"name":"ac7dc153-2571-425f-b8a1-c812706ad3dc","location":"West
-        US","type":"Microsoft.DocumentDB/locations/restorableDatabaseAccounts","id":"/subscriptions/00000000-0000-0000-0000-000000000000/providers/Microsoft.DocumentDB/locations/westus/restorableDatabaseAccounts/ac7dc153-2571-425f-b8a1-c812706ad3dc","properties":{"accountName":"targetacct4","apiType":"Sql","creationTime":"2021-02-20T17:59:47Z","deletionTime":"2022-04-13T04:09:35Z","oldestRestorableTime":"2022-04-04T00:45:38Z","restorableLocations":[{"locationName":"West
-        US","regionalDatabaseAccountInstanceId":"124777e8-d467-4e1c-ac79-a2b5b4a9a16c","creationTime":"2021-02-20T17:59:47Z","deletionTime":"2022-04-13T04:09:35Z"}]}},{"name":"9ac3fcb5-fa34-4969-8a6f-75ff2183893b","location":"West
-        US","type":"Microsoft.DocumentDB/locations/restorableDatabaseAccounts","id":"/subscriptions/00000000-0000-0000-0000-000000000000/providers/Microsoft.DocumentDB/locations/westus/restorableDatabaseAccounts/9ac3fcb5-fa34-4969-8a6f-75ff2183893b","properties":{"accountName":"clim6xyrn43gmgj","apiType":"Gremlin,
-        Sql","creationTime":"2022-02-18T02:43:49Z","deletionTime":"2022-04-13T04:11:52Z","oldestRestorableTime":"2022-04-04T00:45:38Z","restorableLocations":[{"locationName":"West
-        US","regionalDatabaseAccountInstanceId":"731f3054-fddd-4c7e-b031-69f36f24ad45","creationTime":"2022-02-18T02:43:50Z","deletionTime":"2022-04-13T04:11:52Z"}]}},{"name":"d9ba2ad9-6aa1-4752-8d60-dd231b99f8cc","location":"West
-        US","type":"Microsoft.DocumentDB/locations/restorableDatabaseAccounts","id":"/subscriptions/00000000-0000-0000-0000-000000000000/providers/Microsoft.DocumentDB/locations/westus/restorableDatabaseAccounts/d9ba2ad9-6aa1-4752-8d60-dd231b99f8cc","properties":{"accountName":"clihsaswl6quqjs","apiType":"Gremlin,
-        Sql","creationTime":"2022-02-18T07:20:57Z","deletionTime":"2022-04-13T04:12:23Z","oldestRestorableTime":"2022-04-04T00:45:38Z","restorableLocations":[{"locationName":"West
-        US","regionalDatabaseAccountInstanceId":"ecd908b9-0faf-4ba4-a1a0-cfa3fe3e9f96","creationTime":"2022-02-18T07:20:58Z","deletionTime":"2022-04-13T04:12:23Z"}]}},{"name":"baf212fa-867f-4979-a007-4db919a87868","location":"West
-        US","type":"Microsoft.DocumentDB/locations/restorableDatabaseAccounts","id":"/subscriptions/00000000-0000-0000-0000-000000000000/providers/Microsoft.DocumentDB/locations/westus/restorableDatabaseAccounts/baf212fa-867f-4979-a007-4db919a87868","properties":{"accountName":"virangai-test-pitr-restore-del5","apiType":"Sql","creationTime":"2021-01-08T20:23:32Z","deletionTime":"2022-04-13T04:13:56Z","oldestRestorableTime":"2022-04-04T00:45:38Z","restorableLocations":[{"locationName":"West
-        US","regionalDatabaseAccountInstanceId":"76ee28bb-12d9-4829-a473-cb5e29ad9a55","creationTime":"2021-01-08T20:23:32Z","deletionTime":"2022-04-13T04:13:56Z"}]}},{"name":"329aedaa-1997-4c0d-b3c9-40e890c3dc08","location":"West
-        US","type":"Microsoft.DocumentDB/locations/restorableDatabaseAccounts","id":"/subscriptions/00000000-0000-0000-0000-000000000000/providers/Microsoft.DocumentDB/locations/westus/restorableDatabaseAccounts/329aedaa-1997-4c0d-b3c9-40e890c3dc08","properties":{"accountName":"test-restore-pitr1","apiType":"Sql","creationTime":"2021-01-06T09:20:17Z","deletionTime":"2022-04-13T04:13:56Z","oldestRestorableTime":"2022-04-04T00:45:38Z","restorableLocations":[{"locationName":"West
-        US","regionalDatabaseAccountInstanceId":"20d74db9-927d-4e1c-9944-5386a9ce1eda","creationTime":"2021-01-06T09:20:17Z","deletionTime":"2022-04-13T04:13:56Z"}]}},{"name":"26c6c802-2477-422f-b3a0-9da58299b82e","location":"West
-        US","type":"Microsoft.DocumentDB/locations/restorableDatabaseAccounts","id":"/subscriptions/00000000-0000-0000-0000-000000000000/providers/Microsoft.DocumentDB/locations/westus/restorableDatabaseAccounts/26c6c802-2477-422f-b3a0-9da58299b82e","properties":{"accountName":"virangai-test-pitr-restore-del-restore","apiType":"Sql","creationTime":"2021-01-08T00:50:35Z","deletionTime":"2022-04-13T04:13:56Z","oldestRestorableTime":"2022-04-04T00:45:38Z","restorableLocations":[{"locationName":"West
-        US","regionalDatabaseAccountInstanceId":"9eaed152-86f9-4576-b201-2301ea9e9719","creationTime":"2021-01-08T00:50:35Z","deletionTime":"2022-04-13T04:13:56Z"}]}},{"name":"05640131-c5c8-4d30-adec-aa623e28866b","location":"West
-        US","type":"Microsoft.DocumentDB/locations/restorableDatabaseAccounts","id":"/subscriptions/00000000-0000-0000-0000-000000000000/providers/Microsoft.DocumentDB/locations/westus/restorableDatabaseAccounts/05640131-c5c8-4d30-adec-aa623e28866b","properties":{"accountName":"test-cli2loqd5ro7y4w-restore-del","apiType":"Sql","creationTime":"2021-01-08T01:37:39Z","deletionTime":"2022-04-13T04:13:56Z","oldestRestorableTime":"2022-04-04T00:45:38Z","restorableLocations":[{"locationName":"West
-        US","regionalDatabaseAccountInstanceId":"d137f5e4-3154-43fd-9f16-179b6c9bb8fa","creationTime":"2021-01-08T01:37:39Z","deletionTime":"2022-04-13T04:13:56Z"}]}},{"name":"b8709336-1dc1-4b06-a2f8-ad76fb0ace7d","location":"West
-        US","type":"Microsoft.DocumentDB/locations/restorableDatabaseAccounts","id":"/subscriptions/00000000-0000-0000-0000-000000000000/providers/Microsoft.DocumentDB/locations/westus/restorableDatabaseAccounts/b8709336-1dc1-4b06-a2f8-ad76fb0ace7d","properties":{"accountName":"cli63ir6kuxbcau","apiType":"Gremlin,
-        Sql","creationTime":"2022-02-18T07:22:35Z","deletionTime":"2022-04-13T04:16:51Z","oldestRestorableTime":"2022-04-04T00:45:38Z","restorableLocations":[{"locationName":"West
-        US","regionalDatabaseAccountInstanceId":"19ee394c-c4f5-4e9d-af7b-45197202449d","creationTime":"2022-02-18T07:22:37Z","deletionTime":"2022-04-13T04:16:51Z"}]}},{"name":"5dc26b4c-7857-4c26-be92-1a5b6b303e9b","location":"West
-        US","type":"Microsoft.DocumentDB/locations/restorableDatabaseAccounts","id":"/subscriptions/00000000-0000-0000-0000-000000000000/providers/Microsoft.DocumentDB/locations/westus/restorableDatabaseAccounts/5dc26b4c-7857-4c26-be92-1a5b6b303e9b","properties":{"accountName":"cliwfshrpizbnyw","apiType":"Gremlin,
-        Sql","creationTime":"2022-02-18T07:22:34Z","deletionTime":"2022-04-13T04:16:58Z","oldestRestorableTime":"2022-04-04T00:45:38Z","restorableLocations":[{"locationName":"West
-        US","regionalDatabaseAccountInstanceId":"bf5dad32-9658-4835-8cad-f688ca75e7aa","creationTime":"2022-02-18T07:22:35Z","deletionTime":"2022-04-13T04:16:58Z"}]}},{"name":"8d0cb98f-363e-4469-9c08-1daf0da5c8dc","location":"West
-        US","type":"Microsoft.DocumentDB/locations/restorableDatabaseAccounts","id":"/subscriptions/00000000-0000-0000-0000-000000000000/providers/Microsoft.DocumentDB/locations/westus/restorableDatabaseAccounts/8d0cb98f-363e-4469-9c08-1daf0da5c8dc","properties":{"accountName":"cli4azss7bqafox","apiType":"Gremlin,
-        Sql","creationTime":"2022-02-18T02:43:48Z","deletionTime":"2022-04-13T04:17:07Z","oldestRestorableTime":"2022-04-04T00:45:38Z","restorableLocations":[{"locationName":"West
-        US","regionalDatabaseAccountInstanceId":"e3307c7b-9c1b-4fa4-9abb-871507bd83c3","creationTime":"2022-02-18T02:43:48Z","deletionTime":"2022-04-13T04:17:07Z"}]}},{"name":"ee161eb5-dad3-4fe9-9047-3308d84c790b","location":"West
-        US","type":"Microsoft.DocumentDB/locations/restorableDatabaseAccounts","id":"/subscriptions/00000000-0000-0000-0000-000000000000/providers/Microsoft.DocumentDB/locations/westus/restorableDatabaseAccounts/ee161eb5-dad3-4fe9-9047-3308d84c790b","properties":{"accountName":"cli3u56ijh3rkcy","apiType":"Gremlin,
-        Sql","creationTime":"2022-02-18T07:20:55Z","deletionTime":"2022-04-13T04:17:19Z","oldestRestorableTime":"2022-04-04T00:45:38Z","restorableLocations":[{"locationName":"West
-        US","regionalDatabaseAccountInstanceId":"aaae7665-e881-43ae-a410-d84db5e225a1","creationTime":"2022-02-18T07:20:56Z","deletionTime":"2022-04-13T04:17:19Z"}]}},{"name":"c809d675-3bf8-4419-b045-556e5ad269dc","location":"West
-        US","type":"Microsoft.DocumentDB/locations/restorableDatabaseAccounts","id":"/subscriptions/00000000-0000-0000-0000-000000000000/providers/Microsoft.DocumentDB/locations/westus/restorableDatabaseAccounts/c809d675-3bf8-4419-b045-556e5ad269dc","properties":{"accountName":"cli2qpebaiqt4g6","apiType":"Gremlin,
-        Sql","creationTime":"2022-02-18T07:20:56Z","deletionTime":"2022-04-13T04:17:43Z","oldestRestorableTime":"2022-04-04T00:45:38Z","restorableLocations":[{"locationName":"West
-        US","regionalDatabaseAccountInstanceId":"7cbeef7c-51d6-44f5-a809-85d7908cb856","creationTime":"2022-02-18T07:20:57Z","deletionTime":"2022-04-13T04:17:43Z"}]}},{"name":"fe1fccc7-8667-4e14-9399-9bf65795e7cb","location":"West
-        US","type":"Microsoft.DocumentDB/locations/restorableDatabaseAccounts","id":"/subscriptions/00000000-0000-0000-0000-000000000000/providers/Microsoft.DocumentDB/locations/westus/restorableDatabaseAccounts/fe1fccc7-8667-4e14-9399-9bf65795e7cb","properties":{"accountName":"clipyc64jk3zsrf","apiType":"Gremlin,
-        Sql","creationTime":"2022-02-18T07:22:35Z","deletionTime":"2022-04-13T04:17:52Z","oldestRestorableTime":"2022-04-04T00:45:38Z","restorableLocations":[{"locationName":"West
-        US","regionalDatabaseAccountInstanceId":"75989b8a-5a31-497b-9256-6687233099c3","creationTime":"2022-02-18T07:22:36Z","deletionTime":"2022-04-13T04:17:52Z"}]}},{"name":"9c0a6a2d-cac0-402e-843c-94397ef308da","location":"West
-        US","type":"Microsoft.DocumentDB/locations/restorableDatabaseAccounts","id":"/subscriptions/00000000-0000-0000-0000-000000000000/providers/Microsoft.DocumentDB/locations/westus/restorableDatabaseAccounts/9c0a6a2d-cac0-402e-843c-94397ef308da","properties":{"accountName":"clildfvtkb5fbqr","apiType":"Gremlin,
-        Sql","creationTime":"2022-02-18T02:43:52Z","deletionTime":"2022-04-13T04:17:57Z","oldestRestorableTime":"2022-04-04T00:45:38Z","restorableLocations":[{"locationName":"West
-        US","regionalDatabaseAccountInstanceId":"60c190ef-346c-4aa3-8907-aea494d5a0fc","creationTime":"2022-02-18T02:43:53Z","deletionTime":"2022-04-13T04:17:57Z"}]}},{"name":"34b756ec-6d3d-4d87-891d-28841e07aa04","location":"West
-        US","type":"Microsoft.DocumentDB/locations/restorableDatabaseAccounts","id":"/subscriptions/00000000-0000-0000-0000-000000000000/providers/Microsoft.DocumentDB/locations/westus/restorableDatabaseAccounts/34b756ec-6d3d-4d87-891d-28841e07aa04","properties":{"accountName":"gaausfel-pitr-tables","apiType":"Table,
-        Sql","creationTime":"2022-03-11T00:59:43Z","deletionTime":"2022-04-13T04:31:10Z","oldestRestorableTime":"2022-04-04T00:45:38Z","restorableLocations":[{"locationName":"West
-        US","regionalDatabaseAccountInstanceId":"8d4eed47-1865-4d20-a50f-464b63235f99","creationTime":"2022-03-11T00:59:43Z","deletionTime":"2022-04-13T04:31:10Z"}]}},{"name":"25777bde-d950-40e8-b90a-c4a7eef29e3e","location":"West
-        US","type":"Microsoft.DocumentDB/locations/restorableDatabaseAccounts","id":"/subscriptions/00000000-0000-0000-0000-000000000000/providers/Microsoft.DocumentDB/locations/westus/restorableDatabaseAccounts/25777bde-d950-40e8-b90a-c4a7eef29e3e","properties":{"accountName":"gaausfel-sql-pitr2","apiType":"Sql","creationTime":"2022-03-11T00:42:13Z","deletionTime":"2022-04-13T04:31:10Z","oldestRestorableTime":"2022-04-04T00:45:38Z","restorableLocations":[{"locationName":"West
-        US","regionalDatabaseAccountInstanceId":"436b76c3-2aff-478b-8c40-0567b2f3a5ff","creationTime":"2022-03-11T00:42:14Z","deletionTime":"2022-04-13T04:31:10Z"}]}},{"name":"d8de2562-7851-41bc-90fa-c4b56f6dc28c","location":"West
-        US","type":"Microsoft.DocumentDB/locations/restorableDatabaseAccounts","id":"/subscriptions/00000000-0000-0000-0000-000000000000/providers/Microsoft.DocumentDB/locations/westus/restorableDatabaseAccounts/d8de2562-7851-41bc-90fa-c4b56f6dc28c","properties":{"accountName":"gaausfel-sql-pitr","apiType":"Sql","creationTime":"2022-03-11T07:26:23Z","deletionTime":"2022-04-13T04:31:10Z","oldestRestorableTime":"2022-04-04T00:45:38Z","restorableLocations":[{"locationName":"West
-        US","regionalDatabaseAccountInstanceId":"92a1154b-238f-443c-86dc-755a224ddc5d","creationTime":"2022-03-11T07:26:23Z","deletionTime":"2022-04-13T04:31:10Z"}]}},{"name":"d800a65d-80cb-4d21-b4e8-ae5995b582fc","location":"West
-        US","type":"Microsoft.DocumentDB/locations/restorableDatabaseAccounts","id":"/subscriptions/00000000-0000-0000-0000-000000000000/providers/Microsoft.DocumentDB/locations/westus/restorableDatabaseAccounts/d800a65d-80cb-4d21-b4e8-ae5995b582fc","properties":{"accountName":"testacct412","apiType":"Sql","creationTime":"2021-03-03T19:54:14Z","deletionTime":"2022-04-13T18:23:19Z","oldestRestorableTime":"2022-04-04T00:45:38Z","restorableLocations":[{"locationName":"West
-        US","regionalDatabaseAccountInstanceId":"424dbe6d-50d0-4def-8457-0ada8cec1e05","creationTime":"2021-03-03T19:54:14Z","deletionTime":"2022-04-13T18:23:19Z"}]}},{"name":"a97044b4-5be9-4f17-acc5-05bd58f0156e","location":"West
-        US","type":"Microsoft.DocumentDB/locations/restorableDatabaseAccounts","id":"/subscriptions/00000000-0000-0000-0000-000000000000/providers/Microsoft.DocumentDB/locations/westus/restorableDatabaseAccounts/a97044b4-5be9-4f17-acc5-05bd58f0156e","properties":{"accountName":"target-mongo36-beforecolla","apiType":"MongoDB","creationTime":"2021-01-06T00:06:55Z","deletionTime":"2022-04-13T18:23:19Z","oldestRestorableTime":"2022-04-04T00:45:38Z","restorableLocations":[{"locationName":"West
-        US","regionalDatabaseAccountInstanceId":"4af906ad-1a4a-4eb7-8453-f6cd8c795e91","creationTime":"2021-01-06T00:06:55Z","deletionTime":"2022-04-13T18:23:19Z"}]}},{"name":"e92c7f8b-ac9e-4cac-91c2-b167360ca58d","location":"West
-        US","type":"Microsoft.DocumentDB/locations/restorableDatabaseAccounts","id":"/subscriptions/00000000-0000-0000-0000-000000000000/providers/Microsoft.DocumentDB/locations/westus/restorableDatabaseAccounts/e92c7f8b-ac9e-4cac-91c2-b167360ca58d","properties":{"accountName":"amisitablepitracc-restored2","apiType":"Table,
-        Sql","creationTime":"2022-04-13T19:42:16Z","deletionTime":"2022-04-13T19:57:59Z","oldestRestorableTime":"2022-04-04T00:45:38Z","restorableLocations":[{"locationName":"West
-        US","regionalDatabaseAccountInstanceId":"7f6b0c67-8a39-4a0f-a0d3-25f050e73b99","creationTime":"2022-04-13T19:42:16Z","deletionTime":"2022-04-13T19:57:59Z"}]}},{"name":"f813e260-957f-4001-be57-573318eec03a","location":"West
-        US","type":"Microsoft.DocumentDB/locations/restorableDatabaseAccounts","id":"/subscriptions/00000000-0000-0000-0000-000000000000/providers/Microsoft.DocumentDB/locations/westus/restorableDatabaseAccounts/f813e260-957f-4001-be57-573318eec03a","properties":{"accountName":"amisigremlinpitracc-restored2","apiType":"Gremlin,
-        Sql","creationTime":"2022-04-13T19:41:46Z","deletionTime":"2022-04-13T19:58:35Z","oldestRestorableTime":"2022-04-04T00:45:38Z","restorableLocations":[{"locationName":"West
-        US","regionalDatabaseAccountInstanceId":"7e169d6e-d551-4291-a99f-76a481377eb8","creationTime":"2022-04-13T19:41:46Z","deletionTime":"2022-04-13T19:58:35Z"}]}},{"name":"88e5afa3-9fc3-40fa-b6c3-be768c3e6622","location":"West
-        US","type":"Microsoft.DocumentDB/locations/restorableDatabaseAccounts","id":"/subscriptions/00000000-0000-0000-0000-000000000000/providers/Microsoft.DocumentDB/locations/westus/restorableDatabaseAccounts/88e5afa3-9fc3-40fa-b6c3-be768c3e6622","properties":{"accountName":"chucks-pitr-table-createcont","apiType":"Table,
-        Sql","creationTime":"2022-04-08T00:21:50Z","deletionTime":"2022-04-29T00:37:49Z","oldestRestorableTime":"2022-04-04T00:45:38Z","restorableLocations":[{"locationName":"West
-        US","regionalDatabaseAccountInstanceId":"867087fc-2d41-4349-8093-17d87bed8311","creationTime":"2022-04-08T00:21:51Z","deletionTime":"2022-04-29T00:37:49Z"}]}},{"name":"6901d6e8-2080-45e1-98f2-60d508e4a9e2","location":"West
-        US","type":"Microsoft.DocumentDB/locations/restorableDatabaseAccounts","id":"/subscriptions/00000000-0000-0000-0000-000000000000/providers/Microsoft.DocumentDB/locations/westus/restorableDatabaseAccounts/6901d6e8-2080-45e1-98f2-60d508e4a9e2","properties":{"accountName":"chucks-pitr-sql-createcont","apiType":"Sql","creationTime":"2022-04-09T00:29:15Z","deletionTime":"2022-04-29T00:37:50Z","oldestRestorableTime":"2022-04-04T00:45:38Z","restorableLocations":[{"locationName":"West
-        US","regionalDatabaseAccountInstanceId":"a18dc064-58e7-411c-b9a0-bea686ae41af","creationTime":"2022-04-09T00:29:16Z","deletionTime":"2022-04-29T00:37:50Z"}]}},{"name":"5e5d57b0-e2a9-4e48-8dd9-47be92d1858d","location":"West
-        US","type":"Microsoft.DocumentDB/locations/restorableDatabaseAccounts","id":"/subscriptions/00000000-0000-0000-0000-000000000000/providers/Microsoft.DocumentDB/locations/westus/restorableDatabaseAccounts/5e5d57b0-e2a9-4e48-8dd9-47be92d1858d","properties":{"accountName":"chucks-pitr-tables-createcont","apiType":"Table,
-        Sql","creationTime":"2022-04-09T00:28:31Z","deletionTime":"2022-04-29T00:37:50Z","oldestRestorableTime":"2022-04-04T00:45:38Z","restorableLocations":[{"locationName":"West
-        US","regionalDatabaseAccountInstanceId":"c987d5e2-176f-457c-85bb-87fdc9cd1787","creationTime":"2022-04-09T00:28:32Z","deletionTime":"2022-04-29T00:37:50Z"}]}},{"name":"6f81189e-b86d-4961-813b-4754a57e6476","location":"West
-        US","type":"Microsoft.DocumentDB/locations/restorableDatabaseAccounts","id":"/subscriptions/00000000-0000-0000-0000-000000000000/providers/Microsoft.DocumentDB/locations/westus/restorableDatabaseAccounts/6f81189e-b86d-4961-813b-4754a57e6476","properties":{"accountName":"chucks-pitr-sql-periodic","apiType":"Sql","creationTime":"2022-04-28T23:45:14Z","deletionTime":"2022-04-29T00:37:50Z","oldestRestorableTime":"2022-04-28T23:45:14Z","restorableLocations":[{"locationName":"West
-        US","regionalDatabaseAccountInstanceId":"994d19e9-8434-4e82-9c99-dd148881da7a","creationTime":"2022-04-28T23:45:14Z","deletionTime":"2022-04-29T00:37:50Z"}]}},{"name":"03e1af6c-4892-41d5-8ca2-9dbf07a80e6f","location":"West
-        US","type":"Microsoft.DocumentDB/locations/restorableDatabaseAccounts","id":"/subscriptions/00000000-0000-0000-0000-000000000000/providers/Microsoft.DocumentDB/locations/westus/restorableDatabaseAccounts/03e1af6c-4892-41d5-8ca2-9dbf07a80e6f","properties":{"accountName":"chucks-pitr-graph-createcont","apiType":"Gremlin,
-        Sql","creationTime":"2022-04-09T00:29:43Z","deletionTime":"2022-04-29T00:37:50Z","oldestRestorableTime":"2022-04-04T00:45:38Z","restorableLocations":[{"locationName":"West
-        US","regionalDatabaseAccountInstanceId":"1504ba5e-2100-4bd4-b9f8-cfce7856ad6b","creationTime":"2022-04-09T00:29:44Z","deletionTime":"2022-04-29T00:37:50Z"}]}},{"name":"63470ba9-a438-4222-8fa1-4d3b9ebf308d","location":"West
-        US","type":"Microsoft.DocumentDB/locations/restorableDatabaseAccounts","id":"/subscriptions/00000000-0000-0000-0000-000000000000/providers/Microsoft.DocumentDB/locations/westus/restorableDatabaseAccounts/63470ba9-a438-4222-8fa1-4d3b9ebf308d","properties":{"accountName":"chucks-test-periodic01","apiType":"Sql","creationTime":"2022-04-29T19:49:28Z","deletionTime":"2022-04-29T19:53:10Z","oldestRestorableTime":"2022-04-29T19:49:28Z","restorableLocations":[{"locationName":"West
-        US","regionalDatabaseAccountInstanceId":"a1e6c39d-0a16-4587-bd76-e8e271cb1a87","creationTime":"2022-04-29T19:49:28Z","deletionTime":"2022-04-29T19:53:10Z"}]}},{"name":"e68ea41c-9473-4397-965e-6918a5ea98ec","location":"West
-        US","type":"Microsoft.DocumentDB/locations/restorableDatabaseAccounts","id":"/subscriptions/00000000-0000-0000-0000-000000000000/providers/Microsoft.DocumentDB/locations/westus/restorableDatabaseAccounts/e68ea41c-9473-4397-965e-6918a5ea98ec","properties":{"accountName":"chucks-test-periodic02","apiType":"Sql","creationTime":"2022-04-29T23:16:11Z","deletionTime":"2022-04-29T23:21:41Z","oldestRestorableTime":"2022-04-29T23:16:11Z","restorableLocations":[{"locationName":"West
-        US","regionalDatabaseAccountInstanceId":"a383a2d5-a451-4c30-a885-a9e17385e62b","creationTime":"2022-04-29T23:16:11Z","deletionTime":"2022-04-29T23:21:41Z"}]}},{"name":"ed1b5536-d225-4af9-bf33-71ff5fc8ef4b","location":"South
-        Central US","type":"Microsoft.DocumentDB/locations/restorableDatabaseAccounts","id":"/subscriptions/00000000-0000-0000-0000-000000000000/providers/Microsoft.DocumentDB/locations/southcentralus/restorableDatabaseAccounts/ed1b5536-d225-4af9-bf33-71ff5fc8ef4b","properties":{"accountName":"kal-dedicated-test","apiType":"Sql","creationTime":"2020-10-05T23:57:45Z","deletionTime":"2022-04-13T04:05:13Z","oldestRestorableTime":"2022-04-04T00:45:37Z","restorableLocations":[{"locationName":"South
-        Central US","regionalDatabaseAccountInstanceId":"ff8bf7b0-f9c3-461c-8c13-26e94ac4c2bc","creationTime":"2020-10-05T23:57:46Z","deletionTime":"2022-04-13T04:05:13Z"}]}},{"name":"a34ec2c8-aabc-4041-a04e-6996e4723082","location":"East
-        US","type":"Microsoft.DocumentDB/locations/restorableDatabaseAccounts","id":"/subscriptions/00000000-0000-0000-0000-000000000000/providers/Microsoft.DocumentDB/locations/eastus/restorableDatabaseAccounts/a34ec2c8-aabc-4041-a04e-6996e4723082","properties":{"accountName":"amisisqlpitracc","apiType":"Sql","creationTime":"2022-01-05T19:48:26Z","oldestRestorableTime":"2022-04-04T00:45:37Z","restorableLocations":[{"locationName":"East
-        US","regionalDatabaseAccountInstanceId":"676a37b8-0424-4a57-8f08-992eaa7a8a58","creationTime":"2022-01-05T19:48:26Z"}]}},{"name":"79e37da4-d1c9-4dac-bd30-7e8f191d70b4","location":"East
-        US","type":"Microsoft.DocumentDB/locations/restorableDatabaseAccounts","id":"/subscriptions/00000000-0000-0000-0000-000000000000/providers/Microsoft.DocumentDB/locations/eastus/restorableDatabaseAccounts/79e37da4-d1c9-4dac-bd30-7e8f191d70b4","properties":{"accountName":"climzykqkmgpwr2","apiType":"Gremlin,
-        Sql","creationTime":"2022-02-18T01:50:25Z","oldestRestorableTime":"2022-04-04T00:45:37Z","restorableLocations":[{"locationName":"East
-        US","regionalDatabaseAccountInstanceId":"be1e3ed2-e5c3-4d2d-921c-bc8d7525f435","creationTime":"2022-02-18T01:50:26Z"}]}},{"name":"bce09ea6-973d-4ccb-a932-477ac195d939","location":"East
-        US","type":"Microsoft.DocumentDB/locations/restorableDatabaseAccounts","id":"/subscriptions/00000000-0000-0000-0000-000000000000/providers/Microsoft.DocumentDB/locations/eastus/restorableDatabaseAccounts/bce09ea6-973d-4ccb-a932-477ac195d939","properties":{"accountName":"tmpacc123","apiType":"Gremlin,
-        Sql","creationTime":"2022-02-18T05:55:23Z","oldestRestorableTime":"2022-04-04T00:45:37Z","restorableLocations":[{"locationName":"East
-        US","regionalDatabaseAccountInstanceId":"e373c1b9-5463-4dc0-9ee4-e382860d2291","creationTime":"2022-02-18T05:55:24Z"}]}},{"name":"7d2a14b5-1f0f-4247-9f5a-bb936c77f722","location":"East
-        US","type":"Microsoft.DocumentDB/locations/restorableDatabaseAccounts","id":"/subscriptions/00000000-0000-0000-0000-000000000000/providers/Microsoft.DocumentDB/locations/eastus/restorableDatabaseAccounts/7d2a14b5-1f0f-4247-9f5a-bb936c77f722","properties":{"accountName":"tmp-restored","apiType":"Gremlin,
-        Sql","creationTime":"2022-02-18T06:25:15Z","oldestRestorableTime":"2022-04-04T00:45:37Z","restorableLocations":[{"locationName":"East
-        US","regionalDatabaseAccountInstanceId":"d44bb9ea-5500-4f20-a965-a784e7810c65","creationTime":"2022-02-18T06:25:15Z"}]}},{"name":"9addabb6-cc0f-401f-b6a0-98bcfc88ac68","location":"East
-        US","type":"Microsoft.DocumentDB/locations/restorableDatabaseAccounts","id":"/subscriptions/00000000-0000-0000-0000-000000000000/providers/Microsoft.DocumentDB/locations/eastus/restorableDatabaseAccounts/9addabb6-cc0f-401f-b6a0-98bcfc88ac68","properties":{"accountName":"amisisqlpitracc-restored1","apiType":"Sql","creationTime":"2022-04-14T00:52:12Z","oldestRestorableTime":"2022-04-14T00:52:12Z","restorableLocations":[{"locationName":"East
-        US","regionalDatabaseAccountInstanceId":"3522a742-a8ee-4f08-a08b-04d56cd2c09f","creationTime":"2022-04-14T00:52:12Z"}]}},{"name":"f092ccc5-0c05-471f-98d8-f58799db4945","location":"West
-        US 3","type":"Microsoft.DocumentDB/locations/restorableDatabaseAccounts","id":"/subscriptions/00000000-0000-0000-0000-000000000000/providers/Microsoft.DocumentDB/locations/westus3/restorableDatabaseAccounts/f092ccc5-0c05-471f-98d8-f58799db4945","properties":{"accountName":"ruleipitraccountw3","apiType":"Sql","creationTime":"2021-07-06T23:19:06Z","oldestRestorableTime":"2022-04-04T00:45:37Z","restorableLocations":[{"locationName":"West
-        US 3","regionalDatabaseAccountInstanceId":"846f59f7-3d33-4308-b124-e6c3ed5afd23","creationTime":"2021-07-06T23:19:07Z"}]}},{"name":"070855c3-4c0b-4111-a37f-951e43dd6833","location":"Jio
-        India West","type":"Microsoft.DocumentDB/locations/restorableDatabaseAccounts","id":"/subscriptions/00000000-0000-0000-0000-000000000000/providers/Microsoft.DocumentDB/locations/jioindiawest/restorableDatabaseAccounts/070855c3-4c0b-4111-a37f-951e43dd6833","properties":{"accountName":"ruleipitraccount","apiType":"Sql","creationTime":"2021-07-06T23:19:31Z","oldestRestorableTime":"2022-04-04T00:45:38Z","restorableLocations":[{"locationName":"Jio
-        India West","regionalDatabaseAccountInstanceId":"0d1f60ad-392b-4588-b141-4e169026dc1f","creationTime":"2021-07-06T23:19:32Z"}]}}]}'
->>>>>>> 2f51ba7c
-    headers:
-      cache-control:
-      - no-cache
-      content-length:
-<<<<<<< HEAD
-      - '62244'
-      content-type:
-      - application/json; charset=utf-8
-      date:
-      - Sun, 08 May 2022 06:16:45 GMT
-=======
-      - '148440'
-      content-type:
-      - application/json; charset=utf-8
-      date:
-      - Wed, 04 May 2022 00:45:38 GMT
->>>>>>> 2f51ba7c
-      expires:
-      - '-1'
-      pragma:
-      - no-cache
-      strict-transport-security:
-      - max-age=31536000; includeSubDomains
-      vary:
-      - Accept-Encoding
-      x-content-type-options:
-      - nosniff
-      x-ms-original-request-ids:
-      - ''
-      - ''
-      - ''
-      - ''
-      - ''
-      - ''
-      - ''
-      - ''
-      - ''
-      - ''
-      - ''
-      - ''
-      - ''
-      - ''
-      - ''
-      - ''
-      - ''
-      - ''
-      - ''
-      - ''
-      - ''
-      - ''
-      - ''
-      - ''
-      - ''
-      - ''
-      - ''
-      - ''
-      - ''
-      - ''
-      - ''
-      - ''
-      - ''
-      - ''
-      - ''
-      - ''
-<<<<<<< HEAD
-      - ''
-      - ''
-=======
->>>>>>> 2f51ba7c
-    status:
-      code: 200
-      message: OK
-- request:
-    body: null
-    headers:
-      Accept:
-      - application/json
-      Accept-Encoding:
-      - gzip, deflate
-      CommandName:
-      - cosmosdb restore
-      Connection:
-      - keep-alive
-      ParameterSetName:
-      - -n -g -a --restore-timestamp --location
-      User-Agent:
-<<<<<<< HEAD
-      - AZURECLI/2.36.0 azsdk-python-mgmt-cosmosdb/7.0.0b5 Python/3.10.4 (Windows-10-10.0.22000-SP0)
-    method: GET
-    uri: https://management.azure.com/subscriptions/00000000-0000-0000-0000-000000000000/providers/Microsoft.DocumentDB/locations/East%20US%202/restorableDatabaseAccounts/9ab0149f-b81c-4acf-8e9d-f95737a7432c/restorableGremlinResources?api-version=2022-02-15-preview&restoreLocation=eastus2&restoreTimestampInUtc=2022-05-08%2006%3A14%3A27%2B00%3A00
-=======
-      - AZURECLI/2.36.0 azsdk-python-mgmt-cosmosdb/7.0.0b4 Python/3.10.4 (Windows-10-10.0.22598-SP0)
-    method: GET
-    uri: https://management.azure.com/subscriptions/00000000-0000-0000-0000-000000000000/providers/Microsoft.DocumentDB/locations/East%20US%202/restorableDatabaseAccounts/3b4289a0-b206-4d8c-9cb5-72bdaddbc94f/restorableGremlinResources?api-version=2022-02-15-preview&restoreLocation=eastus2&restoreTimestampInUtc=2022-05-04%2000%3A43%3A52%2B00%3A00
->>>>>>> 2f51ba7c
-  response:
-    body:
-      string: '{"value":[{"id":"/subscriptions/00000000-0000-0000-0000-000000000000/providers/Microsoft.DocumentDB/locations/East%20US%202/restorableDatabaseAccounts/9ab0149f-b81c-4acf-8e9d-f95737a7432c/restorableGremlinResources/cli000005","type":"Microsoft.DocumentDB/locations/restorableDatabaseAccounts/restorableGremlinResources","name":"cli000005","databaseName":"cli000005","graphNames":["cli000002"]}]}'
-    headers:
-      cache-control:
-      - no-store, no-cache
-      content-length:
-      - '395'
-      content-type:
-      - application/json
-      date:
-<<<<<<< HEAD
-      - Sun, 08 May 2022 06:16:47 GMT
-=======
-      - Wed, 04 May 2022 00:45:39 GMT
->>>>>>> 2f51ba7c
-      pragma:
-      - no-cache
-      server:
-      - Microsoft-HTTPAPI/2.0
-      strict-transport-security:
-      - max-age=31536000; includeSubDomains
-      transfer-encoding:
-      - chunked
-      vary:
-      - Accept-Encoding
-      x-content-type-options:
-      - nosniff
-      x-ms-gatewayversion:
-      - version=2.14.0
-    status:
-      code: 200
-      message: Ok
-- request:
-    body: '{"location": "East US 2", "kind": "GlobalDocumentDB", "properties": {"locations":
-      [{"locationName": "eastus2", "failoverPriority": 0}], "databaseAccountOfferType":
-      "Standard", "apiProperties": {}, "createMode": "Restore", "restoreParameters":
-<<<<<<< HEAD
-      {"restoreMode": "PointInTime", "restoreSource": "/subscriptions/00000000-0000-0000-0000-000000000000/providers/Microsoft.DocumentDB/locations/eastus2/restorableDatabaseAccounts/9ab0149f-b81c-4acf-8e9d-f95737a7432c",
-      "restoreTimestampInUtc": "2022-05-08T06:14:27.000Z"}}}'
-=======
-      {"restoreMode": "PointInTime", "restoreSource": "/subscriptions/00000000-0000-0000-0000-000000000000/providers/Microsoft.DocumentDB/locations/eastus2/restorableDatabaseAccounts/3b4289a0-b206-4d8c-9cb5-72bdaddbc94f",
-      "restoreTimestampInUtc": "2022-05-04T00:43:52.000Z"}}}'
->>>>>>> 2f51ba7c
-    headers:
-      Accept:
-      - application/json
-      Accept-Encoding:
-      - gzip, deflate
-      CommandName:
-      - cosmosdb restore
-      Connection:
-      - keep-alive
-      Content-Length:
-      - '513'
-      Content-Type:
-      - application/json
-      ParameterSetName:
-      - -n -g -a --restore-timestamp --location
-      User-Agent:
-<<<<<<< HEAD
-      - AZURECLI/2.36.0 azsdk-python-mgmt-cosmosdb/7.0.0b5 Python/3.10.4 (Windows-10-10.0.22000-SP0)
-=======
-      - AZURECLI/2.36.0 azsdk-python-mgmt-cosmosdb/7.0.0b4 Python/3.10.4 (Windows-10-10.0.22598-SP0)
->>>>>>> 2f51ba7c
-    method: PUT
-    uri: https://management.azure.com/subscriptions/00000000-0000-0000-0000-000000000000/resourceGroups/cli_test_cosmosdb_gremlin_account_restore_command000001/providers/Microsoft.DocumentDB/databaseAccounts/cli000004?api-version=2022-02-15-preview
-  response:
-    body:
-      string: '{"id":"/subscriptions/00000000-0000-0000-0000-000000000000/resourceGroups/cli_test_cosmosdb_gremlin_account_restore_command000001/providers/Microsoft.DocumentDB/databaseAccounts/cli000004","name":"cli000004","location":"East
-<<<<<<< HEAD
-        US 2","type":"Microsoft.DocumentDB/databaseAccounts","kind":"GlobalDocumentDB","tags":{},"systemData":{"createdAt":"2022-05-08T06:16:53.9883159Z"},"properties":{"provisioningState":"Creating","publicNetworkAccess":"Enabled","enableAutomaticFailover":false,"enableMultipleWriteLocations":false,"enablePartitionKeyMonitor":false,"isVirtualNetworkFilterEnabled":false,"virtualNetworkRules":[],"EnabledApiTypes":"Gremlin,
-        Sql","disableKeyBasedMetadataWriteAccess":false,"enableFreeTier":false,"enableAnalyticalStorage":false,"analyticalStorageConfiguration":{},"instanceId":"48b1ea2c-01cc-448d-97b6-8146b10ffc51","createMode":"Restore","databaseAccountOfferType":"Standard","defaultIdentity":"FirstPartyIdentity","networkAclBypass":"None","disableLocalAuth":false,"consistencyPolicy":{"defaultConsistencyLevel":"Session","maxIntervalInSeconds":5,"maxStalenessPrefix":100},"configurationOverrides":{},"writeLocations":[{"id":"cli000004-eastus2","locationName":"East
-        US 2","documentEndpoint":"https://cli000003-eastus2.documents.azure.com:443/","provisioningState":"Creating","failoverPriority":0,"isZoneRedundant":false}],"readLocations":[{"id":"cli000004-eastus2","locationName":"East
-        US 2","documentEndpoint":"https://cli000003-eastus2.documents.azure.com:443/","provisioningState":"Creating","failoverPriority":0,"isZoneRedundant":false}],"locations":[{"id":"cli000004-eastus2","locationName":"East
-        US 2","documentEndpoint":"https://cli000003-eastus2.documents.azure.com:443/","provisioningState":"Creating","failoverPriority":0,"isZoneRedundant":false}],"failoverPolicies":[{"id":"cli000004-eastus2","locationName":"East
-        US 2","failoverPriority":0}],"cors":[],"capabilities":[{"name":"EnableGremlin"}],"ipRules":[],"backupPolicy":{"type":"Continuous","continuousModeProperties":{"tier":"Continuous30Days"}},"restoreParameters":{"restoreMode":"PointInTime","restoreSource":"/subscriptions/00000000-0000-0000-0000-000000000000/providers/Microsoft.DocumentDB/locations/eastus2/restorableDatabaseAccounts/9ab0149f-b81c-4acf-8e9d-f95737a7432c","restoreTimestampInUtc":"2022-05-08T06:14:27Z","gremlinDatabasesToRestore":[]},"networkAclBypassResourceIds":[],"diagnosticLogSettings":{"enableFullTextQuery":"None"},"capacity":{"totalThroughputLimit":-1}},"identity":{"type":"None"}}'
-    headers:
-      azure-asyncoperation:
-      - https://management.azure.com/subscriptions/00000000-0000-0000-0000-000000000000/providers/Microsoft.DocumentDB/locations/eastus2/operationsStatus/9851fd99-d0fd-4abb-845b-6b3e37102a8e?api-version=2022-02-15-preview
-=======
-        US 2","type":"Microsoft.DocumentDB/databaseAccounts","kind":"GlobalDocumentDB","tags":{},"systemData":{"createdAt":"2022-05-04T00:45:43.6101503Z"},"properties":{"provisioningState":"Creating","publicNetworkAccess":"Enabled","enableAutomaticFailover":false,"enableMultipleWriteLocations":false,"enablePartitionKeyMonitor":false,"isVirtualNetworkFilterEnabled":false,"virtualNetworkRules":[],"EnabledApiTypes":"Gremlin,
-        Sql","disableKeyBasedMetadataWriteAccess":false,"enableFreeTier":false,"enableAnalyticalStorage":false,"analyticalStorageConfiguration":{},"instanceId":"a7b0daf6-c938-49a1-b41b-752b47bed2b4","createMode":"Restore","databaseAccountOfferType":"Standard","defaultIdentity":"FirstPartyIdentity","networkAclBypass":"None","disableLocalAuth":false,"consistencyPolicy":{"defaultConsistencyLevel":"Session","maxIntervalInSeconds":5,"maxStalenessPrefix":100},"configurationOverrides":{},"writeLocations":[{"id":"cli000004-eastus2","locationName":"East
-        US 2","documentEndpoint":"https://cli000003-eastus2.documents.azure.com:443/","provisioningState":"Creating","failoverPriority":0,"isZoneRedundant":false}],"readLocations":[{"id":"cli000004-eastus2","locationName":"East
-        US 2","documentEndpoint":"https://cli000003-eastus2.documents.azure.com:443/","provisioningState":"Creating","failoverPriority":0,"isZoneRedundant":false}],"locations":[{"id":"cli000004-eastus2","locationName":"East
-        US 2","documentEndpoint":"https://cli000003-eastus2.documents.azure.com:443/","provisioningState":"Creating","failoverPriority":0,"isZoneRedundant":false}],"failoverPolicies":[{"id":"cli000004-eastus2","locationName":"East
-        US 2","failoverPriority":0}],"cors":[],"capabilities":[{"name":"EnableGremlin"}],"ipRules":[],"backupPolicy":{"type":"Continuous","continuousModeProperties":{"tier":"Continuous30Days"}},"restoreParameters":{"restoreMode":"PointInTime","restoreSource":"/subscriptions/00000000-0000-0000-0000-000000000000/providers/Microsoft.DocumentDB/locations/eastus2/restorableDatabaseAccounts/3b4289a0-b206-4d8c-9cb5-72bdaddbc94f","restoreTimestampInUtc":"2022-05-04T00:43:52Z","gremlinDatabasesToRestore":[]},"networkAclBypassResourceIds":[],"diagnosticLogSettings":{"enableFullTextQuery":"None"},"capacity":{"totalThroughputLimit":-1}},"identity":{"type":"None"}}'
-    headers:
-      azure-asyncoperation:
-      - https://management.azure.com/subscriptions/00000000-0000-0000-0000-000000000000/providers/Microsoft.DocumentDB/locations/eastus2/operationsStatus/369829b6-ad0f-4a97-a211-5791d908d499?api-version=2022-02-15-preview
->>>>>>> 2f51ba7c
-      cache-control:
-      - no-store, no-cache
-      content-length:
-      - '2497'
-      content-type:
-      - application/json
-      date:
-<<<<<<< HEAD
-      - Sun, 08 May 2022 06:16:56 GMT
-      location:
-      - https://management.azure.com/subscriptions/00000000-0000-0000-0000-000000000000/resourceGroups/cli_test_cosmosdb_gremlin_account_restore_command000001/providers/Microsoft.DocumentDB/databaseAccounts/cli000004/operationResults/9851fd99-d0fd-4abb-845b-6b3e37102a8e?api-version=2022-02-15-preview
-=======
-      - Wed, 04 May 2022 00:45:45 GMT
-      location:
-      - https://management.azure.com/subscriptions/00000000-0000-0000-0000-000000000000/resourceGroups/cli_test_cosmosdb_gremlin_account_restore_command000001/providers/Microsoft.DocumentDB/databaseAccounts/cli000004/operationResults/369829b6-ad0f-4a97-a211-5791d908d499?api-version=2022-02-15-preview
->>>>>>> 2f51ba7c
-      pragma:
-      - no-cache
-      server:
-      - Microsoft-HTTPAPI/2.0
-      strict-transport-security:
-      - max-age=31536000; includeSubDomains
-      transfer-encoding:
-      - chunked
-      vary:
-      - Accept-Encoding
-      x-content-type-options:
-      - nosniff
-      x-ms-gatewayversion:
-      - version=2.14.0
-      x-ms-ratelimit-remaining-subscription-writes:
-<<<<<<< HEAD
-      - '1193'
-=======
-      - '1199'
->>>>>>> 2f51ba7c
-    status:
-      code: 200
-      message: Ok
-- request:
-    body: null
-    headers:
-      Accept:
-      - '*/*'
-      Accept-Encoding:
-      - gzip, deflate
-      CommandName:
-      - cosmosdb restore
-      Connection:
-      - keep-alive
-      ParameterSetName:
-      - -n -g -a --restore-timestamp --location
-      User-Agent:
-<<<<<<< HEAD
-      - AZURECLI/2.36.0 azsdk-python-mgmt-cosmosdb/7.0.0b5 Python/3.10.4 (Windows-10-10.0.22000-SP0)
-    method: GET
-    uri: https://management.azure.com/subscriptions/00000000-0000-0000-0000-000000000000/providers/Microsoft.DocumentDB/locations/eastus2/operationsStatus/9851fd99-d0fd-4abb-845b-6b3e37102a8e?api-version=2022-02-15-preview
-=======
-      - AZURECLI/2.36.0 azsdk-python-mgmt-cosmosdb/7.0.0b4 Python/3.10.4 (Windows-10-10.0.22598-SP0)
-    method: GET
-    uri: https://management.azure.com/subscriptions/00000000-0000-0000-0000-000000000000/providers/Microsoft.DocumentDB/locations/eastus2/operationsStatus/369829b6-ad0f-4a97-a211-5791d908d499?api-version=2022-02-15-preview
->>>>>>> 2f51ba7c
-  response:
-    body:
-      string: '{"status":"Dequeued"}'
-    headers:
-      cache-control:
-      - no-store, no-cache
-      content-length:
-      - '21'
-      content-type:
-      - application/json
-      date:
-<<<<<<< HEAD
-      - Sun, 08 May 2022 06:17:27 GMT
-=======
-      - Wed, 04 May 2022 00:46:15 GMT
->>>>>>> 2f51ba7c
-      pragma:
-      - no-cache
-      server:
-      - Microsoft-HTTPAPI/2.0
-      strict-transport-security:
-      - max-age=31536000; includeSubDomains
-      transfer-encoding:
-      - chunked
-      vary:
-      - Accept-Encoding
-      x-content-type-options:
-      - nosniff
-      x-ms-gatewayversion:
-      - version=2.14.0
-    status:
-      code: 200
-      message: Ok
-- request:
-    body: null
-    headers:
-      Accept:
-      - '*/*'
-      Accept-Encoding:
-      - gzip, deflate
-      CommandName:
-      - cosmosdb restore
-      Connection:
-      - keep-alive
-      ParameterSetName:
-      - -n -g -a --restore-timestamp --location
-      User-Agent:
-<<<<<<< HEAD
-      - AZURECLI/2.36.0 azsdk-python-mgmt-cosmosdb/7.0.0b5 Python/3.10.4 (Windows-10-10.0.22000-SP0)
-    method: GET
-    uri: https://management.azure.com/subscriptions/00000000-0000-0000-0000-000000000000/providers/Microsoft.DocumentDB/locations/eastus2/operationsStatus/9851fd99-d0fd-4abb-845b-6b3e37102a8e?api-version=2022-02-15-preview
-=======
-      - AZURECLI/2.36.0 azsdk-python-mgmt-cosmosdb/7.0.0b4 Python/3.10.4 (Windows-10-10.0.22598-SP0)
-    method: GET
-    uri: https://management.azure.com/subscriptions/00000000-0000-0000-0000-000000000000/providers/Microsoft.DocumentDB/locations/eastus2/operationsStatus/369829b6-ad0f-4a97-a211-5791d908d499?api-version=2022-02-15-preview
->>>>>>> 2f51ba7c
-  response:
-    body:
-      string: '{"status":"Dequeued"}'
-    headers:
-      cache-control:
-      - no-store, no-cache
-      content-length:
-      - '21'
-      content-type:
-      - application/json
-      date:
-<<<<<<< HEAD
-      - Sun, 08 May 2022 06:17:57 GMT
-=======
-      - Wed, 04 May 2022 00:46:45 GMT
->>>>>>> 2f51ba7c
-      pragma:
-      - no-cache
-      server:
-      - Microsoft-HTTPAPI/2.0
-      strict-transport-security:
-      - max-age=31536000; includeSubDomains
-      transfer-encoding:
-      - chunked
-      vary:
-      - Accept-Encoding
-      x-content-type-options:
-      - nosniff
-      x-ms-gatewayversion:
-      - version=2.14.0
-    status:
-      code: 200
-      message: Ok
-- request:
-    body: null
-    headers:
-      Accept:
-      - '*/*'
-      Accept-Encoding:
-      - gzip, deflate
-      CommandName:
-      - cosmosdb restore
-      Connection:
-      - keep-alive
-      ParameterSetName:
-      - -n -g -a --restore-timestamp --location
-      User-Agent:
-<<<<<<< HEAD
-      - AZURECLI/2.36.0 azsdk-python-mgmt-cosmosdb/7.0.0b5 Python/3.10.4 (Windows-10-10.0.22000-SP0)
-    method: GET
-    uri: https://management.azure.com/subscriptions/00000000-0000-0000-0000-000000000000/providers/Microsoft.DocumentDB/locations/eastus2/operationsStatus/9851fd99-d0fd-4abb-845b-6b3e37102a8e?api-version=2022-02-15-preview
-=======
-      - AZURECLI/2.36.0 azsdk-python-mgmt-cosmosdb/7.0.0b4 Python/3.10.4 (Windows-10-10.0.22598-SP0)
-    method: GET
-    uri: https://management.azure.com/subscriptions/00000000-0000-0000-0000-000000000000/providers/Microsoft.DocumentDB/locations/eastus2/operationsStatus/369829b6-ad0f-4a97-a211-5791d908d499?api-version=2022-02-15-preview
->>>>>>> 2f51ba7c
-  response:
-    body:
-      string: '{"status":"Dequeued"}'
-    headers:
-      cache-control:
-      - no-store, no-cache
-      content-length:
-      - '21'
-      content-type:
-      - application/json
-      date:
-<<<<<<< HEAD
-      - Sun, 08 May 2022 06:18:27 GMT
-=======
-      - Wed, 04 May 2022 00:47:16 GMT
->>>>>>> 2f51ba7c
-      pragma:
-      - no-cache
-      server:
-      - Microsoft-HTTPAPI/2.0
-      strict-transport-security:
-      - max-age=31536000; includeSubDomains
-      transfer-encoding:
-      - chunked
-      vary:
-      - Accept-Encoding
-      x-content-type-options:
-      - nosniff
-      x-ms-gatewayversion:
-      - version=2.14.0
-    status:
-      code: 200
-      message: Ok
-- request:
-    body: null
-    headers:
-      Accept:
-      - '*/*'
-      Accept-Encoding:
-      - gzip, deflate
-      CommandName:
-      - cosmosdb restore
-      Connection:
-      - keep-alive
-      ParameterSetName:
-      - -n -g -a --restore-timestamp --location
-      User-Agent:
-<<<<<<< HEAD
-      - AZURECLI/2.36.0 azsdk-python-mgmt-cosmosdb/7.0.0b5 Python/3.10.4 (Windows-10-10.0.22000-SP0)
-    method: GET
-    uri: https://management.azure.com/subscriptions/00000000-0000-0000-0000-000000000000/providers/Microsoft.DocumentDB/locations/eastus2/operationsStatus/9851fd99-d0fd-4abb-845b-6b3e37102a8e?api-version=2022-02-15-preview
-=======
-      - AZURECLI/2.36.0 azsdk-python-mgmt-cosmosdb/7.0.0b4 Python/3.10.4 (Windows-10-10.0.22598-SP0)
-    method: GET
-    uri: https://management.azure.com/subscriptions/00000000-0000-0000-0000-000000000000/providers/Microsoft.DocumentDB/locations/eastus2/operationsStatus/369829b6-ad0f-4a97-a211-5791d908d499?api-version=2022-02-15-preview
->>>>>>> 2f51ba7c
-  response:
-    body:
-      string: '{"status":"Dequeued"}'
-    headers:
-      cache-control:
-      - no-store, no-cache
-      content-length:
-      - '21'
-      content-type:
-      - application/json
-      date:
-<<<<<<< HEAD
-      - Sun, 08 May 2022 06:18:58 GMT
-=======
-      - Wed, 04 May 2022 00:47:46 GMT
->>>>>>> 2f51ba7c
-      pragma:
-      - no-cache
-      server:
-      - Microsoft-HTTPAPI/2.0
-      strict-transport-security:
-      - max-age=31536000; includeSubDomains
-      transfer-encoding:
-      - chunked
-      vary:
-      - Accept-Encoding
-      x-content-type-options:
-      - nosniff
-      x-ms-gatewayversion:
-      - version=2.14.0
-    status:
-      code: 200
-      message: Ok
-- request:
-    body: null
-    headers:
-      Accept:
-      - '*/*'
-      Accept-Encoding:
-      - gzip, deflate
-      CommandName:
-      - cosmosdb restore
-      Connection:
-      - keep-alive
-      ParameterSetName:
-      - -n -g -a --restore-timestamp --location
-      User-Agent:
-<<<<<<< HEAD
-      - AZURECLI/2.36.0 azsdk-python-mgmt-cosmosdb/7.0.0b5 Python/3.10.4 (Windows-10-10.0.22000-SP0)
-    method: GET
-    uri: https://management.azure.com/subscriptions/00000000-0000-0000-0000-000000000000/providers/Microsoft.DocumentDB/locations/eastus2/operationsStatus/9851fd99-d0fd-4abb-845b-6b3e37102a8e?api-version=2022-02-15-preview
-=======
-      - AZURECLI/2.36.0 azsdk-python-mgmt-cosmosdb/7.0.0b4 Python/3.10.4 (Windows-10-10.0.22598-SP0)
-    method: GET
-    uri: https://management.azure.com/subscriptions/00000000-0000-0000-0000-000000000000/providers/Microsoft.DocumentDB/locations/eastus2/operationsStatus/369829b6-ad0f-4a97-a211-5791d908d499?api-version=2022-02-15-preview
->>>>>>> 2f51ba7c
-  response:
-    body:
-      string: '{"status":"Dequeued"}'
-    headers:
-      cache-control:
-      - no-store, no-cache
-      content-length:
-      - '21'
-      content-type:
-      - application/json
-      date:
-<<<<<<< HEAD
-      - Sun, 08 May 2022 06:19:28 GMT
-=======
-      - Wed, 04 May 2022 00:48:15 GMT
->>>>>>> 2f51ba7c
-      pragma:
-      - no-cache
-      server:
-      - Microsoft-HTTPAPI/2.0
-      strict-transport-security:
-      - max-age=31536000; includeSubDomains
-      transfer-encoding:
-      - chunked
-      vary:
-      - Accept-Encoding
-      x-content-type-options:
-      - nosniff
-      x-ms-gatewayversion:
-      - version=2.14.0
-    status:
-      code: 200
-      message: Ok
-- request:
-    body: null
-    headers:
-      Accept:
-      - '*/*'
-      Accept-Encoding:
-      - gzip, deflate
-      CommandName:
-      - cosmosdb restore
-      Connection:
-      - keep-alive
-      ParameterSetName:
-      - -n -g -a --restore-timestamp --location
-      User-Agent:
-<<<<<<< HEAD
-      - AZURECLI/2.36.0 azsdk-python-mgmt-cosmosdb/7.0.0b5 Python/3.10.4 (Windows-10-10.0.22000-SP0)
-    method: GET
-    uri: https://management.azure.com/subscriptions/00000000-0000-0000-0000-000000000000/providers/Microsoft.DocumentDB/locations/eastus2/operationsStatus/9851fd99-d0fd-4abb-845b-6b3e37102a8e?api-version=2022-02-15-preview
-=======
-      - AZURECLI/2.36.0 azsdk-python-mgmt-cosmosdb/7.0.0b4 Python/3.10.4 (Windows-10-10.0.22598-SP0)
-    method: GET
-    uri: https://management.azure.com/subscriptions/00000000-0000-0000-0000-000000000000/providers/Microsoft.DocumentDB/locations/eastus2/operationsStatus/369829b6-ad0f-4a97-a211-5791d908d499?api-version=2022-02-15-preview
->>>>>>> 2f51ba7c
-  response:
-    body:
-      string: '{"status":"Dequeued"}'
-    headers:
-      cache-control:
-      - no-store, no-cache
-      content-length:
-      - '21'
-      content-type:
-      - application/json
-      date:
-<<<<<<< HEAD
-      - Sun, 08 May 2022 06:19:58 GMT
-=======
-      - Wed, 04 May 2022 00:48:46 GMT
->>>>>>> 2f51ba7c
-      pragma:
-      - no-cache
-      server:
-      - Microsoft-HTTPAPI/2.0
-      strict-transport-security:
-      - max-age=31536000; includeSubDomains
-      transfer-encoding:
-      - chunked
-      vary:
-      - Accept-Encoding
-      x-content-type-options:
-      - nosniff
-      x-ms-gatewayversion:
-      - version=2.14.0
-    status:
-      code: 200
-      message: Ok
-- request:
-    body: null
-    headers:
-      Accept:
-      - '*/*'
-      Accept-Encoding:
-      - gzip, deflate
-      CommandName:
-      - cosmosdb restore
-      Connection:
-      - keep-alive
-      ParameterSetName:
-      - -n -g -a --restore-timestamp --location
-      User-Agent:
-<<<<<<< HEAD
-      - AZURECLI/2.36.0 azsdk-python-mgmt-cosmosdb/7.0.0b5 Python/3.10.4 (Windows-10-10.0.22000-SP0)
-    method: GET
-    uri: https://management.azure.com/subscriptions/00000000-0000-0000-0000-000000000000/providers/Microsoft.DocumentDB/locations/eastus2/operationsStatus/9851fd99-d0fd-4abb-845b-6b3e37102a8e?api-version=2022-02-15-preview
-=======
-      - AZURECLI/2.36.0 azsdk-python-mgmt-cosmosdb/7.0.0b4 Python/3.10.4 (Windows-10-10.0.22598-SP0)
-    method: GET
-    uri: https://management.azure.com/subscriptions/00000000-0000-0000-0000-000000000000/providers/Microsoft.DocumentDB/locations/eastus2/operationsStatus/369829b6-ad0f-4a97-a211-5791d908d499?api-version=2022-02-15-preview
->>>>>>> 2f51ba7c
-  response:
-    body:
-      string: '{"status":"Dequeued"}'
-    headers:
-      cache-control:
-      - no-store, no-cache
-      content-length:
-      - '21'
-      content-type:
-      - application/json
-      date:
-<<<<<<< HEAD
-      - Sun, 08 May 2022 06:20:28 GMT
-=======
-      - Wed, 04 May 2022 00:49:16 GMT
->>>>>>> 2f51ba7c
-      pragma:
-      - no-cache
-      server:
-      - Microsoft-HTTPAPI/2.0
-      strict-transport-security:
-      - max-age=31536000; includeSubDomains
-      transfer-encoding:
-      - chunked
-      vary:
-      - Accept-Encoding
-      x-content-type-options:
-      - nosniff
-      x-ms-gatewayversion:
-      - version=2.14.0
-    status:
-      code: 200
-      message: Ok
-- request:
-    body: null
-    headers:
-      Accept:
-      - '*/*'
-      Accept-Encoding:
-      - gzip, deflate
-      CommandName:
-      - cosmosdb restore
-      Connection:
-      - keep-alive
-      ParameterSetName:
-      - -n -g -a --restore-timestamp --location
-      User-Agent:
-<<<<<<< HEAD
-      - AZURECLI/2.36.0 azsdk-python-mgmt-cosmosdb/7.0.0b5 Python/3.10.4 (Windows-10-10.0.22000-SP0)
-    method: GET
-    uri: https://management.azure.com/subscriptions/00000000-0000-0000-0000-000000000000/providers/Microsoft.DocumentDB/locations/eastus2/operationsStatus/9851fd99-d0fd-4abb-845b-6b3e37102a8e?api-version=2022-02-15-preview
-=======
-      - AZURECLI/2.36.0 azsdk-python-mgmt-cosmosdb/7.0.0b4 Python/3.10.4 (Windows-10-10.0.22598-SP0)
-    method: GET
-    uri: https://management.azure.com/subscriptions/00000000-0000-0000-0000-000000000000/providers/Microsoft.DocumentDB/locations/eastus2/operationsStatus/369829b6-ad0f-4a97-a211-5791d908d499?api-version=2022-02-15-preview
->>>>>>> 2f51ba7c
-  response:
-    body:
-      string: '{"status":"Dequeued"}'
-    headers:
-      cache-control:
-      - no-store, no-cache
-      content-length:
-      - '21'
-      content-type:
-      - application/json
-      date:
-<<<<<<< HEAD
-      - Sun, 08 May 2022 06:21:00 GMT
-=======
-      - Wed, 04 May 2022 00:49:47 GMT
->>>>>>> 2f51ba7c
-      pragma:
-      - no-cache
-      server:
-      - Microsoft-HTTPAPI/2.0
-      strict-transport-security:
-      - max-age=31536000; includeSubDomains
-      transfer-encoding:
-      - chunked
-      vary:
-      - Accept-Encoding
-      x-content-type-options:
-      - nosniff
-      x-ms-gatewayversion:
-      - version=2.14.0
-    status:
-      code: 200
-      message: Ok
-- request:
-    body: null
-    headers:
-      Accept:
-      - '*/*'
-      Accept-Encoding:
-      - gzip, deflate
-      CommandName:
-      - cosmosdb restore
-      Connection:
-      - keep-alive
-      ParameterSetName:
-      - -n -g -a --restore-timestamp --location
-      User-Agent:
-<<<<<<< HEAD
-      - AZURECLI/2.36.0 azsdk-python-mgmt-cosmosdb/7.0.0b5 Python/3.10.4 (Windows-10-10.0.22000-SP0)
-    method: GET
-    uri: https://management.azure.com/subscriptions/00000000-0000-0000-0000-000000000000/providers/Microsoft.DocumentDB/locations/eastus2/operationsStatus/9851fd99-d0fd-4abb-845b-6b3e37102a8e?api-version=2022-02-15-preview
-=======
-      - AZURECLI/2.36.0 azsdk-python-mgmt-cosmosdb/7.0.0b4 Python/3.10.4 (Windows-10-10.0.22598-SP0)
-    method: GET
-    uri: https://management.azure.com/subscriptions/00000000-0000-0000-0000-000000000000/providers/Microsoft.DocumentDB/locations/eastus2/operationsStatus/369829b6-ad0f-4a97-a211-5791d908d499?api-version=2022-02-15-preview
->>>>>>> 2f51ba7c
-  response:
-    body:
-      string: '{"status":"Dequeued"}'
-    headers:
-      cache-control:
-      - no-store, no-cache
-      content-length:
-      - '21'
-      content-type:
-      - application/json
-      date:
-<<<<<<< HEAD
-      - Sun, 08 May 2022 06:21:30 GMT
-=======
-      - Wed, 04 May 2022 00:50:16 GMT
->>>>>>> 2f51ba7c
-      pragma:
-      - no-cache
-      server:
-      - Microsoft-HTTPAPI/2.0
-      strict-transport-security:
-      - max-age=31536000; includeSubDomains
-      transfer-encoding:
-      - chunked
-      vary:
-      - Accept-Encoding
-      x-content-type-options:
-      - nosniff
-      x-ms-gatewayversion:
-      - version=2.14.0
-    status:
-      code: 200
-      message: Ok
-- request:
-    body: null
-    headers:
-      Accept:
-      - '*/*'
-      Accept-Encoding:
-      - gzip, deflate
-      CommandName:
-      - cosmosdb restore
-      Connection:
-      - keep-alive
-      ParameterSetName:
-      - -n -g -a --restore-timestamp --location
-      User-Agent:
-<<<<<<< HEAD
-      - AZURECLI/2.36.0 azsdk-python-mgmt-cosmosdb/7.0.0b5 Python/3.10.4 (Windows-10-10.0.22000-SP0)
-    method: GET
-    uri: https://management.azure.com/subscriptions/00000000-0000-0000-0000-000000000000/providers/Microsoft.DocumentDB/locations/eastus2/operationsStatus/9851fd99-d0fd-4abb-845b-6b3e37102a8e?api-version=2022-02-15-preview
-=======
-      - AZURECLI/2.36.0 azsdk-python-mgmt-cosmosdb/7.0.0b4 Python/3.10.4 (Windows-10-10.0.22598-SP0)
-    method: GET
-    uri: https://management.azure.com/subscriptions/00000000-0000-0000-0000-000000000000/providers/Microsoft.DocumentDB/locations/eastus2/operationsStatus/369829b6-ad0f-4a97-a211-5791d908d499?api-version=2022-02-15-preview
->>>>>>> 2f51ba7c
-  response:
-    body:
-      string: '{"status":"Dequeued"}'
-    headers:
-      cache-control:
-      - no-store, no-cache
-      content-length:
-      - '21'
-      content-type:
-      - application/json
-      date:
-<<<<<<< HEAD
-      - Sun, 08 May 2022 06:22:00 GMT
-=======
-      - Wed, 04 May 2022 00:50:47 GMT
->>>>>>> 2f51ba7c
-      pragma:
-      - no-cache
-      server:
-      - Microsoft-HTTPAPI/2.0
-      strict-transport-security:
-      - max-age=31536000; includeSubDomains
-      transfer-encoding:
-      - chunked
-      vary:
-      - Accept-Encoding
-      x-content-type-options:
-      - nosniff
-      x-ms-gatewayversion:
-      - version=2.14.0
-    status:
-      code: 200
-      message: Ok
-- request:
-    body: null
-    headers:
-      Accept:
-      - '*/*'
-      Accept-Encoding:
-      - gzip, deflate
-      CommandName:
-      - cosmosdb restore
-      Connection:
-      - keep-alive
-      ParameterSetName:
-      - -n -g -a --restore-timestamp --location
-      User-Agent:
-<<<<<<< HEAD
-      - AZURECLI/2.36.0 azsdk-python-mgmt-cosmosdb/7.0.0b5 Python/3.10.4 (Windows-10-10.0.22000-SP0)
-    method: GET
-    uri: https://management.azure.com/subscriptions/00000000-0000-0000-0000-000000000000/providers/Microsoft.DocumentDB/locations/eastus2/operationsStatus/9851fd99-d0fd-4abb-845b-6b3e37102a8e?api-version=2022-02-15-preview
-=======
-      - AZURECLI/2.36.0 azsdk-python-mgmt-cosmosdb/7.0.0b4 Python/3.10.4 (Windows-10-10.0.22598-SP0)
-    method: GET
-    uri: https://management.azure.com/subscriptions/00000000-0000-0000-0000-000000000000/providers/Microsoft.DocumentDB/locations/eastus2/operationsStatus/369829b6-ad0f-4a97-a211-5791d908d499?api-version=2022-02-15-preview
->>>>>>> 2f51ba7c
-  response:
-    body:
-      string: '{"status":"Dequeued"}'
-    headers:
-      cache-control:
-      - no-store, no-cache
-      content-length:
-      - '21'
-      content-type:
-      - application/json
-      date:
-<<<<<<< HEAD
-      - Sun, 08 May 2022 06:22:30 GMT
-=======
-      - Wed, 04 May 2022 00:51:16 GMT
->>>>>>> 2f51ba7c
-      pragma:
-      - no-cache
-      server:
-      - Microsoft-HTTPAPI/2.0
-      strict-transport-security:
-      - max-age=31536000; includeSubDomains
-      transfer-encoding:
-      - chunked
-      vary:
-      - Accept-Encoding
-      x-content-type-options:
-      - nosniff
-      x-ms-gatewayversion:
-      - version=2.14.0
-    status:
-      code: 200
-      message: Ok
-- request:
-    body: null
-    headers:
-      Accept:
-      - '*/*'
-      Accept-Encoding:
-      - gzip, deflate
-      CommandName:
-      - cosmosdb restore
-      Connection:
-      - keep-alive
-      ParameterSetName:
-      - -n -g -a --restore-timestamp --location
-      User-Agent:
-<<<<<<< HEAD
-      - AZURECLI/2.36.0 azsdk-python-mgmt-cosmosdb/7.0.0b5 Python/3.10.4 (Windows-10-10.0.22000-SP0)
-    method: GET
-    uri: https://management.azure.com/subscriptions/00000000-0000-0000-0000-000000000000/providers/Microsoft.DocumentDB/locations/eastus2/operationsStatus/9851fd99-d0fd-4abb-845b-6b3e37102a8e?api-version=2022-02-15-preview
-=======
-      - AZURECLI/2.36.0 azsdk-python-mgmt-cosmosdb/7.0.0b4 Python/3.10.4 (Windows-10-10.0.22598-SP0)
-    method: GET
-    uri: https://management.azure.com/subscriptions/00000000-0000-0000-0000-000000000000/providers/Microsoft.DocumentDB/locations/eastus2/operationsStatus/369829b6-ad0f-4a97-a211-5791d908d499?api-version=2022-02-15-preview
->>>>>>> 2f51ba7c
-  response:
-    body:
-      string: '{"status":"Dequeued"}'
-    headers:
-      cache-control:
-      - no-store, no-cache
-      content-length:
-      - '21'
-      content-type:
-      - application/json
-      date:
-<<<<<<< HEAD
-      - Sun, 08 May 2022 06:23:01 GMT
-=======
-      - Wed, 04 May 2022 00:51:47 GMT
->>>>>>> 2f51ba7c
-      pragma:
-      - no-cache
-      server:
-      - Microsoft-HTTPAPI/2.0
-      strict-transport-security:
-      - max-age=31536000; includeSubDomains
-      transfer-encoding:
-      - chunked
-      vary:
-      - Accept-Encoding
-      x-content-type-options:
-      - nosniff
-      x-ms-gatewayversion:
-      - version=2.14.0
-    status:
-      code: 200
-      message: Ok
-- request:
-    body: null
-    headers:
-      Accept:
-      - '*/*'
-      Accept-Encoding:
-      - gzip, deflate
-      CommandName:
-      - cosmosdb restore
-      Connection:
-      - keep-alive
-      ParameterSetName:
-      - -n -g -a --restore-timestamp --location
-      User-Agent:
-<<<<<<< HEAD
-      - AZURECLI/2.36.0 azsdk-python-mgmt-cosmosdb/7.0.0b5 Python/3.10.4 (Windows-10-10.0.22000-SP0)
-    method: GET
-    uri: https://management.azure.com/subscriptions/00000000-0000-0000-0000-000000000000/providers/Microsoft.DocumentDB/locations/eastus2/operationsStatus/9851fd99-d0fd-4abb-845b-6b3e37102a8e?api-version=2022-02-15-preview
-=======
-      - AZURECLI/2.36.0 azsdk-python-mgmt-cosmosdb/7.0.0b4 Python/3.10.4 (Windows-10-10.0.22598-SP0)
-    method: GET
-    uri: https://management.azure.com/subscriptions/00000000-0000-0000-0000-000000000000/providers/Microsoft.DocumentDB/locations/eastus2/operationsStatus/369829b6-ad0f-4a97-a211-5791d908d499?api-version=2022-02-15-preview
->>>>>>> 2f51ba7c
-  response:
-    body:
-      string: '{"status":"Dequeued"}'
-    headers:
-      cache-control:
-      - no-store, no-cache
-      content-length:
-      - '21'
-      content-type:
-      - application/json
-      date:
-<<<<<<< HEAD
-      - Sun, 08 May 2022 06:23:31 GMT
-=======
-      - Wed, 04 May 2022 00:52:17 GMT
->>>>>>> 2f51ba7c
-      pragma:
-      - no-cache
-      server:
-      - Microsoft-HTTPAPI/2.0
-      strict-transport-security:
-      - max-age=31536000; includeSubDomains
-      transfer-encoding:
-      - chunked
-      vary:
-      - Accept-Encoding
-      x-content-type-options:
-      - nosniff
-      x-ms-gatewayversion:
-      - version=2.14.0
-    status:
-      code: 200
-      message: Ok
-- request:
-    body: null
-    headers:
-      Accept:
-      - '*/*'
-      Accept-Encoding:
-      - gzip, deflate
-      CommandName:
-      - cosmosdb restore
-      Connection:
-      - keep-alive
-      ParameterSetName:
-      - -n -g -a --restore-timestamp --location
-      User-Agent:
-<<<<<<< HEAD
-      - AZURECLI/2.36.0 azsdk-python-mgmt-cosmosdb/7.0.0b5 Python/3.10.4 (Windows-10-10.0.22000-SP0)
-    method: GET
-    uri: https://management.azure.com/subscriptions/00000000-0000-0000-0000-000000000000/providers/Microsoft.DocumentDB/locations/eastus2/operationsStatus/9851fd99-d0fd-4abb-845b-6b3e37102a8e?api-version=2022-02-15-preview
-=======
-      - AZURECLI/2.36.0 azsdk-python-mgmt-cosmosdb/7.0.0b4 Python/3.10.4 (Windows-10-10.0.22598-SP0)
-    method: GET
-    uri: https://management.azure.com/subscriptions/00000000-0000-0000-0000-000000000000/providers/Microsoft.DocumentDB/locations/eastus2/operationsStatus/369829b6-ad0f-4a97-a211-5791d908d499?api-version=2022-02-15-preview
->>>>>>> 2f51ba7c
-  response:
-    body:
-      string: '{"status":"Dequeued"}'
-    headers:
-      cache-control:
-      - no-store, no-cache
-      content-length:
-      - '21'
-      content-type:
-      - application/json
-      date:
-<<<<<<< HEAD
-      - Sun, 08 May 2022 06:24:01 GMT
-=======
-      - Wed, 04 May 2022 00:52:48 GMT
->>>>>>> 2f51ba7c
-      pragma:
-      - no-cache
-      server:
-      - Microsoft-HTTPAPI/2.0
-      strict-transport-security:
-      - max-age=31536000; includeSubDomains
-      transfer-encoding:
-      - chunked
-      vary:
-      - Accept-Encoding
-      x-content-type-options:
-      - nosniff
-      x-ms-gatewayversion:
-      - version=2.14.0
-    status:
-      code: 200
-      message: Ok
-- request:
-    body: null
-    headers:
-      Accept:
-      - '*/*'
-      Accept-Encoding:
-      - gzip, deflate
-      CommandName:
-      - cosmosdb restore
-      Connection:
-      - keep-alive
-      ParameterSetName:
-      - -n -g -a --restore-timestamp --location
-      User-Agent:
-<<<<<<< HEAD
-      - AZURECLI/2.36.0 azsdk-python-mgmt-cosmosdb/7.0.0b5 Python/3.10.4 (Windows-10-10.0.22000-SP0)
-    method: GET
-    uri: https://management.azure.com/subscriptions/00000000-0000-0000-0000-000000000000/providers/Microsoft.DocumentDB/locations/eastus2/operationsStatus/9851fd99-d0fd-4abb-845b-6b3e37102a8e?api-version=2022-02-15-preview
-=======
-      - AZURECLI/2.36.0 azsdk-python-mgmt-cosmosdb/7.0.0b4 Python/3.10.4 (Windows-10-10.0.22598-SP0)
-    method: GET
-    uri: https://management.azure.com/subscriptions/00000000-0000-0000-0000-000000000000/providers/Microsoft.DocumentDB/locations/eastus2/operationsStatus/369829b6-ad0f-4a97-a211-5791d908d499?api-version=2022-02-15-preview
->>>>>>> 2f51ba7c
-  response:
-    body:
-      string: '{"status":"Dequeued"}'
-    headers:
-      cache-control:
-      - no-store, no-cache
-      content-length:
-      - '21'
-      content-type:
-      - application/json
-      date:
-<<<<<<< HEAD
-      - Sun, 08 May 2022 06:24:32 GMT
-=======
-      - Wed, 04 May 2022 00:53:17 GMT
->>>>>>> 2f51ba7c
-      pragma:
-      - no-cache
-      server:
-      - Microsoft-HTTPAPI/2.0
-      strict-transport-security:
-      - max-age=31536000; includeSubDomains
-      transfer-encoding:
-      - chunked
-      vary:
-      - Accept-Encoding
-      x-content-type-options:
-      - nosniff
-      x-ms-gatewayversion:
-      - version=2.14.0
-    status:
-      code: 200
-      message: Ok
-- request:
-    body: null
-    headers:
-      Accept:
-      - '*/*'
-      Accept-Encoding:
-      - gzip, deflate
-      CommandName:
-      - cosmosdb restore
-      Connection:
-      - keep-alive
-      ParameterSetName:
-      - -n -g -a --restore-timestamp --location
-      User-Agent:
-<<<<<<< HEAD
-      - AZURECLI/2.36.0 azsdk-python-mgmt-cosmosdb/7.0.0b5 Python/3.10.4 (Windows-10-10.0.22000-SP0)
-    method: GET
-    uri: https://management.azure.com/subscriptions/00000000-0000-0000-0000-000000000000/providers/Microsoft.DocumentDB/locations/eastus2/operationsStatus/9851fd99-d0fd-4abb-845b-6b3e37102a8e?api-version=2022-02-15-preview
-=======
-      - AZURECLI/2.36.0 azsdk-python-mgmt-cosmosdb/7.0.0b4 Python/3.10.4 (Windows-10-10.0.22598-SP0)
-    method: GET
-    uri: https://management.azure.com/subscriptions/00000000-0000-0000-0000-000000000000/providers/Microsoft.DocumentDB/locations/eastus2/operationsStatus/369829b6-ad0f-4a97-a211-5791d908d499?api-version=2022-02-15-preview
->>>>>>> 2f51ba7c
-  response:
-    body:
-      string: '{"status":"Dequeued"}'
-    headers:
-      cache-control:
-      - no-store, no-cache
-      content-length:
-      - '21'
-      content-type:
-      - application/json
-      date:
-<<<<<<< HEAD
-      - Sun, 08 May 2022 06:25:01 GMT
-=======
-      - Wed, 04 May 2022 00:53:47 GMT
->>>>>>> 2f51ba7c
-      pragma:
-      - no-cache
-      server:
-      - Microsoft-HTTPAPI/2.0
-      strict-transport-security:
-      - max-age=31536000; includeSubDomains
-      transfer-encoding:
-      - chunked
-      vary:
-      - Accept-Encoding
-      x-content-type-options:
-      - nosniff
-      x-ms-gatewayversion:
-      - version=2.14.0
-    status:
-      code: 200
-      message: Ok
-- request:
-    body: null
-    headers:
-      Accept:
-      - '*/*'
-      Accept-Encoding:
-      - gzip, deflate
-      CommandName:
-      - cosmosdb restore
-      Connection:
-      - keep-alive
-      ParameterSetName:
-      - -n -g -a --restore-timestamp --location
-      User-Agent:
-<<<<<<< HEAD
-      - AZURECLI/2.36.0 azsdk-python-mgmt-cosmosdb/7.0.0b5 Python/3.10.4 (Windows-10-10.0.22000-SP0)
-    method: GET
-    uri: https://management.azure.com/subscriptions/00000000-0000-0000-0000-000000000000/providers/Microsoft.DocumentDB/locations/eastus2/operationsStatus/9851fd99-d0fd-4abb-845b-6b3e37102a8e?api-version=2022-02-15-preview
-=======
-      - AZURECLI/2.36.0 azsdk-python-mgmt-cosmosdb/7.0.0b4 Python/3.10.4 (Windows-10-10.0.22598-SP0)
-    method: GET
-    uri: https://management.azure.com/subscriptions/00000000-0000-0000-0000-000000000000/providers/Microsoft.DocumentDB/locations/eastus2/operationsStatus/369829b6-ad0f-4a97-a211-5791d908d499?api-version=2022-02-15-preview
->>>>>>> 2f51ba7c
-  response:
-    body:
-      string: '{"status":"Dequeued"}'
-    headers:
-      cache-control:
-      - no-store, no-cache
-      content-length:
-      - '21'
-      content-type:
-      - application/json
-      date:
-<<<<<<< HEAD
-      - Sun, 08 May 2022 06:25:32 GMT
-=======
-      - Wed, 04 May 2022 00:54:18 GMT
->>>>>>> 2f51ba7c
-      pragma:
-      - no-cache
-      server:
-      - Microsoft-HTTPAPI/2.0
-      strict-transport-security:
-      - max-age=31536000; includeSubDomains
-      transfer-encoding:
-      - chunked
-      vary:
-      - Accept-Encoding
-      x-content-type-options:
-      - nosniff
-      x-ms-gatewayversion:
-      - version=2.14.0
-    status:
-      code: 200
-      message: Ok
-- request:
-    body: null
-    headers:
-      Accept:
-      - '*/*'
-      Accept-Encoding:
-      - gzip, deflate
-      CommandName:
-      - cosmosdb restore
-      Connection:
-      - keep-alive
-      ParameterSetName:
-      - -n -g -a --restore-timestamp --location
-      User-Agent:
-<<<<<<< HEAD
-      - AZURECLI/2.36.0 azsdk-python-mgmt-cosmosdb/7.0.0b5 Python/3.10.4 (Windows-10-10.0.22000-SP0)
-    method: GET
-    uri: https://management.azure.com/subscriptions/00000000-0000-0000-0000-000000000000/providers/Microsoft.DocumentDB/locations/eastus2/operationsStatus/9851fd99-d0fd-4abb-845b-6b3e37102a8e?api-version=2022-02-15-preview
-=======
-      - AZURECLI/2.36.0 azsdk-python-mgmt-cosmosdb/7.0.0b4 Python/3.10.4 (Windows-10-10.0.22598-SP0)
-    method: GET
-    uri: https://management.azure.com/subscriptions/00000000-0000-0000-0000-000000000000/providers/Microsoft.DocumentDB/locations/eastus2/operationsStatus/369829b6-ad0f-4a97-a211-5791d908d499?api-version=2022-02-15-preview
->>>>>>> 2f51ba7c
-  response:
-    body:
-      string: '{"status":"Dequeued"}'
-    headers:
-      cache-control:
-      - no-store, no-cache
-      content-length:
-      - '21'
-      content-type:
-      - application/json
-      date:
-<<<<<<< HEAD
-      - Sun, 08 May 2022 06:26:03 GMT
-=======
-      - Wed, 04 May 2022 00:54:48 GMT
->>>>>>> 2f51ba7c
-      pragma:
-      - no-cache
-      server:
-      - Microsoft-HTTPAPI/2.0
-      strict-transport-security:
-      - max-age=31536000; includeSubDomains
-      transfer-encoding:
-      - chunked
-      vary:
-      - Accept-Encoding
-      x-content-type-options:
-      - nosniff
-      x-ms-gatewayversion:
-      - version=2.14.0
-    status:
-      code: 200
-      message: Ok
-- request:
-    body: null
-    headers:
-      Accept:
-      - '*/*'
-      Accept-Encoding:
-      - gzip, deflate
-      CommandName:
-      - cosmosdb restore
-      Connection:
-      - keep-alive
-      ParameterSetName:
-      - -n -g -a --restore-timestamp --location
-      User-Agent:
-<<<<<<< HEAD
-      - AZURECLI/2.36.0 azsdk-python-mgmt-cosmosdb/7.0.0b5 Python/3.10.4 (Windows-10-10.0.22000-SP0)
-    method: GET
-    uri: https://management.azure.com/subscriptions/00000000-0000-0000-0000-000000000000/providers/Microsoft.DocumentDB/locations/eastus2/operationsStatus/9851fd99-d0fd-4abb-845b-6b3e37102a8e?api-version=2022-02-15-preview
-=======
-      - AZURECLI/2.36.0 azsdk-python-mgmt-cosmosdb/7.0.0b4 Python/3.10.4 (Windows-10-10.0.22598-SP0)
-    method: GET
-    uri: https://management.azure.com/subscriptions/00000000-0000-0000-0000-000000000000/providers/Microsoft.DocumentDB/locations/eastus2/operationsStatus/369829b6-ad0f-4a97-a211-5791d908d499?api-version=2022-02-15-preview
->>>>>>> 2f51ba7c
-  response:
-    body:
-      string: '{"status":"Dequeued"}'
-    headers:
-      cache-control:
-      - no-store, no-cache
-      content-length:
-      - '21'
-      content-type:
-      - application/json
-      date:
-<<<<<<< HEAD
-      - Sun, 08 May 2022 06:26:33 GMT
-=======
-      - Wed, 04 May 2022 00:55:18 GMT
->>>>>>> 2f51ba7c
-      pragma:
-      - no-cache
-      server:
-      - Microsoft-HTTPAPI/2.0
-      strict-transport-security:
-      - max-age=31536000; includeSubDomains
-      transfer-encoding:
-      - chunked
-      vary:
-      - Accept-Encoding
-      x-content-type-options:
-      - nosniff
-      x-ms-gatewayversion:
-      - version=2.14.0
-    status:
-      code: 200
-      message: Ok
-- request:
-    body: null
-    headers:
-      Accept:
-      - '*/*'
-      Accept-Encoding:
-      - gzip, deflate
-      CommandName:
-      - cosmosdb restore
-      Connection:
-      - keep-alive
-      ParameterSetName:
-      - -n -g -a --restore-timestamp --location
-      User-Agent:
-<<<<<<< HEAD
-      - AZURECLI/2.36.0 azsdk-python-mgmt-cosmosdb/7.0.0b5 Python/3.10.4 (Windows-10-10.0.22000-SP0)
-    method: GET
-    uri: https://management.azure.com/subscriptions/00000000-0000-0000-0000-000000000000/providers/Microsoft.DocumentDB/locations/eastus2/operationsStatus/9851fd99-d0fd-4abb-845b-6b3e37102a8e?api-version=2022-02-15-preview
-=======
-      - AZURECLI/2.36.0 azsdk-python-mgmt-cosmosdb/7.0.0b4 Python/3.10.4 (Windows-10-10.0.22598-SP0)
-    method: GET
-    uri: https://management.azure.com/subscriptions/00000000-0000-0000-0000-000000000000/providers/Microsoft.DocumentDB/locations/eastus2/operationsStatus/369829b6-ad0f-4a97-a211-5791d908d499?api-version=2022-02-15-preview
->>>>>>> 2f51ba7c
-  response:
-    body:
-      string: '{"status":"Dequeued"}'
-    headers:
-      cache-control:
-      - no-store, no-cache
-      content-length:
-      - '21'
-      content-type:
-      - application/json
-      date:
-<<<<<<< HEAD
-      - Sun, 08 May 2022 06:27:04 GMT
-=======
-      - Wed, 04 May 2022 00:55:49 GMT
->>>>>>> 2f51ba7c
-      pragma:
-      - no-cache
-      server:
-      - Microsoft-HTTPAPI/2.0
-      strict-transport-security:
-      - max-age=31536000; includeSubDomains
-      transfer-encoding:
-      - chunked
-      vary:
-      - Accept-Encoding
-      x-content-type-options:
-      - nosniff
-      x-ms-gatewayversion:
-      - version=2.14.0
-    status:
-      code: 200
-      message: Ok
-- request:
-    body: null
-    headers:
-      Accept:
-      - '*/*'
-      Accept-Encoding:
-      - gzip, deflate
-      CommandName:
-      - cosmosdb restore
-      Connection:
-      - keep-alive
-      ParameterSetName:
-      - -n -g -a --restore-timestamp --location
-      User-Agent:
-<<<<<<< HEAD
-      - AZURECLI/2.36.0 azsdk-python-mgmt-cosmosdb/7.0.0b5 Python/3.10.4 (Windows-10-10.0.22000-SP0)
-    method: GET
-    uri: https://management.azure.com/subscriptions/00000000-0000-0000-0000-000000000000/providers/Microsoft.DocumentDB/locations/eastus2/operationsStatus/9851fd99-d0fd-4abb-845b-6b3e37102a8e?api-version=2022-02-15-preview
-=======
-      - AZURECLI/2.36.0 azsdk-python-mgmt-cosmosdb/7.0.0b4 Python/3.10.4 (Windows-10-10.0.22598-SP0)
-    method: GET
-    uri: https://management.azure.com/subscriptions/00000000-0000-0000-0000-000000000000/providers/Microsoft.DocumentDB/locations/eastus2/operationsStatus/369829b6-ad0f-4a97-a211-5791d908d499?api-version=2022-02-15-preview
->>>>>>> 2f51ba7c
-  response:
-    body:
-      string: '{"status":"Dequeued"}'
-    headers:
-      cache-control:
-      - no-store, no-cache
-      content-length:
-      - '21'
-      content-type:
-      - application/json
-      date:
-<<<<<<< HEAD
-      - Sun, 08 May 2022 06:27:34 GMT
-=======
-      - Wed, 04 May 2022 00:56:18 GMT
->>>>>>> 2f51ba7c
-      pragma:
-      - no-cache
-      server:
-      - Microsoft-HTTPAPI/2.0
-      strict-transport-security:
-      - max-age=31536000; includeSubDomains
-      transfer-encoding:
-      - chunked
-      vary:
-      - Accept-Encoding
-      x-content-type-options:
-      - nosniff
-      x-ms-gatewayversion:
-      - version=2.14.0
-    status:
-      code: 200
-      message: Ok
-- request:
-    body: null
-    headers:
-      Accept:
-      - '*/*'
-      Accept-Encoding:
-      - gzip, deflate
-      CommandName:
-      - cosmosdb restore
-      Connection:
-      - keep-alive
-      ParameterSetName:
-      - -n -g -a --restore-timestamp --location
-      User-Agent:
-<<<<<<< HEAD
-      - AZURECLI/2.36.0 azsdk-python-mgmt-cosmosdb/7.0.0b5 Python/3.10.4 (Windows-10-10.0.22000-SP0)
-    method: GET
-    uri: https://management.azure.com/subscriptions/00000000-0000-0000-0000-000000000000/providers/Microsoft.DocumentDB/locations/eastus2/operationsStatus/9851fd99-d0fd-4abb-845b-6b3e37102a8e?api-version=2022-02-15-preview
-=======
-      - AZURECLI/2.36.0 azsdk-python-mgmt-cosmosdb/7.0.0b4 Python/3.10.4 (Windows-10-10.0.22598-SP0)
-    method: GET
-    uri: https://management.azure.com/subscriptions/00000000-0000-0000-0000-000000000000/providers/Microsoft.DocumentDB/locations/eastus2/operationsStatus/369829b6-ad0f-4a97-a211-5791d908d499?api-version=2022-02-15-preview
->>>>>>> 2f51ba7c
-  response:
-    body:
-      string: '{"status":"Dequeued"}'
-    headers:
-      cache-control:
-      - no-store, no-cache
-      content-length:
-      - '21'
-      content-type:
-      - application/json
-      date:
-<<<<<<< HEAD
-      - Sun, 08 May 2022 06:28:05 GMT
-=======
-      - Wed, 04 May 2022 00:56:48 GMT
->>>>>>> 2f51ba7c
-      pragma:
-      - no-cache
-      server:
-      - Microsoft-HTTPAPI/2.0
-      strict-transport-security:
-      - max-age=31536000; includeSubDomains
-      transfer-encoding:
-      - chunked
-      vary:
-      - Accept-Encoding
-      x-content-type-options:
-      - nosniff
-      x-ms-gatewayversion:
-      - version=2.14.0
-    status:
-      code: 200
-      message: Ok
-- request:
-    body: null
-    headers:
-      Accept:
-      - '*/*'
-      Accept-Encoding:
-      - gzip, deflate
-      CommandName:
-      - cosmosdb restore
-      Connection:
-      - keep-alive
-      ParameterSetName:
-      - -n -g -a --restore-timestamp --location
-      User-Agent:
-<<<<<<< HEAD
-      - AZURECLI/2.36.0 azsdk-python-mgmt-cosmosdb/7.0.0b5 Python/3.10.4 (Windows-10-10.0.22000-SP0)
-    method: GET
-    uri: https://management.azure.com/subscriptions/00000000-0000-0000-0000-000000000000/providers/Microsoft.DocumentDB/locations/eastus2/operationsStatus/9851fd99-d0fd-4abb-845b-6b3e37102a8e?api-version=2022-02-15-preview
-=======
-      - AZURECLI/2.36.0 azsdk-python-mgmt-cosmosdb/7.0.0b4 Python/3.10.4 (Windows-10-10.0.22598-SP0)
-    method: GET
-    uri: https://management.azure.com/subscriptions/00000000-0000-0000-0000-000000000000/providers/Microsoft.DocumentDB/locations/eastus2/operationsStatus/369829b6-ad0f-4a97-a211-5791d908d499?api-version=2022-02-15-preview
->>>>>>> 2f51ba7c
-  response:
-    body:
-      string: '{"status":"Dequeued"}'
-    headers:
-      cache-control:
-      - no-store, no-cache
-      content-length:
-      - '21'
-      content-type:
-      - application/json
-      date:
-<<<<<<< HEAD
-      - Sun, 08 May 2022 06:28:35 GMT
-=======
-      - Wed, 04 May 2022 00:57:19 GMT
->>>>>>> 2f51ba7c
-      pragma:
-      - no-cache
-      server:
-      - Microsoft-HTTPAPI/2.0
-      strict-transport-security:
-      - max-age=31536000; includeSubDomains
-      transfer-encoding:
-      - chunked
-      vary:
-      - Accept-Encoding
-      x-content-type-options:
-      - nosniff
-      x-ms-gatewayversion:
-      - version=2.14.0
-    status:
-      code: 200
-      message: Ok
-- request:
-    body: null
-    headers:
-      Accept:
-      - '*/*'
-      Accept-Encoding:
-      - gzip, deflate
-      CommandName:
-      - cosmosdb restore
-      Connection:
-      - keep-alive
-      ParameterSetName:
-      - -n -g -a --restore-timestamp --location
-      User-Agent:
-<<<<<<< HEAD
-      - AZURECLI/2.36.0 azsdk-python-mgmt-cosmosdb/7.0.0b5 Python/3.10.4 (Windows-10-10.0.22000-SP0)
-    method: GET
-    uri: https://management.azure.com/subscriptions/00000000-0000-0000-0000-000000000000/providers/Microsoft.DocumentDB/locations/eastus2/operationsStatus/9851fd99-d0fd-4abb-845b-6b3e37102a8e?api-version=2022-02-15-preview
-=======
-      - AZURECLI/2.36.0 azsdk-python-mgmt-cosmosdb/7.0.0b4 Python/3.10.4 (Windows-10-10.0.22598-SP0)
-    method: GET
-    uri: https://management.azure.com/subscriptions/00000000-0000-0000-0000-000000000000/providers/Microsoft.DocumentDB/locations/eastus2/operationsStatus/369829b6-ad0f-4a97-a211-5791d908d499?api-version=2022-02-15-preview
->>>>>>> 2f51ba7c
-  response:
-    body:
-      string: '{"status":"Dequeued"}'
-    headers:
-      cache-control:
-      - no-store, no-cache
-      content-length:
-      - '21'
-      content-type:
-      - application/json
-      date:
-<<<<<<< HEAD
-      - Sun, 08 May 2022 06:29:05 GMT
-=======
-      - Wed, 04 May 2022 00:57:48 GMT
->>>>>>> 2f51ba7c
-      pragma:
-      - no-cache
-      server:
-      - Microsoft-HTTPAPI/2.0
-      strict-transport-security:
-      - max-age=31536000; includeSubDomains
-      transfer-encoding:
-      - chunked
-      vary:
-      - Accept-Encoding
-      x-content-type-options:
-      - nosniff
-      x-ms-gatewayversion:
-      - version=2.14.0
-    status:
-      code: 200
-      message: Ok
-- request:
-    body: null
-    headers:
-      Accept:
-      - '*/*'
-      Accept-Encoding:
-      - gzip, deflate
-      CommandName:
-      - cosmosdb restore
-      Connection:
-      - keep-alive
-      ParameterSetName:
-      - -n -g -a --restore-timestamp --location
-      User-Agent:
-<<<<<<< HEAD
-      - AZURECLI/2.36.0 azsdk-python-mgmt-cosmosdb/7.0.0b5 Python/3.10.4 (Windows-10-10.0.22000-SP0)
-    method: GET
-    uri: https://management.azure.com/subscriptions/00000000-0000-0000-0000-000000000000/providers/Microsoft.DocumentDB/locations/eastus2/operationsStatus/9851fd99-d0fd-4abb-845b-6b3e37102a8e?api-version=2022-02-15-preview
-=======
-      - AZURECLI/2.36.0 azsdk-python-mgmt-cosmosdb/7.0.0b4 Python/3.10.4 (Windows-10-10.0.22598-SP0)
-    method: GET
-    uri: https://management.azure.com/subscriptions/00000000-0000-0000-0000-000000000000/providers/Microsoft.DocumentDB/locations/eastus2/operationsStatus/369829b6-ad0f-4a97-a211-5791d908d499?api-version=2022-02-15-preview
->>>>>>> 2f51ba7c
-  response:
-    body:
-      string: '{"status":"Dequeued"}'
-    headers:
-      cache-control:
-      - no-store, no-cache
-      content-length:
-      - '21'
-      content-type:
-      - application/json
-      date:
-<<<<<<< HEAD
-      - Sun, 08 May 2022 06:29:35 GMT
-=======
-      - Wed, 04 May 2022 00:58:19 GMT
->>>>>>> 2f51ba7c
-      pragma:
-      - no-cache
-      server:
-      - Microsoft-HTTPAPI/2.0
-      strict-transport-security:
-      - max-age=31536000; includeSubDomains
-      transfer-encoding:
-      - chunked
-      vary:
-      - Accept-Encoding
-      x-content-type-options:
-      - nosniff
-      x-ms-gatewayversion:
-      - version=2.14.0
-    status:
-      code: 200
-      message: Ok
-- request:
-    body: null
-    headers:
-      Accept:
-      - '*/*'
-      Accept-Encoding:
-      - gzip, deflate
-      CommandName:
-      - cosmosdb restore
-      Connection:
-      - keep-alive
-      ParameterSetName:
-      - -n -g -a --restore-timestamp --location
-      User-Agent:
-<<<<<<< HEAD
-      - AZURECLI/2.36.0 azsdk-python-mgmt-cosmosdb/7.0.0b5 Python/3.10.4 (Windows-10-10.0.22000-SP0)
-    method: GET
-    uri: https://management.azure.com/subscriptions/00000000-0000-0000-0000-000000000000/providers/Microsoft.DocumentDB/locations/eastus2/operationsStatus/9851fd99-d0fd-4abb-845b-6b3e37102a8e?api-version=2022-02-15-preview
-=======
-      - AZURECLI/2.36.0 azsdk-python-mgmt-cosmosdb/7.0.0b4 Python/3.10.4 (Windows-10-10.0.22598-SP0)
-    method: GET
-    uri: https://management.azure.com/subscriptions/00000000-0000-0000-0000-000000000000/providers/Microsoft.DocumentDB/locations/eastus2/operationsStatus/369829b6-ad0f-4a97-a211-5791d908d499?api-version=2022-02-15-preview
->>>>>>> 2f51ba7c
-  response:
-    body:
-      string: '{"status":"Dequeued"}'
-    headers:
-      cache-control:
-      - no-store, no-cache
-      content-length:
-      - '21'
-      content-type:
-      - application/json
-      date:
-<<<<<<< HEAD
-      - Sun, 08 May 2022 06:30:06 GMT
-=======
-      - Wed, 04 May 2022 00:58:49 GMT
->>>>>>> 2f51ba7c
-      pragma:
-      - no-cache
-      server:
-      - Microsoft-HTTPAPI/2.0
-      strict-transport-security:
-      - max-age=31536000; includeSubDomains
-      transfer-encoding:
-      - chunked
-      vary:
-      - Accept-Encoding
-      x-content-type-options:
-      - nosniff
-      x-ms-gatewayversion:
-      - version=2.14.0
-    status:
-      code: 200
-      message: Ok
-- request:
-    body: null
-    headers:
-      Accept:
-      - '*/*'
-      Accept-Encoding:
-      - gzip, deflate
-      CommandName:
-      - cosmosdb restore
-      Connection:
-      - keep-alive
-      ParameterSetName:
-      - -n -g -a --restore-timestamp --location
-      User-Agent:
-<<<<<<< HEAD
-      - AZURECLI/2.36.0 azsdk-python-mgmt-cosmosdb/7.0.0b5 Python/3.10.4 (Windows-10-10.0.22000-SP0)
-    method: GET
-    uri: https://management.azure.com/subscriptions/00000000-0000-0000-0000-000000000000/providers/Microsoft.DocumentDB/locations/eastus2/operationsStatus/9851fd99-d0fd-4abb-845b-6b3e37102a8e?api-version=2022-02-15-preview
-=======
-      - AZURECLI/2.36.0 azsdk-python-mgmt-cosmosdb/7.0.0b4 Python/3.10.4 (Windows-10-10.0.22598-SP0)
-    method: GET
-    uri: https://management.azure.com/subscriptions/00000000-0000-0000-0000-000000000000/providers/Microsoft.DocumentDB/locations/eastus2/operationsStatus/369829b6-ad0f-4a97-a211-5791d908d499?api-version=2022-02-15-preview
->>>>>>> 2f51ba7c
-  response:
-    body:
-      string: '{"status":"Dequeued"}'
-    headers:
-      cache-control:
-      - no-store, no-cache
-      content-length:
-      - '21'
-      content-type:
-      - application/json
-      date:
-<<<<<<< HEAD
-      - Sun, 08 May 2022 06:30:36 GMT
-=======
-      - Wed, 04 May 2022 00:59:20 GMT
->>>>>>> 2f51ba7c
-      pragma:
-      - no-cache
-      server:
-      - Microsoft-HTTPAPI/2.0
-      strict-transport-security:
-      - max-age=31536000; includeSubDomains
-      transfer-encoding:
-      - chunked
-      vary:
-      - Accept-Encoding
-      x-content-type-options:
-      - nosniff
-      x-ms-gatewayversion:
-      - version=2.14.0
-    status:
-      code: 200
-      message: Ok
-- request:
-    body: null
-    headers:
-      Accept:
-      - '*/*'
-      Accept-Encoding:
-      - gzip, deflate
-      CommandName:
-      - cosmosdb restore
-      Connection:
-      - keep-alive
-      ParameterSetName:
-      - -n -g -a --restore-timestamp --location
-      User-Agent:
-<<<<<<< HEAD
-      - AZURECLI/2.36.0 azsdk-python-mgmt-cosmosdb/7.0.0b5 Python/3.10.4 (Windows-10-10.0.22000-SP0)
-    method: GET
-    uri: https://management.azure.com/subscriptions/00000000-0000-0000-0000-000000000000/providers/Microsoft.DocumentDB/locations/eastus2/operationsStatus/9851fd99-d0fd-4abb-845b-6b3e37102a8e?api-version=2022-02-15-preview
-=======
-      - AZURECLI/2.36.0 azsdk-python-mgmt-cosmosdb/7.0.0b4 Python/3.10.4 (Windows-10-10.0.22598-SP0)
-    method: GET
-    uri: https://management.azure.com/subscriptions/00000000-0000-0000-0000-000000000000/providers/Microsoft.DocumentDB/locations/eastus2/operationsStatus/369829b6-ad0f-4a97-a211-5791d908d499?api-version=2022-02-15-preview
->>>>>>> 2f51ba7c
-  response:
-    body:
-      string: '{"status":"Dequeued"}'
-    headers:
-      cache-control:
-      - no-store, no-cache
-      content-length:
-      - '21'
-      content-type:
-      - application/json
-      date:
-<<<<<<< HEAD
-      - Sun, 08 May 2022 06:31:06 GMT
-=======
-      - Wed, 04 May 2022 00:59:49 GMT
->>>>>>> 2f51ba7c
-      pragma:
-      - no-cache
-      server:
-      - Microsoft-HTTPAPI/2.0
-      strict-transport-security:
-      - max-age=31536000; includeSubDomains
-      transfer-encoding:
-      - chunked
-      vary:
-      - Accept-Encoding
-      x-content-type-options:
-      - nosniff
-      x-ms-gatewayversion:
-      - version=2.14.0
-    status:
-      code: 200
-      message: Ok
-- request:
-    body: null
-    headers:
-      Accept:
-      - '*/*'
-      Accept-Encoding:
-      - gzip, deflate
-      CommandName:
-      - cosmosdb restore
-      Connection:
-      - keep-alive
-      ParameterSetName:
-      - -n -g -a --restore-timestamp --location
-      User-Agent:
-<<<<<<< HEAD
-      - AZURECLI/2.36.0 azsdk-python-mgmt-cosmosdb/7.0.0b5 Python/3.10.4 (Windows-10-10.0.22000-SP0)
-    method: GET
-    uri: https://management.azure.com/subscriptions/00000000-0000-0000-0000-000000000000/providers/Microsoft.DocumentDB/locations/eastus2/operationsStatus/9851fd99-d0fd-4abb-845b-6b3e37102a8e?api-version=2022-02-15-preview
-=======
-      - AZURECLI/2.36.0 azsdk-python-mgmt-cosmosdb/7.0.0b4 Python/3.10.4 (Windows-10-10.0.22598-SP0)
-    method: GET
-    uri: https://management.azure.com/subscriptions/00000000-0000-0000-0000-000000000000/providers/Microsoft.DocumentDB/locations/eastus2/operationsStatus/369829b6-ad0f-4a97-a211-5791d908d499?api-version=2022-02-15-preview
->>>>>>> 2f51ba7c
-  response:
-    body:
-      string: '{"status":"Dequeued"}'
-    headers:
-      cache-control:
-      - no-store, no-cache
-      content-length:
-      - '21'
-      content-type:
-      - application/json
-      date:
-<<<<<<< HEAD
-      - Sun, 08 May 2022 06:31:37 GMT
-=======
-      - Wed, 04 May 2022 01:00:19 GMT
->>>>>>> 2f51ba7c
-      pragma:
-      - no-cache
-      server:
-      - Microsoft-HTTPAPI/2.0
-      strict-transport-security:
-      - max-age=31536000; includeSubDomains
-      transfer-encoding:
-      - chunked
-      vary:
-      - Accept-Encoding
-      x-content-type-options:
-      - nosniff
-      x-ms-gatewayversion:
-      - version=2.14.0
-    status:
-      code: 200
-      message: Ok
-- request:
-    body: null
-    headers:
-      Accept:
-      - '*/*'
-      Accept-Encoding:
-      - gzip, deflate
-      CommandName:
-      - cosmosdb restore
-      Connection:
-      - keep-alive
-      ParameterSetName:
-      - -n -g -a --restore-timestamp --location
-      User-Agent:
-<<<<<<< HEAD
-      - AZURECLI/2.36.0 azsdk-python-mgmt-cosmosdb/7.0.0b5 Python/3.10.4 (Windows-10-10.0.22000-SP0)
-    method: GET
-    uri: https://management.azure.com/subscriptions/00000000-0000-0000-0000-000000000000/providers/Microsoft.DocumentDB/locations/eastus2/operationsStatus/9851fd99-d0fd-4abb-845b-6b3e37102a8e?api-version=2022-02-15-preview
-=======
-      - AZURECLI/2.36.0 azsdk-python-mgmt-cosmosdb/7.0.0b4 Python/3.10.4 (Windows-10-10.0.22598-SP0)
-    method: GET
-    uri: https://management.azure.com/subscriptions/00000000-0000-0000-0000-000000000000/providers/Microsoft.DocumentDB/locations/eastus2/operationsStatus/369829b6-ad0f-4a97-a211-5791d908d499?api-version=2022-02-15-preview
->>>>>>> 2f51ba7c
-  response:
-    body:
-      string: '{"status":"Dequeued"}'
-    headers:
-      cache-control:
-      - no-store, no-cache
-      content-length:
-      - '21'
-      content-type:
-      - application/json
-      date:
-<<<<<<< HEAD
-      - Sun, 08 May 2022 06:32:07 GMT
-=======
-      - Wed, 04 May 2022 01:00:50 GMT
->>>>>>> 2f51ba7c
-      pragma:
-      - no-cache
-      server:
-      - Microsoft-HTTPAPI/2.0
-      strict-transport-security:
-      - max-age=31536000; includeSubDomains
-      transfer-encoding:
-      - chunked
-      vary:
-      - Accept-Encoding
-      x-content-type-options:
-      - nosniff
-      x-ms-gatewayversion:
-      - version=2.14.0
-    status:
-      code: 200
-      message: Ok
-- request:
-    body: null
-    headers:
-      Accept:
-      - '*/*'
-      Accept-Encoding:
-      - gzip, deflate
-      CommandName:
-      - cosmosdb restore
-      Connection:
-      - keep-alive
-      ParameterSetName:
-      - -n -g -a --restore-timestamp --location
-      User-Agent:
-<<<<<<< HEAD
-      - AZURECLI/2.36.0 azsdk-python-mgmt-cosmosdb/7.0.0b5 Python/3.10.4 (Windows-10-10.0.22000-SP0)
-    method: GET
-    uri: https://management.azure.com/subscriptions/00000000-0000-0000-0000-000000000000/providers/Microsoft.DocumentDB/locations/eastus2/operationsStatus/9851fd99-d0fd-4abb-845b-6b3e37102a8e?api-version=2022-02-15-preview
-=======
-      - AZURECLI/2.36.0 azsdk-python-mgmt-cosmosdb/7.0.0b4 Python/3.10.4 (Windows-10-10.0.22598-SP0)
-    method: GET
-    uri: https://management.azure.com/subscriptions/00000000-0000-0000-0000-000000000000/providers/Microsoft.DocumentDB/locations/eastus2/operationsStatus/369829b6-ad0f-4a97-a211-5791d908d499?api-version=2022-02-15-preview
->>>>>>> 2f51ba7c
-  response:
-    body:
-      string: '{"status":"Succeeded"}'
-    headers:
-      cache-control:
-      - no-store, no-cache
-      content-length:
-      - '22'
-      content-type:
-      - application/json
-      date:
-<<<<<<< HEAD
-      - Sun, 08 May 2022 06:32:37 GMT
-=======
-      - Wed, 04 May 2022 01:01:20 GMT
->>>>>>> 2f51ba7c
-      pragma:
-      - no-cache
-      server:
-      - Microsoft-HTTPAPI/2.0
-      strict-transport-security:
-      - max-age=31536000; includeSubDomains
-      transfer-encoding:
-      - chunked
-      vary:
-      - Accept-Encoding
-      x-content-type-options:
-      - nosniff
-      x-ms-gatewayversion:
-      - version=2.14.0
-    status:
-      code: 200
-      message: Ok
-- request:
-    body: null
-    headers:
-      Accept:
-      - '*/*'
-      Accept-Encoding:
-      - gzip, deflate
-      CommandName:
-      - cosmosdb restore
-      Connection:
-      - keep-alive
-      ParameterSetName:
-      - -n -g -a --restore-timestamp --location
-      User-Agent:
-<<<<<<< HEAD
-      - AZURECLI/2.36.0 azsdk-python-mgmt-cosmosdb/7.0.0b5 Python/3.10.4 (Windows-10-10.0.22000-SP0)
-=======
-      - AZURECLI/2.36.0 azsdk-python-mgmt-cosmosdb/7.0.0b4 Python/3.10.4 (Windows-10-10.0.22598-SP0)
->>>>>>> 2f51ba7c
-    method: GET
-    uri: https://management.azure.com/subscriptions/00000000-0000-0000-0000-000000000000/resourceGroups/cli_test_cosmosdb_gremlin_account_restore_command000001/providers/Microsoft.DocumentDB/databaseAccounts/cli000004?api-version=2022-02-15-preview
-  response:
-    body:
-      string: '{"id":"/subscriptions/00000000-0000-0000-0000-000000000000/resourceGroups/cli_test_cosmosdb_gremlin_account_restore_command000001/providers/Microsoft.DocumentDB/databaseAccounts/cli000004","name":"cli000004","location":"East
-<<<<<<< HEAD
-        US 2","type":"Microsoft.DocumentDB/databaseAccounts","kind":"GlobalDocumentDB","tags":{},"systemData":{"createdAt":"2022-05-08T06:32:24.5757605Z"},"properties":{"provisioningState":"Succeeded","documentEndpoint":"https://cli000004.documents.azure.com:443/","gremlinEndpoint":"https://cli000004.gremlin.cosmos.azure.com:443/","publicNetworkAccess":"Enabled","enableAutomaticFailover":false,"enableMultipleWriteLocations":false,"enablePartitionKeyMonitor":false,"isVirtualNetworkFilterEnabled":false,"virtualNetworkRules":[],"EnabledApiTypes":"Gremlin,
-        Sql","disableKeyBasedMetadataWriteAccess":false,"enableFreeTier":false,"enableAnalyticalStorage":false,"analyticalStorageConfiguration":{},"instanceId":"48b1ea2c-01cc-448d-97b6-8146b10ffc51","createMode":"Restore","databaseAccountOfferType":"Standard","defaultIdentity":"FirstPartyIdentity","networkAclBypass":"None","disableLocalAuth":false,"consistencyPolicy":{"defaultConsistencyLevel":"Session","maxIntervalInSeconds":5,"maxStalenessPrefix":100},"configurationOverrides":{},"writeLocations":[{"id":"cli000004-eastus2","locationName":"East
-        US 2","documentEndpoint":"https://cli000004-eastus2.documents.azure.com:443/","provisioningState":"Succeeded","failoverPriority":0,"isZoneRedundant":false}],"readLocations":[{"id":"cli000004-eastus2","locationName":"East
-        US 2","documentEndpoint":"https://cli000004-eastus2.documents.azure.com:443/","provisioningState":"Succeeded","failoverPriority":0,"isZoneRedundant":false}],"locations":[{"id":"cli000004-eastus2","locationName":"East
-        US 2","documentEndpoint":"https://cli000004-eastus2.documents.azure.com:443/","provisioningState":"Succeeded","failoverPriority":0,"isZoneRedundant":false}],"failoverPolicies":[{"id":"cli000004-eastus2","locationName":"East
-        US 2","failoverPriority":0}],"cors":[],"capabilities":[{"name":"EnableGremlin"}],"ipRules":[],"backupPolicy":{"type":"Continuous","continuousModeProperties":{"tier":"Continuous30Days"}},"restoreParameters":{"restoreMode":"PointInTime","restoreSource":"/subscriptions/00000000-0000-0000-0000-000000000000/providers/Microsoft.DocumentDB/locations/eastus2/restorableDatabaseAccounts/9ab0149f-b81c-4acf-8e9d-f95737a7432c","restoreTimestampInUtc":"2022-05-08T06:14:27Z","gremlinDatabasesToRestore":[]},"networkAclBypassResourceIds":[],"diagnosticLogSettings":{"enableFullTextQuery":"None"},"capacity":{"totalThroughputLimit":-1}},"identity":{"type":"None"}}'
-=======
-        US 2","type":"Microsoft.DocumentDB/databaseAccounts","kind":"GlobalDocumentDB","tags":{},"systemData":{"createdAt":"2022-05-04T01:00:44.6018549Z"},"properties":{"provisioningState":"Succeeded","documentEndpoint":"https://cli000004.documents.azure.com:443/","gremlinEndpoint":"https://cli000004.gremlin.cosmos.azure.com:443/","publicNetworkAccess":"Enabled","enableAutomaticFailover":false,"enableMultipleWriteLocations":false,"enablePartitionKeyMonitor":false,"isVirtualNetworkFilterEnabled":false,"virtualNetworkRules":[],"EnabledApiTypes":"Gremlin,
-        Sql","disableKeyBasedMetadataWriteAccess":false,"enableFreeTier":false,"enableAnalyticalStorage":false,"analyticalStorageConfiguration":{},"instanceId":"a7b0daf6-c938-49a1-b41b-752b47bed2b4","createMode":"Restore","databaseAccountOfferType":"Standard","defaultIdentity":"FirstPartyIdentity","networkAclBypass":"None","disableLocalAuth":false,"consistencyPolicy":{"defaultConsistencyLevel":"Session","maxIntervalInSeconds":5,"maxStalenessPrefix":100},"configurationOverrides":{},"writeLocations":[{"id":"cli000004-eastus2","locationName":"East
-        US 2","documentEndpoint":"https://cli000004-eastus2.documents.azure.com:443/","provisioningState":"Succeeded","failoverPriority":0,"isZoneRedundant":false}],"readLocations":[{"id":"cli000004-eastus2","locationName":"East
-        US 2","documentEndpoint":"https://cli000004-eastus2.documents.azure.com:443/","provisioningState":"Succeeded","failoverPriority":0,"isZoneRedundant":false}],"locations":[{"id":"cli000004-eastus2","locationName":"East
-        US 2","documentEndpoint":"https://cli000004-eastus2.documents.azure.com:443/","provisioningState":"Succeeded","failoverPriority":0,"isZoneRedundant":false}],"failoverPolicies":[{"id":"cli000004-eastus2","locationName":"East
-        US 2","failoverPriority":0}],"cors":[],"capabilities":[{"name":"EnableGremlin"}],"ipRules":[],"backupPolicy":{"type":"Continuous","continuousModeProperties":{"tier":"Continuous30Days"}},"restoreParameters":{"restoreMode":"PointInTime","restoreSource":"/subscriptions/00000000-0000-0000-0000-000000000000/providers/Microsoft.DocumentDB/locations/eastus2/restorableDatabaseAccounts/3b4289a0-b206-4d8c-9cb5-72bdaddbc94f","restoreTimestampInUtc":"2022-05-04T00:43:52Z","gremlinDatabasesToRestore":[]},"networkAclBypassResourceIds":[],"diagnosticLogSettings":{"enableFullTextQuery":"None"},"capacity":{"totalThroughputLimit":-1}},"identity":{"type":"None"}}'
->>>>>>> 2f51ba7c
-    headers:
-      cache-control:
-      - no-store, no-cache
-      content-length:
-      - '2633'
-      content-type:
-      - application/json
-      date:
-<<<<<<< HEAD
-      - Sun, 08 May 2022 06:32:38 GMT
-=======
-      - Wed, 04 May 2022 01:01:20 GMT
->>>>>>> 2f51ba7c
-      pragma:
-      - no-cache
-      server:
-      - Microsoft-HTTPAPI/2.0
-      strict-transport-security:
-      - max-age=31536000; includeSubDomains
-      transfer-encoding:
-      - chunked
-      vary:
-      - Accept-Encoding
-      x-content-type-options:
-      - nosniff
-      x-ms-gatewayversion:
-      - version=2.14.0
-    status:
-      code: 200
-      message: Ok
-- request:
-    body: null
-    headers:
-      Accept:
-      - application/json
-      Accept-Encoding:
-      - gzip, deflate
-      CommandName:
-      - cosmosdb restore
-      Connection:
-      - keep-alive
-      ParameterSetName:
-      - -n -g -a --restore-timestamp --location
-      User-Agent:
-<<<<<<< HEAD
-      - AZURECLI/2.36.0 azsdk-python-mgmt-cosmosdb/7.0.0b5 Python/3.10.4 (Windows-10-10.0.22000-SP0)
-=======
-      - AZURECLI/2.36.0 azsdk-python-mgmt-cosmosdb/7.0.0b4 Python/3.10.4 (Windows-10-10.0.22598-SP0)
->>>>>>> 2f51ba7c
-    method: GET
-    uri: https://management.azure.com/subscriptions/00000000-0000-0000-0000-000000000000/resourceGroups/cli_test_cosmosdb_gremlin_account_restore_command000001/providers/Microsoft.DocumentDB/databaseAccounts/cli000004?api-version=2022-02-15-preview
-  response:
-    body:
-      string: '{"id":"/subscriptions/00000000-0000-0000-0000-000000000000/resourceGroups/cli_test_cosmosdb_gremlin_account_restore_command000001/providers/Microsoft.DocumentDB/databaseAccounts/cli000004","name":"cli000004","location":"East
-<<<<<<< HEAD
-        US 2","type":"Microsoft.DocumentDB/databaseAccounts","kind":"GlobalDocumentDB","tags":{},"systemData":{"createdAt":"2022-05-08T06:32:24.5757605Z"},"properties":{"provisioningState":"Succeeded","documentEndpoint":"https://cli000004.documents.azure.com:443/","gremlinEndpoint":"https://cli000004.gremlin.cosmos.azure.com:443/","publicNetworkAccess":"Enabled","enableAutomaticFailover":false,"enableMultipleWriteLocations":false,"enablePartitionKeyMonitor":false,"isVirtualNetworkFilterEnabled":false,"virtualNetworkRules":[],"EnabledApiTypes":"Gremlin,
-        Sql","disableKeyBasedMetadataWriteAccess":false,"enableFreeTier":false,"enableAnalyticalStorage":false,"analyticalStorageConfiguration":{},"instanceId":"48b1ea2c-01cc-448d-97b6-8146b10ffc51","createMode":"Restore","databaseAccountOfferType":"Standard","defaultIdentity":"FirstPartyIdentity","networkAclBypass":"None","disableLocalAuth":false,"consistencyPolicy":{"defaultConsistencyLevel":"Session","maxIntervalInSeconds":5,"maxStalenessPrefix":100},"configurationOverrides":{},"writeLocations":[{"id":"cli000004-eastus2","locationName":"East
-        US 2","documentEndpoint":"https://cli000004-eastus2.documents.azure.com:443/","provisioningState":"Succeeded","failoverPriority":0,"isZoneRedundant":false}],"readLocations":[{"id":"cli000004-eastus2","locationName":"East
-        US 2","documentEndpoint":"https://cli000004-eastus2.documents.azure.com:443/","provisioningState":"Succeeded","failoverPriority":0,"isZoneRedundant":false}],"locations":[{"id":"cli000004-eastus2","locationName":"East
-        US 2","documentEndpoint":"https://cli000004-eastus2.documents.azure.com:443/","provisioningState":"Succeeded","failoverPriority":0,"isZoneRedundant":false}],"failoverPolicies":[{"id":"cli000004-eastus2","locationName":"East
-        US 2","failoverPriority":0}],"cors":[],"capabilities":[{"name":"EnableGremlin"}],"ipRules":[],"backupPolicy":{"type":"Continuous","continuousModeProperties":{"tier":"Continuous30Days"}},"restoreParameters":{"restoreMode":"PointInTime","restoreSource":"/subscriptions/00000000-0000-0000-0000-000000000000/providers/Microsoft.DocumentDB/locations/eastus2/restorableDatabaseAccounts/9ab0149f-b81c-4acf-8e9d-f95737a7432c","restoreTimestampInUtc":"2022-05-08T06:14:27Z","gremlinDatabasesToRestore":[]},"networkAclBypassResourceIds":[],"diagnosticLogSettings":{"enableFullTextQuery":"None"},"capacity":{"totalThroughputLimit":-1}},"identity":{"type":"None"}}'
-=======
-        US 2","type":"Microsoft.DocumentDB/databaseAccounts","kind":"GlobalDocumentDB","tags":{},"systemData":{"createdAt":"2022-05-04T01:00:44.6018549Z"},"properties":{"provisioningState":"Succeeded","documentEndpoint":"https://cli000004.documents.azure.com:443/","gremlinEndpoint":"https://cli000004.gremlin.cosmos.azure.com:443/","publicNetworkAccess":"Enabled","enableAutomaticFailover":false,"enableMultipleWriteLocations":false,"enablePartitionKeyMonitor":false,"isVirtualNetworkFilterEnabled":false,"virtualNetworkRules":[],"EnabledApiTypes":"Gremlin,
-        Sql","disableKeyBasedMetadataWriteAccess":false,"enableFreeTier":false,"enableAnalyticalStorage":false,"analyticalStorageConfiguration":{},"instanceId":"a7b0daf6-c938-49a1-b41b-752b47bed2b4","createMode":"Restore","databaseAccountOfferType":"Standard","defaultIdentity":"FirstPartyIdentity","networkAclBypass":"None","disableLocalAuth":false,"consistencyPolicy":{"defaultConsistencyLevel":"Session","maxIntervalInSeconds":5,"maxStalenessPrefix":100},"configurationOverrides":{},"writeLocations":[{"id":"cli000004-eastus2","locationName":"East
-        US 2","documentEndpoint":"https://cli000004-eastus2.documents.azure.com:443/","provisioningState":"Succeeded","failoverPriority":0,"isZoneRedundant":false}],"readLocations":[{"id":"cli000004-eastus2","locationName":"East
-        US 2","documentEndpoint":"https://cli000004-eastus2.documents.azure.com:443/","provisioningState":"Succeeded","failoverPriority":0,"isZoneRedundant":false}],"locations":[{"id":"cli000004-eastus2","locationName":"East
-        US 2","documentEndpoint":"https://cli000004-eastus2.documents.azure.com:443/","provisioningState":"Succeeded","failoverPriority":0,"isZoneRedundant":false}],"failoverPolicies":[{"id":"cli000004-eastus2","locationName":"East
-        US 2","failoverPriority":0}],"cors":[],"capabilities":[{"name":"EnableGremlin"}],"ipRules":[],"backupPolicy":{"type":"Continuous","continuousModeProperties":{"tier":"Continuous30Days"}},"restoreParameters":{"restoreMode":"PointInTime","restoreSource":"/subscriptions/00000000-0000-0000-0000-000000000000/providers/Microsoft.DocumentDB/locations/eastus2/restorableDatabaseAccounts/3b4289a0-b206-4d8c-9cb5-72bdaddbc94f","restoreTimestampInUtc":"2022-05-04T00:43:52Z","gremlinDatabasesToRestore":[]},"networkAclBypassResourceIds":[],"diagnosticLogSettings":{"enableFullTextQuery":"None"},"capacity":{"totalThroughputLimit":-1}},"identity":{"type":"None"}}'
->>>>>>> 2f51ba7c
-    headers:
-      cache-control:
-      - no-store, no-cache
-      content-length:
-      - '2633'
-      content-type:
-      - application/json
-      date:
-<<<<<<< HEAD
-      - Sun, 08 May 2022 06:32:38 GMT
-=======
-      - Wed, 04 May 2022 01:01:20 GMT
->>>>>>> 2f51ba7c
-      pragma:
-      - no-cache
-      server:
-      - Microsoft-HTTPAPI/2.0
-      strict-transport-security:
-      - max-age=31536000; includeSubDomains
-      transfer-encoding:
-      - chunked
-      vary:
-      - Accept-Encoding
-      x-content-type-options:
-      - nosniff
-      x-ms-gatewayversion:
-      - version=2.14.0
-    status:
-      code: 200
-      message: Ok
-- request:
-    body: null
-    headers:
-      Accept:
-      - application/json
-      Accept-Encoding:
-      - gzip, deflate
-      CommandName:
-      - cosmosdb show
-      Connection:
-      - keep-alive
-      ParameterSetName:
-      - -n -g
-      User-Agent:
-<<<<<<< HEAD
-      - AZURECLI/2.36.0 azsdk-python-mgmt-cosmosdb/7.0.0b5 Python/3.10.4 (Windows-10-10.0.22000-SP0)
-=======
-      - AZURECLI/2.36.0 azsdk-python-mgmt-cosmosdb/7.0.0b4 Python/3.10.4 (Windows-10-10.0.22598-SP0)
->>>>>>> 2f51ba7c
-    method: GET
-    uri: https://management.azure.com/subscriptions/00000000-0000-0000-0000-000000000000/resourceGroups/cli_test_cosmosdb_gremlin_account_restore_command000001/providers/Microsoft.DocumentDB/databaseAccounts/cli000004?api-version=2022-02-15-preview
-  response:
-    body:
-      string: '{"id":"/subscriptions/00000000-0000-0000-0000-000000000000/resourceGroups/cli_test_cosmosdb_gremlin_account_restore_command000001/providers/Microsoft.DocumentDB/databaseAccounts/cli000004","name":"cli000004","location":"East
-<<<<<<< HEAD
-        US 2","type":"Microsoft.DocumentDB/databaseAccounts","kind":"GlobalDocumentDB","tags":{},"systemData":{"createdAt":"2022-05-08T06:32:24.5757605Z"},"properties":{"provisioningState":"Succeeded","documentEndpoint":"https://cli000004.documents.azure.com:443/","gremlinEndpoint":"https://cli000004.gremlin.cosmos.azure.com:443/","publicNetworkAccess":"Enabled","enableAutomaticFailover":false,"enableMultipleWriteLocations":false,"enablePartitionKeyMonitor":false,"isVirtualNetworkFilterEnabled":false,"virtualNetworkRules":[],"EnabledApiTypes":"Gremlin,
-        Sql","disableKeyBasedMetadataWriteAccess":false,"enableFreeTier":false,"enableAnalyticalStorage":false,"analyticalStorageConfiguration":{},"instanceId":"48b1ea2c-01cc-448d-97b6-8146b10ffc51","createMode":"Restore","databaseAccountOfferType":"Standard","defaultIdentity":"FirstPartyIdentity","networkAclBypass":"None","disableLocalAuth":false,"consistencyPolicy":{"defaultConsistencyLevel":"Session","maxIntervalInSeconds":5,"maxStalenessPrefix":100},"configurationOverrides":{},"writeLocations":[{"id":"cli000004-eastus2","locationName":"East
-        US 2","documentEndpoint":"https://cli000004-eastus2.documents.azure.com:443/","provisioningState":"Succeeded","failoverPriority":0,"isZoneRedundant":false}],"readLocations":[{"id":"cli000004-eastus2","locationName":"East
-        US 2","documentEndpoint":"https://cli000004-eastus2.documents.azure.com:443/","provisioningState":"Succeeded","failoverPriority":0,"isZoneRedundant":false}],"locations":[{"id":"cli000004-eastus2","locationName":"East
-        US 2","documentEndpoint":"https://cli000004-eastus2.documents.azure.com:443/","provisioningState":"Succeeded","failoverPriority":0,"isZoneRedundant":false}],"failoverPolicies":[{"id":"cli000004-eastus2","locationName":"East
-        US 2","failoverPriority":0}],"cors":[],"capabilities":[{"name":"EnableGremlin"}],"ipRules":[],"backupPolicy":{"type":"Continuous","continuousModeProperties":{"tier":"Continuous30Days"}},"restoreParameters":{"restoreMode":"PointInTime","restoreSource":"/subscriptions/00000000-0000-0000-0000-000000000000/providers/Microsoft.DocumentDB/locations/eastus2/restorableDatabaseAccounts/9ab0149f-b81c-4acf-8e9d-f95737a7432c","restoreTimestampInUtc":"2022-05-08T06:14:27Z","gremlinDatabasesToRestore":[]},"networkAclBypassResourceIds":[],"diagnosticLogSettings":{"enableFullTextQuery":"None"},"capacity":{"totalThroughputLimit":-1}},"identity":{"type":"None"}}'
-=======
-        US 2","type":"Microsoft.DocumentDB/databaseAccounts","kind":"GlobalDocumentDB","tags":{},"systemData":{"createdAt":"2022-05-04T01:00:44.6018549Z"},"properties":{"provisioningState":"Succeeded","documentEndpoint":"https://cli000004.documents.azure.com:443/","gremlinEndpoint":"https://cli000004.gremlin.cosmos.azure.com:443/","publicNetworkAccess":"Enabled","enableAutomaticFailover":false,"enableMultipleWriteLocations":false,"enablePartitionKeyMonitor":false,"isVirtualNetworkFilterEnabled":false,"virtualNetworkRules":[],"EnabledApiTypes":"Gremlin,
-        Sql","disableKeyBasedMetadataWriteAccess":false,"enableFreeTier":false,"enableAnalyticalStorage":false,"analyticalStorageConfiguration":{},"instanceId":"a7b0daf6-c938-49a1-b41b-752b47bed2b4","createMode":"Restore","databaseAccountOfferType":"Standard","defaultIdentity":"FirstPartyIdentity","networkAclBypass":"None","disableLocalAuth":false,"consistencyPolicy":{"defaultConsistencyLevel":"Session","maxIntervalInSeconds":5,"maxStalenessPrefix":100},"configurationOverrides":{},"writeLocations":[{"id":"cli000004-eastus2","locationName":"East
-        US 2","documentEndpoint":"https://cli000004-eastus2.documents.azure.com:443/","provisioningState":"Succeeded","failoverPriority":0,"isZoneRedundant":false}],"readLocations":[{"id":"cli000004-eastus2","locationName":"East
-        US 2","documentEndpoint":"https://cli000004-eastus2.documents.azure.com:443/","provisioningState":"Succeeded","failoverPriority":0,"isZoneRedundant":false}],"locations":[{"id":"cli000004-eastus2","locationName":"East
-        US 2","documentEndpoint":"https://cli000004-eastus2.documents.azure.com:443/","provisioningState":"Succeeded","failoverPriority":0,"isZoneRedundant":false}],"failoverPolicies":[{"id":"cli000004-eastus2","locationName":"East
-        US 2","failoverPriority":0}],"cors":[],"capabilities":[{"name":"EnableGremlin"}],"ipRules":[],"backupPolicy":{"type":"Continuous","continuousModeProperties":{"tier":"Continuous30Days"}},"restoreParameters":{"restoreMode":"PointInTime","restoreSource":"/subscriptions/00000000-0000-0000-0000-000000000000/providers/Microsoft.DocumentDB/locations/eastus2/restorableDatabaseAccounts/3b4289a0-b206-4d8c-9cb5-72bdaddbc94f","restoreTimestampInUtc":"2022-05-04T00:43:52Z","gremlinDatabasesToRestore":[]},"networkAclBypassResourceIds":[],"diagnosticLogSettings":{"enableFullTextQuery":"None"},"capacity":{"totalThroughputLimit":-1}},"identity":{"type":"None"}}'
->>>>>>> 2f51ba7c
-    headers:
-      cache-control:
-      - no-store, no-cache
-      content-length:
-      - '2633'
-      content-type:
-      - application/json
-      date:
-<<<<<<< HEAD
-      - Sun, 08 May 2022 06:32:40 GMT
-=======
-      - Wed, 04 May 2022 01:01:20 GMT
->>>>>>> 2f51ba7c
-      pragma:
-      - no-cache
-      server:
-      - Microsoft-HTTPAPI/2.0
-      strict-transport-security:
-      - max-age=31536000; includeSubDomains
-      transfer-encoding:
-      - chunked
-      vary:
-      - Accept-Encoding
-      x-content-type-options:
-      - nosniff
-      x-ms-gatewayversion:
-      - version=2.14.0
-    status:
-      code: 200
-      message: Ok
-version: 1
+interactions:
+- request:
+    body: null
+    headers:
+      Accept:
+      - application/json
+      Accept-Encoding:
+      - gzip, deflate
+      CommandName:
+      - cosmosdb create
+      Connection:
+      - keep-alive
+      ParameterSetName:
+      - -n -g --backup-policy-type --locations --capabilities
+      User-Agent:
+      - AZURECLI/2.36.0 azsdk-python-azure-mgmt-resource/20.0.0 Python/3.10.4 (Windows-10-10.0.22000-SP0)
+    method: GET
+    uri: https://management.azure.com/subscriptions/00000000-0000-0000-0000-000000000000/resourcegroups/cli_test_cosmosdb_gremlin_account_restore_command000001?api-version=2021-04-01
+  response:
+    body:
+      string: '{"id":"/subscriptions/00000000-0000-0000-0000-000000000000/resourceGroups/cli_test_cosmosdb_gremlin_account_restore_command000001","name":"cli_test_cosmosdb_gremlin_account_restore_command000001","type":"Microsoft.Resources/resourceGroups","location":"eastus2","tags":{"product":"azurecli","cause":"automation","date":"2022-05-08T06:04:40Z"},"properties":{"provisioningState":"Succeeded"}}'
+    headers:
+      cache-control:
+      - no-cache
+      content-length:
+      - '389'
+      content-type:
+      - application/json; charset=utf-8
+      date:
+      - Sun, 08 May 2022 06:04:47 GMT
+      expires:
+      - '-1'
+      pragma:
+      - no-cache
+      strict-transport-security:
+      - max-age=31536000; includeSubDomains
+      vary:
+      - Accept-Encoding
+      x-content-type-options:
+      - nosniff
+    status:
+      code: 200
+      message: OK
+- request:
+    body: '{"location": "eastus2", "kind": "GlobalDocumentDB", "properties": {"locations":
+      [{"locationName": "eastus2", "failoverPriority": 0, "isZoneRedundant": false}],
+      "databaseAccountOfferType": "Standard", "capabilities": [{"name": "EnableGremlin"}],
+      "apiProperties": {}, "createMode": "Default", "backupPolicy": {"type": "Continuous",
+      "continuousModeProperties": {"tier": "Continuous30Days"}}}}'
+    headers:
+      Accept:
+      - application/json
+      Accept-Encoding:
+      - gzip, deflate
+      CommandName:
+      - cosmosdb create
+      Connection:
+      - keep-alive
+      Content-Length:
+      - '389'
+      Content-Type:
+      - application/json
+      ParameterSetName:
+      - -n -g --backup-policy-type --locations --capabilities
+      User-Agent:
+      - AZURECLI/2.36.0 azsdk-python-mgmt-cosmosdb/7.0.0b5 Python/3.10.4 (Windows-10-10.0.22000-SP0)
+    method: PUT
+    uri: https://management.azure.com/subscriptions/00000000-0000-0000-0000-000000000000/resourceGroups/cli_test_cosmosdb_gremlin_account_restore_command000001/providers/Microsoft.DocumentDB/databaseAccounts/cli000003?api-version=2022-02-15-preview
+  response:
+    body:
+      string: '{"id":"/subscriptions/00000000-0000-0000-0000-000000000000/resourceGroups/cli_test_cosmosdb_gremlin_account_restore_command000001/providers/Microsoft.DocumentDB/databaseAccounts/cli000003","name":"cli000003","location":"East
+        US 2","type":"Microsoft.DocumentDB/databaseAccounts","kind":"GlobalDocumentDB","tags":{},"systemData":{"createdAt":"2022-05-08T06:04:53.7308466Z"},"properties":{"provisioningState":"Creating","publicNetworkAccess":"Enabled","enableAutomaticFailover":false,"enableMultipleWriteLocations":false,"enablePartitionKeyMonitor":false,"isVirtualNetworkFilterEnabled":false,"virtualNetworkRules":[],"EnabledApiTypes":"Gremlin,
+        Sql","disableKeyBasedMetadataWriteAccess":false,"enableFreeTier":false,"enableAnalyticalStorage":false,"analyticalStorageConfiguration":{"schemaType":"WellDefined"},"instanceId":"9ab0149f-b81c-4acf-8e9d-f95737a7432c","createMode":"Default","databaseAccountOfferType":"Standard","defaultIdentity":"","networkAclBypass":"None","disableLocalAuth":false,"consistencyPolicy":{"defaultConsistencyLevel":"Session","maxIntervalInSeconds":5,"maxStalenessPrefix":100},"configurationOverrides":{},"writeLocations":[{"id":"cli000003-eastus2","locationName":"East
+        US 2","provisioningState":"Creating","failoverPriority":0,"isZoneRedundant":false}],"readLocations":[{"id":"cli000003-eastus2","locationName":"East
+        US 2","provisioningState":"Creating","failoverPriority":0,"isZoneRedundant":false}],"locations":[{"id":"cli000003-eastus2","locationName":"East
+        US 2","provisioningState":"Creating","failoverPriority":0,"isZoneRedundant":false}],"failoverPolicies":[{"id":"cli000003-eastus2","locationName":"East
+        US 2","failoverPriority":0}],"cors":[],"capabilities":[{"name":"EnableGremlin"}],"ipRules":[],"backupPolicy":{"type":"Continuous","continuousModeProperties":{"tier":"Continuous30Days"}},"networkAclBypassResourceIds":[],"diagnosticLogSettings":{"enableFullTextQuery":"None"}},"identity":{"type":"None"}}'
+    headers:
+      azure-asyncoperation:
+      - https://management.azure.com/subscriptions/00000000-0000-0000-0000-000000000000/providers/Microsoft.DocumentDB/locations/eastus2/operationsStatus/e3399126-7978-4e12-b520-60ed450f01db?api-version=2022-02-15-preview
+      cache-control:
+      - no-store, no-cache
+      content-length:
+      - '1939'
+      content-type:
+      - application/json
+      date:
+      - Sun, 08 May 2022 06:04:56 GMT
+      location:
+      - https://management.azure.com/subscriptions/00000000-0000-0000-0000-000000000000/resourceGroups/cli_test_cosmosdb_gremlin_account_restore_command000001/providers/Microsoft.DocumentDB/databaseAccounts/cli000003/operationResults/e3399126-7978-4e12-b520-60ed450f01db?api-version=2022-02-15-preview
+      pragma:
+      - no-cache
+      server:
+      - Microsoft-HTTPAPI/2.0
+      strict-transport-security:
+      - max-age=31536000; includeSubDomains
+      transfer-encoding:
+      - chunked
+      vary:
+      - Accept-Encoding
+      x-content-type-options:
+      - nosniff
+      x-ms-gatewayversion:
+      - version=2.14.0
+      x-ms-ratelimit-remaining-subscription-writes:
+      - '1196'
+    status:
+      code: 200
+      message: Ok
+- request:
+    body: null
+    headers:
+      Accept:
+      - '*/*'
+      Accept-Encoding:
+      - gzip, deflate
+      CommandName:
+      - cosmosdb create
+      Connection:
+      - keep-alive
+      ParameterSetName:
+      - -n -g --backup-policy-type --locations --capabilities
+      User-Agent:
+      - AZURECLI/2.36.0 azsdk-python-mgmt-cosmosdb/7.0.0b5 Python/3.10.4 (Windows-10-10.0.22000-SP0)
+    method: GET
+    uri: https://management.azure.com/subscriptions/00000000-0000-0000-0000-000000000000/providers/Microsoft.DocumentDB/locations/eastus2/operationsStatus/e3399126-7978-4e12-b520-60ed450f01db?api-version=2022-02-15-preview
+  response:
+    body:
+      string: '{"status":"Dequeued"}'
+    headers:
+      cache-control:
+      - no-store, no-cache
+      content-length:
+      - '21'
+      content-type:
+      - application/json
+      date:
+      - Sun, 08 May 2022 06:05:26 GMT
+      pragma:
+      - no-cache
+      server:
+      - Microsoft-HTTPAPI/2.0
+      strict-transport-security:
+      - max-age=31536000; includeSubDomains
+      transfer-encoding:
+      - chunked
+      vary:
+      - Accept-Encoding
+      x-content-type-options:
+      - nosniff
+      x-ms-gatewayversion:
+      - version=2.14.0
+    status:
+      code: 200
+      message: Ok
+- request:
+    body: null
+    headers:
+      Accept:
+      - '*/*'
+      Accept-Encoding:
+      - gzip, deflate
+      CommandName:
+      - cosmosdb create
+      Connection:
+      - keep-alive
+      ParameterSetName:
+      - -n -g --backup-policy-type --locations --capabilities
+      User-Agent:
+      - AZURECLI/2.36.0 azsdk-python-mgmt-cosmosdb/7.0.0b5 Python/3.10.4 (Windows-10-10.0.22000-SP0)
+    method: GET
+    uri: https://management.azure.com/subscriptions/00000000-0000-0000-0000-000000000000/providers/Microsoft.DocumentDB/locations/eastus2/operationsStatus/e3399126-7978-4e12-b520-60ed450f01db?api-version=2022-02-15-preview
+  response:
+    body:
+      string: '{"status":"Dequeued"}'
+    headers:
+      cache-control:
+      - no-store, no-cache
+      content-length:
+      - '21'
+      content-type:
+      - application/json
+      date:
+      - Sun, 08 May 2022 06:05:56 GMT
+      pragma:
+      - no-cache
+      server:
+      - Microsoft-HTTPAPI/2.0
+      strict-transport-security:
+      - max-age=31536000; includeSubDomains
+      transfer-encoding:
+      - chunked
+      vary:
+      - Accept-Encoding
+      x-content-type-options:
+      - nosniff
+      x-ms-gatewayversion:
+      - version=2.14.0
+    status:
+      code: 200
+      message: Ok
+- request:
+    body: null
+    headers:
+      Accept:
+      - '*/*'
+      Accept-Encoding:
+      - gzip, deflate
+      CommandName:
+      - cosmosdb create
+      Connection:
+      - keep-alive
+      ParameterSetName:
+      - -n -g --backup-policy-type --locations --capabilities
+      User-Agent:
+      - AZURECLI/2.36.0 azsdk-python-mgmt-cosmosdb/7.0.0b5 Python/3.10.4 (Windows-10-10.0.22000-SP0)
+    method: GET
+    uri: https://management.azure.com/subscriptions/00000000-0000-0000-0000-000000000000/providers/Microsoft.DocumentDB/locations/eastus2/operationsStatus/e3399126-7978-4e12-b520-60ed450f01db?api-version=2022-02-15-preview
+  response:
+    body:
+      string: '{"status":"Dequeued"}'
+    headers:
+      cache-control:
+      - no-store, no-cache
+      content-length:
+      - '21'
+      content-type:
+      - application/json
+      date:
+      - Sun, 08 May 2022 06:06:27 GMT
+      pragma:
+      - no-cache
+      server:
+      - Microsoft-HTTPAPI/2.0
+      strict-transport-security:
+      - max-age=31536000; includeSubDomains
+      transfer-encoding:
+      - chunked
+      vary:
+      - Accept-Encoding
+      x-content-type-options:
+      - nosniff
+      x-ms-gatewayversion:
+      - version=2.14.0
+    status:
+      code: 200
+      message: Ok
+- request:
+    body: null
+    headers:
+      Accept:
+      - '*/*'
+      Accept-Encoding:
+      - gzip, deflate
+      CommandName:
+      - cosmosdb create
+      Connection:
+      - keep-alive
+      ParameterSetName:
+      - -n -g --backup-policy-type --locations --capabilities
+      User-Agent:
+      - AZURECLI/2.36.0 azsdk-python-mgmt-cosmosdb/7.0.0b5 Python/3.10.4 (Windows-10-10.0.22000-SP0)
+    method: GET
+    uri: https://management.azure.com/subscriptions/00000000-0000-0000-0000-000000000000/providers/Microsoft.DocumentDB/locations/eastus2/operationsStatus/e3399126-7978-4e12-b520-60ed450f01db?api-version=2022-02-15-preview
+  response:
+    body:
+      string: '{"status":"Dequeued"}'
+    headers:
+      cache-control:
+      - no-store, no-cache
+      content-length:
+      - '21'
+      content-type:
+      - application/json
+      date:
+      - Sun, 08 May 2022 06:06:57 GMT
+      pragma:
+      - no-cache
+      server:
+      - Microsoft-HTTPAPI/2.0
+      strict-transport-security:
+      - max-age=31536000; includeSubDomains
+      transfer-encoding:
+      - chunked
+      vary:
+      - Accept-Encoding
+      x-content-type-options:
+      - nosniff
+      x-ms-gatewayversion:
+      - version=2.14.0
+    status:
+      code: 200
+      message: Ok
+- request:
+    body: null
+    headers:
+      Accept:
+      - '*/*'
+      Accept-Encoding:
+      - gzip, deflate
+      CommandName:
+      - cosmosdb create
+      Connection:
+      - keep-alive
+      ParameterSetName:
+      - -n -g --backup-policy-type --locations --capabilities
+      User-Agent:
+      - AZURECLI/2.36.0 azsdk-python-mgmt-cosmosdb/7.0.0b5 Python/3.10.4 (Windows-10-10.0.22000-SP0)
+    method: GET
+    uri: https://management.azure.com/subscriptions/00000000-0000-0000-0000-000000000000/providers/Microsoft.DocumentDB/locations/eastus2/operationsStatus/e3399126-7978-4e12-b520-60ed450f01db?api-version=2022-02-15-preview
+  response:
+    body:
+      string: '{"status":"Dequeued"}'
+    headers:
+      cache-control:
+      - no-store, no-cache
+      content-length:
+      - '21'
+      content-type:
+      - application/json
+      date:
+      - Sun, 08 May 2022 06:07:27 GMT
+      pragma:
+      - no-cache
+      server:
+      - Microsoft-HTTPAPI/2.0
+      strict-transport-security:
+      - max-age=31536000; includeSubDomains
+      transfer-encoding:
+      - chunked
+      vary:
+      - Accept-Encoding
+      x-content-type-options:
+      - nosniff
+      x-ms-gatewayversion:
+      - version=2.14.0
+    status:
+      code: 200
+      message: Ok
+- request:
+    body: null
+    headers:
+      Accept:
+      - '*/*'
+      Accept-Encoding:
+      - gzip, deflate
+      CommandName:
+      - cosmosdb create
+      Connection:
+      - keep-alive
+      ParameterSetName:
+      - -n -g --backup-policy-type --locations --capabilities
+      User-Agent:
+      - AZURECLI/2.36.0 azsdk-python-mgmt-cosmosdb/7.0.0b5 Python/3.10.4 (Windows-10-10.0.22000-SP0)
+    method: GET
+    uri: https://management.azure.com/subscriptions/00000000-0000-0000-0000-000000000000/providers/Microsoft.DocumentDB/locations/eastus2/operationsStatus/e3399126-7978-4e12-b520-60ed450f01db?api-version=2022-02-15-preview
+  response:
+    body:
+      string: '{"status":"Dequeued"}'
+    headers:
+      cache-control:
+      - no-store, no-cache
+      content-length:
+      - '21'
+      content-type:
+      - application/json
+      date:
+      - Sun, 08 May 2022 06:07:58 GMT
+      pragma:
+      - no-cache
+      server:
+      - Microsoft-HTTPAPI/2.0
+      strict-transport-security:
+      - max-age=31536000; includeSubDomains
+      transfer-encoding:
+      - chunked
+      vary:
+      - Accept-Encoding
+      x-content-type-options:
+      - nosniff
+      x-ms-gatewayversion:
+      - version=2.14.0
+    status:
+      code: 200
+      message: Ok
+- request:
+    body: null
+    headers:
+      Accept:
+      - '*/*'
+      Accept-Encoding:
+      - gzip, deflate
+      CommandName:
+      - cosmosdb create
+      Connection:
+      - keep-alive
+      ParameterSetName:
+      - -n -g --backup-policy-type --locations --capabilities
+      User-Agent:
+      - AZURECLI/2.36.0 azsdk-python-mgmt-cosmosdb/7.0.0b5 Python/3.10.4 (Windows-10-10.0.22000-SP0)
+    method: GET
+    uri: https://management.azure.com/subscriptions/00000000-0000-0000-0000-000000000000/providers/Microsoft.DocumentDB/locations/eastus2/operationsStatus/e3399126-7978-4e12-b520-60ed450f01db?api-version=2022-02-15-preview
+  response:
+    body:
+      string: '{"status":"Dequeued"}'
+    headers:
+      cache-control:
+      - no-store, no-cache
+      content-length:
+      - '21'
+      content-type:
+      - application/json
+      date:
+      - Sun, 08 May 2022 06:08:28 GMT
+      pragma:
+      - no-cache
+      server:
+      - Microsoft-HTTPAPI/2.0
+      strict-transport-security:
+      - max-age=31536000; includeSubDomains
+      transfer-encoding:
+      - chunked
+      vary:
+      - Accept-Encoding
+      x-content-type-options:
+      - nosniff
+      x-ms-gatewayversion:
+      - version=2.14.0
+    status:
+      code: 200
+      message: Ok
+- request:
+    body: null
+    headers:
+      Accept:
+      - '*/*'
+      Accept-Encoding:
+      - gzip, deflate
+      CommandName:
+      - cosmosdb create
+      Connection:
+      - keep-alive
+      ParameterSetName:
+      - -n -g --backup-policy-type --locations --capabilities
+      User-Agent:
+      - AZURECLI/2.36.0 azsdk-python-mgmt-cosmosdb/7.0.0b5 Python/3.10.4 (Windows-10-10.0.22000-SP0)
+    method: GET
+    uri: https://management.azure.com/subscriptions/00000000-0000-0000-0000-000000000000/providers/Microsoft.DocumentDB/locations/eastus2/operationsStatus/e3399126-7978-4e12-b520-60ed450f01db?api-version=2022-02-15-preview
+  response:
+    body:
+      string: '{"status":"Dequeued"}'
+    headers:
+      cache-control:
+      - no-store, no-cache
+      content-length:
+      - '21'
+      content-type:
+      - application/json
+      date:
+      - Sun, 08 May 2022 06:08:58 GMT
+      pragma:
+      - no-cache
+      server:
+      - Microsoft-HTTPAPI/2.0
+      strict-transport-security:
+      - max-age=31536000; includeSubDomains
+      transfer-encoding:
+      - chunked
+      vary:
+      - Accept-Encoding
+      x-content-type-options:
+      - nosniff
+      x-ms-gatewayversion:
+      - version=2.14.0
+    status:
+      code: 200
+      message: Ok
+- request:
+    body: null
+    headers:
+      Accept:
+      - '*/*'
+      Accept-Encoding:
+      - gzip, deflate
+      CommandName:
+      - cosmosdb create
+      Connection:
+      - keep-alive
+      ParameterSetName:
+      - -n -g --backup-policy-type --locations --capabilities
+      User-Agent:
+      - AZURECLI/2.36.0 azsdk-python-mgmt-cosmosdb/7.0.0b5 Python/3.10.4 (Windows-10-10.0.22000-SP0)
+    method: GET
+    uri: https://management.azure.com/subscriptions/00000000-0000-0000-0000-000000000000/providers/Microsoft.DocumentDB/locations/eastus2/operationsStatus/e3399126-7978-4e12-b520-60ed450f01db?api-version=2022-02-15-preview
+  response:
+    body:
+      string: '{"status":"Dequeued"}'
+    headers:
+      cache-control:
+      - no-store, no-cache
+      content-length:
+      - '21'
+      content-type:
+      - application/json
+      date:
+      - Sun, 08 May 2022 06:09:29 GMT
+      pragma:
+      - no-cache
+      server:
+      - Microsoft-HTTPAPI/2.0
+      strict-transport-security:
+      - max-age=31536000; includeSubDomains
+      transfer-encoding:
+      - chunked
+      vary:
+      - Accept-Encoding
+      x-content-type-options:
+      - nosniff
+      x-ms-gatewayversion:
+      - version=2.14.0
+    status:
+      code: 200
+      message: Ok
+- request:
+    body: null
+    headers:
+      Accept:
+      - '*/*'
+      Accept-Encoding:
+      - gzip, deflate
+      CommandName:
+      - cosmosdb create
+      Connection:
+      - keep-alive
+      ParameterSetName:
+      - -n -g --backup-policy-type --locations --capabilities
+      User-Agent:
+      - AZURECLI/2.36.0 azsdk-python-mgmt-cosmosdb/7.0.0b5 Python/3.10.4 (Windows-10-10.0.22000-SP0)
+    method: GET
+    uri: https://management.azure.com/subscriptions/00000000-0000-0000-0000-000000000000/providers/Microsoft.DocumentDB/locations/eastus2/operationsStatus/e3399126-7978-4e12-b520-60ed450f01db?api-version=2022-02-15-preview
+  response:
+    body:
+      string: '{"status":"Dequeued"}'
+    headers:
+      cache-control:
+      - no-store, no-cache
+      content-length:
+      - '21'
+      content-type:
+      - application/json
+      date:
+      - Sun, 08 May 2022 06:09:59 GMT
+      pragma:
+      - no-cache
+      server:
+      - Microsoft-HTTPAPI/2.0
+      strict-transport-security:
+      - max-age=31536000; includeSubDomains
+      transfer-encoding:
+      - chunked
+      vary:
+      - Accept-Encoding
+      x-content-type-options:
+      - nosniff
+      x-ms-gatewayversion:
+      - version=2.14.0
+    status:
+      code: 200
+      message: Ok
+- request:
+    body: null
+    headers:
+      Accept:
+      - '*/*'
+      Accept-Encoding:
+      - gzip, deflate
+      CommandName:
+      - cosmosdb create
+      Connection:
+      - keep-alive
+      ParameterSetName:
+      - -n -g --backup-policy-type --locations --capabilities
+      User-Agent:
+      - AZURECLI/2.36.0 azsdk-python-mgmt-cosmosdb/7.0.0b5 Python/3.10.4 (Windows-10-10.0.22000-SP0)
+    method: GET
+    uri: https://management.azure.com/subscriptions/00000000-0000-0000-0000-000000000000/providers/Microsoft.DocumentDB/locations/eastus2/operationsStatus/e3399126-7978-4e12-b520-60ed450f01db?api-version=2022-02-15-preview
+  response:
+    body:
+      string: '{"status":"Dequeued"}'
+    headers:
+      cache-control:
+      - no-store, no-cache
+      content-length:
+      - '21'
+      content-type:
+      - application/json
+      date:
+      - Sun, 08 May 2022 06:10:30 GMT
+      pragma:
+      - no-cache
+      server:
+      - Microsoft-HTTPAPI/2.0
+      strict-transport-security:
+      - max-age=31536000; includeSubDomains
+      transfer-encoding:
+      - chunked
+      vary:
+      - Accept-Encoding
+      x-content-type-options:
+      - nosniff
+      x-ms-gatewayversion:
+      - version=2.14.0
+    status:
+      code: 200
+      message: Ok
+- request:
+    body: null
+    headers:
+      Accept:
+      - '*/*'
+      Accept-Encoding:
+      - gzip, deflate
+      CommandName:
+      - cosmosdb create
+      Connection:
+      - keep-alive
+      ParameterSetName:
+      - -n -g --backup-policy-type --locations --capabilities
+      User-Agent:
+      - AZURECLI/2.36.0 azsdk-python-mgmt-cosmosdb/7.0.0b5 Python/3.10.4 (Windows-10-10.0.22000-SP0)
+    method: GET
+    uri: https://management.azure.com/subscriptions/00000000-0000-0000-0000-000000000000/providers/Microsoft.DocumentDB/locations/eastus2/operationsStatus/e3399126-7978-4e12-b520-60ed450f01db?api-version=2022-02-15-preview
+  response:
+    body:
+      string: '{"status":"Dequeued"}'
+    headers:
+      cache-control:
+      - no-store, no-cache
+      content-length:
+      - '21'
+      content-type:
+      - application/json
+      date:
+      - Sun, 08 May 2022 06:11:00 GMT
+      pragma:
+      - no-cache
+      server:
+      - Microsoft-HTTPAPI/2.0
+      strict-transport-security:
+      - max-age=31536000; includeSubDomains
+      transfer-encoding:
+      - chunked
+      vary:
+      - Accept-Encoding
+      x-content-type-options:
+      - nosniff
+      x-ms-gatewayversion:
+      - version=2.14.0
+    status:
+      code: 200
+      message: Ok
+- request:
+    body: null
+    headers:
+      Accept:
+      - '*/*'
+      Accept-Encoding:
+      - gzip, deflate
+      CommandName:
+      - cosmosdb create
+      Connection:
+      - keep-alive
+      ParameterSetName:
+      - -n -g --backup-policy-type --locations --capabilities
+      User-Agent:
+      - AZURECLI/2.36.0 azsdk-python-mgmt-cosmosdb/7.0.0b5 Python/3.10.4 (Windows-10-10.0.22000-SP0)
+    method: GET
+    uri: https://management.azure.com/subscriptions/00000000-0000-0000-0000-000000000000/providers/Microsoft.DocumentDB/locations/eastus2/operationsStatus/e3399126-7978-4e12-b520-60ed450f01db?api-version=2022-02-15-preview
+  response:
+    body:
+      string: '{"status":"Succeeded"}'
+    headers:
+      cache-control:
+      - no-store, no-cache
+      content-length:
+      - '22'
+      content-type:
+      - application/json
+      date:
+      - Sun, 08 May 2022 06:11:30 GMT
+      pragma:
+      - no-cache
+      server:
+      - Microsoft-HTTPAPI/2.0
+      strict-transport-security:
+      - max-age=31536000; includeSubDomains
+      transfer-encoding:
+      - chunked
+      vary:
+      - Accept-Encoding
+      x-content-type-options:
+      - nosniff
+      x-ms-gatewayversion:
+      - version=2.14.0
+    status:
+      code: 200
+      message: Ok
+- request:
+    body: null
+    headers:
+      Accept:
+      - '*/*'
+      Accept-Encoding:
+      - gzip, deflate
+      CommandName:
+      - cosmosdb create
+      Connection:
+      - keep-alive
+      ParameterSetName:
+      - -n -g --backup-policy-type --locations --capabilities
+      User-Agent:
+      - AZURECLI/2.36.0 azsdk-python-mgmt-cosmosdb/7.0.0b5 Python/3.10.4 (Windows-10-10.0.22000-SP0)
+    method: GET
+    uri: https://management.azure.com/subscriptions/00000000-0000-0000-0000-000000000000/resourceGroups/cli_test_cosmosdb_gremlin_account_restore_command000001/providers/Microsoft.DocumentDB/databaseAccounts/cli000003?api-version=2022-02-15-preview
+  response:
+    body:
+      string: '{"id":"/subscriptions/00000000-0000-0000-0000-000000000000/resourceGroups/cli_test_cosmosdb_gremlin_account_restore_command000001/providers/Microsoft.DocumentDB/databaseAccounts/cli000003","name":"cli000003","location":"East
+        US 2","type":"Microsoft.DocumentDB/databaseAccounts","kind":"GlobalDocumentDB","tags":{},"systemData":{"createdAt":"2022-05-08T06:10:26.8802498Z"},"properties":{"provisioningState":"Succeeded","documentEndpoint":"https://cli000003.documents.azure.com:443/","gremlinEndpoint":"https://cli000003.gremlin.cosmos.azure.com:443/","publicNetworkAccess":"Enabled","enableAutomaticFailover":false,"enableMultipleWriteLocations":false,"enablePartitionKeyMonitor":false,"isVirtualNetworkFilterEnabled":false,"virtualNetworkRules":[],"EnabledApiTypes":"Gremlin,
+        Sql","disableKeyBasedMetadataWriteAccess":false,"enableFreeTier":false,"enableAnalyticalStorage":false,"analyticalStorageConfiguration":{"schemaType":"WellDefined"},"instanceId":"9ab0149f-b81c-4acf-8e9d-f95737a7432c","createMode":"Default","databaseAccountOfferType":"Standard","defaultIdentity":"FirstPartyIdentity","networkAclBypass":"None","disableLocalAuth":false,"consistencyPolicy":{"defaultConsistencyLevel":"Session","maxIntervalInSeconds":5,"maxStalenessPrefix":100},"configurationOverrides":{},"writeLocations":[{"id":"cli000003-eastus2","locationName":"East
+        US 2","documentEndpoint":"https://cli000003-eastus2.documents.azure.com:443/","provisioningState":"Succeeded","failoverPriority":0,"isZoneRedundant":false}],"readLocations":[{"id":"cli000003-eastus2","locationName":"East
+        US 2","documentEndpoint":"https://cli000003-eastus2.documents.azure.com:443/","provisioningState":"Succeeded","failoverPriority":0,"isZoneRedundant":false}],"locations":[{"id":"cli000003-eastus2","locationName":"East
+        US 2","documentEndpoint":"https://cli000003-eastus2.documents.azure.com:443/","provisioningState":"Succeeded","failoverPriority":0,"isZoneRedundant":false}],"failoverPolicies":[{"id":"cli000003-eastus2","locationName":"East
+        US 2","failoverPriority":0}],"cors":[],"capabilities":[{"name":"EnableGremlin"}],"ipRules":[],"backupPolicy":{"type":"Continuous","continuousModeProperties":{"tier":"Continuous30Days"}},"networkAclBypassResourceIds":[],"diagnosticLogSettings":{"enableFullTextQuery":"None"}},"identity":{"type":"None"}}'
+    headers:
+      cache-control:
+      - no-store, no-cache
+      content-length:
+      - '2309'
+      content-type:
+      - application/json
+      date:
+      - Sun, 08 May 2022 06:11:30 GMT
+      pragma:
+      - no-cache
+      server:
+      - Microsoft-HTTPAPI/2.0
+      strict-transport-security:
+      - max-age=31536000; includeSubDomains
+      transfer-encoding:
+      - chunked
+      vary:
+      - Accept-Encoding
+      x-content-type-options:
+      - nosniff
+      x-ms-gatewayversion:
+      - version=2.14.0
+    status:
+      code: 200
+      message: Ok
+- request:
+    body: null
+    headers:
+      Accept:
+      - application/json
+      Accept-Encoding:
+      - gzip, deflate
+      CommandName:
+      - cosmosdb create
+      Connection:
+      - keep-alive
+      ParameterSetName:
+      - -n -g --backup-policy-type --locations --capabilities
+      User-Agent:
+      - AZURECLI/2.36.0 azsdk-python-mgmt-cosmosdb/7.0.0b5 Python/3.10.4 (Windows-10-10.0.22000-SP0)
+    method: GET
+    uri: https://management.azure.com/subscriptions/00000000-0000-0000-0000-000000000000/resourceGroups/cli_test_cosmosdb_gremlin_account_restore_command000001/providers/Microsoft.DocumentDB/databaseAccounts/cli000003?api-version=2022-02-15-preview
+  response:
+    body:
+      string: '{"id":"/subscriptions/00000000-0000-0000-0000-000000000000/resourceGroups/cli_test_cosmosdb_gremlin_account_restore_command000001/providers/Microsoft.DocumentDB/databaseAccounts/cli000003","name":"cli000003","location":"East
+        US 2","type":"Microsoft.DocumentDB/databaseAccounts","kind":"GlobalDocumentDB","tags":{},"systemData":{"createdAt":"2022-05-08T06:10:26.8802498Z"},"properties":{"provisioningState":"Succeeded","documentEndpoint":"https://cli000003.documents.azure.com:443/","gremlinEndpoint":"https://cli000003.gremlin.cosmos.azure.com:443/","publicNetworkAccess":"Enabled","enableAutomaticFailover":false,"enableMultipleWriteLocations":false,"enablePartitionKeyMonitor":false,"isVirtualNetworkFilterEnabled":false,"virtualNetworkRules":[],"EnabledApiTypes":"Gremlin,
+        Sql","disableKeyBasedMetadataWriteAccess":false,"enableFreeTier":false,"enableAnalyticalStorage":false,"analyticalStorageConfiguration":{"schemaType":"WellDefined"},"instanceId":"9ab0149f-b81c-4acf-8e9d-f95737a7432c","createMode":"Default","databaseAccountOfferType":"Standard","defaultIdentity":"FirstPartyIdentity","networkAclBypass":"None","disableLocalAuth":false,"consistencyPolicy":{"defaultConsistencyLevel":"Session","maxIntervalInSeconds":5,"maxStalenessPrefix":100},"configurationOverrides":{},"writeLocations":[{"id":"cli000003-eastus2","locationName":"East
+        US 2","documentEndpoint":"https://cli000003-eastus2.documents.azure.com:443/","provisioningState":"Succeeded","failoverPriority":0,"isZoneRedundant":false}],"readLocations":[{"id":"cli000003-eastus2","locationName":"East
+        US 2","documentEndpoint":"https://cli000003-eastus2.documents.azure.com:443/","provisioningState":"Succeeded","failoverPriority":0,"isZoneRedundant":false}],"locations":[{"id":"cli000003-eastus2","locationName":"East
+        US 2","documentEndpoint":"https://cli000003-eastus2.documents.azure.com:443/","provisioningState":"Succeeded","failoverPriority":0,"isZoneRedundant":false}],"failoverPolicies":[{"id":"cli000003-eastus2","locationName":"East
+        US 2","failoverPriority":0}],"cors":[],"capabilities":[{"name":"EnableGremlin"}],"ipRules":[],"backupPolicy":{"type":"Continuous","continuousModeProperties":{"tier":"Continuous30Days"}},"networkAclBypassResourceIds":[],"diagnosticLogSettings":{"enableFullTextQuery":"None"}},"identity":{"type":"None"}}'
+    headers:
+      cache-control:
+      - no-store, no-cache
+      content-length:
+      - '2309'
+      content-type:
+      - application/json
+      date:
+      - Sun, 08 May 2022 06:11:31 GMT
+      pragma:
+      - no-cache
+      server:
+      - Microsoft-HTTPAPI/2.0
+      strict-transport-security:
+      - max-age=31536000; includeSubDomains
+      transfer-encoding:
+      - chunked
+      vary:
+      - Accept-Encoding
+      x-content-type-options:
+      - nosniff
+      x-ms-gatewayversion:
+      - version=2.14.0
+    status:
+      code: 200
+      message: Ok
+- request:
+    body: null
+    headers:
+      Accept:
+      - application/json
+      Accept-Encoding:
+      - gzip, deflate
+      CommandName:
+      - cosmosdb show
+      Connection:
+      - keep-alive
+      ParameterSetName:
+      - -n -g
+      User-Agent:
+      - AZURECLI/2.36.0 azsdk-python-mgmt-cosmosdb/7.0.0b5 Python/3.10.4 (Windows-10-10.0.22000-SP0)
+    method: GET
+    uri: https://management.azure.com/subscriptions/00000000-0000-0000-0000-000000000000/resourceGroups/cli_test_cosmosdb_gremlin_account_restore_command000001/providers/Microsoft.DocumentDB/databaseAccounts/cli000003?api-version=2022-02-15-preview
+  response:
+    body:
+      string: '{"id":"/subscriptions/00000000-0000-0000-0000-000000000000/resourceGroups/cli_test_cosmosdb_gremlin_account_restore_command000001/providers/Microsoft.DocumentDB/databaseAccounts/cli000003","name":"cli000003","location":"East
+        US 2","type":"Microsoft.DocumentDB/databaseAccounts","kind":"GlobalDocumentDB","tags":{},"systemData":{"createdAt":"2022-05-08T06:10:26.8802498Z"},"properties":{"provisioningState":"Succeeded","documentEndpoint":"https://cli000003.documents.azure.com:443/","gremlinEndpoint":"https://cli000003.gremlin.cosmos.azure.com:443/","publicNetworkAccess":"Enabled","enableAutomaticFailover":false,"enableMultipleWriteLocations":false,"enablePartitionKeyMonitor":false,"isVirtualNetworkFilterEnabled":false,"virtualNetworkRules":[],"EnabledApiTypes":"Gremlin,
+        Sql","disableKeyBasedMetadataWriteAccess":false,"enableFreeTier":false,"enableAnalyticalStorage":false,"analyticalStorageConfiguration":{"schemaType":"WellDefined"},"instanceId":"9ab0149f-b81c-4acf-8e9d-f95737a7432c","createMode":"Default","databaseAccountOfferType":"Standard","defaultIdentity":"FirstPartyIdentity","networkAclBypass":"None","disableLocalAuth":false,"consistencyPolicy":{"defaultConsistencyLevel":"Session","maxIntervalInSeconds":5,"maxStalenessPrefix":100},"configurationOverrides":{},"writeLocations":[{"id":"cli000003-eastus2","locationName":"East
+        US 2","documentEndpoint":"https://cli000003-eastus2.documents.azure.com:443/","provisioningState":"Succeeded","failoverPriority":0,"isZoneRedundant":false}],"readLocations":[{"id":"cli000003-eastus2","locationName":"East
+        US 2","documentEndpoint":"https://cli000003-eastus2.documents.azure.com:443/","provisioningState":"Succeeded","failoverPriority":0,"isZoneRedundant":false}],"locations":[{"id":"cli000003-eastus2","locationName":"East
+        US 2","documentEndpoint":"https://cli000003-eastus2.documents.azure.com:443/","provisioningState":"Succeeded","failoverPriority":0,"isZoneRedundant":false}],"failoverPolicies":[{"id":"cli000003-eastus2","locationName":"East
+        US 2","failoverPriority":0}],"cors":[],"capabilities":[{"name":"EnableGremlin"}],"ipRules":[],"backupPolicy":{"type":"Continuous","continuousModeProperties":{"tier":"Continuous30Days"}},"networkAclBypassResourceIds":[],"diagnosticLogSettings":{"enableFullTextQuery":"None"}},"identity":{"type":"None"}}'
+    headers:
+      cache-control:
+      - no-store, no-cache
+      content-length:
+      - '2309'
+      content-type:
+      - application/json
+      date:
+      - Sun, 08 May 2022 06:11:33 GMT
+      pragma:
+      - no-cache
+      server:
+      - Microsoft-HTTPAPI/2.0
+      strict-transport-security:
+      - max-age=31536000; includeSubDomains
+      transfer-encoding:
+      - chunked
+      vary:
+      - Accept-Encoding
+      x-content-type-options:
+      - nosniff
+      x-ms-gatewayversion:
+      - version=2.14.0
+    status:
+      code: 200
+      message: Ok
+- request:
+    body: '{"properties": {"resource": {"id": "cli000005"}, "options": {}}}'
+    headers:
+      Accept:
+      - application/json
+      Accept-Encoding:
+      - gzip, deflate
+      CommandName:
+      - cosmosdb gremlin database create
+      Connection:
+      - keep-alive
+      Content-Length:
+      - '64'
+      Content-Type:
+      - application/json
+      ParameterSetName:
+      - -g -a -n
+      User-Agent:
+      - AZURECLI/2.36.0 azsdk-python-mgmt-cosmosdb/7.0.0b2 Python/3.10.4 (Windows-10-10.0.22000-SP0)
+    method: PUT
+    uri: https://management.azure.com/subscriptions/00000000-0000-0000-0000-000000000000/resourceGroups/cli_test_cosmosdb_gremlin_account_restore_command000001/providers/Microsoft.DocumentDB/databaseAccounts/cli000003/gremlinDatabases/cli000005?api-version=2021-10-15
+  response:
+    body:
+      string: '{"status":"Enqueued"}'
+    headers:
+      azure-asyncoperation:
+      - https://management.azure.com/subscriptions/00000000-0000-0000-0000-000000000000/providers/Microsoft.DocumentDB/locations/eastus2/operationsStatus/04c8ced1-4479-4c8f-9fde-e25eaf2626a6?api-version=2021-10-15
+      cache-control:
+      - no-store, no-cache
+      content-length:
+      - '21'
+      content-type:
+      - application/json
+      date:
+      - Sun, 08 May 2022 06:11:35 GMT
+      location:
+      - https://management.azure.com/subscriptions/00000000-0000-0000-0000-000000000000/resourceGroups/cli_test_cosmosdb_gremlin_account_restore_command000001/providers/Microsoft.DocumentDB/databaseAccounts/cli000003/gremlinDatabases/cli000005/operationResults/04c8ced1-4479-4c8f-9fde-e25eaf2626a6?api-version=2021-10-15
+      pragma:
+      - no-cache
+      server:
+      - Microsoft-HTTPAPI/2.0
+      strict-transport-security:
+      - max-age=31536000; includeSubDomains
+      x-content-type-options:
+      - nosniff
+      x-ms-gatewayversion:
+      - version=2.14.0
+      x-ms-ratelimit-remaining-subscription-writes:
+      - '1199'
+    status:
+      code: 202
+      message: Accepted
+- request:
+    body: null
+    headers:
+      Accept:
+      - '*/*'
+      Accept-Encoding:
+      - gzip, deflate
+      CommandName:
+      - cosmosdb gremlin database create
+      Connection:
+      - keep-alive
+      ParameterSetName:
+      - -g -a -n
+      User-Agent:
+      - AZURECLI/2.36.0 azsdk-python-mgmt-cosmosdb/7.0.0b2 Python/3.10.4 (Windows-10-10.0.22000-SP0)
+    method: GET
+    uri: https://management.azure.com/subscriptions/00000000-0000-0000-0000-000000000000/providers/Microsoft.DocumentDB/locations/eastus2/operationsStatus/04c8ced1-4479-4c8f-9fde-e25eaf2626a6?api-version=2021-10-15
+  response:
+    body:
+      string: '{"status":"Succeeded"}'
+    headers:
+      cache-control:
+      - no-store, no-cache
+      content-length:
+      - '22'
+      content-type:
+      - application/json
+      date:
+      - Sun, 08 May 2022 06:12:05 GMT
+      pragma:
+      - no-cache
+      server:
+      - Microsoft-HTTPAPI/2.0
+      strict-transport-security:
+      - max-age=31536000; includeSubDomains
+      transfer-encoding:
+      - chunked
+      vary:
+      - Accept-Encoding
+      x-content-type-options:
+      - nosniff
+      x-ms-gatewayversion:
+      - version=2.14.0
+    status:
+      code: 200
+      message: Ok
+- request:
+    body: null
+    headers:
+      Accept:
+      - '*/*'
+      Accept-Encoding:
+      - gzip, deflate
+      CommandName:
+      - cosmosdb gremlin database create
+      Connection:
+      - keep-alive
+      ParameterSetName:
+      - -g -a -n
+      User-Agent:
+      - AZURECLI/2.36.0 azsdk-python-mgmt-cosmosdb/7.0.0b2 Python/3.10.4 (Windows-10-10.0.22000-SP0)
+    method: GET
+    uri: https://management.azure.com/subscriptions/00000000-0000-0000-0000-000000000000/resourceGroups/cli_test_cosmosdb_gremlin_account_restore_command000001/providers/Microsoft.DocumentDB/databaseAccounts/cli000003/gremlinDatabases/cli000005?api-version=2021-10-15
+  response:
+    body:
+      string: '{"id":"/subscriptions/00000000-0000-0000-0000-000000000000/resourceGroups/cli_test_cosmosdb_gremlin_account_restore_command000001/providers/Microsoft.DocumentDB/databaseAccounts/cli000003/gremlinDatabases/cli000005","type":"Microsoft.DocumentDB/databaseAccounts/gremlinDatabases","name":"cli000005","properties":{"resource":{"id":"cli000005","_rid":"sMd7AA==","_self":"dbs/sMd7AA==/","_etag":"\"00003d08-0000-0200-0000-62775f1c0000\"","_colls":"colls/","_users":"users/","_ts":1651990300}}}'
+    headers:
+      cache-control:
+      - no-store, no-cache
+      content-length:
+      - '490'
+      content-type:
+      - application/json
+      date:
+      - Sun, 08 May 2022 06:12:06 GMT
+      pragma:
+      - no-cache
+      server:
+      - Microsoft-HTTPAPI/2.0
+      strict-transport-security:
+      - max-age=31536000; includeSubDomains
+      transfer-encoding:
+      - chunked
+      vary:
+      - Accept-Encoding
+      x-content-type-options:
+      - nosniff
+      x-ms-gatewayversion:
+      - version=2.14.0
+    status:
+      code: 200
+      message: Ok
+- request:
+    body: '{"properties": {"resource": {"id": "cli000002", "indexingPolicy": {"automatic":
+      true, "indexingMode": "consistent", "includedPaths": [{"path": "/*"}], "excludedPaths":
+      [{"path": "/\"_etag\"/?"}]}, "partitionKey": {"paths": ["/pk"], "kind": "Hash"}},
+      "options": {}}}'
+    headers:
+      Accept:
+      - application/json
+      Accept-Encoding:
+      - gzip, deflate
+      CommandName:
+      - cosmosdb gremlin graph create
+      Connection:
+      - keep-alive
+      Content-Length:
+      - '265'
+      Content-Type:
+      - application/json
+      ParameterSetName:
+      - -g -a -d -n -p
+      User-Agent:
+      - AZURECLI/2.36.0 azsdk-python-mgmt-cosmosdb/7.0.0b2 Python/3.10.4 (Windows-10-10.0.22000-SP0)
+    method: PUT
+    uri: https://management.azure.com/subscriptions/00000000-0000-0000-0000-000000000000/resourceGroups/cli_test_cosmosdb_gremlin_account_restore_command000001/providers/Microsoft.DocumentDB/databaseAccounts/cli000003/gremlinDatabases/cli000005/graphs/cli000002?api-version=2021-10-15
+  response:
+    body:
+      string: '{"status":"Enqueued"}'
+    headers:
+      azure-asyncoperation:
+      - https://management.azure.com/subscriptions/00000000-0000-0000-0000-000000000000/providers/Microsoft.DocumentDB/locations/eastus2/operationsStatus/dfec7c9b-55f8-4a93-b708-0c06137d7a58?api-version=2021-10-15
+      cache-control:
+      - no-store, no-cache
+      content-length:
+      - '21'
+      content-type:
+      - application/json
+      date:
+      - Sun, 08 May 2022 06:12:08 GMT
+      location:
+      - https://management.azure.com/subscriptions/00000000-0000-0000-0000-000000000000/resourceGroups/cli_test_cosmosdb_gremlin_account_restore_command000001/providers/Microsoft.DocumentDB/databaseAccounts/cli000003/gremlinDatabases/cli000005/graphs/cli000002/operationResults/dfec7c9b-55f8-4a93-b708-0c06137d7a58?api-version=2021-10-15
+      pragma:
+      - no-cache
+      server:
+      - Microsoft-HTTPAPI/2.0
+      strict-transport-security:
+      - max-age=31536000; includeSubDomains
+      x-content-type-options:
+      - nosniff
+      x-ms-gatewayversion:
+      - version=2.14.0
+      x-ms-ratelimit-remaining-subscription-writes:
+      - '1192'
+    status:
+      code: 202
+      message: Accepted
+- request:
+    body: null
+    headers:
+      Accept:
+      - '*/*'
+      Accept-Encoding:
+      - gzip, deflate
+      CommandName:
+      - cosmosdb gremlin graph create
+      Connection:
+      - keep-alive
+      ParameterSetName:
+      - -g -a -d -n -p
+      User-Agent:
+      - AZURECLI/2.36.0 azsdk-python-mgmt-cosmosdb/7.0.0b2 Python/3.10.4 (Windows-10-10.0.22000-SP0)
+    method: GET
+    uri: https://management.azure.com/subscriptions/00000000-0000-0000-0000-000000000000/providers/Microsoft.DocumentDB/locations/eastus2/operationsStatus/dfec7c9b-55f8-4a93-b708-0c06137d7a58?api-version=2021-10-15
+  response:
+    body:
+      string: '{"status":"Succeeded"}'
+    headers:
+      cache-control:
+      - no-store, no-cache
+      content-length:
+      - '22'
+      content-type:
+      - application/json
+      date:
+      - Sun, 08 May 2022 06:12:38 GMT
+      pragma:
+      - no-cache
+      server:
+      - Microsoft-HTTPAPI/2.0
+      strict-transport-security:
+      - max-age=31536000; includeSubDomains
+      transfer-encoding:
+      - chunked
+      vary:
+      - Accept-Encoding
+      x-content-type-options:
+      - nosniff
+      x-ms-gatewayversion:
+      - version=2.14.0
+    status:
+      code: 200
+      message: Ok
+- request:
+    body: null
+    headers:
+      Accept:
+      - '*/*'
+      Accept-Encoding:
+      - gzip, deflate
+      CommandName:
+      - cosmosdb gremlin graph create
+      Connection:
+      - keep-alive
+      ParameterSetName:
+      - -g -a -d -n -p
+      User-Agent:
+      - AZURECLI/2.36.0 azsdk-python-mgmt-cosmosdb/7.0.0b2 Python/3.10.4 (Windows-10-10.0.22000-SP0)
+    method: GET
+    uri: https://management.azure.com/subscriptions/00000000-0000-0000-0000-000000000000/resourceGroups/cli_test_cosmosdb_gremlin_account_restore_command000001/providers/Microsoft.DocumentDB/databaseAccounts/cli000003/gremlinDatabases/cli000005/graphs/cli000002?api-version=2021-10-15
+  response:
+    body:
+      string: '{"id":"/subscriptions/00000000-0000-0000-0000-000000000000/resourceGroups/cli_test_cosmosdb_gremlin_account_restore_command000001/providers/Microsoft.DocumentDB/databaseAccounts/cli000003/gremlinDatabases/cli000005/graphs/cli000002","type":"Microsoft.DocumentDB/databaseAccounts/gremlinDatabases/graphs","name":"cli000002","properties":{"resource":{"id":"cli000002","indexingPolicy":{"indexingMode":"consistent","automatic":true,"includedPaths":[{"path":"/*"}],"excludedPaths":[{"path":"/\"_etag\"/?"}]},"partitionKey":{"paths":["/pk"],"kind":"Hash"},"uniqueKeyPolicy":{"uniqueKeys":[]},"conflictResolutionPolicy":{"mode":"LastWriterWins","conflictResolutionPath":"/_ts","conflictResolutionProcedure":""},"backupPolicy":{"type":1},"geospatialConfig":{"type":"Geography"},"_rid":"sMd7ALeR8GI=","_ts":1651990338,"_self":"dbs/sMd7AA==/colls/sMd7ALeR8GI=/","_etag":"\"00004008-0000-0200-0000-62775f420000\"","_docs":"docs/","_sprocs":"sprocs/","_triggers":"triggers/","_udfs":"udfs/","_conflicts":"conflicts/","statistics":[{"id":"0","sizeInKB":0,"documentCount":0,"sampledDistinctPartitionKeyCount":0,"partitionKeys":[]}]}}}'
+    headers:
+      cache-control:
+      - no-store, no-cache
+      content-length:
+      - '1121'
+      content-type:
+      - application/json
+      date:
+      - Sun, 08 May 2022 06:12:39 GMT
+      pragma:
+      - no-cache
+      server:
+      - Microsoft-HTTPAPI/2.0
+      strict-transport-security:
+      - max-age=31536000; includeSubDomains
+      transfer-encoding:
+      - chunked
+      vary:
+      - Accept-Encoding
+      x-content-type-options:
+      - nosniff
+      x-ms-gatewayversion:
+      - version=2.14.0
+    status:
+      code: 200
+      message: Ok
+- request:
+    body: null
+    headers:
+      Accept:
+      - application/json
+      Accept-Encoding:
+      - gzip, deflate
+      CommandName:
+      - cosmosdb restorable-database-account show
+      Connection:
+      - keep-alive
+      ParameterSetName:
+      - --location --instance-id
+      User-Agent:
+      - AZURECLI/2.36.0 azsdk-python-mgmt-cosmosdb/7.0.0b2 Python/3.10.4 (Windows-10-10.0.22000-SP0)
+    method: GET
+    uri: https://management.azure.com/subscriptions/00000000-0000-0000-0000-000000000000/providers/Microsoft.DocumentDB/locations/eastus2/restorableDatabaseAccounts/9ab0149f-b81c-4acf-8e9d-f95737a7432c?api-version=2021-10-15
+  response:
+    body:
+      string: '{"name":"9ab0149f-b81c-4acf-8e9d-f95737a7432c","location":"East US
+        2","type":"Microsoft.DocumentDB/locations/restorableDatabaseAccounts","id":"/subscriptions/00000000-0000-0000-0000-000000000000/providers/Microsoft.DocumentDB/locations/eastus2/restorableDatabaseAccounts/9ab0149f-b81c-4acf-8e9d-f95737a7432c","properties":{"accountName":"cli000003","apiType":"Gremlin,
+        Sql","creationTime":"2022-05-08T06:10:27Z","restorableLocations":[{"locationName":"East
+        US 2","regionalDatabaseAccountInstanceId":"c6fdcc5b-17c0-4041-a9db-d7ff8e5045f2","creationTime":"2022-05-08T06:10:29Z"}]}}'
+    headers:
+      cache-control:
+      - no-store, no-cache
+      content-length:
+      - '625'
+      content-type:
+      - application/json
+      date:
+      - Sun, 08 May 2022 06:12:41 GMT
+      pragma:
+      - no-cache
+      server:
+      - Microsoft-HTTPAPI/2.0
+      strict-transport-security:
+      - max-age=31536000; includeSubDomains
+      transfer-encoding:
+      - chunked
+      vary:
+      - Accept-Encoding
+      x-content-type-options:
+      - nosniff
+      x-ms-gatewayversion:
+      - version=2.14.0
+    status:
+      code: 200
+      message: Ok
+- request:
+    body: null
+    headers:
+      Accept:
+      - application/json
+      Accept-Encoding:
+      - gzip, deflate
+      CommandName:
+      - cosmosdb restore
+      Connection:
+      - keep-alive
+      ParameterSetName:
+      - -n -g -a --restore-timestamp --location
+      User-Agent:
+      - AZURECLI/2.36.0 azsdk-python-mgmt-cosmosdb/7.0.0b2 Python/3.10.4 (Windows-10-10.0.22000-SP0)
+    method: GET
+    uri: https://management.azure.com/subscriptions/00000000-0000-0000-0000-000000000000/providers/Microsoft.DocumentDB/restorableDatabaseAccounts?api-version=2021-10-15
+  response:
+    body:
+      string: '{"value":[{"name":"f6ba3a24-baba-448e-b628-b3d9d0303dcb","location":"West
+        US 2","type":"Microsoft.DocumentDB/locations/restorableDatabaseAccounts","id":"/subscriptions/00000000-0000-0000-0000-000000000000/providers/Microsoft.DocumentDB/locations/westus2/restorableDatabaseAccounts/f6ba3a24-baba-448e-b628-b3d9d0303dcb","properties":{"accountName":"cli5yfaea4ryzuv","apiType":"Gremlin,
+        Sql","creationTime":"2022-05-08T06:03:51Z","restorableLocations":[{"locationName":"West
+        US 2","regionalDatabaseAccountInstanceId":"d61ac7f3-84cc-4511-bbf1-e498f5bfebfb","creationTime":"2022-05-08T06:03:52Z"}]}},{"name":"95ad87ee-e0e3-4ec8-951a-25ffe733a717","location":"West
+        US 2","type":"Microsoft.DocumentDB/locations/restorableDatabaseAccounts","id":"/subscriptions/00000000-0000-0000-0000-000000000000/providers/Microsoft.DocumentDB/locations/westus2/restorableDatabaseAccounts/95ad87ee-e0e3-4ec8-951a-25ffe733a717","properties":{"accountName":"clincfmuuss7a4a","apiType":"Gremlin,
+        Sql","creationTime":"2022-05-08T06:06:21Z","restorableLocations":[{"locationName":"West
+        US 2","regionalDatabaseAccountInstanceId":"754bcbd7-2f43-4a53-8db4-0106cd4c0a8c","creationTime":"2022-05-08T06:06:22Z"}]}},{"name":"0c29493a-570d-40bc-8a57-709862f8b630","location":"West
+        US 2","type":"Microsoft.DocumentDB/locations/restorableDatabaseAccounts","id":"/subscriptions/00000000-0000-0000-0000-000000000000/providers/Microsoft.DocumentDB/locations/westus2/restorableDatabaseAccounts/0c29493a-570d-40bc-8a57-709862f8b630","properties":{"accountName":"cliayg3f2xu6lqt","apiType":"Gremlin,
+        Sql","creationTime":"2022-05-08T06:08:12Z","restorableLocations":[{"locationName":"West
+        US 2","regionalDatabaseAccountInstanceId":"c5e7c9b3-546f-4897-8204-ecf34b456234","creationTime":"2022-05-08T06:08:13Z"}]}},{"name":"c8b28d6f-3133-4d74-9d55-74cea5529be3","location":"West
+        US 2","type":"Microsoft.DocumentDB/locations/restorableDatabaseAccounts","id":"/subscriptions/00000000-0000-0000-0000-000000000000/providers/Microsoft.DocumentDB/locations/westus2/restorableDatabaseAccounts/c8b28d6f-3133-4d74-9d55-74cea5529be3","properties":{"accountName":"clivrlwzejn37zr","apiType":"Gremlin,
+        Sql","creationTime":"2022-05-07T14:35:04Z","deletionTime":"2022-05-07T14:57:35Z","restorableLocations":[{"locationName":"West
+        US 2","regionalDatabaseAccountInstanceId":"6c1964bd-8e41-4007-8195-89001c24b5ea","creationTime":"2022-05-07T14:35:05Z","deletionTime":"2022-05-07T14:57:35Z"}]}},{"name":"0d33f2f8-e21f-4e90-985b-95e1cbe5f220","location":"West
+        US 2","type":"Microsoft.DocumentDB/locations/restorableDatabaseAccounts","id":"/subscriptions/00000000-0000-0000-0000-000000000000/providers/Microsoft.DocumentDB/locations/westus2/restorableDatabaseAccounts/0d33f2f8-e21f-4e90-985b-95e1cbe5f220","properties":{"accountName":"cli5avjkh5egbsi","apiType":"Gremlin,
+        Sql","creationTime":"2022-05-07T14:55:34Z","deletionTime":"2022-05-07T14:57:35Z","restorableLocations":[{"locationName":"West
+        US 2","regionalDatabaseAccountInstanceId":"9bb8f46c-84c4-4a2f-8e77-a8176f111fb0","creationTime":"2022-05-07T14:55:34Z","deletionTime":"2022-05-07T14:57:35Z"}]}},{"name":"ebf68e56-65c6-497b-b874-8f0085a3de17","location":"East
+        US 2","type":"Microsoft.DocumentDB/locations/restorableDatabaseAccounts","id":"/subscriptions/00000000-0000-0000-0000-000000000000/providers/Microsoft.DocumentDB/locations/eastus2/restorableDatabaseAccounts/ebf68e56-65c6-497b-b874-8f0085a3de17","properties":{"accountName":"clioaf6yyccxtve","apiType":"Gremlin,
+        Sql","creationTime":"2022-05-07T04:05:05Z","restorableLocations":[{"locationName":"East
+        US 2","regionalDatabaseAccountInstanceId":"5c73bff9-5f08-4f84-a014-f886fa97c1eb","creationTime":"2022-05-07T04:05:06Z"}]}},{"name":"0cf65ab7-e31a-40fb-a5a2-c48c52c7ee8d","location":"East
+        US 2","type":"Microsoft.DocumentDB/locations/restorableDatabaseAccounts","id":"/subscriptions/00000000-0000-0000-0000-000000000000/providers/Microsoft.DocumentDB/locations/eastus2/restorableDatabaseAccounts/0cf65ab7-e31a-40fb-a5a2-c48c52c7ee8d","properties":{"accountName":"clitws7g3gmxabv","apiType":"Gremlin,
+        Sql","creationTime":"2022-05-07T04:05:06Z","restorableLocations":[{"locationName":"East
+        US 2","regionalDatabaseAccountInstanceId":"a25aa72b-167c-434d-9aab-48bb203e1fec","creationTime":"2022-05-07T04:05:07Z"}]}},{"name":"7c3ac43b-1382-4cac-9254-d65ae8163390","location":"East
+        US 2","type":"Microsoft.DocumentDB/locations/restorableDatabaseAccounts","id":"/subscriptions/00000000-0000-0000-0000-000000000000/providers/Microsoft.DocumentDB/locations/eastus2/restorableDatabaseAccounts/7c3ac43b-1382-4cac-9254-d65ae8163390","properties":{"accountName":"clinsl4wn7ie3wg","apiType":"Gremlin,
+        Sql","creationTime":"2022-05-07T04:06:02Z","restorableLocations":[{"locationName":"East
+        US 2","regionalDatabaseAccountInstanceId":"c7c930d3-1e96-4b2c-b7ab-3b739baf68af","creationTime":"2022-05-07T04:06:03Z"}]}},{"name":"9e055b93-8cb6-47c0-9f4b-69bf47b615a5","location":"East
+        US 2","type":"Microsoft.DocumentDB/locations/restorableDatabaseAccounts","id":"/subscriptions/00000000-0000-0000-0000-000000000000/providers/Microsoft.DocumentDB/locations/eastus2/restorableDatabaseAccounts/9e055b93-8cb6-47c0-9f4b-69bf47b615a5","properties":{"accountName":"clico6muo4fndkv","apiType":"Gremlin,
+        Sql","creationTime":"2022-05-07T04:12:15Z","restorableLocations":[{"locationName":"East
+        US 2","regionalDatabaseAccountInstanceId":"9e9f43a9-f849-46af-a67a-a020225db57f","creationTime":"2022-05-07T04:12:16Z"}]}},{"name":"4fbae957-38cb-4b8b-8209-d87cc57c4c77","location":"East
+        US 2","type":"Microsoft.DocumentDB/locations/restorableDatabaseAccounts","id":"/subscriptions/00000000-0000-0000-0000-000000000000/providers/Microsoft.DocumentDB/locations/eastus2/restorableDatabaseAccounts/4fbae957-38cb-4b8b-8209-d87cc57c4c77","properties":{"accountName":"cli57qfodkv5yib","apiType":"Gremlin,
+        Sql","creationTime":"2022-05-07T04:11:44Z","restorableLocations":[{"locationName":"East
+        US 2","regionalDatabaseAccountInstanceId":"5ba7bc9f-f5e2-43e8-9634-2aeae54e9042","creationTime":"2022-05-07T04:11:45Z"}]}},{"name":"c56f6e52-f3a9-430e-adc3-e7dfa6c7e7aa","location":"East
+        US 2","type":"Microsoft.DocumentDB/locations/restorableDatabaseAccounts","id":"/subscriptions/00000000-0000-0000-0000-000000000000/providers/Microsoft.DocumentDB/locations/eastus2/restorableDatabaseAccounts/c56f6e52-f3a9-430e-adc3-e7dfa6c7e7aa","properties":{"accountName":"cliyrlaadvtcltc","apiType":"Gremlin,
+        Sql","creationTime":"2022-05-07T04:32:06Z","restorableLocations":[{"locationName":"East
+        US 2","regionalDatabaseAccountInstanceId":"707f31fe-8a7d-4dbc-ad89-e7f3889c289c","creationTime":"2022-05-07T04:32:06Z"}]}},{"name":"af3f12c9-80bc-41b4-8b35-7f582067ae3d","location":"East
+        US 2","type":"Microsoft.DocumentDB/locations/restorableDatabaseAccounts","id":"/subscriptions/00000000-0000-0000-0000-000000000000/providers/Microsoft.DocumentDB/locations/eastus2/restorableDatabaseAccounts/af3f12c9-80bc-41b4-8b35-7f582067ae3d","properties":{"accountName":"cligra7uktjuncl","apiType":"Gremlin,
+        Sql","creationTime":"2022-05-07T04:34:43Z","restorableLocations":[{"locationName":"East
+        US 2","regionalDatabaseAccountInstanceId":"a01868d1-2819-44f0-96bb-ca4d263b07a9","creationTime":"2022-05-07T04:34:43Z"}]}},{"name":"a91ebb63-5d38-4b37-ab2f-c902f5887726","location":"East
+        US 2","type":"Microsoft.DocumentDB/locations/restorableDatabaseAccounts","id":"/subscriptions/00000000-0000-0000-0000-000000000000/providers/Microsoft.DocumentDB/locations/eastus2/restorableDatabaseAccounts/a91ebb63-5d38-4b37-ab2f-c902f5887726","properties":{"accountName":"clizhsmdm4gevup","apiType":"Gremlin,
+        Sql","creationTime":"2022-05-07T04:42:42Z","restorableLocations":[{"locationName":"East
+        US 2","regionalDatabaseAccountInstanceId":"2db0b83e-bacb-40b8-8de4-610e8eace938","creationTime":"2022-05-07T04:42:43Z"}]}},{"name":"0dfab5bf-66a7-46c8-9a24-d55081d97245","location":"East
+        US 2","type":"Microsoft.DocumentDB/locations/restorableDatabaseAccounts","id":"/subscriptions/00000000-0000-0000-0000-000000000000/providers/Microsoft.DocumentDB/locations/eastus2/restorableDatabaseAccounts/0dfab5bf-66a7-46c8-9a24-d55081d97245","properties":{"accountName":"cli2hj7sw32fi7a","apiType":"Gremlin,
+        Sql","creationTime":"2022-05-07T04:42:47Z","restorableLocations":[{"locationName":"East
+        US 2","regionalDatabaseAccountInstanceId":"af13067f-c587-4af5-aba4-779d1f9855c7","creationTime":"2022-05-07T04:42:48Z"}]}},{"name":"a1066e35-dead-42e2-adb4-f8ceeda39bb8","location":"East
+        US 2","type":"Microsoft.DocumentDB/locations/restorableDatabaseAccounts","id":"/subscriptions/00000000-0000-0000-0000-000000000000/providers/Microsoft.DocumentDB/locations/eastus2/restorableDatabaseAccounts/a1066e35-dead-42e2-adb4-f8ceeda39bb8","properties":{"accountName":"clicpo255ojcjur","apiType":"Gremlin,
+        Sql","creationTime":"2022-05-07T04:42:17Z","restorableLocations":[{"locationName":"East
+        US 2","regionalDatabaseAccountInstanceId":"7eef0eae-d515-4f86-9938-d5f06fa5e40a","creationTime":"2022-05-07T04:42:18Z"}]}},{"name":"c8b64def-6349-4786-a64f-91c45fef53df","location":"East
+        US 2","type":"Microsoft.DocumentDB/locations/restorableDatabaseAccounts","id":"/subscriptions/00000000-0000-0000-0000-000000000000/providers/Microsoft.DocumentDB/locations/eastus2/restorableDatabaseAccounts/c8b64def-6349-4786-a64f-91c45fef53df","properties":{"accountName":"cli5qszpumno5lf","apiType":"Table,
+        Sql","creationTime":"2022-05-07T04:42:38Z","restorableLocations":[{"locationName":"East
+        US 2","regionalDatabaseAccountInstanceId":"e8451db7-5058-4616-853a-518c95c80046","creationTime":"2022-05-07T04:42:39Z"}]}},{"name":"6e1a6154-f8b7-4709-9746-391a4cd25fa8","location":"East
+        US 2","type":"Microsoft.DocumentDB/locations/restorableDatabaseAccounts","id":"/subscriptions/00000000-0000-0000-0000-000000000000/providers/Microsoft.DocumentDB/locations/eastus2/restorableDatabaseAccounts/6e1a6154-f8b7-4709-9746-391a4cd25fa8","properties":{"accountName":"clij2li37x73b2m","apiType":"Gremlin,
+        Sql","creationTime":"2022-05-07T04:44:28Z","restorableLocations":[{"locationName":"East
+        US 2","regionalDatabaseAccountInstanceId":"12f1f448-92ee-48c3-8f0d-76466827d694","creationTime":"2022-05-07T04:44:29Z"}]}},{"name":"e30410a1-ccbc-495b-be8f-09bbb4b12c10","location":"East
+        US 2","type":"Microsoft.DocumentDB/locations/restorableDatabaseAccounts","id":"/subscriptions/00000000-0000-0000-0000-000000000000/providers/Microsoft.DocumentDB/locations/eastus2/restorableDatabaseAccounts/e30410a1-ccbc-495b-be8f-09bbb4b12c10","properties":{"accountName":"clij7eeczmyo3sn","apiType":"Gremlin,
+        Sql","creationTime":"2022-05-07T04:44:40Z","restorableLocations":[{"locationName":"East
+        US 2","regionalDatabaseAccountInstanceId":"361f2a8e-c3e0-4412-90ab-8cbb29dce9bd","creationTime":"2022-05-07T04:44:41Z"}]}},{"name":"c0f636da-fd1d-4ccb-b4ff-3cb0feaa2454","location":"East
+        US 2","type":"Microsoft.DocumentDB/locations/restorableDatabaseAccounts","id":"/subscriptions/00000000-0000-0000-0000-000000000000/providers/Microsoft.DocumentDB/locations/eastus2/restorableDatabaseAccounts/c0f636da-fd1d-4ccb-b4ff-3cb0feaa2454","properties":{"accountName":"cli7kvacnpqqofa","apiType":"Table,
+        Sql","creationTime":"2022-05-07T04:52:17Z","restorableLocations":[{"locationName":"East
+        US 2","regionalDatabaseAccountInstanceId":"92b59f9a-19cd-4d88-b35d-8fba0ab82c6a","creationTime":"2022-05-07T04:52:18Z"}]}},{"name":"7d592627-eaf6-4f39-846c-6416074c1ed8","location":"East
+        US 2","type":"Microsoft.DocumentDB/locations/restorableDatabaseAccounts","id":"/subscriptions/00000000-0000-0000-0000-000000000000/providers/Microsoft.DocumentDB/locations/eastus2/restorableDatabaseAccounts/7d592627-eaf6-4f39-846c-6416074c1ed8","properties":{"accountName":"cli6q7cr3nejjvn","apiType":"Gremlin,
+        Sql","creationTime":"2022-05-07T05:04:59Z","restorableLocations":[{"locationName":"East
+        US 2","regionalDatabaseAccountInstanceId":"0663ae23-6461-4549-bd10-54511e50fc79","creationTime":"2022-05-07T05:04:59Z"}]}},{"name":"8e75c58d-2a64-4c70-9878-25dc4c986cfb","location":"East
+        US 2","type":"Microsoft.DocumentDB/locations/restorableDatabaseAccounts","id":"/subscriptions/00000000-0000-0000-0000-000000000000/providers/Microsoft.DocumentDB/locations/eastus2/restorableDatabaseAccounts/8e75c58d-2a64-4c70-9878-25dc4c986cfb","properties":{"accountName":"clig66mx27ojlpa","apiType":"Gremlin,
+        Sql","creationTime":"2022-05-07T05:05:24Z","restorableLocations":[{"locationName":"East
+        US 2","regionalDatabaseAccountInstanceId":"d9923dca-0d45-41f7-a3b7-eb735ed807b1","creationTime":"2022-05-07T05:05:24Z"}]}},{"name":"93121393-bcc6-4244-8d24-ff860de03983","location":"East
+        US 2","type":"Microsoft.DocumentDB/locations/restorableDatabaseAccounts","id":"/subscriptions/00000000-0000-0000-0000-000000000000/providers/Microsoft.DocumentDB/locations/eastus2/restorableDatabaseAccounts/93121393-bcc6-4244-8d24-ff860de03983","properties":{"accountName":"clig4b7xlroie3p","apiType":"MongoDB","creationTime":"2022-05-07T04:55:05Z","restorableLocations":[{"locationName":"East
+        US 2","regionalDatabaseAccountInstanceId":"0a096471-0ca9-4043-85ec-0a2ead48dfa6","creationTime":"2022-05-07T04:55:06Z"}]}},{"name":"1db4ff45-de15-48c7-80ba-653f68dff489","location":"East
+        US 2","type":"Microsoft.DocumentDB/locations/restorableDatabaseAccounts","id":"/subscriptions/00000000-0000-0000-0000-000000000000/providers/Microsoft.DocumentDB/locations/eastus2/restorableDatabaseAccounts/1db4ff45-de15-48c7-80ba-653f68dff489","properties":{"accountName":"cli5fx35lgvck72","apiType":"Gremlin,
+        Sql","creationTime":"2022-05-08T06:05:07Z","restorableLocations":[{"locationName":"East
+        US 2","regionalDatabaseAccountInstanceId":"be85371a-1dba-4705-a2fc-6e76242112bb","creationTime":"2022-05-08T06:05:08Z"}]}},{"name":"18eb52a9-773f-4ccd-9604-895201e2a010","location":"East
+        US 2","type":"Microsoft.DocumentDB/locations/restorableDatabaseAccounts","id":"/subscriptions/00000000-0000-0000-0000-000000000000/providers/Microsoft.DocumentDB/locations/eastus2/restorableDatabaseAccounts/18eb52a9-773f-4ccd-9604-895201e2a010","properties":{"accountName":"cli53sgnin6bf4y","apiType":"Gremlin,
+        Sql","creationTime":"2022-05-08T06:05:05Z","restorableLocations":[{"locationName":"East
+        US 2","regionalDatabaseAccountInstanceId":"67e5a1d9-7f80-42de-9b86-226b1897b615","creationTime":"2022-05-08T06:05:06Z"}]}},{"name":"f4220cbd-9e09-488a-904e-0e95fa404527","location":"East
+        US 2","type":"Microsoft.DocumentDB/locations/restorableDatabaseAccounts","id":"/subscriptions/00000000-0000-0000-0000-000000000000/providers/Microsoft.DocumentDB/locations/eastus2/restorableDatabaseAccounts/f4220cbd-9e09-488a-904e-0e95fa404527","properties":{"accountName":"cli66ueo5b3g32q","apiType":"Gremlin,
+        Sql","creationTime":"2022-05-08T06:06:20Z","restorableLocations":[{"locationName":"East
+        US 2","regionalDatabaseAccountInstanceId":"8c9ae896-9b3e-4a65-8555-c638bfd47d8e","creationTime":"2022-05-08T06:06:21Z"}]}},{"name":"f582543a-3816-456c-951c-6f27fe54e45c","location":"East
+        US 2","type":"Microsoft.DocumentDB/locations/restorableDatabaseAccounts","id":"/subscriptions/00000000-0000-0000-0000-000000000000/providers/Microsoft.DocumentDB/locations/eastus2/restorableDatabaseAccounts/f582543a-3816-456c-951c-6f27fe54e45c","properties":{"accountName":"clia6tl42wccpkz","apiType":"MongoDB","creationTime":"2022-05-08T06:06:36Z","restorableLocations":[{"locationName":"East
+        US 2","regionalDatabaseAccountInstanceId":"143bae20-db7a-45cf-abb0-c24c1c7a7855","creationTime":"2022-05-08T06:06:37Z"}]}},{"name":"191da5d8-32a2-4059-a9a8-5118de735a14","location":"East
+        US 2","type":"Microsoft.DocumentDB/locations/restorableDatabaseAccounts","id":"/subscriptions/00000000-0000-0000-0000-000000000000/providers/Microsoft.DocumentDB/locations/eastus2/restorableDatabaseAccounts/191da5d8-32a2-4059-a9a8-5118de735a14","properties":{"accountName":"clicrmupk35djcs","apiType":"Gremlin,
+        Sql","creationTime":"2022-05-08T06:07:44Z","restorableLocations":[{"locationName":"East
+        US 2","regionalDatabaseAccountInstanceId":"423e9e6e-52fd-41b3-8592-f8b8d61c88f5","creationTime":"2022-05-08T06:07:45Z"}]}},{"name":"1e372ed7-00cb-462b-ac17-ed9a70e05055","location":"East
+        US 2","type":"Microsoft.DocumentDB/locations/restorableDatabaseAccounts","id":"/subscriptions/00000000-0000-0000-0000-000000000000/providers/Microsoft.DocumentDB/locations/eastus2/restorableDatabaseAccounts/1e372ed7-00cb-462b-ac17-ed9a70e05055","properties":{"accountName":"cliynzujgxj7dnu","apiType":"Gremlin,
+        Sql","creationTime":"2022-05-08T06:06:36Z","restorableLocations":[{"locationName":"East
+        US 2","regionalDatabaseAccountInstanceId":"632a1ec5-123f-4472-9306-66b25e0a6ec6","creationTime":"2022-05-08T06:06:37Z"}]}},{"name":"b31a874e-63b5-4de9-827f-170e3b6b828e","location":"East
+        US 2","type":"Microsoft.DocumentDB/locations/restorableDatabaseAccounts","id":"/subscriptions/00000000-0000-0000-0000-000000000000/providers/Microsoft.DocumentDB/locations/eastus2/restorableDatabaseAccounts/b31a874e-63b5-4de9-827f-170e3b6b828e","properties":{"accountName":"cli6ylxrakhqc3n","apiType":"Gremlin,
+        Sql","creationTime":"2022-05-08T06:07:25Z","restorableLocations":[{"locationName":"East
+        US 2","regionalDatabaseAccountInstanceId":"5bd814bd-0429-4fd8-81ef-1bf5abdc7f7a","creationTime":"2022-05-08T06:07:26Z"}]}},{"name":"883d235e-2ec3-4473-9ba0-462328ca734d","location":"East
+        US 2","type":"Microsoft.DocumentDB/locations/restorableDatabaseAccounts","id":"/subscriptions/00000000-0000-0000-0000-000000000000/providers/Microsoft.DocumentDB/locations/eastus2/restorableDatabaseAccounts/883d235e-2ec3-4473-9ba0-462328ca734d","properties":{"accountName":"clixlijtn6nbjlm","apiType":"MongoDB","creationTime":"2022-05-08T06:08:02Z","restorableLocations":[{"locationName":"East
+        US 2","regionalDatabaseAccountInstanceId":"faf78534-9317-43f5-8b31-dda8d560fa7e","creationTime":"2022-05-08T06:08:04Z"}]}},{"name":"9ab0149f-b81c-4acf-8e9d-f95737a7432c","location":"East
+        US 2","type":"Microsoft.DocumentDB/locations/restorableDatabaseAccounts","id":"/subscriptions/00000000-0000-0000-0000-000000000000/providers/Microsoft.DocumentDB/locations/eastus2/restorableDatabaseAccounts/9ab0149f-b81c-4acf-8e9d-f95737a7432c","properties":{"accountName":"cli000003","apiType":"Gremlin,
+        Sql","creationTime":"2022-05-08T06:10:27Z","restorableLocations":[{"locationName":"East
+        US 2","regionalDatabaseAccountInstanceId":"c6fdcc5b-17c0-4041-a9db-d7ff8e5045f2","creationTime":"2022-05-08T06:10:29Z"}]}},{"name":"f2129487-49ea-4972-8b47-f80618b0eb90","location":"East
+        US 2","type":"Microsoft.DocumentDB/locations/restorableDatabaseAccounts","id":"/subscriptions/00000000-0000-0000-0000-000000000000/providers/Microsoft.DocumentDB/locations/eastus2/restorableDatabaseAccounts/f2129487-49ea-4972-8b47-f80618b0eb90","properties":{"accountName":"cligd7t2elqpkiv","apiType":"MongoDB","creationTime":"2022-05-06T18:18:38Z","deletionTime":"2022-05-06T18:18:58Z","restorableLocations":[{"locationName":"East
+        US 2","regionalDatabaseAccountInstanceId":"824bba9e-d093-42e2-9f40-d32e5768581d","creationTime":"2022-05-06T18:18:39Z","deletionTime":"2022-05-06T18:18:58Z"}]}},{"name":"a1655fef-b3b6-4e8c-8140-6f74d76740b5","location":"East
+        US 2","type":"Microsoft.DocumentDB/locations/restorableDatabaseAccounts","id":"/subscriptions/00000000-0000-0000-0000-000000000000/providers/Microsoft.DocumentDB/locations/eastus2/restorableDatabaseAccounts/a1655fef-b3b6-4e8c-8140-6f74d76740b5","properties":{"accountName":"clii6ojo3e7y47c","apiType":"Gremlin,
+        Sql","creationTime":"2022-05-06T18:28:00Z","deletionTime":"2022-05-06T18:32:39Z","restorableLocations":[{"locationName":"East
+        US 2","regionalDatabaseAccountInstanceId":"78b2966b-6973-4061-94c0-e30463b48b55","creationTime":"2022-05-06T18:28:01Z","deletionTime":"2022-05-06T18:32:39Z"}]}},{"name":"72958a39-e675-4391-aa67-b268e33566b4","location":"East
+        US 2","type":"Microsoft.DocumentDB/locations/restorableDatabaseAccounts","id":"/subscriptions/00000000-0000-0000-0000-000000000000/providers/Microsoft.DocumentDB/locations/eastus2/restorableDatabaseAccounts/72958a39-e675-4391-aa67-b268e33566b4","properties":{"accountName":"clipfre4wom6dhv","apiType":"Gremlin,
+        Sql","creationTime":"2022-05-06T18:28:19Z","deletionTime":"2022-05-06T18:33:21Z","restorableLocations":[{"locationName":"East
+        US 2","regionalDatabaseAccountInstanceId":"0e285682-4487-4b39-8da2-dba70ecf993c","creationTime":"2022-05-06T18:28:21Z","deletionTime":"2022-05-06T18:33:21Z"}]}},{"name":"17f31fbc-9d04-4d8e-9b61-011a227dcb52","location":"East
+        US 2","type":"Microsoft.DocumentDB/locations/restorableDatabaseAccounts","id":"/subscriptions/00000000-0000-0000-0000-000000000000/providers/Microsoft.DocumentDB/locations/eastus2/restorableDatabaseAccounts/17f31fbc-9d04-4d8e-9b61-011a227dcb52","properties":{"accountName":"cli7wbtgpgvb7zs","apiType":"Table,
+        Sql","creationTime":"2022-05-06T18:35:34Z","deletionTime":"2022-05-06T18:39:24Z","restorableLocations":[{"locationName":"East
+        US 2","regionalDatabaseAccountInstanceId":"f3469ce5-3a3c-4a17-b4b7-a9b67760533f","creationTime":"2022-05-06T18:35:35Z","deletionTime":"2022-05-06T18:39:24Z"}]}},{"name":"3e10c1b6-5e44-4538-987f-dbd6b9a2462a","location":"East
+        US 2","type":"Microsoft.DocumentDB/locations/restorableDatabaseAccounts","id":"/subscriptions/00000000-0000-0000-0000-000000000000/providers/Microsoft.DocumentDB/locations/eastus2/restorableDatabaseAccounts/3e10c1b6-5e44-4538-987f-dbd6b9a2462a","properties":{"accountName":"cli22gszt6ehaq6","apiType":"Gremlin,
+        Sql","creationTime":"2022-05-06T18:10:01Z","deletionTime":"2022-05-06T19:32:31Z","restorableLocations":[{"locationName":"East
+        US 2","regionalDatabaseAccountInstanceId":"0615b59d-d11d-4d19-82ad-4d73374042ba","creationTime":"2022-05-06T18:10:02Z","deletionTime":"2022-05-06T19:32:31Z"}]}},{"name":"5a5fe7e5-53f6-4f84-8216-3d3edd996dcf","location":"East
+        US 2","type":"Microsoft.DocumentDB/locations/restorableDatabaseAccounts","id":"/subscriptions/00000000-0000-0000-0000-000000000000/providers/Microsoft.DocumentDB/locations/eastus2/restorableDatabaseAccounts/5a5fe7e5-53f6-4f84-8216-3d3edd996dcf","properties":{"accountName":"clij6e7d47clwha","apiType":"Gremlin,
+        Sql","creationTime":"2022-05-06T11:40:30Z","deletionTime":"2022-05-06T19:33:25Z","restorableLocations":[{"locationName":"East
+        US 2","regionalDatabaseAccountInstanceId":"f334821a-392a-4b59-a429-da67016a5e6a","creationTime":"2022-05-06T11:40:31Z","deletionTime":"2022-05-06T19:33:25Z"}]}},{"name":"519b174e-770d-45cb-954b-168cc220ecc8","location":"East
+        US 2","type":"Microsoft.DocumentDB/locations/restorableDatabaseAccounts","id":"/subscriptions/00000000-0000-0000-0000-000000000000/providers/Microsoft.DocumentDB/locations/eastus2/restorableDatabaseAccounts/519b174e-770d-45cb-954b-168cc220ecc8","properties":{"accountName":"clibglooyuyyhrz","apiType":"Gremlin,
+        Sql","creationTime":"2022-05-06T18:14:32Z","deletionTime":"2022-05-06T19:33:40Z","restorableLocations":[{"locationName":"East
+        US 2","regionalDatabaseAccountInstanceId":"3ccb7bf8-7733-4db9-88e6-9b43102c7cd3","creationTime":"2022-05-06T18:14:33Z","deletionTime":"2022-05-06T19:33:40Z"}]}},{"name":"92800406-d5b7-4cba-91de-f8356cb2fbe0","location":"East
+        US 2","type":"Microsoft.DocumentDB/locations/restorableDatabaseAccounts","id":"/subscriptions/00000000-0000-0000-0000-000000000000/providers/Microsoft.DocumentDB/locations/eastus2/restorableDatabaseAccounts/92800406-d5b7-4cba-91de-f8356cb2fbe0","properties":{"accountName":"cli2czrjx6qzaah","apiType":"Gremlin,
+        Sql","creationTime":"2022-05-06T18:07:07Z","deletionTime":"2022-05-06T19:33:46Z","restorableLocations":[{"locationName":"East
+        US 2","regionalDatabaseAccountInstanceId":"51179327-ead0-4f6d-b866-bec8f5677e4a","creationTime":"2022-05-06T18:07:08Z","deletionTime":"2022-05-06T19:33:46Z"}]}},{"name":"f9f5fed4-f33e-4105-9df3-fe0f359e9466","location":"East
+        US 2","type":"Microsoft.DocumentDB/locations/restorableDatabaseAccounts","id":"/subscriptions/00000000-0000-0000-0000-000000000000/providers/Microsoft.DocumentDB/locations/eastus2/restorableDatabaseAccounts/f9f5fed4-f33e-4105-9df3-fe0f359e9466","properties":{"accountName":"cli3rhdeja5hm5b","apiType":"Gremlin,
+        Sql","creationTime":"2022-05-06T11:38:30Z","deletionTime":"2022-05-06T19:59:49Z","restorableLocations":[{"locationName":"East
+        US 2","regionalDatabaseAccountInstanceId":"eb529645-be1e-4402-99e3-9943a1cc4f65","creationTime":"2022-05-06T11:38:31Z","deletionTime":"2022-05-06T19:59:49Z"}]}},{"name":"381c6daf-fbe0-435a-b792-89afc5b4d9b9","location":"East
+        US 2","type":"Microsoft.DocumentDB/locations/restorableDatabaseAccounts","id":"/subscriptions/00000000-0000-0000-0000-000000000000/providers/Microsoft.DocumentDB/locations/eastus2/restorableDatabaseAccounts/381c6daf-fbe0-435a-b792-89afc5b4d9b9","properties":{"accountName":"cli3rgmnaf47agn","apiType":"Gremlin,
+        Sql","creationTime":"2022-05-06T11:38:35Z","deletionTime":"2022-05-06T20:00:39Z","restorableLocations":[{"locationName":"East
+        US 2","regionalDatabaseAccountInstanceId":"2ccf25e9-b432-4d60-9b36-31fb191d843b","creationTime":"2022-05-06T11:38:36Z","deletionTime":"2022-05-06T20:00:39Z"}]}},{"name":"9669204d-1370-4920-96d7-234a786ad620","location":"East
+        US 2","type":"Microsoft.DocumentDB/locations/restorableDatabaseAccounts","id":"/subscriptions/00000000-0000-0000-0000-000000000000/providers/Microsoft.DocumentDB/locations/eastus2/restorableDatabaseAccounts/9669204d-1370-4920-96d7-234a786ad620","properties":{"accountName":"clivt5adq2urn3n","apiType":"Gremlin,
+        Sql","creationTime":"2022-05-06T11:38:51Z","deletionTime":"2022-05-06T20:00:43Z","restorableLocations":[{"locationName":"East
+        US 2","regionalDatabaseAccountInstanceId":"9a1b75e2-9a92-4ee1-826a-08a13c91b552","creationTime":"2022-05-06T11:38:53Z","deletionTime":"2022-05-06T20:00:43Z"}]}},{"name":"e9735a08-0654-41c5-a200-b19ad743b56c","location":"East
+        US 2","type":"Microsoft.DocumentDB/locations/restorableDatabaseAccounts","id":"/subscriptions/00000000-0000-0000-0000-000000000000/providers/Microsoft.DocumentDB/locations/eastus2/restorableDatabaseAccounts/e9735a08-0654-41c5-a200-b19ad743b56c","properties":{"accountName":"clidxzcd4mk4esb","apiType":"Gremlin,
+        Sql","creationTime":"2022-05-06T11:38:16Z","deletionTime":"2022-05-06T20:00:53Z","restorableLocations":[{"locationName":"East
+        US 2","regionalDatabaseAccountInstanceId":"68c4321c-e437-4b9b-97b8-93b13655601f","creationTime":"2022-05-06T11:38:17Z","deletionTime":"2022-05-06T20:00:53Z"}]}},{"name":"ad5a4331-fb04-41c9-987a-e6d800fb2bf7","location":"East
+        US 2","type":"Microsoft.DocumentDB/locations/restorableDatabaseAccounts","id":"/subscriptions/00000000-0000-0000-0000-000000000000/providers/Microsoft.DocumentDB/locations/eastus2/restorableDatabaseAccounts/ad5a4331-fb04-41c9-987a-e6d800fb2bf7","properties":{"accountName":"clirrwoijgcgup7","apiType":"Gremlin,
+        Sql","creationTime":"2022-05-06T11:40:20Z","deletionTime":"2022-05-06T20:01:03Z","restorableLocations":[{"locationName":"East
+        US 2","regionalDatabaseAccountInstanceId":"0bdd9637-46c0-4ba1-98ae-c6f7ddf68f63","creationTime":"2022-05-06T11:40:21Z","deletionTime":"2022-05-06T20:01:03Z"}]}},{"name":"014000ee-bad9-4924-8549-47b354081004","location":"East
+        US 2","type":"Microsoft.DocumentDB/locations/restorableDatabaseAccounts","id":"/subscriptions/00000000-0000-0000-0000-000000000000/providers/Microsoft.DocumentDB/locations/eastus2/restorableDatabaseAccounts/014000ee-bad9-4924-8549-47b354081004","properties":{"accountName":"clihczx44h6rzg3","apiType":"Gremlin,
+        Sql","creationTime":"2022-05-06T11:40:52Z","deletionTime":"2022-05-06T20:01:09Z","restorableLocations":[{"locationName":"East
+        US 2","regionalDatabaseAccountInstanceId":"818a9c9d-b409-4bc6-8d97-75506f42f523","creationTime":"2022-05-06T11:40:53Z","deletionTime":"2022-05-06T20:01:09Z"}]}},{"name":"8a115355-6018-45b3-998f-0e60e8dbd376","location":"East
+        US 2","type":"Microsoft.DocumentDB/locations/restorableDatabaseAccounts","id":"/subscriptions/00000000-0000-0000-0000-000000000000/providers/Microsoft.DocumentDB/locations/eastus2/restorableDatabaseAccounts/8a115355-6018-45b3-998f-0e60e8dbd376","properties":{"accountName":"cli6auz7j5n6a3t","apiType":"Gremlin,
+        Sql","creationTime":"2022-05-06T18:14:20Z","deletionTime":"2022-05-06T20:01:09Z","restorableLocations":[{"locationName":"East
+        US 2","regionalDatabaseAccountInstanceId":"1e2749fb-ec83-4f8b-a87d-d8966248f96d","creationTime":"2022-05-06T18:14:21Z","deletionTime":"2022-05-06T20:01:09Z"}]}},{"name":"f3fb4344-9f04-404f-b7f9-74e6ddca8e51","location":"East
+        US 2","type":"Microsoft.DocumentDB/locations/restorableDatabaseAccounts","id":"/subscriptions/00000000-0000-0000-0000-000000000000/providers/Microsoft.DocumentDB/locations/eastus2/restorableDatabaseAccounts/f3fb4344-9f04-404f-b7f9-74e6ddca8e51","properties":{"accountName":"cliv5z6rv5fwsek","apiType":"Gremlin,
+        Sql","creationTime":"2022-05-06T11:40:10Z","deletionTime":"2022-05-06T20:01:19Z","restorableLocations":[{"locationName":"East
+        US 2","regionalDatabaseAccountInstanceId":"bfb1e628-9c66-4cc4-80b5-c02ee9cb5361","creationTime":"2022-05-06T11:40:11Z","deletionTime":"2022-05-06T20:01:19Z"}]}},{"name":"28da2c26-412c-45e4-b9d5-259019e92e66","location":"East
+        US 2","type":"Microsoft.DocumentDB/locations/restorableDatabaseAccounts","id":"/subscriptions/00000000-0000-0000-0000-000000000000/providers/Microsoft.DocumentDB/locations/eastus2/restorableDatabaseAccounts/28da2c26-412c-45e4-b9d5-259019e92e66","properties":{"accountName":"cliarpuko4gkkpc","apiType":"Gremlin,
+        Sql","creationTime":"2022-05-06T18:08:12Z","deletionTime":"2022-05-06T20:01:27Z","restorableLocations":[{"locationName":"East
+        US 2","regionalDatabaseAccountInstanceId":"1d1402f7-f1ff-4e93-b7aa-685b7f341600","creationTime":"2022-05-06T18:08:15Z","deletionTime":"2022-05-06T20:01:27Z"}]}},{"name":"5aa85f13-c605-40cc-aa83-2c6389a4c22b","location":"East
+        US 2","type":"Microsoft.DocumentDB/locations/restorableDatabaseAccounts","id":"/subscriptions/00000000-0000-0000-0000-000000000000/providers/Microsoft.DocumentDB/locations/eastus2/restorableDatabaseAccounts/5aa85f13-c605-40cc-aa83-2c6389a4c22b","properties":{"accountName":"clihelseaupkwdi","apiType":"Gremlin,
+        Sql","creationTime":"2022-05-06T18:17:51Z","deletionTime":"2022-05-06T20:01:32Z","restorableLocations":[{"locationName":"East
+        US 2","regionalDatabaseAccountInstanceId":"8c8bfa36-30f2-4930-bc07-7ef661f461b2","creationTime":"2022-05-06T18:17:52Z","deletionTime":"2022-05-06T20:01:32Z"}]}},{"name":"a7c8f177-eca1-4ff0-8656-6c1bf091761f","location":"East
+        US 2","type":"Microsoft.DocumentDB/locations/restorableDatabaseAccounts","id":"/subscriptions/00000000-0000-0000-0000-000000000000/providers/Microsoft.DocumentDB/locations/eastus2/restorableDatabaseAccounts/a7c8f177-eca1-4ff0-8656-6c1bf091761f","properties":{"accountName":"clizcsqsh7yx4r6","apiType":"Gremlin,
+        Sql","creationTime":"2022-05-06T18:07:22Z","deletionTime":"2022-05-06T20:01:32Z","restorableLocations":[{"locationName":"East
+        US 2","regionalDatabaseAccountInstanceId":"f5bcab7a-f2ca-46d2-bd06-908dc32b7c48","creationTime":"2022-05-06T18:07:23Z","deletionTime":"2022-05-06T20:01:32Z"}]}},{"name":"8670ed24-2564-4c60-a551-1daa1c44eb15","location":"East
+        US 2","type":"Microsoft.DocumentDB/locations/restorableDatabaseAccounts","id":"/subscriptions/00000000-0000-0000-0000-000000000000/providers/Microsoft.DocumentDB/locations/eastus2/restorableDatabaseAccounts/8670ed24-2564-4c60-a551-1daa1c44eb15","properties":{"accountName":"cliruipfukrtmiq","apiType":"Gremlin,
+        Sql","creationTime":"2022-05-06T18:18:11Z","deletionTime":"2022-05-06T20:01:33Z","restorableLocations":[{"locationName":"East
+        US 2","regionalDatabaseAccountInstanceId":"a546ee49-50c9-4cbc-9b6a-2e7bc5c52027","creationTime":"2022-05-06T18:18:12Z","deletionTime":"2022-05-06T20:01:33Z"}]}},{"name":"77b28e42-98b9-443f-a9a7-ed885b36528a","location":"East
+        US 2","type":"Microsoft.DocumentDB/locations/restorableDatabaseAccounts","id":"/subscriptions/00000000-0000-0000-0000-000000000000/providers/Microsoft.DocumentDB/locations/eastus2/restorableDatabaseAccounts/77b28e42-98b9-443f-a9a7-ed885b36528a","properties":{"accountName":"clibcz6xyjarirb","apiType":"Gremlin,
+        Sql","creationTime":"2022-05-06T18:07:36Z","deletionTime":"2022-05-06T20:01:36Z","restorableLocations":[{"locationName":"East
+        US 2","regionalDatabaseAccountInstanceId":"3bf96ba5-0c4c-4f6e-b1bb-b6bc3394ae86","creationTime":"2022-05-06T18:07:37Z","deletionTime":"2022-05-06T20:01:36Z"}]}},{"name":"631b4313-e850-480f-a3a8-a975ac4bb798","location":"East
+        US 2","type":"Microsoft.DocumentDB/locations/restorableDatabaseAccounts","id":"/subscriptions/00000000-0000-0000-0000-000000000000/providers/Microsoft.DocumentDB/locations/eastus2/restorableDatabaseAccounts/631b4313-e850-480f-a3a8-a975ac4bb798","properties":{"accountName":"cli23xvy5m6aemr","apiType":"Gremlin,
+        Sql","creationTime":"2022-05-06T18:20:11Z","deletionTime":"2022-05-06T20:01:38Z","restorableLocations":[{"locationName":"East
+        US 2","regionalDatabaseAccountInstanceId":"7b726086-8cf9-43cb-9c89-9fcf1000b5e5","creationTime":"2022-05-06T18:20:12Z","deletionTime":"2022-05-06T20:01:38Z"}]}},{"name":"1bed1259-4d4e-4d5c-8cb5-9e0dcc2e5eff","location":"East
+        US 2","type":"Microsoft.DocumentDB/locations/restorableDatabaseAccounts","id":"/subscriptions/00000000-0000-0000-0000-000000000000/providers/Microsoft.DocumentDB/locations/eastus2/restorableDatabaseAccounts/1bed1259-4d4e-4d5c-8cb5-9e0dcc2e5eff","properties":{"accountName":"cli6rc5gu7h7cgm","apiType":"Gremlin,
+        Sql","creationTime":"2022-05-06T18:09:49Z","deletionTime":"2022-05-06T20:01:43Z","restorableLocations":[{"locationName":"East
+        US 2","regionalDatabaseAccountInstanceId":"6febb0a2-3691-4dce-8304-2743b6f1b40e","creationTime":"2022-05-06T18:09:50Z","deletionTime":"2022-05-06T20:01:43Z"}]}},{"name":"ad82949a-9f02-4188-bfba-bd04d3ad511b","location":"East
+        US 2","type":"Microsoft.DocumentDB/locations/restorableDatabaseAccounts","id":"/subscriptions/00000000-0000-0000-0000-000000000000/providers/Microsoft.DocumentDB/locations/eastus2/restorableDatabaseAccounts/ad82949a-9f02-4188-bfba-bd04d3ad511b","properties":{"accountName":"cli4wq7kpbko6io","apiType":"Gremlin,
+        Sql","creationTime":"2022-05-06T18:19:46Z","deletionTime":"2022-05-06T20:01:44Z","restorableLocations":[{"locationName":"East
+        US 2","regionalDatabaseAccountInstanceId":"cd92c923-b13d-4fbc-a80b-ff87a3dead17","creationTime":"2022-05-06T18:19:47Z","deletionTime":"2022-05-06T20:01:44Z"}]}},{"name":"6b2cf1fa-6d03-42b1-8af9-9b7cb34b42b3","location":"East
+        US 2","type":"Microsoft.DocumentDB/locations/restorableDatabaseAccounts","id":"/subscriptions/00000000-0000-0000-0000-000000000000/providers/Microsoft.DocumentDB/locations/eastus2/restorableDatabaseAccounts/6b2cf1fa-6d03-42b1-8af9-9b7cb34b42b3","properties":{"accountName":"cli6o32garjijcu","apiType":"Gremlin,
+        Sql","creationTime":"2022-05-06T18:09:49Z","deletionTime":"2022-05-06T20:01:49Z","restorableLocations":[{"locationName":"East
+        US 2","regionalDatabaseAccountInstanceId":"67ff8643-db7a-4da1-889c-d652761300a6","creationTime":"2022-05-06T18:09:50Z","deletionTime":"2022-05-06T20:01:49Z"}]}},{"name":"110d65ca-04da-4c71-bb07-c77c7eecab9b","location":"East
+        US 2","type":"Microsoft.DocumentDB/locations/restorableDatabaseAccounts","id":"/subscriptions/00000000-0000-0000-0000-000000000000/providers/Microsoft.DocumentDB/locations/eastus2/restorableDatabaseAccounts/110d65ca-04da-4c71-bb07-c77c7eecab9b","properties":{"accountName":"clie4p7aafqeje2","apiType":"Table,
+        Sql","creationTime":"2022-05-06T18:09:45Z","deletionTime":"2022-05-06T20:01:54Z","restorableLocations":[{"locationName":"East
+        US 2","regionalDatabaseAccountInstanceId":"001ff2eb-2a83-4558-85d4-4037c9eca960","creationTime":"2022-05-06T18:09:46Z","deletionTime":"2022-05-06T20:01:54Z"}]}},{"name":"10fb5977-8ab3-48fd-a8af-7caf38cddf66","location":"East
+        US 2","type":"Microsoft.DocumentDB/locations/restorableDatabaseAccounts","id":"/subscriptions/00000000-0000-0000-0000-000000000000/providers/Microsoft.DocumentDB/locations/eastus2/restorableDatabaseAccounts/10fb5977-8ab3-48fd-a8af-7caf38cddf66","properties":{"accountName":"climy7cy7tkob7m","apiType":"Table,
+        Sql","creationTime":"2022-05-06T18:35:52Z","deletionTime":"2022-05-06T20:01:59Z","restorableLocations":[{"locationName":"East
+        US 2","regionalDatabaseAccountInstanceId":"dd6c99a3-4ec8-4242-9c9c-97f5afaf6e2e","creationTime":"2022-05-06T18:35:53Z","deletionTime":"2022-05-06T20:01:59Z"}]}},{"name":"478e68e2-0bc3-4153-bab2-a3d6f9fafe2d","location":"East
+        US 2","type":"Microsoft.DocumentDB/locations/restorableDatabaseAccounts","id":"/subscriptions/00000000-0000-0000-0000-000000000000/providers/Microsoft.DocumentDB/locations/eastus2/restorableDatabaseAccounts/478e68e2-0bc3-4153-bab2-a3d6f9fafe2d","properties":{"accountName":"clitrugfp32gmqw","apiType":"MongoDB","creationTime":"2022-05-06T18:38:23Z","deletionTime":"2022-05-06T20:02:00Z","restorableLocations":[{"locationName":"East
+        US 2","regionalDatabaseAccountInstanceId":"c1074f23-c4e1-4d50-96f5-78a89b5fbeb4","creationTime":"2022-05-06T18:38:24Z","deletionTime":"2022-05-06T20:02:00Z"}]}},{"name":"8ffc8020-bdb0-4ab9-98f3-191e62fb8fa4","location":"East
+        US 2","type":"Microsoft.DocumentDB/locations/restorableDatabaseAccounts","id":"/subscriptions/00000000-0000-0000-0000-000000000000/providers/Microsoft.DocumentDB/locations/eastus2/restorableDatabaseAccounts/8ffc8020-bdb0-4ab9-98f3-191e62fb8fa4","properties":{"accountName":"cliy5vej6j7tb4c","apiType":"Gremlin,
+        Sql","creationTime":"2022-05-06T18:15:19Z","deletionTime":"2022-05-06T20:02:04Z","restorableLocations":[{"locationName":"East
+        US 2","regionalDatabaseAccountInstanceId":"b5d6c8ee-cfdb-4964-b0c7-16e94742de97","creationTime":"2022-05-06T18:15:20Z","deletionTime":"2022-05-06T20:02:04Z"}]}},{"name":"4a8fd688-642a-43f9-afd2-673aa8ce7098","location":"East
+        US 2","type":"Microsoft.DocumentDB/locations/restorableDatabaseAccounts","id":"/subscriptions/00000000-0000-0000-0000-000000000000/providers/Microsoft.DocumentDB/locations/eastus2/restorableDatabaseAccounts/4a8fd688-642a-43f9-afd2-673aa8ce7098","properties":{"accountName":"cliqwdwgp6gfdwh","apiType":"Gremlin,
+        Sql","creationTime":"2022-05-06T18:15:20Z","deletionTime":"2022-05-06T20:02:09Z","restorableLocations":[{"locationName":"East
+        US 2","regionalDatabaseAccountInstanceId":"2c244a5a-b329-4a5a-a7ee-bb85accb34c4","creationTime":"2022-05-06T18:15:21Z","deletionTime":"2022-05-06T20:02:09Z"}]}},{"name":"0ca0dcb5-8793-4d59-8e3d-f219f4d8e99e","location":"East
+        US 2","type":"Microsoft.DocumentDB/locations/restorableDatabaseAccounts","id":"/subscriptions/00000000-0000-0000-0000-000000000000/providers/Microsoft.DocumentDB/locations/eastus2/restorableDatabaseAccounts/0ca0dcb5-8793-4d59-8e3d-f219f4d8e99e","properties":{"accountName":"cli5redpjbh2sl5","apiType":"Gremlin,
+        Sql","creationTime":"2022-05-06T18:18:13Z","deletionTime":"2022-05-06T20:02:25Z","restorableLocations":[{"locationName":"East
+        US 2","regionalDatabaseAccountInstanceId":"81fa5f84-fe1f-43ea-8320-0e394ec1787f","creationTime":"2022-05-06T18:18:14Z","deletionTime":"2022-05-06T20:02:25Z"}]}},{"name":"121ed624-a8b5-45c2-a15a-a5c03d3e8698","location":"East
+        US 2","type":"Microsoft.DocumentDB/locations/restorableDatabaseAccounts","id":"/subscriptions/00000000-0000-0000-0000-000000000000/providers/Microsoft.DocumentDB/locations/eastus2/restorableDatabaseAccounts/121ed624-a8b5-45c2-a15a-a5c03d3e8698","properties":{"accountName":"clialt6q6ua2kti","apiType":"Gremlin,
+        Sql","creationTime":"2022-05-06T18:18:39Z","deletionTime":"2022-05-06T20:02:27Z","restorableLocations":[{"locationName":"East
+        US 2","regionalDatabaseAccountInstanceId":"a80c8d39-4e62-43b6-9fd7-9219881036bb","creationTime":"2022-05-06T18:18:40Z","deletionTime":"2022-05-06T20:02:27Z"}]}},{"name":"5b35a966-59c8-4480-a470-98fa0ce6b6f5","location":"East
+        US 2","type":"Microsoft.DocumentDB/locations/restorableDatabaseAccounts","id":"/subscriptions/00000000-0000-0000-0000-000000000000/providers/Microsoft.DocumentDB/locations/eastus2/restorableDatabaseAccounts/5b35a966-59c8-4480-a470-98fa0ce6b6f5","properties":{"accountName":"cli5mlcp6ryzs3s","apiType":"Gremlin,
+        Sql","creationTime":"2022-05-06T18:20:03Z","deletionTime":"2022-05-06T20:02:40Z","restorableLocations":[{"locationName":"East
+        US 2","regionalDatabaseAccountInstanceId":"0073d780-0e0e-48b3-9da5-1883a9bfddbc","creationTime":"2022-05-06T18:20:04Z","deletionTime":"2022-05-06T20:02:40Z"}]}},{"name":"4fcfea6f-1988-4e6c-9b99-2e0346bd0707","location":"East
+        US 2","type":"Microsoft.DocumentDB/locations/restorableDatabaseAccounts","id":"/subscriptions/00000000-0000-0000-0000-000000000000/providers/Microsoft.DocumentDB/locations/eastus2/restorableDatabaseAccounts/4fcfea6f-1988-4e6c-9b99-2e0346bd0707","properties":{"accountName":"clixftog5dgevvs","apiType":"Gremlin,
+        Sql","creationTime":"2022-05-06T18:19:41Z","deletionTime":"2022-05-06T20:02:49Z","restorableLocations":[{"locationName":"East
+        US 2","regionalDatabaseAccountInstanceId":"2a08f49a-6271-4326-b607-1c0472ac1145","creationTime":"2022-05-06T18:19:42Z","deletionTime":"2022-05-06T20:02:49Z"}]}},{"name":"24dbcf44-b62a-48f5-a23d-b83fcffbd44f","location":"East
+        US 2","type":"Microsoft.DocumentDB/locations/restorableDatabaseAccounts","id":"/subscriptions/00000000-0000-0000-0000-000000000000/providers/Microsoft.DocumentDB/locations/eastus2/restorableDatabaseAccounts/24dbcf44-b62a-48f5-a23d-b83fcffbd44f","properties":{"accountName":"clixtd7wyhpqyj7","apiType":"MongoDB","creationTime":"2022-05-06T18:20:32Z","deletionTime":"2022-05-06T20:02:50Z","restorableLocations":[{"locationName":"East
+        US 2","regionalDatabaseAccountInstanceId":"b8a6942a-963f-42f8-8c75-66de3006f9df","creationTime":"2022-05-06T18:20:33Z","deletionTime":"2022-05-06T20:02:50Z"}]}},{"name":"1e4c5ec3-bc4a-4ed9-b842-eeb9d03789eb","location":"East
+        US 2","type":"Microsoft.DocumentDB/locations/restorableDatabaseAccounts","id":"/subscriptions/00000000-0000-0000-0000-000000000000/providers/Microsoft.DocumentDB/locations/eastus2/restorableDatabaseAccounts/1e4c5ec3-bc4a-4ed9-b842-eeb9d03789eb","properties":{"accountName":"clih7jom7ihn43w","apiType":"Gremlin,
+        Sql","creationTime":"2022-05-06T18:27:32Z","deletionTime":"2022-05-06T20:02:52Z","restorableLocations":[{"locationName":"East
+        US 2","regionalDatabaseAccountInstanceId":"1bf3a3b2-b40b-4aa1-a23b-cb32accb7690","creationTime":"2022-05-06T18:27:33Z","deletionTime":"2022-05-06T20:02:52Z"}]}},{"name":"bacf7799-7f9b-44a8-bc50-a65e744f38c8","location":"East
+        US 2","type":"Microsoft.DocumentDB/locations/restorableDatabaseAccounts","id":"/subscriptions/00000000-0000-0000-0000-000000000000/providers/Microsoft.DocumentDB/locations/eastus2/restorableDatabaseAccounts/bacf7799-7f9b-44a8-bc50-a65e744f38c8","properties":{"accountName":"clip2dss2df23le","apiType":"Gremlin,
+        Sql","creationTime":"2022-05-06T18:48:44Z","deletionTime":"2022-05-06T20:02:52Z","restorableLocations":[{"locationName":"East
+        US 2","regionalDatabaseAccountInstanceId":"f625ab4b-3074-441a-b387-69b6547fe5be","creationTime":"2022-05-06T18:48:44Z","deletionTime":"2022-05-06T20:02:52Z"}]}},{"name":"9492c50d-6367-4da3-a788-87cbd3e4b6b3","location":"East
+        US 2","type":"Microsoft.DocumentDB/locations/restorableDatabaseAccounts","id":"/subscriptions/00000000-0000-0000-0000-000000000000/providers/Microsoft.DocumentDB/locations/eastus2/restorableDatabaseAccounts/9492c50d-6367-4da3-a788-87cbd3e4b6b3","properties":{"accountName":"cli3fnizznpwo3p","apiType":"Gremlin,
+        Sql","creationTime":"2022-05-06T18:48:34Z","deletionTime":"2022-05-06T20:02:55Z","restorableLocations":[{"locationName":"East
+        US 2","regionalDatabaseAccountInstanceId":"c02f6f39-0549-449d-bd92-e4f829bbe3f4","creationTime":"2022-05-06T18:48:34Z","deletionTime":"2022-05-06T20:02:55Z"}]}},{"name":"d8485627-8041-4fb2-b1d0-a520e482eeba","location":"East
+        US 2","type":"Microsoft.DocumentDB/locations/restorableDatabaseAccounts","id":"/subscriptions/00000000-0000-0000-0000-000000000000/providers/Microsoft.DocumentDB/locations/eastus2/restorableDatabaseAccounts/d8485627-8041-4fb2-b1d0-a520e482eeba","properties":{"accountName":"cli5x6td7tylmel","apiType":"Gremlin,
+        Sql","creationTime":"2022-05-06T18:27:32Z","deletionTime":"2022-05-06T20:02:55Z","restorableLocations":[{"locationName":"East
+        US 2","regionalDatabaseAccountInstanceId":"1ec48893-7c5e-4bf9-9715-87f2dab51c1b","creationTime":"2022-05-06T18:27:33Z","deletionTime":"2022-05-06T20:02:55Z"}]}},{"name":"62eee40d-4ff5-4ee5-9bdb-972879d5d1c6","location":"East
+        US 2","type":"Microsoft.DocumentDB/locations/restorableDatabaseAccounts","id":"/subscriptions/00000000-0000-0000-0000-000000000000/providers/Microsoft.DocumentDB/locations/eastus2/restorableDatabaseAccounts/62eee40d-4ff5-4ee5-9bdb-972879d5d1c6","properties":{"accountName":"cli3gulmetiiujd","apiType":"Gremlin,
+        Sql","creationTime":"2022-05-07T04:06:00Z","deletionTime":"2022-05-07T04:09:00Z","restorableLocations":[{"locationName":"East
+        US 2","regionalDatabaseAccountInstanceId":"523d59d2-0142-4a5a-9c06-f290c36c969f","creationTime":"2022-05-07T04:06:01Z","deletionTime":"2022-05-07T04:09:00Z"}]}},{"name":"d96c54fc-c1be-49a2-9ff9-7979a23e213c","location":"East
+        US 2","type":"Microsoft.DocumentDB/locations/restorableDatabaseAccounts","id":"/subscriptions/00000000-0000-0000-0000-000000000000/providers/Microsoft.DocumentDB/locations/eastus2/restorableDatabaseAccounts/d96c54fc-c1be-49a2-9ff9-7979a23e213c","properties":{"accountName":"climhqgyc7beo7o","apiType":"Gremlin,
+        Sql","creationTime":"2022-05-07T04:11:57Z","deletionTime":"2022-05-07T04:16:33Z","restorableLocations":[{"locationName":"East
+        US 2","regionalDatabaseAccountInstanceId":"13c8a8b5-9035-40e4-8c69-89197ff425ee","creationTime":"2022-05-07T04:11:58Z","deletionTime":"2022-05-07T04:16:33Z"}]}},{"name":"6898024f-348d-4420-a2c1-d374eb32c8a0","location":"East
+        US 2","type":"Microsoft.DocumentDB/locations/restorableDatabaseAccounts","id":"/subscriptions/00000000-0000-0000-0000-000000000000/providers/Microsoft.DocumentDB/locations/eastus2/restorableDatabaseAccounts/6898024f-348d-4420-a2c1-d374eb32c8a0","properties":{"accountName":"clirvw4bp6466x3","apiType":"Gremlin,
+        Sql","creationTime":"2022-05-07T04:12:53Z","deletionTime":"2022-05-07T04:18:17Z","restorableLocations":[{"locationName":"East
+        US 2","regionalDatabaseAccountInstanceId":"133a0a07-8387-4149-aa33-9683a3f7a216","creationTime":"2022-05-07T04:12:54Z","deletionTime":"2022-05-07T04:18:17Z"}]}},{"name":"43d55eb1-9b5d-4994-9582-35a856d69dad","location":"East
+        US 2","type":"Microsoft.DocumentDB/locations/restorableDatabaseAccounts","id":"/subscriptions/00000000-0000-0000-0000-000000000000/providers/Microsoft.DocumentDB/locations/eastus2/restorableDatabaseAccounts/43d55eb1-9b5d-4994-9582-35a856d69dad","properties":{"accountName":"cli6ceptw423ekp","apiType":"Table,
+        Sql","creationTime":"2022-05-07T04:20:11Z","deletionTime":"2022-05-07T04:23:17Z","restorableLocations":[{"locationName":"East
+        US 2","regionalDatabaseAccountInstanceId":"76724a35-862f-4df6-ae1d-5e59afb6ac87","creationTime":"2022-05-07T04:20:12Z","deletionTime":"2022-05-07T04:23:17Z"}]}},{"name":"5295da7a-5ac1-4d4f-9a9b-54e21313641e","location":"East
+        US 2","type":"Microsoft.DocumentDB/locations/restorableDatabaseAccounts","id":"/subscriptions/00000000-0000-0000-0000-000000000000/providers/Microsoft.DocumentDB/locations/eastus2/restorableDatabaseAccounts/5295da7a-5ac1-4d4f-9a9b-54e21313641e","properties":{"accountName":"cliffbo24ehskza","apiType":"Table,
+        Sql","creationTime":"2022-05-07T04:20:46Z","deletionTime":"2022-05-07T04:25:19Z","restorableLocations":[{"locationName":"East
+        US 2","regionalDatabaseAccountInstanceId":"91fec87d-7f64-4a2f-94b5-830bc9c5fa33","creationTime":"2022-05-07T04:20:47Z","deletionTime":"2022-05-07T04:25:19Z"}]}},{"name":"35f37c0b-3225-41ba-8507-5986ec5135ed","location":"East
+        US 2","type":"Microsoft.DocumentDB/locations/restorableDatabaseAccounts","id":"/subscriptions/00000000-0000-0000-0000-000000000000/providers/Microsoft.DocumentDB/locations/eastus2/restorableDatabaseAccounts/35f37c0b-3225-41ba-8507-5986ec5135ed","properties":{"accountName":"clii623pnu6uyo7","apiType":"MongoDB","creationTime":"2022-05-07T04:23:17Z","deletionTime":"2022-05-07T04:28:08Z","restorableLocations":[{"locationName":"East
+        US 2","regionalDatabaseAccountInstanceId":"6419ddb1-c2fa-4f38-9163-b36e05cc4f46","creationTime":"2022-05-07T04:23:18Z","deletionTime":"2022-05-07T04:28:08Z"}]}},{"name":"1b0ac468-bcc8-4791-bace-74a96b63edd2","location":"East
+        US 2","type":"Microsoft.DocumentDB/locations/restorableDatabaseAccounts","id":"/subscriptions/00000000-0000-0000-0000-000000000000/providers/Microsoft.DocumentDB/locations/eastus2/restorableDatabaseAccounts/1b0ac468-bcc8-4791-bace-74a96b63edd2","properties":{"accountName":"cliopy272dekyzv","apiType":"Gremlin,
+        Sql","creationTime":"2022-05-07T04:44:47Z","deletionTime":"2022-05-07T04:49:18Z","restorableLocations":[{"locationName":"East
+        US 2","regionalDatabaseAccountInstanceId":"7f3f71c1-0e56-4573-a4fa-6c0eb3096cff","creationTime":"2022-05-07T04:44:48Z","deletionTime":"2022-05-07T04:49:18Z"}]}},{"name":"8bc13c2d-e411-4b23-a4a4-6350ffa125d7","location":"East
+        US 2","type":"Microsoft.DocumentDB/locations/restorableDatabaseAccounts","id":"/subscriptions/00000000-0000-0000-0000-000000000000/providers/Microsoft.DocumentDB/locations/eastus2/restorableDatabaseAccounts/8bc13c2d-e411-4b23-a4a4-6350ffa125d7","properties":{"accountName":"cli7yzdgqfkmrzi","apiType":"Gremlin,
+        Sql","creationTime":"2022-05-07T04:44:28Z","deletionTime":"2022-05-07T04:49:39Z","restorableLocations":[{"locationName":"East
+        US 2","regionalDatabaseAccountInstanceId":"000c8864-3d26-4f2f-8d83-f7b6086601f3","creationTime":"2022-05-07T04:44:29Z","deletionTime":"2022-05-07T04:49:39Z"}]}},{"name":"f5c7d22e-b760-4ba2-bfcd-9d8feb17b589","location":"East
+        US 2","type":"Microsoft.DocumentDB/locations/restorableDatabaseAccounts","id":"/subscriptions/00000000-0000-0000-0000-000000000000/providers/Microsoft.DocumentDB/locations/eastus2/restorableDatabaseAccounts/f5c7d22e-b760-4ba2-bfcd-9d8feb17b589","properties":{"accountName":"cli3cymanpxfo5f","apiType":"Table,
+        Sql","creationTime":"2022-05-07T04:51:53Z","deletionTime":"2022-05-07T04:55:57Z","restorableLocations":[{"locationName":"East
+        US 2","regionalDatabaseAccountInstanceId":"22e3ccdb-198a-43e4-8948-4cbff967ebac","creationTime":"2022-05-07T04:51:54Z","deletionTime":"2022-05-07T04:55:57Z"}]}},{"name":"4021264e-e020-4570-a3cd-7fc9f6804b9b","location":"East
+        US 2","type":"Microsoft.DocumentDB/locations/restorableDatabaseAccounts","id":"/subscriptions/00000000-0000-0000-0000-000000000000/providers/Microsoft.DocumentDB/locations/eastus2/restorableDatabaseAccounts/4021264e-e020-4570-a3cd-7fc9f6804b9b","properties":{"accountName":"clizntqpaih3spl","apiType":"Gremlin,
+        Sql","creationTime":"2022-05-07T05:54:19Z","deletionTime":"2022-05-07T05:56:47Z","restorableLocations":[{"locationName":"East
+        US 2","regionalDatabaseAccountInstanceId":"aedaed5b-eb7c-4ed5-b42f-ed3739b81bd1","creationTime":"2022-05-07T05:54:20Z","deletionTime":"2022-05-07T05:56:47Z"}]}},{"name":"77f64972-1e28-4c8d-8d42-b9b58800161e","location":"East
+        US 2","type":"Microsoft.DocumentDB/locations/restorableDatabaseAccounts","id":"/subscriptions/00000000-0000-0000-0000-000000000000/providers/Microsoft.DocumentDB/locations/eastus2/restorableDatabaseAccounts/77f64972-1e28-4c8d-8d42-b9b58800161e","properties":{"accountName":"cliydvamtw2hnde","apiType":"Gremlin,
+        Sql","creationTime":"2022-05-07T05:54:10Z","deletionTime":"2022-05-07T05:56:47Z","restorableLocations":[{"locationName":"East
+        US 2","regionalDatabaseAccountInstanceId":"dfd3b0d4-4ba3-4fe1-a379-2bdf20ed05b8","creationTime":"2022-05-07T05:54:11Z","deletionTime":"2022-05-07T05:56:47Z"}]}},{"name":"92212b43-d1fb-4a09-b199-f0e889683537","location":"East
+        US 2","type":"Microsoft.DocumentDB/locations/restorableDatabaseAccounts","id":"/subscriptions/00000000-0000-0000-0000-000000000000/providers/Microsoft.DocumentDB/locations/eastus2/restorableDatabaseAccounts/92212b43-d1fb-4a09-b199-f0e889683537","properties":{"accountName":"clispuwxhpuhtpw","apiType":"Gremlin,
+        Sql","creationTime":"2022-05-07T14:57:23Z","deletionTime":"2022-05-07T14:59:27Z","restorableLocations":[{"locationName":"East
+        US 2","regionalDatabaseAccountInstanceId":"d97e4402-4407-4c59-a4b5-78d336a462e0","creationTime":"2022-05-07T14:57:23Z","deletionTime":"2022-05-07T14:59:27Z"}]}},{"name":"ae141b2d-ec16-402c-906c-701b3befa5cc","location":"East
+        US 2","type":"Microsoft.DocumentDB/locations/restorableDatabaseAccounts","id":"/subscriptions/00000000-0000-0000-0000-000000000000/providers/Microsoft.DocumentDB/locations/eastus2/restorableDatabaseAccounts/ae141b2d-ec16-402c-906c-701b3befa5cc","properties":{"accountName":"cliu4su6mjdbph3","apiType":"Gremlin,
+        Sql","creationTime":"2022-05-07T14:35:50Z","deletionTime":"2022-05-07T14:59:27Z","restorableLocations":[{"locationName":"East
+        US 2","regionalDatabaseAccountInstanceId":"94a7eb9d-01c2-437e-beed-0e0d12eb44c0","creationTime":"2022-05-07T14:35:51Z","deletionTime":"2022-05-07T14:59:27Z"}]}},{"name":"0f521be3-08a0-4ee3-8dd0-802d16811f6b","location":"East
+        US 2","type":"Microsoft.DocumentDB/locations/restorableDatabaseAccounts","id":"/subscriptions/00000000-0000-0000-0000-000000000000/providers/Microsoft.DocumentDB/locations/eastus2/restorableDatabaseAccounts/0f521be3-08a0-4ee3-8dd0-802d16811f6b","properties":{"accountName":"clim32xmixkbnzz","apiType":"Gremlin,
+        Sql","creationTime":"2022-05-07T18:20:43Z","deletionTime":"2022-05-07T18:25:34Z","restorableLocations":[{"locationName":"East
+        US 2","regionalDatabaseAccountInstanceId":"0227f679-9033-4a0e-87b0-3f6c4070a3b8","creationTime":"2022-05-07T18:20:44Z","deletionTime":"2022-05-07T18:25:34Z"}]}},{"name":"a663215f-b8a7-4daa-864d-a2691089dc4d","location":"East
+        US 2","type":"Microsoft.DocumentDB/locations/restorableDatabaseAccounts","id":"/subscriptions/00000000-0000-0000-0000-000000000000/providers/Microsoft.DocumentDB/locations/eastus2/restorableDatabaseAccounts/a663215f-b8a7-4daa-864d-a2691089dc4d","properties":{"accountName":"clibfm3cqp5kiut","apiType":"Gremlin,
+        Sql","creationTime":"2022-05-07T18:21:06Z","deletionTime":"2022-05-07T18:25:59Z","restorableLocations":[{"locationName":"East
+        US 2","regionalDatabaseAccountInstanceId":"7884dd02-69e9-4104-9845-d83160a1720c","creationTime":"2022-05-07T18:21:07Z","deletionTime":"2022-05-07T18:25:59Z"}]}},{"name":"38ad3db0-1907-44e9-8742-aa3f67ad8748","location":"East
+        US 2","type":"Microsoft.DocumentDB/locations/restorableDatabaseAccounts","id":"/subscriptions/00000000-0000-0000-0000-000000000000/providers/Microsoft.DocumentDB/locations/eastus2/restorableDatabaseAccounts/38ad3db0-1907-44e9-8742-aa3f67ad8748","properties":{"accountName":"cliual4fv4w4nbf","apiType":"Table,
+        Sql","creationTime":"2022-05-07T18:28:26Z","deletionTime":"2022-05-07T18:32:43Z","restorableLocations":[{"locationName":"East
+        US 2","regionalDatabaseAccountInstanceId":"c273b58c-37ed-4908-b819-625cb8937dcb","creationTime":"2022-05-07T18:28:28Z","deletionTime":"2022-05-07T18:32:43Z"}]}},{"name":"4dcbeb4c-f085-4a46-837e-6dc11f6e8d2b","location":"East
+        US 2","type":"Microsoft.DocumentDB/locations/restorableDatabaseAccounts","id":"/subscriptions/00000000-0000-0000-0000-000000000000/providers/Microsoft.DocumentDB/locations/eastus2/restorableDatabaseAccounts/4dcbeb4c-f085-4a46-837e-6dc11f6e8d2b","properties":{"accountName":"cli4t2nb47ellim","apiType":"Table,
+        Sql","creationTime":"2022-05-07T18:28:49Z","deletionTime":"2022-05-07T18:32:55Z","restorableLocations":[{"locationName":"East
+        US 2","regionalDatabaseAccountInstanceId":"943a6eb9-3474-4a40-9a8e-7a96526f7949","creationTime":"2022-05-07T18:28:50Z","deletionTime":"2022-05-07T18:32:55Z"}]}},{"name":"dc726173-d0a1-46fa-abf0-8a2332fb32a6","location":"East
+        US 2","type":"Microsoft.DocumentDB/locations/restorableDatabaseAccounts","id":"/subscriptions/00000000-0000-0000-0000-000000000000/providers/Microsoft.DocumentDB/locations/eastus2/restorableDatabaseAccounts/dc726173-d0a1-46fa-abf0-8a2332fb32a6","properties":{"accountName":"clifxqq75svmcmq","apiType":"MongoDB","creationTime":"2022-05-07T18:32:36Z","deletionTime":"2022-05-07T18:37:46Z","restorableLocations":[{"locationName":"East
+        US 2","regionalDatabaseAccountInstanceId":"6a69bd0b-aedd-4423-8de4-5dc15506c512","creationTime":"2022-05-07T18:32:37Z","deletionTime":"2022-05-07T18:37:46Z"}]}},{"name":"aad5469a-012e-465b-a4ce-03ec94249ad5","location":"East
+        US 2","type":"Microsoft.DocumentDB/locations/restorableDatabaseAccounts","id":"/subscriptions/00000000-0000-0000-0000-000000000000/providers/Microsoft.DocumentDB/locations/eastus2/restorableDatabaseAccounts/aad5469a-012e-465b-a4ce-03ec94249ad5","properties":{"accountName":"climydttou2wggh","apiType":"Gremlin,
+        Sql","creationTime":"2022-05-07T18:41:45Z","deletionTime":"2022-05-07T18:43:27Z","restorableLocations":[{"locationName":"East
+        US 2","regionalDatabaseAccountInstanceId":"709a72cf-18fd-426b-a3fe-1a489db416d5","creationTime":"2022-05-07T18:41:45Z","deletionTime":"2022-05-07T18:43:27Z"}]}},{"name":"27ccf095-8d76-43d8-8b3c-844a01930774","location":"East
+        US 2","type":"Microsoft.DocumentDB/locations/restorableDatabaseAccounts","id":"/subscriptions/00000000-0000-0000-0000-000000000000/providers/Microsoft.DocumentDB/locations/eastus2/restorableDatabaseAccounts/27ccf095-8d76-43d8-8b3c-844a01930774","properties":{"accountName":"cliwetiucmecxqj","apiType":"Gremlin,
+        Sql","creationTime":"2022-05-07T18:20:35Z","deletionTime":"2022-05-07T18:43:27Z","restorableLocations":[{"locationName":"East
+        US 2","regionalDatabaseAccountInstanceId":"0fcdd03f-edd3-41d8-b5be-7c475aef1898","creationTime":"2022-05-07T18:20:37Z","deletionTime":"2022-05-07T18:43:27Z"}]}},{"name":"ae585666-d7e5-40aa-a4a7-b6b9883aa28d","location":"East
+        US 2","type":"Microsoft.DocumentDB/locations/restorableDatabaseAccounts","id":"/subscriptions/00000000-0000-0000-0000-000000000000/providers/Microsoft.DocumentDB/locations/eastus2/restorableDatabaseAccounts/ae585666-d7e5-40aa-a4a7-b6b9883aa28d","properties":{"accountName":"clidtuhvudszlp5","apiType":"Gremlin,
+        Sql","creationTime":"2022-05-07T18:44:26Z","deletionTime":"2022-05-07T18:46:09Z","restorableLocations":[{"locationName":"East
+        US 2","regionalDatabaseAccountInstanceId":"85e6c961-3c43-4cca-8206-fa94ca6c6136","creationTime":"2022-05-07T18:44:26Z","deletionTime":"2022-05-07T18:46:09Z"}]}},{"name":"682b0571-d8e5-4aa9-a189-b03de5412a43","location":"East
+        US 2","type":"Microsoft.DocumentDB/locations/restorableDatabaseAccounts","id":"/subscriptions/00000000-0000-0000-0000-000000000000/providers/Microsoft.DocumentDB/locations/eastus2/restorableDatabaseAccounts/682b0571-d8e5-4aa9-a189-b03de5412a43","properties":{"accountName":"cliazqdez75hvjp","apiType":"Gremlin,
+        Sql","creationTime":"2022-05-07T18:21:04Z","deletionTime":"2022-05-07T18:46:09Z","restorableLocations":[{"locationName":"East
+        US 2","regionalDatabaseAccountInstanceId":"a77d40a1-30fc-433c-b287-ea3113e86856","creationTime":"2022-05-07T18:21:05Z","deletionTime":"2022-05-07T18:46:09Z"}]}},{"name":"2a51aec9-e3a9-4caa-8612-a8baf46a9b43","location":"East
+        US 2","type":"Microsoft.DocumentDB/locations/restorableDatabaseAccounts","id":"/subscriptions/00000000-0000-0000-0000-000000000000/providers/Microsoft.DocumentDB/locations/eastus2/restorableDatabaseAccounts/2a51aec9-e3a9-4caa-8612-a8baf46a9b43","properties":{"accountName":"clij5epzh3cmauc","apiType":"Table,
+        Sql","creationTime":"2022-05-07T18:46:15Z","deletionTime":"2022-05-07T18:47:02Z","restorableLocations":[{"locationName":"East
+        US 2","regionalDatabaseAccountInstanceId":"aa4d7b3b-7e6c-4827-8c69-ffea03aed8b0","creationTime":"2022-05-07T18:46:16Z","deletionTime":"2022-05-07T18:47:02Z"}]}},{"name":"9124cf84-ea68-4dce-a345-2b8dcbed8ae3","location":"East
+        US 2","type":"Microsoft.DocumentDB/locations/restorableDatabaseAccounts","id":"/subscriptions/00000000-0000-0000-0000-000000000000/providers/Microsoft.DocumentDB/locations/eastus2/restorableDatabaseAccounts/9124cf84-ea68-4dce-a345-2b8dcbed8ae3","properties":{"accountName":"cliuiehx6dc4boy","apiType":"Sql","creationTime":"2022-05-07T18:59:53Z","deletionTime":"2022-05-07T19:05:51Z","restorableLocations":[{"locationName":"East
+        US 2","regionalDatabaseAccountInstanceId":"67056733-aa62-4d5a-84c6-6af5f5cdad10","creationTime":"2022-05-07T18:59:54Z","deletionTime":"2022-05-07T19:05:51Z"}]}},{"name":"9255f8ed-ca0b-410d-8c57-e68e2f76f055","location":"East
+        US 2","type":"Microsoft.DocumentDB/locations/restorableDatabaseAccounts","id":"/subscriptions/00000000-0000-0000-0000-000000000000/providers/Microsoft.DocumentDB/locations/eastus2/restorableDatabaseAccounts/9255f8ed-ca0b-410d-8c57-e68e2f76f055","properties":{"accountName":"cliu2xlbnryaeef","apiType":"Table,
+        Sql","creationTime":"2022-05-07T19:09:04Z","deletionTime":"2022-05-07T19:10:44Z","restorableLocations":[{"locationName":"East
+        US 2","regionalDatabaseAccountInstanceId":"d39e7863-30be-4ad9-ba8a-ea44229c7049","creationTime":"2022-05-07T19:09:04Z","deletionTime":"2022-05-07T19:10:44Z"}]}},{"name":"78e32a2b-a2c4-43f4-90d5-10b93cfee6ad","location":"East
+        US 2","type":"Microsoft.DocumentDB/locations/restorableDatabaseAccounts","id":"/subscriptions/00000000-0000-0000-0000-000000000000/providers/Microsoft.DocumentDB/locations/eastus2/restorableDatabaseAccounts/78e32a2b-a2c4-43f4-90d5-10b93cfee6ad","properties":{"accountName":"clizawa3azykrlj","apiType":"Table,
+        Sql","creationTime":"2022-05-07T18:48:39Z","deletionTime":"2022-05-07T19:11:27Z","restorableLocations":[{"locationName":"East
+        US 2","regionalDatabaseAccountInstanceId":"fb5cadbc-9fdc-4a94-8f9f-b4294855cdd6","creationTime":"2022-05-07T18:48:40Z","deletionTime":"2022-05-07T19:11:27Z"}]}},{"name":"9d239d46-b9c5-4734-a40d-3cf4fc4b8d05","location":"East
+        US 2","type":"Microsoft.DocumentDB/locations/restorableDatabaseAccounts","id":"/subscriptions/00000000-0000-0000-0000-000000000000/providers/Microsoft.DocumentDB/locations/eastus2/restorableDatabaseAccounts/9d239d46-b9c5-4734-a40d-3cf4fc4b8d05","properties":{"accountName":"clijmcruicomfxw","apiType":"Gremlin,
+        Sql","creationTime":"2022-05-08T06:09:59Z","deletionTime":"2022-05-08T06:15:32Z","restorableLocations":[]}},{"name":"735d12b8-ac8c-4493-9a73-748e9d271bc2","location":"East
+        US 2","type":"Microsoft.DocumentDB/locations/restorableDatabaseAccounts","id":"/subscriptions/00000000-0000-0000-0000-000000000000/providers/Microsoft.DocumentDB/locations/eastus2/restorableDatabaseAccounts/735d12b8-ac8c-4493-9a73-748e9d271bc2","properties":{"accountName":"clirbr7cemkotsa","apiType":"Gremlin,
+        Sql","creationTime":"2022-05-08T06:10:39Z","deletionTime":"2022-05-08T06:15:34Z","restorableLocations":[]}}]}'
+    headers:
+      cache-control:
+      - no-cache
+      content-length:
+      - '62244'
+      content-type:
+      - application/json; charset=utf-8
+      date:
+      - Sun, 08 May 2022 06:16:45 GMT
+      expires:
+      - '-1'
+      pragma:
+      - no-cache
+      strict-transport-security:
+      - max-age=31536000; includeSubDomains
+      vary:
+      - Accept-Encoding
+      x-content-type-options:
+      - nosniff
+      x-ms-original-request-ids:
+      - ''
+      - ''
+      - ''
+      - ''
+      - ''
+      - ''
+      - ''
+      - ''
+      - ''
+      - ''
+      - ''
+      - ''
+      - ''
+      - ''
+      - ''
+      - ''
+      - ''
+      - ''
+      - ''
+      - ''
+      - ''
+      - ''
+      - ''
+      - ''
+      - ''
+      - ''
+      - ''
+      - ''
+      - ''
+      - ''
+      - ''
+      - ''
+      - ''
+      - ''
+      - ''
+      - ''
+      - ''
+      - ''
+    status:
+      code: 200
+      message: OK
+- request:
+    body: null
+    headers:
+      Accept:
+      - application/json
+      Accept-Encoding:
+      - gzip, deflate
+      CommandName:
+      - cosmosdb restore
+      Connection:
+      - keep-alive
+      ParameterSetName:
+      - -n -g -a --restore-timestamp --location
+      User-Agent:
+      - AZURECLI/2.36.0 azsdk-python-mgmt-cosmosdb/7.0.0b5 Python/3.10.4 (Windows-10-10.0.22000-SP0)
+    method: GET
+    uri: https://management.azure.com/subscriptions/00000000-0000-0000-0000-000000000000/providers/Microsoft.DocumentDB/locations/East%20US%202/restorableDatabaseAccounts/9ab0149f-b81c-4acf-8e9d-f95737a7432c/restorableGremlinResources?api-version=2022-02-15-preview&restoreLocation=eastus2&restoreTimestampInUtc=2022-05-08%2006%3A14%3A27%2B00%3A00
+  response:
+    body:
+      string: '{"value":[{"id":"/subscriptions/00000000-0000-0000-0000-000000000000/providers/Microsoft.DocumentDB/locations/East%20US%202/restorableDatabaseAccounts/9ab0149f-b81c-4acf-8e9d-f95737a7432c/restorableGremlinResources/cli000005","type":"Microsoft.DocumentDB/locations/restorableDatabaseAccounts/restorableGremlinResources","name":"cli000005","databaseName":"cli000005","graphNames":["cli000002"]}]}'
+    headers:
+      cache-control:
+      - no-store, no-cache
+      content-length:
+      - '395'
+      content-type:
+      - application/json
+      date:
+      - Sun, 08 May 2022 06:16:47 GMT
+      pragma:
+      - no-cache
+      server:
+      - Microsoft-HTTPAPI/2.0
+      strict-transport-security:
+      - max-age=31536000; includeSubDomains
+      transfer-encoding:
+      - chunked
+      vary:
+      - Accept-Encoding
+      x-content-type-options:
+      - nosniff
+      x-ms-gatewayversion:
+      - version=2.14.0
+    status:
+      code: 200
+      message: Ok
+- request:
+    body: '{"location": "East US 2", "kind": "GlobalDocumentDB", "properties": {"locations":
+      [{"locationName": "eastus2", "failoverPriority": 0}], "databaseAccountOfferType":
+      "Standard", "apiProperties": {}, "createMode": "Restore", "restoreParameters":
+      {"restoreMode": "PointInTime", "restoreSource": "/subscriptions/00000000-0000-0000-0000-000000000000/providers/Microsoft.DocumentDB/locations/eastus2/restorableDatabaseAccounts/9ab0149f-b81c-4acf-8e9d-f95737a7432c",
+      "restoreTimestampInUtc": "2022-05-08T06:14:27.000Z"}}}'
+    headers:
+      Accept:
+      - application/json
+      Accept-Encoding:
+      - gzip, deflate
+      CommandName:
+      - cosmosdb restore
+      Connection:
+      - keep-alive
+      Content-Length:
+      - '513'
+      Content-Type:
+      - application/json
+      ParameterSetName:
+      - -n -g -a --restore-timestamp --location
+      User-Agent:
+      - AZURECLI/2.36.0 azsdk-python-mgmt-cosmosdb/7.0.0b5 Python/3.10.4 (Windows-10-10.0.22000-SP0)
+    method: PUT
+    uri: https://management.azure.com/subscriptions/00000000-0000-0000-0000-000000000000/resourceGroups/cli_test_cosmosdb_gremlin_account_restore_command000001/providers/Microsoft.DocumentDB/databaseAccounts/cli000004?api-version=2022-02-15-preview
+  response:
+    body:
+      string: '{"id":"/subscriptions/00000000-0000-0000-0000-000000000000/resourceGroups/cli_test_cosmosdb_gremlin_account_restore_command000001/providers/Microsoft.DocumentDB/databaseAccounts/cli000004","name":"cli000004","location":"East
+        US 2","type":"Microsoft.DocumentDB/databaseAccounts","kind":"GlobalDocumentDB","tags":{},"systemData":{"createdAt":"2022-05-08T06:16:53.9883159Z"},"properties":{"provisioningState":"Creating","publicNetworkAccess":"Enabled","enableAutomaticFailover":false,"enableMultipleWriteLocations":false,"enablePartitionKeyMonitor":false,"isVirtualNetworkFilterEnabled":false,"virtualNetworkRules":[],"EnabledApiTypes":"Gremlin,
+        Sql","disableKeyBasedMetadataWriteAccess":false,"enableFreeTier":false,"enableAnalyticalStorage":false,"analyticalStorageConfiguration":{},"instanceId":"48b1ea2c-01cc-448d-97b6-8146b10ffc51","createMode":"Restore","databaseAccountOfferType":"Standard","defaultIdentity":"FirstPartyIdentity","networkAclBypass":"None","disableLocalAuth":false,"consistencyPolicy":{"defaultConsistencyLevel":"Session","maxIntervalInSeconds":5,"maxStalenessPrefix":100},"configurationOverrides":{},"writeLocations":[{"id":"cli000004-eastus2","locationName":"East
+        US 2","documentEndpoint":"https://cli000003-eastus2.documents.azure.com:443/","provisioningState":"Creating","failoverPriority":0,"isZoneRedundant":false}],"readLocations":[{"id":"cli000004-eastus2","locationName":"East
+        US 2","documentEndpoint":"https://cli000003-eastus2.documents.azure.com:443/","provisioningState":"Creating","failoverPriority":0,"isZoneRedundant":false}],"locations":[{"id":"cli000004-eastus2","locationName":"East
+        US 2","documentEndpoint":"https://cli000003-eastus2.documents.azure.com:443/","provisioningState":"Creating","failoverPriority":0,"isZoneRedundant":false}],"failoverPolicies":[{"id":"cli000004-eastus2","locationName":"East
+        US 2","failoverPriority":0}],"cors":[],"capabilities":[{"name":"EnableGremlin"}],"ipRules":[],"backupPolicy":{"type":"Continuous","continuousModeProperties":{"tier":"Continuous30Days"}},"restoreParameters":{"restoreMode":"PointInTime","restoreSource":"/subscriptions/00000000-0000-0000-0000-000000000000/providers/Microsoft.DocumentDB/locations/eastus2/restorableDatabaseAccounts/9ab0149f-b81c-4acf-8e9d-f95737a7432c","restoreTimestampInUtc":"2022-05-08T06:14:27Z","gremlinDatabasesToRestore":[]},"networkAclBypassResourceIds":[],"diagnosticLogSettings":{"enableFullTextQuery":"None"},"capacity":{"totalThroughputLimit":-1}},"identity":{"type":"None"}}'
+    headers:
+      azure-asyncoperation:
+      - https://management.azure.com/subscriptions/00000000-0000-0000-0000-000000000000/providers/Microsoft.DocumentDB/locations/eastus2/operationsStatus/9851fd99-d0fd-4abb-845b-6b3e37102a8e?api-version=2022-02-15-preview
+      cache-control:
+      - no-store, no-cache
+      content-length:
+      - '2497'
+      content-type:
+      - application/json
+      date:
+      - Sun, 08 May 2022 06:16:56 GMT
+      location:
+      - https://management.azure.com/subscriptions/00000000-0000-0000-0000-000000000000/resourceGroups/cli_test_cosmosdb_gremlin_account_restore_command000001/providers/Microsoft.DocumentDB/databaseAccounts/cli000004/operationResults/9851fd99-d0fd-4abb-845b-6b3e37102a8e?api-version=2022-02-15-preview
+      pragma:
+      - no-cache
+      server:
+      - Microsoft-HTTPAPI/2.0
+      strict-transport-security:
+      - max-age=31536000; includeSubDomains
+      transfer-encoding:
+      - chunked
+      vary:
+      - Accept-Encoding
+      x-content-type-options:
+      - nosniff
+      x-ms-gatewayversion:
+      - version=2.14.0
+      x-ms-ratelimit-remaining-subscription-writes:
+      - '1193'
+    status:
+      code: 200
+      message: Ok
+- request:
+    body: null
+    headers:
+      Accept:
+      - '*/*'
+      Accept-Encoding:
+      - gzip, deflate
+      CommandName:
+      - cosmosdb restore
+      Connection:
+      - keep-alive
+      ParameterSetName:
+      - -n -g -a --restore-timestamp --location
+      User-Agent:
+      - AZURECLI/2.36.0 azsdk-python-mgmt-cosmosdb/7.0.0b5 Python/3.10.4 (Windows-10-10.0.22000-SP0)
+    method: GET
+    uri: https://management.azure.com/subscriptions/00000000-0000-0000-0000-000000000000/providers/Microsoft.DocumentDB/locations/eastus2/operationsStatus/9851fd99-d0fd-4abb-845b-6b3e37102a8e?api-version=2022-02-15-preview
+  response:
+    body:
+      string: '{"status":"Dequeued"}'
+    headers:
+      cache-control:
+      - no-store, no-cache
+      content-length:
+      - '21'
+      content-type:
+      - application/json
+      date:
+      - Sun, 08 May 2022 06:17:27 GMT
+      pragma:
+      - no-cache
+      server:
+      - Microsoft-HTTPAPI/2.0
+      strict-transport-security:
+      - max-age=31536000; includeSubDomains
+      transfer-encoding:
+      - chunked
+      vary:
+      - Accept-Encoding
+      x-content-type-options:
+      - nosniff
+      x-ms-gatewayversion:
+      - version=2.14.0
+    status:
+      code: 200
+      message: Ok
+- request:
+    body: null
+    headers:
+      Accept:
+      - '*/*'
+      Accept-Encoding:
+      - gzip, deflate
+      CommandName:
+      - cosmosdb restore
+      Connection:
+      - keep-alive
+      ParameterSetName:
+      - -n -g -a --restore-timestamp --location
+      User-Agent:
+      - AZURECLI/2.36.0 azsdk-python-mgmt-cosmosdb/7.0.0b5 Python/3.10.4 (Windows-10-10.0.22000-SP0)
+    method: GET
+    uri: https://management.azure.com/subscriptions/00000000-0000-0000-0000-000000000000/providers/Microsoft.DocumentDB/locations/eastus2/operationsStatus/9851fd99-d0fd-4abb-845b-6b3e37102a8e?api-version=2022-02-15-preview
+  response:
+    body:
+      string: '{"status":"Dequeued"}'
+    headers:
+      cache-control:
+      - no-store, no-cache
+      content-length:
+      - '21'
+      content-type:
+      - application/json
+      date:
+      - Sun, 08 May 2022 06:17:57 GMT
+      pragma:
+      - no-cache
+      server:
+      - Microsoft-HTTPAPI/2.0
+      strict-transport-security:
+      - max-age=31536000; includeSubDomains
+      transfer-encoding:
+      - chunked
+      vary:
+      - Accept-Encoding
+      x-content-type-options:
+      - nosniff
+      x-ms-gatewayversion:
+      - version=2.14.0
+    status:
+      code: 200
+      message: Ok
+- request:
+    body: null
+    headers:
+      Accept:
+      - '*/*'
+      Accept-Encoding:
+      - gzip, deflate
+      CommandName:
+      - cosmosdb restore
+      Connection:
+      - keep-alive
+      ParameterSetName:
+      - -n -g -a --restore-timestamp --location
+      User-Agent:
+      - AZURECLI/2.36.0 azsdk-python-mgmt-cosmosdb/7.0.0b5 Python/3.10.4 (Windows-10-10.0.22000-SP0)
+    method: GET
+    uri: https://management.azure.com/subscriptions/00000000-0000-0000-0000-000000000000/providers/Microsoft.DocumentDB/locations/eastus2/operationsStatus/9851fd99-d0fd-4abb-845b-6b3e37102a8e?api-version=2022-02-15-preview
+  response:
+    body:
+      string: '{"status":"Dequeued"}'
+    headers:
+      cache-control:
+      - no-store, no-cache
+      content-length:
+      - '21'
+      content-type:
+      - application/json
+      date:
+      - Sun, 08 May 2022 06:18:27 GMT
+      pragma:
+      - no-cache
+      server:
+      - Microsoft-HTTPAPI/2.0
+      strict-transport-security:
+      - max-age=31536000; includeSubDomains
+      transfer-encoding:
+      - chunked
+      vary:
+      - Accept-Encoding
+      x-content-type-options:
+      - nosniff
+      x-ms-gatewayversion:
+      - version=2.14.0
+    status:
+      code: 200
+      message: Ok
+- request:
+    body: null
+    headers:
+      Accept:
+      - '*/*'
+      Accept-Encoding:
+      - gzip, deflate
+      CommandName:
+      - cosmosdb restore
+      Connection:
+      - keep-alive
+      ParameterSetName:
+      - -n -g -a --restore-timestamp --location
+      User-Agent:
+      - AZURECLI/2.36.0 azsdk-python-mgmt-cosmosdb/7.0.0b5 Python/3.10.4 (Windows-10-10.0.22000-SP0)
+    method: GET
+    uri: https://management.azure.com/subscriptions/00000000-0000-0000-0000-000000000000/providers/Microsoft.DocumentDB/locations/eastus2/operationsStatus/9851fd99-d0fd-4abb-845b-6b3e37102a8e?api-version=2022-02-15-preview
+  response:
+    body:
+      string: '{"status":"Dequeued"}'
+    headers:
+      cache-control:
+      - no-store, no-cache
+      content-length:
+      - '21'
+      content-type:
+      - application/json
+      date:
+      - Sun, 08 May 2022 06:18:58 GMT
+      pragma:
+      - no-cache
+      server:
+      - Microsoft-HTTPAPI/2.0
+      strict-transport-security:
+      - max-age=31536000; includeSubDomains
+      transfer-encoding:
+      - chunked
+      vary:
+      - Accept-Encoding
+      x-content-type-options:
+      - nosniff
+      x-ms-gatewayversion:
+      - version=2.14.0
+    status:
+      code: 200
+      message: Ok
+- request:
+    body: null
+    headers:
+      Accept:
+      - '*/*'
+      Accept-Encoding:
+      - gzip, deflate
+      CommandName:
+      - cosmosdb restore
+      Connection:
+      - keep-alive
+      ParameterSetName:
+      - -n -g -a --restore-timestamp --location
+      User-Agent:
+      - AZURECLI/2.36.0 azsdk-python-mgmt-cosmosdb/7.0.0b5 Python/3.10.4 (Windows-10-10.0.22000-SP0)
+    method: GET
+    uri: https://management.azure.com/subscriptions/00000000-0000-0000-0000-000000000000/providers/Microsoft.DocumentDB/locations/eastus2/operationsStatus/9851fd99-d0fd-4abb-845b-6b3e37102a8e?api-version=2022-02-15-preview
+  response:
+    body:
+      string: '{"status":"Dequeued"}'
+    headers:
+      cache-control:
+      - no-store, no-cache
+      content-length:
+      - '21'
+      content-type:
+      - application/json
+      date:
+      - Sun, 08 May 2022 06:19:28 GMT
+      pragma:
+      - no-cache
+      server:
+      - Microsoft-HTTPAPI/2.0
+      strict-transport-security:
+      - max-age=31536000; includeSubDomains
+      transfer-encoding:
+      - chunked
+      vary:
+      - Accept-Encoding
+      x-content-type-options:
+      - nosniff
+      x-ms-gatewayversion:
+      - version=2.14.0
+    status:
+      code: 200
+      message: Ok
+- request:
+    body: null
+    headers:
+      Accept:
+      - '*/*'
+      Accept-Encoding:
+      - gzip, deflate
+      CommandName:
+      - cosmosdb restore
+      Connection:
+      - keep-alive
+      ParameterSetName:
+      - -n -g -a --restore-timestamp --location
+      User-Agent:
+      - AZURECLI/2.36.0 azsdk-python-mgmt-cosmosdb/7.0.0b5 Python/3.10.4 (Windows-10-10.0.22000-SP0)
+    method: GET
+    uri: https://management.azure.com/subscriptions/00000000-0000-0000-0000-000000000000/providers/Microsoft.DocumentDB/locations/eastus2/operationsStatus/9851fd99-d0fd-4abb-845b-6b3e37102a8e?api-version=2022-02-15-preview
+  response:
+    body:
+      string: '{"status":"Dequeued"}'
+    headers:
+      cache-control:
+      - no-store, no-cache
+      content-length:
+      - '21'
+      content-type:
+      - application/json
+      date:
+      - Sun, 08 May 2022 06:19:58 GMT
+      pragma:
+      - no-cache
+      server:
+      - Microsoft-HTTPAPI/2.0
+      strict-transport-security:
+      - max-age=31536000; includeSubDomains
+      transfer-encoding:
+      - chunked
+      vary:
+      - Accept-Encoding
+      x-content-type-options:
+      - nosniff
+      x-ms-gatewayversion:
+      - version=2.14.0
+    status:
+      code: 200
+      message: Ok
+- request:
+    body: null
+    headers:
+      Accept:
+      - '*/*'
+      Accept-Encoding:
+      - gzip, deflate
+      CommandName:
+      - cosmosdb restore
+      Connection:
+      - keep-alive
+      ParameterSetName:
+      - -n -g -a --restore-timestamp --location
+      User-Agent:
+      - AZURECLI/2.36.0 azsdk-python-mgmt-cosmosdb/7.0.0b5 Python/3.10.4 (Windows-10-10.0.22000-SP0)
+    method: GET
+    uri: https://management.azure.com/subscriptions/00000000-0000-0000-0000-000000000000/providers/Microsoft.DocumentDB/locations/eastus2/operationsStatus/9851fd99-d0fd-4abb-845b-6b3e37102a8e?api-version=2022-02-15-preview
+  response:
+    body:
+      string: '{"status":"Dequeued"}'
+    headers:
+      cache-control:
+      - no-store, no-cache
+      content-length:
+      - '21'
+      content-type:
+      - application/json
+      date:
+      - Sun, 08 May 2022 06:20:28 GMT
+      pragma:
+      - no-cache
+      server:
+      - Microsoft-HTTPAPI/2.0
+      strict-transport-security:
+      - max-age=31536000; includeSubDomains
+      transfer-encoding:
+      - chunked
+      vary:
+      - Accept-Encoding
+      x-content-type-options:
+      - nosniff
+      x-ms-gatewayversion:
+      - version=2.14.0
+    status:
+      code: 200
+      message: Ok
+- request:
+    body: null
+    headers:
+      Accept:
+      - '*/*'
+      Accept-Encoding:
+      - gzip, deflate
+      CommandName:
+      - cosmosdb restore
+      Connection:
+      - keep-alive
+      ParameterSetName:
+      - -n -g -a --restore-timestamp --location
+      User-Agent:
+      - AZURECLI/2.36.0 azsdk-python-mgmt-cosmosdb/7.0.0b5 Python/3.10.4 (Windows-10-10.0.22000-SP0)
+    method: GET
+    uri: https://management.azure.com/subscriptions/00000000-0000-0000-0000-000000000000/providers/Microsoft.DocumentDB/locations/eastus2/operationsStatus/9851fd99-d0fd-4abb-845b-6b3e37102a8e?api-version=2022-02-15-preview
+  response:
+    body:
+      string: '{"status":"Dequeued"}'
+    headers:
+      cache-control:
+      - no-store, no-cache
+      content-length:
+      - '21'
+      content-type:
+      - application/json
+      date:
+      - Sun, 08 May 2022 06:21:00 GMT
+      pragma:
+      - no-cache
+      server:
+      - Microsoft-HTTPAPI/2.0
+      strict-transport-security:
+      - max-age=31536000; includeSubDomains
+      transfer-encoding:
+      - chunked
+      vary:
+      - Accept-Encoding
+      x-content-type-options:
+      - nosniff
+      x-ms-gatewayversion:
+      - version=2.14.0
+    status:
+      code: 200
+      message: Ok
+- request:
+    body: null
+    headers:
+      Accept:
+      - '*/*'
+      Accept-Encoding:
+      - gzip, deflate
+      CommandName:
+      - cosmosdb restore
+      Connection:
+      - keep-alive
+      ParameterSetName:
+      - -n -g -a --restore-timestamp --location
+      User-Agent:
+      - AZURECLI/2.36.0 azsdk-python-mgmt-cosmosdb/7.0.0b5 Python/3.10.4 (Windows-10-10.0.22000-SP0)
+    method: GET
+    uri: https://management.azure.com/subscriptions/00000000-0000-0000-0000-000000000000/providers/Microsoft.DocumentDB/locations/eastus2/operationsStatus/9851fd99-d0fd-4abb-845b-6b3e37102a8e?api-version=2022-02-15-preview
+  response:
+    body:
+      string: '{"status":"Dequeued"}'
+    headers:
+      cache-control:
+      - no-store, no-cache
+      content-length:
+      - '21'
+      content-type:
+      - application/json
+      date:
+      - Sun, 08 May 2022 06:21:30 GMT
+      pragma:
+      - no-cache
+      server:
+      - Microsoft-HTTPAPI/2.0
+      strict-transport-security:
+      - max-age=31536000; includeSubDomains
+      transfer-encoding:
+      - chunked
+      vary:
+      - Accept-Encoding
+      x-content-type-options:
+      - nosniff
+      x-ms-gatewayversion:
+      - version=2.14.0
+    status:
+      code: 200
+      message: Ok
+- request:
+    body: null
+    headers:
+      Accept:
+      - '*/*'
+      Accept-Encoding:
+      - gzip, deflate
+      CommandName:
+      - cosmosdb restore
+      Connection:
+      - keep-alive
+      ParameterSetName:
+      - -n -g -a --restore-timestamp --location
+      User-Agent:
+      - AZURECLI/2.36.0 azsdk-python-mgmt-cosmosdb/7.0.0b5 Python/3.10.4 (Windows-10-10.0.22000-SP0)
+    method: GET
+    uri: https://management.azure.com/subscriptions/00000000-0000-0000-0000-000000000000/providers/Microsoft.DocumentDB/locations/eastus2/operationsStatus/9851fd99-d0fd-4abb-845b-6b3e37102a8e?api-version=2022-02-15-preview
+  response:
+    body:
+      string: '{"status":"Dequeued"}'
+    headers:
+      cache-control:
+      - no-store, no-cache
+      content-length:
+      - '21'
+      content-type:
+      - application/json
+      date:
+      - Sun, 08 May 2022 06:22:00 GMT
+      pragma:
+      - no-cache
+      server:
+      - Microsoft-HTTPAPI/2.0
+      strict-transport-security:
+      - max-age=31536000; includeSubDomains
+      transfer-encoding:
+      - chunked
+      vary:
+      - Accept-Encoding
+      x-content-type-options:
+      - nosniff
+      x-ms-gatewayversion:
+      - version=2.14.0
+    status:
+      code: 200
+      message: Ok
+- request:
+    body: null
+    headers:
+      Accept:
+      - '*/*'
+      Accept-Encoding:
+      - gzip, deflate
+      CommandName:
+      - cosmosdb restore
+      Connection:
+      - keep-alive
+      ParameterSetName:
+      - -n -g -a --restore-timestamp --location
+      User-Agent:
+      - AZURECLI/2.36.0 azsdk-python-mgmt-cosmosdb/7.0.0b5 Python/3.10.4 (Windows-10-10.0.22000-SP0)
+    method: GET
+    uri: https://management.azure.com/subscriptions/00000000-0000-0000-0000-000000000000/providers/Microsoft.DocumentDB/locations/eastus2/operationsStatus/9851fd99-d0fd-4abb-845b-6b3e37102a8e?api-version=2022-02-15-preview
+  response:
+    body:
+      string: '{"status":"Dequeued"}'
+    headers:
+      cache-control:
+      - no-store, no-cache
+      content-length:
+      - '21'
+      content-type:
+      - application/json
+      date:
+      - Sun, 08 May 2022 06:22:30 GMT
+      pragma:
+      - no-cache
+      server:
+      - Microsoft-HTTPAPI/2.0
+      strict-transport-security:
+      - max-age=31536000; includeSubDomains
+      transfer-encoding:
+      - chunked
+      vary:
+      - Accept-Encoding
+      x-content-type-options:
+      - nosniff
+      x-ms-gatewayversion:
+      - version=2.14.0
+    status:
+      code: 200
+      message: Ok
+- request:
+    body: null
+    headers:
+      Accept:
+      - '*/*'
+      Accept-Encoding:
+      - gzip, deflate
+      CommandName:
+      - cosmosdb restore
+      Connection:
+      - keep-alive
+      ParameterSetName:
+      - -n -g -a --restore-timestamp --location
+      User-Agent:
+      - AZURECLI/2.36.0 azsdk-python-mgmt-cosmosdb/7.0.0b5 Python/3.10.4 (Windows-10-10.0.22000-SP0)
+    method: GET
+    uri: https://management.azure.com/subscriptions/00000000-0000-0000-0000-000000000000/providers/Microsoft.DocumentDB/locations/eastus2/operationsStatus/9851fd99-d0fd-4abb-845b-6b3e37102a8e?api-version=2022-02-15-preview
+  response:
+    body:
+      string: '{"status":"Dequeued"}'
+    headers:
+      cache-control:
+      - no-store, no-cache
+      content-length:
+      - '21'
+      content-type:
+      - application/json
+      date:
+      - Sun, 08 May 2022 06:23:01 GMT
+      pragma:
+      - no-cache
+      server:
+      - Microsoft-HTTPAPI/2.0
+      strict-transport-security:
+      - max-age=31536000; includeSubDomains
+      transfer-encoding:
+      - chunked
+      vary:
+      - Accept-Encoding
+      x-content-type-options:
+      - nosniff
+      x-ms-gatewayversion:
+      - version=2.14.0
+    status:
+      code: 200
+      message: Ok
+- request:
+    body: null
+    headers:
+      Accept:
+      - '*/*'
+      Accept-Encoding:
+      - gzip, deflate
+      CommandName:
+      - cosmosdb restore
+      Connection:
+      - keep-alive
+      ParameterSetName:
+      - -n -g -a --restore-timestamp --location
+      User-Agent:
+      - AZURECLI/2.36.0 azsdk-python-mgmt-cosmosdb/7.0.0b5 Python/3.10.4 (Windows-10-10.0.22000-SP0)
+    method: GET
+    uri: https://management.azure.com/subscriptions/00000000-0000-0000-0000-000000000000/providers/Microsoft.DocumentDB/locations/eastus2/operationsStatus/9851fd99-d0fd-4abb-845b-6b3e37102a8e?api-version=2022-02-15-preview
+  response:
+    body:
+      string: '{"status":"Dequeued"}'
+    headers:
+      cache-control:
+      - no-store, no-cache
+      content-length:
+      - '21'
+      content-type:
+      - application/json
+      date:
+      - Sun, 08 May 2022 06:23:31 GMT
+      pragma:
+      - no-cache
+      server:
+      - Microsoft-HTTPAPI/2.0
+      strict-transport-security:
+      - max-age=31536000; includeSubDomains
+      transfer-encoding:
+      - chunked
+      vary:
+      - Accept-Encoding
+      x-content-type-options:
+      - nosniff
+      x-ms-gatewayversion:
+      - version=2.14.0
+    status:
+      code: 200
+      message: Ok
+- request:
+    body: null
+    headers:
+      Accept:
+      - '*/*'
+      Accept-Encoding:
+      - gzip, deflate
+      CommandName:
+      - cosmosdb restore
+      Connection:
+      - keep-alive
+      ParameterSetName:
+      - -n -g -a --restore-timestamp --location
+      User-Agent:
+      - AZURECLI/2.36.0 azsdk-python-mgmt-cosmosdb/7.0.0b5 Python/3.10.4 (Windows-10-10.0.22000-SP0)
+    method: GET
+    uri: https://management.azure.com/subscriptions/00000000-0000-0000-0000-000000000000/providers/Microsoft.DocumentDB/locations/eastus2/operationsStatus/9851fd99-d0fd-4abb-845b-6b3e37102a8e?api-version=2022-02-15-preview
+  response:
+    body:
+      string: '{"status":"Dequeued"}'
+    headers:
+      cache-control:
+      - no-store, no-cache
+      content-length:
+      - '21'
+      content-type:
+      - application/json
+      date:
+      - Sun, 08 May 2022 06:24:01 GMT
+      pragma:
+      - no-cache
+      server:
+      - Microsoft-HTTPAPI/2.0
+      strict-transport-security:
+      - max-age=31536000; includeSubDomains
+      transfer-encoding:
+      - chunked
+      vary:
+      - Accept-Encoding
+      x-content-type-options:
+      - nosniff
+      x-ms-gatewayversion:
+      - version=2.14.0
+    status:
+      code: 200
+      message: Ok
+- request:
+    body: null
+    headers:
+      Accept:
+      - '*/*'
+      Accept-Encoding:
+      - gzip, deflate
+      CommandName:
+      - cosmosdb restore
+      Connection:
+      - keep-alive
+      ParameterSetName:
+      - -n -g -a --restore-timestamp --location
+      User-Agent:
+      - AZURECLI/2.36.0 azsdk-python-mgmt-cosmosdb/7.0.0b5 Python/3.10.4 (Windows-10-10.0.22000-SP0)
+    method: GET
+    uri: https://management.azure.com/subscriptions/00000000-0000-0000-0000-000000000000/providers/Microsoft.DocumentDB/locations/eastus2/operationsStatus/9851fd99-d0fd-4abb-845b-6b3e37102a8e?api-version=2022-02-15-preview
+  response:
+    body:
+      string: '{"status":"Dequeued"}'
+    headers:
+      cache-control:
+      - no-store, no-cache
+      content-length:
+      - '21'
+      content-type:
+      - application/json
+      date:
+      - Sun, 08 May 2022 06:24:32 GMT
+      pragma:
+      - no-cache
+      server:
+      - Microsoft-HTTPAPI/2.0
+      strict-transport-security:
+      - max-age=31536000; includeSubDomains
+      transfer-encoding:
+      - chunked
+      vary:
+      - Accept-Encoding
+      x-content-type-options:
+      - nosniff
+      x-ms-gatewayversion:
+      - version=2.14.0
+    status:
+      code: 200
+      message: Ok
+- request:
+    body: null
+    headers:
+      Accept:
+      - '*/*'
+      Accept-Encoding:
+      - gzip, deflate
+      CommandName:
+      - cosmosdb restore
+      Connection:
+      - keep-alive
+      ParameterSetName:
+      - -n -g -a --restore-timestamp --location
+      User-Agent:
+      - AZURECLI/2.36.0 azsdk-python-mgmt-cosmosdb/7.0.0b5 Python/3.10.4 (Windows-10-10.0.22000-SP0)
+    method: GET
+    uri: https://management.azure.com/subscriptions/00000000-0000-0000-0000-000000000000/providers/Microsoft.DocumentDB/locations/eastus2/operationsStatus/9851fd99-d0fd-4abb-845b-6b3e37102a8e?api-version=2022-02-15-preview
+  response:
+    body:
+      string: '{"status":"Dequeued"}'
+    headers:
+      cache-control:
+      - no-store, no-cache
+      content-length:
+      - '21'
+      content-type:
+      - application/json
+      date:
+      - Sun, 08 May 2022 06:25:01 GMT
+      pragma:
+      - no-cache
+      server:
+      - Microsoft-HTTPAPI/2.0
+      strict-transport-security:
+      - max-age=31536000; includeSubDomains
+      transfer-encoding:
+      - chunked
+      vary:
+      - Accept-Encoding
+      x-content-type-options:
+      - nosniff
+      x-ms-gatewayversion:
+      - version=2.14.0
+    status:
+      code: 200
+      message: Ok
+- request:
+    body: null
+    headers:
+      Accept:
+      - '*/*'
+      Accept-Encoding:
+      - gzip, deflate
+      CommandName:
+      - cosmosdb restore
+      Connection:
+      - keep-alive
+      ParameterSetName:
+      - -n -g -a --restore-timestamp --location
+      User-Agent:
+      - AZURECLI/2.36.0 azsdk-python-mgmt-cosmosdb/7.0.0b5 Python/3.10.4 (Windows-10-10.0.22000-SP0)
+    method: GET
+    uri: https://management.azure.com/subscriptions/00000000-0000-0000-0000-000000000000/providers/Microsoft.DocumentDB/locations/eastus2/operationsStatus/9851fd99-d0fd-4abb-845b-6b3e37102a8e?api-version=2022-02-15-preview
+  response:
+    body:
+      string: '{"status":"Dequeued"}'
+    headers:
+      cache-control:
+      - no-store, no-cache
+      content-length:
+      - '21'
+      content-type:
+      - application/json
+      date:
+      - Sun, 08 May 2022 06:25:32 GMT
+      pragma:
+      - no-cache
+      server:
+      - Microsoft-HTTPAPI/2.0
+      strict-transport-security:
+      - max-age=31536000; includeSubDomains
+      transfer-encoding:
+      - chunked
+      vary:
+      - Accept-Encoding
+      x-content-type-options:
+      - nosniff
+      x-ms-gatewayversion:
+      - version=2.14.0
+    status:
+      code: 200
+      message: Ok
+- request:
+    body: null
+    headers:
+      Accept:
+      - '*/*'
+      Accept-Encoding:
+      - gzip, deflate
+      CommandName:
+      - cosmosdb restore
+      Connection:
+      - keep-alive
+      ParameterSetName:
+      - -n -g -a --restore-timestamp --location
+      User-Agent:
+      - AZURECLI/2.36.0 azsdk-python-mgmt-cosmosdb/7.0.0b5 Python/3.10.4 (Windows-10-10.0.22000-SP0)
+    method: GET
+    uri: https://management.azure.com/subscriptions/00000000-0000-0000-0000-000000000000/providers/Microsoft.DocumentDB/locations/eastus2/operationsStatus/9851fd99-d0fd-4abb-845b-6b3e37102a8e?api-version=2022-02-15-preview
+  response:
+    body:
+      string: '{"status":"Dequeued"}'
+    headers:
+      cache-control:
+      - no-store, no-cache
+      content-length:
+      - '21'
+      content-type:
+      - application/json
+      date:
+      - Sun, 08 May 2022 06:26:03 GMT
+      pragma:
+      - no-cache
+      server:
+      - Microsoft-HTTPAPI/2.0
+      strict-transport-security:
+      - max-age=31536000; includeSubDomains
+      transfer-encoding:
+      - chunked
+      vary:
+      - Accept-Encoding
+      x-content-type-options:
+      - nosniff
+      x-ms-gatewayversion:
+      - version=2.14.0
+    status:
+      code: 200
+      message: Ok
+- request:
+    body: null
+    headers:
+      Accept:
+      - '*/*'
+      Accept-Encoding:
+      - gzip, deflate
+      CommandName:
+      - cosmosdb restore
+      Connection:
+      - keep-alive
+      ParameterSetName:
+      - -n -g -a --restore-timestamp --location
+      User-Agent:
+      - AZURECLI/2.36.0 azsdk-python-mgmt-cosmosdb/7.0.0b5 Python/3.10.4 (Windows-10-10.0.22000-SP0)
+    method: GET
+    uri: https://management.azure.com/subscriptions/00000000-0000-0000-0000-000000000000/providers/Microsoft.DocumentDB/locations/eastus2/operationsStatus/9851fd99-d0fd-4abb-845b-6b3e37102a8e?api-version=2022-02-15-preview
+  response:
+    body:
+      string: '{"status":"Dequeued"}'
+    headers:
+      cache-control:
+      - no-store, no-cache
+      content-length:
+      - '21'
+      content-type:
+      - application/json
+      date:
+      - Sun, 08 May 2022 06:26:33 GMT
+      pragma:
+      - no-cache
+      server:
+      - Microsoft-HTTPAPI/2.0
+      strict-transport-security:
+      - max-age=31536000; includeSubDomains
+      transfer-encoding:
+      - chunked
+      vary:
+      - Accept-Encoding
+      x-content-type-options:
+      - nosniff
+      x-ms-gatewayversion:
+      - version=2.14.0
+    status:
+      code: 200
+      message: Ok
+- request:
+    body: null
+    headers:
+      Accept:
+      - '*/*'
+      Accept-Encoding:
+      - gzip, deflate
+      CommandName:
+      - cosmosdb restore
+      Connection:
+      - keep-alive
+      ParameterSetName:
+      - -n -g -a --restore-timestamp --location
+      User-Agent:
+      - AZURECLI/2.36.0 azsdk-python-mgmt-cosmosdb/7.0.0b5 Python/3.10.4 (Windows-10-10.0.22000-SP0)
+    method: GET
+    uri: https://management.azure.com/subscriptions/00000000-0000-0000-0000-000000000000/providers/Microsoft.DocumentDB/locations/eastus2/operationsStatus/9851fd99-d0fd-4abb-845b-6b3e37102a8e?api-version=2022-02-15-preview
+  response:
+    body:
+      string: '{"status":"Dequeued"}'
+    headers:
+      cache-control:
+      - no-store, no-cache
+      content-length:
+      - '21'
+      content-type:
+      - application/json
+      date:
+      - Sun, 08 May 2022 06:27:04 GMT
+      pragma:
+      - no-cache
+      server:
+      - Microsoft-HTTPAPI/2.0
+      strict-transport-security:
+      - max-age=31536000; includeSubDomains
+      transfer-encoding:
+      - chunked
+      vary:
+      - Accept-Encoding
+      x-content-type-options:
+      - nosniff
+      x-ms-gatewayversion:
+      - version=2.14.0
+    status:
+      code: 200
+      message: Ok
+- request:
+    body: null
+    headers:
+      Accept:
+      - '*/*'
+      Accept-Encoding:
+      - gzip, deflate
+      CommandName:
+      - cosmosdb restore
+      Connection:
+      - keep-alive
+      ParameterSetName:
+      - -n -g -a --restore-timestamp --location
+      User-Agent:
+      - AZURECLI/2.36.0 azsdk-python-mgmt-cosmosdb/7.0.0b5 Python/3.10.4 (Windows-10-10.0.22000-SP0)
+    method: GET
+    uri: https://management.azure.com/subscriptions/00000000-0000-0000-0000-000000000000/providers/Microsoft.DocumentDB/locations/eastus2/operationsStatus/9851fd99-d0fd-4abb-845b-6b3e37102a8e?api-version=2022-02-15-preview
+  response:
+    body:
+      string: '{"status":"Dequeued"}'
+    headers:
+      cache-control:
+      - no-store, no-cache
+      content-length:
+      - '21'
+      content-type:
+      - application/json
+      date:
+      - Sun, 08 May 2022 06:27:34 GMT
+      pragma:
+      - no-cache
+      server:
+      - Microsoft-HTTPAPI/2.0
+      strict-transport-security:
+      - max-age=31536000; includeSubDomains
+      transfer-encoding:
+      - chunked
+      vary:
+      - Accept-Encoding
+      x-content-type-options:
+      - nosniff
+      x-ms-gatewayversion:
+      - version=2.14.0
+    status:
+      code: 200
+      message: Ok
+- request:
+    body: null
+    headers:
+      Accept:
+      - '*/*'
+      Accept-Encoding:
+      - gzip, deflate
+      CommandName:
+      - cosmosdb restore
+      Connection:
+      - keep-alive
+      ParameterSetName:
+      - -n -g -a --restore-timestamp --location
+      User-Agent:
+      - AZURECLI/2.36.0 azsdk-python-mgmt-cosmosdb/7.0.0b5 Python/3.10.4 (Windows-10-10.0.22000-SP0)
+    method: GET
+    uri: https://management.azure.com/subscriptions/00000000-0000-0000-0000-000000000000/providers/Microsoft.DocumentDB/locations/eastus2/operationsStatus/9851fd99-d0fd-4abb-845b-6b3e37102a8e?api-version=2022-02-15-preview
+  response:
+    body:
+      string: '{"status":"Dequeued"}'
+    headers:
+      cache-control:
+      - no-store, no-cache
+      content-length:
+      - '21'
+      content-type:
+      - application/json
+      date:
+      - Sun, 08 May 2022 06:28:05 GMT
+      pragma:
+      - no-cache
+      server:
+      - Microsoft-HTTPAPI/2.0
+      strict-transport-security:
+      - max-age=31536000; includeSubDomains
+      transfer-encoding:
+      - chunked
+      vary:
+      - Accept-Encoding
+      x-content-type-options:
+      - nosniff
+      x-ms-gatewayversion:
+      - version=2.14.0
+    status:
+      code: 200
+      message: Ok
+- request:
+    body: null
+    headers:
+      Accept:
+      - '*/*'
+      Accept-Encoding:
+      - gzip, deflate
+      CommandName:
+      - cosmosdb restore
+      Connection:
+      - keep-alive
+      ParameterSetName:
+      - -n -g -a --restore-timestamp --location
+      User-Agent:
+      - AZURECLI/2.36.0 azsdk-python-mgmt-cosmosdb/7.0.0b5 Python/3.10.4 (Windows-10-10.0.22000-SP0)
+    method: GET
+    uri: https://management.azure.com/subscriptions/00000000-0000-0000-0000-000000000000/providers/Microsoft.DocumentDB/locations/eastus2/operationsStatus/9851fd99-d0fd-4abb-845b-6b3e37102a8e?api-version=2022-02-15-preview
+  response:
+    body:
+      string: '{"status":"Dequeued"}'
+    headers:
+      cache-control:
+      - no-store, no-cache
+      content-length:
+      - '21'
+      content-type:
+      - application/json
+      date:
+      - Sun, 08 May 2022 06:28:35 GMT
+      pragma:
+      - no-cache
+      server:
+      - Microsoft-HTTPAPI/2.0
+      strict-transport-security:
+      - max-age=31536000; includeSubDomains
+      transfer-encoding:
+      - chunked
+      vary:
+      - Accept-Encoding
+      x-content-type-options:
+      - nosniff
+      x-ms-gatewayversion:
+      - version=2.14.0
+    status:
+      code: 200
+      message: Ok
+- request:
+    body: null
+    headers:
+      Accept:
+      - '*/*'
+      Accept-Encoding:
+      - gzip, deflate
+      CommandName:
+      - cosmosdb restore
+      Connection:
+      - keep-alive
+      ParameterSetName:
+      - -n -g -a --restore-timestamp --location
+      User-Agent:
+      - AZURECLI/2.36.0 azsdk-python-mgmt-cosmosdb/7.0.0b5 Python/3.10.4 (Windows-10-10.0.22000-SP0)
+    method: GET
+    uri: https://management.azure.com/subscriptions/00000000-0000-0000-0000-000000000000/providers/Microsoft.DocumentDB/locations/eastus2/operationsStatus/9851fd99-d0fd-4abb-845b-6b3e37102a8e?api-version=2022-02-15-preview
+  response:
+    body:
+      string: '{"status":"Dequeued"}'
+    headers:
+      cache-control:
+      - no-store, no-cache
+      content-length:
+      - '21'
+      content-type:
+      - application/json
+      date:
+      - Sun, 08 May 2022 06:29:05 GMT
+      pragma:
+      - no-cache
+      server:
+      - Microsoft-HTTPAPI/2.0
+      strict-transport-security:
+      - max-age=31536000; includeSubDomains
+      transfer-encoding:
+      - chunked
+      vary:
+      - Accept-Encoding
+      x-content-type-options:
+      - nosniff
+      x-ms-gatewayversion:
+      - version=2.14.0
+    status:
+      code: 200
+      message: Ok
+- request:
+    body: null
+    headers:
+      Accept:
+      - '*/*'
+      Accept-Encoding:
+      - gzip, deflate
+      CommandName:
+      - cosmosdb restore
+      Connection:
+      - keep-alive
+      ParameterSetName:
+      - -n -g -a --restore-timestamp --location
+      User-Agent:
+      - AZURECLI/2.36.0 azsdk-python-mgmt-cosmosdb/7.0.0b5 Python/3.10.4 (Windows-10-10.0.22000-SP0)
+    method: GET
+    uri: https://management.azure.com/subscriptions/00000000-0000-0000-0000-000000000000/providers/Microsoft.DocumentDB/locations/eastus2/operationsStatus/9851fd99-d0fd-4abb-845b-6b3e37102a8e?api-version=2022-02-15-preview
+  response:
+    body:
+      string: '{"status":"Dequeued"}'
+    headers:
+      cache-control:
+      - no-store, no-cache
+      content-length:
+      - '21'
+      content-type:
+      - application/json
+      date:
+      - Sun, 08 May 2022 06:29:35 GMT
+      pragma:
+      - no-cache
+      server:
+      - Microsoft-HTTPAPI/2.0
+      strict-transport-security:
+      - max-age=31536000; includeSubDomains
+      transfer-encoding:
+      - chunked
+      vary:
+      - Accept-Encoding
+      x-content-type-options:
+      - nosniff
+      x-ms-gatewayversion:
+      - version=2.14.0
+    status:
+      code: 200
+      message: Ok
+- request:
+    body: null
+    headers:
+      Accept:
+      - '*/*'
+      Accept-Encoding:
+      - gzip, deflate
+      CommandName:
+      - cosmosdb restore
+      Connection:
+      - keep-alive
+      ParameterSetName:
+      - -n -g -a --restore-timestamp --location
+      User-Agent:
+      - AZURECLI/2.36.0 azsdk-python-mgmt-cosmosdb/7.0.0b5 Python/3.10.4 (Windows-10-10.0.22000-SP0)
+    method: GET
+    uri: https://management.azure.com/subscriptions/00000000-0000-0000-0000-000000000000/providers/Microsoft.DocumentDB/locations/eastus2/operationsStatus/9851fd99-d0fd-4abb-845b-6b3e37102a8e?api-version=2022-02-15-preview
+  response:
+    body:
+      string: '{"status":"Dequeued"}'
+    headers:
+      cache-control:
+      - no-store, no-cache
+      content-length:
+      - '21'
+      content-type:
+      - application/json
+      date:
+      - Sun, 08 May 2022 06:30:06 GMT
+      pragma:
+      - no-cache
+      server:
+      - Microsoft-HTTPAPI/2.0
+      strict-transport-security:
+      - max-age=31536000; includeSubDomains
+      transfer-encoding:
+      - chunked
+      vary:
+      - Accept-Encoding
+      x-content-type-options:
+      - nosniff
+      x-ms-gatewayversion:
+      - version=2.14.0
+    status:
+      code: 200
+      message: Ok
+- request:
+    body: null
+    headers:
+      Accept:
+      - '*/*'
+      Accept-Encoding:
+      - gzip, deflate
+      CommandName:
+      - cosmosdb restore
+      Connection:
+      - keep-alive
+      ParameterSetName:
+      - -n -g -a --restore-timestamp --location
+      User-Agent:
+      - AZURECLI/2.36.0 azsdk-python-mgmt-cosmosdb/7.0.0b5 Python/3.10.4 (Windows-10-10.0.22000-SP0)
+    method: GET
+    uri: https://management.azure.com/subscriptions/00000000-0000-0000-0000-000000000000/providers/Microsoft.DocumentDB/locations/eastus2/operationsStatus/9851fd99-d0fd-4abb-845b-6b3e37102a8e?api-version=2022-02-15-preview
+  response:
+    body:
+      string: '{"status":"Dequeued"}'
+    headers:
+      cache-control:
+      - no-store, no-cache
+      content-length:
+      - '21'
+      content-type:
+      - application/json
+      date:
+      - Sun, 08 May 2022 06:30:36 GMT
+      pragma:
+      - no-cache
+      server:
+      - Microsoft-HTTPAPI/2.0
+      strict-transport-security:
+      - max-age=31536000; includeSubDomains
+      transfer-encoding:
+      - chunked
+      vary:
+      - Accept-Encoding
+      x-content-type-options:
+      - nosniff
+      x-ms-gatewayversion:
+      - version=2.14.0
+    status:
+      code: 200
+      message: Ok
+- request:
+    body: null
+    headers:
+      Accept:
+      - '*/*'
+      Accept-Encoding:
+      - gzip, deflate
+      CommandName:
+      - cosmosdb restore
+      Connection:
+      - keep-alive
+      ParameterSetName:
+      - -n -g -a --restore-timestamp --location
+      User-Agent:
+      - AZURECLI/2.36.0 azsdk-python-mgmt-cosmosdb/7.0.0b5 Python/3.10.4 (Windows-10-10.0.22000-SP0)
+    method: GET
+    uri: https://management.azure.com/subscriptions/00000000-0000-0000-0000-000000000000/providers/Microsoft.DocumentDB/locations/eastus2/operationsStatus/9851fd99-d0fd-4abb-845b-6b3e37102a8e?api-version=2022-02-15-preview
+  response:
+    body:
+      string: '{"status":"Dequeued"}'
+    headers:
+      cache-control:
+      - no-store, no-cache
+      content-length:
+      - '21'
+      content-type:
+      - application/json
+      date:
+      - Sun, 08 May 2022 06:31:06 GMT
+      pragma:
+      - no-cache
+      server:
+      - Microsoft-HTTPAPI/2.0
+      strict-transport-security:
+      - max-age=31536000; includeSubDomains
+      transfer-encoding:
+      - chunked
+      vary:
+      - Accept-Encoding
+      x-content-type-options:
+      - nosniff
+      x-ms-gatewayversion:
+      - version=2.14.0
+    status:
+      code: 200
+      message: Ok
+- request:
+    body: null
+    headers:
+      Accept:
+      - '*/*'
+      Accept-Encoding:
+      - gzip, deflate
+      CommandName:
+      - cosmosdb restore
+      Connection:
+      - keep-alive
+      ParameterSetName:
+      - -n -g -a --restore-timestamp --location
+      User-Agent:
+      - AZURECLI/2.36.0 azsdk-python-mgmt-cosmosdb/7.0.0b5 Python/3.10.4 (Windows-10-10.0.22000-SP0)
+    method: GET
+    uri: https://management.azure.com/subscriptions/00000000-0000-0000-0000-000000000000/providers/Microsoft.DocumentDB/locations/eastus2/operationsStatus/9851fd99-d0fd-4abb-845b-6b3e37102a8e?api-version=2022-02-15-preview
+  response:
+    body:
+      string: '{"status":"Dequeued"}'
+    headers:
+      cache-control:
+      - no-store, no-cache
+      content-length:
+      - '21'
+      content-type:
+      - application/json
+      date:
+      - Sun, 08 May 2022 06:31:37 GMT
+      pragma:
+      - no-cache
+      server:
+      - Microsoft-HTTPAPI/2.0
+      strict-transport-security:
+      - max-age=31536000; includeSubDomains
+      transfer-encoding:
+      - chunked
+      vary:
+      - Accept-Encoding
+      x-content-type-options:
+      - nosniff
+      x-ms-gatewayversion:
+      - version=2.14.0
+    status:
+      code: 200
+      message: Ok
+- request:
+    body: null
+    headers:
+      Accept:
+      - '*/*'
+      Accept-Encoding:
+      - gzip, deflate
+      CommandName:
+      - cosmosdb restore
+      Connection:
+      - keep-alive
+      ParameterSetName:
+      - -n -g -a --restore-timestamp --location
+      User-Agent:
+      - AZURECLI/2.36.0 azsdk-python-mgmt-cosmosdb/7.0.0b5 Python/3.10.4 (Windows-10-10.0.22000-SP0)
+    method: GET
+    uri: https://management.azure.com/subscriptions/00000000-0000-0000-0000-000000000000/providers/Microsoft.DocumentDB/locations/eastus2/operationsStatus/9851fd99-d0fd-4abb-845b-6b3e37102a8e?api-version=2022-02-15-preview
+  response:
+    body:
+      string: '{"status":"Dequeued"}'
+    headers:
+      cache-control:
+      - no-store, no-cache
+      content-length:
+      - '21'
+      content-type:
+      - application/json
+      date:
+      - Sun, 08 May 2022 06:32:07 GMT
+      pragma:
+      - no-cache
+      server:
+      - Microsoft-HTTPAPI/2.0
+      strict-transport-security:
+      - max-age=31536000; includeSubDomains
+      transfer-encoding:
+      - chunked
+      vary:
+      - Accept-Encoding
+      x-content-type-options:
+      - nosniff
+      x-ms-gatewayversion:
+      - version=2.14.0
+    status:
+      code: 200
+      message: Ok
+- request:
+    body: null
+    headers:
+      Accept:
+      - '*/*'
+      Accept-Encoding:
+      - gzip, deflate
+      CommandName:
+      - cosmosdb restore
+      Connection:
+      - keep-alive
+      ParameterSetName:
+      - -n -g -a --restore-timestamp --location
+      User-Agent:
+      - AZURECLI/2.36.0 azsdk-python-mgmt-cosmosdb/7.0.0b5 Python/3.10.4 (Windows-10-10.0.22000-SP0)
+    method: GET
+    uri: https://management.azure.com/subscriptions/00000000-0000-0000-0000-000000000000/providers/Microsoft.DocumentDB/locations/eastus2/operationsStatus/9851fd99-d0fd-4abb-845b-6b3e37102a8e?api-version=2022-02-15-preview
+  response:
+    body:
+      string: '{"status":"Succeeded"}'
+    headers:
+      cache-control:
+      - no-store, no-cache
+      content-length:
+      - '22'
+      content-type:
+      - application/json
+      date:
+      - Sun, 08 May 2022 06:32:37 GMT
+      pragma:
+      - no-cache
+      server:
+      - Microsoft-HTTPAPI/2.0
+      strict-transport-security:
+      - max-age=31536000; includeSubDomains
+      transfer-encoding:
+      - chunked
+      vary:
+      - Accept-Encoding
+      x-content-type-options:
+      - nosniff
+      x-ms-gatewayversion:
+      - version=2.14.0
+    status:
+      code: 200
+      message: Ok
+- request:
+    body: null
+    headers:
+      Accept:
+      - '*/*'
+      Accept-Encoding:
+      - gzip, deflate
+      CommandName:
+      - cosmosdb restore
+      Connection:
+      - keep-alive
+      ParameterSetName:
+      - -n -g -a --restore-timestamp --location
+      User-Agent:
+      - AZURECLI/2.36.0 azsdk-python-mgmt-cosmosdb/7.0.0b5 Python/3.10.4 (Windows-10-10.0.22000-SP0)
+    method: GET
+    uri: https://management.azure.com/subscriptions/00000000-0000-0000-0000-000000000000/resourceGroups/cli_test_cosmosdb_gremlin_account_restore_command000001/providers/Microsoft.DocumentDB/databaseAccounts/cli000004?api-version=2022-02-15-preview
+  response:
+    body:
+      string: '{"id":"/subscriptions/00000000-0000-0000-0000-000000000000/resourceGroups/cli_test_cosmosdb_gremlin_account_restore_command000001/providers/Microsoft.DocumentDB/databaseAccounts/cli000004","name":"cli000004","location":"East
+        US 2","type":"Microsoft.DocumentDB/databaseAccounts","kind":"GlobalDocumentDB","tags":{},"systemData":{"createdAt":"2022-05-08T06:32:24.5757605Z"},"properties":{"provisioningState":"Succeeded","documentEndpoint":"https://cli000004.documents.azure.com:443/","gremlinEndpoint":"https://cli000004.gremlin.cosmos.azure.com:443/","publicNetworkAccess":"Enabled","enableAutomaticFailover":false,"enableMultipleWriteLocations":false,"enablePartitionKeyMonitor":false,"isVirtualNetworkFilterEnabled":false,"virtualNetworkRules":[],"EnabledApiTypes":"Gremlin,
+        Sql","disableKeyBasedMetadataWriteAccess":false,"enableFreeTier":false,"enableAnalyticalStorage":false,"analyticalStorageConfiguration":{},"instanceId":"48b1ea2c-01cc-448d-97b6-8146b10ffc51","createMode":"Restore","databaseAccountOfferType":"Standard","defaultIdentity":"FirstPartyIdentity","networkAclBypass":"None","disableLocalAuth":false,"consistencyPolicy":{"defaultConsistencyLevel":"Session","maxIntervalInSeconds":5,"maxStalenessPrefix":100},"configurationOverrides":{},"writeLocations":[{"id":"cli000004-eastus2","locationName":"East
+        US 2","documentEndpoint":"https://cli000004-eastus2.documents.azure.com:443/","provisioningState":"Succeeded","failoverPriority":0,"isZoneRedundant":false}],"readLocations":[{"id":"cli000004-eastus2","locationName":"East
+        US 2","documentEndpoint":"https://cli000004-eastus2.documents.azure.com:443/","provisioningState":"Succeeded","failoverPriority":0,"isZoneRedundant":false}],"locations":[{"id":"cli000004-eastus2","locationName":"East
+        US 2","documentEndpoint":"https://cli000004-eastus2.documents.azure.com:443/","provisioningState":"Succeeded","failoverPriority":0,"isZoneRedundant":false}],"failoverPolicies":[{"id":"cli000004-eastus2","locationName":"East
+        US 2","failoverPriority":0}],"cors":[],"capabilities":[{"name":"EnableGremlin"}],"ipRules":[],"backupPolicy":{"type":"Continuous","continuousModeProperties":{"tier":"Continuous30Days"}},"restoreParameters":{"restoreMode":"PointInTime","restoreSource":"/subscriptions/00000000-0000-0000-0000-000000000000/providers/Microsoft.DocumentDB/locations/eastus2/restorableDatabaseAccounts/9ab0149f-b81c-4acf-8e9d-f95737a7432c","restoreTimestampInUtc":"2022-05-08T06:14:27Z","gremlinDatabasesToRestore":[]},"networkAclBypassResourceIds":[],"diagnosticLogSettings":{"enableFullTextQuery":"None"},"capacity":{"totalThroughputLimit":-1}},"identity":{"type":"None"}}'
+    headers:
+      cache-control:
+      - no-store, no-cache
+      content-length:
+      - '2633'
+      content-type:
+      - application/json
+      date:
+      - Sun, 08 May 2022 06:32:38 GMT
+      pragma:
+      - no-cache
+      server:
+      - Microsoft-HTTPAPI/2.0
+      strict-transport-security:
+      - max-age=31536000; includeSubDomains
+      transfer-encoding:
+      - chunked
+      vary:
+      - Accept-Encoding
+      x-content-type-options:
+      - nosniff
+      x-ms-gatewayversion:
+      - version=2.14.0
+    status:
+      code: 200
+      message: Ok
+- request:
+    body: null
+    headers:
+      Accept:
+      - application/json
+      Accept-Encoding:
+      - gzip, deflate
+      CommandName:
+      - cosmosdb restore
+      Connection:
+      - keep-alive
+      ParameterSetName:
+      - -n -g -a --restore-timestamp --location
+      User-Agent:
+      - AZURECLI/2.36.0 azsdk-python-mgmt-cosmosdb/7.0.0b5 Python/3.10.4 (Windows-10-10.0.22000-SP0)
+    method: GET
+    uri: https://management.azure.com/subscriptions/00000000-0000-0000-0000-000000000000/resourceGroups/cli_test_cosmosdb_gremlin_account_restore_command000001/providers/Microsoft.DocumentDB/databaseAccounts/cli000004?api-version=2022-02-15-preview
+  response:
+    body:
+      string: '{"id":"/subscriptions/00000000-0000-0000-0000-000000000000/resourceGroups/cli_test_cosmosdb_gremlin_account_restore_command000001/providers/Microsoft.DocumentDB/databaseAccounts/cli000004","name":"cli000004","location":"East
+        US 2","type":"Microsoft.DocumentDB/databaseAccounts","kind":"GlobalDocumentDB","tags":{},"systemData":{"createdAt":"2022-05-08T06:32:24.5757605Z"},"properties":{"provisioningState":"Succeeded","documentEndpoint":"https://cli000004.documents.azure.com:443/","gremlinEndpoint":"https://cli000004.gremlin.cosmos.azure.com:443/","publicNetworkAccess":"Enabled","enableAutomaticFailover":false,"enableMultipleWriteLocations":false,"enablePartitionKeyMonitor":false,"isVirtualNetworkFilterEnabled":false,"virtualNetworkRules":[],"EnabledApiTypes":"Gremlin,
+        Sql","disableKeyBasedMetadataWriteAccess":false,"enableFreeTier":false,"enableAnalyticalStorage":false,"analyticalStorageConfiguration":{},"instanceId":"48b1ea2c-01cc-448d-97b6-8146b10ffc51","createMode":"Restore","databaseAccountOfferType":"Standard","defaultIdentity":"FirstPartyIdentity","networkAclBypass":"None","disableLocalAuth":false,"consistencyPolicy":{"defaultConsistencyLevel":"Session","maxIntervalInSeconds":5,"maxStalenessPrefix":100},"configurationOverrides":{},"writeLocations":[{"id":"cli000004-eastus2","locationName":"East
+        US 2","documentEndpoint":"https://cli000004-eastus2.documents.azure.com:443/","provisioningState":"Succeeded","failoverPriority":0,"isZoneRedundant":false}],"readLocations":[{"id":"cli000004-eastus2","locationName":"East
+        US 2","documentEndpoint":"https://cli000004-eastus2.documents.azure.com:443/","provisioningState":"Succeeded","failoverPriority":0,"isZoneRedundant":false}],"locations":[{"id":"cli000004-eastus2","locationName":"East
+        US 2","documentEndpoint":"https://cli000004-eastus2.documents.azure.com:443/","provisioningState":"Succeeded","failoverPriority":0,"isZoneRedundant":false}],"failoverPolicies":[{"id":"cli000004-eastus2","locationName":"East
+        US 2","failoverPriority":0}],"cors":[],"capabilities":[{"name":"EnableGremlin"}],"ipRules":[],"backupPolicy":{"type":"Continuous","continuousModeProperties":{"tier":"Continuous30Days"}},"restoreParameters":{"restoreMode":"PointInTime","restoreSource":"/subscriptions/00000000-0000-0000-0000-000000000000/providers/Microsoft.DocumentDB/locations/eastus2/restorableDatabaseAccounts/9ab0149f-b81c-4acf-8e9d-f95737a7432c","restoreTimestampInUtc":"2022-05-08T06:14:27Z","gremlinDatabasesToRestore":[]},"networkAclBypassResourceIds":[],"diagnosticLogSettings":{"enableFullTextQuery":"None"},"capacity":{"totalThroughputLimit":-1}},"identity":{"type":"None"}}'
+    headers:
+      cache-control:
+      - no-store, no-cache
+      content-length:
+      - '2633'
+      content-type:
+      - application/json
+      date:
+      - Sun, 08 May 2022 06:32:38 GMT
+      pragma:
+      - no-cache
+      server:
+      - Microsoft-HTTPAPI/2.0
+      strict-transport-security:
+      - max-age=31536000; includeSubDomains
+      transfer-encoding:
+      - chunked
+      vary:
+      - Accept-Encoding
+      x-content-type-options:
+      - nosniff
+      x-ms-gatewayversion:
+      - version=2.14.0
+    status:
+      code: 200
+      message: Ok
+- request:
+    body: null
+    headers:
+      Accept:
+      - application/json
+      Accept-Encoding:
+      - gzip, deflate
+      CommandName:
+      - cosmosdb show
+      Connection:
+      - keep-alive
+      ParameterSetName:
+      - -n -g
+      User-Agent:
+      - AZURECLI/2.36.0 azsdk-python-mgmt-cosmosdb/7.0.0b5 Python/3.10.4 (Windows-10-10.0.22000-SP0)
+    method: GET
+    uri: https://management.azure.com/subscriptions/00000000-0000-0000-0000-000000000000/resourceGroups/cli_test_cosmosdb_gremlin_account_restore_command000001/providers/Microsoft.DocumentDB/databaseAccounts/cli000004?api-version=2022-02-15-preview
+  response:
+    body:
+      string: '{"id":"/subscriptions/00000000-0000-0000-0000-000000000000/resourceGroups/cli_test_cosmosdb_gremlin_account_restore_command000001/providers/Microsoft.DocumentDB/databaseAccounts/cli000004","name":"cli000004","location":"East
+        US 2","type":"Microsoft.DocumentDB/databaseAccounts","kind":"GlobalDocumentDB","tags":{},"systemData":{"createdAt":"2022-05-08T06:32:24.5757605Z"},"properties":{"provisioningState":"Succeeded","documentEndpoint":"https://cli000004.documents.azure.com:443/","gremlinEndpoint":"https://cli000004.gremlin.cosmos.azure.com:443/","publicNetworkAccess":"Enabled","enableAutomaticFailover":false,"enableMultipleWriteLocations":false,"enablePartitionKeyMonitor":false,"isVirtualNetworkFilterEnabled":false,"virtualNetworkRules":[],"EnabledApiTypes":"Gremlin,
+        Sql","disableKeyBasedMetadataWriteAccess":false,"enableFreeTier":false,"enableAnalyticalStorage":false,"analyticalStorageConfiguration":{},"instanceId":"48b1ea2c-01cc-448d-97b6-8146b10ffc51","createMode":"Restore","databaseAccountOfferType":"Standard","defaultIdentity":"FirstPartyIdentity","networkAclBypass":"None","disableLocalAuth":false,"consistencyPolicy":{"defaultConsistencyLevel":"Session","maxIntervalInSeconds":5,"maxStalenessPrefix":100},"configurationOverrides":{},"writeLocations":[{"id":"cli000004-eastus2","locationName":"East
+        US 2","documentEndpoint":"https://cli000004-eastus2.documents.azure.com:443/","provisioningState":"Succeeded","failoverPriority":0,"isZoneRedundant":false}],"readLocations":[{"id":"cli000004-eastus2","locationName":"East
+        US 2","documentEndpoint":"https://cli000004-eastus2.documents.azure.com:443/","provisioningState":"Succeeded","failoverPriority":0,"isZoneRedundant":false}],"locations":[{"id":"cli000004-eastus2","locationName":"East
+        US 2","documentEndpoint":"https://cli000004-eastus2.documents.azure.com:443/","provisioningState":"Succeeded","failoverPriority":0,"isZoneRedundant":false}],"failoverPolicies":[{"id":"cli000004-eastus2","locationName":"East
+        US 2","failoverPriority":0}],"cors":[],"capabilities":[{"name":"EnableGremlin"}],"ipRules":[],"backupPolicy":{"type":"Continuous","continuousModeProperties":{"tier":"Continuous30Days"}},"restoreParameters":{"restoreMode":"PointInTime","restoreSource":"/subscriptions/00000000-0000-0000-0000-000000000000/providers/Microsoft.DocumentDB/locations/eastus2/restorableDatabaseAccounts/9ab0149f-b81c-4acf-8e9d-f95737a7432c","restoreTimestampInUtc":"2022-05-08T06:14:27Z","gremlinDatabasesToRestore":[]},"networkAclBypassResourceIds":[],"diagnosticLogSettings":{"enableFullTextQuery":"None"},"capacity":{"totalThroughputLimit":-1}},"identity":{"type":"None"}}'
+    headers:
+      cache-control:
+      - no-store, no-cache
+      content-length:
+      - '2633'
+      content-type:
+      - application/json
+      date:
+      - Sun, 08 May 2022 06:32:40 GMT
+      pragma:
+      - no-cache
+      server:
+      - Microsoft-HTTPAPI/2.0
+      strict-transport-security:
+      - max-age=31536000; includeSubDomains
+      transfer-encoding:
+      - chunked
+      vary:
+      - Accept-Encoding
+      x-content-type-options:
+      - nosniff
+      x-ms-gatewayversion:
+      - version=2.14.0
+    status:
+      code: 200
+      message: Ok
+version: 1