--- conflicted
+++ resolved
@@ -1,1731 +1,1328 @@
-interactions:
-- request:
-    body: null
-    headers:
-      Accept:
-      - application/json
-      Accept-Encoding:
-      - gzip, deflate
-      CommandName:
-      - cosmosdb create
-      Connection:
-      - keep-alive
-      ParameterSetName:
-      - -n -g --kind --server-version --backup-policy-type --locations
-      User-Agent:
-<<<<<<< HEAD
-      - AZURECLI/2.46.0 azsdk-python-azure-mgmt-resource/21.1.0b1 Python/3.10.10 (Windows-10-10.0.22621-SP0)
-=======
-      - AZURECLI/2.47.0 azsdk-python-azure-mgmt-resource/22.0.0 Python/3.10.8 (Windows-10-10.0.22621-SP0)
->>>>>>> 2a36cb18
-    method: GET
-    uri: https://management.azure.com/subscriptions/00000000-0000-0000-0000-000000000000/resourcegroups/cli_test_cosmosdb_mongodb_collection000001?api-version=2022-09-01
-  response:
-    body:
-<<<<<<< HEAD
-      string: '{"id":"/subscriptions/00000000-0000-0000-0000-000000000000/resourceGroups/cli_test_cosmosdb_mongodb_collection000001","name":"cli_test_cosmosdb_mongodb_collection000001","type":"Microsoft.Resources/resourceGroups","location":"westus","tags":{"product":"azurecli","cause":"automation","date":"2023-03-29T01:39:54Z"},"properties":{"provisioningState":"Succeeded"}}'
-=======
-      string: '{"id":"/subscriptions/00000000-0000-0000-0000-000000000000/resourceGroups/cli_test_cosmosdb_mongodb_collection000001","name":"cli_test_cosmosdb_mongodb_collection000001","type":"Microsoft.Resources/resourceGroups","location":"westus","tags":{"product":"azurecli","cause":"automation","date":"2023-04-07T17:58:48Z"},"properties":{"provisioningState":"Succeeded"}}'
->>>>>>> 2a36cb18
-    headers:
-      cache-control:
-      - no-cache
-      content-length:
-      - '362'
-      content-type:
-      - application/json; charset=utf-8
-      date:
-<<<<<<< HEAD
-      - Wed, 29 Mar 2023 01:40:00 GMT
-=======
-      - Fri, 07 Apr 2023 17:58:52 GMT
->>>>>>> 2a36cb18
-      expires:
-      - '-1'
-      pragma:
-      - no-cache
-      strict-transport-security:
-      - max-age=31536000; includeSubDomains
-      vary:
-      - Accept-Encoding
-      x-content-type-options:
-      - nosniff
-    status:
-      code: 200
-      message: OK
-- request:
-    body: '{"location": "westus", "kind": "MongoDB", "properties": {"locations": [{"locationName":
-      "WestUS", "failoverPriority": 0, "isZoneRedundant": false}], "databaseAccountOfferType":
-      "Standard", "apiProperties": {"serverVersion": "3.6"}, "createMode": "Default",
-      "backupPolicy": {"type": "Continuous", "continuousModeProperties": {"tier":
-      "Continuous30Days"}}}}'
-    headers:
-      Accept:
-      - application/json
-      Accept-Encoding:
-      - gzip, deflate
-      CommandName:
-      - cosmosdb create
-      Connection:
-      - keep-alive
-      Content-Length:
-      - '355'
-      Content-Type:
-      - application/json
-      ParameterSetName:
-      - -n -g --kind --server-version --backup-policy-type --locations
-      User-Agent:
-<<<<<<< HEAD
-      - AZURECLI/2.46.0 azsdk-python-mgmt-cosmosdb/0.7.0 Python/3.10.10 (Windows-10-10.0.22621-SP0)
-=======
-      - AZURECLI/2.47.0 azsdk-python-mgmt-cosmosdb/0.7.0 Python/3.10.8 (Windows-10-10.0.22621-SP0)
->>>>>>> 2a36cb18
-    method: PUT
-    uri: https://management.azure.com/subscriptions/00000000-0000-0000-0000-000000000000/resourceGroups/cli_test_cosmosdb_mongodb_collection000001/providers/Microsoft.DocumentDB/databaseAccounts/cli000003?api-version=2023-03-01-preview
-  response:
-    body:
-      string: '{"id":"/subscriptions/00000000-0000-0000-0000-000000000000/resourceGroups/cli_test_cosmosdb_mongodb_collection000001/providers/Microsoft.DocumentDB/databaseAccounts/cli000003","name":"cli000003","location":"West
-<<<<<<< HEAD
-        US","type":"Microsoft.DocumentDB/databaseAccounts","kind":"MongoDB","tags":{},"systemData":{"createdAt":"2023-03-29T01:40:04.7808731Z"},"properties":{"provisioningState":"Creating","publicNetworkAccess":"Enabled","enableAutomaticFailover":false,"enableMultipleWriteLocations":false,"enablePartitionKeyMonitor":false,"isVirtualNetworkFilterEnabled":false,"virtualNetworkRules":[],"EnabledApiTypes":"MongoDB","disableKeyBasedMetadataWriteAccess":false,"enableFreeTier":false,"enableAnalyticalStorage":false,"analyticalStorageConfiguration":{"schemaType":"FullFidelity"},"instanceId":"524d2b1c-602c-42bd-969c-f8641daeca1a","createMode":"Default","databaseAccountOfferType":"Standard","enableMaterializedViews":false,"defaultIdentity":"","networkAclBypass":"None","disableLocalAuth":false,"enablePartitionMerge":false,"enableBurstCapacity":false,"minimalTlsVersion":"Tls12","consistencyPolicy":{"defaultConsistencyLevel":"Session","maxIntervalInSeconds":5,"maxStalenessPrefix":100},"apiProperties":{"serverVersion":"3.6"},"configurationOverrides":{},"writeLocations":[{"id":"cli000003-westus","locationName":"West
-        US","provisioningState":"Creating","failoverPriority":0,"isZoneRedundant":false}],"readLocations":[{"id":"cli000003-westus","locationName":"West
-        US","provisioningState":"Creating","failoverPriority":0,"isZoneRedundant":false}],"locations":[{"id":"cli000003-westus","locationName":"West
-        US","provisioningState":"Creating","failoverPriority":0,"isZoneRedundant":false}],"failoverPolicies":[{"id":"cli000003-westus","locationName":"West
-        US","failoverPriority":0}],"cors":[],"capabilities":[{"name":"EnableMongo"}],"ipRules":[],"backupPolicy":{"type":"Continuous","continuousModeProperties":{"tier":"Continuous30Days"}},"networkAclBypassResourceIds":[],"diagnosticLogSettings":{"enableFullTextQuery":"None"},"keysMetadata":{"primaryMasterKey":{"generationTime":"2023-03-29T01:40:04.7808731Z"},"secondaryMasterKey":{"generationTime":"2023-03-29T01:40:04.7808731Z"},"primaryReadonlyMasterKey":{"generationTime":"2023-03-29T01:40:04.7808731Z"},"secondaryReadonlyMasterKey":{"generationTime":"2023-03-29T01:40:04.7808731Z"}}},"identity":{"type":"None"}}'
-    headers:
-      azure-asyncoperation:
-      - https://management.azure.com/subscriptions/00000000-0000-0000-0000-000000000000/providers/Microsoft.DocumentDB/locations/westus/operationsStatus/ddfe9510-1610-4849-823c-4d441aca89c8?api-version=2023-03-01-preview
-      cache-control:
-      - no-store, no-cache
-      content-length:
-      - '2367'
-      content-type:
-      - application/json
-      date:
-      - Wed, 29 Mar 2023 01:40:06 GMT
-      location:
-      - https://management.azure.com/subscriptions/00000000-0000-0000-0000-000000000000/resourceGroups/cli_test_cosmosdb_mongodb_collection000001/providers/Microsoft.DocumentDB/databaseAccounts/cli000003/operationResults/ddfe9510-1610-4849-823c-4d441aca89c8?api-version=2023-03-01-preview
-=======
-        US","type":"Microsoft.DocumentDB/databaseAccounts","kind":"MongoDB","tags":{},"systemData":{"createdAt":"2023-04-07T17:58:58.4162864Z"},"properties":{"provisioningState":"Creating","publicNetworkAccess":"Enabled","enableAutomaticFailover":false,"enableMultipleWriteLocations":false,"enablePartitionKeyMonitor":false,"isVirtualNetworkFilterEnabled":false,"virtualNetworkRules":[],"EnabledApiTypes":"MongoDB","disableKeyBasedMetadataWriteAccess":false,"enableFreeTier":false,"enableAnalyticalStorage":false,"analyticalStorageConfiguration":{"schemaType":"FullFidelity"},"instanceId":"6d446c65-d616-4aa3-8138-ed609a031011","createMode":"Default","databaseAccountOfferType":"Standard","enableMaterializedViews":false,"defaultIdentity":"","networkAclBypass":"None","disableLocalAuth":false,"enablePartitionMerge":false,"consistencyPolicy":{"defaultConsistencyLevel":"Session","maxIntervalInSeconds":5,"maxStalenessPrefix":100},"apiProperties":{"serverVersion":"3.6"},"configurationOverrides":{},"writeLocations":[{"id":"cli000003-westus","locationName":"West
-        US","provisioningState":"Creating","failoverPriority":0,"isZoneRedundant":false}],"readLocations":[{"id":"cli000003-westus","locationName":"West
-        US","provisioningState":"Creating","failoverPriority":0,"isZoneRedundant":false}],"locations":[{"id":"cli000003-westus","locationName":"West
-        US","provisioningState":"Creating","failoverPriority":0,"isZoneRedundant":false}],"failoverPolicies":[{"id":"cli000003-westus","locationName":"West
-        US","failoverPriority":0}],"cors":[],"capabilities":[{"name":"EnableMongo"}],"ipRules":[],"backupPolicy":{"type":"Continuous","continuousModeProperties":{"tier":"Continuous30Days"}},"networkAclBypassResourceIds":[],"diagnosticLogSettings":{"enableFullTextQuery":"None"},"keysMetadata":{"primaryMasterKey":{"generationTime":"2023-04-07T17:58:58.4162864Z"},"secondaryMasterKey":{"generationTime":"2023-04-07T17:58:58.4162864Z"},"primaryReadonlyMasterKey":{"generationTime":"2023-04-07T17:58:58.4162864Z"},"secondaryReadonlyMasterKey":{"generationTime":"2023-04-07T17:58:58.4162864Z"}}},"identity":{"type":"None"}}'
-    headers:
-      azure-asyncoperation:
-      - https://management.azure.com/subscriptions/00000000-0000-0000-0000-000000000000/providers/Microsoft.DocumentDB/locations/westus/operationsStatus/6c4eaa02-eacb-4d7d-b259-1e06a0ca6b53?api-version=2022-08-15-preview
-      cache-control:
-      - no-store, no-cache
-      content-length:
-      - '2311'
-      content-type:
-      - application/json
-      date:
-      - Fri, 07 Apr 2023 17:59:01 GMT
-      location:
-      - https://management.azure.com/subscriptions/00000000-0000-0000-0000-000000000000/resourceGroups/cli_test_cosmosdb_mongodb_collection000001/providers/Microsoft.DocumentDB/databaseAccounts/cli000003/operationResults/6c4eaa02-eacb-4d7d-b259-1e06a0ca6b53?api-version=2022-08-15-preview
->>>>>>> 2a36cb18
-      pragma:
-      - no-cache
-      server:
-      - Microsoft-HTTPAPI/2.0
-      strict-transport-security:
-      - max-age=31536000; includeSubDomains
-      transfer-encoding:
-      - chunked
-      vary:
-      - Accept-Encoding
-      x-content-type-options:
-      - nosniff
-      x-ms-gatewayversion:
-      - version=2.14.0
-      x-ms-ratelimit-remaining-subscription-writes:
-      - '1199'
-    status:
-      code: 200
-      message: Ok
-- request:
-    body: null
-    headers:
-      Accept:
-      - '*/*'
-      Accept-Encoding:
-      - gzip, deflate
-      CommandName:
-      - cosmosdb create
-      Connection:
-      - keep-alive
-      ParameterSetName:
-      - -n -g --kind --server-version --backup-policy-type --locations
-      User-Agent:
-<<<<<<< HEAD
-      - AZURECLI/2.46.0 azsdk-python-mgmt-cosmosdb/0.7.0 Python/3.10.10 (Windows-10-10.0.22621-SP0)
-    method: GET
-    uri: https://management.azure.com/subscriptions/00000000-0000-0000-0000-000000000000/providers/Microsoft.DocumentDB/locations/westus/operationsStatus/ddfe9510-1610-4849-823c-4d441aca89c8?api-version=2023-03-01-preview
-  response:
-    body:
-      string: '{"status":"Enqueued"}'
-    headers:
-      cache-control:
-      - no-store, no-cache
-      content-length:
-      - '21'
-      content-type:
-      - application/json
-      date:
-      - Wed, 29 Mar 2023 01:40:06 GMT
-      pragma:
-      - no-cache
-      server:
-      - Microsoft-HTTPAPI/2.0
-      strict-transport-security:
-      - max-age=31536000; includeSubDomains
-      transfer-encoding:
-      - chunked
-      vary:
-      - Accept-Encoding
-      x-content-type-options:
-      - nosniff
-      x-ms-gatewayversion:
-      - version=2.14.0
-    status:
-      code: 200
-      message: Ok
-- request:
-    body: null
-    headers:
-      Accept:
-      - '*/*'
-      Accept-Encoding:
-      - gzip, deflate
-      CommandName:
-      - cosmosdb create
-      Connection:
-      - keep-alive
-      ParameterSetName:
-      - -n -g --kind --server-version --backup-policy-type --locations
-      User-Agent:
-      - AZURECLI/2.46.0 azsdk-python-mgmt-cosmosdb/0.7.0 Python/3.10.10 (Windows-10-10.0.22621-SP0)
-    method: GET
-    uri: https://management.azure.com/subscriptions/00000000-0000-0000-0000-000000000000/providers/Microsoft.DocumentDB/locations/westus/operationsStatus/ddfe9510-1610-4849-823c-4d441aca89c8?api-version=2023-03-01-preview
-=======
-      - AZURECLI/2.47.0 azsdk-python-mgmt-cosmosdb/0.7.0 Python/3.10.8 (Windows-10-10.0.22621-SP0)
-    method: GET
-    uri: https://management.azure.com/subscriptions/00000000-0000-0000-0000-000000000000/providers/Microsoft.DocumentDB/locations/westus/operationsStatus/6c4eaa02-eacb-4d7d-b259-1e06a0ca6b53?api-version=2022-08-15-preview
->>>>>>> 2a36cb18
-  response:
-    body:
-      string: '{"status":"Enqueued"}'
-    headers:
-      cache-control:
-      - no-store, no-cache
-      content-length:
-      - '21'
-      content-type:
-      - application/json
-      date:
-<<<<<<< HEAD
-      - Wed, 29 Mar 2023 01:40:36 GMT
-=======
-      - Fri, 07 Apr 2023 17:59:01 GMT
->>>>>>> 2a36cb18
-      pragma:
-      - no-cache
-      server:
-      - Microsoft-HTTPAPI/2.0
-      strict-transport-security:
-      - max-age=31536000; includeSubDomains
-      transfer-encoding:
-      - chunked
-      vary:
-      - Accept-Encoding
-      x-content-type-options:
-      - nosniff
-      x-ms-gatewayversion:
-      - version=2.14.0
-    status:
-      code: 200
-      message: Ok
-- request:
-    body: null
-    headers:
-      Accept:
-      - '*/*'
-      Accept-Encoding:
-      - gzip, deflate
-      CommandName:
-      - cosmosdb create
-      Connection:
-      - keep-alive
-      ParameterSetName:
-      - -n -g --kind --server-version --backup-policy-type --locations
-      User-Agent:
-<<<<<<< HEAD
-      - AZURECLI/2.46.0 azsdk-python-mgmt-cosmosdb/0.7.0 Python/3.10.10 (Windows-10-10.0.22621-SP0)
-    method: GET
-    uri: https://management.azure.com/subscriptions/00000000-0000-0000-0000-000000000000/providers/Microsoft.DocumentDB/locations/westus/operationsStatus/ddfe9510-1610-4849-823c-4d441aca89c8?api-version=2023-03-01-preview
-=======
-      - AZURECLI/2.47.0 azsdk-python-mgmt-cosmosdb/0.7.0 Python/3.10.8 (Windows-10-10.0.22621-SP0)
-    method: GET
-    uri: https://management.azure.com/subscriptions/00000000-0000-0000-0000-000000000000/providers/Microsoft.DocumentDB/locations/westus/operationsStatus/6c4eaa02-eacb-4d7d-b259-1e06a0ca6b53?api-version=2022-08-15-preview
->>>>>>> 2a36cb18
-  response:
-    body:
-      string: '{"status":"Dequeued"}'
-    headers:
-      cache-control:
-      - no-store, no-cache
-      content-length:
-      - '21'
-      content-type:
-      - application/json
-      date:
-<<<<<<< HEAD
-      - Wed, 29 Mar 2023 01:41:06 GMT
-=======
-      - Fri, 07 Apr 2023 17:59:31 GMT
->>>>>>> 2a36cb18
-      pragma:
-      - no-cache
-      server:
-      - Microsoft-HTTPAPI/2.0
-      strict-transport-security:
-      - max-age=31536000; includeSubDomains
-      transfer-encoding:
-      - chunked
-      vary:
-      - Accept-Encoding
-      x-content-type-options:
-      - nosniff
-      x-ms-gatewayversion:
-      - version=2.14.0
-    status:
-      code: 200
-      message: Ok
-- request:
-    body: null
-    headers:
-      Accept:
-      - '*/*'
-      Accept-Encoding:
-      - gzip, deflate
-      CommandName:
-      - cosmosdb create
-      Connection:
-      - keep-alive
-      ParameterSetName:
-      - -n -g --kind --server-version --backup-policy-type --locations
-      User-Agent:
-<<<<<<< HEAD
-      - AZURECLI/2.46.0 azsdk-python-mgmt-cosmosdb/0.7.0 Python/3.10.10 (Windows-10-10.0.22621-SP0)
-    method: GET
-    uri: https://management.azure.com/subscriptions/00000000-0000-0000-0000-000000000000/providers/Microsoft.DocumentDB/locations/westus/operationsStatus/ddfe9510-1610-4849-823c-4d441aca89c8?api-version=2023-03-01-preview
-=======
-      - AZURECLI/2.47.0 azsdk-python-mgmt-cosmosdb/0.7.0 Python/3.10.8 (Windows-10-10.0.22621-SP0)
-    method: GET
-    uri: https://management.azure.com/subscriptions/00000000-0000-0000-0000-000000000000/providers/Microsoft.DocumentDB/locations/westus/operationsStatus/6c4eaa02-eacb-4d7d-b259-1e06a0ca6b53?api-version=2022-08-15-preview
->>>>>>> 2a36cb18
-  response:
-    body:
-      string: '{"status":"Dequeued"}'
-    headers:
-      cache-control:
-      - no-store, no-cache
-      content-length:
-      - '21'
-      content-type:
-      - application/json
-      date:
-<<<<<<< HEAD
-      - Wed, 29 Mar 2023 01:41:36 GMT
-=======
-      - Fri, 07 Apr 2023 18:00:01 GMT
->>>>>>> 2a36cb18
-      pragma:
-      - no-cache
-      server:
-      - Microsoft-HTTPAPI/2.0
-      strict-transport-security:
-      - max-age=31536000; includeSubDomains
-      transfer-encoding:
-      - chunked
-      vary:
-      - Accept-Encoding
-      x-content-type-options:
-      - nosniff
-      x-ms-gatewayversion:
-      - version=2.14.0
-    status:
-      code: 200
-      message: Ok
-- request:
-    body: null
-    headers:
-      Accept:
-      - '*/*'
-      Accept-Encoding:
-      - gzip, deflate
-      CommandName:
-      - cosmosdb create
-      Connection:
-      - keep-alive
-      ParameterSetName:
-      - -n -g --kind --server-version --backup-policy-type --locations
-      User-Agent:
-<<<<<<< HEAD
-      - AZURECLI/2.46.0 azsdk-python-mgmt-cosmosdb/0.7.0 Python/3.10.10 (Windows-10-10.0.22621-SP0)
-    method: GET
-    uri: https://management.azure.com/subscriptions/00000000-0000-0000-0000-000000000000/providers/Microsoft.DocumentDB/locations/westus/operationsStatus/ddfe9510-1610-4849-823c-4d441aca89c8?api-version=2023-03-01-preview
-=======
-      - AZURECLI/2.47.0 azsdk-python-mgmt-cosmosdb/0.7.0 Python/3.10.8 (Windows-10-10.0.22621-SP0)
-    method: GET
-    uri: https://management.azure.com/subscriptions/00000000-0000-0000-0000-000000000000/providers/Microsoft.DocumentDB/locations/westus/operationsStatus/6c4eaa02-eacb-4d7d-b259-1e06a0ca6b53?api-version=2022-08-15-preview
->>>>>>> 2a36cb18
-  response:
-    body:
-      string: '{"status":"Dequeued"}'
-    headers:
-      cache-control:
-      - no-store, no-cache
-      content-length:
-      - '21'
-      content-type:
-      - application/json
-      date:
-<<<<<<< HEAD
-      - Wed, 29 Mar 2023 01:42:06 GMT
-=======
-      - Fri, 07 Apr 2023 18:00:31 GMT
->>>>>>> 2a36cb18
-      pragma:
-      - no-cache
-      server:
-      - Microsoft-HTTPAPI/2.0
-      strict-transport-security:
-      - max-age=31536000; includeSubDomains
-      transfer-encoding:
-      - chunked
-      vary:
-      - Accept-Encoding
-      x-content-type-options:
-      - nosniff
-      x-ms-gatewayversion:
-      - version=2.14.0
-    status:
-      code: 200
-      message: Ok
-- request:
-    body: null
-    headers:
-      Accept:
-      - '*/*'
-      Accept-Encoding:
-      - gzip, deflate
-      CommandName:
-      - cosmosdb create
-      Connection:
-      - keep-alive
-      ParameterSetName:
-      - -n -g --kind --server-version --backup-policy-type --locations
-      User-Agent:
-<<<<<<< HEAD
-      - AZURECLI/2.46.0 azsdk-python-mgmt-cosmosdb/0.7.0 Python/3.10.10 (Windows-10-10.0.22621-SP0)
-    method: GET
-    uri: https://management.azure.com/subscriptions/00000000-0000-0000-0000-000000000000/providers/Microsoft.DocumentDB/locations/westus/operationsStatus/ddfe9510-1610-4849-823c-4d441aca89c8?api-version=2023-03-01-preview
-=======
-      - AZURECLI/2.47.0 azsdk-python-mgmt-cosmosdb/0.7.0 Python/3.10.8 (Windows-10-10.0.22621-SP0)
-    method: GET
-    uri: https://management.azure.com/subscriptions/00000000-0000-0000-0000-000000000000/providers/Microsoft.DocumentDB/locations/westus/operationsStatus/6c4eaa02-eacb-4d7d-b259-1e06a0ca6b53?api-version=2022-08-15-preview
->>>>>>> 2a36cb18
-  response:
-    body:
-      string: '{"status":"Dequeued"}'
-    headers:
-      cache-control:
-      - no-store, no-cache
-      content-length:
-      - '21'
-      content-type:
-      - application/json
-      date:
-<<<<<<< HEAD
-      - Wed, 29 Mar 2023 01:42:36 GMT
-=======
-      - Fri, 07 Apr 2023 18:01:01 GMT
->>>>>>> 2a36cb18
-      pragma:
-      - no-cache
-      server:
-      - Microsoft-HTTPAPI/2.0
-      strict-transport-security:
-      - max-age=31536000; includeSubDomains
-      transfer-encoding:
-      - chunked
-      vary:
-      - Accept-Encoding
-      x-content-type-options:
-      - nosniff
-      x-ms-gatewayversion:
-      - version=2.14.0
-    status:
-      code: 200
-      message: Ok
-- request:
-    body: null
-    headers:
-      Accept:
-      - '*/*'
-      Accept-Encoding:
-      - gzip, deflate
-      CommandName:
-      - cosmosdb create
-      Connection:
-      - keep-alive
-      ParameterSetName:
-      - -n -g --kind --server-version --backup-policy-type --locations
-      User-Agent:
-<<<<<<< HEAD
-      - AZURECLI/2.46.0 azsdk-python-mgmt-cosmosdb/0.7.0 Python/3.10.10 (Windows-10-10.0.22621-SP0)
-    method: GET
-    uri: https://management.azure.com/subscriptions/00000000-0000-0000-0000-000000000000/providers/Microsoft.DocumentDB/locations/westus/operationsStatus/ddfe9510-1610-4849-823c-4d441aca89c8?api-version=2023-03-01-preview
-=======
-      - AZURECLI/2.47.0 azsdk-python-mgmt-cosmosdb/0.7.0 Python/3.10.8 (Windows-10-10.0.22621-SP0)
-    method: GET
-    uri: https://management.azure.com/subscriptions/00000000-0000-0000-0000-000000000000/providers/Microsoft.DocumentDB/locations/westus/operationsStatus/6c4eaa02-eacb-4d7d-b259-1e06a0ca6b53?api-version=2022-08-15-preview
->>>>>>> 2a36cb18
-  response:
-    body:
-      string: '{"status":"Dequeued"}'
-    headers:
-      cache-control:
-      - no-store, no-cache
-      content-length:
-      - '21'
-      content-type:
-      - application/json
-      date:
-<<<<<<< HEAD
-      - Wed, 29 Mar 2023 01:43:07 GMT
-=======
-      - Fri, 07 Apr 2023 18:01:31 GMT
->>>>>>> 2a36cb18
-      pragma:
-      - no-cache
-      server:
-      - Microsoft-HTTPAPI/2.0
-      strict-transport-security:
-      - max-age=31536000; includeSubDomains
-      transfer-encoding:
-      - chunked
-      vary:
-      - Accept-Encoding
-      x-content-type-options:
-      - nosniff
-      x-ms-gatewayversion:
-      - version=2.14.0
-    status:
-      code: 200
-      message: Ok
-- request:
-    body: null
-    headers:
-      Accept:
-      - '*/*'
-      Accept-Encoding:
-      - gzip, deflate
-      CommandName:
-      - cosmosdb create
-      Connection:
-      - keep-alive
-      ParameterSetName:
-      - -n -g --kind --server-version --backup-policy-type --locations
-      User-Agent:
-<<<<<<< HEAD
-      - AZURECLI/2.46.0 azsdk-python-mgmt-cosmosdb/0.7.0 Python/3.10.10 (Windows-10-10.0.22621-SP0)
-    method: GET
-    uri: https://management.azure.com/subscriptions/00000000-0000-0000-0000-000000000000/providers/Microsoft.DocumentDB/locations/westus/operationsStatus/ddfe9510-1610-4849-823c-4d441aca89c8?api-version=2023-03-01-preview
-=======
-      - AZURECLI/2.47.0 azsdk-python-mgmt-cosmosdb/0.7.0 Python/3.10.8 (Windows-10-10.0.22621-SP0)
-    method: GET
-    uri: https://management.azure.com/subscriptions/00000000-0000-0000-0000-000000000000/providers/Microsoft.DocumentDB/locations/westus/operationsStatus/6c4eaa02-eacb-4d7d-b259-1e06a0ca6b53?api-version=2022-08-15-preview
->>>>>>> 2a36cb18
-  response:
-    body:
-      string: '{"status":"Dequeued"}'
-    headers:
-      cache-control:
-      - no-store, no-cache
-      content-length:
-      - '21'
-      content-type:
-      - application/json
-      date:
-<<<<<<< HEAD
-      - Wed, 29 Mar 2023 01:43:37 GMT
-=======
-      - Fri, 07 Apr 2023 18:02:02 GMT
->>>>>>> 2a36cb18
-      pragma:
-      - no-cache
-      server:
-      - Microsoft-HTTPAPI/2.0
-      strict-transport-security:
-      - max-age=31536000; includeSubDomains
-      transfer-encoding:
-      - chunked
-      vary:
-      - Accept-Encoding
-      x-content-type-options:
-      - nosniff
-      x-ms-gatewayversion:
-      - version=2.14.0
-    status:
-      code: 200
-      message: Ok
-- request:
-    body: null
-    headers:
-      Accept:
-      - '*/*'
-      Accept-Encoding:
-      - gzip, deflate
-      CommandName:
-      - cosmosdb create
-      Connection:
-      - keep-alive
-      ParameterSetName:
-      - -n -g --kind --server-version --backup-policy-type --locations
-      User-Agent:
-<<<<<<< HEAD
-      - AZURECLI/2.46.0 azsdk-python-mgmt-cosmosdb/0.7.0 Python/3.10.10 (Windows-10-10.0.22621-SP0)
-    method: GET
-    uri: https://management.azure.com/subscriptions/00000000-0000-0000-0000-000000000000/providers/Microsoft.DocumentDB/locations/westus/operationsStatus/ddfe9510-1610-4849-823c-4d441aca89c8?api-version=2023-03-01-preview
-=======
-      - AZURECLI/2.47.0 azsdk-python-mgmt-cosmosdb/0.7.0 Python/3.10.8 (Windows-10-10.0.22621-SP0)
-    method: GET
-    uri: https://management.azure.com/subscriptions/00000000-0000-0000-0000-000000000000/providers/Microsoft.DocumentDB/locations/westus/operationsStatus/6c4eaa02-eacb-4d7d-b259-1e06a0ca6b53?api-version=2022-08-15-preview
->>>>>>> 2a36cb18
-  response:
-    body:
-      string: '{"status":"Dequeued"}'
-    headers:
-      cache-control:
-      - no-store, no-cache
-      content-length:
-      - '21'
-      content-type:
-      - application/json
-      date:
-<<<<<<< HEAD
-      - Wed, 29 Mar 2023 01:44:06 GMT
-=======
-      - Fri, 07 Apr 2023 18:02:31 GMT
->>>>>>> 2a36cb18
-      pragma:
-      - no-cache
-      server:
-      - Microsoft-HTTPAPI/2.0
-      strict-transport-security:
-      - max-age=31536000; includeSubDomains
-      transfer-encoding:
-      - chunked
-      vary:
-      - Accept-Encoding
-      x-content-type-options:
-      - nosniff
-      x-ms-gatewayversion:
-      - version=2.14.0
-    status:
-      code: 200
-      message: Ok
-- request:
-    body: null
-    headers:
-      Accept:
-      - '*/*'
-      Accept-Encoding:
-      - gzip, deflate
-      CommandName:
-      - cosmosdb create
-      Connection:
-      - keep-alive
-      ParameterSetName:
-      - -n -g --kind --server-version --backup-policy-type --locations
-      User-Agent:
-<<<<<<< HEAD
-      - AZURECLI/2.46.0 azsdk-python-mgmt-cosmosdb/0.7.0 Python/3.10.10 (Windows-10-10.0.22621-SP0)
-    method: GET
-    uri: https://management.azure.com/subscriptions/00000000-0000-0000-0000-000000000000/providers/Microsoft.DocumentDB/locations/westus/operationsStatus/ddfe9510-1610-4849-823c-4d441aca89c8?api-version=2023-03-01-preview
-=======
-      - AZURECLI/2.47.0 azsdk-python-mgmt-cosmosdb/0.7.0 Python/3.10.8 (Windows-10-10.0.22621-SP0)
-    method: GET
-    uri: https://management.azure.com/subscriptions/00000000-0000-0000-0000-000000000000/providers/Microsoft.DocumentDB/locations/westus/operationsStatus/6c4eaa02-eacb-4d7d-b259-1e06a0ca6b53?api-version=2022-08-15-preview
->>>>>>> 2a36cb18
-  response:
-    body:
-      string: '{"status":"Succeeded"}'
-    headers:
-      cache-control:
-      - no-store, no-cache
-      content-length:
-      - '22'
-      content-type:
-      - application/json
-      date:
-<<<<<<< HEAD
-      - Wed, 29 Mar 2023 01:44:36 GMT
-=======
-      - Fri, 07 Apr 2023 18:03:02 GMT
->>>>>>> 2a36cb18
-      pragma:
-      - no-cache
-      server:
-      - Microsoft-HTTPAPI/2.0
-      strict-transport-security:
-      - max-age=31536000; includeSubDomains
-      transfer-encoding:
-      - chunked
-      vary:
-      - Accept-Encoding
-      x-content-type-options:
-      - nosniff
-      x-ms-gatewayversion:
-      - version=2.14.0
-    status:
-      code: 200
-      message: Ok
-- request:
-    body: null
-    headers:
-      Accept:
-      - '*/*'
-      Accept-Encoding:
-      - gzip, deflate
-      CommandName:
-      - cosmosdb create
-      Connection:
-      - keep-alive
-      ParameterSetName:
-      - -n -g --kind --server-version --backup-policy-type --locations
-      User-Agent:
-<<<<<<< HEAD
-      - AZURECLI/2.46.0 azsdk-python-mgmt-cosmosdb/0.7.0 Python/3.10.10 (Windows-10-10.0.22621-SP0)
-=======
-      - AZURECLI/2.47.0 azsdk-python-mgmt-cosmosdb/0.7.0 Python/3.10.8 (Windows-10-10.0.22621-SP0)
->>>>>>> 2a36cb18
-    method: GET
-    uri: https://management.azure.com/subscriptions/00000000-0000-0000-0000-000000000000/resourceGroups/cli_test_cosmosdb_mongodb_collection000001/providers/Microsoft.DocumentDB/databaseAccounts/cli000003?api-version=2023-03-01-preview
-  response:
-    body:
-      string: '{"id":"/subscriptions/00000000-0000-0000-0000-000000000000/resourceGroups/cli_test_cosmosdb_mongodb_collection000001/providers/Microsoft.DocumentDB/databaseAccounts/cli000003","name":"cli000003","location":"West
-<<<<<<< HEAD
-        US","type":"Microsoft.DocumentDB/databaseAccounts","kind":"MongoDB","tags":{},"systemData":{"createdAt":"2023-03-29T01:43:38.2733387Z"},"properties":{"provisioningState":"Succeeded","documentEndpoint":"https://cli000003.documents.azure.com:443/","sqlEndpoint":"https://cli000003.documents.azure.com:443/","mongoEndpoint":"https://cli000003.mongo.cosmos.azure.com:443/","publicNetworkAccess":"Enabled","enableAutomaticFailover":false,"enableMultipleWriteLocations":false,"enablePartitionKeyMonitor":false,"isVirtualNetworkFilterEnabled":false,"virtualNetworkRules":[],"EnabledApiTypes":"MongoDB","disableKeyBasedMetadataWriteAccess":false,"enableFreeTier":false,"enableAnalyticalStorage":false,"analyticalStorageConfiguration":{"schemaType":"FullFidelity"},"instanceId":"524d2b1c-602c-42bd-969c-f8641daeca1a","createMode":"Default","databaseAccountOfferType":"Standard","enableMaterializedViews":false,"defaultIdentity":"FirstPartyIdentity","networkAclBypass":"None","disableLocalAuth":false,"enablePartitionMerge":false,"enableBurstCapacity":false,"minimalTlsVersion":"Tls12","consistencyPolicy":{"defaultConsistencyLevel":"Session","maxIntervalInSeconds":5,"maxStalenessPrefix":100},"apiProperties":{"serverVersion":"3.6"},"configurationOverrides":{"EnableBsonSchema":"True"},"writeLocations":[{"id":"cli000003-westus","locationName":"West
-        US","documentEndpoint":"https://cli000003-westus.documents.azure.com:443/","provisioningState":"Succeeded","failoverPriority":0,"isZoneRedundant":false}],"readLocations":[{"id":"cli000003-westus","locationName":"West
-        US","documentEndpoint":"https://cli000003-westus.documents.azure.com:443/","provisioningState":"Succeeded","failoverPriority":0,"isZoneRedundant":false}],"locations":[{"id":"cli000003-westus","locationName":"West
-        US","documentEndpoint":"https://cli000003-westus.documents.azure.com:443/","provisioningState":"Succeeded","failoverPriority":0,"isZoneRedundant":false}],"failoverPolicies":[{"id":"cli000003-westus","locationName":"West
-        US","failoverPriority":0}],"cors":[],"capabilities":[{"name":"EnableMongo"}],"ipRules":[],"backupPolicy":{"type":"Continuous","continuousModeProperties":{"tier":"Continuous30Days"}},"networkAclBypassResourceIds":[],"diagnosticLogSettings":{"enableFullTextQuery":"None"},"keysMetadata":{"primaryMasterKey":{"generationTime":"2023-03-29T01:43:38.2733387Z"},"secondaryMasterKey":{"generationTime":"2023-03-29T01:43:38.2733387Z"},"primaryReadonlyMasterKey":{"generationTime":"2023-03-29T01:43:38.2733387Z"},"secondaryReadonlyMasterKey":{"generationTime":"2023-03-29T01:43:38.2733387Z"}}},"identity":{"type":"None"}}'
-=======
-        US","type":"Microsoft.DocumentDB/databaseAccounts","kind":"MongoDB","tags":{},"systemData":{"createdAt":"2023-04-07T18:02:27.1109774Z"},"properties":{"provisioningState":"Succeeded","documentEndpoint":"https://cli000003.documents.azure.com:443/","sqlEndpoint":"https://cli000003.documents.azure.com:443/","mongoEndpoint":"https://cli000003.mongo.cosmos.azure.com:443/","publicNetworkAccess":"Enabled","enableAutomaticFailover":false,"enableMultipleWriteLocations":false,"enablePartitionKeyMonitor":false,"isVirtualNetworkFilterEnabled":false,"virtualNetworkRules":[],"EnabledApiTypes":"MongoDB","disableKeyBasedMetadataWriteAccess":false,"enableFreeTier":false,"enableAnalyticalStorage":false,"analyticalStorageConfiguration":{"schemaType":"FullFidelity"},"instanceId":"6d446c65-d616-4aa3-8138-ed609a031011","createMode":"Default","databaseAccountOfferType":"Standard","enableMaterializedViews":false,"defaultIdentity":"FirstPartyIdentity","networkAclBypass":"None","disableLocalAuth":false,"enablePartitionMerge":false,"consistencyPolicy":{"defaultConsistencyLevel":"Session","maxIntervalInSeconds":5,"maxStalenessPrefix":100},"apiProperties":{"serverVersion":"3.6"},"configurationOverrides":{"EnableBsonSchema":"True"},"writeLocations":[{"id":"cli000003-westus","locationName":"West
-        US","documentEndpoint":"https://cli000003-westus.documents.azure.com:443/","provisioningState":"Succeeded","failoverPriority":0,"isZoneRedundant":false}],"readLocations":[{"id":"cli000003-westus","locationName":"West
-        US","documentEndpoint":"https://cli000003-westus.documents.azure.com:443/","provisioningState":"Succeeded","failoverPriority":0,"isZoneRedundant":false}],"locations":[{"id":"cli000003-westus","locationName":"West
-        US","documentEndpoint":"https://cli000003-westus.documents.azure.com:443/","provisioningState":"Succeeded","failoverPriority":0,"isZoneRedundant":false}],"failoverPolicies":[{"id":"cli000003-westus","locationName":"West
-        US","failoverPriority":0}],"cors":[],"capabilities":[{"name":"EnableMongo"}],"ipRules":[],"backupPolicy":{"type":"Continuous","continuousModeProperties":{"tier":"Continuous30Days"}},"networkAclBypassResourceIds":[],"diagnosticLogSettings":{"enableFullTextQuery":"None"},"keysMetadata":{"primaryMasterKey":{"generationTime":"2023-04-07T18:02:27.1109774Z"},"secondaryMasterKey":{"generationTime":"2023-04-07T18:02:27.1109774Z"},"primaryReadonlyMasterKey":{"generationTime":"2023-04-07T18:02:27.1109774Z"},"secondaryReadonlyMasterKey":{"generationTime":"2023-04-07T18:02:27.1109774Z"}}},"identity":{"type":"None"}}'
->>>>>>> 2a36cb18
-    headers:
-      cache-control:
-      - no-store, no-cache
-      content-length:
-<<<<<<< HEAD
-      - '2814'
-      content-type:
-      - application/json
-      date:
-      - Wed, 29 Mar 2023 01:44:36 GMT
-=======
-      - '2758'
-      content-type:
-      - application/json
-      date:
-      - Fri, 07 Apr 2023 18:03:02 GMT
->>>>>>> 2a36cb18
-      pragma:
-      - no-cache
-      server:
-      - Microsoft-HTTPAPI/2.0
-      strict-transport-security:
-      - max-age=31536000; includeSubDomains
-      transfer-encoding:
-      - chunked
-      vary:
-      - Accept-Encoding
-      x-content-type-options:
-      - nosniff
-      x-ms-gatewayversion:
-      - version=2.14.0
-    status:
-      code: 200
-      message: Ok
-- request:
-    body: null
-    headers:
-      Accept:
-      - application/json
-      Accept-Encoding:
-      - gzip, deflate
-      CommandName:
-      - cosmosdb create
-      Connection:
-      - keep-alive
-      ParameterSetName:
-      - -n -g --kind --server-version --backup-policy-type --locations
-      User-Agent:
-<<<<<<< HEAD
-      - AZURECLI/2.46.0 azsdk-python-mgmt-cosmosdb/0.7.0 Python/3.10.10 (Windows-10-10.0.22621-SP0)
-=======
-      - AZURECLI/2.47.0 azsdk-python-mgmt-cosmosdb/0.7.0 Python/3.10.8 (Windows-10-10.0.22621-SP0)
->>>>>>> 2a36cb18
-    method: GET
-    uri: https://management.azure.com/subscriptions/00000000-0000-0000-0000-000000000000/resourceGroups/cli_test_cosmosdb_mongodb_collection000001/providers/Microsoft.DocumentDB/databaseAccounts/cli000003?api-version=2023-03-01-preview
-  response:
-    body:
-      string: '{"id":"/subscriptions/00000000-0000-0000-0000-000000000000/resourceGroups/cli_test_cosmosdb_mongodb_collection000001/providers/Microsoft.DocumentDB/databaseAccounts/cli000003","name":"cli000003","location":"West
-<<<<<<< HEAD
-        US","type":"Microsoft.DocumentDB/databaseAccounts","kind":"MongoDB","tags":{},"systemData":{"createdAt":"2023-03-29T01:43:38.2733387Z"},"properties":{"provisioningState":"Succeeded","documentEndpoint":"https://cli000003.documents.azure.com:443/","sqlEndpoint":"https://cli000003.documents.azure.com:443/","mongoEndpoint":"https://cli000003.mongo.cosmos.azure.com:443/","publicNetworkAccess":"Enabled","enableAutomaticFailover":false,"enableMultipleWriteLocations":false,"enablePartitionKeyMonitor":false,"isVirtualNetworkFilterEnabled":false,"virtualNetworkRules":[],"EnabledApiTypes":"MongoDB","disableKeyBasedMetadataWriteAccess":false,"enableFreeTier":false,"enableAnalyticalStorage":false,"analyticalStorageConfiguration":{"schemaType":"FullFidelity"},"instanceId":"524d2b1c-602c-42bd-969c-f8641daeca1a","createMode":"Default","databaseAccountOfferType":"Standard","enableMaterializedViews":false,"defaultIdentity":"FirstPartyIdentity","networkAclBypass":"None","disableLocalAuth":false,"enablePartitionMerge":false,"enableBurstCapacity":false,"minimalTlsVersion":"Tls12","consistencyPolicy":{"defaultConsistencyLevel":"Session","maxIntervalInSeconds":5,"maxStalenessPrefix":100},"apiProperties":{"serverVersion":"3.6"},"configurationOverrides":{"EnableBsonSchema":"True"},"writeLocations":[{"id":"cli000003-westus","locationName":"West
-        US","documentEndpoint":"https://cli000003-westus.documents.azure.com:443/","provisioningState":"Succeeded","failoverPriority":0,"isZoneRedundant":false}],"readLocations":[{"id":"cli000003-westus","locationName":"West
-        US","documentEndpoint":"https://cli000003-westus.documents.azure.com:443/","provisioningState":"Succeeded","failoverPriority":0,"isZoneRedundant":false}],"locations":[{"id":"cli000003-westus","locationName":"West
-        US","documentEndpoint":"https://cli000003-westus.documents.azure.com:443/","provisioningState":"Succeeded","failoverPriority":0,"isZoneRedundant":false}],"failoverPolicies":[{"id":"cli000003-westus","locationName":"West
-        US","failoverPriority":0}],"cors":[],"capabilities":[{"name":"EnableMongo"}],"ipRules":[],"backupPolicy":{"type":"Continuous","continuousModeProperties":{"tier":"Continuous30Days"}},"networkAclBypassResourceIds":[],"diagnosticLogSettings":{"enableFullTextQuery":"None"},"keysMetadata":{"primaryMasterKey":{"generationTime":"2023-03-29T01:43:38.2733387Z"},"secondaryMasterKey":{"generationTime":"2023-03-29T01:43:38.2733387Z"},"primaryReadonlyMasterKey":{"generationTime":"2023-03-29T01:43:38.2733387Z"},"secondaryReadonlyMasterKey":{"generationTime":"2023-03-29T01:43:38.2733387Z"}}},"identity":{"type":"None"}}'
-=======
-        US","type":"Microsoft.DocumentDB/databaseAccounts","kind":"MongoDB","tags":{},"systemData":{"createdAt":"2023-04-07T18:02:27.1109774Z"},"properties":{"provisioningState":"Succeeded","documentEndpoint":"https://cli000003.documents.azure.com:443/","sqlEndpoint":"https://cli000003.documents.azure.com:443/","mongoEndpoint":"https://cli000003.mongo.cosmos.azure.com:443/","publicNetworkAccess":"Enabled","enableAutomaticFailover":false,"enableMultipleWriteLocations":false,"enablePartitionKeyMonitor":false,"isVirtualNetworkFilterEnabled":false,"virtualNetworkRules":[],"EnabledApiTypes":"MongoDB","disableKeyBasedMetadataWriteAccess":false,"enableFreeTier":false,"enableAnalyticalStorage":false,"analyticalStorageConfiguration":{"schemaType":"FullFidelity"},"instanceId":"6d446c65-d616-4aa3-8138-ed609a031011","createMode":"Default","databaseAccountOfferType":"Standard","enableMaterializedViews":false,"defaultIdentity":"FirstPartyIdentity","networkAclBypass":"None","disableLocalAuth":false,"enablePartitionMerge":false,"consistencyPolicy":{"defaultConsistencyLevel":"Session","maxIntervalInSeconds":5,"maxStalenessPrefix":100},"apiProperties":{"serverVersion":"3.6"},"configurationOverrides":{"EnableBsonSchema":"True"},"writeLocations":[{"id":"cli000003-westus","locationName":"West
-        US","documentEndpoint":"https://cli000003-westus.documents.azure.com:443/","provisioningState":"Succeeded","failoverPriority":0,"isZoneRedundant":false}],"readLocations":[{"id":"cli000003-westus","locationName":"West
-        US","documentEndpoint":"https://cli000003-westus.documents.azure.com:443/","provisioningState":"Succeeded","failoverPriority":0,"isZoneRedundant":false}],"locations":[{"id":"cli000003-westus","locationName":"West
-        US","documentEndpoint":"https://cli000003-westus.documents.azure.com:443/","provisioningState":"Succeeded","failoverPriority":0,"isZoneRedundant":false}],"failoverPolicies":[{"id":"cli000003-westus","locationName":"West
-        US","failoverPriority":0}],"cors":[],"capabilities":[{"name":"EnableMongo"}],"ipRules":[],"backupPolicy":{"type":"Continuous","continuousModeProperties":{"tier":"Continuous30Days"}},"networkAclBypassResourceIds":[],"diagnosticLogSettings":{"enableFullTextQuery":"None"},"keysMetadata":{"primaryMasterKey":{"generationTime":"2023-04-07T18:02:27.1109774Z"},"secondaryMasterKey":{"generationTime":"2023-04-07T18:02:27.1109774Z"},"primaryReadonlyMasterKey":{"generationTime":"2023-04-07T18:02:27.1109774Z"},"secondaryReadonlyMasterKey":{"generationTime":"2023-04-07T18:02:27.1109774Z"}}},"identity":{"type":"None"}}'
->>>>>>> 2a36cb18
-    headers:
-      cache-control:
-      - no-store, no-cache
-      content-length:
-<<<<<<< HEAD
-      - '2814'
-      content-type:
-      - application/json
-      date:
-      - Wed, 29 Mar 2023 01:44:36 GMT
-=======
-      - '2758'
-      content-type:
-      - application/json
-      date:
-      - Fri, 07 Apr 2023 18:03:03 GMT
->>>>>>> 2a36cb18
-      pragma:
-      - no-cache
-      server:
-      - Microsoft-HTTPAPI/2.0
-      strict-transport-security:
-      - max-age=31536000; includeSubDomains
-      transfer-encoding:
-      - chunked
-      vary:
-      - Accept-Encoding
-      x-content-type-options:
-      - nosniff
-      x-ms-gatewayversion:
-      - version=2.14.0
-    status:
-      code: 200
-      message: Ok
-- request:
-    body: '{"properties": {"resource": {"id": "cli000004"}, "options": {}}}'
-    headers:
-      Accept:
-      - application/json
-      Accept-Encoding:
-      - gzip, deflate
-      CommandName:
-      - cosmosdb mongodb database create
-      Connection:
-      - keep-alive
-      Content-Length:
-      - '64'
-      Content-Type:
-      - application/json
-      ParameterSetName:
-      - -g -a -n
-      User-Agent:
-<<<<<<< HEAD
-      - AZURECLI/2.46.0 azsdk-python-mgmt-cosmosdb/9.0.0 Python/3.10.10 (Windows-10-10.0.22621-SP0)
-=======
-      - AZURECLI/2.47.0 azsdk-python-mgmt-cosmosdb/9.0.0 Python/3.10.8 (Windows-10-10.0.22621-SP0)
->>>>>>> 2a36cb18
-    method: PUT
-    uri: https://management.azure.com/subscriptions/00000000-0000-0000-0000-000000000000/resourceGroups/cli_test_cosmosdb_mongodb_collection000001/providers/Microsoft.DocumentDB/databaseAccounts/cli000003/mongodbDatabases/cli000004?api-version=2022-11-15
-  response:
-    body:
-      string: '{"status":"Enqueued"}'
-    headers:
-      azure-asyncoperation:
-<<<<<<< HEAD
-      - https://management.azure.com/subscriptions/00000000-0000-0000-0000-000000000000/providers/Microsoft.DocumentDB/locations/westus/operationsStatus/5b8ba447-50a6-42d8-9d61-f2ab87ee09a4?api-version=2022-11-15
-=======
-      - https://management.azure.com/subscriptions/00000000-0000-0000-0000-000000000000/providers/Microsoft.DocumentDB/locations/westus/operationsStatus/dbfed11a-383f-4b9c-920b-cf0025ab8318?api-version=2022-11-15
->>>>>>> 2a36cb18
-      cache-control:
-      - no-store, no-cache
-      content-length:
-      - '21'
-      content-type:
-      - application/json
-      date:
-<<<<<<< HEAD
-      - Wed, 29 Mar 2023 01:44:38 GMT
-      location:
-      - https://management.azure.com/subscriptions/00000000-0000-0000-0000-000000000000/resourceGroups/cli_test_cosmosdb_mongodb_collection000001/providers/Microsoft.DocumentDB/databaseAccounts/cli000003/mongodbDatabases/cli000004/operationResults/5b8ba447-50a6-42d8-9d61-f2ab87ee09a4?api-version=2022-11-15
-=======
-      - Fri, 07 Apr 2023 18:03:04 GMT
-      location:
-      - https://management.azure.com/subscriptions/00000000-0000-0000-0000-000000000000/resourceGroups/cli_test_cosmosdb_mongodb_collection000001/providers/Microsoft.DocumentDB/databaseAccounts/cli000003/mongodbDatabases/cli000004/operationResults/dbfed11a-383f-4b9c-920b-cf0025ab8318?api-version=2022-11-15
->>>>>>> 2a36cb18
-      pragma:
-      - no-cache
-      server:
-      - Microsoft-HTTPAPI/2.0
-      strict-transport-security:
-      - max-age=31536000; includeSubDomains
-      x-content-type-options:
-      - nosniff
-      x-ms-gatewayversion:
-      - version=2.14.0
-      x-ms-ratelimit-remaining-subscription-writes:
-      - '1199'
-    status:
-      code: 202
-      message: Accepted
-- request:
-    body: null
-    headers:
-      Accept:
-      - '*/*'
-      Accept-Encoding:
-      - gzip, deflate
-      CommandName:
-      - cosmosdb mongodb database create
-      Connection:
-      - keep-alive
-      ParameterSetName:
-      - -g -a -n
-      User-Agent:
-<<<<<<< HEAD
-      - AZURECLI/2.46.0 azsdk-python-mgmt-cosmosdb/9.0.0 Python/3.10.10 (Windows-10-10.0.22621-SP0)
-    method: GET
-    uri: https://management.azure.com/subscriptions/00000000-0000-0000-0000-000000000000/providers/Microsoft.DocumentDB/locations/westus/operationsStatus/5b8ba447-50a6-42d8-9d61-f2ab87ee09a4?api-version=2022-11-15
-  response:
-    body:
-      string: '{"status":"Enqueued"}'
-    headers:
-      cache-control:
-      - no-store, no-cache
-      content-length:
-      - '21'
-      content-type:
-      - application/json
-      date:
-      - Wed, 29 Mar 2023 01:44:38 GMT
-      pragma:
-      - no-cache
-      server:
-      - Microsoft-HTTPAPI/2.0
-      strict-transport-security:
-      - max-age=31536000; includeSubDomains
-      transfer-encoding:
-      - chunked
-      vary:
-      - Accept-Encoding
-      x-content-type-options:
-      - nosniff
-      x-ms-gatewayversion:
-      - version=2.14.0
-    status:
-      code: 200
-      message: Ok
-- request:
-    body: null
-    headers:
-      Accept:
-      - '*/*'
-      Accept-Encoding:
-      - gzip, deflate
-      CommandName:
-      - cosmosdb mongodb database create
-      Connection:
-      - keep-alive
-      ParameterSetName:
-      - -g -a -n
-      User-Agent:
-      - AZURECLI/2.46.0 azsdk-python-mgmt-cosmosdb/9.0.0 Python/3.10.10 (Windows-10-10.0.22621-SP0)
-    method: GET
-    uri: https://management.azure.com/subscriptions/00000000-0000-0000-0000-000000000000/providers/Microsoft.DocumentDB/locations/westus/operationsStatus/5b8ba447-50a6-42d8-9d61-f2ab87ee09a4?api-version=2022-11-15
-=======
-      - AZURECLI/2.47.0 azsdk-python-mgmt-cosmosdb/9.0.0 Python/3.10.8 (Windows-10-10.0.22621-SP0)
-    method: GET
-    uri: https://management.azure.com/subscriptions/00000000-0000-0000-0000-000000000000/providers/Microsoft.DocumentDB/locations/westus/operationsStatus/dbfed11a-383f-4b9c-920b-cf0025ab8318?api-version=2022-11-15
-  response:
-    body:
-      string: '{"status":"Enqueued"}'
-    headers:
-      cache-control:
-      - no-store, no-cache
-      content-length:
-      - '21'
-      content-type:
-      - application/json
-      date:
-      - Fri, 07 Apr 2023 18:03:04 GMT
-      pragma:
-      - no-cache
-      server:
-      - Microsoft-HTTPAPI/2.0
-      strict-transport-security:
-      - max-age=31536000; includeSubDomains
-      transfer-encoding:
-      - chunked
-      vary:
-      - Accept-Encoding
-      x-content-type-options:
-      - nosniff
-      x-ms-gatewayversion:
-      - version=2.14.0
-    status:
-      code: 200
-      message: Ok
-- request:
-    body: null
-    headers:
-      Accept:
-      - '*/*'
-      Accept-Encoding:
-      - gzip, deflate
-      CommandName:
-      - cosmosdb mongodb database create
-      Connection:
-      - keep-alive
-      ParameterSetName:
-      - -g -a -n
-      User-Agent:
-      - AZURECLI/2.47.0 azsdk-python-mgmt-cosmosdb/9.0.0 Python/3.10.8 (Windows-10-10.0.22621-SP0)
-    method: GET
-    uri: https://management.azure.com/subscriptions/00000000-0000-0000-0000-000000000000/providers/Microsoft.DocumentDB/locations/westus/operationsStatus/dbfed11a-383f-4b9c-920b-cf0025ab8318?api-version=2022-11-15
->>>>>>> 2a36cb18
-  response:
-    body:
-      string: '{"status":"Succeeded"}'
-    headers:
-      cache-control:
-      - no-store, no-cache
-      content-length:
-      - '22'
-      content-type:
-      - application/json
-      date:
-<<<<<<< HEAD
-      - Wed, 29 Mar 2023 01:45:08 GMT
-=======
-      - Fri, 07 Apr 2023 18:03:35 GMT
->>>>>>> 2a36cb18
-      pragma:
-      - no-cache
-      server:
-      - Microsoft-HTTPAPI/2.0
-      strict-transport-security:
-      - max-age=31536000; includeSubDomains
-      transfer-encoding:
-      - chunked
-      vary:
-      - Accept-Encoding
-      x-content-type-options:
-      - nosniff
-      x-ms-gatewayversion:
-      - version=2.14.0
-    status:
-      code: 200
-      message: Ok
-- request:
-    body: null
-    headers:
-      Accept:
-      - '*/*'
-      Accept-Encoding:
-      - gzip, deflate
-      CommandName:
-      - cosmosdb mongodb database create
-      Connection:
-      - keep-alive
-      ParameterSetName:
-      - -g -a -n
-      User-Agent:
-<<<<<<< HEAD
-      - AZURECLI/2.46.0 azsdk-python-mgmt-cosmosdb/9.0.0 Python/3.10.10 (Windows-10-10.0.22621-SP0)
-=======
-      - AZURECLI/2.47.0 azsdk-python-mgmt-cosmosdb/9.0.0 Python/3.10.8 (Windows-10-10.0.22621-SP0)
->>>>>>> 2a36cb18
-    method: GET
-    uri: https://management.azure.com/subscriptions/00000000-0000-0000-0000-000000000000/resourceGroups/cli_test_cosmosdb_mongodb_collection000001/providers/Microsoft.DocumentDB/databaseAccounts/cli000003/mongodbDatabases/cli000004?api-version=2022-11-15
-  response:
-    body:
-      string: '{"id":"/subscriptions/00000000-0000-0000-0000-000000000000/resourceGroups/cli_test_cosmosdb_mongodb_collection000001/providers/Microsoft.DocumentDB/databaseAccounts/cli000003/mongodbDatabases/cli000004","type":"Microsoft.DocumentDB/databaseAccounts/mongodbDatabases","name":"cli000004","properties":{"resource":{"id":"cli000004"}}}'
-    headers:
-      cache-control:
-      - no-store, no-cache
-      content-length:
-      - '331'
-      content-type:
-      - application/json
-      date:
-<<<<<<< HEAD
-      - Wed, 29 Mar 2023 01:45:09 GMT
-=======
-      - Fri, 07 Apr 2023 18:03:36 GMT
->>>>>>> 2a36cb18
-      pragma:
-      - no-cache
-      server:
-      - Microsoft-HTTPAPI/2.0
-      strict-transport-security:
-      - max-age=31536000; includeSubDomains
-      transfer-encoding:
-      - chunked
-      vary:
-      - Accept-Encoding
-      x-content-type-options:
-      - nosniff
-      x-ms-gatewayversion:
-      - version=2.14.0
-    status:
-      code: 200
-      message: Ok
-- request:
-    body: '{"properties": {"resource": {"id": "cli000002"}, "options": {}}}'
-    headers:
-      Accept:
-      - application/json
-      Accept-Encoding:
-      - gzip, deflate
-      CommandName:
-      - cosmosdb mongodb collection create
-      Connection:
-      - keep-alive
-      Content-Length:
-      - '64'
-      Content-Type:
-      - application/json
-      ParameterSetName:
-      - -g -a -d -n
-      User-Agent:
-<<<<<<< HEAD
-      - AZURECLI/2.46.0 azsdk-python-mgmt-cosmosdb/9.0.0 Python/3.10.10 (Windows-10-10.0.22621-SP0)
-=======
-      - AZURECLI/2.47.0 azsdk-python-mgmt-cosmosdb/9.0.0 Python/3.10.8 (Windows-10-10.0.22621-SP0)
->>>>>>> 2a36cb18
-    method: PUT
-    uri: https://management.azure.com/subscriptions/00000000-0000-0000-0000-000000000000/resourceGroups/cli_test_cosmosdb_mongodb_collection000001/providers/Microsoft.DocumentDB/databaseAccounts/cli000003/mongodbDatabases/cli000004/collections/cli000002?api-version=2022-11-15
-  response:
-    body:
-      string: '{"status":"Enqueued"}'
-    headers:
-      azure-asyncoperation:
-<<<<<<< HEAD
-      - https://management.azure.com/subscriptions/00000000-0000-0000-0000-000000000000/providers/Microsoft.DocumentDB/locations/westus/operationsStatus/f4ee951f-a4e5-4717-97c2-c44ede479d71?api-version=2022-11-15
-=======
-      - https://management.azure.com/subscriptions/00000000-0000-0000-0000-000000000000/providers/Microsoft.DocumentDB/locations/westus/operationsStatus/ef238e55-1267-49a1-86af-10dc5e9932e1?api-version=2022-11-15
->>>>>>> 2a36cb18
-      cache-control:
-      - no-store, no-cache
-      content-length:
-      - '21'
-      content-type:
-      - application/json
-      date:
-<<<<<<< HEAD
-      - Wed, 29 Mar 2023 01:45:10 GMT
-      location:
-      - https://management.azure.com/subscriptions/00000000-0000-0000-0000-000000000000/resourceGroups/cli_test_cosmosdb_mongodb_collection000001/providers/Microsoft.DocumentDB/databaseAccounts/cli000003/mongodbDatabases/cli000004/collections/cli000002/operationResults/f4ee951f-a4e5-4717-97c2-c44ede479d71?api-version=2022-11-15
-=======
-      - Fri, 07 Apr 2023 18:03:39 GMT
-      location:
-      - https://management.azure.com/subscriptions/00000000-0000-0000-0000-000000000000/resourceGroups/cli_test_cosmosdb_mongodb_collection000001/providers/Microsoft.DocumentDB/databaseAccounts/cli000003/mongodbDatabases/cli000004/collections/cli000002/operationResults/ef238e55-1267-49a1-86af-10dc5e9932e1?api-version=2022-11-15
->>>>>>> 2a36cb18
-      pragma:
-      - no-cache
-      server:
-      - Microsoft-HTTPAPI/2.0
-      strict-transport-security:
-      - max-age=31536000; includeSubDomains
-      x-content-type-options:
-      - nosniff
-      x-ms-gatewayversion:
-      - version=2.14.0
-      x-ms-ratelimit-remaining-subscription-writes:
-      - '1198'
-    status:
-      code: 202
-      message: Accepted
-- request:
-    body: null
-    headers:
-      Accept:
-      - '*/*'
-      Accept-Encoding:
-      - gzip, deflate
-      CommandName:
-      - cosmosdb mongodb collection create
-      Connection:
-      - keep-alive
-      ParameterSetName:
-      - -g -a -d -n
-      User-Agent:
-<<<<<<< HEAD
-      - AZURECLI/2.46.0 azsdk-python-mgmt-cosmosdb/9.0.0 Python/3.10.10 (Windows-10-10.0.22621-SP0)
-    method: GET
-    uri: https://management.azure.com/subscriptions/00000000-0000-0000-0000-000000000000/providers/Microsoft.DocumentDB/locations/westus/operationsStatus/f4ee951f-a4e5-4717-97c2-c44ede479d71?api-version=2022-11-15
-=======
-      - AZURECLI/2.47.0 azsdk-python-mgmt-cosmosdb/9.0.0 Python/3.10.8 (Windows-10-10.0.22621-SP0)
-    method: GET
-    uri: https://management.azure.com/subscriptions/00000000-0000-0000-0000-000000000000/providers/Microsoft.DocumentDB/locations/westus/operationsStatus/ef238e55-1267-49a1-86af-10dc5e9932e1?api-version=2022-11-15
->>>>>>> 2a36cb18
-  response:
-    body:
-      string: '{"status":"Enqueued"}'
-    headers:
-      cache-control:
-      - no-store, no-cache
-      content-length:
-      - '21'
-      content-type:
-      - application/json
-      date:
-<<<<<<< HEAD
-      - Wed, 29 Mar 2023 01:45:11 GMT
-=======
-      - Fri, 07 Apr 2023 18:03:39 GMT
->>>>>>> 2a36cb18
-      pragma:
-      - no-cache
-      server:
-      - Microsoft-HTTPAPI/2.0
-      strict-transport-security:
-      - max-age=31536000; includeSubDomains
-      transfer-encoding:
-      - chunked
-      vary:
-      - Accept-Encoding
-      x-content-type-options:
-      - nosniff
-      x-ms-gatewayversion:
-      - version=2.14.0
-    status:
-      code: 200
-      message: Ok
-- request:
-    body: null
-    headers:
-      Accept:
-      - '*/*'
-      Accept-Encoding:
-      - gzip, deflate
-      CommandName:
-      - cosmosdb mongodb collection create
-      Connection:
-      - keep-alive
-      ParameterSetName:
-      - -g -a -d -n
-      User-Agent:
-<<<<<<< HEAD
-      - AZURECLI/2.46.0 azsdk-python-mgmt-cosmosdb/9.0.0 Python/3.10.10 (Windows-10-10.0.22621-SP0)
-    method: GET
-    uri: https://management.azure.com/subscriptions/00000000-0000-0000-0000-000000000000/providers/Microsoft.DocumentDB/locations/westus/operationsStatus/f4ee951f-a4e5-4717-97c2-c44ede479d71?api-version=2022-11-15
-=======
-      - AZURECLI/2.47.0 azsdk-python-mgmt-cosmosdb/9.0.0 Python/3.10.8 (Windows-10-10.0.22621-SP0)
-    method: GET
-    uri: https://management.azure.com/subscriptions/00000000-0000-0000-0000-000000000000/providers/Microsoft.DocumentDB/locations/westus/operationsStatus/ef238e55-1267-49a1-86af-10dc5e9932e1?api-version=2022-11-15
->>>>>>> 2a36cb18
-  response:
-    body:
-      string: '{"status":"Succeeded"}'
-    headers:
-      cache-control:
-      - no-store, no-cache
-      content-length:
-      - '22'
-      content-type:
-      - application/json
-      date:
-<<<<<<< HEAD
-      - Wed, 29 Mar 2023 01:45:40 GMT
-=======
-      - Fri, 07 Apr 2023 18:04:09 GMT
->>>>>>> 2a36cb18
-      pragma:
-      - no-cache
-      server:
-      - Microsoft-HTTPAPI/2.0
-      strict-transport-security:
-      - max-age=31536000; includeSubDomains
-      transfer-encoding:
-      - chunked
-      vary:
-      - Accept-Encoding
-      x-content-type-options:
-      - nosniff
-      x-ms-gatewayversion:
-      - version=2.14.0
-    status:
-      code: 200
-      message: Ok
-- request:
-    body: null
-    headers:
-      Accept:
-      - '*/*'
-      Accept-Encoding:
-      - gzip, deflate
-      CommandName:
-      - cosmosdb mongodb collection create
-      Connection:
-      - keep-alive
-      ParameterSetName:
-      - -g -a -d -n
-      User-Agent:
-<<<<<<< HEAD
-      - AZURECLI/2.46.0 azsdk-python-mgmt-cosmosdb/9.0.0 Python/3.10.10 (Windows-10-10.0.22621-SP0)
-=======
-      - AZURECLI/2.47.0 azsdk-python-mgmt-cosmosdb/9.0.0 Python/3.10.8 (Windows-10-10.0.22621-SP0)
->>>>>>> 2a36cb18
-    method: GET
-    uri: https://management.azure.com/subscriptions/00000000-0000-0000-0000-000000000000/resourceGroups/cli_test_cosmosdb_mongodb_collection000001/providers/Microsoft.DocumentDB/databaseAccounts/cli000003/mongodbDatabases/cli000004/collections/cli000002?api-version=2022-11-15
-  response:
-    body:
-      string: '{"id":"/subscriptions/00000000-0000-0000-0000-000000000000/resourceGroups/cli_test_cosmosdb_mongodb_collection000001/providers/Microsoft.DocumentDB/databaseAccounts/cli000003/mongodbDatabases/cli000004/collections/cli000002","type":"Microsoft.DocumentDB/databaseAccounts/mongodbDatabases/collections","name":"cli000002","properties":{"resource":{"id":"cli000002","indexes":[{"key":{"keys":["_id"]}}]}}}'
-    headers:
-      cache-control:
-      - no-store, no-cache
-      content-length:
-      - '402'
-      content-type:
-      - application/json
-      date:
-<<<<<<< HEAD
-      - Wed, 29 Mar 2023 01:45:41 GMT
-=======
-      - Fri, 07 Apr 2023 18:04:09 GMT
->>>>>>> 2a36cb18
-      pragma:
-      - no-cache
-      server:
-      - Microsoft-HTTPAPI/2.0
-      strict-transport-security:
-      - max-age=31536000; includeSubDomains
-      transfer-encoding:
-      - chunked
-      vary:
-      - Accept-Encoding
-      x-content-type-options:
-      - nosniff
-      x-ms-gatewayversion:
-      - version=2.14.0
-    status:
-      code: 200
-      message: Ok
-- request:
-    body: null
-    headers:
-      Accept:
-      - application/json
-      Accept-Encoding:
-      - gzip, deflate
-      CommandName:
-      - cosmosdb mongodb collection show
-      Connection:
-      - keep-alive
-      ParameterSetName:
-      - -g -a -d -n
-      User-Agent:
-<<<<<<< HEAD
-      - AZURECLI/2.46.0 azsdk-python-mgmt-cosmosdb/9.0.0 Python/3.10.10 (Windows-10-10.0.22621-SP0)
-=======
-      - AZURECLI/2.47.0 azsdk-python-mgmt-cosmosdb/9.0.0 Python/3.10.8 (Windows-10-10.0.22621-SP0)
->>>>>>> 2a36cb18
-    method: GET
-    uri: https://management.azure.com/subscriptions/00000000-0000-0000-0000-000000000000/resourceGroups/cli_test_cosmosdb_mongodb_collection000001/providers/Microsoft.DocumentDB/databaseAccounts/cli000003/mongodbDatabases/cli000004/collections/cli000002?api-version=2022-11-15
-  response:
-    body:
-      string: '{"id":"/subscriptions/00000000-0000-0000-0000-000000000000/resourceGroups/cli_test_cosmosdb_mongodb_collection000001/providers/Microsoft.DocumentDB/databaseAccounts/cli000003/mongodbDatabases/cli000004/collections/cli000002","type":"Microsoft.DocumentDB/databaseAccounts/mongodbDatabases/collections","name":"cli000002","properties":{"resource":{"id":"cli000002","indexes":[{"key":{"keys":["_id"]}}]}}}'
-    headers:
-      cache-control:
-      - no-store, no-cache
-      content-length:
-      - '402'
-      content-type:
-      - application/json
-      date:
-<<<<<<< HEAD
-      - Wed, 29 Mar 2023 01:45:42 GMT
-=======
-      - Fri, 07 Apr 2023 18:04:11 GMT
->>>>>>> 2a36cb18
-      pragma:
-      - no-cache
-      server:
-      - Microsoft-HTTPAPI/2.0
-      strict-transport-security:
-      - max-age=31536000; includeSubDomains
-      transfer-encoding:
-      - chunked
-      vary:
-      - Accept-Encoding
-      x-content-type-options:
-      - nosniff
-      x-ms-gatewayversion:
-      - version=2.14.0
-    status:
-      code: 200
-      message: Ok
-- request:
-    body: null
-    headers:
-      Accept:
-      - application/json
-      Accept-Encoding:
-      - gzip, deflate
-      CommandName:
-      - cosmosdb mongodb collection exists
-      Connection:
-      - keep-alive
-      ParameterSetName:
-      - -g -a -d -n
-      User-Agent:
-<<<<<<< HEAD
-      - AZURECLI/2.46.0 azsdk-python-mgmt-cosmosdb/9.0.0 Python/3.10.10 (Windows-10-10.0.22621-SP0)
-=======
-      - AZURECLI/2.47.0 azsdk-python-mgmt-cosmosdb/9.0.0 Python/3.10.8 (Windows-10-10.0.22621-SP0)
->>>>>>> 2a36cb18
-    method: GET
-    uri: https://management.azure.com/subscriptions/00000000-0000-0000-0000-000000000000/resourceGroups/cli_test_cosmosdb_mongodb_collection000001/providers/Microsoft.DocumentDB/databaseAccounts/cli000003/mongodbDatabases/cli000004/collections/cli000002?api-version=2022-11-15
-  response:
-    body:
-      string: '{"id":"/subscriptions/00000000-0000-0000-0000-000000000000/resourceGroups/cli_test_cosmosdb_mongodb_collection000001/providers/Microsoft.DocumentDB/databaseAccounts/cli000003/mongodbDatabases/cli000004/collections/cli000002","type":"Microsoft.DocumentDB/databaseAccounts/mongodbDatabases/collections","name":"cli000002","properties":{"resource":{"id":"cli000002","indexes":[{"key":{"keys":["_id"]}}]}}}'
-    headers:
-      cache-control:
-      - no-store, no-cache
-      content-length:
-      - '402'
-      content-type:
-      - application/json
-      date:
-<<<<<<< HEAD
-      - Wed, 29 Mar 2023 01:45:42 GMT
-=======
-      - Fri, 07 Apr 2023 18:04:12 GMT
->>>>>>> 2a36cb18
-      pragma:
-      - no-cache
-      server:
-      - Microsoft-HTTPAPI/2.0
-      strict-transport-security:
-      - max-age=31536000; includeSubDomains
-      transfer-encoding:
-      - chunked
-      vary:
-      - Accept-Encoding
-      x-content-type-options:
-      - nosniff
-      x-ms-gatewayversion:
-      - version=2.14.0
-    status:
-      code: 200
-      message: Ok
-- request:
-    body: null
-    headers:
-      Accept:
-      - application/json
-      Accept-Encoding:
-      - gzip, deflate
-      CommandName:
-      - cosmosdb mongodb collection exists
-      Connection:
-      - keep-alive
-      ParameterSetName:
-      - -g -a -d -n
-      User-Agent:
-<<<<<<< HEAD
-      - AZURECLI/2.46.0 azsdk-python-mgmt-cosmosdb/9.0.0 Python/3.10.10 (Windows-10-10.0.22621-SP0)
-=======
-      - AZURECLI/2.47.0 azsdk-python-mgmt-cosmosdb/9.0.0 Python/3.10.8 (Windows-10-10.0.22621-SP0)
->>>>>>> 2a36cb18
-    method: GET
-    uri: https://management.azure.com/subscriptions/00000000-0000-0000-0000-000000000000/resourceGroups/cli_test_cosmosdb_mongodb_collection000001/providers/Microsoft.DocumentDB/databaseAccounts/cli000003/mongodbDatabases/cli000004/collections/invalid?api-version=2022-11-15
-  response:
-    body:
-      string: '{"code":"NotFound","message":"The collection ''cli000004''.''invalid''
-<<<<<<< HEAD
-        doesn''t exist.\r\nActivityId: 6b18b489-cdd3-11ed-adb1-586c25a9f1e0, Microsoft.Azure.Documents.Common/2.14.0"}'
-=======
-        doesn''t exist.\r\nActivityId: 9a4e7448-d56e-11ed-9bb6-f077c3948549, Microsoft.Azure.Documents.Common/2.14.0"}'
->>>>>>> 2a36cb18
-    headers:
-      cache-control:
-      - no-store, no-cache
-      content-length:
-      - '176'
-      content-type:
-      - application/json
-      date:
-<<<<<<< HEAD
-      - Wed, 29 Mar 2023 01:45:43 GMT
-=======
-      - Fri, 07 Apr 2023 18:04:14 GMT
->>>>>>> 2a36cb18
-      pragma:
-      - no-cache
-      server:
-      - Microsoft-HTTPAPI/2.0
-      strict-transport-security:
-      - max-age=31536000; includeSubDomains
-      x-content-type-options:
-      - nosniff
-      x-ms-gatewayversion:
-      - version=2.14.0
-    status:
-      code: 404
-      message: NotFound
-- request:
-    body: null
-    headers:
-      Accept:
-      - application/json
-      Accept-Encoding:
-      - gzip, deflate
-      CommandName:
-      - cosmosdb mongodb collection list
-      Connection:
-      - keep-alive
-      ParameterSetName:
-      - -g -a -d
-      User-Agent:
-<<<<<<< HEAD
-      - AZURECLI/2.46.0 azsdk-python-mgmt-cosmosdb/9.0.0 Python/3.10.10 (Windows-10-10.0.22621-SP0)
-=======
-      - AZURECLI/2.47.0 azsdk-python-mgmt-cosmosdb/9.0.0 Python/3.10.8 (Windows-10-10.0.22621-SP0)
->>>>>>> 2a36cb18
-    method: GET
-    uri: https://management.azure.com/subscriptions/00000000-0000-0000-0000-000000000000/resourceGroups/cli_test_cosmosdb_mongodb_collection000001/providers/Microsoft.DocumentDB/databaseAccounts/cli000003/mongodbDatabases/cli000004/collections?api-version=2022-11-15
-  response:
-    body:
-      string: '{"value":[{"id":"/subscriptions/00000000-0000-0000-0000-000000000000/resourceGroups/cli_test_cosmosdb_mongodb_collection000001/providers/Microsoft.DocumentDB/databaseAccounts/cli000003/mongodbDatabases/cli000004/collections/cli000002","type":"Microsoft.DocumentDB/databaseAccounts/mongodbDatabases/collections","name":"cli000002","properties":{"resource":{"id":"cli000002","indexes":[{"key":{"keys":["_id"]}}]}}}]}'
-    headers:
-      cache-control:
-      - no-store, no-cache
-      content-length:
-      - '414'
-      content-type:
-      - application/json
-      date:
-<<<<<<< HEAD
-      - Wed, 29 Mar 2023 01:45:45 GMT
-=======
-      - Fri, 07 Apr 2023 18:04:16 GMT
->>>>>>> 2a36cb18
-      pragma:
-      - no-cache
-      server:
-      - Microsoft-HTTPAPI/2.0
-      strict-transport-security:
-      - max-age=31536000; includeSubDomains
-      transfer-encoding:
-      - chunked
-      vary:
-      - Accept-Encoding
-      x-content-type-options:
-      - nosniff
-      x-ms-gatewayversion:
-      - version=2.14.0
-    status:
-      code: 200
-      message: Ok
-- request:
-    body: null
-    headers:
-      Accept:
-      - '*/*'
-      Accept-Encoding:
-      - gzip, deflate
-      CommandName:
-      - cosmosdb mongodb collection delete
-      Connection:
-      - keep-alive
-      Content-Length:
-      - '0'
-      ParameterSetName:
-      - -g -a -d -n --yes
-      User-Agent:
-<<<<<<< HEAD
-      - AZURECLI/2.46.0 azsdk-python-mgmt-cosmosdb/9.0.0 Python/3.10.10 (Windows-10-10.0.22621-SP0)
-=======
-      - AZURECLI/2.47.0 azsdk-python-mgmt-cosmosdb/9.0.0 Python/3.10.8 (Windows-10-10.0.22621-SP0)
->>>>>>> 2a36cb18
-    method: DELETE
-    uri: https://management.azure.com/subscriptions/00000000-0000-0000-0000-000000000000/resourceGroups/cli_test_cosmosdb_mongodb_collection000001/providers/Microsoft.DocumentDB/databaseAccounts/cli000003/mongodbDatabases/cli000004/collections/cli000002?api-version=2022-11-15
-  response:
-    body:
-      string: '{"status":"Enqueued"}'
-    headers:
-      azure-asyncoperation:
-<<<<<<< HEAD
-      - https://management.azure.com/subscriptions/00000000-0000-0000-0000-000000000000/providers/Microsoft.DocumentDB/locations/westus/operationsStatus/e044c96a-79b4-4fff-b3d1-f6fc5e374843?api-version=2022-11-15
-=======
-      - https://management.azure.com/subscriptions/00000000-0000-0000-0000-000000000000/providers/Microsoft.DocumentDB/locations/westus/operationsStatus/ae28d5e7-1e98-4def-b7bc-e96b590c59ad?api-version=2022-11-15
->>>>>>> 2a36cb18
-      cache-control:
-      - no-store, no-cache
-      content-length:
-      - '21'
-      content-type:
-      - application/json
-      date:
-<<<<<<< HEAD
-      - Wed, 29 Mar 2023 01:45:46 GMT
-      location:
-      - https://management.azure.com/subscriptions/00000000-0000-0000-0000-000000000000/resourceGroups/cli_test_cosmosdb_mongodb_collection000001/providers/Microsoft.DocumentDB/databaseAccounts/cli000003/mongodbDatabases/cli000004/collections/cli000002/operationResults/e044c96a-79b4-4fff-b3d1-f6fc5e374843?api-version=2022-11-15
-=======
-      - Fri, 07 Apr 2023 18:04:17 GMT
-      location:
-      - https://management.azure.com/subscriptions/00000000-0000-0000-0000-000000000000/resourceGroups/cli_test_cosmosdb_mongodb_collection000001/providers/Microsoft.DocumentDB/databaseAccounts/cli000003/mongodbDatabases/cli000004/collections/cli000002/operationResults/ae28d5e7-1e98-4def-b7bc-e96b590c59ad?api-version=2022-11-15
->>>>>>> 2a36cb18
-      pragma:
-      - no-cache
-      server:
-      - Microsoft-HTTPAPI/2.0
-      strict-transport-security:
-      - max-age=31536000; includeSubDomains
-      x-content-type-options:
-      - nosniff
-      x-ms-gatewayversion:
-      - version=2.14.0
-      x-ms-ratelimit-remaining-subscription-deletes:
-      - '14999'
-    status:
-      code: 202
-      message: Accepted
-- request:
-    body: null
-    headers:
-      Accept:
-      - '*/*'
-      Accept-Encoding:
-      - gzip, deflate
-      CommandName:
-      - cosmosdb mongodb collection delete
-      Connection:
-      - keep-alive
-      ParameterSetName:
-      - -g -a -d -n --yes
-      User-Agent:
-<<<<<<< HEAD
-      - AZURECLI/2.46.0 azsdk-python-mgmt-cosmosdb/9.0.0 Python/3.10.10 (Windows-10-10.0.22621-SP0)
-    method: GET
-    uri: https://management.azure.com/subscriptions/00000000-0000-0000-0000-000000000000/providers/Microsoft.DocumentDB/locations/westus/operationsStatus/e044c96a-79b4-4fff-b3d1-f6fc5e374843?api-version=2022-11-15
-=======
-      - AZURECLI/2.47.0 azsdk-python-mgmt-cosmosdb/9.0.0 Python/3.10.8 (Windows-10-10.0.22621-SP0)
-    method: GET
-    uri: https://management.azure.com/subscriptions/00000000-0000-0000-0000-000000000000/providers/Microsoft.DocumentDB/locations/westus/operationsStatus/ae28d5e7-1e98-4def-b7bc-e96b590c59ad?api-version=2022-11-15
->>>>>>> 2a36cb18
-  response:
-    body:
-      string: '{"status":"Enqueued"}'
-    headers:
-      cache-control:
-      - no-store, no-cache
-      content-length:
-      - '21'
-      content-type:
-      - application/json
-      date:
-<<<<<<< HEAD
-      - Wed, 29 Mar 2023 01:45:46 GMT
-=======
-      - Fri, 07 Apr 2023 18:04:18 GMT
->>>>>>> 2a36cb18
-      pragma:
-      - no-cache
-      server:
-      - Microsoft-HTTPAPI/2.0
-      strict-transport-security:
-      - max-age=31536000; includeSubDomains
-      transfer-encoding:
-      - chunked
-      vary:
-      - Accept-Encoding
-      x-content-type-options:
-      - nosniff
-      x-ms-gatewayversion:
-      - version=2.14.0
-    status:
-      code: 200
-      message: Ok
-- request:
-    body: null
-    headers:
-      Accept:
-      - '*/*'
-      Accept-Encoding:
-      - gzip, deflate
-      CommandName:
-      - cosmosdb mongodb collection delete
-      Connection:
-      - keep-alive
-      ParameterSetName:
-      - -g -a -d -n --yes
-      User-Agent:
-<<<<<<< HEAD
-      - AZURECLI/2.46.0 azsdk-python-mgmt-cosmosdb/9.0.0 Python/3.10.10 (Windows-10-10.0.22621-SP0)
-    method: GET
-    uri: https://management.azure.com/subscriptions/00000000-0000-0000-0000-000000000000/providers/Microsoft.DocumentDB/locations/westus/operationsStatus/e044c96a-79b4-4fff-b3d1-f6fc5e374843?api-version=2022-11-15
-=======
-      - AZURECLI/2.47.0 azsdk-python-mgmt-cosmosdb/9.0.0 Python/3.10.8 (Windows-10-10.0.22621-SP0)
-    method: GET
-    uri: https://management.azure.com/subscriptions/00000000-0000-0000-0000-000000000000/providers/Microsoft.DocumentDB/locations/westus/operationsStatus/ae28d5e7-1e98-4def-b7bc-e96b590c59ad?api-version=2022-11-15
->>>>>>> 2a36cb18
-  response:
-    body:
-      string: '{"status":"Succeeded"}'
-    headers:
-      cache-control:
-      - no-store, no-cache
-      content-length:
-      - '22'
-      content-type:
-      - application/json
-      date:
-<<<<<<< HEAD
-      - Wed, 29 Mar 2023 01:46:16 GMT
-=======
-      - Fri, 07 Apr 2023 18:04:48 GMT
->>>>>>> 2a36cb18
-      pragma:
-      - no-cache
-      server:
-      - Microsoft-HTTPAPI/2.0
-      strict-transport-security:
-      - max-age=31536000; includeSubDomains
-      transfer-encoding:
-      - chunked
-      vary:
-      - Accept-Encoding
-      x-content-type-options:
-      - nosniff
-      x-ms-gatewayversion:
-      - version=2.14.0
-    status:
-      code: 200
-      message: Ok
-version: 1
+interactions:
+- request:
+    body: null
+    headers:
+      Accept:
+      - application/json
+      Accept-Encoding:
+      - gzip, deflate
+      CommandName:
+      - cosmosdb create
+      Connection:
+      - keep-alive
+      ParameterSetName:
+      - -n -g --kind --server-version --backup-policy-type --locations
+      User-Agent:
+      - AZURECLI/2.47.0 azsdk-python-azure-mgmt-resource/22.0.0 Python/3.10.8 (Windows-10-10.0.22621-SP0)
+    method: GET
+    uri: https://management.azure.com/subscriptions/00000000-0000-0000-0000-000000000000/resourcegroups/cli_test_cosmosdb_mongodb_collection000001?api-version=2022-09-01
+  response:
+    body:
+      string: '{"id":"/subscriptions/00000000-0000-0000-0000-000000000000/resourceGroups/cli_test_cosmosdb_mongodb_collection000001","name":"cli_test_cosmosdb_mongodb_collection000001","type":"Microsoft.Resources/resourceGroups","location":"westus","tags":{"product":"azurecli","cause":"automation","date":"2023-04-07T17:58:48Z"},"properties":{"provisioningState":"Succeeded"}}'
+    headers:
+      cache-control:
+      - no-cache
+      content-length:
+      - '362'
+      content-type:
+      - application/json; charset=utf-8
+      date:
+      - Fri, 07 Apr 2023 17:58:52 GMT
+      expires:
+      - '-1'
+      pragma:
+      - no-cache
+      strict-transport-security:
+      - max-age=31536000; includeSubDomains
+      vary:
+      - Accept-Encoding
+      x-content-type-options:
+      - nosniff
+    status:
+      code: 200
+      message: OK
+- request:
+    body: '{"location": "westus", "kind": "MongoDB", "properties": {"locations": [{"locationName":
+      "WestUS", "failoverPriority": 0, "isZoneRedundant": false}], "databaseAccountOfferType":
+      "Standard", "apiProperties": {"serverVersion": "3.6"}, "createMode": "Default",
+      "backupPolicy": {"type": "Continuous", "continuousModeProperties": {"tier":
+      "Continuous30Days"}}}}'
+    headers:
+      Accept:
+      - application/json
+      Accept-Encoding:
+      - gzip, deflate
+      CommandName:
+      - cosmosdb create
+      Connection:
+      - keep-alive
+      Content-Length:
+      - '355'
+      Content-Type:
+      - application/json
+      ParameterSetName:
+      - -n -g --kind --server-version --backup-policy-type --locations
+      User-Agent:
+      - AZURECLI/2.47.0 azsdk-python-mgmt-cosmosdb/0.7.0 Python/3.10.8 (Windows-10-10.0.22621-SP0)
+    method: PUT
+    uri: https://management.azure.com/subscriptions/00000000-0000-0000-0000-000000000000/resourceGroups/cli_test_cosmosdb_mongodb_collection000001/providers/Microsoft.DocumentDB/databaseAccounts/cli000003?api-version=2022-08-15-preview
+  response:
+    body:
+      string: '{"id":"/subscriptions/00000000-0000-0000-0000-000000000000/resourceGroups/cli_test_cosmosdb_mongodb_collection000001/providers/Microsoft.DocumentDB/databaseAccounts/cli000003","name":"cli000003","location":"West
+        US","type":"Microsoft.DocumentDB/databaseAccounts","kind":"MongoDB","tags":{},"systemData":{"createdAt":"2023-04-07T17:58:58.4162864Z"},"properties":{"provisioningState":"Creating","publicNetworkAccess":"Enabled","enableAutomaticFailover":false,"enableMultipleWriteLocations":false,"enablePartitionKeyMonitor":false,"isVirtualNetworkFilterEnabled":false,"virtualNetworkRules":[],"EnabledApiTypes":"MongoDB","disableKeyBasedMetadataWriteAccess":false,"enableFreeTier":false,"enableAnalyticalStorage":false,"analyticalStorageConfiguration":{"schemaType":"FullFidelity"},"instanceId":"6d446c65-d616-4aa3-8138-ed609a031011","createMode":"Default","databaseAccountOfferType":"Standard","enableMaterializedViews":false,"defaultIdentity":"","networkAclBypass":"None","disableLocalAuth":false,"enablePartitionMerge":false,"consistencyPolicy":{"defaultConsistencyLevel":"Session","maxIntervalInSeconds":5,"maxStalenessPrefix":100},"apiProperties":{"serverVersion":"3.6"},"configurationOverrides":{},"writeLocations":[{"id":"cli000003-westus","locationName":"West
+        US","provisioningState":"Creating","failoverPriority":0,"isZoneRedundant":false}],"readLocations":[{"id":"cli000003-westus","locationName":"West
+        US","provisioningState":"Creating","failoverPriority":0,"isZoneRedundant":false}],"locations":[{"id":"cli000003-westus","locationName":"West
+        US","provisioningState":"Creating","failoverPriority":0,"isZoneRedundant":false}],"failoverPolicies":[{"id":"cli000003-westus","locationName":"West
+        US","failoverPriority":0}],"cors":[],"capabilities":[{"name":"EnableMongo"}],"ipRules":[],"backupPolicy":{"type":"Continuous","continuousModeProperties":{"tier":"Continuous30Days"}},"networkAclBypassResourceIds":[],"diagnosticLogSettings":{"enableFullTextQuery":"None"},"keysMetadata":{"primaryMasterKey":{"generationTime":"2023-04-07T17:58:58.4162864Z"},"secondaryMasterKey":{"generationTime":"2023-04-07T17:58:58.4162864Z"},"primaryReadonlyMasterKey":{"generationTime":"2023-04-07T17:58:58.4162864Z"},"secondaryReadonlyMasterKey":{"generationTime":"2023-04-07T17:58:58.4162864Z"}}},"identity":{"type":"None"}}'
+    headers:
+      azure-asyncoperation:
+      - https://management.azure.com/subscriptions/00000000-0000-0000-0000-000000000000/providers/Microsoft.DocumentDB/locations/westus/operationsStatus/6c4eaa02-eacb-4d7d-b259-1e06a0ca6b53?api-version=2022-08-15-preview
+      cache-control:
+      - no-store, no-cache
+      content-length:
+      - '2311'
+      content-type:
+      - application/json
+      date:
+      - Fri, 07 Apr 2023 17:59:01 GMT
+      location:
+      - https://management.azure.com/subscriptions/00000000-0000-0000-0000-000000000000/resourceGroups/cli_test_cosmosdb_mongodb_collection000001/providers/Microsoft.DocumentDB/databaseAccounts/cli000003/operationResults/6c4eaa02-eacb-4d7d-b259-1e06a0ca6b53?api-version=2022-08-15-preview
+      pragma:
+      - no-cache
+      server:
+      - Microsoft-HTTPAPI/2.0
+      strict-transport-security:
+      - max-age=31536000; includeSubDomains
+      transfer-encoding:
+      - chunked
+      vary:
+      - Accept-Encoding
+      x-content-type-options:
+      - nosniff
+      x-ms-gatewayversion:
+      - version=2.14.0
+      x-ms-ratelimit-remaining-subscription-writes:
+      - '1199'
+    status:
+      code: 200
+      message: Ok
+- request:
+    body: null
+    headers:
+      Accept:
+      - '*/*'
+      Accept-Encoding:
+      - gzip, deflate
+      CommandName:
+      - cosmosdb create
+      Connection:
+      - keep-alive
+      ParameterSetName:
+      - -n -g --kind --server-version --backup-policy-type --locations
+      User-Agent:
+      - AZURECLI/2.47.0 azsdk-python-mgmt-cosmosdb/0.7.0 Python/3.10.8 (Windows-10-10.0.22621-SP0)
+    method: GET
+    uri: https://management.azure.com/subscriptions/00000000-0000-0000-0000-000000000000/providers/Microsoft.DocumentDB/locations/westus/operationsStatus/6c4eaa02-eacb-4d7d-b259-1e06a0ca6b53?api-version=2022-08-15-preview
+  response:
+    body:
+      string: '{"status":"Enqueued"}'
+    headers:
+      cache-control:
+      - no-store, no-cache
+      content-length:
+      - '21'
+      content-type:
+      - application/json
+      date:
+      - Fri, 07 Apr 2023 17:59:01 GMT
+      pragma:
+      - no-cache
+      server:
+      - Microsoft-HTTPAPI/2.0
+      strict-transport-security:
+      - max-age=31536000; includeSubDomains
+      transfer-encoding:
+      - chunked
+      vary:
+      - Accept-Encoding
+      x-content-type-options:
+      - nosniff
+      x-ms-gatewayversion:
+      - version=2.14.0
+    status:
+      code: 200
+      message: Ok
+- request:
+    body: null
+    headers:
+      Accept:
+      - '*/*'
+      Accept-Encoding:
+      - gzip, deflate
+      CommandName:
+      - cosmosdb create
+      Connection:
+      - keep-alive
+      ParameterSetName:
+      - -n -g --kind --server-version --backup-policy-type --locations
+      User-Agent:
+      - AZURECLI/2.47.0 azsdk-python-mgmt-cosmosdb/0.7.0 Python/3.10.8 (Windows-10-10.0.22621-SP0)
+    method: GET
+    uri: https://management.azure.com/subscriptions/00000000-0000-0000-0000-000000000000/providers/Microsoft.DocumentDB/locations/westus/operationsStatus/6c4eaa02-eacb-4d7d-b259-1e06a0ca6b53?api-version=2022-08-15-preview
+  response:
+    body:
+      string: '{"status":"Dequeued"}'
+    headers:
+      cache-control:
+      - no-store, no-cache
+      content-length:
+      - '21'
+      content-type:
+      - application/json
+      date:
+      - Fri, 07 Apr 2023 17:59:31 GMT
+      pragma:
+      - no-cache
+      server:
+      - Microsoft-HTTPAPI/2.0
+      strict-transport-security:
+      - max-age=31536000; includeSubDomains
+      transfer-encoding:
+      - chunked
+      vary:
+      - Accept-Encoding
+      x-content-type-options:
+      - nosniff
+      x-ms-gatewayversion:
+      - version=2.14.0
+    status:
+      code: 200
+      message: Ok
+- request:
+    body: null
+    headers:
+      Accept:
+      - '*/*'
+      Accept-Encoding:
+      - gzip, deflate
+      CommandName:
+      - cosmosdb create
+      Connection:
+      - keep-alive
+      ParameterSetName:
+      - -n -g --kind --server-version --backup-policy-type --locations
+      User-Agent:
+      - AZURECLI/2.47.0 azsdk-python-mgmt-cosmosdb/0.7.0 Python/3.10.8 (Windows-10-10.0.22621-SP0)
+    method: GET
+    uri: https://management.azure.com/subscriptions/00000000-0000-0000-0000-000000000000/providers/Microsoft.DocumentDB/locations/westus/operationsStatus/6c4eaa02-eacb-4d7d-b259-1e06a0ca6b53?api-version=2022-08-15-preview
+  response:
+    body:
+      string: '{"status":"Dequeued"}'
+    headers:
+      cache-control:
+      - no-store, no-cache
+      content-length:
+      - '21'
+      content-type:
+      - application/json
+      date:
+      - Fri, 07 Apr 2023 18:00:01 GMT
+      pragma:
+      - no-cache
+      server:
+      - Microsoft-HTTPAPI/2.0
+      strict-transport-security:
+      - max-age=31536000; includeSubDomains
+      transfer-encoding:
+      - chunked
+      vary:
+      - Accept-Encoding
+      x-content-type-options:
+      - nosniff
+      x-ms-gatewayversion:
+      - version=2.14.0
+    status:
+      code: 200
+      message: Ok
+- request:
+    body: null
+    headers:
+      Accept:
+      - '*/*'
+      Accept-Encoding:
+      - gzip, deflate
+      CommandName:
+      - cosmosdb create
+      Connection:
+      - keep-alive
+      ParameterSetName:
+      - -n -g --kind --server-version --backup-policy-type --locations
+      User-Agent:
+      - AZURECLI/2.47.0 azsdk-python-mgmt-cosmosdb/0.7.0 Python/3.10.8 (Windows-10-10.0.22621-SP0)
+    method: GET
+    uri: https://management.azure.com/subscriptions/00000000-0000-0000-0000-000000000000/providers/Microsoft.DocumentDB/locations/westus/operationsStatus/6c4eaa02-eacb-4d7d-b259-1e06a0ca6b53?api-version=2022-08-15-preview
+  response:
+    body:
+      string: '{"status":"Dequeued"}'
+    headers:
+      cache-control:
+      - no-store, no-cache
+      content-length:
+      - '21'
+      content-type:
+      - application/json
+      date:
+      - Fri, 07 Apr 2023 18:00:31 GMT
+      pragma:
+      - no-cache
+      server:
+      - Microsoft-HTTPAPI/2.0
+      strict-transport-security:
+      - max-age=31536000; includeSubDomains
+      transfer-encoding:
+      - chunked
+      vary:
+      - Accept-Encoding
+      x-content-type-options:
+      - nosniff
+      x-ms-gatewayversion:
+      - version=2.14.0
+    status:
+      code: 200
+      message: Ok
+- request:
+    body: null
+    headers:
+      Accept:
+      - '*/*'
+      Accept-Encoding:
+      - gzip, deflate
+      CommandName:
+      - cosmosdb create
+      Connection:
+      - keep-alive
+      ParameterSetName:
+      - -n -g --kind --server-version --backup-policy-type --locations
+      User-Agent:
+      - AZURECLI/2.47.0 azsdk-python-mgmt-cosmosdb/0.7.0 Python/3.10.8 (Windows-10-10.0.22621-SP0)
+    method: GET
+    uri: https://management.azure.com/subscriptions/00000000-0000-0000-0000-000000000000/providers/Microsoft.DocumentDB/locations/westus/operationsStatus/6c4eaa02-eacb-4d7d-b259-1e06a0ca6b53?api-version=2022-08-15-preview
+  response:
+    body:
+      string: '{"status":"Dequeued"}'
+    headers:
+      cache-control:
+      - no-store, no-cache
+      content-length:
+      - '21'
+      content-type:
+      - application/json
+      date:
+      - Fri, 07 Apr 2023 18:01:01 GMT
+      pragma:
+      - no-cache
+      server:
+      - Microsoft-HTTPAPI/2.0
+      strict-transport-security:
+      - max-age=31536000; includeSubDomains
+      transfer-encoding:
+      - chunked
+      vary:
+      - Accept-Encoding
+      x-content-type-options:
+      - nosniff
+      x-ms-gatewayversion:
+      - version=2.14.0
+    status:
+      code: 200
+      message: Ok
+- request:
+    body: null
+    headers:
+      Accept:
+      - '*/*'
+      Accept-Encoding:
+      - gzip, deflate
+      CommandName:
+      - cosmosdb create
+      Connection:
+      - keep-alive
+      ParameterSetName:
+      - -n -g --kind --server-version --backup-policy-type --locations
+      User-Agent:
+      - AZURECLI/2.47.0 azsdk-python-mgmt-cosmosdb/0.7.0 Python/3.10.8 (Windows-10-10.0.22621-SP0)
+    method: GET
+    uri: https://management.azure.com/subscriptions/00000000-0000-0000-0000-000000000000/providers/Microsoft.DocumentDB/locations/westus/operationsStatus/6c4eaa02-eacb-4d7d-b259-1e06a0ca6b53?api-version=2022-08-15-preview
+  response:
+    body:
+      string: '{"status":"Dequeued"}'
+    headers:
+      cache-control:
+      - no-store, no-cache
+      content-length:
+      - '21'
+      content-type:
+      - application/json
+      date:
+      - Fri, 07 Apr 2023 18:01:31 GMT
+      pragma:
+      - no-cache
+      server:
+      - Microsoft-HTTPAPI/2.0
+      strict-transport-security:
+      - max-age=31536000; includeSubDomains
+      transfer-encoding:
+      - chunked
+      vary:
+      - Accept-Encoding
+      x-content-type-options:
+      - nosniff
+      x-ms-gatewayversion:
+      - version=2.14.0
+    status:
+      code: 200
+      message: Ok
+- request:
+    body: null
+    headers:
+      Accept:
+      - '*/*'
+      Accept-Encoding:
+      - gzip, deflate
+      CommandName:
+      - cosmosdb create
+      Connection:
+      - keep-alive
+      ParameterSetName:
+      - -n -g --kind --server-version --backup-policy-type --locations
+      User-Agent:
+      - AZURECLI/2.47.0 azsdk-python-mgmt-cosmosdb/0.7.0 Python/3.10.8 (Windows-10-10.0.22621-SP0)
+    method: GET
+    uri: https://management.azure.com/subscriptions/00000000-0000-0000-0000-000000000000/providers/Microsoft.DocumentDB/locations/westus/operationsStatus/6c4eaa02-eacb-4d7d-b259-1e06a0ca6b53?api-version=2022-08-15-preview
+  response:
+    body:
+      string: '{"status":"Dequeued"}'
+    headers:
+      cache-control:
+      - no-store, no-cache
+      content-length:
+      - '21'
+      content-type:
+      - application/json
+      date:
+      - Fri, 07 Apr 2023 18:02:02 GMT
+      pragma:
+      - no-cache
+      server:
+      - Microsoft-HTTPAPI/2.0
+      strict-transport-security:
+      - max-age=31536000; includeSubDomains
+      transfer-encoding:
+      - chunked
+      vary:
+      - Accept-Encoding
+      x-content-type-options:
+      - nosniff
+      x-ms-gatewayversion:
+      - version=2.14.0
+    status:
+      code: 200
+      message: Ok
+- request:
+    body: null
+    headers:
+      Accept:
+      - '*/*'
+      Accept-Encoding:
+      - gzip, deflate
+      CommandName:
+      - cosmosdb create
+      Connection:
+      - keep-alive
+      ParameterSetName:
+      - -n -g --kind --server-version --backup-policy-type --locations
+      User-Agent:
+      - AZURECLI/2.47.0 azsdk-python-mgmt-cosmosdb/0.7.0 Python/3.10.8 (Windows-10-10.0.22621-SP0)
+    method: GET
+    uri: https://management.azure.com/subscriptions/00000000-0000-0000-0000-000000000000/providers/Microsoft.DocumentDB/locations/westus/operationsStatus/6c4eaa02-eacb-4d7d-b259-1e06a0ca6b53?api-version=2022-08-15-preview
+  response:
+    body:
+      string: '{"status":"Dequeued"}'
+    headers:
+      cache-control:
+      - no-store, no-cache
+      content-length:
+      - '21'
+      content-type:
+      - application/json
+      date:
+      - Fri, 07 Apr 2023 18:02:31 GMT
+      pragma:
+      - no-cache
+      server:
+      - Microsoft-HTTPAPI/2.0
+      strict-transport-security:
+      - max-age=31536000; includeSubDomains
+      transfer-encoding:
+      - chunked
+      vary:
+      - Accept-Encoding
+      x-content-type-options:
+      - nosniff
+      x-ms-gatewayversion:
+      - version=2.14.0
+    status:
+      code: 200
+      message: Ok
+- request:
+    body: null
+    headers:
+      Accept:
+      - '*/*'
+      Accept-Encoding:
+      - gzip, deflate
+      CommandName:
+      - cosmosdb create
+      Connection:
+      - keep-alive
+      ParameterSetName:
+      - -n -g --kind --server-version --backup-policy-type --locations
+      User-Agent:
+      - AZURECLI/2.47.0 azsdk-python-mgmt-cosmosdb/0.7.0 Python/3.10.8 (Windows-10-10.0.22621-SP0)
+    method: GET
+    uri: https://management.azure.com/subscriptions/00000000-0000-0000-0000-000000000000/providers/Microsoft.DocumentDB/locations/westus/operationsStatus/6c4eaa02-eacb-4d7d-b259-1e06a0ca6b53?api-version=2022-08-15-preview
+  response:
+    body:
+      string: '{"status":"Succeeded"}'
+    headers:
+      cache-control:
+      - no-store, no-cache
+      content-length:
+      - '22'
+      content-type:
+      - application/json
+      date:
+      - Fri, 07 Apr 2023 18:03:02 GMT
+      pragma:
+      - no-cache
+      server:
+      - Microsoft-HTTPAPI/2.0
+      strict-transport-security:
+      - max-age=31536000; includeSubDomains
+      transfer-encoding:
+      - chunked
+      vary:
+      - Accept-Encoding
+      x-content-type-options:
+      - nosniff
+      x-ms-gatewayversion:
+      - version=2.14.0
+    status:
+      code: 200
+      message: Ok
+- request:
+    body: null
+    headers:
+      Accept:
+      - '*/*'
+      Accept-Encoding:
+      - gzip, deflate
+      CommandName:
+      - cosmosdb create
+      Connection:
+      - keep-alive
+      ParameterSetName:
+      - -n -g --kind --server-version --backup-policy-type --locations
+      User-Agent:
+      - AZURECLI/2.47.0 azsdk-python-mgmt-cosmosdb/0.7.0 Python/3.10.8 (Windows-10-10.0.22621-SP0)
+    method: GET
+    uri: https://management.azure.com/subscriptions/00000000-0000-0000-0000-000000000000/resourceGroups/cli_test_cosmosdb_mongodb_collection000001/providers/Microsoft.DocumentDB/databaseAccounts/cli000003?api-version=2022-08-15-preview
+  response:
+    body:
+      string: '{"id":"/subscriptions/00000000-0000-0000-0000-000000000000/resourceGroups/cli_test_cosmosdb_mongodb_collection000001/providers/Microsoft.DocumentDB/databaseAccounts/cli000003","name":"cli000003","location":"West
+        US","type":"Microsoft.DocumentDB/databaseAccounts","kind":"MongoDB","tags":{},"systemData":{"createdAt":"2023-04-07T18:02:27.1109774Z"},"properties":{"provisioningState":"Succeeded","documentEndpoint":"https://cli000003.documents.azure.com:443/","sqlEndpoint":"https://cli000003.documents.azure.com:443/","mongoEndpoint":"https://cli000003.mongo.cosmos.azure.com:443/","publicNetworkAccess":"Enabled","enableAutomaticFailover":false,"enableMultipleWriteLocations":false,"enablePartitionKeyMonitor":false,"isVirtualNetworkFilterEnabled":false,"virtualNetworkRules":[],"EnabledApiTypes":"MongoDB","disableKeyBasedMetadataWriteAccess":false,"enableFreeTier":false,"enableAnalyticalStorage":false,"analyticalStorageConfiguration":{"schemaType":"FullFidelity"},"instanceId":"6d446c65-d616-4aa3-8138-ed609a031011","createMode":"Default","databaseAccountOfferType":"Standard","enableMaterializedViews":false,"defaultIdentity":"FirstPartyIdentity","networkAclBypass":"None","disableLocalAuth":false,"enablePartitionMerge":false,"consistencyPolicy":{"defaultConsistencyLevel":"Session","maxIntervalInSeconds":5,"maxStalenessPrefix":100},"apiProperties":{"serverVersion":"3.6"},"configurationOverrides":{"EnableBsonSchema":"True"},"writeLocations":[{"id":"cli000003-westus","locationName":"West
+        US","documentEndpoint":"https://cli000003-westus.documents.azure.com:443/","provisioningState":"Succeeded","failoverPriority":0,"isZoneRedundant":false}],"readLocations":[{"id":"cli000003-westus","locationName":"West
+        US","documentEndpoint":"https://cli000003-westus.documents.azure.com:443/","provisioningState":"Succeeded","failoverPriority":0,"isZoneRedundant":false}],"locations":[{"id":"cli000003-westus","locationName":"West
+        US","documentEndpoint":"https://cli000003-westus.documents.azure.com:443/","provisioningState":"Succeeded","failoverPriority":0,"isZoneRedundant":false}],"failoverPolicies":[{"id":"cli000003-westus","locationName":"West
+        US","failoverPriority":0}],"cors":[],"capabilities":[{"name":"EnableMongo"}],"ipRules":[],"backupPolicy":{"type":"Continuous","continuousModeProperties":{"tier":"Continuous30Days"}},"networkAclBypassResourceIds":[],"diagnosticLogSettings":{"enableFullTextQuery":"None"},"keysMetadata":{"primaryMasterKey":{"generationTime":"2023-04-07T18:02:27.1109774Z"},"secondaryMasterKey":{"generationTime":"2023-04-07T18:02:27.1109774Z"},"primaryReadonlyMasterKey":{"generationTime":"2023-04-07T18:02:27.1109774Z"},"secondaryReadonlyMasterKey":{"generationTime":"2023-04-07T18:02:27.1109774Z"}}},"identity":{"type":"None"}}'
+    headers:
+      cache-control:
+      - no-store, no-cache
+      content-length:
+      - '2758'
+      content-type:
+      - application/json
+      date:
+      - Fri, 07 Apr 2023 18:03:02 GMT
+      pragma:
+      - no-cache
+      server:
+      - Microsoft-HTTPAPI/2.0
+      strict-transport-security:
+      - max-age=31536000; includeSubDomains
+      transfer-encoding:
+      - chunked
+      vary:
+      - Accept-Encoding
+      x-content-type-options:
+      - nosniff
+      x-ms-gatewayversion:
+      - version=2.14.0
+    status:
+      code: 200
+      message: Ok
+- request:
+    body: null
+    headers:
+      Accept:
+      - application/json
+      Accept-Encoding:
+      - gzip, deflate
+      CommandName:
+      - cosmosdb create
+      Connection:
+      - keep-alive
+      ParameterSetName:
+      - -n -g --kind --server-version --backup-policy-type --locations
+      User-Agent:
+      - AZURECLI/2.47.0 azsdk-python-mgmt-cosmosdb/0.7.0 Python/3.10.8 (Windows-10-10.0.22621-SP0)
+    method: GET
+    uri: https://management.azure.com/subscriptions/00000000-0000-0000-0000-000000000000/resourceGroups/cli_test_cosmosdb_mongodb_collection000001/providers/Microsoft.DocumentDB/databaseAccounts/cli000003?api-version=2022-08-15-preview
+  response:
+    body:
+      string: '{"id":"/subscriptions/00000000-0000-0000-0000-000000000000/resourceGroups/cli_test_cosmosdb_mongodb_collection000001/providers/Microsoft.DocumentDB/databaseAccounts/cli000003","name":"cli000003","location":"West
+        US","type":"Microsoft.DocumentDB/databaseAccounts","kind":"MongoDB","tags":{},"systemData":{"createdAt":"2023-04-07T18:02:27.1109774Z"},"properties":{"provisioningState":"Succeeded","documentEndpoint":"https://cli000003.documents.azure.com:443/","sqlEndpoint":"https://cli000003.documents.azure.com:443/","mongoEndpoint":"https://cli000003.mongo.cosmos.azure.com:443/","publicNetworkAccess":"Enabled","enableAutomaticFailover":false,"enableMultipleWriteLocations":false,"enablePartitionKeyMonitor":false,"isVirtualNetworkFilterEnabled":false,"virtualNetworkRules":[],"EnabledApiTypes":"MongoDB","disableKeyBasedMetadataWriteAccess":false,"enableFreeTier":false,"enableAnalyticalStorage":false,"analyticalStorageConfiguration":{"schemaType":"FullFidelity"},"instanceId":"6d446c65-d616-4aa3-8138-ed609a031011","createMode":"Default","databaseAccountOfferType":"Standard","enableMaterializedViews":false,"defaultIdentity":"FirstPartyIdentity","networkAclBypass":"None","disableLocalAuth":false,"enablePartitionMerge":false,"consistencyPolicy":{"defaultConsistencyLevel":"Session","maxIntervalInSeconds":5,"maxStalenessPrefix":100},"apiProperties":{"serverVersion":"3.6"},"configurationOverrides":{"EnableBsonSchema":"True"},"writeLocations":[{"id":"cli000003-westus","locationName":"West
+        US","documentEndpoint":"https://cli000003-westus.documents.azure.com:443/","provisioningState":"Succeeded","failoverPriority":0,"isZoneRedundant":false}],"readLocations":[{"id":"cli000003-westus","locationName":"West
+        US","documentEndpoint":"https://cli000003-westus.documents.azure.com:443/","provisioningState":"Succeeded","failoverPriority":0,"isZoneRedundant":false}],"locations":[{"id":"cli000003-westus","locationName":"West
+        US","documentEndpoint":"https://cli000003-westus.documents.azure.com:443/","provisioningState":"Succeeded","failoverPriority":0,"isZoneRedundant":false}],"failoverPolicies":[{"id":"cli000003-westus","locationName":"West
+        US","failoverPriority":0}],"cors":[],"capabilities":[{"name":"EnableMongo"}],"ipRules":[],"backupPolicy":{"type":"Continuous","continuousModeProperties":{"tier":"Continuous30Days"}},"networkAclBypassResourceIds":[],"diagnosticLogSettings":{"enableFullTextQuery":"None"},"keysMetadata":{"primaryMasterKey":{"generationTime":"2023-04-07T18:02:27.1109774Z"},"secondaryMasterKey":{"generationTime":"2023-04-07T18:02:27.1109774Z"},"primaryReadonlyMasterKey":{"generationTime":"2023-04-07T18:02:27.1109774Z"},"secondaryReadonlyMasterKey":{"generationTime":"2023-04-07T18:02:27.1109774Z"}}},"identity":{"type":"None"}}'
+    headers:
+      cache-control:
+      - no-store, no-cache
+      content-length:
+      - '2758'
+      content-type:
+      - application/json
+      date:
+      - Fri, 07 Apr 2023 18:03:03 GMT
+      pragma:
+      - no-cache
+      server:
+      - Microsoft-HTTPAPI/2.0
+      strict-transport-security:
+      - max-age=31536000; includeSubDomains
+      transfer-encoding:
+      - chunked
+      vary:
+      - Accept-Encoding
+      x-content-type-options:
+      - nosniff
+      x-ms-gatewayversion:
+      - version=2.14.0
+    status:
+      code: 200
+      message: Ok
+- request:
+    body: '{"properties": {"resource": {"id": "cli000004"}, "options": {}}}'
+    headers:
+      Accept:
+      - application/json
+      Accept-Encoding:
+      - gzip, deflate
+      CommandName:
+      - cosmosdb mongodb database create
+      Connection:
+      - keep-alive
+      Content-Length:
+      - '64'
+      Content-Type:
+      - application/json
+      ParameterSetName:
+      - -g -a -n
+      User-Agent:
+      - AZURECLI/2.47.0 azsdk-python-mgmt-cosmosdb/9.0.0 Python/3.10.8 (Windows-10-10.0.22621-SP0)
+    method: PUT
+    uri: https://management.azure.com/subscriptions/00000000-0000-0000-0000-000000000000/resourceGroups/cli_test_cosmosdb_mongodb_collection000001/providers/Microsoft.DocumentDB/databaseAccounts/cli000003/mongodbDatabases/cli000004?api-version=2022-11-15
+  response:
+    body:
+      string: '{"status":"Enqueued"}'
+    headers:
+      azure-asyncoperation:
+      - https://management.azure.com/subscriptions/00000000-0000-0000-0000-000000000000/providers/Microsoft.DocumentDB/locations/westus/operationsStatus/dbfed11a-383f-4b9c-920b-cf0025ab8318?api-version=2022-11-15
+      cache-control:
+      - no-store, no-cache
+      content-length:
+      - '21'
+      content-type:
+      - application/json
+      date:
+      - Fri, 07 Apr 2023 18:03:04 GMT
+      location:
+      - https://management.azure.com/subscriptions/00000000-0000-0000-0000-000000000000/resourceGroups/cli_test_cosmosdb_mongodb_collection000001/providers/Microsoft.DocumentDB/databaseAccounts/cli000003/mongodbDatabases/cli000004/operationResults/dbfed11a-383f-4b9c-920b-cf0025ab8318?api-version=2022-11-15
+      pragma:
+      - no-cache
+      server:
+      - Microsoft-HTTPAPI/2.0
+      strict-transport-security:
+      - max-age=31536000; includeSubDomains
+      x-content-type-options:
+      - nosniff
+      x-ms-gatewayversion:
+      - version=2.14.0
+      x-ms-ratelimit-remaining-subscription-writes:
+      - '1199'
+    status:
+      code: 202
+      message: Accepted
+- request:
+    body: null
+    headers:
+      Accept:
+      - '*/*'
+      Accept-Encoding:
+      - gzip, deflate
+      CommandName:
+      - cosmosdb mongodb database create
+      Connection:
+      - keep-alive
+      ParameterSetName:
+      - -g -a -n
+      User-Agent:
+      - AZURECLI/2.47.0 azsdk-python-mgmt-cosmosdb/9.0.0 Python/3.10.8 (Windows-10-10.0.22621-SP0)
+    method: GET
+    uri: https://management.azure.com/subscriptions/00000000-0000-0000-0000-000000000000/providers/Microsoft.DocumentDB/locations/westus/operationsStatus/dbfed11a-383f-4b9c-920b-cf0025ab8318?api-version=2022-11-15
+  response:
+    body:
+      string: '{"status":"Enqueued"}'
+    headers:
+      cache-control:
+      - no-store, no-cache
+      content-length:
+      - '21'
+      content-type:
+      - application/json
+      date:
+      - Fri, 07 Apr 2023 18:03:04 GMT
+      pragma:
+      - no-cache
+      server:
+      - Microsoft-HTTPAPI/2.0
+      strict-transport-security:
+      - max-age=31536000; includeSubDomains
+      transfer-encoding:
+      - chunked
+      vary:
+      - Accept-Encoding
+      x-content-type-options:
+      - nosniff
+      x-ms-gatewayversion:
+      - version=2.14.0
+    status:
+      code: 200
+      message: Ok
+- request:
+    body: null
+    headers:
+      Accept:
+      - '*/*'
+      Accept-Encoding:
+      - gzip, deflate
+      CommandName:
+      - cosmosdb mongodb database create
+      Connection:
+      - keep-alive
+      ParameterSetName:
+      - -g -a -n
+      User-Agent:
+      - AZURECLI/2.47.0 azsdk-python-mgmt-cosmosdb/9.0.0 Python/3.10.8 (Windows-10-10.0.22621-SP0)
+    method: GET
+    uri: https://management.azure.com/subscriptions/00000000-0000-0000-0000-000000000000/providers/Microsoft.DocumentDB/locations/westus/operationsStatus/dbfed11a-383f-4b9c-920b-cf0025ab8318?api-version=2022-11-15
+  response:
+    body:
+      string: '{"status":"Succeeded"}'
+    headers:
+      cache-control:
+      - no-store, no-cache
+      content-length:
+      - '22'
+      content-type:
+      - application/json
+      date:
+      - Fri, 07 Apr 2023 18:03:35 GMT
+      pragma:
+      - no-cache
+      server:
+      - Microsoft-HTTPAPI/2.0
+      strict-transport-security:
+      - max-age=31536000; includeSubDomains
+      transfer-encoding:
+      - chunked
+      vary:
+      - Accept-Encoding
+      x-content-type-options:
+      - nosniff
+      x-ms-gatewayversion:
+      - version=2.14.0
+    status:
+      code: 200
+      message: Ok
+- request:
+    body: null
+    headers:
+      Accept:
+      - '*/*'
+      Accept-Encoding:
+      - gzip, deflate
+      CommandName:
+      - cosmosdb mongodb database create
+      Connection:
+      - keep-alive
+      ParameterSetName:
+      - -g -a -n
+      User-Agent:
+      - AZURECLI/2.47.0 azsdk-python-mgmt-cosmosdb/9.0.0 Python/3.10.8 (Windows-10-10.0.22621-SP0)
+    method: GET
+    uri: https://management.azure.com/subscriptions/00000000-0000-0000-0000-000000000000/resourceGroups/cli_test_cosmosdb_mongodb_collection000001/providers/Microsoft.DocumentDB/databaseAccounts/cli000003/mongodbDatabases/cli000004?api-version=2022-11-15
+  response:
+    body:
+      string: '{"id":"/subscriptions/00000000-0000-0000-0000-000000000000/resourceGroups/cli_test_cosmosdb_mongodb_collection000001/providers/Microsoft.DocumentDB/databaseAccounts/cli000003/mongodbDatabases/cli000004","type":"Microsoft.DocumentDB/databaseAccounts/mongodbDatabases","name":"cli000004","properties":{"resource":{"id":"cli000004"}}}'
+    headers:
+      cache-control:
+      - no-store, no-cache
+      content-length:
+      - '331'
+      content-type:
+      - application/json
+      date:
+      - Fri, 07 Apr 2023 18:03:36 GMT
+      pragma:
+      - no-cache
+      server:
+      - Microsoft-HTTPAPI/2.0
+      strict-transport-security:
+      - max-age=31536000; includeSubDomains
+      transfer-encoding:
+      - chunked
+      vary:
+      - Accept-Encoding
+      x-content-type-options:
+      - nosniff
+      x-ms-gatewayversion:
+      - version=2.14.0
+    status:
+      code: 200
+      message: Ok
+- request:
+    body: '{"properties": {"resource": {"id": "cli000002"}, "options": {}}}'
+    headers:
+      Accept:
+      - application/json
+      Accept-Encoding:
+      - gzip, deflate
+      CommandName:
+      - cosmosdb mongodb collection create
+      Connection:
+      - keep-alive
+      Content-Length:
+      - '64'
+      Content-Type:
+      - application/json
+      ParameterSetName:
+      - -g -a -d -n
+      User-Agent:
+      - AZURECLI/2.47.0 azsdk-python-mgmt-cosmosdb/9.0.0 Python/3.10.8 (Windows-10-10.0.22621-SP0)
+    method: PUT
+    uri: https://management.azure.com/subscriptions/00000000-0000-0000-0000-000000000000/resourceGroups/cli_test_cosmosdb_mongodb_collection000001/providers/Microsoft.DocumentDB/databaseAccounts/cli000003/mongodbDatabases/cli000004/collections/cli000002?api-version=2022-11-15
+  response:
+    body:
+      string: '{"status":"Enqueued"}'
+    headers:
+      azure-asyncoperation:
+      - https://management.azure.com/subscriptions/00000000-0000-0000-0000-000000000000/providers/Microsoft.DocumentDB/locations/westus/operationsStatus/ef238e55-1267-49a1-86af-10dc5e9932e1?api-version=2022-11-15
+      cache-control:
+      - no-store, no-cache
+      content-length:
+      - '21'
+      content-type:
+      - application/json
+      date:
+      - Fri, 07 Apr 2023 18:03:39 GMT
+      location:
+      - https://management.azure.com/subscriptions/00000000-0000-0000-0000-000000000000/resourceGroups/cli_test_cosmosdb_mongodb_collection000001/providers/Microsoft.DocumentDB/databaseAccounts/cli000003/mongodbDatabases/cli000004/collections/cli000002/operationResults/ef238e55-1267-49a1-86af-10dc5e9932e1?api-version=2022-11-15
+      pragma:
+      - no-cache
+      server:
+      - Microsoft-HTTPAPI/2.0
+      strict-transport-security:
+      - max-age=31536000; includeSubDomains
+      x-content-type-options:
+      - nosniff
+      x-ms-gatewayversion:
+      - version=2.14.0
+      x-ms-ratelimit-remaining-subscription-writes:
+      - '1199'
+    status:
+      code: 202
+      message: Accepted
+- request:
+    body: null
+    headers:
+      Accept:
+      - '*/*'
+      Accept-Encoding:
+      - gzip, deflate
+      CommandName:
+      - cosmosdb mongodb collection create
+      Connection:
+      - keep-alive
+      ParameterSetName:
+      - -g -a -d -n
+      User-Agent:
+      - AZURECLI/2.47.0 azsdk-python-mgmt-cosmosdb/9.0.0 Python/3.10.8 (Windows-10-10.0.22621-SP0)
+    method: GET
+    uri: https://management.azure.com/subscriptions/00000000-0000-0000-0000-000000000000/providers/Microsoft.DocumentDB/locations/westus/operationsStatus/ef238e55-1267-49a1-86af-10dc5e9932e1?api-version=2022-11-15
+  response:
+    body:
+      string: '{"status":"Enqueued"}'
+    headers:
+      cache-control:
+      - no-store, no-cache
+      content-length:
+      - '21'
+      content-type:
+      - application/json
+      date:
+      - Fri, 07 Apr 2023 18:03:39 GMT
+      pragma:
+      - no-cache
+      server:
+      - Microsoft-HTTPAPI/2.0
+      strict-transport-security:
+      - max-age=31536000; includeSubDomains
+      transfer-encoding:
+      - chunked
+      vary:
+      - Accept-Encoding
+      x-content-type-options:
+      - nosniff
+      x-ms-gatewayversion:
+      - version=2.14.0
+    status:
+      code: 200
+      message: Ok
+- request:
+    body: null
+    headers:
+      Accept:
+      - '*/*'
+      Accept-Encoding:
+      - gzip, deflate
+      CommandName:
+      - cosmosdb mongodb collection create
+      Connection:
+      - keep-alive
+      ParameterSetName:
+      - -g -a -d -n
+      User-Agent:
+      - AZURECLI/2.47.0 azsdk-python-mgmt-cosmosdb/9.0.0 Python/3.10.8 (Windows-10-10.0.22621-SP0)
+    method: GET
+    uri: https://management.azure.com/subscriptions/00000000-0000-0000-0000-000000000000/providers/Microsoft.DocumentDB/locations/westus/operationsStatus/ef238e55-1267-49a1-86af-10dc5e9932e1?api-version=2022-11-15
+  response:
+    body:
+      string: '{"status":"Succeeded"}'
+    headers:
+      cache-control:
+      - no-store, no-cache
+      content-length:
+      - '22'
+      content-type:
+      - application/json
+      date:
+      - Fri, 07 Apr 2023 18:04:09 GMT
+      pragma:
+      - no-cache
+      server:
+      - Microsoft-HTTPAPI/2.0
+      strict-transport-security:
+      - max-age=31536000; includeSubDomains
+      transfer-encoding:
+      - chunked
+      vary:
+      - Accept-Encoding
+      x-content-type-options:
+      - nosniff
+      x-ms-gatewayversion:
+      - version=2.14.0
+    status:
+      code: 200
+      message: Ok
+- request:
+    body: null
+    headers:
+      Accept:
+      - '*/*'
+      Accept-Encoding:
+      - gzip, deflate
+      CommandName:
+      - cosmosdb mongodb collection create
+      Connection:
+      - keep-alive
+      ParameterSetName:
+      - -g -a -d -n
+      User-Agent:
+      - AZURECLI/2.47.0 azsdk-python-mgmt-cosmosdb/9.0.0 Python/3.10.8 (Windows-10-10.0.22621-SP0)
+    method: GET
+    uri: https://management.azure.com/subscriptions/00000000-0000-0000-0000-000000000000/resourceGroups/cli_test_cosmosdb_mongodb_collection000001/providers/Microsoft.DocumentDB/databaseAccounts/cli000003/mongodbDatabases/cli000004/collections/cli000002?api-version=2022-11-15
+  response:
+    body:
+      string: '{"id":"/subscriptions/00000000-0000-0000-0000-000000000000/resourceGroups/cli_test_cosmosdb_mongodb_collection000001/providers/Microsoft.DocumentDB/databaseAccounts/cli000003/mongodbDatabases/cli000004/collections/cli000002","type":"Microsoft.DocumentDB/databaseAccounts/mongodbDatabases/collections","name":"cli000002","properties":{"resource":{"id":"cli000002","indexes":[{"key":{"keys":["_id"]}}]}}}'
+    headers:
+      cache-control:
+      - no-store, no-cache
+      content-length:
+      - '402'
+      content-type:
+      - application/json
+      date:
+      - Fri, 07 Apr 2023 18:04:09 GMT
+      pragma:
+      - no-cache
+      server:
+      - Microsoft-HTTPAPI/2.0
+      strict-transport-security:
+      - max-age=31536000; includeSubDomains
+      transfer-encoding:
+      - chunked
+      vary:
+      - Accept-Encoding
+      x-content-type-options:
+      - nosniff
+      x-ms-gatewayversion:
+      - version=2.14.0
+    status:
+      code: 200
+      message: Ok
+- request:
+    body: null
+    headers:
+      Accept:
+      - application/json
+      Accept-Encoding:
+      - gzip, deflate
+      CommandName:
+      - cosmosdb mongodb collection show
+      Connection:
+      - keep-alive
+      ParameterSetName:
+      - -g -a -d -n
+      User-Agent:
+      - AZURECLI/2.47.0 azsdk-python-mgmt-cosmosdb/9.0.0 Python/3.10.8 (Windows-10-10.0.22621-SP0)
+    method: GET
+    uri: https://management.azure.com/subscriptions/00000000-0000-0000-0000-000000000000/resourceGroups/cli_test_cosmosdb_mongodb_collection000001/providers/Microsoft.DocumentDB/databaseAccounts/cli000003/mongodbDatabases/cli000004/collections/cli000002?api-version=2022-11-15
+  response:
+    body:
+      string: '{"id":"/subscriptions/00000000-0000-0000-0000-000000000000/resourceGroups/cli_test_cosmosdb_mongodb_collection000001/providers/Microsoft.DocumentDB/databaseAccounts/cli000003/mongodbDatabases/cli000004/collections/cli000002","type":"Microsoft.DocumentDB/databaseAccounts/mongodbDatabases/collections","name":"cli000002","properties":{"resource":{"id":"cli000002","indexes":[{"key":{"keys":["_id"]}}]}}}'
+    headers:
+      cache-control:
+      - no-store, no-cache
+      content-length:
+      - '402'
+      content-type:
+      - application/json
+      date:
+      - Fri, 07 Apr 2023 18:04:11 GMT
+      pragma:
+      - no-cache
+      server:
+      - Microsoft-HTTPAPI/2.0
+      strict-transport-security:
+      - max-age=31536000; includeSubDomains
+      transfer-encoding:
+      - chunked
+      vary:
+      - Accept-Encoding
+      x-content-type-options:
+      - nosniff
+      x-ms-gatewayversion:
+      - version=2.14.0
+    status:
+      code: 200
+      message: Ok
+- request:
+    body: null
+    headers:
+      Accept:
+      - application/json
+      Accept-Encoding:
+      - gzip, deflate
+      CommandName:
+      - cosmosdb mongodb collection exists
+      Connection:
+      - keep-alive
+      ParameterSetName:
+      - -g -a -d -n
+      User-Agent:
+      - AZURECLI/2.47.0 azsdk-python-mgmt-cosmosdb/9.0.0 Python/3.10.8 (Windows-10-10.0.22621-SP0)
+    method: GET
+    uri: https://management.azure.com/subscriptions/00000000-0000-0000-0000-000000000000/resourceGroups/cli_test_cosmosdb_mongodb_collection000001/providers/Microsoft.DocumentDB/databaseAccounts/cli000003/mongodbDatabases/cli000004/collections/cli000002?api-version=2022-11-15
+  response:
+    body:
+      string: '{"id":"/subscriptions/00000000-0000-0000-0000-000000000000/resourceGroups/cli_test_cosmosdb_mongodb_collection000001/providers/Microsoft.DocumentDB/databaseAccounts/cli000003/mongodbDatabases/cli000004/collections/cli000002","type":"Microsoft.DocumentDB/databaseAccounts/mongodbDatabases/collections","name":"cli000002","properties":{"resource":{"id":"cli000002","indexes":[{"key":{"keys":["_id"]}}]}}}'
+    headers:
+      cache-control:
+      - no-store, no-cache
+      content-length:
+      - '402'
+      content-type:
+      - application/json
+      date:
+      - Fri, 07 Apr 2023 18:04:12 GMT
+      pragma:
+      - no-cache
+      server:
+      - Microsoft-HTTPAPI/2.0
+      strict-transport-security:
+      - max-age=31536000; includeSubDomains
+      transfer-encoding:
+      - chunked
+      vary:
+      - Accept-Encoding
+      x-content-type-options:
+      - nosniff
+      x-ms-gatewayversion:
+      - version=2.14.0
+    status:
+      code: 200
+      message: Ok
+- request:
+    body: null
+    headers:
+      Accept:
+      - application/json
+      Accept-Encoding:
+      - gzip, deflate
+      CommandName:
+      - cosmosdb mongodb collection exists
+      Connection:
+      - keep-alive
+      ParameterSetName:
+      - -g -a -d -n
+      User-Agent:
+      - AZURECLI/2.47.0 azsdk-python-mgmt-cosmosdb/9.0.0 Python/3.10.8 (Windows-10-10.0.22621-SP0)
+    method: GET
+    uri: https://management.azure.com/subscriptions/00000000-0000-0000-0000-000000000000/resourceGroups/cli_test_cosmosdb_mongodb_collection000001/providers/Microsoft.DocumentDB/databaseAccounts/cli000003/mongodbDatabases/cli000004/collections/invalid?api-version=2022-11-15
+  response:
+    body:
+      string: '{"code":"NotFound","message":"The collection ''cli000004''.''invalid''
+        doesn''t exist.\r\nActivityId: 9a4e7448-d56e-11ed-9bb6-f077c3948549, Microsoft.Azure.Documents.Common/2.14.0"}'
+    headers:
+      cache-control:
+      - no-store, no-cache
+      content-length:
+      - '176'
+      content-type:
+      - application/json
+      date:
+      - Fri, 07 Apr 2023 18:04:14 GMT
+      pragma:
+      - no-cache
+      server:
+      - Microsoft-HTTPAPI/2.0
+      strict-transport-security:
+      - max-age=31536000; includeSubDomains
+      x-content-type-options:
+      - nosniff
+      x-ms-gatewayversion:
+      - version=2.14.0
+    status:
+      code: 404
+      message: NotFound
+- request:
+    body: null
+    headers:
+      Accept:
+      - application/json
+      Accept-Encoding:
+      - gzip, deflate
+      CommandName:
+      - cosmosdb mongodb collection list
+      Connection:
+      - keep-alive
+      ParameterSetName:
+      - -g -a -d
+      User-Agent:
+      - AZURECLI/2.47.0 azsdk-python-mgmt-cosmosdb/9.0.0 Python/3.10.8 (Windows-10-10.0.22621-SP0)
+    method: GET
+    uri: https://management.azure.com/subscriptions/00000000-0000-0000-0000-000000000000/resourceGroups/cli_test_cosmosdb_mongodb_collection000001/providers/Microsoft.DocumentDB/databaseAccounts/cli000003/mongodbDatabases/cli000004/collections?api-version=2022-11-15
+  response:
+    body:
+      string: '{"value":[{"id":"/subscriptions/00000000-0000-0000-0000-000000000000/resourceGroups/cli_test_cosmosdb_mongodb_collection000001/providers/Microsoft.DocumentDB/databaseAccounts/cli000003/mongodbDatabases/cli000004/collections/cli000002","type":"Microsoft.DocumentDB/databaseAccounts/mongodbDatabases/collections","name":"cli000002","properties":{"resource":{"id":"cli000002","indexes":[{"key":{"keys":["_id"]}}]}}}]}'
+    headers:
+      cache-control:
+      - no-store, no-cache
+      content-length:
+      - '414'
+      content-type:
+      - application/json
+      date:
+      - Fri, 07 Apr 2023 18:04:16 GMT
+      pragma:
+      - no-cache
+      server:
+      - Microsoft-HTTPAPI/2.0
+      strict-transport-security:
+      - max-age=31536000; includeSubDomains
+      transfer-encoding:
+      - chunked
+      vary:
+      - Accept-Encoding
+      x-content-type-options:
+      - nosniff
+      x-ms-gatewayversion:
+      - version=2.14.0
+    status:
+      code: 200
+      message: Ok
+- request:
+    body: null
+    headers:
+      Accept:
+      - '*/*'
+      Accept-Encoding:
+      - gzip, deflate
+      CommandName:
+      - cosmosdb mongodb collection delete
+      Connection:
+      - keep-alive
+      Content-Length:
+      - '0'
+      ParameterSetName:
+      - -g -a -d -n --yes
+      User-Agent:
+      - AZURECLI/2.47.0 azsdk-python-mgmt-cosmosdb/9.0.0 Python/3.10.8 (Windows-10-10.0.22621-SP0)
+    method: DELETE
+    uri: https://management.azure.com/subscriptions/00000000-0000-0000-0000-000000000000/resourceGroups/cli_test_cosmosdb_mongodb_collection000001/providers/Microsoft.DocumentDB/databaseAccounts/cli000003/mongodbDatabases/cli000004/collections/cli000002?api-version=2022-11-15
+  response:
+    body:
+      string: '{"status":"Enqueued"}'
+    headers:
+      azure-asyncoperation:
+      - https://management.azure.com/subscriptions/00000000-0000-0000-0000-000000000000/providers/Microsoft.DocumentDB/locations/westus/operationsStatus/ae28d5e7-1e98-4def-b7bc-e96b590c59ad?api-version=2022-11-15
+      cache-control:
+      - no-store, no-cache
+      content-length:
+      - '21'
+      content-type:
+      - application/json
+      date:
+      - Fri, 07 Apr 2023 18:04:17 GMT
+      location:
+      - https://management.azure.com/subscriptions/00000000-0000-0000-0000-000000000000/resourceGroups/cli_test_cosmosdb_mongodb_collection000001/providers/Microsoft.DocumentDB/databaseAccounts/cli000003/mongodbDatabases/cli000004/collections/cli000002/operationResults/ae28d5e7-1e98-4def-b7bc-e96b590c59ad?api-version=2022-11-15
+      pragma:
+      - no-cache
+      server:
+      - Microsoft-HTTPAPI/2.0
+      strict-transport-security:
+      - max-age=31536000; includeSubDomains
+      x-content-type-options:
+      - nosniff
+      x-ms-gatewayversion:
+      - version=2.14.0
+      x-ms-ratelimit-remaining-subscription-deletes:
+      - '14999'
+    status:
+      code: 202
+      message: Accepted
+- request:
+    body: null
+    headers:
+      Accept:
+      - '*/*'
+      Accept-Encoding:
+      - gzip, deflate
+      CommandName:
+      - cosmosdb mongodb collection delete
+      Connection:
+      - keep-alive
+      ParameterSetName:
+      - -g -a -d -n --yes
+      User-Agent:
+      - AZURECLI/2.47.0 azsdk-python-mgmt-cosmosdb/9.0.0 Python/3.10.8 (Windows-10-10.0.22621-SP0)
+    method: GET
+    uri: https://management.azure.com/subscriptions/00000000-0000-0000-0000-000000000000/providers/Microsoft.DocumentDB/locations/westus/operationsStatus/ae28d5e7-1e98-4def-b7bc-e96b590c59ad?api-version=2022-11-15
+  response:
+    body:
+      string: '{"status":"Enqueued"}'
+    headers:
+      cache-control:
+      - no-store, no-cache
+      content-length:
+      - '21'
+      content-type:
+      - application/json
+      date:
+      - Fri, 07 Apr 2023 18:04:18 GMT
+      pragma:
+      - no-cache
+      server:
+      - Microsoft-HTTPAPI/2.0
+      strict-transport-security:
+      - max-age=31536000; includeSubDomains
+      transfer-encoding:
+      - chunked
+      vary:
+      - Accept-Encoding
+      x-content-type-options:
+      - nosniff
+      x-ms-gatewayversion:
+      - version=2.14.0
+    status:
+      code: 200
+      message: Ok
+- request:
+    body: null
+    headers:
+      Accept:
+      - '*/*'
+      Accept-Encoding:
+      - gzip, deflate
+      CommandName:
+      - cosmosdb mongodb collection delete
+      Connection:
+      - keep-alive
+      ParameterSetName:
+      - -g -a -d -n --yes
+      User-Agent:
+      - AZURECLI/2.47.0 azsdk-python-mgmt-cosmosdb/9.0.0 Python/3.10.8 (Windows-10-10.0.22621-SP0)
+    method: GET
+    uri: https://management.azure.com/subscriptions/00000000-0000-0000-0000-000000000000/providers/Microsoft.DocumentDB/locations/westus/operationsStatus/ae28d5e7-1e98-4def-b7bc-e96b590c59ad?api-version=2022-11-15
+  response:
+    body:
+      string: '{"status":"Succeeded"}'
+    headers:
+      cache-control:
+      - no-store, no-cache
+      content-length:
+      - '22'
+      content-type:
+      - application/json
+      date:
+      - Fri, 07 Apr 2023 18:04:48 GMT
+      pragma:
+      - no-cache
+      server:
+      - Microsoft-HTTPAPI/2.0
+      strict-transport-security:
+      - max-age=31536000; includeSubDomains
+      transfer-encoding:
+      - chunked
+      vary:
+      - Accept-Encoding
+      x-content-type-options:
+      - nosniff
+      x-ms-gatewayversion:
+      - version=2.14.0
+    status:
+      code: 200
+      message: Ok
+version: 1