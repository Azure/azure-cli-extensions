--- conflicted
+++ resolved
@@ -13,20 +13,12 @@
       ParameterSetName:
       - -n -g --kind --server-version --backup-policy-type --locations
       User-Agent:
-<<<<<<< HEAD
-      - AZURECLI/2.46.0 azsdk-python-azure-mgmt-resource/21.1.0b1 Python/3.10.10 (Windows-10-10.0.22621-SP0)
-=======
       - AZURECLI/2.47.0 azsdk-python-azure-mgmt-resource/22.0.0 Python/3.10.8 (Windows-10-10.0.22621-SP0)
->>>>>>> 2a36cb18
     method: GET
     uri: https://management.azure.com/subscriptions/00000000-0000-0000-0000-000000000000/resourcegroups/cli_test_cosmosdb_mongodb_database000001?api-version=2022-09-01
   response:
     body:
-<<<<<<< HEAD
-      string: '{"id":"/subscriptions/00000000-0000-0000-0000-000000000000/resourceGroups/cli_test_cosmosdb_mongodb_database000001","name":"cli_test_cosmosdb_mongodb_database000001","type":"Microsoft.Resources/resourceGroups","location":"westus","tags":{"product":"azurecli","cause":"automation","date":"2023-03-29T01:39:54Z"},"properties":{"provisioningState":"Succeeded"}}'
-=======
       string: '{"id":"/subscriptions/00000000-0000-0000-0000-000000000000/resourceGroups/cli_test_cosmosdb_mongodb_database000001","name":"cli_test_cosmosdb_mongodb_database000001","type":"Microsoft.Resources/resourceGroups","location":"westus","tags":{"product":"azurecli","cause":"automation","date":"2023-04-07T18:11:15Z"},"properties":{"provisioningState":"Succeeded"}}'
->>>>>>> 2a36cb18
     headers:
       cache-control:
       - no-cache
@@ -35,11 +27,7 @@
       content-type:
       - application/json; charset=utf-8
       date:
-<<<<<<< HEAD
-      - Wed, 29 Mar 2023 01:40:00 GMT
-=======
       - Fri, 07 Apr 2023 18:11:18 GMT
->>>>>>> 2a36cb18
       expires:
       - '-1'
       pragma:
@@ -75,26 +63,12 @@
       ParameterSetName:
       - -n -g --kind --server-version --backup-policy-type --locations
       User-Agent:
-<<<<<<< HEAD
-      - AZURECLI/2.46.0 azsdk-python-mgmt-cosmosdb/0.7.0 Python/3.10.10 (Windows-10-10.0.22621-SP0)
-=======
-      - AZURECLI/2.47.0 azsdk-python-mgmt-cosmosdb/0.7.0 Python/3.10.8 (Windows-10-10.0.22621-SP0)
->>>>>>> 2a36cb18
+      - AZURECLI/2.47.0 azsdk-python-mgmt-cosmosdb/0.7.0 Python/3.10.8 (Windows-10-10.0.22621-SP0)
     method: PUT
-    uri: https://management.azure.com/subscriptions/00000000-0000-0000-0000-000000000000/resourceGroups/cli_test_cosmosdb_mongodb_database000001/providers/Microsoft.DocumentDB/databaseAccounts/cli000003?api-version=2023-03-01-preview
+    uri: https://management.azure.com/subscriptions/00000000-0000-0000-0000-000000000000/resourceGroups/cli_test_cosmosdb_mongodb_database000001/providers/Microsoft.DocumentDB/databaseAccounts/cli000003?api-version=2022-08-15-preview
   response:
     body:
       string: '{"id":"/subscriptions/00000000-0000-0000-0000-000000000000/resourceGroups/cli_test_cosmosdb_mongodb_database000001/providers/Microsoft.DocumentDB/databaseAccounts/cli000003","name":"cli000003","location":"West
-<<<<<<< HEAD
-        US","type":"Microsoft.DocumentDB/databaseAccounts","kind":"MongoDB","tags":{},"systemData":{"createdAt":"2023-03-29T01:40:04.8233693Z"},"properties":{"provisioningState":"Creating","publicNetworkAccess":"Enabled","enableAutomaticFailover":false,"enableMultipleWriteLocations":false,"enablePartitionKeyMonitor":false,"isVirtualNetworkFilterEnabled":false,"virtualNetworkRules":[],"EnabledApiTypes":"MongoDB","disableKeyBasedMetadataWriteAccess":false,"enableFreeTier":false,"enableAnalyticalStorage":false,"analyticalStorageConfiguration":{"schemaType":"FullFidelity"},"instanceId":"159eaffe-daa0-4088-8d9c-bf17cfea91a3","createMode":"Default","databaseAccountOfferType":"Standard","enableMaterializedViews":false,"defaultIdentity":"","networkAclBypass":"None","disableLocalAuth":false,"enablePartitionMerge":false,"enableBurstCapacity":false,"minimalTlsVersion":"Tls12","consistencyPolicy":{"defaultConsistencyLevel":"Session","maxIntervalInSeconds":5,"maxStalenessPrefix":100},"apiProperties":{"serverVersion":"3.6"},"configurationOverrides":{},"writeLocations":[{"id":"cli000003-westus","locationName":"West
-        US","provisioningState":"Creating","failoverPriority":0,"isZoneRedundant":false}],"readLocations":[{"id":"cli000003-westus","locationName":"West
-        US","provisioningState":"Creating","failoverPriority":0,"isZoneRedundant":false}],"locations":[{"id":"cli000003-westus","locationName":"West
-        US","provisioningState":"Creating","failoverPriority":0,"isZoneRedundant":false}],"failoverPolicies":[{"id":"cli000003-westus","locationName":"West
-        US","failoverPriority":0}],"cors":[],"capabilities":[{"name":"EnableMongo"}],"ipRules":[],"backupPolicy":{"type":"Continuous","continuousModeProperties":{"tier":"Continuous30Days"}},"networkAclBypassResourceIds":[],"diagnosticLogSettings":{"enableFullTextQuery":"None"},"keysMetadata":{"primaryMasterKey":{"generationTime":"2023-03-29T01:40:04.8233693Z"},"secondaryMasterKey":{"generationTime":"2023-03-29T01:40:04.8233693Z"},"primaryReadonlyMasterKey":{"generationTime":"2023-03-29T01:40:04.8233693Z"},"secondaryReadonlyMasterKey":{"generationTime":"2023-03-29T01:40:04.8233693Z"}}},"identity":{"type":"None"}}'
-    headers:
-      azure-asyncoperation:
-      - https://management.azure.com/subscriptions/00000000-0000-0000-0000-000000000000/providers/Microsoft.DocumentDB/locations/westus/operationsStatus/215919ce-90a7-4cf1-a578-5c4b24af8b4c?api-version=2023-03-01-preview
-=======
         US","type":"Microsoft.DocumentDB/databaseAccounts","kind":"MongoDB","tags":{},"systemData":{"createdAt":"2023-04-07T18:11:25.2526267Z"},"properties":{"provisioningState":"Creating","publicNetworkAccess":"Enabled","enableAutomaticFailover":false,"enableMultipleWriteLocations":false,"enablePartitionKeyMonitor":false,"isVirtualNetworkFilterEnabled":false,"virtualNetworkRules":[],"EnabledApiTypes":"MongoDB","disableKeyBasedMetadataWriteAccess":false,"enableFreeTier":false,"enableAnalyticalStorage":false,"analyticalStorageConfiguration":{"schemaType":"FullFidelity"},"instanceId":"ea24d98b-eccc-42f4-9bfe-e01303a6ea84","createMode":"Default","databaseAccountOfferType":"Standard","enableMaterializedViews":false,"defaultIdentity":"","networkAclBypass":"None","disableLocalAuth":false,"enablePartitionMerge":false,"consistencyPolicy":{"defaultConsistencyLevel":"Session","maxIntervalInSeconds":5,"maxStalenessPrefix":100},"apiProperties":{"serverVersion":"3.6"},"configurationOverrides":{},"writeLocations":[{"id":"cli000003-westus","locationName":"West
         US","provisioningState":"Creating","failoverPriority":0,"isZoneRedundant":false}],"readLocations":[{"id":"cli000003-westus","locationName":"West
         US","provisioningState":"Creating","failoverPriority":0,"isZoneRedundant":false}],"locations":[{"id":"cli000003-westus","locationName":"West
@@ -103,23 +77,16 @@
     headers:
       azure-asyncoperation:
       - https://management.azure.com/subscriptions/00000000-0000-0000-0000-000000000000/providers/Microsoft.DocumentDB/locations/westus/operationsStatus/7a419da2-fbb0-40ee-a972-e1dfb7cc81a2?api-version=2022-08-15-preview
->>>>>>> 2a36cb18
-      cache-control:
-      - no-store, no-cache
-      content-length:
-      - '2365'
-      content-type:
-      - application/json
-      date:
-<<<<<<< HEAD
-      - Wed, 29 Mar 2023 01:40:06 GMT
-      location:
-      - https://management.azure.com/subscriptions/00000000-0000-0000-0000-000000000000/resourceGroups/cli_test_cosmosdb_mongodb_database000001/providers/Microsoft.DocumentDB/databaseAccounts/cli000003/operationResults/215919ce-90a7-4cf1-a578-5c4b24af8b4c?api-version=2023-03-01-preview
-=======
+      cache-control:
+      - no-store, no-cache
+      content-length:
+      - '2309'
+      content-type:
+      - application/json
+      date:
       - Fri, 07 Apr 2023 18:11:27 GMT
       location:
       - https://management.azure.com/subscriptions/00000000-0000-0000-0000-000000000000/resourceGroups/cli_test_cosmosdb_mongodb_database000001/providers/Microsoft.DocumentDB/databaseAccounts/cli000003/operationResults/7a419da2-fbb0-40ee-a972-e1dfb7cc81a2?api-version=2022-08-15-preview
->>>>>>> 2a36cb18
       pragma:
       - no-cache
       server:
@@ -153,11 +120,6 @@
       ParameterSetName:
       - -n -g --kind --server-version --backup-policy-type --locations
       User-Agent:
-<<<<<<< HEAD
-      - AZURECLI/2.46.0 azsdk-python-mgmt-cosmosdb/0.7.0 Python/3.10.10 (Windows-10-10.0.22621-SP0)
-    method: GET
-    uri: https://management.azure.com/subscriptions/00000000-0000-0000-0000-000000000000/providers/Microsoft.DocumentDB/locations/westus/operationsStatus/215919ce-90a7-4cf1-a578-5c4b24af8b4c?api-version=2023-03-01-preview
-=======
       - AZURECLI/2.47.0 azsdk-python-mgmt-cosmosdb/0.7.0 Python/3.10.8 (Windows-10-10.0.22621-SP0)
     method: GET
     uri: https://management.azure.com/subscriptions/00000000-0000-0000-0000-000000000000/providers/Microsoft.DocumentDB/locations/westus/operationsStatus/7a419da2-fbb0-40ee-a972-e1dfb7cc81a2?api-version=2022-08-15-preview
@@ -253,63 +215,52 @@
       - AZURECLI/2.47.0 azsdk-python-mgmt-cosmosdb/0.7.0 Python/3.10.8 (Windows-10-10.0.22621-SP0)
     method: GET
     uri: https://management.azure.com/subscriptions/00000000-0000-0000-0000-000000000000/providers/Microsoft.DocumentDB/locations/westus/operationsStatus/7a419da2-fbb0-40ee-a972-e1dfb7cc81a2?api-version=2022-08-15-preview
->>>>>>> 2a36cb18
-  response:
-    body:
-      string: '{"status":"Enqueued"}'
-    headers:
-      cache-control:
-      - no-store, no-cache
-      content-length:
-      - '21'
-      content-type:
-      - application/json
-      date:
-<<<<<<< HEAD
-      - Wed, 29 Mar 2023 01:40:06 GMT
-=======
+  response:
+    body:
+      string: '{"status":"Dequeued"}'
+    headers:
+      cache-control:
+      - no-store, no-cache
+      content-length:
+      - '21'
+      content-type:
+      - application/json
+      date:
       - Fri, 07 Apr 2023 18:12:28 GMT
->>>>>>> 2a36cb18
-      pragma:
-      - no-cache
-      server:
-      - Microsoft-HTTPAPI/2.0
-      strict-transport-security:
-      - max-age=31536000; includeSubDomains
-      transfer-encoding:
-      - chunked
-      vary:
-      - Accept-Encoding
-      x-content-type-options:
-      - nosniff
-      x-ms-gatewayversion:
-      - version=2.14.0
-    status:
-      code: 200
-      message: Ok
-- request:
-    body: null
-    headers:
-      Accept:
-      - '*/*'
-      Accept-Encoding:
-      - gzip, deflate
-      CommandName:
-      - cosmosdb create
-      Connection:
-      - keep-alive
-      ParameterSetName:
-      - -n -g --kind --server-version --backup-policy-type --locations
-      User-Agent:
-<<<<<<< HEAD
-      - AZURECLI/2.46.0 azsdk-python-mgmt-cosmosdb/0.7.0 Python/3.10.10 (Windows-10-10.0.22621-SP0)
-    method: GET
-    uri: https://management.azure.com/subscriptions/00000000-0000-0000-0000-000000000000/providers/Microsoft.DocumentDB/locations/westus/operationsStatus/215919ce-90a7-4cf1-a578-5c4b24af8b4c?api-version=2023-03-01-preview
-=======
+      pragma:
+      - no-cache
+      server:
+      - Microsoft-HTTPAPI/2.0
+      strict-transport-security:
+      - max-age=31536000; includeSubDomains
+      transfer-encoding:
+      - chunked
+      vary:
+      - Accept-Encoding
+      x-content-type-options:
+      - nosniff
+      x-ms-gatewayversion:
+      - version=2.14.0
+    status:
+      code: 200
+      message: Ok
+- request:
+    body: null
+    headers:
+      Accept:
+      - '*/*'
+      Accept-Encoding:
+      - gzip, deflate
+      CommandName:
+      - cosmosdb create
+      Connection:
+      - keep-alive
+      ParameterSetName:
+      - -n -g --kind --server-version --backup-policy-type --locations
+      User-Agent:
       - AZURECLI/2.47.0 azsdk-python-mgmt-cosmosdb/0.7.0 Python/3.10.8 (Windows-10-10.0.22621-SP0)
     method: GET
     uri: https://management.azure.com/subscriptions/00000000-0000-0000-0000-000000000000/providers/Microsoft.DocumentDB/locations/westus/operationsStatus/7a419da2-fbb0-40ee-a972-e1dfb7cc81a2?api-version=2022-08-15-preview
->>>>>>> 2a36cb18
   response:
     body:
       string: '{"status":"Dequeued"}'
@@ -321,51 +272,41 @@
       content-type:
       - application/json
       date:
-<<<<<<< HEAD
-      - Wed, 29 Mar 2023 01:40:36 GMT
-=======
       - Fri, 07 Apr 2023 18:12:58 GMT
->>>>>>> 2a36cb18
-      pragma:
-      - no-cache
-      server:
-      - Microsoft-HTTPAPI/2.0
-      strict-transport-security:
-      - max-age=31536000; includeSubDomains
-      transfer-encoding:
-      - chunked
-      vary:
-      - Accept-Encoding
-      x-content-type-options:
-      - nosniff
-      x-ms-gatewayversion:
-      - version=2.14.0
-    status:
-      code: 200
-      message: Ok
-- request:
-    body: null
-    headers:
-      Accept:
-      - '*/*'
-      Accept-Encoding:
-      - gzip, deflate
-      CommandName:
-      - cosmosdb create
-      Connection:
-      - keep-alive
-      ParameterSetName:
-      - -n -g --kind --server-version --backup-policy-type --locations
-      User-Agent:
-<<<<<<< HEAD
-      - AZURECLI/2.46.0 azsdk-python-mgmt-cosmosdb/0.7.0 Python/3.10.10 (Windows-10-10.0.22621-SP0)
-    method: GET
-    uri: https://management.azure.com/subscriptions/00000000-0000-0000-0000-000000000000/providers/Microsoft.DocumentDB/locations/westus/operationsStatus/215919ce-90a7-4cf1-a578-5c4b24af8b4c?api-version=2023-03-01-preview
-=======
+      pragma:
+      - no-cache
+      server:
+      - Microsoft-HTTPAPI/2.0
+      strict-transport-security:
+      - max-age=31536000; includeSubDomains
+      transfer-encoding:
+      - chunked
+      vary:
+      - Accept-Encoding
+      x-content-type-options:
+      - nosniff
+      x-ms-gatewayversion:
+      - version=2.14.0
+    status:
+      code: 200
+      message: Ok
+- request:
+    body: null
+    headers:
+      Accept:
+      - '*/*'
+      Accept-Encoding:
+      - gzip, deflate
+      CommandName:
+      - cosmosdb create
+      Connection:
+      - keep-alive
+      ParameterSetName:
+      - -n -g --kind --server-version --backup-policy-type --locations
+      User-Agent:
       - AZURECLI/2.47.0 azsdk-python-mgmt-cosmosdb/0.7.0 Python/3.10.8 (Windows-10-10.0.22621-SP0)
     method: GET
     uri: https://management.azure.com/subscriptions/00000000-0000-0000-0000-000000000000/providers/Microsoft.DocumentDB/locations/westus/operationsStatus/7a419da2-fbb0-40ee-a972-e1dfb7cc81a2?api-version=2022-08-15-preview
->>>>>>> 2a36cb18
   response:
     body:
       string: '{"status":"Dequeued"}'
@@ -377,51 +318,41 @@
       content-type:
       - application/json
       date:
-<<<<<<< HEAD
-      - Wed, 29 Mar 2023 01:41:06 GMT
-=======
       - Fri, 07 Apr 2023 18:13:29 GMT
->>>>>>> 2a36cb18
-      pragma:
-      - no-cache
-      server:
-      - Microsoft-HTTPAPI/2.0
-      strict-transport-security:
-      - max-age=31536000; includeSubDomains
-      transfer-encoding:
-      - chunked
-      vary:
-      - Accept-Encoding
-      x-content-type-options:
-      - nosniff
-      x-ms-gatewayversion:
-      - version=2.14.0
-    status:
-      code: 200
-      message: Ok
-- request:
-    body: null
-    headers:
-      Accept:
-      - '*/*'
-      Accept-Encoding:
-      - gzip, deflate
-      CommandName:
-      - cosmosdb create
-      Connection:
-      - keep-alive
-      ParameterSetName:
-      - -n -g --kind --server-version --backup-policy-type --locations
-      User-Agent:
-<<<<<<< HEAD
-      - AZURECLI/2.46.0 azsdk-python-mgmt-cosmosdb/0.7.0 Python/3.10.10 (Windows-10-10.0.22621-SP0)
-    method: GET
-    uri: https://management.azure.com/subscriptions/00000000-0000-0000-0000-000000000000/providers/Microsoft.DocumentDB/locations/westus/operationsStatus/215919ce-90a7-4cf1-a578-5c4b24af8b4c?api-version=2023-03-01-preview
-=======
+      pragma:
+      - no-cache
+      server:
+      - Microsoft-HTTPAPI/2.0
+      strict-transport-security:
+      - max-age=31536000; includeSubDomains
+      transfer-encoding:
+      - chunked
+      vary:
+      - Accept-Encoding
+      x-content-type-options:
+      - nosniff
+      x-ms-gatewayversion:
+      - version=2.14.0
+    status:
+      code: 200
+      message: Ok
+- request:
+    body: null
+    headers:
+      Accept:
+      - '*/*'
+      Accept-Encoding:
+      - gzip, deflate
+      CommandName:
+      - cosmosdb create
+      Connection:
+      - keep-alive
+      ParameterSetName:
+      - -n -g --kind --server-version --backup-policy-type --locations
+      User-Agent:
       - AZURECLI/2.47.0 azsdk-python-mgmt-cosmosdb/0.7.0 Python/3.10.8 (Windows-10-10.0.22621-SP0)
     method: GET
     uri: https://management.azure.com/subscriptions/00000000-0000-0000-0000-000000000000/providers/Microsoft.DocumentDB/locations/westus/operationsStatus/7a419da2-fbb0-40ee-a972-e1dfb7cc81a2?api-version=2022-08-15-preview
->>>>>>> 2a36cb18
   response:
     body:
       string: '{"status":"Dequeued"}'
@@ -433,51 +364,41 @@
       content-type:
       - application/json
       date:
-<<<<<<< HEAD
-      - Wed, 29 Mar 2023 01:41:36 GMT
-=======
       - Fri, 07 Apr 2023 18:13:58 GMT
->>>>>>> 2a36cb18
-      pragma:
-      - no-cache
-      server:
-      - Microsoft-HTTPAPI/2.0
-      strict-transport-security:
-      - max-age=31536000; includeSubDomains
-      transfer-encoding:
-      - chunked
-      vary:
-      - Accept-Encoding
-      x-content-type-options:
-      - nosniff
-      x-ms-gatewayversion:
-      - version=2.14.0
-    status:
-      code: 200
-      message: Ok
-- request:
-    body: null
-    headers:
-      Accept:
-      - '*/*'
-      Accept-Encoding:
-      - gzip, deflate
-      CommandName:
-      - cosmosdb create
-      Connection:
-      - keep-alive
-      ParameterSetName:
-      - -n -g --kind --server-version --backup-policy-type --locations
-      User-Agent:
-<<<<<<< HEAD
-      - AZURECLI/2.46.0 azsdk-python-mgmt-cosmosdb/0.7.0 Python/3.10.10 (Windows-10-10.0.22621-SP0)
-    method: GET
-    uri: https://management.azure.com/subscriptions/00000000-0000-0000-0000-000000000000/providers/Microsoft.DocumentDB/locations/westus/operationsStatus/215919ce-90a7-4cf1-a578-5c4b24af8b4c?api-version=2023-03-01-preview
-=======
+      pragma:
+      - no-cache
+      server:
+      - Microsoft-HTTPAPI/2.0
+      strict-transport-security:
+      - max-age=31536000; includeSubDomains
+      transfer-encoding:
+      - chunked
+      vary:
+      - Accept-Encoding
+      x-content-type-options:
+      - nosniff
+      x-ms-gatewayversion:
+      - version=2.14.0
+    status:
+      code: 200
+      message: Ok
+- request:
+    body: null
+    headers:
+      Accept:
+      - '*/*'
+      Accept-Encoding:
+      - gzip, deflate
+      CommandName:
+      - cosmosdb create
+      Connection:
+      - keep-alive
+      ParameterSetName:
+      - -n -g --kind --server-version --backup-policy-type --locations
+      User-Agent:
       - AZURECLI/2.47.0 azsdk-python-mgmt-cosmosdb/0.7.0 Python/3.10.8 (Windows-10-10.0.22621-SP0)
     method: GET
     uri: https://management.azure.com/subscriptions/00000000-0000-0000-0000-000000000000/providers/Microsoft.DocumentDB/locations/westus/operationsStatus/7a419da2-fbb0-40ee-a972-e1dfb7cc81a2?api-version=2022-08-15-preview
->>>>>>> 2a36cb18
   response:
     body:
       string: '{"status":"Dequeued"}'
@@ -489,51 +410,41 @@
       content-type:
       - application/json
       date:
-<<<<<<< HEAD
-      - Wed, 29 Mar 2023 01:42:06 GMT
-=======
       - Fri, 07 Apr 2023 18:14:29 GMT
->>>>>>> 2a36cb18
-      pragma:
-      - no-cache
-      server:
-      - Microsoft-HTTPAPI/2.0
-      strict-transport-security:
-      - max-age=31536000; includeSubDomains
-      transfer-encoding:
-      - chunked
-      vary:
-      - Accept-Encoding
-      x-content-type-options:
-      - nosniff
-      x-ms-gatewayversion:
-      - version=2.14.0
-    status:
-      code: 200
-      message: Ok
-- request:
-    body: null
-    headers:
-      Accept:
-      - '*/*'
-      Accept-Encoding:
-      - gzip, deflate
-      CommandName:
-      - cosmosdb create
-      Connection:
-      - keep-alive
-      ParameterSetName:
-      - -n -g --kind --server-version --backup-policy-type --locations
-      User-Agent:
-<<<<<<< HEAD
-      - AZURECLI/2.46.0 azsdk-python-mgmt-cosmosdb/0.7.0 Python/3.10.10 (Windows-10-10.0.22621-SP0)
-    method: GET
-    uri: https://management.azure.com/subscriptions/00000000-0000-0000-0000-000000000000/providers/Microsoft.DocumentDB/locations/westus/operationsStatus/215919ce-90a7-4cf1-a578-5c4b24af8b4c?api-version=2023-03-01-preview
-=======
+      pragma:
+      - no-cache
+      server:
+      - Microsoft-HTTPAPI/2.0
+      strict-transport-security:
+      - max-age=31536000; includeSubDomains
+      transfer-encoding:
+      - chunked
+      vary:
+      - Accept-Encoding
+      x-content-type-options:
+      - nosniff
+      x-ms-gatewayversion:
+      - version=2.14.0
+    status:
+      code: 200
+      message: Ok
+- request:
+    body: null
+    headers:
+      Accept:
+      - '*/*'
+      Accept-Encoding:
+      - gzip, deflate
+      CommandName:
+      - cosmosdb create
+      Connection:
+      - keep-alive
+      ParameterSetName:
+      - -n -g --kind --server-version --backup-policy-type --locations
+      User-Agent:
       - AZURECLI/2.47.0 azsdk-python-mgmt-cosmosdb/0.7.0 Python/3.10.8 (Windows-10-10.0.22621-SP0)
     method: GET
     uri: https://management.azure.com/subscriptions/00000000-0000-0000-0000-000000000000/providers/Microsoft.DocumentDB/locations/westus/operationsStatus/7a419da2-fbb0-40ee-a972-e1dfb7cc81a2?api-version=2022-08-15-preview
->>>>>>> 2a36cb18
   response:
     body:
       string: '{"status":"Dequeued"}'
@@ -545,51 +456,41 @@
       content-type:
       - application/json
       date:
-<<<<<<< HEAD
-      - Wed, 29 Mar 2023 01:42:36 GMT
-=======
       - Fri, 07 Apr 2023 18:14:59 GMT
->>>>>>> 2a36cb18
-      pragma:
-      - no-cache
-      server:
-      - Microsoft-HTTPAPI/2.0
-      strict-transport-security:
-      - max-age=31536000; includeSubDomains
-      transfer-encoding:
-      - chunked
-      vary:
-      - Accept-Encoding
-      x-content-type-options:
-      - nosniff
-      x-ms-gatewayversion:
-      - version=2.14.0
-    status:
-      code: 200
-      message: Ok
-- request:
-    body: null
-    headers:
-      Accept:
-      - '*/*'
-      Accept-Encoding:
-      - gzip, deflate
-      CommandName:
-      - cosmosdb create
-      Connection:
-      - keep-alive
-      ParameterSetName:
-      - -n -g --kind --server-version --backup-policy-type --locations
-      User-Agent:
-<<<<<<< HEAD
-      - AZURECLI/2.46.0 azsdk-python-mgmt-cosmosdb/0.7.0 Python/3.10.10 (Windows-10-10.0.22621-SP0)
-    method: GET
-    uri: https://management.azure.com/subscriptions/00000000-0000-0000-0000-000000000000/providers/Microsoft.DocumentDB/locations/westus/operationsStatus/215919ce-90a7-4cf1-a578-5c4b24af8b4c?api-version=2023-03-01-preview
-=======
+      pragma:
+      - no-cache
+      server:
+      - Microsoft-HTTPAPI/2.0
+      strict-transport-security:
+      - max-age=31536000; includeSubDomains
+      transfer-encoding:
+      - chunked
+      vary:
+      - Accept-Encoding
+      x-content-type-options:
+      - nosniff
+      x-ms-gatewayversion:
+      - version=2.14.0
+    status:
+      code: 200
+      message: Ok
+- request:
+    body: null
+    headers:
+      Accept:
+      - '*/*'
+      Accept-Encoding:
+      - gzip, deflate
+      CommandName:
+      - cosmosdb create
+      Connection:
+      - keep-alive
+      ParameterSetName:
+      - -n -g --kind --server-version --backup-policy-type --locations
+      User-Agent:
       - AZURECLI/2.47.0 azsdk-python-mgmt-cosmosdb/0.7.0 Python/3.10.8 (Windows-10-10.0.22621-SP0)
     method: GET
     uri: https://management.azure.com/subscriptions/00000000-0000-0000-0000-000000000000/providers/Microsoft.DocumentDB/locations/westus/operationsStatus/7a419da2-fbb0-40ee-a972-e1dfb7cc81a2?api-version=2022-08-15-preview
->>>>>>> 2a36cb18
   response:
     body:
       string: '{"status":"Dequeued"}'
@@ -601,51 +502,41 @@
       content-type:
       - application/json
       date:
-<<<<<<< HEAD
-      - Wed, 29 Mar 2023 01:43:06 GMT
-=======
       - Fri, 07 Apr 2023 18:15:29 GMT
->>>>>>> 2a36cb18
-      pragma:
-      - no-cache
-      server:
-      - Microsoft-HTTPAPI/2.0
-      strict-transport-security:
-      - max-age=31536000; includeSubDomains
-      transfer-encoding:
-      - chunked
-      vary:
-      - Accept-Encoding
-      x-content-type-options:
-      - nosniff
-      x-ms-gatewayversion:
-      - version=2.14.0
-    status:
-      code: 200
-      message: Ok
-- request:
-    body: null
-    headers:
-      Accept:
-      - '*/*'
-      Accept-Encoding:
-      - gzip, deflate
-      CommandName:
-      - cosmosdb create
-      Connection:
-      - keep-alive
-      ParameterSetName:
-      - -n -g --kind --server-version --backup-policy-type --locations
-      User-Agent:
-<<<<<<< HEAD
-      - AZURECLI/2.46.0 azsdk-python-mgmt-cosmosdb/0.7.0 Python/3.10.10 (Windows-10-10.0.22621-SP0)
-    method: GET
-    uri: https://management.azure.com/subscriptions/00000000-0000-0000-0000-000000000000/providers/Microsoft.DocumentDB/locations/westus/operationsStatus/215919ce-90a7-4cf1-a578-5c4b24af8b4c?api-version=2023-03-01-preview
-=======
+      pragma:
+      - no-cache
+      server:
+      - Microsoft-HTTPAPI/2.0
+      strict-transport-security:
+      - max-age=31536000; includeSubDomains
+      transfer-encoding:
+      - chunked
+      vary:
+      - Accept-Encoding
+      x-content-type-options:
+      - nosniff
+      x-ms-gatewayversion:
+      - version=2.14.0
+    status:
+      code: 200
+      message: Ok
+- request:
+    body: null
+    headers:
+      Accept:
+      - '*/*'
+      Accept-Encoding:
+      - gzip, deflate
+      CommandName:
+      - cosmosdb create
+      Connection:
+      - keep-alive
+      ParameterSetName:
+      - -n -g --kind --server-version --backup-policy-type --locations
+      User-Agent:
       - AZURECLI/2.47.0 azsdk-python-mgmt-cosmosdb/0.7.0 Python/3.10.8 (Windows-10-10.0.22621-SP0)
     method: GET
     uri: https://management.azure.com/subscriptions/00000000-0000-0000-0000-000000000000/providers/Microsoft.DocumentDB/locations/westus/operationsStatus/7a419da2-fbb0-40ee-a972-e1dfb7cc81a2?api-version=2022-08-15-preview
->>>>>>> 2a36cb18
   response:
     body:
       string: '{"status":"Dequeued"}'
@@ -657,51 +548,87 @@
       content-type:
       - application/json
       date:
-<<<<<<< HEAD
-      - Wed, 29 Mar 2023 01:43:37 GMT
-=======
       - Fri, 07 Apr 2023 18:15:59 GMT
->>>>>>> 2a36cb18
-      pragma:
-      - no-cache
-      server:
-      - Microsoft-HTTPAPI/2.0
-      strict-transport-security:
-      - max-age=31536000; includeSubDomains
-      transfer-encoding:
-      - chunked
-      vary:
-      - Accept-Encoding
-      x-content-type-options:
-      - nosniff
-      x-ms-gatewayversion:
-      - version=2.14.0
-    status:
-      code: 200
-      message: Ok
-- request:
-    body: null
-    headers:
-      Accept:
-      - '*/*'
-      Accept-Encoding:
-      - gzip, deflate
-      CommandName:
-      - cosmosdb create
-      Connection:
-      - keep-alive
-      ParameterSetName:
-      - -n -g --kind --server-version --backup-policy-type --locations
-      User-Agent:
-<<<<<<< HEAD
-      - AZURECLI/2.46.0 azsdk-python-mgmt-cosmosdb/0.7.0 Python/3.10.10 (Windows-10-10.0.22621-SP0)
-    method: GET
-    uri: https://management.azure.com/subscriptions/00000000-0000-0000-0000-000000000000/providers/Microsoft.DocumentDB/locations/westus/operationsStatus/215919ce-90a7-4cf1-a578-5c4b24af8b4c?api-version=2023-03-01-preview
-=======
+      pragma:
+      - no-cache
+      server:
+      - Microsoft-HTTPAPI/2.0
+      strict-transport-security:
+      - max-age=31536000; includeSubDomains
+      transfer-encoding:
+      - chunked
+      vary:
+      - Accept-Encoding
+      x-content-type-options:
+      - nosniff
+      x-ms-gatewayversion:
+      - version=2.14.0
+    status:
+      code: 200
+      message: Ok
+- request:
+    body: null
+    headers:
+      Accept:
+      - '*/*'
+      Accept-Encoding:
+      - gzip, deflate
+      CommandName:
+      - cosmosdb create
+      Connection:
+      - keep-alive
+      ParameterSetName:
+      - -n -g --kind --server-version --backup-policy-type --locations
+      User-Agent:
       - AZURECLI/2.47.0 azsdk-python-mgmt-cosmosdb/0.7.0 Python/3.10.8 (Windows-10-10.0.22621-SP0)
     method: GET
     uri: https://management.azure.com/subscriptions/00000000-0000-0000-0000-000000000000/providers/Microsoft.DocumentDB/locations/westus/operationsStatus/7a419da2-fbb0-40ee-a972-e1dfb7cc81a2?api-version=2022-08-15-preview
->>>>>>> 2a36cb18
+  response:
+    body:
+      string: '{"status":"Dequeued"}'
+    headers:
+      cache-control:
+      - no-store, no-cache
+      content-length:
+      - '21'
+      content-type:
+      - application/json
+      date:
+      - Fri, 07 Apr 2023 18:16:29 GMT
+      pragma:
+      - no-cache
+      server:
+      - Microsoft-HTTPAPI/2.0
+      strict-transport-security:
+      - max-age=31536000; includeSubDomains
+      transfer-encoding:
+      - chunked
+      vary:
+      - Accept-Encoding
+      x-content-type-options:
+      - nosniff
+      x-ms-gatewayversion:
+      - version=2.14.0
+    status:
+      code: 200
+      message: Ok
+- request:
+    body: null
+    headers:
+      Accept:
+      - '*/*'
+      Accept-Encoding:
+      - gzip, deflate
+      CommandName:
+      - cosmosdb create
+      Connection:
+      - keep-alive
+      ParameterSetName:
+      - -n -g --kind --server-version --backup-policy-type --locations
+      User-Agent:
+      - AZURECLI/2.47.0 azsdk-python-mgmt-cosmosdb/0.7.0 Python/3.10.8 (Windows-10-10.0.22621-SP0)
+    method: GET
+    uri: https://management.azure.com/subscriptions/00000000-0000-0000-0000-000000000000/providers/Microsoft.DocumentDB/locations/westus/operationsStatus/7a419da2-fbb0-40ee-a972-e1dfb7cc81a2?api-version=2022-08-15-preview
   response:
     body:
       string: '{"status":"Succeeded"}'
@@ -713,211 +640,156 @@
       content-type:
       - application/json
       date:
-<<<<<<< HEAD
-      - Wed, 29 Mar 2023 01:44:07 GMT
-=======
-      - Fri, 07 Apr 2023 18:16:29 GMT
->>>>>>> 2a36cb18
-      pragma:
-      - no-cache
-      server:
-      - Microsoft-HTTPAPI/2.0
-      strict-transport-security:
-      - max-age=31536000; includeSubDomains
-      transfer-encoding:
-      - chunked
-      vary:
-      - Accept-Encoding
-      x-content-type-options:
-      - nosniff
-      x-ms-gatewayversion:
-      - version=2.14.0
-    status:
-      code: 200
-      message: Ok
-- request:
-    body: null
-    headers:
-      Accept:
-      - '*/*'
-      Accept-Encoding:
-      - gzip, deflate
-      CommandName:
-      - cosmosdb create
-      Connection:
-      - keep-alive
-      ParameterSetName:
-      - -n -g --kind --server-version --backup-policy-type --locations
-      User-Agent:
-<<<<<<< HEAD
-      - AZURECLI/2.46.0 azsdk-python-mgmt-cosmosdb/0.7.0 Python/3.10.10 (Windows-10-10.0.22621-SP0)
-    method: GET
-    uri: https://management.azure.com/subscriptions/00000000-0000-0000-0000-000000000000/resourceGroups/cli_test_cosmosdb_mongodb_database000001/providers/Microsoft.DocumentDB/databaseAccounts/cli000003?api-version=2023-03-01-preview
-=======
-      - AZURECLI/2.47.0 azsdk-python-mgmt-cosmosdb/0.7.0 Python/3.10.8 (Windows-10-10.0.22621-SP0)
-    method: GET
-    uri: https://management.azure.com/subscriptions/00000000-0000-0000-0000-000000000000/providers/Microsoft.DocumentDB/locations/westus/operationsStatus/7a419da2-fbb0-40ee-a972-e1dfb7cc81a2?api-version=2022-08-15-preview
->>>>>>> 2a36cb18
-  response:
-    body:
-      string: '{"id":"/subscriptions/00000000-0000-0000-0000-000000000000/resourceGroups/cli_test_cosmosdb_mongodb_database000001/providers/Microsoft.DocumentDB/databaseAccounts/cli000003","name":"cli000003","location":"West
-        US","type":"Microsoft.DocumentDB/databaseAccounts","kind":"MongoDB","tags":{},"systemData":{"createdAt":"2023-03-29T01:43:34.7161079Z"},"properties":{"provisioningState":"Succeeded","documentEndpoint":"https://cli000003.documents.azure.com:443/","sqlEndpoint":"https://cli000003.documents.azure.com:443/","mongoEndpoint":"https://cli000003.mongo.cosmos.azure.com:443/","publicNetworkAccess":"Enabled","enableAutomaticFailover":false,"enableMultipleWriteLocations":false,"enablePartitionKeyMonitor":false,"isVirtualNetworkFilterEnabled":false,"virtualNetworkRules":[],"EnabledApiTypes":"MongoDB","disableKeyBasedMetadataWriteAccess":false,"enableFreeTier":false,"enableAnalyticalStorage":false,"analyticalStorageConfiguration":{"schemaType":"FullFidelity"},"instanceId":"159eaffe-daa0-4088-8d9c-bf17cfea91a3","createMode":"Default","databaseAccountOfferType":"Standard","enableMaterializedViews":false,"defaultIdentity":"FirstPartyIdentity","networkAclBypass":"None","disableLocalAuth":false,"enablePartitionMerge":false,"enableBurstCapacity":false,"minimalTlsVersion":"Tls12","consistencyPolicy":{"defaultConsistencyLevel":"Session","maxIntervalInSeconds":5,"maxStalenessPrefix":100},"apiProperties":{"serverVersion":"3.6"},"configurationOverrides":{"EnableBsonSchema":"True"},"writeLocations":[{"id":"cli000003-westus","locationName":"West
-        US","documentEndpoint":"https://cli000003-westus.documents.azure.com:443/","provisioningState":"Succeeded","failoverPriority":0,"isZoneRedundant":false}],"readLocations":[{"id":"cli000003-westus","locationName":"West
-        US","documentEndpoint":"https://cli000003-westus.documents.azure.com:443/","provisioningState":"Succeeded","failoverPriority":0,"isZoneRedundant":false}],"locations":[{"id":"cli000003-westus","locationName":"West
-        US","documentEndpoint":"https://cli000003-westus.documents.azure.com:443/","provisioningState":"Succeeded","failoverPriority":0,"isZoneRedundant":false}],"failoverPolicies":[{"id":"cli000003-westus","locationName":"West
-        US","failoverPriority":0}],"cors":[],"capabilities":[{"name":"EnableMongo"}],"ipRules":[],"backupPolicy":{"type":"Continuous","continuousModeProperties":{"tier":"Continuous30Days"}},"networkAclBypassResourceIds":[],"diagnosticLogSettings":{"enableFullTextQuery":"None"},"keysMetadata":{"primaryMasterKey":{"generationTime":"2023-03-29T01:43:34.7161079Z"},"secondaryMasterKey":{"generationTime":"2023-03-29T01:43:34.7161079Z"},"primaryReadonlyMasterKey":{"generationTime":"2023-03-29T01:43:34.7161079Z"},"secondaryReadonlyMasterKey":{"generationTime":"2023-03-29T01:43:34.7161079Z"}}},"identity":{"type":"None"}}'
-    headers:
-      cache-control:
-      - no-store, no-cache
-      content-length:
-      - '2812'
-      content-type:
-      - application/json
-      date:
-<<<<<<< HEAD
-      - Wed, 29 Mar 2023 01:44:07 GMT
-=======
       - Fri, 07 Apr 2023 18:17:00 GMT
->>>>>>> 2a36cb18
-      pragma:
-      - no-cache
-      server:
-      - Microsoft-HTTPAPI/2.0
-      strict-transport-security:
-      - max-age=31536000; includeSubDomains
-      transfer-encoding:
-      - chunked
-      vary:
-      - Accept-Encoding
-      x-content-type-options:
-      - nosniff
-      x-ms-gatewayversion:
-      - version=2.14.0
-    status:
-      code: 200
-      message: Ok
-- request:
-    body: null
-    headers:
-      Accept:
-      - application/json
-      Accept-Encoding:
-      - gzip, deflate
-      CommandName:
-      - cosmosdb create
-      Connection:
-      - keep-alive
-      ParameterSetName:
-      - -n -g --kind --server-version --backup-policy-type --locations
-      User-Agent:
-<<<<<<< HEAD
-      - AZURECLI/2.46.0 azsdk-python-mgmt-cosmosdb/0.7.0 Python/3.10.10 (Windows-10-10.0.22621-SP0)
-=======
-      - AZURECLI/2.47.0 azsdk-python-mgmt-cosmosdb/0.7.0 Python/3.10.8 (Windows-10-10.0.22621-SP0)
->>>>>>> 2a36cb18
-    method: GET
-    uri: https://management.azure.com/subscriptions/00000000-0000-0000-0000-000000000000/resourceGroups/cli_test_cosmosdb_mongodb_database000001/providers/Microsoft.DocumentDB/databaseAccounts/cli000003?api-version=2023-03-01-preview
-  response:
-    body:
-      string: '{"id":"/subscriptions/00000000-0000-0000-0000-000000000000/resourceGroups/cli_test_cosmosdb_mongodb_database000001/providers/Microsoft.DocumentDB/databaseAccounts/cli000003","name":"cli000003","location":"West
-<<<<<<< HEAD
-        US","type":"Microsoft.DocumentDB/databaseAccounts","kind":"MongoDB","tags":{},"systemData":{"createdAt":"2023-03-29T01:43:34.7161079Z"},"properties":{"provisioningState":"Succeeded","documentEndpoint":"https://cli000003.documents.azure.com:443/","sqlEndpoint":"https://cli000003.documents.azure.com:443/","mongoEndpoint":"https://cli000003.mongo.cosmos.azure.com:443/","publicNetworkAccess":"Enabled","enableAutomaticFailover":false,"enableMultipleWriteLocations":false,"enablePartitionKeyMonitor":false,"isVirtualNetworkFilterEnabled":false,"virtualNetworkRules":[],"EnabledApiTypes":"MongoDB","disableKeyBasedMetadataWriteAccess":false,"enableFreeTier":false,"enableAnalyticalStorage":false,"analyticalStorageConfiguration":{"schemaType":"FullFidelity"},"instanceId":"159eaffe-daa0-4088-8d9c-bf17cfea91a3","createMode":"Default","databaseAccountOfferType":"Standard","enableMaterializedViews":false,"defaultIdentity":"FirstPartyIdentity","networkAclBypass":"None","disableLocalAuth":false,"enablePartitionMerge":false,"enableBurstCapacity":false,"minimalTlsVersion":"Tls12","consistencyPolicy":{"defaultConsistencyLevel":"Session","maxIntervalInSeconds":5,"maxStalenessPrefix":100},"apiProperties":{"serverVersion":"3.6"},"configurationOverrides":{"EnableBsonSchema":"True"},"writeLocations":[{"id":"cli000003-westus","locationName":"West
-        US","documentEndpoint":"https://cli000003-westus.documents.azure.com:443/","provisioningState":"Succeeded","failoverPriority":0,"isZoneRedundant":false}],"readLocations":[{"id":"cli000003-westus","locationName":"West
-        US","documentEndpoint":"https://cli000003-westus.documents.azure.com:443/","provisioningState":"Succeeded","failoverPriority":0,"isZoneRedundant":false}],"locations":[{"id":"cli000003-westus","locationName":"West
-        US","documentEndpoint":"https://cli000003-westus.documents.azure.com:443/","provisioningState":"Succeeded","failoverPriority":0,"isZoneRedundant":false}],"failoverPolicies":[{"id":"cli000003-westus","locationName":"West
-        US","failoverPriority":0}],"cors":[],"capabilities":[{"name":"EnableMongo"}],"ipRules":[],"backupPolicy":{"type":"Continuous","continuousModeProperties":{"tier":"Continuous30Days"}},"networkAclBypassResourceIds":[],"diagnosticLogSettings":{"enableFullTextQuery":"None"},"keysMetadata":{"primaryMasterKey":{"generationTime":"2023-03-29T01:43:34.7161079Z"},"secondaryMasterKey":{"generationTime":"2023-03-29T01:43:34.7161079Z"},"primaryReadonlyMasterKey":{"generationTime":"2023-03-29T01:43:34.7161079Z"},"secondaryReadonlyMasterKey":{"generationTime":"2023-03-29T01:43:34.7161079Z"}}},"identity":{"type":"None"}}'
-=======
-        US","type":"Microsoft.DocumentDB/databaseAccounts","kind":"MongoDB","tags":{},"systemData":{"createdAt":"2023-04-07T18:16:22.2033513Z"},"properties":{"provisioningState":"Succeeded","documentEndpoint":"https://cli000003.documents.azure.com:443/","sqlEndpoint":"https://cli000003.documents.azure.com:443/","mongoEndpoint":"https://cli000003.mongo.cosmos.azure.com:443/","publicNetworkAccess":"Enabled","enableAutomaticFailover":false,"enableMultipleWriteLocations":false,"enablePartitionKeyMonitor":false,"isVirtualNetworkFilterEnabled":false,"virtualNetworkRules":[],"EnabledApiTypes":"MongoDB","disableKeyBasedMetadataWriteAccess":false,"enableFreeTier":false,"enableAnalyticalStorage":false,"analyticalStorageConfiguration":{"schemaType":"FullFidelity"},"instanceId":"ea24d98b-eccc-42f4-9bfe-e01303a6ea84","createMode":"Default","databaseAccountOfferType":"Standard","enableMaterializedViews":false,"defaultIdentity":"FirstPartyIdentity","networkAclBypass":"None","disableLocalAuth":false,"enablePartitionMerge":false,"consistencyPolicy":{"defaultConsistencyLevel":"Session","maxIntervalInSeconds":5,"maxStalenessPrefix":100},"apiProperties":{"serverVersion":"3.6"},"configurationOverrides":{"EnableBsonSchema":"True"},"writeLocations":[{"id":"cli000003-westus","locationName":"West
-        US","documentEndpoint":"https://cli000003-westus.documents.azure.com:443/","provisioningState":"Succeeded","failoverPriority":0,"isZoneRedundant":false}],"readLocations":[{"id":"cli000003-westus","locationName":"West
-        US","documentEndpoint":"https://cli000003-westus.documents.azure.com:443/","provisioningState":"Succeeded","failoverPriority":0,"isZoneRedundant":false}],"locations":[{"id":"cli000003-westus","locationName":"West
-        US","documentEndpoint":"https://cli000003-westus.documents.azure.com:443/","provisioningState":"Succeeded","failoverPriority":0,"isZoneRedundant":false}],"failoverPolicies":[{"id":"cli000003-westus","locationName":"West
-        US","failoverPriority":0}],"cors":[],"capabilities":[{"name":"EnableMongo"}],"ipRules":[],"backupPolicy":{"type":"Continuous","continuousModeProperties":{"tier":"Continuous30Days"}},"networkAclBypassResourceIds":[],"diagnosticLogSettings":{"enableFullTextQuery":"None"},"keysMetadata":{"primaryMasterKey":{"generationTime":"2023-04-07T18:16:22.2033513Z"},"secondaryMasterKey":{"generationTime":"2023-04-07T18:16:22.2033513Z"},"primaryReadonlyMasterKey":{"generationTime":"2023-04-07T18:16:22.2033513Z"},"secondaryReadonlyMasterKey":{"generationTime":"2023-04-07T18:16:22.2033513Z"}}},"identity":{"type":"None"}}'
->>>>>>> 2a36cb18
-    headers:
-      cache-control:
-      - no-store, no-cache
-      content-length:
-<<<<<<< HEAD
-      - '2812'
-      content-type:
-      - application/json
-      date:
-      - Wed, 29 Mar 2023 01:44:07 GMT
-=======
-      - '2756'
-      content-type:
-      - application/json
-      date:
-      - Fri, 07 Apr 2023 18:17:00 GMT
->>>>>>> 2a36cb18
-      pragma:
-      - no-cache
-      server:
-      - Microsoft-HTTPAPI/2.0
-      strict-transport-security:
-      - max-age=31536000; includeSubDomains
-      transfer-encoding:
-      - chunked
-      vary:
-      - Accept-Encoding
-      x-content-type-options:
-      - nosniff
-      x-ms-gatewayversion:
-      - version=2.14.0
-    status:
-      code: 200
-      message: Ok
-- request:
-    body: null
-    headers:
-      Accept:
-      - application/json
-      Accept-Encoding:
-      - gzip, deflate
-      CommandName:
-      - cosmosdb mongodb database exists
-      Connection:
-      - keep-alive
-      ParameterSetName:
-      - -g -a -n
-      User-Agent:
-<<<<<<< HEAD
-      - AZURECLI/2.46.0 azsdk-python-mgmt-cosmosdb/9.0.0 Python/3.10.10 (Windows-10-10.0.22621-SP0)
-=======
-      - AZURECLI/2.47.0 azsdk-python-mgmt-cosmosdb/0.7.0 Python/3.10.8 (Windows-10-10.0.22621-SP0)
->>>>>>> 2a36cb18
-    method: GET
-    uri: https://management.azure.com/subscriptions/00000000-0000-0000-0000-000000000000/resourceGroups/cli_test_cosmosdb_mongodb_database000001/providers/Microsoft.DocumentDB/databaseAccounts/cli000003/mongodbDatabases/cli000002?api-version=2022-11-15
-  response:
-    body:
-<<<<<<< HEAD
-      string: '{"code":"NotFound","message":"the database cli000002 doesn''t exist.\r\nActivityId:
-        31de81a8-cdd3-11ed-a74a-586c25a9f1e0, Microsoft.Azure.Documents.Common/2.14.0"}'
-=======
+      pragma:
+      - no-cache
+      server:
+      - Microsoft-HTTPAPI/2.0
+      strict-transport-security:
+      - max-age=31536000; includeSubDomains
+      transfer-encoding:
+      - chunked
+      vary:
+      - Accept-Encoding
+      x-content-type-options:
+      - nosniff
+      x-ms-gatewayversion:
+      - version=2.14.0
+    status:
+      code: 200
+      message: Ok
+- request:
+    body: null
+    headers:
+      Accept:
+      - '*/*'
+      Accept-Encoding:
+      - gzip, deflate
+      CommandName:
+      - cosmosdb create
+      Connection:
+      - keep-alive
+      ParameterSetName:
+      - -n -g --kind --server-version --backup-policy-type --locations
+      User-Agent:
+      - AZURECLI/2.47.0 azsdk-python-mgmt-cosmosdb/0.7.0 Python/3.10.8 (Windows-10-10.0.22621-SP0)
+    method: GET
+    uri: https://management.azure.com/subscriptions/00000000-0000-0000-0000-000000000000/resourceGroups/cli_test_cosmosdb_mongodb_database000001/providers/Microsoft.DocumentDB/databaseAccounts/cli000003?api-version=2022-08-15-preview
+  response:
+    body:
       string: '{"id":"/subscriptions/00000000-0000-0000-0000-000000000000/resourceGroups/cli_test_cosmosdb_mongodb_database000001/providers/Microsoft.DocumentDB/databaseAccounts/cli000003","name":"cli000003","location":"West
         US","type":"Microsoft.DocumentDB/databaseAccounts","kind":"MongoDB","tags":{},"systemData":{"createdAt":"2023-04-07T18:16:22.2033513Z"},"properties":{"provisioningState":"Succeeded","documentEndpoint":"https://cli000003.documents.azure.com:443/","sqlEndpoint":"https://cli000003.documents.azure.com:443/","mongoEndpoint":"https://cli000003.mongo.cosmos.azure.com:443/","publicNetworkAccess":"Enabled","enableAutomaticFailover":false,"enableMultipleWriteLocations":false,"enablePartitionKeyMonitor":false,"isVirtualNetworkFilterEnabled":false,"virtualNetworkRules":[],"EnabledApiTypes":"MongoDB","disableKeyBasedMetadataWriteAccess":false,"enableFreeTier":false,"enableAnalyticalStorage":false,"analyticalStorageConfiguration":{"schemaType":"FullFidelity"},"instanceId":"ea24d98b-eccc-42f4-9bfe-e01303a6ea84","createMode":"Default","databaseAccountOfferType":"Standard","enableMaterializedViews":false,"defaultIdentity":"FirstPartyIdentity","networkAclBypass":"None","disableLocalAuth":false,"enablePartitionMerge":false,"consistencyPolicy":{"defaultConsistencyLevel":"Session","maxIntervalInSeconds":5,"maxStalenessPrefix":100},"apiProperties":{"serverVersion":"3.6"},"configurationOverrides":{"EnableBsonSchema":"True"},"writeLocations":[{"id":"cli000003-westus","locationName":"West
         US","documentEndpoint":"https://cli000003-westus.documents.azure.com:443/","provisioningState":"Succeeded","failoverPriority":0,"isZoneRedundant":false}],"readLocations":[{"id":"cli000003-westus","locationName":"West
         US","documentEndpoint":"https://cli000003-westus.documents.azure.com:443/","provisioningState":"Succeeded","failoverPriority":0,"isZoneRedundant":false}],"locations":[{"id":"cli000003-westus","locationName":"West
         US","documentEndpoint":"https://cli000003-westus.documents.azure.com:443/","provisioningState":"Succeeded","failoverPriority":0,"isZoneRedundant":false}],"failoverPolicies":[{"id":"cli000003-westus","locationName":"West
         US","failoverPriority":0}],"cors":[],"capabilities":[{"name":"EnableMongo"}],"ipRules":[],"backupPolicy":{"type":"Continuous","continuousModeProperties":{"tier":"Continuous30Days"}},"networkAclBypassResourceIds":[],"diagnosticLogSettings":{"enableFullTextQuery":"None"},"keysMetadata":{"primaryMasterKey":{"generationTime":"2023-04-07T18:16:22.2033513Z"},"secondaryMasterKey":{"generationTime":"2023-04-07T18:16:22.2033513Z"},"primaryReadonlyMasterKey":{"generationTime":"2023-04-07T18:16:22.2033513Z"},"secondaryReadonlyMasterKey":{"generationTime":"2023-04-07T18:16:22.2033513Z"}}},"identity":{"type":"None"}}'
->>>>>>> 2a36cb18
-    headers:
-      cache-control:
-      - no-store, no-cache
-      content-length:
-<<<<<<< HEAD
+    headers:
+      cache-control:
+      - no-store, no-cache
+      content-length:
+      - '2756'
+      content-type:
+      - application/json
+      date:
+      - Fri, 07 Apr 2023 18:17:00 GMT
+      pragma:
+      - no-cache
+      server:
+      - Microsoft-HTTPAPI/2.0
+      strict-transport-security:
+      - max-age=31536000; includeSubDomains
+      transfer-encoding:
+      - chunked
+      vary:
+      - Accept-Encoding
+      x-content-type-options:
+      - nosniff
+      x-ms-gatewayversion:
+      - version=2.14.0
+    status:
+      code: 200
+      message: Ok
+- request:
+    body: null
+    headers:
+      Accept:
+      - application/json
+      Accept-Encoding:
+      - gzip, deflate
+      CommandName:
+      - cosmosdb create
+      Connection:
+      - keep-alive
+      ParameterSetName:
+      - -n -g --kind --server-version --backup-policy-type --locations
+      User-Agent:
+      - AZURECLI/2.47.0 azsdk-python-mgmt-cosmosdb/0.7.0 Python/3.10.8 (Windows-10-10.0.22621-SP0)
+    method: GET
+    uri: https://management.azure.com/subscriptions/00000000-0000-0000-0000-000000000000/resourceGroups/cli_test_cosmosdb_mongodb_database000001/providers/Microsoft.DocumentDB/databaseAccounts/cli000003?api-version=2022-08-15-preview
+  response:
+    body:
+      string: '{"id":"/subscriptions/00000000-0000-0000-0000-000000000000/resourceGroups/cli_test_cosmosdb_mongodb_database000001/providers/Microsoft.DocumentDB/databaseAccounts/cli000003","name":"cli000003","location":"West
+        US","type":"Microsoft.DocumentDB/databaseAccounts","kind":"MongoDB","tags":{},"systemData":{"createdAt":"2023-04-07T18:16:22.2033513Z"},"properties":{"provisioningState":"Succeeded","documentEndpoint":"https://cli000003.documents.azure.com:443/","sqlEndpoint":"https://cli000003.documents.azure.com:443/","mongoEndpoint":"https://cli000003.mongo.cosmos.azure.com:443/","publicNetworkAccess":"Enabled","enableAutomaticFailover":false,"enableMultipleWriteLocations":false,"enablePartitionKeyMonitor":false,"isVirtualNetworkFilterEnabled":false,"virtualNetworkRules":[],"EnabledApiTypes":"MongoDB","disableKeyBasedMetadataWriteAccess":false,"enableFreeTier":false,"enableAnalyticalStorage":false,"analyticalStorageConfiguration":{"schemaType":"FullFidelity"},"instanceId":"ea24d98b-eccc-42f4-9bfe-e01303a6ea84","createMode":"Default","databaseAccountOfferType":"Standard","enableMaterializedViews":false,"defaultIdentity":"FirstPartyIdentity","networkAclBypass":"None","disableLocalAuth":false,"enablePartitionMerge":false,"consistencyPolicy":{"defaultConsistencyLevel":"Session","maxIntervalInSeconds":5,"maxStalenessPrefix":100},"apiProperties":{"serverVersion":"3.6"},"configurationOverrides":{"EnableBsonSchema":"True"},"writeLocations":[{"id":"cli000003-westus","locationName":"West
+        US","documentEndpoint":"https://cli000003-westus.documents.azure.com:443/","provisioningState":"Succeeded","failoverPriority":0,"isZoneRedundant":false}],"readLocations":[{"id":"cli000003-westus","locationName":"West
+        US","documentEndpoint":"https://cli000003-westus.documents.azure.com:443/","provisioningState":"Succeeded","failoverPriority":0,"isZoneRedundant":false}],"locations":[{"id":"cli000003-westus","locationName":"West
+        US","documentEndpoint":"https://cli000003-westus.documents.azure.com:443/","provisioningState":"Succeeded","failoverPriority":0,"isZoneRedundant":false}],"failoverPolicies":[{"id":"cli000003-westus","locationName":"West
+        US","failoverPriority":0}],"cors":[],"capabilities":[{"name":"EnableMongo"}],"ipRules":[],"backupPolicy":{"type":"Continuous","continuousModeProperties":{"tier":"Continuous30Days"}},"networkAclBypassResourceIds":[],"diagnosticLogSettings":{"enableFullTextQuery":"None"},"keysMetadata":{"primaryMasterKey":{"generationTime":"2023-04-07T18:16:22.2033513Z"},"secondaryMasterKey":{"generationTime":"2023-04-07T18:16:22.2033513Z"},"primaryReadonlyMasterKey":{"generationTime":"2023-04-07T18:16:22.2033513Z"},"secondaryReadonlyMasterKey":{"generationTime":"2023-04-07T18:16:22.2033513Z"}}},"identity":{"type":"None"}}'
+    headers:
+      cache-control:
+      - no-store, no-cache
+      content-length:
+      - '2756'
+      content-type:
+      - application/json
+      date:
+      - Fri, 07 Apr 2023 18:17:01 GMT
+      pragma:
+      - no-cache
+      server:
+      - Microsoft-HTTPAPI/2.0
+      strict-transport-security:
+      - max-age=31536000; includeSubDomains
+      transfer-encoding:
+      - chunked
+      vary:
+      - Accept-Encoding
+      x-content-type-options:
+      - nosniff
+      x-ms-gatewayversion:
+      - version=2.14.0
+    status:
+      code: 200
+      message: Ok
+- request:
+    body: null
+    headers:
+      Accept:
+      - application/json
+      Accept-Encoding:
+      - gzip, deflate
+      CommandName:
+      - cosmosdb mongodb database exists
+      Connection:
+      - keep-alive
+      ParameterSetName:
+      - -g -a -n
+      User-Agent:
+      - AZURECLI/2.47.0 azsdk-python-mgmt-cosmosdb/9.0.0 Python/3.10.8 (Windows-10-10.0.22621-SP0)
+    method: GET
+    uri: https://management.azure.com/subscriptions/00000000-0000-0000-0000-000000000000/resourceGroups/cli_test_cosmosdb_mongodb_database000001/providers/Microsoft.DocumentDB/databaseAccounts/cli000003/mongodbDatabases/cli000002?api-version=2022-11-15
+  response:
+    body:
+      string: '{"code":"NotFound","message":"the database cli000002 doesn''t exist.\r\nActivityId:
+        645181ab-d570-11ed-ae40-f077c3948549, Microsoft.Azure.Documents.Common/2.14.0"}'
+    headers:
+      cache-control:
+      - no-store, no-cache
+      content-length:
       - '162'
       content-type:
       - application/json
       date:
-      - Wed, 29 Mar 2023 01:44:08 GMT
-=======
-      - '2756'
-      content-type:
-      - application/json
-      date:
       - Fri, 07 Apr 2023 18:17:01 GMT
->>>>>>> 2a36cb18
       pragma:
       - no-cache
       server:
@@ -949,122 +821,40 @@
       ParameterSetName:
       - -g -a -n
       User-Agent:
-<<<<<<< HEAD
-      - AZURECLI/2.46.0 azsdk-python-mgmt-cosmosdb/9.0.0 Python/3.10.10 (Windows-10-10.0.22621-SP0)
-    method: PUT
-    uri: https://management.azure.com/subscriptions/00000000-0000-0000-0000-000000000000/resourceGroups/cli_test_cosmosdb_mongodb_database000001/providers/Microsoft.DocumentDB/databaseAccounts/cli000003/mongodbDatabases/cli000002?api-version=2022-11-15
-  response:
-    body:
-      string: '{"status":"Enqueued"}'
-=======
-      - AZURECLI/2.47.0 azsdk-python-mgmt-cosmosdb/9.0.0 Python/3.10.8 (Windows-10-10.0.22621-SP0)
-    method: GET
-    uri: https://management.azure.com/subscriptions/00000000-0000-0000-0000-000000000000/resourceGroups/cli_test_cosmosdb_mongodb_database000001/providers/Microsoft.DocumentDB/databaseAccounts/cli000003/mongodbDatabases/cli000002?api-version=2022-11-15
-  response:
-    body:
-      string: '{"code":"NotFound","message":"the database cli000002 doesn''t exist.\r\nActivityId:
-        645181ab-d570-11ed-ae40-f077c3948549, Microsoft.Azure.Documents.Common/2.14.0"}'
->>>>>>> 2a36cb18
-    headers:
-      azure-asyncoperation:
-      - https://management.azure.com/subscriptions/00000000-0000-0000-0000-000000000000/providers/Microsoft.DocumentDB/locations/westus/operationsStatus/0422becb-b775-4ba4-88e2-2eefb88357a6?api-version=2022-11-15
-      cache-control:
-      - no-store, no-cache
-      content-length:
-      - '21'
-      content-type:
-      - application/json
-      date:
-<<<<<<< HEAD
-      - Wed, 29 Mar 2023 01:44:08 GMT
-      location:
-      - https://management.azure.com/subscriptions/00000000-0000-0000-0000-000000000000/resourceGroups/cli_test_cosmosdb_mongodb_database000001/providers/Microsoft.DocumentDB/databaseAccounts/cli000003/mongodbDatabases/cli000002/operationResults/0422becb-b775-4ba4-88e2-2eefb88357a6?api-version=2022-11-15
-=======
-      - Fri, 07 Apr 2023 18:17:01 GMT
->>>>>>> 2a36cb18
-      pragma:
-      - no-cache
-      server:
-      - Microsoft-HTTPAPI/2.0
-      strict-transport-security:
-      - max-age=31536000; includeSubDomains
-      x-content-type-options:
-      - nosniff
-      x-ms-gatewayversion:
-      - version=2.14.0
-      x-ms-ratelimit-remaining-subscription-writes:
-      - '1199'
-    status:
-      code: 202
-      message: Accepted
-- request:
-    body: null
-    headers:
-      Accept:
-      - '*/*'
-      Accept-Encoding:
-      - gzip, deflate
-      CommandName:
-      - cosmosdb mongodb database create
-      Connection:
-      - keep-alive
-      ParameterSetName:
-      - -g -a -n
-      User-Agent:
-<<<<<<< HEAD
-      - AZURECLI/2.46.0 azsdk-python-mgmt-cosmosdb/9.0.0 Python/3.10.10 (Windows-10-10.0.22621-SP0)
-    method: GET
-    uri: https://management.azure.com/subscriptions/00000000-0000-0000-0000-000000000000/providers/Microsoft.DocumentDB/locations/westus/operationsStatus/0422becb-b775-4ba4-88e2-2eefb88357a6?api-version=2022-11-15
-=======
       - AZURECLI/2.47.0 azsdk-python-mgmt-cosmosdb/9.0.0 Python/3.10.8 (Windows-10-10.0.22621-SP0)
     method: PUT
     uri: https://management.azure.com/subscriptions/00000000-0000-0000-0000-000000000000/resourceGroups/cli_test_cosmosdb_mongodb_database000001/providers/Microsoft.DocumentDB/databaseAccounts/cli000003/mongodbDatabases/cli000002?api-version=2022-11-15
->>>>>>> 2a36cb18
   response:
     body:
       string: '{"status":"Enqueued"}'
     headers:
-<<<<<<< HEAD
-=======
       azure-asyncoperation:
       - https://management.azure.com/subscriptions/00000000-0000-0000-0000-000000000000/providers/Microsoft.DocumentDB/locations/westus/operationsStatus/377a3e22-6b00-4aa4-b690-5fb174fee92d?api-version=2022-11-15
->>>>>>> 2a36cb18
-      cache-control:
-      - no-store, no-cache
-      content-length:
-      - '21'
-      content-type:
-      - application/json
-      date:
-<<<<<<< HEAD
-      - Wed, 29 Mar 2023 01:44:09 GMT
-=======
+      cache-control:
+      - no-store, no-cache
+      content-length:
+      - '21'
+      content-type:
+      - application/json
+      date:
       - Fri, 07 Apr 2023 18:17:04 GMT
       location:
       - https://management.azure.com/subscriptions/00000000-0000-0000-0000-000000000000/resourceGroups/cli_test_cosmosdb_mongodb_database000001/providers/Microsoft.DocumentDB/databaseAccounts/cli000003/mongodbDatabases/cli000002/operationResults/377a3e22-6b00-4aa4-b690-5fb174fee92d?api-version=2022-11-15
->>>>>>> 2a36cb18
-      pragma:
-      - no-cache
-      server:
-      - Microsoft-HTTPAPI/2.0
-      strict-transport-security:
-      - max-age=31536000; includeSubDomains
-      transfer-encoding:
-      - chunked
-      vary:
-      - Accept-Encoding
-      x-content-type-options:
-      - nosniff
-      x-ms-gatewayversion:
-      - version=2.14.0
-<<<<<<< HEAD
-=======
+      pragma:
+      - no-cache
+      server:
+      - Microsoft-HTTPAPI/2.0
+      strict-transport-security:
+      - max-age=31536000; includeSubDomains
+      x-content-type-options:
+      - nosniff
+      x-ms-gatewayversion:
+      - version=2.14.0
       x-ms-ratelimit-remaining-subscription-writes:
       - '1199'
->>>>>>> 2a36cb18
-    status:
-      code: 200
-      message: Ok
+    status:
+      code: 202
+      message: Accepted
 - request:
     body: null
     headers:
@@ -1079,11 +869,6 @@
       ParameterSetName:
       - -g -a -n
       User-Agent:
-<<<<<<< HEAD
-      - AZURECLI/2.46.0 azsdk-python-mgmt-cosmosdb/9.0.0 Python/3.10.10 (Windows-10-10.0.22621-SP0)
-    method: GET
-    uri: https://management.azure.com/subscriptions/00000000-0000-0000-0000-000000000000/providers/Microsoft.DocumentDB/locations/westus/operationsStatus/0422becb-b775-4ba4-88e2-2eefb88357a6?api-version=2022-11-15
-=======
       - AZURECLI/2.47.0 azsdk-python-mgmt-cosmosdb/9.0.0 Python/3.10.8 (Windows-10-10.0.22621-SP0)
     method: GET
     uri: https://management.azure.com/subscriptions/00000000-0000-0000-0000-000000000000/providers/Microsoft.DocumentDB/locations/westus/operationsStatus/377a3e22-6b00-4aa4-b690-5fb174fee92d?api-version=2022-11-15
@@ -1133,7 +918,6 @@
       - AZURECLI/2.47.0 azsdk-python-mgmt-cosmosdb/9.0.0 Python/3.10.8 (Windows-10-10.0.22621-SP0)
     method: GET
     uri: https://management.azure.com/subscriptions/00000000-0000-0000-0000-000000000000/providers/Microsoft.DocumentDB/locations/westus/operationsStatus/377a3e22-6b00-4aa4-b690-5fb174fee92d?api-version=2022-11-15
->>>>>>> 2a36cb18
   response:
     body:
       string: '{"status":"Succeeded"}'
@@ -1145,11 +929,7 @@
       content-type:
       - application/json
       date:
-<<<<<<< HEAD
-      - Wed, 29 Mar 2023 01:44:38 GMT
-=======
       - Fri, 07 Apr 2023 18:17:35 GMT
->>>>>>> 2a36cb18
       pragma:
       - no-cache
       server:
@@ -1181,11 +961,7 @@
       ParameterSetName:
       - -g -a -n
       User-Agent:
-<<<<<<< HEAD
-      - AZURECLI/2.46.0 azsdk-python-mgmt-cosmosdb/9.0.0 Python/3.10.10 (Windows-10-10.0.22621-SP0)
-=======
       - AZURECLI/2.47.0 azsdk-python-mgmt-cosmosdb/9.0.0 Python/3.10.8 (Windows-10-10.0.22621-SP0)
->>>>>>> 2a36cb18
     method: GET
     uri: https://management.azure.com/subscriptions/00000000-0000-0000-0000-000000000000/resourceGroups/cli_test_cosmosdb_mongodb_database000001/providers/Microsoft.DocumentDB/databaseAccounts/cli000003/mongodbDatabases/cli000002?api-version=2022-11-15
   response:
@@ -1199,11 +975,7 @@
       content-type:
       - application/json
       date:
-<<<<<<< HEAD
-      - Wed, 29 Mar 2023 01:44:39 GMT
-=======
       - Fri, 07 Apr 2023 18:17:36 GMT
->>>>>>> 2a36cb18
       pragma:
       - no-cache
       server:
@@ -1235,11 +1007,7 @@
       ParameterSetName:
       - -g -a -n
       User-Agent:
-<<<<<<< HEAD
-      - AZURECLI/2.46.0 azsdk-python-mgmt-cosmosdb/9.0.0 Python/3.10.10 (Windows-10-10.0.22621-SP0)
-=======
       - AZURECLI/2.47.0 azsdk-python-mgmt-cosmosdb/9.0.0 Python/3.10.8 (Windows-10-10.0.22621-SP0)
->>>>>>> 2a36cb18
     method: GET
     uri: https://management.azure.com/subscriptions/00000000-0000-0000-0000-000000000000/resourceGroups/cli_test_cosmosdb_mongodb_database000001/providers/Microsoft.DocumentDB/databaseAccounts/cli000003/mongodbDatabases/cli000002?api-version=2022-11-15
   response:
@@ -1253,11 +1021,7 @@
       content-type:
       - application/json
       date:
-<<<<<<< HEAD
-      - Wed, 29 Mar 2023 01:44:41 GMT
-=======
       - Fri, 07 Apr 2023 18:17:37 GMT
->>>>>>> 2a36cb18
       pragma:
       - no-cache
       server:
@@ -1289,11 +1053,7 @@
       ParameterSetName:
       - -g -a
       User-Agent:
-<<<<<<< HEAD
-      - AZURECLI/2.46.0 azsdk-python-mgmt-cosmosdb/9.0.0 Python/3.10.10 (Windows-10-10.0.22621-SP0)
-=======
       - AZURECLI/2.47.0 azsdk-python-mgmt-cosmosdb/9.0.0 Python/3.10.8 (Windows-10-10.0.22621-SP0)
->>>>>>> 2a36cb18
     method: GET
     uri: https://management.azure.com/subscriptions/00000000-0000-0000-0000-000000000000/resourceGroups/cli_test_cosmosdb_mongodb_database000001/providers/Microsoft.DocumentDB/databaseAccounts/cli000003/mongodbDatabases?api-version=2022-11-15
   response:
@@ -1307,11 +1067,7 @@
       content-type:
       - application/json
       date:
-<<<<<<< HEAD
-      - Wed, 29 Mar 2023 01:44:41 GMT
-=======
       - Fri, 07 Apr 2023 18:17:38 GMT
->>>>>>> 2a36cb18
       pragma:
       - no-cache
       server:
@@ -1343,11 +1099,7 @@
       ParameterSetName:
       - -g -a -n
       User-Agent:
-<<<<<<< HEAD
-      - AZURECLI/2.46.0 azsdk-python-mgmt-cosmosdb/9.0.0 Python/3.10.10 (Windows-10-10.0.22621-SP0)
-=======
       - AZURECLI/2.47.0 azsdk-python-mgmt-cosmosdb/9.0.0 Python/3.10.8 (Windows-10-10.0.22621-SP0)
->>>>>>> 2a36cb18
     method: GET
     uri: https://management.azure.com/subscriptions/00000000-0000-0000-0000-000000000000/resourceGroups/cli_test_cosmosdb_mongodb_database000001/providers/Microsoft.DocumentDB/databaseAccounts/cli000003/mongodbDatabases/cli000002?api-version=2022-11-15
   response:
@@ -1361,11 +1113,7 @@
       content-type:
       - application/json
       date:
-<<<<<<< HEAD
-      - Wed, 29 Mar 2023 01:44:42 GMT
-=======
       - Fri, 07 Apr 2023 18:17:40 GMT
->>>>>>> 2a36cb18
       pragma:
       - no-cache
       server:
@@ -1399,11 +1147,7 @@
       ParameterSetName:
       - -g -a -n --yes
       User-Agent:
-<<<<<<< HEAD
-      - AZURECLI/2.46.0 azsdk-python-mgmt-cosmosdb/9.0.0 Python/3.10.10 (Windows-10-10.0.22621-SP0)
-=======
       - AZURECLI/2.47.0 azsdk-python-mgmt-cosmosdb/9.0.0 Python/3.10.8 (Windows-10-10.0.22621-SP0)
->>>>>>> 2a36cb18
     method: DELETE
     uri: https://management.azure.com/subscriptions/00000000-0000-0000-0000-000000000000/resourceGroups/cli_test_cosmosdb_mongodb_database000001/providers/Microsoft.DocumentDB/databaseAccounts/cli000003/mongodbDatabases/cli000002?api-version=2022-11-15
   response:
@@ -1411,27 +1155,17 @@
       string: '{"status":"Enqueued"}'
     headers:
       azure-asyncoperation:
-<<<<<<< HEAD
-      - https://management.azure.com/subscriptions/00000000-0000-0000-0000-000000000000/providers/Microsoft.DocumentDB/locations/westus/operationsStatus/9410c9a6-8d7c-4a7e-86d6-4edd80817b57?api-version=2022-11-15
-=======
       - https://management.azure.com/subscriptions/00000000-0000-0000-0000-000000000000/providers/Microsoft.DocumentDB/locations/westus/operationsStatus/9fa5faaf-34a0-4daa-828d-b7753fe0c1c6?api-version=2022-11-15
->>>>>>> 2a36cb18
-      cache-control:
-      - no-store, no-cache
-      content-length:
-      - '21'
-      content-type:
-      - application/json
-      date:
-<<<<<<< HEAD
-      - Wed, 29 Mar 2023 01:44:43 GMT
-      location:
-      - https://management.azure.com/subscriptions/00000000-0000-0000-0000-000000000000/resourceGroups/cli_test_cosmosdb_mongodb_database000001/providers/Microsoft.DocumentDB/databaseAccounts/cli000003/mongodbDatabases/cli000002/operationResults/9410c9a6-8d7c-4a7e-86d6-4edd80817b57?api-version=2022-11-15
-=======
+      cache-control:
+      - no-store, no-cache
+      content-length:
+      - '21'
+      content-type:
+      - application/json
+      date:
       - Fri, 07 Apr 2023 18:17:43 GMT
       location:
       - https://management.azure.com/subscriptions/00000000-0000-0000-0000-000000000000/resourceGroups/cli_test_cosmosdb_mongodb_database000001/providers/Microsoft.DocumentDB/databaseAccounts/cli000003/mongodbDatabases/cli000002/operationResults/9fa5faaf-34a0-4daa-828d-b7753fe0c1c6?api-version=2022-11-15
->>>>>>> 2a36cb18
       pragma:
       - no-cache
       server:
@@ -1461,15 +1195,9 @@
       ParameterSetName:
       - -g -a -n --yes
       User-Agent:
-<<<<<<< HEAD
-      - AZURECLI/2.46.0 azsdk-python-mgmt-cosmosdb/9.0.0 Python/3.10.10 (Windows-10-10.0.22621-SP0)
-    method: GET
-    uri: https://management.azure.com/subscriptions/00000000-0000-0000-0000-000000000000/providers/Microsoft.DocumentDB/locations/westus/operationsStatus/9410c9a6-8d7c-4a7e-86d6-4edd80817b57?api-version=2022-11-15
-=======
       - AZURECLI/2.47.0 azsdk-python-mgmt-cosmosdb/9.0.0 Python/3.10.8 (Windows-10-10.0.22621-SP0)
     method: GET
     uri: https://management.azure.com/subscriptions/00000000-0000-0000-0000-000000000000/providers/Microsoft.DocumentDB/locations/westus/operationsStatus/9fa5faaf-34a0-4daa-828d-b7753fe0c1c6?api-version=2022-11-15
->>>>>>> 2a36cb18
   response:
     body:
       string: '{"status":"Enqueued"}'
@@ -1481,11 +1209,7 @@
       content-type:
       - application/json
       date:
-<<<<<<< HEAD
-      - Wed, 29 Mar 2023 01:44:43 GMT
-=======
       - Fri, 07 Apr 2023 18:17:43 GMT
->>>>>>> 2a36cb18
       pragma:
       - no-cache
       server:
@@ -1517,15 +1241,9 @@
       ParameterSetName:
       - -g -a -n --yes
       User-Agent:
-<<<<<<< HEAD
-      - AZURECLI/2.46.0 azsdk-python-mgmt-cosmosdb/9.0.0 Python/3.10.10 (Windows-10-10.0.22621-SP0)
-    method: GET
-    uri: https://management.azure.com/subscriptions/00000000-0000-0000-0000-000000000000/providers/Microsoft.DocumentDB/locations/westus/operationsStatus/9410c9a6-8d7c-4a7e-86d6-4edd80817b57?api-version=2022-11-15
-=======
       - AZURECLI/2.47.0 azsdk-python-mgmt-cosmosdb/9.0.0 Python/3.10.8 (Windows-10-10.0.22621-SP0)
     method: GET
     uri: https://management.azure.com/subscriptions/00000000-0000-0000-0000-000000000000/providers/Microsoft.DocumentDB/locations/westus/operationsStatus/9fa5faaf-34a0-4daa-828d-b7753fe0c1c6?api-version=2022-11-15
->>>>>>> 2a36cb18
   response:
     body:
       string: '{"status":"Succeeded"}'
@@ -1537,11 +1255,7 @@
       content-type:
       - application/json
       date:
-<<<<<<< HEAD
-      - Wed, 29 Mar 2023 01:45:13 GMT
-=======
       - Fri, 07 Apr 2023 18:18:12 GMT
->>>>>>> 2a36cb18
       pragma:
       - no-cache
       server:
@@ -1573,11 +1287,7 @@
       ParameterSetName:
       - -g -a
       User-Agent:
-<<<<<<< HEAD
-      - AZURECLI/2.46.0 azsdk-python-mgmt-cosmosdb/9.0.0 Python/3.10.10 (Windows-10-10.0.22621-SP0)
-=======
       - AZURECLI/2.47.0 azsdk-python-mgmt-cosmosdb/9.0.0 Python/3.10.8 (Windows-10-10.0.22621-SP0)
->>>>>>> 2a36cb18
     method: GET
     uri: https://management.azure.com/subscriptions/00000000-0000-0000-0000-000000000000/resourceGroups/cli_test_cosmosdb_mongodb_database000001/providers/Microsoft.DocumentDB/databaseAccounts/cli000003/mongodbDatabases?api-version=2022-11-15
   response:
@@ -1591,11 +1301,7 @@
       content-type:
       - application/json
       date:
-<<<<<<< HEAD
-      - Wed, 29 Mar 2023 01:45:15 GMT
-=======
       - Fri, 07 Apr 2023 18:18:15 GMT
->>>>>>> 2a36cb18
       pragma:
       - no-cache
       server:
