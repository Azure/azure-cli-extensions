interactions:
- request:
    body: null
    headers:
      Accept:
      - application/json
      Accept-Encoding:
      - gzip, deflate
      CommandName:
      - cosmosdb create
      Connection:
      - keep-alive
      ParameterSetName:
      - -n -g --backup-policy-type --locations --capabilities
      User-Agent:
<<<<<<< HEAD
      - AZURECLI/2.36.0 azsdk-python-azure-mgmt-resource/20.0.0 Python/3.10.4 (Windows-10-10.0.22000-SP0)
=======
      - AZURECLI/2.36.0 azsdk-python-azure-mgmt-resource/20.0.0 Python/3.10.4 (Windows-10-10.0.22598-SP0)
>>>>>>> 2f51ba7c
    method: GET
    uri: https://management.azure.com/subscriptions/00000000-0000-0000-0000-000000000000/resourcegroups/cli_test_cosmosdb_gremlin_restorable_commands000001?api-version=2021-04-01
  response:
    body:
<<<<<<< HEAD
      string: '{"id":"/subscriptions/00000000-0000-0000-0000-000000000000/resourceGroups/cli_test_cosmosdb_gremlin_restorable_commands000001","name":"cli_test_cosmosdb_gremlin_restorable_commands000001","type":"Microsoft.Resources/resourceGroups","location":"eastus2","tags":{"product":"azurecli","cause":"automation","date":"2022-05-08T06:04:40Z"},"properties":{"provisioningState":"Succeeded"}}'
=======
      string: '{"id":"/subscriptions/00000000-0000-0000-0000-000000000000/resourceGroups/cli_test_cosmosdb_gremlin_restorable_commands000001","name":"cli_test_cosmosdb_gremlin_restorable_commands000001","type":"Microsoft.Resources/resourceGroups","location":"eastus2","tags":{"product":"azurecli","cause":"automation","date":"2022-05-04T00:37:35Z"},"properties":{"provisioningState":"Succeeded"}}'
>>>>>>> 2f51ba7c
    headers:
      cache-control:
      - no-cache
      content-length:
      - '381'
      content-type:
      - application/json; charset=utf-8
      date:
<<<<<<< HEAD
      - Sun, 08 May 2022 06:04:43 GMT
=======
      - Wed, 04 May 2022 00:37:38 GMT
>>>>>>> 2f51ba7c
      expires:
      - '-1'
      pragma:
      - no-cache
      strict-transport-security:
      - max-age=31536000; includeSubDomains
      vary:
      - Accept-Encoding
      x-content-type-options:
      - nosniff
    status:
      code: 200
      message: OK
- request:
    body: '{"location": "eastus2", "kind": "GlobalDocumentDB", "properties": {"locations":
      [{"locationName": "eastus2", "failoverPriority": 0, "isZoneRedundant": false}],
      "databaseAccountOfferType": "Standard", "capabilities": [{"name": "EnableGremlin"}],
      "apiProperties": {}, "createMode": "Default", "backupPolicy": {"type": "Continuous",
      "continuousModeProperties": {"tier": "Continuous30Days"}}}}'
    headers:
      Accept:
      - application/json
      Accept-Encoding:
      - gzip, deflate
      CommandName:
      - cosmosdb create
      Connection:
      - keep-alive
      Content-Length:
      - '389'
      Content-Type:
      - application/json
      ParameterSetName:
      - -n -g --backup-policy-type --locations --capabilities
      User-Agent:
<<<<<<< HEAD
      - AZURECLI/2.36.0 azsdk-python-mgmt-cosmosdb/7.0.0b5 Python/3.10.4 (Windows-10-10.0.22000-SP0)
=======
      - AZURECLI/2.36.0 azsdk-python-mgmt-cosmosdb/7.0.0b4 Python/3.10.4 (Windows-10-10.0.22598-SP0)
>>>>>>> 2f51ba7c
    method: PUT
    uri: https://management.azure.com/subscriptions/00000000-0000-0000-0000-000000000000/resourceGroups/cli_test_cosmosdb_gremlin_restorable_commands000001/providers/Microsoft.DocumentDB/databaseAccounts/cli000004?api-version=2022-02-15-preview
  response:
    body:
      string: '{"id":"/subscriptions/00000000-0000-0000-0000-000000000000/resourceGroups/cli_test_cosmosdb_gremlin_restorable_commands000001/providers/Microsoft.DocumentDB/databaseAccounts/cli000004","name":"cli000004","location":"East
<<<<<<< HEAD
        US 2","type":"Microsoft.DocumentDB/databaseAccounts","kind":"GlobalDocumentDB","tags":{},"systemData":{"createdAt":"2022-05-08T06:04:53.2330971Z"},"properties":{"provisioningState":"Creating","publicNetworkAccess":"Enabled","enableAutomaticFailover":false,"enableMultipleWriteLocations":false,"enablePartitionKeyMonitor":false,"isVirtualNetworkFilterEnabled":false,"virtualNetworkRules":[],"EnabledApiTypes":"Gremlin,
        Sql","disableKeyBasedMetadataWriteAccess":false,"enableFreeTier":false,"enableAnalyticalStorage":false,"analyticalStorageConfiguration":{"schemaType":"WellDefined"},"instanceId":"9d239d46-b9c5-4734-a40d-3cf4fc4b8d05","createMode":"Default","databaseAccountOfferType":"Standard","defaultIdentity":"","networkAclBypass":"None","disableLocalAuth":false,"consistencyPolicy":{"defaultConsistencyLevel":"Session","maxIntervalInSeconds":5,"maxStalenessPrefix":100},"configurationOverrides":{},"writeLocations":[{"id":"cli000004-eastus2","locationName":"East
=======
        US 2","type":"Microsoft.DocumentDB/databaseAccounts","kind":"GlobalDocumentDB","tags":{},"systemData":{"createdAt":"2022-05-04T00:37:42.6278309Z"},"properties":{"provisioningState":"Creating","publicNetworkAccess":"Enabled","enableAutomaticFailover":false,"enableMultipleWriteLocations":false,"enablePartitionKeyMonitor":false,"isVirtualNetworkFilterEnabled":false,"virtualNetworkRules":[],"EnabledApiTypes":"Gremlin,
        Sql","disableKeyBasedMetadataWriteAccess":false,"enableFreeTier":false,"enableAnalyticalStorage":false,"analyticalStorageConfiguration":{"schemaType":"WellDefined"},"instanceId":"e7fee42f-77d6-47ae-a955-d3eb3bb914a8","createMode":"Default","databaseAccountOfferType":"Standard","defaultIdentity":"","networkAclBypass":"None","disableLocalAuth":false,"consistencyPolicy":{"defaultConsistencyLevel":"Session","maxIntervalInSeconds":5,"maxStalenessPrefix":100},"configurationOverrides":{},"writeLocations":[{"id":"cli000004-eastus2","locationName":"East
>>>>>>> 2f51ba7c
        US 2","provisioningState":"Creating","failoverPriority":0,"isZoneRedundant":false}],"readLocations":[{"id":"cli000004-eastus2","locationName":"East
        US 2","provisioningState":"Creating","failoverPriority":0,"isZoneRedundant":false}],"locations":[{"id":"cli000004-eastus2","locationName":"East
        US 2","provisioningState":"Creating","failoverPriority":0,"isZoneRedundant":false}],"failoverPolicies":[{"id":"cli000004-eastus2","locationName":"East
        US 2","failoverPriority":0}],"cors":[],"capabilities":[{"name":"EnableGremlin"}],"ipRules":[],"backupPolicy":{"type":"Continuous","continuousModeProperties":{"tier":"Continuous30Days"}},"networkAclBypassResourceIds":[],"diagnosticLogSettings":{"enableFullTextQuery":"None"}},"identity":{"type":"None"}}'
    headers:
      azure-asyncoperation:
<<<<<<< HEAD
      - https://management.azure.com/subscriptions/00000000-0000-0000-0000-000000000000/providers/Microsoft.DocumentDB/locations/eastus2/operationsStatus/9bf4605b-e468-4e73-9a10-87dbdb89b4e2?api-version=2022-02-15-preview
=======
      - https://management.azure.com/subscriptions/00000000-0000-0000-0000-000000000000/providers/Microsoft.DocumentDB/locations/eastus2/operationsStatus/5e32c574-5ad6-40f9-a8d1-aec8cc073c3b?api-version=2022-02-15-preview
>>>>>>> 2f51ba7c
      cache-control:
      - no-store, no-cache
      content-length:
      - '1935'
      content-type:
      - application/json
      date:
<<<<<<< HEAD
      - Sun, 08 May 2022 06:04:56 GMT
      location:
      - https://management.azure.com/subscriptions/00000000-0000-0000-0000-000000000000/resourceGroups/cli_test_cosmosdb_gremlin_restorable_commands000001/providers/Microsoft.DocumentDB/databaseAccounts/cli000004/operationResults/9bf4605b-e468-4e73-9a10-87dbdb89b4e2?api-version=2022-02-15-preview
=======
      - Wed, 04 May 2022 00:37:43 GMT
      location:
      - https://management.azure.com/subscriptions/00000000-0000-0000-0000-000000000000/resourceGroups/cli_test_cosmosdb_gremlin_restorable_commands000001/providers/Microsoft.DocumentDB/databaseAccounts/cli000004/operationResults/5e32c574-5ad6-40f9-a8d1-aec8cc073c3b?api-version=2022-02-15-preview
>>>>>>> 2f51ba7c
      pragma:
      - no-cache
      server:
      - Microsoft-HTTPAPI/2.0
      strict-transport-security:
      - max-age=31536000; includeSubDomains
      transfer-encoding:
      - chunked
      vary:
      - Accept-Encoding
      x-content-type-options:
      - nosniff
      x-ms-gatewayversion:
      - version=2.14.0
      x-ms-ratelimit-remaining-subscription-writes:
<<<<<<< HEAD
      - '1196'
    status:
      code: 200
      message: Ok
- request:
    body: null
    headers:
      Accept:
      - '*/*'
      Accept-Encoding:
      - gzip, deflate
      CommandName:
      - cosmosdb create
      Connection:
      - keep-alive
      ParameterSetName:
      - -n -g --backup-policy-type --locations --capabilities
      User-Agent:
      - AZURECLI/2.36.0 azsdk-python-mgmt-cosmosdb/7.0.0b5 Python/3.10.4 (Windows-10-10.0.22000-SP0)
    method: GET
    uri: https://management.azure.com/subscriptions/00000000-0000-0000-0000-000000000000/providers/Microsoft.DocumentDB/locations/eastus2/operationsStatus/9bf4605b-e468-4e73-9a10-87dbdb89b4e2?api-version=2022-02-15-preview
  response:
    body:
      string: '{"status":"Dequeued"}'
    headers:
      cache-control:
      - no-store, no-cache
      content-length:
      - '21'
      content-type:
      - application/json
      date:
      - Sun, 08 May 2022 06:05:26 GMT
      pragma:
      - no-cache
      server:
      - Microsoft-HTTPAPI/2.0
      strict-transport-security:
      - max-age=31536000; includeSubDomains
      transfer-encoding:
      - chunked
      vary:
      - Accept-Encoding
      x-content-type-options:
      - nosniff
      x-ms-gatewayversion:
      - version=2.14.0
    status:
      code: 200
      message: Ok
- request:
    body: null
    headers:
      Accept:
      - '*/*'
      Accept-Encoding:
      - gzip, deflate
      CommandName:
      - cosmosdb create
      Connection:
      - keep-alive
      ParameterSetName:
      - -n -g --backup-policy-type --locations --capabilities
      User-Agent:
      - AZURECLI/2.36.0 azsdk-python-mgmt-cosmosdb/7.0.0b5 Python/3.10.4 (Windows-10-10.0.22000-SP0)
    method: GET
    uri: https://management.azure.com/subscriptions/00000000-0000-0000-0000-000000000000/providers/Microsoft.DocumentDB/locations/eastus2/operationsStatus/9bf4605b-e468-4e73-9a10-87dbdb89b4e2?api-version=2022-02-15-preview
  response:
    body:
      string: '{"status":"Dequeued"}'
    headers:
      cache-control:
      - no-store, no-cache
      content-length:
      - '21'
      content-type:
      - application/json
      date:
      - Sun, 08 May 2022 06:05:57 GMT
      pragma:
      - no-cache
      server:
      - Microsoft-HTTPAPI/2.0
      strict-transport-security:
      - max-age=31536000; includeSubDomains
      transfer-encoding:
      - chunked
      vary:
      - Accept-Encoding
      x-content-type-options:
      - nosniff
      x-ms-gatewayversion:
      - version=2.14.0
    status:
      code: 200
      message: Ok
- request:
    body: null
    headers:
      Accept:
      - '*/*'
      Accept-Encoding:
      - gzip, deflate
      CommandName:
      - cosmosdb create
      Connection:
      - keep-alive
      ParameterSetName:
      - -n -g --backup-policy-type --locations --capabilities
      User-Agent:
      - AZURECLI/2.36.0 azsdk-python-mgmt-cosmosdb/7.0.0b5 Python/3.10.4 (Windows-10-10.0.22000-SP0)
    method: GET
    uri: https://management.azure.com/subscriptions/00000000-0000-0000-0000-000000000000/providers/Microsoft.DocumentDB/locations/eastus2/operationsStatus/9bf4605b-e468-4e73-9a10-87dbdb89b4e2?api-version=2022-02-15-preview
  response:
    body:
      string: '{"status":"Dequeued"}'
    headers:
      cache-control:
      - no-store, no-cache
      content-length:
      - '21'
      content-type:
      - application/json
      date:
      - Sun, 08 May 2022 06:06:27 GMT
      pragma:
      - no-cache
      server:
      - Microsoft-HTTPAPI/2.0
      strict-transport-security:
      - max-age=31536000; includeSubDomains
      transfer-encoding:
      - chunked
      vary:
      - Accept-Encoding
      x-content-type-options:
      - nosniff
      x-ms-gatewayversion:
      - version=2.14.0
    status:
      code: 200
      message: Ok
- request:
    body: null
    headers:
      Accept:
      - '*/*'
      Accept-Encoding:
      - gzip, deflate
      CommandName:
      - cosmosdb create
      Connection:
      - keep-alive
      ParameterSetName:
      - -n -g --backup-policy-type --locations --capabilities
      User-Agent:
      - AZURECLI/2.36.0 azsdk-python-mgmt-cosmosdb/7.0.0b5 Python/3.10.4 (Windows-10-10.0.22000-SP0)
    method: GET
    uri: https://management.azure.com/subscriptions/00000000-0000-0000-0000-000000000000/providers/Microsoft.DocumentDB/locations/eastus2/operationsStatus/9bf4605b-e468-4e73-9a10-87dbdb89b4e2?api-version=2022-02-15-preview
  response:
    body:
      string: '{"status":"Dequeued"}'
    headers:
      cache-control:
      - no-store, no-cache
      content-length:
      - '21'
      content-type:
      - application/json
      date:
      - Sun, 08 May 2022 06:06:57 GMT
      pragma:
      - no-cache
      server:
      - Microsoft-HTTPAPI/2.0
      strict-transport-security:
      - max-age=31536000; includeSubDomains
      transfer-encoding:
      - chunked
      vary:
      - Accept-Encoding
      x-content-type-options:
      - nosniff
      x-ms-gatewayversion:
      - version=2.14.0
=======
      - '1198'
>>>>>>> 2f51ba7c
    status:
      code: 200
      message: Ok
- request:
    body: null
    headers:
      Accept:
      - '*/*'
      Accept-Encoding:
      - gzip, deflate
      CommandName:
      - cosmosdb create
      Connection:
      - keep-alive
      ParameterSetName:
      - -n -g --backup-policy-type --locations --capabilities
      User-Agent:
<<<<<<< HEAD
      - AZURECLI/2.36.0 azsdk-python-mgmt-cosmosdb/7.0.0b5 Python/3.10.4 (Windows-10-10.0.22000-SP0)
    method: GET
    uri: https://management.azure.com/subscriptions/00000000-0000-0000-0000-000000000000/providers/Microsoft.DocumentDB/locations/eastus2/operationsStatus/9bf4605b-e468-4e73-9a10-87dbdb89b4e2?api-version=2022-02-15-preview
=======
      - AZURECLI/2.36.0 azsdk-python-mgmt-cosmosdb/7.0.0b4 Python/3.10.4 (Windows-10-10.0.22598-SP0)
    method: GET
    uri: https://management.azure.com/subscriptions/00000000-0000-0000-0000-000000000000/providers/Microsoft.DocumentDB/locations/eastus2/operationsStatus/5e32c574-5ad6-40f9-a8d1-aec8cc073c3b?api-version=2022-02-15-preview
>>>>>>> 2f51ba7c
  response:
    body:
      string: '{"status":"Dequeued"}'
    headers:
      cache-control:
      - no-store, no-cache
      content-length:
      - '21'
      content-type:
      - application/json
      date:
<<<<<<< HEAD
      - Sun, 08 May 2022 06:07:27 GMT
=======
      - Wed, 04 May 2022 00:38:14 GMT
>>>>>>> 2f51ba7c
      pragma:
      - no-cache
      server:
      - Microsoft-HTTPAPI/2.0
      strict-transport-security:
      - max-age=31536000; includeSubDomains
      transfer-encoding:
      - chunked
      vary:
      - Accept-Encoding
      x-content-type-options:
      - nosniff
      x-ms-gatewayversion:
      - version=2.14.0
    status:
      code: 200
      message: Ok
- request:
    body: null
    headers:
      Accept:
      - '*/*'
      Accept-Encoding:
      - gzip, deflate
      CommandName:
      - cosmosdb create
      Connection:
      - keep-alive
      ParameterSetName:
      - -n -g --backup-policy-type --locations --capabilities
      User-Agent:
<<<<<<< HEAD
      - AZURECLI/2.36.0 azsdk-python-mgmt-cosmosdb/7.0.0b5 Python/3.10.4 (Windows-10-10.0.22000-SP0)
    method: GET
    uri: https://management.azure.com/subscriptions/00000000-0000-0000-0000-000000000000/providers/Microsoft.DocumentDB/locations/eastus2/operationsStatus/9bf4605b-e468-4e73-9a10-87dbdb89b4e2?api-version=2022-02-15-preview
=======
      - AZURECLI/2.36.0 azsdk-python-mgmt-cosmosdb/7.0.0b4 Python/3.10.4 (Windows-10-10.0.22598-SP0)
    method: GET
    uri: https://management.azure.com/subscriptions/00000000-0000-0000-0000-000000000000/providers/Microsoft.DocumentDB/locations/eastus2/operationsStatus/5e32c574-5ad6-40f9-a8d1-aec8cc073c3b?api-version=2022-02-15-preview
>>>>>>> 2f51ba7c
  response:
    body:
      string: '{"status":"Dequeued"}'
    headers:
      cache-control:
      - no-store, no-cache
      content-length:
      - '21'
      content-type:
      - application/json
      date:
<<<<<<< HEAD
      - Sun, 08 May 2022 06:07:59 GMT
=======
      - Wed, 04 May 2022 00:38:44 GMT
>>>>>>> 2f51ba7c
      pragma:
      - no-cache
      server:
      - Microsoft-HTTPAPI/2.0
      strict-transport-security:
      - max-age=31536000; includeSubDomains
      transfer-encoding:
      - chunked
      vary:
      - Accept-Encoding
      x-content-type-options:
      - nosniff
      x-ms-gatewayversion:
      - version=2.14.0
    status:
      code: 200
      message: Ok
- request:
    body: null
    headers:
      Accept:
      - '*/*'
      Accept-Encoding:
      - gzip, deflate
      CommandName:
      - cosmosdb create
      Connection:
      - keep-alive
      ParameterSetName:
      - -n -g --backup-policy-type --locations --capabilities
      User-Agent:
<<<<<<< HEAD
      - AZURECLI/2.36.0 azsdk-python-mgmt-cosmosdb/7.0.0b5 Python/3.10.4 (Windows-10-10.0.22000-SP0)
    method: GET
    uri: https://management.azure.com/subscriptions/00000000-0000-0000-0000-000000000000/providers/Microsoft.DocumentDB/locations/eastus2/operationsStatus/9bf4605b-e468-4e73-9a10-87dbdb89b4e2?api-version=2022-02-15-preview
=======
      - AZURECLI/2.36.0 azsdk-python-mgmt-cosmosdb/7.0.0b4 Python/3.10.4 (Windows-10-10.0.22598-SP0)
    method: GET
    uri: https://management.azure.com/subscriptions/00000000-0000-0000-0000-000000000000/providers/Microsoft.DocumentDB/locations/eastus2/operationsStatus/5e32c574-5ad6-40f9-a8d1-aec8cc073c3b?api-version=2022-02-15-preview
>>>>>>> 2f51ba7c
  response:
    body:
      string: '{"status":"Dequeued"}'
    headers:
      cache-control:
      - no-store, no-cache
      content-length:
      - '21'
      content-type:
      - application/json
      date:
<<<<<<< HEAD
      - Sun, 08 May 2022 06:08:30 GMT
=======
      - Wed, 04 May 2022 00:39:14 GMT
>>>>>>> 2f51ba7c
      pragma:
      - no-cache
      server:
      - Microsoft-HTTPAPI/2.0
      strict-transport-security:
      - max-age=31536000; includeSubDomains
      transfer-encoding:
      - chunked
      vary:
      - Accept-Encoding
      x-content-type-options:
      - nosniff
      x-ms-gatewayversion:
      - version=2.14.0
    status:
      code: 200
      message: Ok
- request:
    body: null
    headers:
      Accept:
      - '*/*'
      Accept-Encoding:
      - gzip, deflate
      CommandName:
      - cosmosdb create
      Connection:
      - keep-alive
      ParameterSetName:
      - -n -g --backup-policy-type --locations --capabilities
      User-Agent:
<<<<<<< HEAD
      - AZURECLI/2.36.0 azsdk-python-mgmt-cosmosdb/7.0.0b5 Python/3.10.4 (Windows-10-10.0.22000-SP0)
    method: GET
    uri: https://management.azure.com/subscriptions/00000000-0000-0000-0000-000000000000/providers/Microsoft.DocumentDB/locations/eastus2/operationsStatus/9bf4605b-e468-4e73-9a10-87dbdb89b4e2?api-version=2022-02-15-preview
=======
      - AZURECLI/2.36.0 azsdk-python-mgmt-cosmosdb/7.0.0b4 Python/3.10.4 (Windows-10-10.0.22598-SP0)
    method: GET
    uri: https://management.azure.com/subscriptions/00000000-0000-0000-0000-000000000000/providers/Microsoft.DocumentDB/locations/eastus2/operationsStatus/5e32c574-5ad6-40f9-a8d1-aec8cc073c3b?api-version=2022-02-15-preview
>>>>>>> 2f51ba7c
  response:
    body:
      string: '{"status":"Dequeued"}'
    headers:
      cache-control:
      - no-store, no-cache
      content-length:
      - '21'
      content-type:
      - application/json
      date:
<<<<<<< HEAD
      - Sun, 08 May 2022 06:09:01 GMT
=======
      - Wed, 04 May 2022 00:39:44 GMT
>>>>>>> 2f51ba7c
      pragma:
      - no-cache
      server:
      - Microsoft-HTTPAPI/2.0
      strict-transport-security:
      - max-age=31536000; includeSubDomains
      transfer-encoding:
      - chunked
      vary:
      - Accept-Encoding
      x-content-type-options:
      - nosniff
      x-ms-gatewayversion:
      - version=2.14.0
    status:
      code: 200
      message: Ok
- request:
    body: null
    headers:
      Accept:
      - '*/*'
      Accept-Encoding:
      - gzip, deflate
      CommandName:
      - cosmosdb create
      Connection:
      - keep-alive
      ParameterSetName:
      - -n -g --backup-policy-type --locations --capabilities
      User-Agent:
<<<<<<< HEAD
      - AZURECLI/2.36.0 azsdk-python-mgmt-cosmosdb/7.0.0b5 Python/3.10.4 (Windows-10-10.0.22000-SP0)
    method: GET
    uri: https://management.azure.com/subscriptions/00000000-0000-0000-0000-000000000000/providers/Microsoft.DocumentDB/locations/eastus2/operationsStatus/9bf4605b-e468-4e73-9a10-87dbdb89b4e2?api-version=2022-02-15-preview
=======
      - AZURECLI/2.36.0 azsdk-python-mgmt-cosmosdb/7.0.0b4 Python/3.10.4 (Windows-10-10.0.22598-SP0)
    method: GET
    uri: https://management.azure.com/subscriptions/00000000-0000-0000-0000-000000000000/providers/Microsoft.DocumentDB/locations/eastus2/operationsStatus/5e32c574-5ad6-40f9-a8d1-aec8cc073c3b?api-version=2022-02-15-preview
>>>>>>> 2f51ba7c
  response:
    body:
      string: '{"status":"Dequeued"}'
    headers:
      cache-control:
      - no-store, no-cache
      content-length:
      - '21'
      content-type:
      - application/json
      date:
<<<<<<< HEAD
      - Sun, 08 May 2022 06:09:30 GMT
=======
      - Wed, 04 May 2022 00:40:15 GMT
>>>>>>> 2f51ba7c
      pragma:
      - no-cache
      server:
      - Microsoft-HTTPAPI/2.0
      strict-transport-security:
      - max-age=31536000; includeSubDomains
      transfer-encoding:
      - chunked
      vary:
      - Accept-Encoding
      x-content-type-options:
      - nosniff
      x-ms-gatewayversion:
      - version=2.14.0
    status:
      code: 200
      message: Ok
- request:
    body: null
    headers:
      Accept:
      - '*/*'
      Accept-Encoding:
      - gzip, deflate
      CommandName:
      - cosmosdb create
      Connection:
      - keep-alive
      ParameterSetName:
      - -n -g --backup-policy-type --locations --capabilities
      User-Agent:
<<<<<<< HEAD
      - AZURECLI/2.36.0 azsdk-python-mgmt-cosmosdb/7.0.0b5 Python/3.10.4 (Windows-10-10.0.22000-SP0)
    method: GET
    uri: https://management.azure.com/subscriptions/00000000-0000-0000-0000-000000000000/providers/Microsoft.DocumentDB/locations/eastus2/operationsStatus/9bf4605b-e468-4e73-9a10-87dbdb89b4e2?api-version=2022-02-15-preview
=======
      - AZURECLI/2.36.0 azsdk-python-mgmt-cosmosdb/7.0.0b4 Python/3.10.4 (Windows-10-10.0.22598-SP0)
    method: GET
    uri: https://management.azure.com/subscriptions/00000000-0000-0000-0000-000000000000/providers/Microsoft.DocumentDB/locations/eastus2/operationsStatus/5e32c574-5ad6-40f9-a8d1-aec8cc073c3b?api-version=2022-02-15-preview
>>>>>>> 2f51ba7c
  response:
    body:
      string: '{"status":"Dequeued"}'
    headers:
      cache-control:
      - no-store, no-cache
      content-length:
      - '21'
      content-type:
      - application/json
      date:
<<<<<<< HEAD
      - Sun, 08 May 2022 06:10:01 GMT
=======
      - Wed, 04 May 2022 00:40:45 GMT
>>>>>>> 2f51ba7c
      pragma:
      - no-cache
      server:
      - Microsoft-HTTPAPI/2.0
      strict-transport-security:
      - max-age=31536000; includeSubDomains
      transfer-encoding:
      - chunked
      vary:
      - Accept-Encoding
      x-content-type-options:
      - nosniff
      x-ms-gatewayversion:
      - version=2.14.0
    status:
      code: 200
      message: Ok
- request:
    body: null
    headers:
      Accept:
      - '*/*'
      Accept-Encoding:
      - gzip, deflate
      CommandName:
      - cosmosdb create
      Connection:
      - keep-alive
      ParameterSetName:
      - -n -g --backup-policy-type --locations --capabilities
      User-Agent:
<<<<<<< HEAD
      - AZURECLI/2.36.0 azsdk-python-mgmt-cosmosdb/7.0.0b5 Python/3.10.4 (Windows-10-10.0.22000-SP0)
    method: GET
    uri: https://management.azure.com/subscriptions/00000000-0000-0000-0000-000000000000/providers/Microsoft.DocumentDB/locations/eastus2/operationsStatus/9bf4605b-e468-4e73-9a10-87dbdb89b4e2?api-version=2022-02-15-preview
=======
      - AZURECLI/2.36.0 azsdk-python-mgmt-cosmosdb/7.0.0b4 Python/3.10.4 (Windows-10-10.0.22598-SP0)
    method: GET
    uri: https://management.azure.com/subscriptions/00000000-0000-0000-0000-000000000000/providers/Microsoft.DocumentDB/locations/eastus2/operationsStatus/5e32c574-5ad6-40f9-a8d1-aec8cc073c3b?api-version=2022-02-15-preview
  response:
    body:
      string: '{"status":"Dequeued"}'
    headers:
      cache-control:
      - no-store, no-cache
      content-length:
      - '21'
      content-type:
      - application/json
      date:
      - Wed, 04 May 2022 00:41:14 GMT
      pragma:
      - no-cache
      server:
      - Microsoft-HTTPAPI/2.0
      strict-transport-security:
      - max-age=31536000; includeSubDomains
      transfer-encoding:
      - chunked
      vary:
      - Accept-Encoding
      x-content-type-options:
      - nosniff
      x-ms-gatewayversion:
      - version=2.14.0
    status:
      code: 200
      message: Ok
- request:
    body: null
    headers:
      Accept:
      - '*/*'
      Accept-Encoding:
      - gzip, deflate
      CommandName:
      - cosmosdb create
      Connection:
      - keep-alive
      ParameterSetName:
      - -n -g --backup-policy-type --locations --capabilities
      User-Agent:
      - AZURECLI/2.36.0 azsdk-python-mgmt-cosmosdb/7.0.0b4 Python/3.10.4 (Windows-10-10.0.22598-SP0)
    method: GET
    uri: https://management.azure.com/subscriptions/00000000-0000-0000-0000-000000000000/providers/Microsoft.DocumentDB/locations/eastus2/operationsStatus/5e32c574-5ad6-40f9-a8d1-aec8cc073c3b?api-version=2022-02-15-preview
  response:
    body:
      string: '{"status":"Dequeued"}'
    headers:
      cache-control:
      - no-store, no-cache
      content-length:
      - '21'
      content-type:
      - application/json
      date:
      - Wed, 04 May 2022 00:41:44 GMT
      pragma:
      - no-cache
      server:
      - Microsoft-HTTPAPI/2.0
      strict-transport-security:
      - max-age=31536000; includeSubDomains
      transfer-encoding:
      - chunked
      vary:
      - Accept-Encoding
      x-content-type-options:
      - nosniff
      x-ms-gatewayversion:
      - version=2.14.0
    status:
      code: 200
      message: Ok
- request:
    body: null
    headers:
      Accept:
      - '*/*'
      Accept-Encoding:
      - gzip, deflate
      CommandName:
      - cosmosdb create
      Connection:
      - keep-alive
      ParameterSetName:
      - -n -g --backup-policy-type --locations --capabilities
      User-Agent:
      - AZURECLI/2.36.0 azsdk-python-mgmt-cosmosdb/7.0.0b4 Python/3.10.4 (Windows-10-10.0.22598-SP0)
    method: GET
    uri: https://management.azure.com/subscriptions/00000000-0000-0000-0000-000000000000/providers/Microsoft.DocumentDB/locations/eastus2/operationsStatus/5e32c574-5ad6-40f9-a8d1-aec8cc073c3b?api-version=2022-02-15-preview
>>>>>>> 2f51ba7c
  response:
    body:
      string: '{"status":"Succeeded"}'
    headers:
      cache-control:
      - no-store, no-cache
      content-length:
      - '22'
      content-type:
      - application/json
      date:
<<<<<<< HEAD
      - Sun, 08 May 2022 06:10:31 GMT
=======
      - Wed, 04 May 2022 00:42:15 GMT
>>>>>>> 2f51ba7c
      pragma:
      - no-cache
      server:
      - Microsoft-HTTPAPI/2.0
      strict-transport-security:
      - max-age=31536000; includeSubDomains
      transfer-encoding:
      - chunked
      vary:
      - Accept-Encoding
      x-content-type-options:
      - nosniff
      x-ms-gatewayversion:
      - version=2.14.0
    status:
      code: 200
      message: Ok
- request:
    body: null
    headers:
      Accept:
      - '*/*'
      Accept-Encoding:
      - gzip, deflate
      CommandName:
      - cosmosdb create
      Connection:
      - keep-alive
      ParameterSetName:
      - -n -g --backup-policy-type --locations --capabilities
      User-Agent:
<<<<<<< HEAD
      - AZURECLI/2.36.0 azsdk-python-mgmt-cosmosdb/7.0.0b5 Python/3.10.4 (Windows-10-10.0.22000-SP0)
=======
      - AZURECLI/2.36.0 azsdk-python-mgmt-cosmosdb/7.0.0b4 Python/3.10.4 (Windows-10-10.0.22598-SP0)
>>>>>>> 2f51ba7c
    method: GET
    uri: https://management.azure.com/subscriptions/00000000-0000-0000-0000-000000000000/resourceGroups/cli_test_cosmosdb_gremlin_restorable_commands000001/providers/Microsoft.DocumentDB/databaseAccounts/cli000004?api-version=2022-02-15-preview
  response:
    body:
      string: '{"id":"/subscriptions/00000000-0000-0000-0000-000000000000/resourceGroups/cli_test_cosmosdb_gremlin_restorable_commands000001/providers/Microsoft.DocumentDB/databaseAccounts/cli000004","name":"cli000004","location":"East
<<<<<<< HEAD
        US 2","type":"Microsoft.DocumentDB/databaseAccounts","kind":"GlobalDocumentDB","tags":{},"systemData":{"createdAt":"2022-05-08T06:09:58.6479881Z"},"properties":{"provisioningState":"Succeeded","documentEndpoint":"https://cli000004.documents.azure.com:443/","gremlinEndpoint":"https://cli000004.gremlin.cosmos.azure.com:443/","publicNetworkAccess":"Enabled","enableAutomaticFailover":false,"enableMultipleWriteLocations":false,"enablePartitionKeyMonitor":false,"isVirtualNetworkFilterEnabled":false,"virtualNetworkRules":[],"EnabledApiTypes":"Gremlin,
        Sql","disableKeyBasedMetadataWriteAccess":false,"enableFreeTier":false,"enableAnalyticalStorage":false,"analyticalStorageConfiguration":{"schemaType":"WellDefined"},"instanceId":"9d239d46-b9c5-4734-a40d-3cf4fc4b8d05","createMode":"Default","databaseAccountOfferType":"Standard","defaultIdentity":"FirstPartyIdentity","networkAclBypass":"None","disableLocalAuth":false,"consistencyPolicy":{"defaultConsistencyLevel":"Session","maxIntervalInSeconds":5,"maxStalenessPrefix":100},"configurationOverrides":{},"writeLocations":[{"id":"cli000004-eastus2","locationName":"East
=======
        US 2","type":"Microsoft.DocumentDB/databaseAccounts","kind":"GlobalDocumentDB","tags":{},"systemData":{"createdAt":"2022-05-04T00:41:37.5549917Z"},"properties":{"provisioningState":"Succeeded","documentEndpoint":"https://cli000004.documents.azure.com:443/","gremlinEndpoint":"https://cli000004.gremlin.cosmos.azure.com:443/","publicNetworkAccess":"Enabled","enableAutomaticFailover":false,"enableMultipleWriteLocations":false,"enablePartitionKeyMonitor":false,"isVirtualNetworkFilterEnabled":false,"virtualNetworkRules":[],"EnabledApiTypes":"Gremlin,
        Sql","disableKeyBasedMetadataWriteAccess":false,"enableFreeTier":false,"enableAnalyticalStorage":false,"analyticalStorageConfiguration":{"schemaType":"WellDefined"},"instanceId":"e7fee42f-77d6-47ae-a955-d3eb3bb914a8","createMode":"Default","databaseAccountOfferType":"Standard","defaultIdentity":"FirstPartyIdentity","networkAclBypass":"None","disableLocalAuth":false,"consistencyPolicy":{"defaultConsistencyLevel":"Session","maxIntervalInSeconds":5,"maxStalenessPrefix":100},"configurationOverrides":{},"writeLocations":[{"id":"cli000004-eastus2","locationName":"East
>>>>>>> 2f51ba7c
        US 2","documentEndpoint":"https://cli000004-eastus2.documents.azure.com:443/","provisioningState":"Succeeded","failoverPriority":0,"isZoneRedundant":false}],"readLocations":[{"id":"cli000004-eastus2","locationName":"East
        US 2","documentEndpoint":"https://cli000004-eastus2.documents.azure.com:443/","provisioningState":"Succeeded","failoverPriority":0,"isZoneRedundant":false}],"locations":[{"id":"cli000004-eastus2","locationName":"East
        US 2","documentEndpoint":"https://cli000004-eastus2.documents.azure.com:443/","provisioningState":"Succeeded","failoverPriority":0,"isZoneRedundant":false}],"failoverPolicies":[{"id":"cli000004-eastus2","locationName":"East
        US 2","failoverPriority":0}],"cors":[],"capabilities":[{"name":"EnableGremlin"}],"ipRules":[],"backupPolicy":{"type":"Continuous","continuousModeProperties":{"tier":"Continuous30Days"}},"networkAclBypassResourceIds":[],"diagnosticLogSettings":{"enableFullTextQuery":"None"}},"identity":{"type":"None"}}'
    headers:
      cache-control:
      - no-store, no-cache
      content-length:
      - '2305'
      content-type:
      - application/json
      date:
<<<<<<< HEAD
      - Sun, 08 May 2022 06:10:32 GMT
=======
      - Wed, 04 May 2022 00:42:15 GMT
>>>>>>> 2f51ba7c
      pragma:
      - no-cache
      server:
      - Microsoft-HTTPAPI/2.0
      strict-transport-security:
      - max-age=31536000; includeSubDomains
      transfer-encoding:
      - chunked
      vary:
      - Accept-Encoding
      x-content-type-options:
      - nosniff
      x-ms-gatewayversion:
      - version=2.14.0
    status:
      code: 200
      message: Ok
- request:
    body: null
    headers:
      Accept:
      - application/json
      Accept-Encoding:
      - gzip, deflate
      CommandName:
      - cosmosdb create
      Connection:
      - keep-alive
      ParameterSetName:
      - -n -g --backup-policy-type --locations --capabilities
      User-Agent:
<<<<<<< HEAD
      - AZURECLI/2.36.0 azsdk-python-mgmt-cosmosdb/7.0.0b5 Python/3.10.4 (Windows-10-10.0.22000-SP0)
=======
      - AZURECLI/2.36.0 azsdk-python-mgmt-cosmosdb/7.0.0b4 Python/3.10.4 (Windows-10-10.0.22598-SP0)
>>>>>>> 2f51ba7c
    method: GET
    uri: https://management.azure.com/subscriptions/00000000-0000-0000-0000-000000000000/resourceGroups/cli_test_cosmosdb_gremlin_restorable_commands000001/providers/Microsoft.DocumentDB/databaseAccounts/cli000004?api-version=2022-02-15-preview
  response:
    body:
      string: '{"id":"/subscriptions/00000000-0000-0000-0000-000000000000/resourceGroups/cli_test_cosmosdb_gremlin_restorable_commands000001/providers/Microsoft.DocumentDB/databaseAccounts/cli000004","name":"cli000004","location":"East
<<<<<<< HEAD
        US 2","type":"Microsoft.DocumentDB/databaseAccounts","kind":"GlobalDocumentDB","tags":{},"systemData":{"createdAt":"2022-05-08T06:09:58.6479881Z"},"properties":{"provisioningState":"Succeeded","documentEndpoint":"https://cli000004.documents.azure.com:443/","gremlinEndpoint":"https://cli000004.gremlin.cosmos.azure.com:443/","publicNetworkAccess":"Enabled","enableAutomaticFailover":false,"enableMultipleWriteLocations":false,"enablePartitionKeyMonitor":false,"isVirtualNetworkFilterEnabled":false,"virtualNetworkRules":[],"EnabledApiTypes":"Gremlin,
        Sql","disableKeyBasedMetadataWriteAccess":false,"enableFreeTier":false,"enableAnalyticalStorage":false,"analyticalStorageConfiguration":{"schemaType":"WellDefined"},"instanceId":"9d239d46-b9c5-4734-a40d-3cf4fc4b8d05","createMode":"Default","databaseAccountOfferType":"Standard","defaultIdentity":"FirstPartyIdentity","networkAclBypass":"None","disableLocalAuth":false,"consistencyPolicy":{"defaultConsistencyLevel":"Session","maxIntervalInSeconds":5,"maxStalenessPrefix":100},"configurationOverrides":{},"writeLocations":[{"id":"cli000004-eastus2","locationName":"East
=======
        US 2","type":"Microsoft.DocumentDB/databaseAccounts","kind":"GlobalDocumentDB","tags":{},"systemData":{"createdAt":"2022-05-04T00:41:37.5549917Z"},"properties":{"provisioningState":"Succeeded","documentEndpoint":"https://cli000004.documents.azure.com:443/","gremlinEndpoint":"https://cli000004.gremlin.cosmos.azure.com:443/","publicNetworkAccess":"Enabled","enableAutomaticFailover":false,"enableMultipleWriteLocations":false,"enablePartitionKeyMonitor":false,"isVirtualNetworkFilterEnabled":false,"virtualNetworkRules":[],"EnabledApiTypes":"Gremlin,
        Sql","disableKeyBasedMetadataWriteAccess":false,"enableFreeTier":false,"enableAnalyticalStorage":false,"analyticalStorageConfiguration":{"schemaType":"WellDefined"},"instanceId":"e7fee42f-77d6-47ae-a955-d3eb3bb914a8","createMode":"Default","databaseAccountOfferType":"Standard","defaultIdentity":"FirstPartyIdentity","networkAclBypass":"None","disableLocalAuth":false,"consistencyPolicy":{"defaultConsistencyLevel":"Session","maxIntervalInSeconds":5,"maxStalenessPrefix":100},"configurationOverrides":{},"writeLocations":[{"id":"cli000004-eastus2","locationName":"East
>>>>>>> 2f51ba7c
        US 2","documentEndpoint":"https://cli000004-eastus2.documents.azure.com:443/","provisioningState":"Succeeded","failoverPriority":0,"isZoneRedundant":false}],"readLocations":[{"id":"cli000004-eastus2","locationName":"East
        US 2","documentEndpoint":"https://cli000004-eastus2.documents.azure.com:443/","provisioningState":"Succeeded","failoverPriority":0,"isZoneRedundant":false}],"locations":[{"id":"cli000004-eastus2","locationName":"East
        US 2","documentEndpoint":"https://cli000004-eastus2.documents.azure.com:443/","provisioningState":"Succeeded","failoverPriority":0,"isZoneRedundant":false}],"failoverPolicies":[{"id":"cli000004-eastus2","locationName":"East
        US 2","failoverPriority":0}],"cors":[],"capabilities":[{"name":"EnableGremlin"}],"ipRules":[],"backupPolicy":{"type":"Continuous","continuousModeProperties":{"tier":"Continuous30Days"}},"networkAclBypassResourceIds":[],"diagnosticLogSettings":{"enableFullTextQuery":"None"}},"identity":{"type":"None"}}'
    headers:
      cache-control:
      - no-store, no-cache
      content-length:
      - '2305'
      content-type:
      - application/json
      date:
<<<<<<< HEAD
      - Sun, 08 May 2022 06:10:32 GMT
=======
      - Wed, 04 May 2022 00:42:15 GMT
>>>>>>> 2f51ba7c
      pragma:
      - no-cache
      server:
      - Microsoft-HTTPAPI/2.0
      strict-transport-security:
      - max-age=31536000; includeSubDomains
      transfer-encoding:
      - chunked
      vary:
      - Accept-Encoding
      x-content-type-options:
      - nosniff
      x-ms-gatewayversion:
      - version=2.14.0
    status:
      code: 200
      message: Ok
- request:
    body: null
    headers:
      Accept:
      - application/json
      Accept-Encoding:
      - gzip, deflate
      CommandName:
      - cosmosdb show
      Connection:
      - keep-alive
      ParameterSetName:
      - -n -g
      User-Agent:
<<<<<<< HEAD
      - AZURECLI/2.36.0 azsdk-python-mgmt-cosmosdb/7.0.0b5 Python/3.10.4 (Windows-10-10.0.22000-SP0)
=======
      - AZURECLI/2.36.0 azsdk-python-mgmt-cosmosdb/7.0.0b4 Python/3.10.4 (Windows-10-10.0.22598-SP0)
>>>>>>> 2f51ba7c
    method: GET
    uri: https://management.azure.com/subscriptions/00000000-0000-0000-0000-000000000000/resourceGroups/cli_test_cosmosdb_gremlin_restorable_commands000001/providers/Microsoft.DocumentDB/databaseAccounts/cli000004?api-version=2022-02-15-preview
  response:
    body:
      string: '{"id":"/subscriptions/00000000-0000-0000-0000-000000000000/resourceGroups/cli_test_cosmosdb_gremlin_restorable_commands000001/providers/Microsoft.DocumentDB/databaseAccounts/cli000004","name":"cli000004","location":"East
<<<<<<< HEAD
        US 2","type":"Microsoft.DocumentDB/databaseAccounts","kind":"GlobalDocumentDB","tags":{},"systemData":{"createdAt":"2022-05-08T06:09:58.6479881Z"},"properties":{"provisioningState":"Succeeded","documentEndpoint":"https://cli000004.documents.azure.com:443/","gremlinEndpoint":"https://cli000004.gremlin.cosmos.azure.com:443/","publicNetworkAccess":"Enabled","enableAutomaticFailover":false,"enableMultipleWriteLocations":false,"enablePartitionKeyMonitor":false,"isVirtualNetworkFilterEnabled":false,"virtualNetworkRules":[],"EnabledApiTypes":"Gremlin,
        Sql","disableKeyBasedMetadataWriteAccess":false,"enableFreeTier":false,"enableAnalyticalStorage":false,"analyticalStorageConfiguration":{"schemaType":"WellDefined"},"instanceId":"9d239d46-b9c5-4734-a40d-3cf4fc4b8d05","createMode":"Default","databaseAccountOfferType":"Standard","defaultIdentity":"FirstPartyIdentity","networkAclBypass":"None","disableLocalAuth":false,"consistencyPolicy":{"defaultConsistencyLevel":"Session","maxIntervalInSeconds":5,"maxStalenessPrefix":100},"configurationOverrides":{},"writeLocations":[{"id":"cli000004-eastus2","locationName":"East
=======
        US 2","type":"Microsoft.DocumentDB/databaseAccounts","kind":"GlobalDocumentDB","tags":{},"systemData":{"createdAt":"2022-05-04T00:41:37.5549917Z"},"properties":{"provisioningState":"Succeeded","documentEndpoint":"https://cli000004.documents.azure.com:443/","gremlinEndpoint":"https://cli000004.gremlin.cosmos.azure.com:443/","publicNetworkAccess":"Enabled","enableAutomaticFailover":false,"enableMultipleWriteLocations":false,"enablePartitionKeyMonitor":false,"isVirtualNetworkFilterEnabled":false,"virtualNetworkRules":[],"EnabledApiTypes":"Gremlin,
        Sql","disableKeyBasedMetadataWriteAccess":false,"enableFreeTier":false,"enableAnalyticalStorage":false,"analyticalStorageConfiguration":{"schemaType":"WellDefined"},"instanceId":"e7fee42f-77d6-47ae-a955-d3eb3bb914a8","createMode":"Default","databaseAccountOfferType":"Standard","defaultIdentity":"FirstPartyIdentity","networkAclBypass":"None","disableLocalAuth":false,"consistencyPolicy":{"defaultConsistencyLevel":"Session","maxIntervalInSeconds":5,"maxStalenessPrefix":100},"configurationOverrides":{},"writeLocations":[{"id":"cli000004-eastus2","locationName":"East
>>>>>>> 2f51ba7c
        US 2","documentEndpoint":"https://cli000004-eastus2.documents.azure.com:443/","provisioningState":"Succeeded","failoverPriority":0,"isZoneRedundant":false}],"readLocations":[{"id":"cli000004-eastus2","locationName":"East
        US 2","documentEndpoint":"https://cli000004-eastus2.documents.azure.com:443/","provisioningState":"Succeeded","failoverPriority":0,"isZoneRedundant":false}],"locations":[{"id":"cli000004-eastus2","locationName":"East
        US 2","documentEndpoint":"https://cli000004-eastus2.documents.azure.com:443/","provisioningState":"Succeeded","failoverPriority":0,"isZoneRedundant":false}],"failoverPolicies":[{"id":"cli000004-eastus2","locationName":"East
        US 2","failoverPriority":0}],"cors":[],"capabilities":[{"name":"EnableGremlin"}],"ipRules":[],"backupPolicy":{"type":"Continuous","continuousModeProperties":{"tier":"Continuous30Days"}},"networkAclBypassResourceIds":[],"diagnosticLogSettings":{"enableFullTextQuery":"None"}},"identity":{"type":"None"}}'
    headers:
      cache-control:
      - no-store, no-cache
      content-length:
      - '2305'
      content-type:
      - application/json
      date:
<<<<<<< HEAD
      - Sun, 08 May 2022 06:10:33 GMT
=======
      - Wed, 04 May 2022 00:42:16 GMT
>>>>>>> 2f51ba7c
      pragma:
      - no-cache
      server:
      - Microsoft-HTTPAPI/2.0
      strict-transport-security:
      - max-age=31536000; includeSubDomains
      transfer-encoding:
      - chunked
      vary:
      - Accept-Encoding
      x-content-type-options:
      - nosniff
      x-ms-gatewayversion:
      - version=2.14.0
    status:
      code: 200
      message: Ok
- request:
    body: '{"properties": {"resource": {"id": "cli000003"}, "options": {}}}'
    headers:
      Accept:
      - application/json
      Accept-Encoding:
      - gzip, deflate
      CommandName:
      - cosmosdb gremlin database create
      Connection:
      - keep-alive
      Content-Length:
      - '64'
      Content-Type:
      - application/json
      ParameterSetName:
      - -g -a -n
      User-Agent:
<<<<<<< HEAD
      - AZURECLI/2.36.0 azsdk-python-mgmt-cosmosdb/7.0.0b2 Python/3.10.4 (Windows-10-10.0.22000-SP0)
=======
      - AZURECLI/2.36.0 azsdk-python-mgmt-cosmosdb/7.0.0b2 Python/3.10.4 (Windows-10-10.0.22598-SP0)
>>>>>>> 2f51ba7c
    method: PUT
    uri: https://management.azure.com/subscriptions/00000000-0000-0000-0000-000000000000/resourceGroups/cli_test_cosmosdb_gremlin_restorable_commands000001/providers/Microsoft.DocumentDB/databaseAccounts/cli000004/gremlinDatabases/cli000003?api-version=2021-10-15
  response:
    body:
      string: '{"status":"Enqueued"}'
    headers:
      azure-asyncoperation:
<<<<<<< HEAD
      - https://management.azure.com/subscriptions/00000000-0000-0000-0000-000000000000/providers/Microsoft.DocumentDB/locations/eastus2/operationsStatus/4b564b8e-9cea-4e6a-b2fd-9dfc612aadba?api-version=2021-10-15
=======
      - https://management.azure.com/subscriptions/00000000-0000-0000-0000-000000000000/providers/Microsoft.DocumentDB/locations/eastus2/operationsStatus/675b22c2-0e17-4556-a1bd-b20db0ad1e96?api-version=2021-10-15
>>>>>>> 2f51ba7c
      cache-control:
      - no-store, no-cache
      content-length:
      - '21'
      content-type:
      - application/json
      date:
<<<<<<< HEAD
      - Sun, 08 May 2022 06:10:34 GMT
      location:
      - https://management.azure.com/subscriptions/00000000-0000-0000-0000-000000000000/resourceGroups/cli_test_cosmosdb_gremlin_restorable_commands000001/providers/Microsoft.DocumentDB/databaseAccounts/cli000004/gremlinDatabases/cli000003/operationResults/4b564b8e-9cea-4e6a-b2fd-9dfc612aadba?api-version=2021-10-15
=======
      - Wed, 04 May 2022 00:42:17 GMT
      location:
      - https://management.azure.com/subscriptions/00000000-0000-0000-0000-000000000000/resourceGroups/cli_test_cosmosdb_gremlin_restorable_commands000001/providers/Microsoft.DocumentDB/databaseAccounts/cli000004/gremlinDatabases/cli000003/operationResults/675b22c2-0e17-4556-a1bd-b20db0ad1e96?api-version=2021-10-15
>>>>>>> 2f51ba7c
      pragma:
      - no-cache
      server:
      - Microsoft-HTTPAPI/2.0
      strict-transport-security:
      - max-age=31536000; includeSubDomains
      x-content-type-options:
      - nosniff
      x-ms-gatewayversion:
      - version=2.14.0
      x-ms-ratelimit-remaining-subscription-writes:
      - '1196'
    status:
      code: 202
      message: Accepted
- request:
    body: null
    headers:
      Accept:
      - '*/*'
      Accept-Encoding:
      - gzip, deflate
      CommandName:
      - cosmosdb gremlin database create
      Connection:
      - keep-alive
      ParameterSetName:
      - -g -a -n
      User-Agent:
<<<<<<< HEAD
      - AZURECLI/2.36.0 azsdk-python-mgmt-cosmosdb/7.0.0b2 Python/3.10.4 (Windows-10-10.0.22000-SP0)
    method: GET
    uri: https://management.azure.com/subscriptions/00000000-0000-0000-0000-000000000000/providers/Microsoft.DocumentDB/locations/eastus2/operationsStatus/4b564b8e-9cea-4e6a-b2fd-9dfc612aadba?api-version=2021-10-15
=======
      - AZURECLI/2.36.0 azsdk-python-mgmt-cosmosdb/7.0.0b2 Python/3.10.4 (Windows-10-10.0.22598-SP0)
    method: GET
    uri: https://management.azure.com/subscriptions/00000000-0000-0000-0000-000000000000/providers/Microsoft.DocumentDB/locations/eastus2/operationsStatus/675b22c2-0e17-4556-a1bd-b20db0ad1e96?api-version=2021-10-15
>>>>>>> 2f51ba7c
  response:
    body:
      string: '{"status":"Succeeded"}'
    headers:
      cache-control:
      - no-store, no-cache
      content-length:
      - '22'
      content-type:
      - application/json
      date:
<<<<<<< HEAD
      - Sun, 08 May 2022 06:11:05 GMT
=======
      - Wed, 04 May 2022 00:42:48 GMT
>>>>>>> 2f51ba7c
      pragma:
      - no-cache
      server:
      - Microsoft-HTTPAPI/2.0
      strict-transport-security:
      - max-age=31536000; includeSubDomains
      transfer-encoding:
      - chunked
      vary:
      - Accept-Encoding
      x-content-type-options:
      - nosniff
      x-ms-gatewayversion:
      - version=2.14.0
    status:
      code: 200
      message: Ok
- request:
    body: null
    headers:
      Accept:
      - '*/*'
      Accept-Encoding:
      - gzip, deflate
      CommandName:
      - cosmosdb gremlin database create
      Connection:
      - keep-alive
      ParameterSetName:
      - -g -a -n
      User-Agent:
<<<<<<< HEAD
      - AZURECLI/2.36.0 azsdk-python-mgmt-cosmosdb/7.0.0b2 Python/3.10.4 (Windows-10-10.0.22000-SP0)
=======
      - AZURECLI/2.36.0 azsdk-python-mgmt-cosmosdb/7.0.0b2 Python/3.10.4 (Windows-10-10.0.22598-SP0)
>>>>>>> 2f51ba7c
    method: GET
    uri: https://management.azure.com/subscriptions/00000000-0000-0000-0000-000000000000/resourceGroups/cli_test_cosmosdb_gremlin_restorable_commands000001/providers/Microsoft.DocumentDB/databaseAccounts/cli000004/gremlinDatabases/cli000003?api-version=2021-10-15
  response:
    body:
<<<<<<< HEAD
      string: '{"id":"/subscriptions/00000000-0000-0000-0000-000000000000/resourceGroups/cli_test_cosmosdb_gremlin_restorable_commands000001/providers/Microsoft.DocumentDB/databaseAccounts/cli000004/gremlinDatabases/cli000003","type":"Microsoft.DocumentDB/databaseAccounts/gremlinDatabases","name":"cli000003","properties":{"resource":{"id":"cli000003","_rid":"GwRIAA==","_self":"dbs/GwRIAA==/","_etag":"\"0000a317-0000-0200-0000-62775edf0000\"","_colls":"colls/","_users":"users/","_ts":1651990239}}}'
=======
      string: '{"id":"/subscriptions/00000000-0000-0000-0000-000000000000/resourceGroups/cli_test_cosmosdb_gremlin_restorable_commands000001/providers/Microsoft.DocumentDB/databaseAccounts/cli000004/gremlinDatabases/cli000003","type":"Microsoft.DocumentDB/databaseAccounts/gremlinDatabases","name":"cli000003","properties":{"resource":{"id":"cli000003","_rid":"8PQTAA==","_self":"dbs/8PQTAA==/","_etag":"\"00003317-0000-0200-0000-6271cbef0000\"","_colls":"colls/","_users":"users/","_ts":1651624943}}}'
>>>>>>> 2f51ba7c
    headers:
      cache-control:
      - no-store, no-cache
      content-length:
      - '486'
      content-type:
      - application/json
      date:
<<<<<<< HEAD
      - Sun, 08 May 2022 06:11:05 GMT
=======
      - Wed, 04 May 2022 00:42:48 GMT
>>>>>>> 2f51ba7c
      pragma:
      - no-cache
      server:
      - Microsoft-HTTPAPI/2.0
      strict-transport-security:
      - max-age=31536000; includeSubDomains
      transfer-encoding:
      - chunked
      vary:
      - Accept-Encoding
      x-content-type-options:
      - nosniff
      x-ms-gatewayversion:
      - version=2.14.0
    status:
      code: 200
      message: Ok
- request:
    body: '{"properties": {"resource": {"id": "cli000002", "indexingPolicy": {"automatic":
      true, "indexingMode": "consistent", "includedPaths": [{"path": "/*"}], "excludedPaths":
      [{"path": "/\"_etag\"/?"}]}, "partitionKey": {"paths": ["/pk"], "kind": "Hash"}},
      "options": {}}}'
    headers:
      Accept:
      - application/json
      Accept-Encoding:
      - gzip, deflate
      CommandName:
      - cosmosdb gremlin graph create
      Connection:
      - keep-alive
      Content-Length:
      - '265'
      Content-Type:
      - application/json
      ParameterSetName:
      - -g -a -d -n -p
      User-Agent:
<<<<<<< HEAD
      - AZURECLI/2.36.0 azsdk-python-mgmt-cosmosdb/7.0.0b2 Python/3.10.4 (Windows-10-10.0.22000-SP0)
=======
      - AZURECLI/2.36.0 azsdk-python-mgmt-cosmosdb/7.0.0b2 Python/3.10.4 (Windows-10-10.0.22598-SP0)
>>>>>>> 2f51ba7c
    method: PUT
    uri: https://management.azure.com/subscriptions/00000000-0000-0000-0000-000000000000/resourceGroups/cli_test_cosmosdb_gremlin_restorable_commands000001/providers/Microsoft.DocumentDB/databaseAccounts/cli000004/gremlinDatabases/cli000003/graphs/cli000002?api-version=2021-10-15
  response:
    body:
      string: '{"status":"Enqueued"}'
    headers:
      azure-asyncoperation:
<<<<<<< HEAD
      - https://management.azure.com/subscriptions/00000000-0000-0000-0000-000000000000/providers/Microsoft.DocumentDB/locations/eastus2/operationsStatus/89feb7b0-d41d-46d9-8935-b9e5cb702bc0?api-version=2021-10-15
=======
      - https://management.azure.com/subscriptions/00000000-0000-0000-0000-000000000000/providers/Microsoft.DocumentDB/locations/eastus2/operationsStatus/8cf0ce68-59e1-4aa3-a0b6-c87e516fe51e?api-version=2021-10-15
>>>>>>> 2f51ba7c
      cache-control:
      - no-store, no-cache
      content-length:
      - '21'
      content-type:
      - application/json
      date:
<<<<<<< HEAD
      - Sun, 08 May 2022 06:11:08 GMT
      location:
      - https://management.azure.com/subscriptions/00000000-0000-0000-0000-000000000000/resourceGroups/cli_test_cosmosdb_gremlin_restorable_commands000001/providers/Microsoft.DocumentDB/databaseAccounts/cli000004/gremlinDatabases/cli000003/graphs/cli000002/operationResults/89feb7b0-d41d-46d9-8935-b9e5cb702bc0?api-version=2021-10-15
=======
      - Wed, 04 May 2022 00:42:50 GMT
      location:
      - https://management.azure.com/subscriptions/00000000-0000-0000-0000-000000000000/resourceGroups/cli_test_cosmosdb_gremlin_restorable_commands000001/providers/Microsoft.DocumentDB/databaseAccounts/cli000004/gremlinDatabases/cli000003/graphs/cli000002/operationResults/8cf0ce68-59e1-4aa3-a0b6-c87e516fe51e?api-version=2021-10-15
>>>>>>> 2f51ba7c
      pragma:
      - no-cache
      server:
      - Microsoft-HTTPAPI/2.0
      strict-transport-security:
      - max-age=31536000; includeSubDomains
      x-content-type-options:
      - nosniff
      x-ms-gatewayversion:
      - version=2.14.0
      x-ms-ratelimit-remaining-subscription-writes:
      - '1199'
    status:
      code: 202
      message: Accepted
- request:
    body: null
    headers:
      Accept:
      - '*/*'
      Accept-Encoding:
      - gzip, deflate
      CommandName:
      - cosmosdb gremlin graph create
      Connection:
      - keep-alive
      ParameterSetName:
      - -g -a -d -n -p
      User-Agent:
<<<<<<< HEAD
      - AZURECLI/2.36.0 azsdk-python-mgmt-cosmosdb/7.0.0b2 Python/3.10.4 (Windows-10-10.0.22000-SP0)
    method: GET
    uri: https://management.azure.com/subscriptions/00000000-0000-0000-0000-000000000000/providers/Microsoft.DocumentDB/locations/eastus2/operationsStatus/89feb7b0-d41d-46d9-8935-b9e5cb702bc0?api-version=2021-10-15
=======
      - AZURECLI/2.36.0 azsdk-python-mgmt-cosmosdb/7.0.0b2 Python/3.10.4 (Windows-10-10.0.22598-SP0)
    method: GET
    uri: https://management.azure.com/subscriptions/00000000-0000-0000-0000-000000000000/providers/Microsoft.DocumentDB/locations/eastus2/operationsStatus/8cf0ce68-59e1-4aa3-a0b6-c87e516fe51e?api-version=2021-10-15
>>>>>>> 2f51ba7c
  response:
    body:
      string: '{"status":"Succeeded"}'
    headers:
      cache-control:
      - no-store, no-cache
      content-length:
      - '22'
      content-type:
      - application/json
      date:
<<<<<<< HEAD
      - Sun, 08 May 2022 06:11:39 GMT
=======
      - Wed, 04 May 2022 00:43:20 GMT
>>>>>>> 2f51ba7c
      pragma:
      - no-cache
      server:
      - Microsoft-HTTPAPI/2.0
      strict-transport-security:
      - max-age=31536000; includeSubDomains
      transfer-encoding:
      - chunked
      vary:
      - Accept-Encoding
      x-content-type-options:
      - nosniff
      x-ms-gatewayversion:
      - version=2.14.0
    status:
      code: 200
      message: Ok
- request:
    body: null
    headers:
      Accept:
      - '*/*'
      Accept-Encoding:
      - gzip, deflate
      CommandName:
      - cosmosdb gremlin graph create
      Connection:
      - keep-alive
      ParameterSetName:
      - -g -a -d -n -p
      User-Agent:
<<<<<<< HEAD
      - AZURECLI/2.36.0 azsdk-python-mgmt-cosmosdb/7.0.0b2 Python/3.10.4 (Windows-10-10.0.22000-SP0)
=======
      - AZURECLI/2.36.0 azsdk-python-mgmt-cosmosdb/7.0.0b2 Python/3.10.4 (Windows-10-10.0.22598-SP0)
>>>>>>> 2f51ba7c
    method: GET
    uri: https://management.azure.com/subscriptions/00000000-0000-0000-0000-000000000000/resourceGroups/cli_test_cosmosdb_gremlin_restorable_commands000001/providers/Microsoft.DocumentDB/databaseAccounts/cli000004/gremlinDatabases/cli000003/graphs/cli000002?api-version=2021-10-15
  response:
    body:
<<<<<<< HEAD
      string: '{"id":"/subscriptions/00000000-0000-0000-0000-000000000000/resourceGroups/cli_test_cosmosdb_gremlin_restorable_commands000001/providers/Microsoft.DocumentDB/databaseAccounts/cli000004/gremlinDatabases/cli000003/graphs/cli000002","type":"Microsoft.DocumentDB/databaseAccounts/gremlinDatabases/graphs","name":"cli000002","properties":{"resource":{"id":"cli000002","indexingPolicy":{"indexingMode":"consistent","automatic":true,"includedPaths":[{"path":"/*"}],"excludedPaths":[{"path":"/\"_etag\"/?"}]},"partitionKey":{"paths":["/pk"],"kind":"Hash"},"uniqueKeyPolicy":{"uniqueKeys":[]},"conflictResolutionPolicy":{"mode":"LastWriterWins","conflictResolutionPath":"/_ts","conflictResolutionProcedure":""},"backupPolicy":{"type":1},"geospatialConfig":{"type":"Geography"},"_rid":"GwRIAI9MjnA=","_ts":1651990277,"_self":"dbs/GwRIAA==/colls/GwRIAI9MjnA=/","_etag":"\"0000a617-0000-0200-0000-62775f050000\"","_docs":"docs/","_sprocs":"sprocs/","_triggers":"triggers/","_udfs":"udfs/","_conflicts":"conflicts/","statistics":[{"id":"0","sizeInKB":0,"documentCount":0,"sampledDistinctPartitionKeyCount":0,"partitionKeys":[]}]}}}'
=======
      string: '{"id":"/subscriptions/00000000-0000-0000-0000-000000000000/resourceGroups/cli_test_cosmosdb_gremlin_restorable_commands000001/providers/Microsoft.DocumentDB/databaseAccounts/cli000004/gremlinDatabases/cli000003/graphs/cli000002","type":"Microsoft.DocumentDB/databaseAccounts/gremlinDatabases/graphs","name":"cli000002","properties":{"resource":{"id":"cli000002","indexingPolicy":{"indexingMode":"consistent","automatic":true,"includedPaths":[{"path":"/*"}],"excludedPaths":[{"path":"/\"_etag\"/?"}]},"partitionKey":{"paths":["/pk"],"kind":"Hash"},"uniqueKeyPolicy":{"uniqueKeys":[]},"conflictResolutionPolicy":{"mode":"LastWriterWins","conflictResolutionPath":"/_ts","conflictResolutionProcedure":""},"backupPolicy":{"type":1},"geospatialConfig":{"type":"Geography"},"_rid":"8PQTALtozrA=","_ts":1651624978,"_self":"dbs/8PQTAA==/colls/8PQTALtozrA=/","_etag":"\"00003617-0000-0200-0000-6271cc120000\"","_docs":"docs/","_sprocs":"sprocs/","_triggers":"triggers/","_udfs":"udfs/","_conflicts":"conflicts/","statistics":[{"id":"0","sizeInKB":0,"documentCount":0,"sampledDistinctPartitionKeyCount":0,"partitionKeys":[]}]}}}'
>>>>>>> 2f51ba7c
    headers:
      cache-control:
      - no-store, no-cache
      content-length:
      - '1117'
      content-type:
      - application/json
      date:
<<<<<<< HEAD
      - Sun, 08 May 2022 06:11:39 GMT
=======
      - Wed, 04 May 2022 00:43:20 GMT
>>>>>>> 2f51ba7c
      pragma:
      - no-cache
      server:
      - Microsoft-HTTPAPI/2.0
      strict-transport-security:
      - max-age=31536000; includeSubDomains
      transfer-encoding:
      - chunked
      vary:
      - Accept-Encoding
      x-content-type-options:
      - nosniff
      x-ms-gatewayversion:
      - version=2.14.0
    status:
      code: 200
      message: Ok
- request:
    body: null
    headers:
      Accept:
      - application/json
      Accept-Encoding:
      - gzip, deflate
      CommandName:
      - cosmosdb restorable-database-account show
      Connection:
      - keep-alive
      ParameterSetName:
      - --location --instance-id
      User-Agent:
<<<<<<< HEAD
      - AZURECLI/2.36.0 azsdk-python-mgmt-cosmosdb/7.0.0b2 Python/3.10.4 (Windows-10-10.0.22000-SP0)
    method: GET
    uri: https://management.azure.com/subscriptions/00000000-0000-0000-0000-000000000000/providers/Microsoft.DocumentDB/locations/eastus2/restorableDatabaseAccounts/9d239d46-b9c5-4734-a40d-3cf4fc4b8d05?api-version=2021-10-15
  response:
    body:
      string: '{"name":"9d239d46-b9c5-4734-a40d-3cf4fc4b8d05","location":"East US
        2","type":"Microsoft.DocumentDB/locations/restorableDatabaseAccounts","id":"/subscriptions/00000000-0000-0000-0000-000000000000/providers/Microsoft.DocumentDB/locations/eastus2/restorableDatabaseAccounts/9d239d46-b9c5-4734-a40d-3cf4fc4b8d05","properties":{"accountName":"cli000004","apiType":"Gremlin,
        Sql","creationTime":"2022-05-08T06:09:59Z","restorableLocations":[{"locationName":"East
        US 2","regionalDatabaseAccountInstanceId":"46c9d1c7-bf0f-4131-b6b2-4a83ffdf12a9","creationTime":"2022-05-08T06:10:01Z"}]}}'
=======
      - AZURECLI/2.36.0 azsdk-python-mgmt-cosmosdb/7.0.0b4 Python/3.10.4 (Windows-10-10.0.22598-SP0)
    method: GET
    uri: https://management.azure.com/subscriptions/00000000-0000-0000-0000-000000000000/providers/Microsoft.DocumentDB/locations/eastus2/restorableDatabaseAccounts/e7fee42f-77d6-47ae-a955-d3eb3bb914a8?api-version=2022-02-15-preview
  response:
    body:
      string: '{"name":"e7fee42f-77d6-47ae-a955-d3eb3bb914a8","location":"East US
        2","type":"Microsoft.DocumentDB/locations/restorableDatabaseAccounts","id":"/subscriptions/00000000-0000-0000-0000-000000000000/providers/Microsoft.DocumentDB/locations/eastus2/restorableDatabaseAccounts/e7fee42f-77d6-47ae-a955-d3eb3bb914a8","properties":{"accountName":"cli000004","apiType":"Gremlin,
        Sql","creationTime":"2022-05-04T00:41:38Z","oldestRestorableTime":"2022-05-04T00:41:38Z","restorableLocations":[{"locationName":"East
        US 2","regionalDatabaseAccountInstanceId":"f0903d97-bbec-4df1-807f-6e422e91175a","creationTime":"2022-05-04T00:41:39Z"}]}}'
>>>>>>> 2f51ba7c
    headers:
      cache-control:
      - no-store, no-cache
      content-length:
      - '625'
      content-type:
      - application/json
      date:
<<<<<<< HEAD
      - Sun, 08 May 2022 06:11:41 GMT
=======
      - Wed, 04 May 2022 00:43:21 GMT
>>>>>>> 2f51ba7c
      pragma:
      - no-cache
      server:
      - Microsoft-HTTPAPI/2.0
      strict-transport-security:
      - max-age=31536000; includeSubDomains
      transfer-encoding:
      - chunked
      vary:
      - Accept-Encoding
      x-content-type-options:
      - nosniff
      x-ms-gatewayversion:
      - version=2.14.0
    status:
      code: 200
      message: Ok
- request:
    body: null
    headers:
      Accept:
      - application/json
      Accept-Encoding:
      - gzip, deflate
      CommandName:
      - cosmosdb gremlin restorable-database list
      Connection:
      - keep-alive
      ParameterSetName:
      - --location --instance-id
      User-Agent:
<<<<<<< HEAD
      - AZURECLI/2.36.0 azsdk-python-mgmt-cosmosdb/7.0.0b5 Python/3.10.4 (Windows-10-10.0.22000-SP0)
    method: GET
    uri: https://management.azure.com/subscriptions/00000000-0000-0000-0000-000000000000/providers/Microsoft.DocumentDB/locations/eastus2/restorableDatabaseAccounts/9d239d46-b9c5-4734-a40d-3cf4fc4b8d05/restorableGremlinDatabases?api-version=2022-02-15-preview
  response:
    body:
      string: '{"value":[{"id":"/subscriptions/00000000-0000-0000-0000-000000000000/providers/Microsoft.DocumentDB/locations/eastus2/restorableDatabaseAccounts/9d239d46-b9c5-4734-a40d-3cf4fc4b8d05/restorableGremlinDatabases/f39524ad-e010-4ce0-8eb9-12fd55086037","type":"Microsoft.DocumentDB/locations/restorableDatabaseAccounts/restorableGremlinDatabases","name":"f39524ad-e010-4ce0-8eb9-12fd55086037","properties":{"resource":{"_rid":"O7eT8gAAAA==","eventTimestamp":"2022-05-08T06:10:39Z","ownerId":"cli000003","ownerResourceId":"GwRIAA==","operationType":"Create"}}}]}'
=======
      - AZURECLI/2.36.0 azsdk-python-mgmt-cosmosdb/7.0.0b4 Python/3.10.4 (Windows-10-10.0.22598-SP0)
    method: GET
    uri: https://management.azure.com/subscriptions/00000000-0000-0000-0000-000000000000/providers/Microsoft.DocumentDB/locations/eastus2/restorableDatabaseAccounts/e7fee42f-77d6-47ae-a955-d3eb3bb914a8/restorableGremlinDatabases?api-version=2022-02-15-preview
  response:
    body:
      string: '{"value":[{"id":"/subscriptions/00000000-0000-0000-0000-000000000000/providers/Microsoft.DocumentDB/locations/eastus2/restorableDatabaseAccounts/e7fee42f-77d6-47ae-a955-d3eb3bb914a8/restorableGremlinDatabases/9951a988-5102-4f00-85f7-2cdabe864bba","type":"Microsoft.DocumentDB/locations/restorableDatabaseAccounts/restorableGremlinDatabases","name":"9951a988-5102-4f00-85f7-2cdabe864bba","properties":{"resource":{"_rid":"ybimSgAAAA==","eventTimestamp":"2022-05-04T00:42:23Z","ownerId":"cli000003","ownerResourceId":"8PQTAA==","operationType":"Create"}}}]}'
>>>>>>> 2f51ba7c
    headers:
      cache-control:
      - no-store, no-cache
      content-length:
      - '555'
      content-type:
      - application/json
      date:
<<<<<<< HEAD
      - Sun, 08 May 2022 06:11:43 GMT
=======
      - Wed, 04 May 2022 00:43:23 GMT
>>>>>>> 2f51ba7c
      pragma:
      - no-cache
      server:
      - Microsoft-HTTPAPI/2.0
      strict-transport-security:
      - max-age=31536000; includeSubDomains
      transfer-encoding:
      - chunked
      vary:
      - Accept-Encoding
      x-content-type-options:
      - nosniff
      x-ms-gatewayversion:
      - version=2.14.0
    status:
      code: 200
      message: Ok
- request:
    body: null
    headers:
      Accept:
      - application/json
      Accept-Encoding:
      - gzip, deflate
      CommandName:
      - cosmosdb gremlin restorable-graph list
      Connection:
      - keep-alive
      ParameterSetName:
      - --location --instance-id --database-rid
      User-Agent:
<<<<<<< HEAD
      - AZURECLI/2.36.0 azsdk-python-mgmt-cosmosdb/7.0.0b5 Python/3.10.4 (Windows-10-10.0.22000-SP0)
    method: GET
    uri: https://management.azure.com/subscriptions/00000000-0000-0000-0000-000000000000/providers/Microsoft.DocumentDB/locations/eastus2/restorableDatabaseAccounts/9d239d46-b9c5-4734-a40d-3cf4fc4b8d05/restorableGraphs?api-version=2022-02-15-preview&restorableGremlinDatabaseRid=GwRIAA%3D%3D
  response:
    body:
      string: '{"value":[{"id":"/subscriptions/00000000-0000-0000-0000-000000000000/providers/Microsoft.DocumentDB/locations/eastus2/restorableDatabaseAccounts/9d239d46-b9c5-4734-a40d-3cf4fc4b8d05/restorableGraphs/f2a7003e-4e04-4476-8a03-afd0753b1d09","type":"Microsoft.DocumentDB/locations/restorableDatabaseAccounts/restorableGraphs","name":"f2a7003e-4e04-4476-8a03-afd0753b1d09","properties":{"resource":{"_rid":"RsjNhwAAAA==","eventTimestamp":"2022-05-08T06:11:17Z","ownerId":"cli000002","ownerResourceId":"GwRIAI9MjnA=","operationType":"Create"}}}]}'
=======
      - AZURECLI/2.36.0 azsdk-python-mgmt-cosmosdb/7.0.0b4 Python/3.10.4 (Windows-10-10.0.22598-SP0)
    method: GET
    uri: https://management.azure.com/subscriptions/00000000-0000-0000-0000-000000000000/providers/Microsoft.DocumentDB/locations/eastus2/restorableDatabaseAccounts/e7fee42f-77d6-47ae-a955-d3eb3bb914a8/restorableGraphs?api-version=2022-02-15-preview&restorableGremlinDatabaseRid=8PQTAA%3D%3D
  response:
    body:
      string: '{"value":[{"id":"/subscriptions/00000000-0000-0000-0000-000000000000/providers/Microsoft.DocumentDB/locations/eastus2/restorableDatabaseAccounts/e7fee42f-77d6-47ae-a955-d3eb3bb914a8/restorableGraphs/b664752d-ad57-4285-acdb-fa075ea76050","type":"Microsoft.DocumentDB/locations/restorableDatabaseAccounts/restorableGraphs","name":"b664752d-ad57-4285-acdb-fa075ea76050","properties":{"resource":{"_rid":"MepYOwAAAA==","eventTimestamp":"2022-05-04T00:42:58Z","ownerId":"cli000002","ownerResourceId":"8PQTALtozrA=","operationType":"Create"}}}]}'
>>>>>>> 2f51ba7c
    headers:
      cache-control:
      - no-store, no-cache
      content-length:
      - '539'
      content-type:
      - application/json
      date:
<<<<<<< HEAD
      - Sun, 08 May 2022 06:11:44 GMT
=======
      - Wed, 04 May 2022 00:43:24 GMT
>>>>>>> 2f51ba7c
      pragma:
      - no-cache
      server:
      - Microsoft-HTTPAPI/2.0
      strict-transport-security:
      - max-age=31536000; includeSubDomains
      transfer-encoding:
      - chunked
      vary:
      - Accept-Encoding
      x-content-type-options:
      - nosniff
      x-ms-gatewayversion:
      - version=2.14.0
    status:
      code: 200
      message: Ok
- request:
    body: null
    headers:
      Accept:
      - application/json
      Accept-Encoding:
      - gzip, deflate
      CommandName:
      - cosmosdb gremlin restorable-resource list
      Connection:
      - keep-alive
      ParameterSetName:
      - --restore-location -l --instance-id --restore-timestamp
      User-Agent:
<<<<<<< HEAD
      - AZURECLI/2.36.0 azsdk-python-mgmt-cosmosdb/7.0.0b5 Python/3.10.4 (Windows-10-10.0.22000-SP0)
    method: GET
    uri: https://management.azure.com/subscriptions/00000000-0000-0000-0000-000000000000/providers/Microsoft.DocumentDB/locations/eastus2/restorableDatabaseAccounts/9d239d46-b9c5-4734-a40d-3cf4fc4b8d05/restorableGremlinResources?api-version=2022-02-15-preview&restoreLocation=eastus2&restoreTimestampInUtc=2022-05-08T06%3A11%3A59%2B00%3A00
=======
      - AZURECLI/2.36.0 azsdk-python-mgmt-cosmosdb/7.0.0b4 Python/3.10.4 (Windows-10-10.0.22598-SP0)
    method: GET
    uri: https://management.azure.com/subscriptions/00000000-0000-0000-0000-000000000000/providers/Microsoft.DocumentDB/locations/eastus2/restorableDatabaseAccounts/e7fee42f-77d6-47ae-a955-d3eb3bb914a8/restorableGremlinResources?api-version=2022-02-15-preview&restoreLocation=eastus2&restoreTimestampInUtc=2022-05-04T00%3A43%3A38%2B00%3A00
>>>>>>> 2f51ba7c
  response:
    body:
      string: '{"value":[{"id":"/subscriptions/00000000-0000-0000-0000-000000000000/providers/Microsoft.DocumentDB/locations/eastus2/restorableDatabaseAccounts/9d239d46-b9c5-4734-a40d-3cf4fc4b8d05/restorableGremlinResources/cli000003","type":"Microsoft.DocumentDB/locations/restorableDatabaseAccounts/restorableGremlinResources","name":"cli000003","databaseName":"cli000003","graphNames":["cli000002"]}]}'
    headers:
      cache-control:
      - no-store, no-cache
      content-length:
      - '389'
      content-type:
      - application/json
      date:
<<<<<<< HEAD
      - Sun, 08 May 2022 06:13:46 GMT
=======
      - Wed, 04 May 2022 00:45:25 GMT
>>>>>>> 2f51ba7c
      pragma:
      - no-cache
      server:
      - Microsoft-HTTPAPI/2.0
      strict-transport-security:
      - max-age=31536000; includeSubDomains
      transfer-encoding:
      - chunked
      vary:
      - Accept-Encoding
      x-content-type-options:
      - nosniff
      x-ms-gatewayversion:
      - version=2.14.0
    status:
      code: 200
      message: Ok
version: 1
<|MERGE_RESOLUTION|>--- conflicted
+++ resolved
@@ -1,1610 +1,1250 @@
-interactions:
-- request:
-    body: null
-    headers:
-      Accept:
-      - application/json
-      Accept-Encoding:
-      - gzip, deflate
-      CommandName:
-      - cosmosdb create
-      Connection:
-      - keep-alive
-      ParameterSetName:
-      - -n -g --backup-policy-type --locations --capabilities
-      User-Agent:
-<<<<<<< HEAD
-      - AZURECLI/2.36.0 azsdk-python-azure-mgmt-resource/20.0.0 Python/3.10.4 (Windows-10-10.0.22000-SP0)
-=======
-      - AZURECLI/2.36.0 azsdk-python-azure-mgmt-resource/20.0.0 Python/3.10.4 (Windows-10-10.0.22598-SP0)
->>>>>>> 2f51ba7c
-    method: GET
-    uri: https://management.azure.com/subscriptions/00000000-0000-0000-0000-000000000000/resourcegroups/cli_test_cosmosdb_gremlin_restorable_commands000001?api-version=2021-04-01
-  response:
-    body:
-<<<<<<< HEAD
-      string: '{"id":"/subscriptions/00000000-0000-0000-0000-000000000000/resourceGroups/cli_test_cosmosdb_gremlin_restorable_commands000001","name":"cli_test_cosmosdb_gremlin_restorable_commands000001","type":"Microsoft.Resources/resourceGroups","location":"eastus2","tags":{"product":"azurecli","cause":"automation","date":"2022-05-08T06:04:40Z"},"properties":{"provisioningState":"Succeeded"}}'
-=======
-      string: '{"id":"/subscriptions/00000000-0000-0000-0000-000000000000/resourceGroups/cli_test_cosmosdb_gremlin_restorable_commands000001","name":"cli_test_cosmosdb_gremlin_restorable_commands000001","type":"Microsoft.Resources/resourceGroups","location":"eastus2","tags":{"product":"azurecli","cause":"automation","date":"2022-05-04T00:37:35Z"},"properties":{"provisioningState":"Succeeded"}}'
->>>>>>> 2f51ba7c
-    headers:
-      cache-control:
-      - no-cache
-      content-length:
-      - '381'
-      content-type:
-      - application/json; charset=utf-8
-      date:
-<<<<<<< HEAD
-      - Sun, 08 May 2022 06:04:43 GMT
-=======
-      - Wed, 04 May 2022 00:37:38 GMT
->>>>>>> 2f51ba7c
-      expires:
-      - '-1'
-      pragma:
-      - no-cache
-      strict-transport-security:
-      - max-age=31536000; includeSubDomains
-      vary:
-      - Accept-Encoding
-      x-content-type-options:
-      - nosniff
-    status:
-      code: 200
-      message: OK
-- request:
-    body: '{"location": "eastus2", "kind": "GlobalDocumentDB", "properties": {"locations":
-      [{"locationName": "eastus2", "failoverPriority": 0, "isZoneRedundant": false}],
-      "databaseAccountOfferType": "Standard", "capabilities": [{"name": "EnableGremlin"}],
-      "apiProperties": {}, "createMode": "Default", "backupPolicy": {"type": "Continuous",
-      "continuousModeProperties": {"tier": "Continuous30Days"}}}}'
-    headers:
-      Accept:
-      - application/json
-      Accept-Encoding:
-      - gzip, deflate
-      CommandName:
-      - cosmosdb create
-      Connection:
-      - keep-alive
-      Content-Length:
-      - '389'
-      Content-Type:
-      - application/json
-      ParameterSetName:
-      - -n -g --backup-policy-type --locations --capabilities
-      User-Agent:
-<<<<<<< HEAD
-      - AZURECLI/2.36.0 azsdk-python-mgmt-cosmosdb/7.0.0b5 Python/3.10.4 (Windows-10-10.0.22000-SP0)
-=======
-      - AZURECLI/2.36.0 azsdk-python-mgmt-cosmosdb/7.0.0b4 Python/3.10.4 (Windows-10-10.0.22598-SP0)
->>>>>>> 2f51ba7c
-    method: PUT
-    uri: https://management.azure.com/subscriptions/00000000-0000-0000-0000-000000000000/resourceGroups/cli_test_cosmosdb_gremlin_restorable_commands000001/providers/Microsoft.DocumentDB/databaseAccounts/cli000004?api-version=2022-02-15-preview
-  response:
-    body:
-      string: '{"id":"/subscriptions/00000000-0000-0000-0000-000000000000/resourceGroups/cli_test_cosmosdb_gremlin_restorable_commands000001/providers/Microsoft.DocumentDB/databaseAccounts/cli000004","name":"cli000004","location":"East
-<<<<<<< HEAD
-        US 2","type":"Microsoft.DocumentDB/databaseAccounts","kind":"GlobalDocumentDB","tags":{},"systemData":{"createdAt":"2022-05-08T06:04:53.2330971Z"},"properties":{"provisioningState":"Creating","publicNetworkAccess":"Enabled","enableAutomaticFailover":false,"enableMultipleWriteLocations":false,"enablePartitionKeyMonitor":false,"isVirtualNetworkFilterEnabled":false,"virtualNetworkRules":[],"EnabledApiTypes":"Gremlin,
-        Sql","disableKeyBasedMetadataWriteAccess":false,"enableFreeTier":false,"enableAnalyticalStorage":false,"analyticalStorageConfiguration":{"schemaType":"WellDefined"},"instanceId":"9d239d46-b9c5-4734-a40d-3cf4fc4b8d05","createMode":"Default","databaseAccountOfferType":"Standard","defaultIdentity":"","networkAclBypass":"None","disableLocalAuth":false,"consistencyPolicy":{"defaultConsistencyLevel":"Session","maxIntervalInSeconds":5,"maxStalenessPrefix":100},"configurationOverrides":{},"writeLocations":[{"id":"cli000004-eastus2","locationName":"East
-=======
-        US 2","type":"Microsoft.DocumentDB/databaseAccounts","kind":"GlobalDocumentDB","tags":{},"systemData":{"createdAt":"2022-05-04T00:37:42.6278309Z"},"properties":{"provisioningState":"Creating","publicNetworkAccess":"Enabled","enableAutomaticFailover":false,"enableMultipleWriteLocations":false,"enablePartitionKeyMonitor":false,"isVirtualNetworkFilterEnabled":false,"virtualNetworkRules":[],"EnabledApiTypes":"Gremlin,
-        Sql","disableKeyBasedMetadataWriteAccess":false,"enableFreeTier":false,"enableAnalyticalStorage":false,"analyticalStorageConfiguration":{"schemaType":"WellDefined"},"instanceId":"e7fee42f-77d6-47ae-a955-d3eb3bb914a8","createMode":"Default","databaseAccountOfferType":"Standard","defaultIdentity":"","networkAclBypass":"None","disableLocalAuth":false,"consistencyPolicy":{"defaultConsistencyLevel":"Session","maxIntervalInSeconds":5,"maxStalenessPrefix":100},"configurationOverrides":{},"writeLocations":[{"id":"cli000004-eastus2","locationName":"East
->>>>>>> 2f51ba7c
-        US 2","provisioningState":"Creating","failoverPriority":0,"isZoneRedundant":false}],"readLocations":[{"id":"cli000004-eastus2","locationName":"East
-        US 2","provisioningState":"Creating","failoverPriority":0,"isZoneRedundant":false}],"locations":[{"id":"cli000004-eastus2","locationName":"East
-        US 2","provisioningState":"Creating","failoverPriority":0,"isZoneRedundant":false}],"failoverPolicies":[{"id":"cli000004-eastus2","locationName":"East
-        US 2","failoverPriority":0}],"cors":[],"capabilities":[{"name":"EnableGremlin"}],"ipRules":[],"backupPolicy":{"type":"Continuous","continuousModeProperties":{"tier":"Continuous30Days"}},"networkAclBypassResourceIds":[],"diagnosticLogSettings":{"enableFullTextQuery":"None"}},"identity":{"type":"None"}}'
-    headers:
-      azure-asyncoperation:
-<<<<<<< HEAD
-      - https://management.azure.com/subscriptions/00000000-0000-0000-0000-000000000000/providers/Microsoft.DocumentDB/locations/eastus2/operationsStatus/9bf4605b-e468-4e73-9a10-87dbdb89b4e2?api-version=2022-02-15-preview
-=======
-      - https://management.azure.com/subscriptions/00000000-0000-0000-0000-000000000000/providers/Microsoft.DocumentDB/locations/eastus2/operationsStatus/5e32c574-5ad6-40f9-a8d1-aec8cc073c3b?api-version=2022-02-15-preview
->>>>>>> 2f51ba7c
-      cache-control:
-      - no-store, no-cache
-      content-length:
-      - '1935'
-      content-type:
-      - application/json
-      date:
-<<<<<<< HEAD
-      - Sun, 08 May 2022 06:04:56 GMT
-      location:
-      - https://management.azure.com/subscriptions/00000000-0000-0000-0000-000000000000/resourceGroups/cli_test_cosmosdb_gremlin_restorable_commands000001/providers/Microsoft.DocumentDB/databaseAccounts/cli000004/operationResults/9bf4605b-e468-4e73-9a10-87dbdb89b4e2?api-version=2022-02-15-preview
-=======
-      - Wed, 04 May 2022 00:37:43 GMT
-      location:
-      - https://management.azure.com/subscriptions/00000000-0000-0000-0000-000000000000/resourceGroups/cli_test_cosmosdb_gremlin_restorable_commands000001/providers/Microsoft.DocumentDB/databaseAccounts/cli000004/operationResults/5e32c574-5ad6-40f9-a8d1-aec8cc073c3b?api-version=2022-02-15-preview
->>>>>>> 2f51ba7c
-      pragma:
-      - no-cache
-      server:
-      - Microsoft-HTTPAPI/2.0
-      strict-transport-security:
-      - max-age=31536000; includeSubDomains
-      transfer-encoding:
-      - chunked
-      vary:
-      - Accept-Encoding
-      x-content-type-options:
-      - nosniff
-      x-ms-gatewayversion:
-      - version=2.14.0
-      x-ms-ratelimit-remaining-subscription-writes:
-<<<<<<< HEAD
-      - '1196'
-    status:
-      code: 200
-      message: Ok
-- request:
-    body: null
-    headers:
-      Accept:
-      - '*/*'
-      Accept-Encoding:
-      - gzip, deflate
-      CommandName:
-      - cosmosdb create
-      Connection:
-      - keep-alive
-      ParameterSetName:
-      - -n -g --backup-policy-type --locations --capabilities
-      User-Agent:
-      - AZURECLI/2.36.0 azsdk-python-mgmt-cosmosdb/7.0.0b5 Python/3.10.4 (Windows-10-10.0.22000-SP0)
-    method: GET
-    uri: https://management.azure.com/subscriptions/00000000-0000-0000-0000-000000000000/providers/Microsoft.DocumentDB/locations/eastus2/operationsStatus/9bf4605b-e468-4e73-9a10-87dbdb89b4e2?api-version=2022-02-15-preview
-  response:
-    body:
-      string: '{"status":"Dequeued"}'
-    headers:
-      cache-control:
-      - no-store, no-cache
-      content-length:
-      - '21'
-      content-type:
-      - application/json
-      date:
-      - Sun, 08 May 2022 06:05:26 GMT
-      pragma:
-      - no-cache
-      server:
-      - Microsoft-HTTPAPI/2.0
-      strict-transport-security:
-      - max-age=31536000; includeSubDomains
-      transfer-encoding:
-      - chunked
-      vary:
-      - Accept-Encoding
-      x-content-type-options:
-      - nosniff
-      x-ms-gatewayversion:
-      - version=2.14.0
-    status:
-      code: 200
-      message: Ok
-- request:
-    body: null
-    headers:
-      Accept:
-      - '*/*'
-      Accept-Encoding:
-      - gzip, deflate
-      CommandName:
-      - cosmosdb create
-      Connection:
-      - keep-alive
-      ParameterSetName:
-      - -n -g --backup-policy-type --locations --capabilities
-      User-Agent:
-      - AZURECLI/2.36.0 azsdk-python-mgmt-cosmosdb/7.0.0b5 Python/3.10.4 (Windows-10-10.0.22000-SP0)
-    method: GET
-    uri: https://management.azure.com/subscriptions/00000000-0000-0000-0000-000000000000/providers/Microsoft.DocumentDB/locations/eastus2/operationsStatus/9bf4605b-e468-4e73-9a10-87dbdb89b4e2?api-version=2022-02-15-preview
-  response:
-    body:
-      string: '{"status":"Dequeued"}'
-    headers:
-      cache-control:
-      - no-store, no-cache
-      content-length:
-      - '21'
-      content-type:
-      - application/json
-      date:
-      - Sun, 08 May 2022 06:05:57 GMT
-      pragma:
-      - no-cache
-      server:
-      - Microsoft-HTTPAPI/2.0
-      strict-transport-security:
-      - max-age=31536000; includeSubDomains
-      transfer-encoding:
-      - chunked
-      vary:
-      - Accept-Encoding
-      x-content-type-options:
-      - nosniff
-      x-ms-gatewayversion:
-      - version=2.14.0
-    status:
-      code: 200
-      message: Ok
-- request:
-    body: null
-    headers:
-      Accept:
-      - '*/*'
-      Accept-Encoding:
-      - gzip, deflate
-      CommandName:
-      - cosmosdb create
-      Connection:
-      - keep-alive
-      ParameterSetName:
-      - -n -g --backup-policy-type --locations --capabilities
-      User-Agent:
-      - AZURECLI/2.36.0 azsdk-python-mgmt-cosmosdb/7.0.0b5 Python/3.10.4 (Windows-10-10.0.22000-SP0)
-    method: GET
-    uri: https://management.azure.com/subscriptions/00000000-0000-0000-0000-000000000000/providers/Microsoft.DocumentDB/locations/eastus2/operationsStatus/9bf4605b-e468-4e73-9a10-87dbdb89b4e2?api-version=2022-02-15-preview
-  response:
-    body:
-      string: '{"status":"Dequeued"}'
-    headers:
-      cache-control:
-      - no-store, no-cache
-      content-length:
-      - '21'
-      content-type:
-      - application/json
-      date:
-      - Sun, 08 May 2022 06:06:27 GMT
-      pragma:
-      - no-cache
-      server:
-      - Microsoft-HTTPAPI/2.0
-      strict-transport-security:
-      - max-age=31536000; includeSubDomains
-      transfer-encoding:
-      - chunked
-      vary:
-      - Accept-Encoding
-      x-content-type-options:
-      - nosniff
-      x-ms-gatewayversion:
-      - version=2.14.0
-    status:
-      code: 200
-      message: Ok
-- request:
-    body: null
-    headers:
-      Accept:
-      - '*/*'
-      Accept-Encoding:
-      - gzip, deflate
-      CommandName:
-      - cosmosdb create
-      Connection:
-      - keep-alive
-      ParameterSetName:
-      - -n -g --backup-policy-type --locations --capabilities
-      User-Agent:
-      - AZURECLI/2.36.0 azsdk-python-mgmt-cosmosdb/7.0.0b5 Python/3.10.4 (Windows-10-10.0.22000-SP0)
-    method: GET
-    uri: https://management.azure.com/subscriptions/00000000-0000-0000-0000-000000000000/providers/Microsoft.DocumentDB/locations/eastus2/operationsStatus/9bf4605b-e468-4e73-9a10-87dbdb89b4e2?api-version=2022-02-15-preview
-  response:
-    body:
-      string: '{"status":"Dequeued"}'
-    headers:
-      cache-control:
-      - no-store, no-cache
-      content-length:
-      - '21'
-      content-type:
-      - application/json
-      date:
-      - Sun, 08 May 2022 06:06:57 GMT
-      pragma:
-      - no-cache
-      server:
-      - Microsoft-HTTPAPI/2.0
-      strict-transport-security:
-      - max-age=31536000; includeSubDomains
-      transfer-encoding:
-      - chunked
-      vary:
-      - Accept-Encoding
-      x-content-type-options:
-      - nosniff
-      x-ms-gatewayversion:
-      - version=2.14.0
-=======
-      - '1198'
->>>>>>> 2f51ba7c
-    status:
-      code: 200
-      message: Ok
-- request:
-    body: null
-    headers:
-      Accept:
-      - '*/*'
-      Accept-Encoding:
-      - gzip, deflate
-      CommandName:
-      - cosmosdb create
-      Connection:
-      - keep-alive
-      ParameterSetName:
-      - -n -g --backup-policy-type --locations --capabilities
-      User-Agent:
-<<<<<<< HEAD
-      - AZURECLI/2.36.0 azsdk-python-mgmt-cosmosdb/7.0.0b5 Python/3.10.4 (Windows-10-10.0.22000-SP0)
-    method: GET
-    uri: https://management.azure.com/subscriptions/00000000-0000-0000-0000-000000000000/providers/Microsoft.DocumentDB/locations/eastus2/operationsStatus/9bf4605b-e468-4e73-9a10-87dbdb89b4e2?api-version=2022-02-15-preview
-=======
-      - AZURECLI/2.36.0 azsdk-python-mgmt-cosmosdb/7.0.0b4 Python/3.10.4 (Windows-10-10.0.22598-SP0)
-    method: GET
-    uri: https://management.azure.com/subscriptions/00000000-0000-0000-0000-000000000000/providers/Microsoft.DocumentDB/locations/eastus2/operationsStatus/5e32c574-5ad6-40f9-a8d1-aec8cc073c3b?api-version=2022-02-15-preview
->>>>>>> 2f51ba7c
-  response:
-    body:
-      string: '{"status":"Dequeued"}'
-    headers:
-      cache-control:
-      - no-store, no-cache
-      content-length:
-      - '21'
-      content-type:
-      - application/json
-      date:
-<<<<<<< HEAD
-      - Sun, 08 May 2022 06:07:27 GMT
-=======
-      - Wed, 04 May 2022 00:38:14 GMT
->>>>>>> 2f51ba7c
-      pragma:
-      - no-cache
-      server:
-      - Microsoft-HTTPAPI/2.0
-      strict-transport-security:
-      - max-age=31536000; includeSubDomains
-      transfer-encoding:
-      - chunked
-      vary:
-      - Accept-Encoding
-      x-content-type-options:
-      - nosniff
-      x-ms-gatewayversion:
-      - version=2.14.0
-    status:
-      code: 200
-      message: Ok
-- request:
-    body: null
-    headers:
-      Accept:
-      - '*/*'
-      Accept-Encoding:
-      - gzip, deflate
-      CommandName:
-      - cosmosdb create
-      Connection:
-      - keep-alive
-      ParameterSetName:
-      - -n -g --backup-policy-type --locations --capabilities
-      User-Agent:
-<<<<<<< HEAD
-      - AZURECLI/2.36.0 azsdk-python-mgmt-cosmosdb/7.0.0b5 Python/3.10.4 (Windows-10-10.0.22000-SP0)
-    method: GET
-    uri: https://management.azure.com/subscriptions/00000000-0000-0000-0000-000000000000/providers/Microsoft.DocumentDB/locations/eastus2/operationsStatus/9bf4605b-e468-4e73-9a10-87dbdb89b4e2?api-version=2022-02-15-preview
-=======
-      - AZURECLI/2.36.0 azsdk-python-mgmt-cosmosdb/7.0.0b4 Python/3.10.4 (Windows-10-10.0.22598-SP0)
-    method: GET
-    uri: https://management.azure.com/subscriptions/00000000-0000-0000-0000-000000000000/providers/Microsoft.DocumentDB/locations/eastus2/operationsStatus/5e32c574-5ad6-40f9-a8d1-aec8cc073c3b?api-version=2022-02-15-preview
->>>>>>> 2f51ba7c
-  response:
-    body:
-      string: '{"status":"Dequeued"}'
-    headers:
-      cache-control:
-      - no-store, no-cache
-      content-length:
-      - '21'
-      content-type:
-      - application/json
-      date:
-<<<<<<< HEAD
-      - Sun, 08 May 2022 06:07:59 GMT
-=======
-      - Wed, 04 May 2022 00:38:44 GMT
->>>>>>> 2f51ba7c
-      pragma:
-      - no-cache
-      server:
-      - Microsoft-HTTPAPI/2.0
-      strict-transport-security:
-      - max-age=31536000; includeSubDomains
-      transfer-encoding:
-      - chunked
-      vary:
-      - Accept-Encoding
-      x-content-type-options:
-      - nosniff
-      x-ms-gatewayversion:
-      - version=2.14.0
-    status:
-      code: 200
-      message: Ok
-- request:
-    body: null
-    headers:
-      Accept:
-      - '*/*'
-      Accept-Encoding:
-      - gzip, deflate
-      CommandName:
-      - cosmosdb create
-      Connection:
-      - keep-alive
-      ParameterSetName:
-      - -n -g --backup-policy-type --locations --capabilities
-      User-Agent:
-<<<<<<< HEAD
-      - AZURECLI/2.36.0 azsdk-python-mgmt-cosmosdb/7.0.0b5 Python/3.10.4 (Windows-10-10.0.22000-SP0)
-    method: GET
-    uri: https://management.azure.com/subscriptions/00000000-0000-0000-0000-000000000000/providers/Microsoft.DocumentDB/locations/eastus2/operationsStatus/9bf4605b-e468-4e73-9a10-87dbdb89b4e2?api-version=2022-02-15-preview
-=======
-      - AZURECLI/2.36.0 azsdk-python-mgmt-cosmosdb/7.0.0b4 Python/3.10.4 (Windows-10-10.0.22598-SP0)
-    method: GET
-    uri: https://management.azure.com/subscriptions/00000000-0000-0000-0000-000000000000/providers/Microsoft.DocumentDB/locations/eastus2/operationsStatus/5e32c574-5ad6-40f9-a8d1-aec8cc073c3b?api-version=2022-02-15-preview
->>>>>>> 2f51ba7c
-  response:
-    body:
-      string: '{"status":"Dequeued"}'
-    headers:
-      cache-control:
-      - no-store, no-cache
-      content-length:
-      - '21'
-      content-type:
-      - application/json
-      date:
-<<<<<<< HEAD
-      - Sun, 08 May 2022 06:08:30 GMT
-=======
-      - Wed, 04 May 2022 00:39:14 GMT
->>>>>>> 2f51ba7c
-      pragma:
-      - no-cache
-      server:
-      - Microsoft-HTTPAPI/2.0
-      strict-transport-security:
-      - max-age=31536000; includeSubDomains
-      transfer-encoding:
-      - chunked
-      vary:
-      - Accept-Encoding
-      x-content-type-options:
-      - nosniff
-      x-ms-gatewayversion:
-      - version=2.14.0
-    status:
-      code: 200
-      message: Ok
-- request:
-    body: null
-    headers:
-      Accept:
-      - '*/*'
-      Accept-Encoding:
-      - gzip, deflate
-      CommandName:
-      - cosmosdb create
-      Connection:
-      - keep-alive
-      ParameterSetName:
-      - -n -g --backup-policy-type --locations --capabilities
-      User-Agent:
-<<<<<<< HEAD
-      - AZURECLI/2.36.0 azsdk-python-mgmt-cosmosdb/7.0.0b5 Python/3.10.4 (Windows-10-10.0.22000-SP0)
-    method: GET
-    uri: https://management.azure.com/subscriptions/00000000-0000-0000-0000-000000000000/providers/Microsoft.DocumentDB/locations/eastus2/operationsStatus/9bf4605b-e468-4e73-9a10-87dbdb89b4e2?api-version=2022-02-15-preview
-=======
-      - AZURECLI/2.36.0 azsdk-python-mgmt-cosmosdb/7.0.0b4 Python/3.10.4 (Windows-10-10.0.22598-SP0)
-    method: GET
-    uri: https://management.azure.com/subscriptions/00000000-0000-0000-0000-000000000000/providers/Microsoft.DocumentDB/locations/eastus2/operationsStatus/5e32c574-5ad6-40f9-a8d1-aec8cc073c3b?api-version=2022-02-15-preview
->>>>>>> 2f51ba7c
-  response:
-    body:
-      string: '{"status":"Dequeued"}'
-    headers:
-      cache-control:
-      - no-store, no-cache
-      content-length:
-      - '21'
-      content-type:
-      - application/json
-      date:
-<<<<<<< HEAD
-      - Sun, 08 May 2022 06:09:01 GMT
-=======
-      - Wed, 04 May 2022 00:39:44 GMT
->>>>>>> 2f51ba7c
-      pragma:
-      - no-cache
-      server:
-      - Microsoft-HTTPAPI/2.0
-      strict-transport-security:
-      - max-age=31536000; includeSubDomains
-      transfer-encoding:
-      - chunked
-      vary:
-      - Accept-Encoding
-      x-content-type-options:
-      - nosniff
-      x-ms-gatewayversion:
-      - version=2.14.0
-    status:
-      code: 200
-      message: Ok
-- request:
-    body: null
-    headers:
-      Accept:
-      - '*/*'
-      Accept-Encoding:
-      - gzip, deflate
-      CommandName:
-      - cosmosdb create
-      Connection:
-      - keep-alive
-      ParameterSetName:
-      - -n -g --backup-policy-type --locations --capabilities
-      User-Agent:
-<<<<<<< HEAD
-      - AZURECLI/2.36.0 azsdk-python-mgmt-cosmosdb/7.0.0b5 Python/3.10.4 (Windows-10-10.0.22000-SP0)
-    method: GET
-    uri: https://management.azure.com/subscriptions/00000000-0000-0000-0000-000000000000/providers/Microsoft.DocumentDB/locations/eastus2/operationsStatus/9bf4605b-e468-4e73-9a10-87dbdb89b4e2?api-version=2022-02-15-preview
-=======
-      - AZURECLI/2.36.0 azsdk-python-mgmt-cosmosdb/7.0.0b4 Python/3.10.4 (Windows-10-10.0.22598-SP0)
-    method: GET
-    uri: https://management.azure.com/subscriptions/00000000-0000-0000-0000-000000000000/providers/Microsoft.DocumentDB/locations/eastus2/operationsStatus/5e32c574-5ad6-40f9-a8d1-aec8cc073c3b?api-version=2022-02-15-preview
->>>>>>> 2f51ba7c
-  response:
-    body:
-      string: '{"status":"Dequeued"}'
-    headers:
-      cache-control:
-      - no-store, no-cache
-      content-length:
-      - '21'
-      content-type:
-      - application/json
-      date:
-<<<<<<< HEAD
-      - Sun, 08 May 2022 06:09:30 GMT
-=======
-      - Wed, 04 May 2022 00:40:15 GMT
->>>>>>> 2f51ba7c
-      pragma:
-      - no-cache
-      server:
-      - Microsoft-HTTPAPI/2.0
-      strict-transport-security:
-      - max-age=31536000; includeSubDomains
-      transfer-encoding:
-      - chunked
-      vary:
-      - Accept-Encoding
-      x-content-type-options:
-      - nosniff
-      x-ms-gatewayversion:
-      - version=2.14.0
-    status:
-      code: 200
-      message: Ok
-- request:
-    body: null
-    headers:
-      Accept:
-      - '*/*'
-      Accept-Encoding:
-      - gzip, deflate
-      CommandName:
-      - cosmosdb create
-      Connection:
-      - keep-alive
-      ParameterSetName:
-      - -n -g --backup-policy-type --locations --capabilities
-      User-Agent:
-<<<<<<< HEAD
-      - AZURECLI/2.36.0 azsdk-python-mgmt-cosmosdb/7.0.0b5 Python/3.10.4 (Windows-10-10.0.22000-SP0)
-    method: GET
-    uri: https://management.azure.com/subscriptions/00000000-0000-0000-0000-000000000000/providers/Microsoft.DocumentDB/locations/eastus2/operationsStatus/9bf4605b-e468-4e73-9a10-87dbdb89b4e2?api-version=2022-02-15-preview
-=======
-      - AZURECLI/2.36.0 azsdk-python-mgmt-cosmosdb/7.0.0b4 Python/3.10.4 (Windows-10-10.0.22598-SP0)
-    method: GET
-    uri: https://management.azure.com/subscriptions/00000000-0000-0000-0000-000000000000/providers/Microsoft.DocumentDB/locations/eastus2/operationsStatus/5e32c574-5ad6-40f9-a8d1-aec8cc073c3b?api-version=2022-02-15-preview
->>>>>>> 2f51ba7c
-  response:
-    body:
-      string: '{"status":"Dequeued"}'
-    headers:
-      cache-control:
-      - no-store, no-cache
-      content-length:
-      - '21'
-      content-type:
-      - application/json
-      date:
-<<<<<<< HEAD
-      - Sun, 08 May 2022 06:10:01 GMT
-=======
-      - Wed, 04 May 2022 00:40:45 GMT
->>>>>>> 2f51ba7c
-      pragma:
-      - no-cache
-      server:
-      - Microsoft-HTTPAPI/2.0
-      strict-transport-security:
-      - max-age=31536000; includeSubDomains
-      transfer-encoding:
-      - chunked
-      vary:
-      - Accept-Encoding
-      x-content-type-options:
-      - nosniff
-      x-ms-gatewayversion:
-      - version=2.14.0
-    status:
-      code: 200
-      message: Ok
-- request:
-    body: null
-    headers:
-      Accept:
-      - '*/*'
-      Accept-Encoding:
-      - gzip, deflate
-      CommandName:
-      - cosmosdb create
-      Connection:
-      - keep-alive
-      ParameterSetName:
-      - -n -g --backup-policy-type --locations --capabilities
-      User-Agent:
-<<<<<<< HEAD
-      - AZURECLI/2.36.0 azsdk-python-mgmt-cosmosdb/7.0.0b5 Python/3.10.4 (Windows-10-10.0.22000-SP0)
-    method: GET
-    uri: https://management.azure.com/subscriptions/00000000-0000-0000-0000-000000000000/providers/Microsoft.DocumentDB/locations/eastus2/operationsStatus/9bf4605b-e468-4e73-9a10-87dbdb89b4e2?api-version=2022-02-15-preview
-=======
-      - AZURECLI/2.36.0 azsdk-python-mgmt-cosmosdb/7.0.0b4 Python/3.10.4 (Windows-10-10.0.22598-SP0)
-    method: GET
-    uri: https://management.azure.com/subscriptions/00000000-0000-0000-0000-000000000000/providers/Microsoft.DocumentDB/locations/eastus2/operationsStatus/5e32c574-5ad6-40f9-a8d1-aec8cc073c3b?api-version=2022-02-15-preview
-  response:
-    body:
-      string: '{"status":"Dequeued"}'
-    headers:
-      cache-control:
-      - no-store, no-cache
-      content-length:
-      - '21'
-      content-type:
-      - application/json
-      date:
-      - Wed, 04 May 2022 00:41:14 GMT
-      pragma:
-      - no-cache
-      server:
-      - Microsoft-HTTPAPI/2.0
-      strict-transport-security:
-      - max-age=31536000; includeSubDomains
-      transfer-encoding:
-      - chunked
-      vary:
-      - Accept-Encoding
-      x-content-type-options:
-      - nosniff
-      x-ms-gatewayversion:
-      - version=2.14.0
-    status:
-      code: 200
-      message: Ok
-- request:
-    body: null
-    headers:
-      Accept:
-      - '*/*'
-      Accept-Encoding:
-      - gzip, deflate
-      CommandName:
-      - cosmosdb create
-      Connection:
-      - keep-alive
-      ParameterSetName:
-      - -n -g --backup-policy-type --locations --capabilities
-      User-Agent:
-      - AZURECLI/2.36.0 azsdk-python-mgmt-cosmosdb/7.0.0b4 Python/3.10.4 (Windows-10-10.0.22598-SP0)
-    method: GET
-    uri: https://management.azure.com/subscriptions/00000000-0000-0000-0000-000000000000/providers/Microsoft.DocumentDB/locations/eastus2/operationsStatus/5e32c574-5ad6-40f9-a8d1-aec8cc073c3b?api-version=2022-02-15-preview
-  response:
-    body:
-      string: '{"status":"Dequeued"}'
-    headers:
-      cache-control:
-      - no-store, no-cache
-      content-length:
-      - '21'
-      content-type:
-      - application/json
-      date:
-      - Wed, 04 May 2022 00:41:44 GMT
-      pragma:
-      - no-cache
-      server:
-      - Microsoft-HTTPAPI/2.0
-      strict-transport-security:
-      - max-age=31536000; includeSubDomains
-      transfer-encoding:
-      - chunked
-      vary:
-      - Accept-Encoding
-      x-content-type-options:
-      - nosniff
-      x-ms-gatewayversion:
-      - version=2.14.0
-    status:
-      code: 200
-      message: Ok
-- request:
-    body: null
-    headers:
-      Accept:
-      - '*/*'
-      Accept-Encoding:
-      - gzip, deflate
-      CommandName:
-      - cosmosdb create
-      Connection:
-      - keep-alive
-      ParameterSetName:
-      - -n -g --backup-policy-type --locations --capabilities
-      User-Agent:
-      - AZURECLI/2.36.0 azsdk-python-mgmt-cosmosdb/7.0.0b4 Python/3.10.4 (Windows-10-10.0.22598-SP0)
-    method: GET
-    uri: https://management.azure.com/subscriptions/00000000-0000-0000-0000-000000000000/providers/Microsoft.DocumentDB/locations/eastus2/operationsStatus/5e32c574-5ad6-40f9-a8d1-aec8cc073c3b?api-version=2022-02-15-preview
->>>>>>> 2f51ba7c
-  response:
-    body:
-      string: '{"status":"Succeeded"}'
-    headers:
-      cache-control:
-      - no-store, no-cache
-      content-length:
-      - '22'
-      content-type:
-      - application/json
-      date:
-<<<<<<< HEAD
-      - Sun, 08 May 2022 06:10:31 GMT
-=======
-      - Wed, 04 May 2022 00:42:15 GMT
->>>>>>> 2f51ba7c
-      pragma:
-      - no-cache
-      server:
-      - Microsoft-HTTPAPI/2.0
-      strict-transport-security:
-      - max-age=31536000; includeSubDomains
-      transfer-encoding:
-      - chunked
-      vary:
-      - Accept-Encoding
-      x-content-type-options:
-      - nosniff
-      x-ms-gatewayversion:
-      - version=2.14.0
-    status:
-      code: 200
-      message: Ok
-- request:
-    body: null
-    headers:
-      Accept:
-      - '*/*'
-      Accept-Encoding:
-      - gzip, deflate
-      CommandName:
-      - cosmosdb create
-      Connection:
-      - keep-alive
-      ParameterSetName:
-      - -n -g --backup-policy-type --locations --capabilities
-      User-Agent:
-<<<<<<< HEAD
-      - AZURECLI/2.36.0 azsdk-python-mgmt-cosmosdb/7.0.0b5 Python/3.10.4 (Windows-10-10.0.22000-SP0)
-=======
-      - AZURECLI/2.36.0 azsdk-python-mgmt-cosmosdb/7.0.0b4 Python/3.10.4 (Windows-10-10.0.22598-SP0)
->>>>>>> 2f51ba7c
-    method: GET
-    uri: https://management.azure.com/subscriptions/00000000-0000-0000-0000-000000000000/resourceGroups/cli_test_cosmosdb_gremlin_restorable_commands000001/providers/Microsoft.DocumentDB/databaseAccounts/cli000004?api-version=2022-02-15-preview
-  response:
-    body:
-      string: '{"id":"/subscriptions/00000000-0000-0000-0000-000000000000/resourceGroups/cli_test_cosmosdb_gremlin_restorable_commands000001/providers/Microsoft.DocumentDB/databaseAccounts/cli000004","name":"cli000004","location":"East
-<<<<<<< HEAD
-        US 2","type":"Microsoft.DocumentDB/databaseAccounts","kind":"GlobalDocumentDB","tags":{},"systemData":{"createdAt":"2022-05-08T06:09:58.6479881Z"},"properties":{"provisioningState":"Succeeded","documentEndpoint":"https://cli000004.documents.azure.com:443/","gremlinEndpoint":"https://cli000004.gremlin.cosmos.azure.com:443/","publicNetworkAccess":"Enabled","enableAutomaticFailover":false,"enableMultipleWriteLocations":false,"enablePartitionKeyMonitor":false,"isVirtualNetworkFilterEnabled":false,"virtualNetworkRules":[],"EnabledApiTypes":"Gremlin,
-        Sql","disableKeyBasedMetadataWriteAccess":false,"enableFreeTier":false,"enableAnalyticalStorage":false,"analyticalStorageConfiguration":{"schemaType":"WellDefined"},"instanceId":"9d239d46-b9c5-4734-a40d-3cf4fc4b8d05","createMode":"Default","databaseAccountOfferType":"Standard","defaultIdentity":"FirstPartyIdentity","networkAclBypass":"None","disableLocalAuth":false,"consistencyPolicy":{"defaultConsistencyLevel":"Session","maxIntervalInSeconds":5,"maxStalenessPrefix":100},"configurationOverrides":{},"writeLocations":[{"id":"cli000004-eastus2","locationName":"East
-=======
-        US 2","type":"Microsoft.DocumentDB/databaseAccounts","kind":"GlobalDocumentDB","tags":{},"systemData":{"createdAt":"2022-05-04T00:41:37.5549917Z"},"properties":{"provisioningState":"Succeeded","documentEndpoint":"https://cli000004.documents.azure.com:443/","gremlinEndpoint":"https://cli000004.gremlin.cosmos.azure.com:443/","publicNetworkAccess":"Enabled","enableAutomaticFailover":false,"enableMultipleWriteLocations":false,"enablePartitionKeyMonitor":false,"isVirtualNetworkFilterEnabled":false,"virtualNetworkRules":[],"EnabledApiTypes":"Gremlin,
-        Sql","disableKeyBasedMetadataWriteAccess":false,"enableFreeTier":false,"enableAnalyticalStorage":false,"analyticalStorageConfiguration":{"schemaType":"WellDefined"},"instanceId":"e7fee42f-77d6-47ae-a955-d3eb3bb914a8","createMode":"Default","databaseAccountOfferType":"Standard","defaultIdentity":"FirstPartyIdentity","networkAclBypass":"None","disableLocalAuth":false,"consistencyPolicy":{"defaultConsistencyLevel":"Session","maxIntervalInSeconds":5,"maxStalenessPrefix":100},"configurationOverrides":{},"writeLocations":[{"id":"cli000004-eastus2","locationName":"East
->>>>>>> 2f51ba7c
-        US 2","documentEndpoint":"https://cli000004-eastus2.documents.azure.com:443/","provisioningState":"Succeeded","failoverPriority":0,"isZoneRedundant":false}],"readLocations":[{"id":"cli000004-eastus2","locationName":"East
-        US 2","documentEndpoint":"https://cli000004-eastus2.documents.azure.com:443/","provisioningState":"Succeeded","failoverPriority":0,"isZoneRedundant":false}],"locations":[{"id":"cli000004-eastus2","locationName":"East
-        US 2","documentEndpoint":"https://cli000004-eastus2.documents.azure.com:443/","provisioningState":"Succeeded","failoverPriority":0,"isZoneRedundant":false}],"failoverPolicies":[{"id":"cli000004-eastus2","locationName":"East
-        US 2","failoverPriority":0}],"cors":[],"capabilities":[{"name":"EnableGremlin"}],"ipRules":[],"backupPolicy":{"type":"Continuous","continuousModeProperties":{"tier":"Continuous30Days"}},"networkAclBypassResourceIds":[],"diagnosticLogSettings":{"enableFullTextQuery":"None"}},"identity":{"type":"None"}}'
-    headers:
-      cache-control:
-      - no-store, no-cache
-      content-length:
-      - '2305'
-      content-type:
-      - application/json
-      date:
-<<<<<<< HEAD
-      - Sun, 08 May 2022 06:10:32 GMT
-=======
-      - Wed, 04 May 2022 00:42:15 GMT
->>>>>>> 2f51ba7c
-      pragma:
-      - no-cache
-      server:
-      - Microsoft-HTTPAPI/2.0
-      strict-transport-security:
-      - max-age=31536000; includeSubDomains
-      transfer-encoding:
-      - chunked
-      vary:
-      - Accept-Encoding
-      x-content-type-options:
-      - nosniff
-      x-ms-gatewayversion:
-      - version=2.14.0
-    status:
-      code: 200
-      message: Ok
-- request:
-    body: null
-    headers:
-      Accept:
-      - application/json
-      Accept-Encoding:
-      - gzip, deflate
-      CommandName:
-      - cosmosdb create
-      Connection:
-      - keep-alive
-      ParameterSetName:
-      - -n -g --backup-policy-type --locations --capabilities
-      User-Agent:
-<<<<<<< HEAD
-      - AZURECLI/2.36.0 azsdk-python-mgmt-cosmosdb/7.0.0b5 Python/3.10.4 (Windows-10-10.0.22000-SP0)
-=======
-      - AZURECLI/2.36.0 azsdk-python-mgmt-cosmosdb/7.0.0b4 Python/3.10.4 (Windows-10-10.0.22598-SP0)
->>>>>>> 2f51ba7c
-    method: GET
-    uri: https://management.azure.com/subscriptions/00000000-0000-0000-0000-000000000000/resourceGroups/cli_test_cosmosdb_gremlin_restorable_commands000001/providers/Microsoft.DocumentDB/databaseAccounts/cli000004?api-version=2022-02-15-preview
-  response:
-    body:
-      string: '{"id":"/subscriptions/00000000-0000-0000-0000-000000000000/resourceGroups/cli_test_cosmosdb_gremlin_restorable_commands000001/providers/Microsoft.DocumentDB/databaseAccounts/cli000004","name":"cli000004","location":"East
-<<<<<<< HEAD
-        US 2","type":"Microsoft.DocumentDB/databaseAccounts","kind":"GlobalDocumentDB","tags":{},"systemData":{"createdAt":"2022-05-08T06:09:58.6479881Z"},"properties":{"provisioningState":"Succeeded","documentEndpoint":"https://cli000004.documents.azure.com:443/","gremlinEndpoint":"https://cli000004.gremlin.cosmos.azure.com:443/","publicNetworkAccess":"Enabled","enableAutomaticFailover":false,"enableMultipleWriteLocations":false,"enablePartitionKeyMonitor":false,"isVirtualNetworkFilterEnabled":false,"virtualNetworkRules":[],"EnabledApiTypes":"Gremlin,
-        Sql","disableKeyBasedMetadataWriteAccess":false,"enableFreeTier":false,"enableAnalyticalStorage":false,"analyticalStorageConfiguration":{"schemaType":"WellDefined"},"instanceId":"9d239d46-b9c5-4734-a40d-3cf4fc4b8d05","createMode":"Default","databaseAccountOfferType":"Standard","defaultIdentity":"FirstPartyIdentity","networkAclBypass":"None","disableLocalAuth":false,"consistencyPolicy":{"defaultConsistencyLevel":"Session","maxIntervalInSeconds":5,"maxStalenessPrefix":100},"configurationOverrides":{},"writeLocations":[{"id":"cli000004-eastus2","locationName":"East
-=======
-        US 2","type":"Microsoft.DocumentDB/databaseAccounts","kind":"GlobalDocumentDB","tags":{},"systemData":{"createdAt":"2022-05-04T00:41:37.5549917Z"},"properties":{"provisioningState":"Succeeded","documentEndpoint":"https://cli000004.documents.azure.com:443/","gremlinEndpoint":"https://cli000004.gremlin.cosmos.azure.com:443/","publicNetworkAccess":"Enabled","enableAutomaticFailover":false,"enableMultipleWriteLocations":false,"enablePartitionKeyMonitor":false,"isVirtualNetworkFilterEnabled":false,"virtualNetworkRules":[],"EnabledApiTypes":"Gremlin,
-        Sql","disableKeyBasedMetadataWriteAccess":false,"enableFreeTier":false,"enableAnalyticalStorage":false,"analyticalStorageConfiguration":{"schemaType":"WellDefined"},"instanceId":"e7fee42f-77d6-47ae-a955-d3eb3bb914a8","createMode":"Default","databaseAccountOfferType":"Standard","defaultIdentity":"FirstPartyIdentity","networkAclBypass":"None","disableLocalAuth":false,"consistencyPolicy":{"defaultConsistencyLevel":"Session","maxIntervalInSeconds":5,"maxStalenessPrefix":100},"configurationOverrides":{},"writeLocations":[{"id":"cli000004-eastus2","locationName":"East
->>>>>>> 2f51ba7c
-        US 2","documentEndpoint":"https://cli000004-eastus2.documents.azure.com:443/","provisioningState":"Succeeded","failoverPriority":0,"isZoneRedundant":false}],"readLocations":[{"id":"cli000004-eastus2","locationName":"East
-        US 2","documentEndpoint":"https://cli000004-eastus2.documents.azure.com:443/","provisioningState":"Succeeded","failoverPriority":0,"isZoneRedundant":false}],"locations":[{"id":"cli000004-eastus2","locationName":"East
-        US 2","documentEndpoint":"https://cli000004-eastus2.documents.azure.com:443/","provisioningState":"Succeeded","failoverPriority":0,"isZoneRedundant":false}],"failoverPolicies":[{"id":"cli000004-eastus2","locationName":"East
-        US 2","failoverPriority":0}],"cors":[],"capabilities":[{"name":"EnableGremlin"}],"ipRules":[],"backupPolicy":{"type":"Continuous","continuousModeProperties":{"tier":"Continuous30Days"}},"networkAclBypassResourceIds":[],"diagnosticLogSettings":{"enableFullTextQuery":"None"}},"identity":{"type":"None"}}'
-    headers:
-      cache-control:
-      - no-store, no-cache
-      content-length:
-      - '2305'
-      content-type:
-      - application/json
-      date:
-<<<<<<< HEAD
-      - Sun, 08 May 2022 06:10:32 GMT
-=======
-      - Wed, 04 May 2022 00:42:15 GMT
->>>>>>> 2f51ba7c
-      pragma:
-      - no-cache
-      server:
-      - Microsoft-HTTPAPI/2.0
-      strict-transport-security:
-      - max-age=31536000; includeSubDomains
-      transfer-encoding:
-      - chunked
-      vary:
-      - Accept-Encoding
-      x-content-type-options:
-      - nosniff
-      x-ms-gatewayversion:
-      - version=2.14.0
-    status:
-      code: 200
-      message: Ok
-- request:
-    body: null
-    headers:
-      Accept:
-      - application/json
-      Accept-Encoding:
-      - gzip, deflate
-      CommandName:
-      - cosmosdb show
-      Connection:
-      - keep-alive
-      ParameterSetName:
-      - -n -g
-      User-Agent:
-<<<<<<< HEAD
-      - AZURECLI/2.36.0 azsdk-python-mgmt-cosmosdb/7.0.0b5 Python/3.10.4 (Windows-10-10.0.22000-SP0)
-=======
-      - AZURECLI/2.36.0 azsdk-python-mgmt-cosmosdb/7.0.0b4 Python/3.10.4 (Windows-10-10.0.22598-SP0)
->>>>>>> 2f51ba7c
-    method: GET
-    uri: https://management.azure.com/subscriptions/00000000-0000-0000-0000-000000000000/resourceGroups/cli_test_cosmosdb_gremlin_restorable_commands000001/providers/Microsoft.DocumentDB/databaseAccounts/cli000004?api-version=2022-02-15-preview
-  response:
-    body:
-      string: '{"id":"/subscriptions/00000000-0000-0000-0000-000000000000/resourceGroups/cli_test_cosmosdb_gremlin_restorable_commands000001/providers/Microsoft.DocumentDB/databaseAccounts/cli000004","name":"cli000004","location":"East
-<<<<<<< HEAD
-        US 2","type":"Microsoft.DocumentDB/databaseAccounts","kind":"GlobalDocumentDB","tags":{},"systemData":{"createdAt":"2022-05-08T06:09:58.6479881Z"},"properties":{"provisioningState":"Succeeded","documentEndpoint":"https://cli000004.documents.azure.com:443/","gremlinEndpoint":"https://cli000004.gremlin.cosmos.azure.com:443/","publicNetworkAccess":"Enabled","enableAutomaticFailover":false,"enableMultipleWriteLocations":false,"enablePartitionKeyMonitor":false,"isVirtualNetworkFilterEnabled":false,"virtualNetworkRules":[],"EnabledApiTypes":"Gremlin,
-        Sql","disableKeyBasedMetadataWriteAccess":false,"enableFreeTier":false,"enableAnalyticalStorage":false,"analyticalStorageConfiguration":{"schemaType":"WellDefined"},"instanceId":"9d239d46-b9c5-4734-a40d-3cf4fc4b8d05","createMode":"Default","databaseAccountOfferType":"Standard","defaultIdentity":"FirstPartyIdentity","networkAclBypass":"None","disableLocalAuth":false,"consistencyPolicy":{"defaultConsistencyLevel":"Session","maxIntervalInSeconds":5,"maxStalenessPrefix":100},"configurationOverrides":{},"writeLocations":[{"id":"cli000004-eastus2","locationName":"East
-=======
-        US 2","type":"Microsoft.DocumentDB/databaseAccounts","kind":"GlobalDocumentDB","tags":{},"systemData":{"createdAt":"2022-05-04T00:41:37.5549917Z"},"properties":{"provisioningState":"Succeeded","documentEndpoint":"https://cli000004.documents.azure.com:443/","gremlinEndpoint":"https://cli000004.gremlin.cosmos.azure.com:443/","publicNetworkAccess":"Enabled","enableAutomaticFailover":false,"enableMultipleWriteLocations":false,"enablePartitionKeyMonitor":false,"isVirtualNetworkFilterEnabled":false,"virtualNetworkRules":[],"EnabledApiTypes":"Gremlin,
-        Sql","disableKeyBasedMetadataWriteAccess":false,"enableFreeTier":false,"enableAnalyticalStorage":false,"analyticalStorageConfiguration":{"schemaType":"WellDefined"},"instanceId":"e7fee42f-77d6-47ae-a955-d3eb3bb914a8","createMode":"Default","databaseAccountOfferType":"Standard","defaultIdentity":"FirstPartyIdentity","networkAclBypass":"None","disableLocalAuth":false,"consistencyPolicy":{"defaultConsistencyLevel":"Session","maxIntervalInSeconds":5,"maxStalenessPrefix":100},"configurationOverrides":{},"writeLocations":[{"id":"cli000004-eastus2","locationName":"East
->>>>>>> 2f51ba7c
-        US 2","documentEndpoint":"https://cli000004-eastus2.documents.azure.com:443/","provisioningState":"Succeeded","failoverPriority":0,"isZoneRedundant":false}],"readLocations":[{"id":"cli000004-eastus2","locationName":"East
-        US 2","documentEndpoint":"https://cli000004-eastus2.documents.azure.com:443/","provisioningState":"Succeeded","failoverPriority":0,"isZoneRedundant":false}],"locations":[{"id":"cli000004-eastus2","locationName":"East
-        US 2","documentEndpoint":"https://cli000004-eastus2.documents.azure.com:443/","provisioningState":"Succeeded","failoverPriority":0,"isZoneRedundant":false}],"failoverPolicies":[{"id":"cli000004-eastus2","locationName":"East
-        US 2","failoverPriority":0}],"cors":[],"capabilities":[{"name":"EnableGremlin"}],"ipRules":[],"backupPolicy":{"type":"Continuous","continuousModeProperties":{"tier":"Continuous30Days"}},"networkAclBypassResourceIds":[],"diagnosticLogSettings":{"enableFullTextQuery":"None"}},"identity":{"type":"None"}}'
-    headers:
-      cache-control:
-      - no-store, no-cache
-      content-length:
-      - '2305'
-      content-type:
-      - application/json
-      date:
-<<<<<<< HEAD
-      - Sun, 08 May 2022 06:10:33 GMT
-=======
-      - Wed, 04 May 2022 00:42:16 GMT
->>>>>>> 2f51ba7c
-      pragma:
-      - no-cache
-      server:
-      - Microsoft-HTTPAPI/2.0
-      strict-transport-security:
-      - max-age=31536000; includeSubDomains
-      transfer-encoding:
-      - chunked
-      vary:
-      - Accept-Encoding
-      x-content-type-options:
-      - nosniff
-      x-ms-gatewayversion:
-      - version=2.14.0
-    status:
-      code: 200
-      message: Ok
-- request:
-    body: '{"properties": {"resource": {"id": "cli000003"}, "options": {}}}'
-    headers:
-      Accept:
-      - application/json
-      Accept-Encoding:
-      - gzip, deflate
-      CommandName:
-      - cosmosdb gremlin database create
-      Connection:
-      - keep-alive
-      Content-Length:
-      - '64'
-      Content-Type:
-      - application/json
-      ParameterSetName:
-      - -g -a -n
-      User-Agent:
-<<<<<<< HEAD
-      - AZURECLI/2.36.0 azsdk-python-mgmt-cosmosdb/7.0.0b2 Python/3.10.4 (Windows-10-10.0.22000-SP0)
-=======
-      - AZURECLI/2.36.0 azsdk-python-mgmt-cosmosdb/7.0.0b2 Python/3.10.4 (Windows-10-10.0.22598-SP0)
->>>>>>> 2f51ba7c
-    method: PUT
-    uri: https://management.azure.com/subscriptions/00000000-0000-0000-0000-000000000000/resourceGroups/cli_test_cosmosdb_gremlin_restorable_commands000001/providers/Microsoft.DocumentDB/databaseAccounts/cli000004/gremlinDatabases/cli000003?api-version=2021-10-15
-  response:
-    body:
-      string: '{"status":"Enqueued"}'
-    headers:
-      azure-asyncoperation:
-<<<<<<< HEAD
-      - https://management.azure.com/subscriptions/00000000-0000-0000-0000-000000000000/providers/Microsoft.DocumentDB/locations/eastus2/operationsStatus/4b564b8e-9cea-4e6a-b2fd-9dfc612aadba?api-version=2021-10-15
-=======
-      - https://management.azure.com/subscriptions/00000000-0000-0000-0000-000000000000/providers/Microsoft.DocumentDB/locations/eastus2/operationsStatus/675b22c2-0e17-4556-a1bd-b20db0ad1e96?api-version=2021-10-15
->>>>>>> 2f51ba7c
-      cache-control:
-      - no-store, no-cache
-      content-length:
-      - '21'
-      content-type:
-      - application/json
-      date:
-<<<<<<< HEAD
-      - Sun, 08 May 2022 06:10:34 GMT
-      location:
-      - https://management.azure.com/subscriptions/00000000-0000-0000-0000-000000000000/resourceGroups/cli_test_cosmosdb_gremlin_restorable_commands000001/providers/Microsoft.DocumentDB/databaseAccounts/cli000004/gremlinDatabases/cli000003/operationResults/4b564b8e-9cea-4e6a-b2fd-9dfc612aadba?api-version=2021-10-15
-=======
-      - Wed, 04 May 2022 00:42:17 GMT
-      location:
-      - https://management.azure.com/subscriptions/00000000-0000-0000-0000-000000000000/resourceGroups/cli_test_cosmosdb_gremlin_restorable_commands000001/providers/Microsoft.DocumentDB/databaseAccounts/cli000004/gremlinDatabases/cli000003/operationResults/675b22c2-0e17-4556-a1bd-b20db0ad1e96?api-version=2021-10-15
->>>>>>> 2f51ba7c
-      pragma:
-      - no-cache
-      server:
-      - Microsoft-HTTPAPI/2.0
-      strict-transport-security:
-      - max-age=31536000; includeSubDomains
-      x-content-type-options:
-      - nosniff
-      x-ms-gatewayversion:
-      - version=2.14.0
-      x-ms-ratelimit-remaining-subscription-writes:
-      - '1196'
-    status:
-      code: 202
-      message: Accepted
-- request:
-    body: null
-    headers:
-      Accept:
-      - '*/*'
-      Accept-Encoding:
-      - gzip, deflate
-      CommandName:
-      - cosmosdb gremlin database create
-      Connection:
-      - keep-alive
-      ParameterSetName:
-      - -g -a -n
-      User-Agent:
-<<<<<<< HEAD
-      - AZURECLI/2.36.0 azsdk-python-mgmt-cosmosdb/7.0.0b2 Python/3.10.4 (Windows-10-10.0.22000-SP0)
-    method: GET
-    uri: https://management.azure.com/subscriptions/00000000-0000-0000-0000-000000000000/providers/Microsoft.DocumentDB/locations/eastus2/operationsStatus/4b564b8e-9cea-4e6a-b2fd-9dfc612aadba?api-version=2021-10-15
-=======
-      - AZURECLI/2.36.0 azsdk-python-mgmt-cosmosdb/7.0.0b2 Python/3.10.4 (Windows-10-10.0.22598-SP0)
-    method: GET
-    uri: https://management.azure.com/subscriptions/00000000-0000-0000-0000-000000000000/providers/Microsoft.DocumentDB/locations/eastus2/operationsStatus/675b22c2-0e17-4556-a1bd-b20db0ad1e96?api-version=2021-10-15
->>>>>>> 2f51ba7c
-  response:
-    body:
-      string: '{"status":"Succeeded"}'
-    headers:
-      cache-control:
-      - no-store, no-cache
-      content-length:
-      - '22'
-      content-type:
-      - application/json
-      date:
-<<<<<<< HEAD
-      - Sun, 08 May 2022 06:11:05 GMT
-=======
-      - Wed, 04 May 2022 00:42:48 GMT
->>>>>>> 2f51ba7c
-      pragma:
-      - no-cache
-      server:
-      - Microsoft-HTTPAPI/2.0
-      strict-transport-security:
-      - max-age=31536000; includeSubDomains
-      transfer-encoding:
-      - chunked
-      vary:
-      - Accept-Encoding
-      x-content-type-options:
-      - nosniff
-      x-ms-gatewayversion:
-      - version=2.14.0
-    status:
-      code: 200
-      message: Ok
-- request:
-    body: null
-    headers:
-      Accept:
-      - '*/*'
-      Accept-Encoding:
-      - gzip, deflate
-      CommandName:
-      - cosmosdb gremlin database create
-      Connection:
-      - keep-alive
-      ParameterSetName:
-      - -g -a -n
-      User-Agent:
-<<<<<<< HEAD
-      - AZURECLI/2.36.0 azsdk-python-mgmt-cosmosdb/7.0.0b2 Python/3.10.4 (Windows-10-10.0.22000-SP0)
-=======
-      - AZURECLI/2.36.0 azsdk-python-mgmt-cosmosdb/7.0.0b2 Python/3.10.4 (Windows-10-10.0.22598-SP0)
->>>>>>> 2f51ba7c
-    method: GET
-    uri: https://management.azure.com/subscriptions/00000000-0000-0000-0000-000000000000/resourceGroups/cli_test_cosmosdb_gremlin_restorable_commands000001/providers/Microsoft.DocumentDB/databaseAccounts/cli000004/gremlinDatabases/cli000003?api-version=2021-10-15
-  response:
-    body:
-<<<<<<< HEAD
-      string: '{"id":"/subscriptions/00000000-0000-0000-0000-000000000000/resourceGroups/cli_test_cosmosdb_gremlin_restorable_commands000001/providers/Microsoft.DocumentDB/databaseAccounts/cli000004/gremlinDatabases/cli000003","type":"Microsoft.DocumentDB/databaseAccounts/gremlinDatabases","name":"cli000003","properties":{"resource":{"id":"cli000003","_rid":"GwRIAA==","_self":"dbs/GwRIAA==/","_etag":"\"0000a317-0000-0200-0000-62775edf0000\"","_colls":"colls/","_users":"users/","_ts":1651990239}}}'
-=======
-      string: '{"id":"/subscriptions/00000000-0000-0000-0000-000000000000/resourceGroups/cli_test_cosmosdb_gremlin_restorable_commands000001/providers/Microsoft.DocumentDB/databaseAccounts/cli000004/gremlinDatabases/cli000003","type":"Microsoft.DocumentDB/databaseAccounts/gremlinDatabases","name":"cli000003","properties":{"resource":{"id":"cli000003","_rid":"8PQTAA==","_self":"dbs/8PQTAA==/","_etag":"\"00003317-0000-0200-0000-6271cbef0000\"","_colls":"colls/","_users":"users/","_ts":1651624943}}}'
->>>>>>> 2f51ba7c
-    headers:
-      cache-control:
-      - no-store, no-cache
-      content-length:
-      - '486'
-      content-type:
-      - application/json
-      date:
-<<<<<<< HEAD
-      - Sun, 08 May 2022 06:11:05 GMT
-=======
-      - Wed, 04 May 2022 00:42:48 GMT
->>>>>>> 2f51ba7c
-      pragma:
-      - no-cache
-      server:
-      - Microsoft-HTTPAPI/2.0
-      strict-transport-security:
-      - max-age=31536000; includeSubDomains
-      transfer-encoding:
-      - chunked
-      vary:
-      - Accept-Encoding
-      x-content-type-options:
-      - nosniff
-      x-ms-gatewayversion:
-      - version=2.14.0
-    status:
-      code: 200
-      message: Ok
-- request:
-    body: '{"properties": {"resource": {"id": "cli000002", "indexingPolicy": {"automatic":
-      true, "indexingMode": "consistent", "includedPaths": [{"path": "/*"}], "excludedPaths":
-      [{"path": "/\"_etag\"/?"}]}, "partitionKey": {"paths": ["/pk"], "kind": "Hash"}},
-      "options": {}}}'
-    headers:
-      Accept:
-      - application/json
-      Accept-Encoding:
-      - gzip, deflate
-      CommandName:
-      - cosmosdb gremlin graph create
-      Connection:
-      - keep-alive
-      Content-Length:
-      - '265'
-      Content-Type:
-      - application/json
-      ParameterSetName:
-      - -g -a -d -n -p
-      User-Agent:
-<<<<<<< HEAD
-      - AZURECLI/2.36.0 azsdk-python-mgmt-cosmosdb/7.0.0b2 Python/3.10.4 (Windows-10-10.0.22000-SP0)
-=======
-      - AZURECLI/2.36.0 azsdk-python-mgmt-cosmosdb/7.0.0b2 Python/3.10.4 (Windows-10-10.0.22598-SP0)
->>>>>>> 2f51ba7c
-    method: PUT
-    uri: https://management.azure.com/subscriptions/00000000-0000-0000-0000-000000000000/resourceGroups/cli_test_cosmosdb_gremlin_restorable_commands000001/providers/Microsoft.DocumentDB/databaseAccounts/cli000004/gremlinDatabases/cli000003/graphs/cli000002?api-version=2021-10-15
-  response:
-    body:
-      string: '{"status":"Enqueued"}'
-    headers:
-      azure-asyncoperation:
-<<<<<<< HEAD
-      - https://management.azure.com/subscriptions/00000000-0000-0000-0000-000000000000/providers/Microsoft.DocumentDB/locations/eastus2/operationsStatus/89feb7b0-d41d-46d9-8935-b9e5cb702bc0?api-version=2021-10-15
-=======
-      - https://management.azure.com/subscriptions/00000000-0000-0000-0000-000000000000/providers/Microsoft.DocumentDB/locations/eastus2/operationsStatus/8cf0ce68-59e1-4aa3-a0b6-c87e516fe51e?api-version=2021-10-15
->>>>>>> 2f51ba7c
-      cache-control:
-      - no-store, no-cache
-      content-length:
-      - '21'
-      content-type:
-      - application/json
-      date:
-<<<<<<< HEAD
-      - Sun, 08 May 2022 06:11:08 GMT
-      location:
-      - https://management.azure.com/subscriptions/00000000-0000-0000-0000-000000000000/resourceGroups/cli_test_cosmosdb_gremlin_restorable_commands000001/providers/Microsoft.DocumentDB/databaseAccounts/cli000004/gremlinDatabases/cli000003/graphs/cli000002/operationResults/89feb7b0-d41d-46d9-8935-b9e5cb702bc0?api-version=2021-10-15
-=======
-      - Wed, 04 May 2022 00:42:50 GMT
-      location:
-      - https://management.azure.com/subscriptions/00000000-0000-0000-0000-000000000000/resourceGroups/cli_test_cosmosdb_gremlin_restorable_commands000001/providers/Microsoft.DocumentDB/databaseAccounts/cli000004/gremlinDatabases/cli000003/graphs/cli000002/operationResults/8cf0ce68-59e1-4aa3-a0b6-c87e516fe51e?api-version=2021-10-15
->>>>>>> 2f51ba7c
-      pragma:
-      - no-cache
-      server:
-      - Microsoft-HTTPAPI/2.0
-      strict-transport-security:
-      - max-age=31536000; includeSubDomains
-      x-content-type-options:
-      - nosniff
-      x-ms-gatewayversion:
-      - version=2.14.0
-      x-ms-ratelimit-remaining-subscription-writes:
-      - '1199'
-    status:
-      code: 202
-      message: Accepted
-- request:
-    body: null
-    headers:
-      Accept:
-      - '*/*'
-      Accept-Encoding:
-      - gzip, deflate
-      CommandName:
-      - cosmosdb gremlin graph create
-      Connection:
-      - keep-alive
-      ParameterSetName:
-      - -g -a -d -n -p
-      User-Agent:
-<<<<<<< HEAD
-      - AZURECLI/2.36.0 azsdk-python-mgmt-cosmosdb/7.0.0b2 Python/3.10.4 (Windows-10-10.0.22000-SP0)
-    method: GET
-    uri: https://management.azure.com/subscriptions/00000000-0000-0000-0000-000000000000/providers/Microsoft.DocumentDB/locations/eastus2/operationsStatus/89feb7b0-d41d-46d9-8935-b9e5cb702bc0?api-version=2021-10-15
-=======
-      - AZURECLI/2.36.0 azsdk-python-mgmt-cosmosdb/7.0.0b2 Python/3.10.4 (Windows-10-10.0.22598-SP0)
-    method: GET
-    uri: https://management.azure.com/subscriptions/00000000-0000-0000-0000-000000000000/providers/Microsoft.DocumentDB/locations/eastus2/operationsStatus/8cf0ce68-59e1-4aa3-a0b6-c87e516fe51e?api-version=2021-10-15
->>>>>>> 2f51ba7c
-  response:
-    body:
-      string: '{"status":"Succeeded"}'
-    headers:
-      cache-control:
-      - no-store, no-cache
-      content-length:
-      - '22'
-      content-type:
-      - application/json
-      date:
-<<<<<<< HEAD
-      - Sun, 08 May 2022 06:11:39 GMT
-=======
-      - Wed, 04 May 2022 00:43:20 GMT
->>>>>>> 2f51ba7c
-      pragma:
-      - no-cache
-      server:
-      - Microsoft-HTTPAPI/2.0
-      strict-transport-security:
-      - max-age=31536000; includeSubDomains
-      transfer-encoding:
-      - chunked
-      vary:
-      - Accept-Encoding
-      x-content-type-options:
-      - nosniff
-      x-ms-gatewayversion:
-      - version=2.14.0
-    status:
-      code: 200
-      message: Ok
-- request:
-    body: null
-    headers:
-      Accept:
-      - '*/*'
-      Accept-Encoding:
-      - gzip, deflate
-      CommandName:
-      - cosmosdb gremlin graph create
-      Connection:
-      - keep-alive
-      ParameterSetName:
-      - -g -a -d -n -p
-      User-Agent:
-<<<<<<< HEAD
-      - AZURECLI/2.36.0 azsdk-python-mgmt-cosmosdb/7.0.0b2 Python/3.10.4 (Windows-10-10.0.22000-SP0)
-=======
-      - AZURECLI/2.36.0 azsdk-python-mgmt-cosmosdb/7.0.0b2 Python/3.10.4 (Windows-10-10.0.22598-SP0)
->>>>>>> 2f51ba7c
-    method: GET
-    uri: https://management.azure.com/subscriptions/00000000-0000-0000-0000-000000000000/resourceGroups/cli_test_cosmosdb_gremlin_restorable_commands000001/providers/Microsoft.DocumentDB/databaseAccounts/cli000004/gremlinDatabases/cli000003/graphs/cli000002?api-version=2021-10-15
-  response:
-    body:
-<<<<<<< HEAD
-      string: '{"id":"/subscriptions/00000000-0000-0000-0000-000000000000/resourceGroups/cli_test_cosmosdb_gremlin_restorable_commands000001/providers/Microsoft.DocumentDB/databaseAccounts/cli000004/gremlinDatabases/cli000003/graphs/cli000002","type":"Microsoft.DocumentDB/databaseAccounts/gremlinDatabases/graphs","name":"cli000002","properties":{"resource":{"id":"cli000002","indexingPolicy":{"indexingMode":"consistent","automatic":true,"includedPaths":[{"path":"/*"}],"excludedPaths":[{"path":"/\"_etag\"/?"}]},"partitionKey":{"paths":["/pk"],"kind":"Hash"},"uniqueKeyPolicy":{"uniqueKeys":[]},"conflictResolutionPolicy":{"mode":"LastWriterWins","conflictResolutionPath":"/_ts","conflictResolutionProcedure":""},"backupPolicy":{"type":1},"geospatialConfig":{"type":"Geography"},"_rid":"GwRIAI9MjnA=","_ts":1651990277,"_self":"dbs/GwRIAA==/colls/GwRIAI9MjnA=/","_etag":"\"0000a617-0000-0200-0000-62775f050000\"","_docs":"docs/","_sprocs":"sprocs/","_triggers":"triggers/","_udfs":"udfs/","_conflicts":"conflicts/","statistics":[{"id":"0","sizeInKB":0,"documentCount":0,"sampledDistinctPartitionKeyCount":0,"partitionKeys":[]}]}}}'
-=======
-      string: '{"id":"/subscriptions/00000000-0000-0000-0000-000000000000/resourceGroups/cli_test_cosmosdb_gremlin_restorable_commands000001/providers/Microsoft.DocumentDB/databaseAccounts/cli000004/gremlinDatabases/cli000003/graphs/cli000002","type":"Microsoft.DocumentDB/databaseAccounts/gremlinDatabases/graphs","name":"cli000002","properties":{"resource":{"id":"cli000002","indexingPolicy":{"indexingMode":"consistent","automatic":true,"includedPaths":[{"path":"/*"}],"excludedPaths":[{"path":"/\"_etag\"/?"}]},"partitionKey":{"paths":["/pk"],"kind":"Hash"},"uniqueKeyPolicy":{"uniqueKeys":[]},"conflictResolutionPolicy":{"mode":"LastWriterWins","conflictResolutionPath":"/_ts","conflictResolutionProcedure":""},"backupPolicy":{"type":1},"geospatialConfig":{"type":"Geography"},"_rid":"8PQTALtozrA=","_ts":1651624978,"_self":"dbs/8PQTAA==/colls/8PQTALtozrA=/","_etag":"\"00003617-0000-0200-0000-6271cc120000\"","_docs":"docs/","_sprocs":"sprocs/","_triggers":"triggers/","_udfs":"udfs/","_conflicts":"conflicts/","statistics":[{"id":"0","sizeInKB":0,"documentCount":0,"sampledDistinctPartitionKeyCount":0,"partitionKeys":[]}]}}}'
->>>>>>> 2f51ba7c
-    headers:
-      cache-control:
-      - no-store, no-cache
-      content-length:
-      - '1117'
-      content-type:
-      - application/json
-      date:
-<<<<<<< HEAD
-      - Sun, 08 May 2022 06:11:39 GMT
-=======
-      - Wed, 04 May 2022 00:43:20 GMT
->>>>>>> 2f51ba7c
-      pragma:
-      - no-cache
-      server:
-      - Microsoft-HTTPAPI/2.0
-      strict-transport-security:
-      - max-age=31536000; includeSubDomains
-      transfer-encoding:
-      - chunked
-      vary:
-      - Accept-Encoding
-      x-content-type-options:
-      - nosniff
-      x-ms-gatewayversion:
-      - version=2.14.0
-    status:
-      code: 200
-      message: Ok
-- request:
-    body: null
-    headers:
-      Accept:
-      - application/json
-      Accept-Encoding:
-      - gzip, deflate
-      CommandName:
-      - cosmosdb restorable-database-account show
-      Connection:
-      - keep-alive
-      ParameterSetName:
-      - --location --instance-id
-      User-Agent:
-<<<<<<< HEAD
-      - AZURECLI/2.36.0 azsdk-python-mgmt-cosmosdb/7.0.0b2 Python/3.10.4 (Windows-10-10.0.22000-SP0)
-    method: GET
-    uri: https://management.azure.com/subscriptions/00000000-0000-0000-0000-000000000000/providers/Microsoft.DocumentDB/locations/eastus2/restorableDatabaseAccounts/9d239d46-b9c5-4734-a40d-3cf4fc4b8d05?api-version=2021-10-15
-  response:
-    body:
-      string: '{"name":"9d239d46-b9c5-4734-a40d-3cf4fc4b8d05","location":"East US
-        2","type":"Microsoft.DocumentDB/locations/restorableDatabaseAccounts","id":"/subscriptions/00000000-0000-0000-0000-000000000000/providers/Microsoft.DocumentDB/locations/eastus2/restorableDatabaseAccounts/9d239d46-b9c5-4734-a40d-3cf4fc4b8d05","properties":{"accountName":"cli000004","apiType":"Gremlin,
-        Sql","creationTime":"2022-05-08T06:09:59Z","restorableLocations":[{"locationName":"East
-        US 2","regionalDatabaseAccountInstanceId":"46c9d1c7-bf0f-4131-b6b2-4a83ffdf12a9","creationTime":"2022-05-08T06:10:01Z"}]}}'
-=======
-      - AZURECLI/2.36.0 azsdk-python-mgmt-cosmosdb/7.0.0b4 Python/3.10.4 (Windows-10-10.0.22598-SP0)
-    method: GET
-    uri: https://management.azure.com/subscriptions/00000000-0000-0000-0000-000000000000/providers/Microsoft.DocumentDB/locations/eastus2/restorableDatabaseAccounts/e7fee42f-77d6-47ae-a955-d3eb3bb914a8?api-version=2022-02-15-preview
-  response:
-    body:
-      string: '{"name":"e7fee42f-77d6-47ae-a955-d3eb3bb914a8","location":"East US
-        2","type":"Microsoft.DocumentDB/locations/restorableDatabaseAccounts","id":"/subscriptions/00000000-0000-0000-0000-000000000000/providers/Microsoft.DocumentDB/locations/eastus2/restorableDatabaseAccounts/e7fee42f-77d6-47ae-a955-d3eb3bb914a8","properties":{"accountName":"cli000004","apiType":"Gremlin,
-        Sql","creationTime":"2022-05-04T00:41:38Z","oldestRestorableTime":"2022-05-04T00:41:38Z","restorableLocations":[{"locationName":"East
-        US 2","regionalDatabaseAccountInstanceId":"f0903d97-bbec-4df1-807f-6e422e91175a","creationTime":"2022-05-04T00:41:39Z"}]}}'
->>>>>>> 2f51ba7c
-    headers:
-      cache-control:
-      - no-store, no-cache
-      content-length:
-      - '625'
-      content-type:
-      - application/json
-      date:
-<<<<<<< HEAD
-      - Sun, 08 May 2022 06:11:41 GMT
-=======
-      - Wed, 04 May 2022 00:43:21 GMT
->>>>>>> 2f51ba7c
-      pragma:
-      - no-cache
-      server:
-      - Microsoft-HTTPAPI/2.0
-      strict-transport-security:
-      - max-age=31536000; includeSubDomains
-      transfer-encoding:
-      - chunked
-      vary:
-      - Accept-Encoding
-      x-content-type-options:
-      - nosniff
-      x-ms-gatewayversion:
-      - version=2.14.0
-    status:
-      code: 200
-      message: Ok
-- request:
-    body: null
-    headers:
-      Accept:
-      - application/json
-      Accept-Encoding:
-      - gzip, deflate
-      CommandName:
-      - cosmosdb gremlin restorable-database list
-      Connection:
-      - keep-alive
-      ParameterSetName:
-      - --location --instance-id
-      User-Agent:
-<<<<<<< HEAD
-      - AZURECLI/2.36.0 azsdk-python-mgmt-cosmosdb/7.0.0b5 Python/3.10.4 (Windows-10-10.0.22000-SP0)
-    method: GET
-    uri: https://management.azure.com/subscriptions/00000000-0000-0000-0000-000000000000/providers/Microsoft.DocumentDB/locations/eastus2/restorableDatabaseAccounts/9d239d46-b9c5-4734-a40d-3cf4fc4b8d05/restorableGremlinDatabases?api-version=2022-02-15-preview
-  response:
-    body:
-      string: '{"value":[{"id":"/subscriptions/00000000-0000-0000-0000-000000000000/providers/Microsoft.DocumentDB/locations/eastus2/restorableDatabaseAccounts/9d239d46-b9c5-4734-a40d-3cf4fc4b8d05/restorableGremlinDatabases/f39524ad-e010-4ce0-8eb9-12fd55086037","type":"Microsoft.DocumentDB/locations/restorableDatabaseAccounts/restorableGremlinDatabases","name":"f39524ad-e010-4ce0-8eb9-12fd55086037","properties":{"resource":{"_rid":"O7eT8gAAAA==","eventTimestamp":"2022-05-08T06:10:39Z","ownerId":"cli000003","ownerResourceId":"GwRIAA==","operationType":"Create"}}}]}'
-=======
-      - AZURECLI/2.36.0 azsdk-python-mgmt-cosmosdb/7.0.0b4 Python/3.10.4 (Windows-10-10.0.22598-SP0)
-    method: GET
-    uri: https://management.azure.com/subscriptions/00000000-0000-0000-0000-000000000000/providers/Microsoft.DocumentDB/locations/eastus2/restorableDatabaseAccounts/e7fee42f-77d6-47ae-a955-d3eb3bb914a8/restorableGremlinDatabases?api-version=2022-02-15-preview
-  response:
-    body:
-      string: '{"value":[{"id":"/subscriptions/00000000-0000-0000-0000-000000000000/providers/Microsoft.DocumentDB/locations/eastus2/restorableDatabaseAccounts/e7fee42f-77d6-47ae-a955-d3eb3bb914a8/restorableGremlinDatabases/9951a988-5102-4f00-85f7-2cdabe864bba","type":"Microsoft.DocumentDB/locations/restorableDatabaseAccounts/restorableGremlinDatabases","name":"9951a988-5102-4f00-85f7-2cdabe864bba","properties":{"resource":{"_rid":"ybimSgAAAA==","eventTimestamp":"2022-05-04T00:42:23Z","ownerId":"cli000003","ownerResourceId":"8PQTAA==","operationType":"Create"}}}]}'
->>>>>>> 2f51ba7c
-    headers:
-      cache-control:
-      - no-store, no-cache
-      content-length:
-      - '555'
-      content-type:
-      - application/json
-      date:
-<<<<<<< HEAD
-      - Sun, 08 May 2022 06:11:43 GMT
-=======
-      - Wed, 04 May 2022 00:43:23 GMT
->>>>>>> 2f51ba7c
-      pragma:
-      - no-cache
-      server:
-      - Microsoft-HTTPAPI/2.0
-      strict-transport-security:
-      - max-age=31536000; includeSubDomains
-      transfer-encoding:
-      - chunked
-      vary:
-      - Accept-Encoding
-      x-content-type-options:
-      - nosniff
-      x-ms-gatewayversion:
-      - version=2.14.0
-    status:
-      code: 200
-      message: Ok
-- request:
-    body: null
-    headers:
-      Accept:
-      - application/json
-      Accept-Encoding:
-      - gzip, deflate
-      CommandName:
-      - cosmosdb gremlin restorable-graph list
-      Connection:
-      - keep-alive
-      ParameterSetName:
-      - --location --instance-id --database-rid
-      User-Agent:
-<<<<<<< HEAD
-      - AZURECLI/2.36.0 azsdk-python-mgmt-cosmosdb/7.0.0b5 Python/3.10.4 (Windows-10-10.0.22000-SP0)
-    method: GET
-    uri: https://management.azure.com/subscriptions/00000000-0000-0000-0000-000000000000/providers/Microsoft.DocumentDB/locations/eastus2/restorableDatabaseAccounts/9d239d46-b9c5-4734-a40d-3cf4fc4b8d05/restorableGraphs?api-version=2022-02-15-preview&restorableGremlinDatabaseRid=GwRIAA%3D%3D
-  response:
-    body:
-      string: '{"value":[{"id":"/subscriptions/00000000-0000-0000-0000-000000000000/providers/Microsoft.DocumentDB/locations/eastus2/restorableDatabaseAccounts/9d239d46-b9c5-4734-a40d-3cf4fc4b8d05/restorableGraphs/f2a7003e-4e04-4476-8a03-afd0753b1d09","type":"Microsoft.DocumentDB/locations/restorableDatabaseAccounts/restorableGraphs","name":"f2a7003e-4e04-4476-8a03-afd0753b1d09","properties":{"resource":{"_rid":"RsjNhwAAAA==","eventTimestamp":"2022-05-08T06:11:17Z","ownerId":"cli000002","ownerResourceId":"GwRIAI9MjnA=","operationType":"Create"}}}]}'
-=======
-      - AZURECLI/2.36.0 azsdk-python-mgmt-cosmosdb/7.0.0b4 Python/3.10.4 (Windows-10-10.0.22598-SP0)
-    method: GET
-    uri: https://management.azure.com/subscriptions/00000000-0000-0000-0000-000000000000/providers/Microsoft.DocumentDB/locations/eastus2/restorableDatabaseAccounts/e7fee42f-77d6-47ae-a955-d3eb3bb914a8/restorableGraphs?api-version=2022-02-15-preview&restorableGremlinDatabaseRid=8PQTAA%3D%3D
-  response:
-    body:
-      string: '{"value":[{"id":"/subscriptions/00000000-0000-0000-0000-000000000000/providers/Microsoft.DocumentDB/locations/eastus2/restorableDatabaseAccounts/e7fee42f-77d6-47ae-a955-d3eb3bb914a8/restorableGraphs/b664752d-ad57-4285-acdb-fa075ea76050","type":"Microsoft.DocumentDB/locations/restorableDatabaseAccounts/restorableGraphs","name":"b664752d-ad57-4285-acdb-fa075ea76050","properties":{"resource":{"_rid":"MepYOwAAAA==","eventTimestamp":"2022-05-04T00:42:58Z","ownerId":"cli000002","ownerResourceId":"8PQTALtozrA=","operationType":"Create"}}}]}'
->>>>>>> 2f51ba7c
-    headers:
-      cache-control:
-      - no-store, no-cache
-      content-length:
-      - '539'
-      content-type:
-      - application/json
-      date:
-<<<<<<< HEAD
-      - Sun, 08 May 2022 06:11:44 GMT
-=======
-      - Wed, 04 May 2022 00:43:24 GMT
->>>>>>> 2f51ba7c
-      pragma:
-      - no-cache
-      server:
-      - Microsoft-HTTPAPI/2.0
-      strict-transport-security:
-      - max-age=31536000; includeSubDomains
-      transfer-encoding:
-      - chunked
-      vary:
-      - Accept-Encoding
-      x-content-type-options:
-      - nosniff
-      x-ms-gatewayversion:
-      - version=2.14.0
-    status:
-      code: 200
-      message: Ok
-- request:
-    body: null
-    headers:
-      Accept:
-      - application/json
-      Accept-Encoding:
-      - gzip, deflate
-      CommandName:
-      - cosmosdb gremlin restorable-resource list
-      Connection:
-      - keep-alive
-      ParameterSetName:
-      - --restore-location -l --instance-id --restore-timestamp
-      User-Agent:
-<<<<<<< HEAD
-      - AZURECLI/2.36.0 azsdk-python-mgmt-cosmosdb/7.0.0b5 Python/3.10.4 (Windows-10-10.0.22000-SP0)
-    method: GET
-    uri: https://management.azure.com/subscriptions/00000000-0000-0000-0000-000000000000/providers/Microsoft.DocumentDB/locations/eastus2/restorableDatabaseAccounts/9d239d46-b9c5-4734-a40d-3cf4fc4b8d05/restorableGremlinResources?api-version=2022-02-15-preview&restoreLocation=eastus2&restoreTimestampInUtc=2022-05-08T06%3A11%3A59%2B00%3A00
-=======
-      - AZURECLI/2.36.0 azsdk-python-mgmt-cosmosdb/7.0.0b4 Python/3.10.4 (Windows-10-10.0.22598-SP0)
-    method: GET
-    uri: https://management.azure.com/subscriptions/00000000-0000-0000-0000-000000000000/providers/Microsoft.DocumentDB/locations/eastus2/restorableDatabaseAccounts/e7fee42f-77d6-47ae-a955-d3eb3bb914a8/restorableGremlinResources?api-version=2022-02-15-preview&restoreLocation=eastus2&restoreTimestampInUtc=2022-05-04T00%3A43%3A38%2B00%3A00
->>>>>>> 2f51ba7c
-  response:
-    body:
-      string: '{"value":[{"id":"/subscriptions/00000000-0000-0000-0000-000000000000/providers/Microsoft.DocumentDB/locations/eastus2/restorableDatabaseAccounts/9d239d46-b9c5-4734-a40d-3cf4fc4b8d05/restorableGremlinResources/cli000003","type":"Microsoft.DocumentDB/locations/restorableDatabaseAccounts/restorableGremlinResources","name":"cli000003","databaseName":"cli000003","graphNames":["cli000002"]}]}'
-    headers:
-      cache-control:
-      - no-store, no-cache
-      content-length:
-      - '389'
-      content-type:
-      - application/json
-      date:
-<<<<<<< HEAD
-      - Sun, 08 May 2022 06:13:46 GMT
-=======
-      - Wed, 04 May 2022 00:45:25 GMT
->>>>>>> 2f51ba7c
-      pragma:
-      - no-cache
-      server:
-      - Microsoft-HTTPAPI/2.0
-      strict-transport-security:
-      - max-age=31536000; includeSubDomains
-      transfer-encoding:
-      - chunked
-      vary:
-      - Accept-Encoding
-      x-content-type-options:
-      - nosniff
-      x-ms-gatewayversion:
-      - version=2.14.0
-    status:
-      code: 200
-      message: Ok
-version: 1
+interactions:
+- request:
+    body: null
+    headers:
+      Accept:
+      - application/json
+      Accept-Encoding:
+      - gzip, deflate
+      CommandName:
+      - cosmosdb create
+      Connection:
+      - keep-alive
+      ParameterSetName:
+      - -n -g --backup-policy-type --locations --capabilities
+      User-Agent:
+      - AZURECLI/2.36.0 azsdk-python-azure-mgmt-resource/20.0.0 Python/3.10.4 (Windows-10-10.0.22000-SP0)
+    method: GET
+    uri: https://management.azure.com/subscriptions/00000000-0000-0000-0000-000000000000/resourcegroups/cli_test_cosmosdb_gremlin_restorable_commands000001?api-version=2021-04-01
+  response:
+    body:
+      string: '{"id":"/subscriptions/00000000-0000-0000-0000-000000000000/resourceGroups/cli_test_cosmosdb_gremlin_restorable_commands000001","name":"cli_test_cosmosdb_gremlin_restorable_commands000001","type":"Microsoft.Resources/resourceGroups","location":"eastus2","tags":{"product":"azurecli","cause":"automation","date":"2022-05-08T06:04:40Z"},"properties":{"provisioningState":"Succeeded"}}'
+    headers:
+      cache-control:
+      - no-cache
+      content-length:
+      - '381'
+      content-type:
+      - application/json; charset=utf-8
+      date:
+      - Sun, 08 May 2022 06:04:43 GMT
+      expires:
+      - '-1'
+      pragma:
+      - no-cache
+      strict-transport-security:
+      - max-age=31536000; includeSubDomains
+      vary:
+      - Accept-Encoding
+      x-content-type-options:
+      - nosniff
+    status:
+      code: 200
+      message: OK
+- request:
+    body: '{"location": "eastus2", "kind": "GlobalDocumentDB", "properties": {"locations":
+      [{"locationName": "eastus2", "failoverPriority": 0, "isZoneRedundant": false}],
+      "databaseAccountOfferType": "Standard", "capabilities": [{"name": "EnableGremlin"}],
+      "apiProperties": {}, "createMode": "Default", "backupPolicy": {"type": "Continuous",
+      "continuousModeProperties": {"tier": "Continuous30Days"}}}}'
+    headers:
+      Accept:
+      - application/json
+      Accept-Encoding:
+      - gzip, deflate
+      CommandName:
+      - cosmosdb create
+      Connection:
+      - keep-alive
+      Content-Length:
+      - '389'
+      Content-Type:
+      - application/json
+      ParameterSetName:
+      - -n -g --backup-policy-type --locations --capabilities
+      User-Agent:
+      - AZURECLI/2.36.0 azsdk-python-mgmt-cosmosdb/7.0.0b5 Python/3.10.4 (Windows-10-10.0.22000-SP0)
+    method: PUT
+    uri: https://management.azure.com/subscriptions/00000000-0000-0000-0000-000000000000/resourceGroups/cli_test_cosmosdb_gremlin_restorable_commands000001/providers/Microsoft.DocumentDB/databaseAccounts/cli000004?api-version=2022-02-15-preview
+  response:
+    body:
+      string: '{"id":"/subscriptions/00000000-0000-0000-0000-000000000000/resourceGroups/cli_test_cosmosdb_gremlin_restorable_commands000001/providers/Microsoft.DocumentDB/databaseAccounts/cli000004","name":"cli000004","location":"East
+        US 2","type":"Microsoft.DocumentDB/databaseAccounts","kind":"GlobalDocumentDB","tags":{},"systemData":{"createdAt":"2022-05-08T06:04:53.2330971Z"},"properties":{"provisioningState":"Creating","publicNetworkAccess":"Enabled","enableAutomaticFailover":false,"enableMultipleWriteLocations":false,"enablePartitionKeyMonitor":false,"isVirtualNetworkFilterEnabled":false,"virtualNetworkRules":[],"EnabledApiTypes":"Gremlin,
+        Sql","disableKeyBasedMetadataWriteAccess":false,"enableFreeTier":false,"enableAnalyticalStorage":false,"analyticalStorageConfiguration":{"schemaType":"WellDefined"},"instanceId":"9d239d46-b9c5-4734-a40d-3cf4fc4b8d05","createMode":"Default","databaseAccountOfferType":"Standard","defaultIdentity":"","networkAclBypass":"None","disableLocalAuth":false,"consistencyPolicy":{"defaultConsistencyLevel":"Session","maxIntervalInSeconds":5,"maxStalenessPrefix":100},"configurationOverrides":{},"writeLocations":[{"id":"cli000004-eastus2","locationName":"East
+        US 2","provisioningState":"Creating","failoverPriority":0,"isZoneRedundant":false}],"readLocations":[{"id":"cli000004-eastus2","locationName":"East
+        US 2","provisioningState":"Creating","failoverPriority":0,"isZoneRedundant":false}],"locations":[{"id":"cli000004-eastus2","locationName":"East
+        US 2","provisioningState":"Creating","failoverPriority":0,"isZoneRedundant":false}],"failoverPolicies":[{"id":"cli000004-eastus2","locationName":"East
+        US 2","failoverPriority":0}],"cors":[],"capabilities":[{"name":"EnableGremlin"}],"ipRules":[],"backupPolicy":{"type":"Continuous","continuousModeProperties":{"tier":"Continuous30Days"}},"networkAclBypassResourceIds":[],"diagnosticLogSettings":{"enableFullTextQuery":"None"}},"identity":{"type":"None"}}'
+    headers:
+      azure-asyncoperation:
+      - https://management.azure.com/subscriptions/00000000-0000-0000-0000-000000000000/providers/Microsoft.DocumentDB/locations/eastus2/operationsStatus/9bf4605b-e468-4e73-9a10-87dbdb89b4e2?api-version=2022-02-15-preview
+      cache-control:
+      - no-store, no-cache
+      content-length:
+      - '1935'
+      content-type:
+      - application/json
+      date:
+      - Sun, 08 May 2022 06:04:56 GMT
+      location:
+      - https://management.azure.com/subscriptions/00000000-0000-0000-0000-000000000000/resourceGroups/cli_test_cosmosdb_gremlin_restorable_commands000001/providers/Microsoft.DocumentDB/databaseAccounts/cli000004/operationResults/9bf4605b-e468-4e73-9a10-87dbdb89b4e2?api-version=2022-02-15-preview
+      pragma:
+      - no-cache
+      server:
+      - Microsoft-HTTPAPI/2.0
+      strict-transport-security:
+      - max-age=31536000; includeSubDomains
+      transfer-encoding:
+      - chunked
+      vary:
+      - Accept-Encoding
+      x-content-type-options:
+      - nosniff
+      x-ms-gatewayversion:
+      - version=2.14.0
+      x-ms-ratelimit-remaining-subscription-writes:
+      - '1196'
+    status:
+      code: 200
+      message: Ok
+- request:
+    body: null
+    headers:
+      Accept:
+      - '*/*'
+      Accept-Encoding:
+      - gzip, deflate
+      CommandName:
+      - cosmosdb create
+      Connection:
+      - keep-alive
+      ParameterSetName:
+      - -n -g --backup-policy-type --locations --capabilities
+      User-Agent:
+      - AZURECLI/2.36.0 azsdk-python-mgmt-cosmosdb/7.0.0b5 Python/3.10.4 (Windows-10-10.0.22000-SP0)
+    method: GET
+    uri: https://management.azure.com/subscriptions/00000000-0000-0000-0000-000000000000/providers/Microsoft.DocumentDB/locations/eastus2/operationsStatus/9bf4605b-e468-4e73-9a10-87dbdb89b4e2?api-version=2022-02-15-preview
+  response:
+    body:
+      string: '{"status":"Dequeued"}'
+    headers:
+      cache-control:
+      - no-store, no-cache
+      content-length:
+      - '21'
+      content-type:
+      - application/json
+      date:
+      - Sun, 08 May 2022 06:05:26 GMT
+      pragma:
+      - no-cache
+      server:
+      - Microsoft-HTTPAPI/2.0
+      strict-transport-security:
+      - max-age=31536000; includeSubDomains
+      transfer-encoding:
+      - chunked
+      vary:
+      - Accept-Encoding
+      x-content-type-options:
+      - nosniff
+      x-ms-gatewayversion:
+      - version=2.14.0
+    status:
+      code: 200
+      message: Ok
+- request:
+    body: null
+    headers:
+      Accept:
+      - '*/*'
+      Accept-Encoding:
+      - gzip, deflate
+      CommandName:
+      - cosmosdb create
+      Connection:
+      - keep-alive
+      ParameterSetName:
+      - -n -g --backup-policy-type --locations --capabilities
+      User-Agent:
+      - AZURECLI/2.36.0 azsdk-python-mgmt-cosmosdb/7.0.0b5 Python/3.10.4 (Windows-10-10.0.22000-SP0)
+    method: GET
+    uri: https://management.azure.com/subscriptions/00000000-0000-0000-0000-000000000000/providers/Microsoft.DocumentDB/locations/eastus2/operationsStatus/9bf4605b-e468-4e73-9a10-87dbdb89b4e2?api-version=2022-02-15-preview
+  response:
+    body:
+      string: '{"status":"Dequeued"}'
+    headers:
+      cache-control:
+      - no-store, no-cache
+      content-length:
+      - '21'
+      content-type:
+      - application/json
+      date:
+      - Sun, 08 May 2022 06:05:57 GMT
+      pragma:
+      - no-cache
+      server:
+      - Microsoft-HTTPAPI/2.0
+      strict-transport-security:
+      - max-age=31536000; includeSubDomains
+      transfer-encoding:
+      - chunked
+      vary:
+      - Accept-Encoding
+      x-content-type-options:
+      - nosniff
+      x-ms-gatewayversion:
+      - version=2.14.0
+    status:
+      code: 200
+      message: Ok
+- request:
+    body: null
+    headers:
+      Accept:
+      - '*/*'
+      Accept-Encoding:
+      - gzip, deflate
+      CommandName:
+      - cosmosdb create
+      Connection:
+      - keep-alive
+      ParameterSetName:
+      - -n -g --backup-policy-type --locations --capabilities
+      User-Agent:
+      - AZURECLI/2.36.0 azsdk-python-mgmt-cosmosdb/7.0.0b5 Python/3.10.4 (Windows-10-10.0.22000-SP0)
+    method: GET
+    uri: https://management.azure.com/subscriptions/00000000-0000-0000-0000-000000000000/providers/Microsoft.DocumentDB/locations/eastus2/operationsStatus/9bf4605b-e468-4e73-9a10-87dbdb89b4e2?api-version=2022-02-15-preview
+  response:
+    body:
+      string: '{"status":"Dequeued"}'
+    headers:
+      cache-control:
+      - no-store, no-cache
+      content-length:
+      - '21'
+      content-type:
+      - application/json
+      date:
+      - Sun, 08 May 2022 06:06:27 GMT
+      pragma:
+      - no-cache
+      server:
+      - Microsoft-HTTPAPI/2.0
+      strict-transport-security:
+      - max-age=31536000; includeSubDomains
+      transfer-encoding:
+      - chunked
+      vary:
+      - Accept-Encoding
+      x-content-type-options:
+      - nosniff
+      x-ms-gatewayversion:
+      - version=2.14.0
+    status:
+      code: 200
+      message: Ok
+- request:
+    body: null
+    headers:
+      Accept:
+      - '*/*'
+      Accept-Encoding:
+      - gzip, deflate
+      CommandName:
+      - cosmosdb create
+      Connection:
+      - keep-alive
+      ParameterSetName:
+      - -n -g --backup-policy-type --locations --capabilities
+      User-Agent:
+      - AZURECLI/2.36.0 azsdk-python-mgmt-cosmosdb/7.0.0b5 Python/3.10.4 (Windows-10-10.0.22000-SP0)
+    method: GET
+    uri: https://management.azure.com/subscriptions/00000000-0000-0000-0000-000000000000/providers/Microsoft.DocumentDB/locations/eastus2/operationsStatus/9bf4605b-e468-4e73-9a10-87dbdb89b4e2?api-version=2022-02-15-preview
+  response:
+    body:
+      string: '{"status":"Dequeued"}'
+    headers:
+      cache-control:
+      - no-store, no-cache
+      content-length:
+      - '21'
+      content-type:
+      - application/json
+      date:
+      - Sun, 08 May 2022 06:06:57 GMT
+      pragma:
+      - no-cache
+      server:
+      - Microsoft-HTTPAPI/2.0
+      strict-transport-security:
+      - max-age=31536000; includeSubDomains
+      transfer-encoding:
+      - chunked
+      vary:
+      - Accept-Encoding
+      x-content-type-options:
+      - nosniff
+      x-ms-gatewayversion:
+      - version=2.14.0
+    status:
+      code: 200
+      message: Ok
+- request:
+    body: null
+    headers:
+      Accept:
+      - '*/*'
+      Accept-Encoding:
+      - gzip, deflate
+      CommandName:
+      - cosmosdb create
+      Connection:
+      - keep-alive
+      ParameterSetName:
+      - -n -g --backup-policy-type --locations --capabilities
+      User-Agent:
+      - AZURECLI/2.36.0 azsdk-python-mgmt-cosmosdb/7.0.0b5 Python/3.10.4 (Windows-10-10.0.22000-SP0)
+    method: GET
+    uri: https://management.azure.com/subscriptions/00000000-0000-0000-0000-000000000000/providers/Microsoft.DocumentDB/locations/eastus2/operationsStatus/9bf4605b-e468-4e73-9a10-87dbdb89b4e2?api-version=2022-02-15-preview
+  response:
+    body:
+      string: '{"status":"Dequeued"}'
+    headers:
+      cache-control:
+      - no-store, no-cache
+      content-length:
+      - '21'
+      content-type:
+      - application/json
+      date:
+      - Sun, 08 May 2022 06:07:27 GMT
+      pragma:
+      - no-cache
+      server:
+      - Microsoft-HTTPAPI/2.0
+      strict-transport-security:
+      - max-age=31536000; includeSubDomains
+      transfer-encoding:
+      - chunked
+      vary:
+      - Accept-Encoding
+      x-content-type-options:
+      - nosniff
+      x-ms-gatewayversion:
+      - version=2.14.0
+    status:
+      code: 200
+      message: Ok
+- request:
+    body: null
+    headers:
+      Accept:
+      - '*/*'
+      Accept-Encoding:
+      - gzip, deflate
+      CommandName:
+      - cosmosdb create
+      Connection:
+      - keep-alive
+      ParameterSetName:
+      - -n -g --backup-policy-type --locations --capabilities
+      User-Agent:
+      - AZURECLI/2.36.0 azsdk-python-mgmt-cosmosdb/7.0.0b5 Python/3.10.4 (Windows-10-10.0.22000-SP0)
+    method: GET
+    uri: https://management.azure.com/subscriptions/00000000-0000-0000-0000-000000000000/providers/Microsoft.DocumentDB/locations/eastus2/operationsStatus/9bf4605b-e468-4e73-9a10-87dbdb89b4e2?api-version=2022-02-15-preview
+  response:
+    body:
+      string: '{"status":"Dequeued"}'
+    headers:
+      cache-control:
+      - no-store, no-cache
+      content-length:
+      - '21'
+      content-type:
+      - application/json
+      date:
+      - Sun, 08 May 2022 06:07:59 GMT
+      pragma:
+      - no-cache
+      server:
+      - Microsoft-HTTPAPI/2.0
+      strict-transport-security:
+      - max-age=31536000; includeSubDomains
+      transfer-encoding:
+      - chunked
+      vary:
+      - Accept-Encoding
+      x-content-type-options:
+      - nosniff
+      x-ms-gatewayversion:
+      - version=2.14.0
+    status:
+      code: 200
+      message: Ok
+- request:
+    body: null
+    headers:
+      Accept:
+      - '*/*'
+      Accept-Encoding:
+      - gzip, deflate
+      CommandName:
+      - cosmosdb create
+      Connection:
+      - keep-alive
+      ParameterSetName:
+      - -n -g --backup-policy-type --locations --capabilities
+      User-Agent:
+      - AZURECLI/2.36.0 azsdk-python-mgmt-cosmosdb/7.0.0b5 Python/3.10.4 (Windows-10-10.0.22000-SP0)
+    method: GET
+    uri: https://management.azure.com/subscriptions/00000000-0000-0000-0000-000000000000/providers/Microsoft.DocumentDB/locations/eastus2/operationsStatus/9bf4605b-e468-4e73-9a10-87dbdb89b4e2?api-version=2022-02-15-preview
+  response:
+    body:
+      string: '{"status":"Dequeued"}'
+    headers:
+      cache-control:
+      - no-store, no-cache
+      content-length:
+      - '21'
+      content-type:
+      - application/json
+      date:
+      - Sun, 08 May 2022 06:08:30 GMT
+      pragma:
+      - no-cache
+      server:
+      - Microsoft-HTTPAPI/2.0
+      strict-transport-security:
+      - max-age=31536000; includeSubDomains
+      transfer-encoding:
+      - chunked
+      vary:
+      - Accept-Encoding
+      x-content-type-options:
+      - nosniff
+      x-ms-gatewayversion:
+      - version=2.14.0
+    status:
+      code: 200
+      message: Ok
+- request:
+    body: null
+    headers:
+      Accept:
+      - '*/*'
+      Accept-Encoding:
+      - gzip, deflate
+      CommandName:
+      - cosmosdb create
+      Connection:
+      - keep-alive
+      ParameterSetName:
+      - -n -g --backup-policy-type --locations --capabilities
+      User-Agent:
+      - AZURECLI/2.36.0 azsdk-python-mgmt-cosmosdb/7.0.0b5 Python/3.10.4 (Windows-10-10.0.22000-SP0)
+    method: GET
+    uri: https://management.azure.com/subscriptions/00000000-0000-0000-0000-000000000000/providers/Microsoft.DocumentDB/locations/eastus2/operationsStatus/9bf4605b-e468-4e73-9a10-87dbdb89b4e2?api-version=2022-02-15-preview
+  response:
+    body:
+      string: '{"status":"Dequeued"}'
+    headers:
+      cache-control:
+      - no-store, no-cache
+      content-length:
+      - '21'
+      content-type:
+      - application/json
+      date:
+      - Sun, 08 May 2022 06:09:01 GMT
+      pragma:
+      - no-cache
+      server:
+      - Microsoft-HTTPAPI/2.0
+      strict-transport-security:
+      - max-age=31536000; includeSubDomains
+      transfer-encoding:
+      - chunked
+      vary:
+      - Accept-Encoding
+      x-content-type-options:
+      - nosniff
+      x-ms-gatewayversion:
+      - version=2.14.0
+    status:
+      code: 200
+      message: Ok
+- request:
+    body: null
+    headers:
+      Accept:
+      - '*/*'
+      Accept-Encoding:
+      - gzip, deflate
+      CommandName:
+      - cosmosdb create
+      Connection:
+      - keep-alive
+      ParameterSetName:
+      - -n -g --backup-policy-type --locations --capabilities
+      User-Agent:
+      - AZURECLI/2.36.0 azsdk-python-mgmt-cosmosdb/7.0.0b5 Python/3.10.4 (Windows-10-10.0.22000-SP0)
+    method: GET
+    uri: https://management.azure.com/subscriptions/00000000-0000-0000-0000-000000000000/providers/Microsoft.DocumentDB/locations/eastus2/operationsStatus/9bf4605b-e468-4e73-9a10-87dbdb89b4e2?api-version=2022-02-15-preview
+  response:
+    body:
+      string: '{"status":"Dequeued"}'
+    headers:
+      cache-control:
+      - no-store, no-cache
+      content-length:
+      - '21'
+      content-type:
+      - application/json
+      date:
+      - Sun, 08 May 2022 06:09:30 GMT
+      pragma:
+      - no-cache
+      server:
+      - Microsoft-HTTPAPI/2.0
+      strict-transport-security:
+      - max-age=31536000; includeSubDomains
+      transfer-encoding:
+      - chunked
+      vary:
+      - Accept-Encoding
+      x-content-type-options:
+      - nosniff
+      x-ms-gatewayversion:
+      - version=2.14.0
+    status:
+      code: 200
+      message: Ok
+- request:
+    body: null
+    headers:
+      Accept:
+      - '*/*'
+      Accept-Encoding:
+      - gzip, deflate
+      CommandName:
+      - cosmosdb create
+      Connection:
+      - keep-alive
+      ParameterSetName:
+      - -n -g --backup-policy-type --locations --capabilities
+      User-Agent:
+      - AZURECLI/2.36.0 azsdk-python-mgmt-cosmosdb/7.0.0b5 Python/3.10.4 (Windows-10-10.0.22000-SP0)
+    method: GET
+    uri: https://management.azure.com/subscriptions/00000000-0000-0000-0000-000000000000/providers/Microsoft.DocumentDB/locations/eastus2/operationsStatus/9bf4605b-e468-4e73-9a10-87dbdb89b4e2?api-version=2022-02-15-preview
+  response:
+    body:
+      string: '{"status":"Dequeued"}'
+    headers:
+      cache-control:
+      - no-store, no-cache
+      content-length:
+      - '21'
+      content-type:
+      - application/json
+      date:
+      - Sun, 08 May 2022 06:10:01 GMT
+      pragma:
+      - no-cache
+      server:
+      - Microsoft-HTTPAPI/2.0
+      strict-transport-security:
+      - max-age=31536000; includeSubDomains
+      transfer-encoding:
+      - chunked
+      vary:
+      - Accept-Encoding
+      x-content-type-options:
+      - nosniff
+      x-ms-gatewayversion:
+      - version=2.14.0
+    status:
+      code: 200
+      message: Ok
+- request:
+    body: null
+    headers:
+      Accept:
+      - '*/*'
+      Accept-Encoding:
+      - gzip, deflate
+      CommandName:
+      - cosmosdb create
+      Connection:
+      - keep-alive
+      ParameterSetName:
+      - -n -g --backup-policy-type --locations --capabilities
+      User-Agent:
+      - AZURECLI/2.36.0 azsdk-python-mgmt-cosmosdb/7.0.0b5 Python/3.10.4 (Windows-10-10.0.22000-SP0)
+    method: GET
+    uri: https://management.azure.com/subscriptions/00000000-0000-0000-0000-000000000000/providers/Microsoft.DocumentDB/locations/eastus2/operationsStatus/9bf4605b-e468-4e73-9a10-87dbdb89b4e2?api-version=2022-02-15-preview
+  response:
+    body:
+      string: '{"status":"Succeeded"}'
+    headers:
+      cache-control:
+      - no-store, no-cache
+      content-length:
+      - '22'
+      content-type:
+      - application/json
+      date:
+      - Sun, 08 May 2022 06:10:31 GMT
+      pragma:
+      - no-cache
+      server:
+      - Microsoft-HTTPAPI/2.0
+      strict-transport-security:
+      - max-age=31536000; includeSubDomains
+      transfer-encoding:
+      - chunked
+      vary:
+      - Accept-Encoding
+      x-content-type-options:
+      - nosniff
+      x-ms-gatewayversion:
+      - version=2.14.0
+    status:
+      code: 200
+      message: Ok
+- request:
+    body: null
+    headers:
+      Accept:
+      - '*/*'
+      Accept-Encoding:
+      - gzip, deflate
+      CommandName:
+      - cosmosdb create
+      Connection:
+      - keep-alive
+      ParameterSetName:
+      - -n -g --backup-policy-type --locations --capabilities
+      User-Agent:
+      - AZURECLI/2.36.0 azsdk-python-mgmt-cosmosdb/7.0.0b5 Python/3.10.4 (Windows-10-10.0.22000-SP0)
+    method: GET
+    uri: https://management.azure.com/subscriptions/00000000-0000-0000-0000-000000000000/resourceGroups/cli_test_cosmosdb_gremlin_restorable_commands000001/providers/Microsoft.DocumentDB/databaseAccounts/cli000004?api-version=2022-02-15-preview
+  response:
+    body:
+      string: '{"id":"/subscriptions/00000000-0000-0000-0000-000000000000/resourceGroups/cli_test_cosmosdb_gremlin_restorable_commands000001/providers/Microsoft.DocumentDB/databaseAccounts/cli000004","name":"cli000004","location":"East
+        US 2","type":"Microsoft.DocumentDB/databaseAccounts","kind":"GlobalDocumentDB","tags":{},"systemData":{"createdAt":"2022-05-08T06:09:58.6479881Z"},"properties":{"provisioningState":"Succeeded","documentEndpoint":"https://cli000004.documents.azure.com:443/","gremlinEndpoint":"https://cli000004.gremlin.cosmos.azure.com:443/","publicNetworkAccess":"Enabled","enableAutomaticFailover":false,"enableMultipleWriteLocations":false,"enablePartitionKeyMonitor":false,"isVirtualNetworkFilterEnabled":false,"virtualNetworkRules":[],"EnabledApiTypes":"Gremlin,
+        Sql","disableKeyBasedMetadataWriteAccess":false,"enableFreeTier":false,"enableAnalyticalStorage":false,"analyticalStorageConfiguration":{"schemaType":"WellDefined"},"instanceId":"9d239d46-b9c5-4734-a40d-3cf4fc4b8d05","createMode":"Default","databaseAccountOfferType":"Standard","defaultIdentity":"FirstPartyIdentity","networkAclBypass":"None","disableLocalAuth":false,"consistencyPolicy":{"defaultConsistencyLevel":"Session","maxIntervalInSeconds":5,"maxStalenessPrefix":100},"configurationOverrides":{},"writeLocations":[{"id":"cli000004-eastus2","locationName":"East
+        US 2","documentEndpoint":"https://cli000004-eastus2.documents.azure.com:443/","provisioningState":"Succeeded","failoverPriority":0,"isZoneRedundant":false}],"readLocations":[{"id":"cli000004-eastus2","locationName":"East
+        US 2","documentEndpoint":"https://cli000004-eastus2.documents.azure.com:443/","provisioningState":"Succeeded","failoverPriority":0,"isZoneRedundant":false}],"locations":[{"id":"cli000004-eastus2","locationName":"East
+        US 2","documentEndpoint":"https://cli000004-eastus2.documents.azure.com:443/","provisioningState":"Succeeded","failoverPriority":0,"isZoneRedundant":false}],"failoverPolicies":[{"id":"cli000004-eastus2","locationName":"East
+        US 2","failoverPriority":0}],"cors":[],"capabilities":[{"name":"EnableGremlin"}],"ipRules":[],"backupPolicy":{"type":"Continuous","continuousModeProperties":{"tier":"Continuous30Days"}},"networkAclBypassResourceIds":[],"diagnosticLogSettings":{"enableFullTextQuery":"None"}},"identity":{"type":"None"}}'
+    headers:
+      cache-control:
+      - no-store, no-cache
+      content-length:
+      - '2305'
+      content-type:
+      - application/json
+      date:
+      - Sun, 08 May 2022 06:10:32 GMT
+      pragma:
+      - no-cache
+      server:
+      - Microsoft-HTTPAPI/2.0
+      strict-transport-security:
+      - max-age=31536000; includeSubDomains
+      transfer-encoding:
+      - chunked
+      vary:
+      - Accept-Encoding
+      x-content-type-options:
+      - nosniff
+      x-ms-gatewayversion:
+      - version=2.14.0
+    status:
+      code: 200
+      message: Ok
+- request:
+    body: null
+    headers:
+      Accept:
+      - application/json
+      Accept-Encoding:
+      - gzip, deflate
+      CommandName:
+      - cosmosdb create
+      Connection:
+      - keep-alive
+      ParameterSetName:
+      - -n -g --backup-policy-type --locations --capabilities
+      User-Agent:
+      - AZURECLI/2.36.0 azsdk-python-mgmt-cosmosdb/7.0.0b5 Python/3.10.4 (Windows-10-10.0.22000-SP0)
+    method: GET
+    uri: https://management.azure.com/subscriptions/00000000-0000-0000-0000-000000000000/resourceGroups/cli_test_cosmosdb_gremlin_restorable_commands000001/providers/Microsoft.DocumentDB/databaseAccounts/cli000004?api-version=2022-02-15-preview
+  response:
+    body:
+      string: '{"id":"/subscriptions/00000000-0000-0000-0000-000000000000/resourceGroups/cli_test_cosmosdb_gremlin_restorable_commands000001/providers/Microsoft.DocumentDB/databaseAccounts/cli000004","name":"cli000004","location":"East
+        US 2","type":"Microsoft.DocumentDB/databaseAccounts","kind":"GlobalDocumentDB","tags":{},"systemData":{"createdAt":"2022-05-08T06:09:58.6479881Z"},"properties":{"provisioningState":"Succeeded","documentEndpoint":"https://cli000004.documents.azure.com:443/","gremlinEndpoint":"https://cli000004.gremlin.cosmos.azure.com:443/","publicNetworkAccess":"Enabled","enableAutomaticFailover":false,"enableMultipleWriteLocations":false,"enablePartitionKeyMonitor":false,"isVirtualNetworkFilterEnabled":false,"virtualNetworkRules":[],"EnabledApiTypes":"Gremlin,
+        Sql","disableKeyBasedMetadataWriteAccess":false,"enableFreeTier":false,"enableAnalyticalStorage":false,"analyticalStorageConfiguration":{"schemaType":"WellDefined"},"instanceId":"9d239d46-b9c5-4734-a40d-3cf4fc4b8d05","createMode":"Default","databaseAccountOfferType":"Standard","defaultIdentity":"FirstPartyIdentity","networkAclBypass":"None","disableLocalAuth":false,"consistencyPolicy":{"defaultConsistencyLevel":"Session","maxIntervalInSeconds":5,"maxStalenessPrefix":100},"configurationOverrides":{},"writeLocations":[{"id":"cli000004-eastus2","locationName":"East
+        US 2","documentEndpoint":"https://cli000004-eastus2.documents.azure.com:443/","provisioningState":"Succeeded","failoverPriority":0,"isZoneRedundant":false}],"readLocations":[{"id":"cli000004-eastus2","locationName":"East
+        US 2","documentEndpoint":"https://cli000004-eastus2.documents.azure.com:443/","provisioningState":"Succeeded","failoverPriority":0,"isZoneRedundant":false}],"locations":[{"id":"cli000004-eastus2","locationName":"East
+        US 2","documentEndpoint":"https://cli000004-eastus2.documents.azure.com:443/","provisioningState":"Succeeded","failoverPriority":0,"isZoneRedundant":false}],"failoverPolicies":[{"id":"cli000004-eastus2","locationName":"East
+        US 2","failoverPriority":0}],"cors":[],"capabilities":[{"name":"EnableGremlin"}],"ipRules":[],"backupPolicy":{"type":"Continuous","continuousModeProperties":{"tier":"Continuous30Days"}},"networkAclBypassResourceIds":[],"diagnosticLogSettings":{"enableFullTextQuery":"None"}},"identity":{"type":"None"}}'
+    headers:
+      cache-control:
+      - no-store, no-cache
+      content-length:
+      - '2305'
+      content-type:
+      - application/json
+      date:
+      - Sun, 08 May 2022 06:10:32 GMT
+      pragma:
+      - no-cache
+      server:
+      - Microsoft-HTTPAPI/2.0
+      strict-transport-security:
+      - max-age=31536000; includeSubDomains
+      transfer-encoding:
+      - chunked
+      vary:
+      - Accept-Encoding
+      x-content-type-options:
+      - nosniff
+      x-ms-gatewayversion:
+      - version=2.14.0
+    status:
+      code: 200
+      message: Ok
+- request:
+    body: null
+    headers:
+      Accept:
+      - application/json
+      Accept-Encoding:
+      - gzip, deflate
+      CommandName:
+      - cosmosdb show
+      Connection:
+      - keep-alive
+      ParameterSetName:
+      - -n -g
+      User-Agent:
+      - AZURECLI/2.36.0 azsdk-python-mgmt-cosmosdb/7.0.0b5 Python/3.10.4 (Windows-10-10.0.22000-SP0)
+    method: GET
+    uri: https://management.azure.com/subscriptions/00000000-0000-0000-0000-000000000000/resourceGroups/cli_test_cosmosdb_gremlin_restorable_commands000001/providers/Microsoft.DocumentDB/databaseAccounts/cli000004?api-version=2022-02-15-preview
+  response:
+    body:
+      string: '{"id":"/subscriptions/00000000-0000-0000-0000-000000000000/resourceGroups/cli_test_cosmosdb_gremlin_restorable_commands000001/providers/Microsoft.DocumentDB/databaseAccounts/cli000004","name":"cli000004","location":"East
+        US 2","type":"Microsoft.DocumentDB/databaseAccounts","kind":"GlobalDocumentDB","tags":{},"systemData":{"createdAt":"2022-05-08T06:09:58.6479881Z"},"properties":{"provisioningState":"Succeeded","documentEndpoint":"https://cli000004.documents.azure.com:443/","gremlinEndpoint":"https://cli000004.gremlin.cosmos.azure.com:443/","publicNetworkAccess":"Enabled","enableAutomaticFailover":false,"enableMultipleWriteLocations":false,"enablePartitionKeyMonitor":false,"isVirtualNetworkFilterEnabled":false,"virtualNetworkRules":[],"EnabledApiTypes":"Gremlin,
+        Sql","disableKeyBasedMetadataWriteAccess":false,"enableFreeTier":false,"enableAnalyticalStorage":false,"analyticalStorageConfiguration":{"schemaType":"WellDefined"},"instanceId":"9d239d46-b9c5-4734-a40d-3cf4fc4b8d05","createMode":"Default","databaseAccountOfferType":"Standard","defaultIdentity":"FirstPartyIdentity","networkAclBypass":"None","disableLocalAuth":false,"consistencyPolicy":{"defaultConsistencyLevel":"Session","maxIntervalInSeconds":5,"maxStalenessPrefix":100},"configurationOverrides":{},"writeLocations":[{"id":"cli000004-eastus2","locationName":"East
+        US 2","documentEndpoint":"https://cli000004-eastus2.documents.azure.com:443/","provisioningState":"Succeeded","failoverPriority":0,"isZoneRedundant":false}],"readLocations":[{"id":"cli000004-eastus2","locationName":"East
+        US 2","documentEndpoint":"https://cli000004-eastus2.documents.azure.com:443/","provisioningState":"Succeeded","failoverPriority":0,"isZoneRedundant":false}],"locations":[{"id":"cli000004-eastus2","locationName":"East
+        US 2","documentEndpoint":"https://cli000004-eastus2.documents.azure.com:443/","provisioningState":"Succeeded","failoverPriority":0,"isZoneRedundant":false}],"failoverPolicies":[{"id":"cli000004-eastus2","locationName":"East
+        US 2","failoverPriority":0}],"cors":[],"capabilities":[{"name":"EnableGremlin"}],"ipRules":[],"backupPolicy":{"type":"Continuous","continuousModeProperties":{"tier":"Continuous30Days"}},"networkAclBypassResourceIds":[],"diagnosticLogSettings":{"enableFullTextQuery":"None"}},"identity":{"type":"None"}}'
+    headers:
+      cache-control:
+      - no-store, no-cache
+      content-length:
+      - '2305'
+      content-type:
+      - application/json
+      date:
+      - Sun, 08 May 2022 06:10:33 GMT
+      pragma:
+      - no-cache
+      server:
+      - Microsoft-HTTPAPI/2.0
+      strict-transport-security:
+      - max-age=31536000; includeSubDomains
+      transfer-encoding:
+      - chunked
+      vary:
+      - Accept-Encoding
+      x-content-type-options:
+      - nosniff
+      x-ms-gatewayversion:
+      - version=2.14.0
+    status:
+      code: 200
+      message: Ok
+- request:
+    body: '{"properties": {"resource": {"id": "cli000003"}, "options": {}}}'
+    headers:
+      Accept:
+      - application/json
+      Accept-Encoding:
+      - gzip, deflate
+      CommandName:
+      - cosmosdb gremlin database create
+      Connection:
+      - keep-alive
+      Content-Length:
+      - '64'
+      Content-Type:
+      - application/json
+      ParameterSetName:
+      - -g -a -n
+      User-Agent:
+      - AZURECLI/2.36.0 azsdk-python-mgmt-cosmosdb/7.0.0b2 Python/3.10.4 (Windows-10-10.0.22000-SP0)
+    method: PUT
+    uri: https://management.azure.com/subscriptions/00000000-0000-0000-0000-000000000000/resourceGroups/cli_test_cosmosdb_gremlin_restorable_commands000001/providers/Microsoft.DocumentDB/databaseAccounts/cli000004/gremlinDatabases/cli000003?api-version=2021-10-15
+  response:
+    body:
+      string: '{"status":"Enqueued"}'
+    headers:
+      azure-asyncoperation:
+      - https://management.azure.com/subscriptions/00000000-0000-0000-0000-000000000000/providers/Microsoft.DocumentDB/locations/eastus2/operationsStatus/4b564b8e-9cea-4e6a-b2fd-9dfc612aadba?api-version=2021-10-15
+      cache-control:
+      - no-store, no-cache
+      content-length:
+      - '21'
+      content-type:
+      - application/json
+      date:
+      - Sun, 08 May 2022 06:10:34 GMT
+      location:
+      - https://management.azure.com/subscriptions/00000000-0000-0000-0000-000000000000/resourceGroups/cli_test_cosmosdb_gremlin_restorable_commands000001/providers/Microsoft.DocumentDB/databaseAccounts/cli000004/gremlinDatabases/cli000003/operationResults/4b564b8e-9cea-4e6a-b2fd-9dfc612aadba?api-version=2021-10-15
+      pragma:
+      - no-cache
+      server:
+      - Microsoft-HTTPAPI/2.0
+      strict-transport-security:
+      - max-age=31536000; includeSubDomains
+      x-content-type-options:
+      - nosniff
+      x-ms-gatewayversion:
+      - version=2.14.0
+      x-ms-ratelimit-remaining-subscription-writes:
+      - '1196'
+    status:
+      code: 202
+      message: Accepted
+- request:
+    body: null
+    headers:
+      Accept:
+      - '*/*'
+      Accept-Encoding:
+      - gzip, deflate
+      CommandName:
+      - cosmosdb gremlin database create
+      Connection:
+      - keep-alive
+      ParameterSetName:
+      - -g -a -n
+      User-Agent:
+      - AZURECLI/2.36.0 azsdk-python-mgmt-cosmosdb/7.0.0b2 Python/3.10.4 (Windows-10-10.0.22000-SP0)
+    method: GET
+    uri: https://management.azure.com/subscriptions/00000000-0000-0000-0000-000000000000/providers/Microsoft.DocumentDB/locations/eastus2/operationsStatus/4b564b8e-9cea-4e6a-b2fd-9dfc612aadba?api-version=2021-10-15
+  response:
+    body:
+      string: '{"status":"Succeeded"}'
+    headers:
+      cache-control:
+      - no-store, no-cache
+      content-length:
+      - '22'
+      content-type:
+      - application/json
+      date:
+      - Sun, 08 May 2022 06:11:05 GMT
+      pragma:
+      - no-cache
+      server:
+      - Microsoft-HTTPAPI/2.0
+      strict-transport-security:
+      - max-age=31536000; includeSubDomains
+      transfer-encoding:
+      - chunked
+      vary:
+      - Accept-Encoding
+      x-content-type-options:
+      - nosniff
+      x-ms-gatewayversion:
+      - version=2.14.0
+    status:
+      code: 200
+      message: Ok
+- request:
+    body: null
+    headers:
+      Accept:
+      - '*/*'
+      Accept-Encoding:
+      - gzip, deflate
+      CommandName:
+      - cosmosdb gremlin database create
+      Connection:
+      - keep-alive
+      ParameterSetName:
+      - -g -a -n
+      User-Agent:
+      - AZURECLI/2.36.0 azsdk-python-mgmt-cosmosdb/7.0.0b2 Python/3.10.4 (Windows-10-10.0.22000-SP0)
+    method: GET
+    uri: https://management.azure.com/subscriptions/00000000-0000-0000-0000-000000000000/resourceGroups/cli_test_cosmosdb_gremlin_restorable_commands000001/providers/Microsoft.DocumentDB/databaseAccounts/cli000004/gremlinDatabases/cli000003?api-version=2021-10-15
+  response:
+    body:
+      string: '{"id":"/subscriptions/00000000-0000-0000-0000-000000000000/resourceGroups/cli_test_cosmosdb_gremlin_restorable_commands000001/providers/Microsoft.DocumentDB/databaseAccounts/cli000004/gremlinDatabases/cli000003","type":"Microsoft.DocumentDB/databaseAccounts/gremlinDatabases","name":"cli000003","properties":{"resource":{"id":"cli000003","_rid":"GwRIAA==","_self":"dbs/GwRIAA==/","_etag":"\"0000a317-0000-0200-0000-62775edf0000\"","_colls":"colls/","_users":"users/","_ts":1651990239}}}'
+    headers:
+      cache-control:
+      - no-store, no-cache
+      content-length:
+      - '486'
+      content-type:
+      - application/json
+      date:
+      - Sun, 08 May 2022 06:11:05 GMT
+      pragma:
+      - no-cache
+      server:
+      - Microsoft-HTTPAPI/2.0
+      strict-transport-security:
+      - max-age=31536000; includeSubDomains
+      transfer-encoding:
+      - chunked
+      vary:
+      - Accept-Encoding
+      x-content-type-options:
+      - nosniff
+      x-ms-gatewayversion:
+      - version=2.14.0
+    status:
+      code: 200
+      message: Ok
+- request:
+    body: '{"properties": {"resource": {"id": "cli000002", "indexingPolicy": {"automatic":
+      true, "indexingMode": "consistent", "includedPaths": [{"path": "/*"}], "excludedPaths":
+      [{"path": "/\"_etag\"/?"}]}, "partitionKey": {"paths": ["/pk"], "kind": "Hash"}},
+      "options": {}}}'
+    headers:
+      Accept:
+      - application/json
+      Accept-Encoding:
+      - gzip, deflate
+      CommandName:
+      - cosmosdb gremlin graph create
+      Connection:
+      - keep-alive
+      Content-Length:
+      - '265'
+      Content-Type:
+      - application/json
+      ParameterSetName:
+      - -g -a -d -n -p
+      User-Agent:
+      - AZURECLI/2.36.0 azsdk-python-mgmt-cosmosdb/7.0.0b2 Python/3.10.4 (Windows-10-10.0.22000-SP0)
+    method: PUT
+    uri: https://management.azure.com/subscriptions/00000000-0000-0000-0000-000000000000/resourceGroups/cli_test_cosmosdb_gremlin_restorable_commands000001/providers/Microsoft.DocumentDB/databaseAccounts/cli000004/gremlinDatabases/cli000003/graphs/cli000002?api-version=2021-10-15
+  response:
+    body:
+      string: '{"status":"Enqueued"}'
+    headers:
+      azure-asyncoperation:
+      - https://management.azure.com/subscriptions/00000000-0000-0000-0000-000000000000/providers/Microsoft.DocumentDB/locations/eastus2/operationsStatus/89feb7b0-d41d-46d9-8935-b9e5cb702bc0?api-version=2021-10-15
+      cache-control:
+      - no-store, no-cache
+      content-length:
+      - '21'
+      content-type:
+      - application/json
+      date:
+      - Sun, 08 May 2022 06:11:08 GMT
+      location:
+      - https://management.azure.com/subscriptions/00000000-0000-0000-0000-000000000000/resourceGroups/cli_test_cosmosdb_gremlin_restorable_commands000001/providers/Microsoft.DocumentDB/databaseAccounts/cli000004/gremlinDatabases/cli000003/graphs/cli000002/operationResults/89feb7b0-d41d-46d9-8935-b9e5cb702bc0?api-version=2021-10-15
+      pragma:
+      - no-cache
+      server:
+      - Microsoft-HTTPAPI/2.0
+      strict-transport-security:
+      - max-age=31536000; includeSubDomains
+      x-content-type-options:
+      - nosniff
+      x-ms-gatewayversion:
+      - version=2.14.0
+      x-ms-ratelimit-remaining-subscription-writes:
+      - '1199'
+    status:
+      code: 202
+      message: Accepted
+- request:
+    body: null
+    headers:
+      Accept:
+      - '*/*'
+      Accept-Encoding:
+      - gzip, deflate
+      CommandName:
+      - cosmosdb gremlin graph create
+      Connection:
+      - keep-alive
+      ParameterSetName:
+      - -g -a -d -n -p
+      User-Agent:
+      - AZURECLI/2.36.0 azsdk-python-mgmt-cosmosdb/7.0.0b2 Python/3.10.4 (Windows-10-10.0.22000-SP0)
+    method: GET
+    uri: https://management.azure.com/subscriptions/00000000-0000-0000-0000-000000000000/providers/Microsoft.DocumentDB/locations/eastus2/operationsStatus/89feb7b0-d41d-46d9-8935-b9e5cb702bc0?api-version=2021-10-15
+  response:
+    body:
+      string: '{"status":"Succeeded"}'
+    headers:
+      cache-control:
+      - no-store, no-cache
+      content-length:
+      - '22'
+      content-type:
+      - application/json
+      date:
+      - Sun, 08 May 2022 06:11:39 GMT
+      pragma:
+      - no-cache
+      server:
+      - Microsoft-HTTPAPI/2.0
+      strict-transport-security:
+      - max-age=31536000; includeSubDomains
+      transfer-encoding:
+      - chunked
+      vary:
+      - Accept-Encoding
+      x-content-type-options:
+      - nosniff
+      x-ms-gatewayversion:
+      - version=2.14.0
+    status:
+      code: 200
+      message: Ok
+- request:
+    body: null
+    headers:
+      Accept:
+      - '*/*'
+      Accept-Encoding:
+      - gzip, deflate
+      CommandName:
+      - cosmosdb gremlin graph create
+      Connection:
+      - keep-alive
+      ParameterSetName:
+      - -g -a -d -n -p
+      User-Agent:
+      - AZURECLI/2.36.0 azsdk-python-mgmt-cosmosdb/7.0.0b2 Python/3.10.4 (Windows-10-10.0.22000-SP0)
+    method: GET
+    uri: https://management.azure.com/subscriptions/00000000-0000-0000-0000-000000000000/resourceGroups/cli_test_cosmosdb_gremlin_restorable_commands000001/providers/Microsoft.DocumentDB/databaseAccounts/cli000004/gremlinDatabases/cli000003/graphs/cli000002?api-version=2021-10-15
+  response:
+    body:
+      string: '{"id":"/subscriptions/00000000-0000-0000-0000-000000000000/resourceGroups/cli_test_cosmosdb_gremlin_restorable_commands000001/providers/Microsoft.DocumentDB/databaseAccounts/cli000004/gremlinDatabases/cli000003/graphs/cli000002","type":"Microsoft.DocumentDB/databaseAccounts/gremlinDatabases/graphs","name":"cli000002","properties":{"resource":{"id":"cli000002","indexingPolicy":{"indexingMode":"consistent","automatic":true,"includedPaths":[{"path":"/*"}],"excludedPaths":[{"path":"/\"_etag\"/?"}]},"partitionKey":{"paths":["/pk"],"kind":"Hash"},"uniqueKeyPolicy":{"uniqueKeys":[]},"conflictResolutionPolicy":{"mode":"LastWriterWins","conflictResolutionPath":"/_ts","conflictResolutionProcedure":""},"backupPolicy":{"type":1},"geospatialConfig":{"type":"Geography"},"_rid":"GwRIAI9MjnA=","_ts":1651990277,"_self":"dbs/GwRIAA==/colls/GwRIAI9MjnA=/","_etag":"\"0000a617-0000-0200-0000-62775f050000\"","_docs":"docs/","_sprocs":"sprocs/","_triggers":"triggers/","_udfs":"udfs/","_conflicts":"conflicts/","statistics":[{"id":"0","sizeInKB":0,"documentCount":0,"sampledDistinctPartitionKeyCount":0,"partitionKeys":[]}]}}}'
+    headers:
+      cache-control:
+      - no-store, no-cache
+      content-length:
+      - '1117'
+      content-type:
+      - application/json
+      date:
+      - Sun, 08 May 2022 06:11:39 GMT
+      pragma:
+      - no-cache
+      server:
+      - Microsoft-HTTPAPI/2.0
+      strict-transport-security:
+      - max-age=31536000; includeSubDomains
+      transfer-encoding:
+      - chunked
+      vary:
+      - Accept-Encoding
+      x-content-type-options:
+      - nosniff
+      x-ms-gatewayversion:
+      - version=2.14.0
+    status:
+      code: 200
+      message: Ok
+- request:
+    body: null
+    headers:
+      Accept:
+      - application/json
+      Accept-Encoding:
+      - gzip, deflate
+      CommandName:
+      - cosmosdb restorable-database-account show
+      Connection:
+      - keep-alive
+      ParameterSetName:
+      - --location --instance-id
+      User-Agent:
+      - AZURECLI/2.36.0 azsdk-python-mgmt-cosmosdb/7.0.0b2 Python/3.10.4 (Windows-10-10.0.22000-SP0)
+    method: GET
+    uri: https://management.azure.com/subscriptions/00000000-0000-0000-0000-000000000000/providers/Microsoft.DocumentDB/locations/eastus2/restorableDatabaseAccounts/9d239d46-b9c5-4734-a40d-3cf4fc4b8d05?api-version=2021-10-15
+  response:
+    body:
+      string: '{"name":"9d239d46-b9c5-4734-a40d-3cf4fc4b8d05","location":"East US
+        2","type":"Microsoft.DocumentDB/locations/restorableDatabaseAccounts","id":"/subscriptions/00000000-0000-0000-0000-000000000000/providers/Microsoft.DocumentDB/locations/eastus2/restorableDatabaseAccounts/9d239d46-b9c5-4734-a40d-3cf4fc4b8d05","properties":{"accountName":"cli000004","apiType":"Gremlin,
+        Sql","creationTime":"2022-05-08T06:09:59Z","restorableLocations":[{"locationName":"East
+        US 2","regionalDatabaseAccountInstanceId":"46c9d1c7-bf0f-4131-b6b2-4a83ffdf12a9","creationTime":"2022-05-08T06:10:01Z"}]}}'
+    headers:
+      cache-control:
+      - no-store, no-cache
+      content-length:
+      - '625'
+      content-type:
+      - application/json
+      date:
+      - Sun, 08 May 2022 06:11:41 GMT
+      pragma:
+      - no-cache
+      server:
+      - Microsoft-HTTPAPI/2.0
+      strict-transport-security:
+      - max-age=31536000; includeSubDomains
+      transfer-encoding:
+      - chunked
+      vary:
+      - Accept-Encoding
+      x-content-type-options:
+      - nosniff
+      x-ms-gatewayversion:
+      - version=2.14.0
+    status:
+      code: 200
+      message: Ok
+- request:
+    body: null
+    headers:
+      Accept:
+      - application/json
+      Accept-Encoding:
+      - gzip, deflate
+      CommandName:
+      - cosmosdb gremlin restorable-database list
+      Connection:
+      - keep-alive
+      ParameterSetName:
+      - --location --instance-id
+      User-Agent:
+      - AZURECLI/2.36.0 azsdk-python-mgmt-cosmosdb/7.0.0b5 Python/3.10.4 (Windows-10-10.0.22000-SP0)
+    method: GET
+    uri: https://management.azure.com/subscriptions/00000000-0000-0000-0000-000000000000/providers/Microsoft.DocumentDB/locations/eastus2/restorableDatabaseAccounts/9d239d46-b9c5-4734-a40d-3cf4fc4b8d05/restorableGremlinDatabases?api-version=2022-02-15-preview
+  response:
+    body:
+      string: '{"value":[{"id":"/subscriptions/00000000-0000-0000-0000-000000000000/providers/Microsoft.DocumentDB/locations/eastus2/restorableDatabaseAccounts/9d239d46-b9c5-4734-a40d-3cf4fc4b8d05/restorableGremlinDatabases/f39524ad-e010-4ce0-8eb9-12fd55086037","type":"Microsoft.DocumentDB/locations/restorableDatabaseAccounts/restorableGremlinDatabases","name":"f39524ad-e010-4ce0-8eb9-12fd55086037","properties":{"resource":{"_rid":"O7eT8gAAAA==","eventTimestamp":"2022-05-08T06:10:39Z","ownerId":"cli000003","ownerResourceId":"GwRIAA==","operationType":"Create"}}}]}'
+    headers:
+      cache-control:
+      - no-store, no-cache
+      content-length:
+      - '555'
+      content-type:
+      - application/json
+      date:
+      - Sun, 08 May 2022 06:11:43 GMT
+      pragma:
+      - no-cache
+      server:
+      - Microsoft-HTTPAPI/2.0
+      strict-transport-security:
+      - max-age=31536000; includeSubDomains
+      transfer-encoding:
+      - chunked
+      vary:
+      - Accept-Encoding
+      x-content-type-options:
+      - nosniff
+      x-ms-gatewayversion:
+      - version=2.14.0
+    status:
+      code: 200
+      message: Ok
+- request:
+    body: null
+    headers:
+      Accept:
+      - application/json
+      Accept-Encoding:
+      - gzip, deflate
+      CommandName:
+      - cosmosdb gremlin restorable-graph list
+      Connection:
+      - keep-alive
+      ParameterSetName:
+      - --location --instance-id --database-rid
+      User-Agent:
+      - AZURECLI/2.36.0 azsdk-python-mgmt-cosmosdb/7.0.0b5 Python/3.10.4 (Windows-10-10.0.22000-SP0)
+    method: GET
+    uri: https://management.azure.com/subscriptions/00000000-0000-0000-0000-000000000000/providers/Microsoft.DocumentDB/locations/eastus2/restorableDatabaseAccounts/9d239d46-b9c5-4734-a40d-3cf4fc4b8d05/restorableGraphs?api-version=2022-02-15-preview&restorableGremlinDatabaseRid=GwRIAA%3D%3D
+  response:
+    body:
+      string: '{"value":[{"id":"/subscriptions/00000000-0000-0000-0000-000000000000/providers/Microsoft.DocumentDB/locations/eastus2/restorableDatabaseAccounts/9d239d46-b9c5-4734-a40d-3cf4fc4b8d05/restorableGraphs/f2a7003e-4e04-4476-8a03-afd0753b1d09","type":"Microsoft.DocumentDB/locations/restorableDatabaseAccounts/restorableGraphs","name":"f2a7003e-4e04-4476-8a03-afd0753b1d09","properties":{"resource":{"_rid":"RsjNhwAAAA==","eventTimestamp":"2022-05-08T06:11:17Z","ownerId":"cli000002","ownerResourceId":"GwRIAI9MjnA=","operationType":"Create"}}}]}'
+    headers:
+      cache-control:
+      - no-store, no-cache
+      content-length:
+      - '539'
+      content-type:
+      - application/json
+      date:
+      - Sun, 08 May 2022 06:11:44 GMT
+      pragma:
+      - no-cache
+      server:
+      - Microsoft-HTTPAPI/2.0
+      strict-transport-security:
+      - max-age=31536000; includeSubDomains
+      transfer-encoding:
+      - chunked
+      vary:
+      - Accept-Encoding
+      x-content-type-options:
+      - nosniff
+      x-ms-gatewayversion:
+      - version=2.14.0
+    status:
+      code: 200
+      message: Ok
+- request:
+    body: null
+    headers:
+      Accept:
+      - application/json
+      Accept-Encoding:
+      - gzip, deflate
+      CommandName:
+      - cosmosdb gremlin restorable-resource list
+      Connection:
+      - keep-alive
+      ParameterSetName:
+      - --restore-location -l --instance-id --restore-timestamp
+      User-Agent:
+      - AZURECLI/2.36.0 azsdk-python-mgmt-cosmosdb/7.0.0b5 Python/3.10.4 (Windows-10-10.0.22000-SP0)
+    method: GET
+    uri: https://management.azure.com/subscriptions/00000000-0000-0000-0000-000000000000/providers/Microsoft.DocumentDB/locations/eastus2/restorableDatabaseAccounts/9d239d46-b9c5-4734-a40d-3cf4fc4b8d05/restorableGremlinResources?api-version=2022-02-15-preview&restoreLocation=eastus2&restoreTimestampInUtc=2022-05-08T06%3A11%3A59%2B00%3A00
+  response:
+    body:
+      string: '{"value":[{"id":"/subscriptions/00000000-0000-0000-0000-000000000000/providers/Microsoft.DocumentDB/locations/eastus2/restorableDatabaseAccounts/9d239d46-b9c5-4734-a40d-3cf4fc4b8d05/restorableGremlinResources/cli000003","type":"Microsoft.DocumentDB/locations/restorableDatabaseAccounts/restorableGremlinResources","name":"cli000003","databaseName":"cli000003","graphNames":["cli000002"]}]}'
+    headers:
+      cache-control:
+      - no-store, no-cache
+      content-length:
+      - '389'
+      content-type:
+      - application/json
+      date:
+      - Sun, 08 May 2022 06:13:46 GMT
+      pragma:
+      - no-cache
+      server:
+      - Microsoft-HTTPAPI/2.0
+      strict-transport-security:
+      - max-age=31536000; includeSubDomains
+      transfer-encoding:
+      - chunked
+      vary:
+      - Accept-Encoding
+      x-content-type-options:
+      - nosniff
+      x-ms-gatewayversion:
+      - version=2.14.0
+    status:
+      code: 200
+      message: Ok
+version: 1