interactions:
- request:
    body: null
    headers:
      Accept:
      - application/json
      Accept-Encoding:
      - gzip, deflate
      CommandName:
      - cosmosdb table retrieve-latest-backup-time
      Connection:
      - keep-alive
      ParameterSetName:
      - -g -a -n -l
      User-Agent:
<<<<<<< HEAD
      - AZURECLI/2.36.0 azsdk-python-mgmt-cosmosdb/7.0.0b5 Python/3.10.4 (Windows-10-10.0.22000-SP0)
=======
      - AZURECLI/2.36.0 azsdk-python-mgmt-cosmosdb/7.0.0b4 Python/3.10.4 (Windows-10-10.0.22598-SP0)
>>>>>>> 2f51ba7c
    method: GET
    uri: https://management.azure.com/subscriptions/00000000-0000-0000-0000-000000000000/resourceGroups/cli_test_cosmosdb_table_backupinfo000001/providers/Microsoft.DocumentDB/databaseAccounts/cli000003/tables/cli000002?api-version=2022-02-15-preview
  response:
    body:
      string: '{"error":{"code":"ResourceNotFound","message":"The Resource ''Microsoft.DocumentDB/databaseAccounts/cli000003''
        under resource group ''cli_test_cosmosdb_table_backupinfo000001'' was not
        found. For more details please go to https://aka.ms/ARMResourceNotFoundFix"}}'
    headers:
      cache-control:
      - no-cache
      content-length:
      - '259'
      content-type:
      - application/json; charset=utf-8
      date:
<<<<<<< HEAD
      - Sun, 08 May 2022 06:14:17 GMT
=======
      - Wed, 04 May 2022 01:17:37 GMT
>>>>>>> 2f51ba7c
      expires:
      - '-1'
      pragma:
      - no-cache
      strict-transport-security:
      - max-age=31536000; includeSubDomains
      x-content-type-options:
      - nosniff
      x-ms-failure-cause:
      - gateway
    status:
      code: 404
      message: Not Found
- request:
    body: null
    headers:
      Accept:
      - application/json
      Accept-Encoding:
      - gzip, deflate
      CommandName:
      - cosmosdb create
      Connection:
      - keep-alive
      ParameterSetName:
      - -n -g --backup-policy-type --locations --kind --capabilities
      User-Agent:
<<<<<<< HEAD
      - AZURECLI/2.36.0 azsdk-python-azure-mgmt-resource/20.0.0 Python/3.10.4 (Windows-10-10.0.22000-SP0)
=======
      - AZURECLI/2.36.0 azsdk-python-azure-mgmt-resource/20.0.0 Python/3.10.4 (Windows-10-10.0.22598-SP0)
>>>>>>> 2f51ba7c
    method: GET
    uri: https://management.azure.com/subscriptions/00000000-0000-0000-0000-000000000000/resourcegroups/cli_test_cosmosdb_table_backupinfo000001?api-version=2021-04-01
  response:
    body:
<<<<<<< HEAD
      string: '{"id":"/subscriptions/00000000-0000-0000-0000-000000000000/resourceGroups/cli_test_cosmosdb_table_backupinfo000001","name":"cli_test_cosmosdb_table_backupinfo000001","type":"Microsoft.Resources/resourceGroups","location":"eastus2","tags":{"product":"azurecli","cause":"automation","date":"2022-05-08T06:14:16Z"},"properties":{"provisioningState":"Succeeded"}}'
=======
      string: '{"id":"/subscriptions/00000000-0000-0000-0000-000000000000/resourceGroups/cli_test_cosmosdb_table_backupinfo000001","name":"cli_test_cosmosdb_table_backupinfo000001","type":"Microsoft.Resources/resourceGroups","location":"eastus2","tags":{"product":"azurecli","cause":"automation","date":"2022-05-04T01:17:34Z"},"properties":{"provisioningState":"Succeeded"}}'
>>>>>>> 2f51ba7c
    headers:
      cache-control:
      - no-cache
      content-length:
      - '359'
      content-type:
      - application/json; charset=utf-8
      date:
<<<<<<< HEAD
      - Sun, 08 May 2022 06:14:18 GMT
=======
      - Wed, 04 May 2022 01:17:37 GMT
>>>>>>> 2f51ba7c
      expires:
      - '-1'
      pragma:
      - no-cache
      strict-transport-security:
      - max-age=31536000; includeSubDomains
      vary:
      - Accept-Encoding
      x-content-type-options:
      - nosniff
    status:
      code: 200
      message: OK
- request:
    body: '{"location": "eastus2", "kind": "GlobalDocumentDB", "properties": {"locations":
      [{"locationName": "eastus2", "failoverPriority": 0, "isZoneRedundant": false}],
      "databaseAccountOfferType": "Standard", "capabilities": [{"name": "EnableTable"}],
      "apiProperties": {}, "createMode": "Default", "backupPolicy": {"type": "Continuous",
      "continuousModeProperties": {"tier": "Continuous30Days"}}}}'
    headers:
      Accept:
      - application/json
      Accept-Encoding:
      - gzip, deflate
      CommandName:
      - cosmosdb create
      Connection:
      - keep-alive
      Content-Length:
      - '387'
      Content-Type:
      - application/json
      ParameterSetName:
      - -n -g --backup-policy-type --locations --kind --capabilities
      User-Agent:
<<<<<<< HEAD
      - AZURECLI/2.36.0 azsdk-python-mgmt-cosmosdb/7.0.0b5 Python/3.10.4 (Windows-10-10.0.22000-SP0)
=======
      - AZURECLI/2.36.0 azsdk-python-mgmt-cosmosdb/7.0.0b4 Python/3.10.4 (Windows-10-10.0.22598-SP0)
>>>>>>> 2f51ba7c
    method: PUT
    uri: https://management.azure.com/subscriptions/00000000-0000-0000-0000-000000000000/resourceGroups/cli_test_cosmosdb_table_backupinfo000001/providers/Microsoft.DocumentDB/databaseAccounts/cli000003?api-version=2022-02-15-preview
  response:
    body:
      string: '{"id":"/subscriptions/00000000-0000-0000-0000-000000000000/resourceGroups/cli_test_cosmosdb_table_backupinfo000001/providers/Microsoft.DocumentDB/databaseAccounts/cli000003","name":"cli000003","location":"East
<<<<<<< HEAD
        US 2","type":"Microsoft.DocumentDB/databaseAccounts","kind":"GlobalDocumentDB","tags":{},"systemData":{"createdAt":"2022-05-08T06:14:29.4990972Z"},"properties":{"provisioningState":"Creating","publicNetworkAccess":"Enabled","enableAutomaticFailover":false,"enableMultipleWriteLocations":false,"enablePartitionKeyMonitor":false,"isVirtualNetworkFilterEnabled":false,"virtualNetworkRules":[],"EnabledApiTypes":"Table,
        Sql","disableKeyBasedMetadataWriteAccess":false,"enableFreeTier":false,"enableAnalyticalStorage":false,"analyticalStorageConfiguration":{"schemaType":"WellDefined"},"instanceId":"4fc77529-6a39-4e22-b10c-7d8b80b2a36e","createMode":"Default","databaseAccountOfferType":"Standard","defaultIdentity":"","networkAclBypass":"None","disableLocalAuth":false,"consistencyPolicy":{"defaultConsistencyLevel":"BoundedStaleness","maxIntervalInSeconds":86400,"maxStalenessPrefix":1000000},"configurationOverrides":{},"writeLocations":[{"id":"cli000003-eastus2","locationName":"East
=======
        US 2","type":"Microsoft.DocumentDB/databaseAccounts","kind":"GlobalDocumentDB","tags":{},"systemData":{"createdAt":"2022-05-04T01:17:42.942883Z"},"properties":{"provisioningState":"Creating","publicNetworkAccess":"Enabled","enableAutomaticFailover":false,"enableMultipleWriteLocations":false,"enablePartitionKeyMonitor":false,"isVirtualNetworkFilterEnabled":false,"virtualNetworkRules":[],"EnabledApiTypes":"Table,
        Sql","disableKeyBasedMetadataWriteAccess":false,"enableFreeTier":false,"enableAnalyticalStorage":false,"analyticalStorageConfiguration":{"schemaType":"WellDefined"},"instanceId":"83faa370-fb3f-4d68-88b5-5cfb80aa1cef","createMode":"Default","databaseAccountOfferType":"Standard","defaultIdentity":"","networkAclBypass":"None","disableLocalAuth":false,"consistencyPolicy":{"defaultConsistencyLevel":"BoundedStaleness","maxIntervalInSeconds":86400,"maxStalenessPrefix":1000000},"configurationOverrides":{},"writeLocations":[{"id":"cli000003-eastus2","locationName":"East
>>>>>>> 2f51ba7c
        US 2","provisioningState":"Creating","failoverPriority":0,"isZoneRedundant":false}],"readLocations":[{"id":"cli000003-eastus2","locationName":"East
        US 2","provisioningState":"Creating","failoverPriority":0,"isZoneRedundant":false}],"locations":[{"id":"cli000003-eastus2","locationName":"East
        US 2","provisioningState":"Creating","failoverPriority":0,"isZoneRedundant":false}],"failoverPolicies":[{"id":"cli000003-eastus2","locationName":"East
        US 2","failoverPriority":0}],"cors":[],"capabilities":[{"name":"EnableTable"}],"ipRules":[],"backupPolicy":{"type":"Continuous","continuousModeProperties":{"tier":"Continuous30Days"}},"networkAclBypassResourceIds":[],"diagnosticLogSettings":{"enableFullTextQuery":"None"}},"identity":{"type":"None"}}'
    headers:
      azure-asyncoperation:
<<<<<<< HEAD
      - https://management.azure.com/subscriptions/00000000-0000-0000-0000-000000000000/providers/Microsoft.DocumentDB/locations/eastus2/operationsStatus/77ea827d-e998-491d-874d-018a38ebbae0?api-version=2022-02-15-preview
      cache-control:
      - no-store, no-cache
      content-length:
      - '1937'
      content-type:
      - application/json
      date:
      - Sun, 08 May 2022 06:14:31 GMT
      location:
      - https://management.azure.com/subscriptions/00000000-0000-0000-0000-000000000000/resourceGroups/cli_test_cosmosdb_table_backupinfo000001/providers/Microsoft.DocumentDB/databaseAccounts/cli000003/operationResults/77ea827d-e998-491d-874d-018a38ebbae0?api-version=2022-02-15-preview
=======
      - https://management.azure.com/subscriptions/00000000-0000-0000-0000-000000000000/providers/Microsoft.DocumentDB/locations/eastus2/operationsStatus/813d8a12-fe67-4be1-9909-32b5397c5202?api-version=2022-02-15-preview
      cache-control:
      - no-store, no-cache
      content-length:
      - '1936'
      content-type:
      - application/json
      date:
      - Wed, 04 May 2022 01:17:44 GMT
      location:
      - https://management.azure.com/subscriptions/00000000-0000-0000-0000-000000000000/resourceGroups/cli_test_cosmosdb_table_backupinfo000001/providers/Microsoft.DocumentDB/databaseAccounts/cli000003/operationResults/813d8a12-fe67-4be1-9909-32b5397c5202?api-version=2022-02-15-preview
>>>>>>> 2f51ba7c
      pragma:
      - no-cache
      server:
      - Microsoft-HTTPAPI/2.0
      strict-transport-security:
      - max-age=31536000; includeSubDomains
      transfer-encoding:
      - chunked
      vary:
      - Accept-Encoding
      x-content-type-options:
      - nosniff
      x-ms-gatewayversion:
      - version=2.14.0
      x-ms-ratelimit-remaining-subscription-writes:
<<<<<<< HEAD
      - '1194'
=======
      - '1199'
>>>>>>> 2f51ba7c
    status:
      code: 200
      message: Ok
- request:
    body: null
    headers:
      Accept:
      - '*/*'
      Accept-Encoding:
      - gzip, deflate
      CommandName:
      - cosmosdb create
      Connection:
      - keep-alive
      ParameterSetName:
      - -n -g --backup-policy-type --locations --kind --capabilities
      User-Agent:
<<<<<<< HEAD
      - AZURECLI/2.36.0 azsdk-python-mgmt-cosmosdb/7.0.0b5 Python/3.10.4 (Windows-10-10.0.22000-SP0)
    method: GET
    uri: https://management.azure.com/subscriptions/00000000-0000-0000-0000-000000000000/providers/Microsoft.DocumentDB/locations/eastus2/operationsStatus/77ea827d-e998-491d-874d-018a38ebbae0?api-version=2022-02-15-preview
=======
      - AZURECLI/2.36.0 azsdk-python-mgmt-cosmosdb/7.0.0b4 Python/3.10.4 (Windows-10-10.0.22598-SP0)
    method: GET
    uri: https://management.azure.com/subscriptions/00000000-0000-0000-0000-000000000000/providers/Microsoft.DocumentDB/locations/eastus2/operationsStatus/813d8a12-fe67-4be1-9909-32b5397c5202?api-version=2022-02-15-preview
>>>>>>> 2f51ba7c
  response:
    body:
      string: '{"status":"Dequeued"}'
    headers:
      cache-control:
      - no-store, no-cache
      content-length:
      - '21'
      content-type:
      - application/json
      date:
<<<<<<< HEAD
      - Sun, 08 May 2022 06:15:02 GMT
=======
      - Wed, 04 May 2022 01:18:14 GMT
>>>>>>> 2f51ba7c
      pragma:
      - no-cache
      server:
      - Microsoft-HTTPAPI/2.0
      strict-transport-security:
      - max-age=31536000; includeSubDomains
      transfer-encoding:
      - chunked
      vary:
      - Accept-Encoding
      x-content-type-options:
      - nosniff
      x-ms-gatewayversion:
      - version=2.14.0
    status:
      code: 200
      message: Ok
- request:
    body: null
    headers:
      Accept:
      - '*/*'
      Accept-Encoding:
      - gzip, deflate
      CommandName:
      - cosmosdb create
      Connection:
      - keep-alive
      ParameterSetName:
      - -n -g --backup-policy-type --locations --kind --capabilities
      User-Agent:
<<<<<<< HEAD
      - AZURECLI/2.36.0 azsdk-python-mgmt-cosmosdb/7.0.0b5 Python/3.10.4 (Windows-10-10.0.22000-SP0)
    method: GET
    uri: https://management.azure.com/subscriptions/00000000-0000-0000-0000-000000000000/providers/Microsoft.DocumentDB/locations/eastus2/operationsStatus/77ea827d-e998-491d-874d-018a38ebbae0?api-version=2022-02-15-preview
=======
      - AZURECLI/2.36.0 azsdk-python-mgmt-cosmosdb/7.0.0b4 Python/3.10.4 (Windows-10-10.0.22598-SP0)
    method: GET
    uri: https://management.azure.com/subscriptions/00000000-0000-0000-0000-000000000000/providers/Microsoft.DocumentDB/locations/eastus2/operationsStatus/813d8a12-fe67-4be1-9909-32b5397c5202?api-version=2022-02-15-preview
>>>>>>> 2f51ba7c
  response:
    body:
      string: '{"status":"Dequeued"}'
    headers:
      cache-control:
      - no-store, no-cache
      content-length:
      - '21'
      content-type:
      - application/json
      date:
<<<<<<< HEAD
      - Sun, 08 May 2022 06:15:32 GMT
=======
      - Wed, 04 May 2022 01:18:44 GMT
>>>>>>> 2f51ba7c
      pragma:
      - no-cache
      server:
      - Microsoft-HTTPAPI/2.0
      strict-transport-security:
      - max-age=31536000; includeSubDomains
      transfer-encoding:
      - chunked
      vary:
      - Accept-Encoding
      x-content-type-options:
      - nosniff
      x-ms-gatewayversion:
      - version=2.14.0
    status:
      code: 200
      message: Ok
- request:
    body: null
    headers:
      Accept:
      - '*/*'
      Accept-Encoding:
      - gzip, deflate
      CommandName:
      - cosmosdb create
      Connection:
      - keep-alive
      ParameterSetName:
      - -n -g --backup-policy-type --locations --kind --capabilities
      User-Agent:
<<<<<<< HEAD
      - AZURECLI/2.36.0 azsdk-python-mgmt-cosmosdb/7.0.0b5 Python/3.10.4 (Windows-10-10.0.22000-SP0)
    method: GET
    uri: https://management.azure.com/subscriptions/00000000-0000-0000-0000-000000000000/providers/Microsoft.DocumentDB/locations/eastus2/operationsStatus/77ea827d-e998-491d-874d-018a38ebbae0?api-version=2022-02-15-preview
=======
      - AZURECLI/2.36.0 azsdk-python-mgmt-cosmosdb/7.0.0b4 Python/3.10.4 (Windows-10-10.0.22598-SP0)
    method: GET
    uri: https://management.azure.com/subscriptions/00000000-0000-0000-0000-000000000000/providers/Microsoft.DocumentDB/locations/eastus2/operationsStatus/813d8a12-fe67-4be1-9909-32b5397c5202?api-version=2022-02-15-preview
>>>>>>> 2f51ba7c
  response:
    body:
      string: '{"status":"Dequeued"}'
    headers:
      cache-control:
      - no-store, no-cache
      content-length:
      - '21'
      content-type:
      - application/json
      date:
<<<<<<< HEAD
      - Sun, 08 May 2022 06:16:02 GMT
=======
      - Wed, 04 May 2022 01:19:15 GMT
>>>>>>> 2f51ba7c
      pragma:
      - no-cache
      server:
      - Microsoft-HTTPAPI/2.0
      strict-transport-security:
      - max-age=31536000; includeSubDomains
      transfer-encoding:
      - chunked
      vary:
      - Accept-Encoding
      x-content-type-options:
      - nosniff
      x-ms-gatewayversion:
      - version=2.14.0
    status:
      code: 200
      message: Ok
- request:
    body: null
    headers:
      Accept:
      - '*/*'
      Accept-Encoding:
      - gzip, deflate
      CommandName:
      - cosmosdb create
      Connection:
      - keep-alive
      ParameterSetName:
      - -n -g --backup-policy-type --locations --kind --capabilities
      User-Agent:
<<<<<<< HEAD
      - AZURECLI/2.36.0 azsdk-python-mgmt-cosmosdb/7.0.0b5 Python/3.10.4 (Windows-10-10.0.22000-SP0)
    method: GET
    uri: https://management.azure.com/subscriptions/00000000-0000-0000-0000-000000000000/providers/Microsoft.DocumentDB/locations/eastus2/operationsStatus/77ea827d-e998-491d-874d-018a38ebbae0?api-version=2022-02-15-preview
=======
      - AZURECLI/2.36.0 azsdk-python-mgmt-cosmosdb/7.0.0b4 Python/3.10.4 (Windows-10-10.0.22598-SP0)
    method: GET
    uri: https://management.azure.com/subscriptions/00000000-0000-0000-0000-000000000000/providers/Microsoft.DocumentDB/locations/eastus2/operationsStatus/813d8a12-fe67-4be1-9909-32b5397c5202?api-version=2022-02-15-preview
>>>>>>> 2f51ba7c
  response:
    body:
      string: '{"status":"Dequeued"}'
    headers:
      cache-control:
      - no-store, no-cache
      content-length:
      - '21'
      content-type:
      - application/json
      date:
<<<<<<< HEAD
      - Sun, 08 May 2022 06:16:32 GMT
=======
      - Wed, 04 May 2022 01:19:45 GMT
>>>>>>> 2f51ba7c
      pragma:
      - no-cache
      server:
      - Microsoft-HTTPAPI/2.0
      strict-transport-security:
      - max-age=31536000; includeSubDomains
      transfer-encoding:
      - chunked
      vary:
      - Accept-Encoding
      x-content-type-options:
      - nosniff
      x-ms-gatewayversion:
      - version=2.14.0
    status:
      code: 200
      message: Ok
- request:
    body: null
    headers:
      Accept:
      - '*/*'
      Accept-Encoding:
      - gzip, deflate
      CommandName:
      - cosmosdb create
      Connection:
      - keep-alive
      ParameterSetName:
      - -n -g --backup-policy-type --locations --kind --capabilities
      User-Agent:
<<<<<<< HEAD
      - AZURECLI/2.36.0 azsdk-python-mgmt-cosmosdb/7.0.0b5 Python/3.10.4 (Windows-10-10.0.22000-SP0)
    method: GET
    uri: https://management.azure.com/subscriptions/00000000-0000-0000-0000-000000000000/providers/Microsoft.DocumentDB/locations/eastus2/operationsStatus/77ea827d-e998-491d-874d-018a38ebbae0?api-version=2022-02-15-preview
=======
      - AZURECLI/2.36.0 azsdk-python-mgmt-cosmosdb/7.0.0b4 Python/3.10.4 (Windows-10-10.0.22598-SP0)
    method: GET
    uri: https://management.azure.com/subscriptions/00000000-0000-0000-0000-000000000000/providers/Microsoft.DocumentDB/locations/eastus2/operationsStatus/813d8a12-fe67-4be1-9909-32b5397c5202?api-version=2022-02-15-preview
>>>>>>> 2f51ba7c
  response:
    body:
      string: '{"status":"Dequeued"}'
    headers:
      cache-control:
      - no-store, no-cache
      content-length:
      - '21'
      content-type:
      - application/json
      date:
<<<<<<< HEAD
      - Sun, 08 May 2022 06:17:03 GMT
=======
      - Wed, 04 May 2022 01:20:15 GMT
>>>>>>> 2f51ba7c
      pragma:
      - no-cache
      server:
      - Microsoft-HTTPAPI/2.0
      strict-transport-security:
      - max-age=31536000; includeSubDomains
      transfer-encoding:
      - chunked
      vary:
      - Accept-Encoding
      x-content-type-options:
      - nosniff
      x-ms-gatewayversion:
      - version=2.14.0
    status:
      code: 200
      message: Ok
- request:
    body: null
    headers:
      Accept:
      - '*/*'
      Accept-Encoding:
      - gzip, deflate
      CommandName:
      - cosmosdb create
      Connection:
      - keep-alive
      ParameterSetName:
      - -n -g --backup-policy-type --locations --kind --capabilities
      User-Agent:
<<<<<<< HEAD
      - AZURECLI/2.36.0 azsdk-python-mgmt-cosmosdb/7.0.0b5 Python/3.10.4 (Windows-10-10.0.22000-SP0)
    method: GET
    uri: https://management.azure.com/subscriptions/00000000-0000-0000-0000-000000000000/providers/Microsoft.DocumentDB/locations/eastus2/operationsStatus/77ea827d-e998-491d-874d-018a38ebbae0?api-version=2022-02-15-preview
=======
      - AZURECLI/2.36.0 azsdk-python-mgmt-cosmosdb/7.0.0b4 Python/3.10.4 (Windows-10-10.0.22598-SP0)
    method: GET
    uri: https://management.azure.com/subscriptions/00000000-0000-0000-0000-000000000000/providers/Microsoft.DocumentDB/locations/eastus2/operationsStatus/813d8a12-fe67-4be1-9909-32b5397c5202?api-version=2022-02-15-preview
>>>>>>> 2f51ba7c
  response:
    body:
      string: '{"status":"Dequeued"}'
    headers:
      cache-control:
      - no-store, no-cache
      content-length:
      - '21'
      content-type:
      - application/json
      date:
<<<<<<< HEAD
      - Sun, 08 May 2022 06:17:33 GMT
=======
      - Wed, 04 May 2022 01:20:45 GMT
>>>>>>> 2f51ba7c
      pragma:
      - no-cache
      server:
      - Microsoft-HTTPAPI/2.0
      strict-transport-security:
      - max-age=31536000; includeSubDomains
      transfer-encoding:
      - chunked
      vary:
      - Accept-Encoding
      x-content-type-options:
      - nosniff
      x-ms-gatewayversion:
      - version=2.14.0
    status:
      code: 200
      message: Ok
- request:
    body: null
    headers:
      Accept:
      - '*/*'
      Accept-Encoding:
      - gzip, deflate
      CommandName:
      - cosmosdb create
      Connection:
      - keep-alive
      ParameterSetName:
      - -n -g --backup-policy-type --locations --kind --capabilities
      User-Agent:
<<<<<<< HEAD
      - AZURECLI/2.36.0 azsdk-python-mgmt-cosmosdb/7.0.0b5 Python/3.10.4 (Windows-10-10.0.22000-SP0)
    method: GET
    uri: https://management.azure.com/subscriptions/00000000-0000-0000-0000-000000000000/providers/Microsoft.DocumentDB/locations/eastus2/operationsStatus/77ea827d-e998-491d-874d-018a38ebbae0?api-version=2022-02-15-preview
=======
      - AZURECLI/2.36.0 azsdk-python-mgmt-cosmosdb/7.0.0b4 Python/3.10.4 (Windows-10-10.0.22598-SP0)
    method: GET
    uri: https://management.azure.com/subscriptions/00000000-0000-0000-0000-000000000000/providers/Microsoft.DocumentDB/locations/eastus2/operationsStatus/813d8a12-fe67-4be1-9909-32b5397c5202?api-version=2022-02-15-preview
>>>>>>> 2f51ba7c
  response:
    body:
      string: '{"status":"Dequeued"}'
    headers:
      cache-control:
      - no-store, no-cache
      content-length:
      - '21'
      content-type:
      - application/json
      date:
<<<<<<< HEAD
      - Sun, 08 May 2022 06:18:04 GMT
=======
      - Wed, 04 May 2022 01:21:15 GMT
>>>>>>> 2f51ba7c
      pragma:
      - no-cache
      server:
      - Microsoft-HTTPAPI/2.0
      strict-transport-security:
      - max-age=31536000; includeSubDomains
      transfer-encoding:
      - chunked
      vary:
      - Accept-Encoding
      x-content-type-options:
      - nosniff
      x-ms-gatewayversion:
      - version=2.14.0
    status:
      code: 200
      message: Ok
- request:
    body: null
    headers:
      Accept:
      - '*/*'
      Accept-Encoding:
      - gzip, deflate
      CommandName:
      - cosmosdb create
      Connection:
      - keep-alive
      ParameterSetName:
      - -n -g --backup-policy-type --locations --kind --capabilities
      User-Agent:
<<<<<<< HEAD
      - AZURECLI/2.36.0 azsdk-python-mgmt-cosmosdb/7.0.0b5 Python/3.10.4 (Windows-10-10.0.22000-SP0)
    method: GET
    uri: https://management.azure.com/subscriptions/00000000-0000-0000-0000-000000000000/providers/Microsoft.DocumentDB/locations/eastus2/operationsStatus/77ea827d-e998-491d-874d-018a38ebbae0?api-version=2022-02-15-preview
=======
      - AZURECLI/2.36.0 azsdk-python-mgmt-cosmosdb/7.0.0b4 Python/3.10.4 (Windows-10-10.0.22598-SP0)
    method: GET
    uri: https://management.azure.com/subscriptions/00000000-0000-0000-0000-000000000000/providers/Microsoft.DocumentDB/locations/eastus2/operationsStatus/813d8a12-fe67-4be1-9909-32b5397c5202?api-version=2022-02-15-preview
>>>>>>> 2f51ba7c
  response:
    body:
      string: '{"status":"Dequeued"}'
    headers:
      cache-control:
      - no-store, no-cache
      content-length:
      - '21'
      content-type:
      - application/json
      date:
<<<<<<< HEAD
      - Sun, 08 May 2022 06:18:34 GMT
=======
      - Wed, 04 May 2022 01:21:45 GMT
>>>>>>> 2f51ba7c
      pragma:
      - no-cache
      server:
      - Microsoft-HTTPAPI/2.0
      strict-transport-security:
      - max-age=31536000; includeSubDomains
      transfer-encoding:
      - chunked
      vary:
      - Accept-Encoding
      x-content-type-options:
      - nosniff
      x-ms-gatewayversion:
      - version=2.14.0
    status:
      code: 200
      message: Ok
- request:
    body: null
    headers:
      Accept:
      - '*/*'
      Accept-Encoding:
      - gzip, deflate
      CommandName:
      - cosmosdb create
      Connection:
      - keep-alive
      ParameterSetName:
      - -n -g --backup-policy-type --locations --kind --capabilities
      User-Agent:
<<<<<<< HEAD
      - AZURECLI/2.36.0 azsdk-python-mgmt-cosmosdb/7.0.0b5 Python/3.10.4 (Windows-10-10.0.22000-SP0)
    method: GET
    uri: https://management.azure.com/subscriptions/00000000-0000-0000-0000-000000000000/providers/Microsoft.DocumentDB/locations/eastus2/operationsStatus/77ea827d-e998-491d-874d-018a38ebbae0?api-version=2022-02-15-preview
=======
      - AZURECLI/2.36.0 azsdk-python-mgmt-cosmosdb/7.0.0b4 Python/3.10.4 (Windows-10-10.0.22598-SP0)
    method: GET
    uri: https://management.azure.com/subscriptions/00000000-0000-0000-0000-000000000000/providers/Microsoft.DocumentDB/locations/eastus2/operationsStatus/813d8a12-fe67-4be1-9909-32b5397c5202?api-version=2022-02-15-preview
  response:
    body:
      string: '{"status":"Dequeued"}'
    headers:
      cache-control:
      - no-store, no-cache
      content-length:
      - '21'
      content-type:
      - application/json
      date:
      - Wed, 04 May 2022 01:22:15 GMT
      pragma:
      - no-cache
      server:
      - Microsoft-HTTPAPI/2.0
      strict-transport-security:
      - max-age=31536000; includeSubDomains
      transfer-encoding:
      - chunked
      vary:
      - Accept-Encoding
      x-content-type-options:
      - nosniff
      x-ms-gatewayversion:
      - version=2.14.0
    status:
      code: 200
      message: Ok
- request:
    body: null
    headers:
      Accept:
      - '*/*'
      Accept-Encoding:
      - gzip, deflate
      CommandName:
      - cosmosdb create
      Connection:
      - keep-alive
      ParameterSetName:
      - -n -g --backup-policy-type --locations --kind --capabilities
      User-Agent:
      - AZURECLI/2.36.0 azsdk-python-mgmt-cosmosdb/7.0.0b4 Python/3.10.4 (Windows-10-10.0.22598-SP0)
    method: GET
    uri: https://management.azure.com/subscriptions/00000000-0000-0000-0000-000000000000/providers/Microsoft.DocumentDB/locations/eastus2/operationsStatus/813d8a12-fe67-4be1-9909-32b5397c5202?api-version=2022-02-15-preview
>>>>>>> 2f51ba7c
  response:
    body:
      string: '{"status":"Succeeded"}'
    headers:
      cache-control:
      - no-store, no-cache
      content-length:
      - '22'
      content-type:
      - application/json
      date:
<<<<<<< HEAD
      - Sun, 08 May 2022 06:19:05 GMT
=======
      - Wed, 04 May 2022 01:22:46 GMT
>>>>>>> 2f51ba7c
      pragma:
      - no-cache
      server:
      - Microsoft-HTTPAPI/2.0
      strict-transport-security:
      - max-age=31536000; includeSubDomains
      transfer-encoding:
      - chunked
      vary:
      - Accept-Encoding
      x-content-type-options:
      - nosniff
      x-ms-gatewayversion:
      - version=2.14.0
    status:
      code: 200
      message: Ok
- request:
    body: null
    headers:
      Accept:
      - '*/*'
      Accept-Encoding:
      - gzip, deflate
      CommandName:
      - cosmosdb create
      Connection:
      - keep-alive
      ParameterSetName:
      - -n -g --backup-policy-type --locations --kind --capabilities
      User-Agent:
<<<<<<< HEAD
      - AZURECLI/2.36.0 azsdk-python-mgmt-cosmosdb/7.0.0b5 Python/3.10.4 (Windows-10-10.0.22000-SP0)
=======
      - AZURECLI/2.36.0 azsdk-python-mgmt-cosmosdb/7.0.0b4 Python/3.10.4 (Windows-10-10.0.22598-SP0)
>>>>>>> 2f51ba7c
    method: GET
    uri: https://management.azure.com/subscriptions/00000000-0000-0000-0000-000000000000/resourceGroups/cli_test_cosmosdb_table_backupinfo000001/providers/Microsoft.DocumentDB/databaseAccounts/cli000003?api-version=2022-02-15-preview
  response:
    body:
      string: '{"id":"/subscriptions/00000000-0000-0000-0000-000000000000/resourceGroups/cli_test_cosmosdb_table_backupinfo000001/providers/Microsoft.DocumentDB/databaseAccounts/cli000003","name":"cli000003","location":"East
<<<<<<< HEAD
        US 2","type":"Microsoft.DocumentDB/databaseAccounts","kind":"GlobalDocumentDB","tags":{},"systemData":{"createdAt":"2022-05-08T06:18:49.6712328Z"},"properties":{"provisioningState":"Succeeded","documentEndpoint":"https://cli000003.documents.azure.com:443/","tableEndpoint":"https://cli000003.table.cosmos.azure.com:443/","publicNetworkAccess":"Enabled","enableAutomaticFailover":false,"enableMultipleWriteLocations":false,"enablePartitionKeyMonitor":false,"isVirtualNetworkFilterEnabled":false,"virtualNetworkRules":[],"EnabledApiTypes":"Table,
        Sql","disableKeyBasedMetadataWriteAccess":false,"enableFreeTier":false,"enableAnalyticalStorage":false,"analyticalStorageConfiguration":{"schemaType":"WellDefined"},"instanceId":"4fc77529-6a39-4e22-b10c-7d8b80b2a36e","createMode":"Default","databaseAccountOfferType":"Standard","defaultIdentity":"FirstPartyIdentity","networkAclBypass":"None","disableLocalAuth":false,"consistencyPolicy":{"defaultConsistencyLevel":"BoundedStaleness","maxIntervalInSeconds":86400,"maxStalenessPrefix":1000000},"configurationOverrides":{},"writeLocations":[{"id":"cli000003-eastus2","locationName":"East
=======
        US 2","type":"Microsoft.DocumentDB/databaseAccounts","kind":"GlobalDocumentDB","tags":{},"systemData":{"createdAt":"2022-05-04T01:22:12.0052008Z"},"properties":{"provisioningState":"Succeeded","documentEndpoint":"https://cli000003.documents.azure.com:443/","tableEndpoint":"https://cli000003.table.cosmos.azure.com:443/","publicNetworkAccess":"Enabled","enableAutomaticFailover":false,"enableMultipleWriteLocations":false,"enablePartitionKeyMonitor":false,"isVirtualNetworkFilterEnabled":false,"virtualNetworkRules":[],"EnabledApiTypes":"Table,
        Sql","disableKeyBasedMetadataWriteAccess":false,"enableFreeTier":false,"enableAnalyticalStorage":false,"analyticalStorageConfiguration":{"schemaType":"WellDefined"},"instanceId":"83faa370-fb3f-4d68-88b5-5cfb80aa1cef","createMode":"Default","databaseAccountOfferType":"Standard","defaultIdentity":"FirstPartyIdentity","networkAclBypass":"None","disableLocalAuth":false,"consistencyPolicy":{"defaultConsistencyLevel":"BoundedStaleness","maxIntervalInSeconds":86400,"maxStalenessPrefix":1000000},"configurationOverrides":{},"writeLocations":[{"id":"cli000003-eastus2","locationName":"East
>>>>>>> 2f51ba7c
        US 2","documentEndpoint":"https://cli000003-eastus2.documents.azure.com:443/","provisioningState":"Succeeded","failoverPriority":0,"isZoneRedundant":false}],"readLocations":[{"id":"cli000003-eastus2","locationName":"East
        US 2","documentEndpoint":"https://cli000003-eastus2.documents.azure.com:443/","provisioningState":"Succeeded","failoverPriority":0,"isZoneRedundant":false}],"locations":[{"id":"cli000003-eastus2","locationName":"East
        US 2","documentEndpoint":"https://cli000003-eastus2.documents.azure.com:443/","provisioningState":"Succeeded","failoverPriority":0,"isZoneRedundant":false}],"failoverPolicies":[{"id":"cli000003-eastus2","locationName":"East
        US 2","failoverPriority":0}],"cors":[],"capabilities":[{"name":"EnableTable"}],"ipRules":[],"backupPolicy":{"type":"Continuous","continuousModeProperties":{"tier":"Continuous30Days"}},"networkAclBypassResourceIds":[],"diagnosticLogSettings":{"enableFullTextQuery":"None"}},"identity":{"type":"None"}}'
    headers:
      cache-control:
      - no-store, no-cache
      content-length:
      - '2303'
      content-type:
      - application/json
      date:
<<<<<<< HEAD
      - Sun, 08 May 2022 06:19:05 GMT
=======
      - Wed, 04 May 2022 01:22:46 GMT
>>>>>>> 2f51ba7c
      pragma:
      - no-cache
      server:
      - Microsoft-HTTPAPI/2.0
      strict-transport-security:
      - max-age=31536000; includeSubDomains
      transfer-encoding:
      - chunked
      vary:
      - Accept-Encoding
      x-content-type-options:
      - nosniff
      x-ms-gatewayversion:
      - version=2.14.0
    status:
      code: 200
      message: Ok
- request:
    body: null
    headers:
      Accept:
      - application/json
      Accept-Encoding:
      - gzip, deflate
      CommandName:
      - cosmosdb create
      Connection:
      - keep-alive
      ParameterSetName:
      - -n -g --backup-policy-type --locations --kind --capabilities
      User-Agent:
<<<<<<< HEAD
      - AZURECLI/2.36.0 azsdk-python-mgmt-cosmosdb/7.0.0b5 Python/3.10.4 (Windows-10-10.0.22000-SP0)
=======
      - AZURECLI/2.36.0 azsdk-python-mgmt-cosmosdb/7.0.0b4 Python/3.10.4 (Windows-10-10.0.22598-SP0)
>>>>>>> 2f51ba7c
    method: GET
    uri: https://management.azure.com/subscriptions/00000000-0000-0000-0000-000000000000/resourceGroups/cli_test_cosmosdb_table_backupinfo000001/providers/Microsoft.DocumentDB/databaseAccounts/cli000003?api-version=2022-02-15-preview
  response:
    body:
      string: '{"id":"/subscriptions/00000000-0000-0000-0000-000000000000/resourceGroups/cli_test_cosmosdb_table_backupinfo000001/providers/Microsoft.DocumentDB/databaseAccounts/cli000003","name":"cli000003","location":"East
<<<<<<< HEAD
        US 2","type":"Microsoft.DocumentDB/databaseAccounts","kind":"GlobalDocumentDB","tags":{},"systemData":{"createdAt":"2022-05-08T06:18:49.6712328Z"},"properties":{"provisioningState":"Succeeded","documentEndpoint":"https://cli000003.documents.azure.com:443/","tableEndpoint":"https://cli000003.table.cosmos.azure.com:443/","publicNetworkAccess":"Enabled","enableAutomaticFailover":false,"enableMultipleWriteLocations":false,"enablePartitionKeyMonitor":false,"isVirtualNetworkFilterEnabled":false,"virtualNetworkRules":[],"EnabledApiTypes":"Table,
        Sql","disableKeyBasedMetadataWriteAccess":false,"enableFreeTier":false,"enableAnalyticalStorage":false,"analyticalStorageConfiguration":{"schemaType":"WellDefined"},"instanceId":"4fc77529-6a39-4e22-b10c-7d8b80b2a36e","createMode":"Default","databaseAccountOfferType":"Standard","defaultIdentity":"FirstPartyIdentity","networkAclBypass":"None","disableLocalAuth":false,"consistencyPolicy":{"defaultConsistencyLevel":"BoundedStaleness","maxIntervalInSeconds":86400,"maxStalenessPrefix":1000000},"configurationOverrides":{},"writeLocations":[{"id":"cli000003-eastus2","locationName":"East
=======
        US 2","type":"Microsoft.DocumentDB/databaseAccounts","kind":"GlobalDocumentDB","tags":{},"systemData":{"createdAt":"2022-05-04T01:22:12.0052008Z"},"properties":{"provisioningState":"Succeeded","documentEndpoint":"https://cli000003.documents.azure.com:443/","tableEndpoint":"https://cli000003.table.cosmos.azure.com:443/","publicNetworkAccess":"Enabled","enableAutomaticFailover":false,"enableMultipleWriteLocations":false,"enablePartitionKeyMonitor":false,"isVirtualNetworkFilterEnabled":false,"virtualNetworkRules":[],"EnabledApiTypes":"Table,
        Sql","disableKeyBasedMetadataWriteAccess":false,"enableFreeTier":false,"enableAnalyticalStorage":false,"analyticalStorageConfiguration":{"schemaType":"WellDefined"},"instanceId":"83faa370-fb3f-4d68-88b5-5cfb80aa1cef","createMode":"Default","databaseAccountOfferType":"Standard","defaultIdentity":"FirstPartyIdentity","networkAclBypass":"None","disableLocalAuth":false,"consistencyPolicy":{"defaultConsistencyLevel":"BoundedStaleness","maxIntervalInSeconds":86400,"maxStalenessPrefix":1000000},"configurationOverrides":{},"writeLocations":[{"id":"cli000003-eastus2","locationName":"East
>>>>>>> 2f51ba7c
        US 2","documentEndpoint":"https://cli000003-eastus2.documents.azure.com:443/","provisioningState":"Succeeded","failoverPriority":0,"isZoneRedundant":false}],"readLocations":[{"id":"cli000003-eastus2","locationName":"East
        US 2","documentEndpoint":"https://cli000003-eastus2.documents.azure.com:443/","provisioningState":"Succeeded","failoverPriority":0,"isZoneRedundant":false}],"locations":[{"id":"cli000003-eastus2","locationName":"East
        US 2","documentEndpoint":"https://cli000003-eastus2.documents.azure.com:443/","provisioningState":"Succeeded","failoverPriority":0,"isZoneRedundant":false}],"failoverPolicies":[{"id":"cli000003-eastus2","locationName":"East
        US 2","failoverPriority":0}],"cors":[],"capabilities":[{"name":"EnableTable"}],"ipRules":[],"backupPolicy":{"type":"Continuous","continuousModeProperties":{"tier":"Continuous30Days"}},"networkAclBypassResourceIds":[],"diagnosticLogSettings":{"enableFullTextQuery":"None"}},"identity":{"type":"None"}}'
    headers:
      cache-control:
      - no-store, no-cache
      content-length:
      - '2303'
      content-type:
      - application/json
      date:
<<<<<<< HEAD
      - Sun, 08 May 2022 06:19:06 GMT
=======
      - Wed, 04 May 2022 01:22:46 GMT
>>>>>>> 2f51ba7c
      pragma:
      - no-cache
      server:
      - Microsoft-HTTPAPI/2.0
      strict-transport-security:
      - max-age=31536000; includeSubDomains
      transfer-encoding:
      - chunked
      vary:
      - Accept-Encoding
      x-content-type-options:
      - nosniff
      x-ms-gatewayversion:
      - version=2.14.0
    status:
      code: 200
      message: Ok
- request:
    body: null
    headers:
      Accept:
      - application/json
      Accept-Encoding:
      - gzip, deflate
      CommandName:
      - cosmosdb show
      Connection:
      - keep-alive
      ParameterSetName:
      - -n -g
      User-Agent:
<<<<<<< HEAD
      - AZURECLI/2.36.0 azsdk-python-mgmt-cosmosdb/7.0.0b5 Python/3.10.4 (Windows-10-10.0.22000-SP0)
=======
      - AZURECLI/2.36.0 azsdk-python-mgmt-cosmosdb/7.0.0b4 Python/3.10.4 (Windows-10-10.0.22598-SP0)
>>>>>>> 2f51ba7c
    method: GET
    uri: https://management.azure.com/subscriptions/00000000-0000-0000-0000-000000000000/resourceGroups/cli_test_cosmosdb_table_backupinfo000001/providers/Microsoft.DocumentDB/databaseAccounts/cli000003?api-version=2022-02-15-preview
  response:
    body:
      string: '{"id":"/subscriptions/00000000-0000-0000-0000-000000000000/resourceGroups/cli_test_cosmosdb_table_backupinfo000001/providers/Microsoft.DocumentDB/databaseAccounts/cli000003","name":"cli000003","location":"East
<<<<<<< HEAD
        US 2","type":"Microsoft.DocumentDB/databaseAccounts","kind":"GlobalDocumentDB","tags":{},"systemData":{"createdAt":"2022-05-08T06:18:49.6712328Z"},"properties":{"provisioningState":"Succeeded","documentEndpoint":"https://cli000003.documents.azure.com:443/","tableEndpoint":"https://cli000003.table.cosmos.azure.com:443/","publicNetworkAccess":"Enabled","enableAutomaticFailover":false,"enableMultipleWriteLocations":false,"enablePartitionKeyMonitor":false,"isVirtualNetworkFilterEnabled":false,"virtualNetworkRules":[],"EnabledApiTypes":"Table,
        Sql","disableKeyBasedMetadataWriteAccess":false,"enableFreeTier":false,"enableAnalyticalStorage":false,"analyticalStorageConfiguration":{"schemaType":"WellDefined"},"instanceId":"4fc77529-6a39-4e22-b10c-7d8b80b2a36e","createMode":"Default","databaseAccountOfferType":"Standard","defaultIdentity":"FirstPartyIdentity","networkAclBypass":"None","disableLocalAuth":false,"consistencyPolicy":{"defaultConsistencyLevel":"BoundedStaleness","maxIntervalInSeconds":86400,"maxStalenessPrefix":1000000},"configurationOverrides":{},"writeLocations":[{"id":"cli000003-eastus2","locationName":"East
=======
        US 2","type":"Microsoft.DocumentDB/databaseAccounts","kind":"GlobalDocumentDB","tags":{},"systemData":{"createdAt":"2022-05-04T01:22:12.0052008Z"},"properties":{"provisioningState":"Succeeded","documentEndpoint":"https://cli000003.documents.azure.com:443/","tableEndpoint":"https://cli000003.table.cosmos.azure.com:443/","publicNetworkAccess":"Enabled","enableAutomaticFailover":false,"enableMultipleWriteLocations":false,"enablePartitionKeyMonitor":false,"isVirtualNetworkFilterEnabled":false,"virtualNetworkRules":[],"EnabledApiTypes":"Table,
        Sql","disableKeyBasedMetadataWriteAccess":false,"enableFreeTier":false,"enableAnalyticalStorage":false,"analyticalStorageConfiguration":{"schemaType":"WellDefined"},"instanceId":"83faa370-fb3f-4d68-88b5-5cfb80aa1cef","createMode":"Default","databaseAccountOfferType":"Standard","defaultIdentity":"FirstPartyIdentity","networkAclBypass":"None","disableLocalAuth":false,"consistencyPolicy":{"defaultConsistencyLevel":"BoundedStaleness","maxIntervalInSeconds":86400,"maxStalenessPrefix":1000000},"configurationOverrides":{},"writeLocations":[{"id":"cli000003-eastus2","locationName":"East
>>>>>>> 2f51ba7c
        US 2","documentEndpoint":"https://cli000003-eastus2.documents.azure.com:443/","provisioningState":"Succeeded","failoverPriority":0,"isZoneRedundant":false}],"readLocations":[{"id":"cli000003-eastus2","locationName":"East
        US 2","documentEndpoint":"https://cli000003-eastus2.documents.azure.com:443/","provisioningState":"Succeeded","failoverPriority":0,"isZoneRedundant":false}],"locations":[{"id":"cli000003-eastus2","locationName":"East
        US 2","documentEndpoint":"https://cli000003-eastus2.documents.azure.com:443/","provisioningState":"Succeeded","failoverPriority":0,"isZoneRedundant":false}],"failoverPolicies":[{"id":"cli000003-eastus2","locationName":"East
        US 2","failoverPriority":0}],"cors":[],"capabilities":[{"name":"EnableTable"}],"ipRules":[],"backupPolicy":{"type":"Continuous","continuousModeProperties":{"tier":"Continuous30Days"}},"networkAclBypassResourceIds":[],"diagnosticLogSettings":{"enableFullTextQuery":"None"}},"identity":{"type":"None"}}'
    headers:
      cache-control:
      - no-store, no-cache
      content-length:
      - '2303'
      content-type:
      - application/json
      date:
<<<<<<< HEAD
      - Sun, 08 May 2022 06:19:08 GMT
=======
      - Wed, 04 May 2022 01:22:46 GMT
>>>>>>> 2f51ba7c
      pragma:
      - no-cache
      server:
      - Microsoft-HTTPAPI/2.0
      strict-transport-security:
      - max-age=31536000; includeSubDomains
      transfer-encoding:
      - chunked
      vary:
      - Accept-Encoding
      x-content-type-options:
      - nosniff
      x-ms-gatewayversion:
      - version=2.14.0
    status:
      code: 200
      message: Ok
- request:
    body: null
    headers:
      Accept:
      - application/json
      Accept-Encoding:
      - gzip, deflate
      CommandName:
      - cosmosdb table retrieve-latest-backup-time
      Connection:
      - keep-alive
      ParameterSetName:
      - -g -a -n -l
      User-Agent:
<<<<<<< HEAD
      - AZURECLI/2.36.0 azsdk-python-mgmt-cosmosdb/7.0.0b5 Python/3.10.4 (Windows-10-10.0.22000-SP0)
=======
      - AZURECLI/2.36.0 azsdk-python-mgmt-cosmosdb/7.0.0b4 Python/3.10.4 (Windows-10-10.0.22598-SP0)
>>>>>>> 2f51ba7c
    method: GET
    uri: https://management.azure.com/subscriptions/00000000-0000-0000-0000-000000000000/resourceGroups/cli_test_cosmosdb_table_backupinfo000001/providers/Microsoft.DocumentDB/databaseAccounts/cli000003/tables/cli000002?api-version=2022-02-15-preview
  response:
    body:
      string: '{"code":"NotFound","message":"Message: {\"code\":\"NotFound\",\"message\":\"Message:
        {\\\"Errors\\\":[\\\"Owner resource does not exist\\\"]}\\r\\nActivityId:
<<<<<<< HEAD
        c514e8dd-ce96-11ec-b640-9c7bef500122, Request URI: /apps/4d036e0c-e400-4397-8d43-7b0f1de248b3/services/27070ddd-4b16-47db-9c85-da9f177b4538/partitions/48c03ea1-da2a-40c4-aba2-143ebc27077e/replicas/132964542154874666s,
        RequestStats: \\r\\nRequestStartTime: 2022-05-08T06:19:10.4107558Z, RequestEndTime:
        2022-05-08T06:19:10.4107558Z,  Number of regions attempted:1\\r\\n{\\\"systemHistory\\\":[{\\\"dateUtc\\\":\\\"2022-05-08T06:18:03.3713963Z\\\",\\\"cpu\\\":0.411,\\\"memory\\\":645263220.000,\\\"threadInfo\\\":{\\\"isThreadStarving\\\":\\\"False\\\",\\\"threadWaitIntervalInMs\\\":0.02,\\\"availableThreads\\\":32759,\\\"minThreads\\\":64,\\\"maxThreads\\\":32767}},{\\\"dateUtc\\\":\\\"2022-05-08T06:18:13.3713212Z\\\",\\\"cpu\\\":1.111,\\\"memory\\\":649114788.000,\\\"threadInfo\\\":{\\\"isThreadStarving\\\":\\\"False\\\",\\\"threadWaitIntervalInMs\\\":0.0146,\\\"availableThreads\\\":32763,\\\"minThreads\\\":64,\\\"maxThreads\\\":32767}},{\\\"dateUtc\\\":\\\"2022-05-08T06:18:23.3812085Z\\\",\\\"cpu\\\":0.776,\\\"memory\\\":648397396.000,\\\"threadInfo\\\":{\\\"isThreadStarving\\\":\\\"False\\\",\\\"threadWaitIntervalInMs\\\":0.0107,\\\"availableThreads\\\":32764,\\\"minThreads\\\":64,\\\"maxThreads\\\":32767}},{\\\"dateUtc\\\":\\\"2022-05-08T06:18:43.3909974Z\\\",\\\"cpu\\\":0.837,\\\"memory\\\":646719812.000,\\\"threadInfo\\\":{\\\"isThreadStarving\\\":\\\"False\\\",\\\"threadWaitIntervalInMs\\\":0.0191,\\\"availableThreads\\\":32765,\\\"minThreads\\\":64,\\\"maxThreads\\\":32767}},{\\\"dateUtc\\\":\\\"2022-05-08T06:18:53.4009170Z\\\",\\\"cpu\\\":0.972,\\\"memory\\\":645904240.000,\\\"threadInfo\\\":{\\\"isThreadStarving\\\":\\\"False\\\",\\\"threadWaitIntervalInMs\\\":0.0157,\\\"availableThreads\\\":32762,\\\"minThreads\\\":64,\\\"maxThreads\\\":32767}},{\\\"dateUtc\\\":\\\"2022-05-08T06:19:03.4108406Z\\\",\\\"cpu\\\":0.312,\\\"memory\\\":645642628.000,\\\"threadInfo\\\":{\\\"isThreadStarving\\\":\\\"False\\\",\\\"threadWaitIntervalInMs\\\":0.0262,\\\"availableThreads\\\":32765,\\\"minThreads\\\":64,\\\"maxThreads\\\":32767}}]}\\r\\nRequestStart:
        2022-05-08T06:19:10.4107558Z; ResponseTime: 2022-05-08T06:19:10.4107558Z;
        StoreResult: StorePhysicalAddress: rntbd://10.0.0.24:11300/apps/4d036e0c-e400-4397-8d43-7b0f1de248b3/services/27070ddd-4b16-47db-9c85-da9f177b4538/partitions/48c03ea1-da2a-40c4-aba2-143ebc27077e/replicas/132964542154874666s,
        LSN: 9, GlobalCommittedLsn: 9, PartitionKeyRangeId: , IsValid: True, StatusCode:
        404, SubStatusCode: 1003, RequestCharge: 1, ItemLSN: -1, SessionToken: -1#9,
        UsingLocalLSN: False, TransportException: null, BELatencyMs: 0.847, ActivityId:
        c514e8dd-ce96-11ec-b640-9c7bef500122, RetryAfterInMs: , TransportRequestTimeline:
        {\\\"requestTimeline\\\":[{\\\"event\\\": \\\"Created\\\", \\\"startTimeUtc\\\":
        \\\"2022-05-08T06:19:10.4107558Z\\\", \\\"durationInMs\\\": 0.0086},{\\\"event\\\":
        \\\"ChannelAcquisitionStarted\\\", \\\"startTimeUtc\\\": \\\"2022-05-08T06:19:10.4107644Z\\\",
        \\\"durationInMs\\\": 0.0029},{\\\"event\\\": \\\"Pipelined\\\", \\\"startTimeUtc\\\":
        \\\"2022-05-08T06:19:10.4107673Z\\\", \\\"durationInMs\\\": 0.2782},{\\\"event\\\":
        \\\"Transit Time\\\", \\\"startTimeUtc\\\": \\\"2022-05-08T06:19:10.4110455Z\\\",
        \\\"durationInMs\\\": 0.9588},{\\\"event\\\": \\\"Received\\\", \\\"startTimeUtc\\\":
        \\\"2022-05-08T06:19:10.4120043Z\\\", \\\"durationInMs\\\": 0.1839},{\\\"event\\\":
        \\\"Completed\\\", \\\"startTimeUtc\\\": \\\"2022-05-08T06:19:10.4121882Z\\\",
        \\\"durationInMs\\\": 0}],\\\"serviceEndpointStats\\\":{\\\"inflightRequests\\\":1,\\\"openConnections\\\":1},\\\"connectionStats\\\":{\\\"waitforConnectionInit\\\":\\\"False\\\",\\\"callsPendingReceive\\\":0,\\\"lastSendAttempt\\\":\\\"2022-05-08T06:19:10.2907491Z\\\",\\\"lastSend\\\":\\\"2022-05-08T06:19:10.2907491Z\\\",\\\"lastReceive\\\":\\\"2022-05-08T06:19:10.3007595Z\\\"},\\\"requestSizeInBytes\\\":487,\\\"responseMetadataSizeInBytes\\\":141,\\\"responseBodySizeInBytes\\\":44};\\r\\n
        ResourceType: Collection, OperationType: Read\\r\\nRequestStart: 2022-05-08T06:19:10.4107558Z;
        ResponseTime: 2022-05-08T06:19:10.4107558Z; StoreResult: StorePhysicalAddress:
        rntbd://10.0.0.19:11300/apps/4d036e0c-e400-4397-8d43-7b0f1de248b3/services/27070ddd-4b16-47db-9c85-da9f177b4538/partitions/48c03ea1-da2a-40c4-aba2-143ebc27077e/replicas/132964542154874665s,
        LSN: 9, GlobalCommittedLsn: 9, PartitionKeyRangeId: , IsValid: True, StatusCode:
        404, SubStatusCode: 1003, RequestCharge: 1, ItemLSN: -1, SessionToken: -1#9,
        UsingLocalLSN: False, TransportException: null, BELatencyMs: 0.832, ActivityId:
        c514e8dd-ce96-11ec-b640-9c7bef500122, RetryAfterInMs: , TransportRequestTimeline:
        {\\\"requestTimeline\\\":[{\\\"event\\\": \\\"Created\\\", \\\"startTimeUtc\\\":
        \\\"2022-05-08T06:19:10.4107558Z\\\", \\\"durationInMs\\\": 0.0039},{\\\"event\\\":
        \\\"ChannelAcquisitionStarted\\\", \\\"startTimeUtc\\\": \\\"2022-05-08T06:19:10.4107597Z\\\",
        \\\"durationInMs\\\": 0.0013},{\\\"event\\\": \\\"Pipelined\\\", \\\"startTimeUtc\\\":
        \\\"2022-05-08T06:19:10.4107610Z\\\", \\\"durationInMs\\\": 0.1333},{\\\"event\\\":
        \\\"Transit Time\\\", \\\"startTimeUtc\\\": \\\"2022-05-08T06:19:10.4108943Z\\\",
        \\\"durationInMs\\\": 1.2075},{\\\"event\\\": \\\"Received\\\", \\\"startTimeUtc\\\":
        \\\"2022-05-08T06:19:10.4121018Z\\\", \\\"durationInMs\\\": 0.0513},{\\\"event\\\":
        \\\"Completed\\\", \\\"startTimeUtc\\\": \\\"2022-05-08T06:19:10.4121531Z\\\",
        \\\"durationInMs\\\": 0}],\\\"serviceEndpointStats\\\":{\\\"inflightRequests\\\":1,\\\"openConnections\\\":1},\\\"connectionStats\\\":{\\\"waitforConnectionInit\\\":\\\"False\\\",\\\"callsPendingReceive\\\":0,\\\"lastSendAttempt\\\":\\\"2022-05-08T06:19:10.3507498Z\\\",\\\"lastSend\\\":\\\"2022-05-08T06:19:10.3507498Z\\\",\\\"lastReceive\\\":\\\"2022-05-08T06:19:10.3707478Z\\\"},\\\"requestSizeInBytes\\\":487,\\\"responseMetadataSizeInBytes\\\":141,\\\"responseBodySizeInBytes\\\":44};\\r\\n
=======
        b4526658-cb48-11ec-a8ac-8045dd1923fe, Request URI: /apps/b100e0fe-1932-41d1-ae85-f118021abc1d/services/50de7457-7855-466d-a014-a5b9c53ccbd5/partitions/7d4f4e20-4160-4089-8638-88f3954da50f/replicas/132957507746276333s,
        RequestStats: \\r\\nRequestStartTime: 2022-05-04T01:22:48.1709605Z, RequestEndTime:
        2022-05-04T01:22:48.1809619Z,  Number of regions attempted:1\\r\\n{\\\"systemHistory\\\":[{\\\"dateUtc\\\":\\\"2022-05-04T01:21:51.9016122Z\\\",\\\"cpu\\\":0.166,\\\"memory\\\":650325224.000,\\\"threadInfo\\\":{\\\"isThreadStarving\\\":\\\"False\\\",\\\"threadWaitIntervalInMs\\\":0.0156,\\\"availableThreads\\\":32763,\\\"minThreads\\\":64,\\\"maxThreads\\\":32767}},{\\\"dateUtc\\\":\\\"2022-05-04T01:22:01.9115227Z\\\",\\\"cpu\\\":0.514,\\\"memory\\\":649242936.000,\\\"threadInfo\\\":{\\\"isThreadStarving\\\":\\\"False\\\",\\\"threadWaitIntervalInMs\\\":0.0229,\\\"availableThreads\\\":32751,\\\"minThreads\\\":64,\\\"maxThreads\\\":32767}},{\\\"dateUtc\\\":\\\"2022-05-04T01:22:11.9214179Z\\\",\\\"cpu\\\":0.422,\\\"memory\\\":648054616.000,\\\"threadInfo\\\":{\\\"isThreadStarving\\\":\\\"False\\\",\\\"threadWaitIntervalInMs\\\":0.0146,\\\"availableThreads\\\":32764,\\\"minThreads\\\":64,\\\"maxThreads\\\":32767}},{\\\"dateUtc\\\":\\\"2022-05-04T01:22:21.9313128Z\\\",\\\"cpu\\\":1.200,\\\"memory\\\":651070712.000,\\\"threadInfo\\\":{\\\"isThreadStarving\\\":\\\"False\\\",\\\"threadWaitIntervalInMs\\\":0.0212,\\\"availableThreads\\\":32765,\\\"minThreads\\\":64,\\\"maxThreads\\\":32767}},{\\\"dateUtc\\\":\\\"2022-05-04T01:22:31.9411942Z\\\",\\\"cpu\\\":1.416,\\\"memory\\\":650531060.000,\\\"threadInfo\\\":{\\\"isThreadStarving\\\":\\\"False\\\",\\\"threadWaitIntervalInMs\\\":0.0099,\\\"availableThreads\\\":32763,\\\"minThreads\\\":64,\\\"maxThreads\\\":32767}},{\\\"dateUtc\\\":\\\"2022-05-04T01:22:41.9610481Z\\\",\\\"cpu\\\":1.612,\\\"memory\\\":649665628.000,\\\"threadInfo\\\":{\\\"isThreadStarving\\\":\\\"False\\\",\\\"threadWaitIntervalInMs\\\":0.0161,\\\"availableThreads\\\":32765,\\\"minThreads\\\":64,\\\"maxThreads\\\":32767}}]}\\r\\nRequestStart:
        2022-05-04T01:22:48.1709605Z; ResponseTime: 2022-05-04T01:22:48.1809619Z;
        StoreResult: StorePhysicalAddress: rntbd://10.0.0.19:11000/apps/b100e0fe-1932-41d1-ae85-f118021abc1d/services/50de7457-7855-466d-a014-a5b9c53ccbd5/partitions/7d4f4e20-4160-4089-8638-88f3954da50f/replicas/132957507746276333s,
        LSN: 9, GlobalCommittedLsn: 9, PartitionKeyRangeId: , IsValid: True, StatusCode:
        404, SubStatusCode: 1003, RequestCharge: 1, ItemLSN: -1, SessionToken: -1#9,
        UsingLocalLSN: False, TransportException: null, BELatencyMs: 0.779, ActivityId:
        b4526658-cb48-11ec-a8ac-8045dd1923fe, RetryAfterInMs: , TransportRequestTimeline:
        {\\\"requestTimeline\\\":[{\\\"event\\\": \\\"Created\\\", \\\"startTimeUtc\\\":
        \\\"2022-05-04T01:22:48.1709605Z\\\", \\\"durationInMs\\\": 0.0135},{\\\"event\\\":
        \\\"ChannelAcquisitionStarted\\\", \\\"startTimeUtc\\\": \\\"2022-05-04T01:22:48.1709740Z\\\",
        \\\"durationInMs\\\": 0.003},{\\\"event\\\": \\\"Pipelined\\\", \\\"startTimeUtc\\\":
        \\\"2022-05-04T01:22:48.1709770Z\\\", \\\"durationInMs\\\": 0.1959},{\\\"event\\\":
        \\\"Transit Time\\\", \\\"startTimeUtc\\\": \\\"2022-05-04T01:22:48.1711729Z\\\",
        \\\"durationInMs\\\": 1.0603},{\\\"event\\\": \\\"Received\\\", \\\"startTimeUtc\\\":
        \\\"2022-05-04T01:22:48.1722332Z\\\", \\\"durationInMs\\\": 0.0617},{\\\"event\\\":
        \\\"Completed\\\", \\\"startTimeUtc\\\": \\\"2022-05-04T01:22:48.1722949Z\\\",
        \\\"durationInMs\\\": 0}],\\\"serviceEndpointStats\\\":{\\\"inflightRequests\\\":1,\\\"openConnections\\\":1},\\\"connectionStats\\\":{\\\"waitforConnectionInit\\\":\\\"False\\\",\\\"callsPendingReceive\\\":0,\\\"lastSendAttempt\\\":\\\"2022-05-04T01:22:48.1009610Z\\\",\\\"lastSend\\\":\\\"2022-05-04T01:22:48.1009610Z\\\",\\\"lastReceive\\\":\\\"2022-05-04T01:22:48.1310707Z\\\"},\\\"requestSizeInBytes\\\":485,\\\"responseMetadataSizeInBytes\\\":141,\\\"responseBodySizeInBytes\\\":44};\\r\\n
        ResourceType: Collection, OperationType: Read\\r\\nRequestStart: 2022-05-04T01:22:48.1809619Z;
        ResponseTime: 2022-05-04T01:22:48.1809619Z; StoreResult: StorePhysicalAddress:
        rntbd://10.0.0.25:11000/apps/b100e0fe-1932-41d1-ae85-f118021abc1d/services/50de7457-7855-466d-a014-a5b9c53ccbd5/partitions/7d4f4e20-4160-4089-8638-88f3954da50f/replicas/132957507746276334s,
        LSN: 9, GlobalCommittedLsn: 9, PartitionKeyRangeId: , IsValid: True, StatusCode:
        404, SubStatusCode: 1003, RequestCharge: 1, ItemLSN: -1, SessionToken: -1#9,
        UsingLocalLSN: False, TransportException: null, BELatencyMs: 0.994, ActivityId:
        b4526658-cb48-11ec-a8ac-8045dd1923fe, RetryAfterInMs: , TransportRequestTimeline:
        {\\\"requestTimeline\\\":[{\\\"event\\\": \\\"Created\\\", \\\"startTimeUtc\\\":
        \\\"2022-05-04T01:22:48.1709605Z\\\", \\\"durationInMs\\\": 0.0029},{\\\"event\\\":
        \\\"ChannelAcquisitionStarted\\\", \\\"startTimeUtc\\\": \\\"2022-05-04T01:22:48.1709634Z\\\",
        \\\"durationInMs\\\": 0.0011},{\\\"event\\\": \\\"Pipelined\\\", \\\"startTimeUtc\\\":
        \\\"2022-05-04T01:22:48.1709645Z\\\", \\\"durationInMs\\\": 0.1498},{\\\"event\\\":
        \\\"Transit Time\\\", \\\"startTimeUtc\\\": \\\"2022-05-04T01:22:48.1711143Z\\\",
        \\\"durationInMs\\\": 1.3339},{\\\"event\\\": \\\"Received\\\", \\\"startTimeUtc\\\":
        \\\"2022-05-04T01:22:48.1724482Z\\\", \\\"durationInMs\\\": 0.0341},{\\\"event\\\":
        \\\"Completed\\\", \\\"startTimeUtc\\\": \\\"2022-05-04T01:22:48.1724823Z\\\",
        \\\"durationInMs\\\": 0}],\\\"serviceEndpointStats\\\":{\\\"inflightRequests\\\":1,\\\"openConnections\\\":1},\\\"connectionStats\\\":{\\\"waitforConnectionInit\\\":\\\"False\\\",\\\"callsPendingReceive\\\":0,\\\"lastSendAttempt\\\":\\\"2022-05-04T01:22:48.1009610Z\\\",\\\"lastSend\\\":\\\"2022-05-04T01:22:48.1009610Z\\\",\\\"lastReceive\\\":\\\"2022-05-04T01:22:48.1310707Z\\\"},\\\"requestSizeInBytes\\\":485,\\\"responseMetadataSizeInBytes\\\":141,\\\"responseBodySizeInBytes\\\":44};\\r\\n
>>>>>>> 2f51ba7c
        ResourceType: Collection, OperationType: Read\\r\\n, SDK: Microsoft.Azure.Documents.Common/2.14.0\"},
        Request URI: /dbs/TablesDB/colls/cli000002, RequestStats: , SDK: Microsoft.Azure.Documents.Common/2.14.0"}'
    headers:
      cache-control:
      - no-store, no-cache
      content-length:
<<<<<<< HEAD
      - '6265'
      content-type:
      - application/json
      date:
      - Sun, 08 May 2022 06:19:09 GMT
=======
      - '6266'
      content-type:
      - application/json
      date:
      - Wed, 04 May 2022 01:22:48 GMT
>>>>>>> 2f51ba7c
      pragma:
      - no-cache
      server:
      - Microsoft-HTTPAPI/2.0
      strict-transport-security:
      - max-age=31536000; includeSubDomains
      x-content-type-options:
      - nosniff
      x-ms-gatewayversion:
      - version=2.14.0
    status:
      code: 404
      message: NotFound
- request:
    body: '{"properties": {"resource": {"id": "cli000002"}, "options": {"throughput":
      1000}}}'
    headers:
      Accept:
      - application/json
      Accept-Encoding:
      - gzip, deflate
      CommandName:
      - cosmosdb table create
      Connection:
      - keep-alive
      Content-Length:
      - '82'
      Content-Type:
      - application/json
      ParameterSetName:
      - -g -a -n --throughput
      User-Agent:
<<<<<<< HEAD
      - AZURECLI/2.36.0 azsdk-python-mgmt-cosmosdb/7.0.0b2 Python/3.10.4 (Windows-10-10.0.22000-SP0)
=======
      - AZURECLI/2.36.0 azsdk-python-mgmt-cosmosdb/7.0.0b2 Python/3.10.4 (Windows-10-10.0.22598-SP0)
>>>>>>> 2f51ba7c
    method: PUT
    uri: https://management.azure.com/subscriptions/00000000-0000-0000-0000-000000000000/resourceGroups/cli_test_cosmosdb_table_backupinfo000001/providers/Microsoft.DocumentDB/databaseAccounts/cli000003/tables/cli000002?api-version=2021-10-15
  response:
    body:
      string: '{"status":"Enqueued"}'
    headers:
      azure-asyncoperation:
<<<<<<< HEAD
      - https://management.azure.com/subscriptions/00000000-0000-0000-0000-000000000000/providers/Microsoft.DocumentDB/locations/eastus2/operationsStatus/869418e2-a7da-45ae-a795-1ee06add15ea?api-version=2021-10-15
=======
      - https://management.azure.com/subscriptions/00000000-0000-0000-0000-000000000000/providers/Microsoft.DocumentDB/locations/eastus2/operationsStatus/1ad4303c-4471-48f2-aa72-551d9fceedd8?api-version=2021-10-15
>>>>>>> 2f51ba7c
      cache-control:
      - no-store, no-cache
      content-length:
      - '21'
      content-type:
      - application/json
      date:
<<<<<<< HEAD
      - Sun, 08 May 2022 06:19:11 GMT
      location:
      - https://management.azure.com/subscriptions/00000000-0000-0000-0000-000000000000/resourceGroups/cli_test_cosmosdb_table_backupinfo000001/providers/Microsoft.DocumentDB/databaseAccounts/cli000003/tables/cli000002/operationResults/869418e2-a7da-45ae-a795-1ee06add15ea?api-version=2021-10-15
=======
      - Wed, 04 May 2022 01:22:49 GMT
      location:
      - https://management.azure.com/subscriptions/00000000-0000-0000-0000-000000000000/resourceGroups/cli_test_cosmosdb_table_backupinfo000001/providers/Microsoft.DocumentDB/databaseAccounts/cli000003/tables/cli000002/operationResults/1ad4303c-4471-48f2-aa72-551d9fceedd8?api-version=2021-10-15
>>>>>>> 2f51ba7c
      pragma:
      - no-cache
      server:
      - Microsoft-HTTPAPI/2.0
      strict-transport-security:
      - max-age=31536000; includeSubDomains
      x-content-type-options:
      - nosniff
      x-ms-gatewayversion:
      - version=2.14.0
      x-ms-ratelimit-remaining-subscription-writes:
      - '1199'
    status:
      code: 202
      message: Accepted
- request:
    body: null
    headers:
      Accept:
      - '*/*'
      Accept-Encoding:
      - gzip, deflate
      CommandName:
      - cosmosdb table create
      Connection:
      - keep-alive
      ParameterSetName:
      - -g -a -n --throughput
      User-Agent:
<<<<<<< HEAD
      - AZURECLI/2.36.0 azsdk-python-mgmt-cosmosdb/7.0.0b2 Python/3.10.4 (Windows-10-10.0.22000-SP0)
    method: GET
    uri: https://management.azure.com/subscriptions/00000000-0000-0000-0000-000000000000/providers/Microsoft.DocumentDB/locations/eastus2/operationsStatus/869418e2-a7da-45ae-a795-1ee06add15ea?api-version=2021-10-15
=======
      - AZURECLI/2.36.0 azsdk-python-mgmt-cosmosdb/7.0.0b2 Python/3.10.4 (Windows-10-10.0.22598-SP0)
    method: GET
    uri: https://management.azure.com/subscriptions/00000000-0000-0000-0000-000000000000/providers/Microsoft.DocumentDB/locations/eastus2/operationsStatus/1ad4303c-4471-48f2-aa72-551d9fceedd8?api-version=2021-10-15
>>>>>>> 2f51ba7c
  response:
    body:
      string: '{"status":"Succeeded"}'
    headers:
      cache-control:
      - no-store, no-cache
      content-length:
      - '22'
      content-type:
      - application/json
      date:
<<<<<<< HEAD
      - Sun, 08 May 2022 06:19:41 GMT
=======
      - Wed, 04 May 2022 01:23:20 GMT
>>>>>>> 2f51ba7c
      pragma:
      - no-cache
      server:
      - Microsoft-HTTPAPI/2.0
      strict-transport-security:
      - max-age=31536000; includeSubDomains
      transfer-encoding:
      - chunked
      vary:
      - Accept-Encoding
      x-content-type-options:
      - nosniff
      x-ms-gatewayversion:
      - version=2.14.0
    status:
      code: 200
      message: Ok
- request:
    body: null
    headers:
      Accept:
      - '*/*'
      Accept-Encoding:
      - gzip, deflate
      CommandName:
      - cosmosdb table create
      Connection:
      - keep-alive
      ParameterSetName:
      - -g -a -n --throughput
      User-Agent:
<<<<<<< HEAD
      - AZURECLI/2.36.0 azsdk-python-mgmt-cosmosdb/7.0.0b2 Python/3.10.4 (Windows-10-10.0.22000-SP0)
=======
      - AZURECLI/2.36.0 azsdk-python-mgmt-cosmosdb/7.0.0b2 Python/3.10.4 (Windows-10-10.0.22598-SP0)
>>>>>>> 2f51ba7c
    method: GET
    uri: https://management.azure.com/subscriptions/00000000-0000-0000-0000-000000000000/resourceGroups/cli_test_cosmosdb_table_backupinfo000001/providers/Microsoft.DocumentDB/databaseAccounts/cli000003/tables/cli000002?api-version=2021-10-15
  response:
    body:
<<<<<<< HEAD
      string: '{"id":"/subscriptions/00000000-0000-0000-0000-000000000000/resourceGroups/cli_test_cosmosdb_table_backupinfo000001/providers/Microsoft.DocumentDB/databaseAccounts/cli000003/tables/cli000002","type":"Microsoft.DocumentDB/databaseAccounts/tables","name":"cli000002","properties":{"resource":{"id":"cli000002","_rid":"-jtiAN8h21A=","_etag":"\"00000000-0000-0000-62a3-9246640201d8\"","_ts":1651990768}}}'
=======
      string: '{"id":"/subscriptions/00000000-0000-0000-0000-000000000000/resourceGroups/cli_test_cosmosdb_table_backupinfo000001/providers/Microsoft.DocumentDB/databaseAccounts/cli000003/tables/cli000002","type":"Microsoft.DocumentDB/databaseAccounts/tables","name":"cli000002","properties":{"resource":{"id":"cli000002","_rid":"vF9QAIvy2Ho=","_etag":"\"00000000-0000-0000-5f55-7f502c0201d8\"","_ts":1651627382}}}'
>>>>>>> 2f51ba7c
    headers:
      cache-control:
      - no-store, no-cache
      content-length:
      - '399'
      content-type:
      - application/json
      date:
<<<<<<< HEAD
      - Sun, 08 May 2022 06:19:42 GMT
=======
      - Wed, 04 May 2022 01:23:20 GMT
>>>>>>> 2f51ba7c
      pragma:
      - no-cache
      server:
      - Microsoft-HTTPAPI/2.0
      strict-transport-security:
      - max-age=31536000; includeSubDomains
      transfer-encoding:
      - chunked
      vary:
      - Accept-Encoding
      x-content-type-options:
      - nosniff
      x-ms-gatewayversion:
      - version=2.14.0
    status:
      code: 200
      message: Ok
- request:
    body: null
    headers:
      Accept:
      - application/json
      Accept-Encoding:
      - gzip, deflate
      CommandName:
      - cosmosdb table retrieve-latest-backup-time
      Connection:
      - keep-alive
      ParameterSetName:
      - -g -a -n -l
      User-Agent:
<<<<<<< HEAD
      - AZURECLI/2.36.0 azsdk-python-mgmt-cosmosdb/7.0.0b5 Python/3.10.4 (Windows-10-10.0.22000-SP0)
=======
      - AZURECLI/2.36.0 azsdk-python-mgmt-cosmosdb/7.0.0b4 Python/3.10.4 (Windows-10-10.0.22598-SP0)
>>>>>>> 2f51ba7c
    method: GET
    uri: https://management.azure.com/subscriptions/00000000-0000-0000-0000-000000000000/resourceGroups/cli_test_cosmosdb_table_backupinfo000001/providers/Microsoft.DocumentDB/databaseAccounts/cli000003/tables/cli000002?api-version=2022-02-15-preview
  response:
    body:
<<<<<<< HEAD
      string: '{"id":"/subscriptions/00000000-0000-0000-0000-000000000000/resourceGroups/cli_test_cosmosdb_table_backupinfo000001/providers/Microsoft.DocumentDB/databaseAccounts/cli000003/tables/cli000002","type":"Microsoft.DocumentDB/databaseAccounts/tables","name":"cli000002","properties":{"resource":{"id":"cli000002","_rid":"-jtiAN8h21A=","_etag":"\"00000000-0000-0000-62a3-9246640201d8\"","_ts":1651990768}}}'
=======
      string: '{"id":"/subscriptions/00000000-0000-0000-0000-000000000000/resourceGroups/cli_test_cosmosdb_table_backupinfo000001/providers/Microsoft.DocumentDB/databaseAccounts/cli000003/tables/cli000002","type":"Microsoft.DocumentDB/databaseAccounts/tables","name":"cli000002","properties":{"resource":{"id":"cli000002","_rid":"vF9QAIvy2Ho=","_etag":"\"00000000-0000-0000-5f55-7f502c0201d8\"","_ts":1651627382}}}'
>>>>>>> 2f51ba7c
    headers:
      cache-control:
      - no-store, no-cache
      content-length:
      - '399'
      content-type:
      - application/json
      date:
<<<<<<< HEAD
      - Sun, 08 May 2022 06:19:43 GMT
=======
      - Wed, 04 May 2022 01:23:22 GMT
>>>>>>> 2f51ba7c
      pragma:
      - no-cache
      server:
      - Microsoft-HTTPAPI/2.0
      strict-transport-security:
      - max-age=31536000; includeSubDomains
      transfer-encoding:
      - chunked
      vary:
      - Accept-Encoding
      x-content-type-options:
      - nosniff
      x-ms-gatewayversion:
      - version=2.14.0
    status:
      code: 200
      message: Ok
- request:
    body: '{"location": "eastus2"}'
    headers:
      Accept:
      - application/json
      Accept-Encoding:
      - gzip, deflate
      CommandName:
      - cosmosdb table retrieve-latest-backup-time
      Connection:
      - keep-alive
      Content-Length:
      - '23'
      Content-Type:
      - application/json
      ParameterSetName:
      - -g -a -n -l
      User-Agent:
<<<<<<< HEAD
      - AZURECLI/2.36.0 azsdk-python-mgmt-cosmosdb/7.0.0b5 Python/3.10.4 (Windows-10-10.0.22000-SP0)
    method: POST
    uri: https://management.azure.com/subscriptions/00000000-0000-0000-0000-000000000000/resourceGroups/cli_test_cosmosdb_table_backupinfo000001/providers/Microsoft.DocumentDB/databaseAccounts/cli000003/tables/cli000002/retrieveContinuousBackupInformation?api-version=2022-02-15-preview
  response:
    body:
      string: '{"message":"Error reading JObject from JsonReader. Path '''', line
        0, position 0.","code":"Internal Server Error"}'
    headers:
      cache-control:
      - no-store, no-cache
      connection:
      - close
      content-length:
      - '112'
      content-type:
      - application/json
      date:
      - Sun, 08 May 2022 06:19:45 GMT
      pragma:
      - no-cache
      server:
      - Microsoft-HTTPAPI/2.0
      strict-transport-security:
      - max-age=31536000; includeSubDomains
      x-content-type-options:
      - nosniff
      x-ms-failure-cause:
      - service
      x-ms-gatewayversion:
      - version=2.14.0
      x-ms-ratelimit-remaining-subscription-writes:
      - '1199'
    status:
      code: 500
      message: Internal Server Error
- request:
    body: '{"location": "eastus2"}'
    headers:
      Accept:
      - application/json
      Accept-Encoding:
      - gzip, deflate
      CommandName:
      - cosmosdb table retrieve-latest-backup-time
      Connection:
      - keep-alive
      Content-Length:
      - '23'
      Content-Type:
      - application/json
      ParameterSetName:
      - -g -a -n -l
      User-Agent:
      - AZURECLI/2.36.0 azsdk-python-mgmt-cosmosdb/7.0.0b5 Python/3.10.4 (Windows-10-10.0.22000-SP0)
    method: POST
    uri: https://management.azure.com/subscriptions/00000000-0000-0000-0000-000000000000/resourceGroups/cli_test_cosmosdb_table_backupinfo000001/providers/Microsoft.DocumentDB/databaseAccounts/cli000003/tables/cli000002/retrieveContinuousBackupInformation?api-version=2022-02-15-preview
=======
      - AZURECLI/2.36.0 azsdk-python-mgmt-cosmosdb/7.0.0b4 Python/3.10.4 (Windows-10-10.0.22598-SP0)
    method: POST
    uri: https://management.azure.com/subscriptions/00000000-0000-0000-0000-000000000000/resourceGroups/cli_test_cosmosdb_table_backupinfo000001/providers/Microsoft.DocumentDB/databaseAccounts/cli000003/tables/cli000002/retrieveContinuousBackupInformation?api-version=2022-02-15-preview
>>>>>>> 2f51ba7c
  response:
    body:
      string: '{"status":"Enqueued"}'
    headers:
      cache-control:
      - no-store, no-cache
      content-length:
      - '21'
      content-type:
      - application/json
      date:
<<<<<<< HEAD
      - Sun, 08 May 2022 06:19:47 GMT
      location:
      - https://management.azure.com/subscriptions/00000000-0000-0000-0000-000000000000/resourceGroups/cli_test_cosmosdb_table_backupinfo000001/providers/Microsoft.DocumentDB/databaseAccounts/cli000003/tables/cli000002/retrieveContinuousBackupInformation/operationResults/4eac5605-f37b-4f8d-a7c6-3288dabe97fd?api-version=2022-02-15-preview
=======
      - Wed, 04 May 2022 01:23:23 GMT
      location:
      - https://management.azure.com/subscriptions/00000000-0000-0000-0000-000000000000/resourceGroups/cli_test_cosmosdb_table_backupinfo000001/providers/Microsoft.DocumentDB/databaseAccounts/cli000003/tables/cli000002/retrieveContinuousBackupInformation/operationResults/93d16ee8-46de-4055-b4fc-6c17b62c8ec5?api-version=2022-02-15-preview
>>>>>>> 2f51ba7c
      pragma:
      - no-cache
      server:
      - Microsoft-HTTPAPI/2.0
      strict-transport-security:
      - max-age=31536000; includeSubDomains
      x-content-type-options:
      - nosniff
      x-ms-gatewayversion:
      - version=2.14.0
      x-ms-ratelimit-remaining-subscription-writes:
      - '1199'
    status:
      code: 202
      message: Accepted
- request:
    body: null
    headers:
      Accept:
      - '*/*'
      Accept-Encoding:
      - gzip, deflate
      CommandName:
      - cosmosdb table retrieve-latest-backup-time
      Connection:
      - keep-alive
      ParameterSetName:
      - -g -a -n -l
      User-Agent:
<<<<<<< HEAD
      - AZURECLI/2.36.0 azsdk-python-mgmt-cosmosdb/7.0.0b5 Python/3.10.4 (Windows-10-10.0.22000-SP0)
    method: GET
    uri: https://management.azure.com/subscriptions/00000000-0000-0000-0000-000000000000/resourceGroups/cli_test_cosmosdb_table_backupinfo000001/providers/Microsoft.DocumentDB/databaseAccounts/cli000003/tables/cli000002/retrieveContinuousBackupInformation/operationResults/4eac5605-f37b-4f8d-a7c6-3288dabe97fd?api-version=2022-02-15-preview
  response:
    body:
      string: '{"continuousBackupInformation":{"latestRestorableTimestamp":"5/8/2022
        6:19:53 AM"}}'
=======
      - AZURECLI/2.36.0 azsdk-python-mgmt-cosmosdb/7.0.0b4 Python/3.10.4 (Windows-10-10.0.22598-SP0)
    method: GET
    uri: https://management.azure.com/subscriptions/00000000-0000-0000-0000-000000000000/resourceGroups/cli_test_cosmosdb_table_backupinfo000001/providers/Microsoft.DocumentDB/databaseAccounts/cli000003/tables/cli000002/retrieveContinuousBackupInformation/operationResults/93d16ee8-46de-4055-b4fc-6c17b62c8ec5?api-version=2022-02-15-preview
  response:
    body:
      string: '{"continuousBackupInformation":{"latestRestorableTimestamp":"5/4/2022
        1:23:27 AM"}}'
>>>>>>> 2f51ba7c
    headers:
      cache-control:
      - no-store, no-cache
      content-length:
      - '83'
      content-type:
      - application/json
      date:
<<<<<<< HEAD
      - Sun, 08 May 2022 06:20:18 GMT
=======
      - Wed, 04 May 2022 01:23:53 GMT
>>>>>>> 2f51ba7c
      pragma:
      - no-cache
      server:
      - Microsoft-HTTPAPI/2.0
      strict-transport-security:
      - max-age=31536000; includeSubDomains
      transfer-encoding:
      - chunked
      vary:
      - Accept-Encoding
      x-content-type-options:
      - nosniff
      x-ms-gatewayversion:
      - version=2.14.0
    status:
      code: 200
      message: Ok
- request:
    body: null
    headers:
      Accept:
      - application/json
      Accept-Encoding:
      - gzip, deflate
      CommandName:
      - cosmosdb table retrieve-latest-backup-time
      Connection:
      - keep-alive
      ParameterSetName:
      - -g -a -n -l
      User-Agent:
<<<<<<< HEAD
      - AZURECLI/2.36.0 azsdk-python-mgmt-cosmosdb/7.0.0b5 Python/3.10.4 (Windows-10-10.0.22000-SP0)
=======
      - AZURECLI/2.36.0 azsdk-python-mgmt-cosmosdb/7.0.0b4 Python/3.10.4 (Windows-10-10.0.22598-SP0)
>>>>>>> 2f51ba7c
    method: GET
    uri: https://management.azure.com/subscriptions/00000000-0000-0000-0000-000000000000/resourceGroups/cli_test_cosmosdb_table_backupinfo000001/providers/Microsoft.DocumentDB/databaseAccounts/cli000003/tables/cli000002?api-version=2022-02-15-preview
  response:
    body:
<<<<<<< HEAD
      string: '{"id":"/subscriptions/00000000-0000-0000-0000-000000000000/resourceGroups/cli_test_cosmosdb_table_backupinfo000001/providers/Microsoft.DocumentDB/databaseAccounts/cli000003/tables/cli000002","type":"Microsoft.DocumentDB/databaseAccounts/tables","name":"cli000002","properties":{"resource":{"id":"cli000002","_rid":"-jtiAN8h21A=","_etag":"\"00000000-0000-0000-62a3-9246640201d8\"","_ts":1651990768}}}'
=======
      string: '{"id":"/subscriptions/00000000-0000-0000-0000-000000000000/resourceGroups/cli_test_cosmosdb_table_backupinfo000001/providers/Microsoft.DocumentDB/databaseAccounts/cli000003/tables/cli000002","type":"Microsoft.DocumentDB/databaseAccounts/tables","name":"cli000002","properties":{"resource":{"id":"cli000002","_rid":"vF9QAIvy2Ho=","_etag":"\"00000000-0000-0000-5f55-7f502c0201d8\"","_ts":1651627382}}}'
>>>>>>> 2f51ba7c
    headers:
      cache-control:
      - no-store, no-cache
      content-length:
      - '399'
      content-type:
      - application/json
      date:
<<<<<<< HEAD
      - Sun, 08 May 2022 06:20:19 GMT
=======
      - Wed, 04 May 2022 01:23:53 GMT
>>>>>>> 2f51ba7c
      pragma:
      - no-cache
      server:
      - Microsoft-HTTPAPI/2.0
      strict-transport-security:
      - max-age=31536000; includeSubDomains
      transfer-encoding:
      - chunked
      vary:
      - Accept-Encoding
      x-content-type-options:
      - nosniff
      x-ms-gatewayversion:
      - version=2.14.0
    status:
      code: 200
      message: Ok
- request:
    body: '{"location": "eastus2"}'
    headers:
      Accept:
      - application/json
      Accept-Encoding:
      - gzip, deflate
      CommandName:
      - cosmosdb table retrieve-latest-backup-time
      Connection:
      - keep-alive
      Content-Length:
      - '23'
      Content-Type:
      - application/json
      ParameterSetName:
      - -g -a -n -l
      User-Agent:
<<<<<<< HEAD
      - AZURECLI/2.36.0 azsdk-python-mgmt-cosmosdb/7.0.0b5 Python/3.10.4 (Windows-10-10.0.22000-SP0)
=======
      - AZURECLI/2.36.0 azsdk-python-mgmt-cosmosdb/7.0.0b4 Python/3.10.4 (Windows-10-10.0.22598-SP0)
>>>>>>> 2f51ba7c
    method: POST
    uri: https://management.azure.com/subscriptions/00000000-0000-0000-0000-000000000000/resourceGroups/cli_test_cosmosdb_table_backupinfo000001/providers/Microsoft.DocumentDB/databaseAccounts/cli000003/tables/cli000002/retrieveContinuousBackupInformation?api-version=2022-02-15-preview
  response:
    body:
      string: '{"status":"Enqueued"}'
    headers:
      cache-control:
      - no-store, no-cache
      content-length:
      - '21'
      content-type:
      - application/json
      date:
<<<<<<< HEAD
      - Sun, 08 May 2022 06:20:20 GMT
      location:
      - https://management.azure.com/subscriptions/00000000-0000-0000-0000-000000000000/resourceGroups/cli_test_cosmosdb_table_backupinfo000001/providers/Microsoft.DocumentDB/databaseAccounts/cli000003/tables/cli000002/retrieveContinuousBackupInformation/operationResults/c55435f9-2af8-488e-b27f-93b5555778dd?api-version=2022-02-15-preview
=======
      - Wed, 04 May 2022 01:23:54 GMT
      location:
      - https://management.azure.com/subscriptions/00000000-0000-0000-0000-000000000000/resourceGroups/cli_test_cosmosdb_table_backupinfo000001/providers/Microsoft.DocumentDB/databaseAccounts/cli000003/tables/cli000002/retrieveContinuousBackupInformation/operationResults/cacb63f0-9ea4-471d-b026-2cec3642fe4c?api-version=2022-02-15-preview
>>>>>>> 2f51ba7c
      pragma:
      - no-cache
      server:
      - Microsoft-HTTPAPI/2.0
      strict-transport-security:
      - max-age=31536000; includeSubDomains
      x-content-type-options:
      - nosniff
      x-ms-gatewayversion:
      - version=2.14.0
      x-ms-ratelimit-remaining-subscription-writes:
      - '1198'
    status:
      code: 202
      message: Accepted
- request:
    body: null
    headers:
      Accept:
      - '*/*'
      Accept-Encoding:
      - gzip, deflate
      CommandName:
      - cosmosdb table retrieve-latest-backup-time
      Connection:
      - keep-alive
      ParameterSetName:
      - -g -a -n -l
      User-Agent:
<<<<<<< HEAD
      - AZURECLI/2.36.0 azsdk-python-mgmt-cosmosdb/7.0.0b5 Python/3.10.4 (Windows-10-10.0.22000-SP0)
    method: GET
    uri: https://management.azure.com/subscriptions/00000000-0000-0000-0000-000000000000/resourceGroups/cli_test_cosmosdb_table_backupinfo000001/providers/Microsoft.DocumentDB/databaseAccounts/cli000003/tables/cli000002/retrieveContinuousBackupInformation/operationResults/c55435f9-2af8-488e-b27f-93b5555778dd?api-version=2022-02-15-preview
  response:
    body:
      string: '{"continuousBackupInformation":{"latestRestorableTimestamp":"5/8/2022
        6:20:25 AM"}}'
=======
      - AZURECLI/2.36.0 azsdk-python-mgmt-cosmosdb/7.0.0b4 Python/3.10.4 (Windows-10-10.0.22598-SP0)
    method: GET
    uri: https://management.azure.com/subscriptions/00000000-0000-0000-0000-000000000000/resourceGroups/cli_test_cosmosdb_table_backupinfo000001/providers/Microsoft.DocumentDB/databaseAccounts/cli000003/tables/cli000002/retrieveContinuousBackupInformation/operationResults/cacb63f0-9ea4-471d-b026-2cec3642fe4c?api-version=2022-02-15-preview
  response:
    body:
      string: '{"continuousBackupInformation":{"latestRestorableTimestamp":"5/4/2022
        1:23:59 AM"}}'
>>>>>>> 2f51ba7c
    headers:
      cache-control:
      - no-store, no-cache
      content-length:
      - '83'
      content-type:
      - application/json
      date:
<<<<<<< HEAD
      - Sun, 08 May 2022 06:20:50 GMT
=======
      - Wed, 04 May 2022 01:24:24 GMT
>>>>>>> 2f51ba7c
      pragma:
      - no-cache
      server:
      - Microsoft-HTTPAPI/2.0
      strict-transport-security:
      - max-age=31536000; includeSubDomains
      transfer-encoding:
      - chunked
      vary:
      - Accept-Encoding
      x-content-type-options:
      - nosniff
      x-ms-gatewayversion:
      - version=2.14.0
    status:
      code: 200
      message: Ok
- request:
    body: null
    headers:
      Accept:
      - application/json
      Accept-Encoding:
      - gzip, deflate
      CommandName:
      - cosmosdb table retrieve-latest-backup-time
      Connection:
      - keep-alive
      ParameterSetName:
      - -g -a -n -l
      User-Agent:
<<<<<<< HEAD
      - AZURECLI/2.36.0 azsdk-python-mgmt-cosmosdb/7.0.0b5 Python/3.10.4 (Windows-10-10.0.22000-SP0)
=======
      - AZURECLI/2.36.0 azsdk-python-mgmt-cosmosdb/7.0.0b4 Python/3.10.4 (Windows-10-10.0.22598-SP0)
>>>>>>> 2f51ba7c
    method: GET
    uri: https://management.azure.com/subscriptions/00000000-0000-0000-0000-000000000000/resourceGroups/cli_test_cosmosdb_table_backupinfo000001/providers/Microsoft.DocumentDB/databaseAccounts/cli000003/tables/cli000002?api-version=2022-02-15-preview
  response:
    body:
<<<<<<< HEAD
      string: '{"id":"/subscriptions/00000000-0000-0000-0000-000000000000/resourceGroups/cli_test_cosmosdb_table_backupinfo000001/providers/Microsoft.DocumentDB/databaseAccounts/cli000003/tables/cli000002","type":"Microsoft.DocumentDB/databaseAccounts/tables","name":"cli000002","properties":{"resource":{"id":"cli000002","_rid":"-jtiAN8h21A=","_etag":"\"00000000-0000-0000-62a3-9246640201d8\"","_ts":1651990768}}}'
=======
      string: '{"id":"/subscriptions/00000000-0000-0000-0000-000000000000/resourceGroups/cli_test_cosmosdb_table_backupinfo000001/providers/Microsoft.DocumentDB/databaseAccounts/cli000003/tables/cli000002","type":"Microsoft.DocumentDB/databaseAccounts/tables","name":"cli000002","properties":{"resource":{"id":"cli000002","_rid":"vF9QAIvy2Ho=","_etag":"\"00000000-0000-0000-5f55-7f502c0201d8\"","_ts":1651627382}}}'
>>>>>>> 2f51ba7c
    headers:
      cache-control:
      - no-store, no-cache
      content-length:
      - '399'
      content-type:
      - application/json
      date:
<<<<<<< HEAD
      - Sun, 08 May 2022 06:20:53 GMT
=======
      - Wed, 04 May 2022 01:24:25 GMT
>>>>>>> 2f51ba7c
      pragma:
      - no-cache
      server:
      - Microsoft-HTTPAPI/2.0
      strict-transport-security:
      - max-age=31536000; includeSubDomains
      transfer-encoding:
      - chunked
      vary:
      - Accept-Encoding
      x-content-type-options:
      - nosniff
      x-ms-gatewayversion:
      - version=2.14.0
    status:
      code: 200
      message: Ok
- request:
    body: '{"location": "eastus2"}'
    headers:
      Accept:
      - application/json
      Accept-Encoding:
      - gzip, deflate
      CommandName:
      - cosmosdb table retrieve-latest-backup-time
      Connection:
      - keep-alive
      Content-Length:
      - '23'
      Content-Type:
      - application/json
      ParameterSetName:
      - -g -a -n -l
      User-Agent:
<<<<<<< HEAD
      - AZURECLI/2.36.0 azsdk-python-mgmt-cosmosdb/7.0.0b5 Python/3.10.4 (Windows-10-10.0.22000-SP0)
=======
      - AZURECLI/2.36.0 azsdk-python-mgmt-cosmosdb/7.0.0b4 Python/3.10.4 (Windows-10-10.0.22598-SP0)
>>>>>>> 2f51ba7c
    method: POST
    uri: https://management.azure.com/subscriptions/00000000-0000-0000-0000-000000000000/resourceGroups/cli_test_cosmosdb_table_backupinfo000001/providers/Microsoft.DocumentDB/databaseAccounts/cli000003/tables/cli000002/retrieveContinuousBackupInformation?api-version=2022-02-15-preview
  response:
    body:
      string: '{"status":"Enqueued"}'
    headers:
      cache-control:
      - no-store, no-cache
      content-length:
      - '21'
      content-type:
      - application/json
      date:
<<<<<<< HEAD
      - Sun, 08 May 2022 06:20:54 GMT
      location:
      - https://management.azure.com/subscriptions/00000000-0000-0000-0000-000000000000/resourceGroups/cli_test_cosmosdb_table_backupinfo000001/providers/Microsoft.DocumentDB/databaseAccounts/cli000003/tables/cli000002/retrieveContinuousBackupInformation/operationResults/959552aa-abf7-448f-ae8d-8307c4ab71b6?api-version=2022-02-15-preview
=======
      - Wed, 04 May 2022 01:24:25 GMT
      location:
      - https://management.azure.com/subscriptions/00000000-0000-0000-0000-000000000000/resourceGroups/cli_test_cosmosdb_table_backupinfo000001/providers/Microsoft.DocumentDB/databaseAccounts/cli000003/tables/cli000002/retrieveContinuousBackupInformation/operationResults/83b119f8-2c4d-419f-82f3-e6f19c181f54?api-version=2022-02-15-preview
>>>>>>> 2f51ba7c
      pragma:
      - no-cache
      server:
      - Microsoft-HTTPAPI/2.0
      strict-transport-security:
      - max-age=31536000; includeSubDomains
      x-content-type-options:
      - nosniff
      x-ms-gatewayversion:
      - version=2.14.0
      x-ms-ratelimit-remaining-subscription-writes:
      - '1198'
    status:
      code: 202
      message: Accepted
- request:
    body: null
    headers:
      Accept:
      - '*/*'
      Accept-Encoding:
      - gzip, deflate
      CommandName:
      - cosmosdb table retrieve-latest-backup-time
      Connection:
      - keep-alive
      ParameterSetName:
      - -g -a -n -l
      User-Agent:
<<<<<<< HEAD
      - AZURECLI/2.36.0 azsdk-python-mgmt-cosmosdb/7.0.0b5 Python/3.10.4 (Windows-10-10.0.22000-SP0)
    method: GET
    uri: https://management.azure.com/subscriptions/00000000-0000-0000-0000-000000000000/resourceGroups/cli_test_cosmosdb_table_backupinfo000001/providers/Microsoft.DocumentDB/databaseAccounts/cli000003/tables/cli000002/retrieveContinuousBackupInformation/operationResults/959552aa-abf7-448f-ae8d-8307c4ab71b6?api-version=2022-02-15-preview
  response:
    body:
      string: '{"continuousBackupInformation":{"latestRestorableTimestamp":"5/8/2022
        6:20:59 AM"}}'
=======
      - AZURECLI/2.36.0 azsdk-python-mgmt-cosmosdb/7.0.0b4 Python/3.10.4 (Windows-10-10.0.22598-SP0)
    method: GET
    uri: https://management.azure.com/subscriptions/00000000-0000-0000-0000-000000000000/resourceGroups/cli_test_cosmosdb_table_backupinfo000001/providers/Microsoft.DocumentDB/databaseAccounts/cli000003/tables/cli000002/retrieveContinuousBackupInformation/operationResults/83b119f8-2c4d-419f-82f3-e6f19c181f54?api-version=2022-02-15-preview
  response:
    body:
      string: '{"continuousBackupInformation":{"latestRestorableTimestamp":"5/4/2022
        1:24:31 AM"}}'
>>>>>>> 2f51ba7c
    headers:
      cache-control:
      - no-store, no-cache
      content-length:
      - '83'
      content-type:
      - application/json
      date:
<<<<<<< HEAD
      - Sun, 08 May 2022 06:21:24 GMT
=======
      - Wed, 04 May 2022 01:24:55 GMT
>>>>>>> 2f51ba7c
      pragma:
      - no-cache
      server:
      - Microsoft-HTTPAPI/2.0
      strict-transport-security:
      - max-age=31536000; includeSubDomains
      transfer-encoding:
      - chunked
      vary:
      - Accept-Encoding
      x-content-type-options:
      - nosniff
      x-ms-gatewayversion:
      - version=2.14.0
    status:
      code: 200
      message: Ok
version: 1
<|MERGE_RESOLUTION|>--- conflicted
+++ resolved
@@ -1,1851 +1,1432 @@
-interactions:
-- request:
-    body: null
-    headers:
-      Accept:
-      - application/json
-      Accept-Encoding:
-      - gzip, deflate
-      CommandName:
-      - cosmosdb table retrieve-latest-backup-time
-      Connection:
-      - keep-alive
-      ParameterSetName:
-      - -g -a -n -l
-      User-Agent:
-<<<<<<< HEAD
-      - AZURECLI/2.36.0 azsdk-python-mgmt-cosmosdb/7.0.0b5 Python/3.10.4 (Windows-10-10.0.22000-SP0)
-=======
-      - AZURECLI/2.36.0 azsdk-python-mgmt-cosmosdb/7.0.0b4 Python/3.10.4 (Windows-10-10.0.22598-SP0)
->>>>>>> 2f51ba7c
-    method: GET
-    uri: https://management.azure.com/subscriptions/00000000-0000-0000-0000-000000000000/resourceGroups/cli_test_cosmosdb_table_backupinfo000001/providers/Microsoft.DocumentDB/databaseAccounts/cli000003/tables/cli000002?api-version=2022-02-15-preview
-  response:
-    body:
-      string: '{"error":{"code":"ResourceNotFound","message":"The Resource ''Microsoft.DocumentDB/databaseAccounts/cli000003''
-        under resource group ''cli_test_cosmosdb_table_backupinfo000001'' was not
-        found. For more details please go to https://aka.ms/ARMResourceNotFoundFix"}}'
-    headers:
-      cache-control:
-      - no-cache
-      content-length:
-      - '259'
-      content-type:
-      - application/json; charset=utf-8
-      date:
-<<<<<<< HEAD
-      - Sun, 08 May 2022 06:14:17 GMT
-=======
-      - Wed, 04 May 2022 01:17:37 GMT
->>>>>>> 2f51ba7c
-      expires:
-      - '-1'
-      pragma:
-      - no-cache
-      strict-transport-security:
-      - max-age=31536000; includeSubDomains
-      x-content-type-options:
-      - nosniff
-      x-ms-failure-cause:
-      - gateway
-    status:
-      code: 404
-      message: Not Found
-- request:
-    body: null
-    headers:
-      Accept:
-      - application/json
-      Accept-Encoding:
-      - gzip, deflate
-      CommandName:
-      - cosmosdb create
-      Connection:
-      - keep-alive
-      ParameterSetName:
-      - -n -g --backup-policy-type --locations --kind --capabilities
-      User-Agent:
-<<<<<<< HEAD
-      - AZURECLI/2.36.0 azsdk-python-azure-mgmt-resource/20.0.0 Python/3.10.4 (Windows-10-10.0.22000-SP0)
-=======
-      - AZURECLI/2.36.0 azsdk-python-azure-mgmt-resource/20.0.0 Python/3.10.4 (Windows-10-10.0.22598-SP0)
->>>>>>> 2f51ba7c
-    method: GET
-    uri: https://management.azure.com/subscriptions/00000000-0000-0000-0000-000000000000/resourcegroups/cli_test_cosmosdb_table_backupinfo000001?api-version=2021-04-01
-  response:
-    body:
-<<<<<<< HEAD
-      string: '{"id":"/subscriptions/00000000-0000-0000-0000-000000000000/resourceGroups/cli_test_cosmosdb_table_backupinfo000001","name":"cli_test_cosmosdb_table_backupinfo000001","type":"Microsoft.Resources/resourceGroups","location":"eastus2","tags":{"product":"azurecli","cause":"automation","date":"2022-05-08T06:14:16Z"},"properties":{"provisioningState":"Succeeded"}}'
-=======
-      string: '{"id":"/subscriptions/00000000-0000-0000-0000-000000000000/resourceGroups/cli_test_cosmosdb_table_backupinfo000001","name":"cli_test_cosmosdb_table_backupinfo000001","type":"Microsoft.Resources/resourceGroups","location":"eastus2","tags":{"product":"azurecli","cause":"automation","date":"2022-05-04T01:17:34Z"},"properties":{"provisioningState":"Succeeded"}}'
->>>>>>> 2f51ba7c
-    headers:
-      cache-control:
-      - no-cache
-      content-length:
-      - '359'
-      content-type:
-      - application/json; charset=utf-8
-      date:
-<<<<<<< HEAD
-      - Sun, 08 May 2022 06:14:18 GMT
-=======
-      - Wed, 04 May 2022 01:17:37 GMT
->>>>>>> 2f51ba7c
-      expires:
-      - '-1'
-      pragma:
-      - no-cache
-      strict-transport-security:
-      - max-age=31536000; includeSubDomains
-      vary:
-      - Accept-Encoding
-      x-content-type-options:
-      - nosniff
-    status:
-      code: 200
-      message: OK
-- request:
-    body: '{"location": "eastus2", "kind": "GlobalDocumentDB", "properties": {"locations":
-      [{"locationName": "eastus2", "failoverPriority": 0, "isZoneRedundant": false}],
-      "databaseAccountOfferType": "Standard", "capabilities": [{"name": "EnableTable"}],
-      "apiProperties": {}, "createMode": "Default", "backupPolicy": {"type": "Continuous",
-      "continuousModeProperties": {"tier": "Continuous30Days"}}}}'
-    headers:
-      Accept:
-      - application/json
-      Accept-Encoding:
-      - gzip, deflate
-      CommandName:
-      - cosmosdb create
-      Connection:
-      - keep-alive
-      Content-Length:
-      - '387'
-      Content-Type:
-      - application/json
-      ParameterSetName:
-      - -n -g --backup-policy-type --locations --kind --capabilities
-      User-Agent:
-<<<<<<< HEAD
-      - AZURECLI/2.36.0 azsdk-python-mgmt-cosmosdb/7.0.0b5 Python/3.10.4 (Windows-10-10.0.22000-SP0)
-=======
-      - AZURECLI/2.36.0 azsdk-python-mgmt-cosmosdb/7.0.0b4 Python/3.10.4 (Windows-10-10.0.22598-SP0)
->>>>>>> 2f51ba7c
-    method: PUT
-    uri: https://management.azure.com/subscriptions/00000000-0000-0000-0000-000000000000/resourceGroups/cli_test_cosmosdb_table_backupinfo000001/providers/Microsoft.DocumentDB/databaseAccounts/cli000003?api-version=2022-02-15-preview
-  response:
-    body:
-      string: '{"id":"/subscriptions/00000000-0000-0000-0000-000000000000/resourceGroups/cli_test_cosmosdb_table_backupinfo000001/providers/Microsoft.DocumentDB/databaseAccounts/cli000003","name":"cli000003","location":"East
-<<<<<<< HEAD
-        US 2","type":"Microsoft.DocumentDB/databaseAccounts","kind":"GlobalDocumentDB","tags":{},"systemData":{"createdAt":"2022-05-08T06:14:29.4990972Z"},"properties":{"provisioningState":"Creating","publicNetworkAccess":"Enabled","enableAutomaticFailover":false,"enableMultipleWriteLocations":false,"enablePartitionKeyMonitor":false,"isVirtualNetworkFilterEnabled":false,"virtualNetworkRules":[],"EnabledApiTypes":"Table,
-        Sql","disableKeyBasedMetadataWriteAccess":false,"enableFreeTier":false,"enableAnalyticalStorage":false,"analyticalStorageConfiguration":{"schemaType":"WellDefined"},"instanceId":"4fc77529-6a39-4e22-b10c-7d8b80b2a36e","createMode":"Default","databaseAccountOfferType":"Standard","defaultIdentity":"","networkAclBypass":"None","disableLocalAuth":false,"consistencyPolicy":{"defaultConsistencyLevel":"BoundedStaleness","maxIntervalInSeconds":86400,"maxStalenessPrefix":1000000},"configurationOverrides":{},"writeLocations":[{"id":"cli000003-eastus2","locationName":"East
-=======
-        US 2","type":"Microsoft.DocumentDB/databaseAccounts","kind":"GlobalDocumentDB","tags":{},"systemData":{"createdAt":"2022-05-04T01:17:42.942883Z"},"properties":{"provisioningState":"Creating","publicNetworkAccess":"Enabled","enableAutomaticFailover":false,"enableMultipleWriteLocations":false,"enablePartitionKeyMonitor":false,"isVirtualNetworkFilterEnabled":false,"virtualNetworkRules":[],"EnabledApiTypes":"Table,
-        Sql","disableKeyBasedMetadataWriteAccess":false,"enableFreeTier":false,"enableAnalyticalStorage":false,"analyticalStorageConfiguration":{"schemaType":"WellDefined"},"instanceId":"83faa370-fb3f-4d68-88b5-5cfb80aa1cef","createMode":"Default","databaseAccountOfferType":"Standard","defaultIdentity":"","networkAclBypass":"None","disableLocalAuth":false,"consistencyPolicy":{"defaultConsistencyLevel":"BoundedStaleness","maxIntervalInSeconds":86400,"maxStalenessPrefix":1000000},"configurationOverrides":{},"writeLocations":[{"id":"cli000003-eastus2","locationName":"East
->>>>>>> 2f51ba7c
-        US 2","provisioningState":"Creating","failoverPriority":0,"isZoneRedundant":false}],"readLocations":[{"id":"cli000003-eastus2","locationName":"East
-        US 2","provisioningState":"Creating","failoverPriority":0,"isZoneRedundant":false}],"locations":[{"id":"cli000003-eastus2","locationName":"East
-        US 2","provisioningState":"Creating","failoverPriority":0,"isZoneRedundant":false}],"failoverPolicies":[{"id":"cli000003-eastus2","locationName":"East
-        US 2","failoverPriority":0}],"cors":[],"capabilities":[{"name":"EnableTable"}],"ipRules":[],"backupPolicy":{"type":"Continuous","continuousModeProperties":{"tier":"Continuous30Days"}},"networkAclBypassResourceIds":[],"diagnosticLogSettings":{"enableFullTextQuery":"None"}},"identity":{"type":"None"}}'
-    headers:
-      azure-asyncoperation:
-<<<<<<< HEAD
-      - https://management.azure.com/subscriptions/00000000-0000-0000-0000-000000000000/providers/Microsoft.DocumentDB/locations/eastus2/operationsStatus/77ea827d-e998-491d-874d-018a38ebbae0?api-version=2022-02-15-preview
-      cache-control:
-      - no-store, no-cache
-      content-length:
-      - '1937'
-      content-type:
-      - application/json
-      date:
-      - Sun, 08 May 2022 06:14:31 GMT
-      location:
-      - https://management.azure.com/subscriptions/00000000-0000-0000-0000-000000000000/resourceGroups/cli_test_cosmosdb_table_backupinfo000001/providers/Microsoft.DocumentDB/databaseAccounts/cli000003/operationResults/77ea827d-e998-491d-874d-018a38ebbae0?api-version=2022-02-15-preview
-=======
-      - https://management.azure.com/subscriptions/00000000-0000-0000-0000-000000000000/providers/Microsoft.DocumentDB/locations/eastus2/operationsStatus/813d8a12-fe67-4be1-9909-32b5397c5202?api-version=2022-02-15-preview
-      cache-control:
-      - no-store, no-cache
-      content-length:
-      - '1936'
-      content-type:
-      - application/json
-      date:
-      - Wed, 04 May 2022 01:17:44 GMT
-      location:
-      - https://management.azure.com/subscriptions/00000000-0000-0000-0000-000000000000/resourceGroups/cli_test_cosmosdb_table_backupinfo000001/providers/Microsoft.DocumentDB/databaseAccounts/cli000003/operationResults/813d8a12-fe67-4be1-9909-32b5397c5202?api-version=2022-02-15-preview
->>>>>>> 2f51ba7c
-      pragma:
-      - no-cache
-      server:
-      - Microsoft-HTTPAPI/2.0
-      strict-transport-security:
-      - max-age=31536000; includeSubDomains
-      transfer-encoding:
-      - chunked
-      vary:
-      - Accept-Encoding
-      x-content-type-options:
-      - nosniff
-      x-ms-gatewayversion:
-      - version=2.14.0
-      x-ms-ratelimit-remaining-subscription-writes:
-<<<<<<< HEAD
-      - '1194'
-=======
-      - '1199'
->>>>>>> 2f51ba7c
-    status:
-      code: 200
-      message: Ok
-- request:
-    body: null
-    headers:
-      Accept:
-      - '*/*'
-      Accept-Encoding:
-      - gzip, deflate
-      CommandName:
-      - cosmosdb create
-      Connection:
-      - keep-alive
-      ParameterSetName:
-      - -n -g --backup-policy-type --locations --kind --capabilities
-      User-Agent:
-<<<<<<< HEAD
-      - AZURECLI/2.36.0 azsdk-python-mgmt-cosmosdb/7.0.0b5 Python/3.10.4 (Windows-10-10.0.22000-SP0)
-    method: GET
-    uri: https://management.azure.com/subscriptions/00000000-0000-0000-0000-000000000000/providers/Microsoft.DocumentDB/locations/eastus2/operationsStatus/77ea827d-e998-491d-874d-018a38ebbae0?api-version=2022-02-15-preview
-=======
-      - AZURECLI/2.36.0 azsdk-python-mgmt-cosmosdb/7.0.0b4 Python/3.10.4 (Windows-10-10.0.22598-SP0)
-    method: GET
-    uri: https://management.azure.com/subscriptions/00000000-0000-0000-0000-000000000000/providers/Microsoft.DocumentDB/locations/eastus2/operationsStatus/813d8a12-fe67-4be1-9909-32b5397c5202?api-version=2022-02-15-preview
->>>>>>> 2f51ba7c
-  response:
-    body:
-      string: '{"status":"Dequeued"}'
-    headers:
-      cache-control:
-      - no-store, no-cache
-      content-length:
-      - '21'
-      content-type:
-      - application/json
-      date:
-<<<<<<< HEAD
-      - Sun, 08 May 2022 06:15:02 GMT
-=======
-      - Wed, 04 May 2022 01:18:14 GMT
->>>>>>> 2f51ba7c
-      pragma:
-      - no-cache
-      server:
-      - Microsoft-HTTPAPI/2.0
-      strict-transport-security:
-      - max-age=31536000; includeSubDomains
-      transfer-encoding:
-      - chunked
-      vary:
-      - Accept-Encoding
-      x-content-type-options:
-      - nosniff
-      x-ms-gatewayversion:
-      - version=2.14.0
-    status:
-      code: 200
-      message: Ok
-- request:
-    body: null
-    headers:
-      Accept:
-      - '*/*'
-      Accept-Encoding:
-      - gzip, deflate
-      CommandName:
-      - cosmosdb create
-      Connection:
-      - keep-alive
-      ParameterSetName:
-      - -n -g --backup-policy-type --locations --kind --capabilities
-      User-Agent:
-<<<<<<< HEAD
-      - AZURECLI/2.36.0 azsdk-python-mgmt-cosmosdb/7.0.0b5 Python/3.10.4 (Windows-10-10.0.22000-SP0)
-    method: GET
-    uri: https://management.azure.com/subscriptions/00000000-0000-0000-0000-000000000000/providers/Microsoft.DocumentDB/locations/eastus2/operationsStatus/77ea827d-e998-491d-874d-018a38ebbae0?api-version=2022-02-15-preview
-=======
-      - AZURECLI/2.36.0 azsdk-python-mgmt-cosmosdb/7.0.0b4 Python/3.10.4 (Windows-10-10.0.22598-SP0)
-    method: GET
-    uri: https://management.azure.com/subscriptions/00000000-0000-0000-0000-000000000000/providers/Microsoft.DocumentDB/locations/eastus2/operationsStatus/813d8a12-fe67-4be1-9909-32b5397c5202?api-version=2022-02-15-preview
->>>>>>> 2f51ba7c
-  response:
-    body:
-      string: '{"status":"Dequeued"}'
-    headers:
-      cache-control:
-      - no-store, no-cache
-      content-length:
-      - '21'
-      content-type:
-      - application/json
-      date:
-<<<<<<< HEAD
-      - Sun, 08 May 2022 06:15:32 GMT
-=======
-      - Wed, 04 May 2022 01:18:44 GMT
->>>>>>> 2f51ba7c
-      pragma:
-      - no-cache
-      server:
-      - Microsoft-HTTPAPI/2.0
-      strict-transport-security:
-      - max-age=31536000; includeSubDomains
-      transfer-encoding:
-      - chunked
-      vary:
-      - Accept-Encoding
-      x-content-type-options:
-      - nosniff
-      x-ms-gatewayversion:
-      - version=2.14.0
-    status:
-      code: 200
-      message: Ok
-- request:
-    body: null
-    headers:
-      Accept:
-      - '*/*'
-      Accept-Encoding:
-      - gzip, deflate
-      CommandName:
-      - cosmosdb create
-      Connection:
-      - keep-alive
-      ParameterSetName:
-      - -n -g --backup-policy-type --locations --kind --capabilities
-      User-Agent:
-<<<<<<< HEAD
-      - AZURECLI/2.36.0 azsdk-python-mgmt-cosmosdb/7.0.0b5 Python/3.10.4 (Windows-10-10.0.22000-SP0)
-    method: GET
-    uri: https://management.azure.com/subscriptions/00000000-0000-0000-0000-000000000000/providers/Microsoft.DocumentDB/locations/eastus2/operationsStatus/77ea827d-e998-491d-874d-018a38ebbae0?api-version=2022-02-15-preview
-=======
-      - AZURECLI/2.36.0 azsdk-python-mgmt-cosmosdb/7.0.0b4 Python/3.10.4 (Windows-10-10.0.22598-SP0)
-    method: GET
-    uri: https://management.azure.com/subscriptions/00000000-0000-0000-0000-000000000000/providers/Microsoft.DocumentDB/locations/eastus2/operationsStatus/813d8a12-fe67-4be1-9909-32b5397c5202?api-version=2022-02-15-preview
->>>>>>> 2f51ba7c
-  response:
-    body:
-      string: '{"status":"Dequeued"}'
-    headers:
-      cache-control:
-      - no-store, no-cache
-      content-length:
-      - '21'
-      content-type:
-      - application/json
-      date:
-<<<<<<< HEAD
-      - Sun, 08 May 2022 06:16:02 GMT
-=======
-      - Wed, 04 May 2022 01:19:15 GMT
->>>>>>> 2f51ba7c
-      pragma:
-      - no-cache
-      server:
-      - Microsoft-HTTPAPI/2.0
-      strict-transport-security:
-      - max-age=31536000; includeSubDomains
-      transfer-encoding:
-      - chunked
-      vary:
-      - Accept-Encoding
-      x-content-type-options:
-      - nosniff
-      x-ms-gatewayversion:
-      - version=2.14.0
-    status:
-      code: 200
-      message: Ok
-- request:
-    body: null
-    headers:
-      Accept:
-      - '*/*'
-      Accept-Encoding:
-      - gzip, deflate
-      CommandName:
-      - cosmosdb create
-      Connection:
-      - keep-alive
-      ParameterSetName:
-      - -n -g --backup-policy-type --locations --kind --capabilities
-      User-Agent:
-<<<<<<< HEAD
-      - AZURECLI/2.36.0 azsdk-python-mgmt-cosmosdb/7.0.0b5 Python/3.10.4 (Windows-10-10.0.22000-SP0)
-    method: GET
-    uri: https://management.azure.com/subscriptions/00000000-0000-0000-0000-000000000000/providers/Microsoft.DocumentDB/locations/eastus2/operationsStatus/77ea827d-e998-491d-874d-018a38ebbae0?api-version=2022-02-15-preview
-=======
-      - AZURECLI/2.36.0 azsdk-python-mgmt-cosmosdb/7.0.0b4 Python/3.10.4 (Windows-10-10.0.22598-SP0)
-    method: GET
-    uri: https://management.azure.com/subscriptions/00000000-0000-0000-0000-000000000000/providers/Microsoft.DocumentDB/locations/eastus2/operationsStatus/813d8a12-fe67-4be1-9909-32b5397c5202?api-version=2022-02-15-preview
->>>>>>> 2f51ba7c
-  response:
-    body:
-      string: '{"status":"Dequeued"}'
-    headers:
-      cache-control:
-      - no-store, no-cache
-      content-length:
-      - '21'
-      content-type:
-      - application/json
-      date:
-<<<<<<< HEAD
-      - Sun, 08 May 2022 06:16:32 GMT
-=======
-      - Wed, 04 May 2022 01:19:45 GMT
->>>>>>> 2f51ba7c
-      pragma:
-      - no-cache
-      server:
-      - Microsoft-HTTPAPI/2.0
-      strict-transport-security:
-      - max-age=31536000; includeSubDomains
-      transfer-encoding:
-      - chunked
-      vary:
-      - Accept-Encoding
-      x-content-type-options:
-      - nosniff
-      x-ms-gatewayversion:
-      - version=2.14.0
-    status:
-      code: 200
-      message: Ok
-- request:
-    body: null
-    headers:
-      Accept:
-      - '*/*'
-      Accept-Encoding:
-      - gzip, deflate
-      CommandName:
-      - cosmosdb create
-      Connection:
-      - keep-alive
-      ParameterSetName:
-      - -n -g --backup-policy-type --locations --kind --capabilities
-      User-Agent:
-<<<<<<< HEAD
-      - AZURECLI/2.36.0 azsdk-python-mgmt-cosmosdb/7.0.0b5 Python/3.10.4 (Windows-10-10.0.22000-SP0)
-    method: GET
-    uri: https://management.azure.com/subscriptions/00000000-0000-0000-0000-000000000000/providers/Microsoft.DocumentDB/locations/eastus2/operationsStatus/77ea827d-e998-491d-874d-018a38ebbae0?api-version=2022-02-15-preview
-=======
-      - AZURECLI/2.36.0 azsdk-python-mgmt-cosmosdb/7.0.0b4 Python/3.10.4 (Windows-10-10.0.22598-SP0)
-    method: GET
-    uri: https://management.azure.com/subscriptions/00000000-0000-0000-0000-000000000000/providers/Microsoft.DocumentDB/locations/eastus2/operationsStatus/813d8a12-fe67-4be1-9909-32b5397c5202?api-version=2022-02-15-preview
->>>>>>> 2f51ba7c
-  response:
-    body:
-      string: '{"status":"Dequeued"}'
-    headers:
-      cache-control:
-      - no-store, no-cache
-      content-length:
-      - '21'
-      content-type:
-      - application/json
-      date:
-<<<<<<< HEAD
-      - Sun, 08 May 2022 06:17:03 GMT
-=======
-      - Wed, 04 May 2022 01:20:15 GMT
->>>>>>> 2f51ba7c
-      pragma:
-      - no-cache
-      server:
-      - Microsoft-HTTPAPI/2.0
-      strict-transport-security:
-      - max-age=31536000; includeSubDomains
-      transfer-encoding:
-      - chunked
-      vary:
-      - Accept-Encoding
-      x-content-type-options:
-      - nosniff
-      x-ms-gatewayversion:
-      - version=2.14.0
-    status:
-      code: 200
-      message: Ok
-- request:
-    body: null
-    headers:
-      Accept:
-      - '*/*'
-      Accept-Encoding:
-      - gzip, deflate
-      CommandName:
-      - cosmosdb create
-      Connection:
-      - keep-alive
-      ParameterSetName:
-      - -n -g --backup-policy-type --locations --kind --capabilities
-      User-Agent:
-<<<<<<< HEAD
-      - AZURECLI/2.36.0 azsdk-python-mgmt-cosmosdb/7.0.0b5 Python/3.10.4 (Windows-10-10.0.22000-SP0)
-    method: GET
-    uri: https://management.azure.com/subscriptions/00000000-0000-0000-0000-000000000000/providers/Microsoft.DocumentDB/locations/eastus2/operationsStatus/77ea827d-e998-491d-874d-018a38ebbae0?api-version=2022-02-15-preview
-=======
-      - AZURECLI/2.36.0 azsdk-python-mgmt-cosmosdb/7.0.0b4 Python/3.10.4 (Windows-10-10.0.22598-SP0)
-    method: GET
-    uri: https://management.azure.com/subscriptions/00000000-0000-0000-0000-000000000000/providers/Microsoft.DocumentDB/locations/eastus2/operationsStatus/813d8a12-fe67-4be1-9909-32b5397c5202?api-version=2022-02-15-preview
->>>>>>> 2f51ba7c
-  response:
-    body:
-      string: '{"status":"Dequeued"}'
-    headers:
-      cache-control:
-      - no-store, no-cache
-      content-length:
-      - '21'
-      content-type:
-      - application/json
-      date:
-<<<<<<< HEAD
-      - Sun, 08 May 2022 06:17:33 GMT
-=======
-      - Wed, 04 May 2022 01:20:45 GMT
->>>>>>> 2f51ba7c
-      pragma:
-      - no-cache
-      server:
-      - Microsoft-HTTPAPI/2.0
-      strict-transport-security:
-      - max-age=31536000; includeSubDomains
-      transfer-encoding:
-      - chunked
-      vary:
-      - Accept-Encoding
-      x-content-type-options:
-      - nosniff
-      x-ms-gatewayversion:
-      - version=2.14.0
-    status:
-      code: 200
-      message: Ok
-- request:
-    body: null
-    headers:
-      Accept:
-      - '*/*'
-      Accept-Encoding:
-      - gzip, deflate
-      CommandName:
-      - cosmosdb create
-      Connection:
-      - keep-alive
-      ParameterSetName:
-      - -n -g --backup-policy-type --locations --kind --capabilities
-      User-Agent:
-<<<<<<< HEAD
-      - AZURECLI/2.36.0 azsdk-python-mgmt-cosmosdb/7.0.0b5 Python/3.10.4 (Windows-10-10.0.22000-SP0)
-    method: GET
-    uri: https://management.azure.com/subscriptions/00000000-0000-0000-0000-000000000000/providers/Microsoft.DocumentDB/locations/eastus2/operationsStatus/77ea827d-e998-491d-874d-018a38ebbae0?api-version=2022-02-15-preview
-=======
-      - AZURECLI/2.36.0 azsdk-python-mgmt-cosmosdb/7.0.0b4 Python/3.10.4 (Windows-10-10.0.22598-SP0)
-    method: GET
-    uri: https://management.azure.com/subscriptions/00000000-0000-0000-0000-000000000000/providers/Microsoft.DocumentDB/locations/eastus2/operationsStatus/813d8a12-fe67-4be1-9909-32b5397c5202?api-version=2022-02-15-preview
->>>>>>> 2f51ba7c
-  response:
-    body:
-      string: '{"status":"Dequeued"}'
-    headers:
-      cache-control:
-      - no-store, no-cache
-      content-length:
-      - '21'
-      content-type:
-      - application/json
-      date:
-<<<<<<< HEAD
-      - Sun, 08 May 2022 06:18:04 GMT
-=======
-      - Wed, 04 May 2022 01:21:15 GMT
->>>>>>> 2f51ba7c
-      pragma:
-      - no-cache
-      server:
-      - Microsoft-HTTPAPI/2.0
-      strict-transport-security:
-      - max-age=31536000; includeSubDomains
-      transfer-encoding:
-      - chunked
-      vary:
-      - Accept-Encoding
-      x-content-type-options:
-      - nosniff
-      x-ms-gatewayversion:
-      - version=2.14.0
-    status:
-      code: 200
-      message: Ok
-- request:
-    body: null
-    headers:
-      Accept:
-      - '*/*'
-      Accept-Encoding:
-      - gzip, deflate
-      CommandName:
-      - cosmosdb create
-      Connection:
-      - keep-alive
-      ParameterSetName:
-      - -n -g --backup-policy-type --locations --kind --capabilities
-      User-Agent:
-<<<<<<< HEAD
-      - AZURECLI/2.36.0 azsdk-python-mgmt-cosmosdb/7.0.0b5 Python/3.10.4 (Windows-10-10.0.22000-SP0)
-    method: GET
-    uri: https://management.azure.com/subscriptions/00000000-0000-0000-0000-000000000000/providers/Microsoft.DocumentDB/locations/eastus2/operationsStatus/77ea827d-e998-491d-874d-018a38ebbae0?api-version=2022-02-15-preview
-=======
-      - AZURECLI/2.36.0 azsdk-python-mgmt-cosmosdb/7.0.0b4 Python/3.10.4 (Windows-10-10.0.22598-SP0)
-    method: GET
-    uri: https://management.azure.com/subscriptions/00000000-0000-0000-0000-000000000000/providers/Microsoft.DocumentDB/locations/eastus2/operationsStatus/813d8a12-fe67-4be1-9909-32b5397c5202?api-version=2022-02-15-preview
->>>>>>> 2f51ba7c
-  response:
-    body:
-      string: '{"status":"Dequeued"}'
-    headers:
-      cache-control:
-      - no-store, no-cache
-      content-length:
-      - '21'
-      content-type:
-      - application/json
-      date:
-<<<<<<< HEAD
-      - Sun, 08 May 2022 06:18:34 GMT
-=======
-      - Wed, 04 May 2022 01:21:45 GMT
->>>>>>> 2f51ba7c
-      pragma:
-      - no-cache
-      server:
-      - Microsoft-HTTPAPI/2.0
-      strict-transport-security:
-      - max-age=31536000; includeSubDomains
-      transfer-encoding:
-      - chunked
-      vary:
-      - Accept-Encoding
-      x-content-type-options:
-      - nosniff
-      x-ms-gatewayversion:
-      - version=2.14.0
-    status:
-      code: 200
-      message: Ok
-- request:
-    body: null
-    headers:
-      Accept:
-      - '*/*'
-      Accept-Encoding:
-      - gzip, deflate
-      CommandName:
-      - cosmosdb create
-      Connection:
-      - keep-alive
-      ParameterSetName:
-      - -n -g --backup-policy-type --locations --kind --capabilities
-      User-Agent:
-<<<<<<< HEAD
-      - AZURECLI/2.36.0 azsdk-python-mgmt-cosmosdb/7.0.0b5 Python/3.10.4 (Windows-10-10.0.22000-SP0)
-    method: GET
-    uri: https://management.azure.com/subscriptions/00000000-0000-0000-0000-000000000000/providers/Microsoft.DocumentDB/locations/eastus2/operationsStatus/77ea827d-e998-491d-874d-018a38ebbae0?api-version=2022-02-15-preview
-=======
-      - AZURECLI/2.36.0 azsdk-python-mgmt-cosmosdb/7.0.0b4 Python/3.10.4 (Windows-10-10.0.22598-SP0)
-    method: GET
-    uri: https://management.azure.com/subscriptions/00000000-0000-0000-0000-000000000000/providers/Microsoft.DocumentDB/locations/eastus2/operationsStatus/813d8a12-fe67-4be1-9909-32b5397c5202?api-version=2022-02-15-preview
-  response:
-    body:
-      string: '{"status":"Dequeued"}'
-    headers:
-      cache-control:
-      - no-store, no-cache
-      content-length:
-      - '21'
-      content-type:
-      - application/json
-      date:
-      - Wed, 04 May 2022 01:22:15 GMT
-      pragma:
-      - no-cache
-      server:
-      - Microsoft-HTTPAPI/2.0
-      strict-transport-security:
-      - max-age=31536000; includeSubDomains
-      transfer-encoding:
-      - chunked
-      vary:
-      - Accept-Encoding
-      x-content-type-options:
-      - nosniff
-      x-ms-gatewayversion:
-      - version=2.14.0
-    status:
-      code: 200
-      message: Ok
-- request:
-    body: null
-    headers:
-      Accept:
-      - '*/*'
-      Accept-Encoding:
-      - gzip, deflate
-      CommandName:
-      - cosmosdb create
-      Connection:
-      - keep-alive
-      ParameterSetName:
-      - -n -g --backup-policy-type --locations --kind --capabilities
-      User-Agent:
-      - AZURECLI/2.36.0 azsdk-python-mgmt-cosmosdb/7.0.0b4 Python/3.10.4 (Windows-10-10.0.22598-SP0)
-    method: GET
-    uri: https://management.azure.com/subscriptions/00000000-0000-0000-0000-000000000000/providers/Microsoft.DocumentDB/locations/eastus2/operationsStatus/813d8a12-fe67-4be1-9909-32b5397c5202?api-version=2022-02-15-preview
->>>>>>> 2f51ba7c
-  response:
-    body:
-      string: '{"status":"Succeeded"}'
-    headers:
-      cache-control:
-      - no-store, no-cache
-      content-length:
-      - '22'
-      content-type:
-      - application/json
-      date:
-<<<<<<< HEAD
-      - Sun, 08 May 2022 06:19:05 GMT
-=======
-      - Wed, 04 May 2022 01:22:46 GMT
->>>>>>> 2f51ba7c
-      pragma:
-      - no-cache
-      server:
-      - Microsoft-HTTPAPI/2.0
-      strict-transport-security:
-      - max-age=31536000; includeSubDomains
-      transfer-encoding:
-      - chunked
-      vary:
-      - Accept-Encoding
-      x-content-type-options:
-      - nosniff
-      x-ms-gatewayversion:
-      - version=2.14.0
-    status:
-      code: 200
-      message: Ok
-- request:
-    body: null
-    headers:
-      Accept:
-      - '*/*'
-      Accept-Encoding:
-      - gzip, deflate
-      CommandName:
-      - cosmosdb create
-      Connection:
-      - keep-alive
-      ParameterSetName:
-      - -n -g --backup-policy-type --locations --kind --capabilities
-      User-Agent:
-<<<<<<< HEAD
-      - AZURECLI/2.36.0 azsdk-python-mgmt-cosmosdb/7.0.0b5 Python/3.10.4 (Windows-10-10.0.22000-SP0)
-=======
-      - AZURECLI/2.36.0 azsdk-python-mgmt-cosmosdb/7.0.0b4 Python/3.10.4 (Windows-10-10.0.22598-SP0)
->>>>>>> 2f51ba7c
-    method: GET
-    uri: https://management.azure.com/subscriptions/00000000-0000-0000-0000-000000000000/resourceGroups/cli_test_cosmosdb_table_backupinfo000001/providers/Microsoft.DocumentDB/databaseAccounts/cli000003?api-version=2022-02-15-preview
-  response:
-    body:
-      string: '{"id":"/subscriptions/00000000-0000-0000-0000-000000000000/resourceGroups/cli_test_cosmosdb_table_backupinfo000001/providers/Microsoft.DocumentDB/databaseAccounts/cli000003","name":"cli000003","location":"East
-<<<<<<< HEAD
-        US 2","type":"Microsoft.DocumentDB/databaseAccounts","kind":"GlobalDocumentDB","tags":{},"systemData":{"createdAt":"2022-05-08T06:18:49.6712328Z"},"properties":{"provisioningState":"Succeeded","documentEndpoint":"https://cli000003.documents.azure.com:443/","tableEndpoint":"https://cli000003.table.cosmos.azure.com:443/","publicNetworkAccess":"Enabled","enableAutomaticFailover":false,"enableMultipleWriteLocations":false,"enablePartitionKeyMonitor":false,"isVirtualNetworkFilterEnabled":false,"virtualNetworkRules":[],"EnabledApiTypes":"Table,
-        Sql","disableKeyBasedMetadataWriteAccess":false,"enableFreeTier":false,"enableAnalyticalStorage":false,"analyticalStorageConfiguration":{"schemaType":"WellDefined"},"instanceId":"4fc77529-6a39-4e22-b10c-7d8b80b2a36e","createMode":"Default","databaseAccountOfferType":"Standard","defaultIdentity":"FirstPartyIdentity","networkAclBypass":"None","disableLocalAuth":false,"consistencyPolicy":{"defaultConsistencyLevel":"BoundedStaleness","maxIntervalInSeconds":86400,"maxStalenessPrefix":1000000},"configurationOverrides":{},"writeLocations":[{"id":"cli000003-eastus2","locationName":"East
-=======
-        US 2","type":"Microsoft.DocumentDB/databaseAccounts","kind":"GlobalDocumentDB","tags":{},"systemData":{"createdAt":"2022-05-04T01:22:12.0052008Z"},"properties":{"provisioningState":"Succeeded","documentEndpoint":"https://cli000003.documents.azure.com:443/","tableEndpoint":"https://cli000003.table.cosmos.azure.com:443/","publicNetworkAccess":"Enabled","enableAutomaticFailover":false,"enableMultipleWriteLocations":false,"enablePartitionKeyMonitor":false,"isVirtualNetworkFilterEnabled":false,"virtualNetworkRules":[],"EnabledApiTypes":"Table,
-        Sql","disableKeyBasedMetadataWriteAccess":false,"enableFreeTier":false,"enableAnalyticalStorage":false,"analyticalStorageConfiguration":{"schemaType":"WellDefined"},"instanceId":"83faa370-fb3f-4d68-88b5-5cfb80aa1cef","createMode":"Default","databaseAccountOfferType":"Standard","defaultIdentity":"FirstPartyIdentity","networkAclBypass":"None","disableLocalAuth":false,"consistencyPolicy":{"defaultConsistencyLevel":"BoundedStaleness","maxIntervalInSeconds":86400,"maxStalenessPrefix":1000000},"configurationOverrides":{},"writeLocations":[{"id":"cli000003-eastus2","locationName":"East
->>>>>>> 2f51ba7c
-        US 2","documentEndpoint":"https://cli000003-eastus2.documents.azure.com:443/","provisioningState":"Succeeded","failoverPriority":0,"isZoneRedundant":false}],"readLocations":[{"id":"cli000003-eastus2","locationName":"East
-        US 2","documentEndpoint":"https://cli000003-eastus2.documents.azure.com:443/","provisioningState":"Succeeded","failoverPriority":0,"isZoneRedundant":false}],"locations":[{"id":"cli000003-eastus2","locationName":"East
-        US 2","documentEndpoint":"https://cli000003-eastus2.documents.azure.com:443/","provisioningState":"Succeeded","failoverPriority":0,"isZoneRedundant":false}],"failoverPolicies":[{"id":"cli000003-eastus2","locationName":"East
-        US 2","failoverPriority":0}],"cors":[],"capabilities":[{"name":"EnableTable"}],"ipRules":[],"backupPolicy":{"type":"Continuous","continuousModeProperties":{"tier":"Continuous30Days"}},"networkAclBypassResourceIds":[],"diagnosticLogSettings":{"enableFullTextQuery":"None"}},"identity":{"type":"None"}}'
-    headers:
-      cache-control:
-      - no-store, no-cache
-      content-length:
-      - '2303'
-      content-type:
-      - application/json
-      date:
-<<<<<<< HEAD
-      - Sun, 08 May 2022 06:19:05 GMT
-=======
-      - Wed, 04 May 2022 01:22:46 GMT
->>>>>>> 2f51ba7c
-      pragma:
-      - no-cache
-      server:
-      - Microsoft-HTTPAPI/2.0
-      strict-transport-security:
-      - max-age=31536000; includeSubDomains
-      transfer-encoding:
-      - chunked
-      vary:
-      - Accept-Encoding
-      x-content-type-options:
-      - nosniff
-      x-ms-gatewayversion:
-      - version=2.14.0
-    status:
-      code: 200
-      message: Ok
-- request:
-    body: null
-    headers:
-      Accept:
-      - application/json
-      Accept-Encoding:
-      - gzip, deflate
-      CommandName:
-      - cosmosdb create
-      Connection:
-      - keep-alive
-      ParameterSetName:
-      - -n -g --backup-policy-type --locations --kind --capabilities
-      User-Agent:
-<<<<<<< HEAD
-      - AZURECLI/2.36.0 azsdk-python-mgmt-cosmosdb/7.0.0b5 Python/3.10.4 (Windows-10-10.0.22000-SP0)
-=======
-      - AZURECLI/2.36.0 azsdk-python-mgmt-cosmosdb/7.0.0b4 Python/3.10.4 (Windows-10-10.0.22598-SP0)
->>>>>>> 2f51ba7c
-    method: GET
-    uri: https://management.azure.com/subscriptions/00000000-0000-0000-0000-000000000000/resourceGroups/cli_test_cosmosdb_table_backupinfo000001/providers/Microsoft.DocumentDB/databaseAccounts/cli000003?api-version=2022-02-15-preview
-  response:
-    body:
-      string: '{"id":"/subscriptions/00000000-0000-0000-0000-000000000000/resourceGroups/cli_test_cosmosdb_table_backupinfo000001/providers/Microsoft.DocumentDB/databaseAccounts/cli000003","name":"cli000003","location":"East
-<<<<<<< HEAD
-        US 2","type":"Microsoft.DocumentDB/databaseAccounts","kind":"GlobalDocumentDB","tags":{},"systemData":{"createdAt":"2022-05-08T06:18:49.6712328Z"},"properties":{"provisioningState":"Succeeded","documentEndpoint":"https://cli000003.documents.azure.com:443/","tableEndpoint":"https://cli000003.table.cosmos.azure.com:443/","publicNetworkAccess":"Enabled","enableAutomaticFailover":false,"enableMultipleWriteLocations":false,"enablePartitionKeyMonitor":false,"isVirtualNetworkFilterEnabled":false,"virtualNetworkRules":[],"EnabledApiTypes":"Table,
-        Sql","disableKeyBasedMetadataWriteAccess":false,"enableFreeTier":false,"enableAnalyticalStorage":false,"analyticalStorageConfiguration":{"schemaType":"WellDefined"},"instanceId":"4fc77529-6a39-4e22-b10c-7d8b80b2a36e","createMode":"Default","databaseAccountOfferType":"Standard","defaultIdentity":"FirstPartyIdentity","networkAclBypass":"None","disableLocalAuth":false,"consistencyPolicy":{"defaultConsistencyLevel":"BoundedStaleness","maxIntervalInSeconds":86400,"maxStalenessPrefix":1000000},"configurationOverrides":{},"writeLocations":[{"id":"cli000003-eastus2","locationName":"East
-=======
-        US 2","type":"Microsoft.DocumentDB/databaseAccounts","kind":"GlobalDocumentDB","tags":{},"systemData":{"createdAt":"2022-05-04T01:22:12.0052008Z"},"properties":{"provisioningState":"Succeeded","documentEndpoint":"https://cli000003.documents.azure.com:443/","tableEndpoint":"https://cli000003.table.cosmos.azure.com:443/","publicNetworkAccess":"Enabled","enableAutomaticFailover":false,"enableMultipleWriteLocations":false,"enablePartitionKeyMonitor":false,"isVirtualNetworkFilterEnabled":false,"virtualNetworkRules":[],"EnabledApiTypes":"Table,
-        Sql","disableKeyBasedMetadataWriteAccess":false,"enableFreeTier":false,"enableAnalyticalStorage":false,"analyticalStorageConfiguration":{"schemaType":"WellDefined"},"instanceId":"83faa370-fb3f-4d68-88b5-5cfb80aa1cef","createMode":"Default","databaseAccountOfferType":"Standard","defaultIdentity":"FirstPartyIdentity","networkAclBypass":"None","disableLocalAuth":false,"consistencyPolicy":{"defaultConsistencyLevel":"BoundedStaleness","maxIntervalInSeconds":86400,"maxStalenessPrefix":1000000},"configurationOverrides":{},"writeLocations":[{"id":"cli000003-eastus2","locationName":"East
->>>>>>> 2f51ba7c
-        US 2","documentEndpoint":"https://cli000003-eastus2.documents.azure.com:443/","provisioningState":"Succeeded","failoverPriority":0,"isZoneRedundant":false}],"readLocations":[{"id":"cli000003-eastus2","locationName":"East
-        US 2","documentEndpoint":"https://cli000003-eastus2.documents.azure.com:443/","provisioningState":"Succeeded","failoverPriority":0,"isZoneRedundant":false}],"locations":[{"id":"cli000003-eastus2","locationName":"East
-        US 2","documentEndpoint":"https://cli000003-eastus2.documents.azure.com:443/","provisioningState":"Succeeded","failoverPriority":0,"isZoneRedundant":false}],"failoverPolicies":[{"id":"cli000003-eastus2","locationName":"East
-        US 2","failoverPriority":0}],"cors":[],"capabilities":[{"name":"EnableTable"}],"ipRules":[],"backupPolicy":{"type":"Continuous","continuousModeProperties":{"tier":"Continuous30Days"}},"networkAclBypassResourceIds":[],"diagnosticLogSettings":{"enableFullTextQuery":"None"}},"identity":{"type":"None"}}'
-    headers:
-      cache-control:
-      - no-store, no-cache
-      content-length:
-      - '2303'
-      content-type:
-      - application/json
-      date:
-<<<<<<< HEAD
-      - Sun, 08 May 2022 06:19:06 GMT
-=======
-      - Wed, 04 May 2022 01:22:46 GMT
->>>>>>> 2f51ba7c
-      pragma:
-      - no-cache
-      server:
-      - Microsoft-HTTPAPI/2.0
-      strict-transport-security:
-      - max-age=31536000; includeSubDomains
-      transfer-encoding:
-      - chunked
-      vary:
-      - Accept-Encoding
-      x-content-type-options:
-      - nosniff
-      x-ms-gatewayversion:
-      - version=2.14.0
-    status:
-      code: 200
-      message: Ok
-- request:
-    body: null
-    headers:
-      Accept:
-      - application/json
-      Accept-Encoding:
-      - gzip, deflate
-      CommandName:
-      - cosmosdb show
-      Connection:
-      - keep-alive
-      ParameterSetName:
-      - -n -g
-      User-Agent:
-<<<<<<< HEAD
-      - AZURECLI/2.36.0 azsdk-python-mgmt-cosmosdb/7.0.0b5 Python/3.10.4 (Windows-10-10.0.22000-SP0)
-=======
-      - AZURECLI/2.36.0 azsdk-python-mgmt-cosmosdb/7.0.0b4 Python/3.10.4 (Windows-10-10.0.22598-SP0)
->>>>>>> 2f51ba7c
-    method: GET
-    uri: https://management.azure.com/subscriptions/00000000-0000-0000-0000-000000000000/resourceGroups/cli_test_cosmosdb_table_backupinfo000001/providers/Microsoft.DocumentDB/databaseAccounts/cli000003?api-version=2022-02-15-preview
-  response:
-    body:
-      string: '{"id":"/subscriptions/00000000-0000-0000-0000-000000000000/resourceGroups/cli_test_cosmosdb_table_backupinfo000001/providers/Microsoft.DocumentDB/databaseAccounts/cli000003","name":"cli000003","location":"East
-<<<<<<< HEAD
-        US 2","type":"Microsoft.DocumentDB/databaseAccounts","kind":"GlobalDocumentDB","tags":{},"systemData":{"createdAt":"2022-05-08T06:18:49.6712328Z"},"properties":{"provisioningState":"Succeeded","documentEndpoint":"https://cli000003.documents.azure.com:443/","tableEndpoint":"https://cli000003.table.cosmos.azure.com:443/","publicNetworkAccess":"Enabled","enableAutomaticFailover":false,"enableMultipleWriteLocations":false,"enablePartitionKeyMonitor":false,"isVirtualNetworkFilterEnabled":false,"virtualNetworkRules":[],"EnabledApiTypes":"Table,
-        Sql","disableKeyBasedMetadataWriteAccess":false,"enableFreeTier":false,"enableAnalyticalStorage":false,"analyticalStorageConfiguration":{"schemaType":"WellDefined"},"instanceId":"4fc77529-6a39-4e22-b10c-7d8b80b2a36e","createMode":"Default","databaseAccountOfferType":"Standard","defaultIdentity":"FirstPartyIdentity","networkAclBypass":"None","disableLocalAuth":false,"consistencyPolicy":{"defaultConsistencyLevel":"BoundedStaleness","maxIntervalInSeconds":86400,"maxStalenessPrefix":1000000},"configurationOverrides":{},"writeLocations":[{"id":"cli000003-eastus2","locationName":"East
-=======
-        US 2","type":"Microsoft.DocumentDB/databaseAccounts","kind":"GlobalDocumentDB","tags":{},"systemData":{"createdAt":"2022-05-04T01:22:12.0052008Z"},"properties":{"provisioningState":"Succeeded","documentEndpoint":"https://cli000003.documents.azure.com:443/","tableEndpoint":"https://cli000003.table.cosmos.azure.com:443/","publicNetworkAccess":"Enabled","enableAutomaticFailover":false,"enableMultipleWriteLocations":false,"enablePartitionKeyMonitor":false,"isVirtualNetworkFilterEnabled":false,"virtualNetworkRules":[],"EnabledApiTypes":"Table,
-        Sql","disableKeyBasedMetadataWriteAccess":false,"enableFreeTier":false,"enableAnalyticalStorage":false,"analyticalStorageConfiguration":{"schemaType":"WellDefined"},"instanceId":"83faa370-fb3f-4d68-88b5-5cfb80aa1cef","createMode":"Default","databaseAccountOfferType":"Standard","defaultIdentity":"FirstPartyIdentity","networkAclBypass":"None","disableLocalAuth":false,"consistencyPolicy":{"defaultConsistencyLevel":"BoundedStaleness","maxIntervalInSeconds":86400,"maxStalenessPrefix":1000000},"configurationOverrides":{},"writeLocations":[{"id":"cli000003-eastus2","locationName":"East
->>>>>>> 2f51ba7c
-        US 2","documentEndpoint":"https://cli000003-eastus2.documents.azure.com:443/","provisioningState":"Succeeded","failoverPriority":0,"isZoneRedundant":false}],"readLocations":[{"id":"cli000003-eastus2","locationName":"East
-        US 2","documentEndpoint":"https://cli000003-eastus2.documents.azure.com:443/","provisioningState":"Succeeded","failoverPriority":0,"isZoneRedundant":false}],"locations":[{"id":"cli000003-eastus2","locationName":"East
-        US 2","documentEndpoint":"https://cli000003-eastus2.documents.azure.com:443/","provisioningState":"Succeeded","failoverPriority":0,"isZoneRedundant":false}],"failoverPolicies":[{"id":"cli000003-eastus2","locationName":"East
-        US 2","failoverPriority":0}],"cors":[],"capabilities":[{"name":"EnableTable"}],"ipRules":[],"backupPolicy":{"type":"Continuous","continuousModeProperties":{"tier":"Continuous30Days"}},"networkAclBypassResourceIds":[],"diagnosticLogSettings":{"enableFullTextQuery":"None"}},"identity":{"type":"None"}}'
-    headers:
-      cache-control:
-      - no-store, no-cache
-      content-length:
-      - '2303'
-      content-type:
-      - application/json
-      date:
-<<<<<<< HEAD
-      - Sun, 08 May 2022 06:19:08 GMT
-=======
-      - Wed, 04 May 2022 01:22:46 GMT
->>>>>>> 2f51ba7c
-      pragma:
-      - no-cache
-      server:
-      - Microsoft-HTTPAPI/2.0
-      strict-transport-security:
-      - max-age=31536000; includeSubDomains
-      transfer-encoding:
-      - chunked
-      vary:
-      - Accept-Encoding
-      x-content-type-options:
-      - nosniff
-      x-ms-gatewayversion:
-      - version=2.14.0
-    status:
-      code: 200
-      message: Ok
-- request:
-    body: null
-    headers:
-      Accept:
-      - application/json
-      Accept-Encoding:
-      - gzip, deflate
-      CommandName:
-      - cosmosdb table retrieve-latest-backup-time
-      Connection:
-      - keep-alive
-      ParameterSetName:
-      - -g -a -n -l
-      User-Agent:
-<<<<<<< HEAD
-      - AZURECLI/2.36.0 azsdk-python-mgmt-cosmosdb/7.0.0b5 Python/3.10.4 (Windows-10-10.0.22000-SP0)
-=======
-      - AZURECLI/2.36.0 azsdk-python-mgmt-cosmosdb/7.0.0b4 Python/3.10.4 (Windows-10-10.0.22598-SP0)
->>>>>>> 2f51ba7c
-    method: GET
-    uri: https://management.azure.com/subscriptions/00000000-0000-0000-0000-000000000000/resourceGroups/cli_test_cosmosdb_table_backupinfo000001/providers/Microsoft.DocumentDB/databaseAccounts/cli000003/tables/cli000002?api-version=2022-02-15-preview
-  response:
-    body:
-      string: '{"code":"NotFound","message":"Message: {\"code\":\"NotFound\",\"message\":\"Message:
-        {\\\"Errors\\\":[\\\"Owner resource does not exist\\\"]}\\r\\nActivityId:
-<<<<<<< HEAD
-        c514e8dd-ce96-11ec-b640-9c7bef500122, Request URI: /apps/4d036e0c-e400-4397-8d43-7b0f1de248b3/services/27070ddd-4b16-47db-9c85-da9f177b4538/partitions/48c03ea1-da2a-40c4-aba2-143ebc27077e/replicas/132964542154874666s,
-        RequestStats: \\r\\nRequestStartTime: 2022-05-08T06:19:10.4107558Z, RequestEndTime:
-        2022-05-08T06:19:10.4107558Z,  Number of regions attempted:1\\r\\n{\\\"systemHistory\\\":[{\\\"dateUtc\\\":\\\"2022-05-08T06:18:03.3713963Z\\\",\\\"cpu\\\":0.411,\\\"memory\\\":645263220.000,\\\"threadInfo\\\":{\\\"isThreadStarving\\\":\\\"False\\\",\\\"threadWaitIntervalInMs\\\":0.02,\\\"availableThreads\\\":32759,\\\"minThreads\\\":64,\\\"maxThreads\\\":32767}},{\\\"dateUtc\\\":\\\"2022-05-08T06:18:13.3713212Z\\\",\\\"cpu\\\":1.111,\\\"memory\\\":649114788.000,\\\"threadInfo\\\":{\\\"isThreadStarving\\\":\\\"False\\\",\\\"threadWaitIntervalInMs\\\":0.0146,\\\"availableThreads\\\":32763,\\\"minThreads\\\":64,\\\"maxThreads\\\":32767}},{\\\"dateUtc\\\":\\\"2022-05-08T06:18:23.3812085Z\\\",\\\"cpu\\\":0.776,\\\"memory\\\":648397396.000,\\\"threadInfo\\\":{\\\"isThreadStarving\\\":\\\"False\\\",\\\"threadWaitIntervalInMs\\\":0.0107,\\\"availableThreads\\\":32764,\\\"minThreads\\\":64,\\\"maxThreads\\\":32767}},{\\\"dateUtc\\\":\\\"2022-05-08T06:18:43.3909974Z\\\",\\\"cpu\\\":0.837,\\\"memory\\\":646719812.000,\\\"threadInfo\\\":{\\\"isThreadStarving\\\":\\\"False\\\",\\\"threadWaitIntervalInMs\\\":0.0191,\\\"availableThreads\\\":32765,\\\"minThreads\\\":64,\\\"maxThreads\\\":32767}},{\\\"dateUtc\\\":\\\"2022-05-08T06:18:53.4009170Z\\\",\\\"cpu\\\":0.972,\\\"memory\\\":645904240.000,\\\"threadInfo\\\":{\\\"isThreadStarving\\\":\\\"False\\\",\\\"threadWaitIntervalInMs\\\":0.0157,\\\"availableThreads\\\":32762,\\\"minThreads\\\":64,\\\"maxThreads\\\":32767}},{\\\"dateUtc\\\":\\\"2022-05-08T06:19:03.4108406Z\\\",\\\"cpu\\\":0.312,\\\"memory\\\":645642628.000,\\\"threadInfo\\\":{\\\"isThreadStarving\\\":\\\"False\\\",\\\"threadWaitIntervalInMs\\\":0.0262,\\\"availableThreads\\\":32765,\\\"minThreads\\\":64,\\\"maxThreads\\\":32767}}]}\\r\\nRequestStart:
-        2022-05-08T06:19:10.4107558Z; ResponseTime: 2022-05-08T06:19:10.4107558Z;
-        StoreResult: StorePhysicalAddress: rntbd://10.0.0.24:11300/apps/4d036e0c-e400-4397-8d43-7b0f1de248b3/services/27070ddd-4b16-47db-9c85-da9f177b4538/partitions/48c03ea1-da2a-40c4-aba2-143ebc27077e/replicas/132964542154874666s,
-        LSN: 9, GlobalCommittedLsn: 9, PartitionKeyRangeId: , IsValid: True, StatusCode:
-        404, SubStatusCode: 1003, RequestCharge: 1, ItemLSN: -1, SessionToken: -1#9,
-        UsingLocalLSN: False, TransportException: null, BELatencyMs: 0.847, ActivityId:
-        c514e8dd-ce96-11ec-b640-9c7bef500122, RetryAfterInMs: , TransportRequestTimeline:
-        {\\\"requestTimeline\\\":[{\\\"event\\\": \\\"Created\\\", \\\"startTimeUtc\\\":
-        \\\"2022-05-08T06:19:10.4107558Z\\\", \\\"durationInMs\\\": 0.0086},{\\\"event\\\":
-        \\\"ChannelAcquisitionStarted\\\", \\\"startTimeUtc\\\": \\\"2022-05-08T06:19:10.4107644Z\\\",
-        \\\"durationInMs\\\": 0.0029},{\\\"event\\\": \\\"Pipelined\\\", \\\"startTimeUtc\\\":
-        \\\"2022-05-08T06:19:10.4107673Z\\\", \\\"durationInMs\\\": 0.2782},{\\\"event\\\":
-        \\\"Transit Time\\\", \\\"startTimeUtc\\\": \\\"2022-05-08T06:19:10.4110455Z\\\",
-        \\\"durationInMs\\\": 0.9588},{\\\"event\\\": \\\"Received\\\", \\\"startTimeUtc\\\":
-        \\\"2022-05-08T06:19:10.4120043Z\\\", \\\"durationInMs\\\": 0.1839},{\\\"event\\\":
-        \\\"Completed\\\", \\\"startTimeUtc\\\": \\\"2022-05-08T06:19:10.4121882Z\\\",
-        \\\"durationInMs\\\": 0}],\\\"serviceEndpointStats\\\":{\\\"inflightRequests\\\":1,\\\"openConnections\\\":1},\\\"connectionStats\\\":{\\\"waitforConnectionInit\\\":\\\"False\\\",\\\"callsPendingReceive\\\":0,\\\"lastSendAttempt\\\":\\\"2022-05-08T06:19:10.2907491Z\\\",\\\"lastSend\\\":\\\"2022-05-08T06:19:10.2907491Z\\\",\\\"lastReceive\\\":\\\"2022-05-08T06:19:10.3007595Z\\\"},\\\"requestSizeInBytes\\\":487,\\\"responseMetadataSizeInBytes\\\":141,\\\"responseBodySizeInBytes\\\":44};\\r\\n
-        ResourceType: Collection, OperationType: Read\\r\\nRequestStart: 2022-05-08T06:19:10.4107558Z;
-        ResponseTime: 2022-05-08T06:19:10.4107558Z; StoreResult: StorePhysicalAddress:
-        rntbd://10.0.0.19:11300/apps/4d036e0c-e400-4397-8d43-7b0f1de248b3/services/27070ddd-4b16-47db-9c85-da9f177b4538/partitions/48c03ea1-da2a-40c4-aba2-143ebc27077e/replicas/132964542154874665s,
-        LSN: 9, GlobalCommittedLsn: 9, PartitionKeyRangeId: , IsValid: True, StatusCode:
-        404, SubStatusCode: 1003, RequestCharge: 1, ItemLSN: -1, SessionToken: -1#9,
-        UsingLocalLSN: False, TransportException: null, BELatencyMs: 0.832, ActivityId:
-        c514e8dd-ce96-11ec-b640-9c7bef500122, RetryAfterInMs: , TransportRequestTimeline:
-        {\\\"requestTimeline\\\":[{\\\"event\\\": \\\"Created\\\", \\\"startTimeUtc\\\":
-        \\\"2022-05-08T06:19:10.4107558Z\\\", \\\"durationInMs\\\": 0.0039},{\\\"event\\\":
-        \\\"ChannelAcquisitionStarted\\\", \\\"startTimeUtc\\\": \\\"2022-05-08T06:19:10.4107597Z\\\",
-        \\\"durationInMs\\\": 0.0013},{\\\"event\\\": \\\"Pipelined\\\", \\\"startTimeUtc\\\":
-        \\\"2022-05-08T06:19:10.4107610Z\\\", \\\"durationInMs\\\": 0.1333},{\\\"event\\\":
-        \\\"Transit Time\\\", \\\"startTimeUtc\\\": \\\"2022-05-08T06:19:10.4108943Z\\\",
-        \\\"durationInMs\\\": 1.2075},{\\\"event\\\": \\\"Received\\\", \\\"startTimeUtc\\\":
-        \\\"2022-05-08T06:19:10.4121018Z\\\", \\\"durationInMs\\\": 0.0513},{\\\"event\\\":
-        \\\"Completed\\\", \\\"startTimeUtc\\\": \\\"2022-05-08T06:19:10.4121531Z\\\",
-        \\\"durationInMs\\\": 0}],\\\"serviceEndpointStats\\\":{\\\"inflightRequests\\\":1,\\\"openConnections\\\":1},\\\"connectionStats\\\":{\\\"waitforConnectionInit\\\":\\\"False\\\",\\\"callsPendingReceive\\\":0,\\\"lastSendAttempt\\\":\\\"2022-05-08T06:19:10.3507498Z\\\",\\\"lastSend\\\":\\\"2022-05-08T06:19:10.3507498Z\\\",\\\"lastReceive\\\":\\\"2022-05-08T06:19:10.3707478Z\\\"},\\\"requestSizeInBytes\\\":487,\\\"responseMetadataSizeInBytes\\\":141,\\\"responseBodySizeInBytes\\\":44};\\r\\n
-=======
-        b4526658-cb48-11ec-a8ac-8045dd1923fe, Request URI: /apps/b100e0fe-1932-41d1-ae85-f118021abc1d/services/50de7457-7855-466d-a014-a5b9c53ccbd5/partitions/7d4f4e20-4160-4089-8638-88f3954da50f/replicas/132957507746276333s,
-        RequestStats: \\r\\nRequestStartTime: 2022-05-04T01:22:48.1709605Z, RequestEndTime:
-        2022-05-04T01:22:48.1809619Z,  Number of regions attempted:1\\r\\n{\\\"systemHistory\\\":[{\\\"dateUtc\\\":\\\"2022-05-04T01:21:51.9016122Z\\\",\\\"cpu\\\":0.166,\\\"memory\\\":650325224.000,\\\"threadInfo\\\":{\\\"isThreadStarving\\\":\\\"False\\\",\\\"threadWaitIntervalInMs\\\":0.0156,\\\"availableThreads\\\":32763,\\\"minThreads\\\":64,\\\"maxThreads\\\":32767}},{\\\"dateUtc\\\":\\\"2022-05-04T01:22:01.9115227Z\\\",\\\"cpu\\\":0.514,\\\"memory\\\":649242936.000,\\\"threadInfo\\\":{\\\"isThreadStarving\\\":\\\"False\\\",\\\"threadWaitIntervalInMs\\\":0.0229,\\\"availableThreads\\\":32751,\\\"minThreads\\\":64,\\\"maxThreads\\\":32767}},{\\\"dateUtc\\\":\\\"2022-05-04T01:22:11.9214179Z\\\",\\\"cpu\\\":0.422,\\\"memory\\\":648054616.000,\\\"threadInfo\\\":{\\\"isThreadStarving\\\":\\\"False\\\",\\\"threadWaitIntervalInMs\\\":0.0146,\\\"availableThreads\\\":32764,\\\"minThreads\\\":64,\\\"maxThreads\\\":32767}},{\\\"dateUtc\\\":\\\"2022-05-04T01:22:21.9313128Z\\\",\\\"cpu\\\":1.200,\\\"memory\\\":651070712.000,\\\"threadInfo\\\":{\\\"isThreadStarving\\\":\\\"False\\\",\\\"threadWaitIntervalInMs\\\":0.0212,\\\"availableThreads\\\":32765,\\\"minThreads\\\":64,\\\"maxThreads\\\":32767}},{\\\"dateUtc\\\":\\\"2022-05-04T01:22:31.9411942Z\\\",\\\"cpu\\\":1.416,\\\"memory\\\":650531060.000,\\\"threadInfo\\\":{\\\"isThreadStarving\\\":\\\"False\\\",\\\"threadWaitIntervalInMs\\\":0.0099,\\\"availableThreads\\\":32763,\\\"minThreads\\\":64,\\\"maxThreads\\\":32767}},{\\\"dateUtc\\\":\\\"2022-05-04T01:22:41.9610481Z\\\",\\\"cpu\\\":1.612,\\\"memory\\\":649665628.000,\\\"threadInfo\\\":{\\\"isThreadStarving\\\":\\\"False\\\",\\\"threadWaitIntervalInMs\\\":0.0161,\\\"availableThreads\\\":32765,\\\"minThreads\\\":64,\\\"maxThreads\\\":32767}}]}\\r\\nRequestStart:
-        2022-05-04T01:22:48.1709605Z; ResponseTime: 2022-05-04T01:22:48.1809619Z;
-        StoreResult: StorePhysicalAddress: rntbd://10.0.0.19:11000/apps/b100e0fe-1932-41d1-ae85-f118021abc1d/services/50de7457-7855-466d-a014-a5b9c53ccbd5/partitions/7d4f4e20-4160-4089-8638-88f3954da50f/replicas/132957507746276333s,
-        LSN: 9, GlobalCommittedLsn: 9, PartitionKeyRangeId: , IsValid: True, StatusCode:
-        404, SubStatusCode: 1003, RequestCharge: 1, ItemLSN: -1, SessionToken: -1#9,
-        UsingLocalLSN: False, TransportException: null, BELatencyMs: 0.779, ActivityId:
-        b4526658-cb48-11ec-a8ac-8045dd1923fe, RetryAfterInMs: , TransportRequestTimeline:
-        {\\\"requestTimeline\\\":[{\\\"event\\\": \\\"Created\\\", \\\"startTimeUtc\\\":
-        \\\"2022-05-04T01:22:48.1709605Z\\\", \\\"durationInMs\\\": 0.0135},{\\\"event\\\":
-        \\\"ChannelAcquisitionStarted\\\", \\\"startTimeUtc\\\": \\\"2022-05-04T01:22:48.1709740Z\\\",
-        \\\"durationInMs\\\": 0.003},{\\\"event\\\": \\\"Pipelined\\\", \\\"startTimeUtc\\\":
-        \\\"2022-05-04T01:22:48.1709770Z\\\", \\\"durationInMs\\\": 0.1959},{\\\"event\\\":
-        \\\"Transit Time\\\", \\\"startTimeUtc\\\": \\\"2022-05-04T01:22:48.1711729Z\\\",
-        \\\"durationInMs\\\": 1.0603},{\\\"event\\\": \\\"Received\\\", \\\"startTimeUtc\\\":
-        \\\"2022-05-04T01:22:48.1722332Z\\\", \\\"durationInMs\\\": 0.0617},{\\\"event\\\":
-        \\\"Completed\\\", \\\"startTimeUtc\\\": \\\"2022-05-04T01:22:48.1722949Z\\\",
-        \\\"durationInMs\\\": 0}],\\\"serviceEndpointStats\\\":{\\\"inflightRequests\\\":1,\\\"openConnections\\\":1},\\\"connectionStats\\\":{\\\"waitforConnectionInit\\\":\\\"False\\\",\\\"callsPendingReceive\\\":0,\\\"lastSendAttempt\\\":\\\"2022-05-04T01:22:48.1009610Z\\\",\\\"lastSend\\\":\\\"2022-05-04T01:22:48.1009610Z\\\",\\\"lastReceive\\\":\\\"2022-05-04T01:22:48.1310707Z\\\"},\\\"requestSizeInBytes\\\":485,\\\"responseMetadataSizeInBytes\\\":141,\\\"responseBodySizeInBytes\\\":44};\\r\\n
-        ResourceType: Collection, OperationType: Read\\r\\nRequestStart: 2022-05-04T01:22:48.1809619Z;
-        ResponseTime: 2022-05-04T01:22:48.1809619Z; StoreResult: StorePhysicalAddress:
-        rntbd://10.0.0.25:11000/apps/b100e0fe-1932-41d1-ae85-f118021abc1d/services/50de7457-7855-466d-a014-a5b9c53ccbd5/partitions/7d4f4e20-4160-4089-8638-88f3954da50f/replicas/132957507746276334s,
-        LSN: 9, GlobalCommittedLsn: 9, PartitionKeyRangeId: , IsValid: True, StatusCode:
-        404, SubStatusCode: 1003, RequestCharge: 1, ItemLSN: -1, SessionToken: -1#9,
-        UsingLocalLSN: False, TransportException: null, BELatencyMs: 0.994, ActivityId:
-        b4526658-cb48-11ec-a8ac-8045dd1923fe, RetryAfterInMs: , TransportRequestTimeline:
-        {\\\"requestTimeline\\\":[{\\\"event\\\": \\\"Created\\\", \\\"startTimeUtc\\\":
-        \\\"2022-05-04T01:22:48.1709605Z\\\", \\\"durationInMs\\\": 0.0029},{\\\"event\\\":
-        \\\"ChannelAcquisitionStarted\\\", \\\"startTimeUtc\\\": \\\"2022-05-04T01:22:48.1709634Z\\\",
-        \\\"durationInMs\\\": 0.0011},{\\\"event\\\": \\\"Pipelined\\\", \\\"startTimeUtc\\\":
-        \\\"2022-05-04T01:22:48.1709645Z\\\", \\\"durationInMs\\\": 0.1498},{\\\"event\\\":
-        \\\"Transit Time\\\", \\\"startTimeUtc\\\": \\\"2022-05-04T01:22:48.1711143Z\\\",
-        \\\"durationInMs\\\": 1.3339},{\\\"event\\\": \\\"Received\\\", \\\"startTimeUtc\\\":
-        \\\"2022-05-04T01:22:48.1724482Z\\\", \\\"durationInMs\\\": 0.0341},{\\\"event\\\":
-        \\\"Completed\\\", \\\"startTimeUtc\\\": \\\"2022-05-04T01:22:48.1724823Z\\\",
-        \\\"durationInMs\\\": 0}],\\\"serviceEndpointStats\\\":{\\\"inflightRequests\\\":1,\\\"openConnections\\\":1},\\\"connectionStats\\\":{\\\"waitforConnectionInit\\\":\\\"False\\\",\\\"callsPendingReceive\\\":0,\\\"lastSendAttempt\\\":\\\"2022-05-04T01:22:48.1009610Z\\\",\\\"lastSend\\\":\\\"2022-05-04T01:22:48.1009610Z\\\",\\\"lastReceive\\\":\\\"2022-05-04T01:22:48.1310707Z\\\"},\\\"requestSizeInBytes\\\":485,\\\"responseMetadataSizeInBytes\\\":141,\\\"responseBodySizeInBytes\\\":44};\\r\\n
->>>>>>> 2f51ba7c
-        ResourceType: Collection, OperationType: Read\\r\\n, SDK: Microsoft.Azure.Documents.Common/2.14.0\"},
-        Request URI: /dbs/TablesDB/colls/cli000002, RequestStats: , SDK: Microsoft.Azure.Documents.Common/2.14.0"}'
-    headers:
-      cache-control:
-      - no-store, no-cache
-      content-length:
-<<<<<<< HEAD
-      - '6265'
-      content-type:
-      - application/json
-      date:
-      - Sun, 08 May 2022 06:19:09 GMT
-=======
-      - '6266'
-      content-type:
-      - application/json
-      date:
-      - Wed, 04 May 2022 01:22:48 GMT
->>>>>>> 2f51ba7c
-      pragma:
-      - no-cache
-      server:
-      - Microsoft-HTTPAPI/2.0
-      strict-transport-security:
-      - max-age=31536000; includeSubDomains
-      x-content-type-options:
-      - nosniff
-      x-ms-gatewayversion:
-      - version=2.14.0
-    status:
-      code: 404
-      message: NotFound
-- request:
-    body: '{"properties": {"resource": {"id": "cli000002"}, "options": {"throughput":
-      1000}}}'
-    headers:
-      Accept:
-      - application/json
-      Accept-Encoding:
-      - gzip, deflate
-      CommandName:
-      - cosmosdb table create
-      Connection:
-      - keep-alive
-      Content-Length:
-      - '82'
-      Content-Type:
-      - application/json
-      ParameterSetName:
-      - -g -a -n --throughput
-      User-Agent:
-<<<<<<< HEAD
-      - AZURECLI/2.36.0 azsdk-python-mgmt-cosmosdb/7.0.0b2 Python/3.10.4 (Windows-10-10.0.22000-SP0)
-=======
-      - AZURECLI/2.36.0 azsdk-python-mgmt-cosmosdb/7.0.0b2 Python/3.10.4 (Windows-10-10.0.22598-SP0)
->>>>>>> 2f51ba7c
-    method: PUT
-    uri: https://management.azure.com/subscriptions/00000000-0000-0000-0000-000000000000/resourceGroups/cli_test_cosmosdb_table_backupinfo000001/providers/Microsoft.DocumentDB/databaseAccounts/cli000003/tables/cli000002?api-version=2021-10-15
-  response:
-    body:
-      string: '{"status":"Enqueued"}'
-    headers:
-      azure-asyncoperation:
-<<<<<<< HEAD
-      - https://management.azure.com/subscriptions/00000000-0000-0000-0000-000000000000/providers/Microsoft.DocumentDB/locations/eastus2/operationsStatus/869418e2-a7da-45ae-a795-1ee06add15ea?api-version=2021-10-15
-=======
-      - https://management.azure.com/subscriptions/00000000-0000-0000-0000-000000000000/providers/Microsoft.DocumentDB/locations/eastus2/operationsStatus/1ad4303c-4471-48f2-aa72-551d9fceedd8?api-version=2021-10-15
->>>>>>> 2f51ba7c
-      cache-control:
-      - no-store, no-cache
-      content-length:
-      - '21'
-      content-type:
-      - application/json
-      date:
-<<<<<<< HEAD
-      - Sun, 08 May 2022 06:19:11 GMT
-      location:
-      - https://management.azure.com/subscriptions/00000000-0000-0000-0000-000000000000/resourceGroups/cli_test_cosmosdb_table_backupinfo000001/providers/Microsoft.DocumentDB/databaseAccounts/cli000003/tables/cli000002/operationResults/869418e2-a7da-45ae-a795-1ee06add15ea?api-version=2021-10-15
-=======
-      - Wed, 04 May 2022 01:22:49 GMT
-      location:
-      - https://management.azure.com/subscriptions/00000000-0000-0000-0000-000000000000/resourceGroups/cli_test_cosmosdb_table_backupinfo000001/providers/Microsoft.DocumentDB/databaseAccounts/cli000003/tables/cli000002/operationResults/1ad4303c-4471-48f2-aa72-551d9fceedd8?api-version=2021-10-15
->>>>>>> 2f51ba7c
-      pragma:
-      - no-cache
-      server:
-      - Microsoft-HTTPAPI/2.0
-      strict-transport-security:
-      - max-age=31536000; includeSubDomains
-      x-content-type-options:
-      - nosniff
-      x-ms-gatewayversion:
-      - version=2.14.0
-      x-ms-ratelimit-remaining-subscription-writes:
-      - '1199'
-    status:
-      code: 202
-      message: Accepted
-- request:
-    body: null
-    headers:
-      Accept:
-      - '*/*'
-      Accept-Encoding:
-      - gzip, deflate
-      CommandName:
-      - cosmosdb table create
-      Connection:
-      - keep-alive
-      ParameterSetName:
-      - -g -a -n --throughput
-      User-Agent:
-<<<<<<< HEAD
-      - AZURECLI/2.36.0 azsdk-python-mgmt-cosmosdb/7.0.0b2 Python/3.10.4 (Windows-10-10.0.22000-SP0)
-    method: GET
-    uri: https://management.azure.com/subscriptions/00000000-0000-0000-0000-000000000000/providers/Microsoft.DocumentDB/locations/eastus2/operationsStatus/869418e2-a7da-45ae-a795-1ee06add15ea?api-version=2021-10-15
-=======
-      - AZURECLI/2.36.0 azsdk-python-mgmt-cosmosdb/7.0.0b2 Python/3.10.4 (Windows-10-10.0.22598-SP0)
-    method: GET
-    uri: https://management.azure.com/subscriptions/00000000-0000-0000-0000-000000000000/providers/Microsoft.DocumentDB/locations/eastus2/operationsStatus/1ad4303c-4471-48f2-aa72-551d9fceedd8?api-version=2021-10-15
->>>>>>> 2f51ba7c
-  response:
-    body:
-      string: '{"status":"Succeeded"}'
-    headers:
-      cache-control:
-      - no-store, no-cache
-      content-length:
-      - '22'
-      content-type:
-      - application/json
-      date:
-<<<<<<< HEAD
-      - Sun, 08 May 2022 06:19:41 GMT
-=======
-      - Wed, 04 May 2022 01:23:20 GMT
->>>>>>> 2f51ba7c
-      pragma:
-      - no-cache
-      server:
-      - Microsoft-HTTPAPI/2.0
-      strict-transport-security:
-      - max-age=31536000; includeSubDomains
-      transfer-encoding:
-      - chunked
-      vary:
-      - Accept-Encoding
-      x-content-type-options:
-      - nosniff
-      x-ms-gatewayversion:
-      - version=2.14.0
-    status:
-      code: 200
-      message: Ok
-- request:
-    body: null
-    headers:
-      Accept:
-      - '*/*'
-      Accept-Encoding:
-      - gzip, deflate
-      CommandName:
-      - cosmosdb table create
-      Connection:
-      - keep-alive
-      ParameterSetName:
-      - -g -a -n --throughput
-      User-Agent:
-<<<<<<< HEAD
-      - AZURECLI/2.36.0 azsdk-python-mgmt-cosmosdb/7.0.0b2 Python/3.10.4 (Windows-10-10.0.22000-SP0)
-=======
-      - AZURECLI/2.36.0 azsdk-python-mgmt-cosmosdb/7.0.0b2 Python/3.10.4 (Windows-10-10.0.22598-SP0)
->>>>>>> 2f51ba7c
-    method: GET
-    uri: https://management.azure.com/subscriptions/00000000-0000-0000-0000-000000000000/resourceGroups/cli_test_cosmosdb_table_backupinfo000001/providers/Microsoft.DocumentDB/databaseAccounts/cli000003/tables/cli000002?api-version=2021-10-15
-  response:
-    body:
-<<<<<<< HEAD
-      string: '{"id":"/subscriptions/00000000-0000-0000-0000-000000000000/resourceGroups/cli_test_cosmosdb_table_backupinfo000001/providers/Microsoft.DocumentDB/databaseAccounts/cli000003/tables/cli000002","type":"Microsoft.DocumentDB/databaseAccounts/tables","name":"cli000002","properties":{"resource":{"id":"cli000002","_rid":"-jtiAN8h21A=","_etag":"\"00000000-0000-0000-62a3-9246640201d8\"","_ts":1651990768}}}'
-=======
-      string: '{"id":"/subscriptions/00000000-0000-0000-0000-000000000000/resourceGroups/cli_test_cosmosdb_table_backupinfo000001/providers/Microsoft.DocumentDB/databaseAccounts/cli000003/tables/cli000002","type":"Microsoft.DocumentDB/databaseAccounts/tables","name":"cli000002","properties":{"resource":{"id":"cli000002","_rid":"vF9QAIvy2Ho=","_etag":"\"00000000-0000-0000-5f55-7f502c0201d8\"","_ts":1651627382}}}'
->>>>>>> 2f51ba7c
-    headers:
-      cache-control:
-      - no-store, no-cache
-      content-length:
-      - '399'
-      content-type:
-      - application/json
-      date:
-<<<<<<< HEAD
-      - Sun, 08 May 2022 06:19:42 GMT
-=======
-      - Wed, 04 May 2022 01:23:20 GMT
->>>>>>> 2f51ba7c
-      pragma:
-      - no-cache
-      server:
-      - Microsoft-HTTPAPI/2.0
-      strict-transport-security:
-      - max-age=31536000; includeSubDomains
-      transfer-encoding:
-      - chunked
-      vary:
-      - Accept-Encoding
-      x-content-type-options:
-      - nosniff
-      x-ms-gatewayversion:
-      - version=2.14.0
-    status:
-      code: 200
-      message: Ok
-- request:
-    body: null
-    headers:
-      Accept:
-      - application/json
-      Accept-Encoding:
-      - gzip, deflate
-      CommandName:
-      - cosmosdb table retrieve-latest-backup-time
-      Connection:
-      - keep-alive
-      ParameterSetName:
-      - -g -a -n -l
-      User-Agent:
-<<<<<<< HEAD
-      - AZURECLI/2.36.0 azsdk-python-mgmt-cosmosdb/7.0.0b5 Python/3.10.4 (Windows-10-10.0.22000-SP0)
-=======
-      - AZURECLI/2.36.0 azsdk-python-mgmt-cosmosdb/7.0.0b4 Python/3.10.4 (Windows-10-10.0.22598-SP0)
->>>>>>> 2f51ba7c
-    method: GET
-    uri: https://management.azure.com/subscriptions/00000000-0000-0000-0000-000000000000/resourceGroups/cli_test_cosmosdb_table_backupinfo000001/providers/Microsoft.DocumentDB/databaseAccounts/cli000003/tables/cli000002?api-version=2022-02-15-preview
-  response:
-    body:
-<<<<<<< HEAD
-      string: '{"id":"/subscriptions/00000000-0000-0000-0000-000000000000/resourceGroups/cli_test_cosmosdb_table_backupinfo000001/providers/Microsoft.DocumentDB/databaseAccounts/cli000003/tables/cli000002","type":"Microsoft.DocumentDB/databaseAccounts/tables","name":"cli000002","properties":{"resource":{"id":"cli000002","_rid":"-jtiAN8h21A=","_etag":"\"00000000-0000-0000-62a3-9246640201d8\"","_ts":1651990768}}}'
-=======
-      string: '{"id":"/subscriptions/00000000-0000-0000-0000-000000000000/resourceGroups/cli_test_cosmosdb_table_backupinfo000001/providers/Microsoft.DocumentDB/databaseAccounts/cli000003/tables/cli000002","type":"Microsoft.DocumentDB/databaseAccounts/tables","name":"cli000002","properties":{"resource":{"id":"cli000002","_rid":"vF9QAIvy2Ho=","_etag":"\"00000000-0000-0000-5f55-7f502c0201d8\"","_ts":1651627382}}}'
->>>>>>> 2f51ba7c
-    headers:
-      cache-control:
-      - no-store, no-cache
-      content-length:
-      - '399'
-      content-type:
-      - application/json
-      date:
-<<<<<<< HEAD
-      - Sun, 08 May 2022 06:19:43 GMT
-=======
-      - Wed, 04 May 2022 01:23:22 GMT
->>>>>>> 2f51ba7c
-      pragma:
-      - no-cache
-      server:
-      - Microsoft-HTTPAPI/2.0
-      strict-transport-security:
-      - max-age=31536000; includeSubDomains
-      transfer-encoding:
-      - chunked
-      vary:
-      - Accept-Encoding
-      x-content-type-options:
-      - nosniff
-      x-ms-gatewayversion:
-      - version=2.14.0
-    status:
-      code: 200
-      message: Ok
-- request:
-    body: '{"location": "eastus2"}'
-    headers:
-      Accept:
-      - application/json
-      Accept-Encoding:
-      - gzip, deflate
-      CommandName:
-      - cosmosdb table retrieve-latest-backup-time
-      Connection:
-      - keep-alive
-      Content-Length:
-      - '23'
-      Content-Type:
-      - application/json
-      ParameterSetName:
-      - -g -a -n -l
-      User-Agent:
-<<<<<<< HEAD
-      - AZURECLI/2.36.0 azsdk-python-mgmt-cosmosdb/7.0.0b5 Python/3.10.4 (Windows-10-10.0.22000-SP0)
-    method: POST
-    uri: https://management.azure.com/subscriptions/00000000-0000-0000-0000-000000000000/resourceGroups/cli_test_cosmosdb_table_backupinfo000001/providers/Microsoft.DocumentDB/databaseAccounts/cli000003/tables/cli000002/retrieveContinuousBackupInformation?api-version=2022-02-15-preview
-  response:
-    body:
-      string: '{"message":"Error reading JObject from JsonReader. Path '''', line
-        0, position 0.","code":"Internal Server Error"}'
-    headers:
-      cache-control:
-      - no-store, no-cache
-      connection:
-      - close
-      content-length:
-      - '112'
-      content-type:
-      - application/json
-      date:
-      - Sun, 08 May 2022 06:19:45 GMT
-      pragma:
-      - no-cache
-      server:
-      - Microsoft-HTTPAPI/2.0
-      strict-transport-security:
-      - max-age=31536000; includeSubDomains
-      x-content-type-options:
-      - nosniff
-      x-ms-failure-cause:
-      - service
-      x-ms-gatewayversion:
-      - version=2.14.0
-      x-ms-ratelimit-remaining-subscription-writes:
-      - '1199'
-    status:
-      code: 500
-      message: Internal Server Error
-- request:
-    body: '{"location": "eastus2"}'
-    headers:
-      Accept:
-      - application/json
-      Accept-Encoding:
-      - gzip, deflate
-      CommandName:
-      - cosmosdb table retrieve-latest-backup-time
-      Connection:
-      - keep-alive
-      Content-Length:
-      - '23'
-      Content-Type:
-      - application/json
-      ParameterSetName:
-      - -g -a -n -l
-      User-Agent:
-      - AZURECLI/2.36.0 azsdk-python-mgmt-cosmosdb/7.0.0b5 Python/3.10.4 (Windows-10-10.0.22000-SP0)
-    method: POST
-    uri: https://management.azure.com/subscriptions/00000000-0000-0000-0000-000000000000/resourceGroups/cli_test_cosmosdb_table_backupinfo000001/providers/Microsoft.DocumentDB/databaseAccounts/cli000003/tables/cli000002/retrieveContinuousBackupInformation?api-version=2022-02-15-preview
-=======
-      - AZURECLI/2.36.0 azsdk-python-mgmt-cosmosdb/7.0.0b4 Python/3.10.4 (Windows-10-10.0.22598-SP0)
-    method: POST
-    uri: https://management.azure.com/subscriptions/00000000-0000-0000-0000-000000000000/resourceGroups/cli_test_cosmosdb_table_backupinfo000001/providers/Microsoft.DocumentDB/databaseAccounts/cli000003/tables/cli000002/retrieveContinuousBackupInformation?api-version=2022-02-15-preview
->>>>>>> 2f51ba7c
-  response:
-    body:
-      string: '{"status":"Enqueued"}'
-    headers:
-      cache-control:
-      - no-store, no-cache
-      content-length:
-      - '21'
-      content-type:
-      - application/json
-      date:
-<<<<<<< HEAD
-      - Sun, 08 May 2022 06:19:47 GMT
-      location:
-      - https://management.azure.com/subscriptions/00000000-0000-0000-0000-000000000000/resourceGroups/cli_test_cosmosdb_table_backupinfo000001/providers/Microsoft.DocumentDB/databaseAccounts/cli000003/tables/cli000002/retrieveContinuousBackupInformation/operationResults/4eac5605-f37b-4f8d-a7c6-3288dabe97fd?api-version=2022-02-15-preview
-=======
-      - Wed, 04 May 2022 01:23:23 GMT
-      location:
-      - https://management.azure.com/subscriptions/00000000-0000-0000-0000-000000000000/resourceGroups/cli_test_cosmosdb_table_backupinfo000001/providers/Microsoft.DocumentDB/databaseAccounts/cli000003/tables/cli000002/retrieveContinuousBackupInformation/operationResults/93d16ee8-46de-4055-b4fc-6c17b62c8ec5?api-version=2022-02-15-preview
->>>>>>> 2f51ba7c
-      pragma:
-      - no-cache
-      server:
-      - Microsoft-HTTPAPI/2.0
-      strict-transport-security:
-      - max-age=31536000; includeSubDomains
-      x-content-type-options:
-      - nosniff
-      x-ms-gatewayversion:
-      - version=2.14.0
-      x-ms-ratelimit-remaining-subscription-writes:
-      - '1199'
-    status:
-      code: 202
-      message: Accepted
-- request:
-    body: null
-    headers:
-      Accept:
-      - '*/*'
-      Accept-Encoding:
-      - gzip, deflate
-      CommandName:
-      - cosmosdb table retrieve-latest-backup-time
-      Connection:
-      - keep-alive
-      ParameterSetName:
-      - -g -a -n -l
-      User-Agent:
-<<<<<<< HEAD
-      - AZURECLI/2.36.0 azsdk-python-mgmt-cosmosdb/7.0.0b5 Python/3.10.4 (Windows-10-10.0.22000-SP0)
-    method: GET
-    uri: https://management.azure.com/subscriptions/00000000-0000-0000-0000-000000000000/resourceGroups/cli_test_cosmosdb_table_backupinfo000001/providers/Microsoft.DocumentDB/databaseAccounts/cli000003/tables/cli000002/retrieveContinuousBackupInformation/operationResults/4eac5605-f37b-4f8d-a7c6-3288dabe97fd?api-version=2022-02-15-preview
-  response:
-    body:
-      string: '{"continuousBackupInformation":{"latestRestorableTimestamp":"5/8/2022
-        6:19:53 AM"}}'
-=======
-      - AZURECLI/2.36.0 azsdk-python-mgmt-cosmosdb/7.0.0b4 Python/3.10.4 (Windows-10-10.0.22598-SP0)
-    method: GET
-    uri: https://management.azure.com/subscriptions/00000000-0000-0000-0000-000000000000/resourceGroups/cli_test_cosmosdb_table_backupinfo000001/providers/Microsoft.DocumentDB/databaseAccounts/cli000003/tables/cli000002/retrieveContinuousBackupInformation/operationResults/93d16ee8-46de-4055-b4fc-6c17b62c8ec5?api-version=2022-02-15-preview
-  response:
-    body:
-      string: '{"continuousBackupInformation":{"latestRestorableTimestamp":"5/4/2022
-        1:23:27 AM"}}'
->>>>>>> 2f51ba7c
-    headers:
-      cache-control:
-      - no-store, no-cache
-      content-length:
-      - '83'
-      content-type:
-      - application/json
-      date:
-<<<<<<< HEAD
-      - Sun, 08 May 2022 06:20:18 GMT
-=======
-      - Wed, 04 May 2022 01:23:53 GMT
->>>>>>> 2f51ba7c
-      pragma:
-      - no-cache
-      server:
-      - Microsoft-HTTPAPI/2.0
-      strict-transport-security:
-      - max-age=31536000; includeSubDomains
-      transfer-encoding:
-      - chunked
-      vary:
-      - Accept-Encoding
-      x-content-type-options:
-      - nosniff
-      x-ms-gatewayversion:
-      - version=2.14.0
-    status:
-      code: 200
-      message: Ok
-- request:
-    body: null
-    headers:
-      Accept:
-      - application/json
-      Accept-Encoding:
-      - gzip, deflate
-      CommandName:
-      - cosmosdb table retrieve-latest-backup-time
-      Connection:
-      - keep-alive
-      ParameterSetName:
-      - -g -a -n -l
-      User-Agent:
-<<<<<<< HEAD
-      - AZURECLI/2.36.0 azsdk-python-mgmt-cosmosdb/7.0.0b5 Python/3.10.4 (Windows-10-10.0.22000-SP0)
-=======
-      - AZURECLI/2.36.0 azsdk-python-mgmt-cosmosdb/7.0.0b4 Python/3.10.4 (Windows-10-10.0.22598-SP0)
->>>>>>> 2f51ba7c
-    method: GET
-    uri: https://management.azure.com/subscriptions/00000000-0000-0000-0000-000000000000/resourceGroups/cli_test_cosmosdb_table_backupinfo000001/providers/Microsoft.DocumentDB/databaseAccounts/cli000003/tables/cli000002?api-version=2022-02-15-preview
-  response:
-    body:
-<<<<<<< HEAD
-      string: '{"id":"/subscriptions/00000000-0000-0000-0000-000000000000/resourceGroups/cli_test_cosmosdb_table_backupinfo000001/providers/Microsoft.DocumentDB/databaseAccounts/cli000003/tables/cli000002","type":"Microsoft.DocumentDB/databaseAccounts/tables","name":"cli000002","properties":{"resource":{"id":"cli000002","_rid":"-jtiAN8h21A=","_etag":"\"00000000-0000-0000-62a3-9246640201d8\"","_ts":1651990768}}}'
-=======
-      string: '{"id":"/subscriptions/00000000-0000-0000-0000-000000000000/resourceGroups/cli_test_cosmosdb_table_backupinfo000001/providers/Microsoft.DocumentDB/databaseAccounts/cli000003/tables/cli000002","type":"Microsoft.DocumentDB/databaseAccounts/tables","name":"cli000002","properties":{"resource":{"id":"cli000002","_rid":"vF9QAIvy2Ho=","_etag":"\"00000000-0000-0000-5f55-7f502c0201d8\"","_ts":1651627382}}}'
->>>>>>> 2f51ba7c
-    headers:
-      cache-control:
-      - no-store, no-cache
-      content-length:
-      - '399'
-      content-type:
-      - application/json
-      date:
-<<<<<<< HEAD
-      - Sun, 08 May 2022 06:20:19 GMT
-=======
-      - Wed, 04 May 2022 01:23:53 GMT
->>>>>>> 2f51ba7c
-      pragma:
-      - no-cache
-      server:
-      - Microsoft-HTTPAPI/2.0
-      strict-transport-security:
-      - max-age=31536000; includeSubDomains
-      transfer-encoding:
-      - chunked
-      vary:
-      - Accept-Encoding
-      x-content-type-options:
-      - nosniff
-      x-ms-gatewayversion:
-      - version=2.14.0
-    status:
-      code: 200
-      message: Ok
-- request:
-    body: '{"location": "eastus2"}'
-    headers:
-      Accept:
-      - application/json
-      Accept-Encoding:
-      - gzip, deflate
-      CommandName:
-      - cosmosdb table retrieve-latest-backup-time
-      Connection:
-      - keep-alive
-      Content-Length:
-      - '23'
-      Content-Type:
-      - application/json
-      ParameterSetName:
-      - -g -a -n -l
-      User-Agent:
-<<<<<<< HEAD
-      - AZURECLI/2.36.0 azsdk-python-mgmt-cosmosdb/7.0.0b5 Python/3.10.4 (Windows-10-10.0.22000-SP0)
-=======
-      - AZURECLI/2.36.0 azsdk-python-mgmt-cosmosdb/7.0.0b4 Python/3.10.4 (Windows-10-10.0.22598-SP0)
->>>>>>> 2f51ba7c
-    method: POST
-    uri: https://management.azure.com/subscriptions/00000000-0000-0000-0000-000000000000/resourceGroups/cli_test_cosmosdb_table_backupinfo000001/providers/Microsoft.DocumentDB/databaseAccounts/cli000003/tables/cli000002/retrieveContinuousBackupInformation?api-version=2022-02-15-preview
-  response:
-    body:
-      string: '{"status":"Enqueued"}'
-    headers:
-      cache-control:
-      - no-store, no-cache
-      content-length:
-      - '21'
-      content-type:
-      - application/json
-      date:
-<<<<<<< HEAD
-      - Sun, 08 May 2022 06:20:20 GMT
-      location:
-      - https://management.azure.com/subscriptions/00000000-0000-0000-0000-000000000000/resourceGroups/cli_test_cosmosdb_table_backupinfo000001/providers/Microsoft.DocumentDB/databaseAccounts/cli000003/tables/cli000002/retrieveContinuousBackupInformation/operationResults/c55435f9-2af8-488e-b27f-93b5555778dd?api-version=2022-02-15-preview
-=======
-      - Wed, 04 May 2022 01:23:54 GMT
-      location:
-      - https://management.azure.com/subscriptions/00000000-0000-0000-0000-000000000000/resourceGroups/cli_test_cosmosdb_table_backupinfo000001/providers/Microsoft.DocumentDB/databaseAccounts/cli000003/tables/cli000002/retrieveContinuousBackupInformation/operationResults/cacb63f0-9ea4-471d-b026-2cec3642fe4c?api-version=2022-02-15-preview
->>>>>>> 2f51ba7c
-      pragma:
-      - no-cache
-      server:
-      - Microsoft-HTTPAPI/2.0
-      strict-transport-security:
-      - max-age=31536000; includeSubDomains
-      x-content-type-options:
-      - nosniff
-      x-ms-gatewayversion:
-      - version=2.14.0
-      x-ms-ratelimit-remaining-subscription-writes:
-      - '1198'
-    status:
-      code: 202
-      message: Accepted
-- request:
-    body: null
-    headers:
-      Accept:
-      - '*/*'
-      Accept-Encoding:
-      - gzip, deflate
-      CommandName:
-      - cosmosdb table retrieve-latest-backup-time
-      Connection:
-      - keep-alive
-      ParameterSetName:
-      - -g -a -n -l
-      User-Agent:
-<<<<<<< HEAD
-      - AZURECLI/2.36.0 azsdk-python-mgmt-cosmosdb/7.0.0b5 Python/3.10.4 (Windows-10-10.0.22000-SP0)
-    method: GET
-    uri: https://management.azure.com/subscriptions/00000000-0000-0000-0000-000000000000/resourceGroups/cli_test_cosmosdb_table_backupinfo000001/providers/Microsoft.DocumentDB/databaseAccounts/cli000003/tables/cli000002/retrieveContinuousBackupInformation/operationResults/c55435f9-2af8-488e-b27f-93b5555778dd?api-version=2022-02-15-preview
-  response:
-    body:
-      string: '{"continuousBackupInformation":{"latestRestorableTimestamp":"5/8/2022
-        6:20:25 AM"}}'
-=======
-      - AZURECLI/2.36.0 azsdk-python-mgmt-cosmosdb/7.0.0b4 Python/3.10.4 (Windows-10-10.0.22598-SP0)
-    method: GET
-    uri: https://management.azure.com/subscriptions/00000000-0000-0000-0000-000000000000/resourceGroups/cli_test_cosmosdb_table_backupinfo000001/providers/Microsoft.DocumentDB/databaseAccounts/cli000003/tables/cli000002/retrieveContinuousBackupInformation/operationResults/cacb63f0-9ea4-471d-b026-2cec3642fe4c?api-version=2022-02-15-preview
-  response:
-    body:
-      string: '{"continuousBackupInformation":{"latestRestorableTimestamp":"5/4/2022
-        1:23:59 AM"}}'
->>>>>>> 2f51ba7c
-    headers:
-      cache-control:
-      - no-store, no-cache
-      content-length:
-      - '83'
-      content-type:
-      - application/json
-      date:
-<<<<<<< HEAD
-      - Sun, 08 May 2022 06:20:50 GMT
-=======
-      - Wed, 04 May 2022 01:24:24 GMT
->>>>>>> 2f51ba7c
-      pragma:
-      - no-cache
-      server:
-      - Microsoft-HTTPAPI/2.0
-      strict-transport-security:
-      - max-age=31536000; includeSubDomains
-      transfer-encoding:
-      - chunked
-      vary:
-      - Accept-Encoding
-      x-content-type-options:
-      - nosniff
-      x-ms-gatewayversion:
-      - version=2.14.0
-    status:
-      code: 200
-      message: Ok
-- request:
-    body: null
-    headers:
-      Accept:
-      - application/json
-      Accept-Encoding:
-      - gzip, deflate
-      CommandName:
-      - cosmosdb table retrieve-latest-backup-time
-      Connection:
-      - keep-alive
-      ParameterSetName:
-      - -g -a -n -l
-      User-Agent:
-<<<<<<< HEAD
-      - AZURECLI/2.36.0 azsdk-python-mgmt-cosmosdb/7.0.0b5 Python/3.10.4 (Windows-10-10.0.22000-SP0)
-=======
-      - AZURECLI/2.36.0 azsdk-python-mgmt-cosmosdb/7.0.0b4 Python/3.10.4 (Windows-10-10.0.22598-SP0)
->>>>>>> 2f51ba7c
-    method: GET
-    uri: https://management.azure.com/subscriptions/00000000-0000-0000-0000-000000000000/resourceGroups/cli_test_cosmosdb_table_backupinfo000001/providers/Microsoft.DocumentDB/databaseAccounts/cli000003/tables/cli000002?api-version=2022-02-15-preview
-  response:
-    body:
-<<<<<<< HEAD
-      string: '{"id":"/subscriptions/00000000-0000-0000-0000-000000000000/resourceGroups/cli_test_cosmosdb_table_backupinfo000001/providers/Microsoft.DocumentDB/databaseAccounts/cli000003/tables/cli000002","type":"Microsoft.DocumentDB/databaseAccounts/tables","name":"cli000002","properties":{"resource":{"id":"cli000002","_rid":"-jtiAN8h21A=","_etag":"\"00000000-0000-0000-62a3-9246640201d8\"","_ts":1651990768}}}'
-=======
-      string: '{"id":"/subscriptions/00000000-0000-0000-0000-000000000000/resourceGroups/cli_test_cosmosdb_table_backupinfo000001/providers/Microsoft.DocumentDB/databaseAccounts/cli000003/tables/cli000002","type":"Microsoft.DocumentDB/databaseAccounts/tables","name":"cli000002","properties":{"resource":{"id":"cli000002","_rid":"vF9QAIvy2Ho=","_etag":"\"00000000-0000-0000-5f55-7f502c0201d8\"","_ts":1651627382}}}'
->>>>>>> 2f51ba7c
-    headers:
-      cache-control:
-      - no-store, no-cache
-      content-length:
-      - '399'
-      content-type:
-      - application/json
-      date:
-<<<<<<< HEAD
-      - Sun, 08 May 2022 06:20:53 GMT
-=======
-      - Wed, 04 May 2022 01:24:25 GMT
->>>>>>> 2f51ba7c
-      pragma:
-      - no-cache
-      server:
-      - Microsoft-HTTPAPI/2.0
-      strict-transport-security:
-      - max-age=31536000; includeSubDomains
-      transfer-encoding:
-      - chunked
-      vary:
-      - Accept-Encoding
-      x-content-type-options:
-      - nosniff
-      x-ms-gatewayversion:
-      - version=2.14.0
-    status:
-      code: 200
-      message: Ok
-- request:
-    body: '{"location": "eastus2"}'
-    headers:
-      Accept:
-      - application/json
-      Accept-Encoding:
-      - gzip, deflate
-      CommandName:
-      - cosmosdb table retrieve-latest-backup-time
-      Connection:
-      - keep-alive
-      Content-Length:
-      - '23'
-      Content-Type:
-      - application/json
-      ParameterSetName:
-      - -g -a -n -l
-      User-Agent:
-<<<<<<< HEAD
-      - AZURECLI/2.36.0 azsdk-python-mgmt-cosmosdb/7.0.0b5 Python/3.10.4 (Windows-10-10.0.22000-SP0)
-=======
-      - AZURECLI/2.36.0 azsdk-python-mgmt-cosmosdb/7.0.0b4 Python/3.10.4 (Windows-10-10.0.22598-SP0)
->>>>>>> 2f51ba7c
-    method: POST
-    uri: https://management.azure.com/subscriptions/00000000-0000-0000-0000-000000000000/resourceGroups/cli_test_cosmosdb_table_backupinfo000001/providers/Microsoft.DocumentDB/databaseAccounts/cli000003/tables/cli000002/retrieveContinuousBackupInformation?api-version=2022-02-15-preview
-  response:
-    body:
-      string: '{"status":"Enqueued"}'
-    headers:
-      cache-control:
-      - no-store, no-cache
-      content-length:
-      - '21'
-      content-type:
-      - application/json
-      date:
-<<<<<<< HEAD
-      - Sun, 08 May 2022 06:20:54 GMT
-      location:
-      - https://management.azure.com/subscriptions/00000000-0000-0000-0000-000000000000/resourceGroups/cli_test_cosmosdb_table_backupinfo000001/providers/Microsoft.DocumentDB/databaseAccounts/cli000003/tables/cli000002/retrieveContinuousBackupInformation/operationResults/959552aa-abf7-448f-ae8d-8307c4ab71b6?api-version=2022-02-15-preview
-=======
-      - Wed, 04 May 2022 01:24:25 GMT
-      location:
-      - https://management.azure.com/subscriptions/00000000-0000-0000-0000-000000000000/resourceGroups/cli_test_cosmosdb_table_backupinfo000001/providers/Microsoft.DocumentDB/databaseAccounts/cli000003/tables/cli000002/retrieveContinuousBackupInformation/operationResults/83b119f8-2c4d-419f-82f3-e6f19c181f54?api-version=2022-02-15-preview
->>>>>>> 2f51ba7c
-      pragma:
-      - no-cache
-      server:
-      - Microsoft-HTTPAPI/2.0
-      strict-transport-security:
-      - max-age=31536000; includeSubDomains
-      x-content-type-options:
-      - nosniff
-      x-ms-gatewayversion:
-      - version=2.14.0
-      x-ms-ratelimit-remaining-subscription-writes:
-      - '1198'
-    status:
-      code: 202
-      message: Accepted
-- request:
-    body: null
-    headers:
-      Accept:
-      - '*/*'
-      Accept-Encoding:
-      - gzip, deflate
-      CommandName:
-      - cosmosdb table retrieve-latest-backup-time
-      Connection:
-      - keep-alive
-      ParameterSetName:
-      - -g -a -n -l
-      User-Agent:
-<<<<<<< HEAD
-      - AZURECLI/2.36.0 azsdk-python-mgmt-cosmosdb/7.0.0b5 Python/3.10.4 (Windows-10-10.0.22000-SP0)
-    method: GET
-    uri: https://management.azure.com/subscriptions/00000000-0000-0000-0000-000000000000/resourceGroups/cli_test_cosmosdb_table_backupinfo000001/providers/Microsoft.DocumentDB/databaseAccounts/cli000003/tables/cli000002/retrieveContinuousBackupInformation/operationResults/959552aa-abf7-448f-ae8d-8307c4ab71b6?api-version=2022-02-15-preview
-  response:
-    body:
-      string: '{"continuousBackupInformation":{"latestRestorableTimestamp":"5/8/2022
-        6:20:59 AM"}}'
-=======
-      - AZURECLI/2.36.0 azsdk-python-mgmt-cosmosdb/7.0.0b4 Python/3.10.4 (Windows-10-10.0.22598-SP0)
-    method: GET
-    uri: https://management.azure.com/subscriptions/00000000-0000-0000-0000-000000000000/resourceGroups/cli_test_cosmosdb_table_backupinfo000001/providers/Microsoft.DocumentDB/databaseAccounts/cli000003/tables/cli000002/retrieveContinuousBackupInformation/operationResults/83b119f8-2c4d-419f-82f3-e6f19c181f54?api-version=2022-02-15-preview
-  response:
-    body:
-      string: '{"continuousBackupInformation":{"latestRestorableTimestamp":"5/4/2022
-        1:24:31 AM"}}'
->>>>>>> 2f51ba7c
-    headers:
-      cache-control:
-      - no-store, no-cache
-      content-length:
-      - '83'
-      content-type:
-      - application/json
-      date:
-<<<<<<< HEAD
-      - Sun, 08 May 2022 06:21:24 GMT
-=======
-      - Wed, 04 May 2022 01:24:55 GMT
->>>>>>> 2f51ba7c
-      pragma:
-      - no-cache
-      server:
-      - Microsoft-HTTPAPI/2.0
-      strict-transport-security:
-      - max-age=31536000; includeSubDomains
-      transfer-encoding:
-      - chunked
-      vary:
-      - Accept-Encoding
-      x-content-type-options:
-      - nosniff
-      x-ms-gatewayversion:
-      - version=2.14.0
-    status:
-      code: 200
-      message: Ok
-version: 1
+interactions:
+- request:
+    body: null
+    headers:
+      Accept:
+      - application/json
+      Accept-Encoding:
+      - gzip, deflate
+      CommandName:
+      - cosmosdb table retrieve-latest-backup-time
+      Connection:
+      - keep-alive
+      ParameterSetName:
+      - -g -a -n -l
+      User-Agent:
+      - AZURECLI/2.36.0 azsdk-python-mgmt-cosmosdb/7.0.0b5 Python/3.10.4 (Windows-10-10.0.22000-SP0)
+    method: GET
+    uri: https://management.azure.com/subscriptions/00000000-0000-0000-0000-000000000000/resourceGroups/cli_test_cosmosdb_table_backupinfo000001/providers/Microsoft.DocumentDB/databaseAccounts/cli000003/tables/cli000002?api-version=2022-02-15-preview
+  response:
+    body:
+      string: '{"error":{"code":"ResourceNotFound","message":"The Resource ''Microsoft.DocumentDB/databaseAccounts/cli000003''
+        under resource group ''cli_test_cosmosdb_table_backupinfo000001'' was not
+        found. For more details please go to https://aka.ms/ARMResourceNotFoundFix"}}'
+    headers:
+      cache-control:
+      - no-cache
+      content-length:
+      - '259'
+      content-type:
+      - application/json; charset=utf-8
+      date:
+      - Sun, 08 May 2022 06:14:17 GMT
+      expires:
+      - '-1'
+      pragma:
+      - no-cache
+      strict-transport-security:
+      - max-age=31536000; includeSubDomains
+      x-content-type-options:
+      - nosniff
+      x-ms-failure-cause:
+      - gateway
+    status:
+      code: 404
+      message: Not Found
+- request:
+    body: null
+    headers:
+      Accept:
+      - application/json
+      Accept-Encoding:
+      - gzip, deflate
+      CommandName:
+      - cosmosdb create
+      Connection:
+      - keep-alive
+      ParameterSetName:
+      - -n -g --backup-policy-type --locations --kind --capabilities
+      User-Agent:
+      - AZURECLI/2.36.0 azsdk-python-azure-mgmt-resource/20.0.0 Python/3.10.4 (Windows-10-10.0.22000-SP0)
+    method: GET
+    uri: https://management.azure.com/subscriptions/00000000-0000-0000-0000-000000000000/resourcegroups/cli_test_cosmosdb_table_backupinfo000001?api-version=2021-04-01
+  response:
+    body:
+      string: '{"id":"/subscriptions/00000000-0000-0000-0000-000000000000/resourceGroups/cli_test_cosmosdb_table_backupinfo000001","name":"cli_test_cosmosdb_table_backupinfo000001","type":"Microsoft.Resources/resourceGroups","location":"eastus2","tags":{"product":"azurecli","cause":"automation","date":"2022-05-08T06:14:16Z"},"properties":{"provisioningState":"Succeeded"}}'
+    headers:
+      cache-control:
+      - no-cache
+      content-length:
+      - '359'
+      content-type:
+      - application/json; charset=utf-8
+      date:
+      - Sun, 08 May 2022 06:14:18 GMT
+      expires:
+      - '-1'
+      pragma:
+      - no-cache
+      strict-transport-security:
+      - max-age=31536000; includeSubDomains
+      vary:
+      - Accept-Encoding
+      x-content-type-options:
+      - nosniff
+    status:
+      code: 200
+      message: OK
+- request:
+    body: '{"location": "eastus2", "kind": "GlobalDocumentDB", "properties": {"locations":
+      [{"locationName": "eastus2", "failoverPriority": 0, "isZoneRedundant": false}],
+      "databaseAccountOfferType": "Standard", "capabilities": [{"name": "EnableTable"}],
+      "apiProperties": {}, "createMode": "Default", "backupPolicy": {"type": "Continuous",
+      "continuousModeProperties": {"tier": "Continuous30Days"}}}}'
+    headers:
+      Accept:
+      - application/json
+      Accept-Encoding:
+      - gzip, deflate
+      CommandName:
+      - cosmosdb create
+      Connection:
+      - keep-alive
+      Content-Length:
+      - '387'
+      Content-Type:
+      - application/json
+      ParameterSetName:
+      - -n -g --backup-policy-type --locations --kind --capabilities
+      User-Agent:
+      - AZURECLI/2.36.0 azsdk-python-mgmt-cosmosdb/7.0.0b5 Python/3.10.4 (Windows-10-10.0.22000-SP0)
+    method: PUT
+    uri: https://management.azure.com/subscriptions/00000000-0000-0000-0000-000000000000/resourceGroups/cli_test_cosmosdb_table_backupinfo000001/providers/Microsoft.DocumentDB/databaseAccounts/cli000003?api-version=2022-02-15-preview
+  response:
+    body:
+      string: '{"id":"/subscriptions/00000000-0000-0000-0000-000000000000/resourceGroups/cli_test_cosmosdb_table_backupinfo000001/providers/Microsoft.DocumentDB/databaseAccounts/cli000003","name":"cli000003","location":"East
+        US 2","type":"Microsoft.DocumentDB/databaseAccounts","kind":"GlobalDocumentDB","tags":{},"systemData":{"createdAt":"2022-05-08T06:14:29.4990972Z"},"properties":{"provisioningState":"Creating","publicNetworkAccess":"Enabled","enableAutomaticFailover":false,"enableMultipleWriteLocations":false,"enablePartitionKeyMonitor":false,"isVirtualNetworkFilterEnabled":false,"virtualNetworkRules":[],"EnabledApiTypes":"Table,
+        Sql","disableKeyBasedMetadataWriteAccess":false,"enableFreeTier":false,"enableAnalyticalStorage":false,"analyticalStorageConfiguration":{"schemaType":"WellDefined"},"instanceId":"4fc77529-6a39-4e22-b10c-7d8b80b2a36e","createMode":"Default","databaseAccountOfferType":"Standard","defaultIdentity":"","networkAclBypass":"None","disableLocalAuth":false,"consistencyPolicy":{"defaultConsistencyLevel":"BoundedStaleness","maxIntervalInSeconds":86400,"maxStalenessPrefix":1000000},"configurationOverrides":{},"writeLocations":[{"id":"cli000003-eastus2","locationName":"East
+        US 2","provisioningState":"Creating","failoverPriority":0,"isZoneRedundant":false}],"readLocations":[{"id":"cli000003-eastus2","locationName":"East
+        US 2","provisioningState":"Creating","failoverPriority":0,"isZoneRedundant":false}],"locations":[{"id":"cli000003-eastus2","locationName":"East
+        US 2","provisioningState":"Creating","failoverPriority":0,"isZoneRedundant":false}],"failoverPolicies":[{"id":"cli000003-eastus2","locationName":"East
+        US 2","failoverPriority":0}],"cors":[],"capabilities":[{"name":"EnableTable"}],"ipRules":[],"backupPolicy":{"type":"Continuous","continuousModeProperties":{"tier":"Continuous30Days"}},"networkAclBypassResourceIds":[],"diagnosticLogSettings":{"enableFullTextQuery":"None"}},"identity":{"type":"None"}}'
+    headers:
+      azure-asyncoperation:
+      - https://management.azure.com/subscriptions/00000000-0000-0000-0000-000000000000/providers/Microsoft.DocumentDB/locations/eastus2/operationsStatus/77ea827d-e998-491d-874d-018a38ebbae0?api-version=2022-02-15-preview
+      cache-control:
+      - no-store, no-cache
+      content-length:
+      - '1937'
+      content-type:
+      - application/json
+      date:
+      - Sun, 08 May 2022 06:14:31 GMT
+      location:
+      - https://management.azure.com/subscriptions/00000000-0000-0000-0000-000000000000/resourceGroups/cli_test_cosmosdb_table_backupinfo000001/providers/Microsoft.DocumentDB/databaseAccounts/cli000003/operationResults/77ea827d-e998-491d-874d-018a38ebbae0?api-version=2022-02-15-preview
+      pragma:
+      - no-cache
+      server:
+      - Microsoft-HTTPAPI/2.0
+      strict-transport-security:
+      - max-age=31536000; includeSubDomains
+      transfer-encoding:
+      - chunked
+      vary:
+      - Accept-Encoding
+      x-content-type-options:
+      - nosniff
+      x-ms-gatewayversion:
+      - version=2.14.0
+      x-ms-ratelimit-remaining-subscription-writes:
+      - '1194'
+    status:
+      code: 200
+      message: Ok
+- request:
+    body: null
+    headers:
+      Accept:
+      - '*/*'
+      Accept-Encoding:
+      - gzip, deflate
+      CommandName:
+      - cosmosdb create
+      Connection:
+      - keep-alive
+      ParameterSetName:
+      - -n -g --backup-policy-type --locations --kind --capabilities
+      User-Agent:
+      - AZURECLI/2.36.0 azsdk-python-mgmt-cosmosdb/7.0.0b5 Python/3.10.4 (Windows-10-10.0.22000-SP0)
+    method: GET
+    uri: https://management.azure.com/subscriptions/00000000-0000-0000-0000-000000000000/providers/Microsoft.DocumentDB/locations/eastus2/operationsStatus/77ea827d-e998-491d-874d-018a38ebbae0?api-version=2022-02-15-preview
+  response:
+    body:
+      string: '{"status":"Dequeued"}'
+    headers:
+      cache-control:
+      - no-store, no-cache
+      content-length:
+      - '21'
+      content-type:
+      - application/json
+      date:
+      - Sun, 08 May 2022 06:15:02 GMT
+      pragma:
+      - no-cache
+      server:
+      - Microsoft-HTTPAPI/2.0
+      strict-transport-security:
+      - max-age=31536000; includeSubDomains
+      transfer-encoding:
+      - chunked
+      vary:
+      - Accept-Encoding
+      x-content-type-options:
+      - nosniff
+      x-ms-gatewayversion:
+      - version=2.14.0
+    status:
+      code: 200
+      message: Ok
+- request:
+    body: null
+    headers:
+      Accept:
+      - '*/*'
+      Accept-Encoding:
+      - gzip, deflate
+      CommandName:
+      - cosmosdb create
+      Connection:
+      - keep-alive
+      ParameterSetName:
+      - -n -g --backup-policy-type --locations --kind --capabilities
+      User-Agent:
+      - AZURECLI/2.36.0 azsdk-python-mgmt-cosmosdb/7.0.0b5 Python/3.10.4 (Windows-10-10.0.22000-SP0)
+    method: GET
+    uri: https://management.azure.com/subscriptions/00000000-0000-0000-0000-000000000000/providers/Microsoft.DocumentDB/locations/eastus2/operationsStatus/77ea827d-e998-491d-874d-018a38ebbae0?api-version=2022-02-15-preview
+  response:
+    body:
+      string: '{"status":"Dequeued"}'
+    headers:
+      cache-control:
+      - no-store, no-cache
+      content-length:
+      - '21'
+      content-type:
+      - application/json
+      date:
+      - Sun, 08 May 2022 06:15:32 GMT
+      pragma:
+      - no-cache
+      server:
+      - Microsoft-HTTPAPI/2.0
+      strict-transport-security:
+      - max-age=31536000; includeSubDomains
+      transfer-encoding:
+      - chunked
+      vary:
+      - Accept-Encoding
+      x-content-type-options:
+      - nosniff
+      x-ms-gatewayversion:
+      - version=2.14.0
+    status:
+      code: 200
+      message: Ok
+- request:
+    body: null
+    headers:
+      Accept:
+      - '*/*'
+      Accept-Encoding:
+      - gzip, deflate
+      CommandName:
+      - cosmosdb create
+      Connection:
+      - keep-alive
+      ParameterSetName:
+      - -n -g --backup-policy-type --locations --kind --capabilities
+      User-Agent:
+      - AZURECLI/2.36.0 azsdk-python-mgmt-cosmosdb/7.0.0b5 Python/3.10.4 (Windows-10-10.0.22000-SP0)
+    method: GET
+    uri: https://management.azure.com/subscriptions/00000000-0000-0000-0000-000000000000/providers/Microsoft.DocumentDB/locations/eastus2/operationsStatus/77ea827d-e998-491d-874d-018a38ebbae0?api-version=2022-02-15-preview
+  response:
+    body:
+      string: '{"status":"Dequeued"}'
+    headers:
+      cache-control:
+      - no-store, no-cache
+      content-length:
+      - '21'
+      content-type:
+      - application/json
+      date:
+      - Sun, 08 May 2022 06:16:02 GMT
+      pragma:
+      - no-cache
+      server:
+      - Microsoft-HTTPAPI/2.0
+      strict-transport-security:
+      - max-age=31536000; includeSubDomains
+      transfer-encoding:
+      - chunked
+      vary:
+      - Accept-Encoding
+      x-content-type-options:
+      - nosniff
+      x-ms-gatewayversion:
+      - version=2.14.0
+    status:
+      code: 200
+      message: Ok
+- request:
+    body: null
+    headers:
+      Accept:
+      - '*/*'
+      Accept-Encoding:
+      - gzip, deflate
+      CommandName:
+      - cosmosdb create
+      Connection:
+      - keep-alive
+      ParameterSetName:
+      - -n -g --backup-policy-type --locations --kind --capabilities
+      User-Agent:
+      - AZURECLI/2.36.0 azsdk-python-mgmt-cosmosdb/7.0.0b5 Python/3.10.4 (Windows-10-10.0.22000-SP0)
+    method: GET
+    uri: https://management.azure.com/subscriptions/00000000-0000-0000-0000-000000000000/providers/Microsoft.DocumentDB/locations/eastus2/operationsStatus/77ea827d-e998-491d-874d-018a38ebbae0?api-version=2022-02-15-preview
+  response:
+    body:
+      string: '{"status":"Dequeued"}'
+    headers:
+      cache-control:
+      - no-store, no-cache
+      content-length:
+      - '21'
+      content-type:
+      - application/json
+      date:
+      - Sun, 08 May 2022 06:16:32 GMT
+      pragma:
+      - no-cache
+      server:
+      - Microsoft-HTTPAPI/2.0
+      strict-transport-security:
+      - max-age=31536000; includeSubDomains
+      transfer-encoding:
+      - chunked
+      vary:
+      - Accept-Encoding
+      x-content-type-options:
+      - nosniff
+      x-ms-gatewayversion:
+      - version=2.14.0
+    status:
+      code: 200
+      message: Ok
+- request:
+    body: null
+    headers:
+      Accept:
+      - '*/*'
+      Accept-Encoding:
+      - gzip, deflate
+      CommandName:
+      - cosmosdb create
+      Connection:
+      - keep-alive
+      ParameterSetName:
+      - -n -g --backup-policy-type --locations --kind --capabilities
+      User-Agent:
+      - AZURECLI/2.36.0 azsdk-python-mgmt-cosmosdb/7.0.0b5 Python/3.10.4 (Windows-10-10.0.22000-SP0)
+    method: GET
+    uri: https://management.azure.com/subscriptions/00000000-0000-0000-0000-000000000000/providers/Microsoft.DocumentDB/locations/eastus2/operationsStatus/77ea827d-e998-491d-874d-018a38ebbae0?api-version=2022-02-15-preview
+  response:
+    body:
+      string: '{"status":"Dequeued"}'
+    headers:
+      cache-control:
+      - no-store, no-cache
+      content-length:
+      - '21'
+      content-type:
+      - application/json
+      date:
+      - Sun, 08 May 2022 06:17:03 GMT
+      pragma:
+      - no-cache
+      server:
+      - Microsoft-HTTPAPI/2.0
+      strict-transport-security:
+      - max-age=31536000; includeSubDomains
+      transfer-encoding:
+      - chunked
+      vary:
+      - Accept-Encoding
+      x-content-type-options:
+      - nosniff
+      x-ms-gatewayversion:
+      - version=2.14.0
+    status:
+      code: 200
+      message: Ok
+- request:
+    body: null
+    headers:
+      Accept:
+      - '*/*'
+      Accept-Encoding:
+      - gzip, deflate
+      CommandName:
+      - cosmosdb create
+      Connection:
+      - keep-alive
+      ParameterSetName:
+      - -n -g --backup-policy-type --locations --kind --capabilities
+      User-Agent:
+      - AZURECLI/2.36.0 azsdk-python-mgmt-cosmosdb/7.0.0b5 Python/3.10.4 (Windows-10-10.0.22000-SP0)
+    method: GET
+    uri: https://management.azure.com/subscriptions/00000000-0000-0000-0000-000000000000/providers/Microsoft.DocumentDB/locations/eastus2/operationsStatus/77ea827d-e998-491d-874d-018a38ebbae0?api-version=2022-02-15-preview
+  response:
+    body:
+      string: '{"status":"Dequeued"}'
+    headers:
+      cache-control:
+      - no-store, no-cache
+      content-length:
+      - '21'
+      content-type:
+      - application/json
+      date:
+      - Sun, 08 May 2022 06:17:33 GMT
+      pragma:
+      - no-cache
+      server:
+      - Microsoft-HTTPAPI/2.0
+      strict-transport-security:
+      - max-age=31536000; includeSubDomains
+      transfer-encoding:
+      - chunked
+      vary:
+      - Accept-Encoding
+      x-content-type-options:
+      - nosniff
+      x-ms-gatewayversion:
+      - version=2.14.0
+    status:
+      code: 200
+      message: Ok
+- request:
+    body: null
+    headers:
+      Accept:
+      - '*/*'
+      Accept-Encoding:
+      - gzip, deflate
+      CommandName:
+      - cosmosdb create
+      Connection:
+      - keep-alive
+      ParameterSetName:
+      - -n -g --backup-policy-type --locations --kind --capabilities
+      User-Agent:
+      - AZURECLI/2.36.0 azsdk-python-mgmt-cosmosdb/7.0.0b5 Python/3.10.4 (Windows-10-10.0.22000-SP0)
+    method: GET
+    uri: https://management.azure.com/subscriptions/00000000-0000-0000-0000-000000000000/providers/Microsoft.DocumentDB/locations/eastus2/operationsStatus/77ea827d-e998-491d-874d-018a38ebbae0?api-version=2022-02-15-preview
+  response:
+    body:
+      string: '{"status":"Dequeued"}'
+    headers:
+      cache-control:
+      - no-store, no-cache
+      content-length:
+      - '21'
+      content-type:
+      - application/json
+      date:
+      - Sun, 08 May 2022 06:18:04 GMT
+      pragma:
+      - no-cache
+      server:
+      - Microsoft-HTTPAPI/2.0
+      strict-transport-security:
+      - max-age=31536000; includeSubDomains
+      transfer-encoding:
+      - chunked
+      vary:
+      - Accept-Encoding
+      x-content-type-options:
+      - nosniff
+      x-ms-gatewayversion:
+      - version=2.14.0
+    status:
+      code: 200
+      message: Ok
+- request:
+    body: null
+    headers:
+      Accept:
+      - '*/*'
+      Accept-Encoding:
+      - gzip, deflate
+      CommandName:
+      - cosmosdb create
+      Connection:
+      - keep-alive
+      ParameterSetName:
+      - -n -g --backup-policy-type --locations --kind --capabilities
+      User-Agent:
+      - AZURECLI/2.36.0 azsdk-python-mgmt-cosmosdb/7.0.0b5 Python/3.10.4 (Windows-10-10.0.22000-SP0)
+    method: GET
+    uri: https://management.azure.com/subscriptions/00000000-0000-0000-0000-000000000000/providers/Microsoft.DocumentDB/locations/eastus2/operationsStatus/77ea827d-e998-491d-874d-018a38ebbae0?api-version=2022-02-15-preview
+  response:
+    body:
+      string: '{"status":"Dequeued"}'
+    headers:
+      cache-control:
+      - no-store, no-cache
+      content-length:
+      - '21'
+      content-type:
+      - application/json
+      date:
+      - Sun, 08 May 2022 06:18:34 GMT
+      pragma:
+      - no-cache
+      server:
+      - Microsoft-HTTPAPI/2.0
+      strict-transport-security:
+      - max-age=31536000; includeSubDomains
+      transfer-encoding:
+      - chunked
+      vary:
+      - Accept-Encoding
+      x-content-type-options:
+      - nosniff
+      x-ms-gatewayversion:
+      - version=2.14.0
+    status:
+      code: 200
+      message: Ok
+- request:
+    body: null
+    headers:
+      Accept:
+      - '*/*'
+      Accept-Encoding:
+      - gzip, deflate
+      CommandName:
+      - cosmosdb create
+      Connection:
+      - keep-alive
+      ParameterSetName:
+      - -n -g --backup-policy-type --locations --kind --capabilities
+      User-Agent:
+      - AZURECLI/2.36.0 azsdk-python-mgmt-cosmosdb/7.0.0b5 Python/3.10.4 (Windows-10-10.0.22000-SP0)
+    method: GET
+    uri: https://management.azure.com/subscriptions/00000000-0000-0000-0000-000000000000/providers/Microsoft.DocumentDB/locations/eastus2/operationsStatus/77ea827d-e998-491d-874d-018a38ebbae0?api-version=2022-02-15-preview
+  response:
+    body:
+      string: '{"status":"Succeeded"}'
+    headers:
+      cache-control:
+      - no-store, no-cache
+      content-length:
+      - '22'
+      content-type:
+      - application/json
+      date:
+      - Sun, 08 May 2022 06:19:05 GMT
+      pragma:
+      - no-cache
+      server:
+      - Microsoft-HTTPAPI/2.0
+      strict-transport-security:
+      - max-age=31536000; includeSubDomains
+      transfer-encoding:
+      - chunked
+      vary:
+      - Accept-Encoding
+      x-content-type-options:
+      - nosniff
+      x-ms-gatewayversion:
+      - version=2.14.0
+    status:
+      code: 200
+      message: Ok
+- request:
+    body: null
+    headers:
+      Accept:
+      - '*/*'
+      Accept-Encoding:
+      - gzip, deflate
+      CommandName:
+      - cosmosdb create
+      Connection:
+      - keep-alive
+      ParameterSetName:
+      - -n -g --backup-policy-type --locations --kind --capabilities
+      User-Agent:
+      - AZURECLI/2.36.0 azsdk-python-mgmt-cosmosdb/7.0.0b5 Python/3.10.4 (Windows-10-10.0.22000-SP0)
+    method: GET
+    uri: https://management.azure.com/subscriptions/00000000-0000-0000-0000-000000000000/resourceGroups/cli_test_cosmosdb_table_backupinfo000001/providers/Microsoft.DocumentDB/databaseAccounts/cli000003?api-version=2022-02-15-preview
+  response:
+    body:
+      string: '{"id":"/subscriptions/00000000-0000-0000-0000-000000000000/resourceGroups/cli_test_cosmosdb_table_backupinfo000001/providers/Microsoft.DocumentDB/databaseAccounts/cli000003","name":"cli000003","location":"East
+        US 2","type":"Microsoft.DocumentDB/databaseAccounts","kind":"GlobalDocumentDB","tags":{},"systemData":{"createdAt":"2022-05-08T06:18:49.6712328Z"},"properties":{"provisioningState":"Succeeded","documentEndpoint":"https://cli000003.documents.azure.com:443/","tableEndpoint":"https://cli000003.table.cosmos.azure.com:443/","publicNetworkAccess":"Enabled","enableAutomaticFailover":false,"enableMultipleWriteLocations":false,"enablePartitionKeyMonitor":false,"isVirtualNetworkFilterEnabled":false,"virtualNetworkRules":[],"EnabledApiTypes":"Table,
+        Sql","disableKeyBasedMetadataWriteAccess":false,"enableFreeTier":false,"enableAnalyticalStorage":false,"analyticalStorageConfiguration":{"schemaType":"WellDefined"},"instanceId":"4fc77529-6a39-4e22-b10c-7d8b80b2a36e","createMode":"Default","databaseAccountOfferType":"Standard","defaultIdentity":"FirstPartyIdentity","networkAclBypass":"None","disableLocalAuth":false,"consistencyPolicy":{"defaultConsistencyLevel":"BoundedStaleness","maxIntervalInSeconds":86400,"maxStalenessPrefix":1000000},"configurationOverrides":{},"writeLocations":[{"id":"cli000003-eastus2","locationName":"East
+        US 2","documentEndpoint":"https://cli000003-eastus2.documents.azure.com:443/","provisioningState":"Succeeded","failoverPriority":0,"isZoneRedundant":false}],"readLocations":[{"id":"cli000003-eastus2","locationName":"East
+        US 2","documentEndpoint":"https://cli000003-eastus2.documents.azure.com:443/","provisioningState":"Succeeded","failoverPriority":0,"isZoneRedundant":false}],"locations":[{"id":"cli000003-eastus2","locationName":"East
+        US 2","documentEndpoint":"https://cli000003-eastus2.documents.azure.com:443/","provisioningState":"Succeeded","failoverPriority":0,"isZoneRedundant":false}],"failoverPolicies":[{"id":"cli000003-eastus2","locationName":"East
+        US 2","failoverPriority":0}],"cors":[],"capabilities":[{"name":"EnableTable"}],"ipRules":[],"backupPolicy":{"type":"Continuous","continuousModeProperties":{"tier":"Continuous30Days"}},"networkAclBypassResourceIds":[],"diagnosticLogSettings":{"enableFullTextQuery":"None"}},"identity":{"type":"None"}}'
+    headers:
+      cache-control:
+      - no-store, no-cache
+      content-length:
+      - '2303'
+      content-type:
+      - application/json
+      date:
+      - Sun, 08 May 2022 06:19:05 GMT
+      pragma:
+      - no-cache
+      server:
+      - Microsoft-HTTPAPI/2.0
+      strict-transport-security:
+      - max-age=31536000; includeSubDomains
+      transfer-encoding:
+      - chunked
+      vary:
+      - Accept-Encoding
+      x-content-type-options:
+      - nosniff
+      x-ms-gatewayversion:
+      - version=2.14.0
+    status:
+      code: 200
+      message: Ok
+- request:
+    body: null
+    headers:
+      Accept:
+      - application/json
+      Accept-Encoding:
+      - gzip, deflate
+      CommandName:
+      - cosmosdb create
+      Connection:
+      - keep-alive
+      ParameterSetName:
+      - -n -g --backup-policy-type --locations --kind --capabilities
+      User-Agent:
+      - AZURECLI/2.36.0 azsdk-python-mgmt-cosmosdb/7.0.0b5 Python/3.10.4 (Windows-10-10.0.22000-SP0)
+    method: GET
+    uri: https://management.azure.com/subscriptions/00000000-0000-0000-0000-000000000000/resourceGroups/cli_test_cosmosdb_table_backupinfo000001/providers/Microsoft.DocumentDB/databaseAccounts/cli000003?api-version=2022-02-15-preview
+  response:
+    body:
+      string: '{"id":"/subscriptions/00000000-0000-0000-0000-000000000000/resourceGroups/cli_test_cosmosdb_table_backupinfo000001/providers/Microsoft.DocumentDB/databaseAccounts/cli000003","name":"cli000003","location":"East
+        US 2","type":"Microsoft.DocumentDB/databaseAccounts","kind":"GlobalDocumentDB","tags":{},"systemData":{"createdAt":"2022-05-08T06:18:49.6712328Z"},"properties":{"provisioningState":"Succeeded","documentEndpoint":"https://cli000003.documents.azure.com:443/","tableEndpoint":"https://cli000003.table.cosmos.azure.com:443/","publicNetworkAccess":"Enabled","enableAutomaticFailover":false,"enableMultipleWriteLocations":false,"enablePartitionKeyMonitor":false,"isVirtualNetworkFilterEnabled":false,"virtualNetworkRules":[],"EnabledApiTypes":"Table,
+        Sql","disableKeyBasedMetadataWriteAccess":false,"enableFreeTier":false,"enableAnalyticalStorage":false,"analyticalStorageConfiguration":{"schemaType":"WellDefined"},"instanceId":"4fc77529-6a39-4e22-b10c-7d8b80b2a36e","createMode":"Default","databaseAccountOfferType":"Standard","defaultIdentity":"FirstPartyIdentity","networkAclBypass":"None","disableLocalAuth":false,"consistencyPolicy":{"defaultConsistencyLevel":"BoundedStaleness","maxIntervalInSeconds":86400,"maxStalenessPrefix":1000000},"configurationOverrides":{},"writeLocations":[{"id":"cli000003-eastus2","locationName":"East
+        US 2","documentEndpoint":"https://cli000003-eastus2.documents.azure.com:443/","provisioningState":"Succeeded","failoverPriority":0,"isZoneRedundant":false}],"readLocations":[{"id":"cli000003-eastus2","locationName":"East
+        US 2","documentEndpoint":"https://cli000003-eastus2.documents.azure.com:443/","provisioningState":"Succeeded","failoverPriority":0,"isZoneRedundant":false}],"locations":[{"id":"cli000003-eastus2","locationName":"East
+        US 2","documentEndpoint":"https://cli000003-eastus2.documents.azure.com:443/","provisioningState":"Succeeded","failoverPriority":0,"isZoneRedundant":false}],"failoverPolicies":[{"id":"cli000003-eastus2","locationName":"East
+        US 2","failoverPriority":0}],"cors":[],"capabilities":[{"name":"EnableTable"}],"ipRules":[],"backupPolicy":{"type":"Continuous","continuousModeProperties":{"tier":"Continuous30Days"}},"networkAclBypassResourceIds":[],"diagnosticLogSettings":{"enableFullTextQuery":"None"}},"identity":{"type":"None"}}'
+    headers:
+      cache-control:
+      - no-store, no-cache
+      content-length:
+      - '2303'
+      content-type:
+      - application/json
+      date:
+      - Sun, 08 May 2022 06:19:06 GMT
+      pragma:
+      - no-cache
+      server:
+      - Microsoft-HTTPAPI/2.0
+      strict-transport-security:
+      - max-age=31536000; includeSubDomains
+      transfer-encoding:
+      - chunked
+      vary:
+      - Accept-Encoding
+      x-content-type-options:
+      - nosniff
+      x-ms-gatewayversion:
+      - version=2.14.0
+    status:
+      code: 200
+      message: Ok
+- request:
+    body: null
+    headers:
+      Accept:
+      - application/json
+      Accept-Encoding:
+      - gzip, deflate
+      CommandName:
+      - cosmosdb show
+      Connection:
+      - keep-alive
+      ParameterSetName:
+      - -n -g
+      User-Agent:
+      - AZURECLI/2.36.0 azsdk-python-mgmt-cosmosdb/7.0.0b5 Python/3.10.4 (Windows-10-10.0.22000-SP0)
+    method: GET
+    uri: https://management.azure.com/subscriptions/00000000-0000-0000-0000-000000000000/resourceGroups/cli_test_cosmosdb_table_backupinfo000001/providers/Microsoft.DocumentDB/databaseAccounts/cli000003?api-version=2022-02-15-preview
+  response:
+    body:
+      string: '{"id":"/subscriptions/00000000-0000-0000-0000-000000000000/resourceGroups/cli_test_cosmosdb_table_backupinfo000001/providers/Microsoft.DocumentDB/databaseAccounts/cli000003","name":"cli000003","location":"East
+        US 2","type":"Microsoft.DocumentDB/databaseAccounts","kind":"GlobalDocumentDB","tags":{},"systemData":{"createdAt":"2022-05-08T06:18:49.6712328Z"},"properties":{"provisioningState":"Succeeded","documentEndpoint":"https://cli000003.documents.azure.com:443/","tableEndpoint":"https://cli000003.table.cosmos.azure.com:443/","publicNetworkAccess":"Enabled","enableAutomaticFailover":false,"enableMultipleWriteLocations":false,"enablePartitionKeyMonitor":false,"isVirtualNetworkFilterEnabled":false,"virtualNetworkRules":[],"EnabledApiTypes":"Table,
+        Sql","disableKeyBasedMetadataWriteAccess":false,"enableFreeTier":false,"enableAnalyticalStorage":false,"analyticalStorageConfiguration":{"schemaType":"WellDefined"},"instanceId":"4fc77529-6a39-4e22-b10c-7d8b80b2a36e","createMode":"Default","databaseAccountOfferType":"Standard","defaultIdentity":"FirstPartyIdentity","networkAclBypass":"None","disableLocalAuth":false,"consistencyPolicy":{"defaultConsistencyLevel":"BoundedStaleness","maxIntervalInSeconds":86400,"maxStalenessPrefix":1000000},"configurationOverrides":{},"writeLocations":[{"id":"cli000003-eastus2","locationName":"East
+        US 2","documentEndpoint":"https://cli000003-eastus2.documents.azure.com:443/","provisioningState":"Succeeded","failoverPriority":0,"isZoneRedundant":false}],"readLocations":[{"id":"cli000003-eastus2","locationName":"East
+        US 2","documentEndpoint":"https://cli000003-eastus2.documents.azure.com:443/","provisioningState":"Succeeded","failoverPriority":0,"isZoneRedundant":false}],"locations":[{"id":"cli000003-eastus2","locationName":"East
+        US 2","documentEndpoint":"https://cli000003-eastus2.documents.azure.com:443/","provisioningState":"Succeeded","failoverPriority":0,"isZoneRedundant":false}],"failoverPolicies":[{"id":"cli000003-eastus2","locationName":"East
+        US 2","failoverPriority":0}],"cors":[],"capabilities":[{"name":"EnableTable"}],"ipRules":[],"backupPolicy":{"type":"Continuous","continuousModeProperties":{"tier":"Continuous30Days"}},"networkAclBypassResourceIds":[],"diagnosticLogSettings":{"enableFullTextQuery":"None"}},"identity":{"type":"None"}}'
+    headers:
+      cache-control:
+      - no-store, no-cache
+      content-length:
+      - '2303'
+      content-type:
+      - application/json
+      date:
+      - Sun, 08 May 2022 06:19:08 GMT
+      pragma:
+      - no-cache
+      server:
+      - Microsoft-HTTPAPI/2.0
+      strict-transport-security:
+      - max-age=31536000; includeSubDomains
+      transfer-encoding:
+      - chunked
+      vary:
+      - Accept-Encoding
+      x-content-type-options:
+      - nosniff
+      x-ms-gatewayversion:
+      - version=2.14.0
+    status:
+      code: 200
+      message: Ok
+- request:
+    body: null
+    headers:
+      Accept:
+      - application/json
+      Accept-Encoding:
+      - gzip, deflate
+      CommandName:
+      - cosmosdb table retrieve-latest-backup-time
+      Connection:
+      - keep-alive
+      ParameterSetName:
+      - -g -a -n -l
+      User-Agent:
+      - AZURECLI/2.36.0 azsdk-python-mgmt-cosmosdb/7.0.0b5 Python/3.10.4 (Windows-10-10.0.22000-SP0)
+    method: GET
+    uri: https://management.azure.com/subscriptions/00000000-0000-0000-0000-000000000000/resourceGroups/cli_test_cosmosdb_table_backupinfo000001/providers/Microsoft.DocumentDB/databaseAccounts/cli000003/tables/cli000002?api-version=2022-02-15-preview
+  response:
+    body:
+      string: '{"code":"NotFound","message":"Message: {\"code\":\"NotFound\",\"message\":\"Message:
+        {\\\"Errors\\\":[\\\"Owner resource does not exist\\\"]}\\r\\nActivityId:
+        c514e8dd-ce96-11ec-b640-9c7bef500122, Request URI: /apps/4d036e0c-e400-4397-8d43-7b0f1de248b3/services/27070ddd-4b16-47db-9c85-da9f177b4538/partitions/48c03ea1-da2a-40c4-aba2-143ebc27077e/replicas/132964542154874666s,
+        RequestStats: \\r\\nRequestStartTime: 2022-05-08T06:19:10.4107558Z, RequestEndTime:
+        2022-05-08T06:19:10.4107558Z,  Number of regions attempted:1\\r\\n{\\\"systemHistory\\\":[{\\\"dateUtc\\\":\\\"2022-05-08T06:18:03.3713963Z\\\",\\\"cpu\\\":0.411,\\\"memory\\\":645263220.000,\\\"threadInfo\\\":{\\\"isThreadStarving\\\":\\\"False\\\",\\\"threadWaitIntervalInMs\\\":0.02,\\\"availableThreads\\\":32759,\\\"minThreads\\\":64,\\\"maxThreads\\\":32767}},{\\\"dateUtc\\\":\\\"2022-05-08T06:18:13.3713212Z\\\",\\\"cpu\\\":1.111,\\\"memory\\\":649114788.000,\\\"threadInfo\\\":{\\\"isThreadStarving\\\":\\\"False\\\",\\\"threadWaitIntervalInMs\\\":0.0146,\\\"availableThreads\\\":32763,\\\"minThreads\\\":64,\\\"maxThreads\\\":32767}},{\\\"dateUtc\\\":\\\"2022-05-08T06:18:23.3812085Z\\\",\\\"cpu\\\":0.776,\\\"memory\\\":648397396.000,\\\"threadInfo\\\":{\\\"isThreadStarving\\\":\\\"False\\\",\\\"threadWaitIntervalInMs\\\":0.0107,\\\"availableThreads\\\":32764,\\\"minThreads\\\":64,\\\"maxThreads\\\":32767}},{\\\"dateUtc\\\":\\\"2022-05-08T06:18:43.3909974Z\\\",\\\"cpu\\\":0.837,\\\"memory\\\":646719812.000,\\\"threadInfo\\\":{\\\"isThreadStarving\\\":\\\"False\\\",\\\"threadWaitIntervalInMs\\\":0.0191,\\\"availableThreads\\\":32765,\\\"minThreads\\\":64,\\\"maxThreads\\\":32767}},{\\\"dateUtc\\\":\\\"2022-05-08T06:18:53.4009170Z\\\",\\\"cpu\\\":0.972,\\\"memory\\\":645904240.000,\\\"threadInfo\\\":{\\\"isThreadStarving\\\":\\\"False\\\",\\\"threadWaitIntervalInMs\\\":0.0157,\\\"availableThreads\\\":32762,\\\"minThreads\\\":64,\\\"maxThreads\\\":32767}},{\\\"dateUtc\\\":\\\"2022-05-08T06:19:03.4108406Z\\\",\\\"cpu\\\":0.312,\\\"memory\\\":645642628.000,\\\"threadInfo\\\":{\\\"isThreadStarving\\\":\\\"False\\\",\\\"threadWaitIntervalInMs\\\":0.0262,\\\"availableThreads\\\":32765,\\\"minThreads\\\":64,\\\"maxThreads\\\":32767}}]}\\r\\nRequestStart:
+        2022-05-08T06:19:10.4107558Z; ResponseTime: 2022-05-08T06:19:10.4107558Z;
+        StoreResult: StorePhysicalAddress: rntbd://10.0.0.24:11300/apps/4d036e0c-e400-4397-8d43-7b0f1de248b3/services/27070ddd-4b16-47db-9c85-da9f177b4538/partitions/48c03ea1-da2a-40c4-aba2-143ebc27077e/replicas/132964542154874666s,
+        LSN: 9, GlobalCommittedLsn: 9, PartitionKeyRangeId: , IsValid: True, StatusCode:
+        404, SubStatusCode: 1003, RequestCharge: 1, ItemLSN: -1, SessionToken: -1#9,
+        UsingLocalLSN: False, TransportException: null, BELatencyMs: 0.847, ActivityId:
+        c514e8dd-ce96-11ec-b640-9c7bef500122, RetryAfterInMs: , TransportRequestTimeline:
+        {\\\"requestTimeline\\\":[{\\\"event\\\": \\\"Created\\\", \\\"startTimeUtc\\\":
+        \\\"2022-05-08T06:19:10.4107558Z\\\", \\\"durationInMs\\\": 0.0086},{\\\"event\\\":
+        \\\"ChannelAcquisitionStarted\\\", \\\"startTimeUtc\\\": \\\"2022-05-08T06:19:10.4107644Z\\\",
+        \\\"durationInMs\\\": 0.0029},{\\\"event\\\": \\\"Pipelined\\\", \\\"startTimeUtc\\\":
+        \\\"2022-05-08T06:19:10.4107673Z\\\", \\\"durationInMs\\\": 0.2782},{\\\"event\\\":
+        \\\"Transit Time\\\", \\\"startTimeUtc\\\": \\\"2022-05-08T06:19:10.4110455Z\\\",
+        \\\"durationInMs\\\": 0.9588},{\\\"event\\\": \\\"Received\\\", \\\"startTimeUtc\\\":
+        \\\"2022-05-08T06:19:10.4120043Z\\\", \\\"durationInMs\\\": 0.1839},{\\\"event\\\":
+        \\\"Completed\\\", \\\"startTimeUtc\\\": \\\"2022-05-08T06:19:10.4121882Z\\\",
+        \\\"durationInMs\\\": 0}],\\\"serviceEndpointStats\\\":{\\\"inflightRequests\\\":1,\\\"openConnections\\\":1},\\\"connectionStats\\\":{\\\"waitforConnectionInit\\\":\\\"False\\\",\\\"callsPendingReceive\\\":0,\\\"lastSendAttempt\\\":\\\"2022-05-08T06:19:10.2907491Z\\\",\\\"lastSend\\\":\\\"2022-05-08T06:19:10.2907491Z\\\",\\\"lastReceive\\\":\\\"2022-05-08T06:19:10.3007595Z\\\"},\\\"requestSizeInBytes\\\":487,\\\"responseMetadataSizeInBytes\\\":141,\\\"responseBodySizeInBytes\\\":44};\\r\\n
+        ResourceType: Collection, OperationType: Read\\r\\nRequestStart: 2022-05-08T06:19:10.4107558Z;
+        ResponseTime: 2022-05-08T06:19:10.4107558Z; StoreResult: StorePhysicalAddress:
+        rntbd://10.0.0.19:11300/apps/4d036e0c-e400-4397-8d43-7b0f1de248b3/services/27070ddd-4b16-47db-9c85-da9f177b4538/partitions/48c03ea1-da2a-40c4-aba2-143ebc27077e/replicas/132964542154874665s,
+        LSN: 9, GlobalCommittedLsn: 9, PartitionKeyRangeId: , IsValid: True, StatusCode:
+        404, SubStatusCode: 1003, RequestCharge: 1, ItemLSN: -1, SessionToken: -1#9,
+        UsingLocalLSN: False, TransportException: null, BELatencyMs: 0.832, ActivityId:
+        c514e8dd-ce96-11ec-b640-9c7bef500122, RetryAfterInMs: , TransportRequestTimeline:
+        {\\\"requestTimeline\\\":[{\\\"event\\\": \\\"Created\\\", \\\"startTimeUtc\\\":
+        \\\"2022-05-08T06:19:10.4107558Z\\\", \\\"durationInMs\\\": 0.0039},{\\\"event\\\":
+        \\\"ChannelAcquisitionStarted\\\", \\\"startTimeUtc\\\": \\\"2022-05-08T06:19:10.4107597Z\\\",
+        \\\"durationInMs\\\": 0.0013},{\\\"event\\\": \\\"Pipelined\\\", \\\"startTimeUtc\\\":
+        \\\"2022-05-08T06:19:10.4107610Z\\\", \\\"durationInMs\\\": 0.1333},{\\\"event\\\":
+        \\\"Transit Time\\\", \\\"startTimeUtc\\\": \\\"2022-05-08T06:19:10.4108943Z\\\",
+        \\\"durationInMs\\\": 1.2075},{\\\"event\\\": \\\"Received\\\", \\\"startTimeUtc\\\":
+        \\\"2022-05-08T06:19:10.4121018Z\\\", \\\"durationInMs\\\": 0.0513},{\\\"event\\\":
+        \\\"Completed\\\", \\\"startTimeUtc\\\": \\\"2022-05-08T06:19:10.4121531Z\\\",
+        \\\"durationInMs\\\": 0}],\\\"serviceEndpointStats\\\":{\\\"inflightRequests\\\":1,\\\"openConnections\\\":1},\\\"connectionStats\\\":{\\\"waitforConnectionInit\\\":\\\"False\\\",\\\"callsPendingReceive\\\":0,\\\"lastSendAttempt\\\":\\\"2022-05-08T06:19:10.3507498Z\\\",\\\"lastSend\\\":\\\"2022-05-08T06:19:10.3507498Z\\\",\\\"lastReceive\\\":\\\"2022-05-08T06:19:10.3707478Z\\\"},\\\"requestSizeInBytes\\\":487,\\\"responseMetadataSizeInBytes\\\":141,\\\"responseBodySizeInBytes\\\":44};\\r\\n
+        ResourceType: Collection, OperationType: Read\\r\\n, SDK: Microsoft.Azure.Documents.Common/2.14.0\"},
+        Request URI: /dbs/TablesDB/colls/cli000002, RequestStats: , SDK: Microsoft.Azure.Documents.Common/2.14.0"}'
+    headers:
+      cache-control:
+      - no-store, no-cache
+      content-length:
+      - '6265'
+      content-type:
+      - application/json
+      date:
+      - Sun, 08 May 2022 06:19:09 GMT
+      pragma:
+      - no-cache
+      server:
+      - Microsoft-HTTPAPI/2.0
+      strict-transport-security:
+      - max-age=31536000; includeSubDomains
+      x-content-type-options:
+      - nosniff
+      x-ms-gatewayversion:
+      - version=2.14.0
+    status:
+      code: 404
+      message: NotFound
+- request:
+    body: '{"properties": {"resource": {"id": "cli000002"}, "options": {"throughput":
+      1000}}}'
+    headers:
+      Accept:
+      - application/json
+      Accept-Encoding:
+      - gzip, deflate
+      CommandName:
+      - cosmosdb table create
+      Connection:
+      - keep-alive
+      Content-Length:
+      - '82'
+      Content-Type:
+      - application/json
+      ParameterSetName:
+      - -g -a -n --throughput
+      User-Agent:
+      - AZURECLI/2.36.0 azsdk-python-mgmt-cosmosdb/7.0.0b2 Python/3.10.4 (Windows-10-10.0.22000-SP0)
+    method: PUT
+    uri: https://management.azure.com/subscriptions/00000000-0000-0000-0000-000000000000/resourceGroups/cli_test_cosmosdb_table_backupinfo000001/providers/Microsoft.DocumentDB/databaseAccounts/cli000003/tables/cli000002?api-version=2021-10-15
+  response:
+    body:
+      string: '{"status":"Enqueued"}'
+    headers:
+      azure-asyncoperation:
+      - https://management.azure.com/subscriptions/00000000-0000-0000-0000-000000000000/providers/Microsoft.DocumentDB/locations/eastus2/operationsStatus/869418e2-a7da-45ae-a795-1ee06add15ea?api-version=2021-10-15
+      cache-control:
+      - no-store, no-cache
+      content-length:
+      - '21'
+      content-type:
+      - application/json
+      date:
+      - Sun, 08 May 2022 06:19:11 GMT
+      location:
+      - https://management.azure.com/subscriptions/00000000-0000-0000-0000-000000000000/resourceGroups/cli_test_cosmosdb_table_backupinfo000001/providers/Microsoft.DocumentDB/databaseAccounts/cli000003/tables/cli000002/operationResults/869418e2-a7da-45ae-a795-1ee06add15ea?api-version=2021-10-15
+      pragma:
+      - no-cache
+      server:
+      - Microsoft-HTTPAPI/2.0
+      strict-transport-security:
+      - max-age=31536000; includeSubDomains
+      x-content-type-options:
+      - nosniff
+      x-ms-gatewayversion:
+      - version=2.14.0
+      x-ms-ratelimit-remaining-subscription-writes:
+      - '1199'
+    status:
+      code: 202
+      message: Accepted
+- request:
+    body: null
+    headers:
+      Accept:
+      - '*/*'
+      Accept-Encoding:
+      - gzip, deflate
+      CommandName:
+      - cosmosdb table create
+      Connection:
+      - keep-alive
+      ParameterSetName:
+      - -g -a -n --throughput
+      User-Agent:
+      - AZURECLI/2.36.0 azsdk-python-mgmt-cosmosdb/7.0.0b2 Python/3.10.4 (Windows-10-10.0.22000-SP0)
+    method: GET
+    uri: https://management.azure.com/subscriptions/00000000-0000-0000-0000-000000000000/providers/Microsoft.DocumentDB/locations/eastus2/operationsStatus/869418e2-a7da-45ae-a795-1ee06add15ea?api-version=2021-10-15
+  response:
+    body:
+      string: '{"status":"Succeeded"}'
+    headers:
+      cache-control:
+      - no-store, no-cache
+      content-length:
+      - '22'
+      content-type:
+      - application/json
+      date:
+      - Sun, 08 May 2022 06:19:41 GMT
+      pragma:
+      - no-cache
+      server:
+      - Microsoft-HTTPAPI/2.0
+      strict-transport-security:
+      - max-age=31536000; includeSubDomains
+      transfer-encoding:
+      - chunked
+      vary:
+      - Accept-Encoding
+      x-content-type-options:
+      - nosniff
+      x-ms-gatewayversion:
+      - version=2.14.0
+    status:
+      code: 200
+      message: Ok
+- request:
+    body: null
+    headers:
+      Accept:
+      - '*/*'
+      Accept-Encoding:
+      - gzip, deflate
+      CommandName:
+      - cosmosdb table create
+      Connection:
+      - keep-alive
+      ParameterSetName:
+      - -g -a -n --throughput
+      User-Agent:
+      - AZURECLI/2.36.0 azsdk-python-mgmt-cosmosdb/7.0.0b2 Python/3.10.4 (Windows-10-10.0.22000-SP0)
+    method: GET
+    uri: https://management.azure.com/subscriptions/00000000-0000-0000-0000-000000000000/resourceGroups/cli_test_cosmosdb_table_backupinfo000001/providers/Microsoft.DocumentDB/databaseAccounts/cli000003/tables/cli000002?api-version=2021-10-15
+  response:
+    body:
+      string: '{"id":"/subscriptions/00000000-0000-0000-0000-000000000000/resourceGroups/cli_test_cosmosdb_table_backupinfo000001/providers/Microsoft.DocumentDB/databaseAccounts/cli000003/tables/cli000002","type":"Microsoft.DocumentDB/databaseAccounts/tables","name":"cli000002","properties":{"resource":{"id":"cli000002","_rid":"-jtiAN8h21A=","_etag":"\"00000000-0000-0000-62a3-9246640201d8\"","_ts":1651990768}}}'
+    headers:
+      cache-control:
+      - no-store, no-cache
+      content-length:
+      - '399'
+      content-type:
+      - application/json
+      date:
+      - Sun, 08 May 2022 06:19:42 GMT
+      pragma:
+      - no-cache
+      server:
+      - Microsoft-HTTPAPI/2.0
+      strict-transport-security:
+      - max-age=31536000; includeSubDomains
+      transfer-encoding:
+      - chunked
+      vary:
+      - Accept-Encoding
+      x-content-type-options:
+      - nosniff
+      x-ms-gatewayversion:
+      - version=2.14.0
+    status:
+      code: 200
+      message: Ok
+- request:
+    body: null
+    headers:
+      Accept:
+      - application/json
+      Accept-Encoding:
+      - gzip, deflate
+      CommandName:
+      - cosmosdb table retrieve-latest-backup-time
+      Connection:
+      - keep-alive
+      ParameterSetName:
+      - -g -a -n -l
+      User-Agent:
+      - AZURECLI/2.36.0 azsdk-python-mgmt-cosmosdb/7.0.0b5 Python/3.10.4 (Windows-10-10.0.22000-SP0)
+    method: GET
+    uri: https://management.azure.com/subscriptions/00000000-0000-0000-0000-000000000000/resourceGroups/cli_test_cosmosdb_table_backupinfo000001/providers/Microsoft.DocumentDB/databaseAccounts/cli000003/tables/cli000002?api-version=2022-02-15-preview
+  response:
+    body:
+      string: '{"id":"/subscriptions/00000000-0000-0000-0000-000000000000/resourceGroups/cli_test_cosmosdb_table_backupinfo000001/providers/Microsoft.DocumentDB/databaseAccounts/cli000003/tables/cli000002","type":"Microsoft.DocumentDB/databaseAccounts/tables","name":"cli000002","properties":{"resource":{"id":"cli000002","_rid":"-jtiAN8h21A=","_etag":"\"00000000-0000-0000-62a3-9246640201d8\"","_ts":1651990768}}}'
+    headers:
+      cache-control:
+      - no-store, no-cache
+      content-length:
+      - '399'
+      content-type:
+      - application/json
+      date:
+      - Sun, 08 May 2022 06:19:43 GMT
+      pragma:
+      - no-cache
+      server:
+      - Microsoft-HTTPAPI/2.0
+      strict-transport-security:
+      - max-age=31536000; includeSubDomains
+      transfer-encoding:
+      - chunked
+      vary:
+      - Accept-Encoding
+      x-content-type-options:
+      - nosniff
+      x-ms-gatewayversion:
+      - version=2.14.0
+    status:
+      code: 200
+      message: Ok
+- request:
+    body: '{"location": "eastus2"}'
+    headers:
+      Accept:
+      - application/json
+      Accept-Encoding:
+      - gzip, deflate
+      CommandName:
+      - cosmosdb table retrieve-latest-backup-time
+      Connection:
+      - keep-alive
+      Content-Length:
+      - '23'
+      Content-Type:
+      - application/json
+      ParameterSetName:
+      - -g -a -n -l
+      User-Agent:
+      - AZURECLI/2.36.0 azsdk-python-mgmt-cosmosdb/7.0.0b5 Python/3.10.4 (Windows-10-10.0.22000-SP0)
+    method: POST
+    uri: https://management.azure.com/subscriptions/00000000-0000-0000-0000-000000000000/resourceGroups/cli_test_cosmosdb_table_backupinfo000001/providers/Microsoft.DocumentDB/databaseAccounts/cli000003/tables/cli000002/retrieveContinuousBackupInformation?api-version=2022-02-15-preview
+  response:
+    body:
+      string: '{"message":"Error reading JObject from JsonReader. Path '''', line
+        0, position 0.","code":"Internal Server Error"}'
+    headers:
+      cache-control:
+      - no-store, no-cache
+      connection:
+      - close
+      content-length:
+      - '112'
+      content-type:
+      - application/json
+      date:
+      - Sun, 08 May 2022 06:19:45 GMT
+      pragma:
+      - no-cache
+      server:
+      - Microsoft-HTTPAPI/2.0
+      strict-transport-security:
+      - max-age=31536000; includeSubDomains
+      x-content-type-options:
+      - nosniff
+      x-ms-failure-cause:
+      - service
+      x-ms-gatewayversion:
+      - version=2.14.0
+      x-ms-ratelimit-remaining-subscription-writes:
+      - '1199'
+    status:
+      code: 500
+      message: Internal Server Error
+- request:
+    body: '{"location": "eastus2"}'
+    headers:
+      Accept:
+      - application/json
+      Accept-Encoding:
+      - gzip, deflate
+      CommandName:
+      - cosmosdb table retrieve-latest-backup-time
+      Connection:
+      - keep-alive
+      Content-Length:
+      - '23'
+      Content-Type:
+      - application/json
+      ParameterSetName:
+      - -g -a -n -l
+      User-Agent:
+      - AZURECLI/2.36.0 azsdk-python-mgmt-cosmosdb/7.0.0b5 Python/3.10.4 (Windows-10-10.0.22000-SP0)
+    method: POST
+    uri: https://management.azure.com/subscriptions/00000000-0000-0000-0000-000000000000/resourceGroups/cli_test_cosmosdb_table_backupinfo000001/providers/Microsoft.DocumentDB/databaseAccounts/cli000003/tables/cli000002/retrieveContinuousBackupInformation?api-version=2022-02-15-preview
+  response:
+    body:
+      string: '{"status":"Enqueued"}'
+    headers:
+      cache-control:
+      - no-store, no-cache
+      content-length:
+      - '21'
+      content-type:
+      - application/json
+      date:
+      - Sun, 08 May 2022 06:19:47 GMT
+      location:
+      - https://management.azure.com/subscriptions/00000000-0000-0000-0000-000000000000/resourceGroups/cli_test_cosmosdb_table_backupinfo000001/providers/Microsoft.DocumentDB/databaseAccounts/cli000003/tables/cli000002/retrieveContinuousBackupInformation/operationResults/4eac5605-f37b-4f8d-a7c6-3288dabe97fd?api-version=2022-02-15-preview
+      pragma:
+      - no-cache
+      server:
+      - Microsoft-HTTPAPI/2.0
+      strict-transport-security:
+      - max-age=31536000; includeSubDomains
+      x-content-type-options:
+      - nosniff
+      x-ms-gatewayversion:
+      - version=2.14.0
+      x-ms-ratelimit-remaining-subscription-writes:
+      - '1199'
+    status:
+      code: 202
+      message: Accepted
+- request:
+    body: null
+    headers:
+      Accept:
+      - '*/*'
+      Accept-Encoding:
+      - gzip, deflate
+      CommandName:
+      - cosmosdb table retrieve-latest-backup-time
+      Connection:
+      - keep-alive
+      ParameterSetName:
+      - -g -a -n -l
+      User-Agent:
+      - AZURECLI/2.36.0 azsdk-python-mgmt-cosmosdb/7.0.0b5 Python/3.10.4 (Windows-10-10.0.22000-SP0)
+    method: GET
+    uri: https://management.azure.com/subscriptions/00000000-0000-0000-0000-000000000000/resourceGroups/cli_test_cosmosdb_table_backupinfo000001/providers/Microsoft.DocumentDB/databaseAccounts/cli000003/tables/cli000002/retrieveContinuousBackupInformation/operationResults/4eac5605-f37b-4f8d-a7c6-3288dabe97fd?api-version=2022-02-15-preview
+  response:
+    body:
+      string: '{"continuousBackupInformation":{"latestRestorableTimestamp":"5/8/2022
+        6:19:53 AM"}}'
+    headers:
+      cache-control:
+      - no-store, no-cache
+      content-length:
+      - '83'
+      content-type:
+      - application/json
+      date:
+      - Sun, 08 May 2022 06:20:18 GMT
+      pragma:
+      - no-cache
+      server:
+      - Microsoft-HTTPAPI/2.0
+      strict-transport-security:
+      - max-age=31536000; includeSubDomains
+      transfer-encoding:
+      - chunked
+      vary:
+      - Accept-Encoding
+      x-content-type-options:
+      - nosniff
+      x-ms-gatewayversion:
+      - version=2.14.0
+    status:
+      code: 200
+      message: Ok
+- request:
+    body: null
+    headers:
+      Accept:
+      - application/json
+      Accept-Encoding:
+      - gzip, deflate
+      CommandName:
+      - cosmosdb table retrieve-latest-backup-time
+      Connection:
+      - keep-alive
+      ParameterSetName:
+      - -g -a -n -l
+      User-Agent:
+      - AZURECLI/2.36.0 azsdk-python-mgmt-cosmosdb/7.0.0b5 Python/3.10.4 (Windows-10-10.0.22000-SP0)
+    method: GET
+    uri: https://management.azure.com/subscriptions/00000000-0000-0000-0000-000000000000/resourceGroups/cli_test_cosmosdb_table_backupinfo000001/providers/Microsoft.DocumentDB/databaseAccounts/cli000003/tables/cli000002?api-version=2022-02-15-preview
+  response:
+    body:
+      string: '{"id":"/subscriptions/00000000-0000-0000-0000-000000000000/resourceGroups/cli_test_cosmosdb_table_backupinfo000001/providers/Microsoft.DocumentDB/databaseAccounts/cli000003/tables/cli000002","type":"Microsoft.DocumentDB/databaseAccounts/tables","name":"cli000002","properties":{"resource":{"id":"cli000002","_rid":"-jtiAN8h21A=","_etag":"\"00000000-0000-0000-62a3-9246640201d8\"","_ts":1651990768}}}'
+    headers:
+      cache-control:
+      - no-store, no-cache
+      content-length:
+      - '399'
+      content-type:
+      - application/json
+      date:
+      - Sun, 08 May 2022 06:20:19 GMT
+      pragma:
+      - no-cache
+      server:
+      - Microsoft-HTTPAPI/2.0
+      strict-transport-security:
+      - max-age=31536000; includeSubDomains
+      transfer-encoding:
+      - chunked
+      vary:
+      - Accept-Encoding
+      x-content-type-options:
+      - nosniff
+      x-ms-gatewayversion:
+      - version=2.14.0
+    status:
+      code: 200
+      message: Ok
+- request:
+    body: '{"location": "eastus2"}'
+    headers:
+      Accept:
+      - application/json
+      Accept-Encoding:
+      - gzip, deflate
+      CommandName:
+      - cosmosdb table retrieve-latest-backup-time
+      Connection:
+      - keep-alive
+      Content-Length:
+      - '23'
+      Content-Type:
+      - application/json
+      ParameterSetName:
+      - -g -a -n -l
+      User-Agent:
+      - AZURECLI/2.36.0 azsdk-python-mgmt-cosmosdb/7.0.0b5 Python/3.10.4 (Windows-10-10.0.22000-SP0)
+    method: POST
+    uri: https://management.azure.com/subscriptions/00000000-0000-0000-0000-000000000000/resourceGroups/cli_test_cosmosdb_table_backupinfo000001/providers/Microsoft.DocumentDB/databaseAccounts/cli000003/tables/cli000002/retrieveContinuousBackupInformation?api-version=2022-02-15-preview
+  response:
+    body:
+      string: '{"status":"Enqueued"}'
+    headers:
+      cache-control:
+      - no-store, no-cache
+      content-length:
+      - '21'
+      content-type:
+      - application/json
+      date:
+      - Sun, 08 May 2022 06:20:20 GMT
+      location:
+      - https://management.azure.com/subscriptions/00000000-0000-0000-0000-000000000000/resourceGroups/cli_test_cosmosdb_table_backupinfo000001/providers/Microsoft.DocumentDB/databaseAccounts/cli000003/tables/cli000002/retrieveContinuousBackupInformation/operationResults/c55435f9-2af8-488e-b27f-93b5555778dd?api-version=2022-02-15-preview
+      pragma:
+      - no-cache
+      server:
+      - Microsoft-HTTPAPI/2.0
+      strict-transport-security:
+      - max-age=31536000; includeSubDomains
+      x-content-type-options:
+      - nosniff
+      x-ms-gatewayversion:
+      - version=2.14.0
+      x-ms-ratelimit-remaining-subscription-writes:
+      - '1198'
+    status:
+      code: 202
+      message: Accepted
+- request:
+    body: null
+    headers:
+      Accept:
+      - '*/*'
+      Accept-Encoding:
+      - gzip, deflate
+      CommandName:
+      - cosmosdb table retrieve-latest-backup-time
+      Connection:
+      - keep-alive
+      ParameterSetName:
+      - -g -a -n -l
+      User-Agent:
+      - AZURECLI/2.36.0 azsdk-python-mgmt-cosmosdb/7.0.0b5 Python/3.10.4 (Windows-10-10.0.22000-SP0)
+    method: GET
+    uri: https://management.azure.com/subscriptions/00000000-0000-0000-0000-000000000000/resourceGroups/cli_test_cosmosdb_table_backupinfo000001/providers/Microsoft.DocumentDB/databaseAccounts/cli000003/tables/cli000002/retrieveContinuousBackupInformation/operationResults/c55435f9-2af8-488e-b27f-93b5555778dd?api-version=2022-02-15-preview
+  response:
+    body:
+      string: '{"continuousBackupInformation":{"latestRestorableTimestamp":"5/8/2022
+        6:20:25 AM"}}'
+    headers:
+      cache-control:
+      - no-store, no-cache
+      content-length:
+      - '83'
+      content-type:
+      - application/json
+      date:
+      - Sun, 08 May 2022 06:20:50 GMT
+      pragma:
+      - no-cache
+      server:
+      - Microsoft-HTTPAPI/2.0
+      strict-transport-security:
+      - max-age=31536000; includeSubDomains
+      transfer-encoding:
+      - chunked
+      vary:
+      - Accept-Encoding
+      x-content-type-options:
+      - nosniff
+      x-ms-gatewayversion:
+      - version=2.14.0
+    status:
+      code: 200
+      message: Ok
+- request:
+    body: null
+    headers:
+      Accept:
+      - application/json
+      Accept-Encoding:
+      - gzip, deflate
+      CommandName:
+      - cosmosdb table retrieve-latest-backup-time
+      Connection:
+      - keep-alive
+      ParameterSetName:
+      - -g -a -n -l
+      User-Agent:
+      - AZURECLI/2.36.0 azsdk-python-mgmt-cosmosdb/7.0.0b5 Python/3.10.4 (Windows-10-10.0.22000-SP0)
+    method: GET
+    uri: https://management.azure.com/subscriptions/00000000-0000-0000-0000-000000000000/resourceGroups/cli_test_cosmosdb_table_backupinfo000001/providers/Microsoft.DocumentDB/databaseAccounts/cli000003/tables/cli000002?api-version=2022-02-15-preview
+  response:
+    body:
+      string: '{"id":"/subscriptions/00000000-0000-0000-0000-000000000000/resourceGroups/cli_test_cosmosdb_table_backupinfo000001/providers/Microsoft.DocumentDB/databaseAccounts/cli000003/tables/cli000002","type":"Microsoft.DocumentDB/databaseAccounts/tables","name":"cli000002","properties":{"resource":{"id":"cli000002","_rid":"-jtiAN8h21A=","_etag":"\"00000000-0000-0000-62a3-9246640201d8\"","_ts":1651990768}}}'
+    headers:
+      cache-control:
+      - no-store, no-cache
+      content-length:
+      - '399'
+      content-type:
+      - application/json
+      date:
+      - Sun, 08 May 2022 06:20:53 GMT
+      pragma:
+      - no-cache
+      server:
+      - Microsoft-HTTPAPI/2.0
+      strict-transport-security:
+      - max-age=31536000; includeSubDomains
+      transfer-encoding:
+      - chunked
+      vary:
+      - Accept-Encoding
+      x-content-type-options:
+      - nosniff
+      x-ms-gatewayversion:
+      - version=2.14.0
+    status:
+      code: 200
+      message: Ok
+- request:
+    body: '{"location": "eastus2"}'
+    headers:
+      Accept:
+      - application/json
+      Accept-Encoding:
+      - gzip, deflate
+      CommandName:
+      - cosmosdb table retrieve-latest-backup-time
+      Connection:
+      - keep-alive
+      Content-Length:
+      - '23'
+      Content-Type:
+      - application/json
+      ParameterSetName:
+      - -g -a -n -l
+      User-Agent:
+      - AZURECLI/2.36.0 azsdk-python-mgmt-cosmosdb/7.0.0b5 Python/3.10.4 (Windows-10-10.0.22000-SP0)
+    method: POST
+    uri: https://management.azure.com/subscriptions/00000000-0000-0000-0000-000000000000/resourceGroups/cli_test_cosmosdb_table_backupinfo000001/providers/Microsoft.DocumentDB/databaseAccounts/cli000003/tables/cli000002/retrieveContinuousBackupInformation?api-version=2022-02-15-preview
+  response:
+    body:
+      string: '{"status":"Enqueued"}'
+    headers:
+      cache-control:
+      - no-store, no-cache
+      content-length:
+      - '21'
+      content-type:
+      - application/json
+      date:
+      - Sun, 08 May 2022 06:20:54 GMT
+      location:
+      - https://management.azure.com/subscriptions/00000000-0000-0000-0000-000000000000/resourceGroups/cli_test_cosmosdb_table_backupinfo000001/providers/Microsoft.DocumentDB/databaseAccounts/cli000003/tables/cli000002/retrieveContinuousBackupInformation/operationResults/959552aa-abf7-448f-ae8d-8307c4ab71b6?api-version=2022-02-15-preview
+      pragma:
+      - no-cache
+      server:
+      - Microsoft-HTTPAPI/2.0
+      strict-transport-security:
+      - max-age=31536000; includeSubDomains
+      x-content-type-options:
+      - nosniff
+      x-ms-gatewayversion:
+      - version=2.14.0
+      x-ms-ratelimit-remaining-subscription-writes:
+      - '1198'
+    status:
+      code: 202
+      message: Accepted
+- request:
+    body: null
+    headers:
+      Accept:
+      - '*/*'
+      Accept-Encoding:
+      - gzip, deflate
+      CommandName:
+      - cosmosdb table retrieve-latest-backup-time
+      Connection:
+      - keep-alive
+      ParameterSetName:
+      - -g -a -n -l
+      User-Agent:
+      - AZURECLI/2.36.0 azsdk-python-mgmt-cosmosdb/7.0.0b5 Python/3.10.4 (Windows-10-10.0.22000-SP0)
+    method: GET
+    uri: https://management.azure.com/subscriptions/00000000-0000-0000-0000-000000000000/resourceGroups/cli_test_cosmosdb_table_backupinfo000001/providers/Microsoft.DocumentDB/databaseAccounts/cli000003/tables/cli000002/retrieveContinuousBackupInformation/operationResults/959552aa-abf7-448f-ae8d-8307c4ab71b6?api-version=2022-02-15-preview
+  response:
+    body:
+      string: '{"continuousBackupInformation":{"latestRestorableTimestamp":"5/8/2022
+        6:20:59 AM"}}'
+    headers:
+      cache-control:
+      - no-store, no-cache
+      content-length:
+      - '83'
+      content-type:
+      - application/json
+      date:
+      - Sun, 08 May 2022 06:21:24 GMT
+      pragma:
+      - no-cache
+      server:
+      - Microsoft-HTTPAPI/2.0
+      strict-transport-security:
+      - max-age=31536000; includeSubDomains
+      transfer-encoding:
+      - chunked
+      vary:
+      - Accept-Encoding
+      x-content-type-options:
+      - nosniff
+      x-ms-gatewayversion:
+      - version=2.14.0
+    status:
+      code: 200
+      message: Ok
+version: 1