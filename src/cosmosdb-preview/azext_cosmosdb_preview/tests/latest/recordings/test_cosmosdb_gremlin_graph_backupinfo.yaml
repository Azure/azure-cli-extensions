interactions:
- request:
    body: null
    headers:
      Accept:
      - application/json
      Accept-Encoding:
      - gzip, deflate
      CommandName:
      - cosmosdb gremlin retrieve-latest-backup-time
      Connection:
      - keep-alive
      ParameterSetName:
      - -g -a -d -n -l
      User-Agent:
<<<<<<< HEAD
      - AZURECLI/2.36.0 azsdk-python-mgmt-cosmosdb/7.0.0b5 Python/3.10.4 (Windows-10-10.0.22000-SP0)
=======
      - AZURECLI/2.36.0 azsdk-python-mgmt-cosmosdb/7.0.0b4 Python/3.10.4 (Windows-10-10.0.22598-SP0)
>>>>>>> 2f51ba7c
    method: GET
    uri: https://management.azure.com/subscriptions/00000000-0000-0000-0000-000000000000/resourceGroups/cli_test_cosmosdb_gremlin_graph_backupinfo000001/providers/Microsoft.DocumentDB/databaseAccounts/cli000004/gremlinDatabases/cli000003?api-version=2022-02-15-preview
  response:
    body:
      string: '{"error":{"code":"ResourceNotFound","message":"The Resource ''Microsoft.DocumentDB/databaseAccounts/cli000004''
        under resource group ''cli_test_cosmosdb_gremlin_graph_backupinfo000001''
        was not found. For more details please go to https://aka.ms/ARMResourceNotFoundFix"}}'
    headers:
      cache-control:
      - no-cache
      content-length:
      - '267'
      content-type:
      - application/json; charset=utf-8
      date:
<<<<<<< HEAD
      - Sun, 08 May 2022 06:04:48 GMT
=======
      - Wed, 04 May 2022 00:35:37 GMT
>>>>>>> 2f51ba7c
      expires:
      - '-1'
      pragma:
      - no-cache
      strict-transport-security:
      - max-age=31536000; includeSubDomains
      x-content-type-options:
      - nosniff
      x-ms-failure-cause:
      - gateway
    status:
      code: 404
      message: Not Found
- request:
    body: null
    headers:
      Accept:
      - application/json
      Accept-Encoding:
      - gzip, deflate
      CommandName:
      - cosmosdb create
      Connection:
      - keep-alive
      ParameterSetName:
      - -n -g --backup-policy-type --locations --kind --capabilities
      User-Agent:
<<<<<<< HEAD
      - AZURECLI/2.36.0 azsdk-python-azure-mgmt-resource/20.0.0 Python/3.10.4 (Windows-10-10.0.22000-SP0)
=======
      - AZURECLI/2.36.0 azsdk-python-azure-mgmt-resource/20.0.0 Python/3.10.4 (Windows-10-10.0.22598-SP0)
>>>>>>> 2f51ba7c
    method: GET
    uri: https://management.azure.com/subscriptions/00000000-0000-0000-0000-000000000000/resourcegroups/cli_test_cosmosdb_gremlin_graph_backupinfo000001?api-version=2021-04-01
  response:
    body:
<<<<<<< HEAD
      string: '{"id":"/subscriptions/00000000-0000-0000-0000-000000000000/resourceGroups/cli_test_cosmosdb_gremlin_graph_backupinfo000001","name":"cli_test_cosmosdb_gremlin_graph_backupinfo000001","type":"Microsoft.Resources/resourceGroups","location":"eastus2","tags":{"product":"azurecli","cause":"automation","date":"2022-05-08T06:04:40Z"},"properties":{"provisioningState":"Succeeded"}}'
=======
      string: '{"id":"/subscriptions/00000000-0000-0000-0000-000000000000/resourceGroups/cli_test_cosmosdb_gremlin_graph_backupinfo000001","name":"cli_test_cosmosdb_gremlin_graph_backupinfo000001","type":"Microsoft.Resources/resourceGroups","location":"eastus2","tags":{"product":"azurecli","cause":"automation","date":"2022-05-04T00:35:34Z"},"properties":{"provisioningState":"Succeeded"}}'
>>>>>>> 2f51ba7c
    headers:
      cache-control:
      - no-cache
      content-length:
      - '375'
      content-type:
      - application/json; charset=utf-8
      date:
<<<<<<< HEAD
      - Sun, 08 May 2022 06:04:47 GMT
=======
      - Wed, 04 May 2022 00:35:38 GMT
>>>>>>> 2f51ba7c
      expires:
      - '-1'
      pragma:
      - no-cache
      strict-transport-security:
      - max-age=31536000; includeSubDomains
      vary:
      - Accept-Encoding
      x-content-type-options:
      - nosniff
    status:
      code: 200
      message: OK
- request:
    body: '{"location": "eastus2", "kind": "GlobalDocumentDB", "properties": {"locations":
      [{"locationName": "eastus2", "failoverPriority": 0, "isZoneRedundant": false}],
      "databaseAccountOfferType": "Standard", "capabilities": [{"name": "EnableGremlin"}],
      "apiProperties": {}, "createMode": "Default", "backupPolicy": {"type": "Continuous",
      "continuousModeProperties": {"tier": "Continuous30Days"}}}}'
    headers:
      Accept:
      - application/json
      Accept-Encoding:
      - gzip, deflate
      CommandName:
      - cosmosdb create
      Connection:
      - keep-alive
      Content-Length:
      - '389'
      Content-Type:
      - application/json
      ParameterSetName:
      - -n -g --backup-policy-type --locations --kind --capabilities
      User-Agent:
<<<<<<< HEAD
      - AZURECLI/2.36.0 azsdk-python-mgmt-cosmosdb/7.0.0b5 Python/3.10.4 (Windows-10-10.0.22000-SP0)
=======
      - AZURECLI/2.36.0 azsdk-python-mgmt-cosmosdb/7.0.0b4 Python/3.10.4 (Windows-10-10.0.22598-SP0)
>>>>>>> 2f51ba7c
    method: PUT
    uri: https://management.azure.com/subscriptions/00000000-0000-0000-0000-000000000000/resourceGroups/cli_test_cosmosdb_gremlin_graph_backupinfo000001/providers/Microsoft.DocumentDB/databaseAccounts/cli000004?api-version=2022-02-15-preview
  response:
    body:
      string: '{"id":"/subscriptions/00000000-0000-0000-0000-000000000000/resourceGroups/cli_test_cosmosdb_gremlin_graph_backupinfo000001/providers/Microsoft.DocumentDB/databaseAccounts/cli000004","name":"cli000004","location":"East
<<<<<<< HEAD
        US 2","type":"Microsoft.DocumentDB/databaseAccounts","kind":"GlobalDocumentDB","tags":{},"systemData":{"createdAt":"2022-05-08T06:04:59.4243473Z"},"properties":{"provisioningState":"Creating","publicNetworkAccess":"Enabled","enableAutomaticFailover":false,"enableMultipleWriteLocations":false,"enablePartitionKeyMonitor":false,"isVirtualNetworkFilterEnabled":false,"virtualNetworkRules":[],"EnabledApiTypes":"Gremlin,
        Sql","disableKeyBasedMetadataWriteAccess":false,"enableFreeTier":false,"enableAnalyticalStorage":false,"analyticalStorageConfiguration":{"schemaType":"WellDefined"},"instanceId":"735d12b8-ac8c-4493-9a73-748e9d271bc2","createMode":"Default","databaseAccountOfferType":"Standard","defaultIdentity":"","networkAclBypass":"None","disableLocalAuth":false,"consistencyPolicy":{"defaultConsistencyLevel":"Session","maxIntervalInSeconds":5,"maxStalenessPrefix":100},"configurationOverrides":{},"writeLocations":[{"id":"cli000004-eastus2","locationName":"East
=======
        US 2","type":"Microsoft.DocumentDB/databaseAccounts","kind":"GlobalDocumentDB","tags":{},"systemData":{"createdAt":"2022-05-04T00:35:42.4555315Z"},"properties":{"provisioningState":"Creating","publicNetworkAccess":"Enabled","enableAutomaticFailover":false,"enableMultipleWriteLocations":false,"enablePartitionKeyMonitor":false,"isVirtualNetworkFilterEnabled":false,"virtualNetworkRules":[],"EnabledApiTypes":"Gremlin,
        Sql","disableKeyBasedMetadataWriteAccess":false,"enableFreeTier":false,"enableAnalyticalStorage":false,"analyticalStorageConfiguration":{"schemaType":"WellDefined"},"instanceId":"68a95a0e-847b-446c-bb06-76f37caf7ddd","createMode":"Default","databaseAccountOfferType":"Standard","defaultIdentity":"","networkAclBypass":"None","disableLocalAuth":false,"consistencyPolicy":{"defaultConsistencyLevel":"Session","maxIntervalInSeconds":5,"maxStalenessPrefix":100},"configurationOverrides":{},"writeLocations":[{"id":"cli000004-eastus2","locationName":"East
>>>>>>> 2f51ba7c
        US 2","provisioningState":"Creating","failoverPriority":0,"isZoneRedundant":false}],"readLocations":[{"id":"cli000004-eastus2","locationName":"East
        US 2","provisioningState":"Creating","failoverPriority":0,"isZoneRedundant":false}],"locations":[{"id":"cli000004-eastus2","locationName":"East
        US 2","provisioningState":"Creating","failoverPriority":0,"isZoneRedundant":false}],"failoverPolicies":[{"id":"cli000004-eastus2","locationName":"East
        US 2","failoverPriority":0}],"cors":[],"capabilities":[{"name":"EnableGremlin"}],"ipRules":[],"backupPolicy":{"type":"Continuous","continuousModeProperties":{"tier":"Continuous30Days"}},"networkAclBypassResourceIds":[],"diagnosticLogSettings":{"enableFullTextQuery":"None"}},"identity":{"type":"None"}}'
    headers:
      azure-asyncoperation:
<<<<<<< HEAD
      - https://management.azure.com/subscriptions/00000000-0000-0000-0000-000000000000/providers/Microsoft.DocumentDB/locations/eastus2/operationsStatus/a36d184d-f278-43e8-a2ff-3aeaa019dc47?api-version=2022-02-15-preview
=======
      - https://management.azure.com/subscriptions/00000000-0000-0000-0000-000000000000/providers/Microsoft.DocumentDB/locations/eastus2/operationsStatus/8e3fd500-2186-4a4b-ab05-d891ac8eeb4e?api-version=2022-02-15-preview
>>>>>>> 2f51ba7c
      cache-control:
      - no-store, no-cache
      content-length:
      - '1932'
      content-type:
      - application/json
      date:
<<<<<<< HEAD
      - Sun, 08 May 2022 06:05:02 GMT
      location:
      - https://management.azure.com/subscriptions/00000000-0000-0000-0000-000000000000/resourceGroups/cli_test_cosmosdb_gremlin_graph_backupinfo000001/providers/Microsoft.DocumentDB/databaseAccounts/cli000004/operationResults/a36d184d-f278-43e8-a2ff-3aeaa019dc47?api-version=2022-02-15-preview
=======
      - Wed, 04 May 2022 00:35:44 GMT
      location:
      - https://management.azure.com/subscriptions/00000000-0000-0000-0000-000000000000/resourceGroups/cli_test_cosmosdb_gremlin_graph_backupinfo000001/providers/Microsoft.DocumentDB/databaseAccounts/cli000004/operationResults/8e3fd500-2186-4a4b-ab05-d891ac8eeb4e?api-version=2022-02-15-preview
>>>>>>> 2f51ba7c
      pragma:
      - no-cache
      server:
      - Microsoft-HTTPAPI/2.0
      strict-transport-security:
      - max-age=31536000; includeSubDomains
      transfer-encoding:
      - chunked
      vary:
      - Accept-Encoding
      x-content-type-options:
      - nosniff
      x-ms-gatewayversion:
      - version=2.14.0
      x-ms-ratelimit-remaining-subscription-writes:
<<<<<<< HEAD
      - '1194'
    status:
      code: 200
      message: Ok
- request:
    body: null
    headers:
      Accept:
      - '*/*'
      Accept-Encoding:
      - gzip, deflate
      CommandName:
      - cosmosdb create
      Connection:
      - keep-alive
      ParameterSetName:
      - -n -g --backup-policy-type --locations --kind --capabilities
      User-Agent:
      - AZURECLI/2.36.0 azsdk-python-mgmt-cosmosdb/7.0.0b5 Python/3.10.4 (Windows-10-10.0.22000-SP0)
    method: GET
    uri: https://management.azure.com/subscriptions/00000000-0000-0000-0000-000000000000/providers/Microsoft.DocumentDB/locations/eastus2/operationsStatus/a36d184d-f278-43e8-a2ff-3aeaa019dc47?api-version=2022-02-15-preview
  response:
    body:
      string: '{"status":"Dequeued"}'
    headers:
      cache-control:
      - no-store, no-cache
      content-length:
      - '21'
      content-type:
      - application/json
      date:
      - Sun, 08 May 2022 06:05:32 GMT
      pragma:
      - no-cache
      server:
      - Microsoft-HTTPAPI/2.0
      strict-transport-security:
      - max-age=31536000; includeSubDomains
      transfer-encoding:
      - chunked
      vary:
      - Accept-Encoding
      x-content-type-options:
      - nosniff
      x-ms-gatewayversion:
      - version=2.14.0
=======
      - '1198'
>>>>>>> 2f51ba7c
    status:
      code: 200
      message: Ok
- request:
    body: null
    headers:
      Accept:
      - '*/*'
      Accept-Encoding:
      - gzip, deflate
      CommandName:
      - cosmosdb create
      Connection:
      - keep-alive
      ParameterSetName:
      - -n -g --backup-policy-type --locations --kind --capabilities
      User-Agent:
<<<<<<< HEAD
      - AZURECLI/2.36.0 azsdk-python-mgmt-cosmosdb/7.0.0b5 Python/3.10.4 (Windows-10-10.0.22000-SP0)
    method: GET
    uri: https://management.azure.com/subscriptions/00000000-0000-0000-0000-000000000000/providers/Microsoft.DocumentDB/locations/eastus2/operationsStatus/a36d184d-f278-43e8-a2ff-3aeaa019dc47?api-version=2022-02-15-preview
=======
      - AZURECLI/2.36.0 azsdk-python-mgmt-cosmosdb/7.0.0b4 Python/3.10.4 (Windows-10-10.0.22598-SP0)
    method: GET
    uri: https://management.azure.com/subscriptions/00000000-0000-0000-0000-000000000000/providers/Microsoft.DocumentDB/locations/eastus2/operationsStatus/8e3fd500-2186-4a4b-ab05-d891ac8eeb4e?api-version=2022-02-15-preview
>>>>>>> 2f51ba7c
  response:
    body:
      string: '{"status":"Dequeued"}'
    headers:
      cache-control:
      - no-store, no-cache
      content-length:
      - '21'
      content-type:
      - application/json
      date:
<<<<<<< HEAD
      - Sun, 08 May 2022 06:06:03 GMT
=======
      - Wed, 04 May 2022 00:36:14 GMT
>>>>>>> 2f51ba7c
      pragma:
      - no-cache
      server:
      - Microsoft-HTTPAPI/2.0
      strict-transport-security:
      - max-age=31536000; includeSubDomains
      transfer-encoding:
      - chunked
      vary:
      - Accept-Encoding
      x-content-type-options:
      - nosniff
      x-ms-gatewayversion:
      - version=2.14.0
    status:
      code: 200
      message: Ok
- request:
    body: null
    headers:
      Accept:
      - '*/*'
      Accept-Encoding:
      - gzip, deflate
      CommandName:
      - cosmosdb create
      Connection:
      - keep-alive
      ParameterSetName:
      - -n -g --backup-policy-type --locations --kind --capabilities
      User-Agent:
<<<<<<< HEAD
      - AZURECLI/2.36.0 azsdk-python-mgmt-cosmosdb/7.0.0b5 Python/3.10.4 (Windows-10-10.0.22000-SP0)
    method: GET
    uri: https://management.azure.com/subscriptions/00000000-0000-0000-0000-000000000000/providers/Microsoft.DocumentDB/locations/eastus2/operationsStatus/a36d184d-f278-43e8-a2ff-3aeaa019dc47?api-version=2022-02-15-preview
=======
      - AZURECLI/2.36.0 azsdk-python-mgmt-cosmosdb/7.0.0b4 Python/3.10.4 (Windows-10-10.0.22598-SP0)
    method: GET
    uri: https://management.azure.com/subscriptions/00000000-0000-0000-0000-000000000000/providers/Microsoft.DocumentDB/locations/eastus2/operationsStatus/8e3fd500-2186-4a4b-ab05-d891ac8eeb4e?api-version=2022-02-15-preview
>>>>>>> 2f51ba7c
  response:
    body:
      string: '{"status":"Dequeued"}'
    headers:
      cache-control:
      - no-store, no-cache
      content-length:
      - '21'
      content-type:
      - application/json
      date:
<<<<<<< HEAD
      - Sun, 08 May 2022 06:06:33 GMT
=======
      - Wed, 04 May 2022 00:36:43 GMT
>>>>>>> 2f51ba7c
      pragma:
      - no-cache
      server:
      - Microsoft-HTTPAPI/2.0
      strict-transport-security:
      - max-age=31536000; includeSubDomains
      transfer-encoding:
      - chunked
      vary:
      - Accept-Encoding
      x-content-type-options:
      - nosniff
      x-ms-gatewayversion:
      - version=2.14.0
    status:
      code: 200
      message: Ok
- request:
    body: null
    headers:
      Accept:
      - '*/*'
      Accept-Encoding:
      - gzip, deflate
      CommandName:
      - cosmosdb create
      Connection:
      - keep-alive
      ParameterSetName:
      - -n -g --backup-policy-type --locations --kind --capabilities
      User-Agent:
<<<<<<< HEAD
      - AZURECLI/2.36.0 azsdk-python-mgmt-cosmosdb/7.0.0b5 Python/3.10.4 (Windows-10-10.0.22000-SP0)
    method: GET
    uri: https://management.azure.com/subscriptions/00000000-0000-0000-0000-000000000000/providers/Microsoft.DocumentDB/locations/eastus2/operationsStatus/a36d184d-f278-43e8-a2ff-3aeaa019dc47?api-version=2022-02-15-preview
=======
      - AZURECLI/2.36.0 azsdk-python-mgmt-cosmosdb/7.0.0b4 Python/3.10.4 (Windows-10-10.0.22598-SP0)
    method: GET
    uri: https://management.azure.com/subscriptions/00000000-0000-0000-0000-000000000000/providers/Microsoft.DocumentDB/locations/eastus2/operationsStatus/8e3fd500-2186-4a4b-ab05-d891ac8eeb4e?api-version=2022-02-15-preview
>>>>>>> 2f51ba7c
  response:
    body:
      string: '{"status":"Dequeued"}'
    headers:
      cache-control:
      - no-store, no-cache
      content-length:
      - '21'
      content-type:
      - application/json
      date:
<<<<<<< HEAD
      - Sun, 08 May 2022 06:07:02 GMT
=======
      - Wed, 04 May 2022 00:37:14 GMT
>>>>>>> 2f51ba7c
      pragma:
      - no-cache
      server:
      - Microsoft-HTTPAPI/2.0
      strict-transport-security:
      - max-age=31536000; includeSubDomains
      transfer-encoding:
      - chunked
      vary:
      - Accept-Encoding
      x-content-type-options:
      - nosniff
      x-ms-gatewayversion:
      - version=2.14.0
    status:
      code: 200
      message: Ok
- request:
    body: null
    headers:
      Accept:
      - '*/*'
      Accept-Encoding:
      - gzip, deflate
      CommandName:
      - cosmosdb create
      Connection:
      - keep-alive
      ParameterSetName:
      - -n -g --backup-policy-type --locations --kind --capabilities
      User-Agent:
<<<<<<< HEAD
      - AZURECLI/2.36.0 azsdk-python-mgmt-cosmosdb/7.0.0b5 Python/3.10.4 (Windows-10-10.0.22000-SP0)
    method: GET
    uri: https://management.azure.com/subscriptions/00000000-0000-0000-0000-000000000000/providers/Microsoft.DocumentDB/locations/eastus2/operationsStatus/a36d184d-f278-43e8-a2ff-3aeaa019dc47?api-version=2022-02-15-preview
=======
      - AZURECLI/2.36.0 azsdk-python-mgmt-cosmosdb/7.0.0b4 Python/3.10.4 (Windows-10-10.0.22598-SP0)
    method: GET
    uri: https://management.azure.com/subscriptions/00000000-0000-0000-0000-000000000000/providers/Microsoft.DocumentDB/locations/eastus2/operationsStatus/8e3fd500-2186-4a4b-ab05-d891ac8eeb4e?api-version=2022-02-15-preview
>>>>>>> 2f51ba7c
  response:
    body:
      string: '{"status":"Dequeued"}'
    headers:
      cache-control:
      - no-store, no-cache
      content-length:
      - '21'
      content-type:
      - application/json
      date:
<<<<<<< HEAD
      - Sun, 08 May 2022 06:07:33 GMT
=======
      - Wed, 04 May 2022 00:37:45 GMT
>>>>>>> 2f51ba7c
      pragma:
      - no-cache
      server:
      - Microsoft-HTTPAPI/2.0
      strict-transport-security:
      - max-age=31536000; includeSubDomains
      transfer-encoding:
      - chunked
      vary:
      - Accept-Encoding
      x-content-type-options:
      - nosniff
      x-ms-gatewayversion:
      - version=2.14.0
    status:
      code: 200
      message: Ok
- request:
    body: null
    headers:
      Accept:
      - '*/*'
      Accept-Encoding:
      - gzip, deflate
      CommandName:
      - cosmosdb create
      Connection:
      - keep-alive
      ParameterSetName:
      - -n -g --backup-policy-type --locations --kind --capabilities
      User-Agent:
<<<<<<< HEAD
      - AZURECLI/2.36.0 azsdk-python-mgmt-cosmosdb/7.0.0b5 Python/3.10.4 (Windows-10-10.0.22000-SP0)
    method: GET
    uri: https://management.azure.com/subscriptions/00000000-0000-0000-0000-000000000000/providers/Microsoft.DocumentDB/locations/eastus2/operationsStatus/a36d184d-f278-43e8-a2ff-3aeaa019dc47?api-version=2022-02-15-preview
=======
      - AZURECLI/2.36.0 azsdk-python-mgmt-cosmosdb/7.0.0b4 Python/3.10.4 (Windows-10-10.0.22598-SP0)
    method: GET
    uri: https://management.azure.com/subscriptions/00000000-0000-0000-0000-000000000000/providers/Microsoft.DocumentDB/locations/eastus2/operationsStatus/8e3fd500-2186-4a4b-ab05-d891ac8eeb4e?api-version=2022-02-15-preview
>>>>>>> 2f51ba7c
  response:
    body:
      string: '{"status":"Dequeued"}'
    headers:
      cache-control:
      - no-store, no-cache
      content-length:
      - '21'
      content-type:
      - application/json
      date:
<<<<<<< HEAD
      - Sun, 08 May 2022 06:08:04 GMT
=======
      - Wed, 04 May 2022 00:38:14 GMT
>>>>>>> 2f51ba7c
      pragma:
      - no-cache
      server:
      - Microsoft-HTTPAPI/2.0
      strict-transport-security:
      - max-age=31536000; includeSubDomains
      transfer-encoding:
      - chunked
      vary:
      - Accept-Encoding
      x-content-type-options:
      - nosniff
      x-ms-gatewayversion:
      - version=2.14.0
    status:
      code: 200
      message: Ok
- request:
    body: null
    headers:
      Accept:
      - '*/*'
      Accept-Encoding:
      - gzip, deflate
      CommandName:
      - cosmosdb create
      Connection:
      - keep-alive
      ParameterSetName:
      - -n -g --backup-policy-type --locations --kind --capabilities
      User-Agent:
<<<<<<< HEAD
      - AZURECLI/2.36.0 azsdk-python-mgmt-cosmosdb/7.0.0b5 Python/3.10.4 (Windows-10-10.0.22000-SP0)
    method: GET
    uri: https://management.azure.com/subscriptions/00000000-0000-0000-0000-000000000000/providers/Microsoft.DocumentDB/locations/eastus2/operationsStatus/a36d184d-f278-43e8-a2ff-3aeaa019dc47?api-version=2022-02-15-preview
=======
      - AZURECLI/2.36.0 azsdk-python-mgmt-cosmosdb/7.0.0b4 Python/3.10.4 (Windows-10-10.0.22598-SP0)
    method: GET
    uri: https://management.azure.com/subscriptions/00000000-0000-0000-0000-000000000000/providers/Microsoft.DocumentDB/locations/eastus2/operationsStatus/8e3fd500-2186-4a4b-ab05-d891ac8eeb4e?api-version=2022-02-15-preview
>>>>>>> 2f51ba7c
  response:
    body:
      string: '{"status":"Dequeued"}'
    headers:
      cache-control:
      - no-store, no-cache
      content-length:
      - '21'
      content-type:
      - application/json
      date:
<<<<<<< HEAD
      - Sun, 08 May 2022 06:08:34 GMT
=======
      - Wed, 04 May 2022 00:38:45 GMT
>>>>>>> 2f51ba7c
      pragma:
      - no-cache
      server:
      - Microsoft-HTTPAPI/2.0
      strict-transport-security:
      - max-age=31536000; includeSubDomains
      transfer-encoding:
      - chunked
      vary:
      - Accept-Encoding
      x-content-type-options:
      - nosniff
      x-ms-gatewayversion:
      - version=2.14.0
    status:
      code: 200
      message: Ok
- request:
    body: null
    headers:
      Accept:
      - '*/*'
      Accept-Encoding:
      - gzip, deflate
      CommandName:
      - cosmosdb create
      Connection:
      - keep-alive
      ParameterSetName:
      - -n -g --backup-policy-type --locations --kind --capabilities
      User-Agent:
<<<<<<< HEAD
      - AZURECLI/2.36.0 azsdk-python-mgmt-cosmosdb/7.0.0b5 Python/3.10.4 (Windows-10-10.0.22000-SP0)
    method: GET
    uri: https://management.azure.com/subscriptions/00000000-0000-0000-0000-000000000000/providers/Microsoft.DocumentDB/locations/eastus2/operationsStatus/a36d184d-f278-43e8-a2ff-3aeaa019dc47?api-version=2022-02-15-preview
=======
      - AZURECLI/2.36.0 azsdk-python-mgmt-cosmosdb/7.0.0b4 Python/3.10.4 (Windows-10-10.0.22598-SP0)
    method: GET
    uri: https://management.azure.com/subscriptions/00000000-0000-0000-0000-000000000000/providers/Microsoft.DocumentDB/locations/eastus2/operationsStatus/8e3fd500-2186-4a4b-ab05-d891ac8eeb4e?api-version=2022-02-15-preview
>>>>>>> 2f51ba7c
  response:
    body:
      string: '{"status":"Dequeued"}'
    headers:
      cache-control:
      - no-store, no-cache
      content-length:
      - '21'
      content-type:
      - application/json
      date:
<<<<<<< HEAD
      - Sun, 08 May 2022 06:09:04 GMT
=======
      - Wed, 04 May 2022 00:39:14 GMT
>>>>>>> 2f51ba7c
      pragma:
      - no-cache
      server:
      - Microsoft-HTTPAPI/2.0
      strict-transport-security:
      - max-age=31536000; includeSubDomains
      transfer-encoding:
      - chunked
      vary:
      - Accept-Encoding
      x-content-type-options:
      - nosniff
      x-ms-gatewayversion:
      - version=2.14.0
    status:
      code: 200
      message: Ok
- request:
    body: null
    headers:
      Accept:
      - '*/*'
      Accept-Encoding:
      - gzip, deflate
      CommandName:
      - cosmosdb create
      Connection:
      - keep-alive
      ParameterSetName:
      - -n -g --backup-policy-type --locations --kind --capabilities
      User-Agent:
<<<<<<< HEAD
      - AZURECLI/2.36.0 azsdk-python-mgmt-cosmosdb/7.0.0b5 Python/3.10.4 (Windows-10-10.0.22000-SP0)
    method: GET
    uri: https://management.azure.com/subscriptions/00000000-0000-0000-0000-000000000000/providers/Microsoft.DocumentDB/locations/eastus2/operationsStatus/a36d184d-f278-43e8-a2ff-3aeaa019dc47?api-version=2022-02-15-preview
=======
      - AZURECLI/2.36.0 azsdk-python-mgmt-cosmosdb/7.0.0b4 Python/3.10.4 (Windows-10-10.0.22598-SP0)
    method: GET
    uri: https://management.azure.com/subscriptions/00000000-0000-0000-0000-000000000000/providers/Microsoft.DocumentDB/locations/eastus2/operationsStatus/8e3fd500-2186-4a4b-ab05-d891ac8eeb4e?api-version=2022-02-15-preview
>>>>>>> 2f51ba7c
  response:
    body:
      string: '{"status":"Dequeued"}'
    headers:
      cache-control:
      - no-store, no-cache
      content-length:
      - '21'
      content-type:
      - application/json
      date:
<<<<<<< HEAD
      - Sun, 08 May 2022 06:09:35 GMT
=======
      - Wed, 04 May 2022 00:39:45 GMT
>>>>>>> 2f51ba7c
      pragma:
      - no-cache
      server:
      - Microsoft-HTTPAPI/2.0
      strict-transport-security:
      - max-age=31536000; includeSubDomains
      transfer-encoding:
      - chunked
      vary:
      - Accept-Encoding
      x-content-type-options:
      - nosniff
      x-ms-gatewayversion:
      - version=2.14.0
    status:
      code: 200
      message: Ok
- request:
    body: null
    headers:
      Accept:
      - '*/*'
      Accept-Encoding:
      - gzip, deflate
      CommandName:
      - cosmosdb create
      Connection:
      - keep-alive
      ParameterSetName:
      - -n -g --backup-policy-type --locations --kind --capabilities
      User-Agent:
<<<<<<< HEAD
      - AZURECLI/2.36.0 azsdk-python-mgmt-cosmosdb/7.0.0b5 Python/3.10.4 (Windows-10-10.0.22000-SP0)
    method: GET
    uri: https://management.azure.com/subscriptions/00000000-0000-0000-0000-000000000000/providers/Microsoft.DocumentDB/locations/eastus2/operationsStatus/a36d184d-f278-43e8-a2ff-3aeaa019dc47?api-version=2022-02-15-preview
=======
      - AZURECLI/2.36.0 azsdk-python-mgmt-cosmosdb/7.0.0b4 Python/3.10.4 (Windows-10-10.0.22598-SP0)
    method: GET
    uri: https://management.azure.com/subscriptions/00000000-0000-0000-0000-000000000000/providers/Microsoft.DocumentDB/locations/eastus2/operationsStatus/8e3fd500-2186-4a4b-ab05-d891ac8eeb4e?api-version=2022-02-15-preview
>>>>>>> 2f51ba7c
  response:
    body:
      string: '{"status":"Dequeued"}'
    headers:
      cache-control:
      - no-store, no-cache
      content-length:
      - '21'
      content-type:
      - application/json
      date:
<<<<<<< HEAD
      - Sun, 08 May 2022 06:10:06 GMT
=======
      - Wed, 04 May 2022 00:40:15 GMT
>>>>>>> 2f51ba7c
      pragma:
      - no-cache
      server:
      - Microsoft-HTTPAPI/2.0
      strict-transport-security:
      - max-age=31536000; includeSubDomains
      transfer-encoding:
      - chunked
      vary:
      - Accept-Encoding
      x-content-type-options:
      - nosniff
      x-ms-gatewayversion:
      - version=2.14.0
    status:
      code: 200
      message: Ok
- request:
    body: null
    headers:
      Accept:
      - '*/*'
      Accept-Encoding:
      - gzip, deflate
      CommandName:
      - cosmosdb create
      Connection:
      - keep-alive
      ParameterSetName:
      - -n -g --backup-policy-type --locations --kind --capabilities
      User-Agent:
<<<<<<< HEAD
      - AZURECLI/2.36.0 azsdk-python-mgmt-cosmosdb/7.0.0b5 Python/3.10.4 (Windows-10-10.0.22000-SP0)
    method: GET
    uri: https://management.azure.com/subscriptions/00000000-0000-0000-0000-000000000000/providers/Microsoft.DocumentDB/locations/eastus2/operationsStatus/a36d184d-f278-43e8-a2ff-3aeaa019dc47?api-version=2022-02-15-preview
=======
      - AZURECLI/2.36.0 azsdk-python-mgmt-cosmosdb/7.0.0b4 Python/3.10.4 (Windows-10-10.0.22598-SP0)
    method: GET
    uri: https://management.azure.com/subscriptions/00000000-0000-0000-0000-000000000000/providers/Microsoft.DocumentDB/locations/eastus2/operationsStatus/8e3fd500-2186-4a4b-ab05-d891ac8eeb4e?api-version=2022-02-15-preview
>>>>>>> 2f51ba7c
  response:
    body:
      string: '{"status":"Dequeued"}'
    headers:
      cache-control:
      - no-store, no-cache
      content-length:
      - '21'
      content-type:
      - application/json
      date:
<<<<<<< HEAD
      - Sun, 08 May 2022 06:10:36 GMT
=======
      - Wed, 04 May 2022 00:40:45 GMT
>>>>>>> 2f51ba7c
      pragma:
      - no-cache
      server:
      - Microsoft-HTTPAPI/2.0
      strict-transport-security:
      - max-age=31536000; includeSubDomains
      transfer-encoding:
      - chunked
      vary:
      - Accept-Encoding
      x-content-type-options:
      - nosniff
      x-ms-gatewayversion:
      - version=2.14.0
    status:
      code: 200
      message: Ok
- request:
    body: null
    headers:
      Accept:
      - '*/*'
      Accept-Encoding:
      - gzip, deflate
      CommandName:
      - cosmosdb create
      Connection:
      - keep-alive
      ParameterSetName:
      - -n -g --backup-policy-type --locations --kind --capabilities
      User-Agent:
<<<<<<< HEAD
      - AZURECLI/2.36.0 azsdk-python-mgmt-cosmosdb/7.0.0b5 Python/3.10.4 (Windows-10-10.0.22000-SP0)
    method: GET
    uri: https://management.azure.com/subscriptions/00000000-0000-0000-0000-000000000000/providers/Microsoft.DocumentDB/locations/eastus2/operationsStatus/a36d184d-f278-43e8-a2ff-3aeaa019dc47?api-version=2022-02-15-preview
=======
      - AZURECLI/2.36.0 azsdk-python-mgmt-cosmosdb/7.0.0b4 Python/3.10.4 (Windows-10-10.0.22598-SP0)
    method: GET
    uri: https://management.azure.com/subscriptions/00000000-0000-0000-0000-000000000000/providers/Microsoft.DocumentDB/locations/eastus2/operationsStatus/8e3fd500-2186-4a4b-ab05-d891ac8eeb4e?api-version=2022-02-15-preview
>>>>>>> 2f51ba7c
  response:
    body:
      string: '{"status":"Succeeded"}'
    headers:
      cache-control:
      - no-store, no-cache
      content-length:
      - '22'
      content-type:
      - application/json
      date:
<<<<<<< HEAD
      - Sun, 08 May 2022 06:11:06 GMT
=======
      - Wed, 04 May 2022 00:41:16 GMT
>>>>>>> 2f51ba7c
      pragma:
      - no-cache
      server:
      - Microsoft-HTTPAPI/2.0
      strict-transport-security:
      - max-age=31536000; includeSubDomains
      transfer-encoding:
      - chunked
      vary:
      - Accept-Encoding
      x-content-type-options:
      - nosniff
      x-ms-gatewayversion:
      - version=2.14.0
    status:
      code: 200
      message: Ok
- request:
    body: null
    headers:
      Accept:
      - '*/*'
      Accept-Encoding:
      - gzip, deflate
      CommandName:
      - cosmosdb create
      Connection:
      - keep-alive
      ParameterSetName:
      - -n -g --backup-policy-type --locations --kind --capabilities
      User-Agent:
<<<<<<< HEAD
      - AZURECLI/2.36.0 azsdk-python-mgmt-cosmosdb/7.0.0b5 Python/3.10.4 (Windows-10-10.0.22000-SP0)
=======
      - AZURECLI/2.36.0 azsdk-python-mgmt-cosmosdb/7.0.0b4 Python/3.10.4 (Windows-10-10.0.22598-SP0)
>>>>>>> 2f51ba7c
    method: GET
    uri: https://management.azure.com/subscriptions/00000000-0000-0000-0000-000000000000/resourceGroups/cli_test_cosmosdb_gremlin_graph_backupinfo000001/providers/Microsoft.DocumentDB/databaseAccounts/cli000004?api-version=2022-02-15-preview
  response:
    body:
      string: '{"id":"/subscriptions/00000000-0000-0000-0000-000000000000/resourceGroups/cli_test_cosmosdb_gremlin_graph_backupinfo000001/providers/Microsoft.DocumentDB/databaseAccounts/cli000004","name":"cli000004","location":"East
<<<<<<< HEAD
        US 2","type":"Microsoft.DocumentDB/databaseAccounts","kind":"GlobalDocumentDB","tags":{},"systemData":{"createdAt":"2022-05-08T06:10:38.2084643Z"},"properties":{"provisioningState":"Succeeded","documentEndpoint":"https://cli000004.documents.azure.com:443/","gremlinEndpoint":"https://cli000004.gremlin.cosmos.azure.com:443/","publicNetworkAccess":"Enabled","enableAutomaticFailover":false,"enableMultipleWriteLocations":false,"enablePartitionKeyMonitor":false,"isVirtualNetworkFilterEnabled":false,"virtualNetworkRules":[],"EnabledApiTypes":"Gremlin,
        Sql","disableKeyBasedMetadataWriteAccess":false,"enableFreeTier":false,"enableAnalyticalStorage":false,"analyticalStorageConfiguration":{"schemaType":"WellDefined"},"instanceId":"735d12b8-ac8c-4493-9a73-748e9d271bc2","createMode":"Default","databaseAccountOfferType":"Standard","defaultIdentity":"FirstPartyIdentity","networkAclBypass":"None","disableLocalAuth":false,"consistencyPolicy":{"defaultConsistencyLevel":"Session","maxIntervalInSeconds":5,"maxStalenessPrefix":100},"configurationOverrides":{},"writeLocations":[{"id":"cli000004-eastus2","locationName":"East
=======
        US 2","type":"Microsoft.DocumentDB/databaseAccounts","kind":"GlobalDocumentDB","tags":{},"systemData":{"createdAt":"2022-05-04T00:40:36.5034803Z"},"properties":{"provisioningState":"Succeeded","documentEndpoint":"https://cli000004.documents.azure.com:443/","gremlinEndpoint":"https://cli000004.gremlin.cosmos.azure.com:443/","publicNetworkAccess":"Enabled","enableAutomaticFailover":false,"enableMultipleWriteLocations":false,"enablePartitionKeyMonitor":false,"isVirtualNetworkFilterEnabled":false,"virtualNetworkRules":[],"EnabledApiTypes":"Gremlin,
        Sql","disableKeyBasedMetadataWriteAccess":false,"enableFreeTier":false,"enableAnalyticalStorage":false,"analyticalStorageConfiguration":{"schemaType":"WellDefined"},"instanceId":"68a95a0e-847b-446c-bb06-76f37caf7ddd","createMode":"Default","databaseAccountOfferType":"Standard","defaultIdentity":"FirstPartyIdentity","networkAclBypass":"None","disableLocalAuth":false,"consistencyPolicy":{"defaultConsistencyLevel":"Session","maxIntervalInSeconds":5,"maxStalenessPrefix":100},"configurationOverrides":{},"writeLocations":[{"id":"cli000004-eastus2","locationName":"East
>>>>>>> 2f51ba7c
        US 2","documentEndpoint":"https://cli000004-eastus2.documents.azure.com:443/","provisioningState":"Succeeded","failoverPriority":0,"isZoneRedundant":false}],"readLocations":[{"id":"cli000004-eastus2","locationName":"East
        US 2","documentEndpoint":"https://cli000004-eastus2.documents.azure.com:443/","provisioningState":"Succeeded","failoverPriority":0,"isZoneRedundant":false}],"locations":[{"id":"cli000004-eastus2","locationName":"East
        US 2","documentEndpoint":"https://cli000004-eastus2.documents.azure.com:443/","provisioningState":"Succeeded","failoverPriority":0,"isZoneRedundant":false}],"failoverPolicies":[{"id":"cli000004-eastus2","locationName":"East
        US 2","failoverPriority":0}],"cors":[],"capabilities":[{"name":"EnableGremlin"}],"ipRules":[],"backupPolicy":{"type":"Continuous","continuousModeProperties":{"tier":"Continuous30Days"}},"networkAclBypassResourceIds":[],"diagnosticLogSettings":{"enableFullTextQuery":"None"}},"identity":{"type":"None"}}'
    headers:
      cache-control:
      - no-store, no-cache
      content-length:
      - '2302'
      content-type:
      - application/json
      date:
<<<<<<< HEAD
      - Sun, 08 May 2022 06:11:07 GMT
=======
      - Wed, 04 May 2022 00:41:16 GMT
>>>>>>> 2f51ba7c
      pragma:
      - no-cache
      server:
      - Microsoft-HTTPAPI/2.0
      strict-transport-security:
      - max-age=31536000; includeSubDomains
      transfer-encoding:
      - chunked
      vary:
      - Accept-Encoding
      x-content-type-options:
      - nosniff
      x-ms-gatewayversion:
      - version=2.14.0
    status:
      code: 200
      message: Ok
- request:
    body: null
    headers:
      Accept:
      - application/json
      Accept-Encoding:
      - gzip, deflate
      CommandName:
      - cosmosdb create
      Connection:
      - keep-alive
      ParameterSetName:
      - -n -g --backup-policy-type --locations --kind --capabilities
      User-Agent:
<<<<<<< HEAD
      - AZURECLI/2.36.0 azsdk-python-mgmt-cosmosdb/7.0.0b5 Python/3.10.4 (Windows-10-10.0.22000-SP0)
=======
      - AZURECLI/2.36.0 azsdk-python-mgmt-cosmosdb/7.0.0b4 Python/3.10.4 (Windows-10-10.0.22598-SP0)
>>>>>>> 2f51ba7c
    method: GET
    uri: https://management.azure.com/subscriptions/00000000-0000-0000-0000-000000000000/resourceGroups/cli_test_cosmosdb_gremlin_graph_backupinfo000001/providers/Microsoft.DocumentDB/databaseAccounts/cli000004?api-version=2022-02-15-preview
  response:
    body:
      string: '{"id":"/subscriptions/00000000-0000-0000-0000-000000000000/resourceGroups/cli_test_cosmosdb_gremlin_graph_backupinfo000001/providers/Microsoft.DocumentDB/databaseAccounts/cli000004","name":"cli000004","location":"East
<<<<<<< HEAD
        US 2","type":"Microsoft.DocumentDB/databaseAccounts","kind":"GlobalDocumentDB","tags":{},"systemData":{"createdAt":"2022-05-08T06:10:38.2084643Z"},"properties":{"provisioningState":"Succeeded","documentEndpoint":"https://cli000004.documents.azure.com:443/","gremlinEndpoint":"https://cli000004.gremlin.cosmos.azure.com:443/","publicNetworkAccess":"Enabled","enableAutomaticFailover":false,"enableMultipleWriteLocations":false,"enablePartitionKeyMonitor":false,"isVirtualNetworkFilterEnabled":false,"virtualNetworkRules":[],"EnabledApiTypes":"Gremlin,
        Sql","disableKeyBasedMetadataWriteAccess":false,"enableFreeTier":false,"enableAnalyticalStorage":false,"analyticalStorageConfiguration":{"schemaType":"WellDefined"},"instanceId":"735d12b8-ac8c-4493-9a73-748e9d271bc2","createMode":"Default","databaseAccountOfferType":"Standard","defaultIdentity":"FirstPartyIdentity","networkAclBypass":"None","disableLocalAuth":false,"consistencyPolicy":{"defaultConsistencyLevel":"Session","maxIntervalInSeconds":5,"maxStalenessPrefix":100},"configurationOverrides":{},"writeLocations":[{"id":"cli000004-eastus2","locationName":"East
=======
        US 2","type":"Microsoft.DocumentDB/databaseAccounts","kind":"GlobalDocumentDB","tags":{},"systemData":{"createdAt":"2022-05-04T00:40:36.5034803Z"},"properties":{"provisioningState":"Succeeded","documentEndpoint":"https://cli000004.documents.azure.com:443/","gremlinEndpoint":"https://cli000004.gremlin.cosmos.azure.com:443/","publicNetworkAccess":"Enabled","enableAutomaticFailover":false,"enableMultipleWriteLocations":false,"enablePartitionKeyMonitor":false,"isVirtualNetworkFilterEnabled":false,"virtualNetworkRules":[],"EnabledApiTypes":"Gremlin,
        Sql","disableKeyBasedMetadataWriteAccess":false,"enableFreeTier":false,"enableAnalyticalStorage":false,"analyticalStorageConfiguration":{"schemaType":"WellDefined"},"instanceId":"68a95a0e-847b-446c-bb06-76f37caf7ddd","createMode":"Default","databaseAccountOfferType":"Standard","defaultIdentity":"FirstPartyIdentity","networkAclBypass":"None","disableLocalAuth":false,"consistencyPolicy":{"defaultConsistencyLevel":"Session","maxIntervalInSeconds":5,"maxStalenessPrefix":100},"configurationOverrides":{},"writeLocations":[{"id":"cli000004-eastus2","locationName":"East
>>>>>>> 2f51ba7c
        US 2","documentEndpoint":"https://cli000004-eastus2.documents.azure.com:443/","provisioningState":"Succeeded","failoverPriority":0,"isZoneRedundant":false}],"readLocations":[{"id":"cli000004-eastus2","locationName":"East
        US 2","documentEndpoint":"https://cli000004-eastus2.documents.azure.com:443/","provisioningState":"Succeeded","failoverPriority":0,"isZoneRedundant":false}],"locations":[{"id":"cli000004-eastus2","locationName":"East
        US 2","documentEndpoint":"https://cli000004-eastus2.documents.azure.com:443/","provisioningState":"Succeeded","failoverPriority":0,"isZoneRedundant":false}],"failoverPolicies":[{"id":"cli000004-eastus2","locationName":"East
        US 2","failoverPriority":0}],"cors":[],"capabilities":[{"name":"EnableGremlin"}],"ipRules":[],"backupPolicy":{"type":"Continuous","continuousModeProperties":{"tier":"Continuous30Days"}},"networkAclBypassResourceIds":[],"diagnosticLogSettings":{"enableFullTextQuery":"None"}},"identity":{"type":"None"}}'
    headers:
      cache-control:
      - no-store, no-cache
      content-length:
      - '2302'
      content-type:
      - application/json
      date:
<<<<<<< HEAD
      - Sun, 08 May 2022 06:11:07 GMT
=======
      - Wed, 04 May 2022 00:41:16 GMT
>>>>>>> 2f51ba7c
      pragma:
      - no-cache
      server:
      - Microsoft-HTTPAPI/2.0
      strict-transport-security:
      - max-age=31536000; includeSubDomains
      transfer-encoding:
      - chunked
      vary:
      - Accept-Encoding
      x-content-type-options:
      - nosniff
      x-ms-gatewayversion:
      - version=2.14.0
    status:
      code: 200
      message: Ok
- request:
    body: null
    headers:
      Accept:
      - application/json
      Accept-Encoding:
      - gzip, deflate
      CommandName:
      - cosmosdb show
      Connection:
      - keep-alive
      ParameterSetName:
      - -n -g
      User-Agent:
<<<<<<< HEAD
      - AZURECLI/2.36.0 azsdk-python-mgmt-cosmosdb/7.0.0b5 Python/3.10.4 (Windows-10-10.0.22000-SP0)
=======
      - AZURECLI/2.36.0 azsdk-python-mgmt-cosmosdb/7.0.0b4 Python/3.10.4 (Windows-10-10.0.22598-SP0)
>>>>>>> 2f51ba7c
    method: GET
    uri: https://management.azure.com/subscriptions/00000000-0000-0000-0000-000000000000/resourceGroups/cli_test_cosmosdb_gremlin_graph_backupinfo000001/providers/Microsoft.DocumentDB/databaseAccounts/cli000004?api-version=2022-02-15-preview
  response:
    body:
      string: '{"id":"/subscriptions/00000000-0000-0000-0000-000000000000/resourceGroups/cli_test_cosmosdb_gremlin_graph_backupinfo000001/providers/Microsoft.DocumentDB/databaseAccounts/cli000004","name":"cli000004","location":"East
<<<<<<< HEAD
        US 2","type":"Microsoft.DocumentDB/databaseAccounts","kind":"GlobalDocumentDB","tags":{},"systemData":{"createdAt":"2022-05-08T06:10:38.2084643Z"},"properties":{"provisioningState":"Succeeded","documentEndpoint":"https://cli000004.documents.azure.com:443/","gremlinEndpoint":"https://cli000004.gremlin.cosmos.azure.com:443/","publicNetworkAccess":"Enabled","enableAutomaticFailover":false,"enableMultipleWriteLocations":false,"enablePartitionKeyMonitor":false,"isVirtualNetworkFilterEnabled":false,"virtualNetworkRules":[],"EnabledApiTypes":"Gremlin,
        Sql","disableKeyBasedMetadataWriteAccess":false,"enableFreeTier":false,"enableAnalyticalStorage":false,"analyticalStorageConfiguration":{"schemaType":"WellDefined"},"instanceId":"735d12b8-ac8c-4493-9a73-748e9d271bc2","createMode":"Default","databaseAccountOfferType":"Standard","defaultIdentity":"FirstPartyIdentity","networkAclBypass":"None","disableLocalAuth":false,"consistencyPolicy":{"defaultConsistencyLevel":"Session","maxIntervalInSeconds":5,"maxStalenessPrefix":100},"configurationOverrides":{},"writeLocations":[{"id":"cli000004-eastus2","locationName":"East
=======
        US 2","type":"Microsoft.DocumentDB/databaseAccounts","kind":"GlobalDocumentDB","tags":{},"systemData":{"createdAt":"2022-05-04T00:40:36.5034803Z"},"properties":{"provisioningState":"Succeeded","documentEndpoint":"https://cli000004.documents.azure.com:443/","gremlinEndpoint":"https://cli000004.gremlin.cosmos.azure.com:443/","publicNetworkAccess":"Enabled","enableAutomaticFailover":false,"enableMultipleWriteLocations":false,"enablePartitionKeyMonitor":false,"isVirtualNetworkFilterEnabled":false,"virtualNetworkRules":[],"EnabledApiTypes":"Gremlin,
        Sql","disableKeyBasedMetadataWriteAccess":false,"enableFreeTier":false,"enableAnalyticalStorage":false,"analyticalStorageConfiguration":{"schemaType":"WellDefined"},"instanceId":"68a95a0e-847b-446c-bb06-76f37caf7ddd","createMode":"Default","databaseAccountOfferType":"Standard","defaultIdentity":"FirstPartyIdentity","networkAclBypass":"None","disableLocalAuth":false,"consistencyPolicy":{"defaultConsistencyLevel":"Session","maxIntervalInSeconds":5,"maxStalenessPrefix":100},"configurationOverrides":{},"writeLocations":[{"id":"cli000004-eastus2","locationName":"East
>>>>>>> 2f51ba7c
        US 2","documentEndpoint":"https://cli000004-eastus2.documents.azure.com:443/","provisioningState":"Succeeded","failoverPriority":0,"isZoneRedundant":false}],"readLocations":[{"id":"cli000004-eastus2","locationName":"East
        US 2","documentEndpoint":"https://cli000004-eastus2.documents.azure.com:443/","provisioningState":"Succeeded","failoverPriority":0,"isZoneRedundant":false}],"locations":[{"id":"cli000004-eastus2","locationName":"East
        US 2","documentEndpoint":"https://cli000004-eastus2.documents.azure.com:443/","provisioningState":"Succeeded","failoverPriority":0,"isZoneRedundant":false}],"failoverPolicies":[{"id":"cli000004-eastus2","locationName":"East
        US 2","failoverPriority":0}],"cors":[],"capabilities":[{"name":"EnableGremlin"}],"ipRules":[],"backupPolicy":{"type":"Continuous","continuousModeProperties":{"tier":"Continuous30Days"}},"networkAclBypassResourceIds":[],"diagnosticLogSettings":{"enableFullTextQuery":"None"}},"identity":{"type":"None"}}'
    headers:
      cache-control:
      - no-store, no-cache
      content-length:
      - '2302'
      content-type:
      - application/json
      date:
<<<<<<< HEAD
      - Sun, 08 May 2022 06:11:09 GMT
=======
      - Wed, 04 May 2022 00:41:16 GMT
>>>>>>> 2f51ba7c
      pragma:
      - no-cache
      server:
      - Microsoft-HTTPAPI/2.0
      strict-transport-security:
      - max-age=31536000; includeSubDomains
      transfer-encoding:
      - chunked
      vary:
      - Accept-Encoding
      x-content-type-options:
      - nosniff
      x-ms-gatewayversion:
      - version=2.14.0
    status:
      code: 200
      message: Ok
- request:
    body: null
    headers:
      Accept:
      - application/json
      Accept-Encoding:
      - gzip, deflate
      CommandName:
      - cosmosdb gremlin retrieve-latest-backup-time
      Connection:
      - keep-alive
      ParameterSetName:
      - -g -a -d -n -l
      User-Agent:
<<<<<<< HEAD
      - AZURECLI/2.36.0 azsdk-python-mgmt-cosmosdb/7.0.0b5 Python/3.10.4 (Windows-10-10.0.22000-SP0)
=======
      - AZURECLI/2.36.0 azsdk-python-mgmt-cosmosdb/7.0.0b4 Python/3.10.4 (Windows-10-10.0.22598-SP0)
>>>>>>> 2f51ba7c
    method: GET
    uri: https://management.azure.com/subscriptions/00000000-0000-0000-0000-000000000000/resourceGroups/cli_test_cosmosdb_gremlin_graph_backupinfo000001/providers/Microsoft.DocumentDB/databaseAccounts/cli000004/gremlinDatabases/cli000003?api-version=2022-02-15-preview
  response:
    body:
      string: '{"code":"NotFound","message":"Message: {\"code\":\"NotFound\",\"message\":\"Message:
        {\\\"Errors\\\":[\\\"Resource Not Found. Learn more: https:\\\\/\\\\/aka.ms\\\\/cosmosdb-tsg-not-found\\\"]}\\r\\nActivityId:
<<<<<<< HEAD
        a7b0e143-ce95-11ec-a768-9c7bef500122, Request URI: /apps/4d036e0c-e400-4397-8d43-7b0f1de248b3/services/e024169f-6c6d-4bfd-9ffd-42f2b384b16f/partitions/850f989e-ee2d-4347-9a58-0dd172b9fae8/replicas/132964512067667128s,
        RequestStats: \\r\\nRequestStartTime: 2022-05-08T06:11:12.7645151Z, RequestEndTime:
        2022-05-08T06:11:12.7745147Z,  Number of regions attempted:1\\r\\n{\\\"systemHistory\\\":[{\\\"dateUtc\\\":\\\"2022-05-08T06:10:11.5050652Z\\\",\\\"cpu\\\":1.752,\\\"memory\\\":642351028.000,\\\"threadInfo\\\":{\\\"isThreadStarving\\\":\\\"False\\\",\\\"threadWaitIntervalInMs\\\":0.0155,\\\"availableThreads\\\":32762,\\\"minThreads\\\":64,\\\"maxThreads\\\":32767}},{\\\"dateUtc\\\":\\\"2022-05-08T06:10:21.5149882Z\\\",\\\"cpu\\\":7.341,\\\"memory\\\":641848992.000,\\\"threadInfo\\\":{\\\"isThreadStarving\\\":\\\"False\\\",\\\"threadWaitIntervalInMs\\\":0.0188,\\\"availableThreads\\\":32763,\\\"minThreads\\\":64,\\\"maxThreads\\\":32767}},{\\\"dateUtc\\\":\\\"2022-05-08T06:10:31.5248868Z\\\",\\\"cpu\\\":1.564,\\\"memory\\\":641258684.000,\\\"threadInfo\\\":{\\\"isThreadStarving\\\":\\\"False\\\",\\\"threadWaitIntervalInMs\\\":0.0095,\\\"availableThreads\\\":32762,\\\"minThreads\\\":64,\\\"maxThreads\\\":32767}},{\\\"dateUtc\\\":\\\"2022-05-08T06:10:41.5348071Z\\\",\\\"cpu\\\":1.361,\\\"memory\\\":640969832.000,\\\"threadInfo\\\":{\\\"isThreadStarving\\\":\\\"False\\\",\\\"threadWaitIntervalInMs\\\":0.0273,\\\"availableThreads\\\":32764,\\\"minThreads\\\":64,\\\"maxThreads\\\":32767}},{\\\"dateUtc\\\":\\\"2022-05-08T06:11:01.5446151Z\\\",\\\"cpu\\\":0.519,\\\"memory\\\":640242160.000,\\\"threadInfo\\\":{\\\"isThreadStarving\\\":\\\"False\\\",\\\"threadWaitIntervalInMs\\\":0.0088,\\\"availableThreads\\\":32759,\\\"minThreads\\\":64,\\\"maxThreads\\\":32767}},{\\\"dateUtc\\\":\\\"2022-05-08T06:11:11.5545261Z\\\",\\\"cpu\\\":0.409,\\\"memory\\\":639599816.000,\\\"threadInfo\\\":{\\\"isThreadStarving\\\":\\\"False\\\",\\\"threadWaitIntervalInMs\\\":0.0191,\\\"availableThreads\\\":32764,\\\"minThreads\\\":64,\\\"maxThreads\\\":32767}}]}\\r\\nRequestStart:
        2022-05-08T06:11:12.7645151Z; ResponseTime: 2022-05-08T06:11:12.7745147Z;
        StoreResult: StorePhysicalAddress: rntbd://10.0.0.22:11000/apps/4d036e0c-e400-4397-8d43-7b0f1de248b3/services/e024169f-6c6d-4bfd-9ffd-42f2b384b16f/partitions/850f989e-ee2d-4347-9a58-0dd172b9fae8/replicas/132964512067667128s,
        LSN: 9, GlobalCommittedLsn: 9, PartitionKeyRangeId: , IsValid: True, StatusCode:
        404, SubStatusCode: 0, RequestCharge: 1, ItemLSN: -1, SessionToken: -1#9,
        UsingLocalLSN: False, TransportException: null, BELatencyMs: 1.253, ActivityId:
        a7b0e143-ce95-11ec-a768-9c7bef500122, RetryAfterInMs: , TransportRequestTimeline:
        {\\\"requestTimeline\\\":[{\\\"event\\\": \\\"Created\\\", \\\"startTimeUtc\\\":
        \\\"2022-05-08T06:11:12.7645151Z\\\", \\\"durationInMs\\\": 0.0081},{\\\"event\\\":
        \\\"ChannelAcquisitionStarted\\\", \\\"startTimeUtc\\\": \\\"2022-05-08T06:11:12.7645232Z\\\",
        \\\"durationInMs\\\": 0.0021},{\\\"event\\\": \\\"Pipelined\\\", \\\"startTimeUtc\\\":
        \\\"2022-05-08T06:11:12.7645253Z\\\", \\\"durationInMs\\\": 0.0934},{\\\"event\\\":
        \\\"Transit Time\\\", \\\"startTimeUtc\\\": \\\"2022-05-08T06:11:12.7646187Z\\\",
        \\\"durationInMs\\\": 1.7638},{\\\"event\\\": \\\"Received\\\", \\\"startTimeUtc\\\":
        \\\"2022-05-08T06:11:12.7663825Z\\\", \\\"durationInMs\\\": 0.0633},{\\\"event\\\":
        \\\"Completed\\\", \\\"startTimeUtc\\\": \\\"2022-05-08T06:11:12.7664458Z\\\",
        \\\"durationInMs\\\": 0}],\\\"serviceEndpointStats\\\":{\\\"inflightRequests\\\":1,\\\"openConnections\\\":1},\\\"connectionStats\\\":{\\\"waitforConnectionInit\\\":\\\"False\\\",\\\"callsPendingReceive\\\":0,\\\"lastSendAttempt\\\":\\\"2022-05-08T06:11:12.7145149Z\\\",\\\"lastSend\\\":\\\"2022-05-08T06:11:12.7145149Z\\\",\\\"lastReceive\\\":\\\"2022-05-08T06:11:12.7245151Z\\\"},\\\"requestSizeInBytes\\\":464,\\\"responseMetadataSizeInBytes\\\":134,\\\"responseBodySizeInBytes\\\":87};\\r\\n
        ResourceType: Database, OperationType: Read\\r\\nRequestStart: 2022-05-08T06:11:12.7645151Z;
        ResponseTime: 2022-05-08T06:11:12.7745147Z; StoreResult: StorePhysicalAddress:
        rntbd://10.0.0.19:11300/apps/4d036e0c-e400-4397-8d43-7b0f1de248b3/services/e024169f-6c6d-4bfd-9ffd-42f2b384b16f/partitions/850f989e-ee2d-4347-9a58-0dd172b9fae8/replicas/132964512067667126s,
        LSN: 9, GlobalCommittedLsn: 9, PartitionKeyRangeId: , IsValid: True, StatusCode:
        404, SubStatusCode: 0, RequestCharge: 1, ItemLSN: -1, SessionToken: -1#9,
        UsingLocalLSN: False, TransportException: null, BELatencyMs: 0.903, ActivityId:
        a7b0e143-ce95-11ec-a768-9c7bef500122, RetryAfterInMs: , TransportRequestTimeline:
        {\\\"requestTimeline\\\":[{\\\"event\\\": \\\"Created\\\", \\\"startTimeUtc\\\":
        \\\"2022-05-08T06:11:12.7645151Z\\\", \\\"durationInMs\\\": 0.0036},{\\\"event\\\":
        \\\"ChannelAcquisitionStarted\\\", \\\"startTimeUtc\\\": \\\"2022-05-08T06:11:12.7645187Z\\\",
        \\\"durationInMs\\\": 0.0014},{\\\"event\\\": \\\"Pipelined\\\", \\\"startTimeUtc\\\":
        \\\"2022-05-08T06:11:12.7645201Z\\\", \\\"durationInMs\\\": 0.0574},{\\\"event\\\":
        \\\"Transit Time\\\", \\\"startTimeUtc\\\": \\\"2022-05-08T06:11:12.7645775Z\\\",
        \\\"durationInMs\\\": 1.18},{\\\"event\\\": \\\"Received\\\", \\\"startTimeUtc\\\":
        \\\"2022-05-08T06:11:12.7657575Z\\\", \\\"durationInMs\\\": 0.063},{\\\"event\\\":
        \\\"Completed\\\", \\\"startTimeUtc\\\": \\\"2022-05-08T06:11:12.7658205Z\\\",
        \\\"durationInMs\\\": 0}],\\\"serviceEndpointStats\\\":{\\\"inflightRequests\\\":1,\\\"openConnections\\\":1},\\\"connectionStats\\\":{\\\"waitforConnectionInit\\\":\\\"False\\\",\\\"callsPendingReceive\\\":0,\\\"lastSendAttempt\\\":\\\"2022-05-08T06:11:12.6445164Z\\\",\\\"lastSend\\\":\\\"2022-05-08T06:11:12.6445164Z\\\",\\\"lastReceive\\\":\\\"2022-05-08T06:11:12.6545167Z\\\"},\\\"requestSizeInBytes\\\":464,\\\"responseMetadataSizeInBytes\\\":134,\\\"responseBodySizeInBytes\\\":87};\\r\\n
=======
        e80c2e79-cb42-11ec-9d52-8045dd1923fe, Request URI: /apps/106d653a-cbd4-4c30-88f1-0fe3574b6679/services/cac981c7-a6ce-4ff5-90ee-656031bee2a8/partitions/7cb1fd1e-4f18-4c3f-af24-1711123fa119/replicas/132960504047491076s,
        RequestStats: \\r\\nRequestStartTime: 2022-05-04T00:41:18.0130611Z, RequestEndTime:
        2022-05-04T00:41:18.0130611Z,  Number of regions attempted:1\\r\\n{\\\"systemHistory\\\":[{\\\"dateUtc\\\":\\\"2022-05-04T00:40:20.5238651Z\\\",\\\"cpu\\\":0.268,\\\"memory\\\":648493852.000,\\\"threadInfo\\\":{\\\"isThreadStarving\\\":\\\"False\\\",\\\"threadWaitIntervalInMs\\\":0.0176,\\\"availableThreads\\\":32763,\\\"minThreads\\\":64,\\\"maxThreads\\\":32767}},{\\\"dateUtc\\\":\\\"2022-05-04T00:40:30.5336973Z\\\",\\\"cpu\\\":0.212,\\\"memory\\\":647838928.000,\\\"threadInfo\\\":{\\\"isThreadStarving\\\":\\\"False\\\",\\\"threadWaitIntervalInMs\\\":0.0157,\\\"availableThreads\\\":32761,\\\"minThreads\\\":64,\\\"maxThreads\\\":32767}},{\\\"dateUtc\\\":\\\"2022-05-04T00:40:40.5435447Z\\\",\\\"cpu\\\":0.192,\\\"memory\\\":647506228.000,\\\"threadInfo\\\":{\\\"isThreadStarving\\\":\\\"False\\\",\\\"threadWaitIntervalInMs\\\":0.0088,\\\"availableThreads\\\":32764,\\\"minThreads\\\":64,\\\"maxThreads\\\":32767}},{\\\"dateUtc\\\":\\\"2022-05-04T00:40:50.5634287Z\\\",\\\"cpu\\\":0.205,\\\"memory\\\":646976280.000,\\\"threadInfo\\\":{\\\"isThreadStarving\\\":\\\"False\\\",\\\"threadWaitIntervalInMs\\\":0.0124,\\\"availableThreads\\\":32765,\\\"minThreads\\\":64,\\\"maxThreads\\\":32767}},{\\\"dateUtc\\\":\\\"2022-05-04T00:41:00.5733079Z\\\",\\\"cpu\\\":0.946,\\\"memory\\\":650989740.000,\\\"threadInfo\\\":{\\\"isThreadStarving\\\":\\\"False\\\",\\\"threadWaitIntervalInMs\\\":0.0087,\\\"availableThreads\\\":32763,\\\"minThreads\\\":64,\\\"maxThreads\\\":32767}},{\\\"dateUtc\\\":\\\"2022-05-04T00:41:10.5731861Z\\\",\\\"cpu\\\":0.227,\\\"memory\\\":650594592.000,\\\"threadInfo\\\":{\\\"isThreadStarving\\\":\\\"False\\\",\\\"threadWaitIntervalInMs\\\":0.0178,\\\"availableThreads\\\":32764,\\\"minThreads\\\":64,\\\"maxThreads\\\":32767}}]}\\r\\nRequestStart:
        2022-05-04T00:41:18.0130611Z; ResponseTime: 2022-05-04T00:41:18.0130611Z;
        StoreResult: StorePhysicalAddress: rntbd://10.0.0.19:11300/apps/106d653a-cbd4-4c30-88f1-0fe3574b6679/services/cac981c7-a6ce-4ff5-90ee-656031bee2a8/partitions/7cb1fd1e-4f18-4c3f-af24-1711123fa119/replicas/132960504047491076s,
        LSN: 9, GlobalCommittedLsn: 9, PartitionKeyRangeId: , IsValid: True, StatusCode:
        404, SubStatusCode: 0, RequestCharge: 1, ItemLSN: -1, SessionToken: -1#9,
        UsingLocalLSN: False, TransportException: null, BELatencyMs: 0.982, ActivityId:
        e80c2e79-cb42-11ec-9d52-8045dd1923fe, RetryAfterInMs: , TransportRequestTimeline:
        {\\\"requestTimeline\\\":[{\\\"event\\\": \\\"Created\\\", \\\"startTimeUtc\\\":
        \\\"2022-05-04T00:41:18.0130611Z\\\", \\\"durationInMs\\\": 0.006},{\\\"event\\\":
        \\\"ChannelAcquisitionStarted\\\", \\\"startTimeUtc\\\": \\\"2022-05-04T00:41:18.0130671Z\\\",
        \\\"durationInMs\\\": 0.0025},{\\\"event\\\": \\\"Pipelined\\\", \\\"startTimeUtc\\\":
        \\\"2022-05-04T00:41:18.0130696Z\\\", \\\"durationInMs\\\": 0.0748},{\\\"event\\\":
        \\\"Transit Time\\\", \\\"startTimeUtc\\\": \\\"2022-05-04T00:41:18.0131444Z\\\",
        \\\"durationInMs\\\": 1.2937},{\\\"event\\\": \\\"Received\\\", \\\"startTimeUtc\\\":
        \\\"2022-05-04T00:41:18.0144381Z\\\", \\\"durationInMs\\\": 0.0662},{\\\"event\\\":
        \\\"Completed\\\", \\\"startTimeUtc\\\": \\\"2022-05-04T00:41:18.0145043Z\\\",
        \\\"durationInMs\\\": 0}],\\\"serviceEndpointStats\\\":{\\\"inflightRequests\\\":1,\\\"openConnections\\\":1},\\\"connectionStats\\\":{\\\"waitforConnectionInit\\\":\\\"False\\\",\\\"callsPendingReceive\\\":0,\\\"lastSendAttempt\\\":\\\"2022-05-04T00:41:17.9430611Z\\\",\\\"lastSend\\\":\\\"2022-05-04T00:41:17.9430611Z\\\",\\\"lastReceive\\\":\\\"2022-05-04T00:41:17.9730693Z\\\"},\\\"requestSizeInBytes\\\":464,\\\"responseMetadataSizeInBytes\\\":134,\\\"responseBodySizeInBytes\\\":87};\\r\\n
        ResourceType: Database, OperationType: Read\\r\\nRequestStart: 2022-05-04T00:41:18.0130611Z;
        ResponseTime: 2022-05-04T00:41:18.0130611Z; StoreResult: StorePhysicalAddress:
        rntbd://10.0.0.22:11300/apps/106d653a-cbd4-4c30-88f1-0fe3574b6679/services/cac981c7-a6ce-4ff5-90ee-656031bee2a8/partitions/7cb1fd1e-4f18-4c3f-af24-1711123fa119/replicas/132960504047491078s,
        LSN: 9, GlobalCommittedLsn: 9, PartitionKeyRangeId: , IsValid: True, StatusCode:
        404, SubStatusCode: 0, RequestCharge: 1, ItemLSN: -1, SessionToken: -1#9,
        UsingLocalLSN: False, TransportException: null, BELatencyMs: 1.041, ActivityId:
        e80c2e79-cb42-11ec-9d52-8045dd1923fe, RetryAfterInMs: , TransportRequestTimeline:
        {\\\"requestTimeline\\\":[{\\\"event\\\": \\\"Created\\\", \\\"startTimeUtc\\\":
        \\\"2022-05-04T00:41:18.0130611Z\\\", \\\"durationInMs\\\": 0.0028},{\\\"event\\\":
        \\\"ChannelAcquisitionStarted\\\", \\\"startTimeUtc\\\": \\\"2022-05-04T00:41:18.0130639Z\\\",
        \\\"durationInMs\\\": 0.0009},{\\\"event\\\": \\\"Pipelined\\\", \\\"startTimeUtc\\\":
        \\\"2022-05-04T00:41:18.0130648Z\\\", \\\"durationInMs\\\": 0.0521},{\\\"event\\\":
        \\\"Transit Time\\\", \\\"startTimeUtc\\\": \\\"2022-05-04T00:41:18.0131169Z\\\",
        \\\"durationInMs\\\": 1.507},{\\\"event\\\": \\\"Received\\\", \\\"startTimeUtc\\\":
        \\\"2022-05-04T00:41:18.0146239Z\\\", \\\"durationInMs\\\": 0.024},{\\\"event\\\":
        \\\"Completed\\\", \\\"startTimeUtc\\\": \\\"2022-05-04T00:41:18.0146479Z\\\",
        \\\"durationInMs\\\": 0}],\\\"serviceEndpointStats\\\":{\\\"inflightRequests\\\":1,\\\"openConnections\\\":1},\\\"connectionStats\\\":{\\\"waitforConnectionInit\\\":\\\"False\\\",\\\"callsPendingReceive\\\":0,\\\"lastSendAttempt\\\":\\\"2022-05-04T00:41:17.8630644Z\\\",\\\"lastSend\\\":\\\"2022-05-04T00:41:17.8630644Z\\\",\\\"lastReceive\\\":\\\"2022-05-04T00:41:17.8930709Z\\\"},\\\"requestSizeInBytes\\\":464,\\\"responseMetadataSizeInBytes\\\":134,\\\"responseBodySizeInBytes\\\":87};\\r\\n
>>>>>>> 2f51ba7c
        ResourceType: Database, OperationType: Read\\r\\n, SDK: Microsoft.Azure.Documents.Common/2.14.0\"},
        Request URI: /dbs/cli000003, RequestStats: , SDK: Microsoft.Azure.Documents.Common/2.14.0"}'
    headers:
      cache-control:
      - no-store, no-cache
      content-length:
      - '6291'
      content-type:
      - application/json
      date:
<<<<<<< HEAD
      - Sun, 08 May 2022 06:11:12 GMT
=======
      - Wed, 04 May 2022 00:41:18 GMT
>>>>>>> 2f51ba7c
      pragma:
      - no-cache
      server:
      - Microsoft-HTTPAPI/2.0
      strict-transport-security:
      - max-age=31536000; includeSubDomains
      x-content-type-options:
      - nosniff
      x-ms-gatewayversion:
      - version=2.14.0
    status:
      code: 404
      message: NotFound
- request:
    body: '{"properties": {"resource": {"id": "cli000003"}, "options": {}}}'
    headers:
      Accept:
      - application/json
      Accept-Encoding:
      - gzip, deflate
      CommandName:
      - cosmosdb gremlin database create
      Connection:
      - keep-alive
      Content-Length:
      - '64'
      Content-Type:
      - application/json
      ParameterSetName:
      - -g -a -n
      User-Agent:
<<<<<<< HEAD
      - AZURECLI/2.36.0 azsdk-python-mgmt-cosmosdb/7.0.0b2 Python/3.10.4 (Windows-10-10.0.22000-SP0)
=======
      - AZURECLI/2.36.0 azsdk-python-mgmt-cosmosdb/7.0.0b2 Python/3.10.4 (Windows-10-10.0.22598-SP0)
>>>>>>> 2f51ba7c
    method: PUT
    uri: https://management.azure.com/subscriptions/00000000-0000-0000-0000-000000000000/resourceGroups/cli_test_cosmosdb_gremlin_graph_backupinfo000001/providers/Microsoft.DocumentDB/databaseAccounts/cli000004/gremlinDatabases/cli000003?api-version=2021-10-15
  response:
    body:
      string: '{"status":"Enqueued"}'
    headers:
      azure-asyncoperation:
<<<<<<< HEAD
      - https://management.azure.com/subscriptions/00000000-0000-0000-0000-000000000000/providers/Microsoft.DocumentDB/locations/eastus2/operationsStatus/2596910c-208f-4795-a112-adb0ecd9cd17?api-version=2021-10-15
=======
      - https://management.azure.com/subscriptions/00000000-0000-0000-0000-000000000000/providers/Microsoft.DocumentDB/locations/eastus2/operationsStatus/a5dfea36-ed35-4297-b731-1177bd4c1750?api-version=2021-10-15
>>>>>>> 2f51ba7c
      cache-control:
      - no-store, no-cache
      content-length:
      - '21'
      content-type:
      - application/json
      date:
<<<<<<< HEAD
      - Sun, 08 May 2022 06:11:14 GMT
      location:
      - https://management.azure.com/subscriptions/00000000-0000-0000-0000-000000000000/resourceGroups/cli_test_cosmosdb_gremlin_graph_backupinfo000001/providers/Microsoft.DocumentDB/databaseAccounts/cli000004/gremlinDatabases/cli000003/operationResults/2596910c-208f-4795-a112-adb0ecd9cd17?api-version=2021-10-15
=======
      - Wed, 04 May 2022 00:41:18 GMT
      location:
      - https://management.azure.com/subscriptions/00000000-0000-0000-0000-000000000000/resourceGroups/cli_test_cosmosdb_gremlin_graph_backupinfo000001/providers/Microsoft.DocumentDB/databaseAccounts/cli000004/gremlinDatabases/cli000003/operationResults/a5dfea36-ed35-4297-b731-1177bd4c1750?api-version=2021-10-15
>>>>>>> 2f51ba7c
      pragma:
      - no-cache
      server:
      - Microsoft-HTTPAPI/2.0
      strict-transport-security:
      - max-age=31536000; includeSubDomains
      x-content-type-options:
      - nosniff
      x-ms-gatewayversion:
      - version=2.14.0
      x-ms-ratelimit-remaining-subscription-writes:
      - '1199'
    status:
      code: 202
      message: Accepted
- request:
    body: null
    headers:
      Accept:
      - '*/*'
      Accept-Encoding:
      - gzip, deflate
      CommandName:
      - cosmosdb gremlin database create
      Connection:
      - keep-alive
      ParameterSetName:
      - -g -a -n
      User-Agent:
<<<<<<< HEAD
      - AZURECLI/2.36.0 azsdk-python-mgmt-cosmosdb/7.0.0b2 Python/3.10.4 (Windows-10-10.0.22000-SP0)
    method: GET
    uri: https://management.azure.com/subscriptions/00000000-0000-0000-0000-000000000000/providers/Microsoft.DocumentDB/locations/eastus2/operationsStatus/2596910c-208f-4795-a112-adb0ecd9cd17?api-version=2021-10-15
=======
      - AZURECLI/2.36.0 azsdk-python-mgmt-cosmosdb/7.0.0b2 Python/3.10.4 (Windows-10-10.0.22598-SP0)
    method: GET
    uri: https://management.azure.com/subscriptions/00000000-0000-0000-0000-000000000000/providers/Microsoft.DocumentDB/locations/eastus2/operationsStatus/a5dfea36-ed35-4297-b731-1177bd4c1750?api-version=2021-10-15
>>>>>>> 2f51ba7c
  response:
    body:
      string: '{"status":"Succeeded"}'
    headers:
      cache-control:
      - no-store, no-cache
      content-length:
      - '22'
      content-type:
      - application/json
      date:
<<<<<<< HEAD
      - Sun, 08 May 2022 06:11:45 GMT
=======
      - Wed, 04 May 2022 00:41:48 GMT
>>>>>>> 2f51ba7c
      pragma:
      - no-cache
      server:
      - Microsoft-HTTPAPI/2.0
      strict-transport-security:
      - max-age=31536000; includeSubDomains
      transfer-encoding:
      - chunked
      vary:
      - Accept-Encoding
      x-content-type-options:
      - nosniff
      x-ms-gatewayversion:
      - version=2.14.0
    status:
      code: 200
      message: Ok
- request:
    body: null
    headers:
      Accept:
      - '*/*'
      Accept-Encoding:
      - gzip, deflate
      CommandName:
      - cosmosdb gremlin database create
      Connection:
      - keep-alive
      ParameterSetName:
      - -g -a -n
      User-Agent:
<<<<<<< HEAD
      - AZURECLI/2.36.0 azsdk-python-mgmt-cosmosdb/7.0.0b2 Python/3.10.4 (Windows-10-10.0.22000-SP0)
=======
      - AZURECLI/2.36.0 azsdk-python-mgmt-cosmosdb/7.0.0b2 Python/3.10.4 (Windows-10-10.0.22598-SP0)
>>>>>>> 2f51ba7c
    method: GET
    uri: https://management.azure.com/subscriptions/00000000-0000-0000-0000-000000000000/resourceGroups/cli_test_cosmosdb_gremlin_graph_backupinfo000001/providers/Microsoft.DocumentDB/databaseAccounts/cli000004/gremlinDatabases/cli000003?api-version=2021-10-15
  response:
    body:
<<<<<<< HEAD
      string: '{"id":"/subscriptions/00000000-0000-0000-0000-000000000000/resourceGroups/cli_test_cosmosdb_gremlin_graph_backupinfo000001/providers/Microsoft.DocumentDB/databaseAccounts/cli000004/gremlinDatabases/cli000003","type":"Microsoft.DocumentDB/databaseAccounts/gremlinDatabases","name":"cli000003","properties":{"resource":{"id":"cli000003","_rid":"6epYAA==","_self":"dbs/6epYAA==/","_etag":"\"00006520-0000-0200-0000-62775f070000\"","_colls":"colls/","_users":"users/","_ts":1651990279}}}'
=======
      string: '{"id":"/subscriptions/00000000-0000-0000-0000-000000000000/resourceGroups/cli_test_cosmosdb_gremlin_graph_backupinfo000001/providers/Microsoft.DocumentDB/databaseAccounts/cli000004/gremlinDatabases/cli000003","type":"Microsoft.DocumentDB/databaseAccounts/gremlinDatabases","name":"cli000003","properties":{"resource":{"id":"cli000003","_rid":"Xs8mAA==","_self":"dbs/Xs8mAA==/","_etag":"\"0000e201-0000-0200-0000-6271cbb30000\"","_colls":"colls/","_users":"users/","_ts":1651624883}}}'
>>>>>>> 2f51ba7c
    headers:
      cache-control:
      - no-store, no-cache
      content-length:
      - '483'
      content-type:
      - application/json
      date:
<<<<<<< HEAD
      - Sun, 08 May 2022 06:11:46 GMT
=======
      - Wed, 04 May 2022 00:41:49 GMT
>>>>>>> 2f51ba7c
      pragma:
      - no-cache
      server:
      - Microsoft-HTTPAPI/2.0
      strict-transport-security:
      - max-age=31536000; includeSubDomains
      transfer-encoding:
      - chunked
      vary:
      - Accept-Encoding
      x-content-type-options:
      - nosniff
      x-ms-gatewayversion:
      - version=2.14.0
    status:
      code: 200
      message: Ok
- request:
    body: null
    headers:
      Accept:
      - application/json
      Accept-Encoding:
      - gzip, deflate
      CommandName:
      - cosmosdb gremlin retrieve-latest-backup-time
      Connection:
      - keep-alive
      ParameterSetName:
      - -g -a -d -n -l
      User-Agent:
<<<<<<< HEAD
      - AZURECLI/2.36.0 azsdk-python-mgmt-cosmosdb/7.0.0b5 Python/3.10.4 (Windows-10-10.0.22000-SP0)
=======
      - AZURECLI/2.36.0 azsdk-python-mgmt-cosmosdb/7.0.0b4 Python/3.10.4 (Windows-10-10.0.22598-SP0)
>>>>>>> 2f51ba7c
    method: GET
    uri: https://management.azure.com/subscriptions/00000000-0000-0000-0000-000000000000/resourceGroups/cli_test_cosmosdb_gremlin_graph_backupinfo000001/providers/Microsoft.DocumentDB/databaseAccounts/cli000004/gremlinDatabases/cli000003?api-version=2022-02-15-preview
  response:
    body:
<<<<<<< HEAD
      string: '{"id":"/subscriptions/00000000-0000-0000-0000-000000000000/resourceGroups/cli_test_cosmosdb_gremlin_graph_backupinfo000001/providers/Microsoft.DocumentDB/databaseAccounts/cli000004/gremlinDatabases/cli000003","type":"Microsoft.DocumentDB/databaseAccounts/gremlinDatabases","name":"cli000003","properties":{"resource":{"id":"cli000003","_rid":"6epYAA==","_self":"dbs/6epYAA==/","_etag":"\"00006520-0000-0200-0000-62775f070000\"","_colls":"colls/","_users":"users/","_ts":1651990279}}}'
=======
      string: '{"id":"/subscriptions/00000000-0000-0000-0000-000000000000/resourceGroups/cli_test_cosmosdb_gremlin_graph_backupinfo000001/providers/Microsoft.DocumentDB/databaseAccounts/cli000004/gremlinDatabases/cli000003","type":"Microsoft.DocumentDB/databaseAccounts/gremlinDatabases","name":"cli000003","properties":{"resource":{"id":"cli000003","_rid":"Xs8mAA==","_self":"dbs/Xs8mAA==/","_etag":"\"0000e201-0000-0200-0000-6271cbb30000\"","_colls":"colls/","_users":"users/","_ts":1651624883}}}'
>>>>>>> 2f51ba7c
    headers:
      cache-control:
      - no-store, no-cache
      content-length:
      - '483'
      content-type:
      - application/json
      date:
<<<<<<< HEAD
      - Sun, 08 May 2022 06:11:47 GMT
=======
      - Wed, 04 May 2022 00:41:50 GMT
>>>>>>> 2f51ba7c
      pragma:
      - no-cache
      server:
      - Microsoft-HTTPAPI/2.0
      strict-transport-security:
      - max-age=31536000; includeSubDomains
      transfer-encoding:
      - chunked
      vary:
      - Accept-Encoding
      x-content-type-options:
      - nosniff
      x-ms-gatewayversion:
      - version=2.14.0
    status:
      code: 200
      message: Ok
- request:
    body: null
    headers:
      Accept:
      - application/json
      Accept-Encoding:
      - gzip, deflate
      CommandName:
      - cosmosdb gremlin retrieve-latest-backup-time
      Connection:
      - keep-alive
      ParameterSetName:
      - -g -a -d -n -l
      User-Agent:
<<<<<<< HEAD
      - AZURECLI/2.36.0 azsdk-python-mgmt-cosmosdb/7.0.0b5 Python/3.10.4 (Windows-10-10.0.22000-SP0)
=======
      - AZURECLI/2.36.0 azsdk-python-mgmt-cosmosdb/7.0.0b4 Python/3.10.4 (Windows-10-10.0.22598-SP0)
>>>>>>> 2f51ba7c
    method: GET
    uri: https://management.azure.com/subscriptions/00000000-0000-0000-0000-000000000000/resourceGroups/cli_test_cosmosdb_gremlin_graph_backupinfo000001/providers/Microsoft.DocumentDB/databaseAccounts/cli000004/gremlinDatabases/cli000003/graphs/cli000002?api-version=2022-02-15-preview
  response:
    body:
      string: '{"code":"NotFound","message":"Message: {\"code\":\"NotFound\",\"message\":\"Message:
        {\\\"Errors\\\":[\\\"Resource Not Found. Learn more: https:\\\\/\\\\/aka.ms\\\\/cosmosdb-tsg-not-found\\\"]}\\r\\nActivityId:
<<<<<<< HEAD
        bd75f081-ce95-11ec-a43a-9c7bef500122, Request URI: /apps/4d036e0c-e400-4397-8d43-7b0f1de248b3/services/e024169f-6c6d-4bfd-9ffd-42f2b384b16f/partitions/850f989e-ee2d-4347-9a58-0dd172b9fae8/replicas/132964512067667128s,
        RequestStats: \\r\\nRequestStartTime: 2022-05-08T06:11:48.7741883Z, RequestEndTime:
        2022-05-08T06:11:48.7741883Z,  Number of regions attempted:1\\r\\n{\\\"systemHistory\\\":[{\\\"dateUtc\\\":\\\"2022-05-08T06:10:41.5348071Z\\\",\\\"cpu\\\":1.361,\\\"memory\\\":640969832.000,\\\"threadInfo\\\":{\\\"isThreadStarving\\\":\\\"False\\\",\\\"threadWaitIntervalInMs\\\":0.0273,\\\"availableThreads\\\":32764,\\\"minThreads\\\":64,\\\"maxThreads\\\":32767}},{\\\"dateUtc\\\":\\\"2022-05-08T06:11:01.5446151Z\\\",\\\"cpu\\\":0.519,\\\"memory\\\":640242160.000,\\\"threadInfo\\\":{\\\"isThreadStarving\\\":\\\"False\\\",\\\"threadWaitIntervalInMs\\\":0.0088,\\\"availableThreads\\\":32759,\\\"minThreads\\\":64,\\\"maxThreads\\\":32767}},{\\\"dateUtc\\\":\\\"2022-05-08T06:11:11.5545261Z\\\",\\\"cpu\\\":0.409,\\\"memory\\\":639599816.000,\\\"threadInfo\\\":{\\\"isThreadStarving\\\":\\\"False\\\",\\\"threadWaitIntervalInMs\\\":0.0191,\\\"availableThreads\\\":32764,\\\"minThreads\\\":64,\\\"maxThreads\\\":32767}},{\\\"dateUtc\\\":\\\"2022-05-08T06:11:21.5644388Z\\\",\\\"cpu\\\":1.059,\\\"memory\\\":639074188.000,\\\"threadInfo\\\":{\\\"isThreadStarving\\\":\\\"False\\\",\\\"threadWaitIntervalInMs\\\":0.0201,\\\"availableThreads\\\":32762,\\\"minThreads\\\":64,\\\"maxThreads\\\":32767}},{\\\"dateUtc\\\":\\\"2022-05-08T06:11:31.5743609Z\\\",\\\"cpu\\\":1.605,\\\"memory\\\":642441736.000,\\\"threadInfo\\\":{\\\"isThreadStarving\\\":\\\"False\\\",\\\"threadWaitIntervalInMs\\\":0.0096,\\\"availableThreads\\\":32764,\\\"minThreads\\\":64,\\\"maxThreads\\\":32767}},{\\\"dateUtc\\\":\\\"2022-05-08T06:11:41.5842568Z\\\",\\\"cpu\\\":0.308,\\\"memory\\\":642157488.000,\\\"threadInfo\\\":{\\\"isThreadStarving\\\":\\\"False\\\",\\\"threadWaitIntervalInMs\\\":0.0132,\\\"availableThreads\\\":32761,\\\"minThreads\\\":64,\\\"maxThreads\\\":32767}}]}\\r\\nRequestStart:
        2022-05-08T06:11:48.7741883Z; ResponseTime: 2022-05-08T06:11:48.7741883Z;
        StoreResult: StorePhysicalAddress: rntbd://10.0.0.22:11000/apps/4d036e0c-e400-4397-8d43-7b0f1de248b3/services/e024169f-6c6d-4bfd-9ffd-42f2b384b16f/partitions/850f989e-ee2d-4347-9a58-0dd172b9fae8/replicas/132964512067667128s,
        LSN: 10, GlobalCommittedLsn: 10, PartitionKeyRangeId: , IsValid: True, StatusCode:
        404, SubStatusCode: 0, RequestCharge: 1, ItemLSN: -1, SessionToken: -1#10,
        UsingLocalLSN: False, TransportException: null, BELatencyMs: 1.193, ActivityId:
        bd75f081-ce95-11ec-a43a-9c7bef500122, RetryAfterInMs: , TransportRequestTimeline:
        {\\\"requestTimeline\\\":[{\\\"event\\\": \\\"Created\\\", \\\"startTimeUtc\\\":
        \\\"2022-05-08T06:11:48.7741883Z\\\", \\\"durationInMs\\\": 0.0137},{\\\"event\\\":
        \\\"ChannelAcquisitionStarted\\\", \\\"startTimeUtc\\\": \\\"2022-05-08T06:11:48.7742020Z\\\",
        \\\"durationInMs\\\": 0.0026},{\\\"event\\\": \\\"Pipelined\\\", \\\"startTimeUtc\\\":
        \\\"2022-05-08T06:11:48.7742046Z\\\", \\\"durationInMs\\\": 0.1914},{\\\"event\\\":
        \\\"Transit Time\\\", \\\"startTimeUtc\\\": \\\"2022-05-08T06:11:48.7743960Z\\\",
        \\\"durationInMs\\\": 1.5901},{\\\"event\\\": \\\"Received\\\", \\\"startTimeUtc\\\":
        \\\"2022-05-08T06:11:48.7759861Z\\\", \\\"durationInMs\\\": 0.1524},{\\\"event\\\":
        \\\"Completed\\\", \\\"startTimeUtc\\\": \\\"2022-05-08T06:11:48.7761385Z\\\",
        \\\"durationInMs\\\": 0}],\\\"serviceEndpointStats\\\":{\\\"inflightRequests\\\":1,\\\"openConnections\\\":1},\\\"connectionStats\\\":{\\\"waitforConnectionInit\\\":\\\"False\\\",\\\"callsPendingReceive\\\":0,\\\"lastSendAttempt\\\":\\\"2022-05-08T06:11:48.2141933Z\\\",\\\"lastSend\\\":\\\"2022-05-08T06:11:48.2141933Z\\\",\\\"lastReceive\\\":\\\"2022-05-08T06:11:48.2141933Z\\\"},\\\"requestSizeInBytes\\\":490,\\\"responseMetadataSizeInBytes\\\":135,\\\"responseBodySizeInBytes\\\":87};\\r\\n
        ResourceType: Collection, OperationType: Read\\r\\nRequestStart: 2022-05-08T06:11:48.7741883Z;
        ResponseTime: 2022-05-08T06:11:48.7741883Z; StoreResult: StorePhysicalAddress:
        rntbd://10.0.0.19:11300/apps/4d036e0c-e400-4397-8d43-7b0f1de248b3/services/e024169f-6c6d-4bfd-9ffd-42f2b384b16f/partitions/850f989e-ee2d-4347-9a58-0dd172b9fae8/replicas/132964512067667126s,
        LSN: 10, GlobalCommittedLsn: 10, PartitionKeyRangeId: , IsValid: True, StatusCode:
        404, SubStatusCode: 0, RequestCharge: 1, ItemLSN: -1, SessionToken: -1#10,
        UsingLocalLSN: False, TransportException: null, BELatencyMs: 0.96, ActivityId:
        bd75f081-ce95-11ec-a43a-9c7bef500122, RetryAfterInMs: , TransportRequestTimeline:
        {\\\"requestTimeline\\\":[{\\\"event\\\": \\\"Created\\\", \\\"startTimeUtc\\\":
        \\\"2022-05-08T06:11:48.7741883Z\\\", \\\"durationInMs\\\": 0.0038},{\\\"event\\\":
        \\\"ChannelAcquisitionStarted\\\", \\\"startTimeUtc\\\": \\\"2022-05-08T06:11:48.7741921Z\\\",
        \\\"durationInMs\\\": 0.0013},{\\\"event\\\": \\\"Pipelined\\\", \\\"startTimeUtc\\\":
        \\\"2022-05-08T06:11:48.7741934Z\\\", \\\"durationInMs\\\": 0.1454},{\\\"event\\\":
        \\\"Transit Time\\\", \\\"startTimeUtc\\\": \\\"2022-05-08T06:11:48.7743388Z\\\",
        \\\"durationInMs\\\": 1.3865},{\\\"event\\\": \\\"Received\\\", \\\"startTimeUtc\\\":
        \\\"2022-05-08T06:11:48.7757253Z\\\", \\\"durationInMs\\\": 0.1205},{\\\"event\\\":
        \\\"Completed\\\", \\\"startTimeUtc\\\": \\\"2022-05-08T06:11:48.7758458Z\\\",
        \\\"durationInMs\\\": 0}],\\\"serviceEndpointStats\\\":{\\\"inflightRequests\\\":1,\\\"openConnections\\\":1},\\\"connectionStats\\\":{\\\"waitforConnectionInit\\\":\\\"False\\\",\\\"callsPendingReceive\\\":0,\\\"lastSendAttempt\\\":\\\"2022-05-08T06:11:48.2141933Z\\\",\\\"lastSend\\\":\\\"2022-05-08T06:11:48.2141933Z\\\",\\\"lastReceive\\\":\\\"2022-05-08T06:11:48.2141933Z\\\"},\\\"requestSizeInBytes\\\":490,\\\"responseMetadataSizeInBytes\\\":135,\\\"responseBodySizeInBytes\\\":87};\\r\\n
=======
        fbcc0252-cb42-11ec-8323-8045dd1923fe, Request URI: /apps/106d653a-cbd4-4c30-88f1-0fe3574b6679/services/cac981c7-a6ce-4ff5-90ee-656031bee2a8/partitions/7cb1fd1e-4f18-4c3f-af24-1711123fa119/replicas/132960504047491076s,
        RequestStats: \\r\\nRequestStartTime: 2022-05-04T00:41:51.3253789Z, RequestEndTime:
        2022-05-04T00:41:51.3253789Z,  Number of regions attempted:1\\r\\n{\\\"systemHistory\\\":[{\\\"dateUtc\\\":\\\"2022-05-04T00:40:56.7961589Z\\\",\\\"cpu\\\":0.273,\\\"memory\\\":653821184.000,\\\"threadInfo\\\":{\\\"isThreadStarving\\\":\\\"False\\\",\\\"threadWaitIntervalInMs\\\":0.0152,\\\"availableThreads\\\":32765,\\\"minThreads\\\":64,\\\"maxThreads\\\":32767}},{\\\"dateUtc\\\":\\\"2022-05-04T00:41:06.8060365Z\\\",\\\"cpu\\\":0.351,\\\"memory\\\":653457240.000,\\\"threadInfo\\\":{\\\"isThreadStarving\\\":\\\"False\\\",\\\"threadWaitIntervalInMs\\\":0.018,\\\"availableThreads\\\":32763,\\\"minThreads\\\":64,\\\"maxThreads\\\":32767}},{\\\"dateUtc\\\":\\\"2022-05-04T00:41:16.8158529Z\\\",\\\"cpu\\\":0.568,\\\"memory\\\":653131672.000,\\\"threadInfo\\\":{\\\"isThreadStarving\\\":\\\"False\\\",\\\"threadWaitIntervalInMs\\\":0.0152,\\\"availableThreads\\\":32765,\\\"minThreads\\\":64,\\\"maxThreads\\\":32767}},{\\\"dateUtc\\\":\\\"2022-05-04T00:41:26.8256955Z\\\",\\\"cpu\\\":0.459,\\\"memory\\\":652691604.000,\\\"threadInfo\\\":{\\\"isThreadStarving\\\":\\\"False\\\",\\\"threadWaitIntervalInMs\\\":0.0121,\\\"availableThreads\\\":32764,\\\"minThreads\\\":64,\\\"maxThreads\\\":32767}},{\\\"dateUtc\\\":\\\"2022-05-04T00:41:36.8455735Z\\\",\\\"cpu\\\":0.382,\\\"memory\\\":652449248.000,\\\"threadInfo\\\":{\\\"isThreadStarving\\\":\\\"False\\\",\\\"threadWaitIntervalInMs\\\":0.0277,\\\"availableThreads\\\":32764,\\\"minThreads\\\":64,\\\"maxThreads\\\":32767}},{\\\"dateUtc\\\":\\\"2022-05-04T00:41:46.8554415Z\\\",\\\"cpu\\\":0.675,\\\"memory\\\":655295436.000,\\\"threadInfo\\\":{\\\"isThreadStarving\\\":\\\"False\\\",\\\"threadWaitIntervalInMs\\\":0.023,\\\"availableThreads\\\":32763,\\\"minThreads\\\":64,\\\"maxThreads\\\":32767}}]}\\r\\nRequestStart:
        2022-05-04T00:41:51.3253789Z; ResponseTime: 2022-05-04T00:41:51.3253789Z;
        StoreResult: StorePhysicalAddress: rntbd://10.0.0.19:11300/apps/106d653a-cbd4-4c30-88f1-0fe3574b6679/services/cac981c7-a6ce-4ff5-90ee-656031bee2a8/partitions/7cb1fd1e-4f18-4c3f-af24-1711123fa119/replicas/132960504047491076s,
        LSN: 10, GlobalCommittedLsn: 10, PartitionKeyRangeId: , IsValid: True, StatusCode:
        404, SubStatusCode: 0, RequestCharge: 1, ItemLSN: -1, SessionToken: -1#10,
        UsingLocalLSN: False, TransportException: null, BELatencyMs: 0.833, ActivityId:
        fbcc0252-cb42-11ec-8323-8045dd1923fe, RetryAfterInMs: , TransportRequestTimeline:
        {\\\"requestTimeline\\\":[{\\\"event\\\": \\\"Created\\\", \\\"startTimeUtc\\\":
        \\\"2022-05-04T00:41:51.3253789Z\\\", \\\"durationInMs\\\": 0.0154},{\\\"event\\\":
        \\\"ChannelAcquisitionStarted\\\", \\\"startTimeUtc\\\": \\\"2022-05-04T00:41:51.3253943Z\\\",
        \\\"durationInMs\\\": 0.0046},{\\\"event\\\": \\\"Pipelined\\\", \\\"startTimeUtc\\\":
        \\\"2022-05-04T00:41:51.3253989Z\\\", \\\"durationInMs\\\": 0.2053},{\\\"event\\\":
        \\\"Transit Time\\\", \\\"startTimeUtc\\\": \\\"2022-05-04T00:41:51.3256042Z\\\",
        \\\"durationInMs\\\": 1.1307},{\\\"event\\\": \\\"Received\\\", \\\"startTimeUtc\\\":
        \\\"2022-05-04T00:41:51.3267349Z\\\", \\\"durationInMs\\\": 0.0691},{\\\"event\\\":
        \\\"Completed\\\", \\\"startTimeUtc\\\": \\\"2022-05-04T00:41:51.3268040Z\\\",
        \\\"durationInMs\\\": 0}],\\\"serviceEndpointStats\\\":{\\\"inflightRequests\\\":1,\\\"openConnections\\\":1},\\\"connectionStats\\\":{\\\"waitforConnectionInit\\\":\\\"False\\\",\\\"callsPendingReceive\\\":0,\\\"lastSendAttempt\\\":\\\"2022-05-04T00:41:51.1453849Z\\\",\\\"lastSend\\\":\\\"2022-05-04T00:41:51.1453849Z\\\",\\\"lastReceive\\\":\\\"2022-05-04T00:41:51.1453849Z\\\"},\\\"requestSizeInBytes\\\":502,\\\"responseMetadataSizeInBytes\\\":135,\\\"responseBodySizeInBytes\\\":87};\\r\\n
        ResourceType: Collection, OperationType: Read\\r\\nRequestStart: 2022-05-04T00:41:51.3253789Z;
        ResponseTime: 2022-05-04T00:41:51.3253789Z; StoreResult: StorePhysicalAddress:
        rntbd://10.0.0.20:11300/apps/106d653a-cbd4-4c30-88f1-0fe3574b6679/services/cac981c7-a6ce-4ff5-90ee-656031bee2a8/partitions/7cb1fd1e-4f18-4c3f-af24-1711123fa119/replicas/132960504047491077s,
        LSN: 10, GlobalCommittedLsn: 10, PartitionKeyRangeId: , IsValid: True, StatusCode:
        404, SubStatusCode: 0, RequestCharge: 1, ItemLSN: -1, SessionToken: -1#10,
        UsingLocalLSN: False, TransportException: null, BELatencyMs: 1.151, ActivityId:
        fbcc0252-cb42-11ec-8323-8045dd1923fe, RetryAfterInMs: , TransportRequestTimeline:
        {\\\"requestTimeline\\\":[{\\\"event\\\": \\\"Created\\\", \\\"startTimeUtc\\\":
        \\\"2022-05-04T00:41:51.3253789Z\\\", \\\"durationInMs\\\": 0.0042},{\\\"event\\\":
        \\\"ChannelAcquisitionStarted\\\", \\\"startTimeUtc\\\": \\\"2022-05-04T00:41:51.3253831Z\\\",
        \\\"durationInMs\\\": 0.0011},{\\\"event\\\": \\\"Pipelined\\\", \\\"startTimeUtc\\\":
        \\\"2022-05-04T00:41:51.3253842Z\\\", \\\"durationInMs\\\": 0.1542},{\\\"event\\\":
        \\\"Transit Time\\\", \\\"startTimeUtc\\\": \\\"2022-05-04T00:41:51.3255384Z\\\",
        \\\"durationInMs\\\": 1.5711},{\\\"event\\\": \\\"Received\\\", \\\"startTimeUtc\\\":
        \\\"2022-05-04T00:41:51.3271095Z\\\", \\\"durationInMs\\\": 0.1733},{\\\"event\\\":
        \\\"Completed\\\", \\\"startTimeUtc\\\": \\\"2022-05-04T00:41:51.3272828Z\\\",
        \\\"durationInMs\\\": 0}],\\\"serviceEndpointStats\\\":{\\\"inflightRequests\\\":1,\\\"openConnections\\\":1},\\\"connectionStats\\\":{\\\"waitforConnectionInit\\\":\\\"False\\\",\\\"callsPendingReceive\\\":0,\\\"lastSendAttempt\\\":\\\"2022-05-04T00:41:51.0753758Z\\\",\\\"lastSend\\\":\\\"2022-05-04T00:41:51.0753758Z\\\",\\\"lastReceive\\\":\\\"2022-05-04T00:41:51.1053868Z\\\"},\\\"requestSizeInBytes\\\":502,\\\"responseMetadataSizeInBytes\\\":135,\\\"responseBodySizeInBytes\\\":87};\\r\\n
>>>>>>> 2f51ba7c
        ResourceType: Collection, OperationType: Read\\r\\n, SDK: Microsoft.Azure.Documents.Common/2.14.0\"},
        Request URI: /dbs/cli000003/colls/cli000002, RequestStats: , SDK: Microsoft.Azure.Documents.Common/2.14.0"}'
    headers:
      cache-control:
      - no-store, no-cache
      content-length:
<<<<<<< HEAD
      - '6319'
      content-type:
      - application/json
      date:
      - Sun, 08 May 2022 06:11:48 GMT
=======
      - '6318'
      content-type:
      - application/json
      date:
      - Wed, 04 May 2022 00:41:50 GMT
>>>>>>> 2f51ba7c
      pragma:
      - no-cache
      server:
      - Microsoft-HTTPAPI/2.0
      strict-transport-security:
      - max-age=31536000; includeSubDomains
      x-content-type-options:
      - nosniff
      x-ms-gatewayversion:
      - version=2.14.0
    status:
      code: 404
      message: NotFound
- request:
    body: '{"properties": {"resource": {"id": "cli000002", "indexingPolicy": {"automatic":
      true, "indexingMode": "consistent", "includedPaths": [{"path": "/*"}], "excludedPaths":
      [{"path": "/\"_etag\"/?"}]}, "partitionKey": {"paths": ["/pk"], "kind": "Hash"}},
      "options": {}}}'
    headers:
      Accept:
      - application/json
      Accept-Encoding:
      - gzip, deflate
      CommandName:
      - cosmosdb gremlin graph create
      Connection:
      - keep-alive
      Content-Length:
      - '265'
      Content-Type:
      - application/json
      ParameterSetName:
      - -g -a -d -n -p
      User-Agent:
<<<<<<< HEAD
      - AZURECLI/2.36.0 azsdk-python-mgmt-cosmosdb/7.0.0b2 Python/3.10.4 (Windows-10-10.0.22000-SP0)
=======
      - AZURECLI/2.36.0 azsdk-python-mgmt-cosmosdb/7.0.0b2 Python/3.10.4 (Windows-10-10.0.22598-SP0)
>>>>>>> 2f51ba7c
    method: PUT
    uri: https://management.azure.com/subscriptions/00000000-0000-0000-0000-000000000000/resourceGroups/cli_test_cosmosdb_gremlin_graph_backupinfo000001/providers/Microsoft.DocumentDB/databaseAccounts/cli000004/gremlinDatabases/cli000003/graphs/cli000002?api-version=2021-10-15
  response:
    body:
      string: '{"status":"Enqueued"}'
    headers:
      azure-asyncoperation:
<<<<<<< HEAD
      - https://management.azure.com/subscriptions/00000000-0000-0000-0000-000000000000/providers/Microsoft.DocumentDB/locations/eastus2/operationsStatus/632384ad-794f-426c-b638-c625830dad71?api-version=2021-10-15
=======
      - https://management.azure.com/subscriptions/00000000-0000-0000-0000-000000000000/providers/Microsoft.DocumentDB/locations/eastus2/operationsStatus/f87bc479-ab9a-4eea-ae94-c4d262ea1729?api-version=2021-10-15
>>>>>>> 2f51ba7c
      cache-control:
      - no-store, no-cache
      content-length:
      - '21'
      content-type:
      - application/json
      date:
<<<<<<< HEAD
      - Sun, 08 May 2022 06:11:50 GMT
      location:
      - https://management.azure.com/subscriptions/00000000-0000-0000-0000-000000000000/resourceGroups/cli_test_cosmosdb_gremlin_graph_backupinfo000001/providers/Microsoft.DocumentDB/databaseAccounts/cli000004/gremlinDatabases/cli000003/graphs/cli000002/operationResults/632384ad-794f-426c-b638-c625830dad71?api-version=2021-10-15
=======
      - Wed, 04 May 2022 00:41:51 GMT
      location:
      - https://management.azure.com/subscriptions/00000000-0000-0000-0000-000000000000/resourceGroups/cli_test_cosmosdb_gremlin_graph_backupinfo000001/providers/Microsoft.DocumentDB/databaseAccounts/cli000004/gremlinDatabases/cli000003/graphs/cli000002/operationResults/f87bc479-ab9a-4eea-ae94-c4d262ea1729?api-version=2021-10-15
>>>>>>> 2f51ba7c
      pragma:
      - no-cache
      server:
      - Microsoft-HTTPAPI/2.0
      strict-transport-security:
      - max-age=31536000; includeSubDomains
      x-content-type-options:
      - nosniff
      x-ms-gatewayversion:
      - version=2.14.0
      x-ms-ratelimit-remaining-subscription-writes:
      - '1199'
    status:
      code: 202
      message: Accepted
- request:
    body: null
    headers:
      Accept:
      - '*/*'
      Accept-Encoding:
      - gzip, deflate
      CommandName:
      - cosmosdb gremlin graph create
      Connection:
      - keep-alive
      ParameterSetName:
      - -g -a -d -n -p
      User-Agent:
<<<<<<< HEAD
      - AZURECLI/2.36.0 azsdk-python-mgmt-cosmosdb/7.0.0b2 Python/3.10.4 (Windows-10-10.0.22000-SP0)
    method: GET
    uri: https://management.azure.com/subscriptions/00000000-0000-0000-0000-000000000000/providers/Microsoft.DocumentDB/locations/eastus2/operationsStatus/632384ad-794f-426c-b638-c625830dad71?api-version=2021-10-15
=======
      - AZURECLI/2.36.0 azsdk-python-mgmt-cosmosdb/7.0.0b2 Python/3.10.4 (Windows-10-10.0.22598-SP0)
    method: GET
    uri: https://management.azure.com/subscriptions/00000000-0000-0000-0000-000000000000/providers/Microsoft.DocumentDB/locations/eastus2/operationsStatus/f87bc479-ab9a-4eea-ae94-c4d262ea1729?api-version=2021-10-15
>>>>>>> 2f51ba7c
  response:
    body:
      string: '{"status":"Succeeded"}'
    headers:
      cache-control:
      - no-store, no-cache
      content-length:
      - '22'
      content-type:
      - application/json
      date:
<<<<<<< HEAD
      - Sun, 08 May 2022 06:12:21 GMT
=======
      - Wed, 04 May 2022 00:42:22 GMT
>>>>>>> 2f51ba7c
      pragma:
      - no-cache
      server:
      - Microsoft-HTTPAPI/2.0
      strict-transport-security:
      - max-age=31536000; includeSubDomains
      transfer-encoding:
      - chunked
      vary:
      - Accept-Encoding
      x-content-type-options:
      - nosniff
      x-ms-gatewayversion:
      - version=2.14.0
    status:
      code: 200
      message: Ok
- request:
    body: null
    headers:
      Accept:
      - '*/*'
      Accept-Encoding:
      - gzip, deflate
      CommandName:
      - cosmosdb gremlin graph create
      Connection:
      - keep-alive
      ParameterSetName:
      - -g -a -d -n -p
      User-Agent:
<<<<<<< HEAD
      - AZURECLI/2.36.0 azsdk-python-mgmt-cosmosdb/7.0.0b2 Python/3.10.4 (Windows-10-10.0.22000-SP0)
=======
      - AZURECLI/2.36.0 azsdk-python-mgmt-cosmosdb/7.0.0b2 Python/3.10.4 (Windows-10-10.0.22598-SP0)
>>>>>>> 2f51ba7c
    method: GET
    uri: https://management.azure.com/subscriptions/00000000-0000-0000-0000-000000000000/resourceGroups/cli_test_cosmosdb_gremlin_graph_backupinfo000001/providers/Microsoft.DocumentDB/databaseAccounts/cli000004/gremlinDatabases/cli000003/graphs/cli000002?api-version=2021-10-15
  response:
    body:
<<<<<<< HEAD
      string: '{"id":"/subscriptions/00000000-0000-0000-0000-000000000000/resourceGroups/cli_test_cosmosdb_gremlin_graph_backupinfo000001/providers/Microsoft.DocumentDB/databaseAccounts/cli000004/gremlinDatabases/cli000003/graphs/cli000002","type":"Microsoft.DocumentDB/databaseAccounts/gremlinDatabases/graphs","name":"cli000002","properties":{"resource":{"id":"cli000002","indexingPolicy":{"indexingMode":"consistent","automatic":true,"includedPaths":[{"path":"/*"}],"excludedPaths":[{"path":"/\"_etag\"/?"}]},"partitionKey":{"paths":["/pk"],"kind":"Hash"},"uniqueKeyPolicy":{"uniqueKeys":[]},"conflictResolutionPolicy":{"mode":"LastWriterWins","conflictResolutionPath":"/_ts","conflictResolutionProcedure":""},"backupPolicy":{"type":1},"geospatialConfig":{"type":"Geography"},"_rid":"6epYAMJsJzs=","_ts":1651990320,"_self":"dbs/6epYAA==/colls/6epYAMJsJzs=/","_etag":"\"00006920-0000-0200-0000-62775f300000\"","_docs":"docs/","_sprocs":"sprocs/","_triggers":"triggers/","_udfs":"udfs/","_conflicts":"conflicts/","statistics":[{"id":"0","sizeInKB":0,"documentCount":0,"sampledDistinctPartitionKeyCount":0,"partitionKeys":[]}]}}}'
=======
      string: '{"id":"/subscriptions/00000000-0000-0000-0000-000000000000/resourceGroups/cli_test_cosmosdb_gremlin_graph_backupinfo000001/providers/Microsoft.DocumentDB/databaseAccounts/cli000004/gremlinDatabases/cli000003/graphs/cli000002","type":"Microsoft.DocumentDB/databaseAccounts/gremlinDatabases/graphs","name":"cli000002","properties":{"resource":{"id":"cli000002","indexingPolicy":{"indexingMode":"consistent","automatic":true,"includedPaths":[{"path":"/*"}],"excludedPaths":[{"path":"/\"_etag\"/?"}]},"partitionKey":{"paths":["/pk"],"kind":"Hash"},"uniqueKeyPolicy":{"uniqueKeys":[]},"conflictResolutionPolicy":{"mode":"LastWriterWins","conflictResolutionPath":"/_ts","conflictResolutionProcedure":""},"backupPolicy":{"type":1},"geospatialConfig":{"type":"Geography"},"_rid":"Xs8mAMKtDQM=","_ts":1651624920,"_self":"dbs/Xs8mAA==/colls/Xs8mAMKtDQM=/","_etag":"\"0000e501-0000-0200-0000-6271cbd80000\"","_docs":"docs/","_sprocs":"sprocs/","_triggers":"triggers/","_udfs":"udfs/","_conflicts":"conflicts/","statistics":[{"id":"0","sizeInKB":0,"documentCount":0,"sampledDistinctPartitionKeyCount":0,"partitionKeys":[]}]}}}'
>>>>>>> 2f51ba7c
    headers:
      cache-control:
      - no-store, no-cache
      content-length:
      - '1114'
      content-type:
      - application/json
      date:
<<<<<<< HEAD
      - Sun, 08 May 2022 06:12:22 GMT
=======
      - Wed, 04 May 2022 00:42:22 GMT
>>>>>>> 2f51ba7c
      pragma:
      - no-cache
      server:
      - Microsoft-HTTPAPI/2.0
      strict-transport-security:
      - max-age=31536000; includeSubDomains
      transfer-encoding:
      - chunked
      vary:
      - Accept-Encoding
      x-content-type-options:
      - nosniff
      x-ms-gatewayversion:
      - version=2.14.0
    status:
      code: 200
      message: Ok
- request:
    body: null
    headers:
      Accept:
      - application/json
      Accept-Encoding:
      - gzip, deflate
      CommandName:
      - cosmosdb gremlin retrieve-latest-backup-time
      Connection:
      - keep-alive
      ParameterSetName:
      - -g -a -d -n -l
      User-Agent:
<<<<<<< HEAD
      - AZURECLI/2.36.0 azsdk-python-mgmt-cosmosdb/7.0.0b5 Python/3.10.4 (Windows-10-10.0.22000-SP0)
=======
      - AZURECLI/2.36.0 azsdk-python-mgmt-cosmosdb/7.0.0b4 Python/3.10.4 (Windows-10-10.0.22598-SP0)
>>>>>>> 2f51ba7c
    method: GET
    uri: https://management.azure.com/subscriptions/00000000-0000-0000-0000-000000000000/resourceGroups/cli_test_cosmosdb_gremlin_graph_backupinfo000001/providers/Microsoft.DocumentDB/databaseAccounts/cli000004/gremlinDatabases/cli000003?api-version=2022-02-15-preview
  response:
    body:
<<<<<<< HEAD
      string: '{"id":"/subscriptions/00000000-0000-0000-0000-000000000000/resourceGroups/cli_test_cosmosdb_gremlin_graph_backupinfo000001/providers/Microsoft.DocumentDB/databaseAccounts/cli000004/gremlinDatabases/cli000003","type":"Microsoft.DocumentDB/databaseAccounts/gremlinDatabases","name":"cli000003","properties":{"resource":{"id":"cli000003","_rid":"6epYAA==","_self":"dbs/6epYAA==/","_etag":"\"00006520-0000-0200-0000-62775f070000\"","_colls":"colls/","_users":"users/","_ts":1651990279}}}'
=======
      string: '{"id":"/subscriptions/00000000-0000-0000-0000-000000000000/resourceGroups/cli_test_cosmosdb_gremlin_graph_backupinfo000001/providers/Microsoft.DocumentDB/databaseAccounts/cli000004/gremlinDatabases/cli000003","type":"Microsoft.DocumentDB/databaseAccounts/gremlinDatabases","name":"cli000003","properties":{"resource":{"id":"cli000003","_rid":"Xs8mAA==","_self":"dbs/Xs8mAA==/","_etag":"\"0000e201-0000-0200-0000-6271cbb30000\"","_colls":"colls/","_users":"users/","_ts":1651624883}}}'
>>>>>>> 2f51ba7c
    headers:
      cache-control:
      - no-store, no-cache
      content-length:
      - '483'
      content-type:
      - application/json
      date:
<<<<<<< HEAD
      - Sun, 08 May 2022 06:12:28 GMT
=======
      - Wed, 04 May 2022 00:42:23 GMT
>>>>>>> 2f51ba7c
      pragma:
      - no-cache
      server:
      - Microsoft-HTTPAPI/2.0
      strict-transport-security:
      - max-age=31536000; includeSubDomains
      transfer-encoding:
      - chunked
      vary:
      - Accept-Encoding
      x-content-type-options:
      - nosniff
      x-ms-gatewayversion:
      - version=2.14.0
    status:
      code: 200
      message: Ok
- request:
    body: null
    headers:
      Accept:
      - application/json
      Accept-Encoding:
      - gzip, deflate
      CommandName:
      - cosmosdb gremlin retrieve-latest-backup-time
      Connection:
      - keep-alive
      ParameterSetName:
      - -g -a -d -n -l
      User-Agent:
<<<<<<< HEAD
      - AZURECLI/2.36.0 azsdk-python-mgmt-cosmosdb/7.0.0b5 Python/3.10.4 (Windows-10-10.0.22000-SP0)
=======
      - AZURECLI/2.36.0 azsdk-python-mgmt-cosmosdb/7.0.0b4 Python/3.10.4 (Windows-10-10.0.22598-SP0)
>>>>>>> 2f51ba7c
    method: GET
    uri: https://management.azure.com/subscriptions/00000000-0000-0000-0000-000000000000/resourceGroups/cli_test_cosmosdb_gremlin_graph_backupinfo000001/providers/Microsoft.DocumentDB/databaseAccounts/cli000004/gremlinDatabases/cli000003/graphs/cli000002?api-version=2022-02-15-preview
  response:
    body:
<<<<<<< HEAD
      string: '{"id":"/subscriptions/00000000-0000-0000-0000-000000000000/resourceGroups/cli_test_cosmosdb_gremlin_graph_backupinfo000001/providers/Microsoft.DocumentDB/databaseAccounts/cli000004/gremlinDatabases/cli000003/graphs/cli000002","type":"Microsoft.DocumentDB/databaseAccounts/gremlinDatabases/graphs","name":"cli000002","properties":{"resource":{"id":"cli000002","indexingPolicy":{"indexingMode":"consistent","automatic":true,"includedPaths":[{"path":"/*"}],"excludedPaths":[{"path":"/\"_etag\"/?"}]},"partitionKey":{"paths":["/pk"],"kind":"Hash"},"uniqueKeyPolicy":{"uniqueKeys":[]},"conflictResolutionPolicy":{"mode":"LastWriterWins","conflictResolutionPath":"/_ts","conflictResolutionProcedure":""},"backupPolicy":{"type":1},"geospatialConfig":{"type":"Geography"},"_rid":"6epYAMJsJzs=","_ts":1651990320,"_self":"dbs/6epYAA==/colls/6epYAMJsJzs=/","_etag":"\"00006920-0000-0200-0000-62775f300000\"","_docs":"docs/","_sprocs":"sprocs/","_triggers":"triggers/","_udfs":"udfs/","_conflicts":"conflicts/","statistics":[{"id":"0","sizeInKB":0,"documentCount":0,"sampledDistinctPartitionKeyCount":0,"partitionKeys":[]}]}}}'
=======
      string: '{"id":"/subscriptions/00000000-0000-0000-0000-000000000000/resourceGroups/cli_test_cosmosdb_gremlin_graph_backupinfo000001/providers/Microsoft.DocumentDB/databaseAccounts/cli000004/gremlinDatabases/cli000003/graphs/cli000002","type":"Microsoft.DocumentDB/databaseAccounts/gremlinDatabases/graphs","name":"cli000002","properties":{"resource":{"id":"cli000002","indexingPolicy":{"indexingMode":"consistent","automatic":true,"includedPaths":[{"path":"/*"}],"excludedPaths":[{"path":"/\"_etag\"/?"}]},"partitionKey":{"paths":["/pk"],"kind":"Hash"},"uniqueKeyPolicy":{"uniqueKeys":[]},"conflictResolutionPolicy":{"mode":"LastWriterWins","conflictResolutionPath":"/_ts","conflictResolutionProcedure":""},"backupPolicy":{"type":1},"geospatialConfig":{"type":"Geography"},"_rid":"Xs8mAMKtDQM=","_ts":1651624920,"_self":"dbs/Xs8mAA==/colls/Xs8mAMKtDQM=/","_etag":"\"0000e501-0000-0200-0000-6271cbd80000\"","_docs":"docs/","_sprocs":"sprocs/","_triggers":"triggers/","_udfs":"udfs/","_conflicts":"conflicts/","statistics":[{"id":"0","sizeInKB":0,"documentCount":0,"sampledDistinctPartitionKeyCount":0,"partitionKeys":[]}]}}}'
>>>>>>> 2f51ba7c
    headers:
      cache-control:
      - no-store, no-cache
      content-length:
      - '1114'
      content-type:
      - application/json
      date:
<<<<<<< HEAD
      - Sun, 08 May 2022 06:12:28 GMT
=======
      - Wed, 04 May 2022 00:42:23 GMT
>>>>>>> 2f51ba7c
      pragma:
      - no-cache
      server:
      - Microsoft-HTTPAPI/2.0
      strict-transport-security:
      - max-age=31536000; includeSubDomains
      transfer-encoding:
      - chunked
      vary:
      - Accept-Encoding
      x-content-type-options:
      - nosniff
      x-ms-gatewayversion:
      - version=2.14.0
    status:
      code: 200
      message: Ok
- request:
    body: '{"location": "eastus2"}'
    headers:
      Accept:
      - application/json
      Accept-Encoding:
      - gzip, deflate
      CommandName:
      - cosmosdb gremlin retrieve-latest-backup-time
      Connection:
      - keep-alive
      Content-Length:
      - '23'
      Content-Type:
      - application/json
      ParameterSetName:
      - -g -a -d -n -l
      User-Agent:
<<<<<<< HEAD
      - AZURECLI/2.36.0 azsdk-python-mgmt-cosmosdb/7.0.0b5 Python/3.10.4 (Windows-10-10.0.22000-SP0)
=======
      - AZURECLI/2.36.0 azsdk-python-mgmt-cosmosdb/7.0.0b4 Python/3.10.4 (Windows-10-10.0.22598-SP0)
>>>>>>> 2f51ba7c
    method: POST
    uri: https://management.azure.com/subscriptions/00000000-0000-0000-0000-000000000000/resourceGroups/cli_test_cosmosdb_gremlin_graph_backupinfo000001/providers/Microsoft.DocumentDB/databaseAccounts/cli000004/gremlinDatabases/cli000003/graphs/cli000002/retrieveContinuousBackupInformation?api-version=2022-02-15-preview
  response:
    body:
      string: '{"status":"Enqueued"}'
    headers:
      cache-control:
      - no-store, no-cache
      content-length:
      - '21'
      content-type:
      - application/json
      date:
<<<<<<< HEAD
      - Sun, 08 May 2022 06:12:29 GMT
      location:
      - https://management.azure.com/subscriptions/00000000-0000-0000-0000-000000000000/resourceGroups/cli_test_cosmosdb_gremlin_graph_backupinfo000001/providers/Microsoft.DocumentDB/databaseAccounts/cli000004/gremlinDatabases/cli000003/graphs/cli000002/retrieveContinuousBackupInformation/operationResults/5c98498f-ad13-4919-ae9f-191c932a7498?api-version=2022-02-15-preview
=======
      - Wed, 04 May 2022 00:42:24 GMT
      location:
      - https://management.azure.com/subscriptions/00000000-0000-0000-0000-000000000000/resourceGroups/cli_test_cosmosdb_gremlin_graph_backupinfo000001/providers/Microsoft.DocumentDB/databaseAccounts/cli000004/gremlinDatabases/cli000003/graphs/cli000002/retrieveContinuousBackupInformation/operationResults/4e672e1c-8827-43fa-b866-58993cff2bb1?api-version=2022-02-15-preview
>>>>>>> 2f51ba7c
      pragma:
      - no-cache
      server:
      - Microsoft-HTTPAPI/2.0
      strict-transport-security:
      - max-age=31536000; includeSubDomains
      x-content-type-options:
      - nosniff
      x-ms-gatewayversion:
      - version=2.14.0
      x-ms-ratelimit-remaining-subscription-writes:
      - '1199'
    status:
      code: 202
      message: Accepted
- request:
    body: null
    headers:
      Accept:
      - '*/*'
      Accept-Encoding:
      - gzip, deflate
      CommandName:
      - cosmosdb gremlin retrieve-latest-backup-time
      Connection:
      - keep-alive
      ParameterSetName:
      - -g -a -d -n -l
      User-Agent:
<<<<<<< HEAD
      - AZURECLI/2.36.0 azsdk-python-mgmt-cosmosdb/7.0.0b5 Python/3.10.4 (Windows-10-10.0.22000-SP0)
    method: GET
    uri: https://management.azure.com/subscriptions/00000000-0000-0000-0000-000000000000/resourceGroups/cli_test_cosmosdb_gremlin_graph_backupinfo000001/providers/Microsoft.DocumentDB/databaseAccounts/cli000004/gremlinDatabases/cli000003/graphs/cli000002/retrieveContinuousBackupInformation/operationResults/5c98498f-ad13-4919-ae9f-191c932a7498?api-version=2022-02-15-preview
  response:
    body:
      string: '{"continuousBackupInformation":{"latestRestorableTimestamp":"5/8/2022
        6:12:35 AM"}}'
=======
      - AZURECLI/2.36.0 azsdk-python-mgmt-cosmosdb/7.0.0b4 Python/3.10.4 (Windows-10-10.0.22598-SP0)
    method: GET
    uri: https://management.azure.com/subscriptions/00000000-0000-0000-0000-000000000000/resourceGroups/cli_test_cosmosdb_gremlin_graph_backupinfo000001/providers/Microsoft.DocumentDB/databaseAccounts/cli000004/gremlinDatabases/cli000003/graphs/cli000002/retrieveContinuousBackupInformation/operationResults/4e672e1c-8827-43fa-b866-58993cff2bb1?api-version=2022-02-15-preview
  response:
    body:
      string: '{"continuousBackupInformation":{"latestRestorableTimestamp":"5/4/2022
        12:42:29 AM"}}'
>>>>>>> 2f51ba7c
    headers:
      cache-control:
      - no-store, no-cache
      content-length:
      - '83'
      content-type:
      - application/json
      date:
<<<<<<< HEAD
      - Sun, 08 May 2022 06:13:00 GMT
=======
      - Wed, 04 May 2022 00:42:54 GMT
>>>>>>> 2f51ba7c
      pragma:
      - no-cache
      server:
      - Microsoft-HTTPAPI/2.0
      strict-transport-security:
      - max-age=31536000; includeSubDomains
      transfer-encoding:
      - chunked
      vary:
      - Accept-Encoding
      x-content-type-options:
      - nosniff
      x-ms-gatewayversion:
      - version=2.14.0
    status:
      code: 200
      message: Ok
- request:
    body: null
    headers:
      Accept:
      - application/json
      Accept-Encoding:
      - gzip, deflate
      CommandName:
      - cosmosdb gremlin retrieve-latest-backup-time
      Connection:
      - keep-alive
      ParameterSetName:
      - -g -a -d -n -l
      User-Agent:
<<<<<<< HEAD
      - AZURECLI/2.36.0 azsdk-python-mgmt-cosmosdb/7.0.0b5 Python/3.10.4 (Windows-10-10.0.22000-SP0)
=======
      - AZURECLI/2.36.0 azsdk-python-mgmt-cosmosdb/7.0.0b4 Python/3.10.4 (Windows-10-10.0.22598-SP0)
>>>>>>> 2f51ba7c
    method: GET
    uri: https://management.azure.com/subscriptions/00000000-0000-0000-0000-000000000000/resourceGroups/cli_test_cosmosdb_gremlin_graph_backupinfo000001/providers/Microsoft.DocumentDB/databaseAccounts/cli000004/gremlinDatabases/cli000003?api-version=2022-02-15-preview
  response:
    body:
<<<<<<< HEAD
      string: '{"id":"/subscriptions/00000000-0000-0000-0000-000000000000/resourceGroups/cli_test_cosmosdb_gremlin_graph_backupinfo000001/providers/Microsoft.DocumentDB/databaseAccounts/cli000004/gremlinDatabases/cli000003","type":"Microsoft.DocumentDB/databaseAccounts/gremlinDatabases","name":"cli000003","properties":{"resource":{"id":"cli000003","_rid":"6epYAA==","_self":"dbs/6epYAA==/","_etag":"\"00006520-0000-0200-0000-62775f070000\"","_colls":"colls/","_users":"users/","_ts":1651990279}}}'
=======
      string: '{"id":"/subscriptions/00000000-0000-0000-0000-000000000000/resourceGroups/cli_test_cosmosdb_gremlin_graph_backupinfo000001/providers/Microsoft.DocumentDB/databaseAccounts/cli000004/gremlinDatabases/cli000003","type":"Microsoft.DocumentDB/databaseAccounts/gremlinDatabases","name":"cli000003","properties":{"resource":{"id":"cli000003","_rid":"Xs8mAA==","_self":"dbs/Xs8mAA==/","_etag":"\"0000e201-0000-0200-0000-6271cbb30000\"","_colls":"colls/","_users":"users/","_ts":1651624883}}}'
>>>>>>> 2f51ba7c
    headers:
      cache-control:
      - no-store, no-cache
      content-length:
      - '483'
      content-type:
      - application/json
      date:
<<<<<<< HEAD
      - Sun, 08 May 2022 06:13:04 GMT
=======
      - Wed, 04 May 2022 00:42:55 GMT
>>>>>>> 2f51ba7c
      pragma:
      - no-cache
      server:
      - Microsoft-HTTPAPI/2.0
      strict-transport-security:
      - max-age=31536000; includeSubDomains
      transfer-encoding:
      - chunked
      vary:
      - Accept-Encoding
      x-content-type-options:
      - nosniff
      x-ms-gatewayversion:
      - version=2.14.0
    status:
      code: 200
      message: Ok
- request:
    body: null
    headers:
      Accept:
      - application/json
      Accept-Encoding:
      - gzip, deflate
      CommandName:
      - cosmosdb gremlin retrieve-latest-backup-time
      Connection:
      - keep-alive
      ParameterSetName:
      - -g -a -d -n -l
      User-Agent:
<<<<<<< HEAD
      - AZURECLI/2.36.0 azsdk-python-mgmt-cosmosdb/7.0.0b5 Python/3.10.4 (Windows-10-10.0.22000-SP0)
=======
      - AZURECLI/2.36.0 azsdk-python-mgmt-cosmosdb/7.0.0b4 Python/3.10.4 (Windows-10-10.0.22598-SP0)
>>>>>>> 2f51ba7c
    method: GET
    uri: https://management.azure.com/subscriptions/00000000-0000-0000-0000-000000000000/resourceGroups/cli_test_cosmosdb_gremlin_graph_backupinfo000001/providers/Microsoft.DocumentDB/databaseAccounts/cli000004/gremlinDatabases/cli000003/graphs/cli000002?api-version=2022-02-15-preview
  response:
    body:
<<<<<<< HEAD
      string: '{"id":"/subscriptions/00000000-0000-0000-0000-000000000000/resourceGroups/cli_test_cosmosdb_gremlin_graph_backupinfo000001/providers/Microsoft.DocumentDB/databaseAccounts/cli000004/gremlinDatabases/cli000003/graphs/cli000002","type":"Microsoft.DocumentDB/databaseAccounts/gremlinDatabases/graphs","name":"cli000002","properties":{"resource":{"id":"cli000002","indexingPolicy":{"indexingMode":"consistent","automatic":true,"includedPaths":[{"path":"/*"}],"excludedPaths":[{"path":"/\"_etag\"/?"}]},"partitionKey":{"paths":["/pk"],"kind":"Hash"},"uniqueKeyPolicy":{"uniqueKeys":[]},"conflictResolutionPolicy":{"mode":"LastWriterWins","conflictResolutionPath":"/_ts","conflictResolutionProcedure":""},"backupPolicy":{"type":1},"geospatialConfig":{"type":"Geography"},"_rid":"6epYAMJsJzs=","_ts":1651990320,"_self":"dbs/6epYAA==/colls/6epYAMJsJzs=/","_etag":"\"00006920-0000-0200-0000-62775f300000\"","_docs":"docs/","_sprocs":"sprocs/","_triggers":"triggers/","_udfs":"udfs/","_conflicts":"conflicts/","statistics":[{"id":"0","sizeInKB":0,"documentCount":0,"sampledDistinctPartitionKeyCount":0,"partitionKeys":[]}]}}}'
=======
      string: '{"id":"/subscriptions/00000000-0000-0000-0000-000000000000/resourceGroups/cli_test_cosmosdb_gremlin_graph_backupinfo000001/providers/Microsoft.DocumentDB/databaseAccounts/cli000004/gremlinDatabases/cli000003/graphs/cli000002","type":"Microsoft.DocumentDB/databaseAccounts/gremlinDatabases/graphs","name":"cli000002","properties":{"resource":{"id":"cli000002","indexingPolicy":{"indexingMode":"consistent","automatic":true,"includedPaths":[{"path":"/*"}],"excludedPaths":[{"path":"/\"_etag\"/?"}]},"partitionKey":{"paths":["/pk"],"kind":"Hash"},"uniqueKeyPolicy":{"uniqueKeys":[]},"conflictResolutionPolicy":{"mode":"LastWriterWins","conflictResolutionPath":"/_ts","conflictResolutionProcedure":""},"backupPolicy":{"type":1},"geospatialConfig":{"type":"Geography"},"_rid":"Xs8mAMKtDQM=","_ts":1651624920,"_self":"dbs/Xs8mAA==/colls/Xs8mAMKtDQM=/","_etag":"\"0000e501-0000-0200-0000-6271cbd80000\"","_docs":"docs/","_sprocs":"sprocs/","_triggers":"triggers/","_udfs":"udfs/","_conflicts":"conflicts/","statistics":[{"id":"0","sizeInKB":0,"documentCount":0,"sampledDistinctPartitionKeyCount":0,"partitionKeys":[]}]}}}'
>>>>>>> 2f51ba7c
    headers:
      cache-control:
      - no-store, no-cache
      content-length:
      - '1114'
      content-type:
      - application/json
      date:
<<<<<<< HEAD
      - Sun, 08 May 2022 06:13:05 GMT
=======
      - Wed, 04 May 2022 00:42:55 GMT
>>>>>>> 2f51ba7c
      pragma:
      - no-cache
      server:
      - Microsoft-HTTPAPI/2.0
      strict-transport-security:
      - max-age=31536000; includeSubDomains
      transfer-encoding:
      - chunked
      vary:
      - Accept-Encoding
      x-content-type-options:
      - nosniff
      x-ms-gatewayversion:
      - version=2.14.0
    status:
      code: 200
      message: Ok
- request:
    body: '{"location": "eastus2"}'
    headers:
      Accept:
      - application/json
      Accept-Encoding:
      - gzip, deflate
      CommandName:
      - cosmosdb gremlin retrieve-latest-backup-time
      Connection:
      - keep-alive
      Content-Length:
      - '23'
      Content-Type:
      - application/json
      ParameterSetName:
      - -g -a -d -n -l
      User-Agent:
<<<<<<< HEAD
      - AZURECLI/2.36.0 azsdk-python-mgmt-cosmosdb/7.0.0b5 Python/3.10.4 (Windows-10-10.0.22000-SP0)
=======
      - AZURECLI/2.36.0 azsdk-python-mgmt-cosmosdb/7.0.0b4 Python/3.10.4 (Windows-10-10.0.22598-SP0)
>>>>>>> 2f51ba7c
    method: POST
    uri: https://management.azure.com/subscriptions/00000000-0000-0000-0000-000000000000/resourceGroups/cli_test_cosmosdb_gremlin_graph_backupinfo000001/providers/Microsoft.DocumentDB/databaseAccounts/cli000004/gremlinDatabases/cli000003/graphs/cli000002/retrieveContinuousBackupInformation?api-version=2022-02-15-preview
  response:
    body:
      string: '{"status":"Enqueued"}'
    headers:
      cache-control:
      - no-store, no-cache
      content-length:
      - '21'
      content-type:
      - application/json
      date:
<<<<<<< HEAD
      - Sun, 08 May 2022 06:13:07 GMT
      location:
      - https://management.azure.com/subscriptions/00000000-0000-0000-0000-000000000000/resourceGroups/cli_test_cosmosdb_gremlin_graph_backupinfo000001/providers/Microsoft.DocumentDB/databaseAccounts/cli000004/gremlinDatabases/cli000003/graphs/cli000002/retrieveContinuousBackupInformation/operationResults/a0dd2ffa-4315-4248-b459-66c60979c36d?api-version=2022-02-15-preview
=======
      - Wed, 04 May 2022 00:42:55 GMT
      location:
      - https://management.azure.com/subscriptions/00000000-0000-0000-0000-000000000000/resourceGroups/cli_test_cosmosdb_gremlin_graph_backupinfo000001/providers/Microsoft.DocumentDB/databaseAccounts/cli000004/gremlinDatabases/cli000003/graphs/cli000002/retrieveContinuousBackupInformation/operationResults/e370919f-8330-4030-bdb4-885f98151b3e?api-version=2022-02-15-preview
>>>>>>> 2f51ba7c
      pragma:
      - no-cache
      server:
      - Microsoft-HTTPAPI/2.0
      strict-transport-security:
      - max-age=31536000; includeSubDomains
      x-content-type-options:
      - nosniff
      x-ms-gatewayversion:
      - version=2.14.0
      x-ms-ratelimit-remaining-subscription-writes:
      - '1199'
    status:
      code: 202
      message: Accepted
- request:
    body: null
    headers:
      Accept:
      - '*/*'
      Accept-Encoding:
      - gzip, deflate
      CommandName:
      - cosmosdb gremlin retrieve-latest-backup-time
      Connection:
      - keep-alive
      ParameterSetName:
      - -g -a -d -n -l
      User-Agent:
<<<<<<< HEAD
      - AZURECLI/2.36.0 azsdk-python-mgmt-cosmosdb/7.0.0b5 Python/3.10.4 (Windows-10-10.0.22000-SP0)
    method: GET
    uri: https://management.azure.com/subscriptions/00000000-0000-0000-0000-000000000000/resourceGroups/cli_test_cosmosdb_gremlin_graph_backupinfo000001/providers/Microsoft.DocumentDB/databaseAccounts/cli000004/gremlinDatabases/cli000003/graphs/cli000002/retrieveContinuousBackupInformation/operationResults/a0dd2ffa-4315-4248-b459-66c60979c36d?api-version=2022-02-15-preview
  response:
    body:
      string: '{"continuousBackupInformation":{"latestRestorableTimestamp":"5/8/2022
        6:13:11 AM"}}'
=======
      - AZURECLI/2.36.0 azsdk-python-mgmt-cosmosdb/7.0.0b4 Python/3.10.4 (Windows-10-10.0.22598-SP0)
    method: GET
    uri: https://management.azure.com/subscriptions/00000000-0000-0000-0000-000000000000/resourceGroups/cli_test_cosmosdb_gremlin_graph_backupinfo000001/providers/Microsoft.DocumentDB/databaseAccounts/cli000004/gremlinDatabases/cli000003/graphs/cli000002/retrieveContinuousBackupInformation/operationResults/e370919f-8330-4030-bdb4-885f98151b3e?api-version=2022-02-15-preview
  response:
    body:
      string: '{"continuousBackupInformation":{"latestRestorableTimestamp":"5/4/2022
        12:43:01 AM"}}'
>>>>>>> 2f51ba7c
    headers:
      cache-control:
      - no-store, no-cache
      content-length:
      - '83'
      content-type:
      - application/json
      date:
<<<<<<< HEAD
      - Sun, 08 May 2022 06:13:37 GMT
=======
      - Wed, 04 May 2022 00:43:26 GMT
>>>>>>> 2f51ba7c
      pragma:
      - no-cache
      server:
      - Microsoft-HTTPAPI/2.0
      strict-transport-security:
      - max-age=31536000; includeSubDomains
      transfer-encoding:
      - chunked
      vary:
      - Accept-Encoding
      x-content-type-options:
      - nosniff
      x-ms-gatewayversion:
      - version=2.14.0
    status:
      code: 200
      message: Ok
- request:
    body: null
    headers:
      Accept:
      - application/json
      Accept-Encoding:
      - gzip, deflate
      CommandName:
      - cosmosdb gremlin retrieve-latest-backup-time
      Connection:
      - keep-alive
      ParameterSetName:
      - -g -a -d -n -l
      User-Agent:
<<<<<<< HEAD
      - AZURECLI/2.36.0 azsdk-python-mgmt-cosmosdb/7.0.0b5 Python/3.10.4 (Windows-10-10.0.22000-SP0)
=======
      - AZURECLI/2.36.0 azsdk-python-mgmt-cosmosdb/7.0.0b4 Python/3.10.4 (Windows-10-10.0.22598-SP0)
>>>>>>> 2f51ba7c
    method: GET
    uri: https://management.azure.com/subscriptions/00000000-0000-0000-0000-000000000000/resourceGroups/cli_test_cosmosdb_gremlin_graph_backupinfo000001/providers/Microsoft.DocumentDB/databaseAccounts/cli000004/gremlinDatabases/cli000003?api-version=2022-02-15-preview
  response:
    body:
<<<<<<< HEAD
      string: '{"id":"/subscriptions/00000000-0000-0000-0000-000000000000/resourceGroups/cli_test_cosmosdb_gremlin_graph_backupinfo000001/providers/Microsoft.DocumentDB/databaseAccounts/cli000004/gremlinDatabases/cli000003","type":"Microsoft.DocumentDB/databaseAccounts/gremlinDatabases","name":"cli000003","properties":{"resource":{"id":"cli000003","_rid":"6epYAA==","_self":"dbs/6epYAA==/","_etag":"\"00006520-0000-0200-0000-62775f070000\"","_colls":"colls/","_users":"users/","_ts":1651990279}}}'
=======
      string: '{"id":"/subscriptions/00000000-0000-0000-0000-000000000000/resourceGroups/cli_test_cosmosdb_gremlin_graph_backupinfo000001/providers/Microsoft.DocumentDB/databaseAccounts/cli000004/gremlinDatabases/cli000003","type":"Microsoft.DocumentDB/databaseAccounts/gremlinDatabases","name":"cli000003","properties":{"resource":{"id":"cli000003","_rid":"Xs8mAA==","_self":"dbs/Xs8mAA==/","_etag":"\"0000e201-0000-0200-0000-6271cbb30000\"","_colls":"colls/","_users":"users/","_ts":1651624883}}}'
>>>>>>> 2f51ba7c
    headers:
      cache-control:
      - no-store, no-cache
      content-length:
      - '483'
      content-type:
      - application/json
      date:
<<<<<<< HEAD
      - Sun, 08 May 2022 06:13:39 GMT
=======
      - Wed, 04 May 2022 00:43:26 GMT
>>>>>>> 2f51ba7c
      pragma:
      - no-cache
      server:
      - Microsoft-HTTPAPI/2.0
      strict-transport-security:
      - max-age=31536000; includeSubDomains
      transfer-encoding:
      - chunked
      vary:
      - Accept-Encoding
      x-content-type-options:
      - nosniff
      x-ms-gatewayversion:
      - version=2.14.0
    status:
      code: 200
      message: Ok
- request:
    body: null
    headers:
      Accept:
      - application/json
      Accept-Encoding:
      - gzip, deflate
      CommandName:
      - cosmosdb gremlin retrieve-latest-backup-time
      Connection:
      - keep-alive
      ParameterSetName:
      - -g -a -d -n -l
      User-Agent:
<<<<<<< HEAD
      - AZURECLI/2.36.0 azsdk-python-mgmt-cosmosdb/7.0.0b5 Python/3.10.4 (Windows-10-10.0.22000-SP0)
=======
      - AZURECLI/2.36.0 azsdk-python-mgmt-cosmosdb/7.0.0b4 Python/3.10.4 (Windows-10-10.0.22598-SP0)
>>>>>>> 2f51ba7c
    method: GET
    uri: https://management.azure.com/subscriptions/00000000-0000-0000-0000-000000000000/resourceGroups/cli_test_cosmosdb_gremlin_graph_backupinfo000001/providers/Microsoft.DocumentDB/databaseAccounts/cli000004/gremlinDatabases/cli000003/graphs/cli000002?api-version=2022-02-15-preview
  response:
    body:
<<<<<<< HEAD
      string: '{"id":"/subscriptions/00000000-0000-0000-0000-000000000000/resourceGroups/cli_test_cosmosdb_gremlin_graph_backupinfo000001/providers/Microsoft.DocumentDB/databaseAccounts/cli000004/gremlinDatabases/cli000003/graphs/cli000002","type":"Microsoft.DocumentDB/databaseAccounts/gremlinDatabases/graphs","name":"cli000002","properties":{"resource":{"id":"cli000002","indexingPolicy":{"indexingMode":"consistent","automatic":true,"includedPaths":[{"path":"/*"}],"excludedPaths":[{"path":"/\"_etag\"/?"}]},"partitionKey":{"paths":["/pk"],"kind":"Hash"},"uniqueKeyPolicy":{"uniqueKeys":[]},"conflictResolutionPolicy":{"mode":"LastWriterWins","conflictResolutionPath":"/_ts","conflictResolutionProcedure":""},"backupPolicy":{"type":1},"geospatialConfig":{"type":"Geography"},"_rid":"6epYAMJsJzs=","_ts":1651990320,"_self":"dbs/6epYAA==/colls/6epYAMJsJzs=/","_etag":"\"00006920-0000-0200-0000-62775f300000\"","_docs":"docs/","_sprocs":"sprocs/","_triggers":"triggers/","_udfs":"udfs/","_conflicts":"conflicts/","statistics":[{"id":"0","sizeInKB":0,"documentCount":0,"sampledDistinctPartitionKeyCount":0,"partitionKeys":[]}]}}}'
=======
      string: '{"id":"/subscriptions/00000000-0000-0000-0000-000000000000/resourceGroups/cli_test_cosmosdb_gremlin_graph_backupinfo000001/providers/Microsoft.DocumentDB/databaseAccounts/cli000004/gremlinDatabases/cli000003/graphs/cli000002","type":"Microsoft.DocumentDB/databaseAccounts/gremlinDatabases/graphs","name":"cli000002","properties":{"resource":{"id":"cli000002","indexingPolicy":{"indexingMode":"consistent","automatic":true,"includedPaths":[{"path":"/*"}],"excludedPaths":[{"path":"/\"_etag\"/?"}]},"partitionKey":{"paths":["/pk"],"kind":"Hash"},"uniqueKeyPolicy":{"uniqueKeys":[]},"conflictResolutionPolicy":{"mode":"LastWriterWins","conflictResolutionPath":"/_ts","conflictResolutionProcedure":""},"backupPolicy":{"type":1},"geospatialConfig":{"type":"Geography"},"_rid":"Xs8mAMKtDQM=","_ts":1651624920,"_self":"dbs/Xs8mAA==/colls/Xs8mAMKtDQM=/","_etag":"\"0000e501-0000-0200-0000-6271cbd80000\"","_docs":"docs/","_sprocs":"sprocs/","_triggers":"triggers/","_udfs":"udfs/","_conflicts":"conflicts/","statistics":[{"id":"0","sizeInKB":0,"documentCount":0,"sampledDistinctPartitionKeyCount":0,"partitionKeys":[]}]}}}'
>>>>>>> 2f51ba7c
    headers:
      cache-control:
      - no-store, no-cache
      content-length:
      - '1114'
      content-type:
      - application/json
      date:
<<<<<<< HEAD
      - Sun, 08 May 2022 06:13:41 GMT
=======
      - Wed, 04 May 2022 00:43:27 GMT
>>>>>>> 2f51ba7c
      pragma:
      - no-cache
      server:
      - Microsoft-HTTPAPI/2.0
      strict-transport-security:
      - max-age=31536000; includeSubDomains
      transfer-encoding:
      - chunked
      vary:
      - Accept-Encoding
      x-content-type-options:
      - nosniff
      x-ms-gatewayversion:
      - version=2.14.0
    status:
      code: 200
      message: Ok
- request:
    body: '{"location": "eastus2"}'
    headers:
      Accept:
      - application/json
      Accept-Encoding:
      - gzip, deflate
      CommandName:
      - cosmosdb gremlin retrieve-latest-backup-time
      Connection:
      - keep-alive
      Content-Length:
      - '23'
      Content-Type:
      - application/json
      ParameterSetName:
      - -g -a -d -n -l
      User-Agent:
<<<<<<< HEAD
      - AZURECLI/2.36.0 azsdk-python-mgmt-cosmosdb/7.0.0b5 Python/3.10.4 (Windows-10-10.0.22000-SP0)
=======
      - AZURECLI/2.36.0 azsdk-python-mgmt-cosmosdb/7.0.0b4 Python/3.10.4 (Windows-10-10.0.22598-SP0)
>>>>>>> 2f51ba7c
    method: POST
    uri: https://management.azure.com/subscriptions/00000000-0000-0000-0000-000000000000/resourceGroups/cli_test_cosmosdb_gremlin_graph_backupinfo000001/providers/Microsoft.DocumentDB/databaseAccounts/cli000004/gremlinDatabases/cli000003/graphs/cli000002/retrieveContinuousBackupInformation?api-version=2022-02-15-preview
  response:
    body:
      string: '{"status":"Enqueued"}'
    headers:
      cache-control:
      - no-store, no-cache
      content-length:
      - '21'
      content-type:
      - application/json
      date:
<<<<<<< HEAD
      - Sun, 08 May 2022 06:13:42 GMT
      location:
      - https://management.azure.com/subscriptions/00000000-0000-0000-0000-000000000000/resourceGroups/cli_test_cosmosdb_gremlin_graph_backupinfo000001/providers/Microsoft.DocumentDB/databaseAccounts/cli000004/gremlinDatabases/cli000003/graphs/cli000002/retrieveContinuousBackupInformation/operationResults/80b8034b-deb4-4746-ac31-aac05ccccfd1?api-version=2022-02-15-preview
=======
      - Wed, 04 May 2022 00:43:27 GMT
      location:
      - https://management.azure.com/subscriptions/00000000-0000-0000-0000-000000000000/resourceGroups/cli_test_cosmosdb_gremlin_graph_backupinfo000001/providers/Microsoft.DocumentDB/databaseAccounts/cli000004/gremlinDatabases/cli000003/graphs/cli000002/retrieveContinuousBackupInformation/operationResults/9f59441c-4d31-41e0-851a-485569270bfd?api-version=2022-02-15-preview
>>>>>>> 2f51ba7c
      pragma:
      - no-cache
      server:
      - Microsoft-HTTPAPI/2.0
      strict-transport-security:
      - max-age=31536000; includeSubDomains
      x-content-type-options:
      - nosniff
      x-ms-gatewayversion:
      - version=2.14.0
      x-ms-ratelimit-remaining-subscription-writes:
      - '1199'
    status:
      code: 202
      message: Accepted
- request:
    body: null
    headers:
      Accept:
      - '*/*'
      Accept-Encoding:
      - gzip, deflate
      CommandName:
      - cosmosdb gremlin retrieve-latest-backup-time
      Connection:
      - keep-alive
      ParameterSetName:
      - -g -a -d -n -l
      User-Agent:
<<<<<<< HEAD
      - AZURECLI/2.36.0 azsdk-python-mgmt-cosmosdb/7.0.0b5 Python/3.10.4 (Windows-10-10.0.22000-SP0)
    method: GET
    uri: https://management.azure.com/subscriptions/00000000-0000-0000-0000-000000000000/resourceGroups/cli_test_cosmosdb_gremlin_graph_backupinfo000001/providers/Microsoft.DocumentDB/databaseAccounts/cli000004/gremlinDatabases/cli000003/graphs/cli000002/retrieveContinuousBackupInformation/operationResults/80b8034b-deb4-4746-ac31-aac05ccccfd1?api-version=2022-02-15-preview
  response:
    body:
      string: '{"continuousBackupInformation":{"latestRestorableTimestamp":"5/8/2022
        6:13:46 AM"}}'
=======
      - AZURECLI/2.36.0 azsdk-python-mgmt-cosmosdb/7.0.0b4 Python/3.10.4 (Windows-10-10.0.22598-SP0)
    method: GET
    uri: https://management.azure.com/subscriptions/00000000-0000-0000-0000-000000000000/resourceGroups/cli_test_cosmosdb_gremlin_graph_backupinfo000001/providers/Microsoft.DocumentDB/databaseAccounts/cli000004/gremlinDatabases/cli000003/graphs/cli000002/retrieveContinuousBackupInformation/operationResults/9f59441c-4d31-41e0-851a-485569270bfd?api-version=2022-02-15-preview
  response:
    body:
      string: '{"continuousBackupInformation":{"latestRestorableTimestamp":"5/4/2022
        12:43:32 AM"}}'
>>>>>>> 2f51ba7c
    headers:
      cache-control:
      - no-store, no-cache
      content-length:
      - '83'
      content-type:
      - application/json
      date:
<<<<<<< HEAD
      - Sun, 08 May 2022 06:14:12 GMT
=======
      - Wed, 04 May 2022 00:43:57 GMT
>>>>>>> 2f51ba7c
      pragma:
      - no-cache
      server:
      - Microsoft-HTTPAPI/2.0
      strict-transport-security:
      - max-age=31536000; includeSubDomains
      transfer-encoding:
      - chunked
      vary:
      - Accept-Encoding
      x-content-type-options:
      - nosniff
      x-ms-gatewayversion:
      - version=2.14.0
    status:
      code: 200
      message: Ok
version: 1
<|MERGE_RESOLUTION|>--- conflicted
+++ resolved
@@ -1,2446 +1,1928 @@
-interactions:
-- request:
-    body: null
-    headers:
-      Accept:
-      - application/json
-      Accept-Encoding:
-      - gzip, deflate
-      CommandName:
-      - cosmosdb gremlin retrieve-latest-backup-time
-      Connection:
-      - keep-alive
-      ParameterSetName:
-      - -g -a -d -n -l
-      User-Agent:
-<<<<<<< HEAD
-      - AZURECLI/2.36.0 azsdk-python-mgmt-cosmosdb/7.0.0b5 Python/3.10.4 (Windows-10-10.0.22000-SP0)
-=======
-      - AZURECLI/2.36.0 azsdk-python-mgmt-cosmosdb/7.0.0b4 Python/3.10.4 (Windows-10-10.0.22598-SP0)
->>>>>>> 2f51ba7c
-    method: GET
-    uri: https://management.azure.com/subscriptions/00000000-0000-0000-0000-000000000000/resourceGroups/cli_test_cosmosdb_gremlin_graph_backupinfo000001/providers/Microsoft.DocumentDB/databaseAccounts/cli000004/gremlinDatabases/cli000003?api-version=2022-02-15-preview
-  response:
-    body:
-      string: '{"error":{"code":"ResourceNotFound","message":"The Resource ''Microsoft.DocumentDB/databaseAccounts/cli000004''
-        under resource group ''cli_test_cosmosdb_gremlin_graph_backupinfo000001''
-        was not found. For more details please go to https://aka.ms/ARMResourceNotFoundFix"}}'
-    headers:
-      cache-control:
-      - no-cache
-      content-length:
-      - '267'
-      content-type:
-      - application/json; charset=utf-8
-      date:
-<<<<<<< HEAD
-      - Sun, 08 May 2022 06:04:48 GMT
-=======
-      - Wed, 04 May 2022 00:35:37 GMT
->>>>>>> 2f51ba7c
-      expires:
-      - '-1'
-      pragma:
-      - no-cache
-      strict-transport-security:
-      - max-age=31536000; includeSubDomains
-      x-content-type-options:
-      - nosniff
-      x-ms-failure-cause:
-      - gateway
-    status:
-      code: 404
-      message: Not Found
-- request:
-    body: null
-    headers:
-      Accept:
-      - application/json
-      Accept-Encoding:
-      - gzip, deflate
-      CommandName:
-      - cosmosdb create
-      Connection:
-      - keep-alive
-      ParameterSetName:
-      - -n -g --backup-policy-type --locations --kind --capabilities
-      User-Agent:
-<<<<<<< HEAD
-      - AZURECLI/2.36.0 azsdk-python-azure-mgmt-resource/20.0.0 Python/3.10.4 (Windows-10-10.0.22000-SP0)
-=======
-      - AZURECLI/2.36.0 azsdk-python-azure-mgmt-resource/20.0.0 Python/3.10.4 (Windows-10-10.0.22598-SP0)
->>>>>>> 2f51ba7c
-    method: GET
-    uri: https://management.azure.com/subscriptions/00000000-0000-0000-0000-000000000000/resourcegroups/cli_test_cosmosdb_gremlin_graph_backupinfo000001?api-version=2021-04-01
-  response:
-    body:
-<<<<<<< HEAD
-      string: '{"id":"/subscriptions/00000000-0000-0000-0000-000000000000/resourceGroups/cli_test_cosmosdb_gremlin_graph_backupinfo000001","name":"cli_test_cosmosdb_gremlin_graph_backupinfo000001","type":"Microsoft.Resources/resourceGroups","location":"eastus2","tags":{"product":"azurecli","cause":"automation","date":"2022-05-08T06:04:40Z"},"properties":{"provisioningState":"Succeeded"}}'
-=======
-      string: '{"id":"/subscriptions/00000000-0000-0000-0000-000000000000/resourceGroups/cli_test_cosmosdb_gremlin_graph_backupinfo000001","name":"cli_test_cosmosdb_gremlin_graph_backupinfo000001","type":"Microsoft.Resources/resourceGroups","location":"eastus2","tags":{"product":"azurecli","cause":"automation","date":"2022-05-04T00:35:34Z"},"properties":{"provisioningState":"Succeeded"}}'
->>>>>>> 2f51ba7c
-    headers:
-      cache-control:
-      - no-cache
-      content-length:
-      - '375'
-      content-type:
-      - application/json; charset=utf-8
-      date:
-<<<<<<< HEAD
-      - Sun, 08 May 2022 06:04:47 GMT
-=======
-      - Wed, 04 May 2022 00:35:38 GMT
->>>>>>> 2f51ba7c
-      expires:
-      - '-1'
-      pragma:
-      - no-cache
-      strict-transport-security:
-      - max-age=31536000; includeSubDomains
-      vary:
-      - Accept-Encoding
-      x-content-type-options:
-      - nosniff
-    status:
-      code: 200
-      message: OK
-- request:
-    body: '{"location": "eastus2", "kind": "GlobalDocumentDB", "properties": {"locations":
-      [{"locationName": "eastus2", "failoverPriority": 0, "isZoneRedundant": false}],
-      "databaseAccountOfferType": "Standard", "capabilities": [{"name": "EnableGremlin"}],
-      "apiProperties": {}, "createMode": "Default", "backupPolicy": {"type": "Continuous",
-      "continuousModeProperties": {"tier": "Continuous30Days"}}}}'
-    headers:
-      Accept:
-      - application/json
-      Accept-Encoding:
-      - gzip, deflate
-      CommandName:
-      - cosmosdb create
-      Connection:
-      - keep-alive
-      Content-Length:
-      - '389'
-      Content-Type:
-      - application/json
-      ParameterSetName:
-      - -n -g --backup-policy-type --locations --kind --capabilities
-      User-Agent:
-<<<<<<< HEAD
-      - AZURECLI/2.36.0 azsdk-python-mgmt-cosmosdb/7.0.0b5 Python/3.10.4 (Windows-10-10.0.22000-SP0)
-=======
-      - AZURECLI/2.36.0 azsdk-python-mgmt-cosmosdb/7.0.0b4 Python/3.10.4 (Windows-10-10.0.22598-SP0)
->>>>>>> 2f51ba7c
-    method: PUT
-    uri: https://management.azure.com/subscriptions/00000000-0000-0000-0000-000000000000/resourceGroups/cli_test_cosmosdb_gremlin_graph_backupinfo000001/providers/Microsoft.DocumentDB/databaseAccounts/cli000004?api-version=2022-02-15-preview
-  response:
-    body:
-      string: '{"id":"/subscriptions/00000000-0000-0000-0000-000000000000/resourceGroups/cli_test_cosmosdb_gremlin_graph_backupinfo000001/providers/Microsoft.DocumentDB/databaseAccounts/cli000004","name":"cli000004","location":"East
-<<<<<<< HEAD
-        US 2","type":"Microsoft.DocumentDB/databaseAccounts","kind":"GlobalDocumentDB","tags":{},"systemData":{"createdAt":"2022-05-08T06:04:59.4243473Z"},"properties":{"provisioningState":"Creating","publicNetworkAccess":"Enabled","enableAutomaticFailover":false,"enableMultipleWriteLocations":false,"enablePartitionKeyMonitor":false,"isVirtualNetworkFilterEnabled":false,"virtualNetworkRules":[],"EnabledApiTypes":"Gremlin,
-        Sql","disableKeyBasedMetadataWriteAccess":false,"enableFreeTier":false,"enableAnalyticalStorage":false,"analyticalStorageConfiguration":{"schemaType":"WellDefined"},"instanceId":"735d12b8-ac8c-4493-9a73-748e9d271bc2","createMode":"Default","databaseAccountOfferType":"Standard","defaultIdentity":"","networkAclBypass":"None","disableLocalAuth":false,"consistencyPolicy":{"defaultConsistencyLevel":"Session","maxIntervalInSeconds":5,"maxStalenessPrefix":100},"configurationOverrides":{},"writeLocations":[{"id":"cli000004-eastus2","locationName":"East
-=======
-        US 2","type":"Microsoft.DocumentDB/databaseAccounts","kind":"GlobalDocumentDB","tags":{},"systemData":{"createdAt":"2022-05-04T00:35:42.4555315Z"},"properties":{"provisioningState":"Creating","publicNetworkAccess":"Enabled","enableAutomaticFailover":false,"enableMultipleWriteLocations":false,"enablePartitionKeyMonitor":false,"isVirtualNetworkFilterEnabled":false,"virtualNetworkRules":[],"EnabledApiTypes":"Gremlin,
-        Sql","disableKeyBasedMetadataWriteAccess":false,"enableFreeTier":false,"enableAnalyticalStorage":false,"analyticalStorageConfiguration":{"schemaType":"WellDefined"},"instanceId":"68a95a0e-847b-446c-bb06-76f37caf7ddd","createMode":"Default","databaseAccountOfferType":"Standard","defaultIdentity":"","networkAclBypass":"None","disableLocalAuth":false,"consistencyPolicy":{"defaultConsistencyLevel":"Session","maxIntervalInSeconds":5,"maxStalenessPrefix":100},"configurationOverrides":{},"writeLocations":[{"id":"cli000004-eastus2","locationName":"East
->>>>>>> 2f51ba7c
-        US 2","provisioningState":"Creating","failoverPriority":0,"isZoneRedundant":false}],"readLocations":[{"id":"cli000004-eastus2","locationName":"East
-        US 2","provisioningState":"Creating","failoverPriority":0,"isZoneRedundant":false}],"locations":[{"id":"cli000004-eastus2","locationName":"East
-        US 2","provisioningState":"Creating","failoverPriority":0,"isZoneRedundant":false}],"failoverPolicies":[{"id":"cli000004-eastus2","locationName":"East
-        US 2","failoverPriority":0}],"cors":[],"capabilities":[{"name":"EnableGremlin"}],"ipRules":[],"backupPolicy":{"type":"Continuous","continuousModeProperties":{"tier":"Continuous30Days"}},"networkAclBypassResourceIds":[],"diagnosticLogSettings":{"enableFullTextQuery":"None"}},"identity":{"type":"None"}}'
-    headers:
-      azure-asyncoperation:
-<<<<<<< HEAD
-      - https://management.azure.com/subscriptions/00000000-0000-0000-0000-000000000000/providers/Microsoft.DocumentDB/locations/eastus2/operationsStatus/a36d184d-f278-43e8-a2ff-3aeaa019dc47?api-version=2022-02-15-preview
-=======
-      - https://management.azure.com/subscriptions/00000000-0000-0000-0000-000000000000/providers/Microsoft.DocumentDB/locations/eastus2/operationsStatus/8e3fd500-2186-4a4b-ab05-d891ac8eeb4e?api-version=2022-02-15-preview
->>>>>>> 2f51ba7c
-      cache-control:
-      - no-store, no-cache
-      content-length:
-      - '1932'
-      content-type:
-      - application/json
-      date:
-<<<<<<< HEAD
-      - Sun, 08 May 2022 06:05:02 GMT
-      location:
-      - https://management.azure.com/subscriptions/00000000-0000-0000-0000-000000000000/resourceGroups/cli_test_cosmosdb_gremlin_graph_backupinfo000001/providers/Microsoft.DocumentDB/databaseAccounts/cli000004/operationResults/a36d184d-f278-43e8-a2ff-3aeaa019dc47?api-version=2022-02-15-preview
-=======
-      - Wed, 04 May 2022 00:35:44 GMT
-      location:
-      - https://management.azure.com/subscriptions/00000000-0000-0000-0000-000000000000/resourceGroups/cli_test_cosmosdb_gremlin_graph_backupinfo000001/providers/Microsoft.DocumentDB/databaseAccounts/cli000004/operationResults/8e3fd500-2186-4a4b-ab05-d891ac8eeb4e?api-version=2022-02-15-preview
->>>>>>> 2f51ba7c
-      pragma:
-      - no-cache
-      server:
-      - Microsoft-HTTPAPI/2.0
-      strict-transport-security:
-      - max-age=31536000; includeSubDomains
-      transfer-encoding:
-      - chunked
-      vary:
-      - Accept-Encoding
-      x-content-type-options:
-      - nosniff
-      x-ms-gatewayversion:
-      - version=2.14.0
-      x-ms-ratelimit-remaining-subscription-writes:
-<<<<<<< HEAD
-      - '1194'
-    status:
-      code: 200
-      message: Ok
-- request:
-    body: null
-    headers:
-      Accept:
-      - '*/*'
-      Accept-Encoding:
-      - gzip, deflate
-      CommandName:
-      - cosmosdb create
-      Connection:
-      - keep-alive
-      ParameterSetName:
-      - -n -g --backup-policy-type --locations --kind --capabilities
-      User-Agent:
-      - AZURECLI/2.36.0 azsdk-python-mgmt-cosmosdb/7.0.0b5 Python/3.10.4 (Windows-10-10.0.22000-SP0)
-    method: GET
-    uri: https://management.azure.com/subscriptions/00000000-0000-0000-0000-000000000000/providers/Microsoft.DocumentDB/locations/eastus2/operationsStatus/a36d184d-f278-43e8-a2ff-3aeaa019dc47?api-version=2022-02-15-preview
-  response:
-    body:
-      string: '{"status":"Dequeued"}'
-    headers:
-      cache-control:
-      - no-store, no-cache
-      content-length:
-      - '21'
-      content-type:
-      - application/json
-      date:
-      - Sun, 08 May 2022 06:05:32 GMT
-      pragma:
-      - no-cache
-      server:
-      - Microsoft-HTTPAPI/2.0
-      strict-transport-security:
-      - max-age=31536000; includeSubDomains
-      transfer-encoding:
-      - chunked
-      vary:
-      - Accept-Encoding
-      x-content-type-options:
-      - nosniff
-      x-ms-gatewayversion:
-      - version=2.14.0
-=======
-      - '1198'
->>>>>>> 2f51ba7c
-    status:
-      code: 200
-      message: Ok
-- request:
-    body: null
-    headers:
-      Accept:
-      - '*/*'
-      Accept-Encoding:
-      - gzip, deflate
-      CommandName:
-      - cosmosdb create
-      Connection:
-      - keep-alive
-      ParameterSetName:
-      - -n -g --backup-policy-type --locations --kind --capabilities
-      User-Agent:
-<<<<<<< HEAD
-      - AZURECLI/2.36.0 azsdk-python-mgmt-cosmosdb/7.0.0b5 Python/3.10.4 (Windows-10-10.0.22000-SP0)
-    method: GET
-    uri: https://management.azure.com/subscriptions/00000000-0000-0000-0000-000000000000/providers/Microsoft.DocumentDB/locations/eastus2/operationsStatus/a36d184d-f278-43e8-a2ff-3aeaa019dc47?api-version=2022-02-15-preview
-=======
-      - AZURECLI/2.36.0 azsdk-python-mgmt-cosmosdb/7.0.0b4 Python/3.10.4 (Windows-10-10.0.22598-SP0)
-    method: GET
-    uri: https://management.azure.com/subscriptions/00000000-0000-0000-0000-000000000000/providers/Microsoft.DocumentDB/locations/eastus2/operationsStatus/8e3fd500-2186-4a4b-ab05-d891ac8eeb4e?api-version=2022-02-15-preview
->>>>>>> 2f51ba7c
-  response:
-    body:
-      string: '{"status":"Dequeued"}'
-    headers:
-      cache-control:
-      - no-store, no-cache
-      content-length:
-      - '21'
-      content-type:
-      - application/json
-      date:
-<<<<<<< HEAD
-      - Sun, 08 May 2022 06:06:03 GMT
-=======
-      - Wed, 04 May 2022 00:36:14 GMT
->>>>>>> 2f51ba7c
-      pragma:
-      - no-cache
-      server:
-      - Microsoft-HTTPAPI/2.0
-      strict-transport-security:
-      - max-age=31536000; includeSubDomains
-      transfer-encoding:
-      - chunked
-      vary:
-      - Accept-Encoding
-      x-content-type-options:
-      - nosniff
-      x-ms-gatewayversion:
-      - version=2.14.0
-    status:
-      code: 200
-      message: Ok
-- request:
-    body: null
-    headers:
-      Accept:
-      - '*/*'
-      Accept-Encoding:
-      - gzip, deflate
-      CommandName:
-      - cosmosdb create
-      Connection:
-      - keep-alive
-      ParameterSetName:
-      - -n -g --backup-policy-type --locations --kind --capabilities
-      User-Agent:
-<<<<<<< HEAD
-      - AZURECLI/2.36.0 azsdk-python-mgmt-cosmosdb/7.0.0b5 Python/3.10.4 (Windows-10-10.0.22000-SP0)
-    method: GET
-    uri: https://management.azure.com/subscriptions/00000000-0000-0000-0000-000000000000/providers/Microsoft.DocumentDB/locations/eastus2/operationsStatus/a36d184d-f278-43e8-a2ff-3aeaa019dc47?api-version=2022-02-15-preview
-=======
-      - AZURECLI/2.36.0 azsdk-python-mgmt-cosmosdb/7.0.0b4 Python/3.10.4 (Windows-10-10.0.22598-SP0)
-    method: GET
-    uri: https://management.azure.com/subscriptions/00000000-0000-0000-0000-000000000000/providers/Microsoft.DocumentDB/locations/eastus2/operationsStatus/8e3fd500-2186-4a4b-ab05-d891ac8eeb4e?api-version=2022-02-15-preview
->>>>>>> 2f51ba7c
-  response:
-    body:
-      string: '{"status":"Dequeued"}'
-    headers:
-      cache-control:
-      - no-store, no-cache
-      content-length:
-      - '21'
-      content-type:
-      - application/json
-      date:
-<<<<<<< HEAD
-      - Sun, 08 May 2022 06:06:33 GMT
-=======
-      - Wed, 04 May 2022 00:36:43 GMT
->>>>>>> 2f51ba7c
-      pragma:
-      - no-cache
-      server:
-      - Microsoft-HTTPAPI/2.0
-      strict-transport-security:
-      - max-age=31536000; includeSubDomains
-      transfer-encoding:
-      - chunked
-      vary:
-      - Accept-Encoding
-      x-content-type-options:
-      - nosniff
-      x-ms-gatewayversion:
-      - version=2.14.0
-    status:
-      code: 200
-      message: Ok
-- request:
-    body: null
-    headers:
-      Accept:
-      - '*/*'
-      Accept-Encoding:
-      - gzip, deflate
-      CommandName:
-      - cosmosdb create
-      Connection:
-      - keep-alive
-      ParameterSetName:
-      - -n -g --backup-policy-type --locations --kind --capabilities
-      User-Agent:
-<<<<<<< HEAD
-      - AZURECLI/2.36.0 azsdk-python-mgmt-cosmosdb/7.0.0b5 Python/3.10.4 (Windows-10-10.0.22000-SP0)
-    method: GET
-    uri: https://management.azure.com/subscriptions/00000000-0000-0000-0000-000000000000/providers/Microsoft.DocumentDB/locations/eastus2/operationsStatus/a36d184d-f278-43e8-a2ff-3aeaa019dc47?api-version=2022-02-15-preview
-=======
-      - AZURECLI/2.36.0 azsdk-python-mgmt-cosmosdb/7.0.0b4 Python/3.10.4 (Windows-10-10.0.22598-SP0)
-    method: GET
-    uri: https://management.azure.com/subscriptions/00000000-0000-0000-0000-000000000000/providers/Microsoft.DocumentDB/locations/eastus2/operationsStatus/8e3fd500-2186-4a4b-ab05-d891ac8eeb4e?api-version=2022-02-15-preview
->>>>>>> 2f51ba7c
-  response:
-    body:
-      string: '{"status":"Dequeued"}'
-    headers:
-      cache-control:
-      - no-store, no-cache
-      content-length:
-      - '21'
-      content-type:
-      - application/json
-      date:
-<<<<<<< HEAD
-      - Sun, 08 May 2022 06:07:02 GMT
-=======
-      - Wed, 04 May 2022 00:37:14 GMT
->>>>>>> 2f51ba7c
-      pragma:
-      - no-cache
-      server:
-      - Microsoft-HTTPAPI/2.0
-      strict-transport-security:
-      - max-age=31536000; includeSubDomains
-      transfer-encoding:
-      - chunked
-      vary:
-      - Accept-Encoding
-      x-content-type-options:
-      - nosniff
-      x-ms-gatewayversion:
-      - version=2.14.0
-    status:
-      code: 200
-      message: Ok
-- request:
-    body: null
-    headers:
-      Accept:
-      - '*/*'
-      Accept-Encoding:
-      - gzip, deflate
-      CommandName:
-      - cosmosdb create
-      Connection:
-      - keep-alive
-      ParameterSetName:
-      - -n -g --backup-policy-type --locations --kind --capabilities
-      User-Agent:
-<<<<<<< HEAD
-      - AZURECLI/2.36.0 azsdk-python-mgmt-cosmosdb/7.0.0b5 Python/3.10.4 (Windows-10-10.0.22000-SP0)
-    method: GET
-    uri: https://management.azure.com/subscriptions/00000000-0000-0000-0000-000000000000/providers/Microsoft.DocumentDB/locations/eastus2/operationsStatus/a36d184d-f278-43e8-a2ff-3aeaa019dc47?api-version=2022-02-15-preview
-=======
-      - AZURECLI/2.36.0 azsdk-python-mgmt-cosmosdb/7.0.0b4 Python/3.10.4 (Windows-10-10.0.22598-SP0)
-    method: GET
-    uri: https://management.azure.com/subscriptions/00000000-0000-0000-0000-000000000000/providers/Microsoft.DocumentDB/locations/eastus2/operationsStatus/8e3fd500-2186-4a4b-ab05-d891ac8eeb4e?api-version=2022-02-15-preview
->>>>>>> 2f51ba7c
-  response:
-    body:
-      string: '{"status":"Dequeued"}'
-    headers:
-      cache-control:
-      - no-store, no-cache
-      content-length:
-      - '21'
-      content-type:
-      - application/json
-      date:
-<<<<<<< HEAD
-      - Sun, 08 May 2022 06:07:33 GMT
-=======
-      - Wed, 04 May 2022 00:37:45 GMT
->>>>>>> 2f51ba7c
-      pragma:
-      - no-cache
-      server:
-      - Microsoft-HTTPAPI/2.0
-      strict-transport-security:
-      - max-age=31536000; includeSubDomains
-      transfer-encoding:
-      - chunked
-      vary:
-      - Accept-Encoding
-      x-content-type-options:
-      - nosniff
-      x-ms-gatewayversion:
-      - version=2.14.0
-    status:
-      code: 200
-      message: Ok
-- request:
-    body: null
-    headers:
-      Accept:
-      - '*/*'
-      Accept-Encoding:
-      - gzip, deflate
-      CommandName:
-      - cosmosdb create
-      Connection:
-      - keep-alive
-      ParameterSetName:
-      - -n -g --backup-policy-type --locations --kind --capabilities
-      User-Agent:
-<<<<<<< HEAD
-      - AZURECLI/2.36.0 azsdk-python-mgmt-cosmosdb/7.0.0b5 Python/3.10.4 (Windows-10-10.0.22000-SP0)
-    method: GET
-    uri: https://management.azure.com/subscriptions/00000000-0000-0000-0000-000000000000/providers/Microsoft.DocumentDB/locations/eastus2/operationsStatus/a36d184d-f278-43e8-a2ff-3aeaa019dc47?api-version=2022-02-15-preview
-=======
-      - AZURECLI/2.36.0 azsdk-python-mgmt-cosmosdb/7.0.0b4 Python/3.10.4 (Windows-10-10.0.22598-SP0)
-    method: GET
-    uri: https://management.azure.com/subscriptions/00000000-0000-0000-0000-000000000000/providers/Microsoft.DocumentDB/locations/eastus2/operationsStatus/8e3fd500-2186-4a4b-ab05-d891ac8eeb4e?api-version=2022-02-15-preview
->>>>>>> 2f51ba7c
-  response:
-    body:
-      string: '{"status":"Dequeued"}'
-    headers:
-      cache-control:
-      - no-store, no-cache
-      content-length:
-      - '21'
-      content-type:
-      - application/json
-      date:
-<<<<<<< HEAD
-      - Sun, 08 May 2022 06:08:04 GMT
-=======
-      - Wed, 04 May 2022 00:38:14 GMT
->>>>>>> 2f51ba7c
-      pragma:
-      - no-cache
-      server:
-      - Microsoft-HTTPAPI/2.0
-      strict-transport-security:
-      - max-age=31536000; includeSubDomains
-      transfer-encoding:
-      - chunked
-      vary:
-      - Accept-Encoding
-      x-content-type-options:
-      - nosniff
-      x-ms-gatewayversion:
-      - version=2.14.0
-    status:
-      code: 200
-      message: Ok
-- request:
-    body: null
-    headers:
-      Accept:
-      - '*/*'
-      Accept-Encoding:
-      - gzip, deflate
-      CommandName:
-      - cosmosdb create
-      Connection:
-      - keep-alive
-      ParameterSetName:
-      - -n -g --backup-policy-type --locations --kind --capabilities
-      User-Agent:
-<<<<<<< HEAD
-      - AZURECLI/2.36.0 azsdk-python-mgmt-cosmosdb/7.0.0b5 Python/3.10.4 (Windows-10-10.0.22000-SP0)
-    method: GET
-    uri: https://management.azure.com/subscriptions/00000000-0000-0000-0000-000000000000/providers/Microsoft.DocumentDB/locations/eastus2/operationsStatus/a36d184d-f278-43e8-a2ff-3aeaa019dc47?api-version=2022-02-15-preview
-=======
-      - AZURECLI/2.36.0 azsdk-python-mgmt-cosmosdb/7.0.0b4 Python/3.10.4 (Windows-10-10.0.22598-SP0)
-    method: GET
-    uri: https://management.azure.com/subscriptions/00000000-0000-0000-0000-000000000000/providers/Microsoft.DocumentDB/locations/eastus2/operationsStatus/8e3fd500-2186-4a4b-ab05-d891ac8eeb4e?api-version=2022-02-15-preview
->>>>>>> 2f51ba7c
-  response:
-    body:
-      string: '{"status":"Dequeued"}'
-    headers:
-      cache-control:
-      - no-store, no-cache
-      content-length:
-      - '21'
-      content-type:
-      - application/json
-      date:
-<<<<<<< HEAD
-      - Sun, 08 May 2022 06:08:34 GMT
-=======
-      - Wed, 04 May 2022 00:38:45 GMT
->>>>>>> 2f51ba7c
-      pragma:
-      - no-cache
-      server:
-      - Microsoft-HTTPAPI/2.0
-      strict-transport-security:
-      - max-age=31536000; includeSubDomains
-      transfer-encoding:
-      - chunked
-      vary:
-      - Accept-Encoding
-      x-content-type-options:
-      - nosniff
-      x-ms-gatewayversion:
-      - version=2.14.0
-    status:
-      code: 200
-      message: Ok
-- request:
-    body: null
-    headers:
-      Accept:
-      - '*/*'
-      Accept-Encoding:
-      - gzip, deflate
-      CommandName:
-      - cosmosdb create
-      Connection:
-      - keep-alive
-      ParameterSetName:
-      - -n -g --backup-policy-type --locations --kind --capabilities
-      User-Agent:
-<<<<<<< HEAD
-      - AZURECLI/2.36.0 azsdk-python-mgmt-cosmosdb/7.0.0b5 Python/3.10.4 (Windows-10-10.0.22000-SP0)
-    method: GET
-    uri: https://management.azure.com/subscriptions/00000000-0000-0000-0000-000000000000/providers/Microsoft.DocumentDB/locations/eastus2/operationsStatus/a36d184d-f278-43e8-a2ff-3aeaa019dc47?api-version=2022-02-15-preview
-=======
-      - AZURECLI/2.36.0 azsdk-python-mgmt-cosmosdb/7.0.0b4 Python/3.10.4 (Windows-10-10.0.22598-SP0)
-    method: GET
-    uri: https://management.azure.com/subscriptions/00000000-0000-0000-0000-000000000000/providers/Microsoft.DocumentDB/locations/eastus2/operationsStatus/8e3fd500-2186-4a4b-ab05-d891ac8eeb4e?api-version=2022-02-15-preview
->>>>>>> 2f51ba7c
-  response:
-    body:
-      string: '{"status":"Dequeued"}'
-    headers:
-      cache-control:
-      - no-store, no-cache
-      content-length:
-      - '21'
-      content-type:
-      - application/json
-      date:
-<<<<<<< HEAD
-      - Sun, 08 May 2022 06:09:04 GMT
-=======
-      - Wed, 04 May 2022 00:39:14 GMT
->>>>>>> 2f51ba7c
-      pragma:
-      - no-cache
-      server:
-      - Microsoft-HTTPAPI/2.0
-      strict-transport-security:
-      - max-age=31536000; includeSubDomains
-      transfer-encoding:
-      - chunked
-      vary:
-      - Accept-Encoding
-      x-content-type-options:
-      - nosniff
-      x-ms-gatewayversion:
-      - version=2.14.0
-    status:
-      code: 200
-      message: Ok
-- request:
-    body: null
-    headers:
-      Accept:
-      - '*/*'
-      Accept-Encoding:
-      - gzip, deflate
-      CommandName:
-      - cosmosdb create
-      Connection:
-      - keep-alive
-      ParameterSetName:
-      - -n -g --backup-policy-type --locations --kind --capabilities
-      User-Agent:
-<<<<<<< HEAD
-      - AZURECLI/2.36.0 azsdk-python-mgmt-cosmosdb/7.0.0b5 Python/3.10.4 (Windows-10-10.0.22000-SP0)
-    method: GET
-    uri: https://management.azure.com/subscriptions/00000000-0000-0000-0000-000000000000/providers/Microsoft.DocumentDB/locations/eastus2/operationsStatus/a36d184d-f278-43e8-a2ff-3aeaa019dc47?api-version=2022-02-15-preview
-=======
-      - AZURECLI/2.36.0 azsdk-python-mgmt-cosmosdb/7.0.0b4 Python/3.10.4 (Windows-10-10.0.22598-SP0)
-    method: GET
-    uri: https://management.azure.com/subscriptions/00000000-0000-0000-0000-000000000000/providers/Microsoft.DocumentDB/locations/eastus2/operationsStatus/8e3fd500-2186-4a4b-ab05-d891ac8eeb4e?api-version=2022-02-15-preview
->>>>>>> 2f51ba7c
-  response:
-    body:
-      string: '{"status":"Dequeued"}'
-    headers:
-      cache-control:
-      - no-store, no-cache
-      content-length:
-      - '21'
-      content-type:
-      - application/json
-      date:
-<<<<<<< HEAD
-      - Sun, 08 May 2022 06:09:35 GMT
-=======
-      - Wed, 04 May 2022 00:39:45 GMT
->>>>>>> 2f51ba7c
-      pragma:
-      - no-cache
-      server:
-      - Microsoft-HTTPAPI/2.0
-      strict-transport-security:
-      - max-age=31536000; includeSubDomains
-      transfer-encoding:
-      - chunked
-      vary:
-      - Accept-Encoding
-      x-content-type-options:
-      - nosniff
-      x-ms-gatewayversion:
-      - version=2.14.0
-    status:
-      code: 200
-      message: Ok
-- request:
-    body: null
-    headers:
-      Accept:
-      - '*/*'
-      Accept-Encoding:
-      - gzip, deflate
-      CommandName:
-      - cosmosdb create
-      Connection:
-      - keep-alive
-      ParameterSetName:
-      - -n -g --backup-policy-type --locations --kind --capabilities
-      User-Agent:
-<<<<<<< HEAD
-      - AZURECLI/2.36.0 azsdk-python-mgmt-cosmosdb/7.0.0b5 Python/3.10.4 (Windows-10-10.0.22000-SP0)
-    method: GET
-    uri: https://management.azure.com/subscriptions/00000000-0000-0000-0000-000000000000/providers/Microsoft.DocumentDB/locations/eastus2/operationsStatus/a36d184d-f278-43e8-a2ff-3aeaa019dc47?api-version=2022-02-15-preview
-=======
-      - AZURECLI/2.36.0 azsdk-python-mgmt-cosmosdb/7.0.0b4 Python/3.10.4 (Windows-10-10.0.22598-SP0)
-    method: GET
-    uri: https://management.azure.com/subscriptions/00000000-0000-0000-0000-000000000000/providers/Microsoft.DocumentDB/locations/eastus2/operationsStatus/8e3fd500-2186-4a4b-ab05-d891ac8eeb4e?api-version=2022-02-15-preview
->>>>>>> 2f51ba7c
-  response:
-    body:
-      string: '{"status":"Dequeued"}'
-    headers:
-      cache-control:
-      - no-store, no-cache
-      content-length:
-      - '21'
-      content-type:
-      - application/json
-      date:
-<<<<<<< HEAD
-      - Sun, 08 May 2022 06:10:06 GMT
-=======
-      - Wed, 04 May 2022 00:40:15 GMT
->>>>>>> 2f51ba7c
-      pragma:
-      - no-cache
-      server:
-      - Microsoft-HTTPAPI/2.0
-      strict-transport-security:
-      - max-age=31536000; includeSubDomains
-      transfer-encoding:
-      - chunked
-      vary:
-      - Accept-Encoding
-      x-content-type-options:
-      - nosniff
-      x-ms-gatewayversion:
-      - version=2.14.0
-    status:
-      code: 200
-      message: Ok
-- request:
-    body: null
-    headers:
-      Accept:
-      - '*/*'
-      Accept-Encoding:
-      - gzip, deflate
-      CommandName:
-      - cosmosdb create
-      Connection:
-      - keep-alive
-      ParameterSetName:
-      - -n -g --backup-policy-type --locations --kind --capabilities
-      User-Agent:
-<<<<<<< HEAD
-      - AZURECLI/2.36.0 azsdk-python-mgmt-cosmosdb/7.0.0b5 Python/3.10.4 (Windows-10-10.0.22000-SP0)
-    method: GET
-    uri: https://management.azure.com/subscriptions/00000000-0000-0000-0000-000000000000/providers/Microsoft.DocumentDB/locations/eastus2/operationsStatus/a36d184d-f278-43e8-a2ff-3aeaa019dc47?api-version=2022-02-15-preview
-=======
-      - AZURECLI/2.36.0 azsdk-python-mgmt-cosmosdb/7.0.0b4 Python/3.10.4 (Windows-10-10.0.22598-SP0)
-    method: GET
-    uri: https://management.azure.com/subscriptions/00000000-0000-0000-0000-000000000000/providers/Microsoft.DocumentDB/locations/eastus2/operationsStatus/8e3fd500-2186-4a4b-ab05-d891ac8eeb4e?api-version=2022-02-15-preview
->>>>>>> 2f51ba7c
-  response:
-    body:
-      string: '{"status":"Dequeued"}'
-    headers:
-      cache-control:
-      - no-store, no-cache
-      content-length:
-      - '21'
-      content-type:
-      - application/json
-      date:
-<<<<<<< HEAD
-      - Sun, 08 May 2022 06:10:36 GMT
-=======
-      - Wed, 04 May 2022 00:40:45 GMT
->>>>>>> 2f51ba7c
-      pragma:
-      - no-cache
-      server:
-      - Microsoft-HTTPAPI/2.0
-      strict-transport-security:
-      - max-age=31536000; includeSubDomains
-      transfer-encoding:
-      - chunked
-      vary:
-      - Accept-Encoding
-      x-content-type-options:
-      - nosniff
-      x-ms-gatewayversion:
-      - version=2.14.0
-    status:
-      code: 200
-      message: Ok
-- request:
-    body: null
-    headers:
-      Accept:
-      - '*/*'
-      Accept-Encoding:
-      - gzip, deflate
-      CommandName:
-      - cosmosdb create
-      Connection:
-      - keep-alive
-      ParameterSetName:
-      - -n -g --backup-policy-type --locations --kind --capabilities
-      User-Agent:
-<<<<<<< HEAD
-      - AZURECLI/2.36.0 azsdk-python-mgmt-cosmosdb/7.0.0b5 Python/3.10.4 (Windows-10-10.0.22000-SP0)
-    method: GET
-    uri: https://management.azure.com/subscriptions/00000000-0000-0000-0000-000000000000/providers/Microsoft.DocumentDB/locations/eastus2/operationsStatus/a36d184d-f278-43e8-a2ff-3aeaa019dc47?api-version=2022-02-15-preview
-=======
-      - AZURECLI/2.36.0 azsdk-python-mgmt-cosmosdb/7.0.0b4 Python/3.10.4 (Windows-10-10.0.22598-SP0)
-    method: GET
-    uri: https://management.azure.com/subscriptions/00000000-0000-0000-0000-000000000000/providers/Microsoft.DocumentDB/locations/eastus2/operationsStatus/8e3fd500-2186-4a4b-ab05-d891ac8eeb4e?api-version=2022-02-15-preview
->>>>>>> 2f51ba7c
-  response:
-    body:
-      string: '{"status":"Succeeded"}'
-    headers:
-      cache-control:
-      - no-store, no-cache
-      content-length:
-      - '22'
-      content-type:
-      - application/json
-      date:
-<<<<<<< HEAD
-      - Sun, 08 May 2022 06:11:06 GMT
-=======
-      - Wed, 04 May 2022 00:41:16 GMT
->>>>>>> 2f51ba7c
-      pragma:
-      - no-cache
-      server:
-      - Microsoft-HTTPAPI/2.0
-      strict-transport-security:
-      - max-age=31536000; includeSubDomains
-      transfer-encoding:
-      - chunked
-      vary:
-      - Accept-Encoding
-      x-content-type-options:
-      - nosniff
-      x-ms-gatewayversion:
-      - version=2.14.0
-    status:
-      code: 200
-      message: Ok
-- request:
-    body: null
-    headers:
-      Accept:
-      - '*/*'
-      Accept-Encoding:
-      - gzip, deflate
-      CommandName:
-      - cosmosdb create
-      Connection:
-      - keep-alive
-      ParameterSetName:
-      - -n -g --backup-policy-type --locations --kind --capabilities
-      User-Agent:
-<<<<<<< HEAD
-      - AZURECLI/2.36.0 azsdk-python-mgmt-cosmosdb/7.0.0b5 Python/3.10.4 (Windows-10-10.0.22000-SP0)
-=======
-      - AZURECLI/2.36.0 azsdk-python-mgmt-cosmosdb/7.0.0b4 Python/3.10.4 (Windows-10-10.0.22598-SP0)
->>>>>>> 2f51ba7c
-    method: GET
-    uri: https://management.azure.com/subscriptions/00000000-0000-0000-0000-000000000000/resourceGroups/cli_test_cosmosdb_gremlin_graph_backupinfo000001/providers/Microsoft.DocumentDB/databaseAccounts/cli000004?api-version=2022-02-15-preview
-  response:
-    body:
-      string: '{"id":"/subscriptions/00000000-0000-0000-0000-000000000000/resourceGroups/cli_test_cosmosdb_gremlin_graph_backupinfo000001/providers/Microsoft.DocumentDB/databaseAccounts/cli000004","name":"cli000004","location":"East
-<<<<<<< HEAD
-        US 2","type":"Microsoft.DocumentDB/databaseAccounts","kind":"GlobalDocumentDB","tags":{},"systemData":{"createdAt":"2022-05-08T06:10:38.2084643Z"},"properties":{"provisioningState":"Succeeded","documentEndpoint":"https://cli000004.documents.azure.com:443/","gremlinEndpoint":"https://cli000004.gremlin.cosmos.azure.com:443/","publicNetworkAccess":"Enabled","enableAutomaticFailover":false,"enableMultipleWriteLocations":false,"enablePartitionKeyMonitor":false,"isVirtualNetworkFilterEnabled":false,"virtualNetworkRules":[],"EnabledApiTypes":"Gremlin,
-        Sql","disableKeyBasedMetadataWriteAccess":false,"enableFreeTier":false,"enableAnalyticalStorage":false,"analyticalStorageConfiguration":{"schemaType":"WellDefined"},"instanceId":"735d12b8-ac8c-4493-9a73-748e9d271bc2","createMode":"Default","databaseAccountOfferType":"Standard","defaultIdentity":"FirstPartyIdentity","networkAclBypass":"None","disableLocalAuth":false,"consistencyPolicy":{"defaultConsistencyLevel":"Session","maxIntervalInSeconds":5,"maxStalenessPrefix":100},"configurationOverrides":{},"writeLocations":[{"id":"cli000004-eastus2","locationName":"East
-=======
-        US 2","type":"Microsoft.DocumentDB/databaseAccounts","kind":"GlobalDocumentDB","tags":{},"systemData":{"createdAt":"2022-05-04T00:40:36.5034803Z"},"properties":{"provisioningState":"Succeeded","documentEndpoint":"https://cli000004.documents.azure.com:443/","gremlinEndpoint":"https://cli000004.gremlin.cosmos.azure.com:443/","publicNetworkAccess":"Enabled","enableAutomaticFailover":false,"enableMultipleWriteLocations":false,"enablePartitionKeyMonitor":false,"isVirtualNetworkFilterEnabled":false,"virtualNetworkRules":[],"EnabledApiTypes":"Gremlin,
-        Sql","disableKeyBasedMetadataWriteAccess":false,"enableFreeTier":false,"enableAnalyticalStorage":false,"analyticalStorageConfiguration":{"schemaType":"WellDefined"},"instanceId":"68a95a0e-847b-446c-bb06-76f37caf7ddd","createMode":"Default","databaseAccountOfferType":"Standard","defaultIdentity":"FirstPartyIdentity","networkAclBypass":"None","disableLocalAuth":false,"consistencyPolicy":{"defaultConsistencyLevel":"Session","maxIntervalInSeconds":5,"maxStalenessPrefix":100},"configurationOverrides":{},"writeLocations":[{"id":"cli000004-eastus2","locationName":"East
->>>>>>> 2f51ba7c
-        US 2","documentEndpoint":"https://cli000004-eastus2.documents.azure.com:443/","provisioningState":"Succeeded","failoverPriority":0,"isZoneRedundant":false}],"readLocations":[{"id":"cli000004-eastus2","locationName":"East
-        US 2","documentEndpoint":"https://cli000004-eastus2.documents.azure.com:443/","provisioningState":"Succeeded","failoverPriority":0,"isZoneRedundant":false}],"locations":[{"id":"cli000004-eastus2","locationName":"East
-        US 2","documentEndpoint":"https://cli000004-eastus2.documents.azure.com:443/","provisioningState":"Succeeded","failoverPriority":0,"isZoneRedundant":false}],"failoverPolicies":[{"id":"cli000004-eastus2","locationName":"East
-        US 2","failoverPriority":0}],"cors":[],"capabilities":[{"name":"EnableGremlin"}],"ipRules":[],"backupPolicy":{"type":"Continuous","continuousModeProperties":{"tier":"Continuous30Days"}},"networkAclBypassResourceIds":[],"diagnosticLogSettings":{"enableFullTextQuery":"None"}},"identity":{"type":"None"}}'
-    headers:
-      cache-control:
-      - no-store, no-cache
-      content-length:
-      - '2302'
-      content-type:
-      - application/json
-      date:
-<<<<<<< HEAD
-      - Sun, 08 May 2022 06:11:07 GMT
-=======
-      - Wed, 04 May 2022 00:41:16 GMT
->>>>>>> 2f51ba7c
-      pragma:
-      - no-cache
-      server:
-      - Microsoft-HTTPAPI/2.0
-      strict-transport-security:
-      - max-age=31536000; includeSubDomains
-      transfer-encoding:
-      - chunked
-      vary:
-      - Accept-Encoding
-      x-content-type-options:
-      - nosniff
-      x-ms-gatewayversion:
-      - version=2.14.0
-    status:
-      code: 200
-      message: Ok
-- request:
-    body: null
-    headers:
-      Accept:
-      - application/json
-      Accept-Encoding:
-      - gzip, deflate
-      CommandName:
-      - cosmosdb create
-      Connection:
-      - keep-alive
-      ParameterSetName:
-      - -n -g --backup-policy-type --locations --kind --capabilities
-      User-Agent:
-<<<<<<< HEAD
-      - AZURECLI/2.36.0 azsdk-python-mgmt-cosmosdb/7.0.0b5 Python/3.10.4 (Windows-10-10.0.22000-SP0)
-=======
-      - AZURECLI/2.36.0 azsdk-python-mgmt-cosmosdb/7.0.0b4 Python/3.10.4 (Windows-10-10.0.22598-SP0)
->>>>>>> 2f51ba7c
-    method: GET
-    uri: https://management.azure.com/subscriptions/00000000-0000-0000-0000-000000000000/resourceGroups/cli_test_cosmosdb_gremlin_graph_backupinfo000001/providers/Microsoft.DocumentDB/databaseAccounts/cli000004?api-version=2022-02-15-preview
-  response:
-    body:
-      string: '{"id":"/subscriptions/00000000-0000-0000-0000-000000000000/resourceGroups/cli_test_cosmosdb_gremlin_graph_backupinfo000001/providers/Microsoft.DocumentDB/databaseAccounts/cli000004","name":"cli000004","location":"East
-<<<<<<< HEAD
-        US 2","type":"Microsoft.DocumentDB/databaseAccounts","kind":"GlobalDocumentDB","tags":{},"systemData":{"createdAt":"2022-05-08T06:10:38.2084643Z"},"properties":{"provisioningState":"Succeeded","documentEndpoint":"https://cli000004.documents.azure.com:443/","gremlinEndpoint":"https://cli000004.gremlin.cosmos.azure.com:443/","publicNetworkAccess":"Enabled","enableAutomaticFailover":false,"enableMultipleWriteLocations":false,"enablePartitionKeyMonitor":false,"isVirtualNetworkFilterEnabled":false,"virtualNetworkRules":[],"EnabledApiTypes":"Gremlin,
-        Sql","disableKeyBasedMetadataWriteAccess":false,"enableFreeTier":false,"enableAnalyticalStorage":false,"analyticalStorageConfiguration":{"schemaType":"WellDefined"},"instanceId":"735d12b8-ac8c-4493-9a73-748e9d271bc2","createMode":"Default","databaseAccountOfferType":"Standard","defaultIdentity":"FirstPartyIdentity","networkAclBypass":"None","disableLocalAuth":false,"consistencyPolicy":{"defaultConsistencyLevel":"Session","maxIntervalInSeconds":5,"maxStalenessPrefix":100},"configurationOverrides":{},"writeLocations":[{"id":"cli000004-eastus2","locationName":"East
-=======
-        US 2","type":"Microsoft.DocumentDB/databaseAccounts","kind":"GlobalDocumentDB","tags":{},"systemData":{"createdAt":"2022-05-04T00:40:36.5034803Z"},"properties":{"provisioningState":"Succeeded","documentEndpoint":"https://cli000004.documents.azure.com:443/","gremlinEndpoint":"https://cli000004.gremlin.cosmos.azure.com:443/","publicNetworkAccess":"Enabled","enableAutomaticFailover":false,"enableMultipleWriteLocations":false,"enablePartitionKeyMonitor":false,"isVirtualNetworkFilterEnabled":false,"virtualNetworkRules":[],"EnabledApiTypes":"Gremlin,
-        Sql","disableKeyBasedMetadataWriteAccess":false,"enableFreeTier":false,"enableAnalyticalStorage":false,"analyticalStorageConfiguration":{"schemaType":"WellDefined"},"instanceId":"68a95a0e-847b-446c-bb06-76f37caf7ddd","createMode":"Default","databaseAccountOfferType":"Standard","defaultIdentity":"FirstPartyIdentity","networkAclBypass":"None","disableLocalAuth":false,"consistencyPolicy":{"defaultConsistencyLevel":"Session","maxIntervalInSeconds":5,"maxStalenessPrefix":100},"configurationOverrides":{},"writeLocations":[{"id":"cli000004-eastus2","locationName":"East
->>>>>>> 2f51ba7c
-        US 2","documentEndpoint":"https://cli000004-eastus2.documents.azure.com:443/","provisioningState":"Succeeded","failoverPriority":0,"isZoneRedundant":false}],"readLocations":[{"id":"cli000004-eastus2","locationName":"East
-        US 2","documentEndpoint":"https://cli000004-eastus2.documents.azure.com:443/","provisioningState":"Succeeded","failoverPriority":0,"isZoneRedundant":false}],"locations":[{"id":"cli000004-eastus2","locationName":"East
-        US 2","documentEndpoint":"https://cli000004-eastus2.documents.azure.com:443/","provisioningState":"Succeeded","failoverPriority":0,"isZoneRedundant":false}],"failoverPolicies":[{"id":"cli000004-eastus2","locationName":"East
-        US 2","failoverPriority":0}],"cors":[],"capabilities":[{"name":"EnableGremlin"}],"ipRules":[],"backupPolicy":{"type":"Continuous","continuousModeProperties":{"tier":"Continuous30Days"}},"networkAclBypassResourceIds":[],"diagnosticLogSettings":{"enableFullTextQuery":"None"}},"identity":{"type":"None"}}'
-    headers:
-      cache-control:
-      - no-store, no-cache
-      content-length:
-      - '2302'
-      content-type:
-      - application/json
-      date:
-<<<<<<< HEAD
-      - Sun, 08 May 2022 06:11:07 GMT
-=======
-      - Wed, 04 May 2022 00:41:16 GMT
->>>>>>> 2f51ba7c
-      pragma:
-      - no-cache
-      server:
-      - Microsoft-HTTPAPI/2.0
-      strict-transport-security:
-      - max-age=31536000; includeSubDomains
-      transfer-encoding:
-      - chunked
-      vary:
-      - Accept-Encoding
-      x-content-type-options:
-      - nosniff
-      x-ms-gatewayversion:
-      - version=2.14.0
-    status:
-      code: 200
-      message: Ok
-- request:
-    body: null
-    headers:
-      Accept:
-      - application/json
-      Accept-Encoding:
-      - gzip, deflate
-      CommandName:
-      - cosmosdb show
-      Connection:
-      - keep-alive
-      ParameterSetName:
-      - -n -g
-      User-Agent:
-<<<<<<< HEAD
-      - AZURECLI/2.36.0 azsdk-python-mgmt-cosmosdb/7.0.0b5 Python/3.10.4 (Windows-10-10.0.22000-SP0)
-=======
-      - AZURECLI/2.36.0 azsdk-python-mgmt-cosmosdb/7.0.0b4 Python/3.10.4 (Windows-10-10.0.22598-SP0)
->>>>>>> 2f51ba7c
-    method: GET
-    uri: https://management.azure.com/subscriptions/00000000-0000-0000-0000-000000000000/resourceGroups/cli_test_cosmosdb_gremlin_graph_backupinfo000001/providers/Microsoft.DocumentDB/databaseAccounts/cli000004?api-version=2022-02-15-preview
-  response:
-    body:
-      string: '{"id":"/subscriptions/00000000-0000-0000-0000-000000000000/resourceGroups/cli_test_cosmosdb_gremlin_graph_backupinfo000001/providers/Microsoft.DocumentDB/databaseAccounts/cli000004","name":"cli000004","location":"East
-<<<<<<< HEAD
-        US 2","type":"Microsoft.DocumentDB/databaseAccounts","kind":"GlobalDocumentDB","tags":{},"systemData":{"createdAt":"2022-05-08T06:10:38.2084643Z"},"properties":{"provisioningState":"Succeeded","documentEndpoint":"https://cli000004.documents.azure.com:443/","gremlinEndpoint":"https://cli000004.gremlin.cosmos.azure.com:443/","publicNetworkAccess":"Enabled","enableAutomaticFailover":false,"enableMultipleWriteLocations":false,"enablePartitionKeyMonitor":false,"isVirtualNetworkFilterEnabled":false,"virtualNetworkRules":[],"EnabledApiTypes":"Gremlin,
-        Sql","disableKeyBasedMetadataWriteAccess":false,"enableFreeTier":false,"enableAnalyticalStorage":false,"analyticalStorageConfiguration":{"schemaType":"WellDefined"},"instanceId":"735d12b8-ac8c-4493-9a73-748e9d271bc2","createMode":"Default","databaseAccountOfferType":"Standard","defaultIdentity":"FirstPartyIdentity","networkAclBypass":"None","disableLocalAuth":false,"consistencyPolicy":{"defaultConsistencyLevel":"Session","maxIntervalInSeconds":5,"maxStalenessPrefix":100},"configurationOverrides":{},"writeLocations":[{"id":"cli000004-eastus2","locationName":"East
-=======
-        US 2","type":"Microsoft.DocumentDB/databaseAccounts","kind":"GlobalDocumentDB","tags":{},"systemData":{"createdAt":"2022-05-04T00:40:36.5034803Z"},"properties":{"provisioningState":"Succeeded","documentEndpoint":"https://cli000004.documents.azure.com:443/","gremlinEndpoint":"https://cli000004.gremlin.cosmos.azure.com:443/","publicNetworkAccess":"Enabled","enableAutomaticFailover":false,"enableMultipleWriteLocations":false,"enablePartitionKeyMonitor":false,"isVirtualNetworkFilterEnabled":false,"virtualNetworkRules":[],"EnabledApiTypes":"Gremlin,
-        Sql","disableKeyBasedMetadataWriteAccess":false,"enableFreeTier":false,"enableAnalyticalStorage":false,"analyticalStorageConfiguration":{"schemaType":"WellDefined"},"instanceId":"68a95a0e-847b-446c-bb06-76f37caf7ddd","createMode":"Default","databaseAccountOfferType":"Standard","defaultIdentity":"FirstPartyIdentity","networkAclBypass":"None","disableLocalAuth":false,"consistencyPolicy":{"defaultConsistencyLevel":"Session","maxIntervalInSeconds":5,"maxStalenessPrefix":100},"configurationOverrides":{},"writeLocations":[{"id":"cli000004-eastus2","locationName":"East
->>>>>>> 2f51ba7c
-        US 2","documentEndpoint":"https://cli000004-eastus2.documents.azure.com:443/","provisioningState":"Succeeded","failoverPriority":0,"isZoneRedundant":false}],"readLocations":[{"id":"cli000004-eastus2","locationName":"East
-        US 2","documentEndpoint":"https://cli000004-eastus2.documents.azure.com:443/","provisioningState":"Succeeded","failoverPriority":0,"isZoneRedundant":false}],"locations":[{"id":"cli000004-eastus2","locationName":"East
-        US 2","documentEndpoint":"https://cli000004-eastus2.documents.azure.com:443/","provisioningState":"Succeeded","failoverPriority":0,"isZoneRedundant":false}],"failoverPolicies":[{"id":"cli000004-eastus2","locationName":"East
-        US 2","failoverPriority":0}],"cors":[],"capabilities":[{"name":"EnableGremlin"}],"ipRules":[],"backupPolicy":{"type":"Continuous","continuousModeProperties":{"tier":"Continuous30Days"}},"networkAclBypassResourceIds":[],"diagnosticLogSettings":{"enableFullTextQuery":"None"}},"identity":{"type":"None"}}'
-    headers:
-      cache-control:
-      - no-store, no-cache
-      content-length:
-      - '2302'
-      content-type:
-      - application/json
-      date:
-<<<<<<< HEAD
-      - Sun, 08 May 2022 06:11:09 GMT
-=======
-      - Wed, 04 May 2022 00:41:16 GMT
->>>>>>> 2f51ba7c
-      pragma:
-      - no-cache
-      server:
-      - Microsoft-HTTPAPI/2.0
-      strict-transport-security:
-      - max-age=31536000; includeSubDomains
-      transfer-encoding:
-      - chunked
-      vary:
-      - Accept-Encoding
-      x-content-type-options:
-      - nosniff
-      x-ms-gatewayversion:
-      - version=2.14.0
-    status:
-      code: 200
-      message: Ok
-- request:
-    body: null
-    headers:
-      Accept:
-      - application/json
-      Accept-Encoding:
-      - gzip, deflate
-      CommandName:
-      - cosmosdb gremlin retrieve-latest-backup-time
-      Connection:
-      - keep-alive
-      ParameterSetName:
-      - -g -a -d -n -l
-      User-Agent:
-<<<<<<< HEAD
-      - AZURECLI/2.36.0 azsdk-python-mgmt-cosmosdb/7.0.0b5 Python/3.10.4 (Windows-10-10.0.22000-SP0)
-=======
-      - AZURECLI/2.36.0 azsdk-python-mgmt-cosmosdb/7.0.0b4 Python/3.10.4 (Windows-10-10.0.22598-SP0)
->>>>>>> 2f51ba7c
-    method: GET
-    uri: https://management.azure.com/subscriptions/00000000-0000-0000-0000-000000000000/resourceGroups/cli_test_cosmosdb_gremlin_graph_backupinfo000001/providers/Microsoft.DocumentDB/databaseAccounts/cli000004/gremlinDatabases/cli000003?api-version=2022-02-15-preview
-  response:
-    body:
-      string: '{"code":"NotFound","message":"Message: {\"code\":\"NotFound\",\"message\":\"Message:
-        {\\\"Errors\\\":[\\\"Resource Not Found. Learn more: https:\\\\/\\\\/aka.ms\\\\/cosmosdb-tsg-not-found\\\"]}\\r\\nActivityId:
-<<<<<<< HEAD
-        a7b0e143-ce95-11ec-a768-9c7bef500122, Request URI: /apps/4d036e0c-e400-4397-8d43-7b0f1de248b3/services/e024169f-6c6d-4bfd-9ffd-42f2b384b16f/partitions/850f989e-ee2d-4347-9a58-0dd172b9fae8/replicas/132964512067667128s,
-        RequestStats: \\r\\nRequestStartTime: 2022-05-08T06:11:12.7645151Z, RequestEndTime:
-        2022-05-08T06:11:12.7745147Z,  Number of regions attempted:1\\r\\n{\\\"systemHistory\\\":[{\\\"dateUtc\\\":\\\"2022-05-08T06:10:11.5050652Z\\\",\\\"cpu\\\":1.752,\\\"memory\\\":642351028.000,\\\"threadInfo\\\":{\\\"isThreadStarving\\\":\\\"False\\\",\\\"threadWaitIntervalInMs\\\":0.0155,\\\"availableThreads\\\":32762,\\\"minThreads\\\":64,\\\"maxThreads\\\":32767}},{\\\"dateUtc\\\":\\\"2022-05-08T06:10:21.5149882Z\\\",\\\"cpu\\\":7.341,\\\"memory\\\":641848992.000,\\\"threadInfo\\\":{\\\"isThreadStarving\\\":\\\"False\\\",\\\"threadWaitIntervalInMs\\\":0.0188,\\\"availableThreads\\\":32763,\\\"minThreads\\\":64,\\\"maxThreads\\\":32767}},{\\\"dateUtc\\\":\\\"2022-05-08T06:10:31.5248868Z\\\",\\\"cpu\\\":1.564,\\\"memory\\\":641258684.000,\\\"threadInfo\\\":{\\\"isThreadStarving\\\":\\\"False\\\",\\\"threadWaitIntervalInMs\\\":0.0095,\\\"availableThreads\\\":32762,\\\"minThreads\\\":64,\\\"maxThreads\\\":32767}},{\\\"dateUtc\\\":\\\"2022-05-08T06:10:41.5348071Z\\\",\\\"cpu\\\":1.361,\\\"memory\\\":640969832.000,\\\"threadInfo\\\":{\\\"isThreadStarving\\\":\\\"False\\\",\\\"threadWaitIntervalInMs\\\":0.0273,\\\"availableThreads\\\":32764,\\\"minThreads\\\":64,\\\"maxThreads\\\":32767}},{\\\"dateUtc\\\":\\\"2022-05-08T06:11:01.5446151Z\\\",\\\"cpu\\\":0.519,\\\"memory\\\":640242160.000,\\\"threadInfo\\\":{\\\"isThreadStarving\\\":\\\"False\\\",\\\"threadWaitIntervalInMs\\\":0.0088,\\\"availableThreads\\\":32759,\\\"minThreads\\\":64,\\\"maxThreads\\\":32767}},{\\\"dateUtc\\\":\\\"2022-05-08T06:11:11.5545261Z\\\",\\\"cpu\\\":0.409,\\\"memory\\\":639599816.000,\\\"threadInfo\\\":{\\\"isThreadStarving\\\":\\\"False\\\",\\\"threadWaitIntervalInMs\\\":0.0191,\\\"availableThreads\\\":32764,\\\"minThreads\\\":64,\\\"maxThreads\\\":32767}}]}\\r\\nRequestStart:
-        2022-05-08T06:11:12.7645151Z; ResponseTime: 2022-05-08T06:11:12.7745147Z;
-        StoreResult: StorePhysicalAddress: rntbd://10.0.0.22:11000/apps/4d036e0c-e400-4397-8d43-7b0f1de248b3/services/e024169f-6c6d-4bfd-9ffd-42f2b384b16f/partitions/850f989e-ee2d-4347-9a58-0dd172b9fae8/replicas/132964512067667128s,
-        LSN: 9, GlobalCommittedLsn: 9, PartitionKeyRangeId: , IsValid: True, StatusCode:
-        404, SubStatusCode: 0, RequestCharge: 1, ItemLSN: -1, SessionToken: -1#9,
-        UsingLocalLSN: False, TransportException: null, BELatencyMs: 1.253, ActivityId:
-        a7b0e143-ce95-11ec-a768-9c7bef500122, RetryAfterInMs: , TransportRequestTimeline:
-        {\\\"requestTimeline\\\":[{\\\"event\\\": \\\"Created\\\", \\\"startTimeUtc\\\":
-        \\\"2022-05-08T06:11:12.7645151Z\\\", \\\"durationInMs\\\": 0.0081},{\\\"event\\\":
-        \\\"ChannelAcquisitionStarted\\\", \\\"startTimeUtc\\\": \\\"2022-05-08T06:11:12.7645232Z\\\",
-        \\\"durationInMs\\\": 0.0021},{\\\"event\\\": \\\"Pipelined\\\", \\\"startTimeUtc\\\":
-        \\\"2022-05-08T06:11:12.7645253Z\\\", \\\"durationInMs\\\": 0.0934},{\\\"event\\\":
-        \\\"Transit Time\\\", \\\"startTimeUtc\\\": \\\"2022-05-08T06:11:12.7646187Z\\\",
-        \\\"durationInMs\\\": 1.7638},{\\\"event\\\": \\\"Received\\\", \\\"startTimeUtc\\\":
-        \\\"2022-05-08T06:11:12.7663825Z\\\", \\\"durationInMs\\\": 0.0633},{\\\"event\\\":
-        \\\"Completed\\\", \\\"startTimeUtc\\\": \\\"2022-05-08T06:11:12.7664458Z\\\",
-        \\\"durationInMs\\\": 0}],\\\"serviceEndpointStats\\\":{\\\"inflightRequests\\\":1,\\\"openConnections\\\":1},\\\"connectionStats\\\":{\\\"waitforConnectionInit\\\":\\\"False\\\",\\\"callsPendingReceive\\\":0,\\\"lastSendAttempt\\\":\\\"2022-05-08T06:11:12.7145149Z\\\",\\\"lastSend\\\":\\\"2022-05-08T06:11:12.7145149Z\\\",\\\"lastReceive\\\":\\\"2022-05-08T06:11:12.7245151Z\\\"},\\\"requestSizeInBytes\\\":464,\\\"responseMetadataSizeInBytes\\\":134,\\\"responseBodySizeInBytes\\\":87};\\r\\n
-        ResourceType: Database, OperationType: Read\\r\\nRequestStart: 2022-05-08T06:11:12.7645151Z;
-        ResponseTime: 2022-05-08T06:11:12.7745147Z; StoreResult: StorePhysicalAddress:
-        rntbd://10.0.0.19:11300/apps/4d036e0c-e400-4397-8d43-7b0f1de248b3/services/e024169f-6c6d-4bfd-9ffd-42f2b384b16f/partitions/850f989e-ee2d-4347-9a58-0dd172b9fae8/replicas/132964512067667126s,
-        LSN: 9, GlobalCommittedLsn: 9, PartitionKeyRangeId: , IsValid: True, StatusCode:
-        404, SubStatusCode: 0, RequestCharge: 1, ItemLSN: -1, SessionToken: -1#9,
-        UsingLocalLSN: False, TransportException: null, BELatencyMs: 0.903, ActivityId:
-        a7b0e143-ce95-11ec-a768-9c7bef500122, RetryAfterInMs: , TransportRequestTimeline:
-        {\\\"requestTimeline\\\":[{\\\"event\\\": \\\"Created\\\", \\\"startTimeUtc\\\":
-        \\\"2022-05-08T06:11:12.7645151Z\\\", \\\"durationInMs\\\": 0.0036},{\\\"event\\\":
-        \\\"ChannelAcquisitionStarted\\\", \\\"startTimeUtc\\\": \\\"2022-05-08T06:11:12.7645187Z\\\",
-        \\\"durationInMs\\\": 0.0014},{\\\"event\\\": \\\"Pipelined\\\", \\\"startTimeUtc\\\":
-        \\\"2022-05-08T06:11:12.7645201Z\\\", \\\"durationInMs\\\": 0.0574},{\\\"event\\\":
-        \\\"Transit Time\\\", \\\"startTimeUtc\\\": \\\"2022-05-08T06:11:12.7645775Z\\\",
-        \\\"durationInMs\\\": 1.18},{\\\"event\\\": \\\"Received\\\", \\\"startTimeUtc\\\":
-        \\\"2022-05-08T06:11:12.7657575Z\\\", \\\"durationInMs\\\": 0.063},{\\\"event\\\":
-        \\\"Completed\\\", \\\"startTimeUtc\\\": \\\"2022-05-08T06:11:12.7658205Z\\\",
-        \\\"durationInMs\\\": 0}],\\\"serviceEndpointStats\\\":{\\\"inflightRequests\\\":1,\\\"openConnections\\\":1},\\\"connectionStats\\\":{\\\"waitforConnectionInit\\\":\\\"False\\\",\\\"callsPendingReceive\\\":0,\\\"lastSendAttempt\\\":\\\"2022-05-08T06:11:12.6445164Z\\\",\\\"lastSend\\\":\\\"2022-05-08T06:11:12.6445164Z\\\",\\\"lastReceive\\\":\\\"2022-05-08T06:11:12.6545167Z\\\"},\\\"requestSizeInBytes\\\":464,\\\"responseMetadataSizeInBytes\\\":134,\\\"responseBodySizeInBytes\\\":87};\\r\\n
-=======
-        e80c2e79-cb42-11ec-9d52-8045dd1923fe, Request URI: /apps/106d653a-cbd4-4c30-88f1-0fe3574b6679/services/cac981c7-a6ce-4ff5-90ee-656031bee2a8/partitions/7cb1fd1e-4f18-4c3f-af24-1711123fa119/replicas/132960504047491076s,
-        RequestStats: \\r\\nRequestStartTime: 2022-05-04T00:41:18.0130611Z, RequestEndTime:
-        2022-05-04T00:41:18.0130611Z,  Number of regions attempted:1\\r\\n{\\\"systemHistory\\\":[{\\\"dateUtc\\\":\\\"2022-05-04T00:40:20.5238651Z\\\",\\\"cpu\\\":0.268,\\\"memory\\\":648493852.000,\\\"threadInfo\\\":{\\\"isThreadStarving\\\":\\\"False\\\",\\\"threadWaitIntervalInMs\\\":0.0176,\\\"availableThreads\\\":32763,\\\"minThreads\\\":64,\\\"maxThreads\\\":32767}},{\\\"dateUtc\\\":\\\"2022-05-04T00:40:30.5336973Z\\\",\\\"cpu\\\":0.212,\\\"memory\\\":647838928.000,\\\"threadInfo\\\":{\\\"isThreadStarving\\\":\\\"False\\\",\\\"threadWaitIntervalInMs\\\":0.0157,\\\"availableThreads\\\":32761,\\\"minThreads\\\":64,\\\"maxThreads\\\":32767}},{\\\"dateUtc\\\":\\\"2022-05-04T00:40:40.5435447Z\\\",\\\"cpu\\\":0.192,\\\"memory\\\":647506228.000,\\\"threadInfo\\\":{\\\"isThreadStarving\\\":\\\"False\\\",\\\"threadWaitIntervalInMs\\\":0.0088,\\\"availableThreads\\\":32764,\\\"minThreads\\\":64,\\\"maxThreads\\\":32767}},{\\\"dateUtc\\\":\\\"2022-05-04T00:40:50.5634287Z\\\",\\\"cpu\\\":0.205,\\\"memory\\\":646976280.000,\\\"threadInfo\\\":{\\\"isThreadStarving\\\":\\\"False\\\",\\\"threadWaitIntervalInMs\\\":0.0124,\\\"availableThreads\\\":32765,\\\"minThreads\\\":64,\\\"maxThreads\\\":32767}},{\\\"dateUtc\\\":\\\"2022-05-04T00:41:00.5733079Z\\\",\\\"cpu\\\":0.946,\\\"memory\\\":650989740.000,\\\"threadInfo\\\":{\\\"isThreadStarving\\\":\\\"False\\\",\\\"threadWaitIntervalInMs\\\":0.0087,\\\"availableThreads\\\":32763,\\\"minThreads\\\":64,\\\"maxThreads\\\":32767}},{\\\"dateUtc\\\":\\\"2022-05-04T00:41:10.5731861Z\\\",\\\"cpu\\\":0.227,\\\"memory\\\":650594592.000,\\\"threadInfo\\\":{\\\"isThreadStarving\\\":\\\"False\\\",\\\"threadWaitIntervalInMs\\\":0.0178,\\\"availableThreads\\\":32764,\\\"minThreads\\\":64,\\\"maxThreads\\\":32767}}]}\\r\\nRequestStart:
-        2022-05-04T00:41:18.0130611Z; ResponseTime: 2022-05-04T00:41:18.0130611Z;
-        StoreResult: StorePhysicalAddress: rntbd://10.0.0.19:11300/apps/106d653a-cbd4-4c30-88f1-0fe3574b6679/services/cac981c7-a6ce-4ff5-90ee-656031bee2a8/partitions/7cb1fd1e-4f18-4c3f-af24-1711123fa119/replicas/132960504047491076s,
-        LSN: 9, GlobalCommittedLsn: 9, PartitionKeyRangeId: , IsValid: True, StatusCode:
-        404, SubStatusCode: 0, RequestCharge: 1, ItemLSN: -1, SessionToken: -1#9,
-        UsingLocalLSN: False, TransportException: null, BELatencyMs: 0.982, ActivityId:
-        e80c2e79-cb42-11ec-9d52-8045dd1923fe, RetryAfterInMs: , TransportRequestTimeline:
-        {\\\"requestTimeline\\\":[{\\\"event\\\": \\\"Created\\\", \\\"startTimeUtc\\\":
-        \\\"2022-05-04T00:41:18.0130611Z\\\", \\\"durationInMs\\\": 0.006},{\\\"event\\\":
-        \\\"ChannelAcquisitionStarted\\\", \\\"startTimeUtc\\\": \\\"2022-05-04T00:41:18.0130671Z\\\",
-        \\\"durationInMs\\\": 0.0025},{\\\"event\\\": \\\"Pipelined\\\", \\\"startTimeUtc\\\":
-        \\\"2022-05-04T00:41:18.0130696Z\\\", \\\"durationInMs\\\": 0.0748},{\\\"event\\\":
-        \\\"Transit Time\\\", \\\"startTimeUtc\\\": \\\"2022-05-04T00:41:18.0131444Z\\\",
-        \\\"durationInMs\\\": 1.2937},{\\\"event\\\": \\\"Received\\\", \\\"startTimeUtc\\\":
-        \\\"2022-05-04T00:41:18.0144381Z\\\", \\\"durationInMs\\\": 0.0662},{\\\"event\\\":
-        \\\"Completed\\\", \\\"startTimeUtc\\\": \\\"2022-05-04T00:41:18.0145043Z\\\",
-        \\\"durationInMs\\\": 0}],\\\"serviceEndpointStats\\\":{\\\"inflightRequests\\\":1,\\\"openConnections\\\":1},\\\"connectionStats\\\":{\\\"waitforConnectionInit\\\":\\\"False\\\",\\\"callsPendingReceive\\\":0,\\\"lastSendAttempt\\\":\\\"2022-05-04T00:41:17.9430611Z\\\",\\\"lastSend\\\":\\\"2022-05-04T00:41:17.9430611Z\\\",\\\"lastReceive\\\":\\\"2022-05-04T00:41:17.9730693Z\\\"},\\\"requestSizeInBytes\\\":464,\\\"responseMetadataSizeInBytes\\\":134,\\\"responseBodySizeInBytes\\\":87};\\r\\n
-        ResourceType: Database, OperationType: Read\\r\\nRequestStart: 2022-05-04T00:41:18.0130611Z;
-        ResponseTime: 2022-05-04T00:41:18.0130611Z; StoreResult: StorePhysicalAddress:
-        rntbd://10.0.0.22:11300/apps/106d653a-cbd4-4c30-88f1-0fe3574b6679/services/cac981c7-a6ce-4ff5-90ee-656031bee2a8/partitions/7cb1fd1e-4f18-4c3f-af24-1711123fa119/replicas/132960504047491078s,
-        LSN: 9, GlobalCommittedLsn: 9, PartitionKeyRangeId: , IsValid: True, StatusCode:
-        404, SubStatusCode: 0, RequestCharge: 1, ItemLSN: -1, SessionToken: -1#9,
-        UsingLocalLSN: False, TransportException: null, BELatencyMs: 1.041, ActivityId:
-        e80c2e79-cb42-11ec-9d52-8045dd1923fe, RetryAfterInMs: , TransportRequestTimeline:
-        {\\\"requestTimeline\\\":[{\\\"event\\\": \\\"Created\\\", \\\"startTimeUtc\\\":
-        \\\"2022-05-04T00:41:18.0130611Z\\\", \\\"durationInMs\\\": 0.0028},{\\\"event\\\":
-        \\\"ChannelAcquisitionStarted\\\", \\\"startTimeUtc\\\": \\\"2022-05-04T00:41:18.0130639Z\\\",
-        \\\"durationInMs\\\": 0.0009},{\\\"event\\\": \\\"Pipelined\\\", \\\"startTimeUtc\\\":
-        \\\"2022-05-04T00:41:18.0130648Z\\\", \\\"durationInMs\\\": 0.0521},{\\\"event\\\":
-        \\\"Transit Time\\\", \\\"startTimeUtc\\\": \\\"2022-05-04T00:41:18.0131169Z\\\",
-        \\\"durationInMs\\\": 1.507},{\\\"event\\\": \\\"Received\\\", \\\"startTimeUtc\\\":
-        \\\"2022-05-04T00:41:18.0146239Z\\\", \\\"durationInMs\\\": 0.024},{\\\"event\\\":
-        \\\"Completed\\\", \\\"startTimeUtc\\\": \\\"2022-05-04T00:41:18.0146479Z\\\",
-        \\\"durationInMs\\\": 0}],\\\"serviceEndpointStats\\\":{\\\"inflightRequests\\\":1,\\\"openConnections\\\":1},\\\"connectionStats\\\":{\\\"waitforConnectionInit\\\":\\\"False\\\",\\\"callsPendingReceive\\\":0,\\\"lastSendAttempt\\\":\\\"2022-05-04T00:41:17.8630644Z\\\",\\\"lastSend\\\":\\\"2022-05-04T00:41:17.8630644Z\\\",\\\"lastReceive\\\":\\\"2022-05-04T00:41:17.8930709Z\\\"},\\\"requestSizeInBytes\\\":464,\\\"responseMetadataSizeInBytes\\\":134,\\\"responseBodySizeInBytes\\\":87};\\r\\n
->>>>>>> 2f51ba7c
-        ResourceType: Database, OperationType: Read\\r\\n, SDK: Microsoft.Azure.Documents.Common/2.14.0\"},
-        Request URI: /dbs/cli000003, RequestStats: , SDK: Microsoft.Azure.Documents.Common/2.14.0"}'
-    headers:
-      cache-control:
-      - no-store, no-cache
-      content-length:
-      - '6291'
-      content-type:
-      - application/json
-      date:
-<<<<<<< HEAD
-      - Sun, 08 May 2022 06:11:12 GMT
-=======
-      - Wed, 04 May 2022 00:41:18 GMT
->>>>>>> 2f51ba7c
-      pragma:
-      - no-cache
-      server:
-      - Microsoft-HTTPAPI/2.0
-      strict-transport-security:
-      - max-age=31536000; includeSubDomains
-      x-content-type-options:
-      - nosniff
-      x-ms-gatewayversion:
-      - version=2.14.0
-    status:
-      code: 404
-      message: NotFound
-- request:
-    body: '{"properties": {"resource": {"id": "cli000003"}, "options": {}}}'
-    headers:
-      Accept:
-      - application/json
-      Accept-Encoding:
-      - gzip, deflate
-      CommandName:
-      - cosmosdb gremlin database create
-      Connection:
-      - keep-alive
-      Content-Length:
-      - '64'
-      Content-Type:
-      - application/json
-      ParameterSetName:
-      - -g -a -n
-      User-Agent:
-<<<<<<< HEAD
-      - AZURECLI/2.36.0 azsdk-python-mgmt-cosmosdb/7.0.0b2 Python/3.10.4 (Windows-10-10.0.22000-SP0)
-=======
-      - AZURECLI/2.36.0 azsdk-python-mgmt-cosmosdb/7.0.0b2 Python/3.10.4 (Windows-10-10.0.22598-SP0)
->>>>>>> 2f51ba7c
-    method: PUT
-    uri: https://management.azure.com/subscriptions/00000000-0000-0000-0000-000000000000/resourceGroups/cli_test_cosmosdb_gremlin_graph_backupinfo000001/providers/Microsoft.DocumentDB/databaseAccounts/cli000004/gremlinDatabases/cli000003?api-version=2021-10-15
-  response:
-    body:
-      string: '{"status":"Enqueued"}'
-    headers:
-      azure-asyncoperation:
-<<<<<<< HEAD
-      - https://management.azure.com/subscriptions/00000000-0000-0000-0000-000000000000/providers/Microsoft.DocumentDB/locations/eastus2/operationsStatus/2596910c-208f-4795-a112-adb0ecd9cd17?api-version=2021-10-15
-=======
-      - https://management.azure.com/subscriptions/00000000-0000-0000-0000-000000000000/providers/Microsoft.DocumentDB/locations/eastus2/operationsStatus/a5dfea36-ed35-4297-b731-1177bd4c1750?api-version=2021-10-15
->>>>>>> 2f51ba7c
-      cache-control:
-      - no-store, no-cache
-      content-length:
-      - '21'
-      content-type:
-      - application/json
-      date:
-<<<<<<< HEAD
-      - Sun, 08 May 2022 06:11:14 GMT
-      location:
-      - https://management.azure.com/subscriptions/00000000-0000-0000-0000-000000000000/resourceGroups/cli_test_cosmosdb_gremlin_graph_backupinfo000001/providers/Microsoft.DocumentDB/databaseAccounts/cli000004/gremlinDatabases/cli000003/operationResults/2596910c-208f-4795-a112-adb0ecd9cd17?api-version=2021-10-15
-=======
-      - Wed, 04 May 2022 00:41:18 GMT
-      location:
-      - https://management.azure.com/subscriptions/00000000-0000-0000-0000-000000000000/resourceGroups/cli_test_cosmosdb_gremlin_graph_backupinfo000001/providers/Microsoft.DocumentDB/databaseAccounts/cli000004/gremlinDatabases/cli000003/operationResults/a5dfea36-ed35-4297-b731-1177bd4c1750?api-version=2021-10-15
->>>>>>> 2f51ba7c
-      pragma:
-      - no-cache
-      server:
-      - Microsoft-HTTPAPI/2.0
-      strict-transport-security:
-      - max-age=31536000; includeSubDomains
-      x-content-type-options:
-      - nosniff
-      x-ms-gatewayversion:
-      - version=2.14.0
-      x-ms-ratelimit-remaining-subscription-writes:
-      - '1199'
-    status:
-      code: 202
-      message: Accepted
-- request:
-    body: null
-    headers:
-      Accept:
-      - '*/*'
-      Accept-Encoding:
-      - gzip, deflate
-      CommandName:
-      - cosmosdb gremlin database create
-      Connection:
-      - keep-alive
-      ParameterSetName:
-      - -g -a -n
-      User-Agent:
-<<<<<<< HEAD
-      - AZURECLI/2.36.0 azsdk-python-mgmt-cosmosdb/7.0.0b2 Python/3.10.4 (Windows-10-10.0.22000-SP0)
-    method: GET
-    uri: https://management.azure.com/subscriptions/00000000-0000-0000-0000-000000000000/providers/Microsoft.DocumentDB/locations/eastus2/operationsStatus/2596910c-208f-4795-a112-adb0ecd9cd17?api-version=2021-10-15
-=======
-      - AZURECLI/2.36.0 azsdk-python-mgmt-cosmosdb/7.0.0b2 Python/3.10.4 (Windows-10-10.0.22598-SP0)
-    method: GET
-    uri: https://management.azure.com/subscriptions/00000000-0000-0000-0000-000000000000/providers/Microsoft.DocumentDB/locations/eastus2/operationsStatus/a5dfea36-ed35-4297-b731-1177bd4c1750?api-version=2021-10-15
->>>>>>> 2f51ba7c
-  response:
-    body:
-      string: '{"status":"Succeeded"}'
-    headers:
-      cache-control:
-      - no-store, no-cache
-      content-length:
-      - '22'
-      content-type:
-      - application/json
-      date:
-<<<<<<< HEAD
-      - Sun, 08 May 2022 06:11:45 GMT
-=======
-      - Wed, 04 May 2022 00:41:48 GMT
->>>>>>> 2f51ba7c
-      pragma:
-      - no-cache
-      server:
-      - Microsoft-HTTPAPI/2.0
-      strict-transport-security:
-      - max-age=31536000; includeSubDomains
-      transfer-encoding:
-      - chunked
-      vary:
-      - Accept-Encoding
-      x-content-type-options:
-      - nosniff
-      x-ms-gatewayversion:
-      - version=2.14.0
-    status:
-      code: 200
-      message: Ok
-- request:
-    body: null
-    headers:
-      Accept:
-      - '*/*'
-      Accept-Encoding:
-      - gzip, deflate
-      CommandName:
-      - cosmosdb gremlin database create
-      Connection:
-      - keep-alive
-      ParameterSetName:
-      - -g -a -n
-      User-Agent:
-<<<<<<< HEAD
-      - AZURECLI/2.36.0 azsdk-python-mgmt-cosmosdb/7.0.0b2 Python/3.10.4 (Windows-10-10.0.22000-SP0)
-=======
-      - AZURECLI/2.36.0 azsdk-python-mgmt-cosmosdb/7.0.0b2 Python/3.10.4 (Windows-10-10.0.22598-SP0)
->>>>>>> 2f51ba7c
-    method: GET
-    uri: https://management.azure.com/subscriptions/00000000-0000-0000-0000-000000000000/resourceGroups/cli_test_cosmosdb_gremlin_graph_backupinfo000001/providers/Microsoft.DocumentDB/databaseAccounts/cli000004/gremlinDatabases/cli000003?api-version=2021-10-15
-  response:
-    body:
-<<<<<<< HEAD
-      string: '{"id":"/subscriptions/00000000-0000-0000-0000-000000000000/resourceGroups/cli_test_cosmosdb_gremlin_graph_backupinfo000001/providers/Microsoft.DocumentDB/databaseAccounts/cli000004/gremlinDatabases/cli000003","type":"Microsoft.DocumentDB/databaseAccounts/gremlinDatabases","name":"cli000003","properties":{"resource":{"id":"cli000003","_rid":"6epYAA==","_self":"dbs/6epYAA==/","_etag":"\"00006520-0000-0200-0000-62775f070000\"","_colls":"colls/","_users":"users/","_ts":1651990279}}}'
-=======
-      string: '{"id":"/subscriptions/00000000-0000-0000-0000-000000000000/resourceGroups/cli_test_cosmosdb_gremlin_graph_backupinfo000001/providers/Microsoft.DocumentDB/databaseAccounts/cli000004/gremlinDatabases/cli000003","type":"Microsoft.DocumentDB/databaseAccounts/gremlinDatabases","name":"cli000003","properties":{"resource":{"id":"cli000003","_rid":"Xs8mAA==","_self":"dbs/Xs8mAA==/","_etag":"\"0000e201-0000-0200-0000-6271cbb30000\"","_colls":"colls/","_users":"users/","_ts":1651624883}}}'
->>>>>>> 2f51ba7c
-    headers:
-      cache-control:
-      - no-store, no-cache
-      content-length:
-      - '483'
-      content-type:
-      - application/json
-      date:
-<<<<<<< HEAD
-      - Sun, 08 May 2022 06:11:46 GMT
-=======
-      - Wed, 04 May 2022 00:41:49 GMT
->>>>>>> 2f51ba7c
-      pragma:
-      - no-cache
-      server:
-      - Microsoft-HTTPAPI/2.0
-      strict-transport-security:
-      - max-age=31536000; includeSubDomains
-      transfer-encoding:
-      - chunked
-      vary:
-      - Accept-Encoding
-      x-content-type-options:
-      - nosniff
-      x-ms-gatewayversion:
-      - version=2.14.0
-    status:
-      code: 200
-      message: Ok
-- request:
-    body: null
-    headers:
-      Accept:
-      - application/json
-      Accept-Encoding:
-      - gzip, deflate
-      CommandName:
-      - cosmosdb gremlin retrieve-latest-backup-time
-      Connection:
-      - keep-alive
-      ParameterSetName:
-      - -g -a -d -n -l
-      User-Agent:
-<<<<<<< HEAD
-      - AZURECLI/2.36.0 azsdk-python-mgmt-cosmosdb/7.0.0b5 Python/3.10.4 (Windows-10-10.0.22000-SP0)
-=======
-      - AZURECLI/2.36.0 azsdk-python-mgmt-cosmosdb/7.0.0b4 Python/3.10.4 (Windows-10-10.0.22598-SP0)
->>>>>>> 2f51ba7c
-    method: GET
-    uri: https://management.azure.com/subscriptions/00000000-0000-0000-0000-000000000000/resourceGroups/cli_test_cosmosdb_gremlin_graph_backupinfo000001/providers/Microsoft.DocumentDB/databaseAccounts/cli000004/gremlinDatabases/cli000003?api-version=2022-02-15-preview
-  response:
-    body:
-<<<<<<< HEAD
-      string: '{"id":"/subscriptions/00000000-0000-0000-0000-000000000000/resourceGroups/cli_test_cosmosdb_gremlin_graph_backupinfo000001/providers/Microsoft.DocumentDB/databaseAccounts/cli000004/gremlinDatabases/cli000003","type":"Microsoft.DocumentDB/databaseAccounts/gremlinDatabases","name":"cli000003","properties":{"resource":{"id":"cli000003","_rid":"6epYAA==","_self":"dbs/6epYAA==/","_etag":"\"00006520-0000-0200-0000-62775f070000\"","_colls":"colls/","_users":"users/","_ts":1651990279}}}'
-=======
-      string: '{"id":"/subscriptions/00000000-0000-0000-0000-000000000000/resourceGroups/cli_test_cosmosdb_gremlin_graph_backupinfo000001/providers/Microsoft.DocumentDB/databaseAccounts/cli000004/gremlinDatabases/cli000003","type":"Microsoft.DocumentDB/databaseAccounts/gremlinDatabases","name":"cli000003","properties":{"resource":{"id":"cli000003","_rid":"Xs8mAA==","_self":"dbs/Xs8mAA==/","_etag":"\"0000e201-0000-0200-0000-6271cbb30000\"","_colls":"colls/","_users":"users/","_ts":1651624883}}}'
->>>>>>> 2f51ba7c
-    headers:
-      cache-control:
-      - no-store, no-cache
-      content-length:
-      - '483'
-      content-type:
-      - application/json
-      date:
-<<<<<<< HEAD
-      - Sun, 08 May 2022 06:11:47 GMT
-=======
-      - Wed, 04 May 2022 00:41:50 GMT
->>>>>>> 2f51ba7c
-      pragma:
-      - no-cache
-      server:
-      - Microsoft-HTTPAPI/2.0
-      strict-transport-security:
-      - max-age=31536000; includeSubDomains
-      transfer-encoding:
-      - chunked
-      vary:
-      - Accept-Encoding
-      x-content-type-options:
-      - nosniff
-      x-ms-gatewayversion:
-      - version=2.14.0
-    status:
-      code: 200
-      message: Ok
-- request:
-    body: null
-    headers:
-      Accept:
-      - application/json
-      Accept-Encoding:
-      - gzip, deflate
-      CommandName:
-      - cosmosdb gremlin retrieve-latest-backup-time
-      Connection:
-      - keep-alive
-      ParameterSetName:
-      - -g -a -d -n -l
-      User-Agent:
-<<<<<<< HEAD
-      - AZURECLI/2.36.0 azsdk-python-mgmt-cosmosdb/7.0.0b5 Python/3.10.4 (Windows-10-10.0.22000-SP0)
-=======
-      - AZURECLI/2.36.0 azsdk-python-mgmt-cosmosdb/7.0.0b4 Python/3.10.4 (Windows-10-10.0.22598-SP0)
->>>>>>> 2f51ba7c
-    method: GET
-    uri: https://management.azure.com/subscriptions/00000000-0000-0000-0000-000000000000/resourceGroups/cli_test_cosmosdb_gremlin_graph_backupinfo000001/providers/Microsoft.DocumentDB/databaseAccounts/cli000004/gremlinDatabases/cli000003/graphs/cli000002?api-version=2022-02-15-preview
-  response:
-    body:
-      string: '{"code":"NotFound","message":"Message: {\"code\":\"NotFound\",\"message\":\"Message:
-        {\\\"Errors\\\":[\\\"Resource Not Found. Learn more: https:\\\\/\\\\/aka.ms\\\\/cosmosdb-tsg-not-found\\\"]}\\r\\nActivityId:
-<<<<<<< HEAD
-        bd75f081-ce95-11ec-a43a-9c7bef500122, Request URI: /apps/4d036e0c-e400-4397-8d43-7b0f1de248b3/services/e024169f-6c6d-4bfd-9ffd-42f2b384b16f/partitions/850f989e-ee2d-4347-9a58-0dd172b9fae8/replicas/132964512067667128s,
-        RequestStats: \\r\\nRequestStartTime: 2022-05-08T06:11:48.7741883Z, RequestEndTime:
-        2022-05-08T06:11:48.7741883Z,  Number of regions attempted:1\\r\\n{\\\"systemHistory\\\":[{\\\"dateUtc\\\":\\\"2022-05-08T06:10:41.5348071Z\\\",\\\"cpu\\\":1.361,\\\"memory\\\":640969832.000,\\\"threadInfo\\\":{\\\"isThreadStarving\\\":\\\"False\\\",\\\"threadWaitIntervalInMs\\\":0.0273,\\\"availableThreads\\\":32764,\\\"minThreads\\\":64,\\\"maxThreads\\\":32767}},{\\\"dateUtc\\\":\\\"2022-05-08T06:11:01.5446151Z\\\",\\\"cpu\\\":0.519,\\\"memory\\\":640242160.000,\\\"threadInfo\\\":{\\\"isThreadStarving\\\":\\\"False\\\",\\\"threadWaitIntervalInMs\\\":0.0088,\\\"availableThreads\\\":32759,\\\"minThreads\\\":64,\\\"maxThreads\\\":32767}},{\\\"dateUtc\\\":\\\"2022-05-08T06:11:11.5545261Z\\\",\\\"cpu\\\":0.409,\\\"memory\\\":639599816.000,\\\"threadInfo\\\":{\\\"isThreadStarving\\\":\\\"False\\\",\\\"threadWaitIntervalInMs\\\":0.0191,\\\"availableThreads\\\":32764,\\\"minThreads\\\":64,\\\"maxThreads\\\":32767}},{\\\"dateUtc\\\":\\\"2022-05-08T06:11:21.5644388Z\\\",\\\"cpu\\\":1.059,\\\"memory\\\":639074188.000,\\\"threadInfo\\\":{\\\"isThreadStarving\\\":\\\"False\\\",\\\"threadWaitIntervalInMs\\\":0.0201,\\\"availableThreads\\\":32762,\\\"minThreads\\\":64,\\\"maxThreads\\\":32767}},{\\\"dateUtc\\\":\\\"2022-05-08T06:11:31.5743609Z\\\",\\\"cpu\\\":1.605,\\\"memory\\\":642441736.000,\\\"threadInfo\\\":{\\\"isThreadStarving\\\":\\\"False\\\",\\\"threadWaitIntervalInMs\\\":0.0096,\\\"availableThreads\\\":32764,\\\"minThreads\\\":64,\\\"maxThreads\\\":32767}},{\\\"dateUtc\\\":\\\"2022-05-08T06:11:41.5842568Z\\\",\\\"cpu\\\":0.308,\\\"memory\\\":642157488.000,\\\"threadInfo\\\":{\\\"isThreadStarving\\\":\\\"False\\\",\\\"threadWaitIntervalInMs\\\":0.0132,\\\"availableThreads\\\":32761,\\\"minThreads\\\":64,\\\"maxThreads\\\":32767}}]}\\r\\nRequestStart:
-        2022-05-08T06:11:48.7741883Z; ResponseTime: 2022-05-08T06:11:48.7741883Z;
-        StoreResult: StorePhysicalAddress: rntbd://10.0.0.22:11000/apps/4d036e0c-e400-4397-8d43-7b0f1de248b3/services/e024169f-6c6d-4bfd-9ffd-42f2b384b16f/partitions/850f989e-ee2d-4347-9a58-0dd172b9fae8/replicas/132964512067667128s,
-        LSN: 10, GlobalCommittedLsn: 10, PartitionKeyRangeId: , IsValid: True, StatusCode:
-        404, SubStatusCode: 0, RequestCharge: 1, ItemLSN: -1, SessionToken: -1#10,
-        UsingLocalLSN: False, TransportException: null, BELatencyMs: 1.193, ActivityId:
-        bd75f081-ce95-11ec-a43a-9c7bef500122, RetryAfterInMs: , TransportRequestTimeline:
-        {\\\"requestTimeline\\\":[{\\\"event\\\": \\\"Created\\\", \\\"startTimeUtc\\\":
-        \\\"2022-05-08T06:11:48.7741883Z\\\", \\\"durationInMs\\\": 0.0137},{\\\"event\\\":
-        \\\"ChannelAcquisitionStarted\\\", \\\"startTimeUtc\\\": \\\"2022-05-08T06:11:48.7742020Z\\\",
-        \\\"durationInMs\\\": 0.0026},{\\\"event\\\": \\\"Pipelined\\\", \\\"startTimeUtc\\\":
-        \\\"2022-05-08T06:11:48.7742046Z\\\", \\\"durationInMs\\\": 0.1914},{\\\"event\\\":
-        \\\"Transit Time\\\", \\\"startTimeUtc\\\": \\\"2022-05-08T06:11:48.7743960Z\\\",
-        \\\"durationInMs\\\": 1.5901},{\\\"event\\\": \\\"Received\\\", \\\"startTimeUtc\\\":
-        \\\"2022-05-08T06:11:48.7759861Z\\\", \\\"durationInMs\\\": 0.1524},{\\\"event\\\":
-        \\\"Completed\\\", \\\"startTimeUtc\\\": \\\"2022-05-08T06:11:48.7761385Z\\\",
-        \\\"durationInMs\\\": 0}],\\\"serviceEndpointStats\\\":{\\\"inflightRequests\\\":1,\\\"openConnections\\\":1},\\\"connectionStats\\\":{\\\"waitforConnectionInit\\\":\\\"False\\\",\\\"callsPendingReceive\\\":0,\\\"lastSendAttempt\\\":\\\"2022-05-08T06:11:48.2141933Z\\\",\\\"lastSend\\\":\\\"2022-05-08T06:11:48.2141933Z\\\",\\\"lastReceive\\\":\\\"2022-05-08T06:11:48.2141933Z\\\"},\\\"requestSizeInBytes\\\":490,\\\"responseMetadataSizeInBytes\\\":135,\\\"responseBodySizeInBytes\\\":87};\\r\\n
-        ResourceType: Collection, OperationType: Read\\r\\nRequestStart: 2022-05-08T06:11:48.7741883Z;
-        ResponseTime: 2022-05-08T06:11:48.7741883Z; StoreResult: StorePhysicalAddress:
-        rntbd://10.0.0.19:11300/apps/4d036e0c-e400-4397-8d43-7b0f1de248b3/services/e024169f-6c6d-4bfd-9ffd-42f2b384b16f/partitions/850f989e-ee2d-4347-9a58-0dd172b9fae8/replicas/132964512067667126s,
-        LSN: 10, GlobalCommittedLsn: 10, PartitionKeyRangeId: , IsValid: True, StatusCode:
-        404, SubStatusCode: 0, RequestCharge: 1, ItemLSN: -1, SessionToken: -1#10,
-        UsingLocalLSN: False, TransportException: null, BELatencyMs: 0.96, ActivityId:
-        bd75f081-ce95-11ec-a43a-9c7bef500122, RetryAfterInMs: , TransportRequestTimeline:
-        {\\\"requestTimeline\\\":[{\\\"event\\\": \\\"Created\\\", \\\"startTimeUtc\\\":
-        \\\"2022-05-08T06:11:48.7741883Z\\\", \\\"durationInMs\\\": 0.0038},{\\\"event\\\":
-        \\\"ChannelAcquisitionStarted\\\", \\\"startTimeUtc\\\": \\\"2022-05-08T06:11:48.7741921Z\\\",
-        \\\"durationInMs\\\": 0.0013},{\\\"event\\\": \\\"Pipelined\\\", \\\"startTimeUtc\\\":
-        \\\"2022-05-08T06:11:48.7741934Z\\\", \\\"durationInMs\\\": 0.1454},{\\\"event\\\":
-        \\\"Transit Time\\\", \\\"startTimeUtc\\\": \\\"2022-05-08T06:11:48.7743388Z\\\",
-        \\\"durationInMs\\\": 1.3865},{\\\"event\\\": \\\"Received\\\", \\\"startTimeUtc\\\":
-        \\\"2022-05-08T06:11:48.7757253Z\\\", \\\"durationInMs\\\": 0.1205},{\\\"event\\\":
-        \\\"Completed\\\", \\\"startTimeUtc\\\": \\\"2022-05-08T06:11:48.7758458Z\\\",
-        \\\"durationInMs\\\": 0}],\\\"serviceEndpointStats\\\":{\\\"inflightRequests\\\":1,\\\"openConnections\\\":1},\\\"connectionStats\\\":{\\\"waitforConnectionInit\\\":\\\"False\\\",\\\"callsPendingReceive\\\":0,\\\"lastSendAttempt\\\":\\\"2022-05-08T06:11:48.2141933Z\\\",\\\"lastSend\\\":\\\"2022-05-08T06:11:48.2141933Z\\\",\\\"lastReceive\\\":\\\"2022-05-08T06:11:48.2141933Z\\\"},\\\"requestSizeInBytes\\\":490,\\\"responseMetadataSizeInBytes\\\":135,\\\"responseBodySizeInBytes\\\":87};\\r\\n
-=======
-        fbcc0252-cb42-11ec-8323-8045dd1923fe, Request URI: /apps/106d653a-cbd4-4c30-88f1-0fe3574b6679/services/cac981c7-a6ce-4ff5-90ee-656031bee2a8/partitions/7cb1fd1e-4f18-4c3f-af24-1711123fa119/replicas/132960504047491076s,
-        RequestStats: \\r\\nRequestStartTime: 2022-05-04T00:41:51.3253789Z, RequestEndTime:
-        2022-05-04T00:41:51.3253789Z,  Number of regions attempted:1\\r\\n{\\\"systemHistory\\\":[{\\\"dateUtc\\\":\\\"2022-05-04T00:40:56.7961589Z\\\",\\\"cpu\\\":0.273,\\\"memory\\\":653821184.000,\\\"threadInfo\\\":{\\\"isThreadStarving\\\":\\\"False\\\",\\\"threadWaitIntervalInMs\\\":0.0152,\\\"availableThreads\\\":32765,\\\"minThreads\\\":64,\\\"maxThreads\\\":32767}},{\\\"dateUtc\\\":\\\"2022-05-04T00:41:06.8060365Z\\\",\\\"cpu\\\":0.351,\\\"memory\\\":653457240.000,\\\"threadInfo\\\":{\\\"isThreadStarving\\\":\\\"False\\\",\\\"threadWaitIntervalInMs\\\":0.018,\\\"availableThreads\\\":32763,\\\"minThreads\\\":64,\\\"maxThreads\\\":32767}},{\\\"dateUtc\\\":\\\"2022-05-04T00:41:16.8158529Z\\\",\\\"cpu\\\":0.568,\\\"memory\\\":653131672.000,\\\"threadInfo\\\":{\\\"isThreadStarving\\\":\\\"False\\\",\\\"threadWaitIntervalInMs\\\":0.0152,\\\"availableThreads\\\":32765,\\\"minThreads\\\":64,\\\"maxThreads\\\":32767}},{\\\"dateUtc\\\":\\\"2022-05-04T00:41:26.8256955Z\\\",\\\"cpu\\\":0.459,\\\"memory\\\":652691604.000,\\\"threadInfo\\\":{\\\"isThreadStarving\\\":\\\"False\\\",\\\"threadWaitIntervalInMs\\\":0.0121,\\\"availableThreads\\\":32764,\\\"minThreads\\\":64,\\\"maxThreads\\\":32767}},{\\\"dateUtc\\\":\\\"2022-05-04T00:41:36.8455735Z\\\",\\\"cpu\\\":0.382,\\\"memory\\\":652449248.000,\\\"threadInfo\\\":{\\\"isThreadStarving\\\":\\\"False\\\",\\\"threadWaitIntervalInMs\\\":0.0277,\\\"availableThreads\\\":32764,\\\"minThreads\\\":64,\\\"maxThreads\\\":32767}},{\\\"dateUtc\\\":\\\"2022-05-04T00:41:46.8554415Z\\\",\\\"cpu\\\":0.675,\\\"memory\\\":655295436.000,\\\"threadInfo\\\":{\\\"isThreadStarving\\\":\\\"False\\\",\\\"threadWaitIntervalInMs\\\":0.023,\\\"availableThreads\\\":32763,\\\"minThreads\\\":64,\\\"maxThreads\\\":32767}}]}\\r\\nRequestStart:
-        2022-05-04T00:41:51.3253789Z; ResponseTime: 2022-05-04T00:41:51.3253789Z;
-        StoreResult: StorePhysicalAddress: rntbd://10.0.0.19:11300/apps/106d653a-cbd4-4c30-88f1-0fe3574b6679/services/cac981c7-a6ce-4ff5-90ee-656031bee2a8/partitions/7cb1fd1e-4f18-4c3f-af24-1711123fa119/replicas/132960504047491076s,
-        LSN: 10, GlobalCommittedLsn: 10, PartitionKeyRangeId: , IsValid: True, StatusCode:
-        404, SubStatusCode: 0, RequestCharge: 1, ItemLSN: -1, SessionToken: -1#10,
-        UsingLocalLSN: False, TransportException: null, BELatencyMs: 0.833, ActivityId:
-        fbcc0252-cb42-11ec-8323-8045dd1923fe, RetryAfterInMs: , TransportRequestTimeline:
-        {\\\"requestTimeline\\\":[{\\\"event\\\": \\\"Created\\\", \\\"startTimeUtc\\\":
-        \\\"2022-05-04T00:41:51.3253789Z\\\", \\\"durationInMs\\\": 0.0154},{\\\"event\\\":
-        \\\"ChannelAcquisitionStarted\\\", \\\"startTimeUtc\\\": \\\"2022-05-04T00:41:51.3253943Z\\\",
-        \\\"durationInMs\\\": 0.0046},{\\\"event\\\": \\\"Pipelined\\\", \\\"startTimeUtc\\\":
-        \\\"2022-05-04T00:41:51.3253989Z\\\", \\\"durationInMs\\\": 0.2053},{\\\"event\\\":
-        \\\"Transit Time\\\", \\\"startTimeUtc\\\": \\\"2022-05-04T00:41:51.3256042Z\\\",
-        \\\"durationInMs\\\": 1.1307},{\\\"event\\\": \\\"Received\\\", \\\"startTimeUtc\\\":
-        \\\"2022-05-04T00:41:51.3267349Z\\\", \\\"durationInMs\\\": 0.0691},{\\\"event\\\":
-        \\\"Completed\\\", \\\"startTimeUtc\\\": \\\"2022-05-04T00:41:51.3268040Z\\\",
-        \\\"durationInMs\\\": 0}],\\\"serviceEndpointStats\\\":{\\\"inflightRequests\\\":1,\\\"openConnections\\\":1},\\\"connectionStats\\\":{\\\"waitforConnectionInit\\\":\\\"False\\\",\\\"callsPendingReceive\\\":0,\\\"lastSendAttempt\\\":\\\"2022-05-04T00:41:51.1453849Z\\\",\\\"lastSend\\\":\\\"2022-05-04T00:41:51.1453849Z\\\",\\\"lastReceive\\\":\\\"2022-05-04T00:41:51.1453849Z\\\"},\\\"requestSizeInBytes\\\":502,\\\"responseMetadataSizeInBytes\\\":135,\\\"responseBodySizeInBytes\\\":87};\\r\\n
-        ResourceType: Collection, OperationType: Read\\r\\nRequestStart: 2022-05-04T00:41:51.3253789Z;
-        ResponseTime: 2022-05-04T00:41:51.3253789Z; StoreResult: StorePhysicalAddress:
-        rntbd://10.0.0.20:11300/apps/106d653a-cbd4-4c30-88f1-0fe3574b6679/services/cac981c7-a6ce-4ff5-90ee-656031bee2a8/partitions/7cb1fd1e-4f18-4c3f-af24-1711123fa119/replicas/132960504047491077s,
-        LSN: 10, GlobalCommittedLsn: 10, PartitionKeyRangeId: , IsValid: True, StatusCode:
-        404, SubStatusCode: 0, RequestCharge: 1, ItemLSN: -1, SessionToken: -1#10,
-        UsingLocalLSN: False, TransportException: null, BELatencyMs: 1.151, ActivityId:
-        fbcc0252-cb42-11ec-8323-8045dd1923fe, RetryAfterInMs: , TransportRequestTimeline:
-        {\\\"requestTimeline\\\":[{\\\"event\\\": \\\"Created\\\", \\\"startTimeUtc\\\":
-        \\\"2022-05-04T00:41:51.3253789Z\\\", \\\"durationInMs\\\": 0.0042},{\\\"event\\\":
-        \\\"ChannelAcquisitionStarted\\\", \\\"startTimeUtc\\\": \\\"2022-05-04T00:41:51.3253831Z\\\",
-        \\\"durationInMs\\\": 0.0011},{\\\"event\\\": \\\"Pipelined\\\", \\\"startTimeUtc\\\":
-        \\\"2022-05-04T00:41:51.3253842Z\\\", \\\"durationInMs\\\": 0.1542},{\\\"event\\\":
-        \\\"Transit Time\\\", \\\"startTimeUtc\\\": \\\"2022-05-04T00:41:51.3255384Z\\\",
-        \\\"durationInMs\\\": 1.5711},{\\\"event\\\": \\\"Received\\\", \\\"startTimeUtc\\\":
-        \\\"2022-05-04T00:41:51.3271095Z\\\", \\\"durationInMs\\\": 0.1733},{\\\"event\\\":
-        \\\"Completed\\\", \\\"startTimeUtc\\\": \\\"2022-05-04T00:41:51.3272828Z\\\",
-        \\\"durationInMs\\\": 0}],\\\"serviceEndpointStats\\\":{\\\"inflightRequests\\\":1,\\\"openConnections\\\":1},\\\"connectionStats\\\":{\\\"waitforConnectionInit\\\":\\\"False\\\",\\\"callsPendingReceive\\\":0,\\\"lastSendAttempt\\\":\\\"2022-05-04T00:41:51.0753758Z\\\",\\\"lastSend\\\":\\\"2022-05-04T00:41:51.0753758Z\\\",\\\"lastReceive\\\":\\\"2022-05-04T00:41:51.1053868Z\\\"},\\\"requestSizeInBytes\\\":502,\\\"responseMetadataSizeInBytes\\\":135,\\\"responseBodySizeInBytes\\\":87};\\r\\n
->>>>>>> 2f51ba7c
-        ResourceType: Collection, OperationType: Read\\r\\n, SDK: Microsoft.Azure.Documents.Common/2.14.0\"},
-        Request URI: /dbs/cli000003/colls/cli000002, RequestStats: , SDK: Microsoft.Azure.Documents.Common/2.14.0"}'
-    headers:
-      cache-control:
-      - no-store, no-cache
-      content-length:
-<<<<<<< HEAD
-      - '6319'
-      content-type:
-      - application/json
-      date:
-      - Sun, 08 May 2022 06:11:48 GMT
-=======
-      - '6318'
-      content-type:
-      - application/json
-      date:
-      - Wed, 04 May 2022 00:41:50 GMT
->>>>>>> 2f51ba7c
-      pragma:
-      - no-cache
-      server:
-      - Microsoft-HTTPAPI/2.0
-      strict-transport-security:
-      - max-age=31536000; includeSubDomains
-      x-content-type-options:
-      - nosniff
-      x-ms-gatewayversion:
-      - version=2.14.0
-    status:
-      code: 404
-      message: NotFound
-- request:
-    body: '{"properties": {"resource": {"id": "cli000002", "indexingPolicy": {"automatic":
-      true, "indexingMode": "consistent", "includedPaths": [{"path": "/*"}], "excludedPaths":
-      [{"path": "/\"_etag\"/?"}]}, "partitionKey": {"paths": ["/pk"], "kind": "Hash"}},
-      "options": {}}}'
-    headers:
-      Accept:
-      - application/json
-      Accept-Encoding:
-      - gzip, deflate
-      CommandName:
-      - cosmosdb gremlin graph create
-      Connection:
-      - keep-alive
-      Content-Length:
-      - '265'
-      Content-Type:
-      - application/json
-      ParameterSetName:
-      - -g -a -d -n -p
-      User-Agent:
-<<<<<<< HEAD
-      - AZURECLI/2.36.0 azsdk-python-mgmt-cosmosdb/7.0.0b2 Python/3.10.4 (Windows-10-10.0.22000-SP0)
-=======
-      - AZURECLI/2.36.0 azsdk-python-mgmt-cosmosdb/7.0.0b2 Python/3.10.4 (Windows-10-10.0.22598-SP0)
->>>>>>> 2f51ba7c
-    method: PUT
-    uri: https://management.azure.com/subscriptions/00000000-0000-0000-0000-000000000000/resourceGroups/cli_test_cosmosdb_gremlin_graph_backupinfo000001/providers/Microsoft.DocumentDB/databaseAccounts/cli000004/gremlinDatabases/cli000003/graphs/cli000002?api-version=2021-10-15
-  response:
-    body:
-      string: '{"status":"Enqueued"}'
-    headers:
-      azure-asyncoperation:
-<<<<<<< HEAD
-      - https://management.azure.com/subscriptions/00000000-0000-0000-0000-000000000000/providers/Microsoft.DocumentDB/locations/eastus2/operationsStatus/632384ad-794f-426c-b638-c625830dad71?api-version=2021-10-15
-=======
-      - https://management.azure.com/subscriptions/00000000-0000-0000-0000-000000000000/providers/Microsoft.DocumentDB/locations/eastus2/operationsStatus/f87bc479-ab9a-4eea-ae94-c4d262ea1729?api-version=2021-10-15
->>>>>>> 2f51ba7c
-      cache-control:
-      - no-store, no-cache
-      content-length:
-      - '21'
-      content-type:
-      - application/json
-      date:
-<<<<<<< HEAD
-      - Sun, 08 May 2022 06:11:50 GMT
-      location:
-      - https://management.azure.com/subscriptions/00000000-0000-0000-0000-000000000000/resourceGroups/cli_test_cosmosdb_gremlin_graph_backupinfo000001/providers/Microsoft.DocumentDB/databaseAccounts/cli000004/gremlinDatabases/cli000003/graphs/cli000002/operationResults/632384ad-794f-426c-b638-c625830dad71?api-version=2021-10-15
-=======
-      - Wed, 04 May 2022 00:41:51 GMT
-      location:
-      - https://management.azure.com/subscriptions/00000000-0000-0000-0000-000000000000/resourceGroups/cli_test_cosmosdb_gremlin_graph_backupinfo000001/providers/Microsoft.DocumentDB/databaseAccounts/cli000004/gremlinDatabases/cli000003/graphs/cli000002/operationResults/f87bc479-ab9a-4eea-ae94-c4d262ea1729?api-version=2021-10-15
->>>>>>> 2f51ba7c
-      pragma:
-      - no-cache
-      server:
-      - Microsoft-HTTPAPI/2.0
-      strict-transport-security:
-      - max-age=31536000; includeSubDomains
-      x-content-type-options:
-      - nosniff
-      x-ms-gatewayversion:
-      - version=2.14.0
-      x-ms-ratelimit-remaining-subscription-writes:
-      - '1199'
-    status:
-      code: 202
-      message: Accepted
-- request:
-    body: null
-    headers:
-      Accept:
-      - '*/*'
-      Accept-Encoding:
-      - gzip, deflate
-      CommandName:
-      - cosmosdb gremlin graph create
-      Connection:
-      - keep-alive
-      ParameterSetName:
-      - -g -a -d -n -p
-      User-Agent:
-<<<<<<< HEAD
-      - AZURECLI/2.36.0 azsdk-python-mgmt-cosmosdb/7.0.0b2 Python/3.10.4 (Windows-10-10.0.22000-SP0)
-    method: GET
-    uri: https://management.azure.com/subscriptions/00000000-0000-0000-0000-000000000000/providers/Microsoft.DocumentDB/locations/eastus2/operationsStatus/632384ad-794f-426c-b638-c625830dad71?api-version=2021-10-15
-=======
-      - AZURECLI/2.36.0 azsdk-python-mgmt-cosmosdb/7.0.0b2 Python/3.10.4 (Windows-10-10.0.22598-SP0)
-    method: GET
-    uri: https://management.azure.com/subscriptions/00000000-0000-0000-0000-000000000000/providers/Microsoft.DocumentDB/locations/eastus2/operationsStatus/f87bc479-ab9a-4eea-ae94-c4d262ea1729?api-version=2021-10-15
->>>>>>> 2f51ba7c
-  response:
-    body:
-      string: '{"status":"Succeeded"}'
-    headers:
-      cache-control:
-      - no-store, no-cache
-      content-length:
-      - '22'
-      content-type:
-      - application/json
-      date:
-<<<<<<< HEAD
-      - Sun, 08 May 2022 06:12:21 GMT
-=======
-      - Wed, 04 May 2022 00:42:22 GMT
->>>>>>> 2f51ba7c
-      pragma:
-      - no-cache
-      server:
-      - Microsoft-HTTPAPI/2.0
-      strict-transport-security:
-      - max-age=31536000; includeSubDomains
-      transfer-encoding:
-      - chunked
-      vary:
-      - Accept-Encoding
-      x-content-type-options:
-      - nosniff
-      x-ms-gatewayversion:
-      - version=2.14.0
-    status:
-      code: 200
-      message: Ok
-- request:
-    body: null
-    headers:
-      Accept:
-      - '*/*'
-      Accept-Encoding:
-      - gzip, deflate
-      CommandName:
-      - cosmosdb gremlin graph create
-      Connection:
-      - keep-alive
-      ParameterSetName:
-      - -g -a -d -n -p
-      User-Agent:
-<<<<<<< HEAD
-      - AZURECLI/2.36.0 azsdk-python-mgmt-cosmosdb/7.0.0b2 Python/3.10.4 (Windows-10-10.0.22000-SP0)
-=======
-      - AZURECLI/2.36.0 azsdk-python-mgmt-cosmosdb/7.0.0b2 Python/3.10.4 (Windows-10-10.0.22598-SP0)
->>>>>>> 2f51ba7c
-    method: GET
-    uri: https://management.azure.com/subscriptions/00000000-0000-0000-0000-000000000000/resourceGroups/cli_test_cosmosdb_gremlin_graph_backupinfo000001/providers/Microsoft.DocumentDB/databaseAccounts/cli000004/gremlinDatabases/cli000003/graphs/cli000002?api-version=2021-10-15
-  response:
-    body:
-<<<<<<< HEAD
-      string: '{"id":"/subscriptions/00000000-0000-0000-0000-000000000000/resourceGroups/cli_test_cosmosdb_gremlin_graph_backupinfo000001/providers/Microsoft.DocumentDB/databaseAccounts/cli000004/gremlinDatabases/cli000003/graphs/cli000002","type":"Microsoft.DocumentDB/databaseAccounts/gremlinDatabases/graphs","name":"cli000002","properties":{"resource":{"id":"cli000002","indexingPolicy":{"indexingMode":"consistent","automatic":true,"includedPaths":[{"path":"/*"}],"excludedPaths":[{"path":"/\"_etag\"/?"}]},"partitionKey":{"paths":["/pk"],"kind":"Hash"},"uniqueKeyPolicy":{"uniqueKeys":[]},"conflictResolutionPolicy":{"mode":"LastWriterWins","conflictResolutionPath":"/_ts","conflictResolutionProcedure":""},"backupPolicy":{"type":1},"geospatialConfig":{"type":"Geography"},"_rid":"6epYAMJsJzs=","_ts":1651990320,"_self":"dbs/6epYAA==/colls/6epYAMJsJzs=/","_etag":"\"00006920-0000-0200-0000-62775f300000\"","_docs":"docs/","_sprocs":"sprocs/","_triggers":"triggers/","_udfs":"udfs/","_conflicts":"conflicts/","statistics":[{"id":"0","sizeInKB":0,"documentCount":0,"sampledDistinctPartitionKeyCount":0,"partitionKeys":[]}]}}}'
-=======
-      string: '{"id":"/subscriptions/00000000-0000-0000-0000-000000000000/resourceGroups/cli_test_cosmosdb_gremlin_graph_backupinfo000001/providers/Microsoft.DocumentDB/databaseAccounts/cli000004/gremlinDatabases/cli000003/graphs/cli000002","type":"Microsoft.DocumentDB/databaseAccounts/gremlinDatabases/graphs","name":"cli000002","properties":{"resource":{"id":"cli000002","indexingPolicy":{"indexingMode":"consistent","automatic":true,"includedPaths":[{"path":"/*"}],"excludedPaths":[{"path":"/\"_etag\"/?"}]},"partitionKey":{"paths":["/pk"],"kind":"Hash"},"uniqueKeyPolicy":{"uniqueKeys":[]},"conflictResolutionPolicy":{"mode":"LastWriterWins","conflictResolutionPath":"/_ts","conflictResolutionProcedure":""},"backupPolicy":{"type":1},"geospatialConfig":{"type":"Geography"},"_rid":"Xs8mAMKtDQM=","_ts":1651624920,"_self":"dbs/Xs8mAA==/colls/Xs8mAMKtDQM=/","_etag":"\"0000e501-0000-0200-0000-6271cbd80000\"","_docs":"docs/","_sprocs":"sprocs/","_triggers":"triggers/","_udfs":"udfs/","_conflicts":"conflicts/","statistics":[{"id":"0","sizeInKB":0,"documentCount":0,"sampledDistinctPartitionKeyCount":0,"partitionKeys":[]}]}}}'
->>>>>>> 2f51ba7c
-    headers:
-      cache-control:
-      - no-store, no-cache
-      content-length:
-      - '1114'
-      content-type:
-      - application/json
-      date:
-<<<<<<< HEAD
-      - Sun, 08 May 2022 06:12:22 GMT
-=======
-      - Wed, 04 May 2022 00:42:22 GMT
->>>>>>> 2f51ba7c
-      pragma:
-      - no-cache
-      server:
-      - Microsoft-HTTPAPI/2.0
-      strict-transport-security:
-      - max-age=31536000; includeSubDomains
-      transfer-encoding:
-      - chunked
-      vary:
-      - Accept-Encoding
-      x-content-type-options:
-      - nosniff
-      x-ms-gatewayversion:
-      - version=2.14.0
-    status:
-      code: 200
-      message: Ok
-- request:
-    body: null
-    headers:
-      Accept:
-      - application/json
-      Accept-Encoding:
-      - gzip, deflate
-      CommandName:
-      - cosmosdb gremlin retrieve-latest-backup-time
-      Connection:
-      - keep-alive
-      ParameterSetName:
-      - -g -a -d -n -l
-      User-Agent:
-<<<<<<< HEAD
-      - AZURECLI/2.36.0 azsdk-python-mgmt-cosmosdb/7.0.0b5 Python/3.10.4 (Windows-10-10.0.22000-SP0)
-=======
-      - AZURECLI/2.36.0 azsdk-python-mgmt-cosmosdb/7.0.0b4 Python/3.10.4 (Windows-10-10.0.22598-SP0)
->>>>>>> 2f51ba7c
-    method: GET
-    uri: https://management.azure.com/subscriptions/00000000-0000-0000-0000-000000000000/resourceGroups/cli_test_cosmosdb_gremlin_graph_backupinfo000001/providers/Microsoft.DocumentDB/databaseAccounts/cli000004/gremlinDatabases/cli000003?api-version=2022-02-15-preview
-  response:
-    body:
-<<<<<<< HEAD
-      string: '{"id":"/subscriptions/00000000-0000-0000-0000-000000000000/resourceGroups/cli_test_cosmosdb_gremlin_graph_backupinfo000001/providers/Microsoft.DocumentDB/databaseAccounts/cli000004/gremlinDatabases/cli000003","type":"Microsoft.DocumentDB/databaseAccounts/gremlinDatabases","name":"cli000003","properties":{"resource":{"id":"cli000003","_rid":"6epYAA==","_self":"dbs/6epYAA==/","_etag":"\"00006520-0000-0200-0000-62775f070000\"","_colls":"colls/","_users":"users/","_ts":1651990279}}}'
-=======
-      string: '{"id":"/subscriptions/00000000-0000-0000-0000-000000000000/resourceGroups/cli_test_cosmosdb_gremlin_graph_backupinfo000001/providers/Microsoft.DocumentDB/databaseAccounts/cli000004/gremlinDatabases/cli000003","type":"Microsoft.DocumentDB/databaseAccounts/gremlinDatabases","name":"cli000003","properties":{"resource":{"id":"cli000003","_rid":"Xs8mAA==","_self":"dbs/Xs8mAA==/","_etag":"\"0000e201-0000-0200-0000-6271cbb30000\"","_colls":"colls/","_users":"users/","_ts":1651624883}}}'
->>>>>>> 2f51ba7c
-    headers:
-      cache-control:
-      - no-store, no-cache
-      content-length:
-      - '483'
-      content-type:
-      - application/json
-      date:
-<<<<<<< HEAD
-      - Sun, 08 May 2022 06:12:28 GMT
-=======
-      - Wed, 04 May 2022 00:42:23 GMT
->>>>>>> 2f51ba7c
-      pragma:
-      - no-cache
-      server:
-      - Microsoft-HTTPAPI/2.0
-      strict-transport-security:
-      - max-age=31536000; includeSubDomains
-      transfer-encoding:
-      - chunked
-      vary:
-      - Accept-Encoding
-      x-content-type-options:
-      - nosniff
-      x-ms-gatewayversion:
-      - version=2.14.0
-    status:
-      code: 200
-      message: Ok
-- request:
-    body: null
-    headers:
-      Accept:
-      - application/json
-      Accept-Encoding:
-      - gzip, deflate
-      CommandName:
-      - cosmosdb gremlin retrieve-latest-backup-time
-      Connection:
-      - keep-alive
-      ParameterSetName:
-      - -g -a -d -n -l
-      User-Agent:
-<<<<<<< HEAD
-      - AZURECLI/2.36.0 azsdk-python-mgmt-cosmosdb/7.0.0b5 Python/3.10.4 (Windows-10-10.0.22000-SP0)
-=======
-      - AZURECLI/2.36.0 azsdk-python-mgmt-cosmosdb/7.0.0b4 Python/3.10.4 (Windows-10-10.0.22598-SP0)
->>>>>>> 2f51ba7c
-    method: GET
-    uri: https://management.azure.com/subscriptions/00000000-0000-0000-0000-000000000000/resourceGroups/cli_test_cosmosdb_gremlin_graph_backupinfo000001/providers/Microsoft.DocumentDB/databaseAccounts/cli000004/gremlinDatabases/cli000003/graphs/cli000002?api-version=2022-02-15-preview
-  response:
-    body:
-<<<<<<< HEAD
-      string: '{"id":"/subscriptions/00000000-0000-0000-0000-000000000000/resourceGroups/cli_test_cosmosdb_gremlin_graph_backupinfo000001/providers/Microsoft.DocumentDB/databaseAccounts/cli000004/gremlinDatabases/cli000003/graphs/cli000002","type":"Microsoft.DocumentDB/databaseAccounts/gremlinDatabases/graphs","name":"cli000002","properties":{"resource":{"id":"cli000002","indexingPolicy":{"indexingMode":"consistent","automatic":true,"includedPaths":[{"path":"/*"}],"excludedPaths":[{"path":"/\"_etag\"/?"}]},"partitionKey":{"paths":["/pk"],"kind":"Hash"},"uniqueKeyPolicy":{"uniqueKeys":[]},"conflictResolutionPolicy":{"mode":"LastWriterWins","conflictResolutionPath":"/_ts","conflictResolutionProcedure":""},"backupPolicy":{"type":1},"geospatialConfig":{"type":"Geography"},"_rid":"6epYAMJsJzs=","_ts":1651990320,"_self":"dbs/6epYAA==/colls/6epYAMJsJzs=/","_etag":"\"00006920-0000-0200-0000-62775f300000\"","_docs":"docs/","_sprocs":"sprocs/","_triggers":"triggers/","_udfs":"udfs/","_conflicts":"conflicts/","statistics":[{"id":"0","sizeInKB":0,"documentCount":0,"sampledDistinctPartitionKeyCount":0,"partitionKeys":[]}]}}}'
-=======
-      string: '{"id":"/subscriptions/00000000-0000-0000-0000-000000000000/resourceGroups/cli_test_cosmosdb_gremlin_graph_backupinfo000001/providers/Microsoft.DocumentDB/databaseAccounts/cli000004/gremlinDatabases/cli000003/graphs/cli000002","type":"Microsoft.DocumentDB/databaseAccounts/gremlinDatabases/graphs","name":"cli000002","properties":{"resource":{"id":"cli000002","indexingPolicy":{"indexingMode":"consistent","automatic":true,"includedPaths":[{"path":"/*"}],"excludedPaths":[{"path":"/\"_etag\"/?"}]},"partitionKey":{"paths":["/pk"],"kind":"Hash"},"uniqueKeyPolicy":{"uniqueKeys":[]},"conflictResolutionPolicy":{"mode":"LastWriterWins","conflictResolutionPath":"/_ts","conflictResolutionProcedure":""},"backupPolicy":{"type":1},"geospatialConfig":{"type":"Geography"},"_rid":"Xs8mAMKtDQM=","_ts":1651624920,"_self":"dbs/Xs8mAA==/colls/Xs8mAMKtDQM=/","_etag":"\"0000e501-0000-0200-0000-6271cbd80000\"","_docs":"docs/","_sprocs":"sprocs/","_triggers":"triggers/","_udfs":"udfs/","_conflicts":"conflicts/","statistics":[{"id":"0","sizeInKB":0,"documentCount":0,"sampledDistinctPartitionKeyCount":0,"partitionKeys":[]}]}}}'
->>>>>>> 2f51ba7c
-    headers:
-      cache-control:
-      - no-store, no-cache
-      content-length:
-      - '1114'
-      content-type:
-      - application/json
-      date:
-<<<<<<< HEAD
-      - Sun, 08 May 2022 06:12:28 GMT
-=======
-      - Wed, 04 May 2022 00:42:23 GMT
->>>>>>> 2f51ba7c
-      pragma:
-      - no-cache
-      server:
-      - Microsoft-HTTPAPI/2.0
-      strict-transport-security:
-      - max-age=31536000; includeSubDomains
-      transfer-encoding:
-      - chunked
-      vary:
-      - Accept-Encoding
-      x-content-type-options:
-      - nosniff
-      x-ms-gatewayversion:
-      - version=2.14.0
-    status:
-      code: 200
-      message: Ok
-- request:
-    body: '{"location": "eastus2"}'
-    headers:
-      Accept:
-      - application/json
-      Accept-Encoding:
-      - gzip, deflate
-      CommandName:
-      - cosmosdb gremlin retrieve-latest-backup-time
-      Connection:
-      - keep-alive
-      Content-Length:
-      - '23'
-      Content-Type:
-      - application/json
-      ParameterSetName:
-      - -g -a -d -n -l
-      User-Agent:
-<<<<<<< HEAD
-      - AZURECLI/2.36.0 azsdk-python-mgmt-cosmosdb/7.0.0b5 Python/3.10.4 (Windows-10-10.0.22000-SP0)
-=======
-      - AZURECLI/2.36.0 azsdk-python-mgmt-cosmosdb/7.0.0b4 Python/3.10.4 (Windows-10-10.0.22598-SP0)
->>>>>>> 2f51ba7c
-    method: POST
-    uri: https://management.azure.com/subscriptions/00000000-0000-0000-0000-000000000000/resourceGroups/cli_test_cosmosdb_gremlin_graph_backupinfo000001/providers/Microsoft.DocumentDB/databaseAccounts/cli000004/gremlinDatabases/cli000003/graphs/cli000002/retrieveContinuousBackupInformation?api-version=2022-02-15-preview
-  response:
-    body:
-      string: '{"status":"Enqueued"}'
-    headers:
-      cache-control:
-      - no-store, no-cache
-      content-length:
-      - '21'
-      content-type:
-      - application/json
-      date:
-<<<<<<< HEAD
-      - Sun, 08 May 2022 06:12:29 GMT
-      location:
-      - https://management.azure.com/subscriptions/00000000-0000-0000-0000-000000000000/resourceGroups/cli_test_cosmosdb_gremlin_graph_backupinfo000001/providers/Microsoft.DocumentDB/databaseAccounts/cli000004/gremlinDatabases/cli000003/graphs/cli000002/retrieveContinuousBackupInformation/operationResults/5c98498f-ad13-4919-ae9f-191c932a7498?api-version=2022-02-15-preview
-=======
-      - Wed, 04 May 2022 00:42:24 GMT
-      location:
-      - https://management.azure.com/subscriptions/00000000-0000-0000-0000-000000000000/resourceGroups/cli_test_cosmosdb_gremlin_graph_backupinfo000001/providers/Microsoft.DocumentDB/databaseAccounts/cli000004/gremlinDatabases/cli000003/graphs/cli000002/retrieveContinuousBackupInformation/operationResults/4e672e1c-8827-43fa-b866-58993cff2bb1?api-version=2022-02-15-preview
->>>>>>> 2f51ba7c
-      pragma:
-      - no-cache
-      server:
-      - Microsoft-HTTPAPI/2.0
-      strict-transport-security:
-      - max-age=31536000; includeSubDomains
-      x-content-type-options:
-      - nosniff
-      x-ms-gatewayversion:
-      - version=2.14.0
-      x-ms-ratelimit-remaining-subscription-writes:
-      - '1199'
-    status:
-      code: 202
-      message: Accepted
-- request:
-    body: null
-    headers:
-      Accept:
-      - '*/*'
-      Accept-Encoding:
-      - gzip, deflate
-      CommandName:
-      - cosmosdb gremlin retrieve-latest-backup-time
-      Connection:
-      - keep-alive
-      ParameterSetName:
-      - -g -a -d -n -l
-      User-Agent:
-<<<<<<< HEAD
-      - AZURECLI/2.36.0 azsdk-python-mgmt-cosmosdb/7.0.0b5 Python/3.10.4 (Windows-10-10.0.22000-SP0)
-    method: GET
-    uri: https://management.azure.com/subscriptions/00000000-0000-0000-0000-000000000000/resourceGroups/cli_test_cosmosdb_gremlin_graph_backupinfo000001/providers/Microsoft.DocumentDB/databaseAccounts/cli000004/gremlinDatabases/cli000003/graphs/cli000002/retrieveContinuousBackupInformation/operationResults/5c98498f-ad13-4919-ae9f-191c932a7498?api-version=2022-02-15-preview
-  response:
-    body:
-      string: '{"continuousBackupInformation":{"latestRestorableTimestamp":"5/8/2022
-        6:12:35 AM"}}'
-=======
-      - AZURECLI/2.36.0 azsdk-python-mgmt-cosmosdb/7.0.0b4 Python/3.10.4 (Windows-10-10.0.22598-SP0)
-    method: GET
-    uri: https://management.azure.com/subscriptions/00000000-0000-0000-0000-000000000000/resourceGroups/cli_test_cosmosdb_gremlin_graph_backupinfo000001/providers/Microsoft.DocumentDB/databaseAccounts/cli000004/gremlinDatabases/cli000003/graphs/cli000002/retrieveContinuousBackupInformation/operationResults/4e672e1c-8827-43fa-b866-58993cff2bb1?api-version=2022-02-15-preview
-  response:
-    body:
-      string: '{"continuousBackupInformation":{"latestRestorableTimestamp":"5/4/2022
-        12:42:29 AM"}}'
->>>>>>> 2f51ba7c
-    headers:
-      cache-control:
-      - no-store, no-cache
-      content-length:
-      - '83'
-      content-type:
-      - application/json
-      date:
-<<<<<<< HEAD
-      - Sun, 08 May 2022 06:13:00 GMT
-=======
-      - Wed, 04 May 2022 00:42:54 GMT
->>>>>>> 2f51ba7c
-      pragma:
-      - no-cache
-      server:
-      - Microsoft-HTTPAPI/2.0
-      strict-transport-security:
-      - max-age=31536000; includeSubDomains
-      transfer-encoding:
-      - chunked
-      vary:
-      - Accept-Encoding
-      x-content-type-options:
-      - nosniff
-      x-ms-gatewayversion:
-      - version=2.14.0
-    status:
-      code: 200
-      message: Ok
-- request:
-    body: null
-    headers:
-      Accept:
-      - application/json
-      Accept-Encoding:
-      - gzip, deflate
-      CommandName:
-      - cosmosdb gremlin retrieve-latest-backup-time
-      Connection:
-      - keep-alive
-      ParameterSetName:
-      - -g -a -d -n -l
-      User-Agent:
-<<<<<<< HEAD
-      - AZURECLI/2.36.0 azsdk-python-mgmt-cosmosdb/7.0.0b5 Python/3.10.4 (Windows-10-10.0.22000-SP0)
-=======
-      - AZURECLI/2.36.0 azsdk-python-mgmt-cosmosdb/7.0.0b4 Python/3.10.4 (Windows-10-10.0.22598-SP0)
->>>>>>> 2f51ba7c
-    method: GET
-    uri: https://management.azure.com/subscriptions/00000000-0000-0000-0000-000000000000/resourceGroups/cli_test_cosmosdb_gremlin_graph_backupinfo000001/providers/Microsoft.DocumentDB/databaseAccounts/cli000004/gremlinDatabases/cli000003?api-version=2022-02-15-preview
-  response:
-    body:
-<<<<<<< HEAD
-      string: '{"id":"/subscriptions/00000000-0000-0000-0000-000000000000/resourceGroups/cli_test_cosmosdb_gremlin_graph_backupinfo000001/providers/Microsoft.DocumentDB/databaseAccounts/cli000004/gremlinDatabases/cli000003","type":"Microsoft.DocumentDB/databaseAccounts/gremlinDatabases","name":"cli000003","properties":{"resource":{"id":"cli000003","_rid":"6epYAA==","_self":"dbs/6epYAA==/","_etag":"\"00006520-0000-0200-0000-62775f070000\"","_colls":"colls/","_users":"users/","_ts":1651990279}}}'
-=======
-      string: '{"id":"/subscriptions/00000000-0000-0000-0000-000000000000/resourceGroups/cli_test_cosmosdb_gremlin_graph_backupinfo000001/providers/Microsoft.DocumentDB/databaseAccounts/cli000004/gremlinDatabases/cli000003","type":"Microsoft.DocumentDB/databaseAccounts/gremlinDatabases","name":"cli000003","properties":{"resource":{"id":"cli000003","_rid":"Xs8mAA==","_self":"dbs/Xs8mAA==/","_etag":"\"0000e201-0000-0200-0000-6271cbb30000\"","_colls":"colls/","_users":"users/","_ts":1651624883}}}'
->>>>>>> 2f51ba7c
-    headers:
-      cache-control:
-      - no-store, no-cache
-      content-length:
-      - '483'
-      content-type:
-      - application/json
-      date:
-<<<<<<< HEAD
-      - Sun, 08 May 2022 06:13:04 GMT
-=======
-      - Wed, 04 May 2022 00:42:55 GMT
->>>>>>> 2f51ba7c
-      pragma:
-      - no-cache
-      server:
-      - Microsoft-HTTPAPI/2.0
-      strict-transport-security:
-      - max-age=31536000; includeSubDomains
-      transfer-encoding:
-      - chunked
-      vary:
-      - Accept-Encoding
-      x-content-type-options:
-      - nosniff
-      x-ms-gatewayversion:
-      - version=2.14.0
-    status:
-      code: 200
-      message: Ok
-- request:
-    body: null
-    headers:
-      Accept:
-      - application/json
-      Accept-Encoding:
-      - gzip, deflate
-      CommandName:
-      - cosmosdb gremlin retrieve-latest-backup-time
-      Connection:
-      - keep-alive
-      ParameterSetName:
-      - -g -a -d -n -l
-      User-Agent:
-<<<<<<< HEAD
-      - AZURECLI/2.36.0 azsdk-python-mgmt-cosmosdb/7.0.0b5 Python/3.10.4 (Windows-10-10.0.22000-SP0)
-=======
-      - AZURECLI/2.36.0 azsdk-python-mgmt-cosmosdb/7.0.0b4 Python/3.10.4 (Windows-10-10.0.22598-SP0)
->>>>>>> 2f51ba7c
-    method: GET
-    uri: https://management.azure.com/subscriptions/00000000-0000-0000-0000-000000000000/resourceGroups/cli_test_cosmosdb_gremlin_graph_backupinfo000001/providers/Microsoft.DocumentDB/databaseAccounts/cli000004/gremlinDatabases/cli000003/graphs/cli000002?api-version=2022-02-15-preview
-  response:
-    body:
-<<<<<<< HEAD
-      string: '{"id":"/subscriptions/00000000-0000-0000-0000-000000000000/resourceGroups/cli_test_cosmosdb_gremlin_graph_backupinfo000001/providers/Microsoft.DocumentDB/databaseAccounts/cli000004/gremlinDatabases/cli000003/graphs/cli000002","type":"Microsoft.DocumentDB/databaseAccounts/gremlinDatabases/graphs","name":"cli000002","properties":{"resource":{"id":"cli000002","indexingPolicy":{"indexingMode":"consistent","automatic":true,"includedPaths":[{"path":"/*"}],"excludedPaths":[{"path":"/\"_etag\"/?"}]},"partitionKey":{"paths":["/pk"],"kind":"Hash"},"uniqueKeyPolicy":{"uniqueKeys":[]},"conflictResolutionPolicy":{"mode":"LastWriterWins","conflictResolutionPath":"/_ts","conflictResolutionProcedure":""},"backupPolicy":{"type":1},"geospatialConfig":{"type":"Geography"},"_rid":"6epYAMJsJzs=","_ts":1651990320,"_self":"dbs/6epYAA==/colls/6epYAMJsJzs=/","_etag":"\"00006920-0000-0200-0000-62775f300000\"","_docs":"docs/","_sprocs":"sprocs/","_triggers":"triggers/","_udfs":"udfs/","_conflicts":"conflicts/","statistics":[{"id":"0","sizeInKB":0,"documentCount":0,"sampledDistinctPartitionKeyCount":0,"partitionKeys":[]}]}}}'
-=======
-      string: '{"id":"/subscriptions/00000000-0000-0000-0000-000000000000/resourceGroups/cli_test_cosmosdb_gremlin_graph_backupinfo000001/providers/Microsoft.DocumentDB/databaseAccounts/cli000004/gremlinDatabases/cli000003/graphs/cli000002","type":"Microsoft.DocumentDB/databaseAccounts/gremlinDatabases/graphs","name":"cli000002","properties":{"resource":{"id":"cli000002","indexingPolicy":{"indexingMode":"consistent","automatic":true,"includedPaths":[{"path":"/*"}],"excludedPaths":[{"path":"/\"_etag\"/?"}]},"partitionKey":{"paths":["/pk"],"kind":"Hash"},"uniqueKeyPolicy":{"uniqueKeys":[]},"conflictResolutionPolicy":{"mode":"LastWriterWins","conflictResolutionPath":"/_ts","conflictResolutionProcedure":""},"backupPolicy":{"type":1},"geospatialConfig":{"type":"Geography"},"_rid":"Xs8mAMKtDQM=","_ts":1651624920,"_self":"dbs/Xs8mAA==/colls/Xs8mAMKtDQM=/","_etag":"\"0000e501-0000-0200-0000-6271cbd80000\"","_docs":"docs/","_sprocs":"sprocs/","_triggers":"triggers/","_udfs":"udfs/","_conflicts":"conflicts/","statistics":[{"id":"0","sizeInKB":0,"documentCount":0,"sampledDistinctPartitionKeyCount":0,"partitionKeys":[]}]}}}'
->>>>>>> 2f51ba7c
-    headers:
-      cache-control:
-      - no-store, no-cache
-      content-length:
-      - '1114'
-      content-type:
-      - application/json
-      date:
-<<<<<<< HEAD
-      - Sun, 08 May 2022 06:13:05 GMT
-=======
-      - Wed, 04 May 2022 00:42:55 GMT
->>>>>>> 2f51ba7c
-      pragma:
-      - no-cache
-      server:
-      - Microsoft-HTTPAPI/2.0
-      strict-transport-security:
-      - max-age=31536000; includeSubDomains
-      transfer-encoding:
-      - chunked
-      vary:
-      - Accept-Encoding
-      x-content-type-options:
-      - nosniff
-      x-ms-gatewayversion:
-      - version=2.14.0
-    status:
-      code: 200
-      message: Ok
-- request:
-    body: '{"location": "eastus2"}'
-    headers:
-      Accept:
-      - application/json
-      Accept-Encoding:
-      - gzip, deflate
-      CommandName:
-      - cosmosdb gremlin retrieve-latest-backup-time
-      Connection:
-      - keep-alive
-      Content-Length:
-      - '23'
-      Content-Type:
-      - application/json
-      ParameterSetName:
-      - -g -a -d -n -l
-      User-Agent:
-<<<<<<< HEAD
-      - AZURECLI/2.36.0 azsdk-python-mgmt-cosmosdb/7.0.0b5 Python/3.10.4 (Windows-10-10.0.22000-SP0)
-=======
-      - AZURECLI/2.36.0 azsdk-python-mgmt-cosmosdb/7.0.0b4 Python/3.10.4 (Windows-10-10.0.22598-SP0)
->>>>>>> 2f51ba7c
-    method: POST
-    uri: https://management.azure.com/subscriptions/00000000-0000-0000-0000-000000000000/resourceGroups/cli_test_cosmosdb_gremlin_graph_backupinfo000001/providers/Microsoft.DocumentDB/databaseAccounts/cli000004/gremlinDatabases/cli000003/graphs/cli000002/retrieveContinuousBackupInformation?api-version=2022-02-15-preview
-  response:
-    body:
-      string: '{"status":"Enqueued"}'
-    headers:
-      cache-control:
-      - no-store, no-cache
-      content-length:
-      - '21'
-      content-type:
-      - application/json
-      date:
-<<<<<<< HEAD
-      - Sun, 08 May 2022 06:13:07 GMT
-      location:
-      - https://management.azure.com/subscriptions/00000000-0000-0000-0000-000000000000/resourceGroups/cli_test_cosmosdb_gremlin_graph_backupinfo000001/providers/Microsoft.DocumentDB/databaseAccounts/cli000004/gremlinDatabases/cli000003/graphs/cli000002/retrieveContinuousBackupInformation/operationResults/a0dd2ffa-4315-4248-b459-66c60979c36d?api-version=2022-02-15-preview
-=======
-      - Wed, 04 May 2022 00:42:55 GMT
-      location:
-      - https://management.azure.com/subscriptions/00000000-0000-0000-0000-000000000000/resourceGroups/cli_test_cosmosdb_gremlin_graph_backupinfo000001/providers/Microsoft.DocumentDB/databaseAccounts/cli000004/gremlinDatabases/cli000003/graphs/cli000002/retrieveContinuousBackupInformation/operationResults/e370919f-8330-4030-bdb4-885f98151b3e?api-version=2022-02-15-preview
->>>>>>> 2f51ba7c
-      pragma:
-      - no-cache
-      server:
-      - Microsoft-HTTPAPI/2.0
-      strict-transport-security:
-      - max-age=31536000; includeSubDomains
-      x-content-type-options:
-      - nosniff
-      x-ms-gatewayversion:
-      - version=2.14.0
-      x-ms-ratelimit-remaining-subscription-writes:
-      - '1199'
-    status:
-      code: 202
-      message: Accepted
-- request:
-    body: null
-    headers:
-      Accept:
-      - '*/*'
-      Accept-Encoding:
-      - gzip, deflate
-      CommandName:
-      - cosmosdb gremlin retrieve-latest-backup-time
-      Connection:
-      - keep-alive
-      ParameterSetName:
-      - -g -a -d -n -l
-      User-Agent:
-<<<<<<< HEAD
-      - AZURECLI/2.36.0 azsdk-python-mgmt-cosmosdb/7.0.0b5 Python/3.10.4 (Windows-10-10.0.22000-SP0)
-    method: GET
-    uri: https://management.azure.com/subscriptions/00000000-0000-0000-0000-000000000000/resourceGroups/cli_test_cosmosdb_gremlin_graph_backupinfo000001/providers/Microsoft.DocumentDB/databaseAccounts/cli000004/gremlinDatabases/cli000003/graphs/cli000002/retrieveContinuousBackupInformation/operationResults/a0dd2ffa-4315-4248-b459-66c60979c36d?api-version=2022-02-15-preview
-  response:
-    body:
-      string: '{"continuousBackupInformation":{"latestRestorableTimestamp":"5/8/2022
-        6:13:11 AM"}}'
-=======
-      - AZURECLI/2.36.0 azsdk-python-mgmt-cosmosdb/7.0.0b4 Python/3.10.4 (Windows-10-10.0.22598-SP0)
-    method: GET
-    uri: https://management.azure.com/subscriptions/00000000-0000-0000-0000-000000000000/resourceGroups/cli_test_cosmosdb_gremlin_graph_backupinfo000001/providers/Microsoft.DocumentDB/databaseAccounts/cli000004/gremlinDatabases/cli000003/graphs/cli000002/retrieveContinuousBackupInformation/operationResults/e370919f-8330-4030-bdb4-885f98151b3e?api-version=2022-02-15-preview
-  response:
-    body:
-      string: '{"continuousBackupInformation":{"latestRestorableTimestamp":"5/4/2022
-        12:43:01 AM"}}'
->>>>>>> 2f51ba7c
-    headers:
-      cache-control:
-      - no-store, no-cache
-      content-length:
-      - '83'
-      content-type:
-      - application/json
-      date:
-<<<<<<< HEAD
-      - Sun, 08 May 2022 06:13:37 GMT
-=======
-      - Wed, 04 May 2022 00:43:26 GMT
->>>>>>> 2f51ba7c
-      pragma:
-      - no-cache
-      server:
-      - Microsoft-HTTPAPI/2.0
-      strict-transport-security:
-      - max-age=31536000; includeSubDomains
-      transfer-encoding:
-      - chunked
-      vary:
-      - Accept-Encoding
-      x-content-type-options:
-      - nosniff
-      x-ms-gatewayversion:
-      - version=2.14.0
-    status:
-      code: 200
-      message: Ok
-- request:
-    body: null
-    headers:
-      Accept:
-      - application/json
-      Accept-Encoding:
-      - gzip, deflate
-      CommandName:
-      - cosmosdb gremlin retrieve-latest-backup-time
-      Connection:
-      - keep-alive
-      ParameterSetName:
-      - -g -a -d -n -l
-      User-Agent:
-<<<<<<< HEAD
-      - AZURECLI/2.36.0 azsdk-python-mgmt-cosmosdb/7.0.0b5 Python/3.10.4 (Windows-10-10.0.22000-SP0)
-=======
-      - AZURECLI/2.36.0 azsdk-python-mgmt-cosmosdb/7.0.0b4 Python/3.10.4 (Windows-10-10.0.22598-SP0)
->>>>>>> 2f51ba7c
-    method: GET
-    uri: https://management.azure.com/subscriptions/00000000-0000-0000-0000-000000000000/resourceGroups/cli_test_cosmosdb_gremlin_graph_backupinfo000001/providers/Microsoft.DocumentDB/databaseAccounts/cli000004/gremlinDatabases/cli000003?api-version=2022-02-15-preview
-  response:
-    body:
-<<<<<<< HEAD
-      string: '{"id":"/subscriptions/00000000-0000-0000-0000-000000000000/resourceGroups/cli_test_cosmosdb_gremlin_graph_backupinfo000001/providers/Microsoft.DocumentDB/databaseAccounts/cli000004/gremlinDatabases/cli000003","type":"Microsoft.DocumentDB/databaseAccounts/gremlinDatabases","name":"cli000003","properties":{"resource":{"id":"cli000003","_rid":"6epYAA==","_self":"dbs/6epYAA==/","_etag":"\"00006520-0000-0200-0000-62775f070000\"","_colls":"colls/","_users":"users/","_ts":1651990279}}}'
-=======
-      string: '{"id":"/subscriptions/00000000-0000-0000-0000-000000000000/resourceGroups/cli_test_cosmosdb_gremlin_graph_backupinfo000001/providers/Microsoft.DocumentDB/databaseAccounts/cli000004/gremlinDatabases/cli000003","type":"Microsoft.DocumentDB/databaseAccounts/gremlinDatabases","name":"cli000003","properties":{"resource":{"id":"cli000003","_rid":"Xs8mAA==","_self":"dbs/Xs8mAA==/","_etag":"\"0000e201-0000-0200-0000-6271cbb30000\"","_colls":"colls/","_users":"users/","_ts":1651624883}}}'
->>>>>>> 2f51ba7c
-    headers:
-      cache-control:
-      - no-store, no-cache
-      content-length:
-      - '483'
-      content-type:
-      - application/json
-      date:
-<<<<<<< HEAD
-      - Sun, 08 May 2022 06:13:39 GMT
-=======
-      - Wed, 04 May 2022 00:43:26 GMT
->>>>>>> 2f51ba7c
-      pragma:
-      - no-cache
-      server:
-      - Microsoft-HTTPAPI/2.0
-      strict-transport-security:
-      - max-age=31536000; includeSubDomains
-      transfer-encoding:
-      - chunked
-      vary:
-      - Accept-Encoding
-      x-content-type-options:
-      - nosniff
-      x-ms-gatewayversion:
-      - version=2.14.0
-    status:
-      code: 200
-      message: Ok
-- request:
-    body: null
-    headers:
-      Accept:
-      - application/json
-      Accept-Encoding:
-      - gzip, deflate
-      CommandName:
-      - cosmosdb gremlin retrieve-latest-backup-time
-      Connection:
-      - keep-alive
-      ParameterSetName:
-      - -g -a -d -n -l
-      User-Agent:
-<<<<<<< HEAD
-      - AZURECLI/2.36.0 azsdk-python-mgmt-cosmosdb/7.0.0b5 Python/3.10.4 (Windows-10-10.0.22000-SP0)
-=======
-      - AZURECLI/2.36.0 azsdk-python-mgmt-cosmosdb/7.0.0b4 Python/3.10.4 (Windows-10-10.0.22598-SP0)
->>>>>>> 2f51ba7c
-    method: GET
-    uri: https://management.azure.com/subscriptions/00000000-0000-0000-0000-000000000000/resourceGroups/cli_test_cosmosdb_gremlin_graph_backupinfo000001/providers/Microsoft.DocumentDB/databaseAccounts/cli000004/gremlinDatabases/cli000003/graphs/cli000002?api-version=2022-02-15-preview
-  response:
-    body:
-<<<<<<< HEAD
-      string: '{"id":"/subscriptions/00000000-0000-0000-0000-000000000000/resourceGroups/cli_test_cosmosdb_gremlin_graph_backupinfo000001/providers/Microsoft.DocumentDB/databaseAccounts/cli000004/gremlinDatabases/cli000003/graphs/cli000002","type":"Microsoft.DocumentDB/databaseAccounts/gremlinDatabases/graphs","name":"cli000002","properties":{"resource":{"id":"cli000002","indexingPolicy":{"indexingMode":"consistent","automatic":true,"includedPaths":[{"path":"/*"}],"excludedPaths":[{"path":"/\"_etag\"/?"}]},"partitionKey":{"paths":["/pk"],"kind":"Hash"},"uniqueKeyPolicy":{"uniqueKeys":[]},"conflictResolutionPolicy":{"mode":"LastWriterWins","conflictResolutionPath":"/_ts","conflictResolutionProcedure":""},"backupPolicy":{"type":1},"geospatialConfig":{"type":"Geography"},"_rid":"6epYAMJsJzs=","_ts":1651990320,"_self":"dbs/6epYAA==/colls/6epYAMJsJzs=/","_etag":"\"00006920-0000-0200-0000-62775f300000\"","_docs":"docs/","_sprocs":"sprocs/","_triggers":"triggers/","_udfs":"udfs/","_conflicts":"conflicts/","statistics":[{"id":"0","sizeInKB":0,"documentCount":0,"sampledDistinctPartitionKeyCount":0,"partitionKeys":[]}]}}}'
-=======
-      string: '{"id":"/subscriptions/00000000-0000-0000-0000-000000000000/resourceGroups/cli_test_cosmosdb_gremlin_graph_backupinfo000001/providers/Microsoft.DocumentDB/databaseAccounts/cli000004/gremlinDatabases/cli000003/graphs/cli000002","type":"Microsoft.DocumentDB/databaseAccounts/gremlinDatabases/graphs","name":"cli000002","properties":{"resource":{"id":"cli000002","indexingPolicy":{"indexingMode":"consistent","automatic":true,"includedPaths":[{"path":"/*"}],"excludedPaths":[{"path":"/\"_etag\"/?"}]},"partitionKey":{"paths":["/pk"],"kind":"Hash"},"uniqueKeyPolicy":{"uniqueKeys":[]},"conflictResolutionPolicy":{"mode":"LastWriterWins","conflictResolutionPath":"/_ts","conflictResolutionProcedure":""},"backupPolicy":{"type":1},"geospatialConfig":{"type":"Geography"},"_rid":"Xs8mAMKtDQM=","_ts":1651624920,"_self":"dbs/Xs8mAA==/colls/Xs8mAMKtDQM=/","_etag":"\"0000e501-0000-0200-0000-6271cbd80000\"","_docs":"docs/","_sprocs":"sprocs/","_triggers":"triggers/","_udfs":"udfs/","_conflicts":"conflicts/","statistics":[{"id":"0","sizeInKB":0,"documentCount":0,"sampledDistinctPartitionKeyCount":0,"partitionKeys":[]}]}}}'
->>>>>>> 2f51ba7c
-    headers:
-      cache-control:
-      - no-store, no-cache
-      content-length:
-      - '1114'
-      content-type:
-      - application/json
-      date:
-<<<<<<< HEAD
-      - Sun, 08 May 2022 06:13:41 GMT
-=======
-      - Wed, 04 May 2022 00:43:27 GMT
->>>>>>> 2f51ba7c
-      pragma:
-      - no-cache
-      server:
-      - Microsoft-HTTPAPI/2.0
-      strict-transport-security:
-      - max-age=31536000; includeSubDomains
-      transfer-encoding:
-      - chunked
-      vary:
-      - Accept-Encoding
-      x-content-type-options:
-      - nosniff
-      x-ms-gatewayversion:
-      - version=2.14.0
-    status:
-      code: 200
-      message: Ok
-- request:
-    body: '{"location": "eastus2"}'
-    headers:
-      Accept:
-      - application/json
-      Accept-Encoding:
-      - gzip, deflate
-      CommandName:
-      - cosmosdb gremlin retrieve-latest-backup-time
-      Connection:
-      - keep-alive
-      Content-Length:
-      - '23'
-      Content-Type:
-      - application/json
-      ParameterSetName:
-      - -g -a -d -n -l
-      User-Agent:
-<<<<<<< HEAD
-      - AZURECLI/2.36.0 azsdk-python-mgmt-cosmosdb/7.0.0b5 Python/3.10.4 (Windows-10-10.0.22000-SP0)
-=======
-      - AZURECLI/2.36.0 azsdk-python-mgmt-cosmosdb/7.0.0b4 Python/3.10.4 (Windows-10-10.0.22598-SP0)
->>>>>>> 2f51ba7c
-    method: POST
-    uri: https://management.azure.com/subscriptions/00000000-0000-0000-0000-000000000000/resourceGroups/cli_test_cosmosdb_gremlin_graph_backupinfo000001/providers/Microsoft.DocumentDB/databaseAccounts/cli000004/gremlinDatabases/cli000003/graphs/cli000002/retrieveContinuousBackupInformation?api-version=2022-02-15-preview
-  response:
-    body:
-      string: '{"status":"Enqueued"}'
-    headers:
-      cache-control:
-      - no-store, no-cache
-      content-length:
-      - '21'
-      content-type:
-      - application/json
-      date:
-<<<<<<< HEAD
-      - Sun, 08 May 2022 06:13:42 GMT
-      location:
-      - https://management.azure.com/subscriptions/00000000-0000-0000-0000-000000000000/resourceGroups/cli_test_cosmosdb_gremlin_graph_backupinfo000001/providers/Microsoft.DocumentDB/databaseAccounts/cli000004/gremlinDatabases/cli000003/graphs/cli000002/retrieveContinuousBackupInformation/operationResults/80b8034b-deb4-4746-ac31-aac05ccccfd1?api-version=2022-02-15-preview
-=======
-      - Wed, 04 May 2022 00:43:27 GMT
-      location:
-      - https://management.azure.com/subscriptions/00000000-0000-0000-0000-000000000000/resourceGroups/cli_test_cosmosdb_gremlin_graph_backupinfo000001/providers/Microsoft.DocumentDB/databaseAccounts/cli000004/gremlinDatabases/cli000003/graphs/cli000002/retrieveContinuousBackupInformation/operationResults/9f59441c-4d31-41e0-851a-485569270bfd?api-version=2022-02-15-preview
->>>>>>> 2f51ba7c
-      pragma:
-      - no-cache
-      server:
-      - Microsoft-HTTPAPI/2.0
-      strict-transport-security:
-      - max-age=31536000; includeSubDomains
-      x-content-type-options:
-      - nosniff
-      x-ms-gatewayversion:
-      - version=2.14.0
-      x-ms-ratelimit-remaining-subscription-writes:
-      - '1199'
-    status:
-      code: 202
-      message: Accepted
-- request:
-    body: null
-    headers:
-      Accept:
-      - '*/*'
-      Accept-Encoding:
-      - gzip, deflate
-      CommandName:
-      - cosmosdb gremlin retrieve-latest-backup-time
-      Connection:
-      - keep-alive
-      ParameterSetName:
-      - -g -a -d -n -l
-      User-Agent:
-<<<<<<< HEAD
-      - AZURECLI/2.36.0 azsdk-python-mgmt-cosmosdb/7.0.0b5 Python/3.10.4 (Windows-10-10.0.22000-SP0)
-    method: GET
-    uri: https://management.azure.com/subscriptions/00000000-0000-0000-0000-000000000000/resourceGroups/cli_test_cosmosdb_gremlin_graph_backupinfo000001/providers/Microsoft.DocumentDB/databaseAccounts/cli000004/gremlinDatabases/cli000003/graphs/cli000002/retrieveContinuousBackupInformation/operationResults/80b8034b-deb4-4746-ac31-aac05ccccfd1?api-version=2022-02-15-preview
-  response:
-    body:
-      string: '{"continuousBackupInformation":{"latestRestorableTimestamp":"5/8/2022
-        6:13:46 AM"}}'
-=======
-      - AZURECLI/2.36.0 azsdk-python-mgmt-cosmosdb/7.0.0b4 Python/3.10.4 (Windows-10-10.0.22598-SP0)
-    method: GET
-    uri: https://management.azure.com/subscriptions/00000000-0000-0000-0000-000000000000/resourceGroups/cli_test_cosmosdb_gremlin_graph_backupinfo000001/providers/Microsoft.DocumentDB/databaseAccounts/cli000004/gremlinDatabases/cli000003/graphs/cli000002/retrieveContinuousBackupInformation/operationResults/9f59441c-4d31-41e0-851a-485569270bfd?api-version=2022-02-15-preview
-  response:
-    body:
-      string: '{"continuousBackupInformation":{"latestRestorableTimestamp":"5/4/2022
-        12:43:32 AM"}}'
->>>>>>> 2f51ba7c
-    headers:
-      cache-control:
-      - no-store, no-cache
-      content-length:
-      - '83'
-      content-type:
-      - application/json
-      date:
-<<<<<<< HEAD
-      - Sun, 08 May 2022 06:14:12 GMT
-=======
-      - Wed, 04 May 2022 00:43:57 GMT
->>>>>>> 2f51ba7c
-      pragma:
-      - no-cache
-      server:
-      - Microsoft-HTTPAPI/2.0
-      strict-transport-security:
-      - max-age=31536000; includeSubDomains
-      transfer-encoding:
-      - chunked
-      vary:
-      - Accept-Encoding
-      x-content-type-options:
-      - nosniff
-      x-ms-gatewayversion:
-      - version=2.14.0
-    status:
-      code: 200
-      message: Ok
-version: 1
+interactions:
+- request:
+    body: null
+    headers:
+      Accept:
+      - application/json
+      Accept-Encoding:
+      - gzip, deflate
+      CommandName:
+      - cosmosdb gremlin retrieve-latest-backup-time
+      Connection:
+      - keep-alive
+      ParameterSetName:
+      - -g -a -d -n -l
+      User-Agent:
+      - AZURECLI/2.36.0 azsdk-python-mgmt-cosmosdb/7.0.0b5 Python/3.10.4 (Windows-10-10.0.22000-SP0)
+    method: GET
+    uri: https://management.azure.com/subscriptions/00000000-0000-0000-0000-000000000000/resourceGroups/cli_test_cosmosdb_gremlin_graph_backupinfo000001/providers/Microsoft.DocumentDB/databaseAccounts/cli000004/gremlinDatabases/cli000003?api-version=2022-02-15-preview
+  response:
+    body:
+      string: '{"error":{"code":"ResourceNotFound","message":"The Resource ''Microsoft.DocumentDB/databaseAccounts/cli000004''
+        under resource group ''cli_test_cosmosdb_gremlin_graph_backupinfo000001''
+        was not found. For more details please go to https://aka.ms/ARMResourceNotFoundFix"}}'
+    headers:
+      cache-control:
+      - no-cache
+      content-length:
+      - '267'
+      content-type:
+      - application/json; charset=utf-8
+      date:
+      - Sun, 08 May 2022 06:04:48 GMT
+      expires:
+      - '-1'
+      pragma:
+      - no-cache
+      strict-transport-security:
+      - max-age=31536000; includeSubDomains
+      x-content-type-options:
+      - nosniff
+      x-ms-failure-cause:
+      - gateway
+    status:
+      code: 404
+      message: Not Found
+- request:
+    body: null
+    headers:
+      Accept:
+      - application/json
+      Accept-Encoding:
+      - gzip, deflate
+      CommandName:
+      - cosmosdb create
+      Connection:
+      - keep-alive
+      ParameterSetName:
+      - -n -g --backup-policy-type --locations --kind --capabilities
+      User-Agent:
+      - AZURECLI/2.36.0 azsdk-python-azure-mgmt-resource/20.0.0 Python/3.10.4 (Windows-10-10.0.22000-SP0)
+    method: GET
+    uri: https://management.azure.com/subscriptions/00000000-0000-0000-0000-000000000000/resourcegroups/cli_test_cosmosdb_gremlin_graph_backupinfo000001?api-version=2021-04-01
+  response:
+    body:
+      string: '{"id":"/subscriptions/00000000-0000-0000-0000-000000000000/resourceGroups/cli_test_cosmosdb_gremlin_graph_backupinfo000001","name":"cli_test_cosmosdb_gremlin_graph_backupinfo000001","type":"Microsoft.Resources/resourceGroups","location":"eastus2","tags":{"product":"azurecli","cause":"automation","date":"2022-05-08T06:04:40Z"},"properties":{"provisioningState":"Succeeded"}}'
+    headers:
+      cache-control:
+      - no-cache
+      content-length:
+      - '375'
+      content-type:
+      - application/json; charset=utf-8
+      date:
+      - Sun, 08 May 2022 06:04:47 GMT
+      expires:
+      - '-1'
+      pragma:
+      - no-cache
+      strict-transport-security:
+      - max-age=31536000; includeSubDomains
+      vary:
+      - Accept-Encoding
+      x-content-type-options:
+      - nosniff
+    status:
+      code: 200
+      message: OK
+- request:
+    body: '{"location": "eastus2", "kind": "GlobalDocumentDB", "properties": {"locations":
+      [{"locationName": "eastus2", "failoverPriority": 0, "isZoneRedundant": false}],
+      "databaseAccountOfferType": "Standard", "capabilities": [{"name": "EnableGremlin"}],
+      "apiProperties": {}, "createMode": "Default", "backupPolicy": {"type": "Continuous",
+      "continuousModeProperties": {"tier": "Continuous30Days"}}}}'
+    headers:
+      Accept:
+      - application/json
+      Accept-Encoding:
+      - gzip, deflate
+      CommandName:
+      - cosmosdb create
+      Connection:
+      - keep-alive
+      Content-Length:
+      - '389'
+      Content-Type:
+      - application/json
+      ParameterSetName:
+      - -n -g --backup-policy-type --locations --kind --capabilities
+      User-Agent:
+      - AZURECLI/2.36.0 azsdk-python-mgmt-cosmosdb/7.0.0b5 Python/3.10.4 (Windows-10-10.0.22000-SP0)
+    method: PUT
+    uri: https://management.azure.com/subscriptions/00000000-0000-0000-0000-000000000000/resourceGroups/cli_test_cosmosdb_gremlin_graph_backupinfo000001/providers/Microsoft.DocumentDB/databaseAccounts/cli000004?api-version=2022-02-15-preview
+  response:
+    body:
+      string: '{"id":"/subscriptions/00000000-0000-0000-0000-000000000000/resourceGroups/cli_test_cosmosdb_gremlin_graph_backupinfo000001/providers/Microsoft.DocumentDB/databaseAccounts/cli000004","name":"cli000004","location":"East
+        US 2","type":"Microsoft.DocumentDB/databaseAccounts","kind":"GlobalDocumentDB","tags":{},"systemData":{"createdAt":"2022-05-08T06:04:59.4243473Z"},"properties":{"provisioningState":"Creating","publicNetworkAccess":"Enabled","enableAutomaticFailover":false,"enableMultipleWriteLocations":false,"enablePartitionKeyMonitor":false,"isVirtualNetworkFilterEnabled":false,"virtualNetworkRules":[],"EnabledApiTypes":"Gremlin,
+        Sql","disableKeyBasedMetadataWriteAccess":false,"enableFreeTier":false,"enableAnalyticalStorage":false,"analyticalStorageConfiguration":{"schemaType":"WellDefined"},"instanceId":"735d12b8-ac8c-4493-9a73-748e9d271bc2","createMode":"Default","databaseAccountOfferType":"Standard","defaultIdentity":"","networkAclBypass":"None","disableLocalAuth":false,"consistencyPolicy":{"defaultConsistencyLevel":"Session","maxIntervalInSeconds":5,"maxStalenessPrefix":100},"configurationOverrides":{},"writeLocations":[{"id":"cli000004-eastus2","locationName":"East
+        US 2","provisioningState":"Creating","failoverPriority":0,"isZoneRedundant":false}],"readLocations":[{"id":"cli000004-eastus2","locationName":"East
+        US 2","provisioningState":"Creating","failoverPriority":0,"isZoneRedundant":false}],"locations":[{"id":"cli000004-eastus2","locationName":"East
+        US 2","provisioningState":"Creating","failoverPriority":0,"isZoneRedundant":false}],"failoverPolicies":[{"id":"cli000004-eastus2","locationName":"East
+        US 2","failoverPriority":0}],"cors":[],"capabilities":[{"name":"EnableGremlin"}],"ipRules":[],"backupPolicy":{"type":"Continuous","continuousModeProperties":{"tier":"Continuous30Days"}},"networkAclBypassResourceIds":[],"diagnosticLogSettings":{"enableFullTextQuery":"None"}},"identity":{"type":"None"}}'
+    headers:
+      azure-asyncoperation:
+      - https://management.azure.com/subscriptions/00000000-0000-0000-0000-000000000000/providers/Microsoft.DocumentDB/locations/eastus2/operationsStatus/a36d184d-f278-43e8-a2ff-3aeaa019dc47?api-version=2022-02-15-preview
+      cache-control:
+      - no-store, no-cache
+      content-length:
+      - '1932'
+      content-type:
+      - application/json
+      date:
+      - Sun, 08 May 2022 06:05:02 GMT
+      location:
+      - https://management.azure.com/subscriptions/00000000-0000-0000-0000-000000000000/resourceGroups/cli_test_cosmosdb_gremlin_graph_backupinfo000001/providers/Microsoft.DocumentDB/databaseAccounts/cli000004/operationResults/a36d184d-f278-43e8-a2ff-3aeaa019dc47?api-version=2022-02-15-preview
+      pragma:
+      - no-cache
+      server:
+      - Microsoft-HTTPAPI/2.0
+      strict-transport-security:
+      - max-age=31536000; includeSubDomains
+      transfer-encoding:
+      - chunked
+      vary:
+      - Accept-Encoding
+      x-content-type-options:
+      - nosniff
+      x-ms-gatewayversion:
+      - version=2.14.0
+      x-ms-ratelimit-remaining-subscription-writes:
+      - '1194'
+    status:
+      code: 200
+      message: Ok
+- request:
+    body: null
+    headers:
+      Accept:
+      - '*/*'
+      Accept-Encoding:
+      - gzip, deflate
+      CommandName:
+      - cosmosdb create
+      Connection:
+      - keep-alive
+      ParameterSetName:
+      - -n -g --backup-policy-type --locations --kind --capabilities
+      User-Agent:
+      - AZURECLI/2.36.0 azsdk-python-mgmt-cosmosdb/7.0.0b5 Python/3.10.4 (Windows-10-10.0.22000-SP0)
+    method: GET
+    uri: https://management.azure.com/subscriptions/00000000-0000-0000-0000-000000000000/providers/Microsoft.DocumentDB/locations/eastus2/operationsStatus/a36d184d-f278-43e8-a2ff-3aeaa019dc47?api-version=2022-02-15-preview
+  response:
+    body:
+      string: '{"status":"Dequeued"}'
+    headers:
+      cache-control:
+      - no-store, no-cache
+      content-length:
+      - '21'
+      content-type:
+      - application/json
+      date:
+      - Sun, 08 May 2022 06:05:32 GMT
+      pragma:
+      - no-cache
+      server:
+      - Microsoft-HTTPAPI/2.0
+      strict-transport-security:
+      - max-age=31536000; includeSubDomains
+      transfer-encoding:
+      - chunked
+      vary:
+      - Accept-Encoding
+      x-content-type-options:
+      - nosniff
+      x-ms-gatewayversion:
+      - version=2.14.0
+    status:
+      code: 200
+      message: Ok
+- request:
+    body: null
+    headers:
+      Accept:
+      - '*/*'
+      Accept-Encoding:
+      - gzip, deflate
+      CommandName:
+      - cosmosdb create
+      Connection:
+      - keep-alive
+      ParameterSetName:
+      - -n -g --backup-policy-type --locations --kind --capabilities
+      User-Agent:
+      - AZURECLI/2.36.0 azsdk-python-mgmt-cosmosdb/7.0.0b5 Python/3.10.4 (Windows-10-10.0.22000-SP0)
+    method: GET
+    uri: https://management.azure.com/subscriptions/00000000-0000-0000-0000-000000000000/providers/Microsoft.DocumentDB/locations/eastus2/operationsStatus/a36d184d-f278-43e8-a2ff-3aeaa019dc47?api-version=2022-02-15-preview
+  response:
+    body:
+      string: '{"status":"Dequeued"}'
+    headers:
+      cache-control:
+      - no-store, no-cache
+      content-length:
+      - '21'
+      content-type:
+      - application/json
+      date:
+      - Sun, 08 May 2022 06:06:03 GMT
+      pragma:
+      - no-cache
+      server:
+      - Microsoft-HTTPAPI/2.0
+      strict-transport-security:
+      - max-age=31536000; includeSubDomains
+      transfer-encoding:
+      - chunked
+      vary:
+      - Accept-Encoding
+      x-content-type-options:
+      - nosniff
+      x-ms-gatewayversion:
+      - version=2.14.0
+    status:
+      code: 200
+      message: Ok
+- request:
+    body: null
+    headers:
+      Accept:
+      - '*/*'
+      Accept-Encoding:
+      - gzip, deflate
+      CommandName:
+      - cosmosdb create
+      Connection:
+      - keep-alive
+      ParameterSetName:
+      - -n -g --backup-policy-type --locations --kind --capabilities
+      User-Agent:
+      - AZURECLI/2.36.0 azsdk-python-mgmt-cosmosdb/7.0.0b5 Python/3.10.4 (Windows-10-10.0.22000-SP0)
+    method: GET
+    uri: https://management.azure.com/subscriptions/00000000-0000-0000-0000-000000000000/providers/Microsoft.DocumentDB/locations/eastus2/operationsStatus/a36d184d-f278-43e8-a2ff-3aeaa019dc47?api-version=2022-02-15-preview
+  response:
+    body:
+      string: '{"status":"Dequeued"}'
+    headers:
+      cache-control:
+      - no-store, no-cache
+      content-length:
+      - '21'
+      content-type:
+      - application/json
+      date:
+      - Sun, 08 May 2022 06:06:33 GMT
+      pragma:
+      - no-cache
+      server:
+      - Microsoft-HTTPAPI/2.0
+      strict-transport-security:
+      - max-age=31536000; includeSubDomains
+      transfer-encoding:
+      - chunked
+      vary:
+      - Accept-Encoding
+      x-content-type-options:
+      - nosniff
+      x-ms-gatewayversion:
+      - version=2.14.0
+    status:
+      code: 200
+      message: Ok
+- request:
+    body: null
+    headers:
+      Accept:
+      - '*/*'
+      Accept-Encoding:
+      - gzip, deflate
+      CommandName:
+      - cosmosdb create
+      Connection:
+      - keep-alive
+      ParameterSetName:
+      - -n -g --backup-policy-type --locations --kind --capabilities
+      User-Agent:
+      - AZURECLI/2.36.0 azsdk-python-mgmt-cosmosdb/7.0.0b5 Python/3.10.4 (Windows-10-10.0.22000-SP0)
+    method: GET
+    uri: https://management.azure.com/subscriptions/00000000-0000-0000-0000-000000000000/providers/Microsoft.DocumentDB/locations/eastus2/operationsStatus/a36d184d-f278-43e8-a2ff-3aeaa019dc47?api-version=2022-02-15-preview
+  response:
+    body:
+      string: '{"status":"Dequeued"}'
+    headers:
+      cache-control:
+      - no-store, no-cache
+      content-length:
+      - '21'
+      content-type:
+      - application/json
+      date:
+      - Sun, 08 May 2022 06:07:02 GMT
+      pragma:
+      - no-cache
+      server:
+      - Microsoft-HTTPAPI/2.0
+      strict-transport-security:
+      - max-age=31536000; includeSubDomains
+      transfer-encoding:
+      - chunked
+      vary:
+      - Accept-Encoding
+      x-content-type-options:
+      - nosniff
+      x-ms-gatewayversion:
+      - version=2.14.0
+    status:
+      code: 200
+      message: Ok
+- request:
+    body: null
+    headers:
+      Accept:
+      - '*/*'
+      Accept-Encoding:
+      - gzip, deflate
+      CommandName:
+      - cosmosdb create
+      Connection:
+      - keep-alive
+      ParameterSetName:
+      - -n -g --backup-policy-type --locations --kind --capabilities
+      User-Agent:
+      - AZURECLI/2.36.0 azsdk-python-mgmt-cosmosdb/7.0.0b5 Python/3.10.4 (Windows-10-10.0.22000-SP0)
+    method: GET
+    uri: https://management.azure.com/subscriptions/00000000-0000-0000-0000-000000000000/providers/Microsoft.DocumentDB/locations/eastus2/operationsStatus/a36d184d-f278-43e8-a2ff-3aeaa019dc47?api-version=2022-02-15-preview
+  response:
+    body:
+      string: '{"status":"Dequeued"}'
+    headers:
+      cache-control:
+      - no-store, no-cache
+      content-length:
+      - '21'
+      content-type:
+      - application/json
+      date:
+      - Sun, 08 May 2022 06:07:33 GMT
+      pragma:
+      - no-cache
+      server:
+      - Microsoft-HTTPAPI/2.0
+      strict-transport-security:
+      - max-age=31536000; includeSubDomains
+      transfer-encoding:
+      - chunked
+      vary:
+      - Accept-Encoding
+      x-content-type-options:
+      - nosniff
+      x-ms-gatewayversion:
+      - version=2.14.0
+    status:
+      code: 200
+      message: Ok
+- request:
+    body: null
+    headers:
+      Accept:
+      - '*/*'
+      Accept-Encoding:
+      - gzip, deflate
+      CommandName:
+      - cosmosdb create
+      Connection:
+      - keep-alive
+      ParameterSetName:
+      - -n -g --backup-policy-type --locations --kind --capabilities
+      User-Agent:
+      - AZURECLI/2.36.0 azsdk-python-mgmt-cosmosdb/7.0.0b5 Python/3.10.4 (Windows-10-10.0.22000-SP0)
+    method: GET
+    uri: https://management.azure.com/subscriptions/00000000-0000-0000-0000-000000000000/providers/Microsoft.DocumentDB/locations/eastus2/operationsStatus/a36d184d-f278-43e8-a2ff-3aeaa019dc47?api-version=2022-02-15-preview
+  response:
+    body:
+      string: '{"status":"Dequeued"}'
+    headers:
+      cache-control:
+      - no-store, no-cache
+      content-length:
+      - '21'
+      content-type:
+      - application/json
+      date:
+      - Sun, 08 May 2022 06:08:04 GMT
+      pragma:
+      - no-cache
+      server:
+      - Microsoft-HTTPAPI/2.0
+      strict-transport-security:
+      - max-age=31536000; includeSubDomains
+      transfer-encoding:
+      - chunked
+      vary:
+      - Accept-Encoding
+      x-content-type-options:
+      - nosniff
+      x-ms-gatewayversion:
+      - version=2.14.0
+    status:
+      code: 200
+      message: Ok
+- request:
+    body: null
+    headers:
+      Accept:
+      - '*/*'
+      Accept-Encoding:
+      - gzip, deflate
+      CommandName:
+      - cosmosdb create
+      Connection:
+      - keep-alive
+      ParameterSetName:
+      - -n -g --backup-policy-type --locations --kind --capabilities
+      User-Agent:
+      - AZURECLI/2.36.0 azsdk-python-mgmt-cosmosdb/7.0.0b5 Python/3.10.4 (Windows-10-10.0.22000-SP0)
+    method: GET
+    uri: https://management.azure.com/subscriptions/00000000-0000-0000-0000-000000000000/providers/Microsoft.DocumentDB/locations/eastus2/operationsStatus/a36d184d-f278-43e8-a2ff-3aeaa019dc47?api-version=2022-02-15-preview
+  response:
+    body:
+      string: '{"status":"Dequeued"}'
+    headers:
+      cache-control:
+      - no-store, no-cache
+      content-length:
+      - '21'
+      content-type:
+      - application/json
+      date:
+      - Sun, 08 May 2022 06:08:34 GMT
+      pragma:
+      - no-cache
+      server:
+      - Microsoft-HTTPAPI/2.0
+      strict-transport-security:
+      - max-age=31536000; includeSubDomains
+      transfer-encoding:
+      - chunked
+      vary:
+      - Accept-Encoding
+      x-content-type-options:
+      - nosniff
+      x-ms-gatewayversion:
+      - version=2.14.0
+    status:
+      code: 200
+      message: Ok
+- request:
+    body: null
+    headers:
+      Accept:
+      - '*/*'
+      Accept-Encoding:
+      - gzip, deflate
+      CommandName:
+      - cosmosdb create
+      Connection:
+      - keep-alive
+      ParameterSetName:
+      - -n -g --backup-policy-type --locations --kind --capabilities
+      User-Agent:
+      - AZURECLI/2.36.0 azsdk-python-mgmt-cosmosdb/7.0.0b5 Python/3.10.4 (Windows-10-10.0.22000-SP0)
+    method: GET
+    uri: https://management.azure.com/subscriptions/00000000-0000-0000-0000-000000000000/providers/Microsoft.DocumentDB/locations/eastus2/operationsStatus/a36d184d-f278-43e8-a2ff-3aeaa019dc47?api-version=2022-02-15-preview
+  response:
+    body:
+      string: '{"status":"Dequeued"}'
+    headers:
+      cache-control:
+      - no-store, no-cache
+      content-length:
+      - '21'
+      content-type:
+      - application/json
+      date:
+      - Sun, 08 May 2022 06:09:04 GMT
+      pragma:
+      - no-cache
+      server:
+      - Microsoft-HTTPAPI/2.0
+      strict-transport-security:
+      - max-age=31536000; includeSubDomains
+      transfer-encoding:
+      - chunked
+      vary:
+      - Accept-Encoding
+      x-content-type-options:
+      - nosniff
+      x-ms-gatewayversion:
+      - version=2.14.0
+    status:
+      code: 200
+      message: Ok
+- request:
+    body: null
+    headers:
+      Accept:
+      - '*/*'
+      Accept-Encoding:
+      - gzip, deflate
+      CommandName:
+      - cosmosdb create
+      Connection:
+      - keep-alive
+      ParameterSetName:
+      - -n -g --backup-policy-type --locations --kind --capabilities
+      User-Agent:
+      - AZURECLI/2.36.0 azsdk-python-mgmt-cosmosdb/7.0.0b5 Python/3.10.4 (Windows-10-10.0.22000-SP0)
+    method: GET
+    uri: https://management.azure.com/subscriptions/00000000-0000-0000-0000-000000000000/providers/Microsoft.DocumentDB/locations/eastus2/operationsStatus/a36d184d-f278-43e8-a2ff-3aeaa019dc47?api-version=2022-02-15-preview
+  response:
+    body:
+      string: '{"status":"Dequeued"}'
+    headers:
+      cache-control:
+      - no-store, no-cache
+      content-length:
+      - '21'
+      content-type:
+      - application/json
+      date:
+      - Sun, 08 May 2022 06:09:35 GMT
+      pragma:
+      - no-cache
+      server:
+      - Microsoft-HTTPAPI/2.0
+      strict-transport-security:
+      - max-age=31536000; includeSubDomains
+      transfer-encoding:
+      - chunked
+      vary:
+      - Accept-Encoding
+      x-content-type-options:
+      - nosniff
+      x-ms-gatewayversion:
+      - version=2.14.0
+    status:
+      code: 200
+      message: Ok
+- request:
+    body: null
+    headers:
+      Accept:
+      - '*/*'
+      Accept-Encoding:
+      - gzip, deflate
+      CommandName:
+      - cosmosdb create
+      Connection:
+      - keep-alive
+      ParameterSetName:
+      - -n -g --backup-policy-type --locations --kind --capabilities
+      User-Agent:
+      - AZURECLI/2.36.0 azsdk-python-mgmt-cosmosdb/7.0.0b5 Python/3.10.4 (Windows-10-10.0.22000-SP0)
+    method: GET
+    uri: https://management.azure.com/subscriptions/00000000-0000-0000-0000-000000000000/providers/Microsoft.DocumentDB/locations/eastus2/operationsStatus/a36d184d-f278-43e8-a2ff-3aeaa019dc47?api-version=2022-02-15-preview
+  response:
+    body:
+      string: '{"status":"Dequeued"}'
+    headers:
+      cache-control:
+      - no-store, no-cache
+      content-length:
+      - '21'
+      content-type:
+      - application/json
+      date:
+      - Sun, 08 May 2022 06:10:06 GMT
+      pragma:
+      - no-cache
+      server:
+      - Microsoft-HTTPAPI/2.0
+      strict-transport-security:
+      - max-age=31536000; includeSubDomains
+      transfer-encoding:
+      - chunked
+      vary:
+      - Accept-Encoding
+      x-content-type-options:
+      - nosniff
+      x-ms-gatewayversion:
+      - version=2.14.0
+    status:
+      code: 200
+      message: Ok
+- request:
+    body: null
+    headers:
+      Accept:
+      - '*/*'
+      Accept-Encoding:
+      - gzip, deflate
+      CommandName:
+      - cosmosdb create
+      Connection:
+      - keep-alive
+      ParameterSetName:
+      - -n -g --backup-policy-type --locations --kind --capabilities
+      User-Agent:
+      - AZURECLI/2.36.0 azsdk-python-mgmt-cosmosdb/7.0.0b5 Python/3.10.4 (Windows-10-10.0.22000-SP0)
+    method: GET
+    uri: https://management.azure.com/subscriptions/00000000-0000-0000-0000-000000000000/providers/Microsoft.DocumentDB/locations/eastus2/operationsStatus/a36d184d-f278-43e8-a2ff-3aeaa019dc47?api-version=2022-02-15-preview
+  response:
+    body:
+      string: '{"status":"Dequeued"}'
+    headers:
+      cache-control:
+      - no-store, no-cache
+      content-length:
+      - '21'
+      content-type:
+      - application/json
+      date:
+      - Sun, 08 May 2022 06:10:36 GMT
+      pragma:
+      - no-cache
+      server:
+      - Microsoft-HTTPAPI/2.0
+      strict-transport-security:
+      - max-age=31536000; includeSubDomains
+      transfer-encoding:
+      - chunked
+      vary:
+      - Accept-Encoding
+      x-content-type-options:
+      - nosniff
+      x-ms-gatewayversion:
+      - version=2.14.0
+    status:
+      code: 200
+      message: Ok
+- request:
+    body: null
+    headers:
+      Accept:
+      - '*/*'
+      Accept-Encoding:
+      - gzip, deflate
+      CommandName:
+      - cosmosdb create
+      Connection:
+      - keep-alive
+      ParameterSetName:
+      - -n -g --backup-policy-type --locations --kind --capabilities
+      User-Agent:
+      - AZURECLI/2.36.0 azsdk-python-mgmt-cosmosdb/7.0.0b5 Python/3.10.4 (Windows-10-10.0.22000-SP0)
+    method: GET
+    uri: https://management.azure.com/subscriptions/00000000-0000-0000-0000-000000000000/providers/Microsoft.DocumentDB/locations/eastus2/operationsStatus/a36d184d-f278-43e8-a2ff-3aeaa019dc47?api-version=2022-02-15-preview
+  response:
+    body:
+      string: '{"status":"Succeeded"}'
+    headers:
+      cache-control:
+      - no-store, no-cache
+      content-length:
+      - '22'
+      content-type:
+      - application/json
+      date:
+      - Sun, 08 May 2022 06:11:06 GMT
+      pragma:
+      - no-cache
+      server:
+      - Microsoft-HTTPAPI/2.0
+      strict-transport-security:
+      - max-age=31536000; includeSubDomains
+      transfer-encoding:
+      - chunked
+      vary:
+      - Accept-Encoding
+      x-content-type-options:
+      - nosniff
+      x-ms-gatewayversion:
+      - version=2.14.0
+    status:
+      code: 200
+      message: Ok
+- request:
+    body: null
+    headers:
+      Accept:
+      - '*/*'
+      Accept-Encoding:
+      - gzip, deflate
+      CommandName:
+      - cosmosdb create
+      Connection:
+      - keep-alive
+      ParameterSetName:
+      - -n -g --backup-policy-type --locations --kind --capabilities
+      User-Agent:
+      - AZURECLI/2.36.0 azsdk-python-mgmt-cosmosdb/7.0.0b5 Python/3.10.4 (Windows-10-10.0.22000-SP0)
+    method: GET
+    uri: https://management.azure.com/subscriptions/00000000-0000-0000-0000-000000000000/resourceGroups/cli_test_cosmosdb_gremlin_graph_backupinfo000001/providers/Microsoft.DocumentDB/databaseAccounts/cli000004?api-version=2022-02-15-preview
+  response:
+    body:
+      string: '{"id":"/subscriptions/00000000-0000-0000-0000-000000000000/resourceGroups/cli_test_cosmosdb_gremlin_graph_backupinfo000001/providers/Microsoft.DocumentDB/databaseAccounts/cli000004","name":"cli000004","location":"East
+        US 2","type":"Microsoft.DocumentDB/databaseAccounts","kind":"GlobalDocumentDB","tags":{},"systemData":{"createdAt":"2022-05-08T06:10:38.2084643Z"},"properties":{"provisioningState":"Succeeded","documentEndpoint":"https://cli000004.documents.azure.com:443/","gremlinEndpoint":"https://cli000004.gremlin.cosmos.azure.com:443/","publicNetworkAccess":"Enabled","enableAutomaticFailover":false,"enableMultipleWriteLocations":false,"enablePartitionKeyMonitor":false,"isVirtualNetworkFilterEnabled":false,"virtualNetworkRules":[],"EnabledApiTypes":"Gremlin,
+        Sql","disableKeyBasedMetadataWriteAccess":false,"enableFreeTier":false,"enableAnalyticalStorage":false,"analyticalStorageConfiguration":{"schemaType":"WellDefined"},"instanceId":"735d12b8-ac8c-4493-9a73-748e9d271bc2","createMode":"Default","databaseAccountOfferType":"Standard","defaultIdentity":"FirstPartyIdentity","networkAclBypass":"None","disableLocalAuth":false,"consistencyPolicy":{"defaultConsistencyLevel":"Session","maxIntervalInSeconds":5,"maxStalenessPrefix":100},"configurationOverrides":{},"writeLocations":[{"id":"cli000004-eastus2","locationName":"East
+        US 2","documentEndpoint":"https://cli000004-eastus2.documents.azure.com:443/","provisioningState":"Succeeded","failoverPriority":0,"isZoneRedundant":false}],"readLocations":[{"id":"cli000004-eastus2","locationName":"East
+        US 2","documentEndpoint":"https://cli000004-eastus2.documents.azure.com:443/","provisioningState":"Succeeded","failoverPriority":0,"isZoneRedundant":false}],"locations":[{"id":"cli000004-eastus2","locationName":"East
+        US 2","documentEndpoint":"https://cli000004-eastus2.documents.azure.com:443/","provisioningState":"Succeeded","failoverPriority":0,"isZoneRedundant":false}],"failoverPolicies":[{"id":"cli000004-eastus2","locationName":"East
+        US 2","failoverPriority":0}],"cors":[],"capabilities":[{"name":"EnableGremlin"}],"ipRules":[],"backupPolicy":{"type":"Continuous","continuousModeProperties":{"tier":"Continuous30Days"}},"networkAclBypassResourceIds":[],"diagnosticLogSettings":{"enableFullTextQuery":"None"}},"identity":{"type":"None"}}'
+    headers:
+      cache-control:
+      - no-store, no-cache
+      content-length:
+      - '2302'
+      content-type:
+      - application/json
+      date:
+      - Sun, 08 May 2022 06:11:07 GMT
+      pragma:
+      - no-cache
+      server:
+      - Microsoft-HTTPAPI/2.0
+      strict-transport-security:
+      - max-age=31536000; includeSubDomains
+      transfer-encoding:
+      - chunked
+      vary:
+      - Accept-Encoding
+      x-content-type-options:
+      - nosniff
+      x-ms-gatewayversion:
+      - version=2.14.0
+    status:
+      code: 200
+      message: Ok
+- request:
+    body: null
+    headers:
+      Accept:
+      - application/json
+      Accept-Encoding:
+      - gzip, deflate
+      CommandName:
+      - cosmosdb create
+      Connection:
+      - keep-alive
+      ParameterSetName:
+      - -n -g --backup-policy-type --locations --kind --capabilities
+      User-Agent:
+      - AZURECLI/2.36.0 azsdk-python-mgmt-cosmosdb/7.0.0b5 Python/3.10.4 (Windows-10-10.0.22000-SP0)
+    method: GET
+    uri: https://management.azure.com/subscriptions/00000000-0000-0000-0000-000000000000/resourceGroups/cli_test_cosmosdb_gremlin_graph_backupinfo000001/providers/Microsoft.DocumentDB/databaseAccounts/cli000004?api-version=2022-02-15-preview
+  response:
+    body:
+      string: '{"id":"/subscriptions/00000000-0000-0000-0000-000000000000/resourceGroups/cli_test_cosmosdb_gremlin_graph_backupinfo000001/providers/Microsoft.DocumentDB/databaseAccounts/cli000004","name":"cli000004","location":"East
+        US 2","type":"Microsoft.DocumentDB/databaseAccounts","kind":"GlobalDocumentDB","tags":{},"systemData":{"createdAt":"2022-05-08T06:10:38.2084643Z"},"properties":{"provisioningState":"Succeeded","documentEndpoint":"https://cli000004.documents.azure.com:443/","gremlinEndpoint":"https://cli000004.gremlin.cosmos.azure.com:443/","publicNetworkAccess":"Enabled","enableAutomaticFailover":false,"enableMultipleWriteLocations":false,"enablePartitionKeyMonitor":false,"isVirtualNetworkFilterEnabled":false,"virtualNetworkRules":[],"EnabledApiTypes":"Gremlin,
+        Sql","disableKeyBasedMetadataWriteAccess":false,"enableFreeTier":false,"enableAnalyticalStorage":false,"analyticalStorageConfiguration":{"schemaType":"WellDefined"},"instanceId":"735d12b8-ac8c-4493-9a73-748e9d271bc2","createMode":"Default","databaseAccountOfferType":"Standard","defaultIdentity":"FirstPartyIdentity","networkAclBypass":"None","disableLocalAuth":false,"consistencyPolicy":{"defaultConsistencyLevel":"Session","maxIntervalInSeconds":5,"maxStalenessPrefix":100},"configurationOverrides":{},"writeLocations":[{"id":"cli000004-eastus2","locationName":"East
+        US 2","documentEndpoint":"https://cli000004-eastus2.documents.azure.com:443/","provisioningState":"Succeeded","failoverPriority":0,"isZoneRedundant":false}],"readLocations":[{"id":"cli000004-eastus2","locationName":"East
+        US 2","documentEndpoint":"https://cli000004-eastus2.documents.azure.com:443/","provisioningState":"Succeeded","failoverPriority":0,"isZoneRedundant":false}],"locations":[{"id":"cli000004-eastus2","locationName":"East
+        US 2","documentEndpoint":"https://cli000004-eastus2.documents.azure.com:443/","provisioningState":"Succeeded","failoverPriority":0,"isZoneRedundant":false}],"failoverPolicies":[{"id":"cli000004-eastus2","locationName":"East
+        US 2","failoverPriority":0}],"cors":[],"capabilities":[{"name":"EnableGremlin"}],"ipRules":[],"backupPolicy":{"type":"Continuous","continuousModeProperties":{"tier":"Continuous30Days"}},"networkAclBypassResourceIds":[],"diagnosticLogSettings":{"enableFullTextQuery":"None"}},"identity":{"type":"None"}}'
+    headers:
+      cache-control:
+      - no-store, no-cache
+      content-length:
+      - '2302'
+      content-type:
+      - application/json
+      date:
+      - Sun, 08 May 2022 06:11:07 GMT
+      pragma:
+      - no-cache
+      server:
+      - Microsoft-HTTPAPI/2.0
+      strict-transport-security:
+      - max-age=31536000; includeSubDomains
+      transfer-encoding:
+      - chunked
+      vary:
+      - Accept-Encoding
+      x-content-type-options:
+      - nosniff
+      x-ms-gatewayversion:
+      - version=2.14.0
+    status:
+      code: 200
+      message: Ok
+- request:
+    body: null
+    headers:
+      Accept:
+      - application/json
+      Accept-Encoding:
+      - gzip, deflate
+      CommandName:
+      - cosmosdb show
+      Connection:
+      - keep-alive
+      ParameterSetName:
+      - -n -g
+      User-Agent:
+      - AZURECLI/2.36.0 azsdk-python-mgmt-cosmosdb/7.0.0b5 Python/3.10.4 (Windows-10-10.0.22000-SP0)
+    method: GET
+    uri: https://management.azure.com/subscriptions/00000000-0000-0000-0000-000000000000/resourceGroups/cli_test_cosmosdb_gremlin_graph_backupinfo000001/providers/Microsoft.DocumentDB/databaseAccounts/cli000004?api-version=2022-02-15-preview
+  response:
+    body:
+      string: '{"id":"/subscriptions/00000000-0000-0000-0000-000000000000/resourceGroups/cli_test_cosmosdb_gremlin_graph_backupinfo000001/providers/Microsoft.DocumentDB/databaseAccounts/cli000004","name":"cli000004","location":"East
+        US 2","type":"Microsoft.DocumentDB/databaseAccounts","kind":"GlobalDocumentDB","tags":{},"systemData":{"createdAt":"2022-05-08T06:10:38.2084643Z"},"properties":{"provisioningState":"Succeeded","documentEndpoint":"https://cli000004.documents.azure.com:443/","gremlinEndpoint":"https://cli000004.gremlin.cosmos.azure.com:443/","publicNetworkAccess":"Enabled","enableAutomaticFailover":false,"enableMultipleWriteLocations":false,"enablePartitionKeyMonitor":false,"isVirtualNetworkFilterEnabled":false,"virtualNetworkRules":[],"EnabledApiTypes":"Gremlin,
+        Sql","disableKeyBasedMetadataWriteAccess":false,"enableFreeTier":false,"enableAnalyticalStorage":false,"analyticalStorageConfiguration":{"schemaType":"WellDefined"},"instanceId":"735d12b8-ac8c-4493-9a73-748e9d271bc2","createMode":"Default","databaseAccountOfferType":"Standard","defaultIdentity":"FirstPartyIdentity","networkAclBypass":"None","disableLocalAuth":false,"consistencyPolicy":{"defaultConsistencyLevel":"Session","maxIntervalInSeconds":5,"maxStalenessPrefix":100},"configurationOverrides":{},"writeLocations":[{"id":"cli000004-eastus2","locationName":"East
+        US 2","documentEndpoint":"https://cli000004-eastus2.documents.azure.com:443/","provisioningState":"Succeeded","failoverPriority":0,"isZoneRedundant":false}],"readLocations":[{"id":"cli000004-eastus2","locationName":"East
+        US 2","documentEndpoint":"https://cli000004-eastus2.documents.azure.com:443/","provisioningState":"Succeeded","failoverPriority":0,"isZoneRedundant":false}],"locations":[{"id":"cli000004-eastus2","locationName":"East
+        US 2","documentEndpoint":"https://cli000004-eastus2.documents.azure.com:443/","provisioningState":"Succeeded","failoverPriority":0,"isZoneRedundant":false}],"failoverPolicies":[{"id":"cli000004-eastus2","locationName":"East
+        US 2","failoverPriority":0}],"cors":[],"capabilities":[{"name":"EnableGremlin"}],"ipRules":[],"backupPolicy":{"type":"Continuous","continuousModeProperties":{"tier":"Continuous30Days"}},"networkAclBypassResourceIds":[],"diagnosticLogSettings":{"enableFullTextQuery":"None"}},"identity":{"type":"None"}}'
+    headers:
+      cache-control:
+      - no-store, no-cache
+      content-length:
+      - '2302'
+      content-type:
+      - application/json
+      date:
+      - Sun, 08 May 2022 06:11:09 GMT
+      pragma:
+      - no-cache
+      server:
+      - Microsoft-HTTPAPI/2.0
+      strict-transport-security:
+      - max-age=31536000; includeSubDomains
+      transfer-encoding:
+      - chunked
+      vary:
+      - Accept-Encoding
+      x-content-type-options:
+      - nosniff
+      x-ms-gatewayversion:
+      - version=2.14.0
+    status:
+      code: 200
+      message: Ok
+- request:
+    body: null
+    headers:
+      Accept:
+      - application/json
+      Accept-Encoding:
+      - gzip, deflate
+      CommandName:
+      - cosmosdb gremlin retrieve-latest-backup-time
+      Connection:
+      - keep-alive
+      ParameterSetName:
+      - -g -a -d -n -l
+      User-Agent:
+      - AZURECLI/2.36.0 azsdk-python-mgmt-cosmosdb/7.0.0b5 Python/3.10.4 (Windows-10-10.0.22000-SP0)
+    method: GET
+    uri: https://management.azure.com/subscriptions/00000000-0000-0000-0000-000000000000/resourceGroups/cli_test_cosmosdb_gremlin_graph_backupinfo000001/providers/Microsoft.DocumentDB/databaseAccounts/cli000004/gremlinDatabases/cli000003?api-version=2022-02-15-preview
+  response:
+    body:
+      string: '{"code":"NotFound","message":"Message: {\"code\":\"NotFound\",\"message\":\"Message:
+        {\\\"Errors\\\":[\\\"Resource Not Found. Learn more: https:\\\\/\\\\/aka.ms\\\\/cosmosdb-tsg-not-found\\\"]}\\r\\nActivityId:
+        a7b0e143-ce95-11ec-a768-9c7bef500122, Request URI: /apps/4d036e0c-e400-4397-8d43-7b0f1de248b3/services/e024169f-6c6d-4bfd-9ffd-42f2b384b16f/partitions/850f989e-ee2d-4347-9a58-0dd172b9fae8/replicas/132964512067667128s,
+        RequestStats: \\r\\nRequestStartTime: 2022-05-08T06:11:12.7645151Z, RequestEndTime:
+        2022-05-08T06:11:12.7745147Z,  Number of regions attempted:1\\r\\n{\\\"systemHistory\\\":[{\\\"dateUtc\\\":\\\"2022-05-08T06:10:11.5050652Z\\\",\\\"cpu\\\":1.752,\\\"memory\\\":642351028.000,\\\"threadInfo\\\":{\\\"isThreadStarving\\\":\\\"False\\\",\\\"threadWaitIntervalInMs\\\":0.0155,\\\"availableThreads\\\":32762,\\\"minThreads\\\":64,\\\"maxThreads\\\":32767}},{\\\"dateUtc\\\":\\\"2022-05-08T06:10:21.5149882Z\\\",\\\"cpu\\\":7.341,\\\"memory\\\":641848992.000,\\\"threadInfo\\\":{\\\"isThreadStarving\\\":\\\"False\\\",\\\"threadWaitIntervalInMs\\\":0.0188,\\\"availableThreads\\\":32763,\\\"minThreads\\\":64,\\\"maxThreads\\\":32767}},{\\\"dateUtc\\\":\\\"2022-05-08T06:10:31.5248868Z\\\",\\\"cpu\\\":1.564,\\\"memory\\\":641258684.000,\\\"threadInfo\\\":{\\\"isThreadStarving\\\":\\\"False\\\",\\\"threadWaitIntervalInMs\\\":0.0095,\\\"availableThreads\\\":32762,\\\"minThreads\\\":64,\\\"maxThreads\\\":32767}},{\\\"dateUtc\\\":\\\"2022-05-08T06:10:41.5348071Z\\\",\\\"cpu\\\":1.361,\\\"memory\\\":640969832.000,\\\"threadInfo\\\":{\\\"isThreadStarving\\\":\\\"False\\\",\\\"threadWaitIntervalInMs\\\":0.0273,\\\"availableThreads\\\":32764,\\\"minThreads\\\":64,\\\"maxThreads\\\":32767}},{\\\"dateUtc\\\":\\\"2022-05-08T06:11:01.5446151Z\\\",\\\"cpu\\\":0.519,\\\"memory\\\":640242160.000,\\\"threadInfo\\\":{\\\"isThreadStarving\\\":\\\"False\\\",\\\"threadWaitIntervalInMs\\\":0.0088,\\\"availableThreads\\\":32759,\\\"minThreads\\\":64,\\\"maxThreads\\\":32767}},{\\\"dateUtc\\\":\\\"2022-05-08T06:11:11.5545261Z\\\",\\\"cpu\\\":0.409,\\\"memory\\\":639599816.000,\\\"threadInfo\\\":{\\\"isThreadStarving\\\":\\\"False\\\",\\\"threadWaitIntervalInMs\\\":0.0191,\\\"availableThreads\\\":32764,\\\"minThreads\\\":64,\\\"maxThreads\\\":32767}}]}\\r\\nRequestStart:
+        2022-05-08T06:11:12.7645151Z; ResponseTime: 2022-05-08T06:11:12.7745147Z;
+        StoreResult: StorePhysicalAddress: rntbd://10.0.0.22:11000/apps/4d036e0c-e400-4397-8d43-7b0f1de248b3/services/e024169f-6c6d-4bfd-9ffd-42f2b384b16f/partitions/850f989e-ee2d-4347-9a58-0dd172b9fae8/replicas/132964512067667128s,
+        LSN: 9, GlobalCommittedLsn: 9, PartitionKeyRangeId: , IsValid: True, StatusCode:
+        404, SubStatusCode: 0, RequestCharge: 1, ItemLSN: -1, SessionToken: -1#9,
+        UsingLocalLSN: False, TransportException: null, BELatencyMs: 1.253, ActivityId:
+        a7b0e143-ce95-11ec-a768-9c7bef500122, RetryAfterInMs: , TransportRequestTimeline:
+        {\\\"requestTimeline\\\":[{\\\"event\\\": \\\"Created\\\", \\\"startTimeUtc\\\":
+        \\\"2022-05-08T06:11:12.7645151Z\\\", \\\"durationInMs\\\": 0.0081},{\\\"event\\\":
+        \\\"ChannelAcquisitionStarted\\\", \\\"startTimeUtc\\\": \\\"2022-05-08T06:11:12.7645232Z\\\",
+        \\\"durationInMs\\\": 0.0021},{\\\"event\\\": \\\"Pipelined\\\", \\\"startTimeUtc\\\":
+        \\\"2022-05-08T06:11:12.7645253Z\\\", \\\"durationInMs\\\": 0.0934},{\\\"event\\\":
+        \\\"Transit Time\\\", \\\"startTimeUtc\\\": \\\"2022-05-08T06:11:12.7646187Z\\\",
+        \\\"durationInMs\\\": 1.7638},{\\\"event\\\": \\\"Received\\\", \\\"startTimeUtc\\\":
+        \\\"2022-05-08T06:11:12.7663825Z\\\", \\\"durationInMs\\\": 0.0633},{\\\"event\\\":
+        \\\"Completed\\\", \\\"startTimeUtc\\\": \\\"2022-05-08T06:11:12.7664458Z\\\",
+        \\\"durationInMs\\\": 0}],\\\"serviceEndpointStats\\\":{\\\"inflightRequests\\\":1,\\\"openConnections\\\":1},\\\"connectionStats\\\":{\\\"waitforConnectionInit\\\":\\\"False\\\",\\\"callsPendingReceive\\\":0,\\\"lastSendAttempt\\\":\\\"2022-05-08T06:11:12.7145149Z\\\",\\\"lastSend\\\":\\\"2022-05-08T06:11:12.7145149Z\\\",\\\"lastReceive\\\":\\\"2022-05-08T06:11:12.7245151Z\\\"},\\\"requestSizeInBytes\\\":464,\\\"responseMetadataSizeInBytes\\\":134,\\\"responseBodySizeInBytes\\\":87};\\r\\n
+        ResourceType: Database, OperationType: Read\\r\\nRequestStart: 2022-05-08T06:11:12.7645151Z;
+        ResponseTime: 2022-05-08T06:11:12.7745147Z; StoreResult: StorePhysicalAddress:
+        rntbd://10.0.0.19:11300/apps/4d036e0c-e400-4397-8d43-7b0f1de248b3/services/e024169f-6c6d-4bfd-9ffd-42f2b384b16f/partitions/850f989e-ee2d-4347-9a58-0dd172b9fae8/replicas/132964512067667126s,
+        LSN: 9, GlobalCommittedLsn: 9, PartitionKeyRangeId: , IsValid: True, StatusCode:
+        404, SubStatusCode: 0, RequestCharge: 1, ItemLSN: -1, SessionToken: -1#9,
+        UsingLocalLSN: False, TransportException: null, BELatencyMs: 0.903, ActivityId:
+        a7b0e143-ce95-11ec-a768-9c7bef500122, RetryAfterInMs: , TransportRequestTimeline:
+        {\\\"requestTimeline\\\":[{\\\"event\\\": \\\"Created\\\", \\\"startTimeUtc\\\":
+        \\\"2022-05-08T06:11:12.7645151Z\\\", \\\"durationInMs\\\": 0.0036},{\\\"event\\\":
+        \\\"ChannelAcquisitionStarted\\\", \\\"startTimeUtc\\\": \\\"2022-05-08T06:11:12.7645187Z\\\",
+        \\\"durationInMs\\\": 0.0014},{\\\"event\\\": \\\"Pipelined\\\", \\\"startTimeUtc\\\":
+        \\\"2022-05-08T06:11:12.7645201Z\\\", \\\"durationInMs\\\": 0.0574},{\\\"event\\\":
+        \\\"Transit Time\\\", \\\"startTimeUtc\\\": \\\"2022-05-08T06:11:12.7645775Z\\\",
+        \\\"durationInMs\\\": 1.18},{\\\"event\\\": \\\"Received\\\", \\\"startTimeUtc\\\":
+        \\\"2022-05-08T06:11:12.7657575Z\\\", \\\"durationInMs\\\": 0.063},{\\\"event\\\":
+        \\\"Completed\\\", \\\"startTimeUtc\\\": \\\"2022-05-08T06:11:12.7658205Z\\\",
+        \\\"durationInMs\\\": 0}],\\\"serviceEndpointStats\\\":{\\\"inflightRequests\\\":1,\\\"openConnections\\\":1},\\\"connectionStats\\\":{\\\"waitforConnectionInit\\\":\\\"False\\\",\\\"callsPendingReceive\\\":0,\\\"lastSendAttempt\\\":\\\"2022-05-08T06:11:12.6445164Z\\\",\\\"lastSend\\\":\\\"2022-05-08T06:11:12.6445164Z\\\",\\\"lastReceive\\\":\\\"2022-05-08T06:11:12.6545167Z\\\"},\\\"requestSizeInBytes\\\":464,\\\"responseMetadataSizeInBytes\\\":134,\\\"responseBodySizeInBytes\\\":87};\\r\\n
+        ResourceType: Database, OperationType: Read\\r\\n, SDK: Microsoft.Azure.Documents.Common/2.14.0\"},
+        Request URI: /dbs/cli000003, RequestStats: , SDK: Microsoft.Azure.Documents.Common/2.14.0"}'
+    headers:
+      cache-control:
+      - no-store, no-cache
+      content-length:
+      - '6291'
+      content-type:
+      - application/json
+      date:
+      - Sun, 08 May 2022 06:11:12 GMT
+      pragma:
+      - no-cache
+      server:
+      - Microsoft-HTTPAPI/2.0
+      strict-transport-security:
+      - max-age=31536000; includeSubDomains
+      x-content-type-options:
+      - nosniff
+      x-ms-gatewayversion:
+      - version=2.14.0
+    status:
+      code: 404
+      message: NotFound
+- request:
+    body: '{"properties": {"resource": {"id": "cli000003"}, "options": {}}}'
+    headers:
+      Accept:
+      - application/json
+      Accept-Encoding:
+      - gzip, deflate
+      CommandName:
+      - cosmosdb gremlin database create
+      Connection:
+      - keep-alive
+      Content-Length:
+      - '64'
+      Content-Type:
+      - application/json
+      ParameterSetName:
+      - -g -a -n
+      User-Agent:
+      - AZURECLI/2.36.0 azsdk-python-mgmt-cosmosdb/7.0.0b2 Python/3.10.4 (Windows-10-10.0.22000-SP0)
+    method: PUT
+    uri: https://management.azure.com/subscriptions/00000000-0000-0000-0000-000000000000/resourceGroups/cli_test_cosmosdb_gremlin_graph_backupinfo000001/providers/Microsoft.DocumentDB/databaseAccounts/cli000004/gremlinDatabases/cli000003?api-version=2021-10-15
+  response:
+    body:
+      string: '{"status":"Enqueued"}'
+    headers:
+      azure-asyncoperation:
+      - https://management.azure.com/subscriptions/00000000-0000-0000-0000-000000000000/providers/Microsoft.DocumentDB/locations/eastus2/operationsStatus/2596910c-208f-4795-a112-adb0ecd9cd17?api-version=2021-10-15
+      cache-control:
+      - no-store, no-cache
+      content-length:
+      - '21'
+      content-type:
+      - application/json
+      date:
+      - Sun, 08 May 2022 06:11:14 GMT
+      location:
+      - https://management.azure.com/subscriptions/00000000-0000-0000-0000-000000000000/resourceGroups/cli_test_cosmosdb_gremlin_graph_backupinfo000001/providers/Microsoft.DocumentDB/databaseAccounts/cli000004/gremlinDatabases/cli000003/operationResults/2596910c-208f-4795-a112-adb0ecd9cd17?api-version=2021-10-15
+      pragma:
+      - no-cache
+      server:
+      - Microsoft-HTTPAPI/2.0
+      strict-transport-security:
+      - max-age=31536000; includeSubDomains
+      x-content-type-options:
+      - nosniff
+      x-ms-gatewayversion:
+      - version=2.14.0
+      x-ms-ratelimit-remaining-subscription-writes:
+      - '1199'
+    status:
+      code: 202
+      message: Accepted
+- request:
+    body: null
+    headers:
+      Accept:
+      - '*/*'
+      Accept-Encoding:
+      - gzip, deflate
+      CommandName:
+      - cosmosdb gremlin database create
+      Connection:
+      - keep-alive
+      ParameterSetName:
+      - -g -a -n
+      User-Agent:
+      - AZURECLI/2.36.0 azsdk-python-mgmt-cosmosdb/7.0.0b2 Python/3.10.4 (Windows-10-10.0.22000-SP0)
+    method: GET
+    uri: https://management.azure.com/subscriptions/00000000-0000-0000-0000-000000000000/providers/Microsoft.DocumentDB/locations/eastus2/operationsStatus/2596910c-208f-4795-a112-adb0ecd9cd17?api-version=2021-10-15
+  response:
+    body:
+      string: '{"status":"Succeeded"}'
+    headers:
+      cache-control:
+      - no-store, no-cache
+      content-length:
+      - '22'
+      content-type:
+      - application/json
+      date:
+      - Sun, 08 May 2022 06:11:45 GMT
+      pragma:
+      - no-cache
+      server:
+      - Microsoft-HTTPAPI/2.0
+      strict-transport-security:
+      - max-age=31536000; includeSubDomains
+      transfer-encoding:
+      - chunked
+      vary:
+      - Accept-Encoding
+      x-content-type-options:
+      - nosniff
+      x-ms-gatewayversion:
+      - version=2.14.0
+    status:
+      code: 200
+      message: Ok
+- request:
+    body: null
+    headers:
+      Accept:
+      - '*/*'
+      Accept-Encoding:
+      - gzip, deflate
+      CommandName:
+      - cosmosdb gremlin database create
+      Connection:
+      - keep-alive
+      ParameterSetName:
+      - -g -a -n
+      User-Agent:
+      - AZURECLI/2.36.0 azsdk-python-mgmt-cosmosdb/7.0.0b2 Python/3.10.4 (Windows-10-10.0.22000-SP0)
+    method: GET
+    uri: https://management.azure.com/subscriptions/00000000-0000-0000-0000-000000000000/resourceGroups/cli_test_cosmosdb_gremlin_graph_backupinfo000001/providers/Microsoft.DocumentDB/databaseAccounts/cli000004/gremlinDatabases/cli000003?api-version=2021-10-15
+  response:
+    body:
+      string: '{"id":"/subscriptions/00000000-0000-0000-0000-000000000000/resourceGroups/cli_test_cosmosdb_gremlin_graph_backupinfo000001/providers/Microsoft.DocumentDB/databaseAccounts/cli000004/gremlinDatabases/cli000003","type":"Microsoft.DocumentDB/databaseAccounts/gremlinDatabases","name":"cli000003","properties":{"resource":{"id":"cli000003","_rid":"6epYAA==","_self":"dbs/6epYAA==/","_etag":"\"00006520-0000-0200-0000-62775f070000\"","_colls":"colls/","_users":"users/","_ts":1651990279}}}'
+    headers:
+      cache-control:
+      - no-store, no-cache
+      content-length:
+      - '483'
+      content-type:
+      - application/json
+      date:
+      - Sun, 08 May 2022 06:11:46 GMT
+      pragma:
+      - no-cache
+      server:
+      - Microsoft-HTTPAPI/2.0
+      strict-transport-security:
+      - max-age=31536000; includeSubDomains
+      transfer-encoding:
+      - chunked
+      vary:
+      - Accept-Encoding
+      x-content-type-options:
+      - nosniff
+      x-ms-gatewayversion:
+      - version=2.14.0
+    status:
+      code: 200
+      message: Ok
+- request:
+    body: null
+    headers:
+      Accept:
+      - application/json
+      Accept-Encoding:
+      - gzip, deflate
+      CommandName:
+      - cosmosdb gremlin retrieve-latest-backup-time
+      Connection:
+      - keep-alive
+      ParameterSetName:
+      - -g -a -d -n -l
+      User-Agent:
+      - AZURECLI/2.36.0 azsdk-python-mgmt-cosmosdb/7.0.0b5 Python/3.10.4 (Windows-10-10.0.22000-SP0)
+    method: GET
+    uri: https://management.azure.com/subscriptions/00000000-0000-0000-0000-000000000000/resourceGroups/cli_test_cosmosdb_gremlin_graph_backupinfo000001/providers/Microsoft.DocumentDB/databaseAccounts/cli000004/gremlinDatabases/cli000003?api-version=2022-02-15-preview
+  response:
+    body:
+      string: '{"id":"/subscriptions/00000000-0000-0000-0000-000000000000/resourceGroups/cli_test_cosmosdb_gremlin_graph_backupinfo000001/providers/Microsoft.DocumentDB/databaseAccounts/cli000004/gremlinDatabases/cli000003","type":"Microsoft.DocumentDB/databaseAccounts/gremlinDatabases","name":"cli000003","properties":{"resource":{"id":"cli000003","_rid":"6epYAA==","_self":"dbs/6epYAA==/","_etag":"\"00006520-0000-0200-0000-62775f070000\"","_colls":"colls/","_users":"users/","_ts":1651990279}}}'
+    headers:
+      cache-control:
+      - no-store, no-cache
+      content-length:
+      - '483'
+      content-type:
+      - application/json
+      date:
+      - Sun, 08 May 2022 06:11:47 GMT
+      pragma:
+      - no-cache
+      server:
+      - Microsoft-HTTPAPI/2.0
+      strict-transport-security:
+      - max-age=31536000; includeSubDomains
+      transfer-encoding:
+      - chunked
+      vary:
+      - Accept-Encoding
+      x-content-type-options:
+      - nosniff
+      x-ms-gatewayversion:
+      - version=2.14.0
+    status:
+      code: 200
+      message: Ok
+- request:
+    body: null
+    headers:
+      Accept:
+      - application/json
+      Accept-Encoding:
+      - gzip, deflate
+      CommandName:
+      - cosmosdb gremlin retrieve-latest-backup-time
+      Connection:
+      - keep-alive
+      ParameterSetName:
+      - -g -a -d -n -l
+      User-Agent:
+      - AZURECLI/2.36.0 azsdk-python-mgmt-cosmosdb/7.0.0b5 Python/3.10.4 (Windows-10-10.0.22000-SP0)
+    method: GET
+    uri: https://management.azure.com/subscriptions/00000000-0000-0000-0000-000000000000/resourceGroups/cli_test_cosmosdb_gremlin_graph_backupinfo000001/providers/Microsoft.DocumentDB/databaseAccounts/cli000004/gremlinDatabases/cli000003/graphs/cli000002?api-version=2022-02-15-preview
+  response:
+    body:
+      string: '{"code":"NotFound","message":"Message: {\"code\":\"NotFound\",\"message\":\"Message:
+        {\\\"Errors\\\":[\\\"Resource Not Found. Learn more: https:\\\\/\\\\/aka.ms\\\\/cosmosdb-tsg-not-found\\\"]}\\r\\nActivityId:
+        bd75f081-ce95-11ec-a43a-9c7bef500122, Request URI: /apps/4d036e0c-e400-4397-8d43-7b0f1de248b3/services/e024169f-6c6d-4bfd-9ffd-42f2b384b16f/partitions/850f989e-ee2d-4347-9a58-0dd172b9fae8/replicas/132964512067667128s,
+        RequestStats: \\r\\nRequestStartTime: 2022-05-08T06:11:48.7741883Z, RequestEndTime:
+        2022-05-08T06:11:48.7741883Z,  Number of regions attempted:1\\r\\n{\\\"systemHistory\\\":[{\\\"dateUtc\\\":\\\"2022-05-08T06:10:41.5348071Z\\\",\\\"cpu\\\":1.361,\\\"memory\\\":640969832.000,\\\"threadInfo\\\":{\\\"isThreadStarving\\\":\\\"False\\\",\\\"threadWaitIntervalInMs\\\":0.0273,\\\"availableThreads\\\":32764,\\\"minThreads\\\":64,\\\"maxThreads\\\":32767}},{\\\"dateUtc\\\":\\\"2022-05-08T06:11:01.5446151Z\\\",\\\"cpu\\\":0.519,\\\"memory\\\":640242160.000,\\\"threadInfo\\\":{\\\"isThreadStarving\\\":\\\"False\\\",\\\"threadWaitIntervalInMs\\\":0.0088,\\\"availableThreads\\\":32759,\\\"minThreads\\\":64,\\\"maxThreads\\\":32767}},{\\\"dateUtc\\\":\\\"2022-05-08T06:11:11.5545261Z\\\",\\\"cpu\\\":0.409,\\\"memory\\\":639599816.000,\\\"threadInfo\\\":{\\\"isThreadStarving\\\":\\\"False\\\",\\\"threadWaitIntervalInMs\\\":0.0191,\\\"availableThreads\\\":32764,\\\"minThreads\\\":64,\\\"maxThreads\\\":32767}},{\\\"dateUtc\\\":\\\"2022-05-08T06:11:21.5644388Z\\\",\\\"cpu\\\":1.059,\\\"memory\\\":639074188.000,\\\"threadInfo\\\":{\\\"isThreadStarving\\\":\\\"False\\\",\\\"threadWaitIntervalInMs\\\":0.0201,\\\"availableThreads\\\":32762,\\\"minThreads\\\":64,\\\"maxThreads\\\":32767}},{\\\"dateUtc\\\":\\\"2022-05-08T06:11:31.5743609Z\\\",\\\"cpu\\\":1.605,\\\"memory\\\":642441736.000,\\\"threadInfo\\\":{\\\"isThreadStarving\\\":\\\"False\\\",\\\"threadWaitIntervalInMs\\\":0.0096,\\\"availableThreads\\\":32764,\\\"minThreads\\\":64,\\\"maxThreads\\\":32767}},{\\\"dateUtc\\\":\\\"2022-05-08T06:11:41.5842568Z\\\",\\\"cpu\\\":0.308,\\\"memory\\\":642157488.000,\\\"threadInfo\\\":{\\\"isThreadStarving\\\":\\\"False\\\",\\\"threadWaitIntervalInMs\\\":0.0132,\\\"availableThreads\\\":32761,\\\"minThreads\\\":64,\\\"maxThreads\\\":32767}}]}\\r\\nRequestStart:
+        2022-05-08T06:11:48.7741883Z; ResponseTime: 2022-05-08T06:11:48.7741883Z;
+        StoreResult: StorePhysicalAddress: rntbd://10.0.0.22:11000/apps/4d036e0c-e400-4397-8d43-7b0f1de248b3/services/e024169f-6c6d-4bfd-9ffd-42f2b384b16f/partitions/850f989e-ee2d-4347-9a58-0dd172b9fae8/replicas/132964512067667128s,
+        LSN: 10, GlobalCommittedLsn: 10, PartitionKeyRangeId: , IsValid: True, StatusCode:
+        404, SubStatusCode: 0, RequestCharge: 1, ItemLSN: -1, SessionToken: -1#10,
+        UsingLocalLSN: False, TransportException: null, BELatencyMs: 1.193, ActivityId:
+        bd75f081-ce95-11ec-a43a-9c7bef500122, RetryAfterInMs: , TransportRequestTimeline:
+        {\\\"requestTimeline\\\":[{\\\"event\\\": \\\"Created\\\", \\\"startTimeUtc\\\":
+        \\\"2022-05-08T06:11:48.7741883Z\\\", \\\"durationInMs\\\": 0.0137},{\\\"event\\\":
+        \\\"ChannelAcquisitionStarted\\\", \\\"startTimeUtc\\\": \\\"2022-05-08T06:11:48.7742020Z\\\",
+        \\\"durationInMs\\\": 0.0026},{\\\"event\\\": \\\"Pipelined\\\", \\\"startTimeUtc\\\":
+        \\\"2022-05-08T06:11:48.7742046Z\\\", \\\"durationInMs\\\": 0.1914},{\\\"event\\\":
+        \\\"Transit Time\\\", \\\"startTimeUtc\\\": \\\"2022-05-08T06:11:48.7743960Z\\\",
+        \\\"durationInMs\\\": 1.5901},{\\\"event\\\": \\\"Received\\\", \\\"startTimeUtc\\\":
+        \\\"2022-05-08T06:11:48.7759861Z\\\", \\\"durationInMs\\\": 0.1524},{\\\"event\\\":
+        \\\"Completed\\\", \\\"startTimeUtc\\\": \\\"2022-05-08T06:11:48.7761385Z\\\",
+        \\\"durationInMs\\\": 0}],\\\"serviceEndpointStats\\\":{\\\"inflightRequests\\\":1,\\\"openConnections\\\":1},\\\"connectionStats\\\":{\\\"waitforConnectionInit\\\":\\\"False\\\",\\\"callsPendingReceive\\\":0,\\\"lastSendAttempt\\\":\\\"2022-05-08T06:11:48.2141933Z\\\",\\\"lastSend\\\":\\\"2022-05-08T06:11:48.2141933Z\\\",\\\"lastReceive\\\":\\\"2022-05-08T06:11:48.2141933Z\\\"},\\\"requestSizeInBytes\\\":490,\\\"responseMetadataSizeInBytes\\\":135,\\\"responseBodySizeInBytes\\\":87};\\r\\n
+        ResourceType: Collection, OperationType: Read\\r\\nRequestStart: 2022-05-08T06:11:48.7741883Z;
+        ResponseTime: 2022-05-08T06:11:48.7741883Z; StoreResult: StorePhysicalAddress:
+        rntbd://10.0.0.19:11300/apps/4d036e0c-e400-4397-8d43-7b0f1de248b3/services/e024169f-6c6d-4bfd-9ffd-42f2b384b16f/partitions/850f989e-ee2d-4347-9a58-0dd172b9fae8/replicas/132964512067667126s,
+        LSN: 10, GlobalCommittedLsn: 10, PartitionKeyRangeId: , IsValid: True, StatusCode:
+        404, SubStatusCode: 0, RequestCharge: 1, ItemLSN: -1, SessionToken: -1#10,
+        UsingLocalLSN: False, TransportException: null, BELatencyMs: 0.96, ActivityId:
+        bd75f081-ce95-11ec-a43a-9c7bef500122, RetryAfterInMs: , TransportRequestTimeline:
+        {\\\"requestTimeline\\\":[{\\\"event\\\": \\\"Created\\\", \\\"startTimeUtc\\\":
+        \\\"2022-05-08T06:11:48.7741883Z\\\", \\\"durationInMs\\\": 0.0038},{\\\"event\\\":
+        \\\"ChannelAcquisitionStarted\\\", \\\"startTimeUtc\\\": \\\"2022-05-08T06:11:48.7741921Z\\\",
+        \\\"durationInMs\\\": 0.0013},{\\\"event\\\": \\\"Pipelined\\\", \\\"startTimeUtc\\\":
+        \\\"2022-05-08T06:11:48.7741934Z\\\", \\\"durationInMs\\\": 0.1454},{\\\"event\\\":
+        \\\"Transit Time\\\", \\\"startTimeUtc\\\": \\\"2022-05-08T06:11:48.7743388Z\\\",
+        \\\"durationInMs\\\": 1.3865},{\\\"event\\\": \\\"Received\\\", \\\"startTimeUtc\\\":
+        \\\"2022-05-08T06:11:48.7757253Z\\\", \\\"durationInMs\\\": 0.1205},{\\\"event\\\":
+        \\\"Completed\\\", \\\"startTimeUtc\\\": \\\"2022-05-08T06:11:48.7758458Z\\\",
+        \\\"durationInMs\\\": 0}],\\\"serviceEndpointStats\\\":{\\\"inflightRequests\\\":1,\\\"openConnections\\\":1},\\\"connectionStats\\\":{\\\"waitforConnectionInit\\\":\\\"False\\\",\\\"callsPendingReceive\\\":0,\\\"lastSendAttempt\\\":\\\"2022-05-08T06:11:48.2141933Z\\\",\\\"lastSend\\\":\\\"2022-05-08T06:11:48.2141933Z\\\",\\\"lastReceive\\\":\\\"2022-05-08T06:11:48.2141933Z\\\"},\\\"requestSizeInBytes\\\":490,\\\"responseMetadataSizeInBytes\\\":135,\\\"responseBodySizeInBytes\\\":87};\\r\\n
+        ResourceType: Collection, OperationType: Read\\r\\n, SDK: Microsoft.Azure.Documents.Common/2.14.0\"},
+        Request URI: /dbs/cli000003/colls/cli000002, RequestStats: , SDK: Microsoft.Azure.Documents.Common/2.14.0"}'
+    headers:
+      cache-control:
+      - no-store, no-cache
+      content-length:
+      - '6319'
+      content-type:
+      - application/json
+      date:
+      - Sun, 08 May 2022 06:11:48 GMT
+      pragma:
+      - no-cache
+      server:
+      - Microsoft-HTTPAPI/2.0
+      strict-transport-security:
+      - max-age=31536000; includeSubDomains
+      x-content-type-options:
+      - nosniff
+      x-ms-gatewayversion:
+      - version=2.14.0
+    status:
+      code: 404
+      message: NotFound
+- request:
+    body: '{"properties": {"resource": {"id": "cli000002", "indexingPolicy": {"automatic":
+      true, "indexingMode": "consistent", "includedPaths": [{"path": "/*"}], "excludedPaths":
+      [{"path": "/\"_etag\"/?"}]}, "partitionKey": {"paths": ["/pk"], "kind": "Hash"}},
+      "options": {}}}'
+    headers:
+      Accept:
+      - application/json
+      Accept-Encoding:
+      - gzip, deflate
+      CommandName:
+      - cosmosdb gremlin graph create
+      Connection:
+      - keep-alive
+      Content-Length:
+      - '265'
+      Content-Type:
+      - application/json
+      ParameterSetName:
+      - -g -a -d -n -p
+      User-Agent:
+      - AZURECLI/2.36.0 azsdk-python-mgmt-cosmosdb/7.0.0b2 Python/3.10.4 (Windows-10-10.0.22000-SP0)
+    method: PUT
+    uri: https://management.azure.com/subscriptions/00000000-0000-0000-0000-000000000000/resourceGroups/cli_test_cosmosdb_gremlin_graph_backupinfo000001/providers/Microsoft.DocumentDB/databaseAccounts/cli000004/gremlinDatabases/cli000003/graphs/cli000002?api-version=2021-10-15
+  response:
+    body:
+      string: '{"status":"Enqueued"}'
+    headers:
+      azure-asyncoperation:
+      - https://management.azure.com/subscriptions/00000000-0000-0000-0000-000000000000/providers/Microsoft.DocumentDB/locations/eastus2/operationsStatus/632384ad-794f-426c-b638-c625830dad71?api-version=2021-10-15
+      cache-control:
+      - no-store, no-cache
+      content-length:
+      - '21'
+      content-type:
+      - application/json
+      date:
+      - Sun, 08 May 2022 06:11:50 GMT
+      location:
+      - https://management.azure.com/subscriptions/00000000-0000-0000-0000-000000000000/resourceGroups/cli_test_cosmosdb_gremlin_graph_backupinfo000001/providers/Microsoft.DocumentDB/databaseAccounts/cli000004/gremlinDatabases/cli000003/graphs/cli000002/operationResults/632384ad-794f-426c-b638-c625830dad71?api-version=2021-10-15
+      pragma:
+      - no-cache
+      server:
+      - Microsoft-HTTPAPI/2.0
+      strict-transport-security:
+      - max-age=31536000; includeSubDomains
+      x-content-type-options:
+      - nosniff
+      x-ms-gatewayversion:
+      - version=2.14.0
+      x-ms-ratelimit-remaining-subscription-writes:
+      - '1199'
+    status:
+      code: 202
+      message: Accepted
+- request:
+    body: null
+    headers:
+      Accept:
+      - '*/*'
+      Accept-Encoding:
+      - gzip, deflate
+      CommandName:
+      - cosmosdb gremlin graph create
+      Connection:
+      - keep-alive
+      ParameterSetName:
+      - -g -a -d -n -p
+      User-Agent:
+      - AZURECLI/2.36.0 azsdk-python-mgmt-cosmosdb/7.0.0b2 Python/3.10.4 (Windows-10-10.0.22000-SP0)
+    method: GET
+    uri: https://management.azure.com/subscriptions/00000000-0000-0000-0000-000000000000/providers/Microsoft.DocumentDB/locations/eastus2/operationsStatus/632384ad-794f-426c-b638-c625830dad71?api-version=2021-10-15
+  response:
+    body:
+      string: '{"status":"Succeeded"}'
+    headers:
+      cache-control:
+      - no-store, no-cache
+      content-length:
+      - '22'
+      content-type:
+      - application/json
+      date:
+      - Sun, 08 May 2022 06:12:21 GMT
+      pragma:
+      - no-cache
+      server:
+      - Microsoft-HTTPAPI/2.0
+      strict-transport-security:
+      - max-age=31536000; includeSubDomains
+      transfer-encoding:
+      - chunked
+      vary:
+      - Accept-Encoding
+      x-content-type-options:
+      - nosniff
+      x-ms-gatewayversion:
+      - version=2.14.0
+    status:
+      code: 200
+      message: Ok
+- request:
+    body: null
+    headers:
+      Accept:
+      - '*/*'
+      Accept-Encoding:
+      - gzip, deflate
+      CommandName:
+      - cosmosdb gremlin graph create
+      Connection:
+      - keep-alive
+      ParameterSetName:
+      - -g -a -d -n -p
+      User-Agent:
+      - AZURECLI/2.36.0 azsdk-python-mgmt-cosmosdb/7.0.0b2 Python/3.10.4 (Windows-10-10.0.22000-SP0)
+    method: GET
+    uri: https://management.azure.com/subscriptions/00000000-0000-0000-0000-000000000000/resourceGroups/cli_test_cosmosdb_gremlin_graph_backupinfo000001/providers/Microsoft.DocumentDB/databaseAccounts/cli000004/gremlinDatabases/cli000003/graphs/cli000002?api-version=2021-10-15
+  response:
+    body:
+      string: '{"id":"/subscriptions/00000000-0000-0000-0000-000000000000/resourceGroups/cli_test_cosmosdb_gremlin_graph_backupinfo000001/providers/Microsoft.DocumentDB/databaseAccounts/cli000004/gremlinDatabases/cli000003/graphs/cli000002","type":"Microsoft.DocumentDB/databaseAccounts/gremlinDatabases/graphs","name":"cli000002","properties":{"resource":{"id":"cli000002","indexingPolicy":{"indexingMode":"consistent","automatic":true,"includedPaths":[{"path":"/*"}],"excludedPaths":[{"path":"/\"_etag\"/?"}]},"partitionKey":{"paths":["/pk"],"kind":"Hash"},"uniqueKeyPolicy":{"uniqueKeys":[]},"conflictResolutionPolicy":{"mode":"LastWriterWins","conflictResolutionPath":"/_ts","conflictResolutionProcedure":""},"backupPolicy":{"type":1},"geospatialConfig":{"type":"Geography"},"_rid":"6epYAMJsJzs=","_ts":1651990320,"_self":"dbs/6epYAA==/colls/6epYAMJsJzs=/","_etag":"\"00006920-0000-0200-0000-62775f300000\"","_docs":"docs/","_sprocs":"sprocs/","_triggers":"triggers/","_udfs":"udfs/","_conflicts":"conflicts/","statistics":[{"id":"0","sizeInKB":0,"documentCount":0,"sampledDistinctPartitionKeyCount":0,"partitionKeys":[]}]}}}'
+    headers:
+      cache-control:
+      - no-store, no-cache
+      content-length:
+      - '1114'
+      content-type:
+      - application/json
+      date:
+      - Sun, 08 May 2022 06:12:22 GMT
+      pragma:
+      - no-cache
+      server:
+      - Microsoft-HTTPAPI/2.0
+      strict-transport-security:
+      - max-age=31536000; includeSubDomains
+      transfer-encoding:
+      - chunked
+      vary:
+      - Accept-Encoding
+      x-content-type-options:
+      - nosniff
+      x-ms-gatewayversion:
+      - version=2.14.0
+    status:
+      code: 200
+      message: Ok
+- request:
+    body: null
+    headers:
+      Accept:
+      - application/json
+      Accept-Encoding:
+      - gzip, deflate
+      CommandName:
+      - cosmosdb gremlin retrieve-latest-backup-time
+      Connection:
+      - keep-alive
+      ParameterSetName:
+      - -g -a -d -n -l
+      User-Agent:
+      - AZURECLI/2.36.0 azsdk-python-mgmt-cosmosdb/7.0.0b5 Python/3.10.4 (Windows-10-10.0.22000-SP0)
+    method: GET
+    uri: https://management.azure.com/subscriptions/00000000-0000-0000-0000-000000000000/resourceGroups/cli_test_cosmosdb_gremlin_graph_backupinfo000001/providers/Microsoft.DocumentDB/databaseAccounts/cli000004/gremlinDatabases/cli000003?api-version=2022-02-15-preview
+  response:
+    body:
+      string: '{"id":"/subscriptions/00000000-0000-0000-0000-000000000000/resourceGroups/cli_test_cosmosdb_gremlin_graph_backupinfo000001/providers/Microsoft.DocumentDB/databaseAccounts/cli000004/gremlinDatabases/cli000003","type":"Microsoft.DocumentDB/databaseAccounts/gremlinDatabases","name":"cli000003","properties":{"resource":{"id":"cli000003","_rid":"6epYAA==","_self":"dbs/6epYAA==/","_etag":"\"00006520-0000-0200-0000-62775f070000\"","_colls":"colls/","_users":"users/","_ts":1651990279}}}'
+    headers:
+      cache-control:
+      - no-store, no-cache
+      content-length:
+      - '483'
+      content-type:
+      - application/json
+      date:
+      - Sun, 08 May 2022 06:12:28 GMT
+      pragma:
+      - no-cache
+      server:
+      - Microsoft-HTTPAPI/2.0
+      strict-transport-security:
+      - max-age=31536000; includeSubDomains
+      transfer-encoding:
+      - chunked
+      vary:
+      - Accept-Encoding
+      x-content-type-options:
+      - nosniff
+      x-ms-gatewayversion:
+      - version=2.14.0
+    status:
+      code: 200
+      message: Ok
+- request:
+    body: null
+    headers:
+      Accept:
+      - application/json
+      Accept-Encoding:
+      - gzip, deflate
+      CommandName:
+      - cosmosdb gremlin retrieve-latest-backup-time
+      Connection:
+      - keep-alive
+      ParameterSetName:
+      - -g -a -d -n -l
+      User-Agent:
+      - AZURECLI/2.36.0 azsdk-python-mgmt-cosmosdb/7.0.0b5 Python/3.10.4 (Windows-10-10.0.22000-SP0)
+    method: GET
+    uri: https://management.azure.com/subscriptions/00000000-0000-0000-0000-000000000000/resourceGroups/cli_test_cosmosdb_gremlin_graph_backupinfo000001/providers/Microsoft.DocumentDB/databaseAccounts/cli000004/gremlinDatabases/cli000003/graphs/cli000002?api-version=2022-02-15-preview
+  response:
+    body:
+      string: '{"id":"/subscriptions/00000000-0000-0000-0000-000000000000/resourceGroups/cli_test_cosmosdb_gremlin_graph_backupinfo000001/providers/Microsoft.DocumentDB/databaseAccounts/cli000004/gremlinDatabases/cli000003/graphs/cli000002","type":"Microsoft.DocumentDB/databaseAccounts/gremlinDatabases/graphs","name":"cli000002","properties":{"resource":{"id":"cli000002","indexingPolicy":{"indexingMode":"consistent","automatic":true,"includedPaths":[{"path":"/*"}],"excludedPaths":[{"path":"/\"_etag\"/?"}]},"partitionKey":{"paths":["/pk"],"kind":"Hash"},"uniqueKeyPolicy":{"uniqueKeys":[]},"conflictResolutionPolicy":{"mode":"LastWriterWins","conflictResolutionPath":"/_ts","conflictResolutionProcedure":""},"backupPolicy":{"type":1},"geospatialConfig":{"type":"Geography"},"_rid":"6epYAMJsJzs=","_ts":1651990320,"_self":"dbs/6epYAA==/colls/6epYAMJsJzs=/","_etag":"\"00006920-0000-0200-0000-62775f300000\"","_docs":"docs/","_sprocs":"sprocs/","_triggers":"triggers/","_udfs":"udfs/","_conflicts":"conflicts/","statistics":[{"id":"0","sizeInKB":0,"documentCount":0,"sampledDistinctPartitionKeyCount":0,"partitionKeys":[]}]}}}'
+    headers:
+      cache-control:
+      - no-store, no-cache
+      content-length:
+      - '1114'
+      content-type:
+      - application/json
+      date:
+      - Sun, 08 May 2022 06:12:28 GMT
+      pragma:
+      - no-cache
+      server:
+      - Microsoft-HTTPAPI/2.0
+      strict-transport-security:
+      - max-age=31536000; includeSubDomains
+      transfer-encoding:
+      - chunked
+      vary:
+      - Accept-Encoding
+      x-content-type-options:
+      - nosniff
+      x-ms-gatewayversion:
+      - version=2.14.0
+    status:
+      code: 200
+      message: Ok
+- request:
+    body: '{"location": "eastus2"}'
+    headers:
+      Accept:
+      - application/json
+      Accept-Encoding:
+      - gzip, deflate
+      CommandName:
+      - cosmosdb gremlin retrieve-latest-backup-time
+      Connection:
+      - keep-alive
+      Content-Length:
+      - '23'
+      Content-Type:
+      - application/json
+      ParameterSetName:
+      - -g -a -d -n -l
+      User-Agent:
+      - AZURECLI/2.36.0 azsdk-python-mgmt-cosmosdb/7.0.0b5 Python/3.10.4 (Windows-10-10.0.22000-SP0)
+    method: POST
+    uri: https://management.azure.com/subscriptions/00000000-0000-0000-0000-000000000000/resourceGroups/cli_test_cosmosdb_gremlin_graph_backupinfo000001/providers/Microsoft.DocumentDB/databaseAccounts/cli000004/gremlinDatabases/cli000003/graphs/cli000002/retrieveContinuousBackupInformation?api-version=2022-02-15-preview
+  response:
+    body:
+      string: '{"status":"Enqueued"}'
+    headers:
+      cache-control:
+      - no-store, no-cache
+      content-length:
+      - '21'
+      content-type:
+      - application/json
+      date:
+      - Sun, 08 May 2022 06:12:29 GMT
+      location:
+      - https://management.azure.com/subscriptions/00000000-0000-0000-0000-000000000000/resourceGroups/cli_test_cosmosdb_gremlin_graph_backupinfo000001/providers/Microsoft.DocumentDB/databaseAccounts/cli000004/gremlinDatabases/cli000003/graphs/cli000002/retrieveContinuousBackupInformation/operationResults/5c98498f-ad13-4919-ae9f-191c932a7498?api-version=2022-02-15-preview
+      pragma:
+      - no-cache
+      server:
+      - Microsoft-HTTPAPI/2.0
+      strict-transport-security:
+      - max-age=31536000; includeSubDomains
+      x-content-type-options:
+      - nosniff
+      x-ms-gatewayversion:
+      - version=2.14.0
+      x-ms-ratelimit-remaining-subscription-writes:
+      - '1199'
+    status:
+      code: 202
+      message: Accepted
+- request:
+    body: null
+    headers:
+      Accept:
+      - '*/*'
+      Accept-Encoding:
+      - gzip, deflate
+      CommandName:
+      - cosmosdb gremlin retrieve-latest-backup-time
+      Connection:
+      - keep-alive
+      ParameterSetName:
+      - -g -a -d -n -l
+      User-Agent:
+      - AZURECLI/2.36.0 azsdk-python-mgmt-cosmosdb/7.0.0b5 Python/3.10.4 (Windows-10-10.0.22000-SP0)
+    method: GET
+    uri: https://management.azure.com/subscriptions/00000000-0000-0000-0000-000000000000/resourceGroups/cli_test_cosmosdb_gremlin_graph_backupinfo000001/providers/Microsoft.DocumentDB/databaseAccounts/cli000004/gremlinDatabases/cli000003/graphs/cli000002/retrieveContinuousBackupInformation/operationResults/5c98498f-ad13-4919-ae9f-191c932a7498?api-version=2022-02-15-preview
+  response:
+    body:
+      string: '{"continuousBackupInformation":{"latestRestorableTimestamp":"5/8/2022
+        6:12:35 AM"}}'
+    headers:
+      cache-control:
+      - no-store, no-cache
+      content-length:
+      - '83'
+      content-type:
+      - application/json
+      date:
+      - Sun, 08 May 2022 06:13:00 GMT
+      pragma:
+      - no-cache
+      server:
+      - Microsoft-HTTPAPI/2.0
+      strict-transport-security:
+      - max-age=31536000; includeSubDomains
+      transfer-encoding:
+      - chunked
+      vary:
+      - Accept-Encoding
+      x-content-type-options:
+      - nosniff
+      x-ms-gatewayversion:
+      - version=2.14.0
+    status:
+      code: 200
+      message: Ok
+- request:
+    body: null
+    headers:
+      Accept:
+      - application/json
+      Accept-Encoding:
+      - gzip, deflate
+      CommandName:
+      - cosmosdb gremlin retrieve-latest-backup-time
+      Connection:
+      - keep-alive
+      ParameterSetName:
+      - -g -a -d -n -l
+      User-Agent:
+      - AZURECLI/2.36.0 azsdk-python-mgmt-cosmosdb/7.0.0b5 Python/3.10.4 (Windows-10-10.0.22000-SP0)
+    method: GET
+    uri: https://management.azure.com/subscriptions/00000000-0000-0000-0000-000000000000/resourceGroups/cli_test_cosmosdb_gremlin_graph_backupinfo000001/providers/Microsoft.DocumentDB/databaseAccounts/cli000004/gremlinDatabases/cli000003?api-version=2022-02-15-preview
+  response:
+    body:
+      string: '{"id":"/subscriptions/00000000-0000-0000-0000-000000000000/resourceGroups/cli_test_cosmosdb_gremlin_graph_backupinfo000001/providers/Microsoft.DocumentDB/databaseAccounts/cli000004/gremlinDatabases/cli000003","type":"Microsoft.DocumentDB/databaseAccounts/gremlinDatabases","name":"cli000003","properties":{"resource":{"id":"cli000003","_rid":"6epYAA==","_self":"dbs/6epYAA==/","_etag":"\"00006520-0000-0200-0000-62775f070000\"","_colls":"colls/","_users":"users/","_ts":1651990279}}}'
+    headers:
+      cache-control:
+      - no-store, no-cache
+      content-length:
+      - '483'
+      content-type:
+      - application/json
+      date:
+      - Sun, 08 May 2022 06:13:04 GMT
+      pragma:
+      - no-cache
+      server:
+      - Microsoft-HTTPAPI/2.0
+      strict-transport-security:
+      - max-age=31536000; includeSubDomains
+      transfer-encoding:
+      - chunked
+      vary:
+      - Accept-Encoding
+      x-content-type-options:
+      - nosniff
+      x-ms-gatewayversion:
+      - version=2.14.0
+    status:
+      code: 200
+      message: Ok
+- request:
+    body: null
+    headers:
+      Accept:
+      - application/json
+      Accept-Encoding:
+      - gzip, deflate
+      CommandName:
+      - cosmosdb gremlin retrieve-latest-backup-time
+      Connection:
+      - keep-alive
+      ParameterSetName:
+      - -g -a -d -n -l
+      User-Agent:
+      - AZURECLI/2.36.0 azsdk-python-mgmt-cosmosdb/7.0.0b5 Python/3.10.4 (Windows-10-10.0.22000-SP0)
+    method: GET
+    uri: https://management.azure.com/subscriptions/00000000-0000-0000-0000-000000000000/resourceGroups/cli_test_cosmosdb_gremlin_graph_backupinfo000001/providers/Microsoft.DocumentDB/databaseAccounts/cli000004/gremlinDatabases/cli000003/graphs/cli000002?api-version=2022-02-15-preview
+  response:
+    body:
+      string: '{"id":"/subscriptions/00000000-0000-0000-0000-000000000000/resourceGroups/cli_test_cosmosdb_gremlin_graph_backupinfo000001/providers/Microsoft.DocumentDB/databaseAccounts/cli000004/gremlinDatabases/cli000003/graphs/cli000002","type":"Microsoft.DocumentDB/databaseAccounts/gremlinDatabases/graphs","name":"cli000002","properties":{"resource":{"id":"cli000002","indexingPolicy":{"indexingMode":"consistent","automatic":true,"includedPaths":[{"path":"/*"}],"excludedPaths":[{"path":"/\"_etag\"/?"}]},"partitionKey":{"paths":["/pk"],"kind":"Hash"},"uniqueKeyPolicy":{"uniqueKeys":[]},"conflictResolutionPolicy":{"mode":"LastWriterWins","conflictResolutionPath":"/_ts","conflictResolutionProcedure":""},"backupPolicy":{"type":1},"geospatialConfig":{"type":"Geography"},"_rid":"6epYAMJsJzs=","_ts":1651990320,"_self":"dbs/6epYAA==/colls/6epYAMJsJzs=/","_etag":"\"00006920-0000-0200-0000-62775f300000\"","_docs":"docs/","_sprocs":"sprocs/","_triggers":"triggers/","_udfs":"udfs/","_conflicts":"conflicts/","statistics":[{"id":"0","sizeInKB":0,"documentCount":0,"sampledDistinctPartitionKeyCount":0,"partitionKeys":[]}]}}}'
+    headers:
+      cache-control:
+      - no-store, no-cache
+      content-length:
+      - '1114'
+      content-type:
+      - application/json
+      date:
+      - Sun, 08 May 2022 06:13:05 GMT
+      pragma:
+      - no-cache
+      server:
+      - Microsoft-HTTPAPI/2.0
+      strict-transport-security:
+      - max-age=31536000; includeSubDomains
+      transfer-encoding:
+      - chunked
+      vary:
+      - Accept-Encoding
+      x-content-type-options:
+      - nosniff
+      x-ms-gatewayversion:
+      - version=2.14.0
+    status:
+      code: 200
+      message: Ok
+- request:
+    body: '{"location": "eastus2"}'
+    headers:
+      Accept:
+      - application/json
+      Accept-Encoding:
+      - gzip, deflate
+      CommandName:
+      - cosmosdb gremlin retrieve-latest-backup-time
+      Connection:
+      - keep-alive
+      Content-Length:
+      - '23'
+      Content-Type:
+      - application/json
+      ParameterSetName:
+      - -g -a -d -n -l
+      User-Agent:
+      - AZURECLI/2.36.0 azsdk-python-mgmt-cosmosdb/7.0.0b5 Python/3.10.4 (Windows-10-10.0.22000-SP0)
+    method: POST
+    uri: https://management.azure.com/subscriptions/00000000-0000-0000-0000-000000000000/resourceGroups/cli_test_cosmosdb_gremlin_graph_backupinfo000001/providers/Microsoft.DocumentDB/databaseAccounts/cli000004/gremlinDatabases/cli000003/graphs/cli000002/retrieveContinuousBackupInformation?api-version=2022-02-15-preview
+  response:
+    body:
+      string: '{"status":"Enqueued"}'
+    headers:
+      cache-control:
+      - no-store, no-cache
+      content-length:
+      - '21'
+      content-type:
+      - application/json
+      date:
+      - Sun, 08 May 2022 06:13:07 GMT
+      location:
+      - https://management.azure.com/subscriptions/00000000-0000-0000-0000-000000000000/resourceGroups/cli_test_cosmosdb_gremlin_graph_backupinfo000001/providers/Microsoft.DocumentDB/databaseAccounts/cli000004/gremlinDatabases/cli000003/graphs/cli000002/retrieveContinuousBackupInformation/operationResults/a0dd2ffa-4315-4248-b459-66c60979c36d?api-version=2022-02-15-preview
+      pragma:
+      - no-cache
+      server:
+      - Microsoft-HTTPAPI/2.0
+      strict-transport-security:
+      - max-age=31536000; includeSubDomains
+      x-content-type-options:
+      - nosniff
+      x-ms-gatewayversion:
+      - version=2.14.0
+      x-ms-ratelimit-remaining-subscription-writes:
+      - '1199'
+    status:
+      code: 202
+      message: Accepted
+- request:
+    body: null
+    headers:
+      Accept:
+      - '*/*'
+      Accept-Encoding:
+      - gzip, deflate
+      CommandName:
+      - cosmosdb gremlin retrieve-latest-backup-time
+      Connection:
+      - keep-alive
+      ParameterSetName:
+      - -g -a -d -n -l
+      User-Agent:
+      - AZURECLI/2.36.0 azsdk-python-mgmt-cosmosdb/7.0.0b5 Python/3.10.4 (Windows-10-10.0.22000-SP0)
+    method: GET
+    uri: https://management.azure.com/subscriptions/00000000-0000-0000-0000-000000000000/resourceGroups/cli_test_cosmosdb_gremlin_graph_backupinfo000001/providers/Microsoft.DocumentDB/databaseAccounts/cli000004/gremlinDatabases/cli000003/graphs/cli000002/retrieveContinuousBackupInformation/operationResults/a0dd2ffa-4315-4248-b459-66c60979c36d?api-version=2022-02-15-preview
+  response:
+    body:
+      string: '{"continuousBackupInformation":{"latestRestorableTimestamp":"5/8/2022
+        6:13:11 AM"}}'
+    headers:
+      cache-control:
+      - no-store, no-cache
+      content-length:
+      - '83'
+      content-type:
+      - application/json
+      date:
+      - Sun, 08 May 2022 06:13:37 GMT
+      pragma:
+      - no-cache
+      server:
+      - Microsoft-HTTPAPI/2.0
+      strict-transport-security:
+      - max-age=31536000; includeSubDomains
+      transfer-encoding:
+      - chunked
+      vary:
+      - Accept-Encoding
+      x-content-type-options:
+      - nosniff
+      x-ms-gatewayversion:
+      - version=2.14.0
+    status:
+      code: 200
+      message: Ok
+- request:
+    body: null
+    headers:
+      Accept:
+      - application/json
+      Accept-Encoding:
+      - gzip, deflate
+      CommandName:
+      - cosmosdb gremlin retrieve-latest-backup-time
+      Connection:
+      - keep-alive
+      ParameterSetName:
+      - -g -a -d -n -l
+      User-Agent:
+      - AZURECLI/2.36.0 azsdk-python-mgmt-cosmosdb/7.0.0b5 Python/3.10.4 (Windows-10-10.0.22000-SP0)
+    method: GET
+    uri: https://management.azure.com/subscriptions/00000000-0000-0000-0000-000000000000/resourceGroups/cli_test_cosmosdb_gremlin_graph_backupinfo000001/providers/Microsoft.DocumentDB/databaseAccounts/cli000004/gremlinDatabases/cli000003?api-version=2022-02-15-preview
+  response:
+    body:
+      string: '{"id":"/subscriptions/00000000-0000-0000-0000-000000000000/resourceGroups/cli_test_cosmosdb_gremlin_graph_backupinfo000001/providers/Microsoft.DocumentDB/databaseAccounts/cli000004/gremlinDatabases/cli000003","type":"Microsoft.DocumentDB/databaseAccounts/gremlinDatabases","name":"cli000003","properties":{"resource":{"id":"cli000003","_rid":"6epYAA==","_self":"dbs/6epYAA==/","_etag":"\"00006520-0000-0200-0000-62775f070000\"","_colls":"colls/","_users":"users/","_ts":1651990279}}}'
+    headers:
+      cache-control:
+      - no-store, no-cache
+      content-length:
+      - '483'
+      content-type:
+      - application/json
+      date:
+      - Sun, 08 May 2022 06:13:39 GMT
+      pragma:
+      - no-cache
+      server:
+      - Microsoft-HTTPAPI/2.0
+      strict-transport-security:
+      - max-age=31536000; includeSubDomains
+      transfer-encoding:
+      - chunked
+      vary:
+      - Accept-Encoding
+      x-content-type-options:
+      - nosniff
+      x-ms-gatewayversion:
+      - version=2.14.0
+    status:
+      code: 200
+      message: Ok
+- request:
+    body: null
+    headers:
+      Accept:
+      - application/json
+      Accept-Encoding:
+      - gzip, deflate
+      CommandName:
+      - cosmosdb gremlin retrieve-latest-backup-time
+      Connection:
+      - keep-alive
+      ParameterSetName:
+      - -g -a -d -n -l
+      User-Agent:
+      - AZURECLI/2.36.0 azsdk-python-mgmt-cosmosdb/7.0.0b5 Python/3.10.4 (Windows-10-10.0.22000-SP0)
+    method: GET
+    uri: https://management.azure.com/subscriptions/00000000-0000-0000-0000-000000000000/resourceGroups/cli_test_cosmosdb_gremlin_graph_backupinfo000001/providers/Microsoft.DocumentDB/databaseAccounts/cli000004/gremlinDatabases/cli000003/graphs/cli000002?api-version=2022-02-15-preview
+  response:
+    body:
+      string: '{"id":"/subscriptions/00000000-0000-0000-0000-000000000000/resourceGroups/cli_test_cosmosdb_gremlin_graph_backupinfo000001/providers/Microsoft.DocumentDB/databaseAccounts/cli000004/gremlinDatabases/cli000003/graphs/cli000002","type":"Microsoft.DocumentDB/databaseAccounts/gremlinDatabases/graphs","name":"cli000002","properties":{"resource":{"id":"cli000002","indexingPolicy":{"indexingMode":"consistent","automatic":true,"includedPaths":[{"path":"/*"}],"excludedPaths":[{"path":"/\"_etag\"/?"}]},"partitionKey":{"paths":["/pk"],"kind":"Hash"},"uniqueKeyPolicy":{"uniqueKeys":[]},"conflictResolutionPolicy":{"mode":"LastWriterWins","conflictResolutionPath":"/_ts","conflictResolutionProcedure":""},"backupPolicy":{"type":1},"geospatialConfig":{"type":"Geography"},"_rid":"6epYAMJsJzs=","_ts":1651990320,"_self":"dbs/6epYAA==/colls/6epYAMJsJzs=/","_etag":"\"00006920-0000-0200-0000-62775f300000\"","_docs":"docs/","_sprocs":"sprocs/","_triggers":"triggers/","_udfs":"udfs/","_conflicts":"conflicts/","statistics":[{"id":"0","sizeInKB":0,"documentCount":0,"sampledDistinctPartitionKeyCount":0,"partitionKeys":[]}]}}}'
+    headers:
+      cache-control:
+      - no-store, no-cache
+      content-length:
+      - '1114'
+      content-type:
+      - application/json
+      date:
+      - Sun, 08 May 2022 06:13:41 GMT
+      pragma:
+      - no-cache
+      server:
+      - Microsoft-HTTPAPI/2.0
+      strict-transport-security:
+      - max-age=31536000; includeSubDomains
+      transfer-encoding:
+      - chunked
+      vary:
+      - Accept-Encoding
+      x-content-type-options:
+      - nosniff
+      x-ms-gatewayversion:
+      - version=2.14.0
+    status:
+      code: 200
+      message: Ok
+- request:
+    body: '{"location": "eastus2"}'
+    headers:
+      Accept:
+      - application/json
+      Accept-Encoding:
+      - gzip, deflate
+      CommandName:
+      - cosmosdb gremlin retrieve-latest-backup-time
+      Connection:
+      - keep-alive
+      Content-Length:
+      - '23'
+      Content-Type:
+      - application/json
+      ParameterSetName:
+      - -g -a -d -n -l
+      User-Agent:
+      - AZURECLI/2.36.0 azsdk-python-mgmt-cosmosdb/7.0.0b5 Python/3.10.4 (Windows-10-10.0.22000-SP0)
+    method: POST
+    uri: https://management.azure.com/subscriptions/00000000-0000-0000-0000-000000000000/resourceGroups/cli_test_cosmosdb_gremlin_graph_backupinfo000001/providers/Microsoft.DocumentDB/databaseAccounts/cli000004/gremlinDatabases/cli000003/graphs/cli000002/retrieveContinuousBackupInformation?api-version=2022-02-15-preview
+  response:
+    body:
+      string: '{"status":"Enqueued"}'
+    headers:
+      cache-control:
+      - no-store, no-cache
+      content-length:
+      - '21'
+      content-type:
+      - application/json
+      date:
+      - Sun, 08 May 2022 06:13:42 GMT
+      location:
+      - https://management.azure.com/subscriptions/00000000-0000-0000-0000-000000000000/resourceGroups/cli_test_cosmosdb_gremlin_graph_backupinfo000001/providers/Microsoft.DocumentDB/databaseAccounts/cli000004/gremlinDatabases/cli000003/graphs/cli000002/retrieveContinuousBackupInformation/operationResults/80b8034b-deb4-4746-ac31-aac05ccccfd1?api-version=2022-02-15-preview
+      pragma:
+      - no-cache
+      server:
+      - Microsoft-HTTPAPI/2.0
+      strict-transport-security:
+      - max-age=31536000; includeSubDomains
+      x-content-type-options:
+      - nosniff
+      x-ms-gatewayversion:
+      - version=2.14.0
+      x-ms-ratelimit-remaining-subscription-writes:
+      - '1199'
+    status:
+      code: 202
+      message: Accepted
+- request:
+    body: null
+    headers:
+      Accept:
+      - '*/*'
+      Accept-Encoding:
+      - gzip, deflate
+      CommandName:
+      - cosmosdb gremlin retrieve-latest-backup-time
+      Connection:
+      - keep-alive
+      ParameterSetName:
+      - -g -a -d -n -l
+      User-Agent:
+      - AZURECLI/2.36.0 azsdk-python-mgmt-cosmosdb/7.0.0b5 Python/3.10.4 (Windows-10-10.0.22000-SP0)
+    method: GET
+    uri: https://management.azure.com/subscriptions/00000000-0000-0000-0000-000000000000/resourceGroups/cli_test_cosmosdb_gremlin_graph_backupinfo000001/providers/Microsoft.DocumentDB/databaseAccounts/cli000004/gremlinDatabases/cli000003/graphs/cli000002/retrieveContinuousBackupInformation/operationResults/80b8034b-deb4-4746-ac31-aac05ccccfd1?api-version=2022-02-15-preview
+  response:
+    body:
+      string: '{"continuousBackupInformation":{"latestRestorableTimestamp":"5/8/2022
+        6:13:46 AM"}}'
+    headers:
+      cache-control:
+      - no-store, no-cache
+      content-length:
+      - '83'
+      content-type:
+      - application/json
+      date:
+      - Sun, 08 May 2022 06:14:12 GMT
+      pragma:
+      - no-cache
+      server:
+      - Microsoft-HTTPAPI/2.0
+      strict-transport-security:
+      - max-age=31536000; includeSubDomains
+      transfer-encoding:
+      - chunked
+      vary:
+      - Accept-Encoding
+      x-content-type-options:
+      - nosniff
+      x-ms-gatewayversion:
+      - version=2.14.0
+    status:
+      code: 200
+      message: Ok
+version: 1