--- conflicted
+++ resolved
@@ -1,897 +1,893 @@
-# --------------------------------------------------------------------------------------------
-# Copyright (c) Microsoft Corporation. All rights reserved.
-# Licensed under the MIT License. See License.txt in the project root for license information.
-# --------------------------------------------------------------------------------------------
-
-import os
-import unittest
-
-from knack.util import CLIError
-from azure.cli.testsdk.scenario_tests import AllowLargeResponse
-from azure.cli.testsdk import (ScenarioTest, ResourceGroupPreparer)
-from datetime import datetime, timedelta, timezone
-from dateutil import parser
-
-TEST_DIR = os.path.abspath(os.path.join(os.path.abspath(__file__), '..'))
-
-
-class Cosmosdb_previewPitrScenarioTest(ScenarioTest):
-
-    @ResourceGroupPreparer(name_prefix='cli_test_cosmosdb_gremlin_account_restore_using_create', location='westus2')
-    @AllowLargeResponse(size_kb=9999)
-    def test_cosmosdb_gremlin_account_restore_using_create(self, resource_group):
-        graph = self.create_random_name(prefix='cli', length=15)
-
-        self.kwargs.update({
-            'acc': self.create_random_name(prefix='cli', length=15),
-            'restored_acc': self.create_random_name(prefix='cli', length=15),
-            'db_name': self.create_random_name(prefix='cli', length=15),
-            'graph': graph,
-            'loc': 'westus2'
-        })
-
-        self.cmd('az cosmosdb create -n {acc} -g {rg} --backup-policy-type Continuous --locations regionName={loc} --capabilities EnableGremlin')
-        account = self.cmd('az cosmosdb show -n {acc} -g {rg}').get_output_in_json()
-        self.cmd('az cosmosdb gremlin database create -g {rg} -a {acc} -n {db_name}')
-        self.cmd('az cosmosdb gremlin graph create -g {rg} -a {acc} -d {db_name} -n {graph} -p /pk ').get_output_in_json()
-
-        restorable_accounts_list = self.cmd('az cosmosdb restorable-database-account list').get_output_in_json()
-        restorable_database_account = next(acc for acc in restorable_accounts_list if acc['name'] == account['instanceId'])
-
-        account_creation_time = restorable_database_account['creationTime']
-        creation_timestamp_datetime = parser.parse(account_creation_time)
-        restore_ts = creation_timestamp_datetime + timedelta(minutes=4)
-        restore_ts_string = restore_ts.isoformat()
-        import time
-        time.sleep(240)
-        self.kwargs.update({
-            'db_id': restorable_database_account['id'],
-            'rts': restore_ts_string
-        })
-
-        self.cmd('az cosmosdb create -n {restored_acc} -g {rg} --is-restore-request true --restore-source {db_id} --restore-timestamp {rts}')
-        restored_account = self.cmd('az cosmosdb show -n {restored_acc} -g {rg}', checks=[
-            self.check('restoreParameters.restoreMode', 'PointInTime')
-        ]).get_output_in_json()
-
-        assert restored_account['restoreParameters']['restoreSource'] == restorable_database_account['id']
-        assert restored_account['restoreParameters']['restoreTimestampInUtc'] == restore_ts_string
-
-    @ResourceGroupPreparer(name_prefix='cli_test_cosmosdb_gremlin_account_restore_command', location='eastus2')
-    @AllowLargeResponse(size_kb=9999)
-    def test_cosmosdb_gremlin_account_restore_command(self, resource_group):
-        graph = self.create_random_name(prefix='cli', length=15)
-
-        self.kwargs.update({
-            'acc': self.create_random_name(prefix='cli', length=15),
-            'restored_acc': self.create_random_name(prefix='cli', length=15),
-            'db_name': self.create_random_name(prefix='cli', length=15),
-            'graph': graph,
-            'loc': 'eastus2'
-        })
-
-        self.cmd('az cosmosdb create -n {acc} -g {rg} --backup-policy-type Continuous --locations regionName={loc} --capabilities EnableGremlin')
-        account = self.cmd('az cosmosdb show -n {acc} -g {rg}').get_output_in_json()
-        self.kwargs.update({
-            'ins_id': account['instanceId']
-        })
-
-        self.cmd('az cosmosdb gremlin database create -g {rg} -a {acc} -n {db_name}')
-        self.cmd('az cosmosdb gremlin graph create -g {rg} -a {acc} -d {db_name} -n {graph} -p /pk ').get_output_in_json()
-        restorable_database_account = self.cmd('az cosmosdb restorable-database-account show --location {loc} --instance-id {ins_id}').get_output_in_json()
-
-        account_creation_time = restorable_database_account['creationTime']
-        creation_timestamp_datetime = parser.parse(account_creation_time)
-        restore_ts = creation_timestamp_datetime + timedelta(minutes=4)
-        import time
-        time.sleep(240)
-        restore_ts_string = restore_ts.isoformat()
-        self.kwargs.update({
-            'rts': restore_ts_string
-        })
-
-        self.cmd('az cosmosdb restore -n {restored_acc} -g {rg} -a {acc} --restore-timestamp {rts} --location {loc}')
-        restored_account = self.cmd('az cosmosdb show -n {restored_acc} -g {rg}', checks=[
-            self.check('restoreParameters.restoreMode', 'PointInTime')
-        ]).get_output_in_json()
-
-        assert restored_account['restoreParameters']['restoreSource'] == restorable_database_account['id']
-        assert restored_account['restoreParameters']['restoreTimestampInUtc'] == restore_ts_string
-
-    @ResourceGroupPreparer(name_prefix='cli_test_cosmosdb_gremlin_restorable_commands', location='eastus2')
-    @AllowLargeResponse(size_kb=9999)
-    def test_cosmosdb_gremlin_restorable_commands(self, resource_group):
-        graph = self.create_random_name(prefix='cli', length=15)
-        db_name = self.create_random_name(prefix='cli', length=15)
-
-        self.kwargs.update({
-            'acc': self.create_random_name(prefix='cli', length=15),
-            'restored_acc': self.create_random_name(prefix='cli', length=15),
-            'db_name': db_name,
-            'graph': graph,
-            'loc': 'eastus2'
-        })
-
-        self.cmd('az cosmosdb create -n {acc} -g {rg} --backup-policy-type Continuous --locations regionName={loc} --capabilities EnableGremlin')
-        account = self.cmd('az cosmosdb show -n {acc} -g {rg}').get_output_in_json()
-        self.kwargs.update({
-            'ins_id': account['instanceId']
-        })
-
-        self.cmd('az cosmosdb gremlin database create -g {rg} -a {acc} -n {db_name}')
-        self.cmd('az cosmosdb gremlin graph create -g {rg} -a {acc} -d {db_name} -n {graph} -p /pk ').get_output_in_json()
-        restorable_database_account = self.cmd('az cosmosdb restorable-database-account show --location {loc} --instance-id {ins_id}').get_output_in_json()
-
-        restorable_databases = self.cmd('az cosmosdb gremlin restorable-database list --location {loc} --instance-id {ins_id}').get_output_in_json()
-        assert len(restorable_databases) == 1
-        restorable_databases[0]['resource']['ownerId'] == db_name
-
-        self.kwargs.update({
-            'db_rid': restorable_databases[0]['resource']['ownerResourceId']
-        })
-
-        restorable_containers = self.cmd('az cosmosdb gremlin restorable-graph list --location {loc} --instance-id {ins_id} --database-rid {db_rid}').get_output_in_json()
-        assert len(restorable_containers) == 1
-        assert restorable_containers[0]['resource']['ownerId'] == graph
-
-        account_creation_time = restorable_database_account['creationTime']
-        creation_timestamp_datetime = parser.parse(account_creation_time)
-        restore_ts = creation_timestamp_datetime + timedelta(minutes=2)
-        import time
-        time.sleep(120)
-        restore_ts_string = restore_ts.isoformat()
-        self.kwargs.update({
-            'rts': restore_ts_string
-        })
-
-        restorable_resources = self.cmd('az cosmosdb gremlin restorable-resource list --restore-location {loc} -l {loc} --instance-id {ins_id} --restore-timestamp {rts}').get_output_in_json()
-        assert len(restorable_resources) == 1
-        assert restorable_resources[0]['databaseName'] == db_name
-        assert len(restorable_resources[0]['graphNames']) == 1
-        assert restorable_resources[0]['graphNames'][0] == graph
-
-    @ResourceGroupPreparer(name_prefix='cli_test_cosmosdb_table_account_restore_using_create', location='westus2')
-    @AllowLargeResponse(size_kb=9999)
-    def test_cosmosdb_table_account_restore_using_create(self, resource_group):
-        table = self.create_random_name(prefix='cli', length=15)
-
-        self.kwargs.update({
-            'acc': self.create_random_name(prefix='cli', length=15),
-            'restored_acc': self.create_random_name(prefix='cli', length=15),
-            'table': table,
-            'loc': 'westus2'
-        })
-
-        self.cmd('az cosmosdb create -n {acc} -g {rg} --backup-policy-type Continuous --locations regionName={loc} --capabilities EnableTable')
-        account = self.cmd('az cosmosdb show -n {acc} -g {rg}').get_output_in_json()
-        self.cmd('az cosmosdb table create -g {rg} -a {acc} -n {table}').get_output_in_json()
-
-        restorable_accounts_list = self.cmd('az cosmosdb restorable-database-account list').get_output_in_json()
-        restorable_database_account = next(acc for acc in restorable_accounts_list if acc['name'] == account['instanceId'])
-
-        account_creation_time = restorable_database_account['creationTime']
-        creation_timestamp_datetime = parser.parse(account_creation_time)
-        restore_ts = creation_timestamp_datetime + timedelta(minutes=4)
-        restore_ts_string = restore_ts.isoformat()
-        import time
-        time.sleep(240)
-        self.kwargs.update({
-            'db_id': restorable_database_account['id'],
-            'rts': restore_ts_string
-        })
-
-        self.cmd('az cosmosdb create -n {restored_acc} -g {rg} --is-restore-request true --restore-source {db_id} --restore-timestamp {rts}')
-        restored_account = self.cmd('az cosmosdb show -n {restored_acc} -g {rg}', checks=[
-            self.check('restoreParameters.restoreMode', 'PointInTime')
-        ]).get_output_in_json()
-
-        assert restored_account['restoreParameters']['restoreSource'] == restorable_database_account['id']
-        assert restored_account['restoreParameters']['restoreTimestampInUtc'] == restore_ts_string
-
-    @ResourceGroupPreparer(name_prefix='cli_test_cosmosdb_table_account_restore_command', location='eastus2')
-    @AllowLargeResponse(size_kb=9999)
-    def test_cosmosdb_table_account_restore_command(self, resource_group):
-        table = self.create_random_name(prefix='cli', length=15)
-
-        self.kwargs.update({
-            'acc': self.create_random_name(prefix='cli', length=15),
-            'restored_acc': self.create_random_name(prefix='cli', length=15),
-            'table': table,
-            'loc': 'eastus2'
-        })
-
-        self.cmd('az cosmosdb create -n {acc} -g {rg} --backup-policy-type Continuous --locations regionName={loc} --capabilities EnableTable')
-        account = self.cmd('az cosmosdb show -n {acc} -g {rg}').get_output_in_json()
-        self.kwargs.update({
-            'ins_id': account['instanceId']
-        })
-
-        self.cmd('az cosmosdb table create -g {rg} -a {acc} -n {table}').get_output_in_json()
-        restorable_database_account = self.cmd('az cosmosdb restorable-database-account show --location {loc} --instance-id {ins_id}').get_output_in_json()
-
-        account_creation_time = restorable_database_account['creationTime']
-        creation_timestamp_datetime = parser.parse(account_creation_time)
-        restore_ts = creation_timestamp_datetime + timedelta(minutes=4)
-        import time
-        time.sleep(240)
-        restore_ts_string = restore_ts.isoformat()
-        self.kwargs.update({
-            'rts': restore_ts_string
-        })
-
-        self.cmd('az cosmosdb restore -n {restored_acc} -g {rg} -a {acc} --restore-timestamp {rts} --location {loc}')
-        restored_account = self.cmd('az cosmosdb show -n {restored_acc} -g {rg}', checks=[
-            self.check('restoreParameters.restoreMode', 'PointInTime')
-        ]).get_output_in_json()
-
-        assert restored_account['restoreParameters']['restoreSource'] == restorable_database_account['id']
-        assert restored_account['restoreParameters']['restoreTimestampInUtc'] == restore_ts_string
-
-    @ResourceGroupPreparer(name_prefix='cli_test_cosmosdb_table_restorable_commands', location='eastus2')
-    @AllowLargeResponse(size_kb=9999)
-    def test_cosmosdb_table_restorable_commands(self, resource_group):
-        table = self.create_random_name(prefix='cli', length=15)
-        self.kwargs.update({
-            'acc': self.create_random_name(prefix='cli', length=15),
-            'restored_acc': self.create_random_name(prefix='cli', length=15),
-            'table': table,
-            'loc': 'eastus2'
-        })
-
-        self.cmd('az cosmosdb create -n {acc} -g {rg} --backup-policy-type Continuous --locations regionName={loc} --capabilities EnableTable')
-        account = self.cmd('az cosmosdb show -n {acc} -g {rg}').get_output_in_json()
-        print(account)
-        self.kwargs.update({
-            'ins_id': account['instanceId'],
-            'throughput': "1000",
-        })
-
-        self.cmd('az cosmosdb table create -g {rg} -a {acc} -n {table} --throughput {throughput}').get_output_in_json()
-
-        restorable_database_account = self.cmd('az cosmosdb restorable-database-account show --location {loc} --instance-id {ins_id}').get_output_in_json()
-
-        restorable_containers = self.cmd('az cosmosdb table restorable-table list --location {loc} --instance-id {ins_id}').get_output_in_json()
-        assert len(restorable_containers) == 1
-        assert restorable_containers[0]['resource']['ownerId'] == table
-
-        account_creation_time = restorable_database_account['creationTime']
-        creation_timestamp_datetime = parser.parse(account_creation_time)
-        restore_ts = creation_timestamp_datetime + timedelta(minutes=2)
-        import time
-        time.sleep(120)
-        restore_ts_string = restore_ts.isoformat()
-        self.kwargs.update({
-            'rts': restore_ts_string
-        })
-
-        restorable_resources = self.cmd('az cosmosdb table restorable-resource list --restore-location {loc} -l {loc} --instance-id {ins_id} --restore-timestamp {rts}').get_output_in_json()
-        assert len(restorable_resources) == 1
-        assert len(restorable_resources) == 1
-        assert restorable_resources[0]["name"] == table
-
-    @ResourceGroupPreparer(name_prefix='cli_test_cosmosdb_sql_container_backupinfo', location='eastus2')
-    def test_cosmosdb_sql_container_backupinfo(self, resource_group):
-        col = self.create_random_name(prefix='cli', length=15)
-        db_name = self.create_random_name(prefix='cli', length=15)
-
-        self.kwargs.update({
-            'acc': self.create_random_name(prefix='cli', length=15),
-            'restored_acc': self.create_random_name(prefix='cli', length=15),
-            'db_name': db_name,
-            'col': col,
-            'loc': 'eastus2'
-        })
-
-        # This should fail as account doesn't exist
-        self.assertRaises(Exception, lambda: self.cmd('az cosmosdb sql retrieve-latest-backup-time -g {rg} -a {acc} -d {db_name} -c {col} -l {loc}'))
-
-        self.cmd('az cosmosdb create -n {acc} -g {rg} --backup-policy-type Continuous --locations regionName={loc} --kind GlobalDocumentDB')
-        account = self.cmd('az cosmosdb show -n {acc} -g {rg}').get_output_in_json()
-
-        # This should fail as database doesn't exist
-        self.assertRaises(CLIError, lambda: self.cmd('az cosmosdb sql retrieve-latest-backup-time -g {rg} -a {acc} -d {db_name} -c {col} -l {loc}'))
-
-        # Create database
-        self.cmd('az cosmosdb sql database create -g {rg} -a {acc} -n {db_name}')
-
-        # This should fail as container doesn't exist
-        self.assertRaises(CLIError, lambda: self.cmd('az cosmosdb sql retrieve-latest-backup-time -g {rg} -a {acc} -d {db_name} -c {col} -l {loc}'))
-
-        # Create container
-        self.cmd('az cosmosdb sql container create -g {rg} -a {acc} -d {db_name} -n {col} -p /pk ').get_output_in_json()
-
-        backup_info = self.cmd('az cosmosdb sql retrieve-latest-backup-time -g {rg} -a {acc} -d {db_name} -c {col} -l {loc}').get_output_in_json()
-        print(backup_info)
-
-        assert backup_info is not None
-        assert backup_info['continuousBackupInformation'] is not None
-
-        backup_time = parser.parse(backup_info['continuousBackupInformation']['latestRestorableTimestamp'])
-
-        # Update container
-        # container_update = self.cmd('az cosmosdb sql container update -g {rg} -a {acc} -d {db_name} -n {col} --ttl {nttl1}').get_output_in_json()
-        # assert container_update["resource"]["defaultTtl"] == 2000
-
-        backup_info = self.cmd('az cosmosdb sql retrieve-latest-backup-time -g {rg} -a {acc} -d {db_name} -c {col} -l {loc}').get_output_in_json()
-        print(backup_info)
-
-        assert backup_info is not None
-        assert backup_info['continuousBackupInformation'] is not None
-
-        new_backup_time = parser.parse(backup_info['continuousBackupInformation']['latestRestorableTimestamp'])
-        assert new_backup_time >= backup_time
-
-        # Update container again
-        # container_update = self.cmd('az cosmosdb sql container update -g {rg} -a {acc} -d {db_name} -n {col} --ttl {nttl2}').get_output_in_json()
-        # assert container_update["resource"]["defaultTtl"] == 3000
-
-        backup_info = self.cmd('az cosmosdb sql retrieve-latest-backup-time -g {rg} -a {acc} -d {db_name} -c {col} -l {loc}').get_output_in_json()
-        print(backup_info)
-
-        assert backup_info is not None
-        assert backup_info['continuousBackupInformation'] is not None
-
-        new_backup_time2 = parser.parse(backup_info['continuousBackupInformation']['latestRestorableTimestamp'])
-        assert new_backup_time2 >= backup_time
-        assert new_backup_time2 >= new_backup_time
-
-    @ResourceGroupPreparer(name_prefix='cli_test_cosmosdb_mongodb_collection_backupinfo', location='eastus2')
-    def test_cosmosdb_mongodb_collection_backupinfo(self, resource_group):
-        col = self.create_random_name(prefix='cli', length=15)
-        db_name = self.create_random_name(prefix='cli', length=15)
-
-        self.kwargs.update({
-            'acc': self.create_random_name(prefix='cli', length=15),
-            'restored_acc': self.create_random_name(prefix='cli', length=15),
-            'db_name': db_name,
-            'col': col,
-            'loc': 'eastus2',
-            'shard_key': "theShardKey",
-            'throughput': "1000"
-        })
-
-        # This should fail as account doesn't exist
-        self.assertRaises(Exception, lambda: self.cmd('az cosmosdb mongodb retrieve-latest-backup-time -g {rg} -a {acc} -d {db_name} -c {col} -l {loc}'))
-
-        self.cmd('az cosmosdb create -n {acc} -g {rg} --backup-policy-type Continuous --locations regionName={loc} --kind MongoDB')
-        account = self.cmd('az cosmosdb show -n {acc} -g {rg}').get_output_in_json()
-
-        # This should fail as database doesn't exist
-        self.assertRaises(CLIError, lambda: self.cmd('az cosmosdb mongodb retrieve-latest-backup-time -g {rg} -a {acc} -d {db_name} -c {col} -l {loc}'))
-
-        # Create database
-        self.cmd('az cosmosdb mongodb database create -g {rg} -a {acc} -n {db_name}')
-
-        # This should fail as collection doesn't exist
-        self.assertRaises(CLIError, lambda: self.cmd('az cosmosdb mongodb retrieve-latest-backup-time -g {rg} -a {acc} -d {db_name} -c {col} -l {loc}'))
-
-        # Create collection
-        self.cmd('az cosmosdb mongodb collection create -g {rg} -a {acc} -d {db_name} -n {col} --shard {shard_key} --throughput {throughput}').get_output_in_json()
-
-        backup_info = self.cmd('az cosmosdb mongodb retrieve-latest-backup-time -g {rg} -a {acc} -d {db_name} -c {col} -l {loc}').get_output_in_json()
-        print(backup_info)
-
-        assert backup_info is not None
-        assert backup_info['continuousBackupInformation'] is not None
-
-        backup_time = parser.parse(backup_info['continuousBackupInformation']['latestRestorableTimestamp'])
-
-        # Update collection
-        # collection_update = self.cmd('az cosmosdb mongodb collection update -g {rg} -a {acc} -d {db_name} -n {col} --ttl {nttl1}').get_output_in_json()
-        # assert collection_update["resource"]["defaultTtl"] == 2000
-
-        backup_info = self.cmd('az cosmosdb mongodb retrieve-latest-backup-time -g {rg} -a {acc} -d {db_name} -c {col} -l {loc}').get_output_in_json()
-        print(backup_info)
-
-        assert backup_info is not None
-        assert backup_info['continuousBackupInformation'] is not None
-
-        new_backup_time = parser.parse(backup_info['continuousBackupInformation']['latestRestorableTimestamp'])
-        assert new_backup_time >= backup_time
-
-        # Update collection again
-        # collection_update = self.cmd('az cosmosdb mongodb collection update -g {rg} -a {acc} -d {db_name} -n {col} --ttl {nttl2}').get_output_in_json()
-        # assert collection_update["resource"]["defaultTtl"] == 3000
-
-        backup_info = self.cmd('az cosmosdb mongodb retrieve-latest-backup-time -g {rg} -a {acc} -d {db_name} -c {col} -l {loc}').get_output_in_json()
-        print(backup_info)
-
-        assert backup_info is not None
-        assert backup_info['continuousBackupInformation'] is not None
-
-        new_backup_time2 = parser.parse(backup_info['continuousBackupInformation']['latestRestorableTimestamp'])
-        assert new_backup_time2 >= backup_time
-        assert new_backup_time2 >= new_backup_time
-
-    @ResourceGroupPreparer(name_prefix='cli_test_cosmosdb_gremlin_graph_backupinfo', location='eastus2')
-    def test_cosmosdb_gremlin_graph_backupinfo(self, resource_group):
-        graph = self.create_random_name(prefix='cli', length=15)
-        db_name = self.create_random_name(prefix='cli', length=15)
-
-        self.kwargs.update({
-            'acc': self.create_random_name(prefix='cli', length=15),
-            'db_name': db_name,
-            'graph': graph,
-            'loc': 'eastus2'
-        })
-
-        # This should fail as account doesn't exist
-        self.assertRaises(Exception, lambda: self.cmd('az cosmosdb gremlin retrieve-latest-backup-time -g {rg} -a {acc} -d {db_name} -n {graph} -l {loc}'))
-
-        self.cmd('az cosmosdb create -n {acc} -g {rg} --backup-policy-type Continuous --locations regionName={loc} --kind GlobalDocumentDB --capabilities EnableGremlin')
-        account = self.cmd('az cosmosdb show -n {acc} -g {rg}').get_output_in_json()
-
-        # This should fail as database doesn't exist
-        self.assertRaises(CLIError, lambda: self.cmd('az cosmosdb gremlin retrieve-latest-backup-time -g {rg} -a {acc} -d {db_name} -n {graph} -l {loc}'))
-
-        # Create database
-        self.cmd('az cosmosdb gremlin database create -g {rg} -a {acc} -n {db_name}')
-
-        # This should fail as container doesn't exist
-        self.assertRaises(CLIError, lambda: self.cmd('az cosmosdb gremlin retrieve-latest-backup-time -g {rg} -a {acc} -d {db_name} -n {graph} -l {loc}'))
-
-        # Create container
-        self.cmd('az cosmosdb gremlin graph create -g {rg} -a {acc} -d {db_name} -n {graph} -p /pk ').get_output_in_json()
-
-        backup_info = self.cmd('az cosmosdb gremlin retrieve-latest-backup-time -g {rg} -a {acc} -d {db_name} -n {graph} -l {loc}').get_output_in_json()
-        print(backup_info)
-
-        assert backup_info is not None
-        assert backup_info['continuousBackupInformation'] is not None
-
-        backup_time = parser.parse(backup_info['continuousBackupInformation']['latestRestorableTimestamp'])
-
-        # Update container
-        # container_update = self.cmd('az cosmosdb gremlin graph update -g {rg} -a {acc} -d {db_name} -n {graph} --ttl {nttl1}').get_output_in_json()
-        # assert container_update["resource"]["defaultTtl"] == 2000
-
-        backup_info = self.cmd('az cosmosdb gremlin retrieve-latest-backup-time -g {rg} -a {acc} -d {db_name} -n {graph} -l {loc}').get_output_in_json()
-        print(backup_info)
-
-        assert backup_info is not None
-        assert backup_info['continuousBackupInformation'] is not None
-
-        new_backup_time = parser.parse(backup_info['continuousBackupInformation']['latestRestorableTimestamp'])
-        assert new_backup_time >= backup_time
-
-        # Update container again
-        # container_update = self.cmd('az cosmosdb gremlin graph update -g {rg} -a {acc} -d {db_name} -n {graph} --ttl {nttl2}').get_output_in_json()
-        # assert container_update["resource"]["defaultTtl"] == 3000
-
-        backup_info = self.cmd('az cosmosdb gremlin retrieve-latest-backup-time -g {rg} -a {acc} -d {db_name} -n {graph} -l {loc}').get_output_in_json()
-        print(backup_info)
-
-        assert backup_info is not None
-        assert backup_info['continuousBackupInformation'] is not None
-
-        new_backup_time2 = parser.parse(backup_info['continuousBackupInformation']['latestRestorableTimestamp'])
-        assert new_backup_time2 >= backup_time
-        assert new_backup_time2 >= new_backup_time
-
-    @ResourceGroupPreparer(name_prefix='cli_test_cosmosdb_table_backupinfo', location='eastus2')
-    def test_cosmosdb_table_backupinfo(self, resource_group):
-        table = self.create_random_name(prefix='cli', length=15)
-
-        self.kwargs.update({
-            'acc': self.create_random_name(prefix='cli', length=15),
-            'restored_acc': self.create_random_name(prefix='cli', length=15),
-            'table': table,
-            'loc': 'eastus2',
-            'throughput': "1000"
-        })
-
-        # This should fail as account doesn't exist
-        self.assertRaises(Exception, lambda: self.cmd('az cosmosdb table retrieve-latest-backup-time -g {rg} -a {acc} -n {table} -l {loc}'))
-
-        self.cmd('az cosmosdb create -n {acc} -g {rg} --backup-policy-type Continuous --locations regionName={loc} --kind GlobalDocumentDB --capabilities EnableTable')
-        account = self.cmd('az cosmosdb show -n {acc} -g {rg}').get_output_in_json()
-
-        # This should fail as collection doesn't exist
-        self.assertRaises(CLIError, lambda: self.cmd('az cosmosdb table retrieve-latest-backup-time -g {rg} -a {acc} -n {table} -l {loc}'))
-
-        # Create collection
-        self.cmd('az cosmosdb table create -g {rg} -a {acc} -n {table} --throughput {throughput}').get_output_in_json()
-
-        backup_info = self.cmd('az cosmosdb table retrieve-latest-backup-time -g {rg} -a {acc} -n {table} -l {loc}').get_output_in_json()
-        print(backup_info)
-
-        assert backup_info is not None
-        assert backup_info['continuousBackupInformation'] is not None
-
-        backup_time = parser.parse(backup_info['continuousBackupInformation']['latestRestorableTimestamp'])
-
-        # Update collection
-        # collection_update = self.cmd('az cosmosdb table update -g {rg} -a {acc} -n {table} --ttl {nttl1}').get_output_in_json()
-        # assert collection_update["resource"]["defaultTtl"] == 2000
-
-        backup_info = self.cmd('az cosmosdb table retrieve-latest-backup-time -g {rg} -a {acc} -n {table} -l {loc}').get_output_in_json()
-        print(backup_info)
-
-        assert backup_info is not None
-        assert backup_info['continuousBackupInformation'] is not None
-
-        new_backup_time = parser.parse(backup_info['continuousBackupInformation']['latestRestorableTimestamp'])
-        assert new_backup_time >= backup_time
-
-        # Update collection again
-        # collection_update = self.cmd('az cosmosdb table update -g {rg} -a {acc} -n {table} --ttl {nttl2}').get_output_in_json()
-        # assert collection_update["resource"]["defaultTtl"] == 3000
-
-        backup_info = self.cmd('az cosmosdb table retrieve-latest-backup-time -g {rg} -a {acc} -n {table} -l {loc}').get_output_in_json()
-        print(backup_info)
-
-        assert backup_info is not None
-        assert backup_info['continuousBackupInformation'] is not None
-
-        new_backup_time2 = parser.parse(backup_info['continuousBackupInformation']['latestRestorableTimestamp'])
-        assert new_backup_time2 >= backup_time
-        assert new_backup_time2 >= new_backup_time
-
-    @ResourceGroupPreparer(name_prefix='cli_test_cosmosdb_sql_provision_continuous7days', location='eastus2')
-    def test_cosmosdb_sql_continuous7days(self, resource_group):
-        col = self.create_random_name(prefix='cli', length=15)
-        db_name = self.create_random_name(prefix='cli', length=15)
-
-        self.kwargs.update({
-            'acc': self.create_random_name(prefix='cli-continuous7-', length=25),
-            'db_name': db_name,
-            'col': col,
-            'loc': 'eastus2'
-        })
-
-        self.cmd('az cosmosdb create -n {acc} -g {rg} --backup-policy-type Continuous --continuous-tier Continuous7Days --locations regionName={loc} --kind GlobalDocumentDB')
-        account = self.cmd('az cosmosdb show -n {acc} -g {rg}').get_output_in_json()
-        print(account)
-
-        assert account is not None
-        assert account['backupPolicy'] is not None
-        assert account['backupPolicy']['continuousModeProperties'] is not None
-
-        continuous_tier = account['backupPolicy']['continuousModeProperties']['tier']
-        assert continuous_tier == 'Continuous7Days'
-
-        self.cmd('az cosmosdb update -n {acc} -g {rg} --backup-policy-type Continuous --continuous-tier Continuous30Days')
-        updated_account = self.cmd('az cosmosdb show -n {acc} -g {rg}').get_output_in_json()
-        print(updated_account)
-
-        assert updated_account is not None
-        assert updated_account['backupPolicy'] is not None
-        assert updated_account['backupPolicy']['continuousModeProperties'] is not None
-
-        updated_continuous_tier = updated_account['backupPolicy']['continuousModeProperties']['tier']
-        assert updated_continuous_tier == 'Continuous30Days'
-
-    @ResourceGroupPreparer(name_prefix='cli_test_cosmosdb_sql_provision_continuous30days', location='eastus2')
-    def test_cosmosdb_sql_continuous30days(self, resource_group):
-        col = self.create_random_name(prefix='cli', length=15)
-        db_name = self.create_random_name(prefix='cli', length=15)
-
-        self.kwargs.update({
-            'acc': self.create_random_name(prefix='cli-continuous30-', length=25),
-            'db_name': db_name,
-            'col': col,
-            'loc': 'eastus2'
-        })
-
-        self.cmd('az cosmosdb create -n {acc} -g {rg} --backup-policy-type Continuous --locations regionName={loc} --kind GlobalDocumentDB')
-        account = self.cmd('az cosmosdb show -n {acc} -g {rg}').get_output_in_json()
-        print(account)
-
-        assert account is not None
-        assert account['backupPolicy'] is not None
-        assert account['backupPolicy']['continuousModeProperties'] is not None
-
-        continuous_tier = account['backupPolicy']['continuousModeProperties']['tier']
-
-        # If continuous tier is not provided, then it's default to Continuous30Days
-        assert continuous_tier == 'Continuous30Days'
-
-        self.cmd('az cosmosdb update -n {acc} -g {rg} --backup-policy-type Continuous --continuous-tier Continuous7Days')
-        updated_account = self.cmd('az cosmosdb show -n {acc} -g {rg}').get_output_in_json()
-        print(updated_account)
-
-        assert updated_account is not None
-        assert updated_account['backupPolicy'] is not None
-        assert updated_account['backupPolicy']['continuousModeProperties'] is not None
-
-        updated_continuous_tier = updated_account['backupPolicy']['continuousModeProperties']['tier']
-        assert updated_continuous_tier == 'Continuous7Days'
-
-    @ResourceGroupPreparer(name_prefix='cli_test_cosmosdb_sql_migrate_periodic_to_continuous7days', location='eastus2')
-    def test_cosmosdb_sql_migrate_periodic_to_continuous7days(self, resource_group):
-        col = self.create_random_name(prefix='cli', length=15)
-        db_name = self.create_random_name(prefix='cli', length=15)
-
-        self.kwargs.update({
-            'acc': self.create_random_name(prefix='cli-periodic-', length=25),
-            'db_name': db_name,
-            'col': col,
-            'loc': 'eastus2'
-        })
-
-        # Create periodic backup account (by default is --backup-policy-type is not specified, then it is a Periodic account)
-        self.cmd('az cosmosdb create -n {acc} -g {rg} --locations regionName={loc} --kind GlobalDocumentDB')
-        account = self.cmd('az cosmosdb show -n {acc} -g {rg}').get_output_in_json()
-        print(account)
-
-        assert account is not None
-        assert account['backupPolicy'] is not None
-        assert account['backupPolicy']['periodicModeProperties'] is not None
-
-        # Migrate periodic account to Continuous 7 days
-        self.cmd('az cosmosdb update -n {acc} -g {rg} --backup-policy-type Continuous --continuous-tier Continuous7Days')
-        updated_account = self.cmd('az cosmosdb show -n {acc} -g {rg}').get_output_in_json()
-        print(updated_account)
-
-        assert updated_account is not None
-        assert updated_account['backupPolicy'] is not None
-        assert updated_account['backupPolicy']['continuousModeProperties'] is not None
-
-        updated_continuous_tier = updated_account['backupPolicy']['continuousModeProperties']['tier']
-        assert updated_continuous_tier == 'Continuous7Days'
-
-        # Update account to Continuous 30 days
-        self.cmd('az cosmosdb update -n {acc} -g {rg} --backup-policy-type Continuous --continuous-tier Continuous30Days')
-        updated_account = self.cmd('az cosmosdb show -n {acc} -g {rg}').get_output_in_json()
-        print(updated_account)
-
-        assert updated_account is not None
-        assert updated_account['backupPolicy'] is not None
-        assert updated_account['backupPolicy']['continuousModeProperties'] is not None
-
-        updated_continuous_tier = updated_account['backupPolicy']['continuousModeProperties']['tier']
-        assert updated_continuous_tier == 'Continuous30Days'
-
-    @AllowLargeResponse()
-    @ResourceGroupPreparer(name_prefix='cli_test_cosmosdb_sql_oldestRestorableTime', location='eastus2')
-    def test_cosmosdb_sql_oldestRestorableTime(self, resource_group):
-        col = self.create_random_name(prefix='cli', length=15)
-        db_name = self.create_random_name(prefix='cli', length=15)
-
-        self.kwargs.update({
-            'acc': self.create_random_name(prefix='cli-continuous7-', length=25),
-            'db_name': db_name,
-            'col': col,
-            'loc': 'eastus2'
-        })
-
-        # Create periodic backup account (by default is --backup-policy-type is not specified, then it is a Periodic account)
-        self.cmd('az cosmosdb create -n {acc} -g {rg} --backup-policy-type Continuous --continuous-tier Continuous7Days --locations regionName={loc} --kind GlobalDocumentDB')
-        account = self.cmd('az cosmosdb show -n {acc} -g {rg}').get_output_in_json()
-        print(account)
-
-        self.cmd('az cosmosdb create -n {acc} -g {rg} --backup-policy-type Continuous --continuous-tier Continuous7Days --locations regionName={loc} --kind GlobalDocumentDB')
-        account = self.cmd('az cosmosdb show -n {acc} -g {rg}').get_output_in_json()
-        self.kwargs.update({
-            'ins_id': account['instanceId']
-        })
-
-        restorable_database_account_show = self.cmd('az cosmosdb restorable-database-account show --location {loc} --instance-id {ins_id}').get_output_in_json()
-        account_oldest_restorable_time = restorable_database_account_show['oldestRestorableTime']
-        assert account_oldest_restorable_time is not None
-
-        restorable_accounts_list = self.cmd('az cosmosdb restorable-database-account list').get_output_in_json()
-        restorable_database_account = next(acc for acc in restorable_accounts_list if acc['name'] == account['instanceId'])
-        account_oldest_restorable_time = restorable_database_account['oldestRestorableTime']
-        assert account_oldest_restorable_time is not None
-
-    @AllowLargeResponse()
-    @ResourceGroupPreparer(name_prefix='cli_test_cosmosdb_system_identity_restore', location='eastus2')
-    def test_cosmosdb_system_identity_restore(self, resource_group):
-        # Source account parameters
-        source_acc = self.create_random_name(prefix='cli-systemid-', length=25)
-        target_acc = source_acc + "-restored"
-        subscription = self.get_subscription_id()
-        col = self.create_random_name(prefix='cli', length=15)
-        db_name = self.create_random_name(prefix='cli', length=15)
-
-        self.kwargs.update({
-            'acc': source_acc,
-            'restored_acc': target_acc,
-            'db_name': db_name,
-            'col': col,
-            'loc': 'eastus2',
-            'subscriptionid': subscription
-        })
-
-        self.kwargs.update({
-            'user1' : self.create_random_name(prefix='user1-', length = 10),
-            'user2' : self.create_random_name(prefix='user2-', length = 10)
-        })
-
-        # Create new User Identity 1
-        uid1 = self.cmd('az identity create -g {rg} -n {user1}').get_output_in_json()
-        user_id_1 = uid1['id']
-        user_principal_1 = uid1['principalId']
-        default_id1 = 'UserAssignedIdentity=' + user_id_1
-
-        # Create new User Identity 2
-        uid2 = self.cmd('az identity create -g {rg} -n {user2}').get_output_in_json()
-        user_id_2 = uid2['id']
-        user_principal_2 = uid2['principalId']
-        default_id2 = 'UserAssignedIdentity=' + user_id_2
-
-        # Keyvault and identity parameters
-        keyVaultName = self.create_random_name(prefix='clikeyvault-', length = 20)
-        keyName = self.create_random_name(prefix='clikey-', length = 12)
-        keyVaultKeyUri = "https://{}.vault.azure.net/keys/{}".format(keyVaultName, keyName)
-
-        self.kwargs.update({
-            'keyVaultName' : keyVaultName,
-            'keyName' : keyName,
-            'keyVaultKeyUri' : keyVaultKeyUri,
-            'user_id_1' : user_id_1,
-            'user_id_2' : user_id_2,
-            'user_principal_1' : user_principal_1,
-            'user_principal_2' : user_principal_2,
-            'default_id1' : default_id1,
-            'default_id2' : default_id2
-        })
-
-        # Create new keyvault
-        self.cmd('az keyvault create --location {loc} --name {keyVaultName} --resource-group {rg}')
-
-        # Enable purge protection for keyvault
-        self.cmd('az keyvault update --subscription {subscriptionid} -g {rg} -n {keyVaultName} --enable-purge-protection true')
-        
-        # Create new key inside keyvault
-        self.cmd('az keyvault key create --vault-name {keyVaultName} -n {keyName} --kty RSA --size 3072')
-
-        # Grant key access to user1 and user2
-        self.cmd('az keyvault set-policy --name {keyVaultName} --resource-group {rg} --object-id {user_principal_1} --key-permissions get unwrapKey wrapKey')
-        self.cmd('az keyvault set-policy --name {keyVaultName} --resource-group {rg} --object-id {user_principal_2} --key-permissions get unwrapKey wrapKey')
-
-        print('Finished setting up new KeyVault')
-        
-        # Create PITR account with User Identity 1
-        self.cmd('az cosmosdb create -n {acc} -g {rg} --backup-policy-type Continuous --locations regionName={loc} --kind GlobalDocumentDB --key-uri {keyVaultKeyUri} --assign-identity {user_id_1} --default-identity {default_id1}')
-        account = self.cmd('az cosmosdb show -n {acc} -g {rg}').get_output_in_json()
-        print(account)
-
-        print('Finished creating source account ' + account['id'])
-
-        account_keyvault_uri = account['keyVaultKeyUri']
-        assert keyVaultKeyUri in account_keyvault_uri
-
-        account_defaultIdentity = account['defaultIdentity']
-        assert user_id_1 in account_defaultIdentity
-
-        self.kwargs.update({
-            'ins_id': account['instanceId']
-        })
-
-        # Create database
-        self.cmd('az cosmosdb sql database create -g {rg} -a {acc} -n {db_name}')
-
-        # Create container
-        self.cmd('az cosmosdb sql container create -g {rg} -a {acc} -d {db_name} -n {col} -p /pk ').get_output_in_json()
-
-        print('Update the source account to use System Identity')
-
-        # Assign system identity to source account
-        sysid = self.cmd('az cosmosdb identity assign -n {acc} -g {rg}').get_output_in_json()
-
-        self.kwargs.update({
-            'system_id_principal': sysid['principalId']
-        })
-
-        # Grant KeyVault permission to the source account's system identity
-        self.cmd('az keyvault set-policy --name {keyVaultName} --resource-group {rg} --object-id {system_id_principal} --key-permissions get unwrapKey wrapKey')
-
-        # Set source account default identity to system identity
-        account = self.cmd('az cosmosdb update -n {acc} -g {rg} --default-identity "SystemAssignedIdentity"').get_output_in_json()
-
-        print('Done updating the source account to use System Identity')
-
-        account_defaultIdentity = account['defaultIdentity']
-        assert 'SystemAssignedIdentity' in account_defaultIdentity
-
-        print('Done setting up source account with System Identity.  Starting to perform restore.')
-
-        restorable_database_account = self.cmd('az cosmosdb restorable-database-account show --location {loc} --instance-id {ins_id}').get_output_in_json()
-
-        account_creation_time = restorable_database_account['creationTime']
-        creation_timestamp_datetime = parser.parse(account_creation_time)
-        restore_ts = creation_timestamp_datetime + timedelta(minutes=4)
-        import time
-        time.sleep(240)
-        restore_ts_string = restore_ts.isoformat()
-        self.kwargs.update({
-            'rts': restore_ts_string
-        })
-
-        self.kwargs.update({
-            'rts': restore_ts_string,
-            'loc': 'eastus2',
-            'user_id_2' : user_id_2,
-            'default_id2' : default_id2
-        })
-
-        self.cmd('az cosmosdb restore -n {restored_acc} -g {rg} -a {acc} --restore-timestamp {rts} --location {loc} --assign-identity {user_id_2} --default-identity {default_id2} --enable-public-network False')
-        restored_account = self.cmd('az cosmosdb show -n {restored_acc} -g {rg}', checks=[
-            self.check('restoreParameters.restoreMode', 'PointInTime')
-        ]).get_output_in_json()
-
-        print(restored_account)
-        print('Finished restoring account ' + restored_account['id'])
-
-        restored_account_keyvault_uri = restored_account['keyVaultKeyUri']
-        assert keyVaultKeyUri in restored_account_keyvault_uri
-
-        restored_account_defaultIdentity = restored_account['defaultIdentity']
-        assert user_id_2 in restored_account_defaultIdentity
-
-<<<<<<< HEAD
-    @AllowLargeResponse()
-    @ResourceGroupPreparer(name_prefix='cli_test_cosmosdb_cross_region_restore', location='eastus2')
-    def test_cosmosdb_xrr(self, resource_group):
-        col = self.create_random_name(prefix='cli-xrr', length=15)
-        db_name = self.create_random_name(prefix='cli-xrr', length=15)
-        source_acc = self.create_random_name(prefix='cli-xrr-', length=25)
-        target_acc = source_acc + "-restored"
-        loc = 'eastus2'
-
-        # This is a multi region account, as of now for cross region restore we cannot create a single region account in cli, since there is a check for target location
-        # in the handler where it verifies if account exists in the `location` input variable (which is target location for cross region restore)
-        # Hence, created a multi region account, where using target location as the read region as well.
-        target_loc = 'centralus'
-
-        # For this new parameter source_backup_location we need to wired in the handler to understand eastus means `East US`.
-        # Until that fix is added we have to send the location in this way for a clean run.
-        source_loc_for_xrr = 'East US 2'
-
-        self.kwargs.update({
-            'acc': source_acc,
-            'db_name': db_name,
-            'restored_acc': target_acc,
-            'col': col,
-            'loc': loc,
-            'target_loc': target_loc
-        })
-
-        self.cmd('az cosmosdb create -n {acc} -g {rg} --backup-policy-type Continuous --continuous-tier Continuous7Days --locations regionName={loc} failoverPriority=0 isZoneRedundant=False --locations regionName={target_loc} failoverPriority=1 isZoneRedundant=False --kind GlobalDocumentDB')
-        account = self.cmd('az cosmosdb show -n {acc} -g {rg}').get_output_in_json()
-        print(account)
-
-        assert account['location'] == 'East US 2'
-
-        self.kwargs.update({
-            'ins_id': account['instanceId']
-        })
-
-        # Create database
-        self.cmd('az cosmosdb sql database create -g {rg} -a {acc} -n {db_name}')
-
-        # Create container
-        self.cmd('az cosmosdb sql container create -g {rg} -a {acc} -d {db_name} -n {col} -p /pk ').get_output_in_json()
-
-        restorable_database_account = self.cmd('az cosmosdb restorable-database-account show --location {loc} --instance-id {ins_id}').get_output_in_json()
-        print(restorable_database_account)
-
-        # As of now cross region restore does not have forced master backup during restore.
-        # So, we need to wait one hour in order to get the master backup for a restore to be performed.
-        account_creation_time = restorable_database_account['creationTime']
-        creation_timestamp_datetime = parser.parse(account_creation_time)
-        restore_ts = creation_timestamp_datetime + timedelta(minutes=61)
-        import time
-        time.sleep(3662)
-        restore_ts_string = restore_ts.isoformat()
-        self.kwargs.update({
-            'rts': restore_ts_string
-        })
-
-        self.cmd('az cosmosdb restore -n {restored_acc} -g {rg} -a {acc} --restore-timestamp {rts} --source-backup-location "{source_loc_for_xrr}" --location {target_loc}')
-        restored_account = self.cmd('az cosmosdb show -n {restored_acc} -g {rg}', checks=[
-            self.check('restoreParameters.restoreMode', 'PointInTime')
-        ]).get_output_in_json()
-
-        assert restored_account['restoreParameters']['restoreSource'] == restorable_database_account['id']
-        assert restored_account['restoreParameters']['restoreTimestampInUtc'] == restore_ts_string
-        assert restored_account['writeLocations'][0]['locationName'] == 'Central US'
-
-=======
-        public_network_access = restored_account['publicNetworkAccess']
-        assert public_network_access == 'Disabled'
-    
-
->>>>>>> f4ea6582
+# --------------------------------------------------------------------------------------------
+# Copyright (c) Microsoft Corporation. All rights reserved.
+# Licensed under the MIT License. See License.txt in the project root for license information.
+# --------------------------------------------------------------------------------------------
+
+import os
+import unittest
+
+from knack.util import CLIError
+from azure.cli.testsdk.scenario_tests import AllowLargeResponse
+from azure.cli.testsdk import (ScenarioTest, ResourceGroupPreparer)
+from datetime import datetime, timedelta, timezone
+from dateutil import parser
+
+TEST_DIR = os.path.abspath(os.path.join(os.path.abspath(__file__), '..'))
+
+
+class Cosmosdb_previewPitrScenarioTest(ScenarioTest):
+
+    @ResourceGroupPreparer(name_prefix='cli_test_cosmosdb_gremlin_account_restore_using_create', location='westus2')
+    @AllowLargeResponse(size_kb=9999)
+    def test_cosmosdb_gremlin_account_restore_using_create(self, resource_group):
+        graph = self.create_random_name(prefix='cli', length=15)
+
+        self.kwargs.update({
+            'acc': self.create_random_name(prefix='cli', length=15),
+            'restored_acc': self.create_random_name(prefix='cli', length=15),
+            'db_name': self.create_random_name(prefix='cli', length=15),
+            'graph': graph,
+            'loc': 'westus2'
+        })
+
+        self.cmd('az cosmosdb create -n {acc} -g {rg} --backup-policy-type Continuous --locations regionName={loc} --capabilities EnableGremlin')
+        account = self.cmd('az cosmosdb show -n {acc} -g {rg}').get_output_in_json()
+        self.cmd('az cosmosdb gremlin database create -g {rg} -a {acc} -n {db_name}')
+        self.cmd('az cosmosdb gremlin graph create -g {rg} -a {acc} -d {db_name} -n {graph} -p /pk ').get_output_in_json()
+
+        restorable_accounts_list = self.cmd('az cosmosdb restorable-database-account list').get_output_in_json()
+        restorable_database_account = next(acc for acc in restorable_accounts_list if acc['name'] == account['instanceId'])
+
+        account_creation_time = restorable_database_account['creationTime']
+        creation_timestamp_datetime = parser.parse(account_creation_time)
+        restore_ts = creation_timestamp_datetime + timedelta(minutes=4)
+        restore_ts_string = restore_ts.isoformat()
+        import time
+        time.sleep(240)
+        self.kwargs.update({
+            'db_id': restorable_database_account['id'],
+            'rts': restore_ts_string
+        })
+
+        self.cmd('az cosmosdb create -n {restored_acc} -g {rg} --is-restore-request true --restore-source {db_id} --restore-timestamp {rts}')
+        restored_account = self.cmd('az cosmosdb show -n {restored_acc} -g {rg}', checks=[
+            self.check('restoreParameters.restoreMode', 'PointInTime')
+        ]).get_output_in_json()
+
+        assert restored_account['restoreParameters']['restoreSource'] == restorable_database_account['id']
+        assert restored_account['restoreParameters']['restoreTimestampInUtc'] == restore_ts_string
+
+    @ResourceGroupPreparer(name_prefix='cli_test_cosmosdb_gremlin_account_restore_command', location='eastus2')
+    @AllowLargeResponse(size_kb=9999)
+    def test_cosmosdb_gremlin_account_restore_command(self, resource_group):
+        graph = self.create_random_name(prefix='cli', length=15)
+
+        self.kwargs.update({
+            'acc': self.create_random_name(prefix='cli', length=15),
+            'restored_acc': self.create_random_name(prefix='cli', length=15),
+            'db_name': self.create_random_name(prefix='cli', length=15),
+            'graph': graph,
+            'loc': 'eastus2'
+        })
+
+        self.cmd('az cosmosdb create -n {acc} -g {rg} --backup-policy-type Continuous --locations regionName={loc} --capabilities EnableGremlin')
+        account = self.cmd('az cosmosdb show -n {acc} -g {rg}').get_output_in_json()
+        self.kwargs.update({
+            'ins_id': account['instanceId']
+        })
+
+        self.cmd('az cosmosdb gremlin database create -g {rg} -a {acc} -n {db_name}')
+        self.cmd('az cosmosdb gremlin graph create -g {rg} -a {acc} -d {db_name} -n {graph} -p /pk ').get_output_in_json()
+        restorable_database_account = self.cmd('az cosmosdb restorable-database-account show --location {loc} --instance-id {ins_id}').get_output_in_json()
+
+        account_creation_time = restorable_database_account['creationTime']
+        creation_timestamp_datetime = parser.parse(account_creation_time)
+        restore_ts = creation_timestamp_datetime + timedelta(minutes=4)
+        import time
+        time.sleep(240)
+        restore_ts_string = restore_ts.isoformat()
+        self.kwargs.update({
+            'rts': restore_ts_string
+        })
+
+        self.cmd('az cosmosdb restore -n {restored_acc} -g {rg} -a {acc} --restore-timestamp {rts} --location {loc}')
+        restored_account = self.cmd('az cosmosdb show -n {restored_acc} -g {rg}', checks=[
+            self.check('restoreParameters.restoreMode', 'PointInTime')
+        ]).get_output_in_json()
+
+        assert restored_account['restoreParameters']['restoreSource'] == restorable_database_account['id']
+        assert restored_account['restoreParameters']['restoreTimestampInUtc'] == restore_ts_string
+
+    @ResourceGroupPreparer(name_prefix='cli_test_cosmosdb_gremlin_restorable_commands', location='eastus2')
+    @AllowLargeResponse(size_kb=9999)
+    def test_cosmosdb_gremlin_restorable_commands(self, resource_group):
+        graph = self.create_random_name(prefix='cli', length=15)
+        db_name = self.create_random_name(prefix='cli', length=15)
+
+        self.kwargs.update({
+            'acc': self.create_random_name(prefix='cli', length=15),
+            'restored_acc': self.create_random_name(prefix='cli', length=15),
+            'db_name': db_name,
+            'graph': graph,
+            'loc': 'eastus2'
+        })
+
+        self.cmd('az cosmosdb create -n {acc} -g {rg} --backup-policy-type Continuous --locations regionName={loc} --capabilities EnableGremlin')
+        account = self.cmd('az cosmosdb show -n {acc} -g {rg}').get_output_in_json()
+        self.kwargs.update({
+            'ins_id': account['instanceId']
+        })
+
+        self.cmd('az cosmosdb gremlin database create -g {rg} -a {acc} -n {db_name}')
+        self.cmd('az cosmosdb gremlin graph create -g {rg} -a {acc} -d {db_name} -n {graph} -p /pk ').get_output_in_json()
+        restorable_database_account = self.cmd('az cosmosdb restorable-database-account show --location {loc} --instance-id {ins_id}').get_output_in_json()
+
+        restorable_databases = self.cmd('az cosmosdb gremlin restorable-database list --location {loc} --instance-id {ins_id}').get_output_in_json()
+        assert len(restorable_databases) == 1
+        restorable_databases[0]['resource']['ownerId'] == db_name
+
+        self.kwargs.update({
+            'db_rid': restorable_databases[0]['resource']['ownerResourceId']
+        })
+
+        restorable_containers = self.cmd('az cosmosdb gremlin restorable-graph list --location {loc} --instance-id {ins_id} --database-rid {db_rid}').get_output_in_json()
+        assert len(restorable_containers) == 1
+        assert restorable_containers[0]['resource']['ownerId'] == graph
+
+        account_creation_time = restorable_database_account['creationTime']
+        creation_timestamp_datetime = parser.parse(account_creation_time)
+        restore_ts = creation_timestamp_datetime + timedelta(minutes=2)
+        import time
+        time.sleep(120)
+        restore_ts_string = restore_ts.isoformat()
+        self.kwargs.update({
+            'rts': restore_ts_string
+        })
+
+        restorable_resources = self.cmd('az cosmosdb gremlin restorable-resource list --restore-location {loc} -l {loc} --instance-id {ins_id} --restore-timestamp {rts}').get_output_in_json()
+        assert len(restorable_resources) == 1
+        assert restorable_resources[0]['databaseName'] == db_name
+        assert len(restorable_resources[0]['graphNames']) == 1
+        assert restorable_resources[0]['graphNames'][0] == graph
+
+    @ResourceGroupPreparer(name_prefix='cli_test_cosmosdb_table_account_restore_using_create', location='westus2')
+    @AllowLargeResponse(size_kb=9999)
+    def test_cosmosdb_table_account_restore_using_create(self, resource_group):
+        table = self.create_random_name(prefix='cli', length=15)
+
+        self.kwargs.update({
+            'acc': self.create_random_name(prefix='cli', length=15),
+            'restored_acc': self.create_random_name(prefix='cli', length=15),
+            'table': table,
+            'loc': 'westus2'
+        })
+
+        self.cmd('az cosmosdb create -n {acc} -g {rg} --backup-policy-type Continuous --locations regionName={loc} --capabilities EnableTable')
+        account = self.cmd('az cosmosdb show -n {acc} -g {rg}').get_output_in_json()
+        self.cmd('az cosmosdb table create -g {rg} -a {acc} -n {table}').get_output_in_json()
+
+        restorable_accounts_list = self.cmd('az cosmosdb restorable-database-account list').get_output_in_json()
+        restorable_database_account = next(acc for acc in restorable_accounts_list if acc['name'] == account['instanceId'])
+
+        account_creation_time = restorable_database_account['creationTime']
+        creation_timestamp_datetime = parser.parse(account_creation_time)
+        restore_ts = creation_timestamp_datetime + timedelta(minutes=4)
+        restore_ts_string = restore_ts.isoformat()
+        import time
+        time.sleep(240)
+        self.kwargs.update({
+            'db_id': restorable_database_account['id'],
+            'rts': restore_ts_string
+        })
+
+        self.cmd('az cosmosdb create -n {restored_acc} -g {rg} --is-restore-request true --restore-source {db_id} --restore-timestamp {rts}')
+        restored_account = self.cmd('az cosmosdb show -n {restored_acc} -g {rg}', checks=[
+            self.check('restoreParameters.restoreMode', 'PointInTime')
+        ]).get_output_in_json()
+
+        assert restored_account['restoreParameters']['restoreSource'] == restorable_database_account['id']
+        assert restored_account['restoreParameters']['restoreTimestampInUtc'] == restore_ts_string
+
+    @ResourceGroupPreparer(name_prefix='cli_test_cosmosdb_table_account_restore_command', location='eastus2')
+    @AllowLargeResponse(size_kb=9999)
+    def test_cosmosdb_table_account_restore_command(self, resource_group):
+        table = self.create_random_name(prefix='cli', length=15)
+
+        self.kwargs.update({
+            'acc': self.create_random_name(prefix='cli', length=15),
+            'restored_acc': self.create_random_name(prefix='cli', length=15),
+            'table': table,
+            'loc': 'eastus2'
+        })
+
+        self.cmd('az cosmosdb create -n {acc} -g {rg} --backup-policy-type Continuous --locations regionName={loc} --capabilities EnableTable')
+        account = self.cmd('az cosmosdb show -n {acc} -g {rg}').get_output_in_json()
+        self.kwargs.update({
+            'ins_id': account['instanceId']
+        })
+
+        self.cmd('az cosmosdb table create -g {rg} -a {acc} -n {table}').get_output_in_json()
+        restorable_database_account = self.cmd('az cosmosdb restorable-database-account show --location {loc} --instance-id {ins_id}').get_output_in_json()
+
+        account_creation_time = restorable_database_account['creationTime']
+        creation_timestamp_datetime = parser.parse(account_creation_time)
+        restore_ts = creation_timestamp_datetime + timedelta(minutes=4)
+        import time
+        time.sleep(240)
+        restore_ts_string = restore_ts.isoformat()
+        self.kwargs.update({
+            'rts': restore_ts_string
+        })
+
+        self.cmd('az cosmosdb restore -n {restored_acc} -g {rg} -a {acc} --restore-timestamp {rts} --location {loc}')
+        restored_account = self.cmd('az cosmosdb show -n {restored_acc} -g {rg}', checks=[
+            self.check('restoreParameters.restoreMode', 'PointInTime')
+        ]).get_output_in_json()
+
+        assert restored_account['restoreParameters']['restoreSource'] == restorable_database_account['id']
+        assert restored_account['restoreParameters']['restoreTimestampInUtc'] == restore_ts_string
+
+    @ResourceGroupPreparer(name_prefix='cli_test_cosmosdb_table_restorable_commands', location='eastus2')
+    @AllowLargeResponse(size_kb=9999)
+    def test_cosmosdb_table_restorable_commands(self, resource_group):
+        table = self.create_random_name(prefix='cli', length=15)
+        self.kwargs.update({
+            'acc': self.create_random_name(prefix='cli', length=15),
+            'restored_acc': self.create_random_name(prefix='cli', length=15),
+            'table': table,
+            'loc': 'eastus2'
+        })
+
+        self.cmd('az cosmosdb create -n {acc} -g {rg} --backup-policy-type Continuous --locations regionName={loc} --capabilities EnableTable')
+        account = self.cmd('az cosmosdb show -n {acc} -g {rg}').get_output_in_json()
+        print(account)
+        self.kwargs.update({
+            'ins_id': account['instanceId'],
+            'throughput': "1000",
+        })
+
+        self.cmd('az cosmosdb table create -g {rg} -a {acc} -n {table} --throughput {throughput}').get_output_in_json()
+
+        restorable_database_account = self.cmd('az cosmosdb restorable-database-account show --location {loc} --instance-id {ins_id}').get_output_in_json()
+
+        restorable_containers = self.cmd('az cosmosdb table restorable-table list --location {loc} --instance-id {ins_id}').get_output_in_json()
+        assert len(restorable_containers) == 1
+        assert restorable_containers[0]['resource']['ownerId'] == table
+
+        account_creation_time = restorable_database_account['creationTime']
+        creation_timestamp_datetime = parser.parse(account_creation_time)
+        restore_ts = creation_timestamp_datetime + timedelta(minutes=2)
+        import time
+        time.sleep(120)
+        restore_ts_string = restore_ts.isoformat()
+        self.kwargs.update({
+            'rts': restore_ts_string
+        })
+
+        restorable_resources = self.cmd('az cosmosdb table restorable-resource list --restore-location {loc} -l {loc} --instance-id {ins_id} --restore-timestamp {rts}').get_output_in_json()
+        assert len(restorable_resources) == 1
+        assert len(restorable_resources) == 1
+        assert restorable_resources[0]["name"] == table
+
+    @ResourceGroupPreparer(name_prefix='cli_test_cosmosdb_sql_container_backupinfo', location='eastus2')
+    def test_cosmosdb_sql_container_backupinfo(self, resource_group):
+        col = self.create_random_name(prefix='cli', length=15)
+        db_name = self.create_random_name(prefix='cli', length=15)
+
+        self.kwargs.update({
+            'acc': self.create_random_name(prefix='cli', length=15),
+            'restored_acc': self.create_random_name(prefix='cli', length=15),
+            'db_name': db_name,
+            'col': col,
+            'loc': 'eastus2'
+        })
+
+        # This should fail as account doesn't exist
+        self.assertRaises(Exception, lambda: self.cmd('az cosmosdb sql retrieve-latest-backup-time -g {rg} -a {acc} -d {db_name} -c {col} -l {loc}'))
+
+        self.cmd('az cosmosdb create -n {acc} -g {rg} --backup-policy-type Continuous --locations regionName={loc} --kind GlobalDocumentDB')
+        account = self.cmd('az cosmosdb show -n {acc} -g {rg}').get_output_in_json()
+
+        # This should fail as database doesn't exist
+        self.assertRaises(CLIError, lambda: self.cmd('az cosmosdb sql retrieve-latest-backup-time -g {rg} -a {acc} -d {db_name} -c {col} -l {loc}'))
+
+        # Create database
+        self.cmd('az cosmosdb sql database create -g {rg} -a {acc} -n {db_name}')
+
+        # This should fail as container doesn't exist
+        self.assertRaises(CLIError, lambda: self.cmd('az cosmosdb sql retrieve-latest-backup-time -g {rg} -a {acc} -d {db_name} -c {col} -l {loc}'))
+
+        # Create container
+        self.cmd('az cosmosdb sql container create -g {rg} -a {acc} -d {db_name} -n {col} -p /pk ').get_output_in_json()
+
+        backup_info = self.cmd('az cosmosdb sql retrieve-latest-backup-time -g {rg} -a {acc} -d {db_name} -c {col} -l {loc}').get_output_in_json()
+        print(backup_info)
+
+        assert backup_info is not None
+        assert backup_info['continuousBackupInformation'] is not None
+
+        backup_time = parser.parse(backup_info['continuousBackupInformation']['latestRestorableTimestamp'])
+
+        # Update container
+        # container_update = self.cmd('az cosmosdb sql container update -g {rg} -a {acc} -d {db_name} -n {col} --ttl {nttl1}').get_output_in_json()
+        # assert container_update["resource"]["defaultTtl"] == 2000
+
+        backup_info = self.cmd('az cosmosdb sql retrieve-latest-backup-time -g {rg} -a {acc} -d {db_name} -c {col} -l {loc}').get_output_in_json()
+        print(backup_info)
+
+        assert backup_info is not None
+        assert backup_info['continuousBackupInformation'] is not None
+
+        new_backup_time = parser.parse(backup_info['continuousBackupInformation']['latestRestorableTimestamp'])
+        assert new_backup_time >= backup_time
+
+        # Update container again
+        # container_update = self.cmd('az cosmosdb sql container update -g {rg} -a {acc} -d {db_name} -n {col} --ttl {nttl2}').get_output_in_json()
+        # assert container_update["resource"]["defaultTtl"] == 3000
+
+        backup_info = self.cmd('az cosmosdb sql retrieve-latest-backup-time -g {rg} -a {acc} -d {db_name} -c {col} -l {loc}').get_output_in_json()
+        print(backup_info)
+
+        assert backup_info is not None
+        assert backup_info['continuousBackupInformation'] is not None
+
+        new_backup_time2 = parser.parse(backup_info['continuousBackupInformation']['latestRestorableTimestamp'])
+        assert new_backup_time2 >= backup_time
+        assert new_backup_time2 >= new_backup_time
+
+    @ResourceGroupPreparer(name_prefix='cli_test_cosmosdb_mongodb_collection_backupinfo', location='eastus2')
+    def test_cosmosdb_mongodb_collection_backupinfo(self, resource_group):
+        col = self.create_random_name(prefix='cli', length=15)
+        db_name = self.create_random_name(prefix='cli', length=15)
+
+        self.kwargs.update({
+            'acc': self.create_random_name(prefix='cli', length=15),
+            'restored_acc': self.create_random_name(prefix='cli', length=15),
+            'db_name': db_name,
+            'col': col,
+            'loc': 'eastus2',
+            'shard_key': "theShardKey",
+            'throughput': "1000"
+        })
+
+        # This should fail as account doesn't exist
+        self.assertRaises(Exception, lambda: self.cmd('az cosmosdb mongodb retrieve-latest-backup-time -g {rg} -a {acc} -d {db_name} -c {col} -l {loc}'))
+
+        self.cmd('az cosmosdb create -n {acc} -g {rg} --backup-policy-type Continuous --locations regionName={loc} --kind MongoDB')
+        account = self.cmd('az cosmosdb show -n {acc} -g {rg}').get_output_in_json()
+
+        # This should fail as database doesn't exist
+        self.assertRaises(CLIError, lambda: self.cmd('az cosmosdb mongodb retrieve-latest-backup-time -g {rg} -a {acc} -d {db_name} -c {col} -l {loc}'))
+
+        # Create database
+        self.cmd('az cosmosdb mongodb database create -g {rg} -a {acc} -n {db_name}')
+
+        # This should fail as collection doesn't exist
+        self.assertRaises(CLIError, lambda: self.cmd('az cosmosdb mongodb retrieve-latest-backup-time -g {rg} -a {acc} -d {db_name} -c {col} -l {loc}'))
+
+        # Create collection
+        self.cmd('az cosmosdb mongodb collection create -g {rg} -a {acc} -d {db_name} -n {col} --shard {shard_key} --throughput {throughput}').get_output_in_json()
+
+        backup_info = self.cmd('az cosmosdb mongodb retrieve-latest-backup-time -g {rg} -a {acc} -d {db_name} -c {col} -l {loc}').get_output_in_json()
+        print(backup_info)
+
+        assert backup_info is not None
+        assert backup_info['continuousBackupInformation'] is not None
+
+        backup_time = parser.parse(backup_info['continuousBackupInformation']['latestRestorableTimestamp'])
+
+        # Update collection
+        # collection_update = self.cmd('az cosmosdb mongodb collection update -g {rg} -a {acc} -d {db_name} -n {col} --ttl {nttl1}').get_output_in_json()
+        # assert collection_update["resource"]["defaultTtl"] == 2000
+
+        backup_info = self.cmd('az cosmosdb mongodb retrieve-latest-backup-time -g {rg} -a {acc} -d {db_name} -c {col} -l {loc}').get_output_in_json()
+        print(backup_info)
+
+        assert backup_info is not None
+        assert backup_info['continuousBackupInformation'] is not None
+
+        new_backup_time = parser.parse(backup_info['continuousBackupInformation']['latestRestorableTimestamp'])
+        assert new_backup_time >= backup_time
+
+        # Update collection again
+        # collection_update = self.cmd('az cosmosdb mongodb collection update -g {rg} -a {acc} -d {db_name} -n {col} --ttl {nttl2}').get_output_in_json()
+        # assert collection_update["resource"]["defaultTtl"] == 3000
+
+        backup_info = self.cmd('az cosmosdb mongodb retrieve-latest-backup-time -g {rg} -a {acc} -d {db_name} -c {col} -l {loc}').get_output_in_json()
+        print(backup_info)
+
+        assert backup_info is not None
+        assert backup_info['continuousBackupInformation'] is not None
+
+        new_backup_time2 = parser.parse(backup_info['continuousBackupInformation']['latestRestorableTimestamp'])
+        assert new_backup_time2 >= backup_time
+        assert new_backup_time2 >= new_backup_time
+
+    @ResourceGroupPreparer(name_prefix='cli_test_cosmosdb_gremlin_graph_backupinfo', location='eastus2')
+    def test_cosmosdb_gremlin_graph_backupinfo(self, resource_group):
+        graph = self.create_random_name(prefix='cli', length=15)
+        db_name = self.create_random_name(prefix='cli', length=15)
+
+        self.kwargs.update({
+            'acc': self.create_random_name(prefix='cli', length=15),
+            'db_name': db_name,
+            'graph': graph,
+            'loc': 'eastus2'
+        })
+
+        # This should fail as account doesn't exist
+        self.assertRaises(Exception, lambda: self.cmd('az cosmosdb gremlin retrieve-latest-backup-time -g {rg} -a {acc} -d {db_name} -n {graph} -l {loc}'))
+
+        self.cmd('az cosmosdb create -n {acc} -g {rg} --backup-policy-type Continuous --locations regionName={loc} --kind GlobalDocumentDB --capabilities EnableGremlin')
+        account = self.cmd('az cosmosdb show -n {acc} -g {rg}').get_output_in_json()
+
+        # This should fail as database doesn't exist
+        self.assertRaises(CLIError, lambda: self.cmd('az cosmosdb gremlin retrieve-latest-backup-time -g {rg} -a {acc} -d {db_name} -n {graph} -l {loc}'))
+
+        # Create database
+        self.cmd('az cosmosdb gremlin database create -g {rg} -a {acc} -n {db_name}')
+
+        # This should fail as container doesn't exist
+        self.assertRaises(CLIError, lambda: self.cmd('az cosmosdb gremlin retrieve-latest-backup-time -g {rg} -a {acc} -d {db_name} -n {graph} -l {loc}'))
+
+        # Create container
+        self.cmd('az cosmosdb gremlin graph create -g {rg} -a {acc} -d {db_name} -n {graph} -p /pk ').get_output_in_json()
+
+        backup_info = self.cmd('az cosmosdb gremlin retrieve-latest-backup-time -g {rg} -a {acc} -d {db_name} -n {graph} -l {loc}').get_output_in_json()
+        print(backup_info)
+
+        assert backup_info is not None
+        assert backup_info['continuousBackupInformation'] is not None
+
+        backup_time = parser.parse(backup_info['continuousBackupInformation']['latestRestorableTimestamp'])
+
+        # Update container
+        # container_update = self.cmd('az cosmosdb gremlin graph update -g {rg} -a {acc} -d {db_name} -n {graph} --ttl {nttl1}').get_output_in_json()
+        # assert container_update["resource"]["defaultTtl"] == 2000
+
+        backup_info = self.cmd('az cosmosdb gremlin retrieve-latest-backup-time -g {rg} -a {acc} -d {db_name} -n {graph} -l {loc}').get_output_in_json()
+        print(backup_info)
+
+        assert backup_info is not None
+        assert backup_info['continuousBackupInformation'] is not None
+
+        new_backup_time = parser.parse(backup_info['continuousBackupInformation']['latestRestorableTimestamp'])
+        assert new_backup_time >= backup_time
+
+        # Update container again
+        # container_update = self.cmd('az cosmosdb gremlin graph update -g {rg} -a {acc} -d {db_name} -n {graph} --ttl {nttl2}').get_output_in_json()
+        # assert container_update["resource"]["defaultTtl"] == 3000
+
+        backup_info = self.cmd('az cosmosdb gremlin retrieve-latest-backup-time -g {rg} -a {acc} -d {db_name} -n {graph} -l {loc}').get_output_in_json()
+        print(backup_info)
+
+        assert backup_info is not None
+        assert backup_info['continuousBackupInformation'] is not None
+
+        new_backup_time2 = parser.parse(backup_info['continuousBackupInformation']['latestRestorableTimestamp'])
+        assert new_backup_time2 >= backup_time
+        assert new_backup_time2 >= new_backup_time
+
+    @ResourceGroupPreparer(name_prefix='cli_test_cosmosdb_table_backupinfo', location='eastus2')
+    def test_cosmosdb_table_backupinfo(self, resource_group):
+        table = self.create_random_name(prefix='cli', length=15)
+
+        self.kwargs.update({
+            'acc': self.create_random_name(prefix='cli', length=15),
+            'restored_acc': self.create_random_name(prefix='cli', length=15),
+            'table': table,
+            'loc': 'eastus2',
+            'throughput': "1000"
+        })
+
+        # This should fail as account doesn't exist
+        self.assertRaises(Exception, lambda: self.cmd('az cosmosdb table retrieve-latest-backup-time -g {rg} -a {acc} -n {table} -l {loc}'))
+
+        self.cmd('az cosmosdb create -n {acc} -g {rg} --backup-policy-type Continuous --locations regionName={loc} --kind GlobalDocumentDB --capabilities EnableTable')
+        account = self.cmd('az cosmosdb show -n {acc} -g {rg}').get_output_in_json()
+
+        # This should fail as collection doesn't exist
+        self.assertRaises(CLIError, lambda: self.cmd('az cosmosdb table retrieve-latest-backup-time -g {rg} -a {acc} -n {table} -l {loc}'))
+
+        # Create collection
+        self.cmd('az cosmosdb table create -g {rg} -a {acc} -n {table} --throughput {throughput}').get_output_in_json()
+
+        backup_info = self.cmd('az cosmosdb table retrieve-latest-backup-time -g {rg} -a {acc} -n {table} -l {loc}').get_output_in_json()
+        print(backup_info)
+
+        assert backup_info is not None
+        assert backup_info['continuousBackupInformation'] is not None
+
+        backup_time = parser.parse(backup_info['continuousBackupInformation']['latestRestorableTimestamp'])
+
+        # Update collection
+        # collection_update = self.cmd('az cosmosdb table update -g {rg} -a {acc} -n {table} --ttl {nttl1}').get_output_in_json()
+        # assert collection_update["resource"]["defaultTtl"] == 2000
+
+        backup_info = self.cmd('az cosmosdb table retrieve-latest-backup-time -g {rg} -a {acc} -n {table} -l {loc}').get_output_in_json()
+        print(backup_info)
+
+        assert backup_info is not None
+        assert backup_info['continuousBackupInformation'] is not None
+
+        new_backup_time = parser.parse(backup_info['continuousBackupInformation']['latestRestorableTimestamp'])
+        assert new_backup_time >= backup_time
+
+        # Update collection again
+        # collection_update = self.cmd('az cosmosdb table update -g {rg} -a {acc} -n {table} --ttl {nttl2}').get_output_in_json()
+        # assert collection_update["resource"]["defaultTtl"] == 3000
+
+        backup_info = self.cmd('az cosmosdb table retrieve-latest-backup-time -g {rg} -a {acc} -n {table} -l {loc}').get_output_in_json()
+        print(backup_info)
+
+        assert backup_info is not None
+        assert backup_info['continuousBackupInformation'] is not None
+
+        new_backup_time2 = parser.parse(backup_info['continuousBackupInformation']['latestRestorableTimestamp'])
+        assert new_backup_time2 >= backup_time
+        assert new_backup_time2 >= new_backup_time
+
+    @ResourceGroupPreparer(name_prefix='cli_test_cosmosdb_sql_provision_continuous7days', location='eastus2')
+    def test_cosmosdb_sql_continuous7days(self, resource_group):
+        col = self.create_random_name(prefix='cli', length=15)
+        db_name = self.create_random_name(prefix='cli', length=15)
+
+        self.kwargs.update({
+            'acc': self.create_random_name(prefix='cli-continuous7-', length=25),
+            'db_name': db_name,
+            'col': col,
+            'loc': 'eastus2'
+        })
+
+        self.cmd('az cosmosdb create -n {acc} -g {rg} --backup-policy-type Continuous --continuous-tier Continuous7Days --locations regionName={loc} --kind GlobalDocumentDB')
+        account = self.cmd('az cosmosdb show -n {acc} -g {rg}').get_output_in_json()
+        print(account)
+
+        assert account is not None
+        assert account['backupPolicy'] is not None
+        assert account['backupPolicy']['continuousModeProperties'] is not None
+
+        continuous_tier = account['backupPolicy']['continuousModeProperties']['tier']
+        assert continuous_tier == 'Continuous7Days'
+
+        self.cmd('az cosmosdb update -n {acc} -g {rg} --backup-policy-type Continuous --continuous-tier Continuous30Days')
+        updated_account = self.cmd('az cosmosdb show -n {acc} -g {rg}').get_output_in_json()
+        print(updated_account)
+
+        assert updated_account is not None
+        assert updated_account['backupPolicy'] is not None
+        assert updated_account['backupPolicy']['continuousModeProperties'] is not None
+
+        updated_continuous_tier = updated_account['backupPolicy']['continuousModeProperties']['tier']
+        assert updated_continuous_tier == 'Continuous30Days'
+
+    @ResourceGroupPreparer(name_prefix='cli_test_cosmosdb_sql_provision_continuous30days', location='eastus2')
+    def test_cosmosdb_sql_continuous30days(self, resource_group):
+        col = self.create_random_name(prefix='cli', length=15)
+        db_name = self.create_random_name(prefix='cli', length=15)
+
+        self.kwargs.update({
+            'acc': self.create_random_name(prefix='cli-continuous30-', length=25),
+            'db_name': db_name,
+            'col': col,
+            'loc': 'eastus2'
+        })
+
+        self.cmd('az cosmosdb create -n {acc} -g {rg} --backup-policy-type Continuous --locations regionName={loc} --kind GlobalDocumentDB')
+        account = self.cmd('az cosmosdb show -n {acc} -g {rg}').get_output_in_json()
+        print(account)
+
+        assert account is not None
+        assert account['backupPolicy'] is not None
+        assert account['backupPolicy']['continuousModeProperties'] is not None
+
+        continuous_tier = account['backupPolicy']['continuousModeProperties']['tier']
+
+        # If continuous tier is not provided, then it's default to Continuous30Days
+        assert continuous_tier == 'Continuous30Days'
+
+        self.cmd('az cosmosdb update -n {acc} -g {rg} --backup-policy-type Continuous --continuous-tier Continuous7Days')
+        updated_account = self.cmd('az cosmosdb show -n {acc} -g {rg}').get_output_in_json()
+        print(updated_account)
+
+        assert updated_account is not None
+        assert updated_account['backupPolicy'] is not None
+        assert updated_account['backupPolicy']['continuousModeProperties'] is not None
+
+        updated_continuous_tier = updated_account['backupPolicy']['continuousModeProperties']['tier']
+        assert updated_continuous_tier == 'Continuous7Days'
+
+    @ResourceGroupPreparer(name_prefix='cli_test_cosmosdb_sql_migrate_periodic_to_continuous7days', location='eastus2')
+    def test_cosmosdb_sql_migrate_periodic_to_continuous7days(self, resource_group):
+        col = self.create_random_name(prefix='cli', length=15)
+        db_name = self.create_random_name(prefix='cli', length=15)
+
+        self.kwargs.update({
+            'acc': self.create_random_name(prefix='cli-periodic-', length=25),
+            'db_name': db_name,
+            'col': col,
+            'loc': 'eastus2'
+        })
+
+        # Create periodic backup account (by default is --backup-policy-type is not specified, then it is a Periodic account)
+        self.cmd('az cosmosdb create -n {acc} -g {rg} --locations regionName={loc} --kind GlobalDocumentDB')
+        account = self.cmd('az cosmosdb show -n {acc} -g {rg}').get_output_in_json()
+        print(account)
+
+        assert account is not None
+        assert account['backupPolicy'] is not None
+        assert account['backupPolicy']['periodicModeProperties'] is not None
+
+        # Migrate periodic account to Continuous 7 days
+        self.cmd('az cosmosdb update -n {acc} -g {rg} --backup-policy-type Continuous --continuous-tier Continuous7Days')
+        updated_account = self.cmd('az cosmosdb show -n {acc} -g {rg}').get_output_in_json()
+        print(updated_account)
+
+        assert updated_account is not None
+        assert updated_account['backupPolicy'] is not None
+        assert updated_account['backupPolicy']['continuousModeProperties'] is not None
+
+        updated_continuous_tier = updated_account['backupPolicy']['continuousModeProperties']['tier']
+        assert updated_continuous_tier == 'Continuous7Days'
+
+        # Update account to Continuous 30 days
+        self.cmd('az cosmosdb update -n {acc} -g {rg} --backup-policy-type Continuous --continuous-tier Continuous30Days')
+        updated_account = self.cmd('az cosmosdb show -n {acc} -g {rg}').get_output_in_json()
+        print(updated_account)
+
+        assert updated_account is not None
+        assert updated_account['backupPolicy'] is not None
+        assert updated_account['backupPolicy']['continuousModeProperties'] is not None
+
+        updated_continuous_tier = updated_account['backupPolicy']['continuousModeProperties']['tier']
+        assert updated_continuous_tier == 'Continuous30Days'
+
+    @AllowLargeResponse()
+    @ResourceGroupPreparer(name_prefix='cli_test_cosmosdb_sql_oldestRestorableTime', location='eastus2')
+    def test_cosmosdb_sql_oldestRestorableTime(self, resource_group):
+        col = self.create_random_name(prefix='cli', length=15)
+        db_name = self.create_random_name(prefix='cli', length=15)
+
+        self.kwargs.update({
+            'acc': self.create_random_name(prefix='cli-continuous7-', length=25),
+            'db_name': db_name,
+            'col': col,
+            'loc': 'eastus2'
+        })
+
+        # Create periodic backup account (by default is --backup-policy-type is not specified, then it is a Periodic account)
+        self.cmd('az cosmosdb create -n {acc} -g {rg} --backup-policy-type Continuous --continuous-tier Continuous7Days --locations regionName={loc} --kind GlobalDocumentDB')
+        account = self.cmd('az cosmosdb show -n {acc} -g {rg}').get_output_in_json()
+        print(account)
+
+        self.cmd('az cosmosdb create -n {acc} -g {rg} --backup-policy-type Continuous --continuous-tier Continuous7Days --locations regionName={loc} --kind GlobalDocumentDB')
+        account = self.cmd('az cosmosdb show -n {acc} -g {rg}').get_output_in_json()
+        self.kwargs.update({
+            'ins_id': account['instanceId']
+        })
+
+        restorable_database_account_show = self.cmd('az cosmosdb restorable-database-account show --location {loc} --instance-id {ins_id}').get_output_in_json()
+        account_oldest_restorable_time = restorable_database_account_show['oldestRestorableTime']
+        assert account_oldest_restorable_time is not None
+
+        restorable_accounts_list = self.cmd('az cosmosdb restorable-database-account list').get_output_in_json()
+        restorable_database_account = next(acc for acc in restorable_accounts_list if acc['name'] == account['instanceId'])
+        account_oldest_restorable_time = restorable_database_account['oldestRestorableTime']
+        assert account_oldest_restorable_time is not None
+
+    @AllowLargeResponse()
+    @ResourceGroupPreparer(name_prefix='cli_test_cosmosdb_system_identity_restore', location='eastus2')
+    def test_cosmosdb_system_identity_restore(self, resource_group):
+        # Source account parameters
+        source_acc = self.create_random_name(prefix='cli-systemid-', length=25)
+        target_acc = source_acc + "-restored"
+        subscription = self.get_subscription_id()
+        col = self.create_random_name(prefix='cli', length=15)
+        db_name = self.create_random_name(prefix='cli', length=15)
+
+        self.kwargs.update({
+            'acc': source_acc,
+            'restored_acc': target_acc,
+            'db_name': db_name,
+            'col': col,
+            'loc': 'eastus2',
+            'subscriptionid': subscription
+        })
+
+        self.kwargs.update({
+            'user1' : self.create_random_name(prefix='user1-', length = 10),
+            'user2' : self.create_random_name(prefix='user2-', length = 10)
+        })
+
+        # Create new User Identity 1
+        uid1 = self.cmd('az identity create -g {rg} -n {user1}').get_output_in_json()
+        user_id_1 = uid1['id']
+        user_principal_1 = uid1['principalId']
+        default_id1 = 'UserAssignedIdentity=' + user_id_1
+
+        # Create new User Identity 2
+        uid2 = self.cmd('az identity create -g {rg} -n {user2}').get_output_in_json()
+        user_id_2 = uid2['id']
+        user_principal_2 = uid2['principalId']
+        default_id2 = 'UserAssignedIdentity=' + user_id_2
+
+        # Keyvault and identity parameters
+        keyVaultName = self.create_random_name(prefix='clikeyvault-', length = 20)
+        keyName = self.create_random_name(prefix='clikey-', length = 12)
+        keyVaultKeyUri = "https://{}.vault.azure.net/keys/{}".format(keyVaultName, keyName)
+
+        self.kwargs.update({
+            'keyVaultName' : keyVaultName,
+            'keyName' : keyName,
+            'keyVaultKeyUri' : keyVaultKeyUri,
+            'user_id_1' : user_id_1,
+            'user_id_2' : user_id_2,
+            'user_principal_1' : user_principal_1,
+            'user_principal_2' : user_principal_2,
+            'default_id1' : default_id1,
+            'default_id2' : default_id2
+        })
+
+        # Create new keyvault
+        self.cmd('az keyvault create --location {loc} --name {keyVaultName} --resource-group {rg}')
+
+        # Enable purge protection for keyvault
+        self.cmd('az keyvault update --subscription {subscriptionid} -g {rg} -n {keyVaultName} --enable-purge-protection true')
+        
+        # Create new key inside keyvault
+        self.cmd('az keyvault key create --vault-name {keyVaultName} -n {keyName} --kty RSA --size 3072')
+
+        # Grant key access to user1 and user2
+        self.cmd('az keyvault set-policy --name {keyVaultName} --resource-group {rg} --object-id {user_principal_1} --key-permissions get unwrapKey wrapKey')
+        self.cmd('az keyvault set-policy --name {keyVaultName} --resource-group {rg} --object-id {user_principal_2} --key-permissions get unwrapKey wrapKey')
+
+        print('Finished setting up new KeyVault')
+        
+        # Create PITR account with User Identity 1
+        self.cmd('az cosmosdb create -n {acc} -g {rg} --backup-policy-type Continuous --locations regionName={loc} --kind GlobalDocumentDB --key-uri {keyVaultKeyUri} --assign-identity {user_id_1} --default-identity {default_id1}')
+        account = self.cmd('az cosmosdb show -n {acc} -g {rg}').get_output_in_json()
+        print(account)
+
+        print('Finished creating source account ' + account['id'])
+
+        account_keyvault_uri = account['keyVaultKeyUri']
+        assert keyVaultKeyUri in account_keyvault_uri
+
+        account_defaultIdentity = account['defaultIdentity']
+        assert user_id_1 in account_defaultIdentity
+
+        self.kwargs.update({
+            'ins_id': account['instanceId']
+        })
+
+        # Create database
+        self.cmd('az cosmosdb sql database create -g {rg} -a {acc} -n {db_name}')
+
+        # Create container
+        self.cmd('az cosmosdb sql container create -g {rg} -a {acc} -d {db_name} -n {col} -p /pk ').get_output_in_json()
+
+        print('Update the source account to use System Identity')
+
+        # Assign system identity to source account
+        sysid = self.cmd('az cosmosdb identity assign -n {acc} -g {rg}').get_output_in_json()
+
+        self.kwargs.update({
+            'system_id_principal': sysid['principalId']
+        })
+
+        # Grant KeyVault permission to the source account's system identity
+        self.cmd('az keyvault set-policy --name {keyVaultName} --resource-group {rg} --object-id {system_id_principal} --key-permissions get unwrapKey wrapKey')
+
+        # Set source account default identity to system identity
+        account = self.cmd('az cosmosdb update -n {acc} -g {rg} --default-identity "SystemAssignedIdentity"').get_output_in_json()
+
+        print('Done updating the source account to use System Identity')
+
+        account_defaultIdentity = account['defaultIdentity']
+        assert 'SystemAssignedIdentity' in account_defaultIdentity
+
+        print('Done setting up source account with System Identity.  Starting to perform restore.')
+
+        restorable_database_account = self.cmd('az cosmosdb restorable-database-account show --location {loc} --instance-id {ins_id}').get_output_in_json()
+
+        account_creation_time = restorable_database_account['creationTime']
+        creation_timestamp_datetime = parser.parse(account_creation_time)
+        restore_ts = creation_timestamp_datetime + timedelta(minutes=4)
+        import time
+        time.sleep(240)
+        restore_ts_string = restore_ts.isoformat()
+        self.kwargs.update({
+            'rts': restore_ts_string
+        })
+
+        self.kwargs.update({
+            'rts': restore_ts_string,
+            'loc': 'eastus2',
+            'user_id_2' : user_id_2,
+            'default_id2' : default_id2
+        })
+
+        self.cmd('az cosmosdb restore -n {restored_acc} -g {rg} -a {acc} --restore-timestamp {rts} --location {loc} --assign-identity {user_id_2} --default-identity {default_id2} --enable-public-network False')
+        restored_account = self.cmd('az cosmosdb show -n {restored_acc} -g {rg}', checks=[
+            self.check('restoreParameters.restoreMode', 'PointInTime')
+        ]).get_output_in_json()
+
+        print(restored_account)
+        print('Finished restoring account ' + restored_account['id'])
+
+        restored_account_keyvault_uri = restored_account['keyVaultKeyUri']
+        assert keyVaultKeyUri in restored_account_keyvault_uri
+
+        restored_account_defaultIdentity = restored_account['defaultIdentity']
+        assert user_id_2 in restored_account_defaultIdentity
+
+        public_network_access = restored_account['publicNetworkAccess']
+        assert public_network_access == 'Disabled'
+    
+
+    @AllowLargeResponse()
+    @ResourceGroupPreparer(name_prefix='cli_test_cosmosdb_cross_region_restore', location='eastus2')
+    def test_cosmosdb_xrr(self, resource_group):
+        col = self.create_random_name(prefix='cli-xrr', length=15)
+        db_name = self.create_random_name(prefix='cli-xrr', length=15)
+        source_acc = self.create_random_name(prefix='cli-xrr-', length=25)
+        target_acc = source_acc + "-restored"
+        loc = 'eastus2'
+
+        # This is a multi region account, as of now for cross region restore we cannot create a single region account in cli, since there is a check for target location
+        # in the handler where it verifies if account exists in the `location` input variable (which is target location for cross region restore)
+        # Hence, created a multi region account, where using target location as the read region as well.
+        target_loc = 'centralus'
+
+        # For this new parameter source_backup_location we need to wired in the handler to understand eastus means `East US`.
+        # Until that fix is added we have to send the location in this way for a clean run.
+        source_loc_for_xrr = 'East US 2'
+
+        self.kwargs.update({
+            'acc': source_acc,
+            'db_name': db_name,
+            'restored_acc': target_acc,
+            'col': col,
+            'loc': loc,
+            'target_loc': target_loc
+        })
+
+        self.cmd('az cosmosdb create -n {acc} -g {rg} --backup-policy-type Continuous --continuous-tier Continuous7Days --locations regionName={loc} failoverPriority=0 isZoneRedundant=False --locations regionName={target_loc} failoverPriority=1 isZoneRedundant=False --kind GlobalDocumentDB')
+        account = self.cmd('az cosmosdb show -n {acc} -g {rg}').get_output_in_json()
+        print(account)
+
+        assert account['location'] == 'East US 2'
+
+        self.kwargs.update({
+            'ins_id': account['instanceId']
+        })
+
+        # Create database
+        self.cmd('az cosmosdb sql database create -g {rg} -a {acc} -n {db_name}')
+
+        # Create container
+        self.cmd('az cosmosdb sql container create -g {rg} -a {acc} -d {db_name} -n {col} -p /pk ').get_output_in_json()
+
+        restorable_database_account = self.cmd('az cosmosdb restorable-database-account show --location {loc} --instance-id {ins_id}').get_output_in_json()
+        print(restorable_database_account)
+
+        # As of now cross region restore does not have forced master backup during restore.
+        # So, we need to wait one hour in order to get the master backup for a restore to be performed.
+        account_creation_time = restorable_database_account['creationTime']
+        creation_timestamp_datetime = parser.parse(account_creation_time)
+        restore_ts = creation_timestamp_datetime + timedelta(minutes=61)
+        import time
+        time.sleep(3662)
+        restore_ts_string = restore_ts.isoformat()
+        self.kwargs.update({
+            'rts': restore_ts_string
+        })
+
+        self.cmd('az cosmosdb restore -n {restored_acc} -g {rg} -a {acc} --restore-timestamp {rts} --source-backup-location "{source_loc_for_xrr}" --location {target_loc}')
+        restored_account = self.cmd('az cosmosdb show -n {restored_acc} -g {rg}', checks=[
+            self.check('restoreParameters.restoreMode', 'PointInTime')
+        ]).get_output_in_json()
+
+        assert restored_account['restoreParameters']['restoreSource'] == restorable_database_account['id']
+        assert restored_account['restoreParameters']['restoreTimestampInUtc'] == restore_ts_string
+        assert restored_account['writeLocations'][0]['locationName'] == 'Central US'