# --------------------------------------------------------------------------------------------
# Copyright (c) Microsoft Corporation. All rights reserved.
# Licensed under the MIT License. See License.txt in the project root for license information.
# --------------------------------------------------------------------------------------------
# pylint: disable=line-too-long, too-many-statements, no-else-raise, unused-argument, too-many-branches

import ipaddress
from azure.cli.core.azclierror import InvalidArgumentValueError


def validate_gossip_certificates(ns):
    """ Extracts multiple comma-separated certificates """
    if ns.external_gossip_certificates is not None:
        ns.external_gossip_certificates = get_certificates(ns.external_gossip_certificates)


def validate_client_certificates(ns):
    """ Extracts multiple comma-separated certificates """
    if ns.client_certificates is not None:
        ns.client_certificates = get_certificates(ns.client_certificates)


def validate_server_certificates(ns):
    """ Extracts multiple comma-separated certificates """
    if ns.server_certificates is not None:
        ns.server_certificates = get_certificates(ns.server_certificates)


def get_certificates(input_certificates):
    from azext_cosmosdb_preview.vendored_sdks.azure_mgmt_cosmosdb.models import Certificate
    certificates = []
    for item in input_certificates:
        certificate = get_certificate(item)
        certificates.append(Certificate(pem=certificate))
    return certificates


def get_certificate(cert):
    """ Extract certificate from file or from string """
    from azure.cli.core.util import read_file_content
    import os
    certificate = ''
    if cert is not None:
        if os.path.exists(cert):
            certificate = read_file_content(cert)
        else:
            certificate = cert
    else:
        raise InvalidArgumentValueError("""One of the value provided for the certificates is empty.
    Please verify there aren't any spaces.""")
    return certificate


def validate_seednodes(ns):
    """ Extracts multiple comma-separated ipaddresses """
    from azext_cosmosdb_preview.vendored_sdks.azure_mgmt_cosmosdb.models import SeedNode
    if ns.external_seed_nodes is not None:
        seed_nodes = []
        for item in ns.external_seed_nodes:
            try:
                ipaddress.ip_address(item)
            except ValueError as e:
                raise InvalidArgumentValueError("""IP address provided is invalid.
            Please verify if there are any spaces or other invalid characters.""") from e
            seed_nodes.append(SeedNode(ip_address=item))
        ns.external_seed_nodes = seed_nodes


def validate_node_count(ns):
    """ Validate node count is greater than 3"""
    if ns.node_count is not None:
        if int(ns.node_count) < 3:
            raise InvalidArgumentValueError("""Node count cannot be less than 3.""")


def _gen_guid():
    import uuid
    return uuid.uuid4()


def _parse_resource_path(resource,
                         to_fully_qualified,
                         resource_type=None,
                         subscription_id=None,
                         resource_group_name=None,
                         account_name=None):
    """Returns a properly formatted mongo role definition or user definition id."""
    import re
    regex = "/subscriptions/(?P<subscription>.*)/resourceGroups/(?P<resource_group>.*)/providers/" \
            "Microsoft.DocumentDB/databaseAccounts/(?P<database_account>.*)"
    formatted = "/subscriptions/{0}/resourceGroups/{1}/providers/Microsoft.DocumentDB/databaseAccounts/{2}"

    if resource_type is not None:
        regex += "/" + resource_type + "/(?P<resource_id>.*)"
        formatted += "/" + resource_type + "/"

    formatted += "{3}"

    if to_fully_qualified:
        result = re.match(regex, resource)
        if result is not None:
            return resource

        return formatted.format(subscription_id, resource_group_name, account_name, resource)

    result = re.match(regex, resource)
    if result is None:
        return resource

    return result['resource_id']


def validate_mongo_role_definition_body(cmd, ns):
    """ Extracts role definition body """
    from azext_cosmosdb_preview.vendored_sdks.azure_mgmt_cosmosdb.models import RoleDefinitionType
    from azure.cli.core.util import get_file_json, shell_safe_json_parse
    import os

    if ns.mongo_role_definition_body is not None:
        if os.path.exists(ns.mongo_role_definition_body):
            mongo_role_definition = get_file_json(ns.mongo_role_definition_body)
        else:
            mongo_role_definition = shell_safe_json_parse(ns.mongo_role_definition_body)

        if not isinstance(mongo_role_definition, dict):
            raise InvalidArgumentValueError(
                'Role creation failed. Invalid Mongo role definition. A valid dictionary JSON representation is expected.')

        if 'Id' not in mongo_role_definition or not isinstance(mongo_role_definition['Id'], str) or len(mongo_role_definition['Id']) == 0:
            raise InvalidArgumentValueError(
                'Role creation failed. Invalid Mongo role id. A valid string <DatabaseName>.<RoleName> is expected.')

        mongo_role_definition['Id'] = _parse_resource_path(mongo_role_definition['Id'], False, "mongodbRoleDefinitions")

        if 'RoleName' not in mongo_role_definition or not isinstance(mongo_role_definition['RoleName'], str) or len(mongo_role_definition['RoleName']) == 0:
            raise InvalidArgumentValueError(
                'Role creation failed. Invalid Mongo role name. A valid string role name is expected.')

        if 'DatabaseName' not in mongo_role_definition or not isinstance(mongo_role_definition['DatabaseName'], str) or len(mongo_role_definition['DatabaseName']) == 0:
            raise InvalidArgumentValueError(
                'Role creation failed. Invalid Mongo database name. A valid string database name is expected.')

        if 'Privileges' not in mongo_role_definition or not isinstance(mongo_role_definition['Privileges'], list) or len(mongo_role_definition['Privileges']) == 0:
            raise InvalidArgumentValueError(
                'Role creation failed. Invalid Mongo role Privileges. A valid List JSON representation is expected.')
        else:

            for privilege in mongo_role_definition['Privileges']:
                if 'Resource' not in privilege or not isinstance(privilege['Resource'], dict):
                    raise InvalidArgumentValueError(
                        'Role creation failed. Invalid Mongo role Resources for Privileges. A valid dictionary JSON representation is expected.')
                else:
                    if 'Db' not in privilege['Resource'] or not isinstance(privilege['Resource']['Db'], str):
                        raise InvalidArgumentValueError(
                            'Role creation failed. Invalid Mongo database name under Privileges->Resoures. A valid string database name is expected.')

                    if 'Collection' in privilege['Resource'] and not isinstance(privilege['Resource']['Collection'], str):
                        raise InvalidArgumentValueError(
                            'Role creation failed. Invalid Mongo database Collection name under Privileges->Resoures. A valid string database name is expected.')

                if 'Actions' not in privilege or not isinstance(privilege['Actions'], list) or len(privilege['Actions']) == 0:
                    raise InvalidArgumentValueError(
                        'Role creation failed. Invalid Mongo role Actions for Privileges. A valid list of strings is expected.')

        if 'Roles' in mongo_role_definition:
            if not isinstance(mongo_role_definition['Roles'], list):
                raise InvalidArgumentValueError(
                    'Role creation failed. Invalid Mongo Roles. A valid dictionary JSON representation is expected')
            else:
                for Role in mongo_role_definition['Roles']:
                    if 'Role' not in Role or not isinstance(Role['Role'], str) or len(Role['Role']) == 0:
                        raise InvalidArgumentValueError(
                            'Role creation failed. Invalid Mongo Role. A valid string Role is expected.')

        if 'Type' not in mongo_role_definition:
            mongo_role_definition['Type'] = RoleDefinitionType.custom_role

        ns.mongo_role_definition_body = mongo_role_definition


def validate_mongo_role_definition_id(ns):
    """ Extracts Guid role definition Id """
    if ns.mongo_role_definition_id is not None:
        ns.mongo_role_definition_id = _parse_resource_path(ns.mongo_role_definition_id, False, "mongodbRoleDefinitions")


def validate_mongo_user_definition_body(cmd, ns):
    """ Extracts user definition body """
    from azure.cli.core.util import get_file_json, shell_safe_json_parse
    import os

    if ns.mongo_user_definition_body is not None:
        if os.path.exists(ns.mongo_user_definition_body):
            mongo_user_definition = get_file_json(ns.mongo_user_definition_body)
        else:
            mongo_user_definition = shell_safe_json_parse(ns.mongo_user_definition_body)

        if not isinstance(mongo_user_definition, dict):
            raise InvalidArgumentValueError(
                'User creation failed. Invalid Mongo user definition. A valid dictionary JSON representation is expected.')

        if 'Id' not in mongo_user_definition or not isinstance(mongo_user_definition['Id'], str) or len(mongo_user_definition['Id']) == 0:
            raise InvalidArgumentValueError(
                'User creation failed. Invalid Mongo User ID. A valid string of <DatabaseName>.<Username> is expected.')

        mongo_user_definition['Id'] = _parse_resource_path(mongo_user_definition['Id'], False, "mongodbUserDefinitions")

        if 'UserName' not in mongo_user_definition or not isinstance(mongo_user_definition['UserName'], str) or len(mongo_user_definition['UserName']) == 0:
            raise InvalidArgumentValueError(
                'User creation failed. Invalid Mongo User definition user name. A valid string user name is expected.')

        if 'Password' not in mongo_user_definition or not isinstance(mongo_user_definition['Password'], str) or len(mongo_user_definition['Password']) == 0:
            raise InvalidArgumentValueError(
                'User creation failed. Invalid Mongo User definition password. A valid string password is expected.')

        if 'DatabaseName' not in mongo_user_definition or not isinstance(mongo_user_definition['DatabaseName'], str) or len(mongo_user_definition['DatabaseName']) == 0:
            raise InvalidArgumentValueError(
                'User creation failed. User creation failed. Invalid Mongo database name. A valid string database name is expected.')

        if 'CustomData' in mongo_user_definition and not isinstance(mongo_user_definition['CustomData'], str):
            raise InvalidArgumentValueError(
                'User creation failed. Invalid Mongo Custom Data parameter. A valid string custom data is expected.')

        if 'Mechanisms' in mongo_user_definition and not isinstance(mongo_user_definition['Mechanisms'], str) or len(mongo_user_definition['Mechanisms']) == 0:
            raise InvalidArgumentValueError(
                'User creation failed. Invalid Mongo Mechanisms parameter. A valid string Mechanisms is expected.')

        if 'Roles' in mongo_user_definition:
            if not isinstance(mongo_user_definition['Roles'], list) or len(mongo_user_definition['Roles']) == 0:
                raise InvalidArgumentValueError(
                    'User creation failed. Invalid Mongo Roles. A valid dictionary JSON representation is expected')
            else:
                for Role in mongo_user_definition['Roles']:
                    if 'Role' not in Role or not isinstance(Role['Role'], str) or len(Role['Role']) == 0:
                        raise InvalidArgumentValueError(
                            'User creation failed. Invalid Mongo Role. A valid string Role is expected.')
                    if 'Db' in Role and not isinstance(Role['Db'], str):
                        raise InvalidArgumentValueError(
                            'User creation failed. Invalid Mongo Db. A valid string database name is expected.')

        ns.mongo_user_definition_body = mongo_user_definition


def validate_mongo_user_definition_id(ns):
    """ Extracts Guid user definition Id """
    if ns.mongo_user_definition_id is not None:
        ns.mongo_user_definition_id = _parse_resource_path(ns.mongo_user_definition_id, False, "mongodbUserDefinitions")


def validate_table_role_definition_body(cmd, ns):
    """ Extracts role definition body """
    from azext_cosmosdb_preview.vendored_sdks.azure_mgmt_cosmosdb.models import RoleDefinitionType
    from azure.cli.core.util import get_file_json, shell_safe_json_parse
    import os

    if ns.table_role_definition_body is not None:
        if os.path.exists(ns.table_role_definition_body):
            table_role_definition = get_file_json(ns.table_role_definition_body)
        else:
            table_role_definition = shell_safe_json_parse(ns.table_role_definition_body)

        if not isinstance(table_role_definition, dict):
            raise InvalidArgumentValueError(
                'Role creation failed. Invalid table role definition. A valid dictionary JSON representation is expected.')

        if 'RoleName' not in table_role_definition or not isinstance(table_role_definition['RoleName'], str) or len(table_role_definition['RoleName']) == 0:
            raise InvalidArgumentValueError(
                'Role creation failed. Invalid table role name. A valid string role name is expected.')
<<<<<<< HEAD
               
=======

>>>>>>> 7fce8408
        if 'AssignableScopes' not in table_role_definition or not isinstance(table_role_definition['AssignableScopes'], list) or len(table_role_definition['AssignableScopes']) == 0:
            raise InvalidArgumentValueError(
                'Role creation failed. Invalid Table role definition for AssignableScopes. A valid list of strings is expected.')        

        if 'Permissions' not in table_role_definition or not isinstance(table_role_definition['Permissions'], list) or len(table_role_definition['Permissions']) == 0:
            raise InvalidArgumentValueError(
                'Role creation failed. Invalid Table role Permissions. A valid List JSON representation is expected.')

        if 'Type' not in table_role_definition:
            table_role_definition['Type'] = RoleDefinitionType.custom_role

        ns.table_role_definition_body = table_role_definition


def validate_table_role_definition_id(ns):
    """ Extracts Guid role definition Id """
    if ns.role_definition_id is not None:
        ns.role_definition_id = _parse_resource_path(ns.role_definition_id, False, "tableRoleDefinitions")

<<<<<<< HEAD

=======
>>>>>>> 7fce8408
def validate_table_role_assignment_id(ns):
    """ Extracts Guid role assignment Id """
    if ns.role_assignment_id is not None:
        ns.role_assignment_id = _parse_resource_path(ns.role_assignment_id, False, "tableRoleAssignments")


def validate_gremlin_role_definition_body(cmd, ns):
    """ Extracts role definition body """
    from azext_cosmosdb_preview.vendored_sdks.azure_mgmt_cosmosdb.models import RoleDefinitionType
    from azure.cli.core.util import get_file_json, shell_safe_json_parse
    import os

    if ns.gremlin_role_definition_body is not None:
        if os.path.exists(ns.gremlin_role_definition_body):
            gremlin_role_definition = get_file_json(ns.gremlin_role_definition_body)
        else:
            gremlin_role_definition = shell_safe_json_parse(ns.gremlin_role_definition_body)

        if not isinstance(gremlin_role_definition, dict):
            raise InvalidArgumentValueError(
                'Role creation failed. Invalid gremlin role definition. A valid dictionary JSON representation is expected.')

        if 'RoleName' not in gremlin_role_definition or not isinstance(gremlin_role_definition['RoleName'], str) or len(gremlin_role_definition['RoleName']) == 0:
            raise InvalidArgumentValueError(
                'Role creation failed. Invalid gremlin role name. A valid string role name is expected.')
                            
        if 'AssignableScopes' not in gremlin_role_definition or not isinstance(gremlin_role_definition['AssignableScopes'], list) or len(gremlin_role_definition['AssignableScopes']) == 0:
            raise InvalidArgumentValueError(
                'Role creation failed. Invalid Gremlin role definition for AssignableScopes. A valid list of strings is expected.')        
        
        if 'Permissions' not in gremlin_role_definition or not isinstance(gremlin_role_definition['Permissions'], list) or len(gremlin_role_definition['Permissions']) == 0:
            raise InvalidArgumentValueError(
                'Role creation failed. Invalid Gremlin role Permissions. A valid List JSON representation is expected.')

        if 'Type' not in gremlin_role_definition:
            gremlin_role_definition['Type'] = RoleDefinitionType.custom_role

        ns.gremlin_role_definition_body = gremlin_role_definition


def validate_gremlin_role_definition_id(ns):
    """ Extracts Guid role definition Id """
    if ns.role_definition_id is not None:
        ns.role_definition_id = _parse_resource_path(ns.role_definition_id, False, "gremlinRoleDefinitions")


def validate_gremlin_role_assignment_id(ns):
    """ Extracts Guid role assignment Id """
    if ns.role_assignment_id is not None:
        ns.role_assignment_id = _parse_resource_path(ns.role_assignment_id, False, "gremlinRoleAssignments")


def validate_cassandra_role_definition_body(cmd, ns):
    """ Extracts role definition body """
    from azext_cosmosdb_preview.vendored_sdks.azure_mgmt_cosmosdb.models import RoleDefinitionType
    from azure.cli.core.util import get_file_json, shell_safe_json_parse
    import os

    if ns.cassandra_role_definition_body is not None:
        if os.path.exists(ns.cassandra_role_definition_body):
            cassandra_role_definition = get_file_json(ns.cassandra_role_definition_body)
        else:
            cassandra_role_definition = shell_safe_json_parse(ns.cassandra_role_definition_body)

        if not isinstance(cassandra_role_definition, dict):
            raise InvalidArgumentValueError(
                'Role creation failed. Invalid cassandra role definition. A valid dictionary JSON representation is expected.')

        if 'RoleName' not in cassandra_role_definition or not isinstance(cassandra_role_definition['RoleName'], str) or len(cassandra_role_definition['RoleName']) == 0:
            raise InvalidArgumentValueError(
                'Role creation failed. Invalid cassandra role name. A valid string role name is expected.')
                            
        if 'AssignableScopes' not in cassandra_role_definition or not isinstance(cassandra_role_definition['AssignableScopes'], list) or len(cassandra_role_definition['AssignableScopes']) == 0:
            raise InvalidArgumentValueError(
                'Role creation failed. Invalid Cassandra role definition for AssignableScopes. A valid list of strings is expected.')        
        
        if 'Permissions' not in cassandra_role_definition or not isinstance(cassandra_role_definition['Permissions'], list) or len(cassandra_role_definition['Permissions']) == 0:
            raise InvalidArgumentValueError(
                'Role creation failed. Invalid Cassandra role Permissions. A valid List JSON representation is expected.')

        if 'Type' not in cassandra_role_definition:
            cassandra_role_definition['Type'] = RoleDefinitionType.custom_role

        ns.cassandra_role_definition_body = cassandra_role_definition


def validate_cassandra_role_definition_id(ns):
    """ Extracts Guid role definition Id """
    if ns.role_definition_id is not None:
        ns.role_definition_id = _parse_resource_path(ns.role_definition_id, False, "cassandraRoleDefinitions")


def validate_cassandra_role_assignment_id(ns):
    """ Extracts Guid role assignment Id """
    if ns.role_assignment_id is not None:
        ns.role_assignment_id = _parse_resource_path(ns.role_assignment_id, False, "cassandraRoleAssignments")


def validate_mongoMI_role_definition_body(cmd, ns):
    """ Extracts role definition body """
    from azext_cosmosdb_preview.vendored_sdks.azure_mgmt_cosmosdb.models import RoleDefinitionType
    from azure.cli.core.util import get_file_json, shell_safe_json_parse
    import os

    if ns.mongoMI_role_definition_body is not None:
        if os.path.exists(ns.mongoMI_role_definition_body):
            mongoMI_role_definition = get_file_json(ns.mongoMI_role_definition_body)
        else:
            mongoMI_role_definition = shell_safe_json_parse(ns.mongoMI_role_definition_body)

        if not isinstance(mongoMI_role_definition, dict):
            raise InvalidArgumentValueError(
                'Role creation failed. Invalid mongoMI role definition. A valid dictionary JSON representation is expected.')

        if 'RoleName' not in mongoMI_role_definition or not isinstance(mongoMI_role_definition['RoleName'], str) or len(mongoMI_role_definition['RoleName']) == 0:
            raise InvalidArgumentValueError(
                'Role creation failed. Invalid mongoMI role name. A valid string role name is expected.')
                            
        if 'AssignableScopes' not in mongoMI_role_definition or not isinstance(mongoMI_role_definition['AssignableScopes'], list) or len(mongoMI_role_definition['AssignableScopes']) == 0:
            raise InvalidArgumentValueError(
                'Role creation failed. Invalid MongoMI role definition for AssignableScopes. A valid list of strings is expected.')        
        
        if 'Permissions' not in mongoMI_role_definition or not isinstance(mongoMI_role_definition['Permissions'], list) or len(mongoMI_role_definition['Permissions']) == 0:
            raise InvalidArgumentValueError(
                'Role creation failed. Invalid MongoMI role Permissions. A valid List JSON representation is expected.')

        if 'Type' not in mongoMI_role_definition:
            mongoMI_role_definition['Type'] = RoleDefinitionType.custom_role

        ns.mongoMI_role_definition_body = mongoMI_role_definition


def validate_mongoMI_role_definition_id(ns):
    """ Extracts Guid role definition Id """
    if ns.role_definition_id is not None:
        ns.role_definition_id = _parse_resource_path(ns.role_definition_id, False, "mongoMIRoleDefinitions")

       
def validate_mongoMI_role_assignment_id(ns):
    """ Extracts Guid role assignment Id """
    if ns.role_assignment_id is not None:
        ns.role_assignment_id = _parse_resource_path(ns.role_assignment_id, False, "mongoMIRoleAssignments")<|MERGE_RESOLUTION|>--- conflicted
+++ resolved
@@ -266,11 +266,7 @@
         if 'RoleName' not in table_role_definition or not isinstance(table_role_definition['RoleName'], str) or len(table_role_definition['RoleName']) == 0:
             raise InvalidArgumentValueError(
                 'Role creation failed. Invalid table role name. A valid string role name is expected.')
-<<<<<<< HEAD
-               
-=======
-
->>>>>>> 7fce8408
+
         if 'AssignableScopes' not in table_role_definition or not isinstance(table_role_definition['AssignableScopes'], list) or len(table_role_definition['AssignableScopes']) == 0:
             raise InvalidArgumentValueError(
                 'Role creation failed. Invalid Table role definition for AssignableScopes. A valid list of strings is expected.')        
@@ -290,10 +286,7 @@
     if ns.role_definition_id is not None:
         ns.role_definition_id = _parse_resource_path(ns.role_definition_id, False, "tableRoleDefinitions")
 
-<<<<<<< HEAD
-
-=======
->>>>>>> 7fce8408
+
 def validate_table_role_assignment_id(ns):
     """ Extracts Guid role assignment Id """
     if ns.role_assignment_id is not None:
