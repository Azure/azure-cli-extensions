# coding=utf-8
# --------------------------------------------------------------------------
# Copyright (c) Microsoft Corporation. All rights reserved.
# Licensed under the MIT License. See License.txt in the project root for
# license information.
#
# Code generated by Microsoft (R) AutoRest Code Generator.
# Changes may cause incorrect behavior and will be lost if the code is
# regenerated.
# --------------------------------------------------------------------------

import uuid
from msrest.pipeline import ClientRawResponse
from msrestazure.azure_exceptions import CloudError

from .. import models


class RestorableMongodbDatabasesOperations(object):
    """RestorableMongodbDatabasesOperations operations.

    You should not instantiate directly this class, but create a Client instance that will create it for you and attach it as attribute.

    :param client: Client for service requests.
    :param config: Configuration of service client.
    :param serializer: An object model serializer.
    :param deserializer: An object model deserializer.
<<<<<<< HEAD
    :ivar api_version: The API version to use for this operation. Constant value: "2021-03-01-preview".
=======
    :ivar api_version: The API version to use for the request. Constant value: "2021-03-01-preview".
>>>>>>> 902e9bc8
    """

    models = models

    def __init__(self, client, config, serializer, deserializer):

        self._client = client
        self._serialize = serializer
        self._deserialize = deserializer
        self.api_version = "2021-03-01-preview"

        self.config = config

    def list(
            self, location, instance_id, custom_headers=None, raw=False, **operation_config):
        """Show the event feed of all mutations done on all the Azure Cosmos DB
        MongoDB databases under the restorable account.  This helps in scenario
        where database was accidentally deleted to get the deletion time.  This
        API requires
        'Microsoft.DocumentDB/locations/restorableDatabaseAccounts/.../read'
        permission.

        :param location: Cosmos DB region, with spaces between words and each
         word capitalized.
        :type location: str
        :param instance_id: The instanceId GUID of a restorable database
         account.
        :type instance_id: str
        :param dict custom_headers: headers that will be added to the request
        :param bool raw: returns the direct response alongside the
         deserialized response
        :param operation_config: :ref:`Operation configuration
         overrides<msrest:optionsforoperations>`.
        :return: An iterator like instance of
         RestorableMongodbDatabaseGetResult
        :rtype:
         ~azure.mgmt.cosmosdb.models.RestorableMongodbDatabaseGetResultPaged[~azure.mgmt.cosmosdb.models.RestorableMongodbDatabaseGetResult]
        :raises: :class:`CloudError<msrestazure.azure_exceptions.CloudError>`
        """
        def prepare_request(next_link=None):
            if not next_link:
                # Construct URL
                url = self.list.metadata['url']
                path_format_arguments = {
                    'subscriptionId': self._serialize.url("self.config.subscription_id", self.config.subscription_id, 'str', min_length=1),
                    'location': self._serialize.url("location", location, 'str'),
                    'instanceId': self._serialize.url("instance_id", instance_id, 'str')
                }
                url = self._client.format_url(url, **path_format_arguments)

                # Construct parameters
                query_parameters = {}
                query_parameters['api-version'] = self._serialize.query("self.api_version", self.api_version, 'str')

            else:
                url = next_link
                query_parameters = {}

            # Construct headers
            header_parameters = {}
            header_parameters['Accept'] = 'application/json'
            if self.config.generate_client_request_id:
                header_parameters['x-ms-client-request-id'] = str(uuid.uuid1())
            if custom_headers:
                header_parameters.update(custom_headers)
            if self.config.accept_language is not None:
                header_parameters['accept-language'] = self._serialize.header("self.config.accept_language", self.config.accept_language, 'str')

            # Construct and send request
            request = self._client.get(url, query_parameters, header_parameters)
            return request

        def internal_paging(next_link=None):
            request = prepare_request(next_link)

            response = self._client.send(request, stream=False, **operation_config)

            if response.status_code not in [200]:
                exp = CloudError(response)
                exp.request_id = response.headers.get('x-ms-request-id')
                raise exp

            return response

        # Deserialize response
        header_dict = None
        if raw:
            header_dict = {}
        deserialized = models.RestorableMongodbDatabaseGetResultPaged(internal_paging, self._deserialize.dependencies, header_dict)

        return deserialized
    list.metadata = {'url': '/subscriptions/{subscriptionId}/providers/Microsoft.DocumentDB/locations/{location}/restorableDatabaseAccounts/{instanceId}/restorableMongodbDatabases'}<|MERGE_RESOLUTION|>--- conflicted
+++ resolved
@@ -25,11 +25,7 @@
     :param config: Configuration of service client.
     :param serializer: An object model serializer.
     :param deserializer: An object model deserializer.
-<<<<<<< HEAD
     :ivar api_version: The API version to use for this operation. Constant value: "2021-03-01-preview".
-=======
-    :ivar api_version: The API version to use for the request. Constant value: "2021-03-01-preview".
->>>>>>> 902e9bc8
     """
 
     models = models
