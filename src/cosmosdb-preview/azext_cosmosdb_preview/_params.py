--- conflicted
+++ resolved
@@ -307,11 +307,8 @@
         c.argument('tables_to_restore', nargs='+', action=CreateTableRestoreResource, is_preview=True)
         c.argument('assign_identity', nargs='*', help="Assign system or user assigned identities separated by spaces. Use '[system]' to refer system assigned identity.", is_preview=True)
         c.argument('default_identity', help="The primary identity to access key vault in CMK related features. e.g. 'FirstPartyIdentity', 'SystemAssignedIdentity' and more.", is_preview=True)
-<<<<<<< HEAD
+        c.argument('enable_public_network', options_list=['--enable-public-network', '-e'], arg_type=get_three_state_flag(), help="Enable or disable public network access to server.", is_preview=True)
         c.argument('source_backup_location', help="This is the location of the source account where backups are located. Provide this value if the source and target are in different locations.", is_preview=True)
-=======
-        c.argument('enable_public_network', options_list=['--enable-public-network', '-e'], arg_type=get_three_state_flag(), help="Enable or disable public network access to server.", is_preview=True)
->>>>>>> f4ea6582
 
     # Restorable Database Accounts
     with self.argument_context('cosmosdb restorable-database-account show') as c:
