# --------------------------------------------------------------------------------------------
# Copyright (c) Microsoft Corporation. All rights reserved.
# Licensed under the MIT License. See License.txt in the project root for license information.
# --------------------------------------------------------------------------------------------
# pylint: disable=line-too-long, too-many-statements

import argparse
from argcomplete.completers import FilesCompleter

from azext_cosmosdb_preview._validators import (
    validate_gossip_certificates,
    validate_client_certificates,
    validate_server_certificates,
    validate_seednodes,
    validate_node_count,
    validate_mongo_role_definition_body,
    validate_mongo_role_definition_id,
    validate_mongo_user_definition_body,
    validate_mongo_user_definition_id)

from azext_cosmosdb_preview.actions import (
    CreateGremlinDatabaseRestoreResource,
    CreateTableRestoreResource,
    AddCassandraTableAction,
    AddMongoCollectionAction,
    AddSqlContainerAction,
    CreateTargetPhysicalPartitionThroughputInfoAction,
    CreateSourcePhysicalPartitionThroughputInfoAction,
    CreatePhysicalPartitionIdListAction)

from azext_cosmosdb_preview.vendored_sdks.azure_mgmt_cosmosdb.models import (
    ContinuousTier, DefaultPriorityLevel
)

from azure.cli.core.util import shell_safe_json_parse

from azure.cli.core.commands.parameters import (
    tags_type, get_resource_name_completion_list, name_type, get_enum_type, get_three_state_flag, get_location_type)

from azure.mgmt.cosmosdb.models import (
    DefaultConsistencyLevel, DatabaseAccountKind, ServerVersion, NetworkAclBypass, BackupPolicyType, AnalyticalStorageSchemaType, BackupStorageRedundancy)

from azure.cli.command_modules.cosmosdb.actions import (
    CreateLocation, CreateDatabaseRestoreResource, UtcDatetimeAction)

from azure.cli.command_modules.cosmosdb._validators import (
    validate_capabilities, validate_virtual_network_rules, validate_ip_range_filter,
    validate_client_encryption_policy)


MONGO_ROLE_DEFINITION_EXAMPLE = """--body "{
\\"Id\\": \\"be79875a-2cc4-40d5-8958-566017875b39\\",
\\"RoleName\\": \\"MyRWRole\\",
\\"Type\\": \\"CustomRole\\"
\\"DatabaseName\\": \\"MyDb\\",
\\"Privileges\\": [ {\\"Resource\\": {\\"Db\\": \\"MyDB\\",\\"Collection\\": \\"MyCol\\"},\\"Actions\\": [\\"insert\\",\\"find\\"]}],
\\"Roles\\": [ {\\"Role\\": \\"myInheritedRole\\",\\"Db\\": \\"MyTestDb\\"}]
}"
"""

MONGO_USER_DEFINITION_EXAMPLE = """--body "{
\\"Id\\": \\"be79875a-2cc4-40d5-8958-566017875b39\\",
\\"UserName\\": \\"MyUserName\\",
\\"Password\\": \\"MyPass\\",
\\"CustomData\\": \\"MyCustomData\\",
\\"Mechanisms\\": \\"SCRAM-SHA-256\\"
\\"DatabaseName\\": \\"MyDb\\",
\\"Roles\\": [ {\\"Role\\": \\"myReadRole\\",\\"Db\\": \\"MyDb\\"}]
}"
"""

SQL_MATERIALIZEDVIEW_DEFINITION_EXAMPLE = """--materialized-view-definition -m '{
    \"sourceCollectionId\": \"MySourceCollectionName\",
    \"definition\": \"SELECT * FROM root r\"}'
"""

SQL_GREMLIN_INDEXING_POLICY_EXAMPLE = """--idx "{
    \\"indexingMode\\": \\"consistent\\",
    \\"automatic\\": true,
    \\"includedPaths\\": [{\\"path\\": \\"/*\\"}],
    \\"excludedPaths\\": [{ \\"path\\": \\"/headquarters/employees/?\\"}, { \\"path\\": \\"/\\\\"_etag\\\\"/?\\"}]
}"
"""

SQL_UNIQUE_KEY_POLICY_EXAMPLE = """--unique-key-policy "{
    \\"uniqueKeys\\": [{\\"paths\\": [\\"/path/to/key1\\"]}, {\\"paths\\": [\\"/path/to/key2\\"]}]
}"
"""

SQL_CLIENT_ENCRYPTION_POLICY_EXAMPLE = """--cep "{
    \\"includedPaths\\": [{\\"path\\": \\"/path1\\",\\"clientEncryptionKeyId\\": \\"key1\\",\\"encryptionAlgorithm\\": \\"AEAD_AES_256_CBC_HMAC_SHA256\\",\\"encryptionType\\": \\"Deterministic\\"}],
    \\"policyFormatVersion\\": 2}"
"""

SQL_GREMLIN_CONFLICT_RESOLUTION_POLICY_EXAMPLE = """--conflict-resolution-policy "{
    \\"mode\\": \\"lastWriterWins\\",
    \\"conflictResolutionPath\\": \\"/path\\"
}"
"""


def load_arguments(self, _):
    from knack.arguments import CLIArgumentType
    account_name_type = CLIArgumentType(options_list=['--account-name', '-a'], help="Cosmosdb account name.")

    # Managed Cassandra Cluster
    for scope in [
            'managed-cassandra cluster create',
            'managed-cassandra cluster update',
            'managed-cassandra cluster show',
            'managed-cassandra cluster delete',
            'managed-cassandra cluster deallocate',
            'managed-cassandra cluster backup list',
            'managed-cassandra cluster backup show']:
        with self.argument_context(scope) as c:
            c.argument('cluster_name', options_list=['--cluster-name', '-c'], help="Cluster Name", required=True)

        # Managed Cassandra Cluster
        with self.argument_context('managed-cassandra cluster deallocate') as c:
            c.argument('force', options_list=['--force', '-f'], help="Force to deallocate the cluster", required=False)

    # Managed Cassandra Cluster
    for scope in [
            'managed-cassandra cluster create',
            'managed-cassandra cluster update']:
        with self.argument_context(scope) as c:
            c.argument('tags', arg_type=tags_type)
            c.argument('external_gossip_certificates', nargs='+', validator=validate_gossip_certificates, options_list=['--external-gossip-certificates', '-e'], help="A list of certificates that the managed cassandra data center's should accept.")
            c.argument('cassandra_version', help="The version of Cassandra chosen.")
            c.argument('authentication_method', arg_type=get_enum_type(['None', 'Cassandra', 'Ldap']), help="Authentication mode can be None, Cassandra or Ldap. If None, no authentication will be required to connect to the Cassandra API. If Cassandra, then passwords will be used. Ldap is in preview")
            c.argument('hours_between_backups', help="The number of hours between backup attempts.")
            c.argument('repair_enabled', help="Enables automatic repair.")
            c.argument('client_certificates', nargs='+', validator=validate_client_certificates, help="If specified, enables client certificate authentication to the Cassandra API.")
            c.argument('gossip_certificates', help="A list of certificates that should be accepted by on-premise data centers.")
            c.argument('external_seed_nodes', nargs='+', validator=validate_seednodes, help="A list of ip addresses of the seed nodes of on-premise data centers.")
            c.argument('identity_type', options_list=['--identity-type'], arg_type=get_enum_type(['None', 'SystemAssigned']), help="Type of identity used for Customer Managed Disk Key.")
            c.argument("cluster_type", options_list=['--cluster-type'], help="Type of the cluster, can be Production or NonProduction. If set to Production, operations on cluster might have restrictions.", arg_type=get_enum_type(['Production', 'NonProduction']))
            c.argument('extensions', nargs='*', help="A set of extensions that will be effective on the cluster. It will replace the entire set of extensions with new set. Use \"\" to remove all. Now Available: cassandra-lucene-index.")

    # Managed Cassandra Cluster
    with self.argument_context('managed-cassandra cluster create') as c:
        c.argument('location', options_list=['--location', '-l'], help="Azure Location of the Cluster", required=True)
        c.argument('delegated_management_subnet_id', options_list=['--delegated-management-subnet-id', '-s'], help="The resource id of a subnet where the ip address of the cassandra management server will be allocated. This subnet must have connectivity to the delegated_subnet_id subnet of each data center.", required=True)
        c.argument('initial_cassandra_admin_password', options_list=['--initial-cassandra-admin-password', '-i'], help="The intial password to be configured when a cluster is created for authentication_method Cassandra.")
        c.argument('restore_from_backup_id', help="The resource id of a backup. If provided on create, the backup will be used to prepopulate the cluster. The cluster data center count and node counts must match the backup.")
        c.argument('cluster_name_override', help="If a cluster must have a name that is not a valid azure resource name, this field can be specified to choose the Cassandra cluster name. Otherwise, the resource name will be used as the cluster name.")

    # Managed Cassandra Cluster
    for scope in ['managed-cassandra cluster backup show']:
        with self.argument_context(scope) as c:
            c.argument('backup_id', options_list=['--backup-id'], help="The resource id of the backup", required=True)

    # Managed Cassandra Datacenter
    for scope in [
            'managed-cassandra datacenter create',
            'managed-cassandra datacenter update',
            'managed-cassandra datacenter show',
            'managed-cassandra datacenter delete']:
        with self.argument_context(scope) as c:
            c.argument('cluster_name', options_list=['--cluster-name', '-c'], help="Cluster Name", required=True)
            c.argument('data_center_name', options_list=['--data-center-name', '-d'], help="Datacenter Name", required=True)

    # Managed Cassandra Datacenter
    for scope in [
            'managed-cassandra datacenter create',
            'managed-cassandra datacenter update']:
        with self.argument_context(scope) as c:
            c.argument('node_count', options_list=['--node-count', '-n'], validator=validate_node_count, help="The number of Cassandra virtual machines in this data center. The minimum value is 3.")
            c.argument('base64_encoded_cassandra_yaml_fragment', options_list=['--base64-encoded-cassandra-yaml-fragment', '-b'], help="This is a Base64 encoded yaml file that is a subset of cassandra.yaml.  Supported fields will be honored and others will be ignored.")
            c.argument('data_center_location', options_list=['--data-center-location', '-l'], help="The region where the virtual machine for this data center will be located.")
            c.argument('delegated_subnet_id', options_list=['--delegated-subnet-id', '-s'], help="The resource id of a subnet where ip addresses of the Cassandra virtual machines will be allocated. This must be in the same region as data_center_location.")
            c.argument('managed_disk_customer_key_uri', options_list=['--managed-disk-customer-key-uri', '-k'], help="Key uri to use for encryption of managed disks. Ensure the system assigned identity of the cluster has been assigned appropriate permissions(key get/wrap/unwrap permissions) on the key.")
            c.argument('backup_storage_customer_key_uri', options_list=['--backup-storage-customer-key-uri', '-p'], help="Indicates the Key Uri of the customer key to use for encryption of the backup storage account.")
            c.argument('server_hostname', options_list=['--ldap-server-hostname'], help="Hostname of the LDAP server.")
            c.argument('server_port', options_list=['--ldap-server-port'], help="Port of the LDAP server. Defaults to 636")
            c.argument('service_user_distinguished_name', options_list=['--ldap-service-user-dn'], help="Distinguished name of the look up user account, who can look up user details on authentication.")
            c.argument('service_user_password', options_list=['--ldap-svc-user-pwd'], help="Password of the look up user.")
            c.argument('search_base_distinguished_name', options_list=['--ldap-search-base-dn'], help="Distinguished name of the object to start the recursive search of users from.")
            c.argument('search_filter_template', options_list=['--ldap-search-filter'], help="Template to use for searching. Defaults to (cn=%s) where %s will be replaced by the username used to login. While using this parameter from Windows Powershell (not Windows CommandPrompt or Linux) there is a known issue with escaping special characters, so pass as \"\"\"(cn=%s)\"\"\" instead.")
            c.argument('server_certificates', nargs='+', validator=validate_server_certificates, options_list=['--ldap-server-certs'], help="LDAP server certificate. It should have subject alternative name(SAN) DNS Name entry matching the hostname of the LDAP server.")

    # Managed Cassandra Datacenter
    with self.argument_context('managed-cassandra datacenter create') as c:
        c.argument('data_center_location', options_list=['--data-center-location', '-l'], help="Azure Location of the Datacenter", required=True)
        c.argument('delegated_subnet_id', options_list=['--delegated-subnet-id', '-s'], help="The resource id of a subnet where ip addresses of the Cassandra virtual machines will be allocated. This must be in the same region as data_center_location.", required=True)
        c.argument('node_count', options_list=['--node-count', '-n'], validator=validate_node_count, help="The number of Cassandra virtual machines in this data center. The minimum value is 3.", required=True)
        c.argument('sku', options_list=['--sku'], help="Virtual Machine SKU used for data centers. Default value is Standard_DS14_v2")
        c.argument('disk_sku', options_list=['--disk-sku'], help="Disk SKU used for data centers. Default value is P30.")
        c.argument('disk_capacity', options_list=['--disk-capacity'], help="Number of disk used for data centers. Default value is 4.")
        c.argument('availability_zone', options_list=['--availability-zone', '-z'], arg_type=get_three_state_flag(), help="If the data center haves Availability Zone feature, apply it to the Virtual Machine ScaleSet that host the data center virtual machines.")

    # Managed Cassandra Datacenter
    with self.argument_context('managed-cassandra datacenter list') as c:
        c.argument('cluster_name', options_list=['--cluster-name', '-c'], help="Cluster Name", required=True)

    # Mongo Cluster
    with self.argument_context('cosmosdb mongocluster') as c:
        c.argument('cluster_name', completer=None, options_list=['--cluster-name', '-c'], help='Name of the Cosmos DB Mongo Cluster.', id_part=None)
        c.argument('resource_group', completer=None, options_list=['--resource-group', '-g'], help='Name of the resource group of mongo cluster.', id_part=None)
        c.argument('location', options_list=['--location', '-l'], help="Azure Location of the Cluster", required=True)

    with self.argument_context('cosmosdb mongocluster create') as c:
        c.argument('cluster_name', completer=None, options_list=['--cluster-name', '-c'], help='Name of the Cosmos DB Mongo Cluster.', id_part=None)
        c.argument('resource_group', completer=None, options_list=['--resource-group', '-g'], help='Name of the resource group of mongo cluster.', id_part=None)
        c.argument('location', options_list=['--location', '-l'], help="Azure Location of the Cluster", required=True)
        c.argument('tags', arg_type=tags_type)
        c.argument('administrator_login', options_list=['--administrator-login', '-a'], help="The initial administrator user to be configured when a cluster is created", required=True)
        c.argument('administrator_login_password', options_list=['--administrator-login-password', '-p'], help="The initial administrator password to be configured when a cluster is created", required=True)
        c.argument('server_version', options_list=['--server-version'], help="The server version of the mongo cluster", required=True)
        c.argument('shard_node_tier', options_list=['--shard-node-tier'], help="The node tier for mongo cluster.", required=True, arg_group='Shard')
        c.argument('shard_node_ha', arg_type=get_three_state_flag(), options_list=['--shard-node-ha'], help="If enabled the cluster has HA.", required=True, arg_group='Shard')
        c.argument('shard_node_disk_size_gb', options_list=['--shard-node-disk-size-gb', '-d'], help="The node disk size for mongo cluster.", required=True, arg_group='Shard')
        c.argument('shard_node_count', options_list=['--shard-node-count'], help="The node count for mongo cluster.", required=True, arg_group='Shard')

    with self.argument_context('cosmosdb mongocluster update') as c:
        c.argument('cluster_name', completer=None, options_list=['--cluster-name', '-c'], help='Name of the Cosmos DB Mongo Cluster.', id_part=None)
        c.argument('resource_group', completer=None, options_list=['--resource-group', '-g'], help='Name of the resource group of mongo cluster.', id_part=None)
        c.argument('tags', arg_type=tags_type)
        c.argument('location', options_list=['--location', '-l'], help="Azure Location of the Cluster", required=True)
        c.argument('administrator_login', options_list=['--administrator-login', '-a'], help="The initial administrator user to be configured when a cluster is created")
        c.argument('administrator_login_password', options_list=['--administrator-login-password', '-p'], help="The initial administrator password to be configured when a cluster is created")
        c.argument('server_version', options_list=['--server-version'], help="The server version of the mongo cluster")
        c.argument('shard_node_tier', options_list=['--shard-node-tier'], help="The node tier for mongo cluster.", arg_group='Shard')
        c.argument('shard_node_ha', arg_type=get_three_state_flag(), options_list=['--shard-node-ha'], help="If enabled the cluster has HA.", arg_group='Shard')
        c.argument('shard_node_disk_size_gb', options_list=['--shard-node-disk-size-gb', '-d'], help="The node disk size for mongo cluster.", arg_group='Shard')

    with self.argument_context('cosmosdb mongocluster list') as c:
        c.argument('resource_group', completer=None, options_list=['--resource-group', '-g'], help='Name of the resource group of mongo cluster.')

    with self.argument_context('cosmosdb mongocluster show') as c:
        c.argument('cluster_name', completer=None, options_list=['--cluster-name', '-c'], help='Name of the Cosmos DB Mongo Cluster.', required=True)
        c.argument('resource_group', completer=None, options_list=['--resource-group', '-g'], help='Name of the resource group of mongo cluster.', required=True)

    with self.argument_context('cosmosdb mongocluster delete') as c:
        c.argument('cluster_name', completer=None, options_list=['--cluster-name', '-c'], help='Name of the Cosmos DB Mongo Cluster.', id_part=None)
        c.argument('resource_group', completer=None, options_list=['--resource-group', '-g'], help='Name of the resource group of mongo cluster.', id_part=None)

    with self.argument_context('cosmosdb mongocluster firewall rule') as c:
        c.argument('cluster_name', completer=None, options_list=['--cluster-name', '-c'], help='Name of the Cosmos DB Mongo Cluster.', id_part=None)
        c.argument('resource_group', completer=None, options_list=['--resource-group', '-g'], help='Name of the resource group of mongo cluster.', id_part=None)

    with self.argument_context('cosmosdb mongocluster firewall rule create') as c:
        c.argument('cluster_name', completer=None, options_list=['--cluster-name', '-c'], help='Name of the Cosmos DB Mongo Cluster.', id_part=None)
        c.argument('resource_group', completer=None, options_list=['--resource-group', '-g'], help='Name of the resource group of mongo cluster.', id_part=None)
        c.argument('rule_name', options_list=['--rule-name'], help="Name of the firewall rule.", required=True)
        c.argument('start_ip_address', options_list=['--start-ip-address'], help="Start IP address of the firewall rule", required=True)
        c.argument('end_ip_address', options_list=['--end-ip-address'], help="End IP address of the firewall rule", required=True)

    with self.argument_context('cosmosdb mongocluster firewall rule update') as c:
        c.argument('cluster_name', completer=None, options_list=['--cluster-name', '-c'], help='Name of the Cosmos DB Mongo Cluster.', id_part=None)
        c.argument('resource_group', completer=None, options_list=['--resource-group', '-g'], help='Name of the resource group of mongo cluster.', id_part=None)
        c.argument('rule_name', options_list=['--rule-name'], help="Name of the firewall rule.", required=True)
        c.argument('start_ip_address', options_list=['--start-ip-address'], help="Start IP address of the firewall rule")
        c.argument('end_ip_address', options_list=['--end-ip-address'], help="End IP address of the firewall rule")

    with self.argument_context('cosmosdb mongocluster firewall rule list') as c:
        c.argument('cluster_name', completer=None, options_list=['--cluster-name', '-c'], help='Name of the Cosmos DB Mongo Cluster.', required=True)
        c.argument('resource_group', completer=None, options_list=['--resource-group', '-g'], help='Name of the resource group of mongo cluster.', required=True)

    with self.argument_context('cosmosdb mongocluster firewall rule show') as c:
        c.argument('cluster_name', completer=None, options_list=['--cluster-name', '-c'], help='Name of the Cosmos DB Mongo Cluster.', required=True)
        c.argument('resource_group', completer=None, options_list=['--resource-group', '-g'], help='Name of the resource group of mongo cluster.', required=True)
        c.argument('rule_name', options_list=['--rule-name'], help="Name of the firewall rule.", required=True)

    with self.argument_context('cosmosdb mongocluster firewall rule delete') as c:
        c.argument('cluster_name', completer=None, options_list=['--cluster-name', '-c'], help='Name of the Cosmos DB Mongo Cluster.', id_part=None)
        c.argument('resource_group', completer=None, options_list=['--resource-group', '-g'], help='Name of the resource group of mongo cluster.', id_part=None)
        c.argument('rule_name', options_list=['--rule-name'], help="Name of the firewall rule.", required=True)

    # Services
    with self.argument_context('cosmosdb service') as c:
        c.argument('account_name', completer=None, options_list=['--account-name', '-a'], help='Name of the Cosmos DB database account.', id_part=None)
        c.argument('resource_group_name', completer=None, options_list=['--resource-group-name', '-g'], help='Name of the resource group of the database account.', id_part=None)
        c.argument('service_kind', options_list=['--kind', '-k'], help="Service kind")
        c.argument('service_name', options_list=['--name', '-n'], help="Service Name.")
        c.argument('instance_count', options_list=['--count', '-c'], help="Instance Count.")
        c.argument('instance_size', options_list=['--size'], help="Instance Size. Possible values are: Cosmos.D4s, Cosmos.D8s, Cosmos.D16s etc")

    with self.argument_context('cosmosdb service create') as c:
        c.argument('instance_size', options_list=['--size'], help="Instance Size. Possible values are: Cosmos.D4s, Cosmos.D8s, Cosmos.D16s etc")

    # Mongo role definition
    with self.argument_context('cosmosdb mongodb role definition') as c:
        c.argument('account_name', account_name_type, id_part=None)
        c.argument('mongo_role_definition_id', options_list=['--id', '-i'], validator=validate_mongo_role_definition_id, help="Unique ID for the Mongo Role Definition.")
        c.argument('mongo_role_definition_body', options_list=['--body', '-b'], validator=validate_mongo_role_definition_body, completer=FilesCompleter(), help="Role Definition body with Id (Optional for create), Type (Default is CustomRole), DatabaseName, Privileges, Roles.  You can enter it as a string or as a file, e.g., --body @mongo-role_definition-body-file.json or " + MONGO_ROLE_DEFINITION_EXAMPLE)

    # Mongo user definition
    with self.argument_context('cosmosdb mongodb user definition') as c:
        c.argument('account_name', account_name_type, id_part=None)
        c.argument('mongo_user_definition_id', options_list=['--id', '-i'], validator=validate_mongo_user_definition_id, help="Unique ID for the Mongo User Definition.")
        c.argument('mongo_user_definition_body', options_list=['--body', '-b'], validator=validate_mongo_user_definition_body, completer=FilesCompleter(), help="User Definition body with Id (Optional for create), UserName, Password, DatabaseName, CustomData, Mechanisms, Roles.  You can enter it as a string or as a file, e.g., --body @mongo-user_definition-body-file.json or " + MONGO_USER_DEFINITION_EXAMPLE)

    with self.argument_context('cosmosdb') as c:
        c.argument('account_name', arg_type=name_type, help='Name of the Cosmos DB database account', completer=get_resource_name_completion_list('Microsoft.DocumentDb/databaseAccounts'), id_part='name')
        c.argument('database_id', options_list=['--db-name', '-d'], help='Database Name')

    # CosmosDB account create with gremlin and tables to restore
    with self.argument_context('cosmosdb create') as c:
        c.argument('account_name', completer=None)
        c.argument('enable_free_tier', arg_type=get_three_state_flag(), help="If enabled the account is free-tier.", is_preview=True)
        c.argument('assign_identity', nargs='*', help="Assign system or user assigned identities separated by spaces. Use '[system]' to refer system assigned identity.")
        c.argument('key_uri', help="The URI of the key vault")
        c.argument('is_restore_request', options_list=['--is-restore-request', '-r'], arg_type=get_three_state_flag(), help="Restore from an existing/deleted account.", is_preview=True, arg_group='Restore')
        c.argument('restore_source', help="The restorable-database-account Id of the source account from which the account has to be restored. Required if --is-restore-request is set to true.", is_preview=True, arg_group='Restore')
        c.argument('restore_timestamp', action=UtcDatetimeAction, help="The timestamp to which the account has to be restored to. Required if --is-restore-request is set to true.", is_preview=True, arg_group='Restore')
        c.argument('databases_to_restore', nargs='+', action=CreateDatabaseRestoreResource, is_preview=True, arg_group='Restore')
        c.argument('gremlin_databases_to_restore', nargs='+', action=CreateGremlinDatabaseRestoreResource, is_preview=True, arg_group='Restore')
        c.argument('tables_to_restore', nargs='+', action=CreateTableRestoreResource, is_preview=True, arg_group='Restore')
        c.argument('enable_partition_merge', arg_type=get_three_state_flag(), help="Flag to enable partition merge on the account.")

    for scope in ['cosmosdb create', 'cosmosdb update']:
        with self.argument_context(scope) as c:
            c.ignore('resource_group_location')
            c.argument('locations', nargs='+', action=CreateLocation)
            c.argument('tags', arg_type=tags_type)
            c.argument('default_consistency_level', arg_type=get_enum_type(DefaultConsistencyLevel), help="default consistency level of the Cosmos DB database account")
            c.argument('max_staleness_prefix', type=int, help="when used with Bounded Staleness consistency, this value represents the number of stale requests tolerated. Accepted range for this value is 1 - 2,147,483,647")
            c.argument('max_interval', type=int, help="when used with Bounded Staleness consistency, this value represents the time amount of staleness (in seconds) tolerated. Accepted range for this value is 1 - 100")
            c.argument('ip_range_filter', nargs='+', options_list=['--ip-range-filter'], validator=validate_ip_range_filter, help="firewall support. Specifies the set of IP addresses or IP address ranges in CIDR form to be included as the allowed list of client IPs for a given database account. IP addresses/ranges must be comma-separated and must not contain any spaces")
            c.argument('kind', arg_type=get_enum_type(DatabaseAccountKind), help='The type of Cosmos DB database account to create')
            c.argument('enable_automatic_failover', arg_type=get_three_state_flag(), help='Enables automatic failover of the write region in the rare event that the region is unavailable due to an outage. Automatic failover will result in a new write region for the account and is chosen based on the failover priorities configured for the account.')
            c.argument('capabilities', nargs='+', validator=validate_capabilities, help='set custom capabilities on the Cosmos DB database account.')
            c.argument('enable_virtual_network', arg_type=get_three_state_flag(), help='Enables virtual network on the Cosmos DB database account')
            c.argument('virtual_network_rules', nargs='+', validator=validate_virtual_network_rules, help='ACL\'s for virtual network')
            c.argument('enable_multiple_write_locations', arg_type=get_three_state_flag(), help="Enable Multiple Write Locations")
            c.argument('disable_key_based_metadata_write_access', arg_type=get_three_state_flag(), help="Disable write operations on metadata resources (databases, containers, throughput) via account keys")
            c.argument('public_network_access', options_list=['--public-network-access', '-p'], arg_type=get_enum_type(['ENABLED', 'DISABLED', 'SECUREDBYPERIMETER']), help="Sets public network access in server to either Enabled, Disabled, or SecuredByPerimeter.")
            c.argument('enable_analytical_storage', arg_type=get_three_state_flag(), help="Flag to enable log storage on the account.")
            c.argument('network_acl_bypass', arg_type=get_enum_type(NetworkAclBypass), options_list=['--network-acl-bypass'], help="Flag to enable or disable Network Acl Bypass.")
            c.argument('network_acl_bypass_resource_ids', nargs='+', options_list=['--network-acl-bypass-resource-ids', '-i'], help="List of Resource Ids to allow Network Acl Bypass.")
            c.argument('backup_interval', type=int, help="the frequency(in minutes) with which backups are taken (only for accounts with periodic mode backups)", arg_group='Backup Policy')
            c.argument('backup_retention', type=int, help="the time(in hours) for which each backup is retained (only for accounts with periodic mode backups)", arg_group='Backup Policy')
            c.argument('backup_redundancy', arg_type=get_enum_type(BackupStorageRedundancy), help="The redundancy type of the backup Storage account", arg_group='Backup Policy')
            c.argument('server_version', arg_type=get_enum_type(ServerVersion), help="Valid only for MongoDB accounts.")
            c.argument('default_identity', help="The primary identity to access key vault in CMK related features. e.g. 'FirstPartyIdentity', 'SystemAssignedIdentity' and more.")
            c.argument('analytical_storage_schema_type', options_list=['--analytical-storage-schema-type', '--as-schema'], arg_type=get_enum_type(AnalyticalStorageSchemaType), help="Schema type for analytical storage.", arg_group='Analytical Storage Configuration')
            c.argument('backup_policy_type', arg_type=get_enum_type(BackupPolicyType), help="The type of backup policy of the account to create", arg_group='Backup Policy')
            c.argument('continuous_tier', arg_type=get_enum_type(ContinuousTier), help="The tier of Continuous backup", arg_group='Backup Policy')
            c.argument('enable_materialized_views', options_list=['--enable-materialized-views', '--enable-mv'], arg_type=get_three_state_flag(), help="Flag to enable MaterializedViews on the account.", is_preview=True)
            c.argument('enable_burst_capacity', arg_type=get_three_state_flag(), help="Flag to enable burst capacity on the account.", is_preview=True)
            c.argument('enable_priority_based_execution', options_list=['--enable-priority-based-execution', '--enable-pbe'], arg_type=get_three_state_flag(), help="Flag to enable priority based execution on the account.", is_preview=True)
            c.argument('default_priority_level', arg_type=get_enum_type(DefaultPriorityLevel), help="Default Priority Level of Request if not specified.", is_preview=True)
<<<<<<< HEAD
            c.argument('enable_prpp_autoscale', arg_type=get_three_state_flag(), help="Enable or disable PerRegionPerPartitionAutoscale.", is_preview=True)
=======
            c.argument('enable_per_region_per_partition_autoscale', arg_type=get_three_state_flag(), help="Enable or disable PerRegionPerPartitionAutoscale.", is_preview=True)
            c.argument('enable_partition_merge', arg_type=get_three_state_flag(), help="Flag to enable partition merge on the account.")
>>>>>>> 81ed5d14

    with self.argument_context('cosmosdb update') as c:
        c.argument('key_uri', help="The URI of the key vault", is_preview=True)

    with self.argument_context('cosmosdb restore') as c:
        c.argument('target_database_account_name', options_list=['--target-database-account-name', '-n'], help='Name of the new target Cosmos DB database account after the restore')
        c.argument('account_name', completer=None, options_list=['--account-name', '-a'], help='Name of the source Cosmos DB database account for the restore', id_part=None)
        c.argument('restore_timestamp', options_list=['--restore-timestamp', '-t'], action=UtcDatetimeAction, help="The timestamp to which the account has to be restored to.")
        c.argument('location', arg_type=get_location_type(self.cli_ctx), help="This is the write region of the restored account. This is also the location of the source account where its backups are located if source_backup_location is not provided.")
        c.argument('databases_to_restore', nargs='+', action=CreateDatabaseRestoreResource)
        c.argument('gremlin_databases_to_restore', nargs='+', action=CreateGremlinDatabaseRestoreResource, is_preview=True)
        c.argument('tables_to_restore', nargs='+', action=CreateTableRestoreResource, is_preview=True)
        c.argument('assign_identity', nargs='*', help="Assign system or user assigned identities separated by spaces. Use '[system]' to refer system assigned identity.")
        c.argument('default_identity', help="The primary identity to access key vault in CMK related features. e.g. 'FirstPartyIdentity', 'SystemAssignedIdentity' and more.")
        c.argument('public_network_access', options_list=['--public-network-access', '-p'], arg_type=get_enum_type(['ENABLED', 'DISABLED']), help="Sets public network access in server to either Enabled or Disabled.")
        c.argument('source_backup_location', help="This is the location of the source account where backups are located. Provide this value if the source and target are in different locations.", is_preview=True)
        c.argument('disable_ttl', options_list=['--disable-ttl'], arg_type=get_three_state_flag(), help="Enable or disable restoring with ttl disabled.", is_preview=True)

    # Restorable Database Accounts
    with self.argument_context('cosmosdb restorable-database-account show') as c:
        c.argument('location', options_list=['--location', '-l'], help="Location", required=False)
        c.argument('instance_id', options_list=['--instance-id', '-i'], help="InstanceId of the Account", required=False)

    with self.argument_context('cosmosdb restorable-database-account list') as c:
        c.argument('location', options_list=['--location', '-l'], help="Location", required=False)
        c.argument('account_name', options_list=['--account-name', '-n'], help="Name of the Account", required=False, id_part=None)

    # Restorable Sql Containers
    with self.argument_context('cosmosdb sql restorable-container') as c:
        c.argument('location', options_list=['--location', '-l'], help="Location", required=True)
        c.argument('instance_id', options_list=['--instance-id', '-i'], help="InstanceId of the Account", required=True)
        c.argument('restorable_sql_database_rid', options_list=['--database-rid', '-d'], help="Rid of the database", required=True)
        c.argument('start_time', options_list=['--start-time', '-s'], help="Start time of restorable Sql container event feed", required=False)
        c.argument('end_time', options_list=['--end-time', '-e'], help="End time of restorable Sql container event feed", required=False)

    # Restorable Mongodb Collections
    with self.argument_context('cosmosdb mongodb restorable-collection') as c:
        c.argument('location', options_list=['--location', '-l'], help="Location", required=True)
        c.argument('instance_id', options_list=['--instance-id', '-i'], help="InstanceId of the Account", required=True)
        c.argument('restorable_mongodb_database_rid', options_list=['--database-rid', '-d'], help="Rid of the database", required=True)
        c.argument('start_time', options_list=['--start-time', '-s'], help="Start time of restorable MongoDB collections event feed", required=False)
        c.argument('end_time', options_list=['--end-time', '-e'], help="End time of restorable MongoDB collections event feed", required=False)

    # Restorable Gremlin Databases
    with self.argument_context('cosmosdb gremlin restorable-database') as c:
        c.argument('location', options_list=['--location', '-l'], help="Location", required=True)
        c.argument('instance_id', options_list=['--instance-id', '-i'], help="InstanceId of the Account", required=True)

    # Restorable Gremlin Graphs
    with self.argument_context('cosmosdb gremlin restorable-graph') as c:
        c.argument('location', options_list=['--location', '-l'], help="Location", required=True)
        c.argument('instance_id', options_list=['--instance-id', '-i'], help="InstanceId of the Account", required=True)
        c.argument('restorable_gremlin_database_rid', options_list=['--database-rid', '-d'], help="Rid of the gremlin database", required=True)
        c.argument('start_time', options_list=['--start-time', '-s'], help="Start time of restorable Gremlin graph event feed", required=False)
        c.argument('end_time', options_list=['--end-time', '-e'], help="End time of restorable Gremlin graph event feed", required=False)

    # Restorable Gremlin Resources
    with self.argument_context('cosmosdb gremlin restorable-resource') as c:
        c.argument('location', options_list=['--location', '-l'], help="Azure Location of the account", required=True)
        c.argument('instance_id', options_list=['--instance-id', '-i'], help="InstanceId of the Account", required=True)
        c.argument('restore_location', options_list=['--restore-location', '-r'], help="The region of the restore.", required=True)
        c.argument('restore_timestamp_in_utc', options_list=['--restore-timestamp', '-t'], help="The timestamp of the restore", required=True)

    # Restorable Tables
    with self.argument_context('cosmosdb table restorable-table') as c:
        c.argument('location', options_list=['--location', '-l'], help="Location", required=True)
        c.argument('instance_id', options_list=['--instance-id', '-i'], help="InstanceId of the Account", required=True)
        c.argument('start_time', options_list=['--start-time', '-s'], help="Start time of restorable tables event feed", required=False)
        c.argument('end_time', options_list=['--end-time', '-e'], help="End time of restorable tables event feed", required=False)

    # Restorable table Resources
    with self.argument_context('cosmosdb table restorable-resource') as c:
        c.argument('location', options_list=['--location', '-l'], help="Azure Location of the account", required=True)
        c.argument('instance_id', options_list=['--instance-id', '-i'], help="InstanceId of the Account", required=True)
        c.argument('restore_location', options_list=['--restore-location', '-r'], help="The region of the restore.", required=True)
        c.argument('restore_timestamp_in_utc', options_list=['--restore-timestamp', '-t'], help="The timestamp of the restore", required=True)

    # Retrive Gremlin Graph Backup Info
    database_name_type = CLIArgumentType(options_list=['--database-name', '-d'], help='Database name.')
    with self.argument_context('cosmosdb gremlin retrieve-latest-backup-time') as c:
        c.argument('account_name', account_name_type, id_part=None, required=True, help='Name of the CosmosDB database account')
        c.argument('database_name', database_name_type, required=True, help='Name of the CosmosDB Gremlin database name')
        c.argument('graph_name', options_list=['--graph-name', '-n'], required=True, help='Name of the CosmosDB Gremlin graph name')
        c.argument('location', options_list=['--location', '-l'], help="Location of the account", required=True)

    # Retrive Table Backup Info
    with self.argument_context('cosmosdb table retrieve-latest-backup-time') as c:
        c.argument('account_name', account_name_type, id_part=None, required=True, help='Name of the CosmosDB database account')
        c.argument('table_name', options_list=['--table-name', '-n'], required=True, help='Name of the CosmosDB Table name')
        c.argument('location', options_list=['--location', '-l'], help="Location of the account", required=True)

    with self.argument_context('cosmosdb dts') as c:
        c.argument('account_name', account_name_type, id_part=None, help='Name of the CosmosDB database account.')

    job_name_type = CLIArgumentType(options_list=['--job-name', '-n'], help='Name of the Data Transfer Job. A random job name will be generated if not passed.')
    with self.argument_context('cosmosdb dts copy') as c:
        c.argument('job_name', job_name_type)
        c.argument('source_cassandra_table', nargs='+', action=AddCassandraTableAction, help='Source cassandra table')
        c.argument('source_mongo', nargs='+', action=AddMongoCollectionAction, help='Source mongo collection')
        c.argument('source_sql_container', nargs='+', action=AddSqlContainerAction, help='Source sql container')
        c.argument('dest_cassandra_table', nargs='+', action=AddCassandraTableAction, help='Destination cassandra table')
        c.argument('dest_mongo', nargs='+', action=AddMongoCollectionAction, help='Destination mongo collection')
        c.argument('dest_sql_container', nargs='+', action=AddSqlContainerAction, help='Destination sql container')
        c.argument('worker_count', type=int, help='Worker count')

    for scope in [
            'cosmosdb dts show',
            'cosmosdb dts pause',
            'cosmosdb dts resume',
            'cosmosdb dts cancel']:
        with self.argument_context(scope) as c:
            c.argument('job_name', options_list=['--job-name', '-n'], help='Name of the Data Transfer Job.', required=True)

    with self.argument_context('cosmosdb copy create') as c:
        c.argument('job_name', job_name_type)
        c.argument('src_account', help='Name of the Azure Cosmos DB source database account.', completer=get_resource_name_completion_list('Microsoft.DocumentDb/databaseAccounts'), id_part='name')
        c.argument('dest_account', help='Name of the Azure Cosmos DB destination database account.', completer=get_resource_name_completion_list('Microsoft.DocumentDb/databaseAccounts'), id_part='name')
        c.argument('src_cassandra', nargs='+', arg_group='Azure Cosmos DB API for Apache Cassandra table copy', action=AddCassandraTableAction, help='Source Cassandra table details')
        c.argument('src_mongo', nargs='+', arg_group='Azure Cosmos DB API for MongoDB collection copy', action=AddMongoCollectionAction, help='Source Mongo collection details')
        c.argument('src_nosql', nargs='+', arg_group='Azure Cosmos DB API for NoSQL container copy', action=AddSqlContainerAction, help='Source NoSql container details')
        c.argument('dest_cassandra', nargs='+', arg_group='Azure Cosmos DB API for Apache Cassandra table copy', action=AddCassandraTableAction, help='Destination Cassandra table details')
        c.argument('dest_mongo', nargs='+', arg_group='Azure Cosmos DB API for MongoDB collection copy', action=AddMongoCollectionAction, help='Destination Mongo collection details')
        c.argument('dest_nosql', nargs='+', arg_group='Azure Cosmos DB API for NoSQL container copy', action=AddSqlContainerAction, help='Destination NoSql container details')
        c.argument('host_copy_on_src', arg_type=get_three_state_flag(), help=argparse.SUPPRESS)
        c.argument('worker_count', type=int, help=argparse.SUPPRESS)
        c.argument('mode', help='Copy Mode (Online / Offline)')

    for scope in [
            'cosmosdb copy list',
            'cosmosdb copy show',
            'cosmosdb copy pause',
            'cosmosdb copy resume',
            'cosmosdb copy cancel',
            'cosmosdb copy complete']:
        with self.argument_context(scope) as c:
            c.argument('account_name', options_list=["--account-name", "-a"], id_part=None, required=True, help='Azure Cosmos DB account name where the job is created. Use --dest-account value from create job command.')

    for scope in [
            'cosmosdb copy show',
            'cosmosdb copy pause',
            'cosmosdb copy resume',
            'cosmosdb copy cancel',
            'cosmosdb copy complete']:
        with self.argument_context(scope) as c:
            c.argument('job_name', options_list=['--job-name', '-n'], help='Name of the container copy job.', required=True)

    max_throughput_type = CLIArgumentType(options_list=['--max-throughput'], help='The maximum throughput resource can scale to (RU/s). Provided when the resource is autoscale enabled. The minimum value can be 4000 (RU/s)')


# SQL container
    with self.argument_context('cosmosdb sql container') as c:
        c.argument('account_name', account_name_type, id_part=None)
        c.argument('database_name', database_name_type)
        c.argument('container_name', options_list=['--name', '-n'], help="Container name")
        c.argument('partition_key_path', options_list=['--partition-key-path', '-p'], help='Partition Key Path, e.g., \'/address/zipcode\'')
        c.argument('partition_key_version', type=int, options_list=['--partition-key-version'], help='The version of partition key.')
        c.argument('default_ttl', options_list=['--ttl'], type=int, help='Default TTL. If the value is missing or set to "-1", items don’t expire. If the value is set to "n", items will expire "n" seconds after last modified time.')
        c.argument('indexing_policy', options_list=['--idx'], type=shell_safe_json_parse, completer=FilesCompleter(), help='Indexing Policy, you can enter it as a string or as a file, e.g., --idx @policy-file.json or ' + SQL_GREMLIN_INDEXING_POLICY_EXAMPLE)
        c.argument('client_encryption_policy', options_list=['--cep'], type=shell_safe_json_parse, completer=FilesCompleter(), validator=validate_client_encryption_policy, help='Client Encryption Policy, you can enter it as a string or as a file, e.g., --cep @policy-file.json or ' + SQL_CLIENT_ENCRYPTION_POLICY_EXAMPLE)
        c.argument('unique_key_policy', options_list=['--unique-key-policy', '-u'], type=shell_safe_json_parse, completer=FilesCompleter(), help='Unique Key Policy, you can enter it as a string or as a file, e.g., --unique-key-policy @policy-file.json or ' + SQL_UNIQUE_KEY_POLICY_EXAMPLE)
        c.argument('conflict_resolution_policy', options_list=['--conflict-resolution-policy', '-c'], type=shell_safe_json_parse, completer=FilesCompleter(), help='Conflict Resolution Policy, you can enter it as a string or as a file, e.g., --conflict-resolution-policy @policy-file.json or ' + SQL_GREMLIN_CONFLICT_RESOLUTION_POLICY_EXAMPLE)
        c.argument('max_throughput', max_throughput_type)
        c.argument('throughput', help='The throughput of SQL container (RU/s). Default value is 400. Omit this parameter if the database has shared throughput unless the container should have dedicated throughput.')
        c.argument('analytical_storage_ttl', options_list=['--analytical-storage-ttl', '-t'], type=int, help='Analytical TTL, when analytical storage is enabled.')
        c.argument('materialized_view_definition', options_list=['--materialized-view-definition', '-m'], type=shell_safe_json_parse, help='Materialized View Definition, you can enter it as a string or as a file, e.g., --materialized-view-definition @materializedview-definition-file.json or ' + SQL_MATERIALIZEDVIEW_DEFINITION_EXAMPLE)

    # Sql container partition merge
    database_name_type = CLIArgumentType(options_list=['--database-name', '-d'], help='Database name.')
    with self.argument_context('cosmosdb sql container merge') as c:
        c.argument('account_name', account_name_type, id_part=None, required=True, help='Name of the CosmosDB database account')
        c.argument('database_name', database_name_type, required=True, help='Name of the CosmosDB database name')
        c.argument('container_name', options_list=['--name', '-n'], required=True, help='Name of the CosmosDB collection')

    # mongodb collection partition merge
    with self.argument_context('cosmosdb mongodb collection merge') as c:
        c.argument('account_name', account_name_type, id_part=None, required=True, help='Name of the CosmosDB database account')
        c.argument('database_name', database_name_type, required=True, help='Name of the mongoDB database')
        c.argument('container_name', options_list=['--name', '-n'], required=True, help='Name of the mongoDB collection')

    # Sql database partition merge
    with self.argument_context('cosmosdb sql database merge') as c:
        c.argument('account_name', account_name_type, id_part=None, required=True, help='Name of the CosmosDB database account')
        c.argument('database_name', options_list=['--name', '-n'], required=True, help='Name of the CosmosDB database name')

    # mongodb database partition merge
    with self.argument_context('cosmosdb mongodb database merge') as c:
        c.argument('account_name', account_name_type, id_part=None, required=True, help='Name of the CosmosDB database account')
        c.argument('database_name', options_list=['--name', '-n'], required=True, help='Name of the mongoDB database')

    # Sql container partition retrieve throughput
    with self.argument_context('cosmosdb sql container retrieve-partition-throughput') as c:
        c.argument('account_name', account_name_type, id_part=None, required=True, help='Name of the CosmosDB database account')
        c.argument('database_name', database_name_type, required=True, help='Name of the CosmosDB database name')
        c.argument('container_name', options_list=['--name', '-n'], required=True, help='Name of the CosmosDB container')
        c.argument('physical_partition_ids', options_list=['--physical-partition-ids', '-p'], nargs='+', action=CreatePhysicalPartitionIdListAction, required=False, help='space separated list of physical partition ids')
        c.argument('all_partitions', arg_type=get_three_state_flag(), help="switch to retrieve throughput for all physical partitions")

    # Sql container partition redistribute throughput
    with self.argument_context('cosmosdb sql container redistribute-partition-throughput') as c:
        c.argument('account_name', account_name_type, id_part=None, required=True, help='Name of the CosmosDB database account')
        c.argument('database_name', database_name_type, required=True, help='Name of the CosmosDB database name')
        c.argument('container_name', options_list=['--name', '-n'], required=True, help='Name of the CosmosDB collection')
        c.argument('evenly_distribute', arg_type=get_three_state_flag(), help="switch to distribute throughput equally among all physical partitions")
        c.argument('target_partition_info', nargs='+', action=CreateTargetPhysicalPartitionThroughputInfoAction, required=False, help="information about desired target physical partition throughput eg: 0=1200 1=1200")
        c.argument('source_partition_info', nargs='+', action=CreateSourcePhysicalPartitionThroughputInfoAction, required=False, help="space separated source physical partition ids eg: 1 2")

    # Mongodb collection partition retrieve throughput
    with self.argument_context('cosmosdb mongodb collection retrieve-partition-throughput') as c:
        c.argument('account_name', account_name_type, id_part=None, required=True, help='Name of the CosmosDB database account')
        c.argument('database_name', database_name_type, required=True, help='Name of the CosmosDB database name')
        c.argument('collection_name', options_list=['--name', '-n'], required=True, help='Name of the CosmosDB container')
        c.argument('physical_partition_ids', options_list=['--physical-partition-ids', '-p'], nargs='+', action=CreatePhysicalPartitionIdListAction, required=False, help='space separated list of physical partition ids')
        c.argument('all_partitions', arg_type=get_three_state_flag(), help="switch to retrieve throughput for all physical partitions")

    # Mongodb collection partition redistribute throughput
    with self.argument_context('cosmosdb mongodb collection redistribute-partition-throughput') as c:
        c.argument('account_name', account_name_type, id_part=None, required=True, help='Name of the CosmosDB database account')
        c.argument('database_name', database_name_type, required=True, help='Name of the CosmosDB database name')
        c.argument('collection_name', options_list=['--name', '-n'], required=True, help='Name of the CosmosDB collection')
        c.argument('evenly_distribute', arg_type=get_three_state_flag(), help="switch to distribute throughput equally among all physical partitions")
        c.argument('target_partition_info', nargs='+', action=CreateTargetPhysicalPartitionThroughputInfoAction, required=False, help="information about desired target physical partition throughput eg: '0=1200 1=1200'")
        c.argument('source_partition_info', nargs='+', action=CreateSourcePhysicalPartitionThroughputInfoAction, required=False, help="space separated source physical partition ids eg: 1 2")

    # SQL database restore
    with self.argument_context('cosmosdb sql database restore') as c:
        c.argument('account_name', account_name_type, id_part=None, required=True)
        c.argument('database_name', options_list=['--name', '-n'], help="Database name", required=True)
        c.argument('restore_timestamp', options_list=['--restore-timestamp', '-t'], action=UtcDatetimeAction, help="The timestamp to which the database needs to be restored to.", required=True)
        c.argument('disable_ttl', options_list=['--disable-ttl'], arg_type=get_three_state_flag(), help="Enable or disable restoring with ttl disabled.", is_preview= True, required=False)

    # SQL collection restore
    with self.argument_context('cosmosdb sql container restore') as c:
        c.argument('account_name', account_name_type, id_part=None, required=True)
        c.argument('database_name', database_name_type, required=True)
        c.argument('container_name', options_list=['--name', '-n'], help="Container name", required=True)
        c.argument('restore_timestamp', options_list=['--restore-timestamp', '-t'], action=UtcDatetimeAction, help="The timestamp to which the container needs to be restored to.", required=True)
        c.argument('disable_ttl', options_list=['--disable-ttl'], arg_type=get_three_state_flag(), help="Enable or disable restoring with ttl disabled.", is_preview= True, required=False)

    # MongoDB database restore
    with self.argument_context('cosmosdb mongodb database restore') as c:
        c.argument('account_name', account_name_type, id_part=None, required=True)
        c.argument('database_name', options_list=['--name', '-n'], help="Database name", required=True)
        c.argument('restore_timestamp', options_list=['--restore-timestamp', '-t'], action=UtcDatetimeAction, help="The timestamp to which the database needs to be restored to.", required=True)
        c.argument('disable_ttl', options_list=['--disable-ttl'], arg_type=get_three_state_flag(), help="Enable or disable restoring with ttl disabled.", is_preview= True, required=False)

    # MongoDB collection restore
    with self.argument_context('cosmosdb mongodb collection restore') as c:
        c.argument('account_name', account_name_type, id_part=None, required=True)
        c.argument('database_name', database_name_type, required=True)
        c.argument('collection_name', options_list=['--name', '-n'], help="Collection name", required=True)
        c.argument('restore_timestamp', options_list=['--restore-timestamp', '-t'], action=UtcDatetimeAction, help="The timestamp to which the collection needs to be restored to.", required=True)
        c.argument('disable_ttl', options_list=['--disable-ttl'], arg_type=get_three_state_flag(), help="Enable or disable restoring with ttl disabled.", is_preview= True, required=False)

    # Gremlin database restore
    with self.argument_context('cosmosdb gremlin database restore') as c:
        c.argument('account_name', account_name_type, id_part=None, required=True)
        c.argument('database_name', options_list=['--name', '-n'], help="Name of the CosmosDB Gremlin database name", required=True)
        c.argument('restore_timestamp', options_list=['--restore-timestamp', '-t'], action=UtcDatetimeAction, help="The timestamp to which the database needs to be restored to.", required=True)
        c.argument('disable_ttl', options_list=['--disable-ttl'], arg_type=get_three_state_flag(), help="Enable or disable restoring with ttl disabled.", is_preview= True, required=False)

    # Gremlin Graph restore
    with self.argument_context('cosmosdb gremlin graph restore') as c:
        c.argument('account_name', account_name_type, id_part=None, required=True)
        c.argument('database_name', database_name_type, required=True, help='Name of the CosmosDB Gremlin database name')
        c.argument('graph_name', options_list=['--name', '-n'], help="Name of the CosmosDB Gremlin graph name", required=True)
        c.argument('restore_timestamp', options_list=['--restore-timestamp', '-t'], action=UtcDatetimeAction, help="The timestamp to which the graph needs to be restored to.", required=True)
        c.argument('disable_ttl', options_list=['--disable-ttl'], arg_type=get_three_state_flag(), help="Enable or disable restoring with ttl disabled.", is_preview= True, required=False)

    # Table restore
    with self.argument_context('cosmosdb table restore') as c:
        c.argument('account_name', account_name_type, id_part=None, required=True)
        c.argument('table_name', options_list=['--table-name', '-n'], required=True, help='Name of the CosmosDB Table name')
        c.argument('restore_timestamp', options_list=['--restore-timestamp', '-t'], action=UtcDatetimeAction, help="The timestamp to which the Table needs to be restored to.", required=True)
        c.argument('disable_ttl', options_list=['--disable-ttl'], arg_type=get_three_state_flag(), help="Enable or disable restoring with ttl disabled.", is_preview= True, required=False)
<|MERGE_RESOLUTION|>--- conflicted
+++ resolved
@@ -1,623 +1,619 @@
-# --------------------------------------------------------------------------------------------
-# Copyright (c) Microsoft Corporation. All rights reserved.
-# Licensed under the MIT License. See License.txt in the project root for license information.
-# --------------------------------------------------------------------------------------------
-# pylint: disable=line-too-long, too-many-statements
-
-import argparse
-from argcomplete.completers import FilesCompleter
-
-from azext_cosmosdb_preview._validators import (
-    validate_gossip_certificates,
-    validate_client_certificates,
-    validate_server_certificates,
-    validate_seednodes,
-    validate_node_count,
-    validate_mongo_role_definition_body,
-    validate_mongo_role_definition_id,
-    validate_mongo_user_definition_body,
-    validate_mongo_user_definition_id)
-
-from azext_cosmosdb_preview.actions import (
-    CreateGremlinDatabaseRestoreResource,
-    CreateTableRestoreResource,
-    AddCassandraTableAction,
-    AddMongoCollectionAction,
-    AddSqlContainerAction,
-    CreateTargetPhysicalPartitionThroughputInfoAction,
-    CreateSourcePhysicalPartitionThroughputInfoAction,
-    CreatePhysicalPartitionIdListAction)
-
-from azext_cosmosdb_preview.vendored_sdks.azure_mgmt_cosmosdb.models import (
-    ContinuousTier, DefaultPriorityLevel
-)
-
-from azure.cli.core.util import shell_safe_json_parse
-
-from azure.cli.core.commands.parameters import (
-    tags_type, get_resource_name_completion_list, name_type, get_enum_type, get_three_state_flag, get_location_type)
-
-from azure.mgmt.cosmosdb.models import (
-    DefaultConsistencyLevel, DatabaseAccountKind, ServerVersion, NetworkAclBypass, BackupPolicyType, AnalyticalStorageSchemaType, BackupStorageRedundancy)
-
-from azure.cli.command_modules.cosmosdb.actions import (
-    CreateLocation, CreateDatabaseRestoreResource, UtcDatetimeAction)
-
-from azure.cli.command_modules.cosmosdb._validators import (
-    validate_capabilities, validate_virtual_network_rules, validate_ip_range_filter,
-    validate_client_encryption_policy)
-
-
-MONGO_ROLE_DEFINITION_EXAMPLE = """--body "{
-\\"Id\\": \\"be79875a-2cc4-40d5-8958-566017875b39\\",
-\\"RoleName\\": \\"MyRWRole\\",
-\\"Type\\": \\"CustomRole\\"
-\\"DatabaseName\\": \\"MyDb\\",
-\\"Privileges\\": [ {\\"Resource\\": {\\"Db\\": \\"MyDB\\",\\"Collection\\": \\"MyCol\\"},\\"Actions\\": [\\"insert\\",\\"find\\"]}],
-\\"Roles\\": [ {\\"Role\\": \\"myInheritedRole\\",\\"Db\\": \\"MyTestDb\\"}]
-}"
-"""
-
-MONGO_USER_DEFINITION_EXAMPLE = """--body "{
-\\"Id\\": \\"be79875a-2cc4-40d5-8958-566017875b39\\",
-\\"UserName\\": \\"MyUserName\\",
-\\"Password\\": \\"MyPass\\",
-\\"CustomData\\": \\"MyCustomData\\",
-\\"Mechanisms\\": \\"SCRAM-SHA-256\\"
-\\"DatabaseName\\": \\"MyDb\\",
-\\"Roles\\": [ {\\"Role\\": \\"myReadRole\\",\\"Db\\": \\"MyDb\\"}]
-}"
-"""
-
-SQL_MATERIALIZEDVIEW_DEFINITION_EXAMPLE = """--materialized-view-definition -m '{
-    \"sourceCollectionId\": \"MySourceCollectionName\",
-    \"definition\": \"SELECT * FROM root r\"}'
-"""
-
-SQL_GREMLIN_INDEXING_POLICY_EXAMPLE = """--idx "{
-    \\"indexingMode\\": \\"consistent\\",
-    \\"automatic\\": true,
-    \\"includedPaths\\": [{\\"path\\": \\"/*\\"}],
-    \\"excludedPaths\\": [{ \\"path\\": \\"/headquarters/employees/?\\"}, { \\"path\\": \\"/\\\\"_etag\\\\"/?\\"}]
-}"
-"""
-
-SQL_UNIQUE_KEY_POLICY_EXAMPLE = """--unique-key-policy "{
-    \\"uniqueKeys\\": [{\\"paths\\": [\\"/path/to/key1\\"]}, {\\"paths\\": [\\"/path/to/key2\\"]}]
-}"
-"""
-
-SQL_CLIENT_ENCRYPTION_POLICY_EXAMPLE = """--cep "{
-    \\"includedPaths\\": [{\\"path\\": \\"/path1\\",\\"clientEncryptionKeyId\\": \\"key1\\",\\"encryptionAlgorithm\\": \\"AEAD_AES_256_CBC_HMAC_SHA256\\",\\"encryptionType\\": \\"Deterministic\\"}],
-    \\"policyFormatVersion\\": 2}"
-"""
-
-SQL_GREMLIN_CONFLICT_RESOLUTION_POLICY_EXAMPLE = """--conflict-resolution-policy "{
-    \\"mode\\": \\"lastWriterWins\\",
-    \\"conflictResolutionPath\\": \\"/path\\"
-}"
-"""
-
-
-def load_arguments(self, _):
-    from knack.arguments import CLIArgumentType
-    account_name_type = CLIArgumentType(options_list=['--account-name', '-a'], help="Cosmosdb account name.")
-
-    # Managed Cassandra Cluster
-    for scope in [
-            'managed-cassandra cluster create',
-            'managed-cassandra cluster update',
-            'managed-cassandra cluster show',
-            'managed-cassandra cluster delete',
-            'managed-cassandra cluster deallocate',
-            'managed-cassandra cluster backup list',
-            'managed-cassandra cluster backup show']:
-        with self.argument_context(scope) as c:
-            c.argument('cluster_name', options_list=['--cluster-name', '-c'], help="Cluster Name", required=True)
-
-        # Managed Cassandra Cluster
-        with self.argument_context('managed-cassandra cluster deallocate') as c:
-            c.argument('force', options_list=['--force', '-f'], help="Force to deallocate the cluster", required=False)
-
-    # Managed Cassandra Cluster
-    for scope in [
-            'managed-cassandra cluster create',
-            'managed-cassandra cluster update']:
-        with self.argument_context(scope) as c:
-            c.argument('tags', arg_type=tags_type)
-            c.argument('external_gossip_certificates', nargs='+', validator=validate_gossip_certificates, options_list=['--external-gossip-certificates', '-e'], help="A list of certificates that the managed cassandra data center's should accept.")
-            c.argument('cassandra_version', help="The version of Cassandra chosen.")
-            c.argument('authentication_method', arg_type=get_enum_type(['None', 'Cassandra', 'Ldap']), help="Authentication mode can be None, Cassandra or Ldap. If None, no authentication will be required to connect to the Cassandra API. If Cassandra, then passwords will be used. Ldap is in preview")
-            c.argument('hours_between_backups', help="The number of hours between backup attempts.")
-            c.argument('repair_enabled', help="Enables automatic repair.")
-            c.argument('client_certificates', nargs='+', validator=validate_client_certificates, help="If specified, enables client certificate authentication to the Cassandra API.")
-            c.argument('gossip_certificates', help="A list of certificates that should be accepted by on-premise data centers.")
-            c.argument('external_seed_nodes', nargs='+', validator=validate_seednodes, help="A list of ip addresses of the seed nodes of on-premise data centers.")
-            c.argument('identity_type', options_list=['--identity-type'], arg_type=get_enum_type(['None', 'SystemAssigned']), help="Type of identity used for Customer Managed Disk Key.")
-            c.argument("cluster_type", options_list=['--cluster-type'], help="Type of the cluster, can be Production or NonProduction. If set to Production, operations on cluster might have restrictions.", arg_type=get_enum_type(['Production', 'NonProduction']))
-            c.argument('extensions', nargs='*', help="A set of extensions that will be effective on the cluster. It will replace the entire set of extensions with new set. Use \"\" to remove all. Now Available: cassandra-lucene-index.")
-
-    # Managed Cassandra Cluster
-    with self.argument_context('managed-cassandra cluster create') as c:
-        c.argument('location', options_list=['--location', '-l'], help="Azure Location of the Cluster", required=True)
-        c.argument('delegated_management_subnet_id', options_list=['--delegated-management-subnet-id', '-s'], help="The resource id of a subnet where the ip address of the cassandra management server will be allocated. This subnet must have connectivity to the delegated_subnet_id subnet of each data center.", required=True)
-        c.argument('initial_cassandra_admin_password', options_list=['--initial-cassandra-admin-password', '-i'], help="The intial password to be configured when a cluster is created for authentication_method Cassandra.")
-        c.argument('restore_from_backup_id', help="The resource id of a backup. If provided on create, the backup will be used to prepopulate the cluster. The cluster data center count and node counts must match the backup.")
-        c.argument('cluster_name_override', help="If a cluster must have a name that is not a valid azure resource name, this field can be specified to choose the Cassandra cluster name. Otherwise, the resource name will be used as the cluster name.")
-
-    # Managed Cassandra Cluster
-    for scope in ['managed-cassandra cluster backup show']:
-        with self.argument_context(scope) as c:
-            c.argument('backup_id', options_list=['--backup-id'], help="The resource id of the backup", required=True)
-
-    # Managed Cassandra Datacenter
-    for scope in [
-            'managed-cassandra datacenter create',
-            'managed-cassandra datacenter update',
-            'managed-cassandra datacenter show',
-            'managed-cassandra datacenter delete']:
-        with self.argument_context(scope) as c:
-            c.argument('cluster_name', options_list=['--cluster-name', '-c'], help="Cluster Name", required=True)
-            c.argument('data_center_name', options_list=['--data-center-name', '-d'], help="Datacenter Name", required=True)
-
-    # Managed Cassandra Datacenter
-    for scope in [
-            'managed-cassandra datacenter create',
-            'managed-cassandra datacenter update']:
-        with self.argument_context(scope) as c:
-            c.argument('node_count', options_list=['--node-count', '-n'], validator=validate_node_count, help="The number of Cassandra virtual machines in this data center. The minimum value is 3.")
-            c.argument('base64_encoded_cassandra_yaml_fragment', options_list=['--base64-encoded-cassandra-yaml-fragment', '-b'], help="This is a Base64 encoded yaml file that is a subset of cassandra.yaml.  Supported fields will be honored and others will be ignored.")
-            c.argument('data_center_location', options_list=['--data-center-location', '-l'], help="The region where the virtual machine for this data center will be located.")
-            c.argument('delegated_subnet_id', options_list=['--delegated-subnet-id', '-s'], help="The resource id of a subnet where ip addresses of the Cassandra virtual machines will be allocated. This must be in the same region as data_center_location.")
-            c.argument('managed_disk_customer_key_uri', options_list=['--managed-disk-customer-key-uri', '-k'], help="Key uri to use for encryption of managed disks. Ensure the system assigned identity of the cluster has been assigned appropriate permissions(key get/wrap/unwrap permissions) on the key.")
-            c.argument('backup_storage_customer_key_uri', options_list=['--backup-storage-customer-key-uri', '-p'], help="Indicates the Key Uri of the customer key to use for encryption of the backup storage account.")
-            c.argument('server_hostname', options_list=['--ldap-server-hostname'], help="Hostname of the LDAP server.")
-            c.argument('server_port', options_list=['--ldap-server-port'], help="Port of the LDAP server. Defaults to 636")
-            c.argument('service_user_distinguished_name', options_list=['--ldap-service-user-dn'], help="Distinguished name of the look up user account, who can look up user details on authentication.")
-            c.argument('service_user_password', options_list=['--ldap-svc-user-pwd'], help="Password of the look up user.")
-            c.argument('search_base_distinguished_name', options_list=['--ldap-search-base-dn'], help="Distinguished name of the object to start the recursive search of users from.")
-            c.argument('search_filter_template', options_list=['--ldap-search-filter'], help="Template to use for searching. Defaults to (cn=%s) where %s will be replaced by the username used to login. While using this parameter from Windows Powershell (not Windows CommandPrompt or Linux) there is a known issue with escaping special characters, so pass as \"\"\"(cn=%s)\"\"\" instead.")
-            c.argument('server_certificates', nargs='+', validator=validate_server_certificates, options_list=['--ldap-server-certs'], help="LDAP server certificate. It should have subject alternative name(SAN) DNS Name entry matching the hostname of the LDAP server.")
-
-    # Managed Cassandra Datacenter
-    with self.argument_context('managed-cassandra datacenter create') as c:
-        c.argument('data_center_location', options_list=['--data-center-location', '-l'], help="Azure Location of the Datacenter", required=True)
-        c.argument('delegated_subnet_id', options_list=['--delegated-subnet-id', '-s'], help="The resource id of a subnet where ip addresses of the Cassandra virtual machines will be allocated. This must be in the same region as data_center_location.", required=True)
-        c.argument('node_count', options_list=['--node-count', '-n'], validator=validate_node_count, help="The number of Cassandra virtual machines in this data center. The minimum value is 3.", required=True)
-        c.argument('sku', options_list=['--sku'], help="Virtual Machine SKU used for data centers. Default value is Standard_DS14_v2")
-        c.argument('disk_sku', options_list=['--disk-sku'], help="Disk SKU used for data centers. Default value is P30.")
-        c.argument('disk_capacity', options_list=['--disk-capacity'], help="Number of disk used for data centers. Default value is 4.")
-        c.argument('availability_zone', options_list=['--availability-zone', '-z'], arg_type=get_three_state_flag(), help="If the data center haves Availability Zone feature, apply it to the Virtual Machine ScaleSet that host the data center virtual machines.")
-
-    # Managed Cassandra Datacenter
-    with self.argument_context('managed-cassandra datacenter list') as c:
-        c.argument('cluster_name', options_list=['--cluster-name', '-c'], help="Cluster Name", required=True)
-
-    # Mongo Cluster
-    with self.argument_context('cosmosdb mongocluster') as c:
-        c.argument('cluster_name', completer=None, options_list=['--cluster-name', '-c'], help='Name of the Cosmos DB Mongo Cluster.', id_part=None)
-        c.argument('resource_group', completer=None, options_list=['--resource-group', '-g'], help='Name of the resource group of mongo cluster.', id_part=None)
-        c.argument('location', options_list=['--location', '-l'], help="Azure Location of the Cluster", required=True)
-
-    with self.argument_context('cosmosdb mongocluster create') as c:
-        c.argument('cluster_name', completer=None, options_list=['--cluster-name', '-c'], help='Name of the Cosmos DB Mongo Cluster.', id_part=None)
-        c.argument('resource_group', completer=None, options_list=['--resource-group', '-g'], help='Name of the resource group of mongo cluster.', id_part=None)
-        c.argument('location', options_list=['--location', '-l'], help="Azure Location of the Cluster", required=True)
-        c.argument('tags', arg_type=tags_type)
-        c.argument('administrator_login', options_list=['--administrator-login', '-a'], help="The initial administrator user to be configured when a cluster is created", required=True)
-        c.argument('administrator_login_password', options_list=['--administrator-login-password', '-p'], help="The initial administrator password to be configured when a cluster is created", required=True)
-        c.argument('server_version', options_list=['--server-version'], help="The server version of the mongo cluster", required=True)
-        c.argument('shard_node_tier', options_list=['--shard-node-tier'], help="The node tier for mongo cluster.", required=True, arg_group='Shard')
-        c.argument('shard_node_ha', arg_type=get_three_state_flag(), options_list=['--shard-node-ha'], help="If enabled the cluster has HA.", required=True, arg_group='Shard')
-        c.argument('shard_node_disk_size_gb', options_list=['--shard-node-disk-size-gb', '-d'], help="The node disk size for mongo cluster.", required=True, arg_group='Shard')
-        c.argument('shard_node_count', options_list=['--shard-node-count'], help="The node count for mongo cluster.", required=True, arg_group='Shard')
-
-    with self.argument_context('cosmosdb mongocluster update') as c:
-        c.argument('cluster_name', completer=None, options_list=['--cluster-name', '-c'], help='Name of the Cosmos DB Mongo Cluster.', id_part=None)
-        c.argument('resource_group', completer=None, options_list=['--resource-group', '-g'], help='Name of the resource group of mongo cluster.', id_part=None)
-        c.argument('tags', arg_type=tags_type)
-        c.argument('location', options_list=['--location', '-l'], help="Azure Location of the Cluster", required=True)
-        c.argument('administrator_login', options_list=['--administrator-login', '-a'], help="The initial administrator user to be configured when a cluster is created")
-        c.argument('administrator_login_password', options_list=['--administrator-login-password', '-p'], help="The initial administrator password to be configured when a cluster is created")
-        c.argument('server_version', options_list=['--server-version'], help="The server version of the mongo cluster")
-        c.argument('shard_node_tier', options_list=['--shard-node-tier'], help="The node tier for mongo cluster.", arg_group='Shard')
-        c.argument('shard_node_ha', arg_type=get_three_state_flag(), options_list=['--shard-node-ha'], help="If enabled the cluster has HA.", arg_group='Shard')
-        c.argument('shard_node_disk_size_gb', options_list=['--shard-node-disk-size-gb', '-d'], help="The node disk size for mongo cluster.", arg_group='Shard')
-
-    with self.argument_context('cosmosdb mongocluster list') as c:
-        c.argument('resource_group', completer=None, options_list=['--resource-group', '-g'], help='Name of the resource group of mongo cluster.')
-
-    with self.argument_context('cosmosdb mongocluster show') as c:
-        c.argument('cluster_name', completer=None, options_list=['--cluster-name', '-c'], help='Name of the Cosmos DB Mongo Cluster.', required=True)
-        c.argument('resource_group', completer=None, options_list=['--resource-group', '-g'], help='Name of the resource group of mongo cluster.', required=True)
-
-    with self.argument_context('cosmosdb mongocluster delete') as c:
-        c.argument('cluster_name', completer=None, options_list=['--cluster-name', '-c'], help='Name of the Cosmos DB Mongo Cluster.', id_part=None)
-        c.argument('resource_group', completer=None, options_list=['--resource-group', '-g'], help='Name of the resource group of mongo cluster.', id_part=None)
-
-    with self.argument_context('cosmosdb mongocluster firewall rule') as c:
-        c.argument('cluster_name', completer=None, options_list=['--cluster-name', '-c'], help='Name of the Cosmos DB Mongo Cluster.', id_part=None)
-        c.argument('resource_group', completer=None, options_list=['--resource-group', '-g'], help='Name of the resource group of mongo cluster.', id_part=None)
-
-    with self.argument_context('cosmosdb mongocluster firewall rule create') as c:
-        c.argument('cluster_name', completer=None, options_list=['--cluster-name', '-c'], help='Name of the Cosmos DB Mongo Cluster.', id_part=None)
-        c.argument('resource_group', completer=None, options_list=['--resource-group', '-g'], help='Name of the resource group of mongo cluster.', id_part=None)
-        c.argument('rule_name', options_list=['--rule-name'], help="Name of the firewall rule.", required=True)
-        c.argument('start_ip_address', options_list=['--start-ip-address'], help="Start IP address of the firewall rule", required=True)
-        c.argument('end_ip_address', options_list=['--end-ip-address'], help="End IP address of the firewall rule", required=True)
-
-    with self.argument_context('cosmosdb mongocluster firewall rule update') as c:
-        c.argument('cluster_name', completer=None, options_list=['--cluster-name', '-c'], help='Name of the Cosmos DB Mongo Cluster.', id_part=None)
-        c.argument('resource_group', completer=None, options_list=['--resource-group', '-g'], help='Name of the resource group of mongo cluster.', id_part=None)
-        c.argument('rule_name', options_list=['--rule-name'], help="Name of the firewall rule.", required=True)
-        c.argument('start_ip_address', options_list=['--start-ip-address'], help="Start IP address of the firewall rule")
-        c.argument('end_ip_address', options_list=['--end-ip-address'], help="End IP address of the firewall rule")
-
-    with self.argument_context('cosmosdb mongocluster firewall rule list') as c:
-        c.argument('cluster_name', completer=None, options_list=['--cluster-name', '-c'], help='Name of the Cosmos DB Mongo Cluster.', required=True)
-        c.argument('resource_group', completer=None, options_list=['--resource-group', '-g'], help='Name of the resource group of mongo cluster.', required=True)
-
-    with self.argument_context('cosmosdb mongocluster firewall rule show') as c:
-        c.argument('cluster_name', completer=None, options_list=['--cluster-name', '-c'], help='Name of the Cosmos DB Mongo Cluster.', required=True)
-        c.argument('resource_group', completer=None, options_list=['--resource-group', '-g'], help='Name of the resource group of mongo cluster.', required=True)
-        c.argument('rule_name', options_list=['--rule-name'], help="Name of the firewall rule.", required=True)
-
-    with self.argument_context('cosmosdb mongocluster firewall rule delete') as c:
-        c.argument('cluster_name', completer=None, options_list=['--cluster-name', '-c'], help='Name of the Cosmos DB Mongo Cluster.', id_part=None)
-        c.argument('resource_group', completer=None, options_list=['--resource-group', '-g'], help='Name of the resource group of mongo cluster.', id_part=None)
-        c.argument('rule_name', options_list=['--rule-name'], help="Name of the firewall rule.", required=True)
-
-    # Services
-    with self.argument_context('cosmosdb service') as c:
-        c.argument('account_name', completer=None, options_list=['--account-name', '-a'], help='Name of the Cosmos DB database account.', id_part=None)
-        c.argument('resource_group_name', completer=None, options_list=['--resource-group-name', '-g'], help='Name of the resource group of the database account.', id_part=None)
-        c.argument('service_kind', options_list=['--kind', '-k'], help="Service kind")
-        c.argument('service_name', options_list=['--name', '-n'], help="Service Name.")
-        c.argument('instance_count', options_list=['--count', '-c'], help="Instance Count.")
-        c.argument('instance_size', options_list=['--size'], help="Instance Size. Possible values are: Cosmos.D4s, Cosmos.D8s, Cosmos.D16s etc")
-
-    with self.argument_context('cosmosdb service create') as c:
-        c.argument('instance_size', options_list=['--size'], help="Instance Size. Possible values are: Cosmos.D4s, Cosmos.D8s, Cosmos.D16s etc")
-
-    # Mongo role definition
-    with self.argument_context('cosmosdb mongodb role definition') as c:
-        c.argument('account_name', account_name_type, id_part=None)
-        c.argument('mongo_role_definition_id', options_list=['--id', '-i'], validator=validate_mongo_role_definition_id, help="Unique ID for the Mongo Role Definition.")
-        c.argument('mongo_role_definition_body', options_list=['--body', '-b'], validator=validate_mongo_role_definition_body, completer=FilesCompleter(), help="Role Definition body with Id (Optional for create), Type (Default is CustomRole), DatabaseName, Privileges, Roles.  You can enter it as a string or as a file, e.g., --body @mongo-role_definition-body-file.json or " + MONGO_ROLE_DEFINITION_EXAMPLE)
-
-    # Mongo user definition
-    with self.argument_context('cosmosdb mongodb user definition') as c:
-        c.argument('account_name', account_name_type, id_part=None)
-        c.argument('mongo_user_definition_id', options_list=['--id', '-i'], validator=validate_mongo_user_definition_id, help="Unique ID for the Mongo User Definition.")
-        c.argument('mongo_user_definition_body', options_list=['--body', '-b'], validator=validate_mongo_user_definition_body, completer=FilesCompleter(), help="User Definition body with Id (Optional for create), UserName, Password, DatabaseName, CustomData, Mechanisms, Roles.  You can enter it as a string or as a file, e.g., --body @mongo-user_definition-body-file.json or " + MONGO_USER_DEFINITION_EXAMPLE)
-
-    with self.argument_context('cosmosdb') as c:
-        c.argument('account_name', arg_type=name_type, help='Name of the Cosmos DB database account', completer=get_resource_name_completion_list('Microsoft.DocumentDb/databaseAccounts'), id_part='name')
-        c.argument('database_id', options_list=['--db-name', '-d'], help='Database Name')
-
-    # CosmosDB account create with gremlin and tables to restore
-    with self.argument_context('cosmosdb create') as c:
-        c.argument('account_name', completer=None)
-        c.argument('enable_free_tier', arg_type=get_three_state_flag(), help="If enabled the account is free-tier.", is_preview=True)
-        c.argument('assign_identity', nargs='*', help="Assign system or user assigned identities separated by spaces. Use '[system]' to refer system assigned identity.")
-        c.argument('key_uri', help="The URI of the key vault")
-        c.argument('is_restore_request', options_list=['--is-restore-request', '-r'], arg_type=get_three_state_flag(), help="Restore from an existing/deleted account.", is_preview=True, arg_group='Restore')
-        c.argument('restore_source', help="The restorable-database-account Id of the source account from which the account has to be restored. Required if --is-restore-request is set to true.", is_preview=True, arg_group='Restore')
-        c.argument('restore_timestamp', action=UtcDatetimeAction, help="The timestamp to which the account has to be restored to. Required if --is-restore-request is set to true.", is_preview=True, arg_group='Restore')
-        c.argument('databases_to_restore', nargs='+', action=CreateDatabaseRestoreResource, is_preview=True, arg_group='Restore')
-        c.argument('gremlin_databases_to_restore', nargs='+', action=CreateGremlinDatabaseRestoreResource, is_preview=True, arg_group='Restore')
-        c.argument('tables_to_restore', nargs='+', action=CreateTableRestoreResource, is_preview=True, arg_group='Restore')
-        c.argument('enable_partition_merge', arg_type=get_three_state_flag(), help="Flag to enable partition merge on the account.")
-
-    for scope in ['cosmosdb create', 'cosmosdb update']:
-        with self.argument_context(scope) as c:
-            c.ignore('resource_group_location')
-            c.argument('locations', nargs='+', action=CreateLocation)
-            c.argument('tags', arg_type=tags_type)
-            c.argument('default_consistency_level', arg_type=get_enum_type(DefaultConsistencyLevel), help="default consistency level of the Cosmos DB database account")
-            c.argument('max_staleness_prefix', type=int, help="when used with Bounded Staleness consistency, this value represents the number of stale requests tolerated. Accepted range for this value is 1 - 2,147,483,647")
-            c.argument('max_interval', type=int, help="when used with Bounded Staleness consistency, this value represents the time amount of staleness (in seconds) tolerated. Accepted range for this value is 1 - 100")
-            c.argument('ip_range_filter', nargs='+', options_list=['--ip-range-filter'], validator=validate_ip_range_filter, help="firewall support. Specifies the set of IP addresses or IP address ranges in CIDR form to be included as the allowed list of client IPs for a given database account. IP addresses/ranges must be comma-separated and must not contain any spaces")
-            c.argument('kind', arg_type=get_enum_type(DatabaseAccountKind), help='The type of Cosmos DB database account to create')
-            c.argument('enable_automatic_failover', arg_type=get_three_state_flag(), help='Enables automatic failover of the write region in the rare event that the region is unavailable due to an outage. Automatic failover will result in a new write region for the account and is chosen based on the failover priorities configured for the account.')
-            c.argument('capabilities', nargs='+', validator=validate_capabilities, help='set custom capabilities on the Cosmos DB database account.')
-            c.argument('enable_virtual_network', arg_type=get_three_state_flag(), help='Enables virtual network on the Cosmos DB database account')
-            c.argument('virtual_network_rules', nargs='+', validator=validate_virtual_network_rules, help='ACL\'s for virtual network')
-            c.argument('enable_multiple_write_locations', arg_type=get_three_state_flag(), help="Enable Multiple Write Locations")
-            c.argument('disable_key_based_metadata_write_access', arg_type=get_three_state_flag(), help="Disable write operations on metadata resources (databases, containers, throughput) via account keys")
-            c.argument('public_network_access', options_list=['--public-network-access', '-p'], arg_type=get_enum_type(['ENABLED', 'DISABLED', 'SECUREDBYPERIMETER']), help="Sets public network access in server to either Enabled, Disabled, or SecuredByPerimeter.")
-            c.argument('enable_analytical_storage', arg_type=get_three_state_flag(), help="Flag to enable log storage on the account.")
-            c.argument('network_acl_bypass', arg_type=get_enum_type(NetworkAclBypass), options_list=['--network-acl-bypass'], help="Flag to enable or disable Network Acl Bypass.")
-            c.argument('network_acl_bypass_resource_ids', nargs='+', options_list=['--network-acl-bypass-resource-ids', '-i'], help="List of Resource Ids to allow Network Acl Bypass.")
-            c.argument('backup_interval', type=int, help="the frequency(in minutes) with which backups are taken (only for accounts with periodic mode backups)", arg_group='Backup Policy')
-            c.argument('backup_retention', type=int, help="the time(in hours) for which each backup is retained (only for accounts with periodic mode backups)", arg_group='Backup Policy')
-            c.argument('backup_redundancy', arg_type=get_enum_type(BackupStorageRedundancy), help="The redundancy type of the backup Storage account", arg_group='Backup Policy')
-            c.argument('server_version', arg_type=get_enum_type(ServerVersion), help="Valid only for MongoDB accounts.")
-            c.argument('default_identity', help="The primary identity to access key vault in CMK related features. e.g. 'FirstPartyIdentity', 'SystemAssignedIdentity' and more.")
-            c.argument('analytical_storage_schema_type', options_list=['--analytical-storage-schema-type', '--as-schema'], arg_type=get_enum_type(AnalyticalStorageSchemaType), help="Schema type for analytical storage.", arg_group='Analytical Storage Configuration')
-            c.argument('backup_policy_type', arg_type=get_enum_type(BackupPolicyType), help="The type of backup policy of the account to create", arg_group='Backup Policy')
-            c.argument('continuous_tier', arg_type=get_enum_type(ContinuousTier), help="The tier of Continuous backup", arg_group='Backup Policy')
-            c.argument('enable_materialized_views', options_list=['--enable-materialized-views', '--enable-mv'], arg_type=get_three_state_flag(), help="Flag to enable MaterializedViews on the account.", is_preview=True)
-            c.argument('enable_burst_capacity', arg_type=get_three_state_flag(), help="Flag to enable burst capacity on the account.", is_preview=True)
-            c.argument('enable_priority_based_execution', options_list=['--enable-priority-based-execution', '--enable-pbe'], arg_type=get_three_state_flag(), help="Flag to enable priority based execution on the account.", is_preview=True)
-            c.argument('default_priority_level', arg_type=get_enum_type(DefaultPriorityLevel), help="Default Priority Level of Request if not specified.", is_preview=True)
-<<<<<<< HEAD
-            c.argument('enable_prpp_autoscale', arg_type=get_three_state_flag(), help="Enable or disable PerRegionPerPartitionAutoscale.", is_preview=True)
-=======
-            c.argument('enable_per_region_per_partition_autoscale', arg_type=get_three_state_flag(), help="Enable or disable PerRegionPerPartitionAutoscale.", is_preview=True)
-            c.argument('enable_partition_merge', arg_type=get_three_state_flag(), help="Flag to enable partition merge on the account.")
->>>>>>> 81ed5d14
-
-    with self.argument_context('cosmosdb update') as c:
-        c.argument('key_uri', help="The URI of the key vault", is_preview=True)
-
-    with self.argument_context('cosmosdb restore') as c:
-        c.argument('target_database_account_name', options_list=['--target-database-account-name', '-n'], help='Name of the new target Cosmos DB database account after the restore')
-        c.argument('account_name', completer=None, options_list=['--account-name', '-a'], help='Name of the source Cosmos DB database account for the restore', id_part=None)
-        c.argument('restore_timestamp', options_list=['--restore-timestamp', '-t'], action=UtcDatetimeAction, help="The timestamp to which the account has to be restored to.")
-        c.argument('location', arg_type=get_location_type(self.cli_ctx), help="This is the write region of the restored account. This is also the location of the source account where its backups are located if source_backup_location is not provided.")
-        c.argument('databases_to_restore', nargs='+', action=CreateDatabaseRestoreResource)
-        c.argument('gremlin_databases_to_restore', nargs='+', action=CreateGremlinDatabaseRestoreResource, is_preview=True)
-        c.argument('tables_to_restore', nargs='+', action=CreateTableRestoreResource, is_preview=True)
-        c.argument('assign_identity', nargs='*', help="Assign system or user assigned identities separated by spaces. Use '[system]' to refer system assigned identity.")
-        c.argument('default_identity', help="The primary identity to access key vault in CMK related features. e.g. 'FirstPartyIdentity', 'SystemAssignedIdentity' and more.")
-        c.argument('public_network_access', options_list=['--public-network-access', '-p'], arg_type=get_enum_type(['ENABLED', 'DISABLED']), help="Sets public network access in server to either Enabled or Disabled.")
-        c.argument('source_backup_location', help="This is the location of the source account where backups are located. Provide this value if the source and target are in different locations.", is_preview=True)
-        c.argument('disable_ttl', options_list=['--disable-ttl'], arg_type=get_three_state_flag(), help="Enable or disable restoring with ttl disabled.", is_preview=True)
-
-    # Restorable Database Accounts
-    with self.argument_context('cosmosdb restorable-database-account show') as c:
-        c.argument('location', options_list=['--location', '-l'], help="Location", required=False)
-        c.argument('instance_id', options_list=['--instance-id', '-i'], help="InstanceId of the Account", required=False)
-
-    with self.argument_context('cosmosdb restorable-database-account list') as c:
-        c.argument('location', options_list=['--location', '-l'], help="Location", required=False)
-        c.argument('account_name', options_list=['--account-name', '-n'], help="Name of the Account", required=False, id_part=None)
-
-    # Restorable Sql Containers
-    with self.argument_context('cosmosdb sql restorable-container') as c:
-        c.argument('location', options_list=['--location', '-l'], help="Location", required=True)
-        c.argument('instance_id', options_list=['--instance-id', '-i'], help="InstanceId of the Account", required=True)
-        c.argument('restorable_sql_database_rid', options_list=['--database-rid', '-d'], help="Rid of the database", required=True)
-        c.argument('start_time', options_list=['--start-time', '-s'], help="Start time of restorable Sql container event feed", required=False)
-        c.argument('end_time', options_list=['--end-time', '-e'], help="End time of restorable Sql container event feed", required=False)
-
-    # Restorable Mongodb Collections
-    with self.argument_context('cosmosdb mongodb restorable-collection') as c:
-        c.argument('location', options_list=['--location', '-l'], help="Location", required=True)
-        c.argument('instance_id', options_list=['--instance-id', '-i'], help="InstanceId of the Account", required=True)
-        c.argument('restorable_mongodb_database_rid', options_list=['--database-rid', '-d'], help="Rid of the database", required=True)
-        c.argument('start_time', options_list=['--start-time', '-s'], help="Start time of restorable MongoDB collections event feed", required=False)
-        c.argument('end_time', options_list=['--end-time', '-e'], help="End time of restorable MongoDB collections event feed", required=False)
-
-    # Restorable Gremlin Databases
-    with self.argument_context('cosmosdb gremlin restorable-database') as c:
-        c.argument('location', options_list=['--location', '-l'], help="Location", required=True)
-        c.argument('instance_id', options_list=['--instance-id', '-i'], help="InstanceId of the Account", required=True)
-
-    # Restorable Gremlin Graphs
-    with self.argument_context('cosmosdb gremlin restorable-graph') as c:
-        c.argument('location', options_list=['--location', '-l'], help="Location", required=True)
-        c.argument('instance_id', options_list=['--instance-id', '-i'], help="InstanceId of the Account", required=True)
-        c.argument('restorable_gremlin_database_rid', options_list=['--database-rid', '-d'], help="Rid of the gremlin database", required=True)
-        c.argument('start_time', options_list=['--start-time', '-s'], help="Start time of restorable Gremlin graph event feed", required=False)
-        c.argument('end_time', options_list=['--end-time', '-e'], help="End time of restorable Gremlin graph event feed", required=False)
-
-    # Restorable Gremlin Resources
-    with self.argument_context('cosmosdb gremlin restorable-resource') as c:
-        c.argument('location', options_list=['--location', '-l'], help="Azure Location of the account", required=True)
-        c.argument('instance_id', options_list=['--instance-id', '-i'], help="InstanceId of the Account", required=True)
-        c.argument('restore_location', options_list=['--restore-location', '-r'], help="The region of the restore.", required=True)
-        c.argument('restore_timestamp_in_utc', options_list=['--restore-timestamp', '-t'], help="The timestamp of the restore", required=True)
-
-    # Restorable Tables
-    with self.argument_context('cosmosdb table restorable-table') as c:
-        c.argument('location', options_list=['--location', '-l'], help="Location", required=True)
-        c.argument('instance_id', options_list=['--instance-id', '-i'], help="InstanceId of the Account", required=True)
-        c.argument('start_time', options_list=['--start-time', '-s'], help="Start time of restorable tables event feed", required=False)
-        c.argument('end_time', options_list=['--end-time', '-e'], help="End time of restorable tables event feed", required=False)
-
-    # Restorable table Resources
-    with self.argument_context('cosmosdb table restorable-resource') as c:
-        c.argument('location', options_list=['--location', '-l'], help="Azure Location of the account", required=True)
-        c.argument('instance_id', options_list=['--instance-id', '-i'], help="InstanceId of the Account", required=True)
-        c.argument('restore_location', options_list=['--restore-location', '-r'], help="The region of the restore.", required=True)
-        c.argument('restore_timestamp_in_utc', options_list=['--restore-timestamp', '-t'], help="The timestamp of the restore", required=True)
-
-    # Retrive Gremlin Graph Backup Info
-    database_name_type = CLIArgumentType(options_list=['--database-name', '-d'], help='Database name.')
-    with self.argument_context('cosmosdb gremlin retrieve-latest-backup-time') as c:
-        c.argument('account_name', account_name_type, id_part=None, required=True, help='Name of the CosmosDB database account')
-        c.argument('database_name', database_name_type, required=True, help='Name of the CosmosDB Gremlin database name')
-        c.argument('graph_name', options_list=['--graph-name', '-n'], required=True, help='Name of the CosmosDB Gremlin graph name')
-        c.argument('location', options_list=['--location', '-l'], help="Location of the account", required=True)
-
-    # Retrive Table Backup Info
-    with self.argument_context('cosmosdb table retrieve-latest-backup-time') as c:
-        c.argument('account_name', account_name_type, id_part=None, required=True, help='Name of the CosmosDB database account')
-        c.argument('table_name', options_list=['--table-name', '-n'], required=True, help='Name of the CosmosDB Table name')
-        c.argument('location', options_list=['--location', '-l'], help="Location of the account", required=True)
-
-    with self.argument_context('cosmosdb dts') as c:
-        c.argument('account_name', account_name_type, id_part=None, help='Name of the CosmosDB database account.')
-
-    job_name_type = CLIArgumentType(options_list=['--job-name', '-n'], help='Name of the Data Transfer Job. A random job name will be generated if not passed.')
-    with self.argument_context('cosmosdb dts copy') as c:
-        c.argument('job_name', job_name_type)
-        c.argument('source_cassandra_table', nargs='+', action=AddCassandraTableAction, help='Source cassandra table')
-        c.argument('source_mongo', nargs='+', action=AddMongoCollectionAction, help='Source mongo collection')
-        c.argument('source_sql_container', nargs='+', action=AddSqlContainerAction, help='Source sql container')
-        c.argument('dest_cassandra_table', nargs='+', action=AddCassandraTableAction, help='Destination cassandra table')
-        c.argument('dest_mongo', nargs='+', action=AddMongoCollectionAction, help='Destination mongo collection')
-        c.argument('dest_sql_container', nargs='+', action=AddSqlContainerAction, help='Destination sql container')
-        c.argument('worker_count', type=int, help='Worker count')
-
-    for scope in [
-            'cosmosdb dts show',
-            'cosmosdb dts pause',
-            'cosmosdb dts resume',
-            'cosmosdb dts cancel']:
-        with self.argument_context(scope) as c:
-            c.argument('job_name', options_list=['--job-name', '-n'], help='Name of the Data Transfer Job.', required=True)
-
-    with self.argument_context('cosmosdb copy create') as c:
-        c.argument('job_name', job_name_type)
-        c.argument('src_account', help='Name of the Azure Cosmos DB source database account.', completer=get_resource_name_completion_list('Microsoft.DocumentDb/databaseAccounts'), id_part='name')
-        c.argument('dest_account', help='Name of the Azure Cosmos DB destination database account.', completer=get_resource_name_completion_list('Microsoft.DocumentDb/databaseAccounts'), id_part='name')
-        c.argument('src_cassandra', nargs='+', arg_group='Azure Cosmos DB API for Apache Cassandra table copy', action=AddCassandraTableAction, help='Source Cassandra table details')
-        c.argument('src_mongo', nargs='+', arg_group='Azure Cosmos DB API for MongoDB collection copy', action=AddMongoCollectionAction, help='Source Mongo collection details')
-        c.argument('src_nosql', nargs='+', arg_group='Azure Cosmos DB API for NoSQL container copy', action=AddSqlContainerAction, help='Source NoSql container details')
-        c.argument('dest_cassandra', nargs='+', arg_group='Azure Cosmos DB API for Apache Cassandra table copy', action=AddCassandraTableAction, help='Destination Cassandra table details')
-        c.argument('dest_mongo', nargs='+', arg_group='Azure Cosmos DB API for MongoDB collection copy', action=AddMongoCollectionAction, help='Destination Mongo collection details')
-        c.argument('dest_nosql', nargs='+', arg_group='Azure Cosmos DB API for NoSQL container copy', action=AddSqlContainerAction, help='Destination NoSql container details')
-        c.argument('host_copy_on_src', arg_type=get_three_state_flag(), help=argparse.SUPPRESS)
-        c.argument('worker_count', type=int, help=argparse.SUPPRESS)
-        c.argument('mode', help='Copy Mode (Online / Offline)')
-
-    for scope in [
-            'cosmosdb copy list',
-            'cosmosdb copy show',
-            'cosmosdb copy pause',
-            'cosmosdb copy resume',
-            'cosmosdb copy cancel',
-            'cosmosdb copy complete']:
-        with self.argument_context(scope) as c:
-            c.argument('account_name', options_list=["--account-name", "-a"], id_part=None, required=True, help='Azure Cosmos DB account name where the job is created. Use --dest-account value from create job command.')
-
-    for scope in [
-            'cosmosdb copy show',
-            'cosmosdb copy pause',
-            'cosmosdb copy resume',
-            'cosmosdb copy cancel',
-            'cosmosdb copy complete']:
-        with self.argument_context(scope) as c:
-            c.argument('job_name', options_list=['--job-name', '-n'], help='Name of the container copy job.', required=True)
-
-    max_throughput_type = CLIArgumentType(options_list=['--max-throughput'], help='The maximum throughput resource can scale to (RU/s). Provided when the resource is autoscale enabled. The minimum value can be 4000 (RU/s)')
-
-
-# SQL container
-    with self.argument_context('cosmosdb sql container') as c:
-        c.argument('account_name', account_name_type, id_part=None)
-        c.argument('database_name', database_name_type)
-        c.argument('container_name', options_list=['--name', '-n'], help="Container name")
-        c.argument('partition_key_path', options_list=['--partition-key-path', '-p'], help='Partition Key Path, e.g., \'/address/zipcode\'')
-        c.argument('partition_key_version', type=int, options_list=['--partition-key-version'], help='The version of partition key.')
-        c.argument('default_ttl', options_list=['--ttl'], type=int, help='Default TTL. If the value is missing or set to "-1", items don’t expire. If the value is set to "n", items will expire "n" seconds after last modified time.')
-        c.argument('indexing_policy', options_list=['--idx'], type=shell_safe_json_parse, completer=FilesCompleter(), help='Indexing Policy, you can enter it as a string or as a file, e.g., --idx @policy-file.json or ' + SQL_GREMLIN_INDEXING_POLICY_EXAMPLE)
-        c.argument('client_encryption_policy', options_list=['--cep'], type=shell_safe_json_parse, completer=FilesCompleter(), validator=validate_client_encryption_policy, help='Client Encryption Policy, you can enter it as a string or as a file, e.g., --cep @policy-file.json or ' + SQL_CLIENT_ENCRYPTION_POLICY_EXAMPLE)
-        c.argument('unique_key_policy', options_list=['--unique-key-policy', '-u'], type=shell_safe_json_parse, completer=FilesCompleter(), help='Unique Key Policy, you can enter it as a string or as a file, e.g., --unique-key-policy @policy-file.json or ' + SQL_UNIQUE_KEY_POLICY_EXAMPLE)
-        c.argument('conflict_resolution_policy', options_list=['--conflict-resolution-policy', '-c'], type=shell_safe_json_parse, completer=FilesCompleter(), help='Conflict Resolution Policy, you can enter it as a string or as a file, e.g., --conflict-resolution-policy @policy-file.json or ' + SQL_GREMLIN_CONFLICT_RESOLUTION_POLICY_EXAMPLE)
-        c.argument('max_throughput', max_throughput_type)
-        c.argument('throughput', help='The throughput of SQL container (RU/s). Default value is 400. Omit this parameter if the database has shared throughput unless the container should have dedicated throughput.')
-        c.argument('analytical_storage_ttl', options_list=['--analytical-storage-ttl', '-t'], type=int, help='Analytical TTL, when analytical storage is enabled.')
-        c.argument('materialized_view_definition', options_list=['--materialized-view-definition', '-m'], type=shell_safe_json_parse, help='Materialized View Definition, you can enter it as a string or as a file, e.g., --materialized-view-definition @materializedview-definition-file.json or ' + SQL_MATERIALIZEDVIEW_DEFINITION_EXAMPLE)
-
-    # Sql container partition merge
-    database_name_type = CLIArgumentType(options_list=['--database-name', '-d'], help='Database name.')
-    with self.argument_context('cosmosdb sql container merge') as c:
-        c.argument('account_name', account_name_type, id_part=None, required=True, help='Name of the CosmosDB database account')
-        c.argument('database_name', database_name_type, required=True, help='Name of the CosmosDB database name')
-        c.argument('container_name', options_list=['--name', '-n'], required=True, help='Name of the CosmosDB collection')
-
-    # mongodb collection partition merge
-    with self.argument_context('cosmosdb mongodb collection merge') as c:
-        c.argument('account_name', account_name_type, id_part=None, required=True, help='Name of the CosmosDB database account')
-        c.argument('database_name', database_name_type, required=True, help='Name of the mongoDB database')
-        c.argument('container_name', options_list=['--name', '-n'], required=True, help='Name of the mongoDB collection')
-
-    # Sql database partition merge
-    with self.argument_context('cosmosdb sql database merge') as c:
-        c.argument('account_name', account_name_type, id_part=None, required=True, help='Name of the CosmosDB database account')
-        c.argument('database_name', options_list=['--name', '-n'], required=True, help='Name of the CosmosDB database name')
-
-    # mongodb database partition merge
-    with self.argument_context('cosmosdb mongodb database merge') as c:
-        c.argument('account_name', account_name_type, id_part=None, required=True, help='Name of the CosmosDB database account')
-        c.argument('database_name', options_list=['--name', '-n'], required=True, help='Name of the mongoDB database')
-
-    # Sql container partition retrieve throughput
-    with self.argument_context('cosmosdb sql container retrieve-partition-throughput') as c:
-        c.argument('account_name', account_name_type, id_part=None, required=True, help='Name of the CosmosDB database account')
-        c.argument('database_name', database_name_type, required=True, help='Name of the CosmosDB database name')
-        c.argument('container_name', options_list=['--name', '-n'], required=True, help='Name of the CosmosDB container')
-        c.argument('physical_partition_ids', options_list=['--physical-partition-ids', '-p'], nargs='+', action=CreatePhysicalPartitionIdListAction, required=False, help='space separated list of physical partition ids')
-        c.argument('all_partitions', arg_type=get_three_state_flag(), help="switch to retrieve throughput for all physical partitions")
-
-    # Sql container partition redistribute throughput
-    with self.argument_context('cosmosdb sql container redistribute-partition-throughput') as c:
-        c.argument('account_name', account_name_type, id_part=None, required=True, help='Name of the CosmosDB database account')
-        c.argument('database_name', database_name_type, required=True, help='Name of the CosmosDB database name')
-        c.argument('container_name', options_list=['--name', '-n'], required=True, help='Name of the CosmosDB collection')
-        c.argument('evenly_distribute', arg_type=get_three_state_flag(), help="switch to distribute throughput equally among all physical partitions")
-        c.argument('target_partition_info', nargs='+', action=CreateTargetPhysicalPartitionThroughputInfoAction, required=False, help="information about desired target physical partition throughput eg: 0=1200 1=1200")
-        c.argument('source_partition_info', nargs='+', action=CreateSourcePhysicalPartitionThroughputInfoAction, required=False, help="space separated source physical partition ids eg: 1 2")
-
-    # Mongodb collection partition retrieve throughput
-    with self.argument_context('cosmosdb mongodb collection retrieve-partition-throughput') as c:
-        c.argument('account_name', account_name_type, id_part=None, required=True, help='Name of the CosmosDB database account')
-        c.argument('database_name', database_name_type, required=True, help='Name of the CosmosDB database name')
-        c.argument('collection_name', options_list=['--name', '-n'], required=True, help='Name of the CosmosDB container')
-        c.argument('physical_partition_ids', options_list=['--physical-partition-ids', '-p'], nargs='+', action=CreatePhysicalPartitionIdListAction, required=False, help='space separated list of physical partition ids')
-        c.argument('all_partitions', arg_type=get_three_state_flag(), help="switch to retrieve throughput for all physical partitions")
-
-    # Mongodb collection partition redistribute throughput
-    with self.argument_context('cosmosdb mongodb collection redistribute-partition-throughput') as c:
-        c.argument('account_name', account_name_type, id_part=None, required=True, help='Name of the CosmosDB database account')
-        c.argument('database_name', database_name_type, required=True, help='Name of the CosmosDB database name')
-        c.argument('collection_name', options_list=['--name', '-n'], required=True, help='Name of the CosmosDB collection')
-        c.argument('evenly_distribute', arg_type=get_three_state_flag(), help="switch to distribute throughput equally among all physical partitions")
-        c.argument('target_partition_info', nargs='+', action=CreateTargetPhysicalPartitionThroughputInfoAction, required=False, help="information about desired target physical partition throughput eg: '0=1200 1=1200'")
-        c.argument('source_partition_info', nargs='+', action=CreateSourcePhysicalPartitionThroughputInfoAction, required=False, help="space separated source physical partition ids eg: 1 2")
-
-    # SQL database restore
-    with self.argument_context('cosmosdb sql database restore') as c:
-        c.argument('account_name', account_name_type, id_part=None, required=True)
-        c.argument('database_name', options_list=['--name', '-n'], help="Database name", required=True)
-        c.argument('restore_timestamp', options_list=['--restore-timestamp', '-t'], action=UtcDatetimeAction, help="The timestamp to which the database needs to be restored to.", required=True)
-        c.argument('disable_ttl', options_list=['--disable-ttl'], arg_type=get_three_state_flag(), help="Enable or disable restoring with ttl disabled.", is_preview= True, required=False)
-
-    # SQL collection restore
-    with self.argument_context('cosmosdb sql container restore') as c:
-        c.argument('account_name', account_name_type, id_part=None, required=True)
-        c.argument('database_name', database_name_type, required=True)
-        c.argument('container_name', options_list=['--name', '-n'], help="Container name", required=True)
-        c.argument('restore_timestamp', options_list=['--restore-timestamp', '-t'], action=UtcDatetimeAction, help="The timestamp to which the container needs to be restored to.", required=True)
-        c.argument('disable_ttl', options_list=['--disable-ttl'], arg_type=get_three_state_flag(), help="Enable or disable restoring with ttl disabled.", is_preview= True, required=False)
-
-    # MongoDB database restore
-    with self.argument_context('cosmosdb mongodb database restore') as c:
-        c.argument('account_name', account_name_type, id_part=None, required=True)
-        c.argument('database_name', options_list=['--name', '-n'], help="Database name", required=True)
-        c.argument('restore_timestamp', options_list=['--restore-timestamp', '-t'], action=UtcDatetimeAction, help="The timestamp to which the database needs to be restored to.", required=True)
-        c.argument('disable_ttl', options_list=['--disable-ttl'], arg_type=get_three_state_flag(), help="Enable or disable restoring with ttl disabled.", is_preview= True, required=False)
-
-    # MongoDB collection restore
-    with self.argument_context('cosmosdb mongodb collection restore') as c:
-        c.argument('account_name', account_name_type, id_part=None, required=True)
-        c.argument('database_name', database_name_type, required=True)
-        c.argument('collection_name', options_list=['--name', '-n'], help="Collection name", required=True)
-        c.argument('restore_timestamp', options_list=['--restore-timestamp', '-t'], action=UtcDatetimeAction, help="The timestamp to which the collection needs to be restored to.", required=True)
-        c.argument('disable_ttl', options_list=['--disable-ttl'], arg_type=get_three_state_flag(), help="Enable or disable restoring with ttl disabled.", is_preview= True, required=False)
-
-    # Gremlin database restore
-    with self.argument_context('cosmosdb gremlin database restore') as c:
-        c.argument('account_name', account_name_type, id_part=None, required=True)
-        c.argument('database_name', options_list=['--name', '-n'], help="Name of the CosmosDB Gremlin database name", required=True)
-        c.argument('restore_timestamp', options_list=['--restore-timestamp', '-t'], action=UtcDatetimeAction, help="The timestamp to which the database needs to be restored to.", required=True)
-        c.argument('disable_ttl', options_list=['--disable-ttl'], arg_type=get_three_state_flag(), help="Enable or disable restoring with ttl disabled.", is_preview= True, required=False)
-
-    # Gremlin Graph restore
-    with self.argument_context('cosmosdb gremlin graph restore') as c:
-        c.argument('account_name', account_name_type, id_part=None, required=True)
-        c.argument('database_name', database_name_type, required=True, help='Name of the CosmosDB Gremlin database name')
-        c.argument('graph_name', options_list=['--name', '-n'], help="Name of the CosmosDB Gremlin graph name", required=True)
-        c.argument('restore_timestamp', options_list=['--restore-timestamp', '-t'], action=UtcDatetimeAction, help="The timestamp to which the graph needs to be restored to.", required=True)
-        c.argument('disable_ttl', options_list=['--disable-ttl'], arg_type=get_three_state_flag(), help="Enable or disable restoring with ttl disabled.", is_preview= True, required=False)
-
-    # Table restore
-    with self.argument_context('cosmosdb table restore') as c:
-        c.argument('account_name', account_name_type, id_part=None, required=True)
-        c.argument('table_name', options_list=['--table-name', '-n'], required=True, help='Name of the CosmosDB Table name')
-        c.argument('restore_timestamp', options_list=['--restore-timestamp', '-t'], action=UtcDatetimeAction, help="The timestamp to which the Table needs to be restored to.", required=True)
-        c.argument('disable_ttl', options_list=['--disable-ttl'], arg_type=get_three_state_flag(), help="Enable or disable restoring with ttl disabled.", is_preview= True, required=False)
+# --------------------------------------------------------------------------------------------
+# Copyright (c) Microsoft Corporation. All rights reserved.
+# Licensed under the MIT License. See License.txt in the project root for license information.
+# --------------------------------------------------------------------------------------------
+# pylint: disable=line-too-long, too-many-statements
+
+import argparse
+from argcomplete.completers import FilesCompleter
+
+from azext_cosmosdb_preview._validators import (
+    validate_gossip_certificates,
+    validate_client_certificates,
+    validate_server_certificates,
+    validate_seednodes,
+    validate_node_count,
+    validate_mongo_role_definition_body,
+    validate_mongo_role_definition_id,
+    validate_mongo_user_definition_body,
+    validate_mongo_user_definition_id)
+
+from azext_cosmosdb_preview.actions import (
+    CreateGremlinDatabaseRestoreResource,
+    CreateTableRestoreResource,
+    AddCassandraTableAction,
+    AddMongoCollectionAction,
+    AddSqlContainerAction,
+    CreateTargetPhysicalPartitionThroughputInfoAction,
+    CreateSourcePhysicalPartitionThroughputInfoAction,
+    CreatePhysicalPartitionIdListAction)
+
+from azext_cosmosdb_preview.vendored_sdks.azure_mgmt_cosmosdb.models import (
+    ContinuousTier, DefaultPriorityLevel
+)
+
+from azure.cli.core.util import shell_safe_json_parse
+
+from azure.cli.core.commands.parameters import (
+    tags_type, get_resource_name_completion_list, name_type, get_enum_type, get_three_state_flag, get_location_type)
+
+from azure.mgmt.cosmosdb.models import (
+    DefaultConsistencyLevel, DatabaseAccountKind, ServerVersion, NetworkAclBypass, BackupPolicyType, AnalyticalStorageSchemaType, BackupStorageRedundancy)
+
+from azure.cli.command_modules.cosmosdb.actions import (
+    CreateLocation, CreateDatabaseRestoreResource, UtcDatetimeAction)
+
+from azure.cli.command_modules.cosmosdb._validators import (
+    validate_capabilities, validate_virtual_network_rules, validate_ip_range_filter,
+    validate_client_encryption_policy)
+
+
+MONGO_ROLE_DEFINITION_EXAMPLE = """--body "{
+\\"Id\\": \\"be79875a-2cc4-40d5-8958-566017875b39\\",
+\\"RoleName\\": \\"MyRWRole\\",
+\\"Type\\": \\"CustomRole\\"
+\\"DatabaseName\\": \\"MyDb\\",
+\\"Privileges\\": [ {\\"Resource\\": {\\"Db\\": \\"MyDB\\",\\"Collection\\": \\"MyCol\\"},\\"Actions\\": [\\"insert\\",\\"find\\"]}],
+\\"Roles\\": [ {\\"Role\\": \\"myInheritedRole\\",\\"Db\\": \\"MyTestDb\\"}]
+}"
+"""
+
+MONGO_USER_DEFINITION_EXAMPLE = """--body "{
+\\"Id\\": \\"be79875a-2cc4-40d5-8958-566017875b39\\",
+\\"UserName\\": \\"MyUserName\\",
+\\"Password\\": \\"MyPass\\",
+\\"CustomData\\": \\"MyCustomData\\",
+\\"Mechanisms\\": \\"SCRAM-SHA-256\\"
+\\"DatabaseName\\": \\"MyDb\\",
+\\"Roles\\": [ {\\"Role\\": \\"myReadRole\\",\\"Db\\": \\"MyDb\\"}]
+}"
+"""
+
+SQL_MATERIALIZEDVIEW_DEFINITION_EXAMPLE = """--materialized-view-definition -m '{
+    \"sourceCollectionId\": \"MySourceCollectionName\",
+    \"definition\": \"SELECT * FROM root r\"}'
+"""
+
+SQL_GREMLIN_INDEXING_POLICY_EXAMPLE = """--idx "{
+    \\"indexingMode\\": \\"consistent\\",
+    \\"automatic\\": true,
+    \\"includedPaths\\": [{\\"path\\": \\"/*\\"}],
+    \\"excludedPaths\\": [{ \\"path\\": \\"/headquarters/employees/?\\"}, { \\"path\\": \\"/\\\\"_etag\\\\"/?\\"}]
+}"
+"""
+
+SQL_UNIQUE_KEY_POLICY_EXAMPLE = """--unique-key-policy "{
+    \\"uniqueKeys\\": [{\\"paths\\": [\\"/path/to/key1\\"]}, {\\"paths\\": [\\"/path/to/key2\\"]}]
+}"
+"""
+
+SQL_CLIENT_ENCRYPTION_POLICY_EXAMPLE = """--cep "{
+    \\"includedPaths\\": [{\\"path\\": \\"/path1\\",\\"clientEncryptionKeyId\\": \\"key1\\",\\"encryptionAlgorithm\\": \\"AEAD_AES_256_CBC_HMAC_SHA256\\",\\"encryptionType\\": \\"Deterministic\\"}],
+    \\"policyFormatVersion\\": 2}"
+"""
+
+SQL_GREMLIN_CONFLICT_RESOLUTION_POLICY_EXAMPLE = """--conflict-resolution-policy "{
+    \\"mode\\": \\"lastWriterWins\\",
+    \\"conflictResolutionPath\\": \\"/path\\"
+}"
+"""
+
+
+def load_arguments(self, _):
+    from knack.arguments import CLIArgumentType
+    account_name_type = CLIArgumentType(options_list=['--account-name', '-a'], help="Cosmosdb account name.")
+
+    # Managed Cassandra Cluster
+    for scope in [
+            'managed-cassandra cluster create',
+            'managed-cassandra cluster update',
+            'managed-cassandra cluster show',
+            'managed-cassandra cluster delete',
+            'managed-cassandra cluster deallocate',
+            'managed-cassandra cluster backup list',
+            'managed-cassandra cluster backup show']:
+        with self.argument_context(scope) as c:
+            c.argument('cluster_name', options_list=['--cluster-name', '-c'], help="Cluster Name", required=True)
+
+        # Managed Cassandra Cluster
+        with self.argument_context('managed-cassandra cluster deallocate') as c:
+            c.argument('force', options_list=['--force', '-f'], help="Force to deallocate the cluster", required=False)
+
+    # Managed Cassandra Cluster
+    for scope in [
+            'managed-cassandra cluster create',
+            'managed-cassandra cluster update']:
+        with self.argument_context(scope) as c:
+            c.argument('tags', arg_type=tags_type)
+            c.argument('external_gossip_certificates', nargs='+', validator=validate_gossip_certificates, options_list=['--external-gossip-certificates', '-e'], help="A list of certificates that the managed cassandra data center's should accept.")
+            c.argument('cassandra_version', help="The version of Cassandra chosen.")
+            c.argument('authentication_method', arg_type=get_enum_type(['None', 'Cassandra', 'Ldap']), help="Authentication mode can be None, Cassandra or Ldap. If None, no authentication will be required to connect to the Cassandra API. If Cassandra, then passwords will be used. Ldap is in preview")
+            c.argument('hours_between_backups', help="The number of hours between backup attempts.")
+            c.argument('repair_enabled', help="Enables automatic repair.")
+            c.argument('client_certificates', nargs='+', validator=validate_client_certificates, help="If specified, enables client certificate authentication to the Cassandra API.")
+            c.argument('gossip_certificates', help="A list of certificates that should be accepted by on-premise data centers.")
+            c.argument('external_seed_nodes', nargs='+', validator=validate_seednodes, help="A list of ip addresses of the seed nodes of on-premise data centers.")
+            c.argument('identity_type', options_list=['--identity-type'], arg_type=get_enum_type(['None', 'SystemAssigned']), help="Type of identity used for Customer Managed Disk Key.")
+            c.argument("cluster_type", options_list=['--cluster-type'], help="Type of the cluster, can be Production or NonProduction. If set to Production, operations on cluster might have restrictions.", arg_type=get_enum_type(['Production', 'NonProduction']))
+            c.argument('extensions', nargs='*', help="A set of extensions that will be effective on the cluster. It will replace the entire set of extensions with new set. Use \"\" to remove all. Now Available: cassandra-lucene-index.")
+
+    # Managed Cassandra Cluster
+    with self.argument_context('managed-cassandra cluster create') as c:
+        c.argument('location', options_list=['--location', '-l'], help="Azure Location of the Cluster", required=True)
+        c.argument('delegated_management_subnet_id', options_list=['--delegated-management-subnet-id', '-s'], help="The resource id of a subnet where the ip address of the cassandra management server will be allocated. This subnet must have connectivity to the delegated_subnet_id subnet of each data center.", required=True)
+        c.argument('initial_cassandra_admin_password', options_list=['--initial-cassandra-admin-password', '-i'], help="The intial password to be configured when a cluster is created for authentication_method Cassandra.")
+        c.argument('restore_from_backup_id', help="The resource id of a backup. If provided on create, the backup will be used to prepopulate the cluster. The cluster data center count and node counts must match the backup.")
+        c.argument('cluster_name_override', help="If a cluster must have a name that is not a valid azure resource name, this field can be specified to choose the Cassandra cluster name. Otherwise, the resource name will be used as the cluster name.")
+
+    # Managed Cassandra Cluster
+    for scope in ['managed-cassandra cluster backup show']:
+        with self.argument_context(scope) as c:
+            c.argument('backup_id', options_list=['--backup-id'], help="The resource id of the backup", required=True)
+
+    # Managed Cassandra Datacenter
+    for scope in [
+            'managed-cassandra datacenter create',
+            'managed-cassandra datacenter update',
+            'managed-cassandra datacenter show',
+            'managed-cassandra datacenter delete']:
+        with self.argument_context(scope) as c:
+            c.argument('cluster_name', options_list=['--cluster-name', '-c'], help="Cluster Name", required=True)
+            c.argument('data_center_name', options_list=['--data-center-name', '-d'], help="Datacenter Name", required=True)
+
+    # Managed Cassandra Datacenter
+    for scope in [
+            'managed-cassandra datacenter create',
+            'managed-cassandra datacenter update']:
+        with self.argument_context(scope) as c:
+            c.argument('node_count', options_list=['--node-count', '-n'], validator=validate_node_count, help="The number of Cassandra virtual machines in this data center. The minimum value is 3.")
+            c.argument('base64_encoded_cassandra_yaml_fragment', options_list=['--base64-encoded-cassandra-yaml-fragment', '-b'], help="This is a Base64 encoded yaml file that is a subset of cassandra.yaml.  Supported fields will be honored and others will be ignored.")
+            c.argument('data_center_location', options_list=['--data-center-location', '-l'], help="The region where the virtual machine for this data center will be located.")
+            c.argument('delegated_subnet_id', options_list=['--delegated-subnet-id', '-s'], help="The resource id of a subnet where ip addresses of the Cassandra virtual machines will be allocated. This must be in the same region as data_center_location.")
+            c.argument('managed_disk_customer_key_uri', options_list=['--managed-disk-customer-key-uri', '-k'], help="Key uri to use for encryption of managed disks. Ensure the system assigned identity of the cluster has been assigned appropriate permissions(key get/wrap/unwrap permissions) on the key.")
+            c.argument('backup_storage_customer_key_uri', options_list=['--backup-storage-customer-key-uri', '-p'], help="Indicates the Key Uri of the customer key to use for encryption of the backup storage account.")
+            c.argument('server_hostname', options_list=['--ldap-server-hostname'], help="Hostname of the LDAP server.")
+            c.argument('server_port', options_list=['--ldap-server-port'], help="Port of the LDAP server. Defaults to 636")
+            c.argument('service_user_distinguished_name', options_list=['--ldap-service-user-dn'], help="Distinguished name of the look up user account, who can look up user details on authentication.")
+            c.argument('service_user_password', options_list=['--ldap-svc-user-pwd'], help="Password of the look up user.")
+            c.argument('search_base_distinguished_name', options_list=['--ldap-search-base-dn'], help="Distinguished name of the object to start the recursive search of users from.")
+            c.argument('search_filter_template', options_list=['--ldap-search-filter'], help="Template to use for searching. Defaults to (cn=%s) where %s will be replaced by the username used to login. While using this parameter from Windows Powershell (not Windows CommandPrompt or Linux) there is a known issue with escaping special characters, so pass as \"\"\"(cn=%s)\"\"\" instead.")
+            c.argument('server_certificates', nargs='+', validator=validate_server_certificates, options_list=['--ldap-server-certs'], help="LDAP server certificate. It should have subject alternative name(SAN) DNS Name entry matching the hostname of the LDAP server.")
+
+    # Managed Cassandra Datacenter
+    with self.argument_context('managed-cassandra datacenter create') as c:
+        c.argument('data_center_location', options_list=['--data-center-location', '-l'], help="Azure Location of the Datacenter", required=True)
+        c.argument('delegated_subnet_id', options_list=['--delegated-subnet-id', '-s'], help="The resource id of a subnet where ip addresses of the Cassandra virtual machines will be allocated. This must be in the same region as data_center_location.", required=True)
+        c.argument('node_count', options_list=['--node-count', '-n'], validator=validate_node_count, help="The number of Cassandra virtual machines in this data center. The minimum value is 3.", required=True)
+        c.argument('sku', options_list=['--sku'], help="Virtual Machine SKU used for data centers. Default value is Standard_DS14_v2")
+        c.argument('disk_sku', options_list=['--disk-sku'], help="Disk SKU used for data centers. Default value is P30.")
+        c.argument('disk_capacity', options_list=['--disk-capacity'], help="Number of disk used for data centers. Default value is 4.")
+        c.argument('availability_zone', options_list=['--availability-zone', '-z'], arg_type=get_three_state_flag(), help="If the data center haves Availability Zone feature, apply it to the Virtual Machine ScaleSet that host the data center virtual machines.")
+
+    # Managed Cassandra Datacenter
+    with self.argument_context('managed-cassandra datacenter list') as c:
+        c.argument('cluster_name', options_list=['--cluster-name', '-c'], help="Cluster Name", required=True)
+
+    # Mongo Cluster
+    with self.argument_context('cosmosdb mongocluster') as c:
+        c.argument('cluster_name', completer=None, options_list=['--cluster-name', '-c'], help='Name of the Cosmos DB Mongo Cluster.', id_part=None)
+        c.argument('resource_group', completer=None, options_list=['--resource-group', '-g'], help='Name of the resource group of mongo cluster.', id_part=None)
+        c.argument('location', options_list=['--location', '-l'], help="Azure Location of the Cluster", required=True)
+
+    with self.argument_context('cosmosdb mongocluster create') as c:
+        c.argument('cluster_name', completer=None, options_list=['--cluster-name', '-c'], help='Name of the Cosmos DB Mongo Cluster.', id_part=None)
+        c.argument('resource_group', completer=None, options_list=['--resource-group', '-g'], help='Name of the resource group of mongo cluster.', id_part=None)
+        c.argument('location', options_list=['--location', '-l'], help="Azure Location of the Cluster", required=True)
+        c.argument('tags', arg_type=tags_type)
+        c.argument('administrator_login', options_list=['--administrator-login', '-a'], help="The initial administrator user to be configured when a cluster is created", required=True)
+        c.argument('administrator_login_password', options_list=['--administrator-login-password', '-p'], help="The initial administrator password to be configured when a cluster is created", required=True)
+        c.argument('server_version', options_list=['--server-version'], help="The server version of the mongo cluster", required=True)
+        c.argument('shard_node_tier', options_list=['--shard-node-tier'], help="The node tier for mongo cluster.", required=True, arg_group='Shard')
+        c.argument('shard_node_ha', arg_type=get_three_state_flag(), options_list=['--shard-node-ha'], help="If enabled the cluster has HA.", required=True, arg_group='Shard')
+        c.argument('shard_node_disk_size_gb', options_list=['--shard-node-disk-size-gb', '-d'], help="The node disk size for mongo cluster.", required=True, arg_group='Shard')
+        c.argument('shard_node_count', options_list=['--shard-node-count'], help="The node count for mongo cluster.", required=True, arg_group='Shard')
+
+    with self.argument_context('cosmosdb mongocluster update') as c:
+        c.argument('cluster_name', completer=None, options_list=['--cluster-name', '-c'], help='Name of the Cosmos DB Mongo Cluster.', id_part=None)
+        c.argument('resource_group', completer=None, options_list=['--resource-group', '-g'], help='Name of the resource group of mongo cluster.', id_part=None)
+        c.argument('tags', arg_type=tags_type)
+        c.argument('location', options_list=['--location', '-l'], help="Azure Location of the Cluster", required=True)
+        c.argument('administrator_login', options_list=['--administrator-login', '-a'], help="The initial administrator user to be configured when a cluster is created")
+        c.argument('administrator_login_password', options_list=['--administrator-login-password', '-p'], help="The initial administrator password to be configured when a cluster is created")
+        c.argument('server_version', options_list=['--server-version'], help="The server version of the mongo cluster")
+        c.argument('shard_node_tier', options_list=['--shard-node-tier'], help="The node tier for mongo cluster.", arg_group='Shard')
+        c.argument('shard_node_ha', arg_type=get_three_state_flag(), options_list=['--shard-node-ha'], help="If enabled the cluster has HA.", arg_group='Shard')
+        c.argument('shard_node_disk_size_gb', options_list=['--shard-node-disk-size-gb', '-d'], help="The node disk size for mongo cluster.", arg_group='Shard')
+
+    with self.argument_context('cosmosdb mongocluster list') as c:
+        c.argument('resource_group', completer=None, options_list=['--resource-group', '-g'], help='Name of the resource group of mongo cluster.')
+
+    with self.argument_context('cosmosdb mongocluster show') as c:
+        c.argument('cluster_name', completer=None, options_list=['--cluster-name', '-c'], help='Name of the Cosmos DB Mongo Cluster.', required=True)
+        c.argument('resource_group', completer=None, options_list=['--resource-group', '-g'], help='Name of the resource group of mongo cluster.', required=True)
+
+    with self.argument_context('cosmosdb mongocluster delete') as c:
+        c.argument('cluster_name', completer=None, options_list=['--cluster-name', '-c'], help='Name of the Cosmos DB Mongo Cluster.', id_part=None)
+        c.argument('resource_group', completer=None, options_list=['--resource-group', '-g'], help='Name of the resource group of mongo cluster.', id_part=None)
+
+    with self.argument_context('cosmosdb mongocluster firewall rule') as c:
+        c.argument('cluster_name', completer=None, options_list=['--cluster-name', '-c'], help='Name of the Cosmos DB Mongo Cluster.', id_part=None)
+        c.argument('resource_group', completer=None, options_list=['--resource-group', '-g'], help='Name of the resource group of mongo cluster.', id_part=None)
+
+    with self.argument_context('cosmosdb mongocluster firewall rule create') as c:
+        c.argument('cluster_name', completer=None, options_list=['--cluster-name', '-c'], help='Name of the Cosmos DB Mongo Cluster.', id_part=None)
+        c.argument('resource_group', completer=None, options_list=['--resource-group', '-g'], help='Name of the resource group of mongo cluster.', id_part=None)
+        c.argument('rule_name', options_list=['--rule-name'], help="Name of the firewall rule.", required=True)
+        c.argument('start_ip_address', options_list=['--start-ip-address'], help="Start IP address of the firewall rule", required=True)
+        c.argument('end_ip_address', options_list=['--end-ip-address'], help="End IP address of the firewall rule", required=True)
+
+    with self.argument_context('cosmosdb mongocluster firewall rule update') as c:
+        c.argument('cluster_name', completer=None, options_list=['--cluster-name', '-c'], help='Name of the Cosmos DB Mongo Cluster.', id_part=None)
+        c.argument('resource_group', completer=None, options_list=['--resource-group', '-g'], help='Name of the resource group of mongo cluster.', id_part=None)
+        c.argument('rule_name', options_list=['--rule-name'], help="Name of the firewall rule.", required=True)
+        c.argument('start_ip_address', options_list=['--start-ip-address'], help="Start IP address of the firewall rule")
+        c.argument('end_ip_address', options_list=['--end-ip-address'], help="End IP address of the firewall rule")
+
+    with self.argument_context('cosmosdb mongocluster firewall rule list') as c:
+        c.argument('cluster_name', completer=None, options_list=['--cluster-name', '-c'], help='Name of the Cosmos DB Mongo Cluster.', required=True)
+        c.argument('resource_group', completer=None, options_list=['--resource-group', '-g'], help='Name of the resource group of mongo cluster.', required=True)
+
+    with self.argument_context('cosmosdb mongocluster firewall rule show') as c:
+        c.argument('cluster_name', completer=None, options_list=['--cluster-name', '-c'], help='Name of the Cosmos DB Mongo Cluster.', required=True)
+        c.argument('resource_group', completer=None, options_list=['--resource-group', '-g'], help='Name of the resource group of mongo cluster.', required=True)
+        c.argument('rule_name', options_list=['--rule-name'], help="Name of the firewall rule.", required=True)
+
+    with self.argument_context('cosmosdb mongocluster firewall rule delete') as c:
+        c.argument('cluster_name', completer=None, options_list=['--cluster-name', '-c'], help='Name of the Cosmos DB Mongo Cluster.', id_part=None)
+        c.argument('resource_group', completer=None, options_list=['--resource-group', '-g'], help='Name of the resource group of mongo cluster.', id_part=None)
+        c.argument('rule_name', options_list=['--rule-name'], help="Name of the firewall rule.", required=True)
+
+    # Services
+    with self.argument_context('cosmosdb service') as c:
+        c.argument('account_name', completer=None, options_list=['--account-name', '-a'], help='Name of the Cosmos DB database account.', id_part=None)
+        c.argument('resource_group_name', completer=None, options_list=['--resource-group-name', '-g'], help='Name of the resource group of the database account.', id_part=None)
+        c.argument('service_kind', options_list=['--kind', '-k'], help="Service kind")
+        c.argument('service_name', options_list=['--name', '-n'], help="Service Name.")
+        c.argument('instance_count', options_list=['--count', '-c'], help="Instance Count.")
+        c.argument('instance_size', options_list=['--size'], help="Instance Size. Possible values are: Cosmos.D4s, Cosmos.D8s, Cosmos.D16s etc")
+
+    with self.argument_context('cosmosdb service create') as c:
+        c.argument('instance_size', options_list=['--size'], help="Instance Size. Possible values are: Cosmos.D4s, Cosmos.D8s, Cosmos.D16s etc")
+
+    # Mongo role definition
+    with self.argument_context('cosmosdb mongodb role definition') as c:
+        c.argument('account_name', account_name_type, id_part=None)
+        c.argument('mongo_role_definition_id', options_list=['--id', '-i'], validator=validate_mongo_role_definition_id, help="Unique ID for the Mongo Role Definition.")
+        c.argument('mongo_role_definition_body', options_list=['--body', '-b'], validator=validate_mongo_role_definition_body, completer=FilesCompleter(), help="Role Definition body with Id (Optional for create), Type (Default is CustomRole), DatabaseName, Privileges, Roles.  You can enter it as a string or as a file, e.g., --body @mongo-role_definition-body-file.json or " + MONGO_ROLE_DEFINITION_EXAMPLE)
+
+    # Mongo user definition
+    with self.argument_context('cosmosdb mongodb user definition') as c:
+        c.argument('account_name', account_name_type, id_part=None)
+        c.argument('mongo_user_definition_id', options_list=['--id', '-i'], validator=validate_mongo_user_definition_id, help="Unique ID for the Mongo User Definition.")
+        c.argument('mongo_user_definition_body', options_list=['--body', '-b'], validator=validate_mongo_user_definition_body, completer=FilesCompleter(), help="User Definition body with Id (Optional for create), UserName, Password, DatabaseName, CustomData, Mechanisms, Roles.  You can enter it as a string or as a file, e.g., --body @mongo-user_definition-body-file.json or " + MONGO_USER_DEFINITION_EXAMPLE)
+
+    with self.argument_context('cosmosdb') as c:
+        c.argument('account_name', arg_type=name_type, help='Name of the Cosmos DB database account', completer=get_resource_name_completion_list('Microsoft.DocumentDb/databaseAccounts'), id_part='name')
+        c.argument('database_id', options_list=['--db-name', '-d'], help='Database Name')
+
+    # CosmosDB account create with gremlin and tables to restore
+    with self.argument_context('cosmosdb create') as c:
+        c.argument('account_name', completer=None)
+        c.argument('enable_free_tier', arg_type=get_three_state_flag(), help="If enabled the account is free-tier.", is_preview=True)
+        c.argument('assign_identity', nargs='*', help="Assign system or user assigned identities separated by spaces. Use '[system]' to refer system assigned identity.")
+        c.argument('key_uri', help="The URI of the key vault")
+        c.argument('is_restore_request', options_list=['--is-restore-request', '-r'], arg_type=get_three_state_flag(), help="Restore from an existing/deleted account.", is_preview=True, arg_group='Restore')
+        c.argument('restore_source', help="The restorable-database-account Id of the source account from which the account has to be restored. Required if --is-restore-request is set to true.", is_preview=True, arg_group='Restore')
+        c.argument('restore_timestamp', action=UtcDatetimeAction, help="The timestamp to which the account has to be restored to. Required if --is-restore-request is set to true.", is_preview=True, arg_group='Restore')
+        c.argument('databases_to_restore', nargs='+', action=CreateDatabaseRestoreResource, is_preview=True, arg_group='Restore')
+        c.argument('gremlin_databases_to_restore', nargs='+', action=CreateGremlinDatabaseRestoreResource, is_preview=True, arg_group='Restore')
+        c.argument('tables_to_restore', nargs='+', action=CreateTableRestoreResource, is_preview=True, arg_group='Restore')
+        c.argument('enable_partition_merge', arg_type=get_three_state_flag(), help="Flag to enable partition merge on the account.")
+
+    for scope in ['cosmosdb create', 'cosmosdb update']:
+        with self.argument_context(scope) as c:
+            c.ignore('resource_group_location')
+            c.argument('locations', nargs='+', action=CreateLocation)
+            c.argument('tags', arg_type=tags_type)
+            c.argument('default_consistency_level', arg_type=get_enum_type(DefaultConsistencyLevel), help="default consistency level of the Cosmos DB database account")
+            c.argument('max_staleness_prefix', type=int, help="when used with Bounded Staleness consistency, this value represents the number of stale requests tolerated. Accepted range for this value is 1 - 2,147,483,647")
+            c.argument('max_interval', type=int, help="when used with Bounded Staleness consistency, this value represents the time amount of staleness (in seconds) tolerated. Accepted range for this value is 1 - 100")
+            c.argument('ip_range_filter', nargs='+', options_list=['--ip-range-filter'], validator=validate_ip_range_filter, help="firewall support. Specifies the set of IP addresses or IP address ranges in CIDR form to be included as the allowed list of client IPs for a given database account. IP addresses/ranges must be comma-separated and must not contain any spaces")
+            c.argument('kind', arg_type=get_enum_type(DatabaseAccountKind), help='The type of Cosmos DB database account to create')
+            c.argument('enable_automatic_failover', arg_type=get_three_state_flag(), help='Enables automatic failover of the write region in the rare event that the region is unavailable due to an outage. Automatic failover will result in a new write region for the account and is chosen based on the failover priorities configured for the account.')
+            c.argument('capabilities', nargs='+', validator=validate_capabilities, help='set custom capabilities on the Cosmos DB database account.')
+            c.argument('enable_virtual_network', arg_type=get_three_state_flag(), help='Enables virtual network on the Cosmos DB database account')
+            c.argument('virtual_network_rules', nargs='+', validator=validate_virtual_network_rules, help='ACL\'s for virtual network')
+            c.argument('enable_multiple_write_locations', arg_type=get_three_state_flag(), help="Enable Multiple Write Locations")
+            c.argument('disable_key_based_metadata_write_access', arg_type=get_three_state_flag(), help="Disable write operations on metadata resources (databases, containers, throughput) via account keys")
+            c.argument('public_network_access', options_list=['--public-network-access', '-p'], arg_type=get_enum_type(['ENABLED', 'DISABLED', 'SECUREDBYPERIMETER']), help="Sets public network access in server to either Enabled, Disabled, or SecuredByPerimeter.")
+            c.argument('enable_analytical_storage', arg_type=get_three_state_flag(), help="Flag to enable log storage on the account.")
+            c.argument('network_acl_bypass', arg_type=get_enum_type(NetworkAclBypass), options_list=['--network-acl-bypass'], help="Flag to enable or disable Network Acl Bypass.")
+            c.argument('network_acl_bypass_resource_ids', nargs='+', options_list=['--network-acl-bypass-resource-ids', '-i'], help="List of Resource Ids to allow Network Acl Bypass.")
+            c.argument('backup_interval', type=int, help="the frequency(in minutes) with which backups are taken (only for accounts with periodic mode backups)", arg_group='Backup Policy')
+            c.argument('backup_retention', type=int, help="the time(in hours) for which each backup is retained (only for accounts with periodic mode backups)", arg_group='Backup Policy')
+            c.argument('backup_redundancy', arg_type=get_enum_type(BackupStorageRedundancy), help="The redundancy type of the backup Storage account", arg_group='Backup Policy')
+            c.argument('server_version', arg_type=get_enum_type(ServerVersion), help="Valid only for MongoDB accounts.")
+            c.argument('default_identity', help="The primary identity to access key vault in CMK related features. e.g. 'FirstPartyIdentity', 'SystemAssignedIdentity' and more.")
+            c.argument('analytical_storage_schema_type', options_list=['--analytical-storage-schema-type', '--as-schema'], arg_type=get_enum_type(AnalyticalStorageSchemaType), help="Schema type for analytical storage.", arg_group='Analytical Storage Configuration')
+            c.argument('backup_policy_type', arg_type=get_enum_type(BackupPolicyType), help="The type of backup policy of the account to create", arg_group='Backup Policy')
+            c.argument('continuous_tier', arg_type=get_enum_type(ContinuousTier), help="The tier of Continuous backup", arg_group='Backup Policy')
+            c.argument('enable_materialized_views', options_list=['--enable-materialized-views', '--enable-mv'], arg_type=get_three_state_flag(), help="Flag to enable MaterializedViews on the account.", is_preview=True)
+            c.argument('enable_burst_capacity', arg_type=get_three_state_flag(), help="Flag to enable burst capacity on the account.", is_preview=True)
+            c.argument('enable_priority_based_execution', options_list=['--enable-priority-based-execution', '--enable-pbe'], arg_type=get_three_state_flag(), help="Flag to enable priority based execution on the account.", is_preview=True)
+            c.argument('default_priority_level', arg_type=get_enum_type(DefaultPriorityLevel), help="Default Priority Level of Request if not specified.", is_preview=True)
+            c.argument('enable_prpp_autoscale', arg_type=get_three_state_flag(), help="Enable or disable PerRegionPerPartitionAutoscale.", is_preview=True)
+            c.argument('enable_partition_merge', arg_type=get_three_state_flag(), help="Flag to enable partition merge on the account.")
+
+    with self.argument_context('cosmosdb update') as c:
+        c.argument('key_uri', help="The URI of the key vault", is_preview=True)
+
+    with self.argument_context('cosmosdb restore') as c:
+        c.argument('target_database_account_name', options_list=['--target-database-account-name', '-n'], help='Name of the new target Cosmos DB database account after the restore')
+        c.argument('account_name', completer=None, options_list=['--account-name', '-a'], help='Name of the source Cosmos DB database account for the restore', id_part=None)
+        c.argument('restore_timestamp', options_list=['--restore-timestamp', '-t'], action=UtcDatetimeAction, help="The timestamp to which the account has to be restored to.")
+        c.argument('location', arg_type=get_location_type(self.cli_ctx), help="This is the write region of the restored account. This is also the location of the source account where its backups are located if source_backup_location is not provided.")
+        c.argument('databases_to_restore', nargs='+', action=CreateDatabaseRestoreResource)
+        c.argument('gremlin_databases_to_restore', nargs='+', action=CreateGremlinDatabaseRestoreResource, is_preview=True)
+        c.argument('tables_to_restore', nargs='+', action=CreateTableRestoreResource, is_preview=True)
+        c.argument('assign_identity', nargs='*', help="Assign system or user assigned identities separated by spaces. Use '[system]' to refer system assigned identity.")
+        c.argument('default_identity', help="The primary identity to access key vault in CMK related features. e.g. 'FirstPartyIdentity', 'SystemAssignedIdentity' and more.")
+        c.argument('public_network_access', options_list=['--public-network-access', '-p'], arg_type=get_enum_type(['ENABLED', 'DISABLED']), help="Sets public network access in server to either Enabled or Disabled.")
+        c.argument('source_backup_location', help="This is the location of the source account where backups are located. Provide this value if the source and target are in different locations.", is_preview=True)
+        c.argument('disable_ttl', options_list=['--disable-ttl'], arg_type=get_three_state_flag(), help="Enable or disable restoring with ttl disabled.", is_preview=True)
+
+    # Restorable Database Accounts
+    with self.argument_context('cosmosdb restorable-database-account show') as c:
+        c.argument('location', options_list=['--location', '-l'], help="Location", required=False)
+        c.argument('instance_id', options_list=['--instance-id', '-i'], help="InstanceId of the Account", required=False)
+
+    with self.argument_context('cosmosdb restorable-database-account list') as c:
+        c.argument('location', options_list=['--location', '-l'], help="Location", required=False)
+        c.argument('account_name', options_list=['--account-name', '-n'], help="Name of the Account", required=False, id_part=None)
+
+    # Restorable Sql Containers
+    with self.argument_context('cosmosdb sql restorable-container') as c:
+        c.argument('location', options_list=['--location', '-l'], help="Location", required=True)
+        c.argument('instance_id', options_list=['--instance-id', '-i'], help="InstanceId of the Account", required=True)
+        c.argument('restorable_sql_database_rid', options_list=['--database-rid', '-d'], help="Rid of the database", required=True)
+        c.argument('start_time', options_list=['--start-time', '-s'], help="Start time of restorable Sql container event feed", required=False)
+        c.argument('end_time', options_list=['--end-time', '-e'], help="End time of restorable Sql container event feed", required=False)
+
+    # Restorable Mongodb Collections
+    with self.argument_context('cosmosdb mongodb restorable-collection') as c:
+        c.argument('location', options_list=['--location', '-l'], help="Location", required=True)
+        c.argument('instance_id', options_list=['--instance-id', '-i'], help="InstanceId of the Account", required=True)
+        c.argument('restorable_mongodb_database_rid', options_list=['--database-rid', '-d'], help="Rid of the database", required=True)
+        c.argument('start_time', options_list=['--start-time', '-s'], help="Start time of restorable MongoDB collections event feed", required=False)
+        c.argument('end_time', options_list=['--end-time', '-e'], help="End time of restorable MongoDB collections event feed", required=False)
+
+    # Restorable Gremlin Databases
+    with self.argument_context('cosmosdb gremlin restorable-database') as c:
+        c.argument('location', options_list=['--location', '-l'], help="Location", required=True)
+        c.argument('instance_id', options_list=['--instance-id', '-i'], help="InstanceId of the Account", required=True)
+
+    # Restorable Gremlin Graphs
+    with self.argument_context('cosmosdb gremlin restorable-graph') as c:
+        c.argument('location', options_list=['--location', '-l'], help="Location", required=True)
+        c.argument('instance_id', options_list=['--instance-id', '-i'], help="InstanceId of the Account", required=True)
+        c.argument('restorable_gremlin_database_rid', options_list=['--database-rid', '-d'], help="Rid of the gremlin database", required=True)
+        c.argument('start_time', options_list=['--start-time', '-s'], help="Start time of restorable Gremlin graph event feed", required=False)
+        c.argument('end_time', options_list=['--end-time', '-e'], help="End time of restorable Gremlin graph event feed", required=False)
+
+    # Restorable Gremlin Resources
+    with self.argument_context('cosmosdb gremlin restorable-resource') as c:
+        c.argument('location', options_list=['--location', '-l'], help="Azure Location of the account", required=True)
+        c.argument('instance_id', options_list=['--instance-id', '-i'], help="InstanceId of the Account", required=True)
+        c.argument('restore_location', options_list=['--restore-location', '-r'], help="The region of the restore.", required=True)
+        c.argument('restore_timestamp_in_utc', options_list=['--restore-timestamp', '-t'], help="The timestamp of the restore", required=True)
+
+    # Restorable Tables
+    with self.argument_context('cosmosdb table restorable-table') as c:
+        c.argument('location', options_list=['--location', '-l'], help="Location", required=True)
+        c.argument('instance_id', options_list=['--instance-id', '-i'], help="InstanceId of the Account", required=True)
+        c.argument('start_time', options_list=['--start-time', '-s'], help="Start time of restorable tables event feed", required=False)
+        c.argument('end_time', options_list=['--end-time', '-e'], help="End time of restorable tables event feed", required=False)
+
+    # Restorable table Resources
+    with self.argument_context('cosmosdb table restorable-resource') as c:
+        c.argument('location', options_list=['--location', '-l'], help="Azure Location of the account", required=True)
+        c.argument('instance_id', options_list=['--instance-id', '-i'], help="InstanceId of the Account", required=True)
+        c.argument('restore_location', options_list=['--restore-location', '-r'], help="The region of the restore.", required=True)
+        c.argument('restore_timestamp_in_utc', options_list=['--restore-timestamp', '-t'], help="The timestamp of the restore", required=True)
+
+    # Retrive Gremlin Graph Backup Info
+    database_name_type = CLIArgumentType(options_list=['--database-name', '-d'], help='Database name.')
+    with self.argument_context('cosmosdb gremlin retrieve-latest-backup-time') as c:
+        c.argument('account_name', account_name_type, id_part=None, required=True, help='Name of the CosmosDB database account')
+        c.argument('database_name', database_name_type, required=True, help='Name of the CosmosDB Gremlin database name')
+        c.argument('graph_name', options_list=['--graph-name', '-n'], required=True, help='Name of the CosmosDB Gremlin graph name')
+        c.argument('location', options_list=['--location', '-l'], help="Location of the account", required=True)
+
+    # Retrive Table Backup Info
+    with self.argument_context('cosmosdb table retrieve-latest-backup-time') as c:
+        c.argument('account_name', account_name_type, id_part=None, required=True, help='Name of the CosmosDB database account')
+        c.argument('table_name', options_list=['--table-name', '-n'], required=True, help='Name of the CosmosDB Table name')
+        c.argument('location', options_list=['--location', '-l'], help="Location of the account", required=True)
+
+    with self.argument_context('cosmosdb dts') as c:
+        c.argument('account_name', account_name_type, id_part=None, help='Name of the CosmosDB database account.')
+
+    job_name_type = CLIArgumentType(options_list=['--job-name', '-n'], help='Name of the Data Transfer Job. A random job name will be generated if not passed.')
+    with self.argument_context('cosmosdb dts copy') as c:
+        c.argument('job_name', job_name_type)
+        c.argument('source_cassandra_table', nargs='+', action=AddCassandraTableAction, help='Source cassandra table')
+        c.argument('source_mongo', nargs='+', action=AddMongoCollectionAction, help='Source mongo collection')
+        c.argument('source_sql_container', nargs='+', action=AddSqlContainerAction, help='Source sql container')
+        c.argument('dest_cassandra_table', nargs='+', action=AddCassandraTableAction, help='Destination cassandra table')
+        c.argument('dest_mongo', nargs='+', action=AddMongoCollectionAction, help='Destination mongo collection')
+        c.argument('dest_sql_container', nargs='+', action=AddSqlContainerAction, help='Destination sql container')
+        c.argument('worker_count', type=int, help='Worker count')
+
+    for scope in [
+            'cosmosdb dts show',
+            'cosmosdb dts pause',
+            'cosmosdb dts resume',
+            'cosmosdb dts cancel']:
+        with self.argument_context(scope) as c:
+            c.argument('job_name', options_list=['--job-name', '-n'], help='Name of the Data Transfer Job.', required=True)
+
+    with self.argument_context('cosmosdb copy create') as c:
+        c.argument('job_name', job_name_type)
+        c.argument('src_account', help='Name of the Azure Cosmos DB source database account.', completer=get_resource_name_completion_list('Microsoft.DocumentDb/databaseAccounts'), id_part='name')
+        c.argument('dest_account', help='Name of the Azure Cosmos DB destination database account.', completer=get_resource_name_completion_list('Microsoft.DocumentDb/databaseAccounts'), id_part='name')
+        c.argument('src_cassandra', nargs='+', arg_group='Azure Cosmos DB API for Apache Cassandra table copy', action=AddCassandraTableAction, help='Source Cassandra table details')
+        c.argument('src_mongo', nargs='+', arg_group='Azure Cosmos DB API for MongoDB collection copy', action=AddMongoCollectionAction, help='Source Mongo collection details')
+        c.argument('src_nosql', nargs='+', arg_group='Azure Cosmos DB API for NoSQL container copy', action=AddSqlContainerAction, help='Source NoSql container details')
+        c.argument('dest_cassandra', nargs='+', arg_group='Azure Cosmos DB API for Apache Cassandra table copy', action=AddCassandraTableAction, help='Destination Cassandra table details')
+        c.argument('dest_mongo', nargs='+', arg_group='Azure Cosmos DB API for MongoDB collection copy', action=AddMongoCollectionAction, help='Destination Mongo collection details')
+        c.argument('dest_nosql', nargs='+', arg_group='Azure Cosmos DB API for NoSQL container copy', action=AddSqlContainerAction, help='Destination NoSql container details')
+        c.argument('host_copy_on_src', arg_type=get_three_state_flag(), help=argparse.SUPPRESS)
+        c.argument('worker_count', type=int, help=argparse.SUPPRESS)
+        c.argument('mode', help='Copy Mode (Online / Offline)')
+
+    for scope in [
+            'cosmosdb copy list',
+            'cosmosdb copy show',
+            'cosmosdb copy pause',
+            'cosmosdb copy resume',
+            'cosmosdb copy cancel',
+            'cosmosdb copy complete']:
+        with self.argument_context(scope) as c:
+            c.argument('account_name', options_list=["--account-name", "-a"], id_part=None, required=True, help='Azure Cosmos DB account name where the job is created. Use --dest-account value from create job command.')
+
+    for scope in [
+            'cosmosdb copy show',
+            'cosmosdb copy pause',
+            'cosmosdb copy resume',
+            'cosmosdb copy cancel',
+            'cosmosdb copy complete']:
+        with self.argument_context(scope) as c:
+            c.argument('job_name', options_list=['--job-name', '-n'], help='Name of the container copy job.', required=True)
+
+    max_throughput_type = CLIArgumentType(options_list=['--max-throughput'], help='The maximum throughput resource can scale to (RU/s). Provided when the resource is autoscale enabled. The minimum value can be 4000 (RU/s)')
+
+
+# SQL container
+    with self.argument_context('cosmosdb sql container') as c:
+        c.argument('account_name', account_name_type, id_part=None)
+        c.argument('database_name', database_name_type)
+        c.argument('container_name', options_list=['--name', '-n'], help="Container name")
+        c.argument('partition_key_path', options_list=['--partition-key-path', '-p'], help='Partition Key Path, e.g., \'/address/zipcode\'')
+        c.argument('partition_key_version', type=int, options_list=['--partition-key-version'], help='The version of partition key.')
+        c.argument('default_ttl', options_list=['--ttl'], type=int, help='Default TTL. If the value is missing or set to "-1", items don’t expire. If the value is set to "n", items will expire "n" seconds after last modified time.')
+        c.argument('indexing_policy', options_list=['--idx'], type=shell_safe_json_parse, completer=FilesCompleter(), help='Indexing Policy, you can enter it as a string or as a file, e.g., --idx @policy-file.json or ' + SQL_GREMLIN_INDEXING_POLICY_EXAMPLE)
+        c.argument('client_encryption_policy', options_list=['--cep'], type=shell_safe_json_parse, completer=FilesCompleter(), validator=validate_client_encryption_policy, help='Client Encryption Policy, you can enter it as a string or as a file, e.g., --cep @policy-file.json or ' + SQL_CLIENT_ENCRYPTION_POLICY_EXAMPLE)
+        c.argument('unique_key_policy', options_list=['--unique-key-policy', '-u'], type=shell_safe_json_parse, completer=FilesCompleter(), help='Unique Key Policy, you can enter it as a string or as a file, e.g., --unique-key-policy @policy-file.json or ' + SQL_UNIQUE_KEY_POLICY_EXAMPLE)
+        c.argument('conflict_resolution_policy', options_list=['--conflict-resolution-policy', '-c'], type=shell_safe_json_parse, completer=FilesCompleter(), help='Conflict Resolution Policy, you can enter it as a string or as a file, e.g., --conflict-resolution-policy @policy-file.json or ' + SQL_GREMLIN_CONFLICT_RESOLUTION_POLICY_EXAMPLE)
+        c.argument('max_throughput', max_throughput_type)
+        c.argument('throughput', help='The throughput of SQL container (RU/s). Default value is 400. Omit this parameter if the database has shared throughput unless the container should have dedicated throughput.')
+        c.argument('analytical_storage_ttl', options_list=['--analytical-storage-ttl', '-t'], type=int, help='Analytical TTL, when analytical storage is enabled.')
+        c.argument('materialized_view_definition', options_list=['--materialized-view-definition', '-m'], type=shell_safe_json_parse, help='Materialized View Definition, you can enter it as a string or as a file, e.g., --materialized-view-definition @materializedview-definition-file.json or ' + SQL_MATERIALIZEDVIEW_DEFINITION_EXAMPLE)
+
+    # Sql container partition merge
+    database_name_type = CLIArgumentType(options_list=['--database-name', '-d'], help='Database name.')
+    with self.argument_context('cosmosdb sql container merge') as c:
+        c.argument('account_name', account_name_type, id_part=None, required=True, help='Name of the CosmosDB database account')
+        c.argument('database_name', database_name_type, required=True, help='Name of the CosmosDB database name')
+        c.argument('container_name', options_list=['--name', '-n'], required=True, help='Name of the CosmosDB collection')
+
+    # mongodb collection partition merge
+    with self.argument_context('cosmosdb mongodb collection merge') as c:
+        c.argument('account_name', account_name_type, id_part=None, required=True, help='Name of the CosmosDB database account')
+        c.argument('database_name', database_name_type, required=True, help='Name of the mongoDB database')
+        c.argument('container_name', options_list=['--name', '-n'], required=True, help='Name of the mongoDB collection')
+
+    # Sql database partition merge
+    with self.argument_context('cosmosdb sql database merge') as c:
+        c.argument('account_name', account_name_type, id_part=None, required=True, help='Name of the CosmosDB database account')
+        c.argument('database_name', options_list=['--name', '-n'], required=True, help='Name of the CosmosDB database name')
+
+    # mongodb database partition merge
+    with self.argument_context('cosmosdb mongodb database merge') as c:
+        c.argument('account_name', account_name_type, id_part=None, required=True, help='Name of the CosmosDB database account')
+        c.argument('database_name', options_list=['--name', '-n'], required=True, help='Name of the mongoDB database')
+
+    # Sql container partition retrieve throughput
+    with self.argument_context('cosmosdb sql container retrieve-partition-throughput') as c:
+        c.argument('account_name', account_name_type, id_part=None, required=True, help='Name of the CosmosDB database account')
+        c.argument('database_name', database_name_type, required=True, help='Name of the CosmosDB database name')
+        c.argument('container_name', options_list=['--name', '-n'], required=True, help='Name of the CosmosDB container')
+        c.argument('physical_partition_ids', options_list=['--physical-partition-ids', '-p'], nargs='+', action=CreatePhysicalPartitionIdListAction, required=False, help='space separated list of physical partition ids')
+        c.argument('all_partitions', arg_type=get_three_state_flag(), help="switch to retrieve throughput for all physical partitions")
+
+    # Sql container partition redistribute throughput
+    with self.argument_context('cosmosdb sql container redistribute-partition-throughput') as c:
+        c.argument('account_name', account_name_type, id_part=None, required=True, help='Name of the CosmosDB database account')
+        c.argument('database_name', database_name_type, required=True, help='Name of the CosmosDB database name')
+        c.argument('container_name', options_list=['--name', '-n'], required=True, help='Name of the CosmosDB collection')
+        c.argument('evenly_distribute', arg_type=get_three_state_flag(), help="switch to distribute throughput equally among all physical partitions")
+        c.argument('target_partition_info', nargs='+', action=CreateTargetPhysicalPartitionThroughputInfoAction, required=False, help="information about desired target physical partition throughput eg: 0=1200 1=1200")
+        c.argument('source_partition_info', nargs='+', action=CreateSourcePhysicalPartitionThroughputInfoAction, required=False, help="space separated source physical partition ids eg: 1 2")
+
+    # Mongodb collection partition retrieve throughput
+    with self.argument_context('cosmosdb mongodb collection retrieve-partition-throughput') as c:
+        c.argument('account_name', account_name_type, id_part=None, required=True, help='Name of the CosmosDB database account')
+        c.argument('database_name', database_name_type, required=True, help='Name of the CosmosDB database name')
+        c.argument('collection_name', options_list=['--name', '-n'], required=True, help='Name of the CosmosDB container')
+        c.argument('physical_partition_ids', options_list=['--physical-partition-ids', '-p'], nargs='+', action=CreatePhysicalPartitionIdListAction, required=False, help='space separated list of physical partition ids')
+        c.argument('all_partitions', arg_type=get_three_state_flag(), help="switch to retrieve throughput for all physical partitions")
+
+    # Mongodb collection partition redistribute throughput
+    with self.argument_context('cosmosdb mongodb collection redistribute-partition-throughput') as c:
+        c.argument('account_name', account_name_type, id_part=None, required=True, help='Name of the CosmosDB database account')
+        c.argument('database_name', database_name_type, required=True, help='Name of the CosmosDB database name')
+        c.argument('collection_name', options_list=['--name', '-n'], required=True, help='Name of the CosmosDB collection')
+        c.argument('evenly_distribute', arg_type=get_three_state_flag(), help="switch to distribute throughput equally among all physical partitions")
+        c.argument('target_partition_info', nargs='+', action=CreateTargetPhysicalPartitionThroughputInfoAction, required=False, help="information about desired target physical partition throughput eg: '0=1200 1=1200'")
+        c.argument('source_partition_info', nargs='+', action=CreateSourcePhysicalPartitionThroughputInfoAction, required=False, help="space separated source physical partition ids eg: 1 2")
+
+    # SQL database restore
+    with self.argument_context('cosmosdb sql database restore') as c:
+        c.argument('account_name', account_name_type, id_part=None, required=True)
+        c.argument('database_name', options_list=['--name', '-n'], help="Database name", required=True)
+        c.argument('restore_timestamp', options_list=['--restore-timestamp', '-t'], action=UtcDatetimeAction, help="The timestamp to which the database needs to be restored to.", required=True)
+        c.argument('disable_ttl', options_list=['--disable-ttl'], arg_type=get_three_state_flag(), help="Enable or disable restoring with ttl disabled.", is_preview= True, required=False)
+
+    # SQL collection restore
+    with self.argument_context('cosmosdb sql container restore') as c:
+        c.argument('account_name', account_name_type, id_part=None, required=True)
+        c.argument('database_name', database_name_type, required=True)
+        c.argument('container_name', options_list=['--name', '-n'], help="Container name", required=True)
+        c.argument('restore_timestamp', options_list=['--restore-timestamp', '-t'], action=UtcDatetimeAction, help="The timestamp to which the container needs to be restored to.", required=True)
+        c.argument('disable_ttl', options_list=['--disable-ttl'], arg_type=get_three_state_flag(), help="Enable or disable restoring with ttl disabled.", is_preview= True, required=False)
+
+    # MongoDB database restore
+    with self.argument_context('cosmosdb mongodb database restore') as c:
+        c.argument('account_name', account_name_type, id_part=None, required=True)
+        c.argument('database_name', options_list=['--name', '-n'], help="Database name", required=True)
+        c.argument('restore_timestamp', options_list=['--restore-timestamp', '-t'], action=UtcDatetimeAction, help="The timestamp to which the database needs to be restored to.", required=True)
+        c.argument('disable_ttl', options_list=['--disable-ttl'], arg_type=get_three_state_flag(), help="Enable or disable restoring with ttl disabled.", is_preview= True, required=False)
+
+    # MongoDB collection restore
+    with self.argument_context('cosmosdb mongodb collection restore') as c:
+        c.argument('account_name', account_name_type, id_part=None, required=True)
+        c.argument('database_name', database_name_type, required=True)
+        c.argument('collection_name', options_list=['--name', '-n'], help="Collection name", required=True)
+        c.argument('restore_timestamp', options_list=['--restore-timestamp', '-t'], action=UtcDatetimeAction, help="The timestamp to which the collection needs to be restored to.", required=True)
+        c.argument('disable_ttl', options_list=['--disable-ttl'], arg_type=get_three_state_flag(), help="Enable or disable restoring with ttl disabled.", is_preview= True, required=False)
+
+    # Gremlin database restore
+    with self.argument_context('cosmosdb gremlin database restore') as c:
+        c.argument('account_name', account_name_type, id_part=None, required=True)
+        c.argument('database_name', options_list=['--name', '-n'], help="Name of the CosmosDB Gremlin database name", required=True)
+        c.argument('restore_timestamp', options_list=['--restore-timestamp', '-t'], action=UtcDatetimeAction, help="The timestamp to which the database needs to be restored to.", required=True)
+        c.argument('disable_ttl', options_list=['--disable-ttl'], arg_type=get_three_state_flag(), help="Enable or disable restoring with ttl disabled.", is_preview= True, required=False)
+
+    # Gremlin Graph restore
+    with self.argument_context('cosmosdb gremlin graph restore') as c:
+        c.argument('account_name', account_name_type, id_part=None, required=True)
+        c.argument('database_name', database_name_type, required=True, help='Name of the CosmosDB Gremlin database name')
+        c.argument('graph_name', options_list=['--name', '-n'], help="Name of the CosmosDB Gremlin graph name", required=True)
+        c.argument('restore_timestamp', options_list=['--restore-timestamp', '-t'], action=UtcDatetimeAction, help="The timestamp to which the graph needs to be restored to.", required=True)
+        c.argument('disable_ttl', options_list=['--disable-ttl'], arg_type=get_three_state_flag(), help="Enable or disable restoring with ttl disabled.", is_preview= True, required=False)
+
+    # Table restore
+    with self.argument_context('cosmosdb table restore') as c:
+        c.argument('account_name', account_name_type, id_part=None, required=True)
+        c.argument('table_name', options_list=['--table-name', '-n'], required=True, help='Name of the CosmosDB Table name')
+        c.argument('restore_timestamp', options_list=['--restore-timestamp', '-t'], action=UtcDatetimeAction, help="The timestamp to which the Table needs to be restored to.", required=True)
+        c.argument('disable_ttl', options_list=['--disable-ttl'], arg_type=get_three_state_flag(), help="Enable or disable restoring with ttl disabled.", is_preview= True, required=False)