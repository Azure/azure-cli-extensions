--- conflicted
+++ resolved
@@ -1,2352 +1,2327 @@
-# --------------------------------------------------------------------------------------------
-# Copyright (c) Microsoft Corporation. All rights reserved.
-# Licensed under the MIT License. See License.txt in the project root for license information.
-# --------------------------------------------------------------------------------------------
-# pylint: disable=line-too-long, too-many-statements, consider-using-f-string, broad-except, no-member, raise-missing-from
-
-from knack.util import CLIError
-from knack.log import get_logger
-from azext_cosmosdb_preview.vendored_sdks.azure_mgmt_cosmosdb.models import (
-    AutoscaleSettings,
-    ClusterResource,
-    ClusterResourceProperties,
-    ContainerPartitionKey,
-    DataCenterResource,
-    DataCenterResourceProperties,
-    ManagedCassandraManagedServiceIdentity,
-    AuthenticationMethodLdapProperties,
-    ServiceResourceCreateUpdateParameters,
-    MongoRoleDefinitionCreateUpdateParameters,
-    MongoUserDefinitionCreateUpdateParameters,
-    DatabaseAccountKind,
-    ContinuousBackupRestoreLocation,
-    DatabaseAccountUpdateParameters,
-    RestoreParameters,
-    PeriodicModeBackupPolicy,
-    PeriodicModeProperties,
-    ContinuousModeBackupPolicy,
-    ContinuousModeProperties,
-    DatabaseAccountCreateUpdateParameters,
-    MergeParameters,
-    RetrieveThroughputParameters,
-    RetrieveThroughputPropertiesResource,
-    PhysicalPartitionId,
-    RedistributeThroughputParameters,
-    RedistributeThroughputPropertiesResource,
-    ThroughputPolicyType,
-    SqlDatabaseResource,
-    SqlDatabaseCreateUpdateParameters,
-    SqlContainerResource,
-    SqlContainerCreateUpdateParameters,
-    MongoDBDatabaseResource,
-    MongoDBDatabaseCreateUpdateParameters,
-    MongoDBCollectionResource,
-    MongoDBCollectionCreateUpdateParameters,
-    TableResource,
-    TableCreateUpdateParameters,
-    GremlinDatabaseCreateUpdateParameters,
-    GremlinGraphResource,
-    GremlinGraphCreateUpdateParameters,
-    Location,
-    CreateMode,
-    ConsistencyPolicy,
-    ResourceIdentityType,
-    ManagedServiceIdentity,
-    AnalyticalStorageConfiguration,
-    ManagedServiceIdentityUserAssignedIdentity,
-    MongoCluster,
-    NodeGroupSpec,
-    NodeKind,
-    FirewallRule,
-    CosmosCassandraDataTransferDataSourceSink,
-    CosmosSqlDataTransferDataSourceSink,
-    CosmosMongoDataTransferDataSourceSink
-)
-
-from azext_cosmosdb_preview._client_factory import (
-    cf_restorable_gremlin_resources,
-    cf_restorable_table_resources,
-    cf_restorable_database_accounts
-)
-
-from azure.cli.core.azclierror import InvalidArgumentValueError
-from azure.cli.command_modules.cosmosdb.custom import _convert_to_utc_timestamp
-from azure.core.exceptions import ResourceNotFoundError
-
-from azure.cli.command_modules.cosmosdb._client_factory import (
-    cf_restorable_sql_resources,
-    cf_restorable_mongodb_resources
-)
-
-DEFAULT_INDEXING_POLICY = """{
-  "indexingMode": "consistent",
-  "automatic": true,
-  "includedPaths": [
-    {
-      "path": "/*"
-    }
-  ],
-  "excludedPaths": [
-    {
-      "path": "/\\"_etag\\"/?"
-    }
-  ]
-}"""
-
-
-logger = get_logger(__name__)
-
-
-def _handle_exists_exception(cloud_error):
-    if cloud_error.status_code == 404:
-        return False
-    raise cloud_error
-
-
-def cli_cosmosdb_mongocluster_firewall_rule_create(client,
-                                                   resource_group_name,
-                                                   cluster_name,
-                                                   rule_name,
-                                                   start_ip_address,
-                                                   end_ip_address):
-
-    '''Creates an Azure Cosmos DB Mongo Cluster Firewall rule'''
-
-    firewall_rule = FirewallRule(start_ip_address=start_ip_address, end_ip_address=end_ip_address)
-
-    return client.begin_create_or_update_firewall_rule(resource_group_name, cluster_name, rule_name, firewall_rule)
-
-
-def cli_cosmosdb_mongocluster_firewall_rule_update(client,
-                                                   resource_group_name,
-                                                   cluster_name,
-                                                   rule_name,
-                                                   start_ip_address,
-                                                   end_ip_address):
-
-    '''Creates an Azure Cosmos DB Mongo Cluster Firewall rule'''
-
-    mongo_cluster_firewallRule = client.get_firewall_rule(resource_group_name, cluster_name, rule_name)
-
-    if start_ip_address is None:
-        start_ip_address = mongo_cluster_firewallRule.startIpAddress
-
-    if end_ip_address is None:
-        end_ip_address = mongo_cluster_firewallRule.endIpAddress
-
-    firewall_rule = FirewallRule(start_ip_address=start_ip_address, end_ip_address=end_ip_address)
-
-    return client.begin_create_or_update_firewall_rule(resource_group_name, cluster_name, rule_name, firewall_rule)
-
-
-def cli_cosmosdb_mongocluster_firewall_rule_list(client, resource_group_name, cluster_name):
-
-    """List Azure CosmosDB Mongo Cluster Firewall Rule."""
-
-    return client.list_firewall_rules(resource_group_name, cluster_name)
-
-
-def cli_cosmosdb_mongocluster_firewall_rule_get(client, resource_group_name, cluster_name, rule_name):
-
-    """Gets Azure CosmosDB Mongo Cluster Firewall rule"""
-
-    return client.get_firewall_rule(resource_group_name, cluster_name, rule_name)
-
-
-def cli_cosmosdb_mongocluster_firewall_rule_delete(client, resource_group_name, cluster_name, rule_name):
-
-    """Delete Azure CosmosDB Mongo Cluster Firewall Rule"""
-
-    return client.begin_delete_firewall_rule(resource_group_name, cluster_name, rule_name)
-
-
-def cli_cosmosdb_mongocluster_create(client,
-                                     resource_group_name,
-                                     cluster_name,
-                                     administrator_login,
-                                     administrator_login_password,
-                                     location,
-                                     tags=None,
-                                     server_version="5.0",
-                                     shard_node_tier=None,
-                                     shard_node_disk_size_gb=None,
-                                     shard_node_ha=None,
-                                     shard_node_count=1):
-
-    '''Creates an Azure Cosmos DB Mongo Cluster '''
-
-    if ((administrator_login is None and administrator_login_password is not None) or (administrator_login is not None and administrator_login_password is None)):
-        raise InvalidArgumentValueError('Both(administrator_login and administrator_login_password) Mongo Cluster admin user parameters must be provided together')
-
-    node_group_spec = NodeGroupSpec(
-        sku=shard_node_tier,
-        disk_size_gb=shard_node_disk_size_gb,
-        enable_ha=shard_node_ha,
-        kind=NodeKind.SHARD.value,
-        node_count=shard_node_count
-    )
-
-    node_group_specs = [node_group_spec]
-    mongodb_cluster = MongoCluster(
-        location=location,
-        tags=tags,
-        create_mode=CreateMode.DEFAULT.value,
-        administrator_login=administrator_login,
-        administrator_login_password=administrator_login_password,
-        server_version=server_version,
-        node_group_specs=node_group_specs)
-
-    return client.begin_create_or_update(resource_group_name, cluster_name, mongodb_cluster)
-
-
-def cli_cosmosdb_mongocluster_update(client,
-                                     resource_group_name,
-                                     cluster_name,
-                                     administrator_login=None,
-                                     administrator_login_password=None,
-                                     tags=None,
-                                     server_version=None,
-                                     shard_node_tier=None,
-                                     shard_node_ha=None,
-                                     shard_node_disk_size_gb=None):
-
-    '''Updates an Azure Cosmos DB Mongo Cluster '''
-
-    mongo_cluster_resource = client.get(resource_group_name, cluster_name)
-
-    # user name and password should be updated together
-
-    if ((administrator_login is None and administrator_login_password is not None) or (administrator_login is not None and administrator_login_password is None)):
-        raise InvalidArgumentValueError('Both(administrator_login and administrator_login_password) Mongo Cluster admin user parameters must be provided together')
-
-    if administrator_login_password is None:
-        administrator_login_password = mongo_cluster_resource.administrator_login_password
-
-    # Resource location is immutable
-    location = mongo_cluster_resource.location
-
-    if server_version is None:
-        server_version = mongo_cluster_resource.server_version
-    if tags is None:
-        tags = mongo_cluster_resource.tags
-
-    # Shard info update.
-    if shard_node_tier is None:
-        shard_node_tier = mongo_cluster_resource.node_group_specs[0].sku
-    if shard_node_disk_size_gb is None:
-        shard_node_disk_size_gb = mongo_cluster_resource.node_group_specs[0].disk_size_gb
-    if shard_node_ha is None:
-        shard_node_ha = mongo_cluster_resource.node_group_specs[0].enable_ha
-
-    node_group_spec = NodeGroupSpec(
-        sku=shard_node_tier,
-        disk_size_gb=shard_node_disk_size_gb,
-        enable_ha=shard_node_ha,
-        kind=NodeKind.SHARD.value,
-        node_count=None,
-    )
-
-    node_group_specs = [node_group_spec]
-    mongodb_cluster = MongoCluster(
-        location=location,
-        tags=tags,
-        create_mode=CreateMode.DEFAULT.value,
-        administrator_login=administrator_login,
-        administrator_login_password=administrator_login_password,
-        server_version=server_version,
-        node_group_specs=node_group_specs)
-
-    return client.begin_create_or_update(resource_group_name, cluster_name, mongodb_cluster)
-
-
-def cli_cosmosdb_mongocluster_list(client,
-                                   resource_group_name=None):
-
-    """List Azure CosmosDB Mongo Clusters by resource group and subscription."""
-
-    if resource_group_name is None:
-        return client.list()
-
-    return client.list_by_resource_group(resource_group_name)
-
-
-def cli_cosmosdb_mongocluster_get(client,
-                                  resource_group_name, cluster_name):
-
-    """Gets Azure CosmosDB Mongo Cluster"""
-
-    return client.get(resource_group_name, cluster_name)
-
-
-def cli_cosmosdb_mongocluster_delete(client,
-                                     resource_group_name, cluster_name):
-
-    """Delete Azure CosmosDB Mongo Cluster"""
-
-    return client.begin_delete(resource_group_name, cluster_name)
-
-
-def cli_cosmosdb_managed_cassandra_cluster_create(client,
-                                                  resource_group_name,
-                                                  cluster_name,
-                                                  location,
-                                                  delegated_management_subnet_id,
-                                                  tags=None,
-                                                  identity_type='None',
-                                                  cluster_name_override=None,
-                                                  initial_cassandra_admin_password=None,
-                                                  client_certificates=None,
-                                                  external_gossip_certificates=None,
-                                                  external_seed_nodes=None,
-                                                  restore_from_backup_id=None,
-                                                  cassandra_version=None,
-                                                  authentication_method=None,
-                                                  hours_between_backups=None,
-                                                  repair_enabled=None,
-                                                  cluster_type='Production',
-                                                  extensions=None):
-
-    """Creates an Azure Managed Cassandra Cluster"""
-
-    if initial_cassandra_admin_password is None and external_gossip_certificates is None:
-        raise CLIError('At least one out of the Initial Cassandra Admin Password or External Gossip Certificates is required.')
-
-    if initial_cassandra_admin_password is not None and external_gossip_certificates is not None:
-        raise CLIError('Only one out of the Initial Cassandra Admin Password or External Gossip Certificates has to be specified.')
-
-    cluster_properties = ClusterResourceProperties(
-        delegated_management_subnet_id=delegated_management_subnet_id,
-        cluster_name_override=cluster_name_override,
-        initial_cassandra_admin_password=initial_cassandra_admin_password,
-        client_certificates=client_certificates,
-        external_gossip_certificates=external_gossip_certificates,
-        external_seed_nodes=external_seed_nodes,
-        restore_from_backup_id=restore_from_backup_id,
-        cassandra_version=cassandra_version,
-        authentication_method=authentication_method,
-        hours_between_backups=hours_between_backups,
-        repair_enabled=repair_enabled,
-        cluster_type=cluster_type,
-        extensions=extensions)
-
-    managed_service_identity_parameter = ManagedCassandraManagedServiceIdentity(
-        type=identity_type
-    )
-
-    cluster_resource_create_update_parameters = ClusterResource(
-        location=location,
-        tags=tags,
-        identity=managed_service_identity_parameter,
-        properties=cluster_properties)
-
-    return client.begin_create_update(resource_group_name, cluster_name, cluster_resource_create_update_parameters)
-
-
-def cli_cosmosdb_managed_cassandra_cluster_update(client,
-                                                  resource_group_name,
-                                                  cluster_name,
-                                                  tags=None,
-                                                  identity_type=None,
-                                                  client_certificates=None,
-                                                  external_gossip_certificates=None,
-                                                  external_seed_nodes=None,
-                                                  cassandra_version=None,
-                                                  authentication_method=None,
-                                                  hours_between_backups=None,
-                                                  repair_enabled=None,
-                                                  cluster_type=None,
-                                                  extensions=None):
-
-    """Updates an Azure Managed Cassandra Cluster"""
-
-    cluster_resource = client.get(resource_group_name, cluster_name)
-
-    if client_certificates is None:
-        client_certificates = cluster_resource.properties.client_certificates
-
-    if external_gossip_certificates is not None:
-        external_gossip_certificates = cluster_resource.properties.external_gossip_certificates
-
-    if external_seed_nodes is None:
-        external_seed_nodes = cluster_resource.properties.external_seed_nodes
-
-    if cassandra_version is None:
-        cassandra_version = cluster_resource.properties.cassandra_version
-
-    if authentication_method is None:
-        authentication_method = cluster_resource.properties.authentication_method
-
-    if hours_between_backups is None:
-        hours_between_backups = cluster_resource.properties.hours_between_backups
-
-    if repair_enabled is None:
-        repair_enabled = cluster_resource.properties.repair_enabled
-
-    if tags is None:
-        tags = cluster_resource.tags
-
-    identity = cluster_resource.identity
-
-    if identity_type is not None:
-        identity = ManagedCassandraManagedServiceIdentity(type=identity_type)
-
-    if cluster_type is None:
-        cluster_type = cluster_resource.properties.cluster_type
-
-    if extensions is None:
-        extensions = cluster_resource.properties.extensions
-
-    # to remove extension
-    if len(extensions) == 1 and extensions[0] == '':
-        extensions = None
-
-    cluster_properties = ClusterResourceProperties(
-        provisioning_state=cluster_resource.properties.provisioning_state,
-        restore_from_backup_id=cluster_resource.properties.restore_from_backup_id,
-        delegated_management_subnet_id=cluster_resource.properties.delegated_management_subnet_id,
-        cassandra_version=cassandra_version,
-        cluster_name_override=cluster_resource.properties.cluster_name_override,
-        authentication_method=authentication_method,
-        initial_cassandra_admin_password=cluster_resource.properties.initial_cassandra_admin_password,
-        hours_between_backups=hours_between_backups,
-        repair_enabled=repair_enabled,
-        client_certificates=client_certificates,
-        external_gossip_certificates=external_gossip_certificates,
-        gossip_certificates=cluster_resource.properties.gossip_certificates,
-        external_seed_nodes=cluster_resource.properties.external_seed_nodes,
-        seed_nodes=cluster_resource.properties.seed_nodes,
-        cluster_type=cluster_type,
-        extensions=extensions
-    )
-
-    cluster_resource_create_update_parameters = ClusterResource(
-        location=cluster_resource.location,
-        tags=tags,
-        identity=identity,
-        properties=cluster_properties)
-
-    return client.begin_create_update(resource_group_name, cluster_name, cluster_resource_create_update_parameters)
-
-
-def cli_cosmosdb_managed_cassandra_cluster_list(client,
-                                                resource_group_name=None):
-
-    """List Azure Managed Cassandra Clusters by resource group and subscription."""
-
-    if resource_group_name is None:
-        return client.list_by_subscription()
-
-    return client.list_by_resource_group(resource_group_name)
-
-
-def cli_cosmosdb_managed_cassandra_cluster_list_backup(client,
-                                                       resource_group_name,
-                                                       cluster_name):
-    """List Azure Managed Cassandra Backup"""
-    return client.list_backups(resource_group_name, cluster_name)
-
-
-def cli_cosmosdb_managed_cassandra_cluster_deallocate(client,
-                                                      resource_group_name,
-                                                      cluster_name,
-                                                      force=False):
-
-    """Deallocate Azure Managed Cassandra Cluster"""
-    return client.begin_deallocate(resource_group_name, cluster_name, force)
-
-
-def cli_cosmosdb_managed_cassandra_cluster_show_backup(client,
-                                                       resource_group_name,
-                                                       cluster_name,
-                                                       backup_id):
-    """Get Azure Managed Cassandra Backup"""
-    return client.get_backup(resource_group_name, cluster_name, backup_id)
-
-
-def cli_cosmosdb_managed_cassandra_datacenter_create(client,
-                                                     resource_group_name,
-                                                     cluster_name,
-                                                     data_center_name,
-                                                     data_center_location,
-                                                     delegated_subnet_id,
-                                                     node_count,
-                                                     base64_encoded_cassandra_yaml_fragment=None,
-                                                     managed_disk_customer_key_uri=None,
-                                                     backup_storage_customer_key_uri=None,
-                                                     sku=None,
-                                                     disk_sku=None,
-                                                     disk_capacity=None,
-                                                     availability_zone=None,
-                                                     server_hostname=None,
-                                                     server_port=None,
-                                                     service_user_distinguished_name=None,
-                                                     service_user_password=None,
-                                                     search_base_distinguished_name=None,
-                                                     search_filter_template=None,
-                                                     server_certificates=None):
-
-    """Creates an Azure Managed Cassandra Datacenter"""
-
-    authentication_method_ldap_properties = AuthenticationMethodLdapProperties(
-        server_hostname=server_hostname,
-        server_port=server_port,
-        service_user_distinguished_name=service_user_distinguished_name,
-        service_user_password=service_user_password,
-        search_base_distinguished_name=search_base_distinguished_name,
-        search_filter_template=search_filter_template,
-        server_certificates=server_certificates
-    )
-
-    data_center_properties = DataCenterResourceProperties(
-        data_center_location=data_center_location,
-        delegated_subnet_id=delegated_subnet_id,
-        node_count=node_count,
-        base64_encoded_cassandra_yaml_fragment=base64_encoded_cassandra_yaml_fragment,
-        sku=sku,
-        disk_sku=disk_sku,
-        disk_capacity=disk_capacity,
-        availability_zone=availability_zone,
-        managed_disk_customer_key_uri=managed_disk_customer_key_uri,
-        backup_storage_customer_key_uri=backup_storage_customer_key_uri,
-        authentication_method_ldap_properties=authentication_method_ldap_properties
-    )
-
-    data_center_resource = DataCenterResource(
-        properties=data_center_properties
-    )
-
-    return client.begin_create_update(resource_group_name, cluster_name, data_center_name, data_center_resource)
-
-
-def cli_cosmosdb_managed_cassandra_datacenter_update(client,
-                                                     resource_group_name,
-                                                     cluster_name,
-                                                     data_center_name,
-                                                     node_count=None,
-                                                     base64_encoded_cassandra_yaml_fragment=None,
-                                                     managed_disk_customer_key_uri=None,
-                                                     backup_storage_customer_key_uri=None,
-                                                     server_hostname=None,
-                                                     server_port=None,
-                                                     service_user_distinguished_name=None,
-                                                     service_user_password=None,
-                                                     search_base_distinguished_name=None,
-                                                     search_filter_template=None,
-                                                     server_certificates=None):
-
-    """Updates an Azure Managed Cassandra Datacenter"""
-
-    data_center_resource = client.get(resource_group_name, cluster_name, data_center_name)
-
-    if node_count is None:
-        node_count = data_center_resource.properties.node_count
-
-    if base64_encoded_cassandra_yaml_fragment is None:
-        base64_encoded_cassandra_yaml_fragment = data_center_resource.properties.base64_encoded_cassandra_yaml_fragment
-
-    if managed_disk_customer_key_uri is None:
-        managed_disk_customer_key_uri = data_center_resource.properties.managed_disk_customer_key_uri
-
-    if backup_storage_customer_key_uri is None:
-        backup_storage_customer_key_uri = data_center_resource.properties.backup_storage_customer_key_uri
-
-    is_ldap_properties_none = False
-    if data_center_resource.properties.authentication_method_ldap_properties is None:
-        is_ldap_properties_none = True
-
-    if server_hostname is None and is_ldap_properties_none is False:
-        server_hostname = data_center_resource.properties.authentication_method_ldap_properties.server_hostname
-
-    if server_port is None and is_ldap_properties_none is False:
-        server_port = data_center_resource.properties.authentication_method_ldap_properties.server_port
-
-    if service_user_password is None and is_ldap_properties_none is False:
-        service_user_password = data_center_resource.properties.authentication_method_ldap_properties.service_user_password
-
-    if service_user_distinguished_name is None and is_ldap_properties_none is False:
-        service_user_distinguished_name = data_center_resource.properties.authentication_method_ldap_properties.service_user_distinguished_name
-
-    if search_base_distinguished_name is None and is_ldap_properties_none is False:
-        search_base_distinguished_name = data_center_resource.properties.authentication_method_ldap_properties.search_base_distinguished_name
-
-    if search_filter_template is None and is_ldap_properties_none is False:
-        search_filter_template = data_center_resource.properties.authentication_method_ldap_properties.search_filter_template
-
-    if server_certificates is None and is_ldap_properties_none is False:
-        server_certificates = data_center_resource.properties.authentication_method_ldap_properties.server_certificates
-
-    authentication_method_ldap_properties = AuthenticationMethodLdapProperties(
-        server_hostname=server_hostname,
-        server_port=server_port,
-        service_user_distinguished_name=service_user_distinguished_name,
-        service_user_password=service_user_password,
-        search_base_distinguished_name=search_base_distinguished_name,
-        search_filter_template=search_filter_template,
-        server_certificates=server_certificates
-    )
-
-    data_center_properties = DataCenterResourceProperties(
-        data_center_location=data_center_resource.properties.data_center_location,
-        delegated_subnet_id=data_center_resource.properties.delegated_subnet_id,
-        node_count=node_count,
-        seed_nodes=data_center_resource.properties.seed_nodes,
-        base64_encoded_cassandra_yaml_fragment=base64_encoded_cassandra_yaml_fragment,
-        managed_disk_customer_key_uri=managed_disk_customer_key_uri,
-        backup_storage_customer_key_uri=backup_storage_customer_key_uri,
-        authentication_method_ldap_properties=authentication_method_ldap_properties
-    )
-
-    data_center_resource = DataCenterResource(
-        properties=data_center_properties
-    )
-
-    return client.begin_create_update(resource_group_name, cluster_name, data_center_name, data_center_resource)
-
-
-def cli_cosmosdb_service_create(client,
-                                account_name,
-                                resource_group_name,
-                                service_kind,
-                                service_name,
-                                instance_count=1,
-                                instance_size="Cosmos.D4s"):
-    params = ServiceResourceCreateUpdateParameters(service_type=service_kind,
-                                                   instance_count=instance_count,
-                                                   instance_size=instance_size)
-
-    return client.begin_create(resource_group_name, account_name, service_name, create_update_parameters=params)
-
-
-def cli_cosmosdb_service_update(client,
-                                account_name,
-                                resource_group_name,
-                                service_name,
-                                service_kind,
-                                instance_count,
-                                instance_size=None):
-    params = ServiceResourceCreateUpdateParameters(service_type=service_kind,
-                                                   instance_count=instance_count,
-                                                   instance_size=instance_size)
-
-    return client.begin_create(resource_group_name, account_name, service_name, create_update_parameters=params)
-
-
-def cli_cosmosdb_mongo_role_definition_create(client,
-                                              resource_group_name,
-                                              account_name,
-                                              mongo_role_definition_body):
-    '''Creates an Azure Cosmos DB Mongo Role Definition '''
-    mongo_role_definition_create_resource = MongoRoleDefinitionCreateUpdateParameters(
-        role_name=mongo_role_definition_body['RoleName'],
-        type=mongo_role_definition_body['Type'],
-        database_name=mongo_role_definition_body['DatabaseName'],
-        privileges=mongo_role_definition_body['Privileges'],
-        roles=mongo_role_definition_body['Roles'])
-
-    return client.begin_create_update_mongo_role_definition(mongo_role_definition_body['Id'], resource_group_name, account_name, mongo_role_definition_create_resource)
-
-
-def cli_cosmosdb_mongo_role_definition_update(client,
-                                              resource_group_name,
-                                              account_name,
-                                              mongo_role_definition_body):
-    '''Update an existing Azure Cosmos DB Mongo Role Definition'''
-    logger.debug('reading Mongo role definition')
-    mongo_role_definition = client.get_mongo_role_definition(mongo_role_definition_body['Id'], resource_group_name, account_name)
-
-    if mongo_role_definition_body['RoleName'] != mongo_role_definition.role_name:
-        raise InvalidArgumentValueError('Cannot update Mongo Role Definition Name.')
-
-    mongo_role_definition_update_resource = MongoRoleDefinitionCreateUpdateParameters(
-        role_name=mongo_role_definition.role_name,
-        type=mongo_role_definition_body['Type'],
-        database_name=mongo_role_definition_body['DatabaseName'],
-        privileges=mongo_role_definition_body['Privileges'],
-        roles=mongo_role_definition_body['Roles'])
-
-    return client.begin_create_update_mongo_role_definition(mongo_role_definition_body['Id'], resource_group_name, account_name, mongo_role_definition_update_resource)
-
-
-def cli_cosmosdb_mongo_role_definition_exists(client,
-                                              resource_group_name,
-                                              account_name,
-                                              mongo_role_definition_id):
-    """Checks if an Azure Cosmos DB Mongo Role Definition exists"""
-    try:
-        client.get_mongo_role_definition(mongo_role_definition_id, resource_group_name, account_name)
-    except Exception as ex:
-        return _handle_exists_exception(ex.response)
-
-    return True
-
-
-def cli_cosmosdb_mongo_user_definition_create(client,
-                                              resource_group_name,
-                                              account_name,
-                                              mongo_user_definition_body):
-    '''Creates an Azure Cosmos DB Mongo User Definition '''
-    mongo_user_definition_create_resource = MongoUserDefinitionCreateUpdateParameters(
-        user_name=mongo_user_definition_body['UserName'],
-        password=mongo_user_definition_body['Password'],
-        database_name=mongo_user_definition_body['DatabaseName'],
-        custom_data=mongo_user_definition_body['CustomData'],
-        mechanisms=mongo_user_definition_body['Mechanisms'],
-        roles=mongo_user_definition_body['Roles'])
-
-    return client.begin_create_update_mongo_user_definition(mongo_user_definition_body['Id'], resource_group_name, account_name, mongo_user_definition_create_resource)
-
-
-def cli_cosmosdb_mongo_user_definition_update(client,
-                                              resource_group_name,
-                                              account_name,
-                                              mongo_user_definition_body):
-    '''Update an existing Azure Cosmos DB Mongo User Definition'''
-    logger.debug('reading Mongo user definition')
-    try:
-        mongo_user_definition = client.get_mongo_user_definition(mongo_user_definition_body['Id'], resource_group_name, account_name)
-
-        mongo_user_definition_update_resource = MongoUserDefinitionCreateUpdateParameters(
-            user_name=mongo_user_definition.user_name,
-            password=mongo_user_definition_body['Password'],
-            database_name=mongo_user_definition_body['DatabaseName'],
-            custom_data=mongo_user_definition_body['CustomData'],
-            mechanisms=mongo_user_definition_body['Mechanisms'],
-            roles=mongo_user_definition_body['Roles'])
-
-        return client.begin_create_update_mongo_user_definition(mongo_user_definition_body['Id'], resource_group_name, account_name, mongo_user_definition_update_resource)
-    except Exception as ex:
-        return _handle_exists_exception(ex.response)
-
-
-def cli_cosmosdb_mongo_user_definition_exists(client,
-                                              resource_group_name,
-                                              account_name,
-                                              mongo_user_definition_id):
-    """Checks if an Azure Cosmos DB Mongo User Definition exists"""
-    try:
-        client.get_mongo_user_definition(mongo_user_definition_id, resource_group_name, account_name)
-    except Exception as ex:
-        return _handle_exists_exception(ex.response)
-
-    return True
-
-
-def _gen_guid():
-    import uuid
-    return uuid.uuid4()
-
-
-# create cosmosdb account with gremlin databases and tables to restore
-# pylint: disable=too-many-locals
-def cli_cosmosdb_create(cmd,
-                        client,
-                        resource_group_name,
-                        account_name,
-                        locations=None,
-                        tags=None,
-                        kind=DatabaseAccountKind.global_document_db.value,
-                        default_consistency_level=None,
-                        max_staleness_prefix=100,
-                        max_interval=5,
-                        ip_range_filter=None,
-                        enable_automatic_failover=None,
-                        capabilities=None,
-                        enable_virtual_network=None,
-                        virtual_network_rules=None,
-                        enable_multiple_write_locations=None,
-                        disable_key_based_metadata_write_access=None,
-                        key_uri=None,
-                        public_network_access=None,
-                        enable_analytical_storage=None,
-                        enable_free_tier=None,
-                        server_version=None,
-                        network_acl_bypass=None,
-                        network_acl_bypass_resource_ids=None,
-                        backup_interval=None,
-                        backup_retention=None,
-                        backup_redundancy=None,
-                        assign_identity=None,
-                        default_identity=None,
-                        analytical_storage_schema_type=None,
-                        backup_policy_type=None,
-                        continuous_tier=None,
-                        databases_to_restore=None,
-                        gremlin_databases_to_restore=None,
-                        tables_to_restore=None,
-                        is_restore_request=None,
-                        restore_source=None,
-                        restore_timestamp=None,
-                        enable_materialized_views=None,
-                        enable_burst_capacity=None,
-                        enable_priority_based_execution=None,
-                        default_priority_level=None,
-<<<<<<< HEAD
-                        enable_prpp_autoscale=None):
-=======
-                        enable_per_region_per_partition_autoscale=None,
-                        enable_partition_merge=None):
->>>>>>> 81ed5d14
-    """Create a new Azure Cosmos DB database account."""
-
-    from azure.cli.core.commands.client_factory import get_mgmt_service_client
-    from azure.cli.core.profiles import ResourceType
-    resource_client = get_mgmt_service_client(cmd.cli_ctx, ResourceType.MGMT_RESOURCE_RESOURCES)
-
-    rg = resource_client.resource_groups.get(resource_group_name)
-    resource_group_location = rg.location  # pylint: disable=no-member
-
-    restore_timestamp_utc = None
-    if restore_timestamp is not None:
-        restore_timestamp_utc = _convert_to_utc_timestamp(
-            restore_timestamp).isoformat()
-
-    return _create_database_account(client=client,
-                                    resource_group_name=resource_group_name,
-                                    account_name=account_name,
-                                    locations=locations,
-                                    tags=tags,
-                                    kind=kind,
-                                    default_consistency_level=default_consistency_level,
-                                    max_staleness_prefix=max_staleness_prefix,
-                                    max_interval=max_interval,
-                                    ip_range_filter=ip_range_filter,
-                                    enable_automatic_failover=enable_automatic_failover,
-                                    capabilities=capabilities,
-                                    enable_virtual_network=enable_virtual_network,
-                                    virtual_network_rules=virtual_network_rules,
-                                    enable_multiple_write_locations=enable_multiple_write_locations,
-                                    disable_key_based_metadata_write_access=disable_key_based_metadata_write_access,
-                                    key_uri=key_uri,
-                                    public_network_access=public_network_access,
-                                    enable_analytical_storage=enable_analytical_storage,
-                                    enable_free_tier=enable_free_tier,
-                                    server_version=server_version,
-                                    network_acl_bypass=network_acl_bypass,
-                                    network_acl_bypass_resource_ids=network_acl_bypass_resource_ids,
-                                    is_restore_request=is_restore_request,
-                                    restore_source=restore_source,
-                                    restore_timestamp=restore_timestamp_utc,
-                                    analytical_storage_schema_type=analytical_storage_schema_type,
-                                    backup_policy_type=backup_policy_type,
-                                    continuous_tier=continuous_tier,
-                                    backup_interval=backup_interval,
-                                    backup_redundancy=backup_redundancy,
-                                    assign_identity=assign_identity,
-                                    default_identity=default_identity,
-                                    backup_retention=backup_retention,
-                                    databases_to_restore=databases_to_restore,
-                                    gremlin_databases_to_restore=gremlin_databases_to_restore,
-                                    tables_to_restore=tables_to_restore,
-                                    arm_location=resource_group_location,
-                                    enable_materialized_views=enable_materialized_views,
-                                    enable_burst_capacity=enable_burst_capacity,
-                                    enable_priority_based_execution=enable_priority_based_execution,
-                                    default_priority_level=default_priority_level,
-<<<<<<< HEAD
-                                    enable_prpp_autoscale=enable_prpp_autoscale)
-=======
-                                    enable_per_region_per_partition_autoscale=enable_per_region_per_partition_autoscale,
-                                    enable_partition_merge=enable_partition_merge)
->>>>>>> 81ed5d14
-
-
-# pylint: disable=too-many-branches
-def cli_cosmosdb_update(client,
-                        resource_group_name,
-                        account_name,
-                        locations=None,
-                        tags=None,
-                        default_consistency_level=None,
-                        max_staleness_prefix=None,
-                        max_interval=None,
-                        ip_range_filter=None,
-                        enable_automatic_failover=None,
-                        capabilities=None,
-                        enable_virtual_network=None,
-                        virtual_network_rules=None,
-                        enable_multiple_write_locations=None,
-                        disable_key_based_metadata_write_access=None,
-                        public_network_access=None,
-                        enable_analytical_storage=None,
-                        network_acl_bypass=None,
-                        network_acl_bypass_resource_ids=None,
-                        server_version=None,
-                        backup_interval=None,
-                        backup_retention=None,
-                        backup_redundancy=None,
-                        default_identity=None,
-                        analytical_storage_schema_type=None,
-                        backup_policy_type=None,
-                        continuous_tier=None,
-                        enable_materialized_views=None,
-                        enable_burst_capacity=None,
-                        enable_priority_based_execution=None,
-                        default_priority_level=None,
-<<<<<<< HEAD
-                        enable_prpp_autoscale=None):
-=======
-                        enable_per_region_per_partition_autoscale=None,
-                        enable_partition_merge=None):
->>>>>>> 81ed5d14
-    """Update an existing Azure Cosmos DB database account. """
-    existing = client.get(resource_group_name, account_name)
-
-    update_consistency_policy = False
-    if max_interval is not None or \
-            max_staleness_prefix is not None or \
-            default_consistency_level is not None:
-        update_consistency_policy = True
-
-    if max_staleness_prefix is None:
-        max_staleness_prefix = existing.consistency_policy.max_staleness_prefix
-
-    if max_interval is None:
-        max_interval = existing.consistency_policy.max_interval_in_seconds
-
-    if default_consistency_level is None:
-        default_consistency_level = existing.consistency_policy.default_consistency_level
-
-    consistency_policy = None
-    if update_consistency_policy:
-        consistency_policy = ConsistencyPolicy(default_consistency_level=default_consistency_level,
-                                               max_staleness_prefix=max_staleness_prefix,
-                                               max_interval_in_seconds=max_interval)
-
-    api_properties = {'ServerVersion': server_version}
-
-    backup_policy = None
-    if backup_interval is not None or backup_retention is not None or backup_redundancy is not None:
-        if isinstance(existing.backup_policy, PeriodicModeBackupPolicy):
-            if backup_policy_type is not None and backup_policy_type.lower() == 'continuous':
-                raise CLIError('backup-interval and backup-retention can only be set with periodic backup policy.')
-            periodic_mode_properties = PeriodicModeProperties(
-                backup_interval_in_minutes=backup_interval,
-                backup_retention_interval_in_hours=backup_retention,
-                backup_storage_redundancy=backup_redundancy
-            )
-            backup_policy = existing.backup_policy
-            backup_policy.periodic_mode_properties = periodic_mode_properties
-        else:
-            raise CLIError(
-                'backup-interval, backup-retention and backup_redundancy can only be set for accounts with periodic backup policy.')  # pylint: disable=line-too-long
-    elif backup_policy_type is not None and backup_policy_type.lower() == 'continuous':
-        if isinstance(existing.backup_policy, PeriodicModeBackupPolicy):
-            backup_policy = ContinuousModeBackupPolicy()
-            if continuous_tier is not None:
-                continuous_mode_properties = ContinuousModeProperties(
-                    tier=continuous_tier
-                )
-            else:
-                continuous_mode_properties = ContinuousModeProperties(
-                    tier='Continuous30Days'
-                )
-            backup_policy.continuous_mode_properties = continuous_mode_properties
-        else:
-            backup_policy = existing.backup_policy
-            if continuous_tier is not None:
-                continuous_mode_properties = ContinuousModeProperties(
-                    tier=continuous_tier
-                )
-                backup_policy.continuous_mode_properties = continuous_mode_properties
-
-    analytical_storage_configuration = None
-    if analytical_storage_schema_type is not None:
-        analytical_storage_configuration = AnalyticalStorageConfiguration()
-        analytical_storage_configuration.schema_type = analytical_storage_schema_type
-
-    params = DatabaseAccountUpdateParameters(
-        locations=locations,
-        tags=tags,
-        consistency_policy=consistency_policy,
-        ip_rules=ip_range_filter,
-        is_virtual_network_filter_enabled=enable_virtual_network,
-        enable_automatic_failover=enable_automatic_failover,
-        capabilities=capabilities,
-        virtual_network_rules=virtual_network_rules,
-        enable_multiple_write_locations=enable_multiple_write_locations,
-        disable_key_based_metadata_write_access=disable_key_based_metadata_write_access,
-        public_network_access=public_network_access,
-        enable_analytical_storage=enable_analytical_storage,
-        network_acl_bypass=network_acl_bypass,
-        network_acl_bypass_resource_ids=network_acl_bypass_resource_ids,
-        api_properties=api_properties,
-        backup_policy=backup_policy,
-        default_identity=default_identity,
-        analytical_storage_configuration=analytical_storage_configuration,
-        enable_materialized_views=enable_materialized_views,
-        enable_burst_capacity=enable_burst_capacity,
-        enable_priority_based_execution=enable_priority_based_execution,
-        default_priority_level=default_priority_level,
-<<<<<<< HEAD
-        enable_per_region_per_partition_autoscale=enable_prpp_autoscale)
-=======
-        enable_per_region_per_partition_autoscale=enable_per_region_per_partition_autoscale,
-        enable_partition_merge=enable_partition_merge)
->>>>>>> 81ed5d14
-
-    async_docdb_update = client.begin_update(resource_group_name, account_name, params)
-    docdb_account = async_docdb_update.result()
-    docdb_account = client.get(resource_group_name, account_name)  # Workaround
-    return docdb_account
-
-
-# pylint: disable=too-many-branches
-def cli_cosmosdb_restorable_database_account_list(client,
-                                                  location=None,
-                                                  account_name=None):
-    restorable_database_accounts = None
-    if location is not None:
-        restorable_database_accounts = client.list_by_location(location)
-    else:
-        restorable_database_accounts = client.list()
-
-    if account_name is None:
-        return restorable_database_accounts
-
-    matching_restorable_accounts = []
-    restorable_database_accounts_list = list(restorable_database_accounts)
-    for account in restorable_database_accounts_list:
-        if account.account_name == account_name:
-            matching_restorable_accounts.append(account)
-    return matching_restorable_accounts
-
-
-# pylint: disable=too-many-branches
-def cli_cosmosdb_restorable_database_account_get_by_location(client,
-                                                             location=None,
-                                                             instance_id=None):
-    return client.get_by_location(location, instance_id)
-
-
-# restore cosmosdb account with gremlin databases and tables to restore
-# pylint: disable=too-many-statements
-def cli_cosmosdb_restore(cmd,
-                         client,
-                         resource_group_name,
-                         account_name,
-                         target_database_account_name,
-                         restore_timestamp,
-                         location,
-                         assign_identity=None,
-                         default_identity=None,
-                         databases_to_restore=None,
-                         gremlin_databases_to_restore=None,
-                         tables_to_restore=None,
-                         public_network_access=None,
-                         source_backup_location=None,
-                         disable_ttl=None):
-    restorable_database_accounts_client = cf_restorable_database_accounts(cmd.cli_ctx, [])
-    restorable_database_accounts = restorable_database_accounts_client.list()
-    restorable_database_accounts_list = list(restorable_database_accounts)
-    target_restorable_account = None
-    restore_timestamp_datetime_utc = _convert_to_utc_timestamp(restore_timestamp)
-
-    # If restore timestamp is timezone aware, get the utcnow as timezone aware as well
-    from datetime import datetime, timezone
-    current_dateTime = datetime.utcnow()
-    if restore_timestamp_datetime_utc.tzinfo is not None and restore_timestamp_datetime_utc.tzinfo.utcoffset(restore_timestamp_datetime_utc) is not None:
-        current_dateTime = datetime.now(timezone.utc)
-
-    # Fail if provided restoretimesamp is greater than current timestamp
-    if restore_timestamp_datetime_utc > current_dateTime:
-        raise CLIError("Restore timestamp {} should be less than current timestamp {}".format(restore_timestamp_datetime_utc, current_dateTime))
-
-    is_source_restorable_account_deleted = False
-    for account in restorable_database_accounts_list:
-        if account.account_name == account_name:
-            if account.deletion_time is not None:
-                if account.deletion_time >= restore_timestamp_datetime_utc >= account.creation_time:
-                    target_restorable_account = account
-                    is_source_restorable_account_deleted = True
-                    break
-            else:
-                if restore_timestamp_datetime_utc >= account.creation_time:
-                    target_restorable_account = account
-                    break
-
-    if target_restorable_account is None:
-        raise CLIError("Cannot find a database account with name {} that is online at {}".format(account_name, restore_timestamp))
-
-    # Validate if source account is empty only for live account restores. For deleted account restores the api will not work
-    if not is_source_restorable_account_deleted:
-        restorable_resources = None
-        api_type = target_restorable_account.api_type.lower()
-        arm_location_normalized = target_restorable_account.location.lower().replace(" ", "")
-        source_location = location
-
-        if source_backup_location is not None:
-            source_location = source_backup_location
-
-        if api_type == "sql":
-            try:
-                restorable_sql_resources_client = cf_restorable_sql_resources(cmd.cli_ctx, [])
-                restorable_resources = restorable_sql_resources_client.list(
-                    arm_location_normalized,
-                    target_restorable_account.name,
-                    source_location,
-                    restore_timestamp_datetime_utc)
-            except ResourceNotFoundError:
-                raise CLIError("Cannot find a database account with name {} that is online at {} in location {}".format(account_name, restore_timestamp, source_location))
-        elif api_type == "mongodb":
-            try:
-                restorable_mongodb_resources_client = cf_restorable_mongodb_resources(cmd.cli_ctx, [])
-                restorable_resources = restorable_mongodb_resources_client.list(
-                    arm_location_normalized,
-                    target_restorable_account.name,
-                    source_location,
-                    restore_timestamp_datetime_utc)
-            except ResourceNotFoundError:
-                raise CLIError("Cannot find a database account with name {} that is online at {} in location {}".format(account_name, restore_timestamp, source_location))
-        elif "sql" in api_type and "gremlin" in api_type:
-            try:
-                restorable_gremlin_resources_client = cf_restorable_gremlin_resources(cmd.cli_ctx, [])
-                restorable_resources = restorable_gremlin_resources_client.list(
-                    arm_location_normalized,
-                    target_restorable_account.name,
-                    source_location,
-                    restore_timestamp_datetime_utc)
-            except ResourceNotFoundError:
-                raise CLIError("Cannot find a database account with name {} that is online at {} in location {}".format(account_name, restore_timestamp, source_location))
-        elif "sql" in api_type and "table" in api_type:
-            try:
-                restorable_table_resources_client = cf_restorable_table_resources(cmd.cli_ctx, [])
-                restorable_resources = restorable_table_resources_client.list(
-                    arm_location_normalized,
-                    target_restorable_account.name,
-                    source_location,
-                    restore_timestamp_datetime_utc)
-            except ResourceNotFoundError:
-                raise CLIError("Cannot find a database account with name {} that is online at {} in location {}".format(account_name, restore_timestamp, source_location))
-        else:
-            raise CLIError("Provided API Type {} is not supported for account {}".format(target_restorable_account.api_type, account_name))
-
-        if restorable_resources is None or not any(restorable_resources):
-            raise CLIError("Database account {} contains no restorable resources in location {} at given restore timestamp {}".format(target_restorable_account, source_location, restore_timestamp_datetime_utc))
-
-    # Trigger restore
-    locations = []
-    locations.append(Location(location_name=location, failover_priority=0))
-
-    return _create_database_account(client,
-                                    resource_group_name=resource_group_name,
-                                    account_name=target_database_account_name,
-                                    locations=locations,
-                                    assign_identity=assign_identity,
-                                    default_identity=default_identity,
-                                    is_restore_request=True,
-                                    restore_source=target_restorable_account.id,
-                                    restore_timestamp=restore_timestamp_datetime_utc.isoformat(),
-                                    databases_to_restore=databases_to_restore,
-                                    gremlin_databases_to_restore=gremlin_databases_to_restore,
-                                    tables_to_restore=tables_to_restore,
-                                    arm_location=target_restorable_account.location,
-                                    public_network_access=public_network_access,
-                                    source_backup_location=source_backup_location,
-                                    disable_ttl=disable_ttl)
-
-
-# pylint: disable=too-many-statements
-# pylint: disable=too-many-branches
-def _create_database_account(client,
-                             resource_group_name,
-                             account_name,
-                             locations=None,
-                             tags=None,
-                             kind=DatabaseAccountKind.global_document_db.value,
-                             default_consistency_level=None,
-                             max_staleness_prefix=100,
-                             max_interval=5,
-                             ip_range_filter=None,
-                             enable_automatic_failover=None,
-                             capabilities=None,
-                             enable_virtual_network=None,
-                             virtual_network_rules=None,
-                             enable_multiple_write_locations=None,
-                             disable_key_based_metadata_write_access=None,
-                             key_uri=None,
-                             public_network_access=None,
-                             enable_analytical_storage=None,
-                             enable_free_tier=None,
-                             server_version=None,
-                             network_acl_bypass=None,
-                             network_acl_bypass_resource_ids=None,
-                             backup_interval=None,
-                             backup_retention=None,
-                             backup_redundancy=None,
-                             assign_identity=None,
-                             default_identity=None,
-                             backup_policy_type=None,
-                             continuous_tier=None,
-                             analytical_storage_schema_type=None,
-                             databases_to_restore=None,
-                             gremlin_databases_to_restore=None,
-                             tables_to_restore=None,
-                             is_restore_request=None,
-                             restore_source=None,
-                             restore_timestamp=None,
-                             arm_location=None,
-                             enable_materialized_views=None,
-                             enable_burst_capacity=None,
-                             source_backup_location=None,
-                             enable_priority_based_execution=None,
-                             default_priority_level=None,
-<<<<<<< HEAD
-                             enable_prpp_autoscale=None):
-
-=======
-                             enable_per_region_per_partition_autoscale=None,
-                             disable_ttl=None,
-                             enable_partition_merge=None):
->>>>>>> 81ed5d14
-    consistency_policy = None
-    if default_consistency_level is not None:
-        consistency_policy = ConsistencyPolicy(default_consistency_level=default_consistency_level,
-                                               max_staleness_prefix=max_staleness_prefix,
-                                               max_interval_in_seconds=max_interval)
-
-    if not locations:
-        locations = []
-        locations.append(Location(location_name=arm_location, failover_priority=0, is_zone_redundant=False))
-
-    managed_service_identity = None
-    SYSTEM_ID = '[system]'
-    enable_system = False
-    if assign_identity is not None:
-        if assign_identity == [] or (len(assign_identity) == 1 and assign_identity[0] == '[system]'):
-            enable_system = True
-            managed_service_identity = ManagedServiceIdentity(type=ResourceIdentityType.system_assigned.value)
-        else:
-            user_identities = {}
-            for x in assign_identity:
-                if x != SYSTEM_ID:
-                    user_identities[x] = ManagedServiceIdentityUserAssignedIdentity()  # pylint: disable=line-too-long
-                else:
-                    enable_system = True
-            if enable_system:
-                managed_service_identity = ManagedServiceIdentity(
-                    type=ResourceIdentityType.system_assigned_user_assigned.value,
-                    user_assigned_identities=user_identities
-                )
-            else:
-                managed_service_identity = ManagedServiceIdentity(
-                    type=ResourceIdentityType.user_assigned.value,
-                    user_assigned_identities=user_identities
-                )
-
-    api_properties = {}
-    if kind == DatabaseAccountKind.mongo_db.value:
-        api_properties['ServerVersion'] = server_version
-    elif server_version is not None:
-        raise CLIError('server-version is a valid argument only when kind is MongoDB.')
-
-    backup_policy = None
-    if backup_policy_type is not None:
-        if backup_policy_type.lower() == 'periodic':
-            backup_policy = PeriodicModeBackupPolicy()
-            if backup_interval is not None or backup_retention is not None or backup_redundancy is not None:
-                periodic_mode_properties = PeriodicModeProperties(
-                    backup_interval_in_minutes=backup_interval,
-                    backup_retention_interval_in_hours=backup_retention,
-                    backup_storage_redundancy=backup_redundancy
-                )
-                backup_policy.periodic_mode_properties = periodic_mode_properties
-        elif backup_policy_type.lower() == 'continuous':
-            backup_policy = ContinuousModeBackupPolicy()
-            if continuous_tier is not None:
-                continuous_mode_properties = ContinuousModeProperties(
-                    tier=continuous_tier
-                )
-            else:
-                continuous_mode_properties = ContinuousModeProperties(
-                    tier='Continuous30Days'
-                )
-            backup_policy.continuous_mode_properties = continuous_mode_properties
-        else:
-            raise CLIError('backup-policy-type argument is invalid.')
-
-    elif backup_interval is not None or backup_retention is not None:
-        backup_policy = PeriodicModeBackupPolicy()
-        periodic_mode_properties = PeriodicModeProperties(
-            backup_interval_in_minutes=backup_interval,
-            backup_retention_interval_in_hours=backup_retention
-        )
-        backup_policy.periodic_mode_properties = periodic_mode_properties
-
-    analytical_storage_configuration = None
-    if analytical_storage_schema_type is not None:
-        analytical_storage_configuration = AnalyticalStorageConfiguration()
-        analytical_storage_configuration.schema_type = analytical_storage_schema_type
-
-    create_mode = CreateMode.restore.value if is_restore_request else CreateMode.default.value
-    params = None
-    restore_parameters = None
-    if create_mode == 'Restore':
-        if restore_source is None or restore_timestamp is None:
-            raise CLIError('restore-source and restore-timestamp should be provided for a restore request.')
-
-        restore_parameters = RestoreParameters(
-            restore_mode='PointInTime',
-            restore_source=restore_source,
-            restore_timestamp_in_utc=restore_timestamp
-        )
-
-        if databases_to_restore is not None:
-            restore_parameters.databases_to_restore = databases_to_restore
-
-        if gremlin_databases_to_restore is not None:
-            restore_parameters.gremlin_databases_to_restore = gremlin_databases_to_restore
-
-        if tables_to_restore is not None:
-            restore_parameters.tables_to_restore = tables_to_restore
-
-        if source_backup_location is not None:
-            restore_parameters.source_backup_location = source_backup_location
-
-        if disable_ttl is not None:
-            restore_parameters.restore_with_ttl_disabled = disable_ttl
-
-    params = DatabaseAccountCreateUpdateParameters(
-        location=arm_location,
-        locations=locations,
-        tags=tags,
-        kind=kind,
-        consistency_policy=consistency_policy,
-        ip_rules=ip_range_filter,
-        is_virtual_network_filter_enabled=enable_virtual_network,
-        enable_automatic_failover=enable_automatic_failover,
-        capabilities=capabilities,
-        virtual_network_rules=virtual_network_rules,
-        enable_multiple_write_locations=enable_multiple_write_locations,
-        disable_key_based_metadata_write_access=disable_key_based_metadata_write_access,
-        key_vault_key_uri=key_uri,
-        public_network_access=public_network_access,
-        api_properties=api_properties,
-        enable_analytical_storage=enable_analytical_storage,
-        enable_free_tier=enable_free_tier,
-        network_acl_bypass=network_acl_bypass,
-        network_acl_bypass_resource_ids=network_acl_bypass_resource_ids,
-        backup_policy=backup_policy,
-        identity=managed_service_identity,
-        default_identity=default_identity,
-        analytical_storage_configuration=analytical_storage_configuration,
-        create_mode=create_mode,
-        restore_parameters=restore_parameters,
-        enable_materialized_views=enable_materialized_views,
-        enable_burst_capacity=enable_burst_capacity,
-        enable_priority_based_execution=enable_priority_based_execution,
-        default_priority_level=default_priority_level,
-<<<<<<< HEAD
-        enable_per_region_per_partition_autoscale=enable_prpp_autoscale
-=======
-        enable_per_region_per_partition_autoscale=enable_per_region_per_partition_autoscale,
-        enable_partition_merge=enable_partition_merge
->>>>>>> 81ed5d14
-    )
-
-    async_docdb_create = client.begin_create_or_update(resource_group_name, account_name, params)
-    docdb_account = async_docdb_create.result()
-    docdb_account = client.get(resource_group_name, account_name)  # Workaround
-    return docdb_account
-
-
-def cli_cosmosdb_list(client, resource_group_name=None):
-    """ Lists all Azure Cosmos DB database accounts within a given resource group or subscription. """
-    if resource_group_name:
-        return client.list_by_resource_group(resource_group_name)
-
-    return client.list()
-
-
-# latest restorable timestamp for gremlin graph and table
-def cli_gremlin_retrieve_latest_backup_time(client,
-                                            resource_group_name,
-                                            account_name,
-                                            database_name,
-                                            graph_name,
-                                            location):
-    try:
-        client.get_gremlin_database(resource_group_name, account_name, database_name)
-    except Exception as ex:
-        if ex.error.code == "NotFound":
-            raise CLIError("(NotFound) Database with name '{}' could not be found.".format(database_name))
-        raise CLIError("{}".format(str(ex)))
-
-    try:
-        client.get_gremlin_graph(resource_group_name, account_name, database_name, graph_name)
-    except Exception as ex:
-        if ex.error.code == "NotFound":
-            raise CLIError("(NotFound) Graph with name '{}' under database '{}' could not be found.".format(graph_name, database_name))
-        raise CLIError("{}".format(str(ex)))
-
-    restoreLocation = ContinuousBackupRestoreLocation(
-        location=location
-    )
-
-    asyc_backupInfo = client.begin_retrieve_continuous_backup_information(resource_group_name,
-                                                                          account_name,
-                                                                          database_name,
-                                                                          graph_name,
-                                                                          restoreLocation)
-    return asyc_backupInfo.result()
-
-
-def cli_table_retrieve_latest_backup_time(client,
-                                          resource_group_name,
-                                          account_name,
-                                          table_name,
-                                          location):
-    try:
-        client.get_table(resource_group_name, account_name, table_name)
-    except Exception as ex:
-        if ex.error.code == "NotFound":
-            raise CLIError("(NotFound) Table with name '{}' could not be found.".format(table_name))
-        raise CLIError("{}".format(str(ex)))
-
-    restoreLocation = ContinuousBackupRestoreLocation(
-        location=location
-    )
-
-    asyc_backupInfo = client.begin_retrieve_continuous_backup_information(resource_group_name,
-                                                                          account_name,
-                                                                          table_name,
-                                                                          restoreLocation)
-    return asyc_backupInfo.result()
-
-
-def cli_cosmosdb_sql_container_create(client,
-                                      resource_group_name,
-                                      account_name,
-                                      database_name,
-                                      container_name,
-                                      partition_key_path,
-                                      partition_key_version=None,
-                                      default_ttl=None,
-                                      indexing_policy=DEFAULT_INDEXING_POLICY,
-                                      client_encryption_policy=None,
-                                      throughput=None,
-                                      max_throughput=None,
-                                      unique_key_policy=None,
-                                      conflict_resolution_policy=None,
-                                      analytical_storage_ttl=None,
-                                      materialized_view_definition=None):
-    """Creates an Azure Cosmos DB SQL container """
-    sql_container_resource = SqlContainerResource(id=container_name)
-
-    _populate_sql_container_definition(sql_container_resource,
-                                       partition_key_path,
-                                       default_ttl,
-                                       indexing_policy,
-                                       unique_key_policy,
-                                       client_encryption_policy,
-                                       partition_key_version,
-                                       conflict_resolution_policy,
-                                       analytical_storage_ttl,
-                                       materialized_view_definition)
-
-    options = _get_options(throughput, max_throughput)
-
-    sql_container_create_update_resource = SqlContainerCreateUpdateParameters(
-        resource=sql_container_resource,
-        options=options)
-
-    return client.begin_create_update_sql_container(resource_group_name,
-                                                    account_name,
-                                                    database_name,
-                                                    container_name,
-                                                    sql_container_create_update_resource)
-
-
-def _populate_sql_container_definition(sql_container_resource,
-                                       partition_key_path,
-                                       default_ttl,
-                                       indexing_policy,
-                                       unique_key_policy,
-                                       client_encryption_policy,
-                                       partition_key_version,
-                                       conflict_resolution_policy,
-                                       analytical_storage_ttl,
-                                       materialized_view_definition):
-    if all(arg is None for arg in
-           [partition_key_path, partition_key_version, default_ttl, indexing_policy, unique_key_policy, client_encryption_policy, conflict_resolution_policy, analytical_storage_ttl, materialized_view_definition]):
-        return False
-
-    if partition_key_path is not None:
-        container_partition_key = ContainerPartitionKey()
-        container_partition_key.paths = [partition_key_path]
-        container_partition_key.kind = 'Hash'
-        if partition_key_version is not None:
-            container_partition_key.version = partition_key_version
-        sql_container_resource.partition_key = container_partition_key
-
-    if default_ttl is not None:
-        sql_container_resource.default_ttl = default_ttl
-
-    if indexing_policy is not None:
-        sql_container_resource.indexing_policy = indexing_policy
-
-    if unique_key_policy is not None:
-        sql_container_resource.unique_key_policy = unique_key_policy
-
-    if client_encryption_policy is not None:
-        sql_container_resource.client_encryption_policy = client_encryption_policy
-
-    if conflict_resolution_policy is not None:
-        sql_container_resource.conflict_resolution_policy = conflict_resolution_policy
-
-    if analytical_storage_ttl is not None:
-        sql_container_resource.analytical_storage_ttl = analytical_storage_ttl
-
-    if materialized_view_definition is not None:
-        sql_container_resource.materialized_view_definition = materialized_view_definition
-
-    return True
-
-
-def _get_options(throughput=None, max_throughput=None):
-    options = {}
-    if throughput and max_throughput:
-        raise CLIError("Please provide max-throughput if your resource is autoscale enabled otherwise provide throughput.")
-    if throughput:
-        options['throughput'] = throughput
-    if max_throughput:
-        options['autoscaleSettings'] = AutoscaleSettings(max_throughput=max_throughput)
-    return options
-
-
-def cli_cosmosdb_sql_container_update(client,
-                                      resource_group_name,
-                                      account_name,
-                                      database_name,
-                                      container_name,
-                                      default_ttl=None,
-                                      indexing_policy=None,
-                                      analytical_storage_ttl=None,
-                                      materialized_view_definition=None):
-    """Updates an Azure Cosmos DB SQL container """
-    logger.debug('reading SQL container')
-    sql_container = client.get_sql_container(resource_group_name, account_name, database_name, container_name)
-
-    sql_container_resource = SqlContainerResource(id=container_name)
-    sql_container_resource.partition_key = sql_container.resource.partition_key
-    sql_container_resource.indexing_policy = sql_container.resource.indexing_policy
-    sql_container_resource.default_ttl = sql_container.resource.default_ttl
-    sql_container_resource.unique_key_policy = sql_container.resource.unique_key_policy
-    sql_container_resource.conflict_resolution_policy = sql_container.resource.conflict_resolution_policy
-    sql_container_resource.materialized_view_definition = materialized_view_definition
-
-    # client encryption policy is immutable
-    sql_container_resource.client_encryption_policy = sql_container.resource.client_encryption_policy
-
-    if _populate_sql_container_definition(sql_container_resource,
-                                          None,
-                                          default_ttl,
-                                          indexing_policy,
-                                          None,
-                                          None,
-                                          None,
-                                          None,
-                                          analytical_storage_ttl,
-                                          materialized_view_definition):
-        logger.debug('replacing SQL container')
-
-    sql_container_create_update_resource = SqlContainerCreateUpdateParameters(
-        resource=sql_container_resource,
-        options={})
-
-    return client.begin_create_update_sql_container(resource_group_name,
-                                                    account_name,
-                                                    database_name,
-                                                    container_name,
-                                                    sql_container_create_update_resource)
-
-
-def cosmosdb_data_transfer_copy_job(client,
-                                    resource_group_name,
-                                    account_name,
-                                    source_cassandra_table=None,
-                                    dest_cassandra_table=None,
-                                    source_sql_container=None,
-                                    dest_sql_container=None,
-                                    source_mongo=None,
-                                    dest_mongo=None,
-                                    worker_count=0,
-                                    job_name=None):
-    job_create_properties = {}
-
-    source = None
-    if source_cassandra_table is not None:
-        if source is not None:
-            raise CLIError('Invalid input: multiple source components')
-        source = source_cassandra_table
-
-    if source_sql_container is not None:
-        if source is not None:
-            raise CLIError('Invalid input: multiple source components')
-        source = source_sql_container
-
-    if source_mongo is not None:
-        if source is not None:
-            raise CLIError('Invalid input: multiple source components')
-        source = source_mongo
-
-    if source is None:
-        raise CLIError('source component is missing')
-    job_create_properties['source'] = source
-
-    destination = None
-    if dest_cassandra_table is not None:
-        if destination is not None:
-            raise CLIError('Invalid input: multiple destination components')
-        destination = dest_cassandra_table
-
-    if dest_sql_container is not None:
-        if destination is not None:
-            raise CLIError('Invalid input: multiple destination components')
-        destination = dest_sql_container
-
-    if dest_mongo is not None:
-        if destination is not None:
-            raise CLIError('Invalid input: multiple destination components')
-        destination = dest_mongo
-
-    if destination is None:
-        raise CLIError('destination component is missing')
-    job_create_properties['destination'] = destination
-
-    if worker_count > 0:
-        job_create_properties['worker_count'] = worker_count
-
-    job_create_parameters = {}
-    job_create_parameters['properties'] = job_create_properties
-
-    if job_name is None:
-        job_name = _gen_guid()
-
-    return client.create(resource_group_name=resource_group_name,
-                         account_name=account_name,
-                         job_name=job_name,
-                         job_create_parameters=job_create_parameters)
-
-
-def cosmosdb_copy_job(client,
-                      resource_group_name,
-                      dest_account,
-                      src_account,
-                      src_cassandra=None,
-                      dest_cassandra=None,
-                      src_nosql=None,
-                      dest_nosql=None,
-                      src_mongo=None,
-                      dest_mongo=None,
-                      job_name=None,
-                      worker_count=0,
-                      host_copy_on_src=False,
-                      mode="Offline"):
-    job_create_properties = {}
-    is_cross_account = src_account != dest_account
-    remote_account_name = dest_account if host_copy_on_src else src_account
-
-    source = None
-    if src_cassandra is not None:
-        if source is not None:
-            raise CLIError('Invalid input: multiple source components')
-        if is_cross_account and not host_copy_on_src:
-            source = CosmosCassandraDataTransferDataSourceSink(keyspace_name=src_cassandra.keyspace_name, table_name=src_cassandra.table_name, remote_account_name=remote_account_name)
-        else:
-            source = src_cassandra
-
-    if src_nosql is not None:
-        if source is not None:
-            raise CLIError('Invalid input: multiple source components')
-        if is_cross_account and not host_copy_on_src:
-            source = CosmosSqlDataTransferDataSourceSink(database_name=src_nosql.database_name, container_name=src_nosql.container_name, remote_account_name=remote_account_name)
-        else:
-            source = src_nosql
-
-    if src_mongo is not None:
-        if source is not None:
-            raise CLIError('Invalid input: multiple source components')
-        if is_cross_account and not host_copy_on_src:
-            source = CosmosMongoDataTransferDataSourceSink(database_name=src_mongo.database_name, collection_name=src_mongo.collection_name, remote_account_name=remote_account_name)
-        else:
-            source = src_mongo
-
-    if source is None:
-        raise CLIError('source component is missing')
-    job_create_properties['source'] = source
-
-    destination = None
-    if dest_cassandra is not None:
-        if destination is not None:
-            raise CLIError('Invalid input: multiple destination components')
-        destination = dest_cassandra
-        if is_cross_account and host_copy_on_src:
-            destination = CosmosCassandraDataTransferDataSourceSink(keyspace_name=dest_cassandra.keyspace_name, table_name=dest_cassandra.table_name, remote_account_name=remote_account_name)
-        else:
-            destination = dest_cassandra
-
-    if dest_nosql is not None:
-        if destination is not None:
-            raise CLIError('Invalid input: multiple destination components')
-        if is_cross_account and host_copy_on_src:
-            destination = CosmosSqlDataTransferDataSourceSink(database_name=dest_nosql.database_name, container_name=dest_nosql.container_name, remote_account_name=remote_account_name)
-        else:
-            destination = dest_nosql
-
-    if dest_mongo is not None:
-        if destination is not None:
-            raise CLIError('Invalid input: multiple destination components')
-        if is_cross_account and host_copy_on_src:
-            destination = CosmosMongoDataTransferDataSourceSink(database_name=dest_mongo.database_name, collection_name=dest_mongo.collection_name, remote_account_name=remote_account_name)
-        else:
-            destination = dest_mongo
-
-    if destination is None:
-        raise CLIError('destination component is missing')
-    job_create_properties['destination'] = destination
-
-    if worker_count > 0:
-        job_create_properties['worker_count'] = worker_count
-
-    job_create_properties['mode'] = mode
-
-    job_create_parameters = {}
-    job_create_parameters['properties'] = job_create_properties
-
-    if job_name is None:
-        job_name = _gen_guid()
-
-    host_account_name = src_account if host_copy_on_src else dest_account
-
-    return client.create(resource_group_name=resource_group_name,
-                         account_name=host_account_name,
-                         job_name=job_name,
-                         job_create_parameters=job_create_parameters)
-
-
-def cli_begin_list_sql_container_partition_merge(client,
-                                                 resource_group_name,
-                                                 account_name,
-                                                 database_name,
-                                                 container_name):
-
-    try:
-        client.get_sql_container(resource_group_name, account_name, database_name, container_name)
-    except Exception as ex:
-        if ex.error.code == "NotFound":
-            raise CLIError("(NotFound) Container with name '{}' in database '{}' could not be found.".format(container_name, database_name))
-        raise CLIError("{}".format(str(ex)))
-
-    mergeParameters = MergeParameters(is_dry_run=False)
-
-    async_partition_merge_result = client.begin_list_sql_container_partition_merge(resource_group_name=resource_group_name,
-                                                                                   account_name=account_name,
-                                                                                   database_name=database_name,
-                                                                                   container_name=container_name,
-                                                                                   merge_parameters=mergeParameters)
-
-    return async_partition_merge_result.result()
-
-
-def cli_begin_list_mongo_db_collection_partition_merge(client,
-                                                       resource_group_name,
-                                                       account_name,
-                                                       database_name,
-                                                       container_name):
-
-    try:
-        client.get_mongo_db_collection(resource_group_name, account_name, database_name, container_name)
-    except Exception as ex:
-        if ex.error.code == "NotFound":
-            raise CLIError("(NotFound) collection with name '{}' in mongodb '{}' could not be found.".format(container_name, database_name))
-        raise CLIError("{}".format(str(ex)))
-
-    mergeParameters = MergeParameters(is_dry_run=False)
-
-    async_partition_merge_result = client.begin_list_mongo_db_collection_partition_merge(resource_group_name=resource_group_name,
-                                                                                         account_name=account_name,
-                                                                                         database_name=database_name,
-                                                                                         collection_name=container_name,
-                                                                                         merge_parameters=mergeParameters)
-
-    return async_partition_merge_result.result()
-
-
-def cli_begin_sql_database_partition_merge(client,
-                                           resource_group_name,
-                                           account_name,
-                                           database_name):
-
-    try:
-        client.get_sql_database(resource_group_name, account_name, database_name)
-    except Exception as ex:
-        if ex.error.code == "NotFound":
-            raise CLIError("(NotFound) Database with name '{}' in account '{}' could not be found.".format(database_name, account_name))
-        raise CLIError("{}".format(str(ex)))
-
-    mergeParameters = MergeParameters(is_dry_run=False)
-
-    async_partition_merge_result = client.begin_sql_database_partition_merge(resource_group_name=resource_group_name,
-                                                                             account_name=account_name,
-                                                                             database_name=database_name,
-                                                                             merge_parameters=mergeParameters)
-
-    return async_partition_merge_result.result()
-
-
-def cli_begin_mongo_db_database_partition_merge(client,
-                                                resource_group_name,
-                                                account_name,
-                                                database_name):
-
-    try:
-        client.get_mongo_db_database(resource_group_name, account_name, database_name)
-    except Exception as ex:
-        if ex.error.code == "NotFound":
-            raise CLIError("(NotFound) Database with name '{}' in account '{}' could not be found.".format(database_name, account_name))
-        raise CLIError("{}".format(str(ex)))
-
-    mergeParameters = MergeParameters(is_dry_run=False)
-
-    async_partition_merge_result = client.begin_mongo_db_database_partition_merge(resource_group_name=resource_group_name,
-                                                                                  account_name=account_name,
-                                                                                  database_name=database_name,
-                                                                                  merge_parameters=mergeParameters)
-
-    return async_partition_merge_result.result()
-
-
-def _handle_exists_exception(http_response_error):
-    if http_response_error.status_code == 404:
-        return False
-    raise http_response_error
-
-
-def cli_cosmosdb_sql_database_restore(cmd,
-                                      client,
-                                      resource_group_name,
-                                      account_name,
-                                      database_name,
-                                      restore_timestamp=None,
-                                      disable_ttl=None):
-    restorable_database_accounts_client = cf_restorable_database_accounts(cmd.cli_ctx, [])
-    restorable_database_accounts = restorable_database_accounts_client.list()
-    restorable_database_accounts_list = list(restorable_database_accounts)
-    restore_timestamp_datetime_utc = _convert_to_utc_timestamp(restore_timestamp)
-    restorable_database_account = None
-
-    for account in restorable_database_accounts_list:
-        if account.account_name == account_name:
-            if account.deletion_time is not None:
-                if account.deletion_time >= restore_timestamp_datetime_utc >= account.creation_time:
-                    raise CLIError("Cannot perform inaccount restore on a deleted database account {}".format(account_name))
-            else:
-                if restore_timestamp_datetime_utc >= account.creation_time:
-                    restorable_database_account = account
-                    break
-
-    if restorable_database_account is None:
-        raise CLIError("Cannot find a database account with name {} that is online at {}".format(account_name, restore_timestamp))
-
-    # """Restores the deleted Azure Cosmos DB SQL database"""
-    create_mode = CreateMode.restore.value
-    restore_parameters = RestoreParameters(
-        restore_source=restorable_database_account.id,
-        restore_timestamp_in_utc=restore_timestamp
-    )
-
-    if disable_ttl is not None:
-        restore_parameters.restore_with_ttl_disabled = disable_ttl
-
-    sql_database_resource = SqlDatabaseCreateUpdateParameters(
-        resource=SqlDatabaseResource(
-            id=database_name,
-            create_mode=create_mode,
-            restore_parameters=restore_parameters)
-    )
-
-    return client.begin_create_update_sql_database(resource_group_name,
-                                                   account_name,
-                                                   database_name,
-                                                   sql_database_resource)
-
-
-def cli_cosmosdb_sql_container_restore(cmd,
-                                       client,
-                                       resource_group_name,
-                                       account_name,
-                                       database_name,
-                                       container_name,
-                                       restore_timestamp=None,
-                                       disable_ttl=None):
-    # """Restores the deleted Azure Cosmos DB SQL container """
-    restorable_database_accounts_client = cf_restorable_database_accounts(cmd.cli_ctx, [])
-    restorable_database_accounts = restorable_database_accounts_client.list()
-    restorable_database_accounts_list = list(restorable_database_accounts)
-    restore_timestamp_datetime_utc = _convert_to_utc_timestamp(restore_timestamp)
-    restorable_database_account = None
-
-    for account in restorable_database_accounts_list:
-        if account.account_name == account_name:
-            if account.deletion_time is not None:
-                if account.deletion_time >= restore_timestamp_datetime_utc >= account.creation_time:
-                    raise CLIError("Cannot perform inaccount restore on a deleted database account {}".format(account_name))
-            else:
-                if restore_timestamp_datetime_utc >= account.creation_time:
-                    restorable_database_account = account
-                    break
-
-    if restorable_database_account is None:
-        raise CLIError("Cannot find a database account with name {} that is online at {}".format(account_name, restore_timestamp))
-
-    # """Restores the deleted Azure Cosmos DB SQL container"""
-    create_mode = CreateMode.restore.value
-    restore_parameters = RestoreParameters(
-        restore_source=restorable_database_account.id,
-        restore_timestamp_in_utc=restore_timestamp
-    )
-
-    if disable_ttl is not None:
-        restore_parameters.restore_with_ttl_disabled = disable_ttl
-
-    sql_container_resource = SqlContainerResource(
-        id=container_name,
-        create_mode=create_mode,
-        restore_parameters=restore_parameters)
-
-    sql_container_create_update_resource = SqlContainerCreateUpdateParameters(
-        resource=sql_container_resource,
-        options={})
-
-    return client.begin_create_update_sql_container(resource_group_name,
-                                                    account_name,
-                                                    database_name,
-                                                    container_name,
-                                                    sql_container_create_update_resource)
-
-
-def cli_cosmosdb_mongodb_database_restore(cmd,
-                                          client,
-                                          resource_group_name,
-                                          account_name,
-                                          database_name,
-                                          restore_timestamp=None,
-                                          disable_ttl=None):
-    # """Restores the deleted Azure Cosmos DB MongoDB database"""
-    restorable_database_accounts_client = cf_restorable_database_accounts(cmd.cli_ctx, [])
-    restorable_database_accounts = restorable_database_accounts_client.list()
-    restorable_database_accounts_list = list(restorable_database_accounts)
-    restore_timestamp_datetime_utc = _convert_to_utc_timestamp(restore_timestamp)
-    restorable_database_account = None
-
-    for account in restorable_database_accounts_list:
-        if account.account_name == account_name:
-            if account.deletion_time is not None:
-                if account.deletion_time >= restore_timestamp_datetime_utc >= account.creation_time:
-                    raise CLIError("Cannot perform inaccount restore on a deleted database account {}".format(account_name))
-            else:
-                if restore_timestamp_datetime_utc >= account.creation_time:
-                    restorable_database_account = account
-                    break
-
-    if restorable_database_account is None:
-        raise CLIError("Cannot find a database account with name {} that is online at {}".format(account_name, restore_timestamp))
-
-    # """Restores the deleted Azure Cosmos DB MongoDB database"""
-    create_mode = CreateMode.restore.value
-    restore_parameters = RestoreParameters(
-        restore_source=restorable_database_account.id,
-        restore_timestamp_in_utc=restore_timestamp
-    )
-
-    if disable_ttl is not None:
-        restore_parameters.restore_with_ttl_disabled = disable_ttl
-
-    mongodb_database_resource = MongoDBDatabaseCreateUpdateParameters(
-        resource=MongoDBDatabaseResource(id=database_name,
-                                         create_mode=create_mode,
-                                         restore_parameters=restore_parameters),
-        options={})
-
-    return client.begin_create_update_mongo_db_database(resource_group_name,
-                                                        account_name,
-                                                        database_name,
-                                                        mongodb_database_resource)
-
-
-def cli_cosmosdb_mongodb_collection_restore(cmd,
-                                            client,
-                                            resource_group_name,
-                                            account_name,
-                                            database_name,
-                                            collection_name,
-                                            restore_timestamp=None,
-                                            disable_ttl=None):
-    # """Restores the Azure Cosmos DB MongoDB collection """
-    restorable_database_accounts_client = cf_restorable_database_accounts(cmd.cli_ctx, [])
-    restorable_database_accounts = restorable_database_accounts_client.list()
-    restorable_database_accounts_list = list(restorable_database_accounts)
-    restore_timestamp_datetime_utc = _convert_to_utc_timestamp(restore_timestamp)
-    restorable_database_account = None
-
-    for account in restorable_database_accounts_list:
-        if account.account_name == account_name:
-            if account.deletion_time is not None:
-                if account.deletion_time >= restore_timestamp_datetime_utc >= account.creation_time:
-                    raise CLIError("Cannot perform inaccount restore on a deleted database account {}".format(account_name))
-            else:
-                if restore_timestamp_datetime_utc >= account.creation_time:
-                    restorable_database_account = account
-                    break
-
-    if restorable_database_account is None:
-        raise CLIError("Cannot find a database account with name {} that is online at {}".format(account_name, restore_timestamp))
-
-    # """Restores the deleted Azure Cosmos DB MongoDB collection"""
-    create_mode = CreateMode.restore.value
-    restore_parameters = RestoreParameters(
-        restore_source=restorable_database_account.id,
-        restore_timestamp_in_utc=restore_timestamp
-    )
-
-    if disable_ttl is not None:
-        restore_parameters.restore_with_ttl_disabled = disable_ttl
-
-    mongodb_collection_resource = MongoDBCollectionResource(id=collection_name,
-                                                            create_mode=create_mode,
-                                                            restore_parameters=restore_parameters
-                                                            )
-
-    mongodb_collection_create_update_resource = MongoDBCollectionCreateUpdateParameters(
-        resource=mongodb_collection_resource,
-        options={})
-
-    return client.begin_create_update_mongo_db_collection(resource_group_name,
-                                                          account_name,
-                                                          database_name,
-                                                          collection_name,
-                                                          mongodb_collection_create_update_resource)
-
-
-# pylint: disable=dangerous-default-value
-def cli_begin_retrieve_sql_container_partition_throughput(client,
-                                                          resource_group_name,
-                                                          account_name,
-                                                          database_name,
-                                                          container_name,
-                                                          physical_partition_ids=[],
-                                                          all_partitions=False):
-
-    try:
-        client.get_sql_container(
-            resource_group_name, account_name, database_name, container_name)
-    except Exception as ex:
-        if ex.error.code == "NotFound":
-            raise CLIError("(NotFound) Container with name '{}' in database '{} could not be found.".format(container_name, database_name))
-
-    if len(physical_partition_ids) == 0 and all_partitions is False:
-        raise CLIError(
-            'Either of --physical-partition-ids/--all-partitions needs to be specified.')
-
-    if len(physical_partition_ids) > 0 and all_partitions:
-        raise CLIError(
-            'Both --physical-partition-ids and --all-partitions cannot be specified together.')
-
-    if all_partitions is True:
-        physical_partition_ids = [PhysicalPartitionId(id='-1')]
-
-    retrieve_throughput_properties_resource = RetrieveThroughputPropertiesResource(
-        physical_partition_ids=physical_partition_ids
-    )
-
-    retrieve_throughput_parameters = RetrieveThroughputParameters(
-        resource=retrieve_throughput_properties_resource
-    )
-
-    async_partition_retrieve_throughput_result = client.begin_sql_container_retrieve_throughput_distribution(resource_group_name=resource_group_name,
-                                                                                                             account_name=account_name,
-                                                                                                             database_name=database_name,
-                                                                                                             container_name=container_name,
-                                                                                                             retrieve_throughput_parameters=retrieve_throughput_parameters)
-
-    return async_partition_retrieve_throughput_result.result()
-
-
-# pylint: disable=dangerous-default-value
-def cli_begin_redistribute_sql_container_partition_throughput(client,
-                                                              resource_group_name,
-                                                              account_name,
-                                                              database_name,
-                                                              container_name,
-                                                              evenly_distribute=False,
-                                                              target_partition_info=[],
-                                                              source_partition_info=[]):
-
-    try:
-        client.get_sql_container(
-            resource_group_name, account_name, database_name, container_name)
-    except Exception as ex:
-        if ex.error.code == "NotFound":
-            raise CLIError("(NotFound) Container with name '{}' in database '{} could not be found.".format(container_name, database_name))
-
-    if evenly_distribute:
-        redistribute_throughput_properties_resource = RedistributeThroughputPropertiesResource(
-            throughput_policy=ThroughputPolicyType.EQUAL,
-            target_physical_partition_throughput_info=[],
-            source_physical_partition_throughput_info=[])
-    else:
-        redistribute_throughput_properties_resource = RedistributeThroughputPropertiesResource(
-            throughput_policy=ThroughputPolicyType.CUSTOM,
-            target_physical_partition_throughput_info=target_partition_info,
-            source_physical_partition_throughput_info=source_partition_info
-        )
-
-    redistribute_throughput_parameters = RedistributeThroughputParameters(
-        resource=redistribute_throughput_properties_resource
-    )
-
-    async_partition_redistribute_throughput_result = client.begin_sql_container_redistribute_throughput(resource_group_name=resource_group_name,
-                                                                                                        account_name=account_name,
-                                                                                                        database_name=database_name,
-                                                                                                        container_name=container_name,
-                                                                                                        redistribute_throughput_parameters=redistribute_throughput_parameters)
-
-    return async_partition_redistribute_throughput_result.result()
-
-
-# pylint: disable=dangerous-default-value
-def cli_begin_retrieve_mongo_container_partition_throughput(client,
-                                                            resource_group_name,
-                                                            account_name,
-                                                            database_name,
-                                                            collection_name,
-                                                            physical_partition_ids=[],
-                                                            all_partitions=False):
-
-    try:
-        client.get_mongo_db_collection(
-            resource_group_name, account_name, database_name, collection_name)
-    except Exception as ex:
-        if ex.error.code == "NotFound":
-            raise CLIError("(NotFound) Container with name '{}' in database '{} could not be found.".format(collection_name, database_name))
-
-    if len(physical_partition_ids) == 0 and all_partitions is False:
-        raise CLIError(
-            'Either of --physical-partition-ids/--all-partitions needs to be specified.')
-
-    if len(physical_partition_ids) > 0 and all_partitions:
-        raise CLIError(
-            'Both --physical-partition-ids and --all-partitions cannot be specified together.')
-
-    if all_partitions is True:
-        physical_partition_ids = [PhysicalPartitionId(id='-1')]
-
-    retrieve_throughput_properties_resource = RetrieveThroughputPropertiesResource(
-        physical_partition_ids=physical_partition_ids
-    )
-
-    retrieve_throughput_parameters = RetrieveThroughputParameters(
-        resource=retrieve_throughput_properties_resource
-    )
-
-    async_partition_retrieve_throughput_result = client.begin_mongo_db_container_retrieve_throughput_distribution(resource_group_name=resource_group_name,
-                                                                                                                  account_name=account_name,
-                                                                                                                  database_name=database_name,
-                                                                                                                  collection_name=collection_name,
-                                                                                                                  retrieve_throughput_parameters=retrieve_throughput_parameters)
-
-    return async_partition_retrieve_throughput_result.result()
-
-
-# pylint: disable=dangerous-default-value
-def cli_begin_redistribute_mongo_container_partition_throughput(client,
-                                                                resource_group_name,
-                                                                account_name,
-                                                                database_name,
-                                                                collection_name,
-                                                                evenly_distribute=False,
-                                                                target_partition_info=[],
-                                                                source_partition_info=[]):
-
-    try:
-        client.get_mongo_db_collection(
-            resource_group_name, account_name, database_name, collection_name)
-    except Exception as ex:
-        if ex.error.code == "NotFound":
-            raise CLIError("(NotFound) Container with name '{}' in database '{} could not be found.".format(collection_name, database_name))
-
-    if evenly_distribute:
-        redistribute_throughput_properties_resource = RedistributeThroughputPropertiesResource(
-            throughput_policy=ThroughputPolicyType.EQUAL,
-            target_physical_partition_throughput_info=[],
-            source_physical_partition_throughput_info=[])
-    else:
-        redistribute_throughput_properties_resource = RedistributeThroughputPropertiesResource(
-            throughput_policy=ThroughputPolicyType.CUSTOM,
-            target_physical_partition_throughput_info=target_partition_info,
-            source_physical_partition_throughput_info=source_partition_info
-        )
-
-    redistribute_throughput_parameters = RedistributeThroughputParameters(
-        resource=redistribute_throughput_properties_resource
-    )
-
-    async_partition_redistribute_throughput_result = client.begin_mongo_db_container_redistribute_throughput(resource_group_name=resource_group_name,
-                                                                                                             account_name=account_name,
-                                                                                                             database_name=database_name,
-                                                                                                             collection_name=collection_name,
-                                                                                                             redistribute_throughput_parameters=redistribute_throughput_parameters)
-
-    return async_partition_redistribute_throughput_result.result()
-
-
-def cli_cosmosdb_gremlin_database_restore(cmd,
-                                          client,
-                                          resource_group_name,
-                                          account_name,
-                                          database_name,
-                                          restore_timestamp=None,
-                                          disable_ttl=None):
-    restorable_database_accounts_client = cf_restorable_database_accounts(cmd.cli_ctx, [])
-    restorable_database_accounts = restorable_database_accounts_client.list()
-    restorable_database_accounts_list = list(restorable_database_accounts)
-    restore_timestamp_datetime_utc = _convert_to_utc_timestamp(restore_timestamp)
-    restorable_database_account = None
-
-    for account in restorable_database_accounts_list:
-        if account.account_name == account_name:
-            if account.deletion_time is not None:
-                if account.deletion_time >= restore_timestamp_datetime_utc >= account.creation_time:
-                    raise CLIError("Cannot perform inaccount restore on a deleted database account {}".format(account_name))
-            else:
-                if restore_timestamp_datetime_utc >= account.creation_time:
-                    restorable_database_account = account
-                    break
-
-    if restorable_database_account is None:
-        raise CLIError("Cannot find a Gremlin database account with name {} that is online at {}".format(account_name, restore_timestamp))
-
-    # """Restores the deleted Azure Cosmos DB Gremlin database"""
-    create_mode = CreateMode.restore.value
-    restore_parameters = RestoreParameters(
-        restore_source=restorable_database_account.id,
-        restore_timestamp_in_utc=restore_timestamp
-    )
-
-    if disable_ttl is not None:
-        restore_parameters.restore_with_ttl_disabled = disable_ttl
-
-    gremlin_database_resource = GremlinDatabaseCreateUpdateParameters(
-        resource=SqlDatabaseResource(
-            id=database_name,
-            create_mode=create_mode,
-            restore_parameters=restore_parameters)
-    )
-
-    return client.begin_create_update_gremlin_database(resource_group_name,
-                                                       account_name,
-                                                       database_name,
-                                                       gremlin_database_resource)
-
-
-def cli_cosmosdb_gremlin_graph_restore(cmd,
-                                       client,
-                                       resource_group_name,
-                                       account_name,
-                                       database_name,
-                                       graph_name,
-                                       restore_timestamp=None,
-                                       disable_ttl=None):
-    # """Restores the deleted Azure Cosmos DB Gremlin graph """
-    restorable_database_accounts_client = cf_restorable_database_accounts(cmd.cli_ctx, [])
-    restorable_database_accounts = restorable_database_accounts_client.list()
-    restorable_database_accounts_list = list(restorable_database_accounts)
-    restore_timestamp_datetime_utc = _convert_to_utc_timestamp(restore_timestamp)
-    restorable_database_account = None
-
-    for account in restorable_database_accounts_list:
-        if account.account_name == account_name:
-            if account.deletion_time is not None:
-                if account.deletion_time >= restore_timestamp_datetime_utc >= account.creation_time:
-                    raise CLIError("Cannot perform inaccount restore on a deleted gremlin database account {}".format(account_name))
-            else:
-                if restore_timestamp_datetime_utc >= account.creation_time:
-                    restorable_database_account = account
-                    break
-
-    if restorable_database_account is None:
-        raise CLIError("Cannot find a database account with name {} that is online at {}".format(account_name, restore_timestamp))
-
-    # """Restores the deleted Azure Cosmos DB Gremlin graph"""
-    create_mode = CreateMode.restore.value
-    restore_parameters = RestoreParameters(
-        restore_source=restorable_database_account.id,
-        restore_timestamp_in_utc=restore_timestamp
-    )
-
-    if disable_ttl is not None:
-        restore_parameters.restore_with_ttl_disabled = disable_ttl
-
-    gremlin_graph_resource = GremlinGraphResource(
-        id=graph_name,
-        create_mode=create_mode,
-        restore_parameters=restore_parameters)
-
-    gremlin_graph_create_update_resource = GremlinGraphCreateUpdateParameters(
-        resource=gremlin_graph_resource,
-        options={})
-
-    return client.begin_create_update_gremlin_graph(resource_group_name,
-                                                    account_name,
-                                                    database_name,
-                                                    graph_name,
-                                                    gremlin_graph_create_update_resource)
-
-
-def cli_cosmosdb_table_restore(cmd,
-                               client,
-                               resource_group_name,
-                               account_name,
-                               table_name,
-                               restore_timestamp=None,
-                               disable_ttl=None):
-    # """Restores the deleted Azure Cosmos DB Table"""
-    restorable_database_accounts_client = cf_restorable_database_accounts(cmd.cli_ctx, [])
-    restorable_database_accounts = restorable_database_accounts_client.list()
-    restorable_database_accounts_list = list(restorable_database_accounts)
-    restore_timestamp_datetime_utc = _convert_to_utc_timestamp(restore_timestamp)
-    restorable_database_account = None
-
-    for account in restorable_database_accounts_list:
-        if account.account_name == account_name:
-            if account.deletion_time is not None:
-                if account.deletion_time >= restore_timestamp_datetime_utc >= account.creation_time:
-                    raise CLIError("Cannot perform inaccount restore on a deleted table {}".format(account_name))
-            else:
-                if restore_timestamp_datetime_utc >= account.creation_time:
-                    restorable_database_account = account
-                    break
-
-    if restorable_database_account is None:
-        raise CLIError("Cannot find a account with name {} that is online at {}".format(account_name, restore_timestamp))
-
-    # """Restores the deleted Azure Cosmos DB Table"""
-    create_mode = CreateMode.restore.value
-    restore_parameters = RestoreParameters(
-        restore_source=restorable_database_account.id,
-        restore_timestamp_in_utc=restore_timestamp
-    )
-
-    if disable_ttl is not None:
-        restore_parameters.restore_with_ttl_disabled = disable_ttl
-
-    table_resource = TableCreateUpdateParameters(
-        resource=TableResource(id=table_name,
-                               create_mode=create_mode,
-                               restore_parameters=restore_parameters),
-        options={})
-
-    return client.begin_create_update_table(resource_group_name,
-                                            account_name,
-                                            table_name,
-                                            table_resource)
+# --------------------------------------------------------------------------------------------
+# Copyright (c) Microsoft Corporation. All rights reserved.
+# Licensed under the MIT License. See License.txt in the project root for license information.
+# --------------------------------------------------------------------------------------------
+# pylint: disable=line-too-long, too-many-statements, consider-using-f-string, broad-except, no-member, raise-missing-from
+
+from knack.util import CLIError
+from knack.log import get_logger
+from azext_cosmosdb_preview.vendored_sdks.azure_mgmt_cosmosdb.models import (
+    AutoscaleSettings,
+    ClusterResource,
+    ClusterResourceProperties,
+    ContainerPartitionKey,
+    DataCenterResource,
+    DataCenterResourceProperties,
+    ManagedCassandraManagedServiceIdentity,
+    AuthenticationMethodLdapProperties,
+    ServiceResourceCreateUpdateParameters,
+    MongoRoleDefinitionCreateUpdateParameters,
+    MongoUserDefinitionCreateUpdateParameters,
+    DatabaseAccountKind,
+    ContinuousBackupRestoreLocation,
+    DatabaseAccountUpdateParameters,
+    RestoreParameters,
+    PeriodicModeBackupPolicy,
+    PeriodicModeProperties,
+    ContinuousModeBackupPolicy,
+    ContinuousModeProperties,
+    DatabaseAccountCreateUpdateParameters,
+    MergeParameters,
+    RetrieveThroughputParameters,
+    RetrieveThroughputPropertiesResource,
+    PhysicalPartitionId,
+    RedistributeThroughputParameters,
+    RedistributeThroughputPropertiesResource,
+    ThroughputPolicyType,
+    SqlDatabaseResource,
+    SqlDatabaseCreateUpdateParameters,
+    SqlContainerResource,
+    SqlContainerCreateUpdateParameters,
+    MongoDBDatabaseResource,
+    MongoDBDatabaseCreateUpdateParameters,
+    MongoDBCollectionResource,
+    MongoDBCollectionCreateUpdateParameters,
+    TableResource,
+    TableCreateUpdateParameters,
+    GremlinDatabaseCreateUpdateParameters,
+    GremlinGraphResource,
+    GremlinGraphCreateUpdateParameters,
+    Location,
+    CreateMode,
+    ConsistencyPolicy,
+    ResourceIdentityType,
+    ManagedServiceIdentity,
+    AnalyticalStorageConfiguration,
+    ManagedServiceIdentityUserAssignedIdentity,
+    MongoCluster,
+    NodeGroupSpec,
+    NodeKind,
+    FirewallRule,
+    CosmosCassandraDataTransferDataSourceSink,
+    CosmosSqlDataTransferDataSourceSink,
+    CosmosMongoDataTransferDataSourceSink
+)
+
+from azext_cosmosdb_preview._client_factory import (
+    cf_restorable_gremlin_resources,
+    cf_restorable_table_resources,
+    cf_restorable_database_accounts
+)
+
+from azure.cli.core.azclierror import InvalidArgumentValueError
+from azure.cli.command_modules.cosmosdb.custom import _convert_to_utc_timestamp
+from azure.core.exceptions import ResourceNotFoundError
+
+from azure.cli.command_modules.cosmosdb._client_factory import (
+    cf_restorable_sql_resources,
+    cf_restorable_mongodb_resources
+)
+
+DEFAULT_INDEXING_POLICY = """{
+  "indexingMode": "consistent",
+  "automatic": true,
+  "includedPaths": [
+    {
+      "path": "/*"
+    }
+  ],
+  "excludedPaths": [
+    {
+      "path": "/\\"_etag\\"/?"
+    }
+  ]
+}"""
+
+
+logger = get_logger(__name__)
+
+
+def _handle_exists_exception(cloud_error):
+    if cloud_error.status_code == 404:
+        return False
+    raise cloud_error
+
+
+def cli_cosmosdb_mongocluster_firewall_rule_create(client,
+                                                   resource_group_name,
+                                                   cluster_name,
+                                                   rule_name,
+                                                   start_ip_address,
+                                                   end_ip_address):
+
+    '''Creates an Azure Cosmos DB Mongo Cluster Firewall rule'''
+
+    firewall_rule = FirewallRule(start_ip_address=start_ip_address, end_ip_address=end_ip_address)
+
+    return client.begin_create_or_update_firewall_rule(resource_group_name, cluster_name, rule_name, firewall_rule)
+
+
+def cli_cosmosdb_mongocluster_firewall_rule_update(client,
+                                                   resource_group_name,
+                                                   cluster_name,
+                                                   rule_name,
+                                                   start_ip_address,
+                                                   end_ip_address):
+
+    '''Creates an Azure Cosmos DB Mongo Cluster Firewall rule'''
+
+    mongo_cluster_firewallRule = client.get_firewall_rule(resource_group_name, cluster_name, rule_name)
+
+    if start_ip_address is None:
+        start_ip_address = mongo_cluster_firewallRule.startIpAddress
+
+    if end_ip_address is None:
+        end_ip_address = mongo_cluster_firewallRule.endIpAddress
+
+    firewall_rule = FirewallRule(start_ip_address=start_ip_address, end_ip_address=end_ip_address)
+
+    return client.begin_create_or_update_firewall_rule(resource_group_name, cluster_name, rule_name, firewall_rule)
+
+
+def cli_cosmosdb_mongocluster_firewall_rule_list(client, resource_group_name, cluster_name):
+
+    """List Azure CosmosDB Mongo Cluster Firewall Rule."""
+
+    return client.list_firewall_rules(resource_group_name, cluster_name)
+
+
+def cli_cosmosdb_mongocluster_firewall_rule_get(client, resource_group_name, cluster_name, rule_name):
+
+    """Gets Azure CosmosDB Mongo Cluster Firewall rule"""
+
+    return client.get_firewall_rule(resource_group_name, cluster_name, rule_name)
+
+
+def cli_cosmosdb_mongocluster_firewall_rule_delete(client, resource_group_name, cluster_name, rule_name):
+
+    """Delete Azure CosmosDB Mongo Cluster Firewall Rule"""
+
+    return client.begin_delete_firewall_rule(resource_group_name, cluster_name, rule_name)
+
+
+def cli_cosmosdb_mongocluster_create(client,
+                                     resource_group_name,
+                                     cluster_name,
+                                     administrator_login,
+                                     administrator_login_password,
+                                     location,
+                                     tags=None,
+                                     server_version="5.0",
+                                     shard_node_tier=None,
+                                     shard_node_disk_size_gb=None,
+                                     shard_node_ha=None,
+                                     shard_node_count=1):
+
+    '''Creates an Azure Cosmos DB Mongo Cluster '''
+
+    if ((administrator_login is None and administrator_login_password is not None) or (administrator_login is not None and administrator_login_password is None)):
+        raise InvalidArgumentValueError('Both(administrator_login and administrator_login_password) Mongo Cluster admin user parameters must be provided together')
+
+    node_group_spec = NodeGroupSpec(
+        sku=shard_node_tier,
+        disk_size_gb=shard_node_disk_size_gb,
+        enable_ha=shard_node_ha,
+        kind=NodeKind.SHARD.value,
+        node_count=shard_node_count
+    )
+
+    node_group_specs = [node_group_spec]
+    mongodb_cluster = MongoCluster(
+        location=location,
+        tags=tags,
+        create_mode=CreateMode.DEFAULT.value,
+        administrator_login=administrator_login,
+        administrator_login_password=administrator_login_password,
+        server_version=server_version,
+        node_group_specs=node_group_specs)
+
+    return client.begin_create_or_update(resource_group_name, cluster_name, mongodb_cluster)
+
+
+def cli_cosmosdb_mongocluster_update(client,
+                                     resource_group_name,
+                                     cluster_name,
+                                     administrator_login=None,
+                                     administrator_login_password=None,
+                                     tags=None,
+                                     server_version=None,
+                                     shard_node_tier=None,
+                                     shard_node_ha=None,
+                                     shard_node_disk_size_gb=None):
+
+    '''Updates an Azure Cosmos DB Mongo Cluster '''
+
+    mongo_cluster_resource = client.get(resource_group_name, cluster_name)
+
+    # user name and password should be updated together
+
+    if ((administrator_login is None and administrator_login_password is not None) or (administrator_login is not None and administrator_login_password is None)):
+        raise InvalidArgumentValueError('Both(administrator_login and administrator_login_password) Mongo Cluster admin user parameters must be provided together')
+
+    if administrator_login_password is None:
+        administrator_login_password = mongo_cluster_resource.administrator_login_password
+
+    # Resource location is immutable
+    location = mongo_cluster_resource.location
+
+    if server_version is None:
+        server_version = mongo_cluster_resource.server_version
+    if tags is None:
+        tags = mongo_cluster_resource.tags
+
+    # Shard info update.
+    if shard_node_tier is None:
+        shard_node_tier = mongo_cluster_resource.node_group_specs[0].sku
+    if shard_node_disk_size_gb is None:
+        shard_node_disk_size_gb = mongo_cluster_resource.node_group_specs[0].disk_size_gb
+    if shard_node_ha is None:
+        shard_node_ha = mongo_cluster_resource.node_group_specs[0].enable_ha
+
+    node_group_spec = NodeGroupSpec(
+        sku=shard_node_tier,
+        disk_size_gb=shard_node_disk_size_gb,
+        enable_ha=shard_node_ha,
+        kind=NodeKind.SHARD.value,
+        node_count=None,
+    )
+
+    node_group_specs = [node_group_spec]
+    mongodb_cluster = MongoCluster(
+        location=location,
+        tags=tags,
+        create_mode=CreateMode.DEFAULT.value,
+        administrator_login=administrator_login,
+        administrator_login_password=administrator_login_password,
+        server_version=server_version,
+        node_group_specs=node_group_specs)
+
+    return client.begin_create_or_update(resource_group_name, cluster_name, mongodb_cluster)
+
+
+def cli_cosmosdb_mongocluster_list(client,
+                                   resource_group_name=None):
+
+    """List Azure CosmosDB Mongo Clusters by resource group and subscription."""
+
+    if resource_group_name is None:
+        return client.list()
+
+    return client.list_by_resource_group(resource_group_name)
+
+
+def cli_cosmosdb_mongocluster_get(client,
+                                  resource_group_name, cluster_name):
+
+    """Gets Azure CosmosDB Mongo Cluster"""
+
+    return client.get(resource_group_name, cluster_name)
+
+
+def cli_cosmosdb_mongocluster_delete(client,
+                                     resource_group_name, cluster_name):
+
+    """Delete Azure CosmosDB Mongo Cluster"""
+
+    return client.begin_delete(resource_group_name, cluster_name)
+
+
+def cli_cosmosdb_managed_cassandra_cluster_create(client,
+                                                  resource_group_name,
+                                                  cluster_name,
+                                                  location,
+                                                  delegated_management_subnet_id,
+                                                  tags=None,
+                                                  identity_type='None',
+                                                  cluster_name_override=None,
+                                                  initial_cassandra_admin_password=None,
+                                                  client_certificates=None,
+                                                  external_gossip_certificates=None,
+                                                  external_seed_nodes=None,
+                                                  restore_from_backup_id=None,
+                                                  cassandra_version=None,
+                                                  authentication_method=None,
+                                                  hours_between_backups=None,
+                                                  repair_enabled=None,
+                                                  cluster_type='Production',
+                                                  extensions=None):
+
+    """Creates an Azure Managed Cassandra Cluster"""
+
+    if initial_cassandra_admin_password is None and external_gossip_certificates is None:
+        raise CLIError('At least one out of the Initial Cassandra Admin Password or External Gossip Certificates is required.')
+
+    if initial_cassandra_admin_password is not None and external_gossip_certificates is not None:
+        raise CLIError('Only one out of the Initial Cassandra Admin Password or External Gossip Certificates has to be specified.')
+
+    cluster_properties = ClusterResourceProperties(
+        delegated_management_subnet_id=delegated_management_subnet_id,
+        cluster_name_override=cluster_name_override,
+        initial_cassandra_admin_password=initial_cassandra_admin_password,
+        client_certificates=client_certificates,
+        external_gossip_certificates=external_gossip_certificates,
+        external_seed_nodes=external_seed_nodes,
+        restore_from_backup_id=restore_from_backup_id,
+        cassandra_version=cassandra_version,
+        authentication_method=authentication_method,
+        hours_between_backups=hours_between_backups,
+        repair_enabled=repair_enabled,
+        cluster_type=cluster_type,
+        extensions=extensions)
+
+    managed_service_identity_parameter = ManagedCassandraManagedServiceIdentity(
+        type=identity_type
+    )
+
+    cluster_resource_create_update_parameters = ClusterResource(
+        location=location,
+        tags=tags,
+        identity=managed_service_identity_parameter,
+        properties=cluster_properties)
+
+    return client.begin_create_update(resource_group_name, cluster_name, cluster_resource_create_update_parameters)
+
+
+def cli_cosmosdb_managed_cassandra_cluster_update(client,
+                                                  resource_group_name,
+                                                  cluster_name,
+                                                  tags=None,
+                                                  identity_type=None,
+                                                  client_certificates=None,
+                                                  external_gossip_certificates=None,
+                                                  external_seed_nodes=None,
+                                                  cassandra_version=None,
+                                                  authentication_method=None,
+                                                  hours_between_backups=None,
+                                                  repair_enabled=None,
+                                                  cluster_type=None,
+                                                  extensions=None):
+
+    """Updates an Azure Managed Cassandra Cluster"""
+
+    cluster_resource = client.get(resource_group_name, cluster_name)
+
+    if client_certificates is None:
+        client_certificates = cluster_resource.properties.client_certificates
+
+    if external_gossip_certificates is not None:
+        external_gossip_certificates = cluster_resource.properties.external_gossip_certificates
+
+    if external_seed_nodes is None:
+        external_seed_nodes = cluster_resource.properties.external_seed_nodes
+
+    if cassandra_version is None:
+        cassandra_version = cluster_resource.properties.cassandra_version
+
+    if authentication_method is None:
+        authentication_method = cluster_resource.properties.authentication_method
+
+    if hours_between_backups is None:
+        hours_between_backups = cluster_resource.properties.hours_between_backups
+
+    if repair_enabled is None:
+        repair_enabled = cluster_resource.properties.repair_enabled
+
+    if tags is None:
+        tags = cluster_resource.tags
+
+    identity = cluster_resource.identity
+
+    if identity_type is not None:
+        identity = ManagedCassandraManagedServiceIdentity(type=identity_type)
+
+    if cluster_type is None:
+        cluster_type = cluster_resource.properties.cluster_type
+
+    if extensions is None:
+        extensions = cluster_resource.properties.extensions
+
+    # to remove extension
+    if len(extensions) == 1 and extensions[0] == '':
+        extensions = None
+
+    cluster_properties = ClusterResourceProperties(
+        provisioning_state=cluster_resource.properties.provisioning_state,
+        restore_from_backup_id=cluster_resource.properties.restore_from_backup_id,
+        delegated_management_subnet_id=cluster_resource.properties.delegated_management_subnet_id,
+        cassandra_version=cassandra_version,
+        cluster_name_override=cluster_resource.properties.cluster_name_override,
+        authentication_method=authentication_method,
+        initial_cassandra_admin_password=cluster_resource.properties.initial_cassandra_admin_password,
+        hours_between_backups=hours_between_backups,
+        repair_enabled=repair_enabled,
+        client_certificates=client_certificates,
+        external_gossip_certificates=external_gossip_certificates,
+        gossip_certificates=cluster_resource.properties.gossip_certificates,
+        external_seed_nodes=cluster_resource.properties.external_seed_nodes,
+        seed_nodes=cluster_resource.properties.seed_nodes,
+        cluster_type=cluster_type,
+        extensions=extensions
+    )
+
+    cluster_resource_create_update_parameters = ClusterResource(
+        location=cluster_resource.location,
+        tags=tags,
+        identity=identity,
+        properties=cluster_properties)
+
+    return client.begin_create_update(resource_group_name, cluster_name, cluster_resource_create_update_parameters)
+
+
+def cli_cosmosdb_managed_cassandra_cluster_list(client,
+                                                resource_group_name=None):
+
+    """List Azure Managed Cassandra Clusters by resource group and subscription."""
+
+    if resource_group_name is None:
+        return client.list_by_subscription()
+
+    return client.list_by_resource_group(resource_group_name)
+
+
+def cli_cosmosdb_managed_cassandra_cluster_list_backup(client,
+                                                       resource_group_name,
+                                                       cluster_name):
+    """List Azure Managed Cassandra Backup"""
+    return client.list_backups(resource_group_name, cluster_name)
+
+
+def cli_cosmosdb_managed_cassandra_cluster_deallocate(client,
+                                                      resource_group_name,
+                                                      cluster_name,
+                                                      force=False):
+
+    """Deallocate Azure Managed Cassandra Cluster"""
+    return client.begin_deallocate(resource_group_name, cluster_name, force)
+
+
+def cli_cosmosdb_managed_cassandra_cluster_show_backup(client,
+                                                       resource_group_name,
+                                                       cluster_name,
+                                                       backup_id):
+    """Get Azure Managed Cassandra Backup"""
+    return client.get_backup(resource_group_name, cluster_name, backup_id)
+
+
+def cli_cosmosdb_managed_cassandra_datacenter_create(client,
+                                                     resource_group_name,
+                                                     cluster_name,
+                                                     data_center_name,
+                                                     data_center_location,
+                                                     delegated_subnet_id,
+                                                     node_count,
+                                                     base64_encoded_cassandra_yaml_fragment=None,
+                                                     managed_disk_customer_key_uri=None,
+                                                     backup_storage_customer_key_uri=None,
+                                                     sku=None,
+                                                     disk_sku=None,
+                                                     disk_capacity=None,
+                                                     availability_zone=None,
+                                                     server_hostname=None,
+                                                     server_port=None,
+                                                     service_user_distinguished_name=None,
+                                                     service_user_password=None,
+                                                     search_base_distinguished_name=None,
+                                                     search_filter_template=None,
+                                                     server_certificates=None):
+
+    """Creates an Azure Managed Cassandra Datacenter"""
+
+    authentication_method_ldap_properties = AuthenticationMethodLdapProperties(
+        server_hostname=server_hostname,
+        server_port=server_port,
+        service_user_distinguished_name=service_user_distinguished_name,
+        service_user_password=service_user_password,
+        search_base_distinguished_name=search_base_distinguished_name,
+        search_filter_template=search_filter_template,
+        server_certificates=server_certificates
+    )
+
+    data_center_properties = DataCenterResourceProperties(
+        data_center_location=data_center_location,
+        delegated_subnet_id=delegated_subnet_id,
+        node_count=node_count,
+        base64_encoded_cassandra_yaml_fragment=base64_encoded_cassandra_yaml_fragment,
+        sku=sku,
+        disk_sku=disk_sku,
+        disk_capacity=disk_capacity,
+        availability_zone=availability_zone,
+        managed_disk_customer_key_uri=managed_disk_customer_key_uri,
+        backup_storage_customer_key_uri=backup_storage_customer_key_uri,
+        authentication_method_ldap_properties=authentication_method_ldap_properties
+    )
+
+    data_center_resource = DataCenterResource(
+        properties=data_center_properties
+    )
+
+    return client.begin_create_update(resource_group_name, cluster_name, data_center_name, data_center_resource)
+
+
+def cli_cosmosdb_managed_cassandra_datacenter_update(client,
+                                                     resource_group_name,
+                                                     cluster_name,
+                                                     data_center_name,
+                                                     node_count=None,
+                                                     base64_encoded_cassandra_yaml_fragment=None,
+                                                     managed_disk_customer_key_uri=None,
+                                                     backup_storage_customer_key_uri=None,
+                                                     server_hostname=None,
+                                                     server_port=None,
+                                                     service_user_distinguished_name=None,
+                                                     service_user_password=None,
+                                                     search_base_distinguished_name=None,
+                                                     search_filter_template=None,
+                                                     server_certificates=None):
+
+    """Updates an Azure Managed Cassandra Datacenter"""
+
+    data_center_resource = client.get(resource_group_name, cluster_name, data_center_name)
+
+    if node_count is None:
+        node_count = data_center_resource.properties.node_count
+
+    if base64_encoded_cassandra_yaml_fragment is None:
+        base64_encoded_cassandra_yaml_fragment = data_center_resource.properties.base64_encoded_cassandra_yaml_fragment
+
+    if managed_disk_customer_key_uri is None:
+        managed_disk_customer_key_uri = data_center_resource.properties.managed_disk_customer_key_uri
+
+    if backup_storage_customer_key_uri is None:
+        backup_storage_customer_key_uri = data_center_resource.properties.backup_storage_customer_key_uri
+
+    is_ldap_properties_none = False
+    if data_center_resource.properties.authentication_method_ldap_properties is None:
+        is_ldap_properties_none = True
+
+    if server_hostname is None and is_ldap_properties_none is False:
+        server_hostname = data_center_resource.properties.authentication_method_ldap_properties.server_hostname
+
+    if server_port is None and is_ldap_properties_none is False:
+        server_port = data_center_resource.properties.authentication_method_ldap_properties.server_port
+
+    if service_user_password is None and is_ldap_properties_none is False:
+        service_user_password = data_center_resource.properties.authentication_method_ldap_properties.service_user_password
+
+    if service_user_distinguished_name is None and is_ldap_properties_none is False:
+        service_user_distinguished_name = data_center_resource.properties.authentication_method_ldap_properties.service_user_distinguished_name
+
+    if search_base_distinguished_name is None and is_ldap_properties_none is False:
+        search_base_distinguished_name = data_center_resource.properties.authentication_method_ldap_properties.search_base_distinguished_name
+
+    if search_filter_template is None and is_ldap_properties_none is False:
+        search_filter_template = data_center_resource.properties.authentication_method_ldap_properties.search_filter_template
+
+    if server_certificates is None and is_ldap_properties_none is False:
+        server_certificates = data_center_resource.properties.authentication_method_ldap_properties.server_certificates
+
+    authentication_method_ldap_properties = AuthenticationMethodLdapProperties(
+        server_hostname=server_hostname,
+        server_port=server_port,
+        service_user_distinguished_name=service_user_distinguished_name,
+        service_user_password=service_user_password,
+        search_base_distinguished_name=search_base_distinguished_name,
+        search_filter_template=search_filter_template,
+        server_certificates=server_certificates
+    )
+
+    data_center_properties = DataCenterResourceProperties(
+        data_center_location=data_center_resource.properties.data_center_location,
+        delegated_subnet_id=data_center_resource.properties.delegated_subnet_id,
+        node_count=node_count,
+        seed_nodes=data_center_resource.properties.seed_nodes,
+        base64_encoded_cassandra_yaml_fragment=base64_encoded_cassandra_yaml_fragment,
+        managed_disk_customer_key_uri=managed_disk_customer_key_uri,
+        backup_storage_customer_key_uri=backup_storage_customer_key_uri,
+        authentication_method_ldap_properties=authentication_method_ldap_properties
+    )
+
+    data_center_resource = DataCenterResource(
+        properties=data_center_properties
+    )
+
+    return client.begin_create_update(resource_group_name, cluster_name, data_center_name, data_center_resource)
+
+
+def cli_cosmosdb_service_create(client,
+                                account_name,
+                                resource_group_name,
+                                service_kind,
+                                service_name,
+                                instance_count=1,
+                                instance_size="Cosmos.D4s"):
+    params = ServiceResourceCreateUpdateParameters(service_type=service_kind,
+                                                   instance_count=instance_count,
+                                                   instance_size=instance_size)
+
+    return client.begin_create(resource_group_name, account_name, service_name, create_update_parameters=params)
+
+
+def cli_cosmosdb_service_update(client,
+                                account_name,
+                                resource_group_name,
+                                service_name,
+                                service_kind,
+                                instance_count,
+                                instance_size=None):
+    params = ServiceResourceCreateUpdateParameters(service_type=service_kind,
+                                                   instance_count=instance_count,
+                                                   instance_size=instance_size)
+
+    return client.begin_create(resource_group_name, account_name, service_name, create_update_parameters=params)
+
+
+def cli_cosmosdb_mongo_role_definition_create(client,
+                                              resource_group_name,
+                                              account_name,
+                                              mongo_role_definition_body):
+    '''Creates an Azure Cosmos DB Mongo Role Definition '''
+    mongo_role_definition_create_resource = MongoRoleDefinitionCreateUpdateParameters(
+        role_name=mongo_role_definition_body['RoleName'],
+        type=mongo_role_definition_body['Type'],
+        database_name=mongo_role_definition_body['DatabaseName'],
+        privileges=mongo_role_definition_body['Privileges'],
+        roles=mongo_role_definition_body['Roles'])
+
+    return client.begin_create_update_mongo_role_definition(mongo_role_definition_body['Id'], resource_group_name, account_name, mongo_role_definition_create_resource)
+
+
+def cli_cosmosdb_mongo_role_definition_update(client,
+                                              resource_group_name,
+                                              account_name,
+                                              mongo_role_definition_body):
+    '''Update an existing Azure Cosmos DB Mongo Role Definition'''
+    logger.debug('reading Mongo role definition')
+    mongo_role_definition = client.get_mongo_role_definition(mongo_role_definition_body['Id'], resource_group_name, account_name)
+
+    if mongo_role_definition_body['RoleName'] != mongo_role_definition.role_name:
+        raise InvalidArgumentValueError('Cannot update Mongo Role Definition Name.')
+
+    mongo_role_definition_update_resource = MongoRoleDefinitionCreateUpdateParameters(
+        role_name=mongo_role_definition.role_name,
+        type=mongo_role_definition_body['Type'],
+        database_name=mongo_role_definition_body['DatabaseName'],
+        privileges=mongo_role_definition_body['Privileges'],
+        roles=mongo_role_definition_body['Roles'])
+
+    return client.begin_create_update_mongo_role_definition(mongo_role_definition_body['Id'], resource_group_name, account_name, mongo_role_definition_update_resource)
+
+
+def cli_cosmosdb_mongo_role_definition_exists(client,
+                                              resource_group_name,
+                                              account_name,
+                                              mongo_role_definition_id):
+    """Checks if an Azure Cosmos DB Mongo Role Definition exists"""
+    try:
+        client.get_mongo_role_definition(mongo_role_definition_id, resource_group_name, account_name)
+    except Exception as ex:
+        return _handle_exists_exception(ex.response)
+
+    return True
+
+
+def cli_cosmosdb_mongo_user_definition_create(client,
+                                              resource_group_name,
+                                              account_name,
+                                              mongo_user_definition_body):
+    '''Creates an Azure Cosmos DB Mongo User Definition '''
+    mongo_user_definition_create_resource = MongoUserDefinitionCreateUpdateParameters(
+        user_name=mongo_user_definition_body['UserName'],
+        password=mongo_user_definition_body['Password'],
+        database_name=mongo_user_definition_body['DatabaseName'],
+        custom_data=mongo_user_definition_body['CustomData'],
+        mechanisms=mongo_user_definition_body['Mechanisms'],
+        roles=mongo_user_definition_body['Roles'])
+
+    return client.begin_create_update_mongo_user_definition(mongo_user_definition_body['Id'], resource_group_name, account_name, mongo_user_definition_create_resource)
+
+
+def cli_cosmosdb_mongo_user_definition_update(client,
+                                              resource_group_name,
+                                              account_name,
+                                              mongo_user_definition_body):
+    '''Update an existing Azure Cosmos DB Mongo User Definition'''
+    logger.debug('reading Mongo user definition')
+    try:
+        mongo_user_definition = client.get_mongo_user_definition(mongo_user_definition_body['Id'], resource_group_name, account_name)
+
+        mongo_user_definition_update_resource = MongoUserDefinitionCreateUpdateParameters(
+            user_name=mongo_user_definition.user_name,
+            password=mongo_user_definition_body['Password'],
+            database_name=mongo_user_definition_body['DatabaseName'],
+            custom_data=mongo_user_definition_body['CustomData'],
+            mechanisms=mongo_user_definition_body['Mechanisms'],
+            roles=mongo_user_definition_body['Roles'])
+
+        return client.begin_create_update_mongo_user_definition(mongo_user_definition_body['Id'], resource_group_name, account_name, mongo_user_definition_update_resource)
+    except Exception as ex:
+        return _handle_exists_exception(ex.response)
+
+
+def cli_cosmosdb_mongo_user_definition_exists(client,
+                                              resource_group_name,
+                                              account_name,
+                                              mongo_user_definition_id):
+    """Checks if an Azure Cosmos DB Mongo User Definition exists"""
+    try:
+        client.get_mongo_user_definition(mongo_user_definition_id, resource_group_name, account_name)
+    except Exception as ex:
+        return _handle_exists_exception(ex.response)
+
+    return True
+
+
+def _gen_guid():
+    import uuid
+    return uuid.uuid4()
+
+
+# create cosmosdb account with gremlin databases and tables to restore
+# pylint: disable=too-many-locals
+def cli_cosmosdb_create(cmd,
+                        client,
+                        resource_group_name,
+                        account_name,
+                        locations=None,
+                        tags=None,
+                        kind=DatabaseAccountKind.global_document_db.value,
+                        default_consistency_level=None,
+                        max_staleness_prefix=100,
+                        max_interval=5,
+                        ip_range_filter=None,
+                        enable_automatic_failover=None,
+                        capabilities=None,
+                        enable_virtual_network=None,
+                        virtual_network_rules=None,
+                        enable_multiple_write_locations=None,
+                        disable_key_based_metadata_write_access=None,
+                        key_uri=None,
+                        public_network_access=None,
+                        enable_analytical_storage=None,
+                        enable_free_tier=None,
+                        server_version=None,
+                        network_acl_bypass=None,
+                        network_acl_bypass_resource_ids=None,
+                        backup_interval=None,
+                        backup_retention=None,
+                        backup_redundancy=None,
+                        assign_identity=None,
+                        default_identity=None,
+                        analytical_storage_schema_type=None,
+                        backup_policy_type=None,
+                        continuous_tier=None,
+                        databases_to_restore=None,
+                        gremlin_databases_to_restore=None,
+                        tables_to_restore=None,
+                        is_restore_request=None,
+                        restore_source=None,
+                        restore_timestamp=None,
+                        enable_materialized_views=None,
+                        enable_burst_capacity=None,
+                        enable_priority_based_execution=None,
+                        default_priority_level=None,
+                        enable_prpp_autoscale=None,
+                        enable_partition_merge=None):
+    """Create a new Azure Cosmos DB database account."""
+
+    from azure.cli.core.commands.client_factory import get_mgmt_service_client
+    from azure.cli.core.profiles import ResourceType
+    resource_client = get_mgmt_service_client(cmd.cli_ctx, ResourceType.MGMT_RESOURCE_RESOURCES)
+
+    rg = resource_client.resource_groups.get(resource_group_name)
+    resource_group_location = rg.location  # pylint: disable=no-member
+
+    restore_timestamp_utc = None
+    if restore_timestamp is not None:
+        restore_timestamp_utc = _convert_to_utc_timestamp(
+            restore_timestamp).isoformat()
+
+    return _create_database_account(client=client,
+                                    resource_group_name=resource_group_name,
+                                    account_name=account_name,
+                                    locations=locations,
+                                    tags=tags,
+                                    kind=kind,
+                                    default_consistency_level=default_consistency_level,
+                                    max_staleness_prefix=max_staleness_prefix,
+                                    max_interval=max_interval,
+                                    ip_range_filter=ip_range_filter,
+                                    enable_automatic_failover=enable_automatic_failover,
+                                    capabilities=capabilities,
+                                    enable_virtual_network=enable_virtual_network,
+                                    virtual_network_rules=virtual_network_rules,
+                                    enable_multiple_write_locations=enable_multiple_write_locations,
+                                    disable_key_based_metadata_write_access=disable_key_based_metadata_write_access,
+                                    key_uri=key_uri,
+                                    public_network_access=public_network_access,
+                                    enable_analytical_storage=enable_analytical_storage,
+                                    enable_free_tier=enable_free_tier,
+                                    server_version=server_version,
+                                    network_acl_bypass=network_acl_bypass,
+                                    network_acl_bypass_resource_ids=network_acl_bypass_resource_ids,
+                                    is_restore_request=is_restore_request,
+                                    restore_source=restore_source,
+                                    restore_timestamp=restore_timestamp_utc,
+                                    analytical_storage_schema_type=analytical_storage_schema_type,
+                                    backup_policy_type=backup_policy_type,
+                                    continuous_tier=continuous_tier,
+                                    backup_interval=backup_interval,
+                                    backup_redundancy=backup_redundancy,
+                                    assign_identity=assign_identity,
+                                    default_identity=default_identity,
+                                    backup_retention=backup_retention,
+                                    databases_to_restore=databases_to_restore,
+                                    gremlin_databases_to_restore=gremlin_databases_to_restore,
+                                    tables_to_restore=tables_to_restore,
+                                    arm_location=resource_group_location,
+                                    enable_materialized_views=enable_materialized_views,
+                                    enable_burst_capacity=enable_burst_capacity,
+                                    enable_priority_based_execution=enable_priority_based_execution,
+                                    default_priority_level=default_priority_level,
+                                    enable_prpp_autoscale=enable_prpp_autoscale,
+                                    enable_partition_merge=enable_partition_merge)
+
+
+# pylint: disable=too-many-branches
+def cli_cosmosdb_update(client,
+                        resource_group_name,
+                        account_name,
+                        locations=None,
+                        tags=None,
+                        default_consistency_level=None,
+                        max_staleness_prefix=None,
+                        max_interval=None,
+                        ip_range_filter=None,
+                        enable_automatic_failover=None,
+                        capabilities=None,
+                        enable_virtual_network=None,
+                        virtual_network_rules=None,
+                        enable_multiple_write_locations=None,
+                        disable_key_based_metadata_write_access=None,
+                        public_network_access=None,
+                        enable_analytical_storage=None,
+                        network_acl_bypass=None,
+                        network_acl_bypass_resource_ids=None,
+                        server_version=None,
+                        backup_interval=None,
+                        backup_retention=None,
+                        backup_redundancy=None,
+                        default_identity=None,
+                        analytical_storage_schema_type=None,
+                        backup_policy_type=None,
+                        continuous_tier=None,
+                        enable_materialized_views=None,
+                        enable_burst_capacity=None,
+                        enable_priority_based_execution=None,
+                        default_priority_level=None,
+                        enable_prpp_autoscale=None,
+                        enable_partition_merge=None):
+    """Update an existing Azure Cosmos DB database account. """
+    existing = client.get(resource_group_name, account_name)
+
+    update_consistency_policy = False
+    if max_interval is not None or \
+            max_staleness_prefix is not None or \
+            default_consistency_level is not None:
+        update_consistency_policy = True
+
+    if max_staleness_prefix is None:
+        max_staleness_prefix = existing.consistency_policy.max_staleness_prefix
+
+    if max_interval is None:
+        max_interval = existing.consistency_policy.max_interval_in_seconds
+
+    if default_consistency_level is None:
+        default_consistency_level = existing.consistency_policy.default_consistency_level
+
+    consistency_policy = None
+    if update_consistency_policy:
+        consistency_policy = ConsistencyPolicy(default_consistency_level=default_consistency_level,
+                                               max_staleness_prefix=max_staleness_prefix,
+                                               max_interval_in_seconds=max_interval)
+
+    api_properties = {'ServerVersion': server_version}
+
+    backup_policy = None
+    if backup_interval is not None or backup_retention is not None or backup_redundancy is not None:
+        if isinstance(existing.backup_policy, PeriodicModeBackupPolicy):
+            if backup_policy_type is not None and backup_policy_type.lower() == 'continuous':
+                raise CLIError('backup-interval and backup-retention can only be set with periodic backup policy.')
+            periodic_mode_properties = PeriodicModeProperties(
+                backup_interval_in_minutes=backup_interval,
+                backup_retention_interval_in_hours=backup_retention,
+                backup_storage_redundancy=backup_redundancy
+            )
+            backup_policy = existing.backup_policy
+            backup_policy.periodic_mode_properties = periodic_mode_properties
+        else:
+            raise CLIError(
+                'backup-interval, backup-retention and backup_redundancy can only be set for accounts with periodic backup policy.')  # pylint: disable=line-too-long
+    elif backup_policy_type is not None and backup_policy_type.lower() == 'continuous':
+        if isinstance(existing.backup_policy, PeriodicModeBackupPolicy):
+            backup_policy = ContinuousModeBackupPolicy()
+            if continuous_tier is not None:
+                continuous_mode_properties = ContinuousModeProperties(
+                    tier=continuous_tier
+                )
+            else:
+                continuous_mode_properties = ContinuousModeProperties(
+                    tier='Continuous30Days'
+                )
+            backup_policy.continuous_mode_properties = continuous_mode_properties
+        else:
+            backup_policy = existing.backup_policy
+            if continuous_tier is not None:
+                continuous_mode_properties = ContinuousModeProperties(
+                    tier=continuous_tier
+                )
+                backup_policy.continuous_mode_properties = continuous_mode_properties
+
+    analytical_storage_configuration = None
+    if analytical_storage_schema_type is not None:
+        analytical_storage_configuration = AnalyticalStorageConfiguration()
+        analytical_storage_configuration.schema_type = analytical_storage_schema_type
+
+    params = DatabaseAccountUpdateParameters(
+        locations=locations,
+        tags=tags,
+        consistency_policy=consistency_policy,
+        ip_rules=ip_range_filter,
+        is_virtual_network_filter_enabled=enable_virtual_network,
+        enable_automatic_failover=enable_automatic_failover,
+        capabilities=capabilities,
+        virtual_network_rules=virtual_network_rules,
+        enable_multiple_write_locations=enable_multiple_write_locations,
+        disable_key_based_metadata_write_access=disable_key_based_metadata_write_access,
+        public_network_access=public_network_access,
+        enable_analytical_storage=enable_analytical_storage,
+        network_acl_bypass=network_acl_bypass,
+        network_acl_bypass_resource_ids=network_acl_bypass_resource_ids,
+        api_properties=api_properties,
+        backup_policy=backup_policy,
+        default_identity=default_identity,
+        analytical_storage_configuration=analytical_storage_configuration,
+        enable_materialized_views=enable_materialized_views,
+        enable_burst_capacity=enable_burst_capacity,
+        enable_priority_based_execution=enable_priority_based_execution,
+        default_priority_level=default_priority_level,
+        enable_per_region_per_partition_autoscale=enable_prpp_autoscale,
+        enable_partition_merge=enable_partition_merge)
+
+    async_docdb_update = client.begin_update(resource_group_name, account_name, params)
+    docdb_account = async_docdb_update.result()
+    docdb_account = client.get(resource_group_name, account_name)  # Workaround
+    return docdb_account
+
+
+# pylint: disable=too-many-branches
+def cli_cosmosdb_restorable_database_account_list(client,
+                                                  location=None,
+                                                  account_name=None):
+    restorable_database_accounts = None
+    if location is not None:
+        restorable_database_accounts = client.list_by_location(location)
+    else:
+        restorable_database_accounts = client.list()
+
+    if account_name is None:
+        return restorable_database_accounts
+
+    matching_restorable_accounts = []
+    restorable_database_accounts_list = list(restorable_database_accounts)
+    for account in restorable_database_accounts_list:
+        if account.account_name == account_name:
+            matching_restorable_accounts.append(account)
+    return matching_restorable_accounts
+
+
+# pylint: disable=too-many-branches
+def cli_cosmosdb_restorable_database_account_get_by_location(client,
+                                                             location=None,
+                                                             instance_id=None):
+    return client.get_by_location(location, instance_id)
+
+
+# restore cosmosdb account with gremlin databases and tables to restore
+# pylint: disable=too-many-statements
+def cli_cosmosdb_restore(cmd,
+                         client,
+                         resource_group_name,
+                         account_name,
+                         target_database_account_name,
+                         restore_timestamp,
+                         location,
+                         assign_identity=None,
+                         default_identity=None,
+                         databases_to_restore=None,
+                         gremlin_databases_to_restore=None,
+                         tables_to_restore=None,
+                         public_network_access=None,
+                         source_backup_location=None,
+                         disable_ttl=None):
+    restorable_database_accounts_client = cf_restorable_database_accounts(cmd.cli_ctx, [])
+    restorable_database_accounts = restorable_database_accounts_client.list()
+    restorable_database_accounts_list = list(restorable_database_accounts)
+    target_restorable_account = None
+    restore_timestamp_datetime_utc = _convert_to_utc_timestamp(restore_timestamp)
+
+    # If restore timestamp is timezone aware, get the utcnow as timezone aware as well
+    from datetime import datetime, timezone
+    current_dateTime = datetime.utcnow()
+    if restore_timestamp_datetime_utc.tzinfo is not None and restore_timestamp_datetime_utc.tzinfo.utcoffset(restore_timestamp_datetime_utc) is not None:
+        current_dateTime = datetime.now(timezone.utc)
+
+    # Fail if provided restoretimesamp is greater than current timestamp
+    if restore_timestamp_datetime_utc > current_dateTime:
+        raise CLIError("Restore timestamp {} should be less than current timestamp {}".format(restore_timestamp_datetime_utc, current_dateTime))
+
+    is_source_restorable_account_deleted = False
+    for account in restorable_database_accounts_list:
+        if account.account_name == account_name:
+            if account.deletion_time is not None:
+                if account.deletion_time >= restore_timestamp_datetime_utc >= account.creation_time:
+                    target_restorable_account = account
+                    is_source_restorable_account_deleted = True
+                    break
+            else:
+                if restore_timestamp_datetime_utc >= account.creation_time:
+                    target_restorable_account = account
+                    break
+
+    if target_restorable_account is None:
+        raise CLIError("Cannot find a database account with name {} that is online at {}".format(account_name, restore_timestamp))
+
+    # Validate if source account is empty only for live account restores. For deleted account restores the api will not work
+    if not is_source_restorable_account_deleted:
+        restorable_resources = None
+        api_type = target_restorable_account.api_type.lower()
+        arm_location_normalized = target_restorable_account.location.lower().replace(" ", "")
+        source_location = location
+
+        if source_backup_location is not None:
+            source_location = source_backup_location
+
+        if api_type == "sql":
+            try:
+                restorable_sql_resources_client = cf_restorable_sql_resources(cmd.cli_ctx, [])
+                restorable_resources = restorable_sql_resources_client.list(
+                    arm_location_normalized,
+                    target_restorable_account.name,
+                    source_location,
+                    restore_timestamp_datetime_utc)
+            except ResourceNotFoundError:
+                raise CLIError("Cannot find a database account with name {} that is online at {} in location {}".format(account_name, restore_timestamp, source_location))
+        elif api_type == "mongodb":
+            try:
+                restorable_mongodb_resources_client = cf_restorable_mongodb_resources(cmd.cli_ctx, [])
+                restorable_resources = restorable_mongodb_resources_client.list(
+                    arm_location_normalized,
+                    target_restorable_account.name,
+                    source_location,
+                    restore_timestamp_datetime_utc)
+            except ResourceNotFoundError:
+                raise CLIError("Cannot find a database account with name {} that is online at {} in location {}".format(account_name, restore_timestamp, source_location))
+        elif "sql" in api_type and "gremlin" in api_type:
+            try:
+                restorable_gremlin_resources_client = cf_restorable_gremlin_resources(cmd.cli_ctx, [])
+                restorable_resources = restorable_gremlin_resources_client.list(
+                    arm_location_normalized,
+                    target_restorable_account.name,
+                    source_location,
+                    restore_timestamp_datetime_utc)
+            except ResourceNotFoundError:
+                raise CLIError("Cannot find a database account with name {} that is online at {} in location {}".format(account_name, restore_timestamp, source_location))
+        elif "sql" in api_type and "table" in api_type:
+            try:
+                restorable_table_resources_client = cf_restorable_table_resources(cmd.cli_ctx, [])
+                restorable_resources = restorable_table_resources_client.list(
+                    arm_location_normalized,
+                    target_restorable_account.name,
+                    source_location,
+                    restore_timestamp_datetime_utc)
+            except ResourceNotFoundError:
+                raise CLIError("Cannot find a database account with name {} that is online at {} in location {}".format(account_name, restore_timestamp, source_location))
+        else:
+            raise CLIError("Provided API Type {} is not supported for account {}".format(target_restorable_account.api_type, account_name))
+
+        if restorable_resources is None or not any(restorable_resources):
+            raise CLIError("Database account {} contains no restorable resources in location {} at given restore timestamp {}".format(target_restorable_account, source_location, restore_timestamp_datetime_utc))
+
+    # Trigger restore
+    locations = []
+    locations.append(Location(location_name=location, failover_priority=0))
+
+    return _create_database_account(client,
+                                    resource_group_name=resource_group_name,
+                                    account_name=target_database_account_name,
+                                    locations=locations,
+                                    assign_identity=assign_identity,
+                                    default_identity=default_identity,
+                                    is_restore_request=True,
+                                    restore_source=target_restorable_account.id,
+                                    restore_timestamp=restore_timestamp_datetime_utc.isoformat(),
+                                    databases_to_restore=databases_to_restore,
+                                    gremlin_databases_to_restore=gremlin_databases_to_restore,
+                                    tables_to_restore=tables_to_restore,
+                                    arm_location=target_restorable_account.location,
+                                    public_network_access=public_network_access,
+                                    source_backup_location=source_backup_location,
+                                    disable_ttl=disable_ttl)
+
+
+# pylint: disable=too-many-statements
+# pylint: disable=too-many-branches
+def _create_database_account(client,
+                             resource_group_name,
+                             account_name,
+                             locations=None,
+                             tags=None,
+                             kind=DatabaseAccountKind.global_document_db.value,
+                             default_consistency_level=None,
+                             max_staleness_prefix=100,
+                             max_interval=5,
+                             ip_range_filter=None,
+                             enable_automatic_failover=None,
+                             capabilities=None,
+                             enable_virtual_network=None,
+                             virtual_network_rules=None,
+                             enable_multiple_write_locations=None,
+                             disable_key_based_metadata_write_access=None,
+                             key_uri=None,
+                             public_network_access=None,
+                             enable_analytical_storage=None,
+                             enable_free_tier=None,
+                             server_version=None,
+                             network_acl_bypass=None,
+                             network_acl_bypass_resource_ids=None,
+                             backup_interval=None,
+                             backup_retention=None,
+                             backup_redundancy=None,
+                             assign_identity=None,
+                             default_identity=None,
+                             backup_policy_type=None,
+                             continuous_tier=None,
+                             analytical_storage_schema_type=None,
+                             databases_to_restore=None,
+                             gremlin_databases_to_restore=None,
+                             tables_to_restore=None,
+                             is_restore_request=None,
+                             restore_source=None,
+                             restore_timestamp=None,
+                             arm_location=None,
+                             enable_materialized_views=None,
+                             enable_burst_capacity=None,
+                             source_backup_location=None,
+                             enable_priority_based_execution=None,
+                             default_priority_level=None,
+                             enable_prpp_autoscale=None,
+                             disable_ttl=None,
+                             enable_partition_merge=None):
+    consistency_policy = None
+    if default_consistency_level is not None:
+        consistency_policy = ConsistencyPolicy(default_consistency_level=default_consistency_level,
+                                               max_staleness_prefix=max_staleness_prefix,
+                                               max_interval_in_seconds=max_interval)
+
+    if not locations:
+        locations = []
+        locations.append(Location(location_name=arm_location, failover_priority=0, is_zone_redundant=False))
+
+    managed_service_identity = None
+    SYSTEM_ID = '[system]'
+    enable_system = False
+    if assign_identity is not None:
+        if assign_identity == [] or (len(assign_identity) == 1 and assign_identity[0] == '[system]'):
+            enable_system = True
+            managed_service_identity = ManagedServiceIdentity(type=ResourceIdentityType.system_assigned.value)
+        else:
+            user_identities = {}
+            for x in assign_identity:
+                if x != SYSTEM_ID:
+                    user_identities[x] = ManagedServiceIdentityUserAssignedIdentity()  # pylint: disable=line-too-long
+                else:
+                    enable_system = True
+            if enable_system:
+                managed_service_identity = ManagedServiceIdentity(
+                    type=ResourceIdentityType.system_assigned_user_assigned.value,
+                    user_assigned_identities=user_identities
+                )
+            else:
+                managed_service_identity = ManagedServiceIdentity(
+                    type=ResourceIdentityType.user_assigned.value,
+                    user_assigned_identities=user_identities
+                )
+
+    api_properties = {}
+    if kind == DatabaseAccountKind.mongo_db.value:
+        api_properties['ServerVersion'] = server_version
+    elif server_version is not None:
+        raise CLIError('server-version is a valid argument only when kind is MongoDB.')
+
+    backup_policy = None
+    if backup_policy_type is not None:
+        if backup_policy_type.lower() == 'periodic':
+            backup_policy = PeriodicModeBackupPolicy()
+            if backup_interval is not None or backup_retention is not None or backup_redundancy is not None:
+                periodic_mode_properties = PeriodicModeProperties(
+                    backup_interval_in_minutes=backup_interval,
+                    backup_retention_interval_in_hours=backup_retention,
+                    backup_storage_redundancy=backup_redundancy
+                )
+                backup_policy.periodic_mode_properties = periodic_mode_properties
+        elif backup_policy_type.lower() == 'continuous':
+            backup_policy = ContinuousModeBackupPolicy()
+            if continuous_tier is not None:
+                continuous_mode_properties = ContinuousModeProperties(
+                    tier=continuous_tier
+                )
+            else:
+                continuous_mode_properties = ContinuousModeProperties(
+                    tier='Continuous30Days'
+                )
+            backup_policy.continuous_mode_properties = continuous_mode_properties
+        else:
+            raise CLIError('backup-policy-type argument is invalid.')
+
+    elif backup_interval is not None or backup_retention is not None:
+        backup_policy = PeriodicModeBackupPolicy()
+        periodic_mode_properties = PeriodicModeProperties(
+            backup_interval_in_minutes=backup_interval,
+            backup_retention_interval_in_hours=backup_retention
+        )
+        backup_policy.periodic_mode_properties = periodic_mode_properties
+
+    analytical_storage_configuration = None
+    if analytical_storage_schema_type is not None:
+        analytical_storage_configuration = AnalyticalStorageConfiguration()
+        analytical_storage_configuration.schema_type = analytical_storage_schema_type
+
+    create_mode = CreateMode.restore.value if is_restore_request else CreateMode.default.value
+    params = None
+    restore_parameters = None
+    if create_mode == 'Restore':
+        if restore_source is None or restore_timestamp is None:
+            raise CLIError('restore-source and restore-timestamp should be provided for a restore request.')
+
+        restore_parameters = RestoreParameters(
+            restore_mode='PointInTime',
+            restore_source=restore_source,
+            restore_timestamp_in_utc=restore_timestamp
+        )
+
+        if databases_to_restore is not None:
+            restore_parameters.databases_to_restore = databases_to_restore
+
+        if gremlin_databases_to_restore is not None:
+            restore_parameters.gremlin_databases_to_restore = gremlin_databases_to_restore
+
+        if tables_to_restore is not None:
+            restore_parameters.tables_to_restore = tables_to_restore
+
+        if source_backup_location is not None:
+            restore_parameters.source_backup_location = source_backup_location
+
+        if disable_ttl is not None:
+            restore_parameters.restore_with_ttl_disabled = disable_ttl
+
+    params = DatabaseAccountCreateUpdateParameters(
+        location=arm_location,
+        locations=locations,
+        tags=tags,
+        kind=kind,
+        consistency_policy=consistency_policy,
+        ip_rules=ip_range_filter,
+        is_virtual_network_filter_enabled=enable_virtual_network,
+        enable_automatic_failover=enable_automatic_failover,
+        capabilities=capabilities,
+        virtual_network_rules=virtual_network_rules,
+        enable_multiple_write_locations=enable_multiple_write_locations,
+        disable_key_based_metadata_write_access=disable_key_based_metadata_write_access,
+        key_vault_key_uri=key_uri,
+        public_network_access=public_network_access,
+        api_properties=api_properties,
+        enable_analytical_storage=enable_analytical_storage,
+        enable_free_tier=enable_free_tier,
+        network_acl_bypass=network_acl_bypass,
+        network_acl_bypass_resource_ids=network_acl_bypass_resource_ids,
+        backup_policy=backup_policy,
+        identity=managed_service_identity,
+        default_identity=default_identity,
+        analytical_storage_configuration=analytical_storage_configuration,
+        create_mode=create_mode,
+        restore_parameters=restore_parameters,
+        enable_materialized_views=enable_materialized_views,
+        enable_burst_capacity=enable_burst_capacity,
+        enable_priority_based_execution=enable_priority_based_execution,
+        default_priority_level=default_priority_level,
+        enable_per_region_per_partition_autoscale=enable_prpp_autoscale,
+        enable_partition_merge=enable_partition_merge
+    )
+
+    async_docdb_create = client.begin_create_or_update(resource_group_name, account_name, params)
+    docdb_account = async_docdb_create.result()
+    docdb_account = client.get(resource_group_name, account_name)  # Workaround
+    return docdb_account
+
+
+def cli_cosmosdb_list(client, resource_group_name=None):
+    """ Lists all Azure Cosmos DB database accounts within a given resource group or subscription. """
+    if resource_group_name:
+        return client.list_by_resource_group(resource_group_name)
+
+    return client.list()
+
+
+# latest restorable timestamp for gremlin graph and table
+def cli_gremlin_retrieve_latest_backup_time(client,
+                                            resource_group_name,
+                                            account_name,
+                                            database_name,
+                                            graph_name,
+                                            location):
+    try:
+        client.get_gremlin_database(resource_group_name, account_name, database_name)
+    except Exception as ex:
+        if ex.error.code == "NotFound":
+            raise CLIError("(NotFound) Database with name '{}' could not be found.".format(database_name))
+        raise CLIError("{}".format(str(ex)))
+
+    try:
+        client.get_gremlin_graph(resource_group_name, account_name, database_name, graph_name)
+    except Exception as ex:
+        if ex.error.code == "NotFound":
+            raise CLIError("(NotFound) Graph with name '{}' under database '{}' could not be found.".format(graph_name, database_name))
+        raise CLIError("{}".format(str(ex)))
+
+    restoreLocation = ContinuousBackupRestoreLocation(
+        location=location
+    )
+
+    asyc_backupInfo = client.begin_retrieve_continuous_backup_information(resource_group_name,
+                                                                          account_name,
+                                                                          database_name,
+                                                                          graph_name,
+                                                                          restoreLocation)
+    return asyc_backupInfo.result()
+
+
+def cli_table_retrieve_latest_backup_time(client,
+                                          resource_group_name,
+                                          account_name,
+                                          table_name,
+                                          location):
+    try:
+        client.get_table(resource_group_name, account_name, table_name)
+    except Exception as ex:
+        if ex.error.code == "NotFound":
+            raise CLIError("(NotFound) Table with name '{}' could not be found.".format(table_name))
+        raise CLIError("{}".format(str(ex)))
+
+    restoreLocation = ContinuousBackupRestoreLocation(
+        location=location
+    )
+
+    asyc_backupInfo = client.begin_retrieve_continuous_backup_information(resource_group_name,
+                                                                          account_name,
+                                                                          table_name,
+                                                                          restoreLocation)
+    return asyc_backupInfo.result()
+
+
+def cli_cosmosdb_sql_container_create(client,
+                                      resource_group_name,
+                                      account_name,
+                                      database_name,
+                                      container_name,
+                                      partition_key_path,
+                                      partition_key_version=None,
+                                      default_ttl=None,
+                                      indexing_policy=DEFAULT_INDEXING_POLICY,
+                                      client_encryption_policy=None,
+                                      throughput=None,
+                                      max_throughput=None,
+                                      unique_key_policy=None,
+                                      conflict_resolution_policy=None,
+                                      analytical_storage_ttl=None,
+                                      materialized_view_definition=None):
+    """Creates an Azure Cosmos DB SQL container """
+    sql_container_resource = SqlContainerResource(id=container_name)
+
+    _populate_sql_container_definition(sql_container_resource,
+                                       partition_key_path,
+                                       default_ttl,
+                                       indexing_policy,
+                                       unique_key_policy,
+                                       client_encryption_policy,
+                                       partition_key_version,
+                                       conflict_resolution_policy,
+                                       analytical_storage_ttl,
+                                       materialized_view_definition)
+
+    options = _get_options(throughput, max_throughput)
+
+    sql_container_create_update_resource = SqlContainerCreateUpdateParameters(
+        resource=sql_container_resource,
+        options=options)
+
+    return client.begin_create_update_sql_container(resource_group_name,
+                                                    account_name,
+                                                    database_name,
+                                                    container_name,
+                                                    sql_container_create_update_resource)
+
+
+def _populate_sql_container_definition(sql_container_resource,
+                                       partition_key_path,
+                                       default_ttl,
+                                       indexing_policy,
+                                       unique_key_policy,
+                                       client_encryption_policy,
+                                       partition_key_version,
+                                       conflict_resolution_policy,
+                                       analytical_storage_ttl,
+                                       materialized_view_definition):
+    if all(arg is None for arg in
+           [partition_key_path, partition_key_version, default_ttl, indexing_policy, unique_key_policy, client_encryption_policy, conflict_resolution_policy, analytical_storage_ttl, materialized_view_definition]):
+        return False
+
+    if partition_key_path is not None:
+        container_partition_key = ContainerPartitionKey()
+        container_partition_key.paths = [partition_key_path]
+        container_partition_key.kind = 'Hash'
+        if partition_key_version is not None:
+            container_partition_key.version = partition_key_version
+        sql_container_resource.partition_key = container_partition_key
+
+    if default_ttl is not None:
+        sql_container_resource.default_ttl = default_ttl
+
+    if indexing_policy is not None:
+        sql_container_resource.indexing_policy = indexing_policy
+
+    if unique_key_policy is not None:
+        sql_container_resource.unique_key_policy = unique_key_policy
+
+    if client_encryption_policy is not None:
+        sql_container_resource.client_encryption_policy = client_encryption_policy
+
+    if conflict_resolution_policy is not None:
+        sql_container_resource.conflict_resolution_policy = conflict_resolution_policy
+
+    if analytical_storage_ttl is not None:
+        sql_container_resource.analytical_storage_ttl = analytical_storage_ttl
+
+    if materialized_view_definition is not None:
+        sql_container_resource.materialized_view_definition = materialized_view_definition
+
+    return True
+
+
+def _get_options(throughput=None, max_throughput=None):
+    options = {}
+    if throughput and max_throughput:
+        raise CLIError("Please provide max-throughput if your resource is autoscale enabled otherwise provide throughput.")
+    if throughput:
+        options['throughput'] = throughput
+    if max_throughput:
+        options['autoscaleSettings'] = AutoscaleSettings(max_throughput=max_throughput)
+    return options
+
+
+def cli_cosmosdb_sql_container_update(client,
+                                      resource_group_name,
+                                      account_name,
+                                      database_name,
+                                      container_name,
+                                      default_ttl=None,
+                                      indexing_policy=None,
+                                      analytical_storage_ttl=None,
+                                      materialized_view_definition=None):
+    """Updates an Azure Cosmos DB SQL container """
+    logger.debug('reading SQL container')
+    sql_container = client.get_sql_container(resource_group_name, account_name, database_name, container_name)
+
+    sql_container_resource = SqlContainerResource(id=container_name)
+    sql_container_resource.partition_key = sql_container.resource.partition_key
+    sql_container_resource.indexing_policy = sql_container.resource.indexing_policy
+    sql_container_resource.default_ttl = sql_container.resource.default_ttl
+    sql_container_resource.unique_key_policy = sql_container.resource.unique_key_policy
+    sql_container_resource.conflict_resolution_policy = sql_container.resource.conflict_resolution_policy
+    sql_container_resource.materialized_view_definition = materialized_view_definition
+
+    # client encryption policy is immutable
+    sql_container_resource.client_encryption_policy = sql_container.resource.client_encryption_policy
+
+    if _populate_sql_container_definition(sql_container_resource,
+                                          None,
+                                          default_ttl,
+                                          indexing_policy,
+                                          None,
+                                          None,
+                                          None,
+                                          None,
+                                          analytical_storage_ttl,
+                                          materialized_view_definition):
+        logger.debug('replacing SQL container')
+
+    sql_container_create_update_resource = SqlContainerCreateUpdateParameters(
+        resource=sql_container_resource,
+        options={})
+
+    return client.begin_create_update_sql_container(resource_group_name,
+                                                    account_name,
+                                                    database_name,
+                                                    container_name,
+                                                    sql_container_create_update_resource)
+
+
+def cosmosdb_data_transfer_copy_job(client,
+                                    resource_group_name,
+                                    account_name,
+                                    source_cassandra_table=None,
+                                    dest_cassandra_table=None,
+                                    source_sql_container=None,
+                                    dest_sql_container=None,
+                                    source_mongo=None,
+                                    dest_mongo=None,
+                                    worker_count=0,
+                                    job_name=None):
+    job_create_properties = {}
+
+    source = None
+    if source_cassandra_table is not None:
+        if source is not None:
+            raise CLIError('Invalid input: multiple source components')
+        source = source_cassandra_table
+
+    if source_sql_container is not None:
+        if source is not None:
+            raise CLIError('Invalid input: multiple source components')
+        source = source_sql_container
+
+    if source_mongo is not None:
+        if source is not None:
+            raise CLIError('Invalid input: multiple source components')
+        source = source_mongo
+
+    if source is None:
+        raise CLIError('source component is missing')
+    job_create_properties['source'] = source
+
+    destination = None
+    if dest_cassandra_table is not None:
+        if destination is not None:
+            raise CLIError('Invalid input: multiple destination components')
+        destination = dest_cassandra_table
+
+    if dest_sql_container is not None:
+        if destination is not None:
+            raise CLIError('Invalid input: multiple destination components')
+        destination = dest_sql_container
+
+    if dest_mongo is not None:
+        if destination is not None:
+            raise CLIError('Invalid input: multiple destination components')
+        destination = dest_mongo
+
+    if destination is None:
+        raise CLIError('destination component is missing')
+    job_create_properties['destination'] = destination
+
+    if worker_count > 0:
+        job_create_properties['worker_count'] = worker_count
+
+    job_create_parameters = {}
+    job_create_parameters['properties'] = job_create_properties
+
+    if job_name is None:
+        job_name = _gen_guid()
+
+    return client.create(resource_group_name=resource_group_name,
+                         account_name=account_name,
+                         job_name=job_name,
+                         job_create_parameters=job_create_parameters)
+
+
+def cosmosdb_copy_job(client,
+                      resource_group_name,
+                      dest_account,
+                      src_account,
+                      src_cassandra=None,
+                      dest_cassandra=None,
+                      src_nosql=None,
+                      dest_nosql=None,
+                      src_mongo=None,
+                      dest_mongo=None,
+                      job_name=None,
+                      worker_count=0,
+                      host_copy_on_src=False,
+                      mode="Offline"):
+    job_create_properties = {}
+    is_cross_account = src_account != dest_account
+    remote_account_name = dest_account if host_copy_on_src else src_account
+
+    source = None
+    if src_cassandra is not None:
+        if source is not None:
+            raise CLIError('Invalid input: multiple source components')
+        if is_cross_account and not host_copy_on_src:
+            source = CosmosCassandraDataTransferDataSourceSink(keyspace_name=src_cassandra.keyspace_name, table_name=src_cassandra.table_name, remote_account_name=remote_account_name)
+        else:
+            source = src_cassandra
+
+    if src_nosql is not None:
+        if source is not None:
+            raise CLIError('Invalid input: multiple source components')
+        if is_cross_account and not host_copy_on_src:
+            source = CosmosSqlDataTransferDataSourceSink(database_name=src_nosql.database_name, container_name=src_nosql.container_name, remote_account_name=remote_account_name)
+        else:
+            source = src_nosql
+
+    if src_mongo is not None:
+        if source is not None:
+            raise CLIError('Invalid input: multiple source components')
+        if is_cross_account and not host_copy_on_src:
+            source = CosmosMongoDataTransferDataSourceSink(database_name=src_mongo.database_name, collection_name=src_mongo.collection_name, remote_account_name=remote_account_name)
+        else:
+            source = src_mongo
+
+    if source is None:
+        raise CLIError('source component is missing')
+    job_create_properties['source'] = source
+
+    destination = None
+    if dest_cassandra is not None:
+        if destination is not None:
+            raise CLIError('Invalid input: multiple destination components')
+        destination = dest_cassandra
+        if is_cross_account and host_copy_on_src:
+            destination = CosmosCassandraDataTransferDataSourceSink(keyspace_name=dest_cassandra.keyspace_name, table_name=dest_cassandra.table_name, remote_account_name=remote_account_name)
+        else:
+            destination = dest_cassandra
+
+    if dest_nosql is not None:
+        if destination is not None:
+            raise CLIError('Invalid input: multiple destination components')
+        if is_cross_account and host_copy_on_src:
+            destination = CosmosSqlDataTransferDataSourceSink(database_name=dest_nosql.database_name, container_name=dest_nosql.container_name, remote_account_name=remote_account_name)
+        else:
+            destination = dest_nosql
+
+    if dest_mongo is not None:
+        if destination is not None:
+            raise CLIError('Invalid input: multiple destination components')
+        if is_cross_account and host_copy_on_src:
+            destination = CosmosMongoDataTransferDataSourceSink(database_name=dest_mongo.database_name, collection_name=dest_mongo.collection_name, remote_account_name=remote_account_name)
+        else:
+            destination = dest_mongo
+
+    if destination is None:
+        raise CLIError('destination component is missing')
+    job_create_properties['destination'] = destination
+
+    if worker_count > 0:
+        job_create_properties['worker_count'] = worker_count
+
+    job_create_properties['mode'] = mode
+
+    job_create_parameters = {}
+    job_create_parameters['properties'] = job_create_properties
+
+    if job_name is None:
+        job_name = _gen_guid()
+
+    host_account_name = src_account if host_copy_on_src else dest_account
+
+    return client.create(resource_group_name=resource_group_name,
+                         account_name=host_account_name,
+                         job_name=job_name,
+                         job_create_parameters=job_create_parameters)
+
+
+def cli_begin_list_sql_container_partition_merge(client,
+                                                 resource_group_name,
+                                                 account_name,
+                                                 database_name,
+                                                 container_name):
+
+    try:
+        client.get_sql_container(resource_group_name, account_name, database_name, container_name)
+    except Exception as ex:
+        if ex.error.code == "NotFound":
+            raise CLIError("(NotFound) Container with name '{}' in database '{}' could not be found.".format(container_name, database_name))
+        raise CLIError("{}".format(str(ex)))
+
+    mergeParameters = MergeParameters(is_dry_run=False)
+
+    async_partition_merge_result = client.begin_list_sql_container_partition_merge(resource_group_name=resource_group_name,
+                                                                                   account_name=account_name,
+                                                                                   database_name=database_name,
+                                                                                   container_name=container_name,
+                                                                                   merge_parameters=mergeParameters)
+
+    return async_partition_merge_result.result()
+
+
+def cli_begin_list_mongo_db_collection_partition_merge(client,
+                                                       resource_group_name,
+                                                       account_name,
+                                                       database_name,
+                                                       container_name):
+
+    try:
+        client.get_mongo_db_collection(resource_group_name, account_name, database_name, container_name)
+    except Exception as ex:
+        if ex.error.code == "NotFound":
+            raise CLIError("(NotFound) collection with name '{}' in mongodb '{}' could not be found.".format(container_name, database_name))
+        raise CLIError("{}".format(str(ex)))
+
+    mergeParameters = MergeParameters(is_dry_run=False)
+
+    async_partition_merge_result = client.begin_list_mongo_db_collection_partition_merge(resource_group_name=resource_group_name,
+                                                                                         account_name=account_name,
+                                                                                         database_name=database_name,
+                                                                                         collection_name=container_name,
+                                                                                         merge_parameters=mergeParameters)
+
+    return async_partition_merge_result.result()
+
+
+def cli_begin_sql_database_partition_merge(client,
+                                           resource_group_name,
+                                           account_name,
+                                           database_name):
+
+    try:
+        client.get_sql_database(resource_group_name, account_name, database_name)
+    except Exception as ex:
+        if ex.error.code == "NotFound":
+            raise CLIError("(NotFound) Database with name '{}' in account '{}' could not be found.".format(database_name, account_name))
+        raise CLIError("{}".format(str(ex)))
+
+    mergeParameters = MergeParameters(is_dry_run=False)
+
+    async_partition_merge_result = client.begin_sql_database_partition_merge(resource_group_name=resource_group_name,
+                                                                             account_name=account_name,
+                                                                             database_name=database_name,
+                                                                             merge_parameters=mergeParameters)
+
+    return async_partition_merge_result.result()
+
+
+def cli_begin_mongo_db_database_partition_merge(client,
+                                                resource_group_name,
+                                                account_name,
+                                                database_name):
+
+    try:
+        client.get_mongo_db_database(resource_group_name, account_name, database_name)
+    except Exception as ex:
+        if ex.error.code == "NotFound":
+            raise CLIError("(NotFound) Database with name '{}' in account '{}' could not be found.".format(database_name, account_name))
+        raise CLIError("{}".format(str(ex)))
+
+    mergeParameters = MergeParameters(is_dry_run=False)
+
+    async_partition_merge_result = client.begin_mongo_db_database_partition_merge(resource_group_name=resource_group_name,
+                                                                                  account_name=account_name,
+                                                                                  database_name=database_name,
+                                                                                  merge_parameters=mergeParameters)
+
+    return async_partition_merge_result.result()
+
+
+def _handle_exists_exception(http_response_error):
+    if http_response_error.status_code == 404:
+        return False
+    raise http_response_error
+
+
+def cli_cosmosdb_sql_database_restore(cmd,
+                                      client,
+                                      resource_group_name,
+                                      account_name,
+                                      database_name,
+                                      restore_timestamp=None,
+                                      disable_ttl=None):
+    restorable_database_accounts_client = cf_restorable_database_accounts(cmd.cli_ctx, [])
+    restorable_database_accounts = restorable_database_accounts_client.list()
+    restorable_database_accounts_list = list(restorable_database_accounts)
+    restore_timestamp_datetime_utc = _convert_to_utc_timestamp(restore_timestamp)
+    restorable_database_account = None
+
+    for account in restorable_database_accounts_list:
+        if account.account_name == account_name:
+            if account.deletion_time is not None:
+                if account.deletion_time >= restore_timestamp_datetime_utc >= account.creation_time:
+                    raise CLIError("Cannot perform inaccount restore on a deleted database account {}".format(account_name))
+            else:
+                if restore_timestamp_datetime_utc >= account.creation_time:
+                    restorable_database_account = account
+                    break
+
+    if restorable_database_account is None:
+        raise CLIError("Cannot find a database account with name {} that is online at {}".format(account_name, restore_timestamp))
+
+    # """Restores the deleted Azure Cosmos DB SQL database"""
+    create_mode = CreateMode.restore.value
+    restore_parameters = RestoreParameters(
+        restore_source=restorable_database_account.id,
+        restore_timestamp_in_utc=restore_timestamp
+    )
+
+    if disable_ttl is not None:
+        restore_parameters.restore_with_ttl_disabled = disable_ttl
+
+    sql_database_resource = SqlDatabaseCreateUpdateParameters(
+        resource=SqlDatabaseResource(
+            id=database_name,
+            create_mode=create_mode,
+            restore_parameters=restore_parameters)
+    )
+
+    return client.begin_create_update_sql_database(resource_group_name,
+                                                   account_name,
+                                                   database_name,
+                                                   sql_database_resource)
+
+
+def cli_cosmosdb_sql_container_restore(cmd,
+                                       client,
+                                       resource_group_name,
+                                       account_name,
+                                       database_name,
+                                       container_name,
+                                       restore_timestamp=None,
+                                       disable_ttl=None):
+    # """Restores the deleted Azure Cosmos DB SQL container """
+    restorable_database_accounts_client = cf_restorable_database_accounts(cmd.cli_ctx, [])
+    restorable_database_accounts = restorable_database_accounts_client.list()
+    restorable_database_accounts_list = list(restorable_database_accounts)
+    restore_timestamp_datetime_utc = _convert_to_utc_timestamp(restore_timestamp)
+    restorable_database_account = None
+
+    for account in restorable_database_accounts_list:
+        if account.account_name == account_name:
+            if account.deletion_time is not None:
+                if account.deletion_time >= restore_timestamp_datetime_utc >= account.creation_time:
+                    raise CLIError("Cannot perform inaccount restore on a deleted database account {}".format(account_name))
+            else:
+                if restore_timestamp_datetime_utc >= account.creation_time:
+                    restorable_database_account = account
+                    break
+
+    if restorable_database_account is None:
+        raise CLIError("Cannot find a database account with name {} that is online at {}".format(account_name, restore_timestamp))
+
+    # """Restores the deleted Azure Cosmos DB SQL container"""
+    create_mode = CreateMode.restore.value
+    restore_parameters = RestoreParameters(
+        restore_source=restorable_database_account.id,
+        restore_timestamp_in_utc=restore_timestamp
+    )
+
+    if disable_ttl is not None:
+        restore_parameters.restore_with_ttl_disabled = disable_ttl
+
+    sql_container_resource = SqlContainerResource(
+        id=container_name,
+        create_mode=create_mode,
+        restore_parameters=restore_parameters)
+
+    sql_container_create_update_resource = SqlContainerCreateUpdateParameters(
+        resource=sql_container_resource,
+        options={})
+
+    return client.begin_create_update_sql_container(resource_group_name,
+                                                    account_name,
+                                                    database_name,
+                                                    container_name,
+                                                    sql_container_create_update_resource)
+
+
+def cli_cosmosdb_mongodb_database_restore(cmd,
+                                          client,
+                                          resource_group_name,
+                                          account_name,
+                                          database_name,
+                                          restore_timestamp=None,
+                                          disable_ttl=None):
+    # """Restores the deleted Azure Cosmos DB MongoDB database"""
+    restorable_database_accounts_client = cf_restorable_database_accounts(cmd.cli_ctx, [])
+    restorable_database_accounts = restorable_database_accounts_client.list()
+    restorable_database_accounts_list = list(restorable_database_accounts)
+    restore_timestamp_datetime_utc = _convert_to_utc_timestamp(restore_timestamp)
+    restorable_database_account = None
+
+    for account in restorable_database_accounts_list:
+        if account.account_name == account_name:
+            if account.deletion_time is not None:
+                if account.deletion_time >= restore_timestamp_datetime_utc >= account.creation_time:
+                    raise CLIError("Cannot perform inaccount restore on a deleted database account {}".format(account_name))
+            else:
+                if restore_timestamp_datetime_utc >= account.creation_time:
+                    restorable_database_account = account
+                    break
+
+    if restorable_database_account is None:
+        raise CLIError("Cannot find a database account with name {} that is online at {}".format(account_name, restore_timestamp))
+
+    # """Restores the deleted Azure Cosmos DB MongoDB database"""
+    create_mode = CreateMode.restore.value
+    restore_parameters = RestoreParameters(
+        restore_source=restorable_database_account.id,
+        restore_timestamp_in_utc=restore_timestamp
+    )
+
+    if disable_ttl is not None:
+        restore_parameters.restore_with_ttl_disabled = disable_ttl
+
+    mongodb_database_resource = MongoDBDatabaseCreateUpdateParameters(
+        resource=MongoDBDatabaseResource(id=database_name,
+                                         create_mode=create_mode,
+                                         restore_parameters=restore_parameters),
+        options={})
+
+    return client.begin_create_update_mongo_db_database(resource_group_name,
+                                                        account_name,
+                                                        database_name,
+                                                        mongodb_database_resource)
+
+
+def cli_cosmosdb_mongodb_collection_restore(cmd,
+                                            client,
+                                            resource_group_name,
+                                            account_name,
+                                            database_name,
+                                            collection_name,
+                                            restore_timestamp=None,
+                                            disable_ttl=None):
+    # """Restores the Azure Cosmos DB MongoDB collection """
+    restorable_database_accounts_client = cf_restorable_database_accounts(cmd.cli_ctx, [])
+    restorable_database_accounts = restorable_database_accounts_client.list()
+    restorable_database_accounts_list = list(restorable_database_accounts)
+    restore_timestamp_datetime_utc = _convert_to_utc_timestamp(restore_timestamp)
+    restorable_database_account = None
+
+    for account in restorable_database_accounts_list:
+        if account.account_name == account_name:
+            if account.deletion_time is not None:
+                if account.deletion_time >= restore_timestamp_datetime_utc >= account.creation_time:
+                    raise CLIError("Cannot perform inaccount restore on a deleted database account {}".format(account_name))
+            else:
+                if restore_timestamp_datetime_utc >= account.creation_time:
+                    restorable_database_account = account
+                    break
+
+    if restorable_database_account is None:
+        raise CLIError("Cannot find a database account with name {} that is online at {}".format(account_name, restore_timestamp))
+
+    # """Restores the deleted Azure Cosmos DB MongoDB collection"""
+    create_mode = CreateMode.restore.value
+    restore_parameters = RestoreParameters(
+        restore_source=restorable_database_account.id,
+        restore_timestamp_in_utc=restore_timestamp
+    )
+
+    if disable_ttl is not None:
+        restore_parameters.restore_with_ttl_disabled = disable_ttl
+
+    mongodb_collection_resource = MongoDBCollectionResource(id=collection_name,
+                                                            create_mode=create_mode,
+                                                            restore_parameters=restore_parameters
+                                                            )
+
+    mongodb_collection_create_update_resource = MongoDBCollectionCreateUpdateParameters(
+        resource=mongodb_collection_resource,
+        options={})
+
+    return client.begin_create_update_mongo_db_collection(resource_group_name,
+                                                          account_name,
+                                                          database_name,
+                                                          collection_name,
+                                                          mongodb_collection_create_update_resource)
+
+
+# pylint: disable=dangerous-default-value
+def cli_begin_retrieve_sql_container_partition_throughput(client,
+                                                          resource_group_name,
+                                                          account_name,
+                                                          database_name,
+                                                          container_name,
+                                                          physical_partition_ids=[],
+                                                          all_partitions=False):
+
+    try:
+        client.get_sql_container(
+            resource_group_name, account_name, database_name, container_name)
+    except Exception as ex:
+        if ex.error.code == "NotFound":
+            raise CLIError("(NotFound) Container with name '{}' in database '{} could not be found.".format(container_name, database_name))
+
+    if len(physical_partition_ids) == 0 and all_partitions is False:
+        raise CLIError(
+            'Either of --physical-partition-ids/--all-partitions needs to be specified.')
+
+    if len(physical_partition_ids) > 0 and all_partitions:
+        raise CLIError(
+            'Both --physical-partition-ids and --all-partitions cannot be specified together.')
+
+    if all_partitions is True:
+        physical_partition_ids = [PhysicalPartitionId(id='-1')]
+
+    retrieve_throughput_properties_resource = RetrieveThroughputPropertiesResource(
+        physical_partition_ids=physical_partition_ids
+    )
+
+    retrieve_throughput_parameters = RetrieveThroughputParameters(
+        resource=retrieve_throughput_properties_resource
+    )
+
+    async_partition_retrieve_throughput_result = client.begin_sql_container_retrieve_throughput_distribution(resource_group_name=resource_group_name,
+                                                                                                             account_name=account_name,
+                                                                                                             database_name=database_name,
+                                                                                                             container_name=container_name,
+                                                                                                             retrieve_throughput_parameters=retrieve_throughput_parameters)
+
+    return async_partition_retrieve_throughput_result.result()
+
+
+# pylint: disable=dangerous-default-value
+def cli_begin_redistribute_sql_container_partition_throughput(client,
+                                                              resource_group_name,
+                                                              account_name,
+                                                              database_name,
+                                                              container_name,
+                                                              evenly_distribute=False,
+                                                              target_partition_info=[],
+                                                              source_partition_info=[]):
+
+    try:
+        client.get_sql_container(
+            resource_group_name, account_name, database_name, container_name)
+    except Exception as ex:
+        if ex.error.code == "NotFound":
+            raise CLIError("(NotFound) Container with name '{}' in database '{} could not be found.".format(container_name, database_name))
+
+    if evenly_distribute:
+        redistribute_throughput_properties_resource = RedistributeThroughputPropertiesResource(
+            throughput_policy=ThroughputPolicyType.EQUAL,
+            target_physical_partition_throughput_info=[],
+            source_physical_partition_throughput_info=[])
+    else:
+        redistribute_throughput_properties_resource = RedistributeThroughputPropertiesResource(
+            throughput_policy=ThroughputPolicyType.CUSTOM,
+            target_physical_partition_throughput_info=target_partition_info,
+            source_physical_partition_throughput_info=source_partition_info
+        )
+
+    redistribute_throughput_parameters = RedistributeThroughputParameters(
+        resource=redistribute_throughput_properties_resource
+    )
+
+    async_partition_redistribute_throughput_result = client.begin_sql_container_redistribute_throughput(resource_group_name=resource_group_name,
+                                                                                                        account_name=account_name,
+                                                                                                        database_name=database_name,
+                                                                                                        container_name=container_name,
+                                                                                                        redistribute_throughput_parameters=redistribute_throughput_parameters)
+
+    return async_partition_redistribute_throughput_result.result()
+
+
+# pylint: disable=dangerous-default-value
+def cli_begin_retrieve_mongo_container_partition_throughput(client,
+                                                            resource_group_name,
+                                                            account_name,
+                                                            database_name,
+                                                            collection_name,
+                                                            physical_partition_ids=[],
+                                                            all_partitions=False):
+
+    try:
+        client.get_mongo_db_collection(
+            resource_group_name, account_name, database_name, collection_name)
+    except Exception as ex:
+        if ex.error.code == "NotFound":
+            raise CLIError("(NotFound) Container with name '{}' in database '{} could not be found.".format(collection_name, database_name))
+
+    if len(physical_partition_ids) == 0 and all_partitions is False:
+        raise CLIError(
+            'Either of --physical-partition-ids/--all-partitions needs to be specified.')
+
+    if len(physical_partition_ids) > 0 and all_partitions:
+        raise CLIError(
+            'Both --physical-partition-ids and --all-partitions cannot be specified together.')
+
+    if all_partitions is True:
+        physical_partition_ids = [PhysicalPartitionId(id='-1')]
+
+    retrieve_throughput_properties_resource = RetrieveThroughputPropertiesResource(
+        physical_partition_ids=physical_partition_ids
+    )
+
+    retrieve_throughput_parameters = RetrieveThroughputParameters(
+        resource=retrieve_throughput_properties_resource
+    )
+
+    async_partition_retrieve_throughput_result = client.begin_mongo_db_container_retrieve_throughput_distribution(resource_group_name=resource_group_name,
+                                                                                                                  account_name=account_name,
+                                                                                                                  database_name=database_name,
+                                                                                                                  collection_name=collection_name,
+                                                                                                                  retrieve_throughput_parameters=retrieve_throughput_parameters)
+
+    return async_partition_retrieve_throughput_result.result()
+
+
+# pylint: disable=dangerous-default-value
+def cli_begin_redistribute_mongo_container_partition_throughput(client,
+                                                                resource_group_name,
+                                                                account_name,
+                                                                database_name,
+                                                                collection_name,
+                                                                evenly_distribute=False,
+                                                                target_partition_info=[],
+                                                                source_partition_info=[]):
+
+    try:
+        client.get_mongo_db_collection(
+            resource_group_name, account_name, database_name, collection_name)
+    except Exception as ex:
+        if ex.error.code == "NotFound":
+            raise CLIError("(NotFound) Container with name '{}' in database '{} could not be found.".format(collection_name, database_name))
+
+    if evenly_distribute:
+        redistribute_throughput_properties_resource = RedistributeThroughputPropertiesResource(
+            throughput_policy=ThroughputPolicyType.EQUAL,
+            target_physical_partition_throughput_info=[],
+            source_physical_partition_throughput_info=[])
+    else:
+        redistribute_throughput_properties_resource = RedistributeThroughputPropertiesResource(
+            throughput_policy=ThroughputPolicyType.CUSTOM,
+            target_physical_partition_throughput_info=target_partition_info,
+            source_physical_partition_throughput_info=source_partition_info
+        )
+
+    redistribute_throughput_parameters = RedistributeThroughputParameters(
+        resource=redistribute_throughput_properties_resource
+    )
+
+    async_partition_redistribute_throughput_result = client.begin_mongo_db_container_redistribute_throughput(resource_group_name=resource_group_name,
+                                                                                                             account_name=account_name,
+                                                                                                             database_name=database_name,
+                                                                                                             collection_name=collection_name,
+                                                                                                             redistribute_throughput_parameters=redistribute_throughput_parameters)
+
+    return async_partition_redistribute_throughput_result.result()
+
+
+def cli_cosmosdb_gremlin_database_restore(cmd,
+                                          client,
+                                          resource_group_name,
+                                          account_name,
+                                          database_name,
+                                          restore_timestamp=None,
+                                          disable_ttl=None):
+    restorable_database_accounts_client = cf_restorable_database_accounts(cmd.cli_ctx, [])
+    restorable_database_accounts = restorable_database_accounts_client.list()
+    restorable_database_accounts_list = list(restorable_database_accounts)
+    restore_timestamp_datetime_utc = _convert_to_utc_timestamp(restore_timestamp)
+    restorable_database_account = None
+
+    for account in restorable_database_accounts_list:
+        if account.account_name == account_name:
+            if account.deletion_time is not None:
+                if account.deletion_time >= restore_timestamp_datetime_utc >= account.creation_time:
+                    raise CLIError("Cannot perform inaccount restore on a deleted database account {}".format(account_name))
+            else:
+                if restore_timestamp_datetime_utc >= account.creation_time:
+                    restorable_database_account = account
+                    break
+
+    if restorable_database_account is None:
+        raise CLIError("Cannot find a Gremlin database account with name {} that is online at {}".format(account_name, restore_timestamp))
+
+    # """Restores the deleted Azure Cosmos DB Gremlin database"""
+    create_mode = CreateMode.restore.value
+    restore_parameters = RestoreParameters(
+        restore_source=restorable_database_account.id,
+        restore_timestamp_in_utc=restore_timestamp
+    )
+
+    if disable_ttl is not None:
+        restore_parameters.restore_with_ttl_disabled = disable_ttl
+
+    gremlin_database_resource = GremlinDatabaseCreateUpdateParameters(
+        resource=SqlDatabaseResource(
+            id=database_name,
+            create_mode=create_mode,
+            restore_parameters=restore_parameters)
+    )
+
+    return client.begin_create_update_gremlin_database(resource_group_name,
+                                                       account_name,
+                                                       database_name,
+                                                       gremlin_database_resource)
+
+
+def cli_cosmosdb_gremlin_graph_restore(cmd,
+                                       client,
+                                       resource_group_name,
+                                       account_name,
+                                       database_name,
+                                       graph_name,
+                                       restore_timestamp=None,
+                                       disable_ttl=None):
+    # """Restores the deleted Azure Cosmos DB Gremlin graph """
+    restorable_database_accounts_client = cf_restorable_database_accounts(cmd.cli_ctx, [])
+    restorable_database_accounts = restorable_database_accounts_client.list()
+    restorable_database_accounts_list = list(restorable_database_accounts)
+    restore_timestamp_datetime_utc = _convert_to_utc_timestamp(restore_timestamp)
+    restorable_database_account = None
+
+    for account in restorable_database_accounts_list:
+        if account.account_name == account_name:
+            if account.deletion_time is not None:
+                if account.deletion_time >= restore_timestamp_datetime_utc >= account.creation_time:
+                    raise CLIError("Cannot perform inaccount restore on a deleted gremlin database account {}".format(account_name))
+            else:
+                if restore_timestamp_datetime_utc >= account.creation_time:
+                    restorable_database_account = account
+                    break
+
+    if restorable_database_account is None:
+        raise CLIError("Cannot find a database account with name {} that is online at {}".format(account_name, restore_timestamp))
+
+    # """Restores the deleted Azure Cosmos DB Gremlin graph"""
+    create_mode = CreateMode.restore.value
+    restore_parameters = RestoreParameters(
+        restore_source=restorable_database_account.id,
+        restore_timestamp_in_utc=restore_timestamp
+    )
+
+    if disable_ttl is not None:
+        restore_parameters.restore_with_ttl_disabled = disable_ttl
+
+    gremlin_graph_resource = GremlinGraphResource(
+        id=graph_name,
+        create_mode=create_mode,
+        restore_parameters=restore_parameters)
+
+    gremlin_graph_create_update_resource = GremlinGraphCreateUpdateParameters(
+        resource=gremlin_graph_resource,
+        options={})
+
+    return client.begin_create_update_gremlin_graph(resource_group_name,
+                                                    account_name,
+                                                    database_name,
+                                                    graph_name,
+                                                    gremlin_graph_create_update_resource)
+
+
+def cli_cosmosdb_table_restore(cmd,
+                               client,
+                               resource_group_name,
+                               account_name,
+                               table_name,
+                               restore_timestamp=None,
+                               disable_ttl=None):
+    # """Restores the deleted Azure Cosmos DB Table"""
+    restorable_database_accounts_client = cf_restorable_database_accounts(cmd.cli_ctx, [])
+    restorable_database_accounts = restorable_database_accounts_client.list()
+    restorable_database_accounts_list = list(restorable_database_accounts)
+    restore_timestamp_datetime_utc = _convert_to_utc_timestamp(restore_timestamp)
+    restorable_database_account = None
+
+    for account in restorable_database_accounts_list:
+        if account.account_name == account_name:
+            if account.deletion_time is not None:
+                if account.deletion_time >= restore_timestamp_datetime_utc >= account.creation_time:
+                    raise CLIError("Cannot perform inaccount restore on a deleted table {}".format(account_name))
+            else:
+                if restore_timestamp_datetime_utc >= account.creation_time:
+                    restorable_database_account = account
+                    break
+
+    if restorable_database_account is None:
+        raise CLIError("Cannot find a account with name {} that is online at {}".format(account_name, restore_timestamp))
+
+    # """Restores the deleted Azure Cosmos DB Table"""
+    create_mode = CreateMode.restore.value
+    restore_parameters = RestoreParameters(
+        restore_source=restorable_database_account.id,
+        restore_timestamp_in_utc=restore_timestamp
+    )
+
+    if disable_ttl is not None:
+        restore_parameters.restore_with_ttl_disabled = disable_ttl
+
+    table_resource = TableCreateUpdateParameters(
+        resource=TableResource(id=table_name,
+                               create_mode=create_mode,
+                               restore_parameters=restore_parameters),
+        options={})
+
+    return client.begin_create_update_table(resource_group_name,
+                                            account_name,
+                                            table_name,
+                                            table_resource)