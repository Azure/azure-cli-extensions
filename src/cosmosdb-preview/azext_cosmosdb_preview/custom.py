--- conflicted
+++ resolved
@@ -113,11 +113,7 @@
         start_ip_address = mongo_cluster_firewallRule.startIpAddress
 
     if end_ip_address is None:
-<<<<<<< HEAD
-        firewall_rule_end_ip_address = mongo_cluster_firewallRule.endIpAddress
-=======
         end_ip_address = mongo_cluster_firewallRule.endIpAddress
->>>>>>> f4ea6582
 
     firewall_rule = FirewallRule(start_ip_address=start_ip_address, end_ip_address=end_ip_address)
 
@@ -147,23 +143,6 @@
 
 def cli_cosmosdb_mongocluster_create(client,
                                      resource_group_name,
-<<<<<<< HEAD
-                                    cluster_name,
-                                    administrator_login,
-                                    administrator_login_password,
-                                    location,
-                                    tags=None,
-                                    create_mode=CreateMode.DEFAULT.value,
-                                    restore_point_in_time_utc=None,
-                                    restore_source_resource_id=None,
-                                    server_version="5.0",
-                                    shard_node_sku=None,
-                                    shard_node_disk_size_gb=None, 
-                                    shard_node_ha=None,
-                                    shard_node_name=None,
-                                    shard_kind=NodeKind.SHARD.value,
-                                    shard_node_count=1):
-=======
                                      cluster_name,
                                      administrator_login,
                                      administrator_login_password,
@@ -176,7 +155,6 @@
                                      shard_node_ha=None,
                                      shard_kind=NodeKind.SHARD.value,
                                      shard_node_count=1):
->>>>>>> f4ea6582
 
     '''Creates an Azure Cosmos DB Mongo Cluster '''
 
@@ -988,11 +966,8 @@
                          databases_to_restore=None,
                          gremlin_databases_to_restore=None,
                          tables_to_restore=None,
-<<<<<<< HEAD
+                         enable_public_network=None,
                          source_backup_location=None):
-=======
-                         enable_public_network=None):
->>>>>>> f4ea6582
     restorable_database_accounts_client = cf_restorable_database_accounts(cmd.cli_ctx, [])
     restorable_database_accounts = restorable_database_accounts_client.list()
     restorable_database_accounts_list = list(restorable_database_accounts)
@@ -1093,11 +1068,8 @@
                                     gremlin_databases_to_restore=gremlin_databases_to_restore,
                                     tables_to_restore=tables_to_restore,
                                     arm_location=target_restorable_account.location,
-<<<<<<< HEAD
-                                    source_backup_location=source_backup_location)
-=======
+                                    source_backup_location=source_backup_location,
                                     enable_public_network=enable_public_network)
->>>>>>> f4ea6582
 
 
 # pylint: disable=too-many-statements
@@ -1141,11 +1113,8 @@
                              restore_timestamp=None,
                              arm_location=None,
                              enable_materialized_views=None,
-<<<<<<< HEAD
+                             enable_burst_capacity=None,
                              source_backup_location=None):
-=======
-                             enable_burst_capacity=None):
->>>>>>> f4ea6582
 
     consistency_policy = None
     if default_consistency_level is not None:
