--- conflicted
+++ resolved
@@ -32,15 +32,11 @@
         operations_tmpl='azext_cosmosdb_preview.vendored_sdks.azure_mgmt_cosmosdb.operations#CassandraDataCentersOperations.{}',
         client_factory=cf_cassandra_data_center)
 
-<<<<<<< HEAD
     cosmosdb_rbac_mongo_sdk = CliCommandType(
         operations_tmpl='azext_cosmosdb_preview.vendored_sdks.azure_mgmt_cosmosdb.operations#MongoDBResourcesOperations.{}',
         client_factory=cf_mongo_db_resources)
 
-    with self.command_group('managed-cassandra cluster', cosmosdb_managed_cassandra_cluster_sdk, client_factory=cf_cassandra_cluster, is_preview=True) as g:
-=======
     with self.command_group('managed-cassandra cluster', cosmosdb_managed_cassandra_cluster_sdk, client_factory=cf_cassandra_cluster) as g:
->>>>>>> 248b34cb
         g.custom_command('create', 'cli_cosmosdb_managed_cassandra_cluster_create', supports_no_wait=True)
         g.custom_command('update', 'cli_cosmosdb_managed_cassandra_cluster_update', supports_no_wait=True)
         g.custom_command('backup list', 'cli_cosmosdb_managed_cassandra_cluster_list_backup', is_preview=True)
