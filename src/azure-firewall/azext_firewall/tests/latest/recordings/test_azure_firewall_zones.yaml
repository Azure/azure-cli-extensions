interactions:
- request:
    body: null
    headers:
      Accept:
      - application/json
      Accept-Encoding:
      - gzip, deflate
      CommandName:
      - network firewall create
      Connection:
      - keep-alive
      ParameterSetName:
      - -g -n --zones
      User-Agent:
<<<<<<< HEAD
      - AZURECLI/2.46.0 azsdk-python-azure-mgmt-resource/22.0.0 Python/3.8.1 (Windows-10-10.0.22000-SP0)
=======
      - AZURECLI/2.46.0 azsdk-python-azure-mgmt-resource/22.0.0 Python/3.10.10 (Linux-5.15.0-1034-azure-x86_64-with-glibc2.31)
        VSTS_7b238909-6802-4b65-b90d-184bca47f458_build_261_0
>>>>>>> 3bc39be9
    method: GET
    uri: https://management.azure.com/subscriptions/00000000-0000-0000-0000-000000000000/resourcegroups/cli_test_azure_firewall_zones000001?api-version=2022-09-01
  response:
    body:
<<<<<<< HEAD
      string: '{"id":"/subscriptions/00000000-0000-0000-0000-000000000000/resourceGroups/cli_test_azure_firewall_zones000001","name":"cli_test_azure_firewall_zones000001","type":"Microsoft.Resources/resourceGroups","location":"eastus","tags":{"product":"azurecli","cause":"automation","date":"2023-04-03T08:58:59Z"},"properties":{"provisioningState":"Succeeded"}}'
=======
      string: '{"id":"/subscriptions/00000000-0000-0000-0000-000000000000/resourceGroups/cli_test_azure_firewall_zones000001","name":"cli_test_azure_firewall_zones000001","type":"Microsoft.Resources/resourceGroups","location":"eastus","tags":{"product":"azurecli","cause":"automation","date":"2023-03-28T10:09:00Z"},"properties":{"provisioningState":"Succeeded"}}'
>>>>>>> 3bc39be9
    headers:
      cache-control:
      - no-cache
      content-length:
      - '348'
      content-type:
      - application/json; charset=utf-8
      date:
<<<<<<< HEAD
      - Mon, 03 Apr 2023 08:59:03 GMT
=======
      - Tue, 28 Mar 2023 10:09:01 GMT
>>>>>>> 3bc39be9
      expires:
      - '-1'
      pragma:
      - no-cache
      strict-transport-security:
      - max-age=31536000; includeSubDomains
      vary:
      - Accept-Encoding
      x-content-type-options:
      - nosniff
    status:
      code: 200
      message: OK
- request:
    body: '{"location": "eastus", "properties": {"additionalProperties": {}, "sku":
      {"tier": "Standard"}}, "zones": ["1", "3"]}'
    headers:
      Accept:
      - application/json
      Accept-Encoding:
      - gzip, deflate
      CommandName:
      - network firewall create
      Connection:
      - keep-alive
      Content-Length:
      - '116'
      Content-Type:
      - application/json
      ParameterSetName:
      - -g -n --zones
      User-Agent:
<<<<<<< HEAD
      - AZURECLI/2.46.0 (AAZ) azsdk-python-core/1.24.0 Python/3.8.1 (Windows-10-10.0.22000-SP0)
=======
      - AZURECLI/2.46.0 azsdk-python-azure-mgmt-network/19.3.0 Python/3.10.10 (Linux-5.15.0-1034-azure-x86_64-with-glibc2.31)
        VSTS_7b238909-6802-4b65-b90d-184bca47f458_build_261_0
>>>>>>> 3bc39be9
    method: PUT
    uri: https://management.azure.com/subscriptions/00000000-0000-0000-0000-000000000000/resourceGroups/cli_test_azure_firewall_zones000001/providers/Microsoft.Network/azureFirewalls/af1?api-version=2022-01-01
  response:
    body:
      string: "{\r\n  \"name\": \"af1\",\r\n  \"id\": \"/subscriptions/00000000-0000-0000-0000-000000000000/resourceGroups/cli_test_azure_firewall_zones000001/providers/Microsoft.Network/azureFirewalls/af1\",\r\n
<<<<<<< HEAD
        \ \"etag\": \"W/\\\"cea889b5-413a-4745-beea-de0fe534d7fe\\\"\",\r\n  \"type\":
=======
        \ \"etag\": \"W/\\\"d217e08d-9af5-4ea6-9452-73d71e063e2c\\\"\",\r\n  \"type\":
>>>>>>> 3bc39be9
        \"Microsoft.Network/azureFirewalls\",\r\n  \"location\": \"eastus\",\r\n  \"zones\":
        [\r\n    \"1\",\r\n    \"3\"\r\n  ],\r\n  \"properties\": {\r\n    \"provisioningState\":
        \"Updating\",\r\n    \"sku\": {\r\n      \"name\": \"AZFW_VNet\",\r\n      \"tier\":
        \"Standard\"\r\n    },\r\n    \"threatIntelMode\": \"Alert\",\r\n    \"additionalProperties\":
        {},\r\n    \"ipConfigurations\": [],\r\n    \"networkRuleCollections\": [],\r\n
        \   \"applicationRuleCollections\": [],\r\n    \"natRuleCollections\": []\r\n
        \ }\r\n}"
    headers:
      azure-asyncnotification:
      - Enabled
      azure-asyncoperation:
<<<<<<< HEAD
      - https://management.azure.com/subscriptions/00000000-0000-0000-0000-000000000000/providers/Microsoft.Network/locations/eastus/operations/a062d504-8ba7-4512-9394-a066e6ec0a95?api-version=2022-01-01
=======
      - https://management.azure.com/subscriptions/00000000-0000-0000-0000-000000000000/providers/Microsoft.Network/locations/eastus/operations/26b76618-83d1-4543-bca2-d1e028f935ca?api-version=2021-08-01
>>>>>>> 3bc39be9
      cache-control:
      - no-cache
      content-length:
      - '689'
      content-type:
      - application/json; charset=utf-8
      date:
<<<<<<< HEAD
      - Mon, 03 Apr 2023 08:59:09 GMT
=======
      - Tue, 28 Mar 2023 10:09:02 GMT
>>>>>>> 3bc39be9
      expires:
      - '-1'
      pragma:
      - no-cache
      server:
      - Microsoft-HTTPAPI/2.0
      - Microsoft-HTTPAPI/2.0
      strict-transport-security:
      - max-age=31536000; includeSubDomains
      x-content-type-options:
      - nosniff
      x-ms-arm-service-request-id:
<<<<<<< HEAD
      - 1ea1dbe4-44ce-405e-93c9-0918f6748730
      x-ms-ratelimit-remaining-subscription-writes:
      - '1198'
=======
      - ec83f99c-5cdf-49ab-9f05-dfc5fba14578
      x-ms-ratelimit-remaining-subscription-writes:
      - '1197'
>>>>>>> 3bc39be9
    status:
      code: 201
      message: Created
- request:
    body: null
    headers:
      Accept:
      - '*/*'
      Accept-Encoding:
      - gzip, deflate
      CommandName:
      - network firewall create
      Connection:
      - keep-alive
      ParameterSetName:
      - -g -n --zones
      User-Agent:
<<<<<<< HEAD
      - AZURECLI/2.46.0 (AAZ) azsdk-python-core/1.24.0 Python/3.8.1 (Windows-10-10.0.22000-SP0)
    method: GET
    uri: https://management.azure.com/subscriptions/00000000-0000-0000-0000-000000000000/providers/Microsoft.Network/locations/eastus/operations/a062d504-8ba7-4512-9394-a066e6ec0a95?api-version=2022-01-01
=======
      - AZURECLI/2.46.0 azsdk-python-azure-mgmt-network/19.3.0 Python/3.10.10 (Linux-5.15.0-1034-azure-x86_64-with-glibc2.31)
        VSTS_7b238909-6802-4b65-b90d-184bca47f458_build_261_0
    method: GET
    uri: https://management.azure.com/subscriptions/00000000-0000-0000-0000-000000000000/providers/Microsoft.Network/locations/eastus/operations/26b76618-83d1-4543-bca2-d1e028f935ca?api-version=2021-08-01
>>>>>>> 3bc39be9
  response:
    body:
      string: "{\r\n  \"status\": \"Succeeded\"\r\n}"
    headers:
      cache-control:
      - no-cache
      content-length:
      - '29'
      content-type:
      - application/json; charset=utf-8
      date:
<<<<<<< HEAD
      - Mon, 03 Apr 2023 08:59:20 GMT
=======
      - Tue, 28 Mar 2023 10:09:13 GMT
>>>>>>> 3bc39be9
      expires:
      - '-1'
      pragma:
      - no-cache
      server:
      - Microsoft-HTTPAPI/2.0
      - Microsoft-HTTPAPI/2.0
      strict-transport-security:
      - max-age=31536000; includeSubDomains
      transfer-encoding:
      - chunked
      vary:
      - Accept-Encoding
      x-content-type-options:
      - nosniff
      x-ms-arm-service-request-id:
<<<<<<< HEAD
      - cb51a94e-2132-4567-b78b-55aa23868a8b
=======
      - 809abec8-bc5c-4273-9746-abeade34551f
>>>>>>> 3bc39be9
    status:
      code: 200
      message: OK
- request:
    body: null
    headers:
      Accept:
      - '*/*'
      Accept-Encoding:
      - gzip, deflate
      CommandName:
      - network firewall create
      Connection:
      - keep-alive
      ParameterSetName:
      - -g -n --zones
      User-Agent:
<<<<<<< HEAD
      - AZURECLI/2.46.0 (AAZ) azsdk-python-core/1.24.0 Python/3.8.1 (Windows-10-10.0.22000-SP0)
=======
      - AZURECLI/2.46.0 azsdk-python-azure-mgmt-network/19.3.0 Python/3.10.10 (Linux-5.15.0-1034-azure-x86_64-with-glibc2.31)
        VSTS_7b238909-6802-4b65-b90d-184bca47f458_build_261_0
>>>>>>> 3bc39be9
    method: GET
    uri: https://management.azure.com/subscriptions/00000000-0000-0000-0000-000000000000/resourceGroups/cli_test_azure_firewall_zones000001/providers/Microsoft.Network/azureFirewalls/af1?api-version=2022-01-01
  response:
    body:
      string: "{\r\n  \"name\": \"af1\",\r\n  \"id\": \"/subscriptions/00000000-0000-0000-0000-000000000000/resourceGroups/cli_test_azure_firewall_zones000001/providers/Microsoft.Network/azureFirewalls/af1\",\r\n
<<<<<<< HEAD
        \ \"etag\": \"W/\\\"f67e5b1e-756e-4fa9-b821-5b6f8b9c549c\\\"\",\r\n  \"type\":
=======
        \ \"etag\": \"W/\\\"543ac268-785a-4439-8c78-53adf7ff4877\\\"\",\r\n  \"type\":
>>>>>>> 3bc39be9
        \"Microsoft.Network/azureFirewalls\",\r\n  \"location\": \"eastus\",\r\n  \"zones\":
        [\r\n    \"1\",\r\n    \"3\"\r\n  ],\r\n  \"properties\": {\r\n    \"provisioningState\":
        \"Succeeded\",\r\n    \"sku\": {\r\n      \"name\": \"AZFW_VNet\",\r\n      \"tier\":
        \"Standard\"\r\n    },\r\n    \"threatIntelMode\": \"Alert\",\r\n    \"additionalProperties\":
        {},\r\n    \"ipConfigurations\": [],\r\n    \"networkRuleCollections\": [],\r\n
        \   \"applicationRuleCollections\": [],\r\n    \"natRuleCollections\": []\r\n
        \ }\r\n}"
    headers:
      cache-control:
      - no-cache
      content-length:
      - '690'
      content-type:
      - application/json; charset=utf-8
      date:
<<<<<<< HEAD
      - Mon, 03 Apr 2023 08:59:21 GMT
      etag:
      - W/"f67e5b1e-756e-4fa9-b821-5b6f8b9c549c"
=======
      - Tue, 28 Mar 2023 10:09:13 GMT
      etag:
      - W/"543ac268-785a-4439-8c78-53adf7ff4877"
>>>>>>> 3bc39be9
      expires:
      - '-1'
      pragma:
      - no-cache
      server:
      - Microsoft-HTTPAPI/2.0
      - Microsoft-HTTPAPI/2.0
      strict-transport-security:
      - max-age=31536000; includeSubDomains
      transfer-encoding:
      - chunked
      vary:
      - Accept-Encoding
      x-content-type-options:
      - nosniff
      x-ms-arm-service-request-id:
<<<<<<< HEAD
      - e1f3ecfb-768b-47a4-8af9-b09c792dc5ce
=======
      - 24c25c95-c36d-474a-b930-3c1cf5105e58
>>>>>>> 3bc39be9
    status:
      code: 200
      message: OK
- request:
    body: null
    headers:
      Accept:
      - application/json
      Accept-Encoding:
      - gzip, deflate
      CommandName:
      - network firewall update
      Connection:
      - keep-alive
      ParameterSetName:
      - -g -n --zones
      User-Agent:
<<<<<<< HEAD
      - AZURECLI/2.46.0 (AAZ) azsdk-python-core/1.24.0 Python/3.8.1 (Windows-10-10.0.22000-SP0)
=======
      - AZURECLI/2.46.0 azsdk-python-azure-mgmt-network/19.3.0 Python/3.10.10 (Linux-5.15.0-1034-azure-x86_64-with-glibc2.31)
        VSTS_7b238909-6802-4b65-b90d-184bca47f458_build_261_0
>>>>>>> 3bc39be9
    method: GET
    uri: https://management.azure.com/subscriptions/00000000-0000-0000-0000-000000000000/resourceGroups/cli_test_azure_firewall_zones000001/providers/Microsoft.Network/azureFirewalls/af1?api-version=2022-01-01
  response:
    body:
      string: "{\r\n  \"name\": \"af1\",\r\n  \"id\": \"/subscriptions/00000000-0000-0000-0000-000000000000/resourceGroups/cli_test_azure_firewall_zones000001/providers/Microsoft.Network/azureFirewalls/af1\",\r\n
<<<<<<< HEAD
        \ \"etag\": \"W/\\\"f67e5b1e-756e-4fa9-b821-5b6f8b9c549c\\\"\",\r\n  \"type\":
=======
        \ \"etag\": \"W/\\\"543ac268-785a-4439-8c78-53adf7ff4877\\\"\",\r\n  \"type\":
>>>>>>> 3bc39be9
        \"Microsoft.Network/azureFirewalls\",\r\n  \"location\": \"eastus\",\r\n  \"zones\":
        [\r\n    \"1\",\r\n    \"3\"\r\n  ],\r\n  \"properties\": {\r\n    \"provisioningState\":
        \"Succeeded\",\r\n    \"sku\": {\r\n      \"name\": \"AZFW_VNet\",\r\n      \"tier\":
        \"Standard\"\r\n    },\r\n    \"threatIntelMode\": \"Alert\",\r\n    \"additionalProperties\":
        {},\r\n    \"ipConfigurations\": [],\r\n    \"networkRuleCollections\": [],\r\n
        \   \"applicationRuleCollections\": [],\r\n    \"natRuleCollections\": []\r\n
        \ }\r\n}"
    headers:
      cache-control:
      - no-cache
      content-length:
      - '690'
      content-type:
      - application/json; charset=utf-8
      date:
<<<<<<< HEAD
      - Mon, 03 Apr 2023 08:59:23 GMT
      etag:
      - W/"f67e5b1e-756e-4fa9-b821-5b6f8b9c549c"
=======
      - Tue, 28 Mar 2023 10:09:13 GMT
      etag:
      - W/"543ac268-785a-4439-8c78-53adf7ff4877"
>>>>>>> 3bc39be9
      expires:
      - '-1'
      pragma:
      - no-cache
      server:
      - Microsoft-HTTPAPI/2.0
      - Microsoft-HTTPAPI/2.0
      strict-transport-security:
      - max-age=31536000; includeSubDomains
      transfer-encoding:
      - chunked
      vary:
      - Accept-Encoding
      x-content-type-options:
      - nosniff
      x-ms-arm-service-request-id:
<<<<<<< HEAD
      - 58c65bcc-44c8-4217-8268-14036a11983f
=======
      - 075c9ebe-fa6a-40bf-81da-b9bd304d5029
>>>>>>> 3bc39be9
    status:
      code: 200
      message: OK
- request:
    body: '{"id": "/subscriptions/00000000-0000-0000-0000-000000000000/resourceGroups/cli_test_azure_firewall_zones000001/providers/Microsoft.Network/azureFirewalls/af1",
      "location": "eastus", "properties": {"additionalProperties": {}, "applicationRuleCollections":
      [], "ipConfigurations": [], "natRuleCollections": [], "networkRuleCollections":
      [], "sku": {"name": "AZFW_VNet", "tier": "Standard"}, "threatIntelMode": "Alert"},
      "zones": ["1"]}'
    headers:
      Accept:
      - application/json
      Accept-Encoding:
      - gzip, deflate
      CommandName:
      - network firewall update
      Connection:
      - keep-alive
      Content-Length:
      - '433'
      Content-Type:
      - application/json
      ParameterSetName:
      - -g -n --zones
      User-Agent:
<<<<<<< HEAD
      - AZURECLI/2.46.0 (AAZ) azsdk-python-core/1.24.0 Python/3.8.1 (Windows-10-10.0.22000-SP0)
=======
      - AZURECLI/2.46.0 azsdk-python-azure-mgmt-network/19.3.0 Python/3.10.10 (Linux-5.15.0-1034-azure-x86_64-with-glibc2.31)
        VSTS_7b238909-6802-4b65-b90d-184bca47f458_build_261_0
>>>>>>> 3bc39be9
    method: PUT
    uri: https://management.azure.com/subscriptions/00000000-0000-0000-0000-000000000000/resourceGroups/cli_test_azure_firewall_zones000001/providers/Microsoft.Network/azureFirewalls/af1?api-version=2022-01-01
  response:
    body:
      string: "{\r\n  \"name\": \"af1\",\r\n  \"id\": \"/subscriptions/00000000-0000-0000-0000-000000000000/resourceGroups/cli_test_azure_firewall_zones000001/providers/Microsoft.Network/azureFirewalls/af1\",\r\n
<<<<<<< HEAD
        \ \"etag\": \"W/\\\"e12aea10-4ed4-4452-9806-449a19eea8b9\\\"\",\r\n  \"type\":
=======
        \ \"etag\": \"W/\\\"aedb63fa-a3c5-4b69-93d0-67264c293bc2\\\"\",\r\n  \"type\":
>>>>>>> 3bc39be9
        \"Microsoft.Network/azureFirewalls\",\r\n  \"location\": \"eastus\",\r\n  \"zones\":
        [\r\n    \"1\"\r\n  ],\r\n  \"properties\": {\r\n    \"provisioningState\":
        \"Updating\",\r\n    \"sku\": {\r\n      \"name\": \"AZFW_VNet\",\r\n      \"tier\":
        \"Standard\"\r\n    },\r\n    \"threatIntelMode\": \"Alert\",\r\n    \"additionalProperties\":
        {},\r\n    \"ipConfigurations\": [],\r\n    \"networkRuleCollections\": [],\r\n
        \   \"applicationRuleCollections\": [],\r\n    \"natRuleCollections\": []\r\n
        \ }\r\n}"
    headers:
      azure-asyncnotification:
      - Enabled
      azure-asyncoperation:
<<<<<<< HEAD
      - https://management.azure.com/subscriptions/00000000-0000-0000-0000-000000000000/providers/Microsoft.Network/locations/eastus/operations/efc52d9d-9230-4b32-8255-4478c5002d07?api-version=2022-01-01
=======
      - https://management.azure.com/subscriptions/00000000-0000-0000-0000-000000000000/providers/Microsoft.Network/locations/eastus/operations/2c1bb821-7ce9-47c7-aaec-f219a2e87c9b?api-version=2021-08-01
>>>>>>> 3bc39be9
      cache-control:
      - no-cache
      content-length:
      - '679'
      content-type:
      - application/json; charset=utf-8
      date:
<<<<<<< HEAD
      - Mon, 03 Apr 2023 08:59:28 GMT
=======
      - Tue, 28 Mar 2023 10:09:14 GMT
>>>>>>> 3bc39be9
      expires:
      - '-1'
      pragma:
      - no-cache
      server:
      - Microsoft-HTTPAPI/2.0
      - Microsoft-HTTPAPI/2.0
      strict-transport-security:
      - max-age=31536000; includeSubDomains
      transfer-encoding:
      - chunked
      vary:
      - Accept-Encoding
      x-content-type-options:
      - nosniff
      x-ms-arm-service-request-id:
<<<<<<< HEAD
      - ffeaeb38-a482-465f-b7e2-8d6c452e2a7b
      x-ms-ratelimit-remaining-subscription-writes:
      - '1199'
=======
      - 115d33e7-1f90-4993-92d9-069ae9eed6d5
      x-ms-ratelimit-remaining-subscription-writes:
      - '1192'
>>>>>>> 3bc39be9
    status:
      code: 200
      message: OK
- request:
    body: null
    headers:
      Accept:
      - '*/*'
      Accept-Encoding:
      - gzip, deflate
      CommandName:
      - network firewall update
      Connection:
      - keep-alive
      ParameterSetName:
      - -g -n --zones
      User-Agent:
<<<<<<< HEAD
      - AZURECLI/2.46.0 (AAZ) azsdk-python-core/1.24.0 Python/3.8.1 (Windows-10-10.0.22000-SP0)
    method: GET
    uri: https://management.azure.com/subscriptions/00000000-0000-0000-0000-000000000000/providers/Microsoft.Network/locations/eastus/operations/efc52d9d-9230-4b32-8255-4478c5002d07?api-version=2022-01-01
=======
      - AZURECLI/2.46.0 azsdk-python-azure-mgmt-network/19.3.0 Python/3.10.10 (Linux-5.15.0-1034-azure-x86_64-with-glibc2.31)
        VSTS_7b238909-6802-4b65-b90d-184bca47f458_build_261_0
    method: GET
    uri: https://management.azure.com/subscriptions/00000000-0000-0000-0000-000000000000/providers/Microsoft.Network/locations/eastus/operations/2c1bb821-7ce9-47c7-aaec-f219a2e87c9b?api-version=2021-08-01
>>>>>>> 3bc39be9
  response:
    body:
      string: "{\r\n  \"status\": \"Succeeded\"\r\n}"
    headers:
      cache-control:
      - no-cache
      content-length:
      - '29'
      content-type:
      - application/json; charset=utf-8
      date:
<<<<<<< HEAD
      - Mon, 03 Apr 2023 08:59:39 GMT
=======
      - Tue, 28 Mar 2023 10:09:24 GMT
>>>>>>> 3bc39be9
      expires:
      - '-1'
      pragma:
      - no-cache
      server:
      - Microsoft-HTTPAPI/2.0
      - Microsoft-HTTPAPI/2.0
      strict-transport-security:
      - max-age=31536000; includeSubDomains
      transfer-encoding:
      - chunked
      vary:
      - Accept-Encoding
      x-content-type-options:
      - nosniff
      x-ms-arm-service-request-id:
<<<<<<< HEAD
      - ed97e404-26dc-4646-9775-e0f0a2cf53bc
=======
      - e371e130-7a12-45f4-83ab-af93591e751d
>>>>>>> 3bc39be9
    status:
      code: 200
      message: OK
- request:
    body: null
    headers:
      Accept:
      - '*/*'
      Accept-Encoding:
      - gzip, deflate
      CommandName:
      - network firewall update
      Connection:
      - keep-alive
      ParameterSetName:
      - -g -n --zones
      User-Agent:
<<<<<<< HEAD
      - AZURECLI/2.46.0 (AAZ) azsdk-python-core/1.24.0 Python/3.8.1 (Windows-10-10.0.22000-SP0)
=======
      - AZURECLI/2.46.0 azsdk-python-azure-mgmt-network/19.3.0 Python/3.10.10 (Linux-5.15.0-1034-azure-x86_64-with-glibc2.31)
        VSTS_7b238909-6802-4b65-b90d-184bca47f458_build_261_0
>>>>>>> 3bc39be9
    method: GET
    uri: https://management.azure.com/subscriptions/00000000-0000-0000-0000-000000000000/resourceGroups/cli_test_azure_firewall_zones000001/providers/Microsoft.Network/azureFirewalls/af1?api-version=2022-01-01
  response:
    body:
      string: "{\r\n  \"name\": \"af1\",\r\n  \"id\": \"/subscriptions/00000000-0000-0000-0000-000000000000/resourceGroups/cli_test_azure_firewall_zones000001/providers/Microsoft.Network/azureFirewalls/af1\",\r\n
<<<<<<< HEAD
        \ \"etag\": \"W/\\\"a3d36171-5e52-4aae-adaa-e80741bef2f2\\\"\",\r\n  \"type\":
=======
        \ \"etag\": \"W/\\\"828a5052-aa4d-4c1a-af90-87059ec6824d\\\"\",\r\n  \"type\":
>>>>>>> 3bc39be9
        \"Microsoft.Network/azureFirewalls\",\r\n  \"location\": \"eastus\",\r\n  \"zones\":
        [\r\n    \"1\"\r\n  ],\r\n  \"properties\": {\r\n    \"provisioningState\":
        \"Succeeded\",\r\n    \"sku\": {\r\n      \"name\": \"AZFW_VNet\",\r\n      \"tier\":
        \"Standard\"\r\n    },\r\n    \"threatIntelMode\": \"Alert\",\r\n    \"additionalProperties\":
        {},\r\n    \"ipConfigurations\": [],\r\n    \"networkRuleCollections\": [],\r\n
        \   \"applicationRuleCollections\": [],\r\n    \"natRuleCollections\": []\r\n
        \ }\r\n}"
    headers:
      cache-control:
      - no-cache
      content-length:
      - '680'
      content-type:
      - application/json; charset=utf-8
      date:
<<<<<<< HEAD
      - Mon, 03 Apr 2023 08:59:40 GMT
      etag:
      - W/"a3d36171-5e52-4aae-adaa-e80741bef2f2"
=======
      - Tue, 28 Mar 2023 10:09:24 GMT
      etag:
      - W/"828a5052-aa4d-4c1a-af90-87059ec6824d"
>>>>>>> 3bc39be9
      expires:
      - '-1'
      pragma:
      - no-cache
      server:
      - Microsoft-HTTPAPI/2.0
      - Microsoft-HTTPAPI/2.0
      strict-transport-security:
      - max-age=31536000; includeSubDomains
      transfer-encoding:
      - chunked
      vary:
      - Accept-Encoding
      x-content-type-options:
      - nosniff
      x-ms-arm-service-request-id:
<<<<<<< HEAD
      - 5c4d13b0-3426-4468-8e1c-f3ecc4fa1aea
=======
      - 6c6eef88-47d3-4912-8bdc-d3d5d2a8e16b
>>>>>>> 3bc39be9
    status:
      code: 200
      message: OK
version: 1<|MERGE_RESOLUTION|>--- conflicted
+++ resolved
@@ -13,21 +13,13 @@
       ParameterSetName:
       - -g -n --zones
       User-Agent:
-<<<<<<< HEAD
-      - AZURECLI/2.46.0 azsdk-python-azure-mgmt-resource/22.0.0 Python/3.8.1 (Windows-10-10.0.22000-SP0)
-=======
       - AZURECLI/2.46.0 azsdk-python-azure-mgmt-resource/22.0.0 Python/3.10.10 (Linux-5.15.0-1034-azure-x86_64-with-glibc2.31)
         VSTS_7b238909-6802-4b65-b90d-184bca47f458_build_261_0
->>>>>>> 3bc39be9
     method: GET
     uri: https://management.azure.com/subscriptions/00000000-0000-0000-0000-000000000000/resourcegroups/cli_test_azure_firewall_zones000001?api-version=2022-09-01
   response:
     body:
-<<<<<<< HEAD
-      string: '{"id":"/subscriptions/00000000-0000-0000-0000-000000000000/resourceGroups/cli_test_azure_firewall_zones000001","name":"cli_test_azure_firewall_zones000001","type":"Microsoft.Resources/resourceGroups","location":"eastus","tags":{"product":"azurecli","cause":"automation","date":"2023-04-03T08:58:59Z"},"properties":{"provisioningState":"Succeeded"}}'
-=======
       string: '{"id":"/subscriptions/00000000-0000-0000-0000-000000000000/resourceGroups/cli_test_azure_firewall_zones000001","name":"cli_test_azure_firewall_zones000001","type":"Microsoft.Resources/resourceGroups","location":"eastus","tags":{"product":"azurecli","cause":"automation","date":"2023-03-28T10:09:00Z"},"properties":{"provisioningState":"Succeeded"}}'
->>>>>>> 3bc39be9
     headers:
       cache-control:
       - no-cache
@@ -36,27 +28,23 @@
       content-type:
       - application/json; charset=utf-8
       date:
-<<<<<<< HEAD
-      - Mon, 03 Apr 2023 08:59:03 GMT
-=======
       - Tue, 28 Mar 2023 10:09:01 GMT
->>>>>>> 3bc39be9
-      expires:
-      - '-1'
-      pragma:
-      - no-cache
-      strict-transport-security:
-      - max-age=31536000; includeSubDomains
-      vary:
-      - Accept-Encoding
-      x-content-type-options:
-      - nosniff
-    status:
-      code: 200
-      message: OK
-- request:
-    body: '{"location": "eastus", "properties": {"additionalProperties": {}, "sku":
-      {"tier": "Standard"}}, "zones": ["1", "3"]}'
+      expires:
+      - '-1'
+      pragma:
+      - no-cache
+      strict-transport-security:
+      - max-age=31536000; includeSubDomains
+      vary:
+      - Accept-Encoding
+      x-content-type-options:
+      - nosniff
+    status:
+      code: 200
+      message: OK
+- request:
+    body: '{"location": "eastus", "zones": ["1", "3"], "properties": {"additionalProperties":
+      {}}}'
     headers:
       Accept:
       - application/json
@@ -67,28 +55,20 @@
       Connection:
       - keep-alive
       Content-Length:
-      - '116'
+      - '87'
       Content-Type:
       - application/json
       ParameterSetName:
       - -g -n --zones
       User-Agent:
-<<<<<<< HEAD
-      - AZURECLI/2.46.0 (AAZ) azsdk-python-core/1.24.0 Python/3.8.1 (Windows-10-10.0.22000-SP0)
-=======
-      - AZURECLI/2.46.0 azsdk-python-azure-mgmt-network/19.3.0 Python/3.10.10 (Linux-5.15.0-1034-azure-x86_64-with-glibc2.31)
-        VSTS_7b238909-6802-4b65-b90d-184bca47f458_build_261_0
->>>>>>> 3bc39be9
+      - AZURECLI/2.46.0 azsdk-python-azure-mgmt-network/19.3.0 Python/3.10.10 (Linux-5.15.0-1034-azure-x86_64-with-glibc2.31)
+        VSTS_7b238909-6802-4b65-b90d-184bca47f458_build_261_0
     method: PUT
-    uri: https://management.azure.com/subscriptions/00000000-0000-0000-0000-000000000000/resourceGroups/cli_test_azure_firewall_zones000001/providers/Microsoft.Network/azureFirewalls/af1?api-version=2022-01-01
+    uri: https://management.azure.com/subscriptions/00000000-0000-0000-0000-000000000000/resourceGroups/cli_test_azure_firewall_zones000001/providers/Microsoft.Network/azureFirewalls/af1?api-version=2021-08-01
   response:
     body:
       string: "{\r\n  \"name\": \"af1\",\r\n  \"id\": \"/subscriptions/00000000-0000-0000-0000-000000000000/resourceGroups/cli_test_azure_firewall_zones000001/providers/Microsoft.Network/azureFirewalls/af1\",\r\n
-<<<<<<< HEAD
-        \ \"etag\": \"W/\\\"cea889b5-413a-4745-beea-de0fe534d7fe\\\"\",\r\n  \"type\":
-=======
         \ \"etag\": \"W/\\\"d217e08d-9af5-4ea6-9452-73d71e063e2c\\\"\",\r\n  \"type\":
->>>>>>> 3bc39be9
         \"Microsoft.Network/azureFirewalls\",\r\n  \"location\": \"eastus\",\r\n  \"zones\":
         [\r\n    \"1\",\r\n    \"3\"\r\n  ],\r\n  \"properties\": {\r\n    \"provisioningState\":
         \"Updating\",\r\n    \"sku\": {\r\n      \"name\": \"AZFW_VNet\",\r\n      \"tier\":
@@ -100,11 +80,7 @@
       azure-asyncnotification:
       - Enabled
       azure-asyncoperation:
-<<<<<<< HEAD
-      - https://management.azure.com/subscriptions/00000000-0000-0000-0000-000000000000/providers/Microsoft.Network/locations/eastus/operations/a062d504-8ba7-4512-9394-a066e6ec0a95?api-version=2022-01-01
-=======
       - https://management.azure.com/subscriptions/00000000-0000-0000-0000-000000000000/providers/Microsoft.Network/locations/eastus/operations/26b76618-83d1-4543-bca2-d1e028f935ca?api-version=2021-08-01
->>>>>>> 3bc39be9
       cache-control:
       - no-cache
       content-length:
@@ -112,32 +88,22 @@
       content-type:
       - application/json; charset=utf-8
       date:
-<<<<<<< HEAD
-      - Mon, 03 Apr 2023 08:59:09 GMT
-=======
       - Tue, 28 Mar 2023 10:09:02 GMT
->>>>>>> 3bc39be9
-      expires:
-      - '-1'
-      pragma:
-      - no-cache
-      server:
-      - Microsoft-HTTPAPI/2.0
-      - Microsoft-HTTPAPI/2.0
-      strict-transport-security:
-      - max-age=31536000; includeSubDomains
-      x-content-type-options:
-      - nosniff
-      x-ms-arm-service-request-id:
-<<<<<<< HEAD
-      - 1ea1dbe4-44ce-405e-93c9-0918f6748730
-      x-ms-ratelimit-remaining-subscription-writes:
-      - '1198'
-=======
+      expires:
+      - '-1'
+      pragma:
+      - no-cache
+      server:
+      - Microsoft-HTTPAPI/2.0
+      - Microsoft-HTTPAPI/2.0
+      strict-transport-security:
+      - max-age=31536000; includeSubDomains
+      x-content-type-options:
+      - nosniff
+      x-ms-arm-service-request-id:
       - ec83f99c-5cdf-49ab-9f05-dfc5fba14578
       x-ms-ratelimit-remaining-subscription-writes:
       - '1197'
->>>>>>> 3bc39be9
     status:
       code: 201
       message: Created
@@ -155,16 +121,10 @@
       ParameterSetName:
       - -g -n --zones
       User-Agent:
-<<<<<<< HEAD
-      - AZURECLI/2.46.0 (AAZ) azsdk-python-core/1.24.0 Python/3.8.1 (Windows-10-10.0.22000-SP0)
-    method: GET
-    uri: https://management.azure.com/subscriptions/00000000-0000-0000-0000-000000000000/providers/Microsoft.Network/locations/eastus/operations/a062d504-8ba7-4512-9394-a066e6ec0a95?api-version=2022-01-01
-=======
       - AZURECLI/2.46.0 azsdk-python-azure-mgmt-network/19.3.0 Python/3.10.10 (Linux-5.15.0-1034-azure-x86_64-with-glibc2.31)
         VSTS_7b238909-6802-4b65-b90d-184bca47f458_build_261_0
     method: GET
     uri: https://management.azure.com/subscriptions/00000000-0000-0000-0000-000000000000/providers/Microsoft.Network/locations/eastus/operations/26b76618-83d1-4543-bca2-d1e028f935ca?api-version=2021-08-01
->>>>>>> 3bc39be9
   response:
     body:
       string: "{\r\n  \"status\": \"Succeeded\"\r\n}"
@@ -176,32 +136,24 @@
       content-type:
       - application/json; charset=utf-8
       date:
-<<<<<<< HEAD
-      - Mon, 03 Apr 2023 08:59:20 GMT
-=======
       - Tue, 28 Mar 2023 10:09:13 GMT
->>>>>>> 3bc39be9
-      expires:
-      - '-1'
-      pragma:
-      - no-cache
-      server:
-      - Microsoft-HTTPAPI/2.0
-      - Microsoft-HTTPAPI/2.0
-      strict-transport-security:
-      - max-age=31536000; includeSubDomains
-      transfer-encoding:
-      - chunked
-      vary:
-      - Accept-Encoding
-      x-content-type-options:
-      - nosniff
-      x-ms-arm-service-request-id:
-<<<<<<< HEAD
-      - cb51a94e-2132-4567-b78b-55aa23868a8b
-=======
+      expires:
+      - '-1'
+      pragma:
+      - no-cache
+      server:
+      - Microsoft-HTTPAPI/2.0
+      - Microsoft-HTTPAPI/2.0
+      strict-transport-security:
+      - max-age=31536000; includeSubDomains
+      transfer-encoding:
+      - chunked
+      vary:
+      - Accept-Encoding
+      x-content-type-options:
+      - nosniff
+      x-ms-arm-service-request-id:
       - 809abec8-bc5c-4273-9746-abeade34551f
->>>>>>> 3bc39be9
     status:
       code: 200
       message: OK
@@ -219,22 +171,14 @@
       ParameterSetName:
       - -g -n --zones
       User-Agent:
-<<<<<<< HEAD
-      - AZURECLI/2.46.0 (AAZ) azsdk-python-core/1.24.0 Python/3.8.1 (Windows-10-10.0.22000-SP0)
-=======
-      - AZURECLI/2.46.0 azsdk-python-azure-mgmt-network/19.3.0 Python/3.10.10 (Linux-5.15.0-1034-azure-x86_64-with-glibc2.31)
-        VSTS_7b238909-6802-4b65-b90d-184bca47f458_build_261_0
->>>>>>> 3bc39be9
-    method: GET
-    uri: https://management.azure.com/subscriptions/00000000-0000-0000-0000-000000000000/resourceGroups/cli_test_azure_firewall_zones000001/providers/Microsoft.Network/azureFirewalls/af1?api-version=2022-01-01
+      - AZURECLI/2.46.0 azsdk-python-azure-mgmt-network/19.3.0 Python/3.10.10 (Linux-5.15.0-1034-azure-x86_64-with-glibc2.31)
+        VSTS_7b238909-6802-4b65-b90d-184bca47f458_build_261_0
+    method: GET
+    uri: https://management.azure.com/subscriptions/00000000-0000-0000-0000-000000000000/resourceGroups/cli_test_azure_firewall_zones000001/providers/Microsoft.Network/azureFirewalls/af1?api-version=2021-08-01
   response:
     body:
       string: "{\r\n  \"name\": \"af1\",\r\n  \"id\": \"/subscriptions/00000000-0000-0000-0000-000000000000/resourceGroups/cli_test_azure_firewall_zones000001/providers/Microsoft.Network/azureFirewalls/af1\",\r\n
-<<<<<<< HEAD
-        \ \"etag\": \"W/\\\"f67e5b1e-756e-4fa9-b821-5b6f8b9c549c\\\"\",\r\n  \"type\":
-=======
         \ \"etag\": \"W/\\\"543ac268-785a-4439-8c78-53adf7ff4877\\\"\",\r\n  \"type\":
->>>>>>> 3bc39be9
         \"Microsoft.Network/azureFirewalls\",\r\n  \"location\": \"eastus\",\r\n  \"zones\":
         [\r\n    \"1\",\r\n    \"3\"\r\n  ],\r\n  \"properties\": {\r\n    \"provisioningState\":
         \"Succeeded\",\r\n    \"sku\": {\r\n      \"name\": \"AZFW_VNet\",\r\n      \"tier\":
@@ -250,36 +194,26 @@
       content-type:
       - application/json; charset=utf-8
       date:
-<<<<<<< HEAD
-      - Mon, 03 Apr 2023 08:59:21 GMT
-      etag:
-      - W/"f67e5b1e-756e-4fa9-b821-5b6f8b9c549c"
-=======
       - Tue, 28 Mar 2023 10:09:13 GMT
       etag:
       - W/"543ac268-785a-4439-8c78-53adf7ff4877"
->>>>>>> 3bc39be9
-      expires:
-      - '-1'
-      pragma:
-      - no-cache
-      server:
-      - Microsoft-HTTPAPI/2.0
-      - Microsoft-HTTPAPI/2.0
-      strict-transport-security:
-      - max-age=31536000; includeSubDomains
-      transfer-encoding:
-      - chunked
-      vary:
-      - Accept-Encoding
-      x-content-type-options:
-      - nosniff
-      x-ms-arm-service-request-id:
-<<<<<<< HEAD
-      - e1f3ecfb-768b-47a4-8af9-b09c792dc5ce
-=======
+      expires:
+      - '-1'
+      pragma:
+      - no-cache
+      server:
+      - Microsoft-HTTPAPI/2.0
+      - Microsoft-HTTPAPI/2.0
+      strict-transport-security:
+      - max-age=31536000; includeSubDomains
+      transfer-encoding:
+      - chunked
+      vary:
+      - Accept-Encoding
+      x-content-type-options:
+      - nosniff
+      x-ms-arm-service-request-id:
       - 24c25c95-c36d-474a-b930-3c1cf5105e58
->>>>>>> 3bc39be9
     status:
       code: 200
       message: OK
@@ -297,22 +231,14 @@
       ParameterSetName:
       - -g -n --zones
       User-Agent:
-<<<<<<< HEAD
-      - AZURECLI/2.46.0 (AAZ) azsdk-python-core/1.24.0 Python/3.8.1 (Windows-10-10.0.22000-SP0)
-=======
-      - AZURECLI/2.46.0 azsdk-python-azure-mgmt-network/19.3.0 Python/3.10.10 (Linux-5.15.0-1034-azure-x86_64-with-glibc2.31)
-        VSTS_7b238909-6802-4b65-b90d-184bca47f458_build_261_0
->>>>>>> 3bc39be9
-    method: GET
-    uri: https://management.azure.com/subscriptions/00000000-0000-0000-0000-000000000000/resourceGroups/cli_test_azure_firewall_zones000001/providers/Microsoft.Network/azureFirewalls/af1?api-version=2022-01-01
+      - AZURECLI/2.46.0 azsdk-python-azure-mgmt-network/19.3.0 Python/3.10.10 (Linux-5.15.0-1034-azure-x86_64-with-glibc2.31)
+        VSTS_7b238909-6802-4b65-b90d-184bca47f458_build_261_0
+    method: GET
+    uri: https://management.azure.com/subscriptions/00000000-0000-0000-0000-000000000000/resourceGroups/cli_test_azure_firewall_zones000001/providers/Microsoft.Network/azureFirewalls/af1?api-version=2021-08-01
   response:
     body:
       string: "{\r\n  \"name\": \"af1\",\r\n  \"id\": \"/subscriptions/00000000-0000-0000-0000-000000000000/resourceGroups/cli_test_azure_firewall_zones000001/providers/Microsoft.Network/azureFirewalls/af1\",\r\n
-<<<<<<< HEAD
-        \ \"etag\": \"W/\\\"f67e5b1e-756e-4fa9-b821-5b6f8b9c549c\\\"\",\r\n  \"type\":
-=======
         \ \"etag\": \"W/\\\"543ac268-785a-4439-8c78-53adf7ff4877\\\"\",\r\n  \"type\":
->>>>>>> 3bc39be9
         \"Microsoft.Network/azureFirewalls\",\r\n  \"location\": \"eastus\",\r\n  \"zones\":
         [\r\n    \"1\",\r\n    \"3\"\r\n  ],\r\n  \"properties\": {\r\n    \"provisioningState\":
         \"Succeeded\",\r\n    \"sku\": {\r\n      \"name\": \"AZFW_VNet\",\r\n      \"tier\":
@@ -328,45 +254,35 @@
       content-type:
       - application/json; charset=utf-8
       date:
-<<<<<<< HEAD
-      - Mon, 03 Apr 2023 08:59:23 GMT
-      etag:
-      - W/"f67e5b1e-756e-4fa9-b821-5b6f8b9c549c"
-=======
       - Tue, 28 Mar 2023 10:09:13 GMT
       etag:
       - W/"543ac268-785a-4439-8c78-53adf7ff4877"
->>>>>>> 3bc39be9
-      expires:
-      - '-1'
-      pragma:
-      - no-cache
-      server:
-      - Microsoft-HTTPAPI/2.0
-      - Microsoft-HTTPAPI/2.0
-      strict-transport-security:
-      - max-age=31536000; includeSubDomains
-      transfer-encoding:
-      - chunked
-      vary:
-      - Accept-Encoding
-      x-content-type-options:
-      - nosniff
-      x-ms-arm-service-request-id:
-<<<<<<< HEAD
-      - 58c65bcc-44c8-4217-8268-14036a11983f
-=======
+      expires:
+      - '-1'
+      pragma:
+      - no-cache
+      server:
+      - Microsoft-HTTPAPI/2.0
+      - Microsoft-HTTPAPI/2.0
+      strict-transport-security:
+      - max-age=31536000; includeSubDomains
+      transfer-encoding:
+      - chunked
+      vary:
+      - Accept-Encoding
+      x-content-type-options:
+      - nosniff
+      x-ms-arm-service-request-id:
       - 075c9ebe-fa6a-40bf-81da-b9bd304d5029
->>>>>>> 3bc39be9
     status:
       code: 200
       message: OK
 - request:
     body: '{"id": "/subscriptions/00000000-0000-0000-0000-000000000000/resourceGroups/cli_test_azure_firewall_zones000001/providers/Microsoft.Network/azureFirewalls/af1",
-      "location": "eastus", "properties": {"additionalProperties": {}, "applicationRuleCollections":
-      [], "ipConfigurations": [], "natRuleCollections": [], "networkRuleCollections":
-      [], "sku": {"name": "AZFW_VNet", "tier": "Standard"}, "threatIntelMode": "Alert"},
-      "zones": ["1"]}'
+      "location": "eastus", "zones": ["1"], "properties": {"applicationRuleCollections":
+      [], "natRuleCollections": [], "networkRuleCollections": [], "ipConfigurations":
+      [], "threatIntelMode": "Alert", "sku": {"name": "AZFW_VNet", "tier": "Standard"},
+      "additionalProperties": {}}}'
     headers:
       Accept:
       - application/json
@@ -383,22 +299,14 @@
       ParameterSetName:
       - -g -n --zones
       User-Agent:
-<<<<<<< HEAD
-      - AZURECLI/2.46.0 (AAZ) azsdk-python-core/1.24.0 Python/3.8.1 (Windows-10-10.0.22000-SP0)
-=======
-      - AZURECLI/2.46.0 azsdk-python-azure-mgmt-network/19.3.0 Python/3.10.10 (Linux-5.15.0-1034-azure-x86_64-with-glibc2.31)
-        VSTS_7b238909-6802-4b65-b90d-184bca47f458_build_261_0
->>>>>>> 3bc39be9
+      - AZURECLI/2.46.0 azsdk-python-azure-mgmt-network/19.3.0 Python/3.10.10 (Linux-5.15.0-1034-azure-x86_64-with-glibc2.31)
+        VSTS_7b238909-6802-4b65-b90d-184bca47f458_build_261_0
     method: PUT
-    uri: https://management.azure.com/subscriptions/00000000-0000-0000-0000-000000000000/resourceGroups/cli_test_azure_firewall_zones000001/providers/Microsoft.Network/azureFirewalls/af1?api-version=2022-01-01
+    uri: https://management.azure.com/subscriptions/00000000-0000-0000-0000-000000000000/resourceGroups/cli_test_azure_firewall_zones000001/providers/Microsoft.Network/azureFirewalls/af1?api-version=2021-08-01
   response:
     body:
       string: "{\r\n  \"name\": \"af1\",\r\n  \"id\": \"/subscriptions/00000000-0000-0000-0000-000000000000/resourceGroups/cli_test_azure_firewall_zones000001/providers/Microsoft.Network/azureFirewalls/af1\",\r\n
-<<<<<<< HEAD
-        \ \"etag\": \"W/\\\"e12aea10-4ed4-4452-9806-449a19eea8b9\\\"\",\r\n  \"type\":
-=======
         \ \"etag\": \"W/\\\"aedb63fa-a3c5-4b69-93d0-67264c293bc2\\\"\",\r\n  \"type\":
->>>>>>> 3bc39be9
         \"Microsoft.Network/azureFirewalls\",\r\n  \"location\": \"eastus\",\r\n  \"zones\":
         [\r\n    \"1\"\r\n  ],\r\n  \"properties\": {\r\n    \"provisioningState\":
         \"Updating\",\r\n    \"sku\": {\r\n      \"name\": \"AZFW_VNet\",\r\n      \"tier\":
@@ -410,11 +318,7 @@
       azure-asyncnotification:
       - Enabled
       azure-asyncoperation:
-<<<<<<< HEAD
-      - https://management.azure.com/subscriptions/00000000-0000-0000-0000-000000000000/providers/Microsoft.Network/locations/eastus/operations/efc52d9d-9230-4b32-8255-4478c5002d07?api-version=2022-01-01
-=======
       - https://management.azure.com/subscriptions/00000000-0000-0000-0000-000000000000/providers/Microsoft.Network/locations/eastus/operations/2c1bb821-7ce9-47c7-aaec-f219a2e87c9b?api-version=2021-08-01
->>>>>>> 3bc39be9
       cache-control:
       - no-cache
       content-length:
@@ -422,36 +326,26 @@
       content-type:
       - application/json; charset=utf-8
       date:
-<<<<<<< HEAD
-      - Mon, 03 Apr 2023 08:59:28 GMT
-=======
       - Tue, 28 Mar 2023 10:09:14 GMT
->>>>>>> 3bc39be9
-      expires:
-      - '-1'
-      pragma:
-      - no-cache
-      server:
-      - Microsoft-HTTPAPI/2.0
-      - Microsoft-HTTPAPI/2.0
-      strict-transport-security:
-      - max-age=31536000; includeSubDomains
-      transfer-encoding:
-      - chunked
-      vary:
-      - Accept-Encoding
-      x-content-type-options:
-      - nosniff
-      x-ms-arm-service-request-id:
-<<<<<<< HEAD
-      - ffeaeb38-a482-465f-b7e2-8d6c452e2a7b
-      x-ms-ratelimit-remaining-subscription-writes:
-      - '1199'
-=======
+      expires:
+      - '-1'
+      pragma:
+      - no-cache
+      server:
+      - Microsoft-HTTPAPI/2.0
+      - Microsoft-HTTPAPI/2.0
+      strict-transport-security:
+      - max-age=31536000; includeSubDomains
+      transfer-encoding:
+      - chunked
+      vary:
+      - Accept-Encoding
+      x-content-type-options:
+      - nosniff
+      x-ms-arm-service-request-id:
       - 115d33e7-1f90-4993-92d9-069ae9eed6d5
       x-ms-ratelimit-remaining-subscription-writes:
       - '1192'
->>>>>>> 3bc39be9
     status:
       code: 200
       message: OK
@@ -469,16 +363,10 @@
       ParameterSetName:
       - -g -n --zones
       User-Agent:
-<<<<<<< HEAD
-      - AZURECLI/2.46.0 (AAZ) azsdk-python-core/1.24.0 Python/3.8.1 (Windows-10-10.0.22000-SP0)
-    method: GET
-    uri: https://management.azure.com/subscriptions/00000000-0000-0000-0000-000000000000/providers/Microsoft.Network/locations/eastus/operations/efc52d9d-9230-4b32-8255-4478c5002d07?api-version=2022-01-01
-=======
       - AZURECLI/2.46.0 azsdk-python-azure-mgmt-network/19.3.0 Python/3.10.10 (Linux-5.15.0-1034-azure-x86_64-with-glibc2.31)
         VSTS_7b238909-6802-4b65-b90d-184bca47f458_build_261_0
     method: GET
     uri: https://management.azure.com/subscriptions/00000000-0000-0000-0000-000000000000/providers/Microsoft.Network/locations/eastus/operations/2c1bb821-7ce9-47c7-aaec-f219a2e87c9b?api-version=2021-08-01
->>>>>>> 3bc39be9
   response:
     body:
       string: "{\r\n  \"status\": \"Succeeded\"\r\n}"
@@ -490,32 +378,24 @@
       content-type:
       - application/json; charset=utf-8
       date:
-<<<<<<< HEAD
-      - Mon, 03 Apr 2023 08:59:39 GMT
-=======
       - Tue, 28 Mar 2023 10:09:24 GMT
->>>>>>> 3bc39be9
-      expires:
-      - '-1'
-      pragma:
-      - no-cache
-      server:
-      - Microsoft-HTTPAPI/2.0
-      - Microsoft-HTTPAPI/2.0
-      strict-transport-security:
-      - max-age=31536000; includeSubDomains
-      transfer-encoding:
-      - chunked
-      vary:
-      - Accept-Encoding
-      x-content-type-options:
-      - nosniff
-      x-ms-arm-service-request-id:
-<<<<<<< HEAD
-      - ed97e404-26dc-4646-9775-e0f0a2cf53bc
-=======
+      expires:
+      - '-1'
+      pragma:
+      - no-cache
+      server:
+      - Microsoft-HTTPAPI/2.0
+      - Microsoft-HTTPAPI/2.0
+      strict-transport-security:
+      - max-age=31536000; includeSubDomains
+      transfer-encoding:
+      - chunked
+      vary:
+      - Accept-Encoding
+      x-content-type-options:
+      - nosniff
+      x-ms-arm-service-request-id:
       - e371e130-7a12-45f4-83ab-af93591e751d
->>>>>>> 3bc39be9
     status:
       code: 200
       message: OK
@@ -533,22 +413,14 @@
       ParameterSetName:
       - -g -n --zones
       User-Agent:
-<<<<<<< HEAD
-      - AZURECLI/2.46.0 (AAZ) azsdk-python-core/1.24.0 Python/3.8.1 (Windows-10-10.0.22000-SP0)
-=======
-      - AZURECLI/2.46.0 azsdk-python-azure-mgmt-network/19.3.0 Python/3.10.10 (Linux-5.15.0-1034-azure-x86_64-with-glibc2.31)
-        VSTS_7b238909-6802-4b65-b90d-184bca47f458_build_261_0
->>>>>>> 3bc39be9
-    method: GET
-    uri: https://management.azure.com/subscriptions/00000000-0000-0000-0000-000000000000/resourceGroups/cli_test_azure_firewall_zones000001/providers/Microsoft.Network/azureFirewalls/af1?api-version=2022-01-01
+      - AZURECLI/2.46.0 azsdk-python-azure-mgmt-network/19.3.0 Python/3.10.10 (Linux-5.15.0-1034-azure-x86_64-with-glibc2.31)
+        VSTS_7b238909-6802-4b65-b90d-184bca47f458_build_261_0
+    method: GET
+    uri: https://management.azure.com/subscriptions/00000000-0000-0000-0000-000000000000/resourceGroups/cli_test_azure_firewall_zones000001/providers/Microsoft.Network/azureFirewalls/af1?api-version=2021-08-01
   response:
     body:
       string: "{\r\n  \"name\": \"af1\",\r\n  \"id\": \"/subscriptions/00000000-0000-0000-0000-000000000000/resourceGroups/cli_test_azure_firewall_zones000001/providers/Microsoft.Network/azureFirewalls/af1\",\r\n
-<<<<<<< HEAD
-        \ \"etag\": \"W/\\\"a3d36171-5e52-4aae-adaa-e80741bef2f2\\\"\",\r\n  \"type\":
-=======
         \ \"etag\": \"W/\\\"828a5052-aa4d-4c1a-af90-87059ec6824d\\\"\",\r\n  \"type\":
->>>>>>> 3bc39be9
         \"Microsoft.Network/azureFirewalls\",\r\n  \"location\": \"eastus\",\r\n  \"zones\":
         [\r\n    \"1\"\r\n  ],\r\n  \"properties\": {\r\n    \"provisioningState\":
         \"Succeeded\",\r\n    \"sku\": {\r\n      \"name\": \"AZFW_VNet\",\r\n      \"tier\":
@@ -564,36 +436,26 @@
       content-type:
       - application/json; charset=utf-8
       date:
-<<<<<<< HEAD
-      - Mon, 03 Apr 2023 08:59:40 GMT
-      etag:
-      - W/"a3d36171-5e52-4aae-adaa-e80741bef2f2"
-=======
       - Tue, 28 Mar 2023 10:09:24 GMT
       etag:
       - W/"828a5052-aa4d-4c1a-af90-87059ec6824d"
->>>>>>> 3bc39be9
-      expires:
-      - '-1'
-      pragma:
-      - no-cache
-      server:
-      - Microsoft-HTTPAPI/2.0
-      - Microsoft-HTTPAPI/2.0
-      strict-transport-security:
-      - max-age=31536000; includeSubDomains
-      transfer-encoding:
-      - chunked
-      vary:
-      - Accept-Encoding
-      x-content-type-options:
-      - nosniff
-      x-ms-arm-service-request-id:
-<<<<<<< HEAD
-      - 5c4d13b0-3426-4468-8e1c-f3ecc4fa1aea
-=======
+      expires:
+      - '-1'
+      pragma:
+      - no-cache
+      server:
+      - Microsoft-HTTPAPI/2.0
+      - Microsoft-HTTPAPI/2.0
+      strict-transport-security:
+      - max-age=31536000; includeSubDomains
+      transfer-encoding:
+      - chunked
+      vary:
+      - Accept-Encoding
+      x-content-type-options:
+      - nosniff
+      x-ms-arm-service-request-id:
       - 6c6eef88-47d3-4912-8bdc-d3d5d2a8e16b
->>>>>>> 3bc39be9
     status:
       code: 200
       message: OK
