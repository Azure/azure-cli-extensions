--- conflicted
+++ resolved
@@ -13,21 +13,13 @@
       ParameterSetName:
       - -n -g --enable-fat-flow-logging --enable-udp-log-optimization
       User-Agent:
-<<<<<<< HEAD
-      - AZURECLI/2.46.0 azsdk-python-azure-mgmt-resource/22.0.0 Python/3.8.1 (Windows-10-10.0.22000-SP0)
-=======
       - AZURECLI/2.46.0 azsdk-python-azure-mgmt-resource/22.0.0 Python/3.10.10 (Linux-5.15.0-1034-azure-x86_64-with-glibc2.31)
         VSTS_7b238909-6802-4b65-b90d-184bca47f458_build_261_0
->>>>>>> 3bc39be9
     method: GET
     uri: https://management.azure.com/subscriptions/00000000-0000-0000-0000-000000000000/resourcegroups/cli_test_firewall_with_additional_log_000001?api-version=2022-09-01
   response:
     body:
-<<<<<<< HEAD
-      string: '{"id":"/subscriptions/00000000-0000-0000-0000-000000000000/resourceGroups/cli_test_firewall_with_additional_log_000001","name":"cli_test_firewall_with_additional_log_000001","type":"Microsoft.Resources/resourceGroups","location":"westus","tags":{"product":"azurecli","cause":"automation","date":"2023-04-03T08:59:02Z"},"properties":{"provisioningState":"Succeeded"}}'
-=======
       string: '{"id":"/subscriptions/00000000-0000-0000-0000-000000000000/resourceGroups/cli_test_firewall_with_additional_log_000001","name":"cli_test_firewall_with_additional_log_000001","type":"Microsoft.Resources/resourceGroups","location":"westus","tags":{"product":"azurecli","cause":"automation","date":"2023-03-28T10:43:24Z"},"properties":{"provisioningState":"Succeeded"}}'
->>>>>>> 3bc39be9
     headers:
       cache-control:
       - no-cache
@@ -36,11 +28,7 @@
       content-type:
       - application/json; charset=utf-8
       date:
-<<<<<<< HEAD
-      - Mon, 03 Apr 2023 08:59:07 GMT
-=======
       - Tue, 28 Mar 2023 10:43:26 GMT
->>>>>>> 3bc39be9
       expires:
       - '-1'
       pragma:
@@ -56,8 +44,7 @@
       message: OK
 - request:
     body: '{"location": "westus", "properties": {"additionalProperties": {"Network.AdditionalLogs.EnableFatFlowLogging":
-      "true", "Network.AdditionalLogs.EnableUdpLogOptimization": "true"}, "sku": {"tier":
-      "Standard"}}}'
+      "true", "Network.AdditionalLogs.EnableUdpLogOptimization": "true"}}}'
     headers:
       Accept:
       - application/json
@@ -68,28 +55,20 @@
       Connection:
       - keep-alive
       Content-Length:
-      - '207'
+      - '178'
       Content-Type:
       - application/json
       ParameterSetName:
       - -n -g --enable-fat-flow-logging --enable-udp-log-optimization
       User-Agent:
-<<<<<<< HEAD
-      - AZURECLI/2.46.0 (AAZ) azsdk-python-core/1.24.0 Python/3.8.1 (Windows-10-10.0.22000-SP0)
-=======
-      - AZURECLI/2.46.0 azsdk-python-azure-mgmt-network/19.3.0 Python/3.10.10 (Linux-5.15.0-1034-azure-x86_64-with-glibc2.31)
-        VSTS_7b238909-6802-4b65-b90d-184bca47f458_build_261_0
->>>>>>> 3bc39be9
+      - AZURECLI/2.46.0 azsdk-python-azure-mgmt-network/19.3.0 Python/3.10.10 (Linux-5.15.0-1034-azure-x86_64-with-glibc2.31)
+        VSTS_7b238909-6802-4b65-b90d-184bca47f458_build_261_0
     method: PUT
-    uri: https://management.azure.com/subscriptions/00000000-0000-0000-0000-000000000000/resourceGroups/cli_test_firewall_with_additional_log_000001/providers/Microsoft.Network/azureFirewalls/firewall-000002?api-version=2022-01-01
+    uri: https://management.azure.com/subscriptions/00000000-0000-0000-0000-000000000000/resourceGroups/cli_test_firewall_with_additional_log_000001/providers/Microsoft.Network/azureFirewalls/firewall-000002?api-version=2021-08-01
   response:
     body:
       string: "{\r\n  \"name\": \"firewall-000002\",\r\n  \"id\": \"/subscriptions/00000000-0000-0000-0000-000000000000/resourceGroups/cli_test_firewall_with_additional_log_000001/providers/Microsoft.Network/azureFirewalls/firewall-000002\",\r\n
-<<<<<<< HEAD
-        \ \"etag\": \"W/\\\"7bf1b409-cce1-4de2-96a9-4e3e7c39b223\\\"\",\r\n  \"type\":
-=======
         \ \"etag\": \"W/\\\"d40e1402-4ca4-40cb-bd5a-de6a0eee88e5\\\"\",\r\n  \"type\":
->>>>>>> 3bc39be9
         \"Microsoft.Network/azureFirewalls\",\r\n  \"location\": \"westus\",\r\n  \"properties\":
         {\r\n    \"provisioningState\": \"Updating\",\r\n    \"sku\": {\r\n      \"name\":
         \"AZFW_VNet\",\r\n      \"tier\": \"Standard\"\r\n    },\r\n    \"threatIntelMode\":
@@ -102,11 +81,7 @@
       azure-asyncnotification:
       - Enabled
       azure-asyncoperation:
-<<<<<<< HEAD
-      - https://management.azure.com/subscriptions/00000000-0000-0000-0000-000000000000/providers/Microsoft.Network/locations/westus/operations/d879b728-a537-4841-95d1-c7017206f56b?api-version=2022-01-01
-=======
       - https://management.azure.com/subscriptions/00000000-0000-0000-0000-000000000000/providers/Microsoft.Network/locations/westus/operations/083751d8-63ba-4635-a062-004819b93b58?api-version=2021-08-01
->>>>>>> 3bc39be9
       cache-control:
       - no-cache
       content-length:
@@ -114,28 +89,20 @@
       content-type:
       - application/json; charset=utf-8
       date:
-<<<<<<< HEAD
-      - Mon, 03 Apr 2023 08:59:12 GMT
-=======
       - Tue, 28 Mar 2023 10:43:28 GMT
->>>>>>> 3bc39be9
-      expires:
-      - '-1'
-      pragma:
-      - no-cache
-      server:
-      - Microsoft-HTTPAPI/2.0
-      - Microsoft-HTTPAPI/2.0
-      strict-transport-security:
-      - max-age=31536000; includeSubDomains
-      x-content-type-options:
-      - nosniff
-      x-ms-arm-service-request-id:
-<<<<<<< HEAD
-      - 2dc345a3-1455-4464-8141-55e4e3dde5a0
-=======
+      expires:
+      - '-1'
+      pragma:
+      - no-cache
+      server:
+      - Microsoft-HTTPAPI/2.0
+      - Microsoft-HTTPAPI/2.0
+      strict-transport-security:
+      - max-age=31536000; includeSubDomains
+      x-content-type-options:
+      - nosniff
+      x-ms-arm-service-request-id:
       - 17e48c1a-c8c0-4386-adb9-138ea140e597
->>>>>>> 3bc39be9
       x-ms-ratelimit-remaining-subscription-writes:
       - '1190'
     status:
@@ -155,16 +122,10 @@
       ParameterSetName:
       - -n -g --enable-fat-flow-logging --enable-udp-log-optimization
       User-Agent:
-<<<<<<< HEAD
-      - AZURECLI/2.46.0 (AAZ) azsdk-python-core/1.24.0 Python/3.8.1 (Windows-10-10.0.22000-SP0)
-    method: GET
-    uri: https://management.azure.com/subscriptions/00000000-0000-0000-0000-000000000000/providers/Microsoft.Network/locations/westus/operations/d879b728-a537-4841-95d1-c7017206f56b?api-version=2022-01-01
-=======
       - AZURECLI/2.46.0 azsdk-python-azure-mgmt-network/19.3.0 Python/3.10.10 (Linux-5.15.0-1034-azure-x86_64-with-glibc2.31)
         VSTS_7b238909-6802-4b65-b90d-184bca47f458_build_261_0
     method: GET
     uri: https://management.azure.com/subscriptions/00000000-0000-0000-0000-000000000000/providers/Microsoft.Network/locations/westus/operations/083751d8-63ba-4635-a062-004819b93b58?api-version=2021-08-01
->>>>>>> 3bc39be9
   response:
     body:
       string: "{\r\n  \"status\": \"Succeeded\"\r\n}"
@@ -176,11 +137,7 @@
       content-type:
       - application/json; charset=utf-8
       date:
-<<<<<<< HEAD
-      - Mon, 03 Apr 2023 08:59:22 GMT
-=======
       - Tue, 28 Mar 2023 10:43:38 GMT
->>>>>>> 3bc39be9
       expires:
       - '-1'
       pragma:
@@ -197,11 +154,7 @@
       x-content-type-options:
       - nosniff
       x-ms-arm-service-request-id:
-<<<<<<< HEAD
-      - 3d0abbef-f857-40b1-a73f-b57837ad60a9
-=======
       - 840df38b-480e-4fe4-aa64-160fc3512bcb
->>>>>>> 3bc39be9
     status:
       code: 200
       message: OK
@@ -219,22 +172,14 @@
       ParameterSetName:
       - -n -g --enable-fat-flow-logging --enable-udp-log-optimization
       User-Agent:
-<<<<<<< HEAD
-      - AZURECLI/2.46.0 (AAZ) azsdk-python-core/1.24.0 Python/3.8.1 (Windows-10-10.0.22000-SP0)
-=======
-      - AZURECLI/2.46.0 azsdk-python-azure-mgmt-network/19.3.0 Python/3.10.10 (Linux-5.15.0-1034-azure-x86_64-with-glibc2.31)
-        VSTS_7b238909-6802-4b65-b90d-184bca47f458_build_261_0
->>>>>>> 3bc39be9
-    method: GET
-    uri: https://management.azure.com/subscriptions/00000000-0000-0000-0000-000000000000/resourceGroups/cli_test_firewall_with_additional_log_000001/providers/Microsoft.Network/azureFirewalls/firewall-000002?api-version=2022-01-01
+      - AZURECLI/2.46.0 azsdk-python-azure-mgmt-network/19.3.0 Python/3.10.10 (Linux-5.15.0-1034-azure-x86_64-with-glibc2.31)
+        VSTS_7b238909-6802-4b65-b90d-184bca47f458_build_261_0
+    method: GET
+    uri: https://management.azure.com/subscriptions/00000000-0000-0000-0000-000000000000/resourceGroups/cli_test_firewall_with_additional_log_000001/providers/Microsoft.Network/azureFirewalls/firewall-000002?api-version=2021-08-01
   response:
     body:
       string: "{\r\n  \"name\": \"firewall-000002\",\r\n  \"id\": \"/subscriptions/00000000-0000-0000-0000-000000000000/resourceGroups/cli_test_firewall_with_additional_log_000001/providers/Microsoft.Network/azureFirewalls/firewall-000002\",\r\n
-<<<<<<< HEAD
-        \ \"etag\": \"W/\\\"5b9a3ba2-68fd-4ff6-b8f4-ba89036b8eda\\\"\",\r\n  \"type\":
-=======
         \ \"etag\": \"W/\\\"9a39e382-9957-424a-95f0-037b37add4dc\\\"\",\r\n  \"type\":
->>>>>>> 3bc39be9
         \"Microsoft.Network/azureFirewalls\",\r\n  \"location\": \"westus\",\r\n  \"properties\":
         {\r\n    \"provisioningState\": \"Succeeded\",\r\n    \"sku\": {\r\n      \"name\":
         \"AZFW_VNet\",\r\n      \"tier\": \"Standard\"\r\n    },\r\n    \"threatIntelMode\":
@@ -251,15 +196,9 @@
       content-type:
       - application/json; charset=utf-8
       date:
-<<<<<<< HEAD
-      - Mon, 03 Apr 2023 08:59:22 GMT
-      etag:
-      - W/"5b9a3ba2-68fd-4ff6-b8f4-ba89036b8eda"
-=======
       - Tue, 28 Mar 2023 10:43:38 GMT
       etag:
       - W/"9a39e382-9957-424a-95f0-037b37add4dc"
->>>>>>> 3bc39be9
       expires:
       - '-1'
       pragma:
@@ -276,11 +215,7 @@
       x-content-type-options:
       - nosniff
       x-ms-arm-service-request-id:
-<<<<<<< HEAD
-      - 2459a80f-e15c-42bf-b0eb-4c79544a8ed7
-=======
       - c6f45250-9d6b-4af6-a7be-325fc77cd11d
->>>>>>> 3bc39be9
     status:
       code: 200
       message: OK
@@ -298,22 +233,14 @@
       ParameterSetName:
       - -n -g --enable-fat-flow-logging --enable-udp-log-optimization
       User-Agent:
-<<<<<<< HEAD
-      - AZURECLI/2.46.0 (AAZ) azsdk-python-core/1.24.0 Python/3.8.1 (Windows-10-10.0.22000-SP0)
-=======
-      - AZURECLI/2.46.0 azsdk-python-azure-mgmt-network/19.3.0 Python/3.10.10 (Linux-5.15.0-1034-azure-x86_64-with-glibc2.31)
-        VSTS_7b238909-6802-4b65-b90d-184bca47f458_build_261_0
->>>>>>> 3bc39be9
-    method: GET
-    uri: https://management.azure.com/subscriptions/00000000-0000-0000-0000-000000000000/resourceGroups/cli_test_firewall_with_additional_log_000001/providers/Microsoft.Network/azureFirewalls/firewall-000002?api-version=2022-01-01
+      - AZURECLI/2.46.0 azsdk-python-azure-mgmt-network/19.3.0 Python/3.10.10 (Linux-5.15.0-1034-azure-x86_64-with-glibc2.31)
+        VSTS_7b238909-6802-4b65-b90d-184bca47f458_build_261_0
+    method: GET
+    uri: https://management.azure.com/subscriptions/00000000-0000-0000-0000-000000000000/resourceGroups/cli_test_firewall_with_additional_log_000001/providers/Microsoft.Network/azureFirewalls/firewall-000002?api-version=2021-08-01
   response:
     body:
       string: "{\r\n  \"name\": \"firewall-000002\",\r\n  \"id\": \"/subscriptions/00000000-0000-0000-0000-000000000000/resourceGroups/cli_test_firewall_with_additional_log_000001/providers/Microsoft.Network/azureFirewalls/firewall-000002\",\r\n
-<<<<<<< HEAD
-        \ \"etag\": \"W/\\\"5b9a3ba2-68fd-4ff6-b8f4-ba89036b8eda\\\"\",\r\n  \"type\":
-=======
         \ \"etag\": \"W/\\\"9a39e382-9957-424a-95f0-037b37add4dc\\\"\",\r\n  \"type\":
->>>>>>> 3bc39be9
         \"Microsoft.Network/azureFirewalls\",\r\n  \"location\": \"westus\",\r\n  \"properties\":
         {\r\n    \"provisioningState\": \"Succeeded\",\r\n    \"sku\": {\r\n      \"name\":
         \"AZFW_VNet\",\r\n      \"tier\": \"Standard\"\r\n    },\r\n    \"threatIntelMode\":
@@ -330,15 +257,9 @@
       content-type:
       - application/json; charset=utf-8
       date:
-<<<<<<< HEAD
-      - Mon, 03 Apr 2023 08:59:24 GMT
-      etag:
-      - W/"5b9a3ba2-68fd-4ff6-b8f4-ba89036b8eda"
-=======
       - Tue, 28 Mar 2023 10:43:40 GMT
       etag:
       - W/"9a39e382-9957-424a-95f0-037b37add4dc"
->>>>>>> 3bc39be9
       expires:
       - '-1'
       pragma:
@@ -355,19 +276,16 @@
       x-content-type-options:
       - nosniff
       x-ms-arm-service-request-id:
-<<<<<<< HEAD
-      - 3a39afd9-8577-489e-83bf-6d9f54f108a4
-=======
       - 7f2b15da-2f2b-44c3-b5d4-9ebb5dd3857a
->>>>>>> 3bc39be9
     status:
       code: 200
       message: OK
 - request:
     body: '{"id": "/subscriptions/00000000-0000-0000-0000-000000000000/resourceGroups/cli_test_firewall_with_additional_log_000001/providers/Microsoft.Network/azureFirewalls/firewall-000002",
-      "location": "westus", "properties": {"additionalProperties": {}, "applicationRuleCollections":
-      [], "ipConfigurations": [], "natRuleCollections": [], "networkRuleCollections":
-      [], "sku": {"name": "AZFW_VNet", "tier": "Standard"}, "threatIntelMode": "Alert"}}'
+      "location": "westus", "properties": {"applicationRuleCollections": [], "natRuleCollections":
+      [], "networkRuleCollections": [], "ipConfigurations": [], "threatIntelMode":
+      "Alert", "sku": {"name": "AZFW_VNet", "tier": "Standard"}, "additionalProperties":
+      {}}}'
     headers:
       Accept:
       - application/json
@@ -384,22 +302,14 @@
       ParameterSetName:
       - -n -g --enable-fat-flow-logging --enable-udp-log-optimization
       User-Agent:
-<<<<<<< HEAD
-      - AZURECLI/2.46.0 (AAZ) azsdk-python-core/1.24.0 Python/3.8.1 (Windows-10-10.0.22000-SP0)
-=======
-      - AZURECLI/2.46.0 azsdk-python-azure-mgmt-network/19.3.0 Python/3.10.10 (Linux-5.15.0-1034-azure-x86_64-with-glibc2.31)
-        VSTS_7b238909-6802-4b65-b90d-184bca47f458_build_261_0
->>>>>>> 3bc39be9
+      - AZURECLI/2.46.0 azsdk-python-azure-mgmt-network/19.3.0 Python/3.10.10 (Linux-5.15.0-1034-azure-x86_64-with-glibc2.31)
+        VSTS_7b238909-6802-4b65-b90d-184bca47f458_build_261_0
     method: PUT
-    uri: https://management.azure.com/subscriptions/00000000-0000-0000-0000-000000000000/resourceGroups/cli_test_firewall_with_additional_log_000001/providers/Microsoft.Network/azureFirewalls/firewall-000002?api-version=2022-01-01
+    uri: https://management.azure.com/subscriptions/00000000-0000-0000-0000-000000000000/resourceGroups/cli_test_firewall_with_additional_log_000001/providers/Microsoft.Network/azureFirewalls/firewall-000002?api-version=2021-08-01
   response:
     body:
       string: "{\r\n  \"name\": \"firewall-000002\",\r\n  \"id\": \"/subscriptions/00000000-0000-0000-0000-000000000000/resourceGroups/cli_test_firewall_with_additional_log_000001/providers/Microsoft.Network/azureFirewalls/firewall-000002\",\r\n
-<<<<<<< HEAD
-        \ \"etag\": \"W/\\\"3dffeb97-9131-44f6-814a-fa7424f7474c\\\"\",\r\n  \"type\":
-=======
         \ \"etag\": \"W/\\\"872ca02a-4bcc-40a1-878f-1cd254770c7a\\\"\",\r\n  \"type\":
->>>>>>> 3bc39be9
         \"Microsoft.Network/azureFirewalls\",\r\n  \"location\": \"westus\",\r\n  \"properties\":
         {\r\n    \"provisioningState\": \"Updating\",\r\n    \"sku\": {\r\n      \"name\":
         \"AZFW_VNet\",\r\n      \"tier\": \"Standard\"\r\n    },\r\n    \"threatIntelMode\":
@@ -410,11 +320,7 @@
       azure-asyncnotification:
       - Enabled
       azure-asyncoperation:
-<<<<<<< HEAD
-      - https://management.azure.com/subscriptions/00000000-0000-0000-0000-000000000000/providers/Microsoft.Network/locations/westus/operations/06b15b43-4f53-485e-b872-6ceaf4e7cab8?api-version=2022-01-01
-=======
       - https://management.azure.com/subscriptions/00000000-0000-0000-0000-000000000000/providers/Microsoft.Network/locations/westus/operations/ebc7a86c-5fbe-44eb-b3f3-bbc860084f73?api-version=2021-08-01
->>>>>>> 3bc39be9
       cache-control:
       - no-cache
       content-length:
@@ -422,11 +328,7 @@
       content-type:
       - application/json; charset=utf-8
       date:
-<<<<<<< HEAD
-      - Mon, 03 Apr 2023 08:59:25 GMT
-=======
       - Tue, 28 Mar 2023 10:43:40 GMT
->>>>>>> 3bc39be9
       expires:
       - '-1'
       pragma:
@@ -443,11 +345,7 @@
       x-content-type-options:
       - nosniff
       x-ms-arm-service-request-id:
-<<<<<<< HEAD
-      - 4425838a-29da-4c99-9ed7-d7cdb5640998
-=======
       - 0e7f4839-7253-41d0-ab83-451989ff49eb
->>>>>>> 3bc39be9
       x-ms-ratelimit-remaining-subscription-writes:
       - '1190'
     status:
@@ -467,16 +365,10 @@
       ParameterSetName:
       - -n -g --enable-fat-flow-logging --enable-udp-log-optimization
       User-Agent:
-<<<<<<< HEAD
-      - AZURECLI/2.46.0 (AAZ) azsdk-python-core/1.24.0 Python/3.8.1 (Windows-10-10.0.22000-SP0)
-    method: GET
-    uri: https://management.azure.com/subscriptions/00000000-0000-0000-0000-000000000000/providers/Microsoft.Network/locations/westus/operations/06b15b43-4f53-485e-b872-6ceaf4e7cab8?api-version=2022-01-01
-=======
       - AZURECLI/2.46.0 azsdk-python-azure-mgmt-network/19.3.0 Python/3.10.10 (Linux-5.15.0-1034-azure-x86_64-with-glibc2.31)
         VSTS_7b238909-6802-4b65-b90d-184bca47f458_build_261_0
     method: GET
     uri: https://management.azure.com/subscriptions/00000000-0000-0000-0000-000000000000/providers/Microsoft.Network/locations/westus/operations/ebc7a86c-5fbe-44eb-b3f3-bbc860084f73?api-version=2021-08-01
->>>>>>> 3bc39be9
   response:
     body:
       string: "{\r\n  \"status\": \"Succeeded\"\r\n}"
@@ -488,11 +380,7 @@
       content-type:
       - application/json; charset=utf-8
       date:
-<<<<<<< HEAD
-      - Mon, 03 Apr 2023 08:59:35 GMT
-=======
       - Tue, 28 Mar 2023 10:43:50 GMT
->>>>>>> 3bc39be9
       expires:
       - '-1'
       pragma:
@@ -509,11 +397,7 @@
       x-content-type-options:
       - nosniff
       x-ms-arm-service-request-id:
-<<<<<<< HEAD
-      - a338c1a2-d901-4be9-8e4f-c9a9c848cd7c
-=======
       - 4e88c762-1f0b-4654-bff3-bc8753bc84c7
->>>>>>> 3bc39be9
     status:
       code: 200
       message: OK
@@ -531,22 +415,14 @@
       ParameterSetName:
       - -n -g --enable-fat-flow-logging --enable-udp-log-optimization
       User-Agent:
-<<<<<<< HEAD
-      - AZURECLI/2.46.0 (AAZ) azsdk-python-core/1.24.0 Python/3.8.1 (Windows-10-10.0.22000-SP0)
-=======
-      - AZURECLI/2.46.0 azsdk-python-azure-mgmt-network/19.3.0 Python/3.10.10 (Linux-5.15.0-1034-azure-x86_64-with-glibc2.31)
-        VSTS_7b238909-6802-4b65-b90d-184bca47f458_build_261_0
->>>>>>> 3bc39be9
-    method: GET
-    uri: https://management.azure.com/subscriptions/00000000-0000-0000-0000-000000000000/resourceGroups/cli_test_firewall_with_additional_log_000001/providers/Microsoft.Network/azureFirewalls/firewall-000002?api-version=2022-01-01
+      - AZURECLI/2.46.0 azsdk-python-azure-mgmt-network/19.3.0 Python/3.10.10 (Linux-5.15.0-1034-azure-x86_64-with-glibc2.31)
+        VSTS_7b238909-6802-4b65-b90d-184bca47f458_build_261_0
+    method: GET
+    uri: https://management.azure.com/subscriptions/00000000-0000-0000-0000-000000000000/resourceGroups/cli_test_firewall_with_additional_log_000001/providers/Microsoft.Network/azureFirewalls/firewall-000002?api-version=2021-08-01
   response:
     body:
       string: "{\r\n  \"name\": \"firewall-000002\",\r\n  \"id\": \"/subscriptions/00000000-0000-0000-0000-000000000000/resourceGroups/cli_test_firewall_with_additional_log_000001/providers/Microsoft.Network/azureFirewalls/firewall-000002\",\r\n
-<<<<<<< HEAD
-        \ \"etag\": \"W/\\\"182d8dee-0209-41c2-b29f-44f91dd2b324\\\"\",\r\n  \"type\":
-=======
         \ \"etag\": \"W/\\\"ea2becd9-cdb6-482a-86ba-e664d5a7cacf\\\"\",\r\n  \"type\":
->>>>>>> 3bc39be9
         \"Microsoft.Network/azureFirewalls\",\r\n  \"location\": \"westus\",\r\n  \"properties\":
         {\r\n    \"provisioningState\": \"Succeeded\",\r\n    \"sku\": {\r\n      \"name\":
         \"AZFW_VNet\",\r\n      \"tier\": \"Standard\"\r\n    },\r\n    \"threatIntelMode\":
@@ -561,15 +437,9 @@
       content-type:
       - application/json; charset=utf-8
       date:
-<<<<<<< HEAD
-      - Mon, 03 Apr 2023 08:59:35 GMT
-      etag:
-      - W/"182d8dee-0209-41c2-b29f-44f91dd2b324"
-=======
       - Tue, 28 Mar 2023 10:43:51 GMT
       etag:
       - W/"ea2becd9-cdb6-482a-86ba-e664d5a7cacf"
->>>>>>> 3bc39be9
       expires:
       - '-1'
       pragma:
@@ -586,11 +456,7 @@
       x-content-type-options:
       - nosniff
       x-ms-arm-service-request-id:
-<<<<<<< HEAD
-      - c8f9bf32-15b6-45f6-81e9-6e1392c80abd
-=======
       - 4669e3af-2aed-41ce-80db-5cbd2e6bdb57
->>>>>>> 3bc39be9
     status:
       code: 200
       message: OK
@@ -610,12 +476,8 @@
       ParameterSetName:
       - -n -g
       User-Agent:
-<<<<<<< HEAD
-      - AZURECLI/2.46.0 azsdk-python-azure-mgmt-network/19.3.0 Python/3.8.1 (Windows-10-10.0.22000-SP0)
-=======
-      - AZURECLI/2.46.0 azsdk-python-azure-mgmt-network/19.3.0 Python/3.10.10 (Linux-5.15.0-1034-azure-x86_64-with-glibc2.31)
-        VSTS_7b238909-6802-4b65-b90d-184bca47f458_build_261_0
->>>>>>> 3bc39be9
+      - AZURECLI/2.46.0 azsdk-python-azure-mgmt-network/19.3.0 Python/3.10.10 (Linux-5.15.0-1034-azure-x86_64-with-glibc2.31)
+        VSTS_7b238909-6802-4b65-b90d-184bca47f458_build_261_0
     method: DELETE
     uri: https://management.azure.com/subscriptions/00000000-0000-0000-0000-000000000000/resourceGroups/cli_test_firewall_with_additional_log_000001/providers/Microsoft.Network/azureFirewalls/firewall-000002?api-version=2021-08-01
   response:
@@ -625,49 +487,33 @@
       azure-asyncnotification:
       - Enabled
       azure-asyncoperation:
-<<<<<<< HEAD
-      - https://management.azure.com/subscriptions/00000000-0000-0000-0000-000000000000/providers/Microsoft.Network/locations/westus/operations/c82c3bb7-5e97-4639-a45f-ada102e444e2?api-version=2021-08-01
-=======
       - https://management.azure.com/subscriptions/00000000-0000-0000-0000-000000000000/providers/Microsoft.Network/locations/westus/operations/559c20ce-f67c-40d0-a70a-3d32da9db84c?api-version=2021-08-01
->>>>>>> 3bc39be9
       cache-control:
       - no-cache
       content-length:
       - '0'
       date:
-<<<<<<< HEAD
-      - Mon, 03 Apr 2023 08:59:39 GMT
-      expires:
-      - '-1'
-      location:
-      - https://management.azure.com/subscriptions/00000000-0000-0000-0000-000000000000/providers/Microsoft.Network/locations/westus/operationResults/c82c3bb7-5e97-4639-a45f-ada102e444e2?api-version=2021-08-01
-=======
       - Tue, 28 Mar 2023 10:43:51 GMT
       expires:
       - '-1'
       location:
       - https://management.azure.com/subscriptions/00000000-0000-0000-0000-000000000000/providers/Microsoft.Network/locations/westus/operationResults/559c20ce-f67c-40d0-a70a-3d32da9db84c?api-version=2021-08-01
->>>>>>> 3bc39be9
-      pragma:
-      - no-cache
-      server:
-      - Microsoft-HTTPAPI/2.0
-      - Microsoft-HTTPAPI/2.0
-      strict-transport-security:
-      - max-age=31536000; includeSubDomains
-      x-content-type-options:
-      - nosniff
-      x-ms-arm-service-request-id:
-<<<<<<< HEAD
-      - 15cfaa26-d3c4-4671-8ee4-414595416619
-=======
+      pragma:
+      - no-cache
+      server:
+      - Microsoft-HTTPAPI/2.0
+      - Microsoft-HTTPAPI/2.0
+      strict-transport-security:
+      - max-age=31536000; includeSubDomains
+      x-content-type-options:
+      - nosniff
+      x-ms-arm-service-request-id:
       - f212bda9-fdbd-41e1-908b-a083130fcf57
->>>>>>> 3bc39be9
       x-ms-ratelimit-remaining-subscription-deletes:
       - '14996'
     status:
       code: 202
-      message: ''
+      message: Accepted
 - request:
     body: null
     headers:
@@ -682,16 +528,10 @@
       ParameterSetName:
       - -n -g
       User-Agent:
-<<<<<<< HEAD
-      - AZURECLI/2.46.0 azsdk-python-azure-mgmt-network/19.3.0 Python/3.8.1 (Windows-10-10.0.22000-SP0)
-    method: GET
-    uri: https://management.azure.com/subscriptions/00000000-0000-0000-0000-000000000000/providers/Microsoft.Network/locations/westus/operations/c82c3bb7-5e97-4639-a45f-ada102e444e2?api-version=2021-08-01
-=======
       - AZURECLI/2.46.0 azsdk-python-azure-mgmt-network/19.3.0 Python/3.10.10 (Linux-5.15.0-1034-azure-x86_64-with-glibc2.31)
         VSTS_7b238909-6802-4b65-b90d-184bca47f458_build_261_0
     method: GET
     uri: https://management.azure.com/subscriptions/00000000-0000-0000-0000-000000000000/providers/Microsoft.Network/locations/westus/operations/559c20ce-f67c-40d0-a70a-3d32da9db84c?api-version=2021-08-01
->>>>>>> 3bc39be9
   response:
     body:
       string: "{\r\n  \"status\": \"Succeeded\"\r\n}"
@@ -703,11 +543,7 @@
       content-type:
       - application/json; charset=utf-8
       date:
-<<<<<<< HEAD
-      - Mon, 03 Apr 2023 08:59:49 GMT
-=======
       - Tue, 28 Mar 2023 10:44:01 GMT
->>>>>>> 3bc39be9
       expires:
       - '-1'
       pragma:
@@ -724,14 +560,10 @@
       x-content-type-options:
       - nosniff
       x-ms-arm-service-request-id:
-<<<<<<< HEAD
-      - 220681fd-40e2-4183-be34-f7a5ed1c9b38
-=======
       - 870ac67b-c159-4cae-b734-c07d8c674025
->>>>>>> 3bc39be9
-    status:
-      code: 200
-      message: ''
+    status:
+      code: 200
+      message: OK
 - request:
     body: null
     headers:
@@ -746,16 +578,10 @@
       ParameterSetName:
       - -n -g
       User-Agent:
-<<<<<<< HEAD
-      - AZURECLI/2.46.0 azsdk-python-azure-mgmt-network/19.3.0 Python/3.8.1 (Windows-10-10.0.22000-SP0)
-    method: GET
-    uri: https://management.azure.com/subscriptions/00000000-0000-0000-0000-000000000000/providers/Microsoft.Network/locations/westus/operationResults/c82c3bb7-5e97-4639-a45f-ada102e444e2?api-version=2021-08-01
-=======
       - AZURECLI/2.46.0 azsdk-python-azure-mgmt-network/19.3.0 Python/3.10.10 (Linux-5.15.0-1034-azure-x86_64-with-glibc2.31)
         VSTS_7b238909-6802-4b65-b90d-184bca47f458_build_261_0
     method: GET
     uri: https://management.azure.com/subscriptions/00000000-0000-0000-0000-000000000000/providers/Microsoft.Network/locations/westus/operationResults/559c20ce-f67c-40d0-a70a-3d32da9db84c?api-version=2021-08-01
->>>>>>> 3bc39be9
   response:
     body:
       string: ''
@@ -763,44 +589,28 @@
       azure-asyncnotification:
       - Enabled
       azure-asyncoperation:
-<<<<<<< HEAD
-      - https://management.azure.com/subscriptions/00000000-0000-0000-0000-000000000000/providers/Microsoft.Network/locations/westus/operations/c82c3bb7-5e97-4639-a45f-ada102e444e2?api-version=2021-08-01
-=======
       - https://management.azure.com/subscriptions/00000000-0000-0000-0000-000000000000/providers/Microsoft.Network/locations/westus/operations/559c20ce-f67c-40d0-a70a-3d32da9db84c?api-version=2021-08-01
->>>>>>> 3bc39be9
-      cache-control:
-      - no-cache
-      content-type:
-      - application/json; charset=utf-8
-      date:
-<<<<<<< HEAD
-      - Mon, 03 Apr 2023 08:59:49 GMT
-      expires:
-      - '-1'
-      location:
-      - https://management.azure.com/subscriptions/00000000-0000-0000-0000-000000000000/providers/Microsoft.Network/locations/westus/operationResults/c82c3bb7-5e97-4639-a45f-ada102e444e2?api-version=2021-08-01
-=======
+      cache-control:
+      - no-cache
+      content-type:
+      - application/json; charset=utf-8
+      date:
       - Tue, 28 Mar 2023 10:44:01 GMT
       expires:
       - '-1'
       location:
       - https://management.azure.com/subscriptions/00000000-0000-0000-0000-000000000000/providers/Microsoft.Network/locations/westus/operationResults/559c20ce-f67c-40d0-a70a-3d32da9db84c?api-version=2021-08-01
->>>>>>> 3bc39be9
-      pragma:
-      - no-cache
-      server:
-      - Microsoft-HTTPAPI/2.0
-      - Microsoft-HTTPAPI/2.0
-      strict-transport-security:
-      - max-age=31536000; includeSubDomains
-      x-content-type-options:
-      - nosniff
-      x-ms-arm-service-request-id:
-<<<<<<< HEAD
-      - 15cfaa26-d3c4-4671-8ee4-414595416619
-=======
+      pragma:
+      - no-cache
+      server:
+      - Microsoft-HTTPAPI/2.0
+      - Microsoft-HTTPAPI/2.0
+      strict-transport-security:
+      - max-age=31536000; includeSubDomains
+      x-content-type-options:
+      - nosniff
+      x-ms-arm-service-request-id:
       - f212bda9-fdbd-41e1-908b-a083130fcf57
->>>>>>> 3bc39be9
     status:
       code: 204
       message: No Content
