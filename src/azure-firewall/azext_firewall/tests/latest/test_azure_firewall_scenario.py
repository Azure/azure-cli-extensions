# --------------------------------------------------------------------------------------------
# Copyright (c) Microsoft Corporation. All rights reserved.
# Licensed under the MIT License. See License.txt in the project root for license information.
# --------------------------------------------------------------------------------------------

from azure.cli.testsdk import (ScenarioTest, ResourceGroupPreparer, StorageAccountPreparer, JMESPathCheck, NoneCheck,
                               api_version_constraint)
from azure.cli.testsdk.scenario_tests.decorators import AllowLargeResponse
from azure.cli.core.azclierror import ValidationError


class AzureFirewallScenario(ScenarioTest):

    def __init__(self, method_name, config_file=None, recording_dir=None, recording_name=None,
                 recording_processors=None,
                 replay_processors=None, recording_patches=None, replay_patches=None):
        super(AzureFirewallScenario, self).__init__(
            method_name
        )
        self.cmd('extension add -n ip-group')
        self.cmd('extension add -n virtual-wan')

    @ResourceGroupPreparer(name_prefix='cli_test_azure_firewall')
    def test_azure_firewall(self, resource_group):
        self.kwargs.update({
            'af': 'af1',
            'coll': 'rc1',
            'rule1': 'rule1',
            'rule2': 'rule2'
        })
        self.cmd('network firewall create -g {rg} -n {af} --threat-intel-mode Alert --allow-active-ftp', checks=[
            self.check('threatIntelMode', 'Alert'),
            self.check('additionalProperties."Network.FTP.AllowActiveFTP"', 'true')
        ])
        self.cmd('network firewall update -g {rg} -n {af} --threat-intel-mode Deny --allow-active-ftp false', checks=[
            self.check('threatIntelMode', 'Deny'),
            self.not_exists('additionalProperties."Network.FTP.AllowActiveFTP"')
        ])
        self.cmd('network firewall show -g {rg} -n {af}')
        self.cmd('network firewall list -g {rg}')
        self.cmd('network firewall delete -g {rg} -n {af}')

    @ResourceGroupPreparer(name_prefix="cli_test_firewall_with_additional_log_", location="westus")
    def test_firewall_with_additional_log(self):
        self.kwargs.update({
            "firewall_name": self.create_random_name("firewall-", 16)
        })

        self.cmd(
            "network firewall create -n {firewall_name} -g {rg} "
            "--enable-fat-flow-logging --enable-udp-log-optimization",
            checks=[
                self.check('additionalProperties."Network.AdditionalLogs.EnableFatFlowLogging"', "true"),
                self.check('additionalProperties."Network.AdditionalLogs.EnableUdpLogOptimization"', "true")
            ]
        )
        self.cmd(
            "network firewall update -n {firewall_name} -g {rg} "
            "--enable-fat-flow-logging false --enable-udp-log-optimization false",
            checks=[
                self.not_exists('additionalProperties."Network.AdditionalLogs.EnableFatFlowLogging"'),
                self.not_exists('additionalProperties."Network.AdditionalLogs.EnableUdpLogOptimization"')
            ]
        )

        self.cmd("network firewall delete -n {firewall_name} -g {rg}")

    @ResourceGroupPreparer(name_prefix='cli_test_azure_firewall_ip_config')
    def test_azure_firewall_ip_config(self, resource_group):

        self.kwargs.update({
            'af': 'af1',
            'pubip': 'pubip',
            'pubip2': 'pubip2',
            'vnet': 'myvnet',
            'subnet': 'mysubnet',
            'ipconfig': 'myipconfig1',
            'ipconfig2': 'myipconfig2'
        })
        self.cmd('network firewall create -g {rg} -n {af}')
        self.cmd('network public-ip create -g {rg} -n {pubip} --sku standard')
        self.cmd('network public-ip create -g {rg} -n {pubip2} --sku standard')
        self.cmd('network vnet create -g {rg} -n {vnet} --subnet-name "AzureFirewallSubnet" --address-prefixes 10.0.0.0/16 --subnet-prefixes 10.0.0.0/24')
        # vnet_instance = self.cmd('network vnet create -g {rg} -n {vnet} --subnet-name "AzureFirewallSubnet" --address-prefixes 10.0.0.0/16 --subnet-prefixes 10.0.0.0/24').get_output_in_json()
        # subnet_id_default = vnet_instance['newVNet']['subnets'][0]['id']
        # Disable it due to service limitation.
        # self.cmd('network firewall ip-config create -g {rg} -n {ipconfig} -f {af} --public-ip-address {pubip} --vnet-name {vnet}', checks=[
        #     self.check('name', '{ipconfig}'),
        #     self.check('subnet.id', subnet_id_default)
        # ])
        # self.cmd('network firewall ip-config create -g {rg} -n {ipconfig2} -f {af} --public-ip-address {pubip2} --vnet-name {vnet}', checks=[
        #     self.check('name', '{ipconfig2}'),
        #     self.check('subnet', None)
        # ])

        self.cmd('network firewall ip-config delete -g {rg} -n {ipconfig2} -f {af}')
        self.cmd('network firewall ip-config delete -g {rg} -n {ipconfig} -f {af}')

    @ResourceGroupPreparer(name_prefix='test_azure_firewall_management_ip_config')
    def test_azure_firewall_management_ip_config(self, resource_group):
        self.kwargs.update({
            'af': 'af1',
            'pubip': 'pubip',
            'pubip3': 'pubip3',
            'pubip4': 'pubip4',
            'management_pubip': 'pubip2',
            'vnet': 'myvnet',
            'vnet3': 'myvnet3',
            'management_vnet': 'myvnet2',
            'management_vnet2': 'myvnet4',
            'ipconfig': 'myipconfig1',
            'ipconfig3': 'myipconfig3',
            'management_ipconfig': 'myipconfig2'
        })
        self.cmd('network firewall create -g {rg} -n {af}')
        self.cmd('network public-ip create -g {rg} -n {pubip} --sku standard')
        self.cmd('network public-ip create -g {rg} -n {management_pubip} --sku standard')
        self.cmd('network public-ip create -g {rg} -n {pubip3} --sku standard')
        self.cmd('network public-ip create -g {rg} -n {pubip4} --sku standard')
        # maybe need to fix in the future
        # vnet_instance = self.cmd(
        #     'network vnet create -g {rg} -n {vnet} --subnet-name "AzureFirewallSubnet" --address-prefixes 10.0.0.0/16 --subnet-prefixes 10.0.0.0/24').get_output_in_json()
        # subnet_id_ip_config = vnet_instance['newVNet']['subnets'][0]['id']

        # vnet_instance = self.cmd(
        #     'network vnet create -g {rg} -n {management_vnet} --subnet-name "AzureFirewallManagementSubnet" --address-prefixes 10.0.0.0/16 --subnet-prefixes 10.0.0.0/24').get_output_in_json()
        # subnet_id_management_ip_config = vnet_instance['newVNet']['subnets'][0]['id']

        # vnet_instance = self.cmd(
        #     'network vnet create -g {rg} -n {management_vnet2} --subnet-name "AzureFirewallManagementSubnet" --address-prefixes 10.0.0.0/16 --subnet-prefixes 10.0.0.0/24').get_output_in_json()
        # subnet_id_management_ip_config_2 = vnet_instance['newVNet']['subnets'][0]['id']

        # self.cmd('network firewall ip-config create -g {rg} -n {ipconfig} -f {af} --public-ip-address {pubip} --vnet-name {vnet} '
        #          '--m-name {management_ipconfig} --m-public-ip-address {management_pubip} --m-vnet-name {management_vnet}',
        #          checks=[
        #              self.check('name', '{ipconfig}'),
        #              self.check('subnet.id', subnet_id_ip_config)
        #          ])

        # self.cmd('network vnet create -g {rg} -n {vnet} --subnet-name "AzureFirewallSubnet" --address-prefixes 10.0.0.0/16 --subnet-prefixes 10.0.0.0/24')
        # self.cmd('network firewall ip-config create -g {rg} -n {ipconfig3} -f {af} --public-ip-address {pubip3} --vnet-name {vnet}', checks=[
        #     self.check('name', '{ipconfig3}'),
        #     # self.check('subnet', None)
        # ])

        # Disable it due to service limitation.
        # self.cmd(
        #    'network firewall management-ip-config create -g {rg} -n {management_ipconfig} -f {af} --public-ip-address {management_pubip} --vnet-name {management_vnet}',
        #    checks=[
        #        self.check('name', '{management_ipconfig}'),
        #        self.check('subnet.id', subnet_id_management_ip_config)
        #    ])

        # maybe need to fix in the future
        # self.cmd(
        #     'network firewall management-ip-config show -g {rg} -f {af}',
        #     checks=[
        #         self.check('name', '{management_ipconfig}'),
        #         self.check('subnet.id', subnet_id_management_ip_config)
        #     ])

        # self.cmd(
        #     'network firewall management-ip-config update -g {rg} -f {af} --public-ip-address {pubip4} --vnet-name {management_vnet2}',
        #     checks=[
        #         self.check('name', '{management_ipconfig}'),
        #         self.check('subnet.id', subnet_id_management_ip_config_2)
        #     ])

        self.cmd('network firewall ip-config delete -g {rg} -f {af} -n {ipconfig3}')
        self.cmd('network firewall ip-config delete -g {rg} -f {af} -n {ipconfig}')

        self.cmd(
            'network firewall management-ip-config show -g {rg} -f {af}',
            checks=[
                self.is_empty()
            ])

    @ResourceGroupPreparer(name_prefix='cli_test_azure_firewall_threat_intel_allowlist')
    def test_azure_firewall_threat_intel_allowlist(self, resource_group):

        self.kwargs.update({
            'af': 'af1',
        })
        self.cmd('network firewall create -g {rg} -n {af} --private-ranges 10.0.0.0 10.0.0.0/24 IANAPrivateRanges', checks=[
            self.check('additionalProperties."Network.SNAT.PrivateRanges"', '10.0.0.0, 10.0.0.0/24, IANAPrivateRanges')
        ])
        self.cmd('network firewall threat-intel-allowlist create -g {rg} -n {af} --ip-addresses 10.0.0.0 10.0.0.1 --fqdns www.bing.com *.microsoft.com *google.com', checks=[
            self.check('"ThreatIntel.Whitelist.FQDNs"', 'www.bing.com, *.microsoft.com, *google.com'),
            self.check('"ThreatIntel.Whitelist.IpAddresses"', '10.0.0.0, 10.0.0.1')
        ])
        self.cmd('network firewall threat-intel-allowlist show -g {rg} -n {af}', checks=[
            self.check('"ThreatIntel.Whitelist.FQDNs"', 'www.bing.com, *.microsoft.com, *google.com'),
            self.check('"ThreatIntel.Whitelist.IpAddresses"', '10.0.0.0, 10.0.0.1')
        ])
        self.cmd('network firewall threat-intel-allowlist update -g {rg} -n {af} --ip-addresses 10.0.0.1 10.0.0.0 --fqdns *google.com www.bing.com *.microsoft.com', checks=[
            self.check('"ThreatIntel.Whitelist.FQDNs"', '*google.com, www.bing.com, *.microsoft.com'),
            self.check('"ThreatIntel.Whitelist.IpAddresses"', '10.0.0.1, 10.0.0.0')
        ])
        self.cmd('network firewall update -g {rg} -n {af} --private-ranges IANAPrivateRanges 10.0.0.1 10.0.0.0/16', checks=[
            self.check('additionalProperties."Network.SNAT.PrivateRanges"', 'IANAPrivateRanges, 10.0.0.1, 10.0.0.0/16')
        ])
        self.cmd('network firewall threat-intel-allowlist delete -g {rg} -n {af}')

    @ResourceGroupPreparer(name_prefix='cli_test_azure_firewall_rules')
    def test_azure_firewall_rules(self, resource_group):

        self.kwargs.update({
            'af': 'af1',
            'coll': 'rc1',
            'coll2': 'rc2',
            'network_rule1': 'network-rule1',
            'nat_rule1': 'nat-rule1'
        })
        self.cmd('network firewall create -g {rg} -n {af}')
        self.cmd('network firewall network-rule create -g {rg} -n {network_rule1} -c {coll} --priority 10000 --action Allow -f {af} --source-addresses 10.0.0.0 111.1.0.0/24 --protocols UDP TCP ICMP --destination-fqdns www.bing.com --destination-ports 80')
        self.cmd('network firewall nat-rule create -g {rg} -n {network_rule1} -c {coll2} --priority 10001 --action Dnat -f {af} --source-addresses 10.0.0.0 111.1.0.0/24 --protocols UDP TCP --translated-fqdn server1.internal.com --destination-ports 96 --destination-addresses 12.36.22.14 --translated-port 95')
        self.cmd('network firewall delete -g {rg} -n {af}')

    @ResourceGroupPreparer(name_prefix='cli_test_azure_firewall_rules_with_ipgroups')
    def test_azure_firewall_rules_with_ipgroups(self, resource_group):

        self.kwargs.update({
            'af': 'af1',
            'coll': 'rc1',
            'coll2': 'rc2',
            'coll3': 'rc3',
            'network_rule1': 'network-rule1',
            'network_rule2': 'network-rule2',
            'nat_rule1': 'nat-rule1',
            'nat_rule2': 'nat-rule2',
            'app_rule1': 'app-rule1',
            'app_rule2': 'app-rule2',
            'source_ip_group': 'sourceipgroup',
            'destination_ip_group': 'destinationipgroup'
        })

        # self.cmd('extension add -n ip-group')
        self.cmd('network ip-group create -n {source_ip_group} -g {rg} --ip-addresses 10.0.0.0 10.0.0.1')
        self.cmd('network ip-group create -n {destination_ip_group} -g {rg} --ip-addresses 10.0.0.2 10.0.0.3')
        self.cmd('network firewall create -g {rg} -n {af}')
        self.cmd('network firewall network-rule create -g {rg} -n {network_rule1} -c {coll} --priority 10000 --action Allow -f {af} --source-ip-group {source_ip_group} --protocols UDP TCP ICMP --destination-ip-groups {destination_ip_group} --destination-ports 80')
        self.cmd('network firewall network-rule create -g {rg} -n {network_rule2} -c {coll} -f {af} --source-addresses 10.0.0.1 111.2.0.0/24 --protocols UDP TCP --destination-ip-groups {destination_ip_group} --destination-ports 81')
        self.cmd('network firewall nat-rule create -g {rg} -n {network_rule1} -c {coll2} --priority 10001 --action Dnat -f {af} --source-ip-group {source_ip_group} --protocols UDP TCP --translated-fqdn server1.internal.com --destination-ports 96 --destination-addresses 12.36.22.14 --translated-port 95 --source-ip-groups {source_ip_group}')
        self.cmd('network firewall nat-rule create -g {rg} -n {network_rule2} -c {coll2} -f {af} --source-addresses 10.0.0.1 111.2.0.0/24 --protocols UDP TCP --translated-fqdn server2.internal.com --destination-ports 97 --destination-addresses 12.36.22.15 --translated-port 96 --source-ip-groups {source_ip_group}')
        self.cmd('network firewall application-rule create -f {af} -n {app_rule1} --protocols Http=80 Https=8080 -g {rg} -c {coll3} --priority 10000 --action Allow --source-ip-groups {source_ip_group} --target-fqdns www.bing.com')
        self.cmd('network firewall application-rule create -f {af} -n {app_rule2} --protocols Http=80 Https=8080 -g {rg} -c {coll3} --source-ip-groups {source_ip_group} --target-fqdns www.microsoft.com')
        self.cmd('network firewall delete -g {rg} -n {af}')

    @ResourceGroupPreparer(name_prefix='cli_test_azure_firewall_zones', location='eastus')
    def test_azure_firewall_zones(self, resource_group):

        self.kwargs.update({
            'af': 'af1',
            'coll': 'rc1',
        })
        self.cmd('network firewall create -g {rg} -n {af} --zones 1 3')
        self.cmd('network firewall update -g {rg} -n {af} --zones 1')

    @ResourceGroupPreparer(name_prefix='cli_test_azure_firewall_virtual_hub', location='eastus2')
    def test_azure_firewall_virtual_hub(self, resource_group):
        from knack.util import CLIError
        self.kwargs.update({
            'af': 'af1',
            'coll': 'rc1',
            'vwan': 'clitestvwan',
            'vhub': 'clitestvhub',
            'vwan2': 'clitestvwan2',
            'vhub2': 'clitestvhub2',
            'rg': resource_group
        })
        # self.cmd('extension add -n virtual-wan')
        self.cmd('network vwan create -n {vwan} -g {rg} --type Standard')
        # self.cmd('network vhub create -g {rg} -n {vhub} --vwan {vwan}  --address-prefix 10.0.0.0/24 -l eastus2 --sku Standard')
        # self.cmd('network firewall create -g {rg} -n {af} --sku AZFW_Hub --count 1 --vhub {vhub}')
        # self.cmd('network firewall update -g {rg} -n {af} --vhub ""')

        # with self.assertRaisesRegexp(CLIError, "allow active ftp is not allowed for azure firewall on virtual hub."):
        #     self.cmd('network firewall create -g {rg} -n {af} --sku AZFW_Hub --count 1 --vhub {vhub} --allow-active-ftp')

        self.cmd('network vwan create -n {vwan2} -g {rg} --type Standard')
        # self.cmd('network vhub create -g {rg} -n {vhub2} --vwan {vwan2}  --address-prefix 10.0.0.0/24 -l eastus2 --sku Standard')
        # self.cmd('network firewall update -g {rg} -n {af} --vhub {vhub2}')

    @ResourceGroupPreparer(name_prefix='cli_test_azure_firewall_virtual_hub', location='eastus2')
    def test_azure_firewall_virtual_hub_with_public_ips(self, resource_group):

        self.kwargs.update({
            'af': 'af1',
            'af2': 'af2',
            'coll': 'rc1',
            'vwan': 'clitestvwan1',
            'vhub': 'clitestvhub1',
            'vwan2': 'clitestvwan2',
            'vhub2': 'clitestvhub2',
            'rg': resource_group
        })
        # self.cmd('extension add -n virtual-wan')
        self.cmd('network vwan create -n {vwan} -g {rg} --type Standard')
        # self.cmd('network vhub create -g {rg} -n {vhub} --vwan {vwan}  --address-prefix 10.0.0.0/24 -l eastus2 --sku Standard')
        # self.cmd('network firewall create -g {rg} -n {af} --sku AZFW_Hub --count 4 --vhub {vhub}', checks=[
        #     self.check('length(hubIpAddresses.publicIPs.addresses)', 4)
        # ])
        # result = self.cmd('network firewall update -g {rg} -n {af} --count 5', checks=[
        #     self.check('length(hubIpAddresses.publicIPs.addresses)', 5)
        # ]).get_output_in_json()
        # self.kwargs.update({
        #     'ip1': result['hubIpAddresses']['publicIPs']['addresses'][0]['address'],
        #     'ip2': result['hubIpAddresses']['publicIPs']['addresses'][1]['address'],
        #     'ip3': result['hubIpAddresses']['publicIPs']['addresses'][2]['address']
        # })
        # self.cmd('network firewall update -g {rg} -n {af} --public-ips {ip1} {ip2} {ip3}', checks=[
        #     self.check('length(hubIpAddresses.publicIPs.addresses)', 3)
        # ])
        # self.cmd('network firewall show -g {rg} -n {af}')

    @AllowLargeResponse(size_kb=10240)
    @ResourceGroupPreparer(name_prefix='cli_test_azure_firewall_with_firewall_policy', location='westus2')
    def test_azure_firewall_with_firewall_policy(self, resource_group, resource_group_location):
        self.kwargs.update({
            'af': 'af1',
            'af2': 'af2',
            'policy': 'myclipolicy',
            'policy2': 'myclipolicy2',
            'coll': 'rc1',
            'vwan': 'clitestvwan',
            'vhub': 'clitestvhub',
            'rg': resource_group,
            'pubip': 'pubip',
            'vnet': 'myvnet',
            'ipconfig': 'myipconfig1',
            'location': resource_group_location,
        })
        # test firewall policy with vhub firewall
        self.cmd('extension add -n virtual-wan')
        self.cmd('network vwan create -n {vwan} -g {rg} --type Standard')
        # self.cmd('network vhub create -g {rg} -n {vhub} --vwan {vwan}  --address-prefix 10.0.0.0/24 -l {location} --sku Standard')

        self.cmd('network firewall policy create -g {rg} -n {policy} -l {location}', checks=[
            self.check('type', 'Microsoft.Network/FirewallPolicies'),
            self.check('name', '{policy}')
        ])
        # self.cmd('network firewall create -g {rg} -n {af} --count 1 --sku AZFW_Hub --vhub clitestvhub --firewall-policy {policy}')

        self.kwargs.update({'location': 'westus2'})

        # test firewall policy with vnet firewall
        self.cmd('network firewall create -g {rg} -n {af2} -l {location} --firewall-policy {policy}')
        self.cmd('network public-ip create -g {rg} -n {pubip} -l {location} --sku standard')
        self.cmd('network vnet create -g {rg} -n {vnet} --subnet-name "AzureFirewallSubnet" -l {location} --address-prefixes 10.0.0.0/16 --subnet-prefixes 10.0.0.0/24')
        # vnet_instance = self.cmd(
        #     'network vnet create -g {rg} -n {vnet} --subnet-name "AzureFirewallSubnet" -l {location} --address-prefixes 10.0.0.0/16 --subnet-prefixes 10.0.0.0/24').get_output_in_json()
        # subnet_id_default = vnet_instance['newVNet']['subnets'][0]['id']

        # Disable it due to service limitation.
        # self.cmd(
        #     'network firewall ip-config create -g {rg} -n {ipconfig} -f {af2} --public-ip-address {pubip} --vnet-name {vnet}',
        #     checks=[
        #         self.check('name', '{ipconfig}'),
        #         self.check('subnet.id', subnet_id_default)
        #     ])
        self.cmd('network firewall policy create -g {rg} -n {policy2} -l {location} --sku Premium', checks=[
            self.check('type', 'Microsoft.Network/FirewallPolicies'),
            self.check('name', '{policy2}')
        ])

    @ResourceGroupPreparer(name_prefix='test_azure_firewall_with_firewall_policy_premium', location='westus2')
    def test_azure_firewall_with_firewall_policy_premium(self, resource_group, resource_group_location):
        self.kwargs.update({
            'policy2': 'myclipolicy2',
            'rg': resource_group,
            'location': resource_group_location,
        })

        self.cmd('network firewall policy create -g {rg} -n {policy2} -l {location} --sku Premium', checks=[
            self.check('type', 'Microsoft.Network/FirewallPolicies'),
            self.check('name', '{policy2}')
        ])

        # test firewall policy identity
        identity = self.cmd('identity create -g {rg} -n identitytest',).get_output_in_json()
        self.kwargs.update({'id': identity['id']})
        # needs a check in the future
        # self.cmd('network firewall policy update -g {rg} -n {policy2} --identity {id}',
        #          checks=[self.exists('identity')])
        # self.cmd('network firewall policy update -g {rg} -n {policy2} --remove {id}',
        #          checks=[self.not_exists('identity')])

    @ResourceGroupPreparer(name_prefix='cli_test_azure_firewall_policy_with_threat_intel_allowlist', location='westus2')
    def test_azure_firewall_policy_with_threat_intel_allowlist(self, resource_group, resource_group_location):
        self.kwargs.update({
            'collectiongroup': 'myclirulecollectiongroup',
            'policy': 'myclipolicy',
            'rg': resource_group,
            'location': resource_group_location,
            'collection_group_priority': 10000
        })
        self.cmd('network firewall policy create -g {rg} -n {policy} -l {location}', checks=[
            self.check('type', 'Microsoft.Network/FirewallPolicies'),
            self.check('name', '{policy}')
        ])

        self.cmd('network firewall policy update -g {rg} -n {policy} --threat-intel-mode Deny '
                 '--ip-addresses 102.0.0.0 102.0.0.1 --fqdns *.google.com',
                 checks=[
                     self.check('type', 'Microsoft.Network/FirewallPolicies'),
                     self.check('name', '{policy}'),
                     self.check('threatIntelMode', 'Deny'),
                     self.check('threatIntelWhitelist.fqdns[0]', '*.google.com'),
                     self.check('threatIntelWhitelist.ipAddresses[0]', '102.0.0.0'),
                     self.check('threatIntelWhitelist.ipAddresses[1]', '102.0.0.1')
                 ])

    @ResourceGroupPreparer(name_prefix='test_azure_firewall_policy_intrusion_detection')
    @AllowLargeResponse()
    def test_azure_firewall_policy_intrusion_detection(self, resource_group):
        self.kwargs.update({
            'policy': 'myFirewallPolicy',
            'rg': resource_group,
        })

        self.cmd('network firewall policy create -g {rg} -n {policy} --sku Premium --idps-mode Off',
                 checks=[
                     self.check('sku.tier', 'Premium'),
                     self.check('intrusionDetection.mode', 'Off')
                 ])

        self.cmd('network firewall policy update -g {rg} -n {policy} --idps-mode Alert',
                 checks=[
                     self.check('intrusionDetection.mode', 'Alert')
                 ])

        self.cmd('network firewall policy intrusion-detection add -g {rg} --policy-name {policy} --mode Deny --signature-id 10001 --private-ranges 167.220.204.0/24 167.221.205.101/32',
                 checks=[
                     self.check('bypassTrafficSettings', []),
                     self.check('length(signatureOverrides)', 1),
                     self.check('signatureOverrides[0]', {'id': '10001', 'mode': 'Deny'}),
                     self.check('privateRanges[0]', "167.220.204.0/24"),
                     self.check('privateRanges[1]', "167.221.205.101/32")
                 ])

        self.cmd('network firewall policy intrusion-detection add -g {rg} --policy-name {policy} --mode Alert --signature-id 20001 --private-ranges 167.220.208.0/24 167.221.205.102/32',
                 checks=[
                     self.check('bypassTrafficSettings', []),
                     self.check('length(signatureOverrides)', 2),
                     self.check('signatureOverrides[0]', {'id': '10001', 'mode': 'Deny'}),
                     self.check('signatureOverrides[1]', {'id': '20001', 'mode': 'Alert'}),
                     self.check('privateRanges[0]', "167.220.208.0/24"),
                     self.check('privateRanges[1]', "167.221.205.102/32")
                 ])

        self.cmd('network firewall policy intrusion-detection add -g {rg} --policy-name {policy} '
                 '--rule-name bypass-rule-1 '
                 '--rule-protocol TCP '
                 '--rule-src-addresses 10.0.0.12 10.0.0.15 '
                 '--rule-dest-addresses 192.168.0.103 192.168.0.104 '
                 '--rule-dest-ports 8080 9090 5432',
                 checks=[
                     self.check('length(bypassTrafficSettings)', 1),
                     self.check('bypassTrafficSettings[0].description', None),
                     self.check('bypassTrafficSettings[0].destinationAddresses', ['192.168.0.103', '192.168.0.104']),
                     self.check('bypassTrafficSettings[0].destinationIpGroups', None),
                     self.check('bypassTrafficSettings[0].protocol', 'TCP'),
                     self.check('bypassTrafficSettings[0].destinationPorts', ['8080', '9090', '5432']),
                     self.check('length(signatureOverrides)', 2),
                     self.check('signatureOverrides[0]', {'id': '10001', 'mode': 'Deny'}),
                     self.check('signatureOverrides[1]', {'id': '20001', 'mode': 'Alert'}),
                 ])

        self.cmd('network firewall policy intrusion-detection list -g {rg} --policy-name {policy}',
                 checks=[
                     self.check('length(bypassTrafficSettings)', 1),
                     self.check('length(signatureOverrides)', 2),
                     self.check('length(privateRanges)', 2)
                 ])

        self.cmd('network firewall policy intrusion-detection remove -g {rg} --policy-name {policy} '
                 '--rule-name bypass-rule-1 '
                 '--signature-id 10001')

        self.cmd('network firewall policy intrusion-detection list -g {rg} --policy-name {policy}',
                 checks=[
                     self.check('length(bypassTrafficSettings)', 0),
                     self.check('length(signatureOverrides)', 1),
                     self.check('length(privateRanges)', 2)
                 ])

    @AllowLargeResponse()
    @ResourceGroupPreparer(name_prefix='cli_test_azure_firewall_policy', location='centralus')
    def test_azure_firewall_policy(self, resource_group, resource_group_location):
        self.kwargs.update({
            'collectiongroup': 'myclirulecollectiongroup',
            'policy': 'myclipolicy',
            'rg': resource_group,
            'location': resource_group_location,
            'collection_group_priority': 10000
        })
        self.cmd('network firewall policy create -g {rg} -n {policy} -l {location} '
                 '--ip-addresses 101.0.0.0 101.0.0.1 --fqdns *.microsoft.com '
                 '--sku Premium '
                 '--idps-mode Deny',
                 checks=[
                     self.check('type', 'Microsoft.Network/FirewallPolicies'),
                     self.check('name', '{policy}'),
                     self.check('threatIntelWhitelist.fqdns[0]', '*.microsoft.com'),
                     self.check('threatIntelWhitelist.ipAddresses[0]', '101.0.0.0'),
                     self.check('threatIntelWhitelist.ipAddresses[1]', '101.0.0.1'),
                     self.check('sku.tier', 'Premium'),
                     self.check('intrusionDetection.mode', 'Deny'),
                 ])

        self.cmd('network firewall policy show -g {rg} -n {policy}', checks=[
            self.check('type', 'Microsoft.Network/FirewallPolicies'),
            self.check('name', '{policy}')
        ])

        self.cmd('network firewall policy list -g {rg}', checks=[
            self.check('@[0].type', 'Microsoft.Network/FirewallPolicies'),
            self.check('@[0].name', '{policy}')
        ])

        self.cmd('network firewall policy list')

        self.cmd('network firewall policy update -g {rg} -n {policy} --threat-intel-mode Deny '
                 '--ip-addresses 102.0.0.0 102.0.0.1 --fqdns *.google.com '
                 '--idps-mode Off',
                 checks=[
                     self.check('type', 'Microsoft.Network/FirewallPolicies'),
                     self.check('name', '{policy}'),
                     self.check('threatIntelMode', 'Deny'),
                     self.check('threatIntelWhitelist.fqdns[0]', '*.google.com'),
                     self.check('threatIntelWhitelist.ipAddresses[0]', '102.0.0.0'),
                     self.check('threatIntelWhitelist.ipAddresses[1]', '102.0.0.1'),
                     self.check('intrusionDetection.mode', 'Off'),
                 ])

        self.cmd('network firewall policy rule-collection-group create -g {rg} --priority {collection_group_priority} --policy-name {policy} -n {collectiongroup}', checks=[
            self.check('type', 'Microsoft.Network/FirewallPolicies/RuleCollectionGroups'),
            self.check('name', '{collectiongroup}')
        ])

        self.cmd('network firewall policy rule-collection-group show -g {rg} --policy-name {policy} -n {collectiongroup}', checks=[
            self.check('type', 'Microsoft.Network/FirewallPolicies/RuleCollectionGroups'),
            self.check('name', '{collectiongroup}'),
            self.check('priority', '{collection_group_priority}')
        ])

        self.cmd('network firewall policy rule-collection-group list -g {rg} --policy-name {policy}', checks=[
            self.check('length(@)', 1),
            self.check('@[0].type', 'Microsoft.Network/FirewallPolicies/RuleCollectionGroups'),
            self.check('@[0].name', '{collectiongroup}'),
            self.check('@[0].priority', '{collection_group_priority}')
        ])

        self.cmd('network firewall policy rule-collection-group update -g {rg} --policy-name {policy} -n {collectiongroup} --priority 12000', checks=[
            self.check('type', 'Microsoft.Network/FirewallPolicies/RuleCollectionGroups'),
            self.check('name', '{collectiongroup}'),
            self.check('priority', 12000)
        ])

        self.cmd('az network firewall policy rule-collection-group collection add-nat-collection -n nat-collection \
                 --policy-name {policy} --rule-collection-group-name {collectiongroup} -g {rg} --collection-priority 10005 \
                 --action DNAT --rule-name network-rule --description "test" \
                 --destination-addresses "202.120.36.15" --source-addresses "202.120.36.13" "202.120.36.14" \
                 --translated-address 128.1.1.1 --translated-port 1234 \
                 --destination-ports 12000 --ip-protocols TCP UDP', checks=[
            self.check('length(ruleCollections)', 1),
            self.check('ruleCollections[0].ruleCollectionType', "FirewallPolicyNatRuleCollection"),
            self.check('ruleCollections[0].name', "nat-collection")
        ])

        self.cmd('network firewall policy rule-collection-group collection add-filter-collection -g {rg} --policy-name {policy} \
                 --rule-collection-group-name {collectiongroup} -n filter-collection-1 --collection-priority 13000 \
                 --action Allow --rule-name network-rule --rule-type NetworkRule \
                 --description "test" --destination-addresses "202.120.36.15" --source-addresses "202.120.36.13" "202.120.36.14" \
                 --destination-ports 12003 12004 --ip-protocols Any ICMP', checks=[
            self.check('length(ruleCollections)', 2),
            self.check('ruleCollections[1].ruleCollectionType', "FirewallPolicyFilterRuleCollection"),
            self.check('ruleCollections[1].name', "filter-collection-1")
        ])

        self.cmd('network firewall policy rule-collection-group collection add-filter-collection -g {rg} --policy-name {policy} \
                 --rule-collection-group-name {collectiongroup} -n filter-collection-2 --collection-priority 14000 \
                 --action Allow --rule-name application-rule --rule-type ApplicationRule \
                 --description "test" --destination-addresses "202.120.36.15" "202.120.36.16" --source-addresses "202.120.36.13" "202.120.36.14" --protocols Http=12800 Https=12801 \
                 --fqdn-tags AzureBackup HDInsight '
                 '--target-urls www.google.com www.bing.com '
                 '--enable-tls-inspection true',
                 checks=[
                     self.check('length(ruleCollections)', 3),
                     self.check('ruleCollections[2].ruleCollectionType', "FirewallPolicyFilterRuleCollection"),
                     self.check('ruleCollections[2].name', "filter-collection-2"),
                     self.check('ruleCollections[2].rules[0].ruleType', 'ApplicationRule'),
                     self.check('ruleCollections[2].rules[0].terminateTLS', True),
                     self.check('ruleCollections[2].rules[0].targetUrls', ['www.google.com', 'www.bing.com'])
                 ])

        self.cmd('az network firewall policy rule-collection-group collection add-nat-collection -n nat-collection-2 \
                                 --policy-name {policy} --rule-collection-group-name {collectiongroup} -g {rg} --collection-priority 1000 \
                                 --action DNAT --rule-name network-rule --description "test" \
                                 --destination-addresses "202.120.36.15" --source-addresses "202.120.36.13" "202.120.36.14" \
                                 --translated-fqdn www.google.com --translated-port 1234 \
                                 --destination-ports 12000 --ip-protocols TCP UDP', checks=[
            self.check('length(ruleCollections)', 4),
            self.check('ruleCollections[3].ruleCollectionType', "FirewallPolicyNatRuleCollection"),
            self.check('ruleCollections[3].name', "nat-collection-2")
        ])

        self.cmd('network firewall policy rule-collection-group collection list -g {rg} --policy-name {policy} \
                 --rule-collection-group-name {collectiongroup}', checks=[
            self.check('length(@)', 4)
        ])

        self.cmd('network firewall policy rule-collection-group collection rule add -g {rg} --policy-name {policy} '
                 '--rule-collection-group-name {collectiongroup} --collection-name filter-collection-2 --name application-rule-2 '
                 '--rule-type ApplicationRule --description "test" --source-addresses 202.120.36.13 202.120.36.14 '
                 '--destination-addresses 202.120.36.15 202.120.36.16 --protocols Http=12800 Https=12801 --target-fqdns www.bing.com',
                 checks=[
                     self.check('length(ruleCollections[2].rules)', 2),
                 ])

        self.cmd('network firewall policy rule-collection-group collection rule add -g {rg} --policy-name {policy} '
                 '--rule-collection-group-name {collectiongroup} --collection-name filter-collection-2 --name application-rule-3 '
                 '--rule-type ApplicationRule --description "test" --source-addresses 202.120.36.13 202.120.36.14 '
                 '--destination-addresses 10.120.36.15 10.120.36.16 --target-urls microsoft.com  ',
                 checks=[
                     self.check('length(ruleCollections[2].rules)', 3),
                     self.check('ruleCollections[2].rules[2].name', 'application-rule-3'),
                     self.check('ruleCollections[2].rules[2].terminateTLS', False),
                     self.check('ruleCollections[2].rules[2].targetUrls', "['microsoft.com']")
                 ])

        self.cmd('network firewall policy rule-collection-group collection rule add -g {rg} --policy-name {policy} \
                 --rule-collection-group-name {collectiongroup} --collection-name filter-collection-1 \
                 --name network-rule-2 --rule-type NetworkRule \
                 --description "test" --destination-addresses "202.120.36.15" --source-addresses "202.120.36.13" "202.120.36.14" \
                 --destination-ports 12003 12004 --ip-protocols Any ICMP', checks=[
            self.check('length(ruleCollections[1].rules)', 2)
        ])

        self.cmd('network firewall policy rule-collection-group collection rule remove -g {rg} --policy-name {policy} \
                 --rule-collection-group-name {collectiongroup} --collection-name filter-collection-1 --name network-rule-2', checks=[
            self.check('length(ruleCollections[1].rules)', 1),
            self.check('ruleCollections[1].rules[0].name', 'network-rule')
        ])

        self.cmd('network firewall policy rule-collection-group collection remove -g {rg} --policy-name {policy} \
                 --rule-collection-group-name {collectiongroup} --name filter-collection-1', checks=[
            self.check('length(ruleCollections)', 3)
        ])

        self.cmd('network firewall policy rule-collection-group delete -g {rg} --policy-name {policy} --name {collectiongroup} -y')

        self.cmd('network firewall policy rule-collection-group list -g {rg} --policy-name {policy}', checks=[
            self.check('length(@)', 0)
        ])

        self.cmd('network firewall policy delete -g {rg} --name {policy}')

    @ResourceGroupPreparer(name_prefix='test_firewall_policy_with_dns_settings')
    def test_firewall_policy_with_dns_settings(self, resource_group):
        self.kwargs.update({
            'rg': resource_group,
            'location': 'eastus',   # available only in this location for now
            'policy': 'fwp01',
            'dns_servers': '10.0.0.1 10.0.0.2 10.0.0.3',
        })

        creation_data = self.cmd('network firewall policy create '
                                 '--resource-group {rg} '
                                 '--location {location} '
                                 '--name {policy} '
                                 '--dns-servers {dns_servers} ').get_output_in_json()
        self.assertEqual(creation_data['name'], self.kwargs['policy'])
        self.assertEqual(creation_data['dnsSettings']['servers'], self.kwargs['dns_servers'].split())

        show_data = self.cmd('network firewall policy show --resource-group {rg} --name {policy}').get_output_in_json()
        self.assertEqual(show_data['name'], self.kwargs['policy'])
        self.assertEqual(show_data['dnsSettings']['servers'], self.kwargs['dns_servers'].split())

        self.cmd('network firewall policy update '
                 '--resource {rg} '
                 '--name {policy} '
                 '--dns-servers 10.0.1.0 '
                 '--enable-dns-proxy true ').get_output_in_json()
        show_data = self.cmd('network firewall policy show --resource-group {rg} --name {policy}').get_output_in_json()
        self.assertEqual(show_data['name'], self.kwargs['policy'])
        self.assertEqual(show_data['dnsSettings']['servers'], ['10.0.1.0'])  # update successfully
        self.assertEqual(show_data['dnsSettings']['enableProxy'], True)     # update succesefully

        self.cmd('network firewall policy update '
                 '--resource {rg} '
                 '--name {policy} ').get_output_in_json()
        show_data = self.cmd('network firewall policy show --resource-group {rg} --name {policy}').get_output_in_json()
        self.assertEqual(show_data['name'], self.kwargs['policy'])
        self.assertEqual(show_data['dnsSettings']['servers'], ['10.0.1.0'])
        self.assertEqual(show_data['dnsSettings']['enableProxy'], True)

        self.cmd('network firewall policy delete --resource-group {rg} --name {policy} ')

    @ResourceGroupPreparer(name_prefix='cli_test_azure_firewall_policy', location='westus2')
    def test_azure_firewall_policy_rules_with_fqdns(self, resource_group, resource_group_location):
        self.kwargs.update({
            'collectiongroup': 'myclirulecollectiongroup',
            'policy': 'myclipolicy',
            'rg': resource_group,
            'location': resource_group_location,
            'collection_group_priority': 10000,
            'source_ip_group': 'sourceipgroup',
            'destination_ip_group': 'destinationipgroup',
            'fw': 'fw1',
            'dns_servers': '10.0.0.2 10.0.0.3'
        })

        self.cmd('network ip-group create -n {source_ip_group} -g {rg} --ip-addresses 10.0.0.0 10.0.0.1')
        self.cmd('network firewall policy create '
                 '--resource-group {rg} '
                 '--location {location} '
                 '--name {policy} '
                 '--dns-servers {dns_servers} '
                 '--enable-dns-proxy',
                 checks=[
                     self.check('type', 'Microsoft.Network/FirewallPolicies'),
                     self.check('name', '{policy}')
                 ])

        self.cmd(
            'network firewall policy rule-collection-group create -g {rg} --priority {collection_group_priority} --policy-name {policy} -n {collectiongroup}',
            checks=[
                self.check('type', 'Microsoft.Network/FirewallPolicies/RuleCollectionGroups'),
                self.check('name', '{collectiongroup}')
            ])

        self.cmd('network firewall policy rule-collection-group collection add-filter-collection -g {rg} --policy-name {policy} '
                 '--rule-collection-group-name {collectiongroup} -n filter-collection-1 --collection-priority 15000 '
                 '--action Allow --rule-name network-rule --rule-type NetworkRule '
                 '--description "test" --destination-fqdns www.bing.com --source-ip-groups {source_ip_group} '
                 '--destination-ports 12003 12004 --ip-protocols Any ICMP',
                 checks=[
                     self.check('length(ruleCollections)', 1),
                     self.check('ruleCollections[0].ruleCollectionType', "FirewallPolicyFilterRuleCollection"),
                     self.check('ruleCollections[0].name', "filter-collection-1")
                 ])

        self.cmd('network firewall policy rule-collection-group collection rule add -g {rg} --policy-name {policy} '
                 '--rule-collection-group-name {collectiongroup} --collection-name filter-collection-1 '
                 '--name network-rule-2 --rule-type NetworkRule '
                 '--description "test" --destination-fqdns www.google.com --source-ip-groups {source_ip_group} '
                 '--destination-ports 12003 12004 --ip-protocols Any ICMP',
                 checks=[
                     self.check('length(ruleCollections[0].rules)', 2)
                 ])

        self.cmd('az network firewall policy rule-collection-group collection add-nat-collection -n nat-collection '
                 '--policy-name {policy} --rule-collection-group-name {collectiongroup} -g {rg} --collection-priority 10005 '
                 '--action DNAT --rule-name nat-rule --description "test" '
                 '--destination-addresses "202.120.36.15" --source-ip-groups {source_ip_group} '
                 '--translated-address 128.1.1.1 --translated-port 1234 '
                 '--destination-ports 12001 --ip-protocols TCP UDP',
                 checks=[
                     self.check('length(ruleCollections)', 2),
                     self.check('ruleCollections[1].ruleCollectionType', "FirewallPolicyNatRuleCollection"),
                     self.check('ruleCollections[1].name', "nat-collection"),
                     self.check('length(ruleCollections[1].rules)', 1)
                 ])

        self.cmd('network firewall policy rule-collection-group collection rule add -g {rg} --policy-name {policy} '
                 '--rule-collection-group-name {collectiongroup} --collection-name nat-collection '
                 '--name nat-rule-2 --rule-type NatRule --description "test" '
                 '--destination-addresses "202.120.36.16" --source-ip-groups {source_ip_group} '
                 '--translated-fqdn www.bing2.com --translated-port 1234 '
                 '--destination-ports 12000 --ip-protocols TCP UDP',
                 checks=[
                     self.check('length(ruleCollections[1].rules)', 2)
                 ])

    @AllowLargeResponse()
    @ResourceGroupPreparer(name_prefix='cli_test_azure_firewall_policy', location='westus2')
    def test_azure_firewall_policy_rules_with_ip_groups(self, resource_group, resource_group_location):
        self.kwargs.update({
            'collectiongroup': 'myclirulecollectiongroup',
            'policy': 'myclipolicy',
            'rg': resource_group,
            'location': resource_group_location,
            'collection_group_priority': 10000,
            'source_ip_group': 'sourceipgroup',
            'destination_ip_group': 'destinationipgroup'
        })

        self.cmd('network ip-group create -n {source_ip_group} -g {rg} --ip-addresses 10.0.0.0 10.0.0.1')
        self.cmd('network ip-group create -n {destination_ip_group} -g {rg} --ip-addresses 10.0.0.2 10.0.0.3')
        self.cmd('network firewall policy create -g {rg} -n {policy} -l {location}', checks=[
            self.check('type', 'Microsoft.Network/FirewallPolicies'),
            self.check('name', '{policy}')
        ])

        self.cmd(
            'network firewall policy rule-collection-group create -g {rg} --priority {collection_group_priority} --policy-name {policy} -n {collectiongroup}',
            checks=[
                self.check('type', 'Microsoft.Network/FirewallPolicies/RuleCollectionGroups'),
                self.check('name', '{collectiongroup}')
            ])

        self.cmd('az network firewall policy rule-collection-group collection add-nat-collection -n nat-collection '
                 '--policy-name {policy} --rule-collection-group-name {collectiongroup} -g {rg} --collection-priority 10005 '
                 '--action DNAT --rule-name nat-rule --description "test" '
                 '--destination-addresses "202.120.36.15" --source-ip-groups {source_ip_group} '
                 '--translated-address 128.1.1.1 --translated-port 1234 '
                 '--destination-ports 12000 --ip-protocols TCP UDP',
                 checks=[
                     self.check('length(ruleCollections)', 1),
                     self.check('ruleCollections[0].ruleCollectionType', "FirewallPolicyNatRuleCollection"),
                     self.check('ruleCollections[0].name', "nat-collection"),
                     self.check('length(ruleCollections[0].rules)', 1)
                 ])

        self.cmd('network firewall policy rule-collection-group collection add-filter-collection -g {rg} --policy-name {policy} '
                 '--rule-collection-group-name {collectiongroup} -n filter-collection-1 --collection-priority 13000 '
                 '--action Allow --rule-name network-rule --rule-type NetworkRule '
                 '--description "test" --destination-ip-groups {destination_ip_group} --source-ip-groups {source_ip_group} '
                 '--destination-ports 12003 --ip-protocols Any ICMP',
                 checks=[
                     self.check('length(ruleCollections)', 2),
                     self.check('ruleCollections[1].ruleCollectionType', "FirewallPolicyFilterRuleCollection"),
                     self.check('ruleCollections[1].name', "filter-collection-1")
                 ])

        self.cmd('network firewall policy rule-collection-group collection add-filter-collection -g {rg} --policy-name {policy} '
                 '--rule-collection-group-name {collectiongroup} -n filter-collection-2 --collection-priority 14000 '
                 '--action Allow --rule-name application-rule --rule-type ApplicationRule '
                 '--description "test" --destination-addresses "202.120.36.15" "202.120.36.16" '
                 '--source-ip-groups {source_ip_group} --protocols Http=12800 Https=12801 '
                 '--fqdn-tags AzureBackup HDInsight --web-categories Hacking',
                 checks=[
                     self.check('length(ruleCollections)', 3),
                     self.check('ruleCollections[2].ruleCollectionType', "FirewallPolicyFilterRuleCollection"),
                     self.check('ruleCollections[2].name', "filter-collection-2"),
                     self.check('length(ruleCollections[2].rules[0].webCategories)', 1)
                 ])

        self.cmd('network firewall policy rule-collection-group collection list -g {rg} --policy-name {policy} '
                 '--rule-collection-group-name {collectiongroup}',
                 checks=[
                     self.check('length(@)', 3)
                 ])

        self.cmd('network firewall policy rule-collection-group collection rule add -g {rg} --policy-name {policy} '
                 '--rule-collection-group-name {collectiongroup} --collection-name filter-collection-2 --name application-rule-2 '
                 '--rule-type ApplicationRule --description "test" --source-ip-groups {source_ip_group} '
                 '--destination-addresses 202.120.36.15 202.120.36.16 --protocols Http=12800 Https=12801 --target-fqdns www.bing.com',
                 checks=[
                     self.check('length(ruleCollections[2].rules)', 2)
                 ])

        self.cmd('network firewall policy rule-collection-group collection rule update -g {rg} --policy-name {policy} '
                 '--rule-collection-group-name {collectiongroup} --collection-name filter-collection-2 --name application-rule-2 '
                 '--target-fqdns www.google0.com www.google1.com www.google2.com --web-categories Hacking Hacking',
                 checks=[
                     self.check('length(ruleCollections[2].rules)', 2),
                     self.check('length(ruleCollections[2].rules[1].targetFqdns)', 3),
                     self.check('length(ruleCollections[2].rules[1].webCategories)', 2),
                 ])

        self.cmd('network firewall policy rule-collection-group collection rule add -g {rg} --policy-name {policy} '
                 '--rule-collection-group-name {collectiongroup} --collection-name filter-collection-1 '
                 '--name network-rule-2 --rule-type NetworkRule '
                 '--description "test" --destination-ip-groups {destination_ip_group} --source-ip-groups {source_ip_group} '
                 '--destination-ports 12003 12004 --ip-protocols Any ICMP',
                 checks=[
                     self.check('length(ruleCollections[1].rules)', 2)
                 ])

        self.cmd('network firewall policy rule-collection-group collection rule add -g {rg} --policy-name {policy} '
                 '--rule-collection-group-name {collectiongroup} --collection-name nat-collection '
                 '--name nat-rule-2 --rule-type NatRule --description "test" '
                 '--destination-addresses "202.120.36.16" --source-ip-groups {source_ip_group} '
                 '--translated-address 128.1.1.1 --translated-port 1234 '
                 '--destination-ports 12000 --ip-protocols TCP UDP',
                 checks=[
                     self.check('length(ruleCollections[0].rules)', 2)
                 ])

        self.cmd('network firewall policy rule-collection-group collection rule remove -g {rg} --policy-name {policy} '
                 '--rule-collection-group-name {collectiongroup} --collection-name filter-collection-1 --name network-rule-2',
                 checks=[
                     self.check('length(ruleCollections[1].rules)', 1),
                     self.check('ruleCollections[1].rules[0].name', 'network-rule')
                 ])

        self.cmd('network firewall policy rule-collection-group collection rule remove -g {rg} --policy-name {policy} '
                 '--rule-collection-group-name {collectiongroup} --collection-name nat-collection --name nat-rule-2',
                 checks=[
                     self.check('length(ruleCollections[0].rules)', 1),
                     self.check('ruleCollections[0].rules[0].name', 'nat-rule')
                 ])

        self.cmd('network firewall policy rule-collection-group collection remove -g {rg} --policy-name {policy} '
                 '--rule-collection-group-name {collectiongroup} --name filter-collection-1',
                 checks=[
                     self.check('length(ruleCollections)', 2)
                 ])

        self.cmd('network firewall policy rule-collection-group delete -g {rg} --policy-name {policy} --name {collectiongroup} -y')

        self.cmd('network firewall policy rule-collection-group list -g {rg} --policy-name {policy}', checks=[
            self.check('length(@)', 0)
        ])

        self.cmd('network firewall policy delete -g {rg} --name {policy}')

    @AllowLargeResponse()
    @ResourceGroupPreparer(name_prefix='test_azure_firewall_policy_explicit_proxy', location='westus2')
    def test_azure_firewall_policy_explicit_proxy(self, resource_group):
        self.kwargs.update({
            'policy_name': 'testFirewallPolicy',
            'sas_url': "https://clitestatorageaccount.blob.core.windows.net/explicitproxycontainer/pacfile.pac?sp=r&st=2024-01-09T08:48:06Z&se=2024-01-09T16:48:06Z&spr=https&sv=2022-11-02&sr=b&sig=5B0q%2B90BH0fkPZK6G6LHKRIGMY%2FljNOfsSQ8xaQB6mw%3D"
        })
        self.cmd('network firewall policy create -g {rg} -n {policy_name} --sku Premium --explicit-proxy enable-explicit-proxy=true http-port=85 https-port=121 enable-pac-file=true pac-file-port=122 pac-file="{sas_url}"',
                 checks=[
                     self.check('name', '{policy_name}'),
                     self.check('explicitProxy.enableExplicitProxy', True),
                     self.check('explicitProxy.enablePacFile', True),
                     self.check('explicitProxy.httpPort', 85),
                     self.check('explicitProxy.httpsPort', 121),
                     self.check('explicitProxy.pacFile', '{sas_url}'),
                     self.check('explicitProxy.pacFilePort', 122),
                 ])

        self.cmd(
            'network firewall policy update -g {rg} -n {policy_name} --explicit-proxy enable-explicit-proxy=true http-port=86 https-port=123 enable-pac-file=true pac-file-port=124 pac-file="{sas_url}"',
            checks=[
                self.check('name', '{policy_name}'),
                self.check('explicitProxy.enableExplicitProxy', True),
                self.check('explicitProxy.enablePacFile', True),
                self.check('explicitProxy.httpPort', 86),
                self.check('explicitProxy.httpsPort', 123),
                self.check('explicitProxy.pacFile', '{sas_url}'),
                self.check('explicitProxy.pacFilePort', 124),
            ])

    @ResourceGroupPreparer(name_prefix='test_firewall_with_dns_proxy_')
    def test_firewall_with_dns_proxy(self, resource_group):
        self.kwargs.update({
            'rg': resource_group,
            'fw': 'fw01',
            'dns_servers': '10.0.0.2 10.0.0.3'
        })

        self.cmd('network firewall create -g {rg} -n {fw} '
                 '--dns-servers {dns_servers} '
                 '--enable-dns-proxy false',
                 checks=[
                     self.check('name', '{fw}'),
                     self.check('additionalProperties."Network.DNS.Servers"', "10.0.0.2,10.0.0.3"),
                     self.check('additionalProperties."Network.DNS.EnableProxy"', 'false'),
                 ])

        self.cmd('network firewall show -g {rg} -n {fw}',
                 checks=[
                     self.check('name', '{fw}'),
                     self.check('additionalProperties."Network.DNS.Servers"', "10.0.0.2,10.0.0.3"),
                     self.check('additionalProperties."Network.DNS.EnableProxy"', 'false'),
                 ])

        self.cmd('network firewall update -g {rg} -n {fw} '
                 '--enable-dns-proxy true').get_output_in_json()

        self.cmd('network firewall show -g {rg} -n {fw}',
                 checks=[
                     self.check('name', '{fw}'),
                     self.check('additionalProperties."Network.DNS.Servers"', "10.0.0.2,10.0.0.3"),
                     self.check('additionalProperties."Network.DNS.EnableProxy"', 'true'),
                 ])

        self.cmd('network firewall delete -g {rg} --name {fw}')

    @ResourceGroupPreparer(name_prefix='test_azure_firewall_tier', location='eastus2euap')
    def test_azure_firewall_tier(self, resource_group):
        self.kwargs.update({
            'rg': resource_group
        })
        self.cmd('network firewall create -g {rg} -n af --sku AZFW_VNet --tier Premium',
                 checks=self.check('sku.tier', 'Premium'))

    # BUG ISSUE: https://github.com/Azure/azure-cli-extensions/issues/4096
    @ResourceGroupPreparer(name_prefix='test_azure_firewall_policy_update_premiumonlyproperty_issue', location='westus2')
    def test_azure_firewall_policy_update_premiumonlyproperty_issue(self, resource_group):
        self.kwargs.update({
            'policy': 'testpolicy'
        })

        self.cmd('network firewall policy create -g {rg} -n {policy} --sku Standard --threat-intel-mode Alert')

        self.cmd('network firewall policy update -g {rg} -n {policy} --threat-intel-mode Deny')

    @ResourceGroupPreparer(name_prefix='test_azure_firewall_policy_with_sql', location='eastus2euap')
    def test_azure_firewall_policy_with_sql(self, resource_group):
        self.kwargs.update({
            'policy': 'testpolicy'
        })

        self.cmd('network firewall policy create -g {rg} -n {policy} --sql true',
                 checks=self.check('sql.allowSqlRedirect', True))

        self.cmd('network firewall policy update -g {rg} -n {policy} --sql False',
                 checks=self.check('sql.allowSqlRedirect', False))

    @AllowLargeResponse(size_kb=10240)
    @ResourceGroupPreparer(name_prefix="cli_test_firewall_basic_sku_", location="westus")
    def test_firewall_basic_sku(self):
        self.kwargs.update({
            "firewall_name": self.create_random_name("firewall-", 16),
            "vnet_name": self.create_random_name("vnet-", 12),
            "conf_name": self.create_random_name("ipconfig-", 16),
            "m_conf_name": self.create_random_name("ipconfig-", 16),
            "m_public_ip_name": self.create_random_name("public-ip-", 16),
            "vwan": self.create_random_name("vwan-", 12),
            "vhub": self.create_random_name("vhub-", 12),
        })

        with self.assertRaisesRegex(ValidationError, "When creating Basic SKU firewall, both --m-conf-name and --m-public-ip-address should be provided."):
            self.cmd("network firewall create -n {firewall_name} -g {rg} --sku AZFW_VNet --tier Basic")

        self.cmd("network vnet create -n {vnet_name} -g {rg} --address-prefixes 10.0.0.0/16 --subnet-name AzureFirewallSubnet --subnet-prefixes 10.0.0.0/24")
        self.cmd("network vnet subnet create -n AzureFirewallManagementSubnet -g {rg} --vnet-name {vnet_name} --address-prefixes 10.0.1.0/24")
        self.cmd("network public-ip create -n {m_public_ip_name} -g {rg} --sku Standard")

        self.cmd(
            "network firewall create -n {firewall_name} -g {rg} --sku AZFW_VNet --tier Basic --vnet-name {vnet_name} "
            "--conf-name {conf_name} --m-conf-name {m_conf_name} --m-public-ip {m_public_ip_name}",
            checks=[
                self.check("name", "{firewall_name}"),
                self.check("sku.tier", "Basic")
            ]
        )
        self.cmd("network firewall delete -n {firewall_name} -g {rg}")

        self.cmd("extension add -n virtual-wan")
        self.cmd("network vwan create -n {vwan} -g {rg} --type Standard")
        self.cmd('network vhub create -n {vhub} -g {rg} --vwan {vwan}  --address-prefix 10.0.0.0/24 -l westus --sku Standard')
        self.cmd(
            "network firewall create -n {firewall_name} -g {rg} --vhub {vhub} --public-ip-count 2 --sku AZFW_Hub --tier Basic",
            checks=[
                self.check("name", "{firewall_name}"),
                self.check("sku.name", "AZFW_Hub")
            ]
        )

    @AllowLargeResponse(size_kb=10240)
    @ResourceGroupPreparer(name_prefix="cli_test_firewall_with_route_server_", location="eastus2euap")
    def test_firewall_with_route_server(self):
        self.kwargs.update({
            "firewall_name": self.create_random_name("firewall-", 16),
            "vwan": self.create_random_name("vwan-", 12),
            "vhub": self.create_random_name("vhub-", 12),
        })

        self.cmd("extension add -n virtual-wan")
        self.cmd("network vwan create -n {vwan} -g {rg} --type Standard")
        vhub = self.cmd('network vhub create -n {vhub} -g {rg} --vwan {vwan} --address-prefix 10.0.0.0/24 -l westus --sku Standard').get_output_in_json()
        self.kwargs['route_server_id'] = vhub['id']

        self.cmd("network firewall create -n {firewall_name} -g {rg} -l eastus2euap --route-server-id {route_server_id}",
                 self.check("additionalProperties.\"Network.RouteServerInfo.RouteServerID\"", "{route_server_id}"))
        self.cmd("network firewall update -n {firewall_name} -g {rg} --route-server-id ''",
                 self.check("additionalProperties.\"Network.RouteServerInfo.RouteServerID\"", ""))
        self.cmd("network firewall delete -n {firewall_name} -g {rg}")

    @AllowLargeResponse(size_kb=10240)
    @ResourceGroupPreparer(name_prefix="cli_test_azure_firewall_policy_with_snat_", location="westus")
    def test_azure_firewall_policy_with_snat(self, resource_group):
        self.kwargs.update({
            'af': 'af1',
            'af2': 'af2',
            'policy': 'myclipolicy',
            'policy2': 'myclipolicy2',
            'coll': 'rc1',
            'rg': resource_group,
            'ipconfig': 'myipconfig1',
            'location': "westus",
        })

        self.cmd('network firewall policy create -g {rg} -n {policy} -l {location} --private-ranges IANAPrivateRanges --learn-ranges Enabled', checks=[
            self.check('type', 'Microsoft.Network/FirewallPolicies'),
            self.check('length(snat.privateRanges)', 4),
            self.check('snat.autoLearnPrivateRanges', 'Enabled')
        ])

        self.cmd(
            'network firewall policy update -g {rg} -n {policy} --private-ranges "0.0.0.0/0" --learn-ranges Disabled',
            checks=[
                self.check('type', 'Microsoft.Network/FirewallPolicies'),
                self.check('length(snat.privateRanges)', 1),
            ])

        self.cmd("network firewall policy delete -n {policy} -g {rg}")

<<<<<<< HEAD
    @ResourceGroupPreparer(name_prefix='cli_test_azure_firewall_policy_app_rules_with_custom_headers', location="westus2")
    def test_azure_firewall_policy_app_rules_with_custom_headers(self, resource_group):
        self.kwargs.update({
            'location': "westus2",
            'rg': resource_group,
            'policy_name': 'policy1',
            'rule_collection_group_name': 'RCG1',
            'rule_collection_name': 'RC1',
            'app_rule_name_1': 'app-rule1',
            'header_name_1': 'MyHeaderName',
            'header_value_1': 'MyHeaderValue',
            'app_rule_name_2': 'app-rule2',
            'header_name_2': 'MyHeaderName2',
            'header_value_2': 'MyHeaderValue2',
            'header_name_3': 'MyHeaderName3',
            'header_value_3': 'MyHeaderValue3'
        })
        
        # Create policy
        self.cmd('network firewall policy create -g {rg} -n {policy_name} -l {location} --sku Premium --idps-mode Off', 
            checks=[
                    self.check('type', 'Microsoft.Network/FirewallPolicies'),
                    self.check('name', '{policy_name}')
        ])

        # Create RCG
        self.cmd('network firewall policy rule-collection-group create -g {rg} --priority 400 --policy-name {policy_name} -n {rule_collection_group_name}', 
                checks=[
                    self.check('type', 'Microsoft.Network/FirewallPolicies/RuleCollectionGroups'),
                    self.check('name', '{rule_collection_group_name}')
        ])

        # Add a new RC with app rule with custom headers to RCG
        self.cmd('network firewall policy rule-collection-group collection add-filter-collection -g {rg} --policy-name {policy_name} \
                 --rule-collection-group-name {rule_collection_group_name} -n {rule_collection_name} --collection-priority 13000 \
                 --action Allow --rule-name {app_rule_name_1} --rule-type ApplicationRule \
                 --source-addresses 202.120.36.13 202.120.36.14 --destination-addresses 10.120.36.15 10.120.36.16 --target-urls microsoft.com \
                 --http-headers-to-insert {header_name_1}={header_value_1} ',
                 checks=[
                    self.check('length(ruleCollections)', 1),
                    self.check('ruleCollections[0].ruleCollectionType', "FirewallPolicyFilterRuleCollection"),
                    self.check('ruleCollections[0].name', "{rule_collection_name}"),
                    self.check('length(ruleCollections[0].rules)', 1),
                    self.check('ruleCollections[0].rules[0].name', '{app_rule_name_1}'),
                    self.check('ruleCollections[0].rules[0].httpHeadersToInsert[0].headerName', "{header_name_1}"),
                    self.check('ruleCollections[0].rules[0].httpHeadersToInsert[0].headerValue', "{header_value_1}")
                ])

        self.cmd('network firewall policy rule-collection-group collection rule add -g {rg} --policy-name {policy_name} \
                --rule-collection-group-name {rule_collection_group_name} --collection-name {rule_collection_name} --name {app_rule_name_2} \
                --rule-type ApplicationRule --description "test" --source-addresses 202.120.22.11 202.120.11.11 \
                --destination-addresses 10.120.36.11 --protocols Http=12800 --target-fqdns microsoft.com \
                --http-headers-to-insert {header_name_2}={header_value_2} {header_name_3}={header_value_3}',
                checks=[
                    self.check('length(ruleCollections[0].rules)',2),
                    self.check('ruleCollections[0].rules[1].name', '{app_rule_name_2}'),
                    self.check('ruleCollections[0].rules[1].httpHeadersToInsert[0].headerName', "{header_name_2}"),
                    self.check('ruleCollections[0].rules[1].httpHeadersToInsert[0].headerValue', "{header_value_2}"),
                    self.check('ruleCollections[0].rules[1].httpHeadersToInsert[1].headerName', "{header_name_3}"),
                    self.check('ruleCollections[0].rules[1].httpHeadersToInsert[1].headerValue', "{header_value_3}")
            ])      

        # delete Rule
        self.cmd('network firewall policy rule-collection-group collection rule remove -g {rg} --policy-name {policy_name} \
                --rule-collection-group-name {rule_collection_group_name} --collection-name {rule_collection_name} --name {app_rule_name_2}',
                checks=[
                    self.check('length(ruleCollections[0].rules)', 1),
                    self.check('ruleCollections[0].rules[0].name', '{app_rule_name_1}')
                ])

        # delete RC
        self.cmd('network firewall policy rule-collection-group collection remove -g {rg} --policy-name {policy_name} \
                 --rule-collection-group-name {rule_collection_group_name} --name {rule_collection_name}', 
                 checks=[
            self.check('length(ruleCollections)', 0)
        ])

        # delete RCG
        self.cmd('network firewall policy rule-collection-group delete -g {rg} --policy-name {policy_name} --name {rule_collection_group_name} -y')
        self.cmd('network firewall policy rule-collection-group list -g {rg} --policy-name {policy_name}', 
        checks=[
            self.check('length(@)', 0)
        ])
=======
    @AllowLargeResponse(size_kb=10240)
    @ResourceGroupPreparer(name_prefix='cli_test_azure_firewall_policy_draft', location='westus2')
    def test_azure_policy_draft(self, resource_group, resource_group_location):
        self.kwargs.update({
            'policy': 'myclipolicy',
            'rg': resource_group,
            'ipconfig': 'myipconfig1',
            'location': resource_group_location,
            'collectiongroup': 'myclirulecollectiongroup',
            'collection_group_priority': 10000
        })        
        self.cmd('network firewall policy create -g {rg} -n {policy} -l {location} --sku Premium --idps-mode Off', checks=[
            self.check('type', 'Microsoft.Network/FirewallPolicies'),
            self.check('name', '{policy}')
        ])

        self.kwargs.update({'location': 'westus2'})
        self.cmd('network firewall policy draft create -g {rg} --policy-name {policy}', checks=[
            self.check('type', 'Microsoft.Network/FirewallPolicies/FirewallPolicyDrafts'),
            self.check('name', '{policy}')
        ])

        self.cmd(
            'network firewall policy draft update -g {rg} --policy-name {policy} --threat-intel-mode Deny --idps-mode Alert',
            checks=[
                self.check('type', 'Microsoft.Network/FirewallPolicies/FirewallPolicyDrafts'),
                self.check('threatIntelMode', 'Deny'),
                self.check('name', '{policy}'),
                self.check('intrusionDetection.mode', 'Alert')
                 ])

        self.cmd('network firewall policy draft intrusion-detection add -g {rg} --policy-name {policy} --mode Deny --signature-id 10001 --private-ranges 167.220.204.0/24 167.221.205.101/32',
                 checks=[
                     self.check('bypassTrafficSettings', []),
                     self.check('length(signatureOverrides)', 1),
                     self.check('signatureOverrides[0]', {'id': '10001', 'mode': 'Deny'}),
                     self.check('privateRanges[0]', "167.220.204.0/24"),
                     self.check('privateRanges[1]', "167.221.205.101/32")
                 ])

        self.cmd('network firewall policy draft intrusion-detection add -g {rg} --policy-name {policy} --mode Alert --signature-id 20001 --private-ranges 167.220.208.0/24 167.221.205.102/32',
                 checks=[
                     self.check('bypassTrafficSettings', []),
                     self.check('length(signatureOverrides)', 2),
                     self.check('signatureOverrides[0]', {'id': '10001', 'mode': 'Deny'}),
                     self.check('signatureOverrides[1]', {'id': '20001', 'mode': 'Alert'}),
                     self.check('privateRanges[0]', "167.220.208.0/24"),
                     self.check('privateRanges[1]', "167.221.205.102/32")
                 ])

        self.cmd('network firewall policy draft intrusion-detection add -g {rg} --policy-name {policy} '
                 '--rule-name bypass-rule-1 '
                 '--rule-protocol TCP '
                 '--rule-src-addresses 10.0.0.12 10.0.0.15 '
                 '--rule-dest-addresses 192.168.0.103 192.168.0.104 '
                 '--rule-dest-ports 8080 9090 5432',
                 checks=[
                     self.check('length(bypassTrafficSettings)', 1),
                     self.check('bypassTrafficSettings[0].description', None),
                     self.check('bypassTrafficSettings[0].destinationAddresses', ['192.168.0.103', '192.168.0.104']),
                     self.check('bypassTrafficSettings[0].destinationIpGroups', None),
                     self.check('bypassTrafficSettings[0].protocol', 'TCP'),
                     self.check('bypassTrafficSettings[0].destinationPorts', ['8080', '9090', '5432']),
                     self.check('length(signatureOverrides)', 2),
                     self.check('signatureOverrides[0]', {'id': '10001', 'mode': 'Deny'}),
                     self.check('signatureOverrides[1]', {'id': '20001', 'mode': 'Alert'}),
                 ])

        self.cmd('network firewall policy draft intrusion-detection list -g {rg} --policy-name {policy}',
                 checks=[
                     self.check('length(bypassTrafficSettings)', 1),
                     self.check('length(signatureOverrides)', 2),
                     self.check('length(privateRanges)', 2)
                 ])

        self.cmd('network firewall policy draft intrusion-detection remove -g {rg} --policy-name {policy} '
                 '--rule-name bypass-rule-1 '
                 '--signature-id 10001')

        self.cmd('network firewall policy draft intrusion-detection list -g {rg} --policy-name {policy}',
                 checks=[
                     self.check('length(bypassTrafficSettings)', 0),
                     self.check('length(signatureOverrides)', 1),
                     self.check('length(privateRanges)', 2)
                 ])

        self.cmd('network firewall policy show -g {rg} -n {policy}',
                 checks=[
                     self.check('threatIntelMode', 'Alert')
                 ])

        self.cmd('network firewall policy deploy -g {rg} --name {policy}')

        self.cmd('network firewall policy show -g {rg} -n {policy}',
                 checks=[
                     self.check('threatIntelMode', 'Deny')
                 ])

        self.cmd('network firewall policy intrusion-detection list -g {rg} --policy-name {policy}',
                 checks=[
                     self.check('length(bypassTrafficSettings)', 0),
                     self.check('length(signatureOverrides)', 1),
                     self.check('length(privateRanges)', 2)
                 ])

        self.cmd('network firewall policy delete -g {rg} --name {policy}')


    @AllowLargeResponse(size_kb=10240)
    @ResourceGroupPreparer(name_prefix='cli_test_azure_firewall_policy_draft', location='westus2')
    def test_azure_policy_rcg_draft(self, resource_group, resource_group_location):
        self.kwargs.update({
            'policy': 'myclipolicy',
            'rg': resource_group,
            'ipconfig': 'myipconfig1',
            'location': resource_group_location,
            'collectiongroup': 'myclirulecollectiongroup',
            'collection_group_priority': 10000
        })        
        self.cmd('network firewall policy create -g {rg} -n {policy} -l {location}', checks=[
            self.check('type', 'Microsoft.Network/FirewallPolicies'),
            self.check('name', '{policy}')
        ])

        self.kwargs.update({'location': 'westus2'})
        self.cmd('network firewall policy draft create -g {rg} --policy-name {policy}', checks=[
            self.check('type', 'Microsoft.Network/FirewallPolicies/FirewallPolicyDrafts'),
            self.check('name', '{policy}')
        ])

        self.cmd('network firewall policy rule-collection-group create -g {rg} --priority {collection_group_priority} --policy-name {policy} --name {collectiongroup}', checks=[
            self.check('type', 'Microsoft.Network/FirewallPolicies/RuleCollectionGroups'),
            self.check('name', '{collectiongroup}')
            ])

        self.cmd('network firewall policy rule-collection-group draft create -g {rg} --rule-collection-group-name {collectiongroup} --priority 150 --policy-name {policy}', checks=[
            self.check('type', 'Microsoft.Network/FirewallPolicies/RuleCollectionGroups/RuleCollectionGroupDrafts'),
            self.check('name', '{collectiongroup}'),
            self.check('priority', 150)
        ])

        self.cmd('network firewall policy rule-collection-group draft update -g {rg} --policy-name {policy}  --rule-collection-group-name {collectiongroup} --priority 12000', checks=[
            self.check('priority', 12000)
        ])

        self.cmd('network firewall policy rule-collection-group draft show -g {rg} --policy-name {policy} --rule-collection-group-name {collectiongroup}', checks=[
            self.check('priority', 12000)
        ])

        self.cmd('az network firewall policy rule-collection-group draft collection add-nat-collection -n nat-collection \
                 --policy-name {policy} --rule-collection-group-name {collectiongroup} -g {rg} --collection-priority 10005 \
                 --action DNAT --rule-name network-rule --description "test" \
                 --destination-addresses "202.120.36.15" --source-addresses "202.120.36.13" "202.120.36.14" \
                 --translated-address 128.1.1.1 --translated-port 1234 \
                 --destination-ports 12000 --ip-protocols TCP UDP', checks=[
            self.check('length(ruleCollections)', 1),
            self.check('ruleCollections[0].ruleCollectionType', "FirewallPolicyNatRuleCollection"),
            self.check('ruleCollections[0].name', "nat-collection")
        ])

        self.cmd('network firewall policy rule-collection-group draft collection add-filter-collection -g {rg} --policy-name {policy} \
                 --rule-collection-group-name {collectiongroup} -n filter-collection-1 --collection-priority 13000 \
                 --action Allow --rule-name network-rule --rule-type NetworkRule \
                 --description "test" --destination-addresses "202.120.36.15" --source-addresses "202.120.36.13" "202.120.36.14" \
                 --destination-ports 12003 12004 --ip-protocols Any ICMP', checks=[
            self.check('length(ruleCollections)', 2),
            self.check('ruleCollections[1].ruleCollectionType', "FirewallPolicyFilterRuleCollection"),
            self.check('ruleCollections[1].name', "filter-collection-1")
        ])

        self.cmd('network firewall policy rule-collection-group draft collection add-filter-collection -g {rg} --policy-name {policy} \
                 --rule-collection-group-name {collectiongroup} -n filter-collection-2 --collection-priority 14000 \
                 --action Allow --rule-name application-rule --rule-type ApplicationRule \
                 --description "test" --destination-addresses "202.120.36.15" "202.120.36.16" --source-addresses "202.120.36.13" "202.120.36.14" --protocols Http=12800 Https=12801 \
                 --fqdn-tags AzureBackup HDInsight '
                 '--target-urls www.google.com www.bing.com '
                 '--enable-tls-inspection true',
                 checks=[
                     self.check('length(ruleCollections)', 3),
                     self.check('ruleCollections[2].ruleCollectionType', "FirewallPolicyFilterRuleCollection"),
                     self.check('ruleCollections[2].name', "filter-collection-2"),
                     self.check('ruleCollections[2].rules[0].ruleType', 'ApplicationRule'),
                     self.check('ruleCollections[2].rules[0].terminateTLS', True),
                     self.check('ruleCollections[2].rules[0].targetUrls', ['www.google.com', 'www.bing.com'])
                 ])

        self.cmd('az network firewall policy rule-collection-group draft collection add-nat-collection -n nat-collection-2 \
                                 --policy-name {policy} --rule-collection-group-name {collectiongroup} -g {rg} --collection-priority 1000 \
                                 --action DNAT --rule-name network-rule --description "test" \
                                 --destination-addresses "202.120.36.15" --source-addresses "202.120.36.13" "202.120.36.14" \
                                 --translated-fqdn www.google.com --translated-port 1234 \
                                 --destination-ports 12000 --ip-protocols TCP UDP', checks=[
            self.check('length(ruleCollections)', 4),
            self.check('ruleCollections[3].ruleCollectionType', "FirewallPolicyNatRuleCollection"),
            self.check('ruleCollections[3].name', "nat-collection-2")
        ])

        self.cmd('network firewall policy rule-collection-group draft collection rule add -g {rg} --policy-name {policy} '
                 '--rule-collection-group-name {collectiongroup} --collection-name filter-collection-2 --name application-rule-2 '
                 '--rule-type ApplicationRule --description "test" --source-addresses 202.120.36.13 202.120.36.14 '
                 '--destination-addresses 202.120.36.15 202.120.36.16 --protocols Http=12800 Https=12801 --target-fqdns www.bing.com',
                 checks=[
                     self.check('length(ruleCollections[2].rules)', 2),
                 ])
        
        self.cmd('network firewall policy rule-collection-group draft collection rule update -g {rg} --policy-name {policy} '
                 '--rule-collection-group-name {collectiongroup} --collection-name filter-collection-2 --name application-rule-2 '
                 '--description "test" --source-addresses 202.120.36.13 202.120.36.14 '
                 '--destination-addresses 202.120.36.15 202.120.36.16 --protocols Http=12800 Https=12801 --target-fqdns www.bing.com',
                 checks=[
                     self.check('length(ruleCollections[2].rules)', 2),
                 ])

        self.cmd('network firewall policy rule-collection-group draft collection list -g {rg} --policy-name {policy} \
                 --rule-collection-group-name {collectiongroup}', checks=[
            self.check('length(@)', 4)
        ])

        self.cmd('network firewall policy rule-collection-group draft collection rule remove -g {rg} --policy-name {policy} \
                 --rule-collection-group-name {collectiongroup} --collection-name filter-collection-1 --name network-rule-2', checks=[
            self.check('length(ruleCollections[1].rules)', 1),
            self.check('ruleCollections[1].rules[0].name', 'network-rule')
        ])

        self.cmd('network firewall policy rule-collection-group draft collection remove -g {rg} --policy-name {policy} \
                 --rule-collection-group-name {collectiongroup} --name filter-collection-1', checks=[
            self.check('length(ruleCollections)', 3)
        ])

        self.cmd('network firewall policy rule-collection-group draft show -g {rg} --policy-name {policy} --rule-collection-group-name {collectiongroup}',
                  checks=[
            self.check('length(ruleCollections[1].rules)', 2),
            self.check('ruleCollections[1].rules[0].name', 'application-rule'),
            self.check('length(ruleCollections)', 3)
        ])

        self.cmd('network firewall policy deploy -g {rg} --name {policy}')

        self.cmd('network firewall policy rule-collection-group show -g {rg} --policy-name {policy} --name {collectiongroup}',
                  checks=[
            self.check('length(ruleCollections[1].rules)', 2),
            self.check('ruleCollections[1].rules[0].name', 'application-rule'),
            self.check('length(ruleCollections)', 3)
        ])

        self.cmd('network firewall policy delete -g {rg} --name {policy}')
>>>>>>> d0eff771
<|MERGE_RESOLUTION|>--- conflicted
+++ resolved
@@ -1094,8 +1094,8 @@
 
         self.cmd("network firewall policy delete -n {policy} -g {rg}")
 
-<<<<<<< HEAD
-    @ResourceGroupPreparer(name_prefix='cli_test_azure_firewall_policy_app_rules_with_custom_headers', location="westus2")
+
+    @ResourceGroupPreparer(name_prefix='cli_test_azure_firewall_policy_app_rules_with_customs', location="westus2")
     def test_azure_firewall_policy_app_rules_with_custom_headers(self, resource_group):
         self.kwargs.update({
             'location': "westus2",
@@ -1178,7 +1178,7 @@
         checks=[
             self.check('length(@)', 0)
         ])
-=======
+
     @AllowLargeResponse(size_kb=10240)
     @ResourceGroupPreparer(name_prefix='cli_test_azure_firewall_policy_draft', location='westus2')
     def test_azure_policy_draft(self, resource_group, resource_group_location):
@@ -1424,5 +1424,4 @@
             self.check('length(ruleCollections)', 3)
         ])
 
-        self.cmd('network firewall policy delete -g {rg} --name {policy}')
->>>>>>> d0eff771
+        self.cmd('network firewall policy delete -g {rg} --name {policy}')