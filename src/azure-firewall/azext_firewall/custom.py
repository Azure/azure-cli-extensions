# --------------------------------------------------------------------------------------------
# Copyright (c) Microsoft Corporation. All rights reserved.
# Licensed under the MIT License. See License.txt in the project root for license information.
# --------------------------------------------------------------------------------------------

import copy
from knack.util import CLIError
from knack.log import get_logger
from azure.cli.core.util import sdk_no_wait
from azure.cli.core.azclierror import UserFault, ServiceError
from ._client_factory import network_client_factory
from msrestazure.tools import resource_id, is_valid_resource_id
from azure.cli.core.commands.client_factory import get_subscription_id
from azure.cli.core.azclierror import ArgumentUsageError

logger = get_logger(__name__)


def _generic_list(cli_ctx, operation_name, resource_group_name):
    ncf = network_client_factory(cli_ctx)
    operation_group = getattr(ncf, operation_name)
    if resource_group_name:
        return operation_group.list(resource_group_name)

    return operation_group.list_all()


def _get_property(items, name):
    result = next((x for x in items if x.name.lower() == name.lower()), None)
    if not result:
        raise CLIError("Property '{}' does not exist".format(name))
    return result


def _upsert(parent, collection_name, obj_to_add, key_name, warn=True):
    if not getattr(parent, collection_name, None):
        setattr(parent, collection_name, [])
    collection = getattr(parent, collection_name, None)

    value = getattr(obj_to_add, key_name)
    if value is None:
        raise CLIError(
            "Unable to resolve a value for key '{}' with which to match.".format(key_name))
    match = next((x for x in collection if getattr(x, key_name, None) == value), None)
    if match:
        if warn:
            logger.warning("Item '%s' already exists. Replacing with new values.", value)
        collection.remove(match)

    collection.append(obj_to_add)


def _find_item_at_path(instance, path):
    # path accepts the pattern property/name/property/name
    curr_item = instance
    path_comps = path.split('.')
    for i, comp in enumerate(path_comps):
        if i % 2:
            # name
            curr_item = next((x for x in curr_item if x.name == comp), None)
        else:
            # property
            curr_item = getattr(curr_item, comp, None)
        if not curr_item:
            raise CLIError("unable to find '{}'...".format(comp))
    return curr_item


# region AzureFirewall
def create_azure_firewall(cmd, resource_group_name, azure_firewall_name, location=None,
                          tags=None, zones=None, private_ranges=None, firewall_policy=None,
                          virtual_hub=None, sku=None,
                          dns_servers=None, enable_dns_proxy=None,
                          threat_intel_mode=None, hub_public_ip_count=None, allow_active_ftp=None, tier=None):
    if firewall_policy and any([enable_dns_proxy, dns_servers]):
        raise CLIError('usage error: firewall policy and dns settings cannot co-exist.')
    if sku and sku.lower() == 'azfw_hub' and not all([virtual_hub, hub_public_ip_count]):
        raise CLIError('usage error: virtual hub and hub ip addresses are mandatory for azure firewall on virtual hub.')
    if sku and sku.lower() == 'azfw_hub' and allow_active_ftp:
        raise CLIError('usage error: allow active ftp is not allowed for azure firewall on virtual hub.')
    client = network_client_factory(cmd.cli_ctx).azure_firewalls
    (AzureFirewall,
     SubResource,
     AzureFirewallSku,
     HubIPAddresses,
     HubPublicIPAddresses) = cmd.get_models('AzureFirewall',
                                            'SubResource',
                                            'AzureFirewallSku',
                                            'HubIPAddresses',
                                            'HubPublicIPAddresses')
    sku_instance = AzureFirewallSku(name=sku, tier=tier)
    firewall = AzureFirewall(location=location,
                             tags=tags,
                             zones=zones,
                             additional_properties={},
                             virtual_hub=SubResource(id=virtual_hub) if virtual_hub is not None else None,
                             firewall_policy=SubResource(id=firewall_policy) if firewall_policy is not None else None,
                             sku=sku_instance if sku is not None else None,
                             threat_intel_mode=threat_intel_mode,
                             hub_ip_addresses=HubIPAddresses(
                                 public_i_ps=HubPublicIPAddresses(
                                     count=hub_public_ip_count
                                 )
                             ) if hub_public_ip_count is not None else None)
    if private_ranges is not None:
        if firewall.additional_properties is None:
            firewall.additional_properties = {}
        firewall.additional_properties['Network.SNAT.PrivateRanges'] = private_ranges
    if sku is None or sku.lower() == 'azfw_vnet':
        if firewall_policy is None:
            if firewall.additional_properties is None:
                firewall.additional_properties = {}
            if enable_dns_proxy is not None:
                # service side requires lowercase
                firewall.additional_properties['Network.DNS.EnableProxy'] = str(enable_dns_proxy).lower()
            if dns_servers is not None:
                firewall.additional_properties['Network.DNS.Servers'] = ','.join(dns_servers or '')

    if allow_active_ftp:
        if firewall.additional_properties is None:
            firewall.additional_properties = {}
        firewall.additional_properties['Network.FTP.AllowActiveFTP'] = "true"

    return client.begin_create_or_update(resource_group_name, azure_firewall_name, firewall)


# pylint: disable=too-many-branches
def update_azure_firewall(cmd, instance, tags=None, zones=None, private_ranges=None,
                          firewall_policy=None, virtual_hub=None,
                          dns_servers=None, enable_dns_proxy=None,
                          threat_intel_mode=None, hub_public_ip_addresses=None,
                          hub_public_ip_count=None, allow_active_ftp=None):
    if firewall_policy and any([enable_dns_proxy, dns_servers]):
        raise CLIError('usage error: firewall policy and dns settings cannot co-exist.')
    if all([hub_public_ip_addresses, hub_public_ip_count]):
        raise CLIError('Cannot add and remove public ip addresses at same time.')
    (SubResource,
     AzureFirewallPublicIPAddress,
     HubIPAddresses,
     HubPublicIPAddresses) = cmd.get_models('SubResource',
                                            'AzureFirewallPublicIPAddress',
                                            'HubIPAddresses',
                                            'HubPublicIPAddresses')
    if tags is not None:
        instance.tags = tags
    if zones is not None:
        instance.zones = zones
    if private_ranges is not None:
        if instance.additional_properties is None:
            instance.additional_properties = {}
        instance.additional_properties['Network.SNAT.PrivateRanges'] = private_ranges
    if firewall_policy is not None:
        instance.firewall_policy = SubResource(id=firewall_policy)
    if virtual_hub is not None:
        if virtual_hub == '':
            instance.virtual_hub = None
        else:
            instance.virtual_hub = SubResource(id=virtual_hub)

    if enable_dns_proxy is not None:
        # service side requires lowercase
        instance.additional_properties['Network.DNS.EnableProxy'] = str(enable_dns_proxy).lower()
    if dns_servers is not None:
        instance.additional_properties['Network.DNS.Servers'] = ','.join(dns_servers or '')
    if threat_intel_mode is not None:
        instance.threat_intel_mode = threat_intel_mode

    if instance.hub_ip_addresses is None and hub_public_ip_addresses is not None:
        raise CLIError('Cannot delete public ip addresses from vhub without creation.')
    if hub_public_ip_count is not None:
        try:
            if instance.hub_ip_addresses.public_i_ps.count is not None and hub_public_ip_count > instance.hub_ip_addresses.public_i_ps.count:  # pylint: disable=line-too-long
                instance.hub_ip_addresses.public_i_ps.count = hub_public_ip_count
            else:
                raise CLIError('Cannot decrease the count of hub ip addresses through --count.')
        except AttributeError:
            instance.hub_ip_addresses = HubIPAddresses(
                public_i_ps=HubPublicIPAddresses(
                    count=hub_public_ip_count
                )
            )

    if hub_public_ip_addresses is not None:
        try:
            if len(hub_public_ip_addresses) > instance.hub_ip_addresses.public_i_ps.count:
                raise CLIError('Number of public ip addresses must be less than or equal to existing ones.')
            instance.hub_ip_addresses.public_i_ps.addresses = [AzureFirewallPublicIPAddress(address=ip) for ip in hub_public_ip_addresses]  # pylint: disable=line-too-long
            instance.hub_ip_addresses.public_i_ps.count = len(hub_public_ip_addresses)
        except AttributeError:
            raise CLIError('Public Ip addresses must exist before deleting them.')

    if allow_active_ftp is not None:
        if instance.additional_properties is None:
            instance.additional_properties = {}
        if allow_active_ftp:
            instance.additional_properties['Network.FTP.AllowActiveFTP'] = "true"
        elif 'Network.FTP.AllowActiveFTP' in instance.additional_properties:
            del instance.additional_properties['Network.FTP.AllowActiveFTP']

    return instance


def list_azure_firewalls(cmd, resource_group_name=None):
    return _generic_list(cmd.cli_ctx, 'azure_firewalls', resource_group_name)


# pylint: disable=unused-argument
def create_af_ip_configuration(cmd, resource_group_name, azure_firewall_name, item_name,
                               public_ip_address, virtual_network_name=None, subnet='AzureFirewallSubnet',
                               management_item_name=None, management_public_ip_address=None,
                               management_virtual_network_name=None, management_subnet='AzureFirewallManagementSubnet'):
    AzureFirewallIPConfiguration, SubResource = cmd.get_models('AzureFirewallIPConfiguration', 'SubResource')
    client = network_client_factory(cmd.cli_ctx).azure_firewalls
    af = client.get(resource_group_name, azure_firewall_name)
    config = AzureFirewallIPConfiguration(
        name=item_name,
        public_ip_address=SubResource(id=public_ip_address) if public_ip_address else None,
        subnet=SubResource(id=subnet) if subnet else None
    )
    _upsert(af, 'ip_configurations', config, 'name', warn=False)
    if management_item_name is not None:
        management_config = AzureFirewallIPConfiguration(
            name=management_item_name,
            public_ip_address=SubResource(id=management_public_ip_address) if management_public_ip_address else None,
            subnet=SubResource(id=management_subnet) if management_subnet else None
        )
        af.management_ip_configuration = management_config
    poller = client.begin_create_or_update(resource_group_name, azure_firewall_name, af)
    return _get_property(poller.result().ip_configurations, item_name)


def create_af_management_ip_configuration(cmd, resource_group_name, azure_firewall_name, item_name,
                                          public_ip_address, virtual_network_name,  # pylint: disable=unused-argument
                                          subnet='AzureFirewallManagementSubnet'):
    AzureFirewallIPConfiguration, SubResource = cmd.get_models('AzureFirewallIPConfiguration', 'SubResource')
    client = network_client_factory(cmd.cli_ctx).azure_firewalls
    af = client.get(resource_group_name, azure_firewall_name)
    config = AzureFirewallIPConfiguration(
        name=item_name,
        public_ip_address=SubResource(id=public_ip_address) if public_ip_address else None,
        subnet=SubResource(id=subnet) if subnet else None
    )
    af.management_ip_configuration = config
    poller = client.create_or_update(resource_group_name, azure_firewall_name, af)
    return poller.result().management_ip_configuration


def update_af_management_ip_configuration(cmd, instance, public_ip_address=None, virtual_network_name=None,  # pylint: disable=unused-argument
                                          subnet='AzureFirewallManagementSubnet'):
    SubResource = cmd.get_models('SubResource')
    if public_ip_address is not None:
        instance.management_ip_configuration.public_ip_address = SubResource(id=public_ip_address)
    if subnet is not None:
        instance.management_ip_configuration.subnet = SubResource(id=subnet)
    return instance


def set_af_management_ip_configuration(cmd, resource_group_name, azure_firewall_name, parameters):
    client = network_client_factory(cmd.cli_ctx).azure_firewalls
    poller = client.create_or_update(resource_group_name, azure_firewall_name, parameters)
    return poller.result().management_ip_configuration


def show_af_management_ip_configuration(cmd, resource_group_name, azure_firewall_name):
    client = network_client_factory(cmd.cli_ctx).azure_firewalls
    af = client.get(resource_group_name, azure_firewall_name)
    return af.management_ip_configuration


def delete_af_management_ip_configuration(cmd, resource_group_name, azure_firewall_name):
    client = network_client_factory(cmd.cli_ctx).azure_firewalls
    af = client.get(resource_group_name, azure_firewall_name)
    af.management_ip_configuration = None
    poller = client.create_or_update(resource_group_name, azure_firewall_name, af)
    return poller.result().management_ip_configuration


def delete_af_ip_configuration(cmd, resource_group_name, resource_name, item_name, no_wait=False):  # pylint: disable=unused-argument
    client = network_client_factory(cmd.cli_ctx).azure_firewalls
    af = client.get(resource_group_name, resource_name)
    keep_items = \
        [x for x in af.ip_configurations if x.name.lower() != item_name.lower()]
    af.ip_configurations = keep_items if keep_items else None
    if not keep_items:
        if af.management_ip_configuration is not None:
            logger.warning('Management ip configuration cannot exist without regular ip config. Delete it as well.')
            af.management_ip_configuration = None
    if no_wait:
        sdk_no_wait(no_wait, client.create_or_update, resource_group_name, resource_name, af)
    else:
        result = sdk_no_wait(no_wait, client.begin_create_or_update, resource_group_name, resource_name, af).result()
        if next((x for x in getattr(result, 'ip_configurations') if x.name.lower() == item_name.lower()), None):
            raise CLIError("Failed to delete '{}' on '{}'".format(item_name, resource_name))


def build_af_rule_list(item_param_name, collection_param_name):
    import sys

    def list_func(cmd, resource_group_name, firewall_name, collection_name):
        client = network_client_factory(cmd.cli_ctx).azure_firewalls
        af = client.get(resource_group_name, firewall_name)
        return _find_item_at_path(af, '{}.{}'.format(collection_param_name, collection_name))

    func_name = 'list_af_{}s'.format(item_param_name)
    setattr(sys.modules[__name__], func_name, list_func)
    return func_name


def build_af_rule_show(item_param_name, collection_param_name):
    import sys

    def show_func(cmd, resource_group_name, firewall_name, collection_name, item_name):
        client = network_client_factory(cmd.cli_ctx).azure_firewalls
        af = client.get(resource_group_name, firewall_name)
        return _find_item_at_path(af, '{}.{}.rules.{}'.format(collection_param_name, collection_name, item_name))

    func_name = 'show_af_{}'.format(item_param_name)
    setattr(sys.modules[__name__], func_name, show_func)
    return func_name


def build_af_rule_delete(item_param_name, collection_param_name):
    import sys

    def delete_func(cmd, resource_group_name, firewall_name, collection_name, item_name):
        client = network_client_factory(cmd.cli_ctx).azure_firewalls
        af = client.get(resource_group_name, firewall_name)
        collection = _find_item_at_path(af, '{}.{}'.format(collection_param_name, collection_name))
        collection.rules = [rule for rule in collection.rules if rule.name != item_name]
        client.create_or_update(resource_group_name, firewall_name, af)

    func_name = 'delete_af_{}'.format(item_param_name)
    setattr(sys.modules[__name__], func_name, delete_func)
    return func_name


def _upsert_af_rule(cmd, resource_group_name, firewall_name, collection_param_name, collection_class,
                    item_class, item_name, params, collection_params):
    client = network_client_factory(cmd.cli_ctx).azure_firewalls
    af = client.get(resource_group_name, firewall_name)
    collection = getattr(af, collection_param_name, [])

    collection_name = collection_params.get('name', '')
    priority = collection_params.get('priority', None)
    action = collection_params.get('action', None)

    collection_match = next((x for x in collection if x.name.lower() == collection_name.lower()), None)

    usage_error = CLIError("usage error: --collection-name EXISTING_NAME | --collection-name NEW_NAME --priority"
                           " INT --action ACTION")
    if collection_match:
        if any([priority, action['type']]):
            logger.warning("Rule collection '%s' already exists.", collection_params['name'])
            raise usage_error
    else:
        if not all([priority, action['type']]):
            logger.warning("Rule collection '%s' does not exist and needs to be created.", collection_params['name'])
            raise usage_error
        # create new collection
        logger.warning("Creating rule collection '%s'.", collection_params['name'])
        collection_match = collection_class(**collection_params)
        collection_match.rules = []

    collection_match.rules.append(item_class(**params))
    _upsert(af, collection_param_name, collection_match, 'name', warn=False)
    af = client.begin_create_or_update(resource_group_name, firewall_name, af).result()
    return _find_item_at_path(af, '{}.{}.rules.{}'.format(collection_param_name, collection_name, item_name))


def create_af_network_rule(cmd, resource_group_name, azure_firewall_name, collection_name, item_name,
                           destination_ports, protocols, destination_fqdns=None, source_addresses=None,
                           destination_addresses=None, description=None, priority=None, action=None,
                           source_ip_groups=None, destination_ip_groups=None):
    AzureFirewallNetworkRule, AzureFirewallNetworkRuleCollection = cmd.get_models(
        'AzureFirewallNetworkRule', 'AzureFirewallNetworkRuleCollection')
    params = {
        'name': item_name,
        'description': description,
        'source_addresses': source_addresses,
        'destination_addresses': destination_addresses,
        'destination_ports': destination_ports,
        'destination_fqdns': destination_fqdns,
        'protocols': protocols,
        'destination_ip_groups': destination_ip_groups,
        'source_ip_groups': source_ip_groups
    }
    collection_params = {
        'name': collection_name,
        'priority': priority,
        'action': {'type': action}
    }
    return _upsert_af_rule(cmd, resource_group_name, azure_firewall_name,
                           'network_rule_collections', AzureFirewallNetworkRuleCollection, AzureFirewallNetworkRule,
                           item_name, params, collection_params)


def create_af_nat_rule(cmd, resource_group_name, azure_firewall_name, collection_name, item_name,
                       destination_addresses, destination_ports, protocols, translated_port, source_addresses=None,
                       translated_address=None, translated_fqdn=None, description=None, priority=None, action=None,
                       source_ip_groups=None):
    AzureFirewallNatRule, AzureFirewallNatRuleCollection = cmd.get_models(
        'AzureFirewallNatRule', 'AzureFirewallNatRuleCollection')
    params = {
        'name': item_name,
        'description': description,
        'source_addresses': source_addresses,
        'destination_addresses': destination_addresses,
        'destination_ports': destination_ports,
        'protocols': protocols,
        'translated_address': translated_address,
        'translated_port': translated_port,
        'translated_fqdn': translated_fqdn,
        'source_ip_groups': source_ip_groups
    }
    collection_params = {
        'name': collection_name,
        'priority': priority,
        'action': {'type': action}
    }
    return _upsert_af_rule(cmd, resource_group_name, azure_firewall_name,
                           'nat_rule_collections', AzureFirewallNatRuleCollection, AzureFirewallNatRule,
                           item_name, params, collection_params)


def create_af_application_rule(cmd, resource_group_name, azure_firewall_name, collection_name, item_name,
                               protocols, description=None, source_addresses=None, target_fqdns=None,
                               fqdn_tags=None, priority=None, action=None, source_ip_groups=None):
    AzureFirewallApplicationRule, AzureFirewallApplicationRuleCollection = cmd.get_models(
        'AzureFirewallApplicationRule', 'AzureFirewallApplicationRuleCollection')
    params = {
        'name': item_name,
        'description': description,
        'source_addresses': source_addresses,
        'protocols': protocols,
        'target_fqdns': target_fqdns,
        'fqdn_tags': fqdn_tags,
        'source_ip_groups': source_ip_groups
    }
    collection_params = {
        'name': collection_name,
        'priority': priority,
        'action': {'type': action}
    }
    return _upsert_af_rule(cmd, resource_group_name, azure_firewall_name,
                           'application_rule_collections', AzureFirewallApplicationRuleCollection,
                           AzureFirewallApplicationRule, item_name, params, collection_params)


def create_azure_firewall_threat_intel_allowlist(cmd, resource_group_name, azure_firewall_name,
                                                 ip_addresses=None, fqdns=None):
    client = network_client_factory(cmd.cli_ctx).azure_firewalls
    firewall = client.get(resource_group_name=resource_group_name, azure_firewall_name=azure_firewall_name)
    if ip_addresses is not None:
        if firewall.additional_properties is None:
            firewall.additional_properties = {}
        firewall.additional_properties['ThreatIntel.Whitelist.IpAddresses'] = ip_addresses
    if fqdns is not None:
        if firewall.additional_properties is None:
            firewall.additional_properties = {}
        firewall.additional_properties['ThreatIntel.Whitelist.FQDNs'] = fqdns
    return client.begin_create_or_update(resource_group_name, azure_firewall_name, firewall)


def update_azure_firewall_threat_intel_allowlist(instance, ip_addresses=None, fqdns=None):
    if ip_addresses is not None:
        if instance.additional_properties is None:
            instance.additional_properties = {}
        instance.additional_properties['ThreatIntel.Whitelist.IpAddresses'] = ip_addresses
    if fqdns is not None:
        if instance.additional_properties is None:
            instance.additional_properties = {}
        instance.additional_properties['ThreatIntel.Whitelist.FQDNs'] = fqdns
    return instance


def show_azure_firewall_threat_intel_allowlist(cmd, resource_group_name, azure_firewall_name):
    client = network_client_factory(cmd.cli_ctx).azure_firewalls
    firewall = client.get(resource_group_name=resource_group_name, azure_firewall_name=azure_firewall_name)
    if firewall.additional_properties is None:
        firewall.additional_properties = {}
    return firewall.additional_properties


def delete_azure_firewall_threat_intel_allowlist(cmd, resource_group_name, azure_firewall_name):
    client = network_client_factory(cmd.cli_ctx).azure_firewalls
    firewall = client.get(resource_group_name=resource_group_name, azure_firewall_name=azure_firewall_name)
    if firewall.additional_properties is not None:
        firewall.additional_properties.pop('ThreatIntel.Whitelist.IpAddresses', None)
        firewall.additional_properties.pop('ThreatIntel.Whitelist.FQDNs', None)
<<<<<<< HEAD
    return client.create_or_update(resource_group_name, azure_firewall_name, firewall)


def _subnet_id(cmd, resource_group_name, virtual_network_name, subnet_name):
    subnet_id = resource_id(subscription=get_subscription_id(cmd.cli_ctx),
                            resource_group=resource_group_name,
                            namespace='Microsoft.Network',
                            type='virtualNetworks',
                            name=virtual_network_name,
                            child_type_1='subnets',
                            child_name_1=subnet_name)
    if not is_valid_resource_id(subnet_id):
        raise ArgumentUsageError(f'{virtual_network_name} should contain a subnet named {subnet_name}')
    return subnet_id


def _public_ip_id(cmd, resource_group_name, public_ip):
    if not is_valid_resource_id(public_ip):
        return resource_id(
            subscription=get_subscription_id(cmd.cli_ctx),
            resource_group=resource_group_name,
            namespace='Microsoft.Network',
            type='publicIPAddresses',
            name=public_ip)
    return public_ip


def start_azure_firewall(cmd, client, resource_group_name, azure_firewall_name, public_ip_config=None, virtual_network_name=None,
                         management_item_name=None, management_virtual_network_name=None,
                         management_public_ip_address=None):
    AzureFirewallIPConfiguration, SubResource = cmd.get_models('AzureFirewallIPConfiguration', 'SubResource')
    af = client.get(resource_group_name, azure_firewall_name)

    if public_ip_config:
        ip_configurations = [AzureFirewallIPConfiguration(
                name=config['name'],
                public_ip_address=SubResource(id=_public_ip_id(cmd, resource_group_name, config['public_ip'])))
                for config in public_ip_config]

        # only one IpConfiguration contains a subnet reference
        if not {str(config.subnet) for config in af.ip_configurations}.difference({'None'}):
            ip_configurations[0].subnet = SubResource(id=_subnet_id(cmd, resource_group_name, virtual_network_name, 'AzureFirewallSubnet'))
        af.ip_configurations.extend(ip_configurations)

    if management_virtual_network_name and management_public_ip_address:
        af.management_ip_configuration = AzureFirewallIPConfiguration(
            name=management_item_name,
            public_ip_address=SubResource( id=_public_ip_id(cmd, resource_group_name, management_public_ip_address)),
            subnet=SubResource(id=_subnet_id(cmd, resource_group_name, management_virtual_network_name, 'AzureFirewallManagementSubnet')))

    return client.begin_create_or_update(resource_group_name, azure_firewall_name, af)
    # return client.create_or_update(resource_group_name, azure_firewall_name, af)


def stop_azure_firewall(cmd, resource_group_name, azure_firewall_name):
    client = network_client_factory(cmd.cli_ctx).azure_firewalls
    firewall = client.get(resource_group_name, azure_firewall_name)
    firewall.ip_configurations = None
    firewall.management_ip_configuration = None
=======
>>>>>>> 5d160a80
    return client.begin_create_or_update(resource_group_name, azure_firewall_name, firewall)
# endregion


# region AzureFirewallPolicies
def create_azure_firewall_policies(cmd, resource_group_name, firewall_policy_name, base_policy=None,
                                   threat_intel_mode=None, location=None, tags=None, ip_addresses=None,
                                   fqdns=None,
                                   dns_servers=None, enable_dns_proxy=None,
                                   sku=None, intrusion_detection_mode=None,
                                   key_vault_secret_id=None, certificate_name=None, user_assigned_identity=None):
    client = network_client_factory(cmd.cli_ctx).firewall_policies
    (FirewallPolicy,
     SubResource,
     FirewallPolicyThreatIntelWhitelist,
     DnsSettings,
     FirewallPolicySku,
     ManagedServiceIdentityUserAssignedIdentitiesValue,
     ManagedServiceIdentity) = cmd.get_models('FirewallPolicy',
                                              'SubResource',
                                              'FirewallPolicyThreatIntelWhitelist',
                                              'DnsSettings',
                                              'FirewallPolicySku',
                                              'Components1Jq1T4ISchemasManagedserviceidentityPropertiesUserassignedidentitiesAdditionalproperties',
                                              'ManagedServiceIdentity')
    firewall_policy = FirewallPolicy(base_policy=SubResource(id=base_policy) if base_policy is not None else None,
                                     threat_intel_mode=threat_intel_mode,
                                     location=location,
                                     tags=tags)

    threat_intel_allowlist = FirewallPolicyThreatIntelWhitelist(ip_addresses=ip_addresses,
                                                                fqdns=fqdns) if ip_addresses and fqdns else None
    firewall_policy.threat_intel_whitelist = threat_intel_allowlist

    if cmd.supported_api_version(min_api='2020-05-01'):
        if any([dns_servers, enable_dns_proxy]):
            dns_settings = DnsSettings(servers=dns_servers,
                                       enable_proxy=enable_dns_proxy or False)
            firewall_policy.dns_settings = dns_settings
    if cmd.supported_api_version(min_api='2020-07-01'):
        if sku is not None:
            firewall_policy.sku = FirewallPolicySku(tier=sku)

        if intrusion_detection_mode is not None:
            (FirewallPolicyIntrusionDetection,
             FirewallPolicyIntrusionDetectionConfiguration) = \
                cmd.get_models('FirewallPolicyIntrusionDetection',
                               'FirewallPolicyIntrusionDetectionConfiguration')
            firewall_policy.intrusion_detection = FirewallPolicyIntrusionDetection(
                mode=intrusion_detection_mode,
                configuration=FirewallPolicyIntrusionDetectionConfiguration()
            )

        if certificate_name is not None and key_vault_secret_id is not None:
            FirewallPolicyTransportSecurity, FirewallPolicyCertificateAuthority = \
                cmd.get_models('FirewallPolicyTransportSecurity', 'FirewallPolicyCertificateAuthority')
            certificate_auth = FirewallPolicyCertificateAuthority(key_vault_secret_id=key_vault_secret_id,
                                                                  name=certificate_name)
            firewall_policy.transport_security = FirewallPolicyTransportSecurity(certificate_authority=certificate_auth)

    # identity
    if user_assigned_identity is not None:
        user_assigned_indentity_instance = ManagedServiceIdentityUserAssignedIdentitiesValue()
        user_assigned_identities_instance = dict()
        user_assigned_identities_instance[user_assigned_identity] = user_assigned_indentity_instance
        identity_instance = ManagedServiceIdentity(
            type="UserAssigned",
            user_assigned_identities=user_assigned_identities_instance
        )
        firewall_policy.identity = identity_instance

    return client.begin_create_or_update(resource_group_name, firewall_policy_name, firewall_policy)


def update_azure_firewall_policies(cmd,
                                   instance, tags=None, threat_intel_mode=None, ip_addresses=None,
                                   fqdns=None,
                                   dns_servers=None, enable_dns_proxy=None,
                                   sku=None, intrusion_detection_mode=None,
                                   key_vault_secret_id=None, certificate_name=None, user_assigned_identity=None):

    (FirewallPolicyThreatIntelWhitelist, FirewallPolicySku) = cmd.get_models('FirewallPolicyThreatIntelWhitelist', 'FirewallPolicySku')
    if tags is not None:
        instance.tags = tags
    if threat_intel_mode is not None:
        instance.threat_intel_mode = threat_intel_mode

    if cmd.supported_api_version(min_api='2020-05-01'):
        if instance.dns_settings is None and any([dns_servers, enable_dns_proxy]):
            DnsSettings = cmd.get_models('DnsSettings')
            instance.dns_settings = DnsSettings()
        if dns_servers is not None:
            instance.dns_settings.servers = dns_servers
        if enable_dns_proxy is not None:
            instance.dns_settings.enable_proxy = enable_dns_proxy

    if instance.threat_intel_whitelist is None and any([ip_addresses, fqdns]):
        instance.threat_intel_whitelist = FirewallPolicyThreatIntelWhitelist(ip_addresses=ip_addresses,
                                                                             fqnds=fqdns)
    if ip_addresses is not None:
        instance.threat_intel_whitelist.ip_addresses = ip_addresses
    if fqdns is not None:
        instance.threat_intel_whitelist.fqdns = fqdns
    if cmd.supported_api_version(min_api='2020-07-01'):
        if sku is not None:
            instance.sku = FirewallPolicySku(tier=sku)

        if intrusion_detection_mode is not None:
            if instance.intrusion_detection is not None:
                instance.intrusion_detection.mode = intrusion_detection_mode
            else:
                (FirewallPolicyIntrusionDetection, FirewallPolicyIntrusionDetectionConfiguration) = \
                    cmd.get_models('FirewallPolicyIntrusionDetection', 'FirewallPolicyIntrusionDetectionConfiguration')
                instance.intrusion_detection = FirewallPolicyIntrusionDetection(
                    mode=intrusion_detection_mode,
                    configuration=FirewallPolicyIntrusionDetectionConfiguration()
                )
        if certificate_name is not None and key_vault_secret_id is not None:
            FirewallPolicyTransportSecurity, FirewallPolicyCertificateAuthority = \
                cmd.get_models('FirewallPolicyTransportSecurity', 'FirewallPolicyCertificateAuthority')
            certificate_auth = FirewallPolicyCertificateAuthority(key_vault_secret_id=key_vault_secret_id,
                                                                  name=certificate_name)
            instance.transport_security = FirewallPolicyTransportSecurity(certificate_authority=certificate_auth)

    # identity
    (ManagedServiceIdentityUserAssignedIdentitiesValue,
     ManagedServiceIdentity) = cmd.get_models('Components1Jq1T4ISchemasManagedserviceidentityPropertiesUserassignedidentitiesAdditionalproperties',
                                              'ManagedServiceIdentity')
    if user_assigned_identity is not None:
        user_assigned_indentity_instance = ManagedServiceIdentityUserAssignedIdentitiesValue()
        user_assigned_identities_instance = dict()
        user_assigned_identities_instance[user_assigned_identity] = user_assigned_indentity_instance
        identity_instance = ManagedServiceIdentity(
            type="UserAssigned",
            Components1Jq1T4ISchemasManagedserviceidentityPropertiesUserassignedidentitiesAdditionalproperties=user_assigned_identities_instance
        )
        instance.identity = identity_instance

    return instance


def set_azure_firewall_policies(cmd, resource_group_name, firewall_policy_name, parameters):
    # Firewall Policy can't contain premium only properties - Identity
    # if parameters.identity is None:
    #     ManagedServiceIdentity = cmd.get_models('ManagedServiceIdentity')

    #     identity = ManagedServiceIdentity(type="None", Components1Jq1T4ISchemasManagedserviceidentityPropertiesUserassignedidentitiesAdditionalproperties=None)
    #     parameters.identity = identity

    client = network_client_factory(cmd.cli_ctx).firewall_policies
    return client.begin_create_or_update(resource_group_name, firewall_policy_name, parameters)


def list_azure_firewall_policies(cmd, resource_group_name=None):
    client = network_client_factory(cmd.cli_ctx).firewall_policies
    if resource_group_name is not None:
        return client.list(resource_group_name)
    return client.list_all()


def add_firewall_policy_intrusion_detection_config(cmd,
                                                   resource_group_name,
                                                   firewall_policy_name,
                                                   signature_id=None,
                                                   signature_mode=None,
                                                   bypass_rule_name=None,
                                                   bypass_rule_description=None,
                                                   bypass_rule_protocol=None,
                                                   bypass_rule_source_addresses=None,
                                                   bypass_rule_destination_addresses=None,
                                                   bypass_rule_destination_ports=None,
                                                   bypass_rule_source_ip_groups=None,
                                                   bypass_rule_destination_ip_groups=None):

    from azure.cli.core.azclierror import RequiredArgumentMissingError, InvalidArgumentValueError

    client = network_client_factory(cmd.cli_ctx).firewall_policies
    firewall_policy = client.get(resource_group_name, firewall_policy_name)

    if firewall_policy.intrusion_detection is None:
        raise RequiredArgumentMissingError('Intrusion detection mode is not set. Setting it by update command first')

    if signature_id is not None and signature_mode is not None:
        for overrided_signature in firewall_policy.intrusion_detection.configuration.signature_overrides:
            if overrided_signature.id == signature_id:
                raise InvalidArgumentValueError(
                    'Signature ID {} exists. Delete it first or try update instead'.format(signature_id))

        FirewallPolicyIntrusionDetectionSignatureSpecification = \
            cmd.get_models('FirewallPolicyIntrusionDetectionSignatureSpecification')
        signature_override = FirewallPolicyIntrusionDetectionSignatureSpecification(
            id=signature_id,
            mode=signature_mode
        )
        firewall_policy.intrusion_detection.configuration.signature_overrides.append(signature_override)

    if bypass_rule_name is not None:
        FirewallPolicyIntrusionDetectionBypassTrafficSpecifications = \
            cmd.get_models('FirewallPolicyIntrusionDetectionBypassTrafficSpecifications')
        bypass_traffic = FirewallPolicyIntrusionDetectionBypassTrafficSpecifications(
            name=bypass_rule_name,
            description=bypass_rule_description,
            protocol=bypass_rule_protocol,
            source_addresses=bypass_rule_source_addresses,
            destination_addresses=bypass_rule_destination_addresses,
            destination_ports=bypass_rule_destination_ports,
            source_ip_groups=bypass_rule_source_ip_groups,
            destination_ip_groups=bypass_rule_destination_ip_groups,
        )
        firewall_policy.intrusion_detection.configuration.bypass_traffic_settings.append(bypass_traffic)

    result = sdk_no_wait(False,
                         client.begin_create_or_update,
                         resource_group_name,
                         firewall_policy_name,
                         firewall_policy).result()
    return result.intrusion_detection.configuration


def list_firewall_policy_intrusion_detection_config(cmd, resource_group_name, firewall_policy_name):
    client = network_client_factory(cmd.cli_ctx).firewall_policies
    firewall_policy = client.get(resource_group_name, firewall_policy_name)

    if firewall_policy.intrusion_detection is None:
        return []

    return firewall_policy.intrusion_detection.configuration


def remove_firewall_policy_intrusion_detection_config(cmd,
                                                      resource_group_name,
                                                      firewall_policy_name,
                                                      signature_id=None,
                                                      bypass_rule_name=None):
    from azure.cli.core.azclierror import RequiredArgumentMissingError, InvalidArgumentValueError

    client = network_client_factory(cmd.cli_ctx).firewall_policies
    firewall_policy = client.get(resource_group_name, firewall_policy_name)

    if firewall_policy.intrusion_detection is None:
        raise RequiredArgumentMissingError('Intrusion detection mode is not set. Setting it by update command first')

    if signature_id is not None:
        signatures = firewall_policy.intrusion_detection.configuration.signature_overrides
        new_signatures = [s for s in signatures if s.id != signature_id]
        if len(signatures) == len(new_signatures):
            raise InvalidArgumentValueError("Signature ID {} doesn't exist".format(signature_id))
        firewall_policy.intrusion_detection.configuration.signature_overrides = new_signatures

    if bypass_rule_name is not None:
        bypass_settings = firewall_policy.intrusion_detection.configuration.bypass_traffic_settings
        new_bypass_settings = [s for s in bypass_settings if s.name != bypass_rule_name]
        if len(bypass_settings) == len(new_bypass_settings):
            raise InvalidArgumentValueError("Bypass rule with name {} doesn't exist".format(signature_id))
        firewall_policy.intrusion_detection.configuration.bypass_traffic_settings = new_bypass_settings

    result = sdk_no_wait(False,
                         client.begin_create_or_update,
                         resource_group_name,
                         firewall_policy_name,
                         firewall_policy).result()
    return result.intrusion_detection.configuration


def create_azure_firewall_policy_rule_collection_group(cmd, resource_group_name, firewall_policy_name,
                                                       rule_collection_group_name, priority):
    client = network_client_factory(cmd.cli_ctx).firewall_policy_rule_collection_groups
    FirewallPolicyRuleCollectionGroup = cmd.get_models('FirewallPolicyRuleCollectionGroup')
    rule_group = FirewallPolicyRuleCollectionGroup(priority=priority,
                                                   name=rule_collection_group_name)
    return client.begin_create_or_update(resource_group_name, firewall_policy_name, rule_collection_group_name, rule_group)


def update_azure_firewall_policy_rule_collection_group(instance, priority=None, tags=None):
    if tags is not None:
        instance.tags = tags
    if priority is not None:
        instance.priority = priority
    return instance


def add_azure_firewall_policy_nat_rule_collection(cmd, resource_group_name, firewall_policy_name,
                                                  rule_collection_group_name,
                                                  rule_collection_name, rule_priority, translated_address=None,
                                                  translated_fqdn=None, translated_port=None, nat_action=None,
                                                  rule_name=None, description=None, ip_protocols=None,
                                                  source_addresses=None, destination_addresses=None,
                                                  destination_ports=None, source_ip_groups=None):
    FirewallPolicyNatRuleCollection, FirewallPolicyNatRuleCollectionAction, \
        NatRule, FirewallPolicyRuleNetworkProtocol = \
        cmd.get_models('FirewallPolicyNatRuleCollection', 'FirewallPolicyNatRuleCollectionAction',
                       'NatRule', 'FirewallPolicyRuleNetworkProtocol')
    client = network_client_factory(cmd.cli_ctx).firewall_policy_rule_collection_groups
    rule_collection_group = client.get(resource_group_name, firewall_policy_name, rule_collection_group_name)
    ip_protocols = list(map(FirewallPolicyRuleNetworkProtocol, ip_protocols))
    nat_rule = NatRule(name=rule_name,
                       description=description,
                       rule_type="NatRule",
                       ip_protocols=ip_protocols,
                       source_addresses=source_addresses,
                       destination_addresses=destination_addresses,
                       destination_ports=destination_ports,
                       translated_address=translated_address,
                       translated_fqdn=translated_fqdn,
                       translated_port=translated_port,
                       source_ip_groups=source_ip_groups)
    nat_rule_collection = FirewallPolicyNatRuleCollection(name=rule_collection_name,
                                                          priority=rule_priority,
                                                          rule_collection_type="FirewallPolicyNatRuleCollection",
                                                          action=FirewallPolicyNatRuleCollectionAction(
                                                              type=nat_action
                                                          ),
                                                          rules=[nat_rule])
    rule_collection_group.rule_collections.append(nat_rule_collection)
    return client.begin_create_or_update(resource_group_name, firewall_policy_name,
                                         rule_collection_group_name, rule_collection_group)


# pylint: disable=too-many-locals
def add_azure_firewall_policy_filter_rule_collection(cmd, resource_group_name, firewall_policy_name,
                                                     rule_collection_group_name, rule_collection_name,
                                                     rule_priority, filter_action=None, rule_name=None,
                                                     rule_type=None, description=None, ip_protocols=None,
                                                     source_addresses=None, destination_addresses=None,
                                                     destination_ports=None,
                                                     protocols=None, fqdn_tags=None, target_fqdns=None,
                                                     source_ip_groups=None, destination_ip_groups=None,
                                                     target_urls=None, enable_tls_inspection=False, web_categories=None):
    NetworkRule, FirewallPolicyRuleApplicationProtocol,\
        ApplicationRule, FirewallPolicyFilterRuleCollectionAction, FirewallPolicyFilterRuleCollection =\
        cmd.get_models('NetworkRule', 'FirewallPolicyRuleApplicationProtocol',
                       'ApplicationRule', 'FirewallPolicyFilterRuleCollectionAction',
                       'FirewallPolicyFilterRuleCollection')
    client = network_client_factory(cmd.cli_ctx).firewall_policy_rule_collection_groups
    rule_collection_group = client.get(resource_group_name, firewall_policy_name, rule_collection_group_name)
    rule = None
    if rule_type == "NetworkRule":
        rule = NetworkRule(name=rule_name,
                           description=description,
                           rule_type=rule_type,
                           ip_protocols=ip_protocols,
                           source_addresses=source_addresses,
                           destination_addresses=destination_addresses,
                           destination_ports=destination_ports,
                           source_ip_groups=source_ip_groups,
                           destination_ip_groups=destination_ip_groups)
    else:
        def map_application_rule_protocol(item):
            return FirewallPolicyRuleApplicationProtocol(protocol_type=item['protocol_type'],
                                                         port=int(item['port']))
        protocols = list(map(map_application_rule_protocol, protocols))
        rule = ApplicationRule(name=rule_name,
                               description=description,
                               rule_type=rule_type,
                               source_addresses=source_addresses,
                               protocols=protocols,
                               destination_addresses=destination_addresses,
                               fqdn_tags=fqdn_tags,
                               target_fqdns=target_fqdns,
                               target_urls=target_urls,
                               source_ip_groups=source_ip_groups,
                               terminate_tls=enable_tls_inspection,
                               web_categories=web_categories)
    filter_rule_collection = FirewallPolicyFilterRuleCollection(name=rule_collection_name,
                                                                priority=rule_priority,
                                                                rule_collection_type="FirewallPolicyFilterRule",
                                                                action=FirewallPolicyFilterRuleCollectionAction(
                                                                    type=filter_action
                                                                ),
                                                                rules=[rule])
    rule_collection_group.rule_collections.append(filter_rule_collection)
    return client.begin_create_or_update(resource_group_name, firewall_policy_name,
                                         rule_collection_group_name, rule_collection_group)


def remove_azure_firewall_policy_rule_collection(cmd, resource_group_name, firewall_policy_name,
                                                 rule_collection_group_name, rule_collection_name):
    client = network_client_factory(cmd.cli_ctx).firewall_policy_rule_collection_groups
    rule_collection_group = client.get(resource_group_name, firewall_policy_name, rule_collection_group_name)
    for rule_collection in rule_collection_group.rule_collections:
        if rule_collection.name == rule_collection_name:
            rule_collection_group.rule_collections.remove(rule_collection)
    return client.begin_create_or_update(resource_group_name, firewall_policy_name,
                                         rule_collection_group_name, rule_collection_group)


def list_azure_firewall_policy_rule_collection(cmd, resource_group_name,
                                               firewall_policy_name, rule_collection_group_name):
    client = network_client_factory(cmd.cli_ctx).firewall_policy_rule_collection_groups
    rule_collection_group = client.get(resource_group_name, firewall_policy_name, rule_collection_group_name)
    return rule_collection_group.rule_collections


# pylint: disable=too-many-locals
def add_azure_firewall_policy_filter_rule(cmd, resource_group_name, firewall_policy_name,
                                          rule_collection_group_name,
                                          rule_collection_name, rule_name, rule_type,
                                          description=None, ip_protocols=None, source_addresses=None,
                                          destination_addresses=None, destination_ports=None,
                                          protocols=None, fqdn_tags=None, target_fqdns=None,
                                          source_ip_groups=None, destination_ip_groups=None,
                                          translated_address=None, translated_port=None,
                                          target_urls=None, enable_tls_inspection=False, web_categories=None):
    (NetworkRule,
     FirewallPolicyRuleApplicationProtocol,
     ApplicationRule,
     NatRule) = cmd.get_models('NetworkRule', 'FirewallPolicyRuleApplicationProtocol',
                               'ApplicationRule', 'NatRule')
    client = network_client_factory(cmd.cli_ctx).firewall_policy_rule_collection_groups
    rule_collection_group = client.get(resource_group_name, firewall_policy_name, rule_collection_group_name)
    target_rule_collection = None
    for rule_collection in rule_collection_group.rule_collections:
        if rule_collection.name == rule_collection_name:
            target_rule_collection = rule_collection

    if target_rule_collection is None:
        raise CLIError("Cannot find corresponding rule.")

    if target_rule_collection.rule_collection_type == "FirewallPolicyFilterRule" and rule_type == 'NatRule':
        raise CLIError("FirewallPolicyFilterRule doesn't support Nat rule.")

    if target_rule_collection.rule_collection_type == "FirewallPolicyNatRule" and rule_type in ['NetworkRule',
                                                                                                'ApplicationRule']:
        raise CLIError("FirewallPolicyNatRule supports neither Network rule nor Application rule.")

    rule = None
    if rule_type == "NetworkRule":
        rule = NetworkRule(name=rule_name,
                           description=description,
                           rule_type=rule_type,
                           ip_protocols=ip_protocols,
                           source_addresses=source_addresses,
                           destination_addresses=destination_addresses,
                           destination_ports=destination_ports,
                           source_ip_groups=source_ip_groups,
                           destination_ip_groups=destination_ip_groups)
    elif rule_type == 'ApplicationRule':
        def map_application_rule_protocol(item):
            return FirewallPolicyRuleApplicationProtocol(protocol_type=item['protocol_type'],
                                                         port=int(item['port']))

        protocols = list(map(map_application_rule_protocol, protocols))
        rule = ApplicationRule(name=rule_name,
                               description=description,
                               rule_type=rule_type,
                               source_addresses=source_addresses,
                               protocols=protocols,
                               destination_addresses=destination_addresses,
                               fqdn_tags=fqdn_tags,
                               target_fqdns=target_fqdns,
                               target_urls=target_urls,
                               source_ip_groups=source_ip_groups,
                               terminate_tls=enable_tls_inspection,
                               web_categories=web_categories)
    elif rule_type == 'NatRule':
        rule = NatRule(name=rule_name,
                       description=description,
                       rule_type="NatRule",
                       ip_protocols=ip_protocols,
                       source_addresses=source_addresses,
                       destination_addresses=destination_addresses,
                       destination_ports=destination_ports,
                       translated_address=translated_address,
                       translated_port=translated_port,
                       source_ip_groups=source_ip_groups)
    target_rule_collection.rules.append(rule)
    return client.begin_create_or_update(resource_group_name, firewall_policy_name,
                                         rule_collection_group_name, rule_collection_group)


def remove_azure_firewall_policy_filter_rule(cmd, resource_group_name, firewall_policy_name,
                                             rule_collection_group_name,
                                             rule_collection_name, rule_name):
    client = network_client_factory(cmd.cli_ctx).firewall_policy_rule_collection_groups

    rule_collection_group = client.get(resource_group_name, firewall_policy_name, rule_collection_group_name)
    target_rule_collection = None
    for rule_collection in rule_collection_group.rule_collections:
        if rule_collection.name == rule_collection_name:
            target_rule_collection = rule_collection

    if target_rule_collection is None:
        raise CLIError("Cannot find corresponding rule collection.")

    for rule in target_rule_collection.rules:
        if rule.name == rule_name:
            target_rule_collection.rules.remove(rule)
    return client.begin_create_or_update(resource_group_name, firewall_policy_name,
                                         rule_collection_group_name, rule_collection_group)


# pylint: disable=too-many-locals
def update_azure_firewall_policy_filter_rule(cmd, instance, rule_collection_name, rule_name,
                                             description=None, ip_protocols=None, source_addresses=None,
                                             destination_addresses=None, destination_ports=None,
                                             protocols=None, fqdn_tags=None, target_fqdns=None,
                                             source_ip_groups=None, destination_ip_groups=None,
                                             translated_address=None, translated_port=None,
                                             target_urls=None, enable_tls_inspection=None, web_categories=None):
    (NetworkRule,
     FirewallPolicyRuleApplicationProtocol,
     ApplicationRule,
     NatRule) = cmd.get_models('NetworkRule', 'FirewallPolicyRuleApplicationProtocol',
                               'ApplicationRule', 'NatRule')
    target_rule_collection = None
    for rule_collection in instance.rule_collections:
        if rule_collection.name == rule_collection_name:
            target_rule_collection = rule_collection

    if target_rule_collection is None:
        raise UserFault("Cannot find corresponding rule, please check parameters")

    for i in range(0, len(target_rule_collection.rules)):
        rule = target_rule_collection.rules[i]
        if rule_name == rule.name:
            new_rule = {}
            if rule.rule_type == "NetworkRule":
                new_rule = NetworkRule(name=rule_name,
                                       description=(description or rule.description),
                                       rule_type=rule.rule_type,
                                       ip_protocols=(ip_protocols or rule.ip_protocols),
                                       source_addresses=(source_addresses or rule.source_addresses),
                                       destination_addresses=(destination_addresses or rule.destination_addresses),
                                       destination_ports=(destination_ports or rule.destination_ports),
                                       source_ip_groups=(source_ip_groups or rule.source_ip_groups),
                                       destination_ip_groups=(destination_ip_groups or rule.destination_ip_groups))
            elif rule.rule_type == 'ApplicationRule':
                def map_application_rule_protocol(item):
                    return FirewallPolicyRuleApplicationProtocol(protocol_type=item['protocol_type'],
                                                                 port=int(item['port']))

                protocols = list(map(map_application_rule_protocol, protocols))
                new_rule = ApplicationRule(name=rule_name,
                                           description=(description or rule.description),
                                           rule_type=rule.rule_type,
                                           source_addresses=(source_addresses or rule.source_addresses),
                                           protocols=(protocols or rule.protocols),
                                           destination_addresses=(destination_addresses or rule.destination_addresses),
                                           fqdn_tags=(fqdn_tags or rule.fqdn_tags),
                                           target_fqdns=(target_fqdns or rule.target_fqdns),
                                           target_urls=(target_urls or rule.target_urls),
                                           source_ip_groups=(source_ip_groups or rule.source_ip_groups),
                                           terminate_tls=(enable_tls_inspection or rule.terminate_tls),
                                           web_categories=(web_categories or rule.web_categories))
            elif rule.rule_type == 'NatRule':
                new_rule = NatRule(name=rule_name,
                                   description=(description or rule.description),
                                   rule_type=rule.rule_type,
                                   ip_protocols=(ip_protocols or rule.ip_protocols),
                                   source_addresses=(source_addresses or rule.source_addresses),
                                   destination_addresses=(destination_addresses or rule.destination_addresses),
                                   destination_ports=(destination_ports or rule.destination_ports),
                                   translated_address=(translated_address or rule.translated_address),
                                   translated_port=(translated_port or rule.translated_port),
                                   source_ip_groups=(source_ip_groups or rule.source_ip_groups))
            if new_rule:
                target_rule_collection.rules[i] = copy.deepcopy(new_rule)
                return instance
            else:
                raise ServiceError(f'Undefined rule_type : {rule.rule_type}')

    raise UserFault(f'{rule_name} does not exist!!!')
# endregion<|MERGE_RESOLUTION|>--- conflicted
+++ resolved
@@ -487,8 +487,8 @@
     if firewall.additional_properties is not None:
         firewall.additional_properties.pop('ThreatIntel.Whitelist.IpAddresses', None)
         firewall.additional_properties.pop('ThreatIntel.Whitelist.FQDNs', None)
-<<<<<<< HEAD
-    return client.create_or_update(resource_group_name, azure_firewall_name, firewall)
+
+    return client.begin_create_or_update(resource_group_name, azure_firewall_name, firewall)
 
 
 def _subnet_id(cmd, resource_group_name, virtual_network_name, subnet_name):
@@ -539,7 +539,6 @@
             subnet=SubResource(id=_subnet_id(cmd, resource_group_name, management_virtual_network_name, 'AzureFirewallManagementSubnet')))
 
     return client.begin_create_or_update(resource_group_name, azure_firewall_name, af)
-    # return client.create_or_update(resource_group_name, azure_firewall_name, af)
 
 
 def stop_azure_firewall(cmd, resource_group_name, azure_firewall_name):
@@ -547,8 +546,7 @@
     firewall = client.get(resource_group_name, azure_firewall_name)
     firewall.ip_configurations = None
     firewall.management_ip_configuration = None
-=======
->>>>>>> 5d160a80
+
     return client.begin_create_or_update(resource_group_name, azure_firewall_name, firewall)
 # endregion
 
