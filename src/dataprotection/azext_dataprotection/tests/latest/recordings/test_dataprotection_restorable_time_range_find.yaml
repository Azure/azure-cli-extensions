interactions:
- request:
    body: '{"sourceDataStoreType": "OperationalStore"}'
    headers:
      Accept:
      - application/json
      Accept-Encoding:
      - gzip, deflate
      CommandName:
      - dataprotection restorable-time-range find
      Connection:
      - keep-alive
      Content-Length:
      - '43'
      Content-Type:
      - application/json
      ParameterSetName:
      - --source-data-store-type -g --vault-name --backup-instance-name
      User-Agent:
      - AZURECLI/2.49.0 (AAZ) azsdk-python-core/1.26.0 Python/3.10.11 (Windows-10-10.0.22621-SP0)
    method: POST
    uri: https://management.azure.com/subscriptions/00000000-0000-0000-0000-000000000000/resourceGroups/clitest-dpp-rg/providers/Microsoft.DataProtection/backupVaults/clitest-bkp-vault-persistent-bi-donotdelete/backupInstances/clitestsabidonotdelete-clitestsabidonotdelete-887c3538-0bfc-11ee-acd3-002b670b472e/findRestorableTimeRanges?api-version=2023-01-01
  response:
    body:
<<<<<<< HEAD
      string: '{"properties":{"restorableTimeRanges":[{"startTime":"2023-06-16T04:18:50.0559575Z","endTime":"2023-06-27T09:34:54.6832488Z","objectType":"RestorableTimeRange"}],"objectType":"AzureBackupFindRestorableTimeRangesResponse"},"id":"clitestsabidonotdelete-clitestsabidonotdelete-887c3538-0bfc-11ee-acd3-002b670b472e","type":"Microsoft.DataProtection/backupVaults/backupInstances/findRestorableTimeRanges"}'
=======
      string: '{"properties":{"restorableTimeRanges":[{"startTime":"2023-06-16T04:18:50.0559575Z","endTime":"2023-06-30T11:28:29.8957385Z","objectType":"RestorableTimeRange"}],"objectType":"AzureBackupFindRestorableTimeRangesResponse"},"id":"clitestsabidonotdelete-clitestsabidonotdelete-887c3538-0bfc-11ee-acd3-002b670b472e","type":"Microsoft.DataProtection/backupVaults/backupInstances/findRestorableTimeRanges"}'
>>>>>>> ca313ff0
    headers:
      cache-control:
      - no-cache
      content-length:
      - '399'
      content-type:
      - application/json
      date:
<<<<<<< HEAD
      - Tue, 27 Jun 2023 09:34:54 GMT
=======
      - Fri, 30 Jun 2023 11:28:29 GMT
>>>>>>> ca313ff0
      expires:
      - '-1'
      pragma:
      - no-cache
      server:
      - Microsoft-IIS/10.0
      strict-transport-security:
      - max-age=31536000; includeSubDomains
      transfer-encoding:
      - chunked
      vary:
      - Accept-Encoding
      x-content-type-options:
      - nosniff
      x-ms-ratelimit-remaining-subscription-writes:
      - '1199'
      x-powered-by:
      - ASP.NET
    status:
      code: 200
      message: OK
- request:
    body: '{"endTime": "2002-05-14T14:00:00.0000000Z", "sourceDataStoreType": "OperationalStore",
      "startTime": "2001-02-27T12:00:00.0000000Z"}'
    headers:
      Accept:
      - application/json
      Accept-Encoding:
      - gzip, deflate
      CommandName:
      - dataprotection restorable-time-range find
      Connection:
      - keep-alive
      Content-Length:
      - '131'
      Content-Type:
      - application/json
      ParameterSetName:
      - --source-data-store-type -g --vault-name --backup-instance-name --start-time
        --end-time
      User-Agent:
      - AZURECLI/2.49.0 (AAZ) azsdk-python-core/1.26.0 Python/3.10.11 (Windows-10-10.0.22621-SP0)
    method: POST
    uri: https://management.azure.com/subscriptions/00000000-0000-0000-0000-000000000000/resourceGroups/clitest-dpp-rg/providers/Microsoft.DataProtection/backupVaults/clitest-bkp-vault-persistent-bi-donotdelete/backupInstances/clitestsabidonotdelete-clitestsabidonotdelete-887c3538-0bfc-11ee-acd3-002b670b472e/findRestorableTimeRanges?api-version=2023-01-01
  response:
    body:
      string: '{"properties":{"restorableTimeRanges":[{"startTime":"2023-06-16T04:18:50.0559575Z","endTime":"2002-05-14T14:00:00.0000000Z","objectType":"RestorableTimeRange"}],"objectType":"AzureBackupFindRestorableTimeRangesResponse"},"id":"clitestsabidonotdelete-clitestsabidonotdelete-887c3538-0bfc-11ee-acd3-002b670b472e","type":"Microsoft.DataProtection/backupVaults/backupInstances/findRestorableTimeRanges"}'
    headers:
      cache-control:
      - no-cache
      content-length:
      - '399'
      content-type:
      - application/json
      date:
<<<<<<< HEAD
      - Tue, 27 Jun 2023 09:34:56 GMT
=======
      - Fri, 30 Jun 2023 11:28:30 GMT
>>>>>>> ca313ff0
      expires:
      - '-1'
      pragma:
      - no-cache
      server:
      - Microsoft-IIS/10.0
      strict-transport-security:
      - max-age=31536000; includeSubDomains
      transfer-encoding:
      - chunked
      vary:
      - Accept-Encoding
      x-content-type-options:
      - nosniff
      x-ms-ratelimit-remaining-subscription-writes:
      - '1199'
      x-powered-by:
      - ASP.NET
    status:
      code: 200
      message: OK
- request:
    body: '{"endTime": "2052-05-14T14:00:00.0000000Z", "sourceDataStoreType": "OperationalStore",
      "startTime": "2051-02-27T12:00:00.0000000Z"}'
    headers:
      Accept:
      - application/json
      Accept-Encoding:
      - gzip, deflate
      CommandName:
      - dataprotection restorable-time-range find
      Connection:
      - keep-alive
      Content-Length:
      - '131'
      Content-Type:
      - application/json
      ParameterSetName:
      - --source-data-store-type -g --vault-name --backup-instance-name --start-time
        --end-time
      User-Agent:
      - AZURECLI/2.49.0 (AAZ) azsdk-python-core/1.26.0 Python/3.10.11 (Windows-10-10.0.22621-SP0)
    method: POST
    uri: https://management.azure.com/subscriptions/00000000-0000-0000-0000-000000000000/resourceGroups/clitest-dpp-rg/providers/Microsoft.DataProtection/backupVaults/clitest-bkp-vault-persistent-bi-donotdelete/backupInstances/clitestsabidonotdelete-clitestsabidonotdelete-887c3538-0bfc-11ee-acd3-002b670b472e/findRestorableTimeRanges?api-version=2023-01-01
  response:
    body:
<<<<<<< HEAD
      string: '{"properties":{"restorableTimeRanges":[{"startTime":"2051-02-27T12:00:00.0000000Z","endTime":"2023-06-27T09:34:58.7941982Z","objectType":"RestorableTimeRange"}],"objectType":"AzureBackupFindRestorableTimeRangesResponse"},"id":"clitestsabidonotdelete-clitestsabidonotdelete-887c3538-0bfc-11ee-acd3-002b670b472e","type":"Microsoft.DataProtection/backupVaults/backupInstances/findRestorableTimeRanges"}'
=======
      string: '{"properties":{"restorableTimeRanges":[{"startTime":"2051-02-27T12:00:00.0000000Z","endTime":"2023-06-30T11:28:32.9672874Z","objectType":"RestorableTimeRange"}],"objectType":"AzureBackupFindRestorableTimeRangesResponse"},"id":"clitestsabidonotdelete-clitestsabidonotdelete-887c3538-0bfc-11ee-acd3-002b670b472e","type":"Microsoft.DataProtection/backupVaults/backupInstances/findRestorableTimeRanges"}'
>>>>>>> ca313ff0
    headers:
      cache-control:
      - no-cache
      content-length:
      - '399'
      content-type:
      - application/json
      date:
<<<<<<< HEAD
      - Tue, 27 Jun 2023 09:34:58 GMT
=======
      - Fri, 30 Jun 2023 11:28:32 GMT
>>>>>>> ca313ff0
      expires:
      - '-1'
      pragma:
      - no-cache
      server:
      - Microsoft-IIS/10.0
      strict-transport-security:
      - max-age=31536000; includeSubDomains
      transfer-encoding:
      - chunked
      vary:
      - Accept-Encoding
      x-content-type-options:
      - nosniff
      x-ms-ratelimit-remaining-subscription-writes:
<<<<<<< HEAD
      - '1198'
=======
      - '1199'
>>>>>>> ca313ff0
      x-powered-by:
      - ASP.NET
    status:
      code: 200
      message: OK
- request:
    body: '{"endTime": "2033-06-16T01:00:00.0000000Z", "sourceDataStoreType": "OperationalStore",
      "startTime": "2023-06-16T01:00:00.0000000Z"}'
    headers:
      Accept:
      - application/json
      Accept-Encoding:
      - gzip, deflate
      CommandName:
      - dataprotection restorable-time-range find
      Connection:
      - keep-alive
      Content-Length:
      - '131'
      Content-Type:
      - application/json
      ParameterSetName:
      - --source-data-store-type -g --vault-name --backup-instance-name --start-time
        --end-time
      User-Agent:
      - AZURECLI/2.49.0 (AAZ) azsdk-python-core/1.26.0 Python/3.10.11 (Windows-10-10.0.22621-SP0)
    method: POST
    uri: https://management.azure.com/subscriptions/00000000-0000-0000-0000-000000000000/resourceGroups/clitest-dpp-rg/providers/Microsoft.DataProtection/backupVaults/clitest-bkp-vault-persistent-bi-donotdelete/backupInstances/clitestsabidonotdelete-clitestsabidonotdelete-887c3538-0bfc-11ee-acd3-002b670b472e/findRestorableTimeRanges?api-version=2023-01-01
  response:
    body:
<<<<<<< HEAD
      string: '{"properties":{"restorableTimeRanges":[{"startTime":"2023-06-16T04:18:50.0559575Z","endTime":"2023-06-27T09:35:00.3615743Z","objectType":"RestorableTimeRange"}],"objectType":"AzureBackupFindRestorableTimeRangesResponse"},"id":"clitestsabidonotdelete-clitestsabidonotdelete-887c3538-0bfc-11ee-acd3-002b670b472e","type":"Microsoft.DataProtection/backupVaults/backupInstances/findRestorableTimeRanges"}'
=======
      string: '{"properties":{"restorableTimeRanges":[{"startTime":"2023-06-16T04:18:50.0559575Z","endTime":"2023-06-30T11:28:35.3193997Z","objectType":"RestorableTimeRange"}],"objectType":"AzureBackupFindRestorableTimeRangesResponse"},"id":"clitestsabidonotdelete-clitestsabidonotdelete-887c3538-0bfc-11ee-acd3-002b670b472e","type":"Microsoft.DataProtection/backupVaults/backupInstances/findRestorableTimeRanges"}'
>>>>>>> ca313ff0
    headers:
      cache-control:
      - no-cache
      content-length:
      - '399'
      content-type:
      - application/json
      date:
<<<<<<< HEAD
      - Tue, 27 Jun 2023 09:35:00 GMT
=======
      - Fri, 30 Jun 2023 11:28:35 GMT
>>>>>>> ca313ff0
      expires:
      - '-1'
      pragma:
      - no-cache
      server:
      - Microsoft-IIS/10.0
      strict-transport-security:
      - max-age=31536000; includeSubDomains
      transfer-encoding:
      - chunked
      vary:
      - Accept-Encoding
      x-content-type-options:
      - nosniff
      x-ms-ratelimit-remaining-subscription-writes:
<<<<<<< HEAD
      - '1199'
=======
      - '1197'
>>>>>>> ca313ff0
      x-powered-by:
      - ASP.NET
    status:
      code: 200
      message: OK
- request:
    body: '{"endTime": "2033-06-16T01:00:00.000Z", "sourceDataStoreType": "OperationalStore",
      "startTime": "2023-06-16T01:00:00.000Z"}'
    headers:
      Accept:
      - application/json
      Accept-Encoding:
      - gzip, deflate
      CommandName:
      - dataprotection restorable-time-range find
      Connection:
      - keep-alive
      Content-Length:
      - '123'
      Content-Type:
      - application/json
      ParameterSetName:
      - --source-data-store-type -g --vault-name --backup-instance-name --start-time
        --end-time
      User-Agent:
      - AZURECLI/2.49.0 (AAZ) azsdk-python-core/1.26.0 Python/3.10.11 (Windows-10-10.0.22621-SP0)
    method: POST
    uri: https://management.azure.com/subscriptions/00000000-0000-0000-0000-000000000000/resourceGroups/clitest-dpp-rg/providers/Microsoft.DataProtection/backupVaults/clitest-bkp-vault-persistent-bi-donotdelete/backupInstances/clitestsabidonotdelete-clitestsabidonotdelete-887c3538-0bfc-11ee-acd3-002b670b472e/findRestorableTimeRanges?api-version=2023-01-01
  response:
    body:
<<<<<<< HEAD
      string: '{"properties":{"restorableTimeRanges":[{"startTime":"2023-06-16T04:18:50.0559575Z","endTime":"2023-06-27T09:35:03.2125185Z","objectType":"RestorableTimeRange"}],"objectType":"AzureBackupFindRestorableTimeRangesResponse"},"id":"clitestsabidonotdelete-clitestsabidonotdelete-887c3538-0bfc-11ee-acd3-002b670b472e","type":"Microsoft.DataProtection/backupVaults/backupInstances/findRestorableTimeRanges"}'
=======
      string: '{"properties":{"restorableTimeRanges":[{"startTime":"2023-06-16T04:18:50.0559575Z","endTime":"2023-06-30T11:28:36.6731597Z","objectType":"RestorableTimeRange"}],"objectType":"AzureBackupFindRestorableTimeRangesResponse"},"id":"clitestsabidonotdelete-clitestsabidonotdelete-887c3538-0bfc-11ee-acd3-002b670b472e","type":"Microsoft.DataProtection/backupVaults/backupInstances/findRestorableTimeRanges"}'
>>>>>>> ca313ff0
    headers:
      cache-control:
      - no-cache
      content-length:
      - '399'
      content-type:
      - application/json
      date:
<<<<<<< HEAD
      - Tue, 27 Jun 2023 09:35:03 GMT
=======
      - Fri, 30 Jun 2023 11:28:36 GMT
>>>>>>> ca313ff0
      expires:
      - '-1'
      pragma:
      - no-cache
      server:
      - Microsoft-IIS/10.0
      strict-transport-security:
      - max-age=31536000; includeSubDomains
      transfer-encoding:
      - chunked
      vary:
      - Accept-Encoding
      x-content-type-options:
      - nosniff
      x-ms-ratelimit-remaining-subscription-writes:
<<<<<<< HEAD
      - '1198'
=======
      - '1196'
>>>>>>> ca313ff0
      x-powered-by:
      - ASP.NET
    status:
      code: 200
      message: OK
- request:
    body: '{"endTime": "2033-06-16T01:00:00.00Z", "sourceDataStoreType": "OperationalStore",
      "startTime": "2023-06-16T01:00:00.00Z"}'
    headers:
      Accept:
      - application/json
      Accept-Encoding:
      - gzip, deflate
      CommandName:
      - dataprotection restorable-time-range find
      Connection:
      - keep-alive
      Content-Length:
      - '121'
      Content-Type:
      - application/json
      ParameterSetName:
      - --source-data-store-type -g --vault-name --backup-instance-name --start-time
        --end-time
      User-Agent:
      - AZURECLI/2.49.0 (AAZ) azsdk-python-core/1.26.0 Python/3.10.11 (Windows-10-10.0.22621-SP0)
    method: POST
    uri: https://management.azure.com/subscriptions/00000000-0000-0000-0000-000000000000/resourceGroups/clitest-dpp-rg/providers/Microsoft.DataProtection/backupVaults/clitest-bkp-vault-persistent-bi-donotdelete/backupInstances/clitestsabidonotdelete-clitestsabidonotdelete-887c3538-0bfc-11ee-acd3-002b670b472e/findRestorableTimeRanges?api-version=2023-01-01
  response:
    body:
<<<<<<< HEAD
      string: '{"properties":{"restorableTimeRanges":[{"startTime":"2023-06-16T04:18:50.0559575Z","endTime":"2023-06-27T09:35:06.1274046Z","objectType":"RestorableTimeRange"}],"objectType":"AzureBackupFindRestorableTimeRangesResponse"},"id":"clitestsabidonotdelete-clitestsabidonotdelete-887c3538-0bfc-11ee-acd3-002b670b472e","type":"Microsoft.DataProtection/backupVaults/backupInstances/findRestorableTimeRanges"}'
=======
      string: '{"properties":{"restorableTimeRanges":[{"startTime":"2023-06-16T04:18:50.0559575Z","endTime":"2023-06-30T11:28:38.1010661Z","objectType":"RestorableTimeRange"}],"objectType":"AzureBackupFindRestorableTimeRangesResponse"},"id":"clitestsabidonotdelete-clitestsabidonotdelete-887c3538-0bfc-11ee-acd3-002b670b472e","type":"Microsoft.DataProtection/backupVaults/backupInstances/findRestorableTimeRanges"}'
>>>>>>> ca313ff0
    headers:
      cache-control:
      - no-cache
      content-length:
      - '399'
      content-type:
      - application/json
      date:
<<<<<<< HEAD
      - Tue, 27 Jun 2023 09:35:05 GMT
=======
      - Fri, 30 Jun 2023 11:28:37 GMT
>>>>>>> ca313ff0
      expires:
      - '-1'
      pragma:
      - no-cache
      server:
      - Microsoft-IIS/10.0
      strict-transport-security:
      - max-age=31536000; includeSubDomains
      transfer-encoding:
      - chunked
      vary:
      - Accept-Encoding
      x-content-type-options:
      - nosniff
      x-ms-ratelimit-remaining-subscription-writes:
      - '1199'
      x-powered-by:
      - ASP.NET
    status:
      code: 200
      message: OK
- request:
    body: '{"endTime": "2033-06-16T01:00:00", "sourceDataStoreType": "OperationalStore",
      "startTime": "2023-06-16T01:00:00"}'
    headers:
      Accept:
      - application/json
      Accept-Encoding:
      - gzip, deflate
      CommandName:
      - dataprotection restorable-time-range find
      Connection:
      - keep-alive
      Content-Length:
      - '113'
      Content-Type:
      - application/json
      ParameterSetName:
      - --source-data-store-type -g --vault-name --backup-instance-name --start-time
        --end-time
      User-Agent:
      - AZURECLI/2.49.0 (AAZ) azsdk-python-core/1.26.0 Python/3.10.11 (Windows-10-10.0.22621-SP0)
    method: POST
    uri: https://management.azure.com/subscriptions/00000000-0000-0000-0000-000000000000/resourceGroups/clitest-dpp-rg/providers/Microsoft.DataProtection/backupVaults/clitest-bkp-vault-persistent-bi-donotdelete/backupInstances/clitestsabidonotdelete-clitestsabidonotdelete-887c3538-0bfc-11ee-acd3-002b670b472e/findRestorableTimeRanges?api-version=2023-01-01
  response:
    body:
<<<<<<< HEAD
      string: '{"properties":{"restorableTimeRanges":[{"startTime":"2023-06-16T04:18:50.0559575Z","endTime":"2023-06-27T09:35:08.7854866Z","objectType":"RestorableTimeRange"}],"objectType":"AzureBackupFindRestorableTimeRangesResponse"},"id":"clitestsabidonotdelete-clitestsabidonotdelete-887c3538-0bfc-11ee-acd3-002b670b472e","type":"Microsoft.DataProtection/backupVaults/backupInstances/findRestorableTimeRanges"}'
=======
      string: '{"properties":{"restorableTimeRanges":[{"startTime":"2023-06-16T04:18:50.0559575Z","endTime":"2023-06-30T11:28:39.5726766Z","objectType":"RestorableTimeRange"}],"objectType":"AzureBackupFindRestorableTimeRangesResponse"},"id":"clitestsabidonotdelete-clitestsabidonotdelete-887c3538-0bfc-11ee-acd3-002b670b472e","type":"Microsoft.DataProtection/backupVaults/backupInstances/findRestorableTimeRanges"}'
>>>>>>> ca313ff0
    headers:
      cache-control:
      - no-cache
      content-length:
      - '399'
      content-type:
      - application/json
      date:
<<<<<<< HEAD
      - Tue, 27 Jun 2023 09:35:08 GMT
=======
      - Fri, 30 Jun 2023 11:28:39 GMT
>>>>>>> ca313ff0
      expires:
      - '-1'
      pragma:
      - no-cache
      server:
      - Microsoft-IIS/10.0
      strict-transport-security:
      - max-age=31536000; includeSubDomains
      transfer-encoding:
      - chunked
      vary:
      - Accept-Encoding
      x-content-type-options:
      - nosniff
      x-ms-ratelimit-remaining-subscription-writes:
      - '1198'
      x-powered-by:
      - ASP.NET
    status:
      code: 200
      message: OK
- request:
    body: '{"endTime": "2033-06-16T01:00:00+05:30", "sourceDataStoreType": "OperationalStore",
      "startTime": "2023-06-16T01:00:00+05:30"}'
    headers:
      Accept:
      - application/json
      Accept-Encoding:
      - gzip, deflate
      CommandName:
      - dataprotection restorable-time-range find
      Connection:
      - keep-alive
      Content-Length:
      - '125'
      Content-Type:
      - application/json
      ParameterSetName:
      - --source-data-store-type -g --vault-name --backup-instance-name --start-time
        --end-time
      User-Agent:
      - AZURECLI/2.49.0 (AAZ) azsdk-python-core/1.26.0 Python/3.10.11 (Windows-10-10.0.22621-SP0)
    method: POST
    uri: https://management.azure.com/subscriptions/00000000-0000-0000-0000-000000000000/resourceGroups/clitest-dpp-rg/providers/Microsoft.DataProtection/backupVaults/clitest-bkp-vault-persistent-bi-donotdelete/backupInstances/clitestsabidonotdelete-clitestsabidonotdelete-887c3538-0bfc-11ee-acd3-002b670b472e/findRestorableTimeRanges?api-version=2023-01-01
  response:
    body:
<<<<<<< HEAD
      string: '{"properties":{"restorableTimeRanges":[{"startTime":"2023-06-16T04:18:50.0559575Z","endTime":"2023-06-27T09:35:10.4157108Z","objectType":"RestorableTimeRange"}],"objectType":"AzureBackupFindRestorableTimeRangesResponse"},"id":"clitestsabidonotdelete-clitestsabidonotdelete-887c3538-0bfc-11ee-acd3-002b670b472e","type":"Microsoft.DataProtection/backupVaults/backupInstances/findRestorableTimeRanges"}'
=======
      string: '{"properties":{"restorableTimeRanges":[{"startTime":"2023-06-16T04:18:50.0559575Z","endTime":"2023-06-30T11:28:42.5292989Z","objectType":"RestorableTimeRange"}],"objectType":"AzureBackupFindRestorableTimeRangesResponse"},"id":"clitestsabidonotdelete-clitestsabidonotdelete-887c3538-0bfc-11ee-acd3-002b670b472e","type":"Microsoft.DataProtection/backupVaults/backupInstances/findRestorableTimeRanges"}'
>>>>>>> ca313ff0
    headers:
      cache-control:
      - no-cache
      content-length:
      - '399'
      content-type:
      - application/json
      date:
<<<<<<< HEAD
      - Tue, 27 Jun 2023 09:35:09 GMT
=======
      - Fri, 30 Jun 2023 11:28:42 GMT
>>>>>>> ca313ff0
      expires:
      - '-1'
      pragma:
      - no-cache
      server:
      - Microsoft-IIS/10.0
      strict-transport-security:
      - max-age=31536000; includeSubDomains
      transfer-encoding:
      - chunked
      vary:
      - Accept-Encoding
      x-content-type-options:
      - nosniff
      x-ms-ratelimit-remaining-subscription-writes:
      - '1199'
      x-powered-by:
      - ASP.NET
    status:
      code: 200
      message: OK
- request:
    body: '{"sourceDataStoreType": "OperationalStore", "startTime": "2023-06-16T01:00:00.0000000Z"}'
    headers:
      Accept:
      - application/json
      Accept-Encoding:
      - gzip, deflate
      CommandName:
      - dataprotection restorable-time-range find
      Connection:
      - keep-alive
      Content-Length:
      - '88'
      Content-Type:
      - application/json
      ParameterSetName:
      - --source-data-store-type -g --vault-name --backup-instance-name --start-time
      User-Agent:
      - AZURECLI/2.49.0 (AAZ) azsdk-python-core/1.26.0 Python/3.10.11 (Windows-10-10.0.22621-SP0)
    method: POST
    uri: https://management.azure.com/subscriptions/00000000-0000-0000-0000-000000000000/resourceGroups/clitest-dpp-rg/providers/Microsoft.DataProtection/backupVaults/clitest-bkp-vault-persistent-bi-donotdelete/backupInstances/clitestsabidonotdelete-clitestsabidonotdelete-887c3538-0bfc-11ee-acd3-002b670b472e/findRestorableTimeRanges?api-version=2023-01-01
  response:
    body:
<<<<<<< HEAD
      string: '{"properties":{"restorableTimeRanges":[{"startTime":"2023-06-16T04:18:50.0559575Z","endTime":"2023-06-27T09:35:12.1257506Z","objectType":"RestorableTimeRange"}],"objectType":"AzureBackupFindRestorableTimeRangesResponse"},"id":"clitestsabidonotdelete-clitestsabidonotdelete-887c3538-0bfc-11ee-acd3-002b670b472e","type":"Microsoft.DataProtection/backupVaults/backupInstances/findRestorableTimeRanges"}'
=======
      string: '{"properties":{"restorableTimeRanges":[{"startTime":"2023-06-16T04:18:50.0559575Z","endTime":"2023-06-30T11:28:43.9538445Z","objectType":"RestorableTimeRange"}],"objectType":"AzureBackupFindRestorableTimeRangesResponse"},"id":"clitestsabidonotdelete-clitestsabidonotdelete-887c3538-0bfc-11ee-acd3-002b670b472e","type":"Microsoft.DataProtection/backupVaults/backupInstances/findRestorableTimeRanges"}'
>>>>>>> ca313ff0
    headers:
      cache-control:
      - no-cache
      content-length:
      - '399'
      content-type:
      - application/json
      date:
<<<<<<< HEAD
      - Tue, 27 Jun 2023 09:35:12 GMT
=======
      - Fri, 30 Jun 2023 11:28:43 GMT
>>>>>>> ca313ff0
      expires:
      - '-1'
      pragma:
      - no-cache
      server:
      - Microsoft-IIS/10.0
      strict-transport-security:
      - max-age=31536000; includeSubDomains
      transfer-encoding:
      - chunked
      vary:
      - Accept-Encoding
      x-content-type-options:
      - nosniff
      x-ms-ratelimit-remaining-subscription-writes:
<<<<<<< HEAD
      - '1198'
=======
      - '1199'
>>>>>>> ca313ff0
      x-powered-by:
      - ASP.NET
    status:
      code: 200
      message: OK
- request:
    body: '{"sourceDataStoreType": "OperationalStore", "startTime": "2023-06-16T01:00:00.000Z"}'
    headers:
      Accept:
      - application/json
      Accept-Encoding:
      - gzip, deflate
      CommandName:
      - dataprotection restorable-time-range find
      Connection:
      - keep-alive
      Content-Length:
      - '84'
      Content-Type:
      - application/json
      ParameterSetName:
      - --source-data-store-type -g --vault-name --backup-instance-name --start-time
      User-Agent:
      - AZURECLI/2.49.0 (AAZ) azsdk-python-core/1.26.0 Python/3.10.11 (Windows-10-10.0.22621-SP0)
    method: POST
    uri: https://management.azure.com/subscriptions/00000000-0000-0000-0000-000000000000/resourceGroups/clitest-dpp-rg/providers/Microsoft.DataProtection/backupVaults/clitest-bkp-vault-persistent-bi-donotdelete/backupInstances/clitestsabidonotdelete-clitestsabidonotdelete-887c3538-0bfc-11ee-acd3-002b670b472e/findRestorableTimeRanges?api-version=2023-01-01
  response:
    body:
      string: '{"error":{"additionalInfo":[{"type":"UserFacingError","info":{"message":"Invalid
        inputs from caller.","recommendedAction":["Please retry after some time with
        correct inputs. Reach out to the Azure Backup support if the issue persists.
<<<<<<< HEAD
        "],"details":null,"code":"DppPluginInvalidInputParameters","target":"","innerError":null,"isRetryable":false,"isUserError":false,"properties":{"ActivityId":"e9d9f3ae-14cd-11ee-9ff6-002b670b472e"}}}],"code":"DppPluginInvalidInputParameters","message":"Invalid
=======
        "],"details":null,"code":"DppPluginInvalidInputParameters","target":"","innerError":null,"isRetryable":false,"isUserError":false,"properties":{"ActivityId":"4531cdf2-1739-11ee-9239-002b670b472e"}}}],"code":"DppPluginInvalidInputParameters","message":"Invalid
>>>>>>> ca313ff0
        inputs from caller.","target":null,"details":null}}'
    headers:
      cache-control:
      - no-cache
      content-length:
      - '545'
      content-type:
      - application/json
      date:
<<<<<<< HEAD
      - Tue, 27 Jun 2023 09:35:14 GMT
=======
      - Fri, 30 Jun 2023 11:28:44 GMT
>>>>>>> ca313ff0
      expires:
      - '-1'
      pragma:
      - no-cache
      strict-transport-security:
      - max-age=31536000; includeSubDomains
      x-content-type-options:
      - nosniff
      x-ms-ratelimit-remaining-subscription-writes:
      - '1197'
      x-powered-by:
      - ASP.NET
    status:
      code: 400
      message: Bad Request
- request:
    body: '{"endTime": "2033-06-16T01:00:00.00Z", "sourceDataStoreType": "OperationalStore"}'
    headers:
      Accept:
      - application/json
      Accept-Encoding:
      - gzip, deflate
      CommandName:
      - dataprotection restorable-time-range find
      Connection:
      - keep-alive
      Content-Length:
      - '81'
      Content-Type:
      - application/json
      ParameterSetName:
      - --source-data-store-type -g --vault-name --backup-instance-name --end-time
      User-Agent:
      - AZURECLI/2.49.0 (AAZ) azsdk-python-core/1.26.0 Python/3.10.11 (Windows-10-10.0.22621-SP0)
    method: POST
    uri: https://management.azure.com/subscriptions/00000000-0000-0000-0000-000000000000/resourceGroups/clitest-dpp-rg/providers/Microsoft.DataProtection/backupVaults/clitest-bkp-vault-persistent-bi-donotdelete/backupInstances/clitestsabidonotdelete-clitestsabidonotdelete-887c3538-0bfc-11ee-acd3-002b670b472e/findRestorableTimeRanges?api-version=2023-01-01
  response:
    body:
      string: '{"error":{"additionalInfo":[{"type":"UserFacingError","info":{"message":"Microsoft
        Azure Backup encountered an internal error.","recommendedAction":["Wait for
        a few minutes and then try the operation again. If the issue persists, please
<<<<<<< HEAD
        contact Microsoft support."],"details":null,"code":"CloudInternalError","target":"","innerError":null,"isRetryable":false,"isUserError":false,"properties":{"ActivityId":"eb24680c-14cd-11ee-b539-002b670b472e"}}}],"code":"CloudInternalError","message":"Microsoft
=======
        contact Microsoft support."],"details":null,"code":"CloudInternalError","target":"","innerError":null,"isRetryable":false,"isUserError":false,"properties":{"ActivityId":"46060b88-1739-11ee-99ae-002b670b472e"}}}],"code":"CloudInternalError","message":"Microsoft
>>>>>>> ca313ff0
        Azure Backup encountered an internal error.","target":null,"details":null}}'
    headers:
      cache-control:
      - no-cache
      connection:
      - close
      content-length:
      - '573'
      content-type:
      - application/json
      date:
<<<<<<< HEAD
      - Tue, 27 Jun 2023 09:35:15 GMT
=======
      - Fri, 30 Jun 2023 11:28:45 GMT
>>>>>>> ca313ff0
      expires:
      - '-1'
      pragma:
      - no-cache
      strict-transport-security:
      - max-age=31536000; includeSubDomains
      x-content-type-options:
      - nosniff
      x-ms-failure-cause:
      - service
      x-ms-ratelimit-remaining-subscription-writes:
      - '1199'
      x-powered-by:
      - ASP.NET
    status:
      code: 500
      message: Internal Server Error
- request:
    body: '{"endTime": "2033-06-16T01:00:00.00Z", "sourceDataStoreType": "OperationalStore"}'
    headers:
      Accept:
      - application/json
      Accept-Encoding:
      - gzip, deflate
      CommandName:
      - dataprotection restorable-time-range find
      Connection:
      - keep-alive
      Content-Length:
      - '81'
      Content-Type:
      - application/json
      ParameterSetName:
      - --source-data-store-type -g --vault-name --backup-instance-name --end-time
      User-Agent:
      - AZURECLI/2.49.0 (AAZ) azsdk-python-core/1.26.0 Python/3.10.11 (Windows-10-10.0.22621-SP0)
    method: POST
    uri: https://management.azure.com/subscriptions/00000000-0000-0000-0000-000000000000/resourceGroups/clitest-dpp-rg/providers/Microsoft.DataProtection/backupVaults/clitest-bkp-vault-persistent-bi-donotdelete/backupInstances/clitestsabidonotdelete-clitestsabidonotdelete-887c3538-0bfc-11ee-acd3-002b670b472e/findRestorableTimeRanges?api-version=2023-01-01
  response:
    body:
      string: '{"error":{"additionalInfo":[{"type":"UserFacingError","info":{"message":"Microsoft
        Azure Backup encountered an internal error.","recommendedAction":["Wait for
        a few minutes and then try the operation again. If the issue persists, please
<<<<<<< HEAD
        contact Microsoft support."],"details":null,"code":"CloudInternalError","target":"","innerError":null,"isRetryable":false,"isUserError":false,"properties":{"ActivityId":"eb24680c-14cd-11ee-b539-002b670b472e"}}}],"code":"CloudInternalError","message":"Microsoft
=======
        contact Microsoft support."],"details":null,"code":"CloudInternalError","target":"","innerError":null,"isRetryable":false,"isUserError":false,"properties":{"ActivityId":"46060b88-1739-11ee-99ae-002b670b472e"}}}],"code":"CloudInternalError","message":"Microsoft
>>>>>>> ca313ff0
        Azure Backup encountered an internal error.","target":null,"details":null}}'
    headers:
      cache-control:
      - no-cache
      connection:
      - close
      content-length:
      - '573'
      content-type:
      - application/json
      date:
<<<<<<< HEAD
      - Tue, 27 Jun 2023 09:35:16 GMT
=======
      - Fri, 30 Jun 2023 11:28:47 GMT
>>>>>>> ca313ff0
      expires:
      - '-1'
      pragma:
      - no-cache
      strict-transport-security:
      - max-age=31536000; includeSubDomains
      x-content-type-options:
      - nosniff
      x-ms-failure-cause:
      - service
      x-ms-ratelimit-remaining-subscription-writes:
      - '1199'
      x-powered-by:
      - ASP.NET
    status:
      code: 500
      message: Internal Server Error
- request:
    body: '{"endTime": "2033-06-16T01:00:00.00Z", "sourceDataStoreType": "OperationalStore"}'
    headers:
      Accept:
      - application/json
      Accept-Encoding:
      - gzip, deflate
      CommandName:
      - dataprotection restorable-time-range find
      Connection:
      - keep-alive
      Content-Length:
      - '81'
      Content-Type:
      - application/json
      ParameterSetName:
      - --source-data-store-type -g --vault-name --backup-instance-name --end-time
      User-Agent:
      - AZURECLI/2.49.0 (AAZ) azsdk-python-core/1.26.0 Python/3.10.11 (Windows-10-10.0.22621-SP0)
    method: POST
    uri: https://management.azure.com/subscriptions/00000000-0000-0000-0000-000000000000/resourceGroups/clitest-dpp-rg/providers/Microsoft.DataProtection/backupVaults/clitest-bkp-vault-persistent-bi-donotdelete/backupInstances/clitestsabidonotdelete-clitestsabidonotdelete-887c3538-0bfc-11ee-acd3-002b670b472e/findRestorableTimeRanges?api-version=2023-01-01
  response:
    body:
      string: '{"error":{"additionalInfo":[{"type":"UserFacingError","info":{"message":"Microsoft
        Azure Backup encountered an internal error.","recommendedAction":["Wait for
        a few minutes and then try the operation again. If the issue persists, please
<<<<<<< HEAD
        contact Microsoft support."],"details":null,"code":"CloudInternalError","target":"","innerError":null,"isRetryable":false,"isUserError":false,"properties":{"ActivityId":"eb24680c-14cd-11ee-b539-002b670b472e"}}}],"code":"CloudInternalError","message":"Microsoft
=======
        contact Microsoft support."],"details":null,"code":"CloudInternalError","target":"","innerError":null,"isRetryable":false,"isUserError":false,"properties":{"ActivityId":"46060b88-1739-11ee-99ae-002b670b472e"}}}],"code":"CloudInternalError","message":"Microsoft
>>>>>>> ca313ff0
        Azure Backup encountered an internal error.","target":null,"details":null}}'
    headers:
      cache-control:
      - no-cache
      connection:
      - close
      content-length:
      - '573'
      content-type:
      - application/json
      date:
<<<<<<< HEAD
      - Tue, 27 Jun 2023 09:35:20 GMT
=======
      - Fri, 30 Jun 2023 11:28:50 GMT
>>>>>>> ca313ff0
      expires:
      - '-1'
      pragma:
      - no-cache
      strict-transport-security:
      - max-age=31536000; includeSubDomains
      x-content-type-options:
      - nosniff
      x-ms-failure-cause:
      - service
      x-ms-ratelimit-remaining-subscription-writes:
      - '1198'
      x-powered-by:
      - ASP.NET
    status:
      code: 500
      message: Internal Server Error
- request:
    body: '{"endTime": "2033-06-16T01:00:00.00Z", "sourceDataStoreType": "OperationalStore"}'
    headers:
      Accept:
      - application/json
      Accept-Encoding:
      - gzip, deflate
      CommandName:
      - dataprotection restorable-time-range find
      Connection:
      - keep-alive
      Content-Length:
      - '81'
      Content-Type:
      - application/json
      ParameterSetName:
      - --source-data-store-type -g --vault-name --backup-instance-name --end-time
      User-Agent:
      - AZURECLI/2.49.0 (AAZ) azsdk-python-core/1.26.0 Python/3.10.11 (Windows-10-10.0.22621-SP0)
    method: POST
    uri: https://management.azure.com/subscriptions/00000000-0000-0000-0000-000000000000/resourceGroups/clitest-dpp-rg/providers/Microsoft.DataProtection/backupVaults/clitest-bkp-vault-persistent-bi-donotdelete/backupInstances/clitestsabidonotdelete-clitestsabidonotdelete-887c3538-0bfc-11ee-acd3-002b670b472e/findRestorableTimeRanges?api-version=2023-01-01
  response:
    body:
      string: '{"error":{"additionalInfo":[{"type":"UserFacingError","info":{"message":"Microsoft
        Azure Backup encountered an internal error.","recommendedAction":["Wait for
        a few minutes and then try the operation again. If the issue persists, please
<<<<<<< HEAD
        contact Microsoft support."],"details":null,"code":"CloudInternalError","target":"","innerError":null,"isRetryable":false,"isUserError":false,"properties":{"ActivityId":"eb24680c-14cd-11ee-b539-002b670b472e"}}}],"code":"CloudInternalError","message":"Microsoft
=======
        contact Microsoft support."],"details":null,"code":"CloudInternalError","target":"","innerError":null,"isRetryable":false,"isUserError":false,"properties":{"ActivityId":"46060b88-1739-11ee-99ae-002b670b472e"}}}],"code":"CloudInternalError","message":"Microsoft
>>>>>>> ca313ff0
        Azure Backup encountered an internal error.","target":null,"details":null}}'
    headers:
      cache-control:
      - no-cache
      connection:
      - close
      content-length:
      - '573'
      content-type:
      - application/json
      date:
<<<<<<< HEAD
      - Tue, 27 Jun 2023 09:35:27 GMT
=======
      - Fri, 30 Jun 2023 11:28:54 GMT
>>>>>>> ca313ff0
      expires:
      - '-1'
      pragma:
      - no-cache
      strict-transport-security:
      - max-age=31536000; includeSubDomains
      x-content-type-options:
      - nosniff
      x-ms-failure-cause:
      - service
      x-ms-ratelimit-remaining-subscription-writes:
      - '1198'
      x-powered-by:
      - ASP.NET
    status:
      code: 500
      message: Internal Server Error
- request:
    body: '{"sourceDataStoreType": "OperationalStore", "startTime": "2023-06-16T01:00:00"}'
    headers:
      Accept:
      - application/json
      Accept-Encoding:
      - gzip, deflate
      CommandName:
      - dataprotection restorable-time-range find
      Connection:
      - keep-alive
      Content-Length:
      - '79'
      Content-Type:
      - application/json
      ParameterSetName:
      - --source-data-store-type -g --vault-name --backup-instance-name --start-time
      User-Agent:
      - AZURECLI/2.49.0 (AAZ) azsdk-python-core/1.26.0 Python/3.10.11 (Windows-10-10.0.22621-SP0)
    method: POST
    uri: https://management.azure.com/subscriptions/00000000-0000-0000-0000-000000000000/resourceGroups/clitest-dpp-rg/providers/Microsoft.DataProtection/backupVaults/clitest-bkp-vault-persistent-bi-donotdelete/backupInstances/clitestsabidonotdelete-clitestsabidonotdelete-887c3538-0bfc-11ee-acd3-002b670b472e/findRestorableTimeRanges?api-version=2023-01-01
  response:
    body:
      string: '{"error":{"additionalInfo":[{"type":"UserFacingError","info":{"message":"Invalid
        inputs from caller.","recommendedAction":["Please retry after some time with
        correct inputs. Reach out to the Azure Backup support if the issue persists.
<<<<<<< HEAD
        "],"details":null,"code":"DppPluginInvalidInputParameters","target":"","innerError":null,"isRetryable":false,"isUserError":false,"properties":{"ActivityId":"f33a7482-14cd-11ee-8711-002b670b472e"}}}],"code":"DppPluginInvalidInputParameters","message":"Invalid
=======
        "],"details":null,"code":"DppPluginInvalidInputParameters","target":"","innerError":null,"isRetryable":false,"isUserError":false,"properties":{"ActivityId":"4bc74fd2-1739-11ee-a1a4-002b670b472e"}}}],"code":"DppPluginInvalidInputParameters","message":"Invalid
>>>>>>> ca313ff0
        inputs from caller.","target":null,"details":null}}'
    headers:
      cache-control:
      - no-cache
      content-length:
      - '545'
      content-type:
      - application/json
      date:
<<<<<<< HEAD
      - Tue, 27 Jun 2023 09:35:29 GMT
=======
      - Fri, 30 Jun 2023 11:28:56 GMT
>>>>>>> ca313ff0
      expires:
      - '-1'
      pragma:
      - no-cache
      strict-transport-security:
      - max-age=31536000; includeSubDomains
      x-content-type-options:
      - nosniff
      x-ms-ratelimit-remaining-subscription-writes:
      - '1197'
      x-powered-by:
      - ASP.NET
    status:
      code: 400
      message: Bad Request
- request:
    body: '{"endTime": "2033-06-16T01:00:00+05:30", "sourceDataStoreType": "OperationalStore"}'
    headers:
      Accept:
      - application/json
      Accept-Encoding:
      - gzip, deflate
      CommandName:
      - dataprotection restorable-time-range find
      Connection:
      - keep-alive
      Content-Length:
      - '83'
      Content-Type:
      - application/json
      ParameterSetName:
      - --source-data-store-type -g --vault-name --backup-instance-name --end-time
      User-Agent:
      - AZURECLI/2.49.0 (AAZ) azsdk-python-core/1.26.0 Python/3.10.11 (Windows-10-10.0.22621-SP0)
    method: POST
    uri: https://management.azure.com/subscriptions/00000000-0000-0000-0000-000000000000/resourceGroups/clitest-dpp-rg/providers/Microsoft.DataProtection/backupVaults/clitest-bkp-vault-persistent-bi-donotdelete/backupInstances/clitestsabidonotdelete-clitestsabidonotdelete-887c3538-0bfc-11ee-acd3-002b670b472e/findRestorableTimeRanges?api-version=2023-01-01
  response:
    body:
      string: '{"error":{"additionalInfo":[{"type":"UserFacingError","info":{"message":"Microsoft
        Azure Backup encountered an internal error.","recommendedAction":["Wait for
        a few minutes and then try the operation again. If the issue persists, please
<<<<<<< HEAD
        contact Microsoft support."],"details":null,"code":"CloudInternalError","target":"","innerError":null,"isRetryable":false,"isUserError":false,"properties":{"ActivityId":"f4de245b-14cd-11ee-91f1-002b670b472e"}}}],"code":"CloudInternalError","message":"Microsoft
=======
        contact Microsoft support."],"details":null,"code":"CloudInternalError","target":"","innerError":null,"isRetryable":false,"isUserError":false,"properties":{"ActivityId":"4cada33e-1739-11ee-81db-002b670b472e"}}}],"code":"CloudInternalError","message":"Microsoft
>>>>>>> ca313ff0
        Azure Backup encountered an internal error.","target":null,"details":null}}'
    headers:
      cache-control:
      - no-cache
      connection:
      - close
      content-length:
      - '573'
      content-type:
      - application/json
      date:
<<<<<<< HEAD
      - Tue, 27 Jun 2023 09:35:32 GMT
=======
      - Fri, 30 Jun 2023 11:28:59 GMT
>>>>>>> ca313ff0
      expires:
      - '-1'
      pragma:
      - no-cache
      strict-transport-security:
      - max-age=31536000; includeSubDomains
      x-content-type-options:
      - nosniff
      x-ms-failure-cause:
      - service
      x-ms-ratelimit-remaining-subscription-writes:
      - '1197'
      x-powered-by:
      - ASP.NET
    status:
      code: 500
      message: Internal Server Error
- request:
    body: '{"endTime": "2033-06-16T01:00:00+05:30", "sourceDataStoreType": "OperationalStore"}'
    headers:
      Accept:
      - application/json
      Accept-Encoding:
      - gzip, deflate
      CommandName:
      - dataprotection restorable-time-range find
      Connection:
      - keep-alive
      Content-Length:
      - '83'
      Content-Type:
      - application/json
      ParameterSetName:
      - --source-data-store-type -g --vault-name --backup-instance-name --end-time
      User-Agent:
      - AZURECLI/2.49.0 (AAZ) azsdk-python-core/1.26.0 Python/3.10.11 (Windows-10-10.0.22621-SP0)
    method: POST
    uri: https://management.azure.com/subscriptions/00000000-0000-0000-0000-000000000000/resourceGroups/clitest-dpp-rg/providers/Microsoft.DataProtection/backupVaults/clitest-bkp-vault-persistent-bi-donotdelete/backupInstances/clitestsabidonotdelete-clitestsabidonotdelete-887c3538-0bfc-11ee-acd3-002b670b472e/findRestorableTimeRanges?api-version=2023-01-01
  response:
    body:
      string: '{"error":{"additionalInfo":[{"type":"UserFacingError","info":{"message":"Microsoft
        Azure Backup encountered an internal error.","recommendedAction":["Wait for
        a few minutes and then try the operation again. If the issue persists, please
<<<<<<< HEAD
        contact Microsoft support."],"details":null,"code":"CloudInternalError","target":"","innerError":null,"isRetryable":false,"isUserError":false,"properties":{"ActivityId":"f4de245b-14cd-11ee-91f1-002b670b472e"}}}],"code":"CloudInternalError","message":"Microsoft
=======
        contact Microsoft support."],"details":null,"code":"CloudInternalError","target":"","innerError":null,"isRetryable":false,"isUserError":false,"properties":{"ActivityId":"4cada33e-1739-11ee-81db-002b670b472e"}}}],"code":"CloudInternalError","message":"Microsoft
>>>>>>> ca313ff0
        Azure Backup encountered an internal error.","target":null,"details":null}}'
    headers:
      cache-control:
      - no-cache
      connection:
      - close
      content-length:
      - '573'
      content-type:
      - application/json
      date:
<<<<<<< HEAD
      - Tue, 27 Jun 2023 09:35:33 GMT
=======
      - Fri, 30 Jun 2023 11:29:00 GMT
>>>>>>> ca313ff0
      expires:
      - '-1'
      pragma:
      - no-cache
      strict-transport-security:
      - max-age=31536000; includeSubDomains
      x-content-type-options:
      - nosniff
      x-ms-failure-cause:
      - service
      x-ms-ratelimit-remaining-subscription-writes:
      - '1197'
      x-powered-by:
      - ASP.NET
    status:
      code: 500
      message: Internal Server Error
- request:
    body: '{"endTime": "2033-06-16T01:00:00+05:30", "sourceDataStoreType": "OperationalStore"}'
    headers:
      Accept:
      - application/json
      Accept-Encoding:
      - gzip, deflate
      CommandName:
      - dataprotection restorable-time-range find
      Connection:
      - keep-alive
      Content-Length:
      - '83'
      Content-Type:
      - application/json
      ParameterSetName:
      - --source-data-store-type -g --vault-name --backup-instance-name --end-time
      User-Agent:
      - AZURECLI/2.49.0 (AAZ) azsdk-python-core/1.26.0 Python/3.10.11 (Windows-10-10.0.22621-SP0)
    method: POST
    uri: https://management.azure.com/subscriptions/00000000-0000-0000-0000-000000000000/resourceGroups/clitest-dpp-rg/providers/Microsoft.DataProtection/backupVaults/clitest-bkp-vault-persistent-bi-donotdelete/backupInstances/clitestsabidonotdelete-clitestsabidonotdelete-887c3538-0bfc-11ee-acd3-002b670b472e/findRestorableTimeRanges?api-version=2023-01-01
  response:
    body:
      string: '{"error":{"additionalInfo":[{"type":"UserFacingError","info":{"message":"Microsoft
        Azure Backup encountered an internal error.","recommendedAction":["Wait for
        a few minutes and then try the operation again. If the issue persists, please
<<<<<<< HEAD
        contact Microsoft support."],"details":null,"code":"CloudInternalError","target":"","innerError":null,"isRetryable":false,"isUserError":false,"properties":{"ActivityId":"f4de245b-14cd-11ee-91f1-002b670b472e"}}}],"code":"CloudInternalError","message":"Microsoft
=======
        contact Microsoft support."],"details":null,"code":"CloudInternalError","target":"","innerError":null,"isRetryable":false,"isUserError":false,"properties":{"ActivityId":"4cada33e-1739-11ee-81db-002b670b472e"}}}],"code":"CloudInternalError","message":"Microsoft
>>>>>>> ca313ff0
        Azure Backup encountered an internal error.","target":null,"details":null}}'
    headers:
      cache-control:
      - no-cache
      connection:
      - close
      content-length:
      - '573'
      content-type:
      - application/json
      date:
<<<<<<< HEAD
      - Tue, 27 Jun 2023 09:35:37 GMT
=======
      - Fri, 30 Jun 2023 11:29:02 GMT
>>>>>>> ca313ff0
      expires:
      - '-1'
      pragma:
      - no-cache
      strict-transport-security:
      - max-age=31536000; includeSubDomains
      x-content-type-options:
      - nosniff
      x-ms-failure-cause:
      - service
      x-ms-ratelimit-remaining-subscription-writes:
      - '1199'
      x-powered-by:
      - ASP.NET
    status:
      code: 500
      message: Internal Server Error
- request:
    body: '{"endTime": "2033-06-16T01:00:00+05:30", "sourceDataStoreType": "OperationalStore"}'
    headers:
      Accept:
      - application/json
      Accept-Encoding:
      - gzip, deflate
      CommandName:
      - dataprotection restorable-time-range find
      Connection:
      - keep-alive
      Content-Length:
      - '83'
      Content-Type:
      - application/json
      ParameterSetName:
      - --source-data-store-type -g --vault-name --backup-instance-name --end-time
      User-Agent:
      - AZURECLI/2.49.0 (AAZ) azsdk-python-core/1.26.0 Python/3.10.11 (Windows-10-10.0.22621-SP0)
    method: POST
    uri: https://management.azure.com/subscriptions/00000000-0000-0000-0000-000000000000/resourceGroups/clitest-dpp-rg/providers/Microsoft.DataProtection/backupVaults/clitest-bkp-vault-persistent-bi-donotdelete/backupInstances/clitestsabidonotdelete-clitestsabidonotdelete-887c3538-0bfc-11ee-acd3-002b670b472e/findRestorableTimeRanges?api-version=2023-01-01
  response:
    body:
      string: '{"error":{"additionalInfo":[{"type":"UserFacingError","info":{"message":"Microsoft
        Azure Backup encountered an internal error.","recommendedAction":["Wait for
        a few minutes and then try the operation again. If the issue persists, please
<<<<<<< HEAD
        contact Microsoft support."],"details":null,"code":"CloudInternalError","target":"","innerError":null,"isRetryable":false,"isUserError":false,"properties":{"ActivityId":"f4de245b-14cd-11ee-91f1-002b670b472e"}}}],"code":"CloudInternalError","message":"Microsoft
=======
        contact Microsoft support."],"details":null,"code":"CloudInternalError","target":"","innerError":null,"isRetryable":false,"isUserError":false,"properties":{"ActivityId":"4cada33e-1739-11ee-81db-002b670b472e"}}}],"code":"CloudInternalError","message":"Microsoft
>>>>>>> ca313ff0
        Azure Backup encountered an internal error.","target":null,"details":null}}'
    headers:
      cache-control:
      - no-cache
      connection:
      - close
      content-length:
      - '573'
      content-type:
      - application/json
      date:
<<<<<<< HEAD
      - Tue, 27 Jun 2023 09:35:43 GMT
=======
      - Fri, 30 Jun 2023 11:29:07 GMT
>>>>>>> ca313ff0
      expires:
      - '-1'
      pragma:
      - no-cache
      strict-transport-security:
      - max-age=31536000; includeSubDomains
      x-content-type-options:
      - nosniff
      x-ms-failure-cause:
      - service
      x-ms-ratelimit-remaining-subscription-writes:
<<<<<<< HEAD
      - '1198'
=======
      - '1199'
>>>>>>> ca313ff0
      x-powered-by:
      - ASP.NET
    status:
      code: 500
      message: Internal Server Error
- request:
    body: '{"endTime": "2023-06-16T01:00:00.0000000Z", "sourceDataStoreType": "OperationalStore",
      "startTime": "2033-06-16T01:00:00.0000000Z"}'
    headers:
      Accept:
      - application/json
      Accept-Encoding:
      - gzip, deflate
      CommandName:
      - dataprotection restorable-time-range find
      Connection:
      - keep-alive
      Content-Length:
      - '131'
      Content-Type:
      - application/json
      ParameterSetName:
      - --source-data-store-type -g --vault-name --backup-instance-name --start-time
        --end-time
      User-Agent:
      - AZURECLI/2.49.0 (AAZ) azsdk-python-core/1.26.0 Python/3.10.11 (Windows-10-10.0.22621-SP0)
    method: POST
    uri: https://management.azure.com/subscriptions/00000000-0000-0000-0000-000000000000/resourceGroups/clitest-dpp-rg/providers/Microsoft.DataProtection/backupVaults/clitest-bkp-vault-persistent-bi-donotdelete/backupInstances/clitestsabidonotdelete-clitestsabidonotdelete-887c3538-0bfc-11ee-acd3-002b670b472e/findRestorableTimeRanges?api-version=2023-01-01
  response:
    body:
      string: '{"error":{"additionalInfo":[{"type":"UserFacingError","info":{"message":"The
        given time range is invalid","recommendedAction":["Please ensure that the
<<<<<<< HEAD
        given time range in the request is valid"],"details":null,"code":"UserErrorInvalidRestorableTimeRange","target":"","innerError":null,"isRetryable":false,"isUserError":false,"properties":{"ActivityId":"fca11603-14cd-11ee-8753-002b670b472e"}}}],"code":"UserErrorInvalidRestorableTimeRange","message":"The
=======
        given time range in the request is valid"],"details":null,"code":"UserErrorInvalidRestorableTimeRange","target":"","innerError":null,"isRetryable":false,"isUserError":false,"properties":{"ActivityId":"5362c15e-1739-11ee-b88e-002b670b472e"}}}],"code":"UserErrorInvalidRestorableTimeRange","message":"The
>>>>>>> ca313ff0
        given time range is invalid","target":null,"details":null}}'
    headers:
      cache-control:
      - no-cache
      content-length:
      - '513'
      content-type:
      - application/json
      date:
<<<<<<< HEAD
      - Tue, 27 Jun 2023 09:35:44 GMT
=======
      - Fri, 30 Jun 2023 11:29:08 GMT
>>>>>>> ca313ff0
      expires:
      - '-1'
      pragma:
      - no-cache
      strict-transport-security:
      - max-age=31536000; includeSubDomains
      x-content-type-options:
      - nosniff
      x-ms-ratelimit-remaining-subscription-writes:
      - '1198'
      x-powered-by:
      - ASP.NET
    status:
      code: 400
      message: Bad Request
version: 1<|MERGE_RESOLUTION|>--- conflicted
+++ resolved
@@ -22,11 +22,7 @@
     uri: https://management.azure.com/subscriptions/00000000-0000-0000-0000-000000000000/resourceGroups/clitest-dpp-rg/providers/Microsoft.DataProtection/backupVaults/clitest-bkp-vault-persistent-bi-donotdelete/backupInstances/clitestsabidonotdelete-clitestsabidonotdelete-887c3538-0bfc-11ee-acd3-002b670b472e/findRestorableTimeRanges?api-version=2023-01-01
   response:
     body:
-<<<<<<< HEAD
       string: '{"properties":{"restorableTimeRanges":[{"startTime":"2023-06-16T04:18:50.0559575Z","endTime":"2023-06-27T09:34:54.6832488Z","objectType":"RestorableTimeRange"}],"objectType":"AzureBackupFindRestorableTimeRangesResponse"},"id":"clitestsabidonotdelete-clitestsabidonotdelete-887c3538-0bfc-11ee-acd3-002b670b472e","type":"Microsoft.DataProtection/backupVaults/backupInstances/findRestorableTimeRanges"}'
-=======
-      string: '{"properties":{"restorableTimeRanges":[{"startTime":"2023-06-16T04:18:50.0559575Z","endTime":"2023-06-30T11:28:29.8957385Z","objectType":"RestorableTimeRange"}],"objectType":"AzureBackupFindRestorableTimeRangesResponse"},"id":"clitestsabidonotdelete-clitestsabidonotdelete-887c3538-0bfc-11ee-acd3-002b670b472e","type":"Microsoft.DataProtection/backupVaults/backupInstances/findRestorableTimeRanges"}'
->>>>>>> ca313ff0
     headers:
       cache-control:
       - no-cache
@@ -35,11 +31,7 @@
       content-type:
       - application/json
       date:
-<<<<<<< HEAD
       - Tue, 27 Jun 2023 09:34:54 GMT
-=======
-      - Fri, 30 Jun 2023 11:28:29 GMT
->>>>>>> ca313ff0
       expires:
       - '-1'
       pragma:
@@ -95,11 +87,7 @@
       content-type:
       - application/json
       date:
-<<<<<<< HEAD
       - Tue, 27 Jun 2023 09:34:56 GMT
-=======
-      - Fri, 30 Jun 2023 11:28:30 GMT
->>>>>>> ca313ff0
       expires:
       - '-1'
       pragma:
@@ -146,11 +134,7 @@
     uri: https://management.azure.com/subscriptions/00000000-0000-0000-0000-000000000000/resourceGroups/clitest-dpp-rg/providers/Microsoft.DataProtection/backupVaults/clitest-bkp-vault-persistent-bi-donotdelete/backupInstances/clitestsabidonotdelete-clitestsabidonotdelete-887c3538-0bfc-11ee-acd3-002b670b472e/findRestorableTimeRanges?api-version=2023-01-01
   response:
     body:
-<<<<<<< HEAD
       string: '{"properties":{"restorableTimeRanges":[{"startTime":"2051-02-27T12:00:00.0000000Z","endTime":"2023-06-27T09:34:58.7941982Z","objectType":"RestorableTimeRange"}],"objectType":"AzureBackupFindRestorableTimeRangesResponse"},"id":"clitestsabidonotdelete-clitestsabidonotdelete-887c3538-0bfc-11ee-acd3-002b670b472e","type":"Microsoft.DataProtection/backupVaults/backupInstances/findRestorableTimeRanges"}'
-=======
-      string: '{"properties":{"restorableTimeRanges":[{"startTime":"2051-02-27T12:00:00.0000000Z","endTime":"2023-06-30T11:28:32.9672874Z","objectType":"RestorableTimeRange"}],"objectType":"AzureBackupFindRestorableTimeRangesResponse"},"id":"clitestsabidonotdelete-clitestsabidonotdelete-887c3538-0bfc-11ee-acd3-002b670b472e","type":"Microsoft.DataProtection/backupVaults/backupInstances/findRestorableTimeRanges"}'
->>>>>>> ca313ff0
     headers:
       cache-control:
       - no-cache
@@ -159,11 +143,7 @@
       content-type:
       - application/json
       date:
-<<<<<<< HEAD
       - Tue, 27 Jun 2023 09:34:58 GMT
-=======
-      - Fri, 30 Jun 2023 11:28:32 GMT
->>>>>>> ca313ff0
       expires:
       - '-1'
       pragma:
@@ -179,11 +159,7 @@
       x-content-type-options:
       - nosniff
       x-ms-ratelimit-remaining-subscription-writes:
-<<<<<<< HEAD
       - '1198'
-=======
-      - '1199'
->>>>>>> ca313ff0
       x-powered-by:
       - ASP.NET
     status:
@@ -214,11 +190,7 @@
     uri: https://management.azure.com/subscriptions/00000000-0000-0000-0000-000000000000/resourceGroups/clitest-dpp-rg/providers/Microsoft.DataProtection/backupVaults/clitest-bkp-vault-persistent-bi-donotdelete/backupInstances/clitestsabidonotdelete-clitestsabidonotdelete-887c3538-0bfc-11ee-acd3-002b670b472e/findRestorableTimeRanges?api-version=2023-01-01
   response:
     body:
-<<<<<<< HEAD
       string: '{"properties":{"restorableTimeRanges":[{"startTime":"2023-06-16T04:18:50.0559575Z","endTime":"2023-06-27T09:35:00.3615743Z","objectType":"RestorableTimeRange"}],"objectType":"AzureBackupFindRestorableTimeRangesResponse"},"id":"clitestsabidonotdelete-clitestsabidonotdelete-887c3538-0bfc-11ee-acd3-002b670b472e","type":"Microsoft.DataProtection/backupVaults/backupInstances/findRestorableTimeRanges"}'
-=======
-      string: '{"properties":{"restorableTimeRanges":[{"startTime":"2023-06-16T04:18:50.0559575Z","endTime":"2023-06-30T11:28:35.3193997Z","objectType":"RestorableTimeRange"}],"objectType":"AzureBackupFindRestorableTimeRangesResponse"},"id":"clitestsabidonotdelete-clitestsabidonotdelete-887c3538-0bfc-11ee-acd3-002b670b472e","type":"Microsoft.DataProtection/backupVaults/backupInstances/findRestorableTimeRanges"}'
->>>>>>> ca313ff0
     headers:
       cache-control:
       - no-cache
@@ -227,11 +199,7 @@
       content-type:
       - application/json
       date:
-<<<<<<< HEAD
       - Tue, 27 Jun 2023 09:35:00 GMT
-=======
-      - Fri, 30 Jun 2023 11:28:35 GMT
->>>>>>> ca313ff0
       expires:
       - '-1'
       pragma:
@@ -247,11 +215,7 @@
       x-content-type-options:
       - nosniff
       x-ms-ratelimit-remaining-subscription-writes:
-<<<<<<< HEAD
       - '1199'
-=======
-      - '1197'
->>>>>>> ca313ff0
       x-powered-by:
       - ASP.NET
     status:
@@ -282,11 +246,7 @@
     uri: https://management.azure.com/subscriptions/00000000-0000-0000-0000-000000000000/resourceGroups/clitest-dpp-rg/providers/Microsoft.DataProtection/backupVaults/clitest-bkp-vault-persistent-bi-donotdelete/backupInstances/clitestsabidonotdelete-clitestsabidonotdelete-887c3538-0bfc-11ee-acd3-002b670b472e/findRestorableTimeRanges?api-version=2023-01-01
   response:
     body:
-<<<<<<< HEAD
       string: '{"properties":{"restorableTimeRanges":[{"startTime":"2023-06-16T04:18:50.0559575Z","endTime":"2023-06-27T09:35:03.2125185Z","objectType":"RestorableTimeRange"}],"objectType":"AzureBackupFindRestorableTimeRangesResponse"},"id":"clitestsabidonotdelete-clitestsabidonotdelete-887c3538-0bfc-11ee-acd3-002b670b472e","type":"Microsoft.DataProtection/backupVaults/backupInstances/findRestorableTimeRanges"}'
-=======
-      string: '{"properties":{"restorableTimeRanges":[{"startTime":"2023-06-16T04:18:50.0559575Z","endTime":"2023-06-30T11:28:36.6731597Z","objectType":"RestorableTimeRange"}],"objectType":"AzureBackupFindRestorableTimeRangesResponse"},"id":"clitestsabidonotdelete-clitestsabidonotdelete-887c3538-0bfc-11ee-acd3-002b670b472e","type":"Microsoft.DataProtection/backupVaults/backupInstances/findRestorableTimeRanges"}'
->>>>>>> ca313ff0
     headers:
       cache-control:
       - no-cache
@@ -295,11 +255,7 @@
       content-type:
       - application/json
       date:
-<<<<<<< HEAD
       - Tue, 27 Jun 2023 09:35:03 GMT
-=======
-      - Fri, 30 Jun 2023 11:28:36 GMT
->>>>>>> ca313ff0
       expires:
       - '-1'
       pragma:
@@ -315,11 +271,7 @@
       x-content-type-options:
       - nosniff
       x-ms-ratelimit-remaining-subscription-writes:
-<<<<<<< HEAD
       - '1198'
-=======
-      - '1196'
->>>>>>> ca313ff0
       x-powered-by:
       - ASP.NET
     status:
@@ -350,11 +302,7 @@
     uri: https://management.azure.com/subscriptions/00000000-0000-0000-0000-000000000000/resourceGroups/clitest-dpp-rg/providers/Microsoft.DataProtection/backupVaults/clitest-bkp-vault-persistent-bi-donotdelete/backupInstances/clitestsabidonotdelete-clitestsabidonotdelete-887c3538-0bfc-11ee-acd3-002b670b472e/findRestorableTimeRanges?api-version=2023-01-01
   response:
     body:
-<<<<<<< HEAD
       string: '{"properties":{"restorableTimeRanges":[{"startTime":"2023-06-16T04:18:50.0559575Z","endTime":"2023-06-27T09:35:06.1274046Z","objectType":"RestorableTimeRange"}],"objectType":"AzureBackupFindRestorableTimeRangesResponse"},"id":"clitestsabidonotdelete-clitestsabidonotdelete-887c3538-0bfc-11ee-acd3-002b670b472e","type":"Microsoft.DataProtection/backupVaults/backupInstances/findRestorableTimeRanges"}'
-=======
-      string: '{"properties":{"restorableTimeRanges":[{"startTime":"2023-06-16T04:18:50.0559575Z","endTime":"2023-06-30T11:28:38.1010661Z","objectType":"RestorableTimeRange"}],"objectType":"AzureBackupFindRestorableTimeRangesResponse"},"id":"clitestsabidonotdelete-clitestsabidonotdelete-887c3538-0bfc-11ee-acd3-002b670b472e","type":"Microsoft.DataProtection/backupVaults/backupInstances/findRestorableTimeRanges"}'
->>>>>>> ca313ff0
     headers:
       cache-control:
       - no-cache
@@ -363,11 +311,7 @@
       content-type:
       - application/json
       date:
-<<<<<<< HEAD
       - Tue, 27 Jun 2023 09:35:05 GMT
-=======
-      - Fri, 30 Jun 2023 11:28:37 GMT
->>>>>>> ca313ff0
       expires:
       - '-1'
       pragma:
@@ -414,11 +358,7 @@
     uri: https://management.azure.com/subscriptions/00000000-0000-0000-0000-000000000000/resourceGroups/clitest-dpp-rg/providers/Microsoft.DataProtection/backupVaults/clitest-bkp-vault-persistent-bi-donotdelete/backupInstances/clitestsabidonotdelete-clitestsabidonotdelete-887c3538-0bfc-11ee-acd3-002b670b472e/findRestorableTimeRanges?api-version=2023-01-01
   response:
     body:
-<<<<<<< HEAD
       string: '{"properties":{"restorableTimeRanges":[{"startTime":"2023-06-16T04:18:50.0559575Z","endTime":"2023-06-27T09:35:08.7854866Z","objectType":"RestorableTimeRange"}],"objectType":"AzureBackupFindRestorableTimeRangesResponse"},"id":"clitestsabidonotdelete-clitestsabidonotdelete-887c3538-0bfc-11ee-acd3-002b670b472e","type":"Microsoft.DataProtection/backupVaults/backupInstances/findRestorableTimeRanges"}'
-=======
-      string: '{"properties":{"restorableTimeRanges":[{"startTime":"2023-06-16T04:18:50.0559575Z","endTime":"2023-06-30T11:28:39.5726766Z","objectType":"RestorableTimeRange"}],"objectType":"AzureBackupFindRestorableTimeRangesResponse"},"id":"clitestsabidonotdelete-clitestsabidonotdelete-887c3538-0bfc-11ee-acd3-002b670b472e","type":"Microsoft.DataProtection/backupVaults/backupInstances/findRestorableTimeRanges"}'
->>>>>>> ca313ff0
     headers:
       cache-control:
       - no-cache
@@ -427,11 +367,7 @@
       content-type:
       - application/json
       date:
-<<<<<<< HEAD
       - Tue, 27 Jun 2023 09:35:08 GMT
-=======
-      - Fri, 30 Jun 2023 11:28:39 GMT
->>>>>>> ca313ff0
       expires:
       - '-1'
       pragma:
@@ -478,11 +414,7 @@
     uri: https://management.azure.com/subscriptions/00000000-0000-0000-0000-000000000000/resourceGroups/clitest-dpp-rg/providers/Microsoft.DataProtection/backupVaults/clitest-bkp-vault-persistent-bi-donotdelete/backupInstances/clitestsabidonotdelete-clitestsabidonotdelete-887c3538-0bfc-11ee-acd3-002b670b472e/findRestorableTimeRanges?api-version=2023-01-01
   response:
     body:
-<<<<<<< HEAD
       string: '{"properties":{"restorableTimeRanges":[{"startTime":"2023-06-16T04:18:50.0559575Z","endTime":"2023-06-27T09:35:10.4157108Z","objectType":"RestorableTimeRange"}],"objectType":"AzureBackupFindRestorableTimeRangesResponse"},"id":"clitestsabidonotdelete-clitestsabidonotdelete-887c3538-0bfc-11ee-acd3-002b670b472e","type":"Microsoft.DataProtection/backupVaults/backupInstances/findRestorableTimeRanges"}'
-=======
-      string: '{"properties":{"restorableTimeRanges":[{"startTime":"2023-06-16T04:18:50.0559575Z","endTime":"2023-06-30T11:28:42.5292989Z","objectType":"RestorableTimeRange"}],"objectType":"AzureBackupFindRestorableTimeRangesResponse"},"id":"clitestsabidonotdelete-clitestsabidonotdelete-887c3538-0bfc-11ee-acd3-002b670b472e","type":"Microsoft.DataProtection/backupVaults/backupInstances/findRestorableTimeRanges"}'
->>>>>>> ca313ff0
     headers:
       cache-control:
       - no-cache
@@ -491,11 +423,7 @@
       content-type:
       - application/json
       date:
-<<<<<<< HEAD
       - Tue, 27 Jun 2023 09:35:09 GMT
-=======
-      - Fri, 30 Jun 2023 11:28:42 GMT
->>>>>>> ca313ff0
       expires:
       - '-1'
       pragma:
@@ -540,11 +468,7 @@
     uri: https://management.azure.com/subscriptions/00000000-0000-0000-0000-000000000000/resourceGroups/clitest-dpp-rg/providers/Microsoft.DataProtection/backupVaults/clitest-bkp-vault-persistent-bi-donotdelete/backupInstances/clitestsabidonotdelete-clitestsabidonotdelete-887c3538-0bfc-11ee-acd3-002b670b472e/findRestorableTimeRanges?api-version=2023-01-01
   response:
     body:
-<<<<<<< HEAD
       string: '{"properties":{"restorableTimeRanges":[{"startTime":"2023-06-16T04:18:50.0559575Z","endTime":"2023-06-27T09:35:12.1257506Z","objectType":"RestorableTimeRange"}],"objectType":"AzureBackupFindRestorableTimeRangesResponse"},"id":"clitestsabidonotdelete-clitestsabidonotdelete-887c3538-0bfc-11ee-acd3-002b670b472e","type":"Microsoft.DataProtection/backupVaults/backupInstances/findRestorableTimeRanges"}'
-=======
-      string: '{"properties":{"restorableTimeRanges":[{"startTime":"2023-06-16T04:18:50.0559575Z","endTime":"2023-06-30T11:28:43.9538445Z","objectType":"RestorableTimeRange"}],"objectType":"AzureBackupFindRestorableTimeRangesResponse"},"id":"clitestsabidonotdelete-clitestsabidonotdelete-887c3538-0bfc-11ee-acd3-002b670b472e","type":"Microsoft.DataProtection/backupVaults/backupInstances/findRestorableTimeRanges"}'
->>>>>>> ca313ff0
     headers:
       cache-control:
       - no-cache
@@ -553,11 +477,7 @@
       content-type:
       - application/json
       date:
-<<<<<<< HEAD
       - Tue, 27 Jun 2023 09:35:12 GMT
-=======
-      - Fri, 30 Jun 2023 11:28:43 GMT
->>>>>>> ca313ff0
       expires:
       - '-1'
       pragma:
@@ -573,11 +493,7 @@
       x-content-type-options:
       - nosniff
       x-ms-ratelimit-remaining-subscription-writes:
-<<<<<<< HEAD
       - '1198'
-=======
-      - '1199'
->>>>>>> ca313ff0
       x-powered-by:
       - ASP.NET
     status:
@@ -609,11 +525,7 @@
       string: '{"error":{"additionalInfo":[{"type":"UserFacingError","info":{"message":"Invalid
         inputs from caller.","recommendedAction":["Please retry after some time with
         correct inputs. Reach out to the Azure Backup support if the issue persists.
-<<<<<<< HEAD
         "],"details":null,"code":"DppPluginInvalidInputParameters","target":"","innerError":null,"isRetryable":false,"isUserError":false,"properties":{"ActivityId":"e9d9f3ae-14cd-11ee-9ff6-002b670b472e"}}}],"code":"DppPluginInvalidInputParameters","message":"Invalid
-=======
-        "],"details":null,"code":"DppPluginInvalidInputParameters","target":"","innerError":null,"isRetryable":false,"isUserError":false,"properties":{"ActivityId":"4531cdf2-1739-11ee-9239-002b670b472e"}}}],"code":"DppPluginInvalidInputParameters","message":"Invalid
->>>>>>> ca313ff0
         inputs from caller.","target":null,"details":null}}'
     headers:
       cache-control:
@@ -623,11 +535,7 @@
       content-type:
       - application/json
       date:
-<<<<<<< HEAD
       - Tue, 27 Jun 2023 09:35:14 GMT
-=======
-      - Fri, 30 Jun 2023 11:28:44 GMT
->>>>>>> ca313ff0
       expires:
       - '-1'
       pragma:
@@ -669,11 +577,7 @@
       string: '{"error":{"additionalInfo":[{"type":"UserFacingError","info":{"message":"Microsoft
         Azure Backup encountered an internal error.","recommendedAction":["Wait for
         a few minutes and then try the operation again. If the issue persists, please
-<<<<<<< HEAD
         contact Microsoft support."],"details":null,"code":"CloudInternalError","target":"","innerError":null,"isRetryable":false,"isUserError":false,"properties":{"ActivityId":"eb24680c-14cd-11ee-b539-002b670b472e"}}}],"code":"CloudInternalError","message":"Microsoft
-=======
-        contact Microsoft support."],"details":null,"code":"CloudInternalError","target":"","innerError":null,"isRetryable":false,"isUserError":false,"properties":{"ActivityId":"46060b88-1739-11ee-99ae-002b670b472e"}}}],"code":"CloudInternalError","message":"Microsoft
->>>>>>> ca313ff0
         Azure Backup encountered an internal error.","target":null,"details":null}}'
     headers:
       cache-control:
@@ -685,11 +589,7 @@
       content-type:
       - application/json
       date:
-<<<<<<< HEAD
       - Tue, 27 Jun 2023 09:35:15 GMT
-=======
-      - Fri, 30 Jun 2023 11:28:45 GMT
->>>>>>> ca313ff0
       expires:
       - '-1'
       pragma:
@@ -733,11 +633,7 @@
       string: '{"error":{"additionalInfo":[{"type":"UserFacingError","info":{"message":"Microsoft
         Azure Backup encountered an internal error.","recommendedAction":["Wait for
         a few minutes and then try the operation again. If the issue persists, please
-<<<<<<< HEAD
         contact Microsoft support."],"details":null,"code":"CloudInternalError","target":"","innerError":null,"isRetryable":false,"isUserError":false,"properties":{"ActivityId":"eb24680c-14cd-11ee-b539-002b670b472e"}}}],"code":"CloudInternalError","message":"Microsoft
-=======
-        contact Microsoft support."],"details":null,"code":"CloudInternalError","target":"","innerError":null,"isRetryable":false,"isUserError":false,"properties":{"ActivityId":"46060b88-1739-11ee-99ae-002b670b472e"}}}],"code":"CloudInternalError","message":"Microsoft
->>>>>>> ca313ff0
         Azure Backup encountered an internal error.","target":null,"details":null}}'
     headers:
       cache-control:
@@ -749,11 +645,7 @@
       content-type:
       - application/json
       date:
-<<<<<<< HEAD
       - Tue, 27 Jun 2023 09:35:16 GMT
-=======
-      - Fri, 30 Jun 2023 11:28:47 GMT
->>>>>>> ca313ff0
       expires:
       - '-1'
       pragma:
@@ -797,11 +689,7 @@
       string: '{"error":{"additionalInfo":[{"type":"UserFacingError","info":{"message":"Microsoft
         Azure Backup encountered an internal error.","recommendedAction":["Wait for
         a few minutes and then try the operation again. If the issue persists, please
-<<<<<<< HEAD
         contact Microsoft support."],"details":null,"code":"CloudInternalError","target":"","innerError":null,"isRetryable":false,"isUserError":false,"properties":{"ActivityId":"eb24680c-14cd-11ee-b539-002b670b472e"}}}],"code":"CloudInternalError","message":"Microsoft
-=======
-        contact Microsoft support."],"details":null,"code":"CloudInternalError","target":"","innerError":null,"isRetryable":false,"isUserError":false,"properties":{"ActivityId":"46060b88-1739-11ee-99ae-002b670b472e"}}}],"code":"CloudInternalError","message":"Microsoft
->>>>>>> ca313ff0
         Azure Backup encountered an internal error.","target":null,"details":null}}'
     headers:
       cache-control:
@@ -813,11 +701,7 @@
       content-type:
       - application/json
       date:
-<<<<<<< HEAD
       - Tue, 27 Jun 2023 09:35:20 GMT
-=======
-      - Fri, 30 Jun 2023 11:28:50 GMT
->>>>>>> ca313ff0
       expires:
       - '-1'
       pragma:
@@ -861,11 +745,7 @@
       string: '{"error":{"additionalInfo":[{"type":"UserFacingError","info":{"message":"Microsoft
         Azure Backup encountered an internal error.","recommendedAction":["Wait for
         a few minutes and then try the operation again. If the issue persists, please
-<<<<<<< HEAD
         contact Microsoft support."],"details":null,"code":"CloudInternalError","target":"","innerError":null,"isRetryable":false,"isUserError":false,"properties":{"ActivityId":"eb24680c-14cd-11ee-b539-002b670b472e"}}}],"code":"CloudInternalError","message":"Microsoft
-=======
-        contact Microsoft support."],"details":null,"code":"CloudInternalError","target":"","innerError":null,"isRetryable":false,"isUserError":false,"properties":{"ActivityId":"46060b88-1739-11ee-99ae-002b670b472e"}}}],"code":"CloudInternalError","message":"Microsoft
->>>>>>> ca313ff0
         Azure Backup encountered an internal error.","target":null,"details":null}}'
     headers:
       cache-control:
@@ -877,11 +757,7 @@
       content-type:
       - application/json
       date:
-<<<<<<< HEAD
       - Tue, 27 Jun 2023 09:35:27 GMT
-=======
-      - Fri, 30 Jun 2023 11:28:54 GMT
->>>>>>> ca313ff0
       expires:
       - '-1'
       pragma:
@@ -925,11 +801,7 @@
       string: '{"error":{"additionalInfo":[{"type":"UserFacingError","info":{"message":"Invalid
         inputs from caller.","recommendedAction":["Please retry after some time with
         correct inputs. Reach out to the Azure Backup support if the issue persists.
-<<<<<<< HEAD
         "],"details":null,"code":"DppPluginInvalidInputParameters","target":"","innerError":null,"isRetryable":false,"isUserError":false,"properties":{"ActivityId":"f33a7482-14cd-11ee-8711-002b670b472e"}}}],"code":"DppPluginInvalidInputParameters","message":"Invalid
-=======
-        "],"details":null,"code":"DppPluginInvalidInputParameters","target":"","innerError":null,"isRetryable":false,"isUserError":false,"properties":{"ActivityId":"4bc74fd2-1739-11ee-a1a4-002b670b472e"}}}],"code":"DppPluginInvalidInputParameters","message":"Invalid
->>>>>>> ca313ff0
         inputs from caller.","target":null,"details":null}}'
     headers:
       cache-control:
@@ -939,11 +811,7 @@
       content-type:
       - application/json
       date:
-<<<<<<< HEAD
       - Tue, 27 Jun 2023 09:35:29 GMT
-=======
-      - Fri, 30 Jun 2023 11:28:56 GMT
->>>>>>> ca313ff0
       expires:
       - '-1'
       pragma:
@@ -985,11 +853,7 @@
       string: '{"error":{"additionalInfo":[{"type":"UserFacingError","info":{"message":"Microsoft
         Azure Backup encountered an internal error.","recommendedAction":["Wait for
         a few minutes and then try the operation again. If the issue persists, please
-<<<<<<< HEAD
         contact Microsoft support."],"details":null,"code":"CloudInternalError","target":"","innerError":null,"isRetryable":false,"isUserError":false,"properties":{"ActivityId":"f4de245b-14cd-11ee-91f1-002b670b472e"}}}],"code":"CloudInternalError","message":"Microsoft
-=======
-        contact Microsoft support."],"details":null,"code":"CloudInternalError","target":"","innerError":null,"isRetryable":false,"isUserError":false,"properties":{"ActivityId":"4cada33e-1739-11ee-81db-002b670b472e"}}}],"code":"CloudInternalError","message":"Microsoft
->>>>>>> ca313ff0
         Azure Backup encountered an internal error.","target":null,"details":null}}'
     headers:
       cache-control:
@@ -1001,11 +865,7 @@
       content-type:
       - application/json
       date:
-<<<<<<< HEAD
       - Tue, 27 Jun 2023 09:35:32 GMT
-=======
-      - Fri, 30 Jun 2023 11:28:59 GMT
->>>>>>> ca313ff0
       expires:
       - '-1'
       pragma:
@@ -1049,11 +909,7 @@
       string: '{"error":{"additionalInfo":[{"type":"UserFacingError","info":{"message":"Microsoft
         Azure Backup encountered an internal error.","recommendedAction":["Wait for
         a few minutes and then try the operation again. If the issue persists, please
-<<<<<<< HEAD
         contact Microsoft support."],"details":null,"code":"CloudInternalError","target":"","innerError":null,"isRetryable":false,"isUserError":false,"properties":{"ActivityId":"f4de245b-14cd-11ee-91f1-002b670b472e"}}}],"code":"CloudInternalError","message":"Microsoft
-=======
-        contact Microsoft support."],"details":null,"code":"CloudInternalError","target":"","innerError":null,"isRetryable":false,"isUserError":false,"properties":{"ActivityId":"4cada33e-1739-11ee-81db-002b670b472e"}}}],"code":"CloudInternalError","message":"Microsoft
->>>>>>> ca313ff0
         Azure Backup encountered an internal error.","target":null,"details":null}}'
     headers:
       cache-control:
@@ -1065,11 +921,7 @@
       content-type:
       - application/json
       date:
-<<<<<<< HEAD
       - Tue, 27 Jun 2023 09:35:33 GMT
-=======
-      - Fri, 30 Jun 2023 11:29:00 GMT
->>>>>>> ca313ff0
       expires:
       - '-1'
       pragma:
@@ -1113,11 +965,7 @@
       string: '{"error":{"additionalInfo":[{"type":"UserFacingError","info":{"message":"Microsoft
         Azure Backup encountered an internal error.","recommendedAction":["Wait for
         a few minutes and then try the operation again. If the issue persists, please
-<<<<<<< HEAD
         contact Microsoft support."],"details":null,"code":"CloudInternalError","target":"","innerError":null,"isRetryable":false,"isUserError":false,"properties":{"ActivityId":"f4de245b-14cd-11ee-91f1-002b670b472e"}}}],"code":"CloudInternalError","message":"Microsoft
-=======
-        contact Microsoft support."],"details":null,"code":"CloudInternalError","target":"","innerError":null,"isRetryable":false,"isUserError":false,"properties":{"ActivityId":"4cada33e-1739-11ee-81db-002b670b472e"}}}],"code":"CloudInternalError","message":"Microsoft
->>>>>>> ca313ff0
         Azure Backup encountered an internal error.","target":null,"details":null}}'
     headers:
       cache-control:
@@ -1129,11 +977,7 @@
       content-type:
       - application/json
       date:
-<<<<<<< HEAD
       - Tue, 27 Jun 2023 09:35:37 GMT
-=======
-      - Fri, 30 Jun 2023 11:29:02 GMT
->>>>>>> ca313ff0
       expires:
       - '-1'
       pragma:
@@ -1177,11 +1021,7 @@
       string: '{"error":{"additionalInfo":[{"type":"UserFacingError","info":{"message":"Microsoft
         Azure Backup encountered an internal error.","recommendedAction":["Wait for
         a few minutes and then try the operation again. If the issue persists, please
-<<<<<<< HEAD
         contact Microsoft support."],"details":null,"code":"CloudInternalError","target":"","innerError":null,"isRetryable":false,"isUserError":false,"properties":{"ActivityId":"f4de245b-14cd-11ee-91f1-002b670b472e"}}}],"code":"CloudInternalError","message":"Microsoft
-=======
-        contact Microsoft support."],"details":null,"code":"CloudInternalError","target":"","innerError":null,"isRetryable":false,"isUserError":false,"properties":{"ActivityId":"4cada33e-1739-11ee-81db-002b670b472e"}}}],"code":"CloudInternalError","message":"Microsoft
->>>>>>> ca313ff0
         Azure Backup encountered an internal error.","target":null,"details":null}}'
     headers:
       cache-control:
@@ -1193,11 +1033,7 @@
       content-type:
       - application/json
       date:
-<<<<<<< HEAD
       - Tue, 27 Jun 2023 09:35:43 GMT
-=======
-      - Fri, 30 Jun 2023 11:29:07 GMT
->>>>>>> ca313ff0
       expires:
       - '-1'
       pragma:
@@ -1209,11 +1045,7 @@
       x-ms-failure-cause:
       - service
       x-ms-ratelimit-remaining-subscription-writes:
-<<<<<<< HEAD
       - '1198'
-=======
-      - '1199'
->>>>>>> ca313ff0
       x-powered-by:
       - ASP.NET
     status:
@@ -1246,11 +1078,7 @@
     body:
       string: '{"error":{"additionalInfo":[{"type":"UserFacingError","info":{"message":"The
         given time range is invalid","recommendedAction":["Please ensure that the
-<<<<<<< HEAD
         given time range in the request is valid"],"details":null,"code":"UserErrorInvalidRestorableTimeRange","target":"","innerError":null,"isRetryable":false,"isUserError":false,"properties":{"ActivityId":"fca11603-14cd-11ee-8753-002b670b472e"}}}],"code":"UserErrorInvalidRestorableTimeRange","message":"The
-=======
-        given time range in the request is valid"],"details":null,"code":"UserErrorInvalidRestorableTimeRange","target":"","innerError":null,"isRetryable":false,"isUserError":false,"properties":{"ActivityId":"5362c15e-1739-11ee-b88e-002b670b472e"}}}],"code":"UserErrorInvalidRestorableTimeRange","message":"The
->>>>>>> ca313ff0
         given time range is invalid","target":null,"details":null}}'
     headers:
       cache-control:
@@ -1260,11 +1088,7 @@
       content-type:
       - application/json
       date:
-<<<<<<< HEAD
       - Tue, 27 Jun 2023 09:35:44 GMT
-=======
-      - Fri, 30 Jun 2023 11:29:08 GMT
->>>>>>> ca313ff0
       expires:
       - '-1'
       pragma:
