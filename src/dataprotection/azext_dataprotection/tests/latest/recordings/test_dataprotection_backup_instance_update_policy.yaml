interactions:
- request:
    body: null
    headers:
      Accept:
      - application/json
      Accept-Encoding:
      - gzip, deflate
      CommandName:
      - dataprotection backup-instance wait
      Connection:
      - keep-alive
      ParameterSetName:
      - -g --vault-name --backup-instance-name --timeout --custom
      User-Agent:
      - AZURECLI/2.49.0 (PIP) (AAZ) azsdk-python-core/1.26.0 Python/3.10.7 (Windows-10-10.0.22621-SP0)
    method: GET
    uri: https://management.azure.com/subscriptions/00000000-0000-0000-0000-000000000000/resourceGroups/clitest-dpp-rg/providers/Microsoft.DataProtection/backupVaults/clitest-bkp-vault-persistent-bi-donotdelete/backupInstances/clitestsabidonotdelete-clitestsabidonotdelete-887c3538-0bfc-11ee-acd3-002b670b472e?api-version=2023-05-01
  response:
    body:
      string: '{"properties":{"friendlyName":"clitestsabidonotdelete","dataSourceInfo":{"resourceID":"/subscriptions/00000000-0000-0000-0000-000000000000/resourceGroups/clitest-dpp-rg/providers/Microsoft.Storage/storageAccounts/clitestsabidonotdelete","resourceUri":"","datasourceType":"Microsoft.Storage/storageAccounts/blobServices","resourceName":"clitestsabidonotdelete","resourceType":"Microsoft.Storage/storageAccounts","resourceLocation":"centraluseuap","objectType":"Datasource"},"policyInfo":{"policyId":"/subscriptions/00000000-0000-0000-0000-000000000000/resourceGroups/clitest-dpp-rg/providers/Microsoft.DataProtection/backupVaults/clitest-bkp-vault-persistent-bi-donotdelete/backupPolicies/blobpolicy"},"protectionStatus":{"status":"ProtectionConfigured"},"currentProtectionState":"ProtectionConfigured","provisioningState":"Succeeded","objectType":"BackupInstance"},"id":"/subscriptions/00000000-0000-0000-0000-000000000000/resourceGroups/clitest-dpp-rg/providers/Microsoft.DataProtection/backupVaults/clitest-bkp-vault-persistent-bi-donotdelete/backupInstances/clitestsabidonotdelete-clitestsabidonotdelete-887c3538-0bfc-11ee-acd3-002b670b472e","name":"clitestsabidonotdelete-clitestsabidonotdelete-887c3538-0bfc-11ee-acd3-002b670b472e","type":"Microsoft.DataProtection/backupVaults/backupInstances"}'
    headers:
      cache-control:
      - no-cache
      content-length:
      - '1300'
      content-type:
      - application/json
      date:
<<<<<<< HEAD
      - Tue, 27 Jun 2023 10:06:40 GMT
=======
      - Wed, 02 Aug 2023 10:28:09 GMT
>>>>>>> d1228e33
      expires:
      - '-1'
      pragma:
      - no-cache
      server:
      - Microsoft-IIS/10.0
      strict-transport-security:
      - max-age=31536000; includeSubDomains
      transfer-encoding:
      - chunked
      vary:
      - Accept-Encoding
      x-content-type-options:
      - nosniff
      x-ms-ratelimit-remaining-subscription-resource-requests:
<<<<<<< HEAD
      - '1998'
=======
      - '1993'
>>>>>>> d1228e33
      x-powered-by:
      - ASP.NET
    status:
      code: 200
      message: OK
- request:
    body: null
    headers:
      Accept:
      - application/json
      Accept-Encoding:
      - gzip, deflate
      CommandName:
      - dataprotection backup-instance update-policy
      Connection:
      - keep-alive
      ParameterSetName:
      - -g --vault-name --backup-instance-name --policy-id
      User-Agent:
      - AZURECLI/2.49.0 (PIP) (AAZ) azsdk-python-core/1.26.0 Python/3.10.7 (Windows-10-10.0.22621-SP0)
    method: GET
    uri: https://management.azure.com/subscriptions/00000000-0000-0000-0000-000000000000/resourceGroups/clitest-dpp-rg/providers/Microsoft.DataProtection/backupVaults/clitest-bkp-vault-persistent-bi-donotdelete/backupInstances/clitestsabidonotdelete-clitestsabidonotdelete-887c3538-0bfc-11ee-acd3-002b670b472e?api-version=2023-05-01
  response:
    body:
      string: '{"properties":{"friendlyName":"clitestsabidonotdelete","dataSourceInfo":{"resourceID":"/subscriptions/00000000-0000-0000-0000-000000000000/resourceGroups/clitest-dpp-rg/providers/Microsoft.Storage/storageAccounts/clitestsabidonotdelete","resourceUri":"","datasourceType":"Microsoft.Storage/storageAccounts/blobServices","resourceName":"clitestsabidonotdelete","resourceType":"Microsoft.Storage/storageAccounts","resourceLocation":"centraluseuap","objectType":"Datasource"},"policyInfo":{"policyId":"/subscriptions/00000000-0000-0000-0000-000000000000/resourceGroups/clitest-dpp-rg/providers/Microsoft.DataProtection/backupVaults/clitest-bkp-vault-persistent-bi-donotdelete/backupPolicies/blobpolicy"},"protectionStatus":{"status":"ProtectionConfigured"},"currentProtectionState":"ProtectionConfigured","provisioningState":"Succeeded","objectType":"BackupInstance"},"id":"/subscriptions/00000000-0000-0000-0000-000000000000/resourceGroups/clitest-dpp-rg/providers/Microsoft.DataProtection/backupVaults/clitest-bkp-vault-persistent-bi-donotdelete/backupInstances/clitestsabidonotdelete-clitestsabidonotdelete-887c3538-0bfc-11ee-acd3-002b670b472e","name":"clitestsabidonotdelete-clitestsabidonotdelete-887c3538-0bfc-11ee-acd3-002b670b472e","type":"Microsoft.DataProtection/backupVaults/backupInstances"}'
    headers:
      cache-control:
      - no-cache
      content-length:
      - '1300'
      content-type:
      - application/json
      date:
<<<<<<< HEAD
      - Tue, 27 Jun 2023 10:06:43 GMT
=======
      - Wed, 02 Aug 2023 10:28:10 GMT
>>>>>>> d1228e33
      expires:
      - '-1'
      pragma:
      - no-cache
      server:
      - Microsoft-IIS/10.0
      strict-transport-security:
      - max-age=31536000; includeSubDomains
      transfer-encoding:
      - chunked
      vary:
      - Accept-Encoding
      x-content-type-options:
      - nosniff
      x-ms-ratelimit-remaining-subscription-resource-requests:
      - '1993'
      x-powered-by:
      - ASP.NET
    status:
      code: 200
      message: OK
- request:
    body: null
    headers:
      Accept:
      - application/json
      Accept-Encoding:
      - gzip, deflate
      CommandName:
      - dataprotection backup-instance update-policy
      Connection:
      - keep-alive
      ParameterSetName:
      - -g --vault-name --backup-instance-name --policy-id
      User-Agent:
      - AZURECLI/2.49.0 (PIP) (AAZ) azsdk-python-core/1.26.0 Python/3.10.7 (Windows-10-10.0.22621-SP0)
    method: GET
    uri: https://management.azure.com/subscriptions/00000000-0000-0000-0000-000000000000/resourceGroups/clitest-dpp-rg/providers/Microsoft.DataProtection/backupVaults/clitest-bkp-vault-persistent-bi-donotdelete/backupInstances/clitestsabidonotdelete-clitestsabidonotdelete-887c3538-0bfc-11ee-acd3-002b670b472e?api-version=2023-05-01
  response:
    body:
      string: '{"properties":{"friendlyName":"clitestsabidonotdelete","dataSourceInfo":{"resourceID":"/subscriptions/00000000-0000-0000-0000-000000000000/resourceGroups/clitest-dpp-rg/providers/Microsoft.Storage/storageAccounts/clitestsabidonotdelete","resourceUri":"","datasourceType":"Microsoft.Storage/storageAccounts/blobServices","resourceName":"clitestsabidonotdelete","resourceType":"Microsoft.Storage/storageAccounts","resourceLocation":"centraluseuap","objectType":"Datasource"},"policyInfo":{"policyId":"/subscriptions/00000000-0000-0000-0000-000000000000/resourceGroups/clitest-dpp-rg/providers/Microsoft.DataProtection/backupVaults/clitest-bkp-vault-persistent-bi-donotdelete/backupPolicies/blobpolicy"},"protectionStatus":{"status":"ProtectionConfigured"},"currentProtectionState":"ProtectionConfigured","provisioningState":"Succeeded","objectType":"BackupInstance"},"id":"/subscriptions/00000000-0000-0000-0000-000000000000/resourceGroups/clitest-dpp-rg/providers/Microsoft.DataProtection/backupVaults/clitest-bkp-vault-persistent-bi-donotdelete/backupInstances/clitestsabidonotdelete-clitestsabidonotdelete-887c3538-0bfc-11ee-acd3-002b670b472e","name":"clitestsabidonotdelete-clitestsabidonotdelete-887c3538-0bfc-11ee-acd3-002b670b472e","type":"Microsoft.DataProtection/backupVaults/backupInstances"}'
    headers:
      cache-control:
      - no-cache
      content-length:
      - '1300'
      content-type:
      - application/json
      date:
<<<<<<< HEAD
      - Tue, 27 Jun 2023 10:06:45 GMT
=======
      - Wed, 02 Aug 2023 10:28:11 GMT
>>>>>>> d1228e33
      expires:
      - '-1'
      pragma:
      - no-cache
      server:
      - Microsoft-IIS/10.0
      strict-transport-security:
      - max-age=31536000; includeSubDomains
      transfer-encoding:
      - chunked
      vary:
      - Accept-Encoding
      x-content-type-options:
      - nosniff
      x-ms-ratelimit-remaining-subscription-resource-requests:
      - '1992'
      x-powered-by:
      - ASP.NET
    status:
      code: 200
      message: OK
- request:
    body: '{"properties": {"dataSourceInfo": {"datasourceType": "Microsoft.Storage/storageAccounts/blobServices",
      "objectType": "Datasource", "resourceID": "/subscriptions/00000000-0000-0000-0000-000000000000/resourceGroups/clitest-dpp-rg/providers/Microsoft.Storage/storageAccounts/clitestsabidonotdelete",
      "resourceLocation": "centraluseuap", "resourceName": "clitestsabidonotdelete",
      "resourceType": "Microsoft.Storage/storageAccounts", "resourceUri": ""}, "friendlyName":
      "clitestsabidonotdelete", "objectType": "BackupInstance", "policyInfo": {"policyId":
      "/subscriptions/00000000-0000-0000-0000-000000000000/resourceGroups/clitest-dpp-rg/providers/Microsoft.DataProtection/backupVaults/clitest-bkp-vault-persistent-bi-donotdelete/backupPolicies/altblobpolicy"},
      "protectionStatus": {"status": "ProtectionConfigured"}}}'
    headers:
      Accept:
      - application/json
      Accept-Encoding:
      - gzip, deflate
      CommandName:
      - dataprotection backup-instance update-policy
      Connection:
      - keep-alive
      Content-Length:
      - '813'
      Content-Type:
      - application/json
      ParameterSetName:
      - -g --vault-name --backup-instance-name --policy-id
      User-Agent:
      - AZURECLI/2.49.0 (PIP) (AAZ) azsdk-python-core/1.26.0 Python/3.10.7 (Windows-10-10.0.22621-SP0)
    method: PUT
    uri: https://management.azure.com/subscriptions/00000000-0000-0000-0000-000000000000/resourceGroups/clitest-dpp-rg/providers/Microsoft.DataProtection/backupVaults/clitest-bkp-vault-persistent-bi-donotdelete/backupInstances/clitestsabidonotdelete-clitestsabidonotdelete-887c3538-0bfc-11ee-acd3-002b670b472e?api-version=2023-05-01
  response:
    body:
      string: '{"properties":{"friendlyName":"clitestsabidonotdelete","dataSourceInfo":{"resourceID":"/subscriptions/00000000-0000-0000-0000-000000000000/resourceGroups/clitest-dpp-rg/providers/Microsoft.Storage/storageAccounts/clitestsabidonotdelete","resourceUri":"","datasourceType":"Microsoft.Storage/storageAccounts/blobServices","resourceName":"clitestsabidonotdelete","resourceType":"Microsoft.Storage/storageAccounts","resourceLocation":"centraluseuap","objectType":"Datasource"},"policyInfo":{"policyId":"/subscriptions/00000000-0000-0000-0000-000000000000/resourceGroups/clitest-dpp-rg/providers/Microsoft.DataProtection/backupVaults/clitest-bkp-vault-persistent-bi-donotdelete/backupPolicies/blobpolicy"},"protectionStatus":{"status":"UpdatingProtection"},"currentProtectionState":"UpdatingProtection","provisioningState":"Succeeded","objectType":"BackupInstance"},"id":"/subscriptions/00000000-0000-0000-0000-000000000000/resourceGroups/clitest-dpp-rg/providers/Microsoft.DataProtection/backupVaults/clitest-bkp-vault-persistent-bi-donotdelete/backupInstances/clitestsabidonotdelete-clitestsabidonotdelete-887c3538-0bfc-11ee-acd3-002b670b472e","name":"clitestsabidonotdelete-clitestsabidonotdelete-887c3538-0bfc-11ee-acd3-002b670b472e","type":"Microsoft.DataProtection/backupVaults/backupInstances"}'
    headers:
      azure-asyncoperation:
<<<<<<< HEAD
      - https://management.azure.com/subscriptions/00000000-0000-0000-0000-000000000000/resourceGroups/clitest-dpp-rg/providers/Microsoft.DataProtection/backupVaults/clitest-bkp-vault-persistent-bi-donotdelete/operationStatus/YWRhYzE1NWYtYjEwNS00NGIzLTkzN2EtYjIxZThjNzNjOTY3O2E3MzQwOTZmLWY5YTAtNDNmZi05NDRkLWU5NzYyZjMyOWNiMQ==?api-version=2023-01-01
=======
      - https://management.azure.com/subscriptions/00000000-0000-0000-0000-000000000000/resourceGroups/clitest-dpp-rg/providers/Microsoft.DataProtection/backupVaults/clitest-bkp-vault-persistent-bi-donotdelete/operationStatus/YWRhYzE1NWYtYjEwNS00NGIzLTkzN2EtYjIxZThjNzNjOTY3OzdkOTg4NzZjLWI0ZmMtNGQzZS04MDI3LWQ5ODMxMTdlZTBlMw==?api-version=2023-05-01
>>>>>>> d1228e33
      cache-control:
      - no-cache
      content-length:
      - '1296'
      content-type:
      - application/json
      date:
<<<<<<< HEAD
      - Tue, 27 Jun 2023 10:06:46 GMT
=======
      - Wed, 02 Aug 2023 10:28:12 GMT
>>>>>>> d1228e33
      expires:
      - '-1'
      pragma:
      - no-cache
      server:
      - Microsoft-IIS/10.0
      strict-transport-security:
      - max-age=31536000; includeSubDomains
      x-content-type-options:
      - nosniff
      x-ms-ratelimit-remaining-subscription-resource-requests:
      - '198'
      x-powered-by:
      - ASP.NET
    status:
      code: 201
      message: Created
- request:
    body: null
    headers:
      Accept:
      - '*/*'
      Accept-Encoding:
      - gzip, deflate
      CommandName:
      - dataprotection backup-instance update-policy
      Connection:
      - keep-alive
      ParameterSetName:
      - -g --vault-name --backup-instance-name --policy-id
      User-Agent:
      - AZURECLI/2.49.0 (PIP) (AAZ) azsdk-python-core/1.26.0 Python/3.10.7 (Windows-10-10.0.22621-SP0)
    method: GET
<<<<<<< HEAD
    uri: https://management.azure.com/subscriptions/00000000-0000-0000-0000-000000000000/resourceGroups/clitest-dpp-rg/providers/Microsoft.DataProtection/backupVaults/clitest-bkp-vault-persistent-bi-donotdelete/operationStatus/YWRhYzE1NWYtYjEwNS00NGIzLTkzN2EtYjIxZThjNzNjOTY3O2E3MzQwOTZmLWY5YTAtNDNmZi05NDRkLWU5NzYyZjMyOWNiMQ==?api-version=2023-01-01
  response:
    body:
      string: '{"id":"/subscriptions/00000000-0000-0000-0000-000000000000/resourceGroups/clitest-dpp-rg/providers/Microsoft.DataProtection/backupVaults/clitest-bkp-vault-persistent-bi-donotdelete/operationStatus/YWRhYzE1NWYtYjEwNS00NGIzLTkzN2EtYjIxZThjNzNjOTY3O2E3MzQwOTZmLWY5YTAtNDNmZi05NDRkLWU5NzYyZjMyOWNiMQ==","name":"YWRhYzE1NWYtYjEwNS00NGIzLTkzN2EtYjIxZThjNzNjOTY3O2E3MzQwOTZmLWY5YTAtNDNmZi05NDRkLWU5NzYyZjMyOWNiMQ==","status":"Succeeded","startTime":"2023-06-27T10:06:46.3724468Z","endTime":"2023-06-27T10:06:47Z"}'
=======
    uri: https://management.azure.com/subscriptions/00000000-0000-0000-0000-000000000000/resourceGroups/clitest-dpp-rg/providers/Microsoft.DataProtection/backupVaults/clitest-bkp-vault-persistent-bi-donotdelete/operationStatus/YWRhYzE1NWYtYjEwNS00NGIzLTkzN2EtYjIxZThjNzNjOTY3OzdkOTg4NzZjLWI0ZmMtNGQzZS04MDI3LWQ5ODMxMTdlZTBlMw==?api-version=2023-05-01
  response:
    body:
      string: '{"id":"/subscriptions/00000000-0000-0000-0000-000000000000/resourceGroups/clitest-dpp-rg/providers/Microsoft.DataProtection/backupVaults/clitest-bkp-vault-persistent-bi-donotdelete/operationStatus/YWRhYzE1NWYtYjEwNS00NGIzLTkzN2EtYjIxZThjNzNjOTY3OzdkOTg4NzZjLWI0ZmMtNGQzZS04MDI3LWQ5ODMxMTdlZTBlMw==","name":"YWRhYzE1NWYtYjEwNS00NGIzLTkzN2EtYjIxZThjNzNjOTY3OzdkOTg4NzZjLWI0ZmMtNGQzZS04MDI3LWQ5ODMxMTdlZTBlMw==","status":"Inprogress","startTime":"2023-08-02T10:28:12.8508082Z","endTime":"0001-01-01T00:00:00Z"}'
>>>>>>> d1228e33
    headers:
      cache-control:
      - no-cache
      content-length:
      - '507'
      content-type:
      - application/json
      date:
<<<<<<< HEAD
      - Tue, 27 Jun 2023 10:06:47 GMT
=======
      - Wed, 02 Aug 2023 10:28:12 GMT
>>>>>>> d1228e33
      expires:
      - '-1'
      pragma:
      - no-cache
      server:
      - Microsoft-IIS/10.0
      strict-transport-security:
      - max-age=31536000; includeSubDomains
      transfer-encoding:
      - chunked
      vary:
      - Accept-Encoding
      x-content-type-options:
      - nosniff
      x-ms-ratelimit-remaining-subscription-resource-requests:
<<<<<<< HEAD
      - '998'
=======
      - '972'
>>>>>>> d1228e33
      x-powered-by:
      - ASP.NET
    status:
      code: 200
      message: OK
- request:
    body: null
    headers:
      Accept:
      - '*/*'
      Accept-Encoding:
      - gzip, deflate
      CommandName:
      - dataprotection backup-instance update-policy
      Connection:
      - keep-alive
      ParameterSetName:
      - -g --vault-name --backup-instance-name --policy-id
      User-Agent:
      - AZURECLI/2.49.0 (PIP) (AAZ) azsdk-python-core/1.26.0 Python/3.10.7 (Windows-10-10.0.22621-SP0)
    method: GET
    uri: https://management.azure.com/subscriptions/00000000-0000-0000-0000-000000000000/resourceGroups/clitest-dpp-rg/providers/Microsoft.DataProtection/backupVaults/clitest-bkp-vault-persistent-bi-donotdelete/operationStatus/YWRhYzE1NWYtYjEwNS00NGIzLTkzN2EtYjIxZThjNzNjOTY3OzdkOTg4NzZjLWI0ZmMtNGQzZS04MDI3LWQ5ODMxMTdlZTBlMw==?api-version=2023-05-01
  response:
    body:
      string: '{"id":"/subscriptions/00000000-0000-0000-0000-000000000000/resourceGroups/clitest-dpp-rg/providers/Microsoft.DataProtection/backupVaults/clitest-bkp-vault-persistent-bi-donotdelete/operationStatus/YWRhYzE1NWYtYjEwNS00NGIzLTkzN2EtYjIxZThjNzNjOTY3OzdkOTg4NzZjLWI0ZmMtNGQzZS04MDI3LWQ5ODMxMTdlZTBlMw==","name":"YWRhYzE1NWYtYjEwNS00NGIzLTkzN2EtYjIxZThjNzNjOTY3OzdkOTg4NzZjLWI0ZmMtNGQzZS04MDI3LWQ5ODMxMTdlZTBlMw==","status":"Succeeded","startTime":"2023-08-02T10:28:12.8508082Z","endTime":"2023-08-02T10:28:13Z"}'
    headers:
      cache-control:
      - no-cache
      content-length:
      - '506'
      content-type:
      - application/json
      date:
<<<<<<< HEAD
      - Tue, 27 Jun 2023 10:06:47 GMT
=======
      - Wed, 02 Aug 2023 10:28:43 GMT
>>>>>>> d1228e33
      expires:
      - '-1'
      pragma:
      - no-cache
      server:
      - Microsoft-IIS/10.0
      strict-transport-security:
      - max-age=31536000; includeSubDomains
      transfer-encoding:
      - chunked
      vary:
      - Accept-Encoding
      x-content-type-options:
      - nosniff
      x-ms-ratelimit-remaining-subscription-resource-requests:
      - '969'
      x-powered-by:
      - ASP.NET
    status:
      code: 200
      message: OK
- request:
    body: null
    headers:
      Accept:
      - '*/*'
      Accept-Encoding:
      - gzip, deflate
      CommandName:
      - dataprotection backup-instance update-policy
      Connection:
      - keep-alive
      ParameterSetName:
      - -g --vault-name --backup-instance-name --policy-id
      User-Agent:
      - AZURECLI/2.49.0 (PIP) (AAZ) azsdk-python-core/1.26.0 Python/3.10.7 (Windows-10-10.0.22621-SP0)
    method: GET
    uri: https://management.azure.com/subscriptions/00000000-0000-0000-0000-000000000000/resourceGroups/clitest-dpp-rg/providers/Microsoft.DataProtection/backupVaults/clitest-bkp-vault-persistent-bi-donotdelete/backupInstances/clitestsabidonotdelete-clitestsabidonotdelete-887c3538-0bfc-11ee-acd3-002b670b472e?api-version=2023-05-01
  response:
    body:
      string: '{"properties":{"friendlyName":"clitestsabidonotdelete","dataSourceInfo":{"resourceID":"/subscriptions/00000000-0000-0000-0000-000000000000/resourceGroups/clitest-dpp-rg/providers/Microsoft.Storage/storageAccounts/clitestsabidonotdelete","resourceUri":"","datasourceType":"Microsoft.Storage/storageAccounts/blobServices","resourceName":"clitestsabidonotdelete","resourceType":"Microsoft.Storage/storageAccounts","resourceLocation":"centraluseuap","objectType":"Datasource"},"policyInfo":{"policyId":"/subscriptions/00000000-0000-0000-0000-000000000000/resourceGroups/clitest-dpp-rg/providers/Microsoft.DataProtection/backupVaults/clitest-bkp-vault-persistent-bi-donotdelete/backupPolicies/altblobpolicy"},"protectionStatus":{"status":"UpdatingProtection"},"currentProtectionState":"UpdatingProtection","provisioningState":"Succeeded","objectType":"BackupInstance"},"id":"/subscriptions/00000000-0000-0000-0000-000000000000/resourceGroups/clitest-dpp-rg/providers/Microsoft.DataProtection/backupVaults/clitest-bkp-vault-persistent-bi-donotdelete/backupInstances/clitestsabidonotdelete-clitestsabidonotdelete-887c3538-0bfc-11ee-acd3-002b670b472e","name":"clitestsabidonotdelete-clitestsabidonotdelete-887c3538-0bfc-11ee-acd3-002b670b472e","type":"Microsoft.DataProtection/backupVaults/backupInstances"}'
    headers:
      cache-control:
      - no-cache
      content-length:
      - '1299'
      content-type:
      - application/json
      date:
<<<<<<< HEAD
      - Tue, 27 Jun 2023 10:06:52 GMT
=======
      - Wed, 02 Aug 2023 10:28:43 GMT
>>>>>>> d1228e33
      expires:
      - '-1'
      pragma:
      - no-cache
      server:
      - Microsoft-IIS/10.0
      strict-transport-security:
      - max-age=31536000; includeSubDomains
      transfer-encoding:
      - chunked
      vary:
      - Accept-Encoding
      x-content-type-options:
      - nosniff
      x-ms-ratelimit-remaining-subscription-resource-requests:
      - '1991'
      x-powered-by:
      - ASP.NET
    status:
      code: 200
      message: OK
- request:
    body: null
    headers:
      Accept:
      - application/json
      Accept-Encoding:
      - gzip, deflate
      CommandName:
      - dataprotection backup-instance wait
      Connection:
      - keep-alive
      ParameterSetName:
      - -g --vault-name --backup-instance-name --timeout --custom
      User-Agent:
      - AZURECLI/2.49.0 (PIP) (AAZ) azsdk-python-core/1.26.0 Python/3.10.7 (Windows-10-10.0.22621-SP0)
    method: GET
    uri: https://management.azure.com/subscriptions/00000000-0000-0000-0000-000000000000/resourceGroups/clitest-dpp-rg/providers/Microsoft.DataProtection/backupVaults/clitest-bkp-vault-persistent-bi-donotdelete/backupInstances/clitestsabidonotdelete-clitestsabidonotdelete-887c3538-0bfc-11ee-acd3-002b670b472e?api-version=2023-05-01
  response:
    body:
      string: '{"properties":{"friendlyName":"clitestsabidonotdelete","dataSourceInfo":{"resourceID":"/subscriptions/00000000-0000-0000-0000-000000000000/resourceGroups/clitest-dpp-rg/providers/Microsoft.Storage/storageAccounts/clitestsabidonotdelete","resourceUri":"","datasourceType":"Microsoft.Storage/storageAccounts/blobServices","resourceName":"clitestsabidonotdelete","resourceType":"Microsoft.Storage/storageAccounts","resourceLocation":"centraluseuap","objectType":"Datasource"},"policyInfo":{"policyId":"/subscriptions/00000000-0000-0000-0000-000000000000/resourceGroups/clitest-dpp-rg/providers/Microsoft.DataProtection/backupVaults/clitest-bkp-vault-persistent-bi-donotdelete/backupPolicies/altblobpolicy"},"protectionStatus":{"status":"UpdatingProtection"},"currentProtectionState":"UpdatingProtection","provisioningState":"Succeeded","objectType":"BackupInstance"},"id":"/subscriptions/00000000-0000-0000-0000-000000000000/resourceGroups/clitest-dpp-rg/providers/Microsoft.DataProtection/backupVaults/clitest-bkp-vault-persistent-bi-donotdelete/backupInstances/clitestsabidonotdelete-clitestsabidonotdelete-887c3538-0bfc-11ee-acd3-002b670b472e","name":"clitestsabidonotdelete-clitestsabidonotdelete-887c3538-0bfc-11ee-acd3-002b670b472e","type":"Microsoft.DataProtection/backupVaults/backupInstances"}'
    headers:
      cache-control:
      - no-cache
      content-length:
      - '1299'
      content-type:
      - application/json
      date:
<<<<<<< HEAD
      - Tue, 27 Jun 2023 10:07:24 GMT
=======
      - Wed, 02 Aug 2023 10:28:45 GMT
>>>>>>> d1228e33
      expires:
      - '-1'
      pragma:
      - no-cache
      server:
      - Microsoft-IIS/10.0
      strict-transport-security:
      - max-age=31536000; includeSubDomains
      transfer-encoding:
      - chunked
      vary:
      - Accept-Encoding
      x-content-type-options:
      - nosniff
      x-ms-ratelimit-remaining-subscription-resource-requests:
<<<<<<< HEAD
      - '1997'
=======
      - '1995'
>>>>>>> d1228e33
      x-powered-by:
      - ASP.NET
    status:
      code: 200
      message: OK
- request:
    body: null
    headers:
      Accept:
      - application/json
      Accept-Encoding:
      - gzip, deflate
      CommandName:
      - dataprotection backup-instance wait
      Connection:
      - keep-alive
      ParameterSetName:
      - -g --vault-name --backup-instance-name --timeout --custom
      User-Agent:
      - AZURECLI/2.49.0 (PIP) (AAZ) azsdk-python-core/1.26.0 Python/3.10.7 (Windows-10-10.0.22621-SP0)
    method: GET
    uri: https://management.azure.com/subscriptions/00000000-0000-0000-0000-000000000000/resourceGroups/clitest-dpp-rg/providers/Microsoft.DataProtection/backupVaults/clitest-bkp-vault-persistent-bi-donotdelete/backupInstances/clitestsabidonotdelete-clitestsabidonotdelete-887c3538-0bfc-11ee-acd3-002b670b472e?api-version=2023-05-01
  response:
    body:
      string: '{"properties":{"friendlyName":"clitestsabidonotdelete","dataSourceInfo":{"resourceID":"/subscriptions/00000000-0000-0000-0000-000000000000/resourceGroups/clitest-dpp-rg/providers/Microsoft.Storage/storageAccounts/clitestsabidonotdelete","resourceUri":"","datasourceType":"Microsoft.Storage/storageAccounts/blobServices","resourceName":"clitestsabidonotdelete","resourceType":"Microsoft.Storage/storageAccounts","resourceLocation":"centraluseuap","objectType":"Datasource"},"policyInfo":{"policyId":"/subscriptions/00000000-0000-0000-0000-000000000000/resourceGroups/clitest-dpp-rg/providers/Microsoft.DataProtection/backupVaults/clitest-bkp-vault-persistent-bi-donotdelete/backupPolicies/altblobpolicy"},"protectionStatus":{"status":"ProtectionConfigured"},"currentProtectionState":"ProtectionConfigured","provisioningState":"Succeeded","objectType":"BackupInstance"},"id":"/subscriptions/00000000-0000-0000-0000-000000000000/resourceGroups/clitest-dpp-rg/providers/Microsoft.DataProtection/backupVaults/clitest-bkp-vault-persistent-bi-donotdelete/backupInstances/clitestsabidonotdelete-clitestsabidonotdelete-887c3538-0bfc-11ee-acd3-002b670b472e","name":"clitestsabidonotdelete-clitestsabidonotdelete-887c3538-0bfc-11ee-acd3-002b670b472e","type":"Microsoft.DataProtection/backupVaults/backupInstances"}'
    headers:
      cache-control:
      - no-cache
      content-length:
      - '1303'
      content-type:
      - application/json
      date:
<<<<<<< HEAD
      - Tue, 27 Jun 2023 10:07:57 GMT
=======
      - Wed, 02 Aug 2023 10:29:15 GMT
>>>>>>> d1228e33
      expires:
      - '-1'
      pragma:
      - no-cache
      server:
      - Microsoft-IIS/10.0
      strict-transport-security:
      - max-age=31536000; includeSubDomains
      transfer-encoding:
      - chunked
      vary:
      - Accept-Encoding
      x-content-type-options:
      - nosniff
      x-ms-ratelimit-remaining-subscription-resource-requests:
<<<<<<< HEAD
      - '1999'
=======
      - '1992'
>>>>>>> d1228e33
      x-powered-by:
      - ASP.NET
    status:
      code: 200
      message: OK
- request:
    body: null
    headers:
      Accept:
      - application/json
      Accept-Encoding:
      - gzip, deflate
      CommandName:
      - dataprotection backup-instance update-policy
      Connection:
      - keep-alive
      ParameterSetName:
      - -g --vault-name --backup-instance-name --policy-id
      User-Agent:
      - AZURECLI/2.49.0 (PIP) (AAZ) azsdk-python-core/1.26.0 Python/3.10.7 (Windows-10-10.0.22621-SP0)
    method: GET
    uri: https://management.azure.com/subscriptions/00000000-0000-0000-0000-000000000000/resourceGroups/clitest-dpp-rg/providers/Microsoft.DataProtection/backupVaults/clitest-bkp-vault-persistent-bi-donotdelete/backupInstances/clitestsabidonotdelete-clitestsabidonotdelete-887c3538-0bfc-11ee-acd3-002b670b472e?api-version=2023-05-01
  response:
    body:
      string: '{"properties":{"friendlyName":"clitestsabidonotdelete","dataSourceInfo":{"resourceID":"/subscriptions/00000000-0000-0000-0000-000000000000/resourceGroups/clitest-dpp-rg/providers/Microsoft.Storage/storageAccounts/clitestsabidonotdelete","resourceUri":"","datasourceType":"Microsoft.Storage/storageAccounts/blobServices","resourceName":"clitestsabidonotdelete","resourceType":"Microsoft.Storage/storageAccounts","resourceLocation":"centraluseuap","objectType":"Datasource"},"policyInfo":{"policyId":"/subscriptions/00000000-0000-0000-0000-000000000000/resourceGroups/clitest-dpp-rg/providers/Microsoft.DataProtection/backupVaults/clitest-bkp-vault-persistent-bi-donotdelete/backupPolicies/altblobpolicy"},"protectionStatus":{"status":"ProtectionConfigured"},"currentProtectionState":"ProtectionConfigured","provisioningState":"Succeeded","objectType":"BackupInstance"},"id":"/subscriptions/00000000-0000-0000-0000-000000000000/resourceGroups/clitest-dpp-rg/providers/Microsoft.DataProtection/backupVaults/clitest-bkp-vault-persistent-bi-donotdelete/backupInstances/clitestsabidonotdelete-clitestsabidonotdelete-887c3538-0bfc-11ee-acd3-002b670b472e","name":"clitestsabidonotdelete-clitestsabidonotdelete-887c3538-0bfc-11ee-acd3-002b670b472e","type":"Microsoft.DataProtection/backupVaults/backupInstances"}'
    headers:
      cache-control:
      - no-cache
      content-length:
      - '1303'
      content-type:
      - application/json
      date:
<<<<<<< HEAD
      - Tue, 27 Jun 2023 10:07:59 GMT
=======
      - Wed, 02 Aug 2023 10:29:17 GMT
>>>>>>> d1228e33
      expires:
      - '-1'
      pragma:
      - no-cache
      server:
      - Microsoft-IIS/10.0
      strict-transport-security:
      - max-age=31536000; includeSubDomains
      transfer-encoding:
      - chunked
      vary:
      - Accept-Encoding
      x-content-type-options:
      - nosniff
      x-ms-ratelimit-remaining-subscription-resource-requests:
<<<<<<< HEAD
      - '1999'
=======
      - '1990'
>>>>>>> d1228e33
      x-powered-by:
      - ASP.NET
    status:
      code: 200
      message: OK
- request:
    body: null
    headers:
      Accept:
      - application/json
      Accept-Encoding:
      - gzip, deflate
      CommandName:
      - dataprotection backup-instance update-policy
      Connection:
      - keep-alive
      ParameterSetName:
      - -g --vault-name --backup-instance-name --policy-id
      User-Agent:
      - AZURECLI/2.49.0 (PIP) (AAZ) azsdk-python-core/1.26.0 Python/3.10.7 (Windows-10-10.0.22621-SP0)
    method: GET
    uri: https://management.azure.com/subscriptions/00000000-0000-0000-0000-000000000000/resourceGroups/clitest-dpp-rg/providers/Microsoft.DataProtection/backupVaults/clitest-bkp-vault-persistent-bi-donotdelete/backupInstances/clitestsabidonotdelete-clitestsabidonotdelete-887c3538-0bfc-11ee-acd3-002b670b472e?api-version=2023-05-01
  response:
    body:
      string: '{"properties":{"friendlyName":"clitestsabidonotdelete","dataSourceInfo":{"resourceID":"/subscriptions/00000000-0000-0000-0000-000000000000/resourceGroups/clitest-dpp-rg/providers/Microsoft.Storage/storageAccounts/clitestsabidonotdelete","resourceUri":"","datasourceType":"Microsoft.Storage/storageAccounts/blobServices","resourceName":"clitestsabidonotdelete","resourceType":"Microsoft.Storage/storageAccounts","resourceLocation":"centraluseuap","objectType":"Datasource"},"policyInfo":{"policyId":"/subscriptions/00000000-0000-0000-0000-000000000000/resourceGroups/clitest-dpp-rg/providers/Microsoft.DataProtection/backupVaults/clitest-bkp-vault-persistent-bi-donotdelete/backupPolicies/altblobpolicy"},"protectionStatus":{"status":"ProtectionConfigured"},"currentProtectionState":"ProtectionConfigured","provisioningState":"Succeeded","objectType":"BackupInstance"},"id":"/subscriptions/00000000-0000-0000-0000-000000000000/resourceGroups/clitest-dpp-rg/providers/Microsoft.DataProtection/backupVaults/clitest-bkp-vault-persistent-bi-donotdelete/backupInstances/clitestsabidonotdelete-clitestsabidonotdelete-887c3538-0bfc-11ee-acd3-002b670b472e","name":"clitestsabidonotdelete-clitestsabidonotdelete-887c3538-0bfc-11ee-acd3-002b670b472e","type":"Microsoft.DataProtection/backupVaults/backupInstances"}'
    headers:
      cache-control:
      - no-cache
      content-length:
      - '1303'
      content-type:
      - application/json
      date:
<<<<<<< HEAD
      - Tue, 27 Jun 2023 10:08:05 GMT
=======
      - Wed, 02 Aug 2023 10:29:18 GMT
>>>>>>> d1228e33
      expires:
      - '-1'
      pragma:
      - no-cache
      server:
      - Microsoft-IIS/10.0
      strict-transport-security:
      - max-age=31536000; includeSubDomains
      transfer-encoding:
      - chunked
      vary:
      - Accept-Encoding
      x-content-type-options:
      - nosniff
      x-ms-ratelimit-remaining-subscription-resource-requests:
      - '1994'
      x-powered-by:
      - ASP.NET
    status:
      code: 200
      message: OK
- request:
    body: '{"properties": {"dataSourceInfo": {"datasourceType": "Microsoft.Storage/storageAccounts/blobServices",
      "objectType": "Datasource", "resourceID": "/subscriptions/00000000-0000-0000-0000-000000000000/resourceGroups/clitest-dpp-rg/providers/Microsoft.Storage/storageAccounts/clitestsabidonotdelete",
      "resourceLocation": "centraluseuap", "resourceName": "clitestsabidonotdelete",
      "resourceType": "Microsoft.Storage/storageAccounts", "resourceUri": ""}, "friendlyName":
      "clitestsabidonotdelete", "objectType": "BackupInstance", "policyInfo": {"policyId":
      "/subscriptions/00000000-0000-0000-0000-000000000000/resourceGroups/clitest-dpp-rg/providers/Microsoft.DataProtection/backupVaults/clitest-bkp-vault-persistent-bi-donotdelete/backupPolicies/blobpolicy"},
      "protectionStatus": {"status": "ProtectionConfigured"}}}'
    headers:
      Accept:
      - application/json
      Accept-Encoding:
      - gzip, deflate
      CommandName:
      - dataprotection backup-instance update-policy
      Connection:
      - keep-alive
      Content-Length:
      - '810'
      Content-Type:
      - application/json
      ParameterSetName:
      - -g --vault-name --backup-instance-name --policy-id
      User-Agent:
      - AZURECLI/2.49.0 (PIP) (AAZ) azsdk-python-core/1.26.0 Python/3.10.7 (Windows-10-10.0.22621-SP0)
    method: PUT
    uri: https://management.azure.com/subscriptions/00000000-0000-0000-0000-000000000000/resourceGroups/clitest-dpp-rg/providers/Microsoft.DataProtection/backupVaults/clitest-bkp-vault-persistent-bi-donotdelete/backupInstances/clitestsabidonotdelete-clitestsabidonotdelete-887c3538-0bfc-11ee-acd3-002b670b472e?api-version=2023-05-01
  response:
    body:
      string: '{"properties":{"friendlyName":"clitestsabidonotdelete","dataSourceInfo":{"resourceID":"/subscriptions/00000000-0000-0000-0000-000000000000/resourceGroups/clitest-dpp-rg/providers/Microsoft.Storage/storageAccounts/clitestsabidonotdelete","resourceUri":"","datasourceType":"Microsoft.Storage/storageAccounts/blobServices","resourceName":"clitestsabidonotdelete","resourceType":"Microsoft.Storage/storageAccounts","resourceLocation":"centraluseuap","objectType":"Datasource"},"policyInfo":{"policyId":"/subscriptions/00000000-0000-0000-0000-000000000000/resourceGroups/clitest-dpp-rg/providers/Microsoft.DataProtection/backupVaults/clitest-bkp-vault-persistent-bi-donotdelete/backupPolicies/altblobpolicy"},"protectionStatus":{"status":"UpdatingProtection"},"currentProtectionState":"UpdatingProtection","provisioningState":"Succeeded","objectType":"BackupInstance"},"id":"/subscriptions/00000000-0000-0000-0000-000000000000/resourceGroups/clitest-dpp-rg/providers/Microsoft.DataProtection/backupVaults/clitest-bkp-vault-persistent-bi-donotdelete/backupInstances/clitestsabidonotdelete-clitestsabidonotdelete-887c3538-0bfc-11ee-acd3-002b670b472e","name":"clitestsabidonotdelete-clitestsabidonotdelete-887c3538-0bfc-11ee-acd3-002b670b472e","type":"Microsoft.DataProtection/backupVaults/backupInstances"}'
    headers:
      azure-asyncoperation:
<<<<<<< HEAD
      - https://management.azure.com/subscriptions/00000000-0000-0000-0000-000000000000/resourceGroups/clitest-dpp-rg/providers/Microsoft.DataProtection/backupVaults/clitest-bkp-vault-persistent-bi-donotdelete/operationStatus/YWRhYzE1NWYtYjEwNS00NGIzLTkzN2EtYjIxZThjNzNjOTY3O2ZkMjZhZTZiLTgxZjYtNGI2Ny1iZmI1LWUzNTFjZTY5ODg5YQ==?api-version=2023-01-01
=======
      - https://management.azure.com/subscriptions/00000000-0000-0000-0000-000000000000/resourceGroups/clitest-dpp-rg/providers/Microsoft.DataProtection/backupVaults/clitest-bkp-vault-persistent-bi-donotdelete/operationStatus/YWRhYzE1NWYtYjEwNS00NGIzLTkzN2EtYjIxZThjNzNjOTY3OzRjNzk5ODcwLTM3MGUtNDA3MS05YzU1LTc0ZDJmNzQ0MTc1ZQ==?api-version=2023-05-01
>>>>>>> d1228e33
      cache-control:
      - no-cache
      content-length:
      - '1299'
      content-type:
      - application/json
      date:
<<<<<<< HEAD
      - Tue, 27 Jun 2023 10:08:06 GMT
=======
      - Wed, 02 Aug 2023 10:29:19 GMT
>>>>>>> d1228e33
      expires:
      - '-1'
      pragma:
      - no-cache
      server:
      - Microsoft-IIS/10.0
      strict-transport-security:
      - max-age=31536000; includeSubDomains
      x-content-type-options:
      - nosniff
      x-ms-ratelimit-remaining-subscription-resource-requests:
      - '198'
      x-powered-by:
      - ASP.NET
    status:
      code: 201
      message: Created
- request:
    body: null
    headers:
      Accept:
      - '*/*'
      Accept-Encoding:
      - gzip, deflate
      CommandName:
      - dataprotection backup-instance update-policy
      Connection:
      - keep-alive
      ParameterSetName:
      - -g --vault-name --backup-instance-name --policy-id
      User-Agent:
      - AZURECLI/2.49.0 (PIP) (AAZ) azsdk-python-core/1.26.0 Python/3.10.7 (Windows-10-10.0.22621-SP0)
    method: GET
<<<<<<< HEAD
    uri: https://management.azure.com/subscriptions/00000000-0000-0000-0000-000000000000/resourceGroups/clitest-dpp-rg/providers/Microsoft.DataProtection/backupVaults/clitest-bkp-vault-persistent-bi-donotdelete/operationStatus/YWRhYzE1NWYtYjEwNS00NGIzLTkzN2EtYjIxZThjNzNjOTY3O2ZkMjZhZTZiLTgxZjYtNGI2Ny1iZmI1LWUzNTFjZTY5ODg5YQ==?api-version=2023-01-01
  response:
    body:
      string: '{"id":"/subscriptions/00000000-0000-0000-0000-000000000000/resourceGroups/clitest-dpp-rg/providers/Microsoft.DataProtection/backupVaults/clitest-bkp-vault-persistent-bi-donotdelete/operationStatus/YWRhYzE1NWYtYjEwNS00NGIzLTkzN2EtYjIxZThjNzNjOTY3O2ZkMjZhZTZiLTgxZjYtNGI2Ny1iZmI1LWUzNTFjZTY5ODg5YQ==","name":"YWRhYzE1NWYtYjEwNS00NGIzLTkzN2EtYjIxZThjNzNjOTY3O2ZkMjZhZTZiLTgxZjYtNGI2Ny1iZmI1LWUzNTFjZTY5ODg5YQ==","status":"Succeeded","startTime":"2023-06-27T10:08:06.5088704Z","endTime":"2023-06-27T10:08:07Z"}'
=======
    uri: https://management.azure.com/subscriptions/00000000-0000-0000-0000-000000000000/resourceGroups/clitest-dpp-rg/providers/Microsoft.DataProtection/backupVaults/clitest-bkp-vault-persistent-bi-donotdelete/operationStatus/YWRhYzE1NWYtYjEwNS00NGIzLTkzN2EtYjIxZThjNzNjOTY3OzRjNzk5ODcwLTM3MGUtNDA3MS05YzU1LTc0ZDJmNzQ0MTc1ZQ==?api-version=2023-05-01
  response:
    body:
      string: '{"id":"/subscriptions/00000000-0000-0000-0000-000000000000/resourceGroups/clitest-dpp-rg/providers/Microsoft.DataProtection/backupVaults/clitest-bkp-vault-persistent-bi-donotdelete/operationStatus/YWRhYzE1NWYtYjEwNS00NGIzLTkzN2EtYjIxZThjNzNjOTY3OzRjNzk5ODcwLTM3MGUtNDA3MS05YzU1LTc0ZDJmNzQ0MTc1ZQ==","name":"YWRhYzE1NWYtYjEwNS00NGIzLTkzN2EtYjIxZThjNzNjOTY3OzRjNzk5ODcwLTM3MGUtNDA3MS05YzU1LTc0ZDJmNzQ0MTc1ZQ==","status":"Inprogress","startTime":"2023-08-02T10:29:19.7816151Z","endTime":"0001-01-01T00:00:00Z"}'
>>>>>>> d1228e33
    headers:
      cache-control:
      - no-cache
      content-length:
<<<<<<< HEAD
      - '506'
      content-type:
      - application/json
      date:
      - Tue, 27 Jun 2023 10:08:06 GMT
=======
      - '507'
      content-type:
      - application/json
      date:
      - Wed, 02 Aug 2023 10:29:19 GMT
>>>>>>> d1228e33
      expires:
      - '-1'
      pragma:
      - no-cache
      server:
      - Microsoft-IIS/10.0
      strict-transport-security:
      - max-age=31536000; includeSubDomains
      transfer-encoding:
      - chunked
      vary:
      - Accept-Encoding
      x-content-type-options:
      - nosniff
      x-ms-ratelimit-remaining-subscription-resource-requests:
<<<<<<< HEAD
      - '993'
=======
      - '987'
>>>>>>> d1228e33
      x-powered-by:
      - ASP.NET
    status:
      code: 200
      message: OK
- request:
    body: null
    headers:
      Accept:
      - '*/*'
      Accept-Encoding:
      - gzip, deflate
      CommandName:
      - dataprotection backup-instance update-policy
      Connection:
      - keep-alive
      ParameterSetName:
      - -g --vault-name --backup-instance-name --policy-id
      User-Agent:
      - AZURECLI/2.49.0 (PIP) (AAZ) azsdk-python-core/1.26.0 Python/3.10.7 (Windows-10-10.0.22621-SP0)
    method: GET
    uri: https://management.azure.com/subscriptions/00000000-0000-0000-0000-000000000000/resourceGroups/clitest-dpp-rg/providers/Microsoft.DataProtection/backupVaults/clitest-bkp-vault-persistent-bi-donotdelete/operationStatus/YWRhYzE1NWYtYjEwNS00NGIzLTkzN2EtYjIxZThjNzNjOTY3OzRjNzk5ODcwLTM3MGUtNDA3MS05YzU1LTc0ZDJmNzQ0MTc1ZQ==?api-version=2023-05-01
  response:
    body:
      string: '{"id":"/subscriptions/00000000-0000-0000-0000-000000000000/resourceGroups/clitest-dpp-rg/providers/Microsoft.DataProtection/backupVaults/clitest-bkp-vault-persistent-bi-donotdelete/operationStatus/YWRhYzE1NWYtYjEwNS00NGIzLTkzN2EtYjIxZThjNzNjOTY3OzRjNzk5ODcwLTM3MGUtNDA3MS05YzU1LTc0ZDJmNzQ0MTc1ZQ==","name":"YWRhYzE1NWYtYjEwNS00NGIzLTkzN2EtYjIxZThjNzNjOTY3OzRjNzk5ODcwLTM3MGUtNDA3MS05YzU1LTc0ZDJmNzQ0MTc1ZQ==","status":"Succeeded","startTime":"2023-08-02T10:29:19.7816151Z","endTime":"2023-08-02T10:29:20Z"}'
    headers:
      cache-control:
      - no-cache
      content-length:
      - '506'
      content-type:
      - application/json
      date:
<<<<<<< HEAD
      - Tue, 27 Jun 2023 10:08:07 GMT
=======
      - Wed, 02 Aug 2023 10:29:50 GMT
>>>>>>> d1228e33
      expires:
      - '-1'
      pragma:
      - no-cache
      server:
      - Microsoft-IIS/10.0
      strict-transport-security:
      - max-age=31536000; includeSubDomains
      transfer-encoding:
      - chunked
      vary:
      - Accept-Encoding
      x-content-type-options:
      - nosniff
      x-ms-ratelimit-remaining-subscription-resource-requests:
      - '986'
      x-powered-by:
      - ASP.NET
    status:
      code: 200
      message: OK
- request:
    body: null
    headers:
      Accept:
      - '*/*'
      Accept-Encoding:
      - gzip, deflate
      CommandName:
      - dataprotection backup-instance update-policy
      Connection:
      - keep-alive
      ParameterSetName:
      - -g --vault-name --backup-instance-name --policy-id
      User-Agent:
      - AZURECLI/2.49.0 (PIP) (AAZ) azsdk-python-core/1.26.0 Python/3.10.7 (Windows-10-10.0.22621-SP0)
    method: GET
    uri: https://management.azure.com/subscriptions/00000000-0000-0000-0000-000000000000/resourceGroups/clitest-dpp-rg/providers/Microsoft.DataProtection/backupVaults/clitest-bkp-vault-persistent-bi-donotdelete/backupInstances/clitestsabidonotdelete-clitestsabidonotdelete-887c3538-0bfc-11ee-acd3-002b670b472e?api-version=2023-05-01
  response:
    body:
      string: '{"properties":{"friendlyName":"clitestsabidonotdelete","dataSourceInfo":{"resourceID":"/subscriptions/00000000-0000-0000-0000-000000000000/resourceGroups/clitest-dpp-rg/providers/Microsoft.Storage/storageAccounts/clitestsabidonotdelete","resourceUri":"","datasourceType":"Microsoft.Storage/storageAccounts/blobServices","resourceName":"clitestsabidonotdelete","resourceType":"Microsoft.Storage/storageAccounts","resourceLocation":"centraluseuap","objectType":"Datasource"},"policyInfo":{"policyId":"/subscriptions/00000000-0000-0000-0000-000000000000/resourceGroups/clitest-dpp-rg/providers/Microsoft.DataProtection/backupVaults/clitest-bkp-vault-persistent-bi-donotdelete/backupPolicies/blobpolicy"},"protectionStatus":{"status":"UpdatingProtection"},"currentProtectionState":"UpdatingProtection","provisioningState":"Succeeded","objectType":"BackupInstance"},"id":"/subscriptions/00000000-0000-0000-0000-000000000000/resourceGroups/clitest-dpp-rg/providers/Microsoft.DataProtection/backupVaults/clitest-bkp-vault-persistent-bi-donotdelete/backupInstances/clitestsabidonotdelete-clitestsabidonotdelete-887c3538-0bfc-11ee-acd3-002b670b472e","name":"clitestsabidonotdelete-clitestsabidonotdelete-887c3538-0bfc-11ee-acd3-002b670b472e","type":"Microsoft.DataProtection/backupVaults/backupInstances"}'
    headers:
      cache-control:
      - no-cache
      content-length:
      - '1296'
      content-type:
      - application/json
      date:
<<<<<<< HEAD
      - Tue, 27 Jun 2023 10:08:08 GMT
=======
      - Wed, 02 Aug 2023 10:29:50 GMT
>>>>>>> d1228e33
      expires:
      - '-1'
      pragma:
      - no-cache
      server:
      - Microsoft-IIS/10.0
      strict-transport-security:
      - max-age=31536000; includeSubDomains
      transfer-encoding:
      - chunked
      vary:
      - Accept-Encoding
      x-content-type-options:
      - nosniff
      x-ms-ratelimit-remaining-subscription-resource-requests:
<<<<<<< HEAD
      - '1998'
=======
      - '1993'
>>>>>>> d1228e33
      x-powered-by:
      - ASP.NET
    status:
      code: 200
      message: OK
- request:
    body: null
    headers:
      Accept:
      - application/json
      Accept-Encoding:
      - gzip, deflate
      CommandName:
      - dataprotection backup-instance wait
      Connection:
      - keep-alive
      ParameterSetName:
      - -g --vault-name --backup-instance-name --timeout --custom
      User-Agent:
      - AZURECLI/2.49.0 (PIP) (AAZ) azsdk-python-core/1.26.0 Python/3.10.7 (Windows-10-10.0.22621-SP0)
    method: GET
    uri: https://management.azure.com/subscriptions/00000000-0000-0000-0000-000000000000/resourceGroups/clitest-dpp-rg/providers/Microsoft.DataProtection/backupVaults/clitest-bkp-vault-persistent-bi-donotdelete/backupInstances/clitestsabidonotdelete-clitestsabidonotdelete-887c3538-0bfc-11ee-acd3-002b670b472e?api-version=2023-05-01
  response:
    body:
      string: '{"properties":{"friendlyName":"clitestsabidonotdelete","dataSourceInfo":{"resourceID":"/subscriptions/00000000-0000-0000-0000-000000000000/resourceGroups/clitest-dpp-rg/providers/Microsoft.Storage/storageAccounts/clitestsabidonotdelete","resourceUri":"","datasourceType":"Microsoft.Storage/storageAccounts/blobServices","resourceName":"clitestsabidonotdelete","resourceType":"Microsoft.Storage/storageAccounts","resourceLocation":"centraluseuap","objectType":"Datasource"},"policyInfo":{"policyId":"/subscriptions/00000000-0000-0000-0000-000000000000/resourceGroups/clitest-dpp-rg/providers/Microsoft.DataProtection/backupVaults/clitest-bkp-vault-persistent-bi-donotdelete/backupPolicies/blobpolicy"},"protectionStatus":{"status":"UpdatingProtection"},"currentProtectionState":"UpdatingProtection","provisioningState":"Succeeded","objectType":"BackupInstance"},"id":"/subscriptions/00000000-0000-0000-0000-000000000000/resourceGroups/clitest-dpp-rg/providers/Microsoft.DataProtection/backupVaults/clitest-bkp-vault-persistent-bi-donotdelete/backupInstances/clitestsabidonotdelete-clitestsabidonotdelete-887c3538-0bfc-11ee-acd3-002b670b472e","name":"clitestsabidonotdelete-clitestsabidonotdelete-887c3538-0bfc-11ee-acd3-002b670b472e","type":"Microsoft.DataProtection/backupVaults/backupInstances"}'
    headers:
      cache-control:
      - no-cache
      content-length:
      - '1296'
      content-type:
      - application/json
      date:
<<<<<<< HEAD
      - Tue, 27 Jun 2023 10:08:41 GMT
=======
      - Wed, 02 Aug 2023 10:29:51 GMT
>>>>>>> d1228e33
      expires:
      - '-1'
      pragma:
      - no-cache
      server:
      - Microsoft-IIS/10.0
      strict-transport-security:
      - max-age=31536000; includeSubDomains
      transfer-encoding:
      - chunked
      vary:
      - Accept-Encoding
      x-content-type-options:
      - nosniff
      x-ms-ratelimit-remaining-subscription-resource-requests:
<<<<<<< HEAD
      - '1999'
=======
      - '1989'
>>>>>>> d1228e33
      x-powered-by:
      - ASP.NET
    status:
      code: 200
      message: OK
- request:
    body: null
    headers:
      Accept:
      - application/json
      Accept-Encoding:
      - gzip, deflate
      CommandName:
      - dataprotection backup-instance wait
      Connection:
      - keep-alive
      ParameterSetName:
      - -g --vault-name --backup-instance-name --timeout --custom
      User-Agent:
      - AZURECLI/2.49.0 (PIP) (AAZ) azsdk-python-core/1.26.0 Python/3.10.7 (Windows-10-10.0.22621-SP0)
    method: GET
    uri: https://management.azure.com/subscriptions/00000000-0000-0000-0000-000000000000/resourceGroups/clitest-dpp-rg/providers/Microsoft.DataProtection/backupVaults/clitest-bkp-vault-persistent-bi-donotdelete/backupInstances/clitestsabidonotdelete-clitestsabidonotdelete-887c3538-0bfc-11ee-acd3-002b670b472e?api-version=2023-05-01
  response:
    body:
      string: '{"properties":{"friendlyName":"clitestsabidonotdelete","dataSourceInfo":{"resourceID":"/subscriptions/00000000-0000-0000-0000-000000000000/resourceGroups/clitest-dpp-rg/providers/Microsoft.Storage/storageAccounts/clitestsabidonotdelete","resourceUri":"","datasourceType":"Microsoft.Storage/storageAccounts/blobServices","resourceName":"clitestsabidonotdelete","resourceType":"Microsoft.Storage/storageAccounts","resourceLocation":"centraluseuap","objectType":"Datasource"},"policyInfo":{"policyId":"/subscriptions/00000000-0000-0000-0000-000000000000/resourceGroups/clitest-dpp-rg/providers/Microsoft.DataProtection/backupVaults/clitest-bkp-vault-persistent-bi-donotdelete/backupPolicies/blobpolicy"},"protectionStatus":{"status":"ProtectionConfigured"},"currentProtectionState":"ProtectionConfigured","provisioningState":"Succeeded","objectType":"BackupInstance"},"id":"/subscriptions/00000000-0000-0000-0000-000000000000/resourceGroups/clitest-dpp-rg/providers/Microsoft.DataProtection/backupVaults/clitest-bkp-vault-persistent-bi-donotdelete/backupInstances/clitestsabidonotdelete-clitestsabidonotdelete-887c3538-0bfc-11ee-acd3-002b670b472e","name":"clitestsabidonotdelete-clitestsabidonotdelete-887c3538-0bfc-11ee-acd3-002b670b472e","type":"Microsoft.DataProtection/backupVaults/backupInstances"}'
    headers:
      cache-control:
      - no-cache
      content-length:
      - '1300'
      content-type:
      - application/json
      date:
<<<<<<< HEAD
      - Tue, 27 Jun 2023 10:09:13 GMT
=======
      - Wed, 02 Aug 2023 10:30:23 GMT
>>>>>>> d1228e33
      expires:
      - '-1'
      pragma:
      - no-cache
      server:
      - Microsoft-IIS/10.0
      strict-transport-security:
      - max-age=31536000; includeSubDomains
      transfer-encoding:
      - chunked
      vary:
      - Accept-Encoding
      x-content-type-options:
      - nosniff
      x-ms-ratelimit-remaining-subscription-resource-requests:
      - '1988'
      x-powered-by:
      - ASP.NET
    status:
      code: 200
      message: OK
version: 1<|MERGE_RESOLUTION|>--- conflicted
+++ resolved
@@ -27,31 +27,23 @@
       content-type:
       - application/json
       date:
-<<<<<<< HEAD
-      - Tue, 27 Jun 2023 10:06:40 GMT
-=======
       - Wed, 02 Aug 2023 10:28:09 GMT
->>>>>>> d1228e33
-      expires:
-      - '-1'
-      pragma:
-      - no-cache
-      server:
-      - Microsoft-IIS/10.0
-      strict-transport-security:
-      - max-age=31536000; includeSubDomains
-      transfer-encoding:
-      - chunked
-      vary:
-      - Accept-Encoding
-      x-content-type-options:
-      - nosniff
-      x-ms-ratelimit-remaining-subscription-resource-requests:
-<<<<<<< HEAD
-      - '1998'
-=======
+      expires:
+      - '-1'
+      pragma:
+      - no-cache
+      server:
+      - Microsoft-IIS/10.0
+      strict-transport-security:
+      - max-age=31536000; includeSubDomains
+      transfer-encoding:
+      - chunked
+      vary:
+      - Accept-Encoding
+      x-content-type-options:
+      - nosniff
+      x-ms-ratelimit-remaining-subscription-resource-requests:
       - '1993'
->>>>>>> d1228e33
       x-powered-by:
       - ASP.NET
     status:
@@ -85,11 +77,7 @@
       content-type:
       - application/json
       date:
-<<<<<<< HEAD
-      - Tue, 27 Jun 2023 10:06:43 GMT
-=======
       - Wed, 02 Aug 2023 10:28:10 GMT
->>>>>>> d1228e33
       expires:
       - '-1'
       pragma:
@@ -139,11 +127,7 @@
       content-type:
       - application/json
       date:
-<<<<<<< HEAD
-      - Tue, 27 Jun 2023 10:06:45 GMT
-=======
       - Wed, 02 Aug 2023 10:28:11 GMT
->>>>>>> d1228e33
       expires:
       - '-1'
       pragma:
@@ -197,11 +181,7 @@
       string: '{"properties":{"friendlyName":"clitestsabidonotdelete","dataSourceInfo":{"resourceID":"/subscriptions/00000000-0000-0000-0000-000000000000/resourceGroups/clitest-dpp-rg/providers/Microsoft.Storage/storageAccounts/clitestsabidonotdelete","resourceUri":"","datasourceType":"Microsoft.Storage/storageAccounts/blobServices","resourceName":"clitestsabidonotdelete","resourceType":"Microsoft.Storage/storageAccounts","resourceLocation":"centraluseuap","objectType":"Datasource"},"policyInfo":{"policyId":"/subscriptions/00000000-0000-0000-0000-000000000000/resourceGroups/clitest-dpp-rg/providers/Microsoft.DataProtection/backupVaults/clitest-bkp-vault-persistent-bi-donotdelete/backupPolicies/blobpolicy"},"protectionStatus":{"status":"UpdatingProtection"},"currentProtectionState":"UpdatingProtection","provisioningState":"Succeeded","objectType":"BackupInstance"},"id":"/subscriptions/00000000-0000-0000-0000-000000000000/resourceGroups/clitest-dpp-rg/providers/Microsoft.DataProtection/backupVaults/clitest-bkp-vault-persistent-bi-donotdelete/backupInstances/clitestsabidonotdelete-clitestsabidonotdelete-887c3538-0bfc-11ee-acd3-002b670b472e","name":"clitestsabidonotdelete-clitestsabidonotdelete-887c3538-0bfc-11ee-acd3-002b670b472e","type":"Microsoft.DataProtection/backupVaults/backupInstances"}'
     headers:
       azure-asyncoperation:
-<<<<<<< HEAD
-      - https://management.azure.com/subscriptions/00000000-0000-0000-0000-000000000000/resourceGroups/clitest-dpp-rg/providers/Microsoft.DataProtection/backupVaults/clitest-bkp-vault-persistent-bi-donotdelete/operationStatus/YWRhYzE1NWYtYjEwNS00NGIzLTkzN2EtYjIxZThjNzNjOTY3O2E3MzQwOTZmLWY5YTAtNDNmZi05NDRkLWU5NzYyZjMyOWNiMQ==?api-version=2023-01-01
-=======
       - https://management.azure.com/subscriptions/00000000-0000-0000-0000-000000000000/resourceGroups/clitest-dpp-rg/providers/Microsoft.DataProtection/backupVaults/clitest-bkp-vault-persistent-bi-donotdelete/operationStatus/YWRhYzE1NWYtYjEwNS00NGIzLTkzN2EtYjIxZThjNzNjOTY3OzdkOTg4NzZjLWI0ZmMtNGQzZS04MDI3LWQ5ODMxMTdlZTBlMw==?api-version=2023-05-01
->>>>>>> d1228e33
       cache-control:
       - no-cache
       content-length:
@@ -209,11 +189,7 @@
       content-type:
       - application/json
       date:
-<<<<<<< HEAD
-      - Tue, 27 Jun 2023 10:06:46 GMT
-=======
       - Wed, 02 Aug 2023 10:28:12 GMT
->>>>>>> d1228e33
       expires:
       - '-1'
       pragma:
@@ -247,17 +223,10 @@
       User-Agent:
       - AZURECLI/2.49.0 (PIP) (AAZ) azsdk-python-core/1.26.0 Python/3.10.7 (Windows-10-10.0.22621-SP0)
     method: GET
-<<<<<<< HEAD
-    uri: https://management.azure.com/subscriptions/00000000-0000-0000-0000-000000000000/resourceGroups/clitest-dpp-rg/providers/Microsoft.DataProtection/backupVaults/clitest-bkp-vault-persistent-bi-donotdelete/operationStatus/YWRhYzE1NWYtYjEwNS00NGIzLTkzN2EtYjIxZThjNzNjOTY3O2E3MzQwOTZmLWY5YTAtNDNmZi05NDRkLWU5NzYyZjMyOWNiMQ==?api-version=2023-01-01
-  response:
-    body:
-      string: '{"id":"/subscriptions/00000000-0000-0000-0000-000000000000/resourceGroups/clitest-dpp-rg/providers/Microsoft.DataProtection/backupVaults/clitest-bkp-vault-persistent-bi-donotdelete/operationStatus/YWRhYzE1NWYtYjEwNS00NGIzLTkzN2EtYjIxZThjNzNjOTY3O2E3MzQwOTZmLWY5YTAtNDNmZi05NDRkLWU5NzYyZjMyOWNiMQ==","name":"YWRhYzE1NWYtYjEwNS00NGIzLTkzN2EtYjIxZThjNzNjOTY3O2E3MzQwOTZmLWY5YTAtNDNmZi05NDRkLWU5NzYyZjMyOWNiMQ==","status":"Succeeded","startTime":"2023-06-27T10:06:46.3724468Z","endTime":"2023-06-27T10:06:47Z"}'
-=======
     uri: https://management.azure.com/subscriptions/00000000-0000-0000-0000-000000000000/resourceGroups/clitest-dpp-rg/providers/Microsoft.DataProtection/backupVaults/clitest-bkp-vault-persistent-bi-donotdelete/operationStatus/YWRhYzE1NWYtYjEwNS00NGIzLTkzN2EtYjIxZThjNzNjOTY3OzdkOTg4NzZjLWI0ZmMtNGQzZS04MDI3LWQ5ODMxMTdlZTBlMw==?api-version=2023-05-01
   response:
     body:
       string: '{"id":"/subscriptions/00000000-0000-0000-0000-000000000000/resourceGroups/clitest-dpp-rg/providers/Microsoft.DataProtection/backupVaults/clitest-bkp-vault-persistent-bi-donotdelete/operationStatus/YWRhYzE1NWYtYjEwNS00NGIzLTkzN2EtYjIxZThjNzNjOTY3OzdkOTg4NzZjLWI0ZmMtNGQzZS04MDI3LWQ5ODMxMTdlZTBlMw==","name":"YWRhYzE1NWYtYjEwNS00NGIzLTkzN2EtYjIxZThjNzNjOTY3OzdkOTg4NzZjLWI0ZmMtNGQzZS04MDI3LWQ5ODMxMTdlZTBlMw==","status":"Inprogress","startTime":"2023-08-02T10:28:12.8508082Z","endTime":"0001-01-01T00:00:00Z"}'
->>>>>>> d1228e33
     headers:
       cache-control:
       - no-cache
@@ -266,31 +235,23 @@
       content-type:
       - application/json
       date:
-<<<<<<< HEAD
-      - Tue, 27 Jun 2023 10:06:47 GMT
-=======
       - Wed, 02 Aug 2023 10:28:12 GMT
->>>>>>> d1228e33
-      expires:
-      - '-1'
-      pragma:
-      - no-cache
-      server:
-      - Microsoft-IIS/10.0
-      strict-transport-security:
-      - max-age=31536000; includeSubDomains
-      transfer-encoding:
-      - chunked
-      vary:
-      - Accept-Encoding
-      x-content-type-options:
-      - nosniff
-      x-ms-ratelimit-remaining-subscription-resource-requests:
-<<<<<<< HEAD
-      - '998'
-=======
+      expires:
+      - '-1'
+      pragma:
+      - no-cache
+      server:
+      - Microsoft-IIS/10.0
+      strict-transport-security:
+      - max-age=31536000; includeSubDomains
+      transfer-encoding:
+      - chunked
+      vary:
+      - Accept-Encoding
+      x-content-type-options:
+      - nosniff
+      x-ms-ratelimit-remaining-subscription-resource-requests:
       - '972'
->>>>>>> d1228e33
       x-powered-by:
       - ASP.NET
     status:
@@ -324,11 +285,7 @@
       content-type:
       - application/json
       date:
-<<<<<<< HEAD
-      - Tue, 27 Jun 2023 10:06:47 GMT
-=======
       - Wed, 02 Aug 2023 10:28:43 GMT
->>>>>>> d1228e33
       expires:
       - '-1'
       pragma:
@@ -378,11 +335,7 @@
       content-type:
       - application/json
       date:
-<<<<<<< HEAD
-      - Tue, 27 Jun 2023 10:06:52 GMT
-=======
       - Wed, 02 Aug 2023 10:28:43 GMT
->>>>>>> d1228e33
       expires:
       - '-1'
       pragma:
@@ -432,31 +385,23 @@
       content-type:
       - application/json
       date:
-<<<<<<< HEAD
-      - Tue, 27 Jun 2023 10:07:24 GMT
-=======
       - Wed, 02 Aug 2023 10:28:45 GMT
->>>>>>> d1228e33
-      expires:
-      - '-1'
-      pragma:
-      - no-cache
-      server:
-      - Microsoft-IIS/10.0
-      strict-transport-security:
-      - max-age=31536000; includeSubDomains
-      transfer-encoding:
-      - chunked
-      vary:
-      - Accept-Encoding
-      x-content-type-options:
-      - nosniff
-      x-ms-ratelimit-remaining-subscription-resource-requests:
-<<<<<<< HEAD
-      - '1997'
-=======
+      expires:
+      - '-1'
+      pragma:
+      - no-cache
+      server:
+      - Microsoft-IIS/10.0
+      strict-transport-security:
+      - max-age=31536000; includeSubDomains
+      transfer-encoding:
+      - chunked
+      vary:
+      - Accept-Encoding
+      x-content-type-options:
+      - nosniff
+      x-ms-ratelimit-remaining-subscription-resource-requests:
       - '1995'
->>>>>>> d1228e33
       x-powered-by:
       - ASP.NET
     status:
@@ -490,31 +435,23 @@
       content-type:
       - application/json
       date:
-<<<<<<< HEAD
-      - Tue, 27 Jun 2023 10:07:57 GMT
-=======
       - Wed, 02 Aug 2023 10:29:15 GMT
->>>>>>> d1228e33
-      expires:
-      - '-1'
-      pragma:
-      - no-cache
-      server:
-      - Microsoft-IIS/10.0
-      strict-transport-security:
-      - max-age=31536000; includeSubDomains
-      transfer-encoding:
-      - chunked
-      vary:
-      - Accept-Encoding
-      x-content-type-options:
-      - nosniff
-      x-ms-ratelimit-remaining-subscription-resource-requests:
-<<<<<<< HEAD
-      - '1999'
-=======
+      expires:
+      - '-1'
+      pragma:
+      - no-cache
+      server:
+      - Microsoft-IIS/10.0
+      strict-transport-security:
+      - max-age=31536000; includeSubDomains
+      transfer-encoding:
+      - chunked
+      vary:
+      - Accept-Encoding
+      x-content-type-options:
+      - nosniff
+      x-ms-ratelimit-remaining-subscription-resource-requests:
       - '1992'
->>>>>>> d1228e33
       x-powered-by:
       - ASP.NET
     status:
@@ -548,31 +485,23 @@
       content-type:
       - application/json
       date:
-<<<<<<< HEAD
-      - Tue, 27 Jun 2023 10:07:59 GMT
-=======
       - Wed, 02 Aug 2023 10:29:17 GMT
->>>>>>> d1228e33
-      expires:
-      - '-1'
-      pragma:
-      - no-cache
-      server:
-      - Microsoft-IIS/10.0
-      strict-transport-security:
-      - max-age=31536000; includeSubDomains
-      transfer-encoding:
-      - chunked
-      vary:
-      - Accept-Encoding
-      x-content-type-options:
-      - nosniff
-      x-ms-ratelimit-remaining-subscription-resource-requests:
-<<<<<<< HEAD
-      - '1999'
-=======
+      expires:
+      - '-1'
+      pragma:
+      - no-cache
+      server:
+      - Microsoft-IIS/10.0
+      strict-transport-security:
+      - max-age=31536000; includeSubDomains
+      transfer-encoding:
+      - chunked
+      vary:
+      - Accept-Encoding
+      x-content-type-options:
+      - nosniff
+      x-ms-ratelimit-remaining-subscription-resource-requests:
       - '1990'
->>>>>>> d1228e33
       x-powered-by:
       - ASP.NET
     status:
@@ -606,11 +535,7 @@
       content-type:
       - application/json
       date:
-<<<<<<< HEAD
-      - Tue, 27 Jun 2023 10:08:05 GMT
-=======
       - Wed, 02 Aug 2023 10:29:18 GMT
->>>>>>> d1228e33
       expires:
       - '-1'
       pragma:
@@ -664,11 +589,7 @@
       string: '{"properties":{"friendlyName":"clitestsabidonotdelete","dataSourceInfo":{"resourceID":"/subscriptions/00000000-0000-0000-0000-000000000000/resourceGroups/clitest-dpp-rg/providers/Microsoft.Storage/storageAccounts/clitestsabidonotdelete","resourceUri":"","datasourceType":"Microsoft.Storage/storageAccounts/blobServices","resourceName":"clitestsabidonotdelete","resourceType":"Microsoft.Storage/storageAccounts","resourceLocation":"centraluseuap","objectType":"Datasource"},"policyInfo":{"policyId":"/subscriptions/00000000-0000-0000-0000-000000000000/resourceGroups/clitest-dpp-rg/providers/Microsoft.DataProtection/backupVaults/clitest-bkp-vault-persistent-bi-donotdelete/backupPolicies/altblobpolicy"},"protectionStatus":{"status":"UpdatingProtection"},"currentProtectionState":"UpdatingProtection","provisioningState":"Succeeded","objectType":"BackupInstance"},"id":"/subscriptions/00000000-0000-0000-0000-000000000000/resourceGroups/clitest-dpp-rg/providers/Microsoft.DataProtection/backupVaults/clitest-bkp-vault-persistent-bi-donotdelete/backupInstances/clitestsabidonotdelete-clitestsabidonotdelete-887c3538-0bfc-11ee-acd3-002b670b472e","name":"clitestsabidonotdelete-clitestsabidonotdelete-887c3538-0bfc-11ee-acd3-002b670b472e","type":"Microsoft.DataProtection/backupVaults/backupInstances"}'
     headers:
       azure-asyncoperation:
-<<<<<<< HEAD
-      - https://management.azure.com/subscriptions/00000000-0000-0000-0000-000000000000/resourceGroups/clitest-dpp-rg/providers/Microsoft.DataProtection/backupVaults/clitest-bkp-vault-persistent-bi-donotdelete/operationStatus/YWRhYzE1NWYtYjEwNS00NGIzLTkzN2EtYjIxZThjNzNjOTY3O2ZkMjZhZTZiLTgxZjYtNGI2Ny1iZmI1LWUzNTFjZTY5ODg5YQ==?api-version=2023-01-01
-=======
       - https://management.azure.com/subscriptions/00000000-0000-0000-0000-000000000000/resourceGroups/clitest-dpp-rg/providers/Microsoft.DataProtection/backupVaults/clitest-bkp-vault-persistent-bi-donotdelete/operationStatus/YWRhYzE1NWYtYjEwNS00NGIzLTkzN2EtYjIxZThjNzNjOTY3OzRjNzk5ODcwLTM3MGUtNDA3MS05YzU1LTc0ZDJmNzQ0MTc1ZQ==?api-version=2023-05-01
->>>>>>> d1228e33
       cache-control:
       - no-cache
       content-length:
@@ -676,11 +597,7 @@
       content-type:
       - application/json
       date:
-<<<<<<< HEAD
-      - Tue, 27 Jun 2023 10:08:06 GMT
-=======
       - Wed, 02 Aug 2023 10:29:19 GMT
->>>>>>> d1228e33
       expires:
       - '-1'
       pragma:
@@ -714,54 +631,85 @@
       User-Agent:
       - AZURECLI/2.49.0 (PIP) (AAZ) azsdk-python-core/1.26.0 Python/3.10.7 (Windows-10-10.0.22621-SP0)
     method: GET
-<<<<<<< HEAD
-    uri: https://management.azure.com/subscriptions/00000000-0000-0000-0000-000000000000/resourceGroups/clitest-dpp-rg/providers/Microsoft.DataProtection/backupVaults/clitest-bkp-vault-persistent-bi-donotdelete/operationStatus/YWRhYzE1NWYtYjEwNS00NGIzLTkzN2EtYjIxZThjNzNjOTY3O2ZkMjZhZTZiLTgxZjYtNGI2Ny1iZmI1LWUzNTFjZTY5ODg5YQ==?api-version=2023-01-01
-  response:
-    body:
-      string: '{"id":"/subscriptions/00000000-0000-0000-0000-000000000000/resourceGroups/clitest-dpp-rg/providers/Microsoft.DataProtection/backupVaults/clitest-bkp-vault-persistent-bi-donotdelete/operationStatus/YWRhYzE1NWYtYjEwNS00NGIzLTkzN2EtYjIxZThjNzNjOTY3O2ZkMjZhZTZiLTgxZjYtNGI2Ny1iZmI1LWUzNTFjZTY5ODg5YQ==","name":"YWRhYzE1NWYtYjEwNS00NGIzLTkzN2EtYjIxZThjNzNjOTY3O2ZkMjZhZTZiLTgxZjYtNGI2Ny1iZmI1LWUzNTFjZTY5ODg5YQ==","status":"Succeeded","startTime":"2023-06-27T10:08:06.5088704Z","endTime":"2023-06-27T10:08:07Z"}'
-=======
     uri: https://management.azure.com/subscriptions/00000000-0000-0000-0000-000000000000/resourceGroups/clitest-dpp-rg/providers/Microsoft.DataProtection/backupVaults/clitest-bkp-vault-persistent-bi-donotdelete/operationStatus/YWRhYzE1NWYtYjEwNS00NGIzLTkzN2EtYjIxZThjNzNjOTY3OzRjNzk5ODcwLTM3MGUtNDA3MS05YzU1LTc0ZDJmNzQ0MTc1ZQ==?api-version=2023-05-01
   response:
     body:
       string: '{"id":"/subscriptions/00000000-0000-0000-0000-000000000000/resourceGroups/clitest-dpp-rg/providers/Microsoft.DataProtection/backupVaults/clitest-bkp-vault-persistent-bi-donotdelete/operationStatus/YWRhYzE1NWYtYjEwNS00NGIzLTkzN2EtYjIxZThjNzNjOTY3OzRjNzk5ODcwLTM3MGUtNDA3MS05YzU1LTc0ZDJmNzQ0MTc1ZQ==","name":"YWRhYzE1NWYtYjEwNS00NGIzLTkzN2EtYjIxZThjNzNjOTY3OzRjNzk5ODcwLTM3MGUtNDA3MS05YzU1LTc0ZDJmNzQ0MTc1ZQ==","status":"Inprogress","startTime":"2023-08-02T10:29:19.7816151Z","endTime":"0001-01-01T00:00:00Z"}'
->>>>>>> d1228e33
-    headers:
-      cache-control:
-      - no-cache
-      content-length:
-<<<<<<< HEAD
+    headers:
+      cache-control:
+      - no-cache
+      content-length:
+      - '507'
+      content-type:
+      - application/json
+      date:
+      - Wed, 02 Aug 2023 10:29:19 GMT
+      expires:
+      - '-1'
+      pragma:
+      - no-cache
+      server:
+      - Microsoft-IIS/10.0
+      strict-transport-security:
+      - max-age=31536000; includeSubDomains
+      transfer-encoding:
+      - chunked
+      vary:
+      - Accept-Encoding
+      x-content-type-options:
+      - nosniff
+      x-ms-ratelimit-remaining-subscription-resource-requests:
+      - '987'
+      x-powered-by:
+      - ASP.NET
+    status:
+      code: 200
+      message: OK
+- request:
+    body: null
+    headers:
+      Accept:
+      - '*/*'
+      Accept-Encoding:
+      - gzip, deflate
+      CommandName:
+      - dataprotection backup-instance update-policy
+      Connection:
+      - keep-alive
+      ParameterSetName:
+      - -g --vault-name --backup-instance-name --policy-id
+      User-Agent:
+      - AZURECLI/2.49.0 (PIP) (AAZ) azsdk-python-core/1.26.0 Python/3.10.7 (Windows-10-10.0.22621-SP0)
+    method: GET
+    uri: https://management.azure.com/subscriptions/00000000-0000-0000-0000-000000000000/resourceGroups/clitest-dpp-rg/providers/Microsoft.DataProtection/backupVaults/clitest-bkp-vault-persistent-bi-donotdelete/operationStatus/YWRhYzE1NWYtYjEwNS00NGIzLTkzN2EtYjIxZThjNzNjOTY3OzRjNzk5ODcwLTM3MGUtNDA3MS05YzU1LTc0ZDJmNzQ0MTc1ZQ==?api-version=2023-05-01
+  response:
+    body:
+      string: '{"id":"/subscriptions/00000000-0000-0000-0000-000000000000/resourceGroups/clitest-dpp-rg/providers/Microsoft.DataProtection/backupVaults/clitest-bkp-vault-persistent-bi-donotdelete/operationStatus/YWRhYzE1NWYtYjEwNS00NGIzLTkzN2EtYjIxZThjNzNjOTY3OzRjNzk5ODcwLTM3MGUtNDA3MS05YzU1LTc0ZDJmNzQ0MTc1ZQ==","name":"YWRhYzE1NWYtYjEwNS00NGIzLTkzN2EtYjIxZThjNzNjOTY3OzRjNzk5ODcwLTM3MGUtNDA3MS05YzU1LTc0ZDJmNzQ0MTc1ZQ==","status":"Succeeded","startTime":"2023-08-02T10:29:19.7816151Z","endTime":"2023-08-02T10:29:20Z"}'
+    headers:
+      cache-control:
+      - no-cache
+      content-length:
       - '506'
       content-type:
       - application/json
       date:
-      - Tue, 27 Jun 2023 10:08:06 GMT
-=======
-      - '507'
-      content-type:
-      - application/json
-      date:
-      - Wed, 02 Aug 2023 10:29:19 GMT
->>>>>>> d1228e33
-      expires:
-      - '-1'
-      pragma:
-      - no-cache
-      server:
-      - Microsoft-IIS/10.0
-      strict-transport-security:
-      - max-age=31536000; includeSubDomains
-      transfer-encoding:
-      - chunked
-      vary:
-      - Accept-Encoding
-      x-content-type-options:
-      - nosniff
-      x-ms-ratelimit-remaining-subscription-resource-requests:
-<<<<<<< HEAD
-      - '993'
-=======
-      - '987'
->>>>>>> d1228e33
+      - Wed, 02 Aug 2023 10:29:50 GMT
+      expires:
+      - '-1'
+      pragma:
+      - no-cache
+      server:
+      - Microsoft-IIS/10.0
+      strict-transport-security:
+      - max-age=31536000; includeSubDomains
+      transfer-encoding:
+      - chunked
+      vary:
+      - Accept-Encoding
+      x-content-type-options:
+      - nosniff
+      x-ms-ratelimit-remaining-subscription-resource-requests:
+      - '986'
       x-powered-by:
       - ASP.NET
     status:
@@ -783,57 +731,53 @@
       User-Agent:
       - AZURECLI/2.49.0 (PIP) (AAZ) azsdk-python-core/1.26.0 Python/3.10.7 (Windows-10-10.0.22621-SP0)
     method: GET
-    uri: https://management.azure.com/subscriptions/00000000-0000-0000-0000-000000000000/resourceGroups/clitest-dpp-rg/providers/Microsoft.DataProtection/backupVaults/clitest-bkp-vault-persistent-bi-donotdelete/operationStatus/YWRhYzE1NWYtYjEwNS00NGIzLTkzN2EtYjIxZThjNzNjOTY3OzRjNzk5ODcwLTM3MGUtNDA3MS05YzU1LTc0ZDJmNzQ0MTc1ZQ==?api-version=2023-05-01
-  response:
-    body:
-      string: '{"id":"/subscriptions/00000000-0000-0000-0000-000000000000/resourceGroups/clitest-dpp-rg/providers/Microsoft.DataProtection/backupVaults/clitest-bkp-vault-persistent-bi-donotdelete/operationStatus/YWRhYzE1NWYtYjEwNS00NGIzLTkzN2EtYjIxZThjNzNjOTY3OzRjNzk5ODcwLTM3MGUtNDA3MS05YzU1LTc0ZDJmNzQ0MTc1ZQ==","name":"YWRhYzE1NWYtYjEwNS00NGIzLTkzN2EtYjIxZThjNzNjOTY3OzRjNzk5ODcwLTM3MGUtNDA3MS05YzU1LTc0ZDJmNzQ0MTc1ZQ==","status":"Succeeded","startTime":"2023-08-02T10:29:19.7816151Z","endTime":"2023-08-02T10:29:20Z"}'
-    headers:
-      cache-control:
-      - no-cache
-      content-length:
-      - '506'
-      content-type:
-      - application/json
-      date:
-<<<<<<< HEAD
-      - Tue, 27 Jun 2023 10:08:07 GMT
-=======
+    uri: https://management.azure.com/subscriptions/00000000-0000-0000-0000-000000000000/resourceGroups/clitest-dpp-rg/providers/Microsoft.DataProtection/backupVaults/clitest-bkp-vault-persistent-bi-donotdelete/backupInstances/clitestsabidonotdelete-clitestsabidonotdelete-887c3538-0bfc-11ee-acd3-002b670b472e?api-version=2023-05-01
+  response:
+    body:
+      string: '{"properties":{"friendlyName":"clitestsabidonotdelete","dataSourceInfo":{"resourceID":"/subscriptions/00000000-0000-0000-0000-000000000000/resourceGroups/clitest-dpp-rg/providers/Microsoft.Storage/storageAccounts/clitestsabidonotdelete","resourceUri":"","datasourceType":"Microsoft.Storage/storageAccounts/blobServices","resourceName":"clitestsabidonotdelete","resourceType":"Microsoft.Storage/storageAccounts","resourceLocation":"centraluseuap","objectType":"Datasource"},"policyInfo":{"policyId":"/subscriptions/00000000-0000-0000-0000-000000000000/resourceGroups/clitest-dpp-rg/providers/Microsoft.DataProtection/backupVaults/clitest-bkp-vault-persistent-bi-donotdelete/backupPolicies/blobpolicy"},"protectionStatus":{"status":"UpdatingProtection"},"currentProtectionState":"UpdatingProtection","provisioningState":"Succeeded","objectType":"BackupInstance"},"id":"/subscriptions/00000000-0000-0000-0000-000000000000/resourceGroups/clitest-dpp-rg/providers/Microsoft.DataProtection/backupVaults/clitest-bkp-vault-persistent-bi-donotdelete/backupInstances/clitestsabidonotdelete-clitestsabidonotdelete-887c3538-0bfc-11ee-acd3-002b670b472e","name":"clitestsabidonotdelete-clitestsabidonotdelete-887c3538-0bfc-11ee-acd3-002b670b472e","type":"Microsoft.DataProtection/backupVaults/backupInstances"}'
+    headers:
+      cache-control:
+      - no-cache
+      content-length:
+      - '1296'
+      content-type:
+      - application/json
+      date:
       - Wed, 02 Aug 2023 10:29:50 GMT
->>>>>>> d1228e33
-      expires:
-      - '-1'
-      pragma:
-      - no-cache
-      server:
-      - Microsoft-IIS/10.0
-      strict-transport-security:
-      - max-age=31536000; includeSubDomains
-      transfer-encoding:
-      - chunked
-      vary:
-      - Accept-Encoding
-      x-content-type-options:
-      - nosniff
-      x-ms-ratelimit-remaining-subscription-resource-requests:
-      - '986'
-      x-powered-by:
-      - ASP.NET
-    status:
-      code: 200
-      message: OK
-- request:
-    body: null
-    headers:
-      Accept:
-      - '*/*'
-      Accept-Encoding:
-      - gzip, deflate
-      CommandName:
-      - dataprotection backup-instance update-policy
-      Connection:
-      - keep-alive
-      ParameterSetName:
-      - -g --vault-name --backup-instance-name --policy-id
+      expires:
+      - '-1'
+      pragma:
+      - no-cache
+      server:
+      - Microsoft-IIS/10.0
+      strict-transport-security:
+      - max-age=31536000; includeSubDomains
+      transfer-encoding:
+      - chunked
+      vary:
+      - Accept-Encoding
+      x-content-type-options:
+      - nosniff
+      x-ms-ratelimit-remaining-subscription-resource-requests:
+      - '1993'
+      x-powered-by:
+      - ASP.NET
+    status:
+      code: 200
+      message: OK
+- request:
+    body: null
+    headers:
+      Accept:
+      - application/json
+      Accept-Encoding:
+      - gzip, deflate
+      CommandName:
+      - dataprotection backup-instance wait
+      Connection:
+      - keep-alive
+      ParameterSetName:
+      - -g --vault-name --backup-instance-name --timeout --custom
       User-Agent:
       - AZURECLI/2.49.0 (PIP) (AAZ) azsdk-python-core/1.26.0 Python/3.10.7 (Windows-10-10.0.22621-SP0)
     method: GET
@@ -849,31 +793,23 @@
       content-type:
       - application/json
       date:
-<<<<<<< HEAD
-      - Tue, 27 Jun 2023 10:08:08 GMT
-=======
-      - Wed, 02 Aug 2023 10:29:50 GMT
->>>>>>> d1228e33
-      expires:
-      - '-1'
-      pragma:
-      - no-cache
-      server:
-      - Microsoft-IIS/10.0
-      strict-transport-security:
-      - max-age=31536000; includeSubDomains
-      transfer-encoding:
-      - chunked
-      vary:
-      - Accept-Encoding
-      x-content-type-options:
-      - nosniff
-      x-ms-ratelimit-remaining-subscription-resource-requests:
-<<<<<<< HEAD
-      - '1998'
-=======
-      - '1993'
->>>>>>> d1228e33
+      - Wed, 02 Aug 2023 10:29:51 GMT
+      expires:
+      - '-1'
+      pragma:
+      - no-cache
+      server:
+      - Microsoft-IIS/10.0
+      strict-transport-security:
+      - max-age=31536000; includeSubDomains
+      transfer-encoding:
+      - chunked
+      vary:
+      - Accept-Encoding
+      x-content-type-options:
+      - nosniff
+      x-ms-ratelimit-remaining-subscription-resource-requests:
+      - '1989'
       x-powered-by:
       - ASP.NET
     status:
@@ -898,64 +834,6 @@
     uri: https://management.azure.com/subscriptions/00000000-0000-0000-0000-000000000000/resourceGroups/clitest-dpp-rg/providers/Microsoft.DataProtection/backupVaults/clitest-bkp-vault-persistent-bi-donotdelete/backupInstances/clitestsabidonotdelete-clitestsabidonotdelete-887c3538-0bfc-11ee-acd3-002b670b472e?api-version=2023-05-01
   response:
     body:
-      string: '{"properties":{"friendlyName":"clitestsabidonotdelete","dataSourceInfo":{"resourceID":"/subscriptions/00000000-0000-0000-0000-000000000000/resourceGroups/clitest-dpp-rg/providers/Microsoft.Storage/storageAccounts/clitestsabidonotdelete","resourceUri":"","datasourceType":"Microsoft.Storage/storageAccounts/blobServices","resourceName":"clitestsabidonotdelete","resourceType":"Microsoft.Storage/storageAccounts","resourceLocation":"centraluseuap","objectType":"Datasource"},"policyInfo":{"policyId":"/subscriptions/00000000-0000-0000-0000-000000000000/resourceGroups/clitest-dpp-rg/providers/Microsoft.DataProtection/backupVaults/clitest-bkp-vault-persistent-bi-donotdelete/backupPolicies/blobpolicy"},"protectionStatus":{"status":"UpdatingProtection"},"currentProtectionState":"UpdatingProtection","provisioningState":"Succeeded","objectType":"BackupInstance"},"id":"/subscriptions/00000000-0000-0000-0000-000000000000/resourceGroups/clitest-dpp-rg/providers/Microsoft.DataProtection/backupVaults/clitest-bkp-vault-persistent-bi-donotdelete/backupInstances/clitestsabidonotdelete-clitestsabidonotdelete-887c3538-0bfc-11ee-acd3-002b670b472e","name":"clitestsabidonotdelete-clitestsabidonotdelete-887c3538-0bfc-11ee-acd3-002b670b472e","type":"Microsoft.DataProtection/backupVaults/backupInstances"}'
-    headers:
-      cache-control:
-      - no-cache
-      content-length:
-      - '1296'
-      content-type:
-      - application/json
-      date:
-<<<<<<< HEAD
-      - Tue, 27 Jun 2023 10:08:41 GMT
-=======
-      - Wed, 02 Aug 2023 10:29:51 GMT
->>>>>>> d1228e33
-      expires:
-      - '-1'
-      pragma:
-      - no-cache
-      server:
-      - Microsoft-IIS/10.0
-      strict-transport-security:
-      - max-age=31536000; includeSubDomains
-      transfer-encoding:
-      - chunked
-      vary:
-      - Accept-Encoding
-      x-content-type-options:
-      - nosniff
-      x-ms-ratelimit-remaining-subscription-resource-requests:
-<<<<<<< HEAD
-      - '1999'
-=======
-      - '1989'
->>>>>>> d1228e33
-      x-powered-by:
-      - ASP.NET
-    status:
-      code: 200
-      message: OK
-- request:
-    body: null
-    headers:
-      Accept:
-      - application/json
-      Accept-Encoding:
-      - gzip, deflate
-      CommandName:
-      - dataprotection backup-instance wait
-      Connection:
-      - keep-alive
-      ParameterSetName:
-      - -g --vault-name --backup-instance-name --timeout --custom
-      User-Agent:
-      - AZURECLI/2.49.0 (PIP) (AAZ) azsdk-python-core/1.26.0 Python/3.10.7 (Windows-10-10.0.22621-SP0)
-    method: GET
-    uri: https://management.azure.com/subscriptions/00000000-0000-0000-0000-000000000000/resourceGroups/clitest-dpp-rg/providers/Microsoft.DataProtection/backupVaults/clitest-bkp-vault-persistent-bi-donotdelete/backupInstances/clitestsabidonotdelete-clitestsabidonotdelete-887c3538-0bfc-11ee-acd3-002b670b472e?api-version=2023-05-01
-  response:
-    body:
       string: '{"properties":{"friendlyName":"clitestsabidonotdelete","dataSourceInfo":{"resourceID":"/subscriptions/00000000-0000-0000-0000-000000000000/resourceGroups/clitest-dpp-rg/providers/Microsoft.Storage/storageAccounts/clitestsabidonotdelete","resourceUri":"","datasourceType":"Microsoft.Storage/storageAccounts/blobServices","resourceName":"clitestsabidonotdelete","resourceType":"Microsoft.Storage/storageAccounts","resourceLocation":"centraluseuap","objectType":"Datasource"},"policyInfo":{"policyId":"/subscriptions/00000000-0000-0000-0000-000000000000/resourceGroups/clitest-dpp-rg/providers/Microsoft.DataProtection/backupVaults/clitest-bkp-vault-persistent-bi-donotdelete/backupPolicies/blobpolicy"},"protectionStatus":{"status":"ProtectionConfigured"},"currentProtectionState":"ProtectionConfigured","provisioningState":"Succeeded","objectType":"BackupInstance"},"id":"/subscriptions/00000000-0000-0000-0000-000000000000/resourceGroups/clitest-dpp-rg/providers/Microsoft.DataProtection/backupVaults/clitest-bkp-vault-persistent-bi-donotdelete/backupInstances/clitestsabidonotdelete-clitestsabidonotdelete-887c3538-0bfc-11ee-acd3-002b670b472e","name":"clitestsabidonotdelete-clitestsabidonotdelete-887c3538-0bfc-11ee-acd3-002b670b472e","type":"Microsoft.DataProtection/backupVaults/backupInstances"}'
     headers:
       cache-control:
@@ -965,11 +843,7 @@
       content-type:
       - application/json
       date:
-<<<<<<< HEAD
-      - Tue, 27 Jun 2023 10:09:13 GMT
-=======
       - Wed, 02 Aug 2023 10:30:23 GMT
->>>>>>> d1228e33
       expires:
       - '-1'
       pragma:
