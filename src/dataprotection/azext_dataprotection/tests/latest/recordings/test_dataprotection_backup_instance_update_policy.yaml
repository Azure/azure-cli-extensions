--- conflicted
+++ resolved
@@ -291,13 +291,7 @@
       x-ms-operation-identifier:
       - tenantId=72f988bf-86f1-41af-91ab-2d7cd011db47,objectId=12f8ea5c-1212-449e-b31c-0a574f43076e/centraluseuap/b1ef6c2e-fc33-42df-8754-9a5435fbbd52
       x-ms-ratelimit-remaining-subscription-resource-requests:
-<<<<<<< HEAD
-      - '197'
-      x-powered-by:
-      - ASP.NET
-=======
       - '199'
->>>>>>> bc9a08ee
     status:
       code: 201
       message: Created
