--- conflicted
+++ resolved
@@ -27,11 +27,57 @@
       content-type:
       - application/json
       date:
-<<<<<<< HEAD
       - Tue, 27 Jun 2023 10:06:40 GMT
-=======
-      - Fri, 30 Jun 2023 11:19:30 GMT
->>>>>>> ca313ff0
+      expires:
+      - '-1'
+      pragma:
+      - no-cache
+      server:
+      - Microsoft-IIS/10.0
+      strict-transport-security:
+      - max-age=31536000; includeSubDomains
+      transfer-encoding:
+      - chunked
+      vary:
+      - Accept-Encoding
+      x-content-type-options:
+      - nosniff
+      x-ms-ratelimit-remaining-subscription-resource-requests:
+      - '1998'
+      x-powered-by:
+      - ASP.NET
+    status:
+      code: 200
+      message: OK
+- request:
+    body: null
+    headers:
+      Accept:
+      - application/json
+      Accept-Encoding:
+      - gzip, deflate
+      CommandName:
+      - dataprotection backup-instance update-policy
+      Connection:
+      - keep-alive
+      ParameterSetName:
+      - -g --vault-name --backup-instance-name --policy-id
+      User-Agent:
+      - AZURECLI/2.49.0 (AAZ) azsdk-python-core/1.26.0 Python/3.10.11 (Windows-10-10.0.22621-SP0)
+    method: GET
+    uri: https://management.azure.com/subscriptions/00000000-0000-0000-0000-000000000000/resourceGroups/clitest-dpp-rg/providers/Microsoft.DataProtection/backupVaults/clitest-bkp-vault-persistent-bi-donotdelete/backupInstances/clitestsabidonotdelete-clitestsabidonotdelete-887c3538-0bfc-11ee-acd3-002b670b472e?api-version=2023-01-01
+  response:
+    body:
+      string: '{"properties":{"friendlyName":"clitestsabidonotdelete","dataSourceInfo":{"resourceID":"/subscriptions/00000000-0000-0000-0000-000000000000/resourceGroups/clitest-dpp-rg/providers/Microsoft.Storage/storageAccounts/clitestsabidonotdelete","resourceUri":"","datasourceType":"Microsoft.Storage/storageAccounts/blobServices","resourceName":"clitestsabidonotdelete","resourceType":"Microsoft.Storage/storageAccounts","resourceLocation":"centraluseuap","objectType":"Datasource"},"policyInfo":{"policyId":"/subscriptions/00000000-0000-0000-0000-000000000000/resourceGroups/clitest-dpp-rg/providers/Microsoft.DataProtection/backupVaults/clitest-bkp-vault-persistent-bi-donotdelete/backupPolicies/blobpolicy"},"protectionStatus":{"status":"ProtectionConfigured"},"currentProtectionState":"ProtectionConfigured","provisioningState":"Succeeded","objectType":"BackupInstance"},"id":"/subscriptions/00000000-0000-0000-0000-000000000000/resourceGroups/clitest-dpp-rg/providers/Microsoft.DataProtection/backupVaults/clitest-bkp-vault-persistent-bi-donotdelete/backupInstances/clitestsabidonotdelete-clitestsabidonotdelete-887c3538-0bfc-11ee-acd3-002b670b472e","name":"clitestsabidonotdelete-clitestsabidonotdelete-887c3538-0bfc-11ee-acd3-002b670b472e","type":"Microsoft.DataProtection/backupVaults/backupInstances"}'
+    headers:
+      cache-control:
+      - no-cache
+      content-length:
+      - '1300'
+      content-type:
+      - application/json
+      date:
+      - Tue, 27 Jun 2023 10:06:43 GMT
       expires:
       - '-1'
       pragma:
@@ -81,65 +127,7 @@
       content-type:
       - application/json
       date:
-<<<<<<< HEAD
-      - Tue, 27 Jun 2023 10:06:43 GMT
-=======
-      - Fri, 30 Jun 2023 11:19:32 GMT
->>>>>>> ca313ff0
-      expires:
-      - '-1'
-      pragma:
-      - no-cache
-      server:
-      - Microsoft-IIS/10.0
-      strict-transport-security:
-      - max-age=31536000; includeSubDomains
-      transfer-encoding:
-      - chunked
-      vary:
-      - Accept-Encoding
-      x-content-type-options:
-      - nosniff
-      x-ms-ratelimit-remaining-subscription-resource-requests:
-      - '1999'
-      x-powered-by:
-      - ASP.NET
-    status:
-      code: 200
-      message: OK
-- request:
-    body: null
-    headers:
-      Accept:
-      - application/json
-      Accept-Encoding:
-      - gzip, deflate
-      CommandName:
-      - dataprotection backup-instance update-policy
-      Connection:
-      - keep-alive
-      ParameterSetName:
-      - -g --vault-name --backup-instance-name --policy-id
-      User-Agent:
-      - AZURECLI/2.49.0 (AAZ) azsdk-python-core/1.26.0 Python/3.10.11 (Windows-10-10.0.22621-SP0)
-    method: GET
-    uri: https://management.azure.com/subscriptions/00000000-0000-0000-0000-000000000000/resourceGroups/clitest-dpp-rg/providers/Microsoft.DataProtection/backupVaults/clitest-bkp-vault-persistent-bi-donotdelete/backupInstances/clitestsabidonotdelete-clitestsabidonotdelete-887c3538-0bfc-11ee-acd3-002b670b472e?api-version=2023-01-01
-  response:
-    body:
-      string: '{"properties":{"friendlyName":"clitestsabidonotdelete","dataSourceInfo":{"resourceID":"/subscriptions/00000000-0000-0000-0000-000000000000/resourceGroups/clitest-dpp-rg/providers/Microsoft.Storage/storageAccounts/clitestsabidonotdelete","resourceUri":"","datasourceType":"Microsoft.Storage/storageAccounts/blobServices","resourceName":"clitestsabidonotdelete","resourceType":"Microsoft.Storage/storageAccounts","resourceLocation":"centraluseuap","objectType":"Datasource"},"policyInfo":{"policyId":"/subscriptions/00000000-0000-0000-0000-000000000000/resourceGroups/clitest-dpp-rg/providers/Microsoft.DataProtection/backupVaults/clitest-bkp-vault-persistent-bi-donotdelete/backupPolicies/blobpolicy"},"protectionStatus":{"status":"ProtectionConfigured"},"currentProtectionState":"ProtectionConfigured","provisioningState":"Succeeded","objectType":"BackupInstance"},"id":"/subscriptions/00000000-0000-0000-0000-000000000000/resourceGroups/clitest-dpp-rg/providers/Microsoft.DataProtection/backupVaults/clitest-bkp-vault-persistent-bi-donotdelete/backupInstances/clitestsabidonotdelete-clitestsabidonotdelete-887c3538-0bfc-11ee-acd3-002b670b472e","name":"clitestsabidonotdelete-clitestsabidonotdelete-887c3538-0bfc-11ee-acd3-002b670b472e","type":"Microsoft.DataProtection/backupVaults/backupInstances"}'
-    headers:
-      cache-control:
-      - no-cache
-      content-length:
-      - '1300'
-      content-type:
-      - application/json
-      date:
-<<<<<<< HEAD
       - Tue, 27 Jun 2023 10:06:45 GMT
-=======
-      - Fri, 30 Jun 2023 11:19:35 GMT
->>>>>>> ca313ff0
       expires:
       - '-1'
       pragma:
@@ -193,11 +181,7 @@
       string: '{"properties":{"friendlyName":"clitestsabidonotdelete","dataSourceInfo":{"resourceID":"/subscriptions/00000000-0000-0000-0000-000000000000/resourceGroups/clitest-dpp-rg/providers/Microsoft.Storage/storageAccounts/clitestsabidonotdelete","resourceUri":"","datasourceType":"Microsoft.Storage/storageAccounts/blobServices","resourceName":"clitestsabidonotdelete","resourceType":"Microsoft.Storage/storageAccounts","resourceLocation":"centraluseuap","objectType":"Datasource"},"policyInfo":{"policyId":"/subscriptions/00000000-0000-0000-0000-000000000000/resourceGroups/clitest-dpp-rg/providers/Microsoft.DataProtection/backupVaults/clitest-bkp-vault-persistent-bi-donotdelete/backupPolicies/blobpolicy"},"protectionStatus":{"status":"UpdatingProtection"},"currentProtectionState":"UpdatingProtection","provisioningState":"Succeeded","objectType":"BackupInstance"},"id":"/subscriptions/00000000-0000-0000-0000-000000000000/resourceGroups/clitest-dpp-rg/providers/Microsoft.DataProtection/backupVaults/clitest-bkp-vault-persistent-bi-donotdelete/backupInstances/clitestsabidonotdelete-clitestsabidonotdelete-887c3538-0bfc-11ee-acd3-002b670b472e","name":"clitestsabidonotdelete-clitestsabidonotdelete-887c3538-0bfc-11ee-acd3-002b670b472e","type":"Microsoft.DataProtection/backupVaults/backupInstances"}'
     headers:
       azure-asyncoperation:
-<<<<<<< HEAD
       - https://management.azure.com/subscriptions/00000000-0000-0000-0000-000000000000/resourceGroups/clitest-dpp-rg/providers/Microsoft.DataProtection/backupVaults/clitest-bkp-vault-persistent-bi-donotdelete/operationStatus/YWRhYzE1NWYtYjEwNS00NGIzLTkzN2EtYjIxZThjNzNjOTY3O2E3MzQwOTZmLWY5YTAtNDNmZi05NDRkLWU5NzYyZjMyOWNiMQ==?api-version=2023-01-01
-=======
-      - https://management.azure.com/subscriptions/00000000-0000-0000-0000-000000000000/resourceGroups/clitest-dpp-rg/providers/Microsoft.DataProtection/backupVaults/clitest-bkp-vault-persistent-bi-donotdelete/operationStatus/YWRhYzE1NWYtYjEwNS00NGIzLTkzN2EtYjIxZThjNzNjOTY3O2IyNTVjZmUzLTIyNzItNDU4OS1iODQxLWJiNGFiMzU3NTUyYQ==?api-version=2023-01-01
->>>>>>> ca313ff0
       cache-control:
       - no-cache
       content-length:
@@ -205,11 +189,7 @@
       content-type:
       - application/json
       date:
-<<<<<<< HEAD
       - Tue, 27 Jun 2023 10:06:46 GMT
-=======
-      - Fri, 30 Jun 2023 11:19:36 GMT
->>>>>>> ca313ff0
       expires:
       - '-1'
       pragma:
@@ -243,17 +223,10 @@
       User-Agent:
       - AZURECLI/2.49.0 (AAZ) azsdk-python-core/1.26.0 Python/3.10.11 (Windows-10-10.0.22621-SP0)
     method: GET
-<<<<<<< HEAD
     uri: https://management.azure.com/subscriptions/00000000-0000-0000-0000-000000000000/resourceGroups/clitest-dpp-rg/providers/Microsoft.DataProtection/backupVaults/clitest-bkp-vault-persistent-bi-donotdelete/operationStatus/YWRhYzE1NWYtYjEwNS00NGIzLTkzN2EtYjIxZThjNzNjOTY3O2E3MzQwOTZmLWY5YTAtNDNmZi05NDRkLWU5NzYyZjMyOWNiMQ==?api-version=2023-01-01
   response:
     body:
       string: '{"id":"/subscriptions/00000000-0000-0000-0000-000000000000/resourceGroups/clitest-dpp-rg/providers/Microsoft.DataProtection/backupVaults/clitest-bkp-vault-persistent-bi-donotdelete/operationStatus/YWRhYzE1NWYtYjEwNS00NGIzLTkzN2EtYjIxZThjNzNjOTY3O2E3MzQwOTZmLWY5YTAtNDNmZi05NDRkLWU5NzYyZjMyOWNiMQ==","name":"YWRhYzE1NWYtYjEwNS00NGIzLTkzN2EtYjIxZThjNzNjOTY3O2E3MzQwOTZmLWY5YTAtNDNmZi05NDRkLWU5NzYyZjMyOWNiMQ==","status":"Succeeded","startTime":"2023-06-27T10:06:46.3724468Z","endTime":"2023-06-27T10:06:47Z"}'
-=======
-    uri: https://management.azure.com/subscriptions/00000000-0000-0000-0000-000000000000/resourceGroups/clitest-dpp-rg/providers/Microsoft.DataProtection/backupVaults/clitest-bkp-vault-persistent-bi-donotdelete/operationStatus/YWRhYzE1NWYtYjEwNS00NGIzLTkzN2EtYjIxZThjNzNjOTY3O2IyNTVjZmUzLTIyNzItNDU4OS1iODQxLWJiNGFiMzU3NTUyYQ==?api-version=2023-01-01
-  response:
-    body:
-      string: '{"id":"/subscriptions/00000000-0000-0000-0000-000000000000/resourceGroups/clitest-dpp-rg/providers/Microsoft.DataProtection/backupVaults/clitest-bkp-vault-persistent-bi-donotdelete/operationStatus/YWRhYzE1NWYtYjEwNS00NGIzLTkzN2EtYjIxZThjNzNjOTY3O2IyNTVjZmUzLTIyNzItNDU4OS1iODQxLWJiNGFiMzU3NTUyYQ==","name":"YWRhYzE1NWYtYjEwNS00NGIzLTkzN2EtYjIxZThjNzNjOTY3O2IyNTVjZmUzLTIyNzItNDU4OS1iODQxLWJiNGFiMzU3NTUyYQ==","status":"Succeeded","startTime":"2023-06-30T11:19:36.8462155Z","endTime":"2023-06-30T11:19:37Z"}'
->>>>>>> ca313ff0
     headers:
       cache-control:
       - no-cache
@@ -262,11 +235,7 @@
       content-type:
       - application/json
       date:
-<<<<<<< HEAD
       - Tue, 27 Jun 2023 10:06:47 GMT
-=======
-      - Fri, 30 Jun 2023 11:19:37 GMT
->>>>>>> ca313ff0
       expires:
       - '-1'
       pragma:
@@ -316,11 +285,7 @@
       content-type:
       - application/json
       date:
-<<<<<<< HEAD
       - Tue, 27 Jun 2023 10:06:47 GMT
-=======
-      - Fri, 30 Jun 2023 11:19:37 GMT
->>>>>>> ca313ff0
       expires:
       - '-1'
       pragma:
@@ -370,11 +335,7 @@
       content-type:
       - application/json
       date:
-<<<<<<< HEAD
       - Tue, 27 Jun 2023 10:06:52 GMT
-=======
-      - Fri, 30 Jun 2023 11:19:39 GMT
->>>>>>> ca313ff0
       expires:
       - '-1'
       pragma:
@@ -424,11 +385,7 @@
       content-type:
       - application/json
       date:
-<<<<<<< HEAD
       - Tue, 27 Jun 2023 10:07:24 GMT
-=======
-      - Fri, 30 Jun 2023 11:20:11 GMT
->>>>>>> ca313ff0
       expires:
       - '-1'
       pragma:
@@ -478,27 +435,23 @@
       content-type:
       - application/json
       date:
-<<<<<<< HEAD
       - Tue, 27 Jun 2023 10:07:57 GMT
-=======
-      - Fri, 30 Jun 2023 11:20:46 GMT
->>>>>>> ca313ff0
-      expires:
-      - '-1'
-      pragma:
-      - no-cache
-      server:
-      - Microsoft-IIS/10.0
-      strict-transport-security:
-      - max-age=31536000; includeSubDomains
-      transfer-encoding:
-      - chunked
-      vary:
-      - Accept-Encoding
-      x-content-type-options:
-      - nosniff
-      x-ms-ratelimit-remaining-subscription-resource-requests:
-      - '1998'
+      expires:
+      - '-1'
+      pragma:
+      - no-cache
+      server:
+      - Microsoft-IIS/10.0
+      strict-transport-security:
+      - max-age=31536000; includeSubDomains
+      transfer-encoding:
+      - chunked
+      vary:
+      - Accept-Encoding
+      x-content-type-options:
+      - nosniff
+      x-ms-ratelimit-remaining-subscription-resource-requests:
+      - '1999'
       x-powered-by:
       - ASP.NET
     status:
@@ -532,27 +485,23 @@
       content-type:
       - application/json
       date:
-<<<<<<< HEAD
       - Tue, 27 Jun 2023 10:07:59 GMT
-=======
-      - Fri, 30 Jun 2023 11:20:47 GMT
->>>>>>> ca313ff0
-      expires:
-      - '-1'
-      pragma:
-      - no-cache
-      server:
-      - Microsoft-IIS/10.0
-      strict-transport-security:
-      - max-age=31536000; includeSubDomains
-      transfer-encoding:
-      - chunked
-      vary:
-      - Accept-Encoding
-      x-content-type-options:
-      - nosniff
-      x-ms-ratelimit-remaining-subscription-resource-requests:
-      - '1998'
+      expires:
+      - '-1'
+      pragma:
+      - no-cache
+      server:
+      - Microsoft-IIS/10.0
+      strict-transport-security:
+      - max-age=31536000; includeSubDomains
+      transfer-encoding:
+      - chunked
+      vary:
+      - Accept-Encoding
+      x-content-type-options:
+      - nosniff
+      x-ms-ratelimit-remaining-subscription-resource-requests:
+      - '1999'
       x-powered-by:
       - ASP.NET
     status:
@@ -586,11 +535,7 @@
       content-type:
       - application/json
       date:
-<<<<<<< HEAD
       - Tue, 27 Jun 2023 10:08:05 GMT
-=======
-      - Fri, 30 Jun 2023 11:20:50 GMT
->>>>>>> ca313ff0
       expires:
       - '-1'
       pragma:
@@ -644,11 +589,7 @@
       string: '{"properties":{"friendlyName":"clitestsabidonotdelete","dataSourceInfo":{"resourceID":"/subscriptions/00000000-0000-0000-0000-000000000000/resourceGroups/clitest-dpp-rg/providers/Microsoft.Storage/storageAccounts/clitestsabidonotdelete","resourceUri":"","datasourceType":"Microsoft.Storage/storageAccounts/blobServices","resourceName":"clitestsabidonotdelete","resourceType":"Microsoft.Storage/storageAccounts","resourceLocation":"centraluseuap","objectType":"Datasource"},"policyInfo":{"policyId":"/subscriptions/00000000-0000-0000-0000-000000000000/resourceGroups/clitest-dpp-rg/providers/Microsoft.DataProtection/backupVaults/clitest-bkp-vault-persistent-bi-donotdelete/backupPolicies/altblobpolicy"},"protectionStatus":{"status":"UpdatingProtection"},"currentProtectionState":"UpdatingProtection","provisioningState":"Succeeded","objectType":"BackupInstance"},"id":"/subscriptions/00000000-0000-0000-0000-000000000000/resourceGroups/clitest-dpp-rg/providers/Microsoft.DataProtection/backupVaults/clitest-bkp-vault-persistent-bi-donotdelete/backupInstances/clitestsabidonotdelete-clitestsabidonotdelete-887c3538-0bfc-11ee-acd3-002b670b472e","name":"clitestsabidonotdelete-clitestsabidonotdelete-887c3538-0bfc-11ee-acd3-002b670b472e","type":"Microsoft.DataProtection/backupVaults/backupInstances"}'
     headers:
       azure-asyncoperation:
-<<<<<<< HEAD
       - https://management.azure.com/subscriptions/00000000-0000-0000-0000-000000000000/resourceGroups/clitest-dpp-rg/providers/Microsoft.DataProtection/backupVaults/clitest-bkp-vault-persistent-bi-donotdelete/operationStatus/YWRhYzE1NWYtYjEwNS00NGIzLTkzN2EtYjIxZThjNzNjOTY3O2ZkMjZhZTZiLTgxZjYtNGI2Ny1iZmI1LWUzNTFjZTY5ODg5YQ==?api-version=2023-01-01
-=======
-      - https://management.azure.com/subscriptions/00000000-0000-0000-0000-000000000000/resourceGroups/clitest-dpp-rg/providers/Microsoft.DataProtection/backupVaults/clitest-bkp-vault-persistent-bi-donotdelete/operationStatus/YWRhYzE1NWYtYjEwNS00NGIzLTkzN2EtYjIxZThjNzNjOTY3O2Q5ODM0NjQ3LTZkZjAtNGJhOC1iZDE0LTdiZTBiYzIxNDY1OQ==?api-version=2023-01-01
->>>>>>> ca313ff0
       cache-control:
       - no-cache
       content-length:
@@ -656,11 +597,7 @@
       content-type:
       - application/json
       date:
-<<<<<<< HEAD
       - Tue, 27 Jun 2023 10:08:06 GMT
-=======
-      - Fri, 30 Jun 2023 11:20:51 GMT
->>>>>>> ca313ff0
       expires:
       - '-1'
       pragma:
@@ -694,17 +631,10 @@
       User-Agent:
       - AZURECLI/2.49.0 (AAZ) azsdk-python-core/1.26.0 Python/3.10.11 (Windows-10-10.0.22621-SP0)
     method: GET
-<<<<<<< HEAD
     uri: https://management.azure.com/subscriptions/00000000-0000-0000-0000-000000000000/resourceGroups/clitest-dpp-rg/providers/Microsoft.DataProtection/backupVaults/clitest-bkp-vault-persistent-bi-donotdelete/operationStatus/YWRhYzE1NWYtYjEwNS00NGIzLTkzN2EtYjIxZThjNzNjOTY3O2ZkMjZhZTZiLTgxZjYtNGI2Ny1iZmI1LWUzNTFjZTY5ODg5YQ==?api-version=2023-01-01
   response:
     body:
       string: '{"id":"/subscriptions/00000000-0000-0000-0000-000000000000/resourceGroups/clitest-dpp-rg/providers/Microsoft.DataProtection/backupVaults/clitest-bkp-vault-persistent-bi-donotdelete/operationStatus/YWRhYzE1NWYtYjEwNS00NGIzLTkzN2EtYjIxZThjNzNjOTY3O2ZkMjZhZTZiLTgxZjYtNGI2Ny1iZmI1LWUzNTFjZTY5ODg5YQ==","name":"YWRhYzE1NWYtYjEwNS00NGIzLTkzN2EtYjIxZThjNzNjOTY3O2ZkMjZhZTZiLTgxZjYtNGI2Ny1iZmI1LWUzNTFjZTY5ODg5YQ==","status":"Succeeded","startTime":"2023-06-27T10:08:06.5088704Z","endTime":"2023-06-27T10:08:07Z"}'
-=======
-    uri: https://management.azure.com/subscriptions/00000000-0000-0000-0000-000000000000/resourceGroups/clitest-dpp-rg/providers/Microsoft.DataProtection/backupVaults/clitest-bkp-vault-persistent-bi-donotdelete/operationStatus/YWRhYzE1NWYtYjEwNS00NGIzLTkzN2EtYjIxZThjNzNjOTY3O2Q5ODM0NjQ3LTZkZjAtNGJhOC1iZDE0LTdiZTBiYzIxNDY1OQ==?api-version=2023-01-01
-  response:
-    body:
-      string: '{"id":"/subscriptions/00000000-0000-0000-0000-000000000000/resourceGroups/clitest-dpp-rg/providers/Microsoft.DataProtection/backupVaults/clitest-bkp-vault-persistent-bi-donotdelete/operationStatus/YWRhYzE1NWYtYjEwNS00NGIzLTkzN2EtYjIxZThjNzNjOTY3O2Q5ODM0NjQ3LTZkZjAtNGJhOC1iZDE0LTdiZTBiYzIxNDY1OQ==","name":"YWRhYzE1NWYtYjEwNS00NGIzLTkzN2EtYjIxZThjNzNjOTY3O2Q5ODM0NjQ3LTZkZjAtNGJhOC1iZDE0LTdiZTBiYzIxNDY1OQ==","status":"Succeeded","startTime":"2023-06-30T11:20:52.164799Z","endTime":"2023-06-30T11:20:52Z"}'
->>>>>>> ca313ff0
     headers:
       cache-control:
       - no-cache
@@ -713,11 +643,7 @@
       content-type:
       - application/json
       date:
-<<<<<<< HEAD
       - Tue, 27 Jun 2023 10:08:06 GMT
-=======
-      - Fri, 30 Jun 2023 11:20:53 GMT
->>>>>>> ca313ff0
       expires:
       - '-1'
       pragma:
@@ -767,11 +693,7 @@
       content-type:
       - application/json
       date:
-<<<<<<< HEAD
       - Tue, 27 Jun 2023 10:08:07 GMT
-=======
-      - Fri, 30 Jun 2023 11:20:54 GMT
->>>>>>> ca313ff0
       expires:
       - '-1'
       pragma:
@@ -821,11 +743,7 @@
       content-type:
       - application/json
       date:
-<<<<<<< HEAD
       - Tue, 27 Jun 2023 10:08:08 GMT
-=======
-      - Fri, 30 Jun 2023 11:20:56 GMT
->>>>>>> ca313ff0
       expires:
       - '-1'
       pragma:
@@ -875,27 +793,23 @@
       content-type:
       - application/json
       date:
-<<<<<<< HEAD
       - Tue, 27 Jun 2023 10:08:41 GMT
-=======
-      - Fri, 30 Jun 2023 11:21:28 GMT
->>>>>>> ca313ff0
-      expires:
-      - '-1'
-      pragma:
-      - no-cache
-      server:
-      - Microsoft-IIS/10.0
-      strict-transport-security:
-      - max-age=31536000; includeSubDomains
-      transfer-encoding:
-      - chunked
-      vary:
-      - Accept-Encoding
-      x-content-type-options:
-      - nosniff
-      x-ms-ratelimit-remaining-subscription-resource-requests:
-      - '1997'
+      expires:
+      - '-1'
+      pragma:
+      - no-cache
+      server:
+      - Microsoft-IIS/10.0
+      strict-transport-security:
+      - max-age=31536000; includeSubDomains
+      transfer-encoding:
+      - chunked
+      vary:
+      - Accept-Encoding
+      x-content-type-options:
+      - nosniff
+      x-ms-ratelimit-remaining-subscription-resource-requests:
+      - '1999'
       x-powered-by:
       - ASP.NET
     status:
@@ -929,11 +843,7 @@
       content-type:
       - application/json
       date:
-<<<<<<< HEAD
       - Tue, 27 Jun 2023 10:09:13 GMT
-=======
-      - Fri, 30 Jun 2023 11:22:00 GMT
->>>>>>> ca313ff0
       expires:
       - '-1'
       pragma:
