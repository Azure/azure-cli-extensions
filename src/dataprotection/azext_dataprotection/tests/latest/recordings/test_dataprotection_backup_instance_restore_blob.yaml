interactions:
- request:
    body: '{"sourceDataStoreType": "OperationalStore"}'
    headers:
      Accept:
      - application/json
      Accept-Encoding:
      - gzip, deflate
      CommandName:
      - dataprotection restorable-time-range find
      Connection:
      - keep-alive
      Content-Length:
      - '43'
      Content-Type:
      - application/json
      ParameterSetName:
      - -g --vault-name --backup-instance-name --source-data-store-type
      User-Agent:
      - AZURECLI/2.51.0 (PIP) (AAZ) azsdk-python-core/1.26.0 Python/3.10.7 (Windows-10-10.0.22621-SP0)
    method: POST
    uri: https://management.azure.com/subscriptions/00000000-0000-0000-0000-000000000000/resourceGroups/clitest-dpp-rg/providers/Microsoft.DataProtection/backupVaults/clitest-bkp-vault-persistent-bi-donotdelete/backupInstances/clitestsabidonotdelete-clitestsabidonotdelete-887c3538-0bfc-11ee-acd3-002b670b472e/findRestorableTimeRanges?api-version=2023-05-01
  response:
    body:
<<<<<<< HEAD
      string: '{"properties":{"restorableTimeRanges":[{"startTime":"2023-06-16T04:18:50.0559575Z","endTime":"2023-06-27T10:11:14.4758735Z","objectType":"RestorableTimeRange"}],"objectType":"AzureBackupFindRestorableTimeRangesResponse"},"id":"clitestsabidonotdelete-clitestsabidonotdelete-887c3538-0bfc-11ee-acd3-002b670b472e","type":"Microsoft.DataProtection/backupVaults/backupInstances/findRestorableTimeRanges"}'
=======
      string: '{"properties":{"restorableTimeRanges":[{"startTime":"2023-07-15T11:48:19.2790219Z","endTime":"2023-08-14T11:48:19.3030058Z","objectType":"RestorableTimeRange"}],"objectType":"AzureBackupFindRestorableTimeRangesResponse"},"id":"clitestsabidonotdelete-clitestsabidonotdelete-887c3538-0bfc-11ee-acd3-002b670b472e","type":"Microsoft.DataProtection/backupVaults/backupInstances/findRestorableTimeRanges"}'
>>>>>>> d1228e33
    headers:
      cache-control:
      - no-cache
      content-length:
      - '399'
      content-type:
      - application/json
      date:
<<<<<<< HEAD
      - Tue, 27 Jun 2023 10:11:14 GMT
=======
      - Mon, 14 Aug 2023 11:48:18 GMT
>>>>>>> d1228e33
      expires:
      - '-1'
      pragma:
      - no-cache
      server:
      - Microsoft-IIS/10.0
      strict-transport-security:
      - max-age=31536000; includeSubDomains
      transfer-encoding:
      - chunked
      vary:
      - Accept-Encoding
      x-content-type-options:
      - nosniff
      x-ms-ratelimit-remaining-subscription-writes:
      - '1191'
      x-powered-by:
      - ASP.NET
    status:
      code: 200
      message: OK
- request:
    body: null
    headers:
      Accept:
      - application/json
      Accept-Encoding:
      - gzip, deflate
      CommandName:
      - dataprotection backup-instance restore initialize-for-data-recovery
      Connection:
      - keep-alive
      ParameterSetName:
      - --datasource-type --restore-location --source-datastore --point-in-time --backup-instance-id
      User-Agent:
      - AZURECLI/2.51.0 (PIP) (AAZ) azsdk-python-core/1.26.0 Python/3.10.7 (Windows-10-10.0.22621-SP0)
    method: GET
    uri: https://management.azure.com/subscriptions/00000000-0000-0000-0000-000000000000/resourceGroups/clitest-dpp-rg/providers/Microsoft.DataProtection/backupVaults/clitest-bkp-vault-persistent-bi-donotdelete/backupInstances/clitestsabidonotdelete-clitestsabidonotdelete-887c3538-0bfc-11ee-acd3-002b670b472e?api-version=2023-05-01
  response:
    body:
      string: '{"properties":{"friendlyName":"clitestsabidonotdelete","dataSourceInfo":{"resourceID":"/subscriptions/00000000-0000-0000-0000-000000000000/resourceGroups/clitest-dpp-rg/providers/Microsoft.Storage/storageAccounts/clitestsabidonotdelete","resourceUri":"","datasourceType":"Microsoft.Storage/storageAccounts/blobServices","resourceName":"clitestsabidonotdelete","resourceType":"Microsoft.Storage/storageAccounts","resourceLocation":"centraluseuap","objectType":"Datasource"},"policyInfo":{"policyId":"/subscriptions/00000000-0000-0000-0000-000000000000/resourceGroups/clitest-dpp-rg/providers/Microsoft.DataProtection/backupVaults/clitest-bkp-vault-persistent-bi-donotdelete/backupPolicies/blobpolicy"},"protectionStatus":{"status":"ProtectionConfigured"},"currentProtectionState":"ProtectionConfigured","provisioningState":"Succeeded","objectType":"BackupInstance"},"id":"/subscriptions/00000000-0000-0000-0000-000000000000/resourceGroups/clitest-dpp-rg/providers/Microsoft.DataProtection/backupVaults/clitest-bkp-vault-persistent-bi-donotdelete/backupInstances/clitestsabidonotdelete-clitestsabidonotdelete-887c3538-0bfc-11ee-acd3-002b670b472e","name":"clitestsabidonotdelete-clitestsabidonotdelete-887c3538-0bfc-11ee-acd3-002b670b472e","type":"Microsoft.DataProtection/backupVaults/backupInstances"}'
    headers:
      cache-control:
      - no-cache
      content-length:
      - '1300'
      content-type:
      - application/json
      date:
<<<<<<< HEAD
      - Tue, 27 Jun 2023 10:11:14 GMT
=======
      - Mon, 14 Aug 2023 11:48:19 GMT
>>>>>>> d1228e33
      expires:
      - '-1'
      pragma:
      - no-cache
      server:
      - Microsoft-IIS/10.0
      strict-transport-security:
      - max-age=31536000; includeSubDomains
      transfer-encoding:
      - chunked
      vary:
      - Accept-Encoding
      x-content-type-options:
      - nosniff
      x-ms-ratelimit-remaining-subscription-resource-requests:
      - '1995'
      x-powered-by:
      - ASP.NET
    status:
      code: 200
      message: OK
- request:
    body: '{"subscriptions": ["38304e13-357e-405e-9e9a-220351dcce8c"], "query": "RecoveryServicesResources
      | where type =~ ''microsoft.dataprotection/backupvaults/backupjobs''| extend
      vaultName = properties.vaultName| extend status = properties.status| extend
      operation = case( tolower(properties.operationCategory) startswith ''backup''
      and properties.isUserTriggered == ''true'', strcat(''OnDemand'',properties.operationCategory),
      tolower(properties.operationCategory) startswith ''backup'' and properties.isUserTriggered
      == ''false'', strcat(''Scheduled'', properties.operationCategory), type =~ ''microsoft.dataprotection/backupVaults/backupJobs'',
      properties.operationCategory, ''Invalid'')| extend datasourceId = properties.dataSourceId
      | where properties.dataSourceType in~ (''Microsoft.Storage/storageAccounts/blobServices'')
      | where status in~ (''InProgress'') | where datasourceId in~ (''/subscriptions/00000000-0000-0000-0000-000000000000/resourceGroups/clitest-dpp-rg/providers/Microsoft.Storage/storageAccounts/clitestsabidonotdelete'')",
      "options": {"$top": 1000, "$skip": 0, "resultFormat": "objectArray", "allowPartialScopes":
      false}}'
    headers:
      Accept:
      - application/json
      Accept-Encoding:
      - gzip, deflate
      CommandName:
      - dataprotection job list-from-resourcegraph
      Connection:
      - keep-alive
      Content-Length:
      - '1115'
      Content-Type:
      - application/json
      ParameterSetName:
      - --datasource-type --datasource-id --status
      User-Agent:
      - AZURECLI/2.51.0 (PIP) azsdk-python-mgmt-resourcegraph/8.0.0 Python/3.10.7
        (Windows-10-10.0.22621-SP0)
    method: POST
    uri: https://management.azure.com/providers/Microsoft.ResourceGraph/resources?api-version=2021-03-01
  response:
    body:
      string: '{"totalRecords":0,"count":0,"data":[],"facets":[],"resultTruncated":"false"}'
    headers:
      cache-control:
      - no-cache
      content-length:
      - '76'
      content-type:
      - application/json; charset=utf-8
      date:
<<<<<<< HEAD
      - Tue, 27 Jun 2023 10:11:16 GMT
=======
      - Mon, 14 Aug 2023 11:48:21 GMT
>>>>>>> d1228e33
      expires:
      - '-1'
      pragma:
      - no-cache
      server:
      - Kestrel
      strict-transport-security:
      - max-age=31536000; includeSubDomains
      transfer-encoding:
      - chunked
      vary:
      - Accept-Encoding
      x-content-type-options:
      - nosniff
      x-ms-ratelimit-remaining-tenant-resource-requests:
      - '14'
      x-ms-resource-graph-request-duration:
<<<<<<< HEAD
      - '0:00:00:00.6123855'
=======
      - '0:00:00:00.0717441'
>>>>>>> d1228e33
      x-ms-user-quota-remaining:
      - '14'
      x-ms-user-quota-resets-after:
      - 00:00:05
    status:
      code: 200
      message: OK
- request:
    body: '{"restoreRequestObject": {"objectType": "AzureBackupRecoveryTimeBasedRestoreRequest",
<<<<<<< HEAD
      "recoveryPointTime": "2023-06-21T19:15:02.0000000Z", "restoreTargetInfo": {"datasourceInfo":
=======
      "recoveryPointTime": "2023-07-30T11:48:19.0000000Z", "restoreTargetInfo": {"datasourceInfo":
>>>>>>> d1228e33
      {"datasourceType": "Microsoft.Storage/storageAccounts/blobServices", "objectType":
      "Datasource", "resourceId": "/subscriptions/00000000-0000-0000-0000-000000000000/resourceGroups/clitest-dpp-rg/providers/Microsoft.Storage/storageAccounts/clitestsabidonotdelete",
      "resourceLocation": "centraluseuap", "resourceName": "clitestsabidonotdelete",
      "resourceType": "Microsoft.Storage/storageAccounts", "resourceUri": "/subscriptions/00000000-0000-0000-0000-000000000000/resourceGroups/clitest-dpp-rg/providers/Microsoft.Storage/storageAccounts/clitestsabidonotdelete"},
      "objectType": "RestoreTargetInfo", "recoveryOption": "FailIfExists", "restoreLocation":
      "centraluseuap"}, "sourceDataStoreType": "OperationalStore"}}'
    headers:
      Accept:
      - application/json
      Accept-Encoding:
      - gzip, deflate
      CommandName:
      - dataprotection backup-instance validate-for-restore
      Connection:
      - keep-alive
      Content-Length:
      - '891'
      Content-Type:
      - application/json
      ParameterSetName:
      - -g --vault-name -n --restore-request-object
      User-Agent:
      - AZURECLI/2.51.0 (PIP) (AAZ) azsdk-python-core/1.26.0 Python/3.10.7 (Windows-10-10.0.22621-SP0)
    method: POST
    uri: https://management.azure.com/subscriptions/00000000-0000-0000-0000-000000000000/resourceGroups/clitest-dpp-rg/providers/Microsoft.DataProtection/backupVaults/clitest-bkp-vault-persistent-bi-donotdelete/backupInstances/clitestsabidonotdelete-clitestsabidonotdelete-887c3538-0bfc-11ee-acd3-002b670b472e/validateRestore?api-version=2023-05-01
  response:
    body:
      string: ''
    headers:
      azure-asyncoperation:
<<<<<<< HEAD
      - https://management.azure.com/subscriptions/00000000-0000-0000-0000-000000000000/resourceGroups/clitest-dpp-rg/providers/Microsoft.DataProtection/backupVaults/clitest-bkp-vault-persistent-bi-donotdelete/operationStatus/YWRhYzE1NWYtYjEwNS00NGIzLTkzN2EtYjIxZThjNzNjOTY3O2Q3NzYwYTQyLWU4NWEtNGY0YS1hMGE5LWEwOGVjYWFjYWExYQ==?api-version=2023-01-01
=======
      - https://management.azure.com/subscriptions/00000000-0000-0000-0000-000000000000/resourceGroups/clitest-dpp-rg/providers/Microsoft.DataProtection/backupVaults/clitest-bkp-vault-persistent-bi-donotdelete/operationStatus/YWRhYzE1NWYtYjEwNS00NGIzLTkzN2EtYjIxZThjNzNjOTY3O2RmMzE4ZDgwLWZmYmQtNDhjYy1iOWRiLWMwMjFjZWU5MDRhYg==?api-version=2023-05-01
>>>>>>> d1228e33
      cache-control:
      - no-cache
      content-length:
      - '0'
      date:
<<<<<<< HEAD
      - Tue, 27 Jun 2023 10:11:19 GMT
      expires:
      - '-1'
      location:
      - https://management.azure.com/subscriptions/00000000-0000-0000-0000-000000000000/providers/Microsoft.DataProtection/locations/centraluseuap/operationResults/YWRhYzE1NWYtYjEwNS00NGIzLTkzN2EtYjIxZThjNzNjOTY3O2Q3NzYwYTQyLWU4NWEtNGY0YS1hMGE5LWEwOGVjYWFjYWExYQ==?api-version=2023-01-01
=======
      - Mon, 14 Aug 2023 11:48:22 GMT
      expires:
      - '-1'
      location:
      - https://management.azure.com/subscriptions/00000000-0000-0000-0000-000000000000/providers/Microsoft.DataProtection/locations/centraluseuap/operationResults/YWRhYzE1NWYtYjEwNS00NGIzLTkzN2EtYjIxZThjNzNjOTY3O2RmMzE4ZDgwLWZmYmQtNDhjYy1iOWRiLWMwMjFjZWU5MDRhYg==?api-version=2023-05-01
>>>>>>> d1228e33
      pragma:
      - no-cache
      strict-transport-security:
      - max-age=31536000; includeSubDomains
      x-content-type-options:
      - nosniff
      x-ms-ratelimit-remaining-subscription-writes:
<<<<<<< HEAD
      - '1197'
=======
      - '1190'
>>>>>>> d1228e33
      x-powered-by:
      - ASP.NET
    status:
      code: 202
      message: Accepted
- request:
    body: null
    headers:
      Accept:
      - '*/*'
      Accept-Encoding:
      - gzip, deflate
      CommandName:
      - dataprotection backup-instance validate-for-restore
      Connection:
      - keep-alive
      ParameterSetName:
      - -g --vault-name -n --restore-request-object
      User-Agent:
      - AZURECLI/2.51.0 (PIP) (AAZ) azsdk-python-core/1.26.0 Python/3.10.7 (Windows-10-10.0.22621-SP0)
    method: GET
<<<<<<< HEAD
    uri: https://management.azure.com/subscriptions/00000000-0000-0000-0000-000000000000/resourceGroups/clitest-dpp-rg/providers/Microsoft.DataProtection/backupVaults/clitest-bkp-vault-persistent-bi-donotdelete/operationStatus/YWRhYzE1NWYtYjEwNS00NGIzLTkzN2EtYjIxZThjNzNjOTY3O2Q3NzYwYTQyLWU4NWEtNGY0YS1hMGE5LWEwOGVjYWFjYWExYQ==?api-version=2023-01-01
  response:
    body:
      string: '{"id":"/subscriptions/00000000-0000-0000-0000-000000000000/resourceGroups/clitest-dpp-rg/providers/Microsoft.DataProtection/backupVaults/clitest-bkp-vault-persistent-bi-donotdelete/operationStatus/YWRhYzE1NWYtYjEwNS00NGIzLTkzN2EtYjIxZThjNzNjOTY3O2Q3NzYwYTQyLWU4NWEtNGY0YS1hMGE5LWEwOGVjYWFjYWExYQ==","name":"YWRhYzE1NWYtYjEwNS00NGIzLTkzN2EtYjIxZThjNzNjOTY3O2Q3NzYwYTQyLWU4NWEtNGY0YS1hMGE5LWEwOGVjYWFjYWExYQ==","status":"Inprogress","startTime":"2023-06-27T10:11:19.6860654Z","endTime":"0001-01-01T00:00:00Z"}'
=======
    uri: https://management.azure.com/subscriptions/00000000-0000-0000-0000-000000000000/resourceGroups/clitest-dpp-rg/providers/Microsoft.DataProtection/backupVaults/clitest-bkp-vault-persistent-bi-donotdelete/operationStatus/YWRhYzE1NWYtYjEwNS00NGIzLTkzN2EtYjIxZThjNzNjOTY3O2RmMzE4ZDgwLWZmYmQtNDhjYy1iOWRiLWMwMjFjZWU5MDRhYg==?api-version=2023-05-01
  response:
    body:
      string: '{"id":"/subscriptions/00000000-0000-0000-0000-000000000000/resourceGroups/clitest-dpp-rg/providers/Microsoft.DataProtection/backupVaults/clitest-bkp-vault-persistent-bi-donotdelete/operationStatus/YWRhYzE1NWYtYjEwNS00NGIzLTkzN2EtYjIxZThjNzNjOTY3O2RmMzE4ZDgwLWZmYmQtNDhjYy1iOWRiLWMwMjFjZWU5MDRhYg==","name":"YWRhYzE1NWYtYjEwNS00NGIzLTkzN2EtYjIxZThjNzNjOTY3O2RmMzE4ZDgwLWZmYmQtNDhjYy1iOWRiLWMwMjFjZWU5MDRhYg==","status":"Inprogress","startTime":"2023-08-14T11:48:23.0894514Z","endTime":"0001-01-01T00:00:00Z"}'
>>>>>>> d1228e33
    headers:
      cache-control:
      - no-cache
      content-length:
      - '507'
      content-type:
      - application/json
      date:
<<<<<<< HEAD
      - Tue, 27 Jun 2023 10:11:20 GMT
=======
      - Mon, 14 Aug 2023 11:48:23 GMT
>>>>>>> d1228e33
      expires:
      - '-1'
      pragma:
      - no-cache
      server:
      - Microsoft-IIS/10.0
      strict-transport-security:
      - max-age=31536000; includeSubDomains
      transfer-encoding:
      - chunked
      vary:
      - Accept-Encoding
      x-content-type-options:
      - nosniff
      x-ms-ratelimit-remaining-subscription-resource-requests:
<<<<<<< HEAD
      - '995'
=======
      - '989'
>>>>>>> d1228e33
      x-powered-by:
      - ASP.NET
    status:
      code: 200
      message: OK
- request:
    body: null
    headers:
      Accept:
      - '*/*'
      Accept-Encoding:
      - gzip, deflate
      CommandName:
      - dataprotection backup-instance validate-for-restore
      Connection:
      - keep-alive
      ParameterSetName:
      - -g --vault-name -n --restore-request-object
      User-Agent:
      - AZURECLI/2.51.0 (PIP) (AAZ) azsdk-python-core/1.26.0 Python/3.10.7 (Windows-10-10.0.22621-SP0)
    method: GET
<<<<<<< HEAD
    uri: https://management.azure.com/subscriptions/00000000-0000-0000-0000-000000000000/resourceGroups/clitest-dpp-rg/providers/Microsoft.DataProtection/backupVaults/clitest-bkp-vault-persistent-bi-donotdelete/operationStatus/YWRhYzE1NWYtYjEwNS00NGIzLTkzN2EtYjIxZThjNzNjOTY3O2Q3NzYwYTQyLWU4NWEtNGY0YS1hMGE5LWEwOGVjYWFjYWExYQ==?api-version=2023-01-01
  response:
    body:
      string: '{"id":"/subscriptions/00000000-0000-0000-0000-000000000000/resourceGroups/clitest-dpp-rg/providers/Microsoft.DataProtection/backupVaults/clitest-bkp-vault-persistent-bi-donotdelete/operationStatus/YWRhYzE1NWYtYjEwNS00NGIzLTkzN2EtYjIxZThjNzNjOTY3O2Q3NzYwYTQyLWU4NWEtNGY0YS1hMGE5LWEwOGVjYWFjYWExYQ==","name":"YWRhYzE1NWYtYjEwNS00NGIzLTkzN2EtYjIxZThjNzNjOTY3O2Q3NzYwYTQyLWU4NWEtNGY0YS1hMGE5LWEwOGVjYWFjYWExYQ==","status":"Succeeded","startTime":"2023-06-27T10:11:19.6860654Z","endTime":"2023-06-27T10:11:41Z"}'
=======
    uri: https://management.azure.com/subscriptions/00000000-0000-0000-0000-000000000000/resourceGroups/clitest-dpp-rg/providers/Microsoft.DataProtection/backupVaults/clitest-bkp-vault-persistent-bi-donotdelete/operationStatus/YWRhYzE1NWYtYjEwNS00NGIzLTkzN2EtYjIxZThjNzNjOTY3O2RmMzE4ZDgwLWZmYmQtNDhjYy1iOWRiLWMwMjFjZWU5MDRhYg==?api-version=2023-05-01
  response:
    body:
      string: '{"id":"/subscriptions/00000000-0000-0000-0000-000000000000/resourceGroups/clitest-dpp-rg/providers/Microsoft.DataProtection/backupVaults/clitest-bkp-vault-persistent-bi-donotdelete/operationStatus/YWRhYzE1NWYtYjEwNS00NGIzLTkzN2EtYjIxZThjNzNjOTY3O2RmMzE4ZDgwLWZmYmQtNDhjYy1iOWRiLWMwMjFjZWU5MDRhYg==","name":"YWRhYzE1NWYtYjEwNS00NGIzLTkzN2EtYjIxZThjNzNjOTY3O2RmMzE4ZDgwLWZmYmQtNDhjYy1iOWRiLWMwMjFjZWU5MDRhYg==","status":"Succeeded","startTime":"2023-08-14T11:48:23.0894514Z","endTime":"2023-08-14T11:48:44Z"}'
>>>>>>> d1228e33
    headers:
      cache-control:
      - no-cache
      content-length:
      - '506'
      content-type:
      - application/json
      date:
<<<<<<< HEAD
      - Tue, 27 Jun 2023 10:11:50 GMT
=======
      - Mon, 14 Aug 2023 11:48:53 GMT
>>>>>>> d1228e33
      expires:
      - '-1'
      pragma:
      - no-cache
      server:
      - Microsoft-IIS/10.0
      strict-transport-security:
      - max-age=31536000; includeSubDomains
      transfer-encoding:
      - chunked
      vary:
      - Accept-Encoding
      x-content-type-options:
      - nosniff
      x-ms-ratelimit-remaining-subscription-resource-requests:
<<<<<<< HEAD
      - '994'
=======
      - '987'
>>>>>>> d1228e33
      x-powered-by:
      - ASP.NET
    status:
      code: 200
      message: OK
- request:
    body: null
    headers:
      Accept:
      - '*/*'
      Accept-Encoding:
      - gzip, deflate
      CommandName:
      - dataprotection backup-instance validate-for-restore
      Connection:
      - keep-alive
      ParameterSetName:
      - -g --vault-name -n --restore-request-object
      User-Agent:
      - AZURECLI/2.51.0 (PIP) (AAZ) azsdk-python-core/1.26.0 Python/3.10.7 (Windows-10-10.0.22621-SP0)
    method: GET
<<<<<<< HEAD
    uri: https://management.azure.com/subscriptions/00000000-0000-0000-0000-000000000000/providers/Microsoft.DataProtection/locations/centraluseuap/operationResults/YWRhYzE1NWYtYjEwNS00NGIzLTkzN2EtYjIxZThjNzNjOTY3O2Q3NzYwYTQyLWU4NWEtNGY0YS1hMGE5LWEwOGVjYWFjYWExYQ==?api-version=2023-01-01
=======
    uri: https://management.azure.com/subscriptions/00000000-0000-0000-0000-000000000000/providers/Microsoft.DataProtection/locations/centraluseuap/operationResults/YWRhYzE1NWYtYjEwNS00NGIzLTkzN2EtYjIxZThjNzNjOTY3O2RmMzE4ZDgwLWZmYmQtNDhjYy1iOWRiLWMwMjFjZWU5MDRhYg==?api-version=2023-05-01
>>>>>>> d1228e33
  response:
    body:
      string: '{"objectType":"OperationJobExtendedInfo"}'
    headers:
      azure-asyncoperation:
<<<<<<< HEAD
      - https://management.azure.com/subscriptions/00000000-0000-0000-0000-000000000000/providers/Microsoft.DataProtection/locations/centraluseuap/operationStatus/YWRhYzE1NWYtYjEwNS00NGIzLTkzN2EtYjIxZThjNzNjOTY3O2Q3NzYwYTQyLWU4NWEtNGY0YS1hMGE5LWEwOGVjYWFjYWExYQ==?api-version=2023-01-01
=======
      - https://management.azure.com/subscriptions/00000000-0000-0000-0000-000000000000/providers/Microsoft.DataProtection/locations/centraluseuap/operationStatus/YWRhYzE1NWYtYjEwNS00NGIzLTkzN2EtYjIxZThjNzNjOTY3O2RmMzE4ZDgwLWZmYmQtNDhjYy1iOWRiLWMwMjFjZWU5MDRhYg==?api-version=2023-05-01
>>>>>>> d1228e33
      cache-control:
      - no-cache
      content-length:
      - '41'
      content-type:
      - application/json
      date:
<<<<<<< HEAD
      - Tue, 27 Jun 2023 10:11:51 GMT
=======
      - Mon, 14 Aug 2023 11:48:53 GMT
>>>>>>> d1228e33
      expires:
      - '-1'
      pragma:
      - no-cache
      server:
      - Microsoft-IIS/10.0
      strict-transport-security:
      - max-age=31536000; includeSubDomains
      transfer-encoding:
      - chunked
      vary:
      - Accept-Encoding
      x-content-type-options:
      - nosniff
      x-ms-ratelimit-remaining-subscription-resource-requests:
<<<<<<< HEAD
      - '198'
=======
      - '196'
>>>>>>> d1228e33
      x-powered-by:
      - ASP.NET
    status:
      code: 200
      message: OK
- request:
    body: '{"objectType": "AzureBackupRecoveryTimeBasedRestoreRequest", "recoveryPointTime":
<<<<<<< HEAD
      "2023-06-21T19:15:02.0000000Z", "restoreTargetInfo": {"datasourceInfo": {"datasourceType":
=======
      "2023-07-30T11:48:19.0000000Z", "restoreTargetInfo": {"datasourceInfo": {"datasourceType":
>>>>>>> d1228e33
      "Microsoft.Storage/storageAccounts/blobServices", "objectType": "Datasource",
      "resourceId": "/subscriptions/00000000-0000-0000-0000-000000000000/resourceGroups/clitest-dpp-rg/providers/Microsoft.Storage/storageAccounts/clitestsabidonotdelete",
      "resourceLocation": "centraluseuap", "resourceName": "clitestsabidonotdelete",
      "resourceType": "Microsoft.Storage/storageAccounts", "resourceUri": "/subscriptions/00000000-0000-0000-0000-000000000000/resourceGroups/clitest-dpp-rg/providers/Microsoft.Storage/storageAccounts/clitestsabidonotdelete"},
      "objectType": "RestoreTargetInfo", "recoveryOption": "FailIfExists", "restoreLocation":
      "centraluseuap"}, "sourceDataStoreType": "OperationalStore"}'
    headers:
      Accept:
      - application/json
      Accept-Encoding:
      - gzip, deflate
      CommandName:
      - dataprotection backup-instance restore trigger
      Connection:
      - keep-alive
      Content-Length:
      - '865'
      Content-Type:
      - application/json
      ParameterSetName:
      - -g --vault-name -n --restore-request-object
      User-Agent:
      - AZURECLI/2.51.0 (PIP) (AAZ) azsdk-python-core/1.26.0 Python/3.10.7 (Windows-10-10.0.22621-SP0)
    method: POST
    uri: https://management.azure.com/subscriptions/00000000-0000-0000-0000-000000000000/resourceGroups/clitest-dpp-rg/providers/Microsoft.DataProtection/backupVaults/clitest-bkp-vault-persistent-bi-donotdelete/backupInstances/clitestsabidonotdelete-clitestsabidonotdelete-887c3538-0bfc-11ee-acd3-002b670b472e/restore?api-version=2023-05-01
  response:
    body:
      string: ''
    headers:
      azure-asyncoperation:
<<<<<<< HEAD
      - https://management.azure.com/subscriptions/00000000-0000-0000-0000-000000000000/resourceGroups/clitest-dpp-rg/providers/Microsoft.DataProtection/backupVaults/clitest-bkp-vault-persistent-bi-donotdelete/operationStatus/YWRhYzE1NWYtYjEwNS00NGIzLTkzN2EtYjIxZThjNzNjOTY3O2ZjMjliZmM1LThhNTAtNDAwNy05NzA1LTcyMTMyNzY5NTMzOA==?api-version=2023-01-01
=======
      - https://management.azure.com/subscriptions/00000000-0000-0000-0000-000000000000/resourceGroups/clitest-dpp-rg/providers/Microsoft.DataProtection/backupVaults/clitest-bkp-vault-persistent-bi-donotdelete/operationStatus/YWRhYzE1NWYtYjEwNS00NGIzLTkzN2EtYjIxZThjNzNjOTY3O2FmOTYwYTkzLWEyOTAtNDE5My1iOTYzLTdkZjkwMjBkMTczYg==?api-version=2023-05-01
>>>>>>> d1228e33
      cache-control:
      - no-cache
      content-length:
      - '0'
      date:
<<<<<<< HEAD
      - Tue, 27 Jun 2023 10:11:53 GMT
      expires:
      - '-1'
      location:
      - https://management.azure.com/subscriptions/00000000-0000-0000-0000-000000000000/providers/Microsoft.DataProtection/locations/centraluseuap/operationResults/YWRhYzE1NWYtYjEwNS00NGIzLTkzN2EtYjIxZThjNzNjOTY3O2ZjMjliZmM1LThhNTAtNDAwNy05NzA1LTcyMTMyNzY5NTMzOA==?api-version=2023-01-01
=======
      - Mon, 14 Aug 2023 11:48:55 GMT
      expires:
      - '-1'
      location:
      - https://management.azure.com/subscriptions/00000000-0000-0000-0000-000000000000/providers/Microsoft.DataProtection/locations/centraluseuap/operationResults/YWRhYzE1NWYtYjEwNS00NGIzLTkzN2EtYjIxZThjNzNjOTY3O2FmOTYwYTkzLWEyOTAtNDE5My1iOTYzLTdkZjkwMjBkMTczYg==?api-version=2023-05-01
>>>>>>> d1228e33
      pragma:
      - no-cache
      strict-transport-security:
      - max-age=31536000; includeSubDomains
      x-content-type-options:
      - nosniff
      x-ms-ratelimit-remaining-subscription-writes:
      - '1195'
      x-powered-by:
      - ASP.NET
    status:
      code: 202
      message: Accepted
- request:
    body: null
    headers:
      Accept:
      - '*/*'
      Accept-Encoding:
      - gzip, deflate
      CommandName:
      - dataprotection backup-instance restore trigger
      Connection:
      - keep-alive
      ParameterSetName:
      - -g --vault-name -n --restore-request-object
      User-Agent:
      - AZURECLI/2.51.0 (PIP) (AAZ) azsdk-python-core/1.26.0 Python/3.10.7 (Windows-10-10.0.22621-SP0)
    method: GET
<<<<<<< HEAD
    uri: https://management.azure.com/subscriptions/00000000-0000-0000-0000-000000000000/resourceGroups/clitest-dpp-rg/providers/Microsoft.DataProtection/backupVaults/clitest-bkp-vault-persistent-bi-donotdelete/operationStatus/YWRhYzE1NWYtYjEwNS00NGIzLTkzN2EtYjIxZThjNzNjOTY3O2ZjMjliZmM1LThhNTAtNDAwNy05NzA1LTcyMTMyNzY5NTMzOA==?api-version=2023-01-01
  response:
    body:
      string: '{"id":"/subscriptions/00000000-0000-0000-0000-000000000000/resourceGroups/clitest-dpp-rg/providers/Microsoft.DataProtection/backupVaults/clitest-bkp-vault-persistent-bi-donotdelete/operationStatus/YWRhYzE1NWYtYjEwNS00NGIzLTkzN2EtYjIxZThjNzNjOTY3O2ZjMjliZmM1LThhNTAtNDAwNy05NzA1LTcyMTMyNzY5NTMzOA==","name":"YWRhYzE1NWYtYjEwNS00NGIzLTkzN2EtYjIxZThjNzNjOTY3O2ZjMjliZmM1LThhNTAtNDAwNy05NzA1LTcyMTMyNzY5NTMzOA==","status":"Inprogress","startTime":"2023-06-27T10:11:53.6500578Z","endTime":"0001-01-01T00:00:00Z"}'
=======
    uri: https://management.azure.com/subscriptions/00000000-0000-0000-0000-000000000000/resourceGroups/clitest-dpp-rg/providers/Microsoft.DataProtection/backupVaults/clitest-bkp-vault-persistent-bi-donotdelete/operationStatus/YWRhYzE1NWYtYjEwNS00NGIzLTkzN2EtYjIxZThjNzNjOTY3O2FmOTYwYTkzLWEyOTAtNDE5My1iOTYzLTdkZjkwMjBkMTczYg==?api-version=2023-05-01
  response:
    body:
      string: '{"id":"/subscriptions/00000000-0000-0000-0000-000000000000/resourceGroups/clitest-dpp-rg/providers/Microsoft.DataProtection/backupVaults/clitest-bkp-vault-persistent-bi-donotdelete/operationStatus/YWRhYzE1NWYtYjEwNS00NGIzLTkzN2EtYjIxZThjNzNjOTY3O2FmOTYwYTkzLWEyOTAtNDE5My1iOTYzLTdkZjkwMjBkMTczYg==","name":"YWRhYzE1NWYtYjEwNS00NGIzLTkzN2EtYjIxZThjNzNjOTY3O2FmOTYwYTkzLWEyOTAtNDE5My1iOTYzLTdkZjkwMjBkMTczYg==","status":"Inprogress","startTime":"2023-08-14T11:48:55.5374593Z","endTime":"0001-01-01T00:00:00Z"}'
>>>>>>> d1228e33
    headers:
      cache-control:
      - no-cache
      content-length:
      - '507'
      content-type:
      - application/json
      date:
<<<<<<< HEAD
      - Tue, 27 Jun 2023 10:11:53 GMT
=======
      - Mon, 14 Aug 2023 11:48:55 GMT
>>>>>>> d1228e33
      expires:
      - '-1'
      pragma:
      - no-cache
      server:
      - Microsoft-IIS/10.0
      strict-transport-security:
      - max-age=31536000; includeSubDomains
      transfer-encoding:
      - chunked
      vary:
      - Accept-Encoding
      x-content-type-options:
      - nosniff
      x-ms-ratelimit-remaining-subscription-resource-requests:
<<<<<<< HEAD
      - '998'
=======
      - '992'
>>>>>>> d1228e33
      x-powered-by:
      - ASP.NET
    status:
      code: 200
      message: OK
- request:
    body: null
    headers:
      Accept:
      - '*/*'
      Accept-Encoding:
      - gzip, deflate
      CommandName:
      - dataprotection backup-instance restore trigger
      Connection:
      - keep-alive
      ParameterSetName:
      - -g --vault-name -n --restore-request-object
      User-Agent:
      - AZURECLI/2.51.0 (PIP) (AAZ) azsdk-python-core/1.26.0 Python/3.10.7 (Windows-10-10.0.22621-SP0)
    method: GET
<<<<<<< HEAD
    uri: https://management.azure.com/subscriptions/00000000-0000-0000-0000-000000000000/resourceGroups/clitest-dpp-rg/providers/Microsoft.DataProtection/backupVaults/clitest-bkp-vault-persistent-bi-donotdelete/operationStatus/YWRhYzE1NWYtYjEwNS00NGIzLTkzN2EtYjIxZThjNzNjOTY3O2ZjMjliZmM1LThhNTAtNDAwNy05NzA1LTcyMTMyNzY5NTMzOA==?api-version=2023-01-01
  response:
    body:
      string: '{"id":"/subscriptions/00000000-0000-0000-0000-000000000000/resourceGroups/clitest-dpp-rg/providers/Microsoft.DataProtection/backupVaults/clitest-bkp-vault-persistent-bi-donotdelete/operationStatus/YWRhYzE1NWYtYjEwNS00NGIzLTkzN2EtYjIxZThjNzNjOTY3O2ZjMjliZmM1LThhNTAtNDAwNy05NzA1LTcyMTMyNzY5NTMzOA==","name":"YWRhYzE1NWYtYjEwNS00NGIzLTkzN2EtYjIxZThjNzNjOTY3O2ZjMjliZmM1LThhNTAtNDAwNy05NzA1LTcyMTMyNzY5NTMzOA==","status":"Succeeded","startTime":"2023-06-27T10:11:53.6500578Z","endTime":"2023-06-27T10:11:54Z","properties":{"jobId":"/subscriptions/00000000-0000-0000-0000-000000000000/resourceGroups/clitest-dpp-rg/providers/Microsoft.DataProtection/backupVaults/clitest-bkp-vault-persistent-bi-donotdelete/backupJobs/188496af-4e6d-4698-a5a4-15a7380377d4","objectType":"OperationJobExtendedInfo"}}'
=======
    uri: https://management.azure.com/subscriptions/00000000-0000-0000-0000-000000000000/resourceGroups/clitest-dpp-rg/providers/Microsoft.DataProtection/backupVaults/clitest-bkp-vault-persistent-bi-donotdelete/operationStatus/YWRhYzE1NWYtYjEwNS00NGIzLTkzN2EtYjIxZThjNzNjOTY3O2FmOTYwYTkzLWEyOTAtNDE5My1iOTYzLTdkZjkwMjBkMTczYg==?api-version=2023-05-01
  response:
    body:
      string: '{"id":"/subscriptions/00000000-0000-0000-0000-000000000000/resourceGroups/clitest-dpp-rg/providers/Microsoft.DataProtection/backupVaults/clitest-bkp-vault-persistent-bi-donotdelete/operationStatus/YWRhYzE1NWYtYjEwNS00NGIzLTkzN2EtYjIxZThjNzNjOTY3O2FmOTYwYTkzLWEyOTAtNDE5My1iOTYzLTdkZjkwMjBkMTczYg==","name":"YWRhYzE1NWYtYjEwNS00NGIzLTkzN2EtYjIxZThjNzNjOTY3O2FmOTYwYTkzLWEyOTAtNDE5My1iOTYzLTdkZjkwMjBkMTczYg==","status":"Succeeded","startTime":"2023-08-14T11:48:55.5374593Z","endTime":"2023-08-14T11:48:56Z","properties":{"jobId":"/subscriptions/00000000-0000-0000-0000-000000000000/resourceGroups/clitest-dpp-rg/providers/Microsoft.DataProtection/backupVaults/clitest-bkp-vault-persistent-bi-donotdelete/backupJobs/1e80ea5e-0bd1-4498-a380-558636f44886","objectType":"OperationJobExtendedInfo"}}'
>>>>>>> d1228e33
    headers:
      cache-control:
      - no-cache
      content-length:
      - '793'
      content-type:
      - application/json
      date:
<<<<<<< HEAD
      - Tue, 27 Jun 2023 10:12:25 GMT
=======
      - Mon, 14 Aug 2023 11:49:26 GMT
>>>>>>> d1228e33
      expires:
      - '-1'
      pragma:
      - no-cache
      server:
      - Microsoft-IIS/10.0
      strict-transport-security:
      - max-age=31536000; includeSubDomains
      transfer-encoding:
      - chunked
      vary:
      - Accept-Encoding
      x-content-type-options:
      - nosniff
      x-ms-ratelimit-remaining-subscription-resource-requests:
<<<<<<< HEAD
      - '997'
=======
      - '991'
>>>>>>> d1228e33
      x-powered-by:
      - ASP.NET
    status:
      code: 200
      message: OK
- request:
    body: null
    headers:
      Accept:
      - '*/*'
      Accept-Encoding:
      - gzip, deflate
      CommandName:
      - dataprotection backup-instance restore trigger
      Connection:
      - keep-alive
      ParameterSetName:
      - -g --vault-name -n --restore-request-object
      User-Agent:
      - AZURECLI/2.51.0 (PIP) (AAZ) azsdk-python-core/1.26.0 Python/3.10.7 (Windows-10-10.0.22621-SP0)
    method: GET
    uri: https://management.azure.com/subscriptions/00000000-0000-0000-0000-000000000000/providers/Microsoft.DataProtection/locations/centraluseuap/operationResults/YWRhYzE1NWYtYjEwNS00NGIzLTkzN2EtYjIxZThjNzNjOTY3O2FmOTYwYTkzLWEyOTAtNDE5My1iOTYzLTdkZjkwMjBkMTczYg==?api-version=2023-05-01
  response:
    body:
      string: '{"jobId":"/subscriptions/00000000-0000-0000-0000-000000000000/resourceGroups/clitest-dpp-rg/providers/Microsoft.DataProtection/backupVaults/clitest-bkp-vault-persistent-bi-donotdelete/backupJobs/1e80ea5e-0bd1-4498-a380-558636f44886","objectType":"OperationJobExtendedInfo"}'
    headers:
      azure-asyncoperation:
      - https://management.azure.com/subscriptions/00000000-0000-0000-0000-000000000000/providers/Microsoft.DataProtection/locations/centraluseuap/operationStatus/YWRhYzE1NWYtYjEwNS00NGIzLTkzN2EtYjIxZThjNzNjOTY3O2FmOTYwYTkzLWEyOTAtNDE5My1iOTYzLTdkZjkwMjBkMTczYg==?api-version=2023-05-01
      cache-control:
      - no-cache
      content-length:
      - '273'
      content-type:
      - application/json
      date:
      - Mon, 14 Aug 2023 11:49:26 GMT
      expires:
      - '-1'
      pragma:
      - no-cache
      server:
      - Microsoft-IIS/10.0
      strict-transport-security:
      - max-age=31536000; includeSubDomains
      transfer-encoding:
      - chunked
      vary:
      - Accept-Encoding
      x-content-type-options:
      - nosniff
      x-ms-ratelimit-remaining-subscription-resource-requests:
      - '197'
      x-powered-by:
      - ASP.NET
    status:
      code: 200
      message: OK
- request:
    body: null
    headers:
      Accept:
      - application/json
      Accept-Encoding:
      - gzip, deflate
      CommandName:
      - dataprotection job show
      Connection:
      - keep-alive
      ParameterSetName:
      - --ids
      User-Agent:
      - AZURECLI/2.51.0 (PIP) (AAZ) azsdk-python-core/1.26.0 Python/3.10.7 (Windows-10-10.0.22621-SP0)
    method: GET
<<<<<<< HEAD
    uri: https://management.azure.com/subscriptions/00000000-0000-0000-0000-000000000000/resourceGroups/clitest-dpp-rg/providers/Microsoft.DataProtection/backupVaults/clitest-bkp-vault-persistent-bi-donotdelete/backupJobs/188496af-4e6d-4698-a5a4-15a7380377d4?api-version=2023-01-01
  response:
    body:
      string: '{"properties":{"activityID":"09294ffd-14d3-11ee-ba10-002b670b472e","subscriptionId":"38304e13-357e-405e-9e9a-220351dcce8c","backupInstanceId":"/subscriptions/00000000-0000-0000-0000-000000000000/resourceGroups/clitest-dpp-rg/providers/Microsoft.DataProtection/backupVaults/clitest-bkp-vault-persistent-bi-donotdelete/backupInstances/clitestsabidonotdelete-clitestsabidonotdelete-887c3538-0bfc-11ee-acd3-002b670b472e","policyId":"/subscriptions/00000000-0000-0000-0000-000000000000/resourceGroups/clitest-dpp-rg/providers/Microsoft.DataProtection/backupVaults/clitest-bkp-vault-persistent-bi-donotdelete/backupPolicies/blobpolicy","dataSourceId":"/subscriptions/00000000-0000-0000-0000-000000000000/resourceGroups/clitest-dpp-rg/providers/Microsoft.Storage/storageAccounts/clitestsabidonotdelete","vaultName":"clitest-bkp-vault-persistent-bi-donotdelete","backupInstanceFriendlyName":"clitestsabidonotdelete","policyName":"blobpolicy","sourceResourceGroup":"clitest-dpp-rg","dataSourceSetName":null,"dataSourceName":"clitestsabidonotdelete","sourceDataStoreName":null,"sourceDataStoreType":"OperationalStore","destinationDataStoreName":null,"progressEnabled":false,"etag":"W/\"datetime''2023-06-27T10%3A11%3A54.214257Z''\"","sourceSubscriptionID":"38304e13-357e-405e-9e9a-220351dcce8c","dataSourceLocation":"centraluseuap","startTime":"2023-06-27T10:11:53.9762064Z","endTime":null,"dataSourceType":"Microsoft.Storage/storageAccounts/blobServices","operationCategory":"Restore","operation":"Restore","status":"InProgress","restoreType":null,"isUserTriggered":true,"rehydrationPriority":null,"supportedActions":[""],"duration":"PT0S","progressUrl":null,"isCrossRegionRestore":null,"errorDetails":null,"extendedInfo":{"backupInstanceState":null,"dataTransferredInBytes":null,"targetRecoverPoint":null,"sourceRecoverPoint":{"recoveryPointID":null,"recoveryPointTime":"2023-06-21T19:15:02Z"},"recoveryDestination":"/subscriptions/00000000-0000-0000-0000-000000000000/resourceGroups/clitest-dpp-rg/providers/Microsoft.Storage/storageAccounts/clitestsabidonotdelete","subTasks":[{"taskId":1,"taskName":"Trigger
        Restore","taskStatus":"InProgress","taskProgress":null,"additionalDetails":null}],"additionalDetails":null}},"id":"/subscriptions/00000000-0000-0000-0000-000000000000/resourceGroups/clitest-dpp-rg/providers/Microsoft.DataProtection/backupVaults/clitest-bkp-vault-persistent-bi-donotdelete/backupJobs/188496af-4e6d-4698-a5a4-15a7380377d4","name":"188496af-4e6d-4698-a5a4-15a7380377d4","type":"Microsoft.DataProtection/backupVaults/backupJobs"}'
=======
    uri: https://management.azure.com/subscriptions/00000000-0000-0000-0000-000000000000/resourceGroups/clitest-dpp-rg/providers/Microsoft.DataProtection/backupVaults/clitest-bkp-vault-persistent-bi-donotdelete/backupJobs/1e80ea5e-0bd1-4498-a380-558636f44886?api-version=2023-05-01
  response:
    body:
      string: '{"properties":{"activityID":"8c11f36a-3a98-11ee-9004-60a5e243551b","subscriptionId":"38304e13-357e-405e-9e9a-220351dcce8c","backupInstanceId":"/subscriptions/00000000-0000-0000-0000-000000000000/resourceGroups/clitest-dpp-rg/providers/Microsoft.DataProtection/backupVaults/clitest-bkp-vault-persistent-bi-donotdelete/backupInstances/clitestsabidonotdelete-clitestsabidonotdelete-887c3538-0bfc-11ee-acd3-002b670b472e","policyId":"/subscriptions/00000000-0000-0000-0000-000000000000/resourceGroups/clitest-dpp-rg/providers/Microsoft.DataProtection/backupVaults/clitest-bkp-vault-persistent-bi-donotdelete/backupPolicies/blobpolicy","dataSourceId":"/subscriptions/00000000-0000-0000-0000-000000000000/resourceGroups/clitest-dpp-rg/providers/Microsoft.Storage/storageAccounts/clitestsabidonotdelete","vaultName":"clitest-bkp-vault-persistent-bi-donotdelete","backupInstanceFriendlyName":"clitestsabidonotdelete","policyName":"blobpolicy","sourceResourceGroup":"clitest-dpp-rg","dataSourceSetName":null,"dataSourceName":"clitestsabidonotdelete","sourceDataStoreName":null,"sourceDataStoreType":"OperationalStore","destinationDataStoreName":null,"progressEnabled":false,"etag":"W/\"datetime''2023-08-14T11%3A48%3A55.8996022Z''\"","sourceSubscriptionID":"38304e13-357e-405e-9e9a-220351dcce8c","dataSourceLocation":"centraluseuap","startTime":"2023-08-14T11:48:55.6738568Z","endTime":null,"dataSourceType":"Microsoft.Storage/storageAccounts/blobServices","operationCategory":"Restore","operation":"Restore","status":"InProgress","restoreType":null,"isUserTriggered":true,"rehydrationPriority":null,"supportedActions":[""],"duration":"PT0S","progressUrl":null,"isCrossRegionRestore":null,"errorDetails":null,"extendedInfo":{"backupInstanceState":null,"dataTransferredInBytes":null,"targetRecoverPoint":null,"sourceRecoverPoint":{"recoveryPointID":null,"recoveryPointTime":"2023-07-30T11:48:19Z"},"recoveryDestination":"/subscriptions/00000000-0000-0000-0000-000000000000/resourceGroups/clitest-dpp-rg/providers/Microsoft.Storage/storageAccounts/clitestsabidonotdelete","subTasks":[{"taskId":1,"taskName":"Trigger
        Restore","taskStatus":"InProgress","taskProgress":null,"additionalDetails":null}],"additionalDetails":null}},"id":"/subscriptions/00000000-0000-0000-0000-000000000000/resourceGroups/clitest-dpp-rg/providers/Microsoft.DataProtection/backupVaults/clitest-bkp-vault-persistent-bi-donotdelete/backupJobs/1e80ea5e-0bd1-4498-a380-558636f44886","name":"1e80ea5e-0bd1-4498-a380-558636f44886","type":"Microsoft.DataProtection/backupVaults/backupJobs"}'
>>>>>>> d1228e33
    headers:
      cache-control:
      - no-cache
      content-length:
      - '2544'
      content-type:
      - application/json
      date:
<<<<<<< HEAD
      - Tue, 27 Jun 2023 10:12:26 GMT
=======
      - Mon, 14 Aug 2023 11:49:27 GMT
>>>>>>> d1228e33
      expires:
      - '-1'
      pragma:
      - no-cache
      server:
      - Microsoft-IIS/10.0
      - Kestrel
      strict-transport-security:
      - max-age=31536000; includeSubDomains
      transfer-encoding:
      - chunked
      vary:
      - Accept-Encoding
      x-content-type-options:
      - nosniff
      x-ms-ratelimit-remaining-subscription-resource-requests:
      - '187'
      x-powered-by:
      - ASP.NET
    status:
      code: 200
      message: OK
version: 1<|MERGE_RESOLUTION|>--- conflicted
+++ resolved
@@ -22,11 +22,7 @@
     uri: https://management.azure.com/subscriptions/00000000-0000-0000-0000-000000000000/resourceGroups/clitest-dpp-rg/providers/Microsoft.DataProtection/backupVaults/clitest-bkp-vault-persistent-bi-donotdelete/backupInstances/clitestsabidonotdelete-clitestsabidonotdelete-887c3538-0bfc-11ee-acd3-002b670b472e/findRestorableTimeRanges?api-version=2023-05-01
   response:
     body:
-<<<<<<< HEAD
-      string: '{"properties":{"restorableTimeRanges":[{"startTime":"2023-06-16T04:18:50.0559575Z","endTime":"2023-06-27T10:11:14.4758735Z","objectType":"RestorableTimeRange"}],"objectType":"AzureBackupFindRestorableTimeRangesResponse"},"id":"clitestsabidonotdelete-clitestsabidonotdelete-887c3538-0bfc-11ee-acd3-002b670b472e","type":"Microsoft.DataProtection/backupVaults/backupInstances/findRestorableTimeRanges"}'
-=======
       string: '{"properties":{"restorableTimeRanges":[{"startTime":"2023-07-15T11:48:19.2790219Z","endTime":"2023-08-14T11:48:19.3030058Z","objectType":"RestorableTimeRange"}],"objectType":"AzureBackupFindRestorableTimeRangesResponse"},"id":"clitestsabidonotdelete-clitestsabidonotdelete-887c3538-0bfc-11ee-acd3-002b670b472e","type":"Microsoft.DataProtection/backupVaults/backupInstances/findRestorableTimeRanges"}'
->>>>>>> d1228e33
     headers:
       cache-control:
       - no-cache
@@ -35,11 +31,7 @@
       content-type:
       - application/json
       date:
-<<<<<<< HEAD
-      - Tue, 27 Jun 2023 10:11:14 GMT
-=======
       - Mon, 14 Aug 2023 11:48:18 GMT
->>>>>>> d1228e33
       expires:
       - '-1'
       pragma:
@@ -89,11 +81,7 @@
       content-type:
       - application/json
       date:
-<<<<<<< HEAD
-      - Tue, 27 Jun 2023 10:11:14 GMT
-=======
       - Mon, 14 Aug 2023 11:48:19 GMT
->>>>>>> d1228e33
       expires:
       - '-1'
       pragma:
@@ -159,11 +147,7 @@
       content-type:
       - application/json; charset=utf-8
       date:
-<<<<<<< HEAD
-      - Tue, 27 Jun 2023 10:11:16 GMT
-=======
       - Mon, 14 Aug 2023 11:48:21 GMT
->>>>>>> d1228e33
       expires:
       - '-1'
       pragma:
@@ -181,11 +165,7 @@
       x-ms-ratelimit-remaining-tenant-resource-requests:
       - '14'
       x-ms-resource-graph-request-duration:
-<<<<<<< HEAD
-      - '0:00:00:00.6123855'
-=======
       - '0:00:00:00.0717441'
->>>>>>> d1228e33
       x-ms-user-quota-remaining:
       - '14'
       x-ms-user-quota-resets-after:
@@ -195,11 +175,7 @@
       message: OK
 - request:
     body: '{"restoreRequestObject": {"objectType": "AzureBackupRecoveryTimeBasedRestoreRequest",
-<<<<<<< HEAD
-      "recoveryPointTime": "2023-06-21T19:15:02.0000000Z", "restoreTargetInfo": {"datasourceInfo":
-=======
       "recoveryPointTime": "2023-07-30T11:48:19.0000000Z", "restoreTargetInfo": {"datasourceInfo":
->>>>>>> d1228e33
       {"datasourceType": "Microsoft.Storage/storageAccounts/blobServices", "objectType":
       "Datasource", "resourceId": "/subscriptions/00000000-0000-0000-0000-000000000000/resourceGroups/clitest-dpp-rg/providers/Microsoft.Storage/storageAccounts/clitestsabidonotdelete",
       "resourceLocation": "centraluseuap", "resourceName": "clitestsabidonotdelete",
@@ -230,29 +206,17 @@
       string: ''
     headers:
       azure-asyncoperation:
-<<<<<<< HEAD
-      - https://management.azure.com/subscriptions/00000000-0000-0000-0000-000000000000/resourceGroups/clitest-dpp-rg/providers/Microsoft.DataProtection/backupVaults/clitest-bkp-vault-persistent-bi-donotdelete/operationStatus/YWRhYzE1NWYtYjEwNS00NGIzLTkzN2EtYjIxZThjNzNjOTY3O2Q3NzYwYTQyLWU4NWEtNGY0YS1hMGE5LWEwOGVjYWFjYWExYQ==?api-version=2023-01-01
-=======
       - https://management.azure.com/subscriptions/00000000-0000-0000-0000-000000000000/resourceGroups/clitest-dpp-rg/providers/Microsoft.DataProtection/backupVaults/clitest-bkp-vault-persistent-bi-donotdelete/operationStatus/YWRhYzE1NWYtYjEwNS00NGIzLTkzN2EtYjIxZThjNzNjOTY3O2RmMzE4ZDgwLWZmYmQtNDhjYy1iOWRiLWMwMjFjZWU5MDRhYg==?api-version=2023-05-01
->>>>>>> d1228e33
       cache-control:
       - no-cache
       content-length:
       - '0'
       date:
-<<<<<<< HEAD
-      - Tue, 27 Jun 2023 10:11:19 GMT
-      expires:
-      - '-1'
-      location:
-      - https://management.azure.com/subscriptions/00000000-0000-0000-0000-000000000000/providers/Microsoft.DataProtection/locations/centraluseuap/operationResults/YWRhYzE1NWYtYjEwNS00NGIzLTkzN2EtYjIxZThjNzNjOTY3O2Q3NzYwYTQyLWU4NWEtNGY0YS1hMGE5LWEwOGVjYWFjYWExYQ==?api-version=2023-01-01
-=======
       - Mon, 14 Aug 2023 11:48:22 GMT
       expires:
       - '-1'
       location:
       - https://management.azure.com/subscriptions/00000000-0000-0000-0000-000000000000/providers/Microsoft.DataProtection/locations/centraluseuap/operationResults/YWRhYzE1NWYtYjEwNS00NGIzLTkzN2EtYjIxZThjNzNjOTY3O2RmMzE4ZDgwLWZmYmQtNDhjYy1iOWRiLWMwMjFjZWU5MDRhYg==?api-version=2023-05-01
->>>>>>> d1228e33
       pragma:
       - no-cache
       strict-transport-security:
@@ -260,11 +224,7 @@
       x-content-type-options:
       - nosniff
       x-ms-ratelimit-remaining-subscription-writes:
-<<<<<<< HEAD
-      - '1197'
-=======
       - '1190'
->>>>>>> d1228e33
       x-powered-by:
       - ASP.NET
     status:
@@ -286,17 +246,10 @@
       User-Agent:
       - AZURECLI/2.51.0 (PIP) (AAZ) azsdk-python-core/1.26.0 Python/3.10.7 (Windows-10-10.0.22621-SP0)
     method: GET
-<<<<<<< HEAD
-    uri: https://management.azure.com/subscriptions/00000000-0000-0000-0000-000000000000/resourceGroups/clitest-dpp-rg/providers/Microsoft.DataProtection/backupVaults/clitest-bkp-vault-persistent-bi-donotdelete/operationStatus/YWRhYzE1NWYtYjEwNS00NGIzLTkzN2EtYjIxZThjNzNjOTY3O2Q3NzYwYTQyLWU4NWEtNGY0YS1hMGE5LWEwOGVjYWFjYWExYQ==?api-version=2023-01-01
-  response:
-    body:
-      string: '{"id":"/subscriptions/00000000-0000-0000-0000-000000000000/resourceGroups/clitest-dpp-rg/providers/Microsoft.DataProtection/backupVaults/clitest-bkp-vault-persistent-bi-donotdelete/operationStatus/YWRhYzE1NWYtYjEwNS00NGIzLTkzN2EtYjIxZThjNzNjOTY3O2Q3NzYwYTQyLWU4NWEtNGY0YS1hMGE5LWEwOGVjYWFjYWExYQ==","name":"YWRhYzE1NWYtYjEwNS00NGIzLTkzN2EtYjIxZThjNzNjOTY3O2Q3NzYwYTQyLWU4NWEtNGY0YS1hMGE5LWEwOGVjYWFjYWExYQ==","status":"Inprogress","startTime":"2023-06-27T10:11:19.6860654Z","endTime":"0001-01-01T00:00:00Z"}'
-=======
     uri: https://management.azure.com/subscriptions/00000000-0000-0000-0000-000000000000/resourceGroups/clitest-dpp-rg/providers/Microsoft.DataProtection/backupVaults/clitest-bkp-vault-persistent-bi-donotdelete/operationStatus/YWRhYzE1NWYtYjEwNS00NGIzLTkzN2EtYjIxZThjNzNjOTY3O2RmMzE4ZDgwLWZmYmQtNDhjYy1iOWRiLWMwMjFjZWU5MDRhYg==?api-version=2023-05-01
   response:
     body:
       string: '{"id":"/subscriptions/00000000-0000-0000-0000-000000000000/resourceGroups/clitest-dpp-rg/providers/Microsoft.DataProtection/backupVaults/clitest-bkp-vault-persistent-bi-donotdelete/operationStatus/YWRhYzE1NWYtYjEwNS00NGIzLTkzN2EtYjIxZThjNzNjOTY3O2RmMzE4ZDgwLWZmYmQtNDhjYy1iOWRiLWMwMjFjZWU5MDRhYg==","name":"YWRhYzE1NWYtYjEwNS00NGIzLTkzN2EtYjIxZThjNzNjOTY3O2RmMzE4ZDgwLWZmYmQtNDhjYy1iOWRiLWMwMjFjZWU5MDRhYg==","status":"Inprogress","startTime":"2023-08-14T11:48:23.0894514Z","endTime":"0001-01-01T00:00:00Z"}'
->>>>>>> d1228e33
     headers:
       cache-control:
       - no-cache
@@ -305,31 +258,23 @@
       content-type:
       - application/json
       date:
-<<<<<<< HEAD
-      - Tue, 27 Jun 2023 10:11:20 GMT
-=======
       - Mon, 14 Aug 2023 11:48:23 GMT
->>>>>>> d1228e33
-      expires:
-      - '-1'
-      pragma:
-      - no-cache
-      server:
-      - Microsoft-IIS/10.0
-      strict-transport-security:
-      - max-age=31536000; includeSubDomains
-      transfer-encoding:
-      - chunked
-      vary:
-      - Accept-Encoding
-      x-content-type-options:
-      - nosniff
-      x-ms-ratelimit-remaining-subscription-resource-requests:
-<<<<<<< HEAD
-      - '995'
-=======
+      expires:
+      - '-1'
+      pragma:
+      - no-cache
+      server:
+      - Microsoft-IIS/10.0
+      strict-transport-security:
+      - max-age=31536000; includeSubDomains
+      transfer-encoding:
+      - chunked
+      vary:
+      - Accept-Encoding
+      x-content-type-options:
+      - nosniff
+      x-ms-ratelimit-remaining-subscription-resource-requests:
       - '989'
->>>>>>> d1228e33
       x-powered-by:
       - ASP.NET
     status:
@@ -351,17 +296,10 @@
       User-Agent:
       - AZURECLI/2.51.0 (PIP) (AAZ) azsdk-python-core/1.26.0 Python/3.10.7 (Windows-10-10.0.22621-SP0)
     method: GET
-<<<<<<< HEAD
-    uri: https://management.azure.com/subscriptions/00000000-0000-0000-0000-000000000000/resourceGroups/clitest-dpp-rg/providers/Microsoft.DataProtection/backupVaults/clitest-bkp-vault-persistent-bi-donotdelete/operationStatus/YWRhYzE1NWYtYjEwNS00NGIzLTkzN2EtYjIxZThjNzNjOTY3O2Q3NzYwYTQyLWU4NWEtNGY0YS1hMGE5LWEwOGVjYWFjYWExYQ==?api-version=2023-01-01
-  response:
-    body:
-      string: '{"id":"/subscriptions/00000000-0000-0000-0000-000000000000/resourceGroups/clitest-dpp-rg/providers/Microsoft.DataProtection/backupVaults/clitest-bkp-vault-persistent-bi-donotdelete/operationStatus/YWRhYzE1NWYtYjEwNS00NGIzLTkzN2EtYjIxZThjNzNjOTY3O2Q3NzYwYTQyLWU4NWEtNGY0YS1hMGE5LWEwOGVjYWFjYWExYQ==","name":"YWRhYzE1NWYtYjEwNS00NGIzLTkzN2EtYjIxZThjNzNjOTY3O2Q3NzYwYTQyLWU4NWEtNGY0YS1hMGE5LWEwOGVjYWFjYWExYQ==","status":"Succeeded","startTime":"2023-06-27T10:11:19.6860654Z","endTime":"2023-06-27T10:11:41Z"}'
-=======
     uri: https://management.azure.com/subscriptions/00000000-0000-0000-0000-000000000000/resourceGroups/clitest-dpp-rg/providers/Microsoft.DataProtection/backupVaults/clitest-bkp-vault-persistent-bi-donotdelete/operationStatus/YWRhYzE1NWYtYjEwNS00NGIzLTkzN2EtYjIxZThjNzNjOTY3O2RmMzE4ZDgwLWZmYmQtNDhjYy1iOWRiLWMwMjFjZWU5MDRhYg==?api-version=2023-05-01
   response:
     body:
       string: '{"id":"/subscriptions/00000000-0000-0000-0000-000000000000/resourceGroups/clitest-dpp-rg/providers/Microsoft.DataProtection/backupVaults/clitest-bkp-vault-persistent-bi-donotdelete/operationStatus/YWRhYzE1NWYtYjEwNS00NGIzLTkzN2EtYjIxZThjNzNjOTY3O2RmMzE4ZDgwLWZmYmQtNDhjYy1iOWRiLWMwMjFjZWU5MDRhYg==","name":"YWRhYzE1NWYtYjEwNS00NGIzLTkzN2EtYjIxZThjNzNjOTY3O2RmMzE4ZDgwLWZmYmQtNDhjYy1iOWRiLWMwMjFjZWU5MDRhYg==","status":"Succeeded","startTime":"2023-08-14T11:48:23.0894514Z","endTime":"2023-08-14T11:48:44Z"}'
->>>>>>> d1228e33
     headers:
       cache-control:
       - no-cache
@@ -370,31 +308,23 @@
       content-type:
       - application/json
       date:
-<<<<<<< HEAD
-      - Tue, 27 Jun 2023 10:11:50 GMT
-=======
       - Mon, 14 Aug 2023 11:48:53 GMT
->>>>>>> d1228e33
-      expires:
-      - '-1'
-      pragma:
-      - no-cache
-      server:
-      - Microsoft-IIS/10.0
-      strict-transport-security:
-      - max-age=31536000; includeSubDomains
-      transfer-encoding:
-      - chunked
-      vary:
-      - Accept-Encoding
-      x-content-type-options:
-      - nosniff
-      x-ms-ratelimit-remaining-subscription-resource-requests:
-<<<<<<< HEAD
-      - '994'
-=======
+      expires:
+      - '-1'
+      pragma:
+      - no-cache
+      server:
+      - Microsoft-IIS/10.0
+      strict-transport-security:
+      - max-age=31536000; includeSubDomains
+      transfer-encoding:
+      - chunked
+      vary:
+      - Accept-Encoding
+      x-content-type-options:
+      - nosniff
+      x-ms-ratelimit-remaining-subscription-resource-requests:
       - '987'
->>>>>>> d1228e33
       x-powered-by:
       - ASP.NET
     status:
@@ -416,21 +346,13 @@
       User-Agent:
       - AZURECLI/2.51.0 (PIP) (AAZ) azsdk-python-core/1.26.0 Python/3.10.7 (Windows-10-10.0.22621-SP0)
     method: GET
-<<<<<<< HEAD
-    uri: https://management.azure.com/subscriptions/00000000-0000-0000-0000-000000000000/providers/Microsoft.DataProtection/locations/centraluseuap/operationResults/YWRhYzE1NWYtYjEwNS00NGIzLTkzN2EtYjIxZThjNzNjOTY3O2Q3NzYwYTQyLWU4NWEtNGY0YS1hMGE5LWEwOGVjYWFjYWExYQ==?api-version=2023-01-01
-=======
     uri: https://management.azure.com/subscriptions/00000000-0000-0000-0000-000000000000/providers/Microsoft.DataProtection/locations/centraluseuap/operationResults/YWRhYzE1NWYtYjEwNS00NGIzLTkzN2EtYjIxZThjNzNjOTY3O2RmMzE4ZDgwLWZmYmQtNDhjYy1iOWRiLWMwMjFjZWU5MDRhYg==?api-version=2023-05-01
->>>>>>> d1228e33
   response:
     body:
       string: '{"objectType":"OperationJobExtendedInfo"}'
     headers:
       azure-asyncoperation:
-<<<<<<< HEAD
-      - https://management.azure.com/subscriptions/00000000-0000-0000-0000-000000000000/providers/Microsoft.DataProtection/locations/centraluseuap/operationStatus/YWRhYzE1NWYtYjEwNS00NGIzLTkzN2EtYjIxZThjNzNjOTY3O2Q3NzYwYTQyLWU4NWEtNGY0YS1hMGE5LWEwOGVjYWFjYWExYQ==?api-version=2023-01-01
-=======
       - https://management.azure.com/subscriptions/00000000-0000-0000-0000-000000000000/providers/Microsoft.DataProtection/locations/centraluseuap/operationStatus/YWRhYzE1NWYtYjEwNS00NGIzLTkzN2EtYjIxZThjNzNjOTY3O2RmMzE4ZDgwLWZmYmQtNDhjYy1iOWRiLWMwMjFjZWU5MDRhYg==?api-version=2023-05-01
->>>>>>> d1228e33
       cache-control:
       - no-cache
       content-length:
@@ -438,31 +360,23 @@
       content-type:
       - application/json
       date:
-<<<<<<< HEAD
-      - Tue, 27 Jun 2023 10:11:51 GMT
-=======
       - Mon, 14 Aug 2023 11:48:53 GMT
->>>>>>> d1228e33
-      expires:
-      - '-1'
-      pragma:
-      - no-cache
-      server:
-      - Microsoft-IIS/10.0
-      strict-transport-security:
-      - max-age=31536000; includeSubDomains
-      transfer-encoding:
-      - chunked
-      vary:
-      - Accept-Encoding
-      x-content-type-options:
-      - nosniff
-      x-ms-ratelimit-remaining-subscription-resource-requests:
-<<<<<<< HEAD
-      - '198'
-=======
+      expires:
+      - '-1'
+      pragma:
+      - no-cache
+      server:
+      - Microsoft-IIS/10.0
+      strict-transport-security:
+      - max-age=31536000; includeSubDomains
+      transfer-encoding:
+      - chunked
+      vary:
+      - Accept-Encoding
+      x-content-type-options:
+      - nosniff
+      x-ms-ratelimit-remaining-subscription-resource-requests:
       - '196'
->>>>>>> d1228e33
       x-powered-by:
       - ASP.NET
     status:
@@ -470,11 +384,7 @@
       message: OK
 - request:
     body: '{"objectType": "AzureBackupRecoveryTimeBasedRestoreRequest", "recoveryPointTime":
-<<<<<<< HEAD
-      "2023-06-21T19:15:02.0000000Z", "restoreTargetInfo": {"datasourceInfo": {"datasourceType":
-=======
       "2023-07-30T11:48:19.0000000Z", "restoreTargetInfo": {"datasourceInfo": {"datasourceType":
->>>>>>> d1228e33
       "Microsoft.Storage/storageAccounts/blobServices", "objectType": "Datasource",
       "resourceId": "/subscriptions/00000000-0000-0000-0000-000000000000/resourceGroups/clitest-dpp-rg/providers/Microsoft.Storage/storageAccounts/clitestsabidonotdelete",
       "resourceLocation": "centraluseuap", "resourceName": "clitestsabidonotdelete",
@@ -505,29 +415,17 @@
       string: ''
     headers:
       azure-asyncoperation:
-<<<<<<< HEAD
-      - https://management.azure.com/subscriptions/00000000-0000-0000-0000-000000000000/resourceGroups/clitest-dpp-rg/providers/Microsoft.DataProtection/backupVaults/clitest-bkp-vault-persistent-bi-donotdelete/operationStatus/YWRhYzE1NWYtYjEwNS00NGIzLTkzN2EtYjIxZThjNzNjOTY3O2ZjMjliZmM1LThhNTAtNDAwNy05NzA1LTcyMTMyNzY5NTMzOA==?api-version=2023-01-01
-=======
       - https://management.azure.com/subscriptions/00000000-0000-0000-0000-000000000000/resourceGroups/clitest-dpp-rg/providers/Microsoft.DataProtection/backupVaults/clitest-bkp-vault-persistent-bi-donotdelete/operationStatus/YWRhYzE1NWYtYjEwNS00NGIzLTkzN2EtYjIxZThjNzNjOTY3O2FmOTYwYTkzLWEyOTAtNDE5My1iOTYzLTdkZjkwMjBkMTczYg==?api-version=2023-05-01
->>>>>>> d1228e33
       cache-control:
       - no-cache
       content-length:
       - '0'
       date:
-<<<<<<< HEAD
-      - Tue, 27 Jun 2023 10:11:53 GMT
-      expires:
-      - '-1'
-      location:
-      - https://management.azure.com/subscriptions/00000000-0000-0000-0000-000000000000/providers/Microsoft.DataProtection/locations/centraluseuap/operationResults/YWRhYzE1NWYtYjEwNS00NGIzLTkzN2EtYjIxZThjNzNjOTY3O2ZjMjliZmM1LThhNTAtNDAwNy05NzA1LTcyMTMyNzY5NTMzOA==?api-version=2023-01-01
-=======
       - Mon, 14 Aug 2023 11:48:55 GMT
       expires:
       - '-1'
       location:
       - https://management.azure.com/subscriptions/00000000-0000-0000-0000-000000000000/providers/Microsoft.DataProtection/locations/centraluseuap/operationResults/YWRhYzE1NWYtYjEwNS00NGIzLTkzN2EtYjIxZThjNzNjOTY3O2FmOTYwYTkzLWEyOTAtNDE5My1iOTYzLTdkZjkwMjBkMTczYg==?api-version=2023-05-01
->>>>>>> d1228e33
       pragma:
       - no-cache
       strict-transport-security:
@@ -557,17 +455,10 @@
       User-Agent:
       - AZURECLI/2.51.0 (PIP) (AAZ) azsdk-python-core/1.26.0 Python/3.10.7 (Windows-10-10.0.22621-SP0)
     method: GET
-<<<<<<< HEAD
-    uri: https://management.azure.com/subscriptions/00000000-0000-0000-0000-000000000000/resourceGroups/clitest-dpp-rg/providers/Microsoft.DataProtection/backupVaults/clitest-bkp-vault-persistent-bi-donotdelete/operationStatus/YWRhYzE1NWYtYjEwNS00NGIzLTkzN2EtYjIxZThjNzNjOTY3O2ZjMjliZmM1LThhNTAtNDAwNy05NzA1LTcyMTMyNzY5NTMzOA==?api-version=2023-01-01
-  response:
-    body:
-      string: '{"id":"/subscriptions/00000000-0000-0000-0000-000000000000/resourceGroups/clitest-dpp-rg/providers/Microsoft.DataProtection/backupVaults/clitest-bkp-vault-persistent-bi-donotdelete/operationStatus/YWRhYzE1NWYtYjEwNS00NGIzLTkzN2EtYjIxZThjNzNjOTY3O2ZjMjliZmM1LThhNTAtNDAwNy05NzA1LTcyMTMyNzY5NTMzOA==","name":"YWRhYzE1NWYtYjEwNS00NGIzLTkzN2EtYjIxZThjNzNjOTY3O2ZjMjliZmM1LThhNTAtNDAwNy05NzA1LTcyMTMyNzY5NTMzOA==","status":"Inprogress","startTime":"2023-06-27T10:11:53.6500578Z","endTime":"0001-01-01T00:00:00Z"}'
-=======
     uri: https://management.azure.com/subscriptions/00000000-0000-0000-0000-000000000000/resourceGroups/clitest-dpp-rg/providers/Microsoft.DataProtection/backupVaults/clitest-bkp-vault-persistent-bi-donotdelete/operationStatus/YWRhYzE1NWYtYjEwNS00NGIzLTkzN2EtYjIxZThjNzNjOTY3O2FmOTYwYTkzLWEyOTAtNDE5My1iOTYzLTdkZjkwMjBkMTczYg==?api-version=2023-05-01
   response:
     body:
       string: '{"id":"/subscriptions/00000000-0000-0000-0000-000000000000/resourceGroups/clitest-dpp-rg/providers/Microsoft.DataProtection/backupVaults/clitest-bkp-vault-persistent-bi-donotdelete/operationStatus/YWRhYzE1NWYtYjEwNS00NGIzLTkzN2EtYjIxZThjNzNjOTY3O2FmOTYwYTkzLWEyOTAtNDE5My1iOTYzLTdkZjkwMjBkMTczYg==","name":"YWRhYzE1NWYtYjEwNS00NGIzLTkzN2EtYjIxZThjNzNjOTY3O2FmOTYwYTkzLWEyOTAtNDE5My1iOTYzLTdkZjkwMjBkMTczYg==","status":"Inprogress","startTime":"2023-08-14T11:48:55.5374593Z","endTime":"0001-01-01T00:00:00Z"}'
->>>>>>> d1228e33
     headers:
       cache-control:
       - no-cache
@@ -576,31 +467,23 @@
       content-type:
       - application/json
       date:
-<<<<<<< HEAD
-      - Tue, 27 Jun 2023 10:11:53 GMT
-=======
       - Mon, 14 Aug 2023 11:48:55 GMT
->>>>>>> d1228e33
-      expires:
-      - '-1'
-      pragma:
-      - no-cache
-      server:
-      - Microsoft-IIS/10.0
-      strict-transport-security:
-      - max-age=31536000; includeSubDomains
-      transfer-encoding:
-      - chunked
-      vary:
-      - Accept-Encoding
-      x-content-type-options:
-      - nosniff
-      x-ms-ratelimit-remaining-subscription-resource-requests:
-<<<<<<< HEAD
-      - '998'
-=======
+      expires:
+      - '-1'
+      pragma:
+      - no-cache
+      server:
+      - Microsoft-IIS/10.0
+      strict-transport-security:
+      - max-age=31536000; includeSubDomains
+      transfer-encoding:
+      - chunked
+      vary:
+      - Accept-Encoding
+      x-content-type-options:
+      - nosniff
+      x-ms-ratelimit-remaining-subscription-resource-requests:
       - '992'
->>>>>>> d1228e33
       x-powered-by:
       - ASP.NET
     status:
@@ -622,17 +505,10 @@
       User-Agent:
       - AZURECLI/2.51.0 (PIP) (AAZ) azsdk-python-core/1.26.0 Python/3.10.7 (Windows-10-10.0.22621-SP0)
     method: GET
-<<<<<<< HEAD
-    uri: https://management.azure.com/subscriptions/00000000-0000-0000-0000-000000000000/resourceGroups/clitest-dpp-rg/providers/Microsoft.DataProtection/backupVaults/clitest-bkp-vault-persistent-bi-donotdelete/operationStatus/YWRhYzE1NWYtYjEwNS00NGIzLTkzN2EtYjIxZThjNzNjOTY3O2ZjMjliZmM1LThhNTAtNDAwNy05NzA1LTcyMTMyNzY5NTMzOA==?api-version=2023-01-01
-  response:
-    body:
-      string: '{"id":"/subscriptions/00000000-0000-0000-0000-000000000000/resourceGroups/clitest-dpp-rg/providers/Microsoft.DataProtection/backupVaults/clitest-bkp-vault-persistent-bi-donotdelete/operationStatus/YWRhYzE1NWYtYjEwNS00NGIzLTkzN2EtYjIxZThjNzNjOTY3O2ZjMjliZmM1LThhNTAtNDAwNy05NzA1LTcyMTMyNzY5NTMzOA==","name":"YWRhYzE1NWYtYjEwNS00NGIzLTkzN2EtYjIxZThjNzNjOTY3O2ZjMjliZmM1LThhNTAtNDAwNy05NzA1LTcyMTMyNzY5NTMzOA==","status":"Succeeded","startTime":"2023-06-27T10:11:53.6500578Z","endTime":"2023-06-27T10:11:54Z","properties":{"jobId":"/subscriptions/00000000-0000-0000-0000-000000000000/resourceGroups/clitest-dpp-rg/providers/Microsoft.DataProtection/backupVaults/clitest-bkp-vault-persistent-bi-donotdelete/backupJobs/188496af-4e6d-4698-a5a4-15a7380377d4","objectType":"OperationJobExtendedInfo"}}'
-=======
     uri: https://management.azure.com/subscriptions/00000000-0000-0000-0000-000000000000/resourceGroups/clitest-dpp-rg/providers/Microsoft.DataProtection/backupVaults/clitest-bkp-vault-persistent-bi-donotdelete/operationStatus/YWRhYzE1NWYtYjEwNS00NGIzLTkzN2EtYjIxZThjNzNjOTY3O2FmOTYwYTkzLWEyOTAtNDE5My1iOTYzLTdkZjkwMjBkMTczYg==?api-version=2023-05-01
   response:
     body:
       string: '{"id":"/subscriptions/00000000-0000-0000-0000-000000000000/resourceGroups/clitest-dpp-rg/providers/Microsoft.DataProtection/backupVaults/clitest-bkp-vault-persistent-bi-donotdelete/operationStatus/YWRhYzE1NWYtYjEwNS00NGIzLTkzN2EtYjIxZThjNzNjOTY3O2FmOTYwYTkzLWEyOTAtNDE5My1iOTYzLTdkZjkwMjBkMTczYg==","name":"YWRhYzE1NWYtYjEwNS00NGIzLTkzN2EtYjIxZThjNzNjOTY3O2FmOTYwYTkzLWEyOTAtNDE5My1iOTYzLTdkZjkwMjBkMTczYg==","status":"Succeeded","startTime":"2023-08-14T11:48:55.5374593Z","endTime":"2023-08-14T11:48:56Z","properties":{"jobId":"/subscriptions/00000000-0000-0000-0000-000000000000/resourceGroups/clitest-dpp-rg/providers/Microsoft.DataProtection/backupVaults/clitest-bkp-vault-persistent-bi-donotdelete/backupJobs/1e80ea5e-0bd1-4498-a380-558636f44886","objectType":"OperationJobExtendedInfo"}}'
->>>>>>> d1228e33
     headers:
       cache-control:
       - no-cache
@@ -641,31 +517,23 @@
       content-type:
       - application/json
       date:
-<<<<<<< HEAD
-      - Tue, 27 Jun 2023 10:12:25 GMT
-=======
       - Mon, 14 Aug 2023 11:49:26 GMT
->>>>>>> d1228e33
-      expires:
-      - '-1'
-      pragma:
-      - no-cache
-      server:
-      - Microsoft-IIS/10.0
-      strict-transport-security:
-      - max-age=31536000; includeSubDomains
-      transfer-encoding:
-      - chunked
-      vary:
-      - Accept-Encoding
-      x-content-type-options:
-      - nosniff
-      x-ms-ratelimit-remaining-subscription-resource-requests:
-<<<<<<< HEAD
-      - '997'
-=======
+      expires:
+      - '-1'
+      pragma:
+      - no-cache
+      server:
+      - Microsoft-IIS/10.0
+      strict-transport-security:
+      - max-age=31536000; includeSubDomains
+      transfer-encoding:
+      - chunked
+      vary:
+      - Accept-Encoding
+      x-content-type-options:
+      - nosniff
+      x-ms-ratelimit-remaining-subscription-resource-requests:
       - '991'
->>>>>>> d1228e33
       x-powered-by:
       - ASP.NET
     status:
@@ -739,19 +607,11 @@
       User-Agent:
       - AZURECLI/2.51.0 (PIP) (AAZ) azsdk-python-core/1.26.0 Python/3.10.7 (Windows-10-10.0.22621-SP0)
     method: GET
-<<<<<<< HEAD
-    uri: https://management.azure.com/subscriptions/00000000-0000-0000-0000-000000000000/resourceGroups/clitest-dpp-rg/providers/Microsoft.DataProtection/backupVaults/clitest-bkp-vault-persistent-bi-donotdelete/backupJobs/188496af-4e6d-4698-a5a4-15a7380377d4?api-version=2023-01-01
-  response:
-    body:
-      string: '{"properties":{"activityID":"09294ffd-14d3-11ee-ba10-002b670b472e","subscriptionId":"38304e13-357e-405e-9e9a-220351dcce8c","backupInstanceId":"/subscriptions/00000000-0000-0000-0000-000000000000/resourceGroups/clitest-dpp-rg/providers/Microsoft.DataProtection/backupVaults/clitest-bkp-vault-persistent-bi-donotdelete/backupInstances/clitestsabidonotdelete-clitestsabidonotdelete-887c3538-0bfc-11ee-acd3-002b670b472e","policyId":"/subscriptions/00000000-0000-0000-0000-000000000000/resourceGroups/clitest-dpp-rg/providers/Microsoft.DataProtection/backupVaults/clitest-bkp-vault-persistent-bi-donotdelete/backupPolicies/blobpolicy","dataSourceId":"/subscriptions/00000000-0000-0000-0000-000000000000/resourceGroups/clitest-dpp-rg/providers/Microsoft.Storage/storageAccounts/clitestsabidonotdelete","vaultName":"clitest-bkp-vault-persistent-bi-donotdelete","backupInstanceFriendlyName":"clitestsabidonotdelete","policyName":"blobpolicy","sourceResourceGroup":"clitest-dpp-rg","dataSourceSetName":null,"dataSourceName":"clitestsabidonotdelete","sourceDataStoreName":null,"sourceDataStoreType":"OperationalStore","destinationDataStoreName":null,"progressEnabled":false,"etag":"W/\"datetime''2023-06-27T10%3A11%3A54.214257Z''\"","sourceSubscriptionID":"38304e13-357e-405e-9e9a-220351dcce8c","dataSourceLocation":"centraluseuap","startTime":"2023-06-27T10:11:53.9762064Z","endTime":null,"dataSourceType":"Microsoft.Storage/storageAccounts/blobServices","operationCategory":"Restore","operation":"Restore","status":"InProgress","restoreType":null,"isUserTriggered":true,"rehydrationPriority":null,"supportedActions":[""],"duration":"PT0S","progressUrl":null,"isCrossRegionRestore":null,"errorDetails":null,"extendedInfo":{"backupInstanceState":null,"dataTransferredInBytes":null,"targetRecoverPoint":null,"sourceRecoverPoint":{"recoveryPointID":null,"recoveryPointTime":"2023-06-21T19:15:02Z"},"recoveryDestination":"/subscriptions/00000000-0000-0000-0000-000000000000/resourceGroups/clitest-dpp-rg/providers/Microsoft.Storage/storageAccounts/clitestsabidonotdelete","subTasks":[{"taskId":1,"taskName":"Trigger
-        Restore","taskStatus":"InProgress","taskProgress":null,"additionalDetails":null}],"additionalDetails":null}},"id":"/subscriptions/00000000-0000-0000-0000-000000000000/resourceGroups/clitest-dpp-rg/providers/Microsoft.DataProtection/backupVaults/clitest-bkp-vault-persistent-bi-donotdelete/backupJobs/188496af-4e6d-4698-a5a4-15a7380377d4","name":"188496af-4e6d-4698-a5a4-15a7380377d4","type":"Microsoft.DataProtection/backupVaults/backupJobs"}'
-=======
     uri: https://management.azure.com/subscriptions/00000000-0000-0000-0000-000000000000/resourceGroups/clitest-dpp-rg/providers/Microsoft.DataProtection/backupVaults/clitest-bkp-vault-persistent-bi-donotdelete/backupJobs/1e80ea5e-0bd1-4498-a380-558636f44886?api-version=2023-05-01
   response:
     body:
       string: '{"properties":{"activityID":"8c11f36a-3a98-11ee-9004-60a5e243551b","subscriptionId":"38304e13-357e-405e-9e9a-220351dcce8c","backupInstanceId":"/subscriptions/00000000-0000-0000-0000-000000000000/resourceGroups/clitest-dpp-rg/providers/Microsoft.DataProtection/backupVaults/clitest-bkp-vault-persistent-bi-donotdelete/backupInstances/clitestsabidonotdelete-clitestsabidonotdelete-887c3538-0bfc-11ee-acd3-002b670b472e","policyId":"/subscriptions/00000000-0000-0000-0000-000000000000/resourceGroups/clitest-dpp-rg/providers/Microsoft.DataProtection/backupVaults/clitest-bkp-vault-persistent-bi-donotdelete/backupPolicies/blobpolicy","dataSourceId":"/subscriptions/00000000-0000-0000-0000-000000000000/resourceGroups/clitest-dpp-rg/providers/Microsoft.Storage/storageAccounts/clitestsabidonotdelete","vaultName":"clitest-bkp-vault-persistent-bi-donotdelete","backupInstanceFriendlyName":"clitestsabidonotdelete","policyName":"blobpolicy","sourceResourceGroup":"clitest-dpp-rg","dataSourceSetName":null,"dataSourceName":"clitestsabidonotdelete","sourceDataStoreName":null,"sourceDataStoreType":"OperationalStore","destinationDataStoreName":null,"progressEnabled":false,"etag":"W/\"datetime''2023-08-14T11%3A48%3A55.8996022Z''\"","sourceSubscriptionID":"38304e13-357e-405e-9e9a-220351dcce8c","dataSourceLocation":"centraluseuap","startTime":"2023-08-14T11:48:55.6738568Z","endTime":null,"dataSourceType":"Microsoft.Storage/storageAccounts/blobServices","operationCategory":"Restore","operation":"Restore","status":"InProgress","restoreType":null,"isUserTriggered":true,"rehydrationPriority":null,"supportedActions":[""],"duration":"PT0S","progressUrl":null,"isCrossRegionRestore":null,"errorDetails":null,"extendedInfo":{"backupInstanceState":null,"dataTransferredInBytes":null,"targetRecoverPoint":null,"sourceRecoverPoint":{"recoveryPointID":null,"recoveryPointTime":"2023-07-30T11:48:19Z"},"recoveryDestination":"/subscriptions/00000000-0000-0000-0000-000000000000/resourceGroups/clitest-dpp-rg/providers/Microsoft.Storage/storageAccounts/clitestsabidonotdelete","subTasks":[{"taskId":1,"taskName":"Trigger
         Restore","taskStatus":"InProgress","taskProgress":null,"additionalDetails":null}],"additionalDetails":null}},"id":"/subscriptions/00000000-0000-0000-0000-000000000000/resourceGroups/clitest-dpp-rg/providers/Microsoft.DataProtection/backupVaults/clitest-bkp-vault-persistent-bi-donotdelete/backupJobs/1e80ea5e-0bd1-4498-a380-558636f44886","name":"1e80ea5e-0bd1-4498-a380-558636f44886","type":"Microsoft.DataProtection/backupVaults/backupJobs"}'
->>>>>>> d1228e33
     headers:
       cache-control:
       - no-cache
@@ -760,11 +620,7 @@
       content-type:
       - application/json
       date:
-<<<<<<< HEAD
-      - Tue, 27 Jun 2023 10:12:26 GMT
-=======
       - Mon, 14 Aug 2023 11:49:27 GMT
->>>>>>> d1228e33
       expires:
       - '-1'
       pragma:
