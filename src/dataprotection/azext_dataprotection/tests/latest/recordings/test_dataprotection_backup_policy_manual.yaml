interactions:
- request:
    body: '{"identity": {"type": "SystemAssigned"}, "location": "centraluseuap", "properties":
      {"securitySettings": {"softDeleteSettings": {"retentionDurationInDays": 14.0,
      "state": "Off"}}, "storageSettings": [{"datastoreType": "VaultStore", "type":
      "LocallyRedundant"}]}}'
    headers:
      Accept:
      - application/json
      Accept-Encoding:
      - gzip, deflate
      CommandName:
      - dataprotection backup-vault create
      Connection:
      - keep-alive
      Content-Length:
      - '262'
      Content-Type:
      - application/json
      ParameterSetName:
      - -g --vault-name -l --storage-settings --type --soft-delete-state
      User-Agent:
      - AZURECLI/2.51.0 (PIP) (AAZ) azsdk-python-core/1.26.0 Python/3.10.7 (Windows-10-10.0.22621-SP0)
    method: PUT
    uri: https://management.azure.com/subscriptions/00000000-0000-0000-0000-000000000000/resourceGroups/clitest-dpp-backuppolicy-000001/providers/Microsoft.DataProtection/backupVaults/clitest-bkp-vault?api-version=2023-05-01
  response:
    body:
<<<<<<< HEAD
      string: '{"location":"centraluseuap","identity":{"type":"SystemAssigned","principalId":"337e1736-5fd2-4233-ab98-9efb1409b47a","tenantId":"72f988bf-86f1-41af-91ab-2d7cd011db47"},"properties":{"provisioningState":"Provisioning","storageSettings":[{"datastoreType":"VaultStore","type":"LocallyRedundant"}],"isVaultProtectedByResourceGuard":false,"securitySettings":{"softDeleteSettings":{"state":"Off","retentionDurationInDays":0.0}}},"id":"/subscriptions/00000000-0000-0000-0000-000000000000/resourceGroups/clitest-dpp-backuppolicy-000001/providers/Microsoft.DataProtection/backupVaults/clitest-bkp-vault","name":"clitest-bkp-vault","type":"Microsoft.DataProtection/backupVaults"}'
    headers:
      azure-asyncoperation:
      - https://management.azure.com/subscriptions/00000000-0000-0000-0000-000000000000/resourceGroups/clitest-dpp-backuppolicy-000001/providers/Microsoft.DataProtection/backupVaults/clitest-bkp-vault/operationStatus/NDY2M2U5ZTQtMWM1OC00ZGUyLWFjYWItMDZiYTU1ZWI0NWIwO2Y3ODUxNTZlLTZhZDgtNDY0ZC04ZjQxLWY5ODI3ZTMxMzE5Nw==?api-version=2023-01-01
=======
      string: '{"location":"centraluseuap","identity":{"type":"SystemAssigned","principalId":"26bffc06-be8b-4540-8e62-5748a24a5a09","tenantId":"72f988bf-86f1-41af-91ab-2d7cd011db47"},"properties":{"provisioningState":"Provisioning","storageSettings":[{"datastoreType":"VaultStore","type":"LocallyRedundant"}],"isVaultProtectedByResourceGuard":false,"securitySettings":{"softDeleteSettings":{"state":"Off","retentionDurationInDays":14.0}},"secureScore":"None"},"id":"/subscriptions/00000000-0000-0000-0000-000000000000/resourceGroups/clitest-dpp-backuppolicy-000001/providers/Microsoft.DataProtection/backupVaults/clitest-bkp-vault","name":"clitest-bkp-vault","type":"Microsoft.DataProtection/backupVaults"}'
    headers:
      azure-asyncoperation:
      - https://management.azure.com/subscriptions/00000000-0000-0000-0000-000000000000/resourceGroups/clitest-dpp-backuppolicy-000001/providers/Microsoft.DataProtection/backupVaults/clitest-bkp-vault/operationStatus/NjY1NGQwNTUtMTEwYS00ZGNjLWIzYWEtMDkxY2UyZTQxNDY0OzgwM2Y5Y2VkLTZhMjItNGQxNy1hMDEyLTNlMjI3MTcwMWRjMA==?api-version=2023-05-01
>>>>>>> d1228e33
      cache-control:
      - no-cache
      content-length:
      - '691'
      content-type:
      - application/json
      date:
<<<<<<< HEAD
      - Tue, 27 Jun 2023 09:30:54 GMT
=======
      - Mon, 14 Aug 2023 11:49:54 GMT
>>>>>>> d1228e33
      expires:
      - '-1'
      pragma:
      - no-cache
      server:
      - Microsoft-IIS/10.0
      strict-transport-security:
      - max-age=31536000; includeSubDomains
      x-content-type-options:
      - nosniff
      x-ms-arm-resource-system-data:
<<<<<<< HEAD
      - '{"createdBy":"t-vpatel@microsoft.com","createdByType":"User","createdAt":"2023-06-27T09:30:51.3970696Z","lastModifiedBy":"t-vpatel@microsoft.com","lastModifiedByType":"User","lastModifiedAt":"2023-06-27T09:30:51.3970696Z"}'
=======
      - '{"createdBy":"zubairabid@microsoft.com","createdByType":"User","createdAt":"2023-08-14T11:49:53.1467273Z","lastModifiedBy":"zubairabid@microsoft.com","lastModifiedByType":"User","lastModifiedAt":"2023-08-14T11:49:53.1467273Z"}'
      x-ms-operation-identifier:
      - tenantId=72f988bf-86f1-41af-91ab-2d7cd011db47,objectId=12f8ea5c-1212-449e-b31c-0a574f43076e/centraluseuap/637e4c3e-3452-46db-afcc-e6683012d241
>>>>>>> d1228e33
      x-ms-ratelimit-remaining-subscription-resource-requests:
      - '98'
      x-powered-by:
      - ASP.NET
    status:
      code: 201
      message: Created
- request:
    body: null
    headers:
      Accept:
      - '*/*'
      Accept-Encoding:
      - gzip, deflate
      CommandName:
      - dataprotection backup-vault create
      Connection:
      - keep-alive
      ParameterSetName:
      - -g --vault-name -l --storage-settings --type --soft-delete-state
      User-Agent:
      - AZURECLI/2.51.0 (PIP) (AAZ) azsdk-python-core/1.26.0 Python/3.10.7 (Windows-10-10.0.22621-SP0)
    method: GET
<<<<<<< HEAD
    uri: https://management.azure.com/subscriptions/00000000-0000-0000-0000-000000000000/resourceGroups/clitest-dpp-backuppolicy-000001/providers/Microsoft.DataProtection/backupVaults/clitest-bkp-vault/operationStatus/NDY2M2U5ZTQtMWM1OC00ZGUyLWFjYWItMDZiYTU1ZWI0NWIwO2Y3ODUxNTZlLTZhZDgtNDY0ZC04ZjQxLWY5ODI3ZTMxMzE5Nw==?api-version=2023-01-01
  response:
    body:
      string: '{"id":"/subscriptions/00000000-0000-0000-0000-000000000000/resourceGroups/clitest-dpp-backuppolicy-000001/providers/Microsoft.DataProtection/backupVaults/clitest-bkp-vault/operationStatus/NDY2M2U5ZTQtMWM1OC00ZGUyLWFjYWItMDZiYTU1ZWI0NWIwO2Y3ODUxNTZlLTZhZDgtNDY0ZC04ZjQxLWY5ODI3ZTMxMzE5Nw==","name":"NDY2M2U5ZTQtMWM1OC00ZGUyLWFjYWItMDZiYTU1ZWI0NWIwO2Y3ODUxNTZlLTZhZDgtNDY0ZC04ZjQxLWY5ODI3ZTMxMzE5Nw==","status":"Succeeded","startTime":"2023-06-27T09:30:53.7677871Z","endTime":"2023-06-27T09:30:55Z"}'
=======
    uri: https://management.azure.com/subscriptions/00000000-0000-0000-0000-000000000000/resourceGroups/clitest-dpp-backuppolicy-000001/providers/Microsoft.DataProtection/backupVaults/clitest-bkp-vault/operationStatus/NjY1NGQwNTUtMTEwYS00ZGNjLWIzYWEtMDkxY2UyZTQxNDY0OzgwM2Y5Y2VkLTZhMjItNGQxNy1hMDEyLTNlMjI3MTcwMWRjMA==?api-version=2023-05-01
  response:
    body:
      string: '{"id":"/subscriptions/00000000-0000-0000-0000-000000000000/resourceGroups/clitest-dpp-backuppolicy-000001/providers/Microsoft.DataProtection/backupVaults/clitest-bkp-vault/operationStatus/NjY1NGQwNTUtMTEwYS00ZGNjLWIzYWEtMDkxY2UyZTQxNDY0OzgwM2Y5Y2VkLTZhMjItNGQxNy1hMDEyLTNlMjI3MTcwMWRjMA==","name":"NjY1NGQwNTUtMTEwYS00ZGNjLWIzYWEtMDkxY2UyZTQxNDY0OzgwM2Y5Y2VkLTZhMjItNGQxNy1hMDEyLTNlMjI3MTcwMWRjMA==","status":"Inprogress","startTime":"2023-08-14T11:49:54.9229663Z","endTime":"0001-01-01T00:00:00Z"}'
    headers:
      cache-control:
      - no-cache
      content-length:
      - '498'
      content-type:
      - application/json
      date:
      - Mon, 14 Aug 2023 11:49:55 GMT
      expires:
      - '-1'
      pragma:
      - no-cache
      server:
      - Microsoft-IIS/10.0
      strict-transport-security:
      - max-age=31536000; includeSubDomains
      transfer-encoding:
      - chunked
      vary:
      - Accept-Encoding
      x-content-type-options:
      - nosniff
      x-ms-ratelimit-remaining-subscription-resource-requests:
      - '983'
      x-powered-by:
      - ASP.NET
    status:
      code: 200
      message: OK
- request:
    body: null
    headers:
      Accept:
      - '*/*'
      Accept-Encoding:
      - gzip, deflate
      CommandName:
      - dataprotection backup-vault create
      Connection:
      - keep-alive
      ParameterSetName:
      - -g --vault-name -l --storage-settings --type --soft-delete-state
      User-Agent:
      - AZURECLI/2.51.0 (PIP) (AAZ) azsdk-python-core/1.26.0 Python/3.10.7 (Windows-10-10.0.22621-SP0)
    method: GET
    uri: https://management.azure.com/subscriptions/00000000-0000-0000-0000-000000000000/resourceGroups/clitest-dpp-backuppolicy-000001/providers/Microsoft.DataProtection/backupVaults/clitest-bkp-vault/operationStatus/NjY1NGQwNTUtMTEwYS00ZGNjLWIzYWEtMDkxY2UyZTQxNDY0OzgwM2Y5Y2VkLTZhMjItNGQxNy1hMDEyLTNlMjI3MTcwMWRjMA==?api-version=2023-05-01
  response:
    body:
      string: '{"id":"/subscriptions/00000000-0000-0000-0000-000000000000/resourceGroups/clitest-dpp-backuppolicy-000001/providers/Microsoft.DataProtection/backupVaults/clitest-bkp-vault/operationStatus/NjY1NGQwNTUtMTEwYS00ZGNjLWIzYWEtMDkxY2UyZTQxNDY0OzgwM2Y5Y2VkLTZhMjItNGQxNy1hMDEyLTNlMjI3MTcwMWRjMA==","name":"NjY1NGQwNTUtMTEwYS00ZGNjLWIzYWEtMDkxY2UyZTQxNDY0OzgwM2Y5Y2VkLTZhMjItNGQxNy1hMDEyLTNlMjI3MTcwMWRjMA==","status":"Succeeded","startTime":"2023-08-14T11:49:54.9229663Z","endTime":"2023-08-14T11:49:55Z"}'
>>>>>>> d1228e33
    headers:
      cache-control:
      - no-cache
      content-length:
      - '497'
      content-type:
      - application/json
      date:
<<<<<<< HEAD
      - Tue, 27 Jun 2023 09:30:55 GMT
=======
      - Mon, 14 Aug 2023 11:50:25 GMT
>>>>>>> d1228e33
      expires:
      - '-1'
      pragma:
      - no-cache
      server:
      - Microsoft-IIS/10.0
      strict-transport-security:
      - max-age=31536000; includeSubDomains
      transfer-encoding:
      - chunked
      vary:
      - Accept-Encoding
      x-content-type-options:
      - nosniff
      x-ms-ratelimit-remaining-subscription-resource-requests:
<<<<<<< HEAD
      - '997'
=======
      - '982'
>>>>>>> d1228e33
      x-powered-by:
      - ASP.NET
    status:
      code: 200
      message: OK
- request:
    body: null
    headers:
      Accept:
      - '*/*'
      Accept-Encoding:
      - gzip, deflate
      CommandName:
      - dataprotection backup-vault create
      Connection:
      - keep-alive
      ParameterSetName:
      - -g --vault-name -l --storage-settings --type --soft-delete-state
      User-Agent:
      - AZURECLI/2.51.0 (PIP) (AAZ) azsdk-python-core/1.26.0 Python/3.10.7 (Windows-10-10.0.22621-SP0)
    method: GET
    uri: https://management.azure.com/subscriptions/00000000-0000-0000-0000-000000000000/resourceGroups/clitest-dpp-backuppolicy-000001/providers/Microsoft.DataProtection/backupVaults/clitest-bkp-vault?api-version=2023-05-01
  response:
    body:
<<<<<<< HEAD
      string: '{"location":"centraluseuap","identity":{"type":"SystemAssigned","principalId":"337e1736-5fd2-4233-ab98-9efb1409b47a","tenantId":"72f988bf-86f1-41af-91ab-2d7cd011db47"},"properties":{"provisioningState":"Succeeded","storageSettings":[{"datastoreType":"VaultStore","type":"LocallyRedundant"}],"isVaultProtectedByResourceGuard":false,"securitySettings":{"softDeleteSettings":{"state":"Off","retentionDurationInDays":0.0}}},"id":"/subscriptions/00000000-0000-0000-0000-000000000000/resourceGroups/clitest-dpp-backuppolicy-000001/providers/Microsoft.DataProtection/backupVaults/clitest-bkp-vault","name":"clitest-bkp-vault","type":"Microsoft.DataProtection/backupVaults"}'
=======
      string: '{"location":"centraluseuap","identity":{"type":"SystemAssigned","principalId":"26bffc06-be8b-4540-8e62-5748a24a5a09","tenantId":"72f988bf-86f1-41af-91ab-2d7cd011db47"},"properties":{"provisioningState":"Succeeded","storageSettings":[{"datastoreType":"VaultStore","type":"LocallyRedundant"}],"isVaultProtectedByResourceGuard":false,"securitySettings":{"softDeleteSettings":{"state":"Off","retentionDurationInDays":14.0}},"secureScore":"None"},"id":"/subscriptions/00000000-0000-0000-0000-000000000000/resourceGroups/clitest-dpp-backuppolicy-000001/providers/Microsoft.DataProtection/backupVaults/clitest-bkp-vault","name":"clitest-bkp-vault","type":"Microsoft.DataProtection/backupVaults"}'
>>>>>>> d1228e33
    headers:
      cache-control:
      - no-cache
      content-length:
      - '688'
      content-type:
      - application/json
      date:
<<<<<<< HEAD
      - Tue, 27 Jun 2023 09:30:56 GMT
=======
      - Mon, 14 Aug 2023 11:50:25 GMT
>>>>>>> d1228e33
      expires:
      - '-1'
      pragma:
      - no-cache
      server:
      - Microsoft-IIS/10.0
      strict-transport-security:
      - max-age=31536000; includeSubDomains
      transfer-encoding:
      - chunked
      vary:
      - Accept-Encoding
      x-content-type-options:
      - nosniff
      x-ms-ratelimit-remaining-subscription-resource-requests:
      - '498'
      x-powered-by:
      - ASP.NET
    status:
      code: 200
      message: OK
- request:
    body: '{"properties": {"datasourceTypes": ["Microsoft.Compute/disks"], "name":
      "DiskPolicy1", "objectType": "BackupPolicy", "policyRules": [{"backupParameters":
      {"backupType": "Incremental", "objectType": "AzureBackupParams"}, "dataStore":
      {"dataStoreType": "OperationalStore", "objectType": "DataStoreInfoBase"}, "name":
      "BackupHourly", "objectType": "AzureBackupRule", "trigger": {"objectType": "ScheduleBasedTriggerContext",
      "schedule": {"repeatingTimeIntervals": ["R/2021-05-02T05:30:00+00:00/PT6H"]},
      "taggingCriteria": [{"isDefault": true, "tagInfo": {"id": "Default_", "tagName":
      "Default"}, "taggingPriority": 99}, {"criteria": [{"absoluteCriteria": ["FirstOfDay"],
      "objectType": "ScheduleBasedBackupCriteria"}], "isDefault": false, "tagInfo":
      {"tagName": "Daily"}, "taggingPriority": 25}]}}, {"isDefault": true, "lifecycles":
      [{"deleteAfter": {"duration": "P7D", "objectType": "AbsoluteDeleteOption"},
      "sourceDataStore": {"dataStoreType": "OperationalStore", "objectType": "DataStoreInfoBase"}}],
      "name": "Default", "objectType": "AzureRetentionRule"}, {"isDefault": false,
      "lifecycles": [{"deleteAfter": {"duration": "P12D", "objectType": "AbsoluteDeleteOption"},
      "sourceDataStore": {"dataStoreType": "OperationalStore", "objectType": "DataStoreInfoBase"},
      "targetDataStoreCopySettings": null}], "name": "Daily", "objectType": "AzureRetentionRule"}]}}'
    headers:
      Accept:
      - application/json
      Accept-Encoding:
      - gzip, deflate
      CommandName:
      - dataprotection backup-policy create
      Connection:
      - keep-alive
      Content-Length:
      - '1354'
      Content-Type:
      - application/json
      ParameterSetName:
      - -n --policy -g --vault-name
      User-Agent:
      - AZURECLI/2.51.0 (PIP) (AAZ) azsdk-python-core/1.26.0 Python/3.10.7 (Windows-10-10.0.22621-SP0)
    method: PUT
    uri: https://management.azure.com/subscriptions/00000000-0000-0000-0000-000000000000/resourceGroups/clitest-dpp-backuppolicy-000001/providers/Microsoft.DataProtection/backupVaults/clitest-bkp-vault/backupPolicies/disk-policy?api-version=2023-05-01
  response:
    body:
      string: '{"properties":{"policyRules":[{"backupParameters":{"backupType":"Incremental","objectType":"AzureBackupParams"},"trigger":{"schedule":{"repeatingTimeIntervals":["R/2021-05-02T05:30:00+00:00/PT6H"]},"taggingCriteria":[{"tagInfo":{"tagName":"Default","id":"Default_"},"taggingPriority":99,"isDefault":true},{"tagInfo":{"tagName":"Daily","id":"Daily_"},"taggingPriority":25,"isDefault":false,"criteria":[{"absoluteCriteria":["FirstOfDay"],"objectType":"ScheduleBasedBackupCriteria"}]}],"objectType":"ScheduleBasedTriggerContext"},"dataStore":{"dataStoreType":"OperationalStore","objectType":"DataStoreInfoBase"},"name":"BackupHourly","objectType":"AzureBackupRule"},{"lifecycles":[{"deleteAfter":{"objectType":"AbsoluteDeleteOption","duration":"P7D"},"sourceDataStore":{"dataStoreType":"OperationalStore","objectType":"DataStoreInfoBase"}}],"isDefault":true,"name":"Default","objectType":"AzureRetentionRule"},{"lifecycles":[{"deleteAfter":{"objectType":"AbsoluteDeleteOption","duration":"P12D"},"sourceDataStore":{"dataStoreType":"OperationalStore","objectType":"DataStoreInfoBase"}}],"isDefault":false,"name":"Daily","objectType":"AzureRetentionRule"}],"datasourceTypes":["Microsoft.Compute/disks"],"objectType":"BackupPolicy"},"id":"/subscriptions/00000000-0000-0000-0000-000000000000/resourceGroups/clitest-dpp-backuppolicy-000001/providers/Microsoft.DataProtection/backupVaults/clitest-bkp-vault/backupPolicies/disk-policy","name":"disk-policy","type":"Microsoft.DataProtection/backupVaults/backupPolicies"}'
    headers:
      cache-control:
      - no-cache
      content-length:
      - '1509'
      content-type:
      - application/json
      date:
<<<<<<< HEAD
      - Tue, 27 Jun 2023 09:31:00 GMT
=======
      - Mon, 14 Aug 2023 11:50:28 GMT
>>>>>>> d1228e33
      expires:
      - '-1'
      pragma:
      - no-cache
      server:
      - Microsoft-IIS/10.0
      strict-transport-security:
      - max-age=31536000; includeSubDomains
      transfer-encoding:
      - chunked
      vary:
      - Accept-Encoding
      x-content-type-options:
      - nosniff
      x-ms-ratelimit-remaining-subscription-resource-requests:
      - '198'
      x-powered-by:
      - ASP.NET
    status:
      code: 200
      message: OK
- request:
    body: null
    headers:
      Accept:
      - application/json
      Accept-Encoding:
      - gzip, deflate
      CommandName:
      - dataprotection backup-policy list
      Connection:
      - keep-alive
      ParameterSetName:
      - -g --vault-name
      User-Agent:
      - AZURECLI/2.51.0 (PIP) (AAZ) azsdk-python-core/1.26.0 Python/3.10.7 (Windows-10-10.0.22621-SP0)
    method: GET
    uri: https://management.azure.com/subscriptions/00000000-0000-0000-0000-000000000000/resourceGroups/clitest-dpp-backuppolicy-000001/providers/Microsoft.DataProtection/backupVaults/clitest-bkp-vault/backupPolicies?api-version=2023-05-01
  response:
    body:
      string: '{"value":[{"properties":{"policyRules":[{"backupParameters":{"backupType":"Incremental","objectType":"AzureBackupParams"},"trigger":{"schedule":{"repeatingTimeIntervals":["R/2021-05-02T05:30:00+00:00/PT6H"]},"taggingCriteria":[{"tagInfo":{"tagName":"Default","id":"Default_"},"taggingPriority":99,"isDefault":true},{"tagInfo":{"tagName":"Daily","id":"Daily_"},"taggingPriority":25,"isDefault":false,"criteria":[{"absoluteCriteria":["FirstOfDay"],"objectType":"ScheduleBasedBackupCriteria"}]}],"objectType":"ScheduleBasedTriggerContext"},"dataStore":{"dataStoreType":"OperationalStore","objectType":"DataStoreInfoBase"},"name":"BackupHourly","objectType":"AzureBackupRule"},{"lifecycles":[{"deleteAfter":{"objectType":"AbsoluteDeleteOption","duration":"P7D"},"sourceDataStore":{"dataStoreType":"OperationalStore","objectType":"DataStoreInfoBase"}}],"isDefault":true,"name":"Default","objectType":"AzureRetentionRule"},{"lifecycles":[{"deleteAfter":{"objectType":"AbsoluteDeleteOption","duration":"P12D"},"sourceDataStore":{"dataStoreType":"OperationalStore","objectType":"DataStoreInfoBase"}}],"isDefault":false,"name":"Daily","objectType":"AzureRetentionRule"}],"datasourceTypes":["Microsoft.Compute/disks"],"objectType":"BackupPolicy"},"id":"/subscriptions/00000000-0000-0000-0000-000000000000/resourceGroups/clitest-dpp-backuppolicy-000001/providers/Microsoft.DataProtection/backupVaults/clitest-bkp-vault/backupPolicies/disk-policy","name":"disk-policy","type":"Microsoft.DataProtection/backupVaults/backupPolicies"}]}'
    headers:
      cache-control:
      - no-cache
      content-length:
      - '1521'
      content-type:
      - application/json
      date:
<<<<<<< HEAD
      - Tue, 27 Jun 2023 09:31:03 GMT
=======
      - Mon, 14 Aug 2023 11:50:29 GMT
>>>>>>> d1228e33
      expires:
      - '-1'
      pragma:
      - no-cache
      server:
      - Microsoft-IIS/10.0
      strict-transport-security:
      - max-age=31536000; includeSubDomains
      transfer-encoding:
      - chunked
      vary:
      - Accept-Encoding
      x-content-type-options:
      - nosniff
      x-ms-ratelimit-remaining-subscription-resource-requests:
      - '199'
      x-powered-by:
      - ASP.NET
    status:
      code: 200
      message: OK
- request:
    body: null
    headers:
      Accept:
      - application/json
      Accept-Encoding:
      - gzip, deflate
      CommandName:
      - dataprotection backup-policy show
      Connection:
      - keep-alive
      ParameterSetName:
      - -g --vault-name -n
      User-Agent:
      - AZURECLI/2.51.0 (PIP) (AAZ) azsdk-python-core/1.26.0 Python/3.10.7 (Windows-10-10.0.22621-SP0)
    method: GET
    uri: https://management.azure.com/subscriptions/00000000-0000-0000-0000-000000000000/resourceGroups/clitest-dpp-backuppolicy-000001/providers/Microsoft.DataProtection/backupVaults/clitest-bkp-vault/backupPolicies/disk-policy?api-version=2023-05-01
  response:
    body:
      string: '{"properties":{"policyRules":[{"backupParameters":{"backupType":"Incremental","objectType":"AzureBackupParams"},"trigger":{"schedule":{"repeatingTimeIntervals":["R/2021-05-02T05:30:00+00:00/PT6H"]},"taggingCriteria":[{"tagInfo":{"tagName":"Default","id":"Default_"},"taggingPriority":99,"isDefault":true},{"tagInfo":{"tagName":"Daily","id":"Daily_"},"taggingPriority":25,"isDefault":false,"criteria":[{"absoluteCriteria":["FirstOfDay"],"objectType":"ScheduleBasedBackupCriteria"}]}],"objectType":"ScheduleBasedTriggerContext"},"dataStore":{"dataStoreType":"OperationalStore","objectType":"DataStoreInfoBase"},"name":"BackupHourly","objectType":"AzureBackupRule"},{"lifecycles":[{"deleteAfter":{"objectType":"AbsoluteDeleteOption","duration":"P7D"},"sourceDataStore":{"dataStoreType":"OperationalStore","objectType":"DataStoreInfoBase"}}],"isDefault":true,"name":"Default","objectType":"AzureRetentionRule"},{"lifecycles":[{"deleteAfter":{"objectType":"AbsoluteDeleteOption","duration":"P12D"},"sourceDataStore":{"dataStoreType":"OperationalStore","objectType":"DataStoreInfoBase"}}],"isDefault":false,"name":"Daily","objectType":"AzureRetentionRule"}],"datasourceTypes":["Microsoft.Compute/disks"],"objectType":"BackupPolicy"},"id":"/subscriptions/00000000-0000-0000-0000-000000000000/resourceGroups/clitest-dpp-backuppolicy-000001/providers/Microsoft.DataProtection/backupVaults/clitest-bkp-vault/backupPolicies/disk-policy","name":"disk-policy","type":"Microsoft.DataProtection/backupVaults/backupPolicies"}'
    headers:
      cache-control:
      - no-cache
      content-length:
      - '1509'
      content-type:
      - application/json
      date:
<<<<<<< HEAD
      - Tue, 27 Jun 2023 09:31:05 GMT
=======
      - Mon, 14 Aug 2023 11:50:31 GMT
>>>>>>> d1228e33
      expires:
      - '-1'
      pragma:
      - no-cache
      server:
      - Microsoft-IIS/10.0
      strict-transport-security:
      - max-age=31536000; includeSubDomains
      transfer-encoding:
      - chunked
      vary:
      - Accept-Encoding
      x-content-type-options:
      - nosniff
      x-ms-ratelimit-remaining-subscription-resource-requests:
      - '199'
      x-powered-by:
      - ASP.NET
    status:
      code: 200
      message: OK
version: 1<|MERGE_RESOLUTION|>--- conflicted
+++ resolved
@@ -25,17 +25,10 @@
     uri: https://management.azure.com/subscriptions/00000000-0000-0000-0000-000000000000/resourceGroups/clitest-dpp-backuppolicy-000001/providers/Microsoft.DataProtection/backupVaults/clitest-bkp-vault?api-version=2023-05-01
   response:
     body:
-<<<<<<< HEAD
-      string: '{"location":"centraluseuap","identity":{"type":"SystemAssigned","principalId":"337e1736-5fd2-4233-ab98-9efb1409b47a","tenantId":"72f988bf-86f1-41af-91ab-2d7cd011db47"},"properties":{"provisioningState":"Provisioning","storageSettings":[{"datastoreType":"VaultStore","type":"LocallyRedundant"}],"isVaultProtectedByResourceGuard":false,"securitySettings":{"softDeleteSettings":{"state":"Off","retentionDurationInDays":0.0}}},"id":"/subscriptions/00000000-0000-0000-0000-000000000000/resourceGroups/clitest-dpp-backuppolicy-000001/providers/Microsoft.DataProtection/backupVaults/clitest-bkp-vault","name":"clitest-bkp-vault","type":"Microsoft.DataProtection/backupVaults"}'
-    headers:
-      azure-asyncoperation:
-      - https://management.azure.com/subscriptions/00000000-0000-0000-0000-000000000000/resourceGroups/clitest-dpp-backuppolicy-000001/providers/Microsoft.DataProtection/backupVaults/clitest-bkp-vault/operationStatus/NDY2M2U5ZTQtMWM1OC00ZGUyLWFjYWItMDZiYTU1ZWI0NWIwO2Y3ODUxNTZlLTZhZDgtNDY0ZC04ZjQxLWY5ODI3ZTMxMzE5Nw==?api-version=2023-01-01
-=======
       string: '{"location":"centraluseuap","identity":{"type":"SystemAssigned","principalId":"26bffc06-be8b-4540-8e62-5748a24a5a09","tenantId":"72f988bf-86f1-41af-91ab-2d7cd011db47"},"properties":{"provisioningState":"Provisioning","storageSettings":[{"datastoreType":"VaultStore","type":"LocallyRedundant"}],"isVaultProtectedByResourceGuard":false,"securitySettings":{"softDeleteSettings":{"state":"Off","retentionDurationInDays":14.0}},"secureScore":"None"},"id":"/subscriptions/00000000-0000-0000-0000-000000000000/resourceGroups/clitest-dpp-backuppolicy-000001/providers/Microsoft.DataProtection/backupVaults/clitest-bkp-vault","name":"clitest-bkp-vault","type":"Microsoft.DataProtection/backupVaults"}'
     headers:
       azure-asyncoperation:
       - https://management.azure.com/subscriptions/00000000-0000-0000-0000-000000000000/resourceGroups/clitest-dpp-backuppolicy-000001/providers/Microsoft.DataProtection/backupVaults/clitest-bkp-vault/operationStatus/NjY1NGQwNTUtMTEwYS00ZGNjLWIzYWEtMDkxY2UyZTQxNDY0OzgwM2Y5Y2VkLTZhMjItNGQxNy1hMDEyLTNlMjI3MTcwMWRjMA==?api-version=2023-05-01
->>>>>>> d1228e33
       cache-control:
       - no-cache
       content-length:
@@ -43,11 +36,7 @@
       content-type:
       - application/json
       date:
-<<<<<<< HEAD
-      - Tue, 27 Jun 2023 09:30:54 GMT
-=======
       - Mon, 14 Aug 2023 11:49:54 GMT
->>>>>>> d1228e33
       expires:
       - '-1'
       pragma:
@@ -59,13 +48,9 @@
       x-content-type-options:
       - nosniff
       x-ms-arm-resource-system-data:
-<<<<<<< HEAD
-      - '{"createdBy":"t-vpatel@microsoft.com","createdByType":"User","createdAt":"2023-06-27T09:30:51.3970696Z","lastModifiedBy":"t-vpatel@microsoft.com","lastModifiedByType":"User","lastModifiedAt":"2023-06-27T09:30:51.3970696Z"}'
-=======
       - '{"createdBy":"zubairabid@microsoft.com","createdByType":"User","createdAt":"2023-08-14T11:49:53.1467273Z","lastModifiedBy":"zubairabid@microsoft.com","lastModifiedByType":"User","lastModifiedAt":"2023-08-14T11:49:53.1467273Z"}'
       x-ms-operation-identifier:
       - tenantId=72f988bf-86f1-41af-91ab-2d7cd011db47,objectId=12f8ea5c-1212-449e-b31c-0a574f43076e/centraluseuap/637e4c3e-3452-46db-afcc-e6683012d241
->>>>>>> d1228e33
       x-ms-ratelimit-remaining-subscription-resource-requests:
       - '98'
       x-powered-by:
@@ -89,12 +74,6 @@
       User-Agent:
       - AZURECLI/2.51.0 (PIP) (AAZ) azsdk-python-core/1.26.0 Python/3.10.7 (Windows-10-10.0.22621-SP0)
     method: GET
-<<<<<<< HEAD
-    uri: https://management.azure.com/subscriptions/00000000-0000-0000-0000-000000000000/resourceGroups/clitest-dpp-backuppolicy-000001/providers/Microsoft.DataProtection/backupVaults/clitest-bkp-vault/operationStatus/NDY2M2U5ZTQtMWM1OC00ZGUyLWFjYWItMDZiYTU1ZWI0NWIwO2Y3ODUxNTZlLTZhZDgtNDY0ZC04ZjQxLWY5ODI3ZTMxMzE5Nw==?api-version=2023-01-01
-  response:
-    body:
-      string: '{"id":"/subscriptions/00000000-0000-0000-0000-000000000000/resourceGroups/clitest-dpp-backuppolicy-000001/providers/Microsoft.DataProtection/backupVaults/clitest-bkp-vault/operationStatus/NDY2M2U5ZTQtMWM1OC00ZGUyLWFjYWItMDZiYTU1ZWI0NWIwO2Y3ODUxNTZlLTZhZDgtNDY0ZC04ZjQxLWY5ODI3ZTMxMzE5Nw==","name":"NDY2M2U5ZTQtMWM1OC00ZGUyLWFjYWItMDZiYTU1ZWI0NWIwO2Y3ODUxNTZlLTZhZDgtNDY0ZC04ZjQxLWY5ODI3ZTMxMzE5Nw==","status":"Succeeded","startTime":"2023-06-27T09:30:53.7677871Z","endTime":"2023-06-27T09:30:55Z"}'
-=======
     uri: https://management.azure.com/subscriptions/00000000-0000-0000-0000-000000000000/resourceGroups/clitest-dpp-backuppolicy-000001/providers/Microsoft.DataProtection/backupVaults/clitest-bkp-vault/operationStatus/NjY1NGQwNTUtMTEwYS00ZGNjLWIzYWEtMDkxY2UyZTQxNDY0OzgwM2Y5Y2VkLTZhMjItNGQxNy1hMDEyLTNlMjI3MTcwMWRjMA==?api-version=2023-05-01
   response:
     body:
@@ -149,7 +128,6 @@
   response:
     body:
       string: '{"id":"/subscriptions/00000000-0000-0000-0000-000000000000/resourceGroups/clitest-dpp-backuppolicy-000001/providers/Microsoft.DataProtection/backupVaults/clitest-bkp-vault/operationStatus/NjY1NGQwNTUtMTEwYS00ZGNjLWIzYWEtMDkxY2UyZTQxNDY0OzgwM2Y5Y2VkLTZhMjItNGQxNy1hMDEyLTNlMjI3MTcwMWRjMA==","name":"NjY1NGQwNTUtMTEwYS00ZGNjLWIzYWEtMDkxY2UyZTQxNDY0OzgwM2Y5Y2VkLTZhMjItNGQxNy1hMDEyLTNlMjI3MTcwMWRjMA==","status":"Succeeded","startTime":"2023-08-14T11:49:54.9229663Z","endTime":"2023-08-14T11:49:55Z"}'
->>>>>>> d1228e33
     headers:
       cache-control:
       - no-cache
@@ -158,31 +136,23 @@
       content-type:
       - application/json
       date:
-<<<<<<< HEAD
-      - Tue, 27 Jun 2023 09:30:55 GMT
-=======
       - Mon, 14 Aug 2023 11:50:25 GMT
->>>>>>> d1228e33
-      expires:
-      - '-1'
-      pragma:
-      - no-cache
-      server:
-      - Microsoft-IIS/10.0
-      strict-transport-security:
-      - max-age=31536000; includeSubDomains
-      transfer-encoding:
-      - chunked
-      vary:
-      - Accept-Encoding
-      x-content-type-options:
-      - nosniff
-      x-ms-ratelimit-remaining-subscription-resource-requests:
-<<<<<<< HEAD
-      - '997'
-=======
+      expires:
+      - '-1'
+      pragma:
+      - no-cache
+      server:
+      - Microsoft-IIS/10.0
+      strict-transport-security:
+      - max-age=31536000; includeSubDomains
+      transfer-encoding:
+      - chunked
+      vary:
+      - Accept-Encoding
+      x-content-type-options:
+      - nosniff
+      x-ms-ratelimit-remaining-subscription-resource-requests:
       - '982'
->>>>>>> d1228e33
       x-powered-by:
       - ASP.NET
     status:
@@ -207,11 +177,7 @@
     uri: https://management.azure.com/subscriptions/00000000-0000-0000-0000-000000000000/resourceGroups/clitest-dpp-backuppolicy-000001/providers/Microsoft.DataProtection/backupVaults/clitest-bkp-vault?api-version=2023-05-01
   response:
     body:
-<<<<<<< HEAD
-      string: '{"location":"centraluseuap","identity":{"type":"SystemAssigned","principalId":"337e1736-5fd2-4233-ab98-9efb1409b47a","tenantId":"72f988bf-86f1-41af-91ab-2d7cd011db47"},"properties":{"provisioningState":"Succeeded","storageSettings":[{"datastoreType":"VaultStore","type":"LocallyRedundant"}],"isVaultProtectedByResourceGuard":false,"securitySettings":{"softDeleteSettings":{"state":"Off","retentionDurationInDays":0.0}}},"id":"/subscriptions/00000000-0000-0000-0000-000000000000/resourceGroups/clitest-dpp-backuppolicy-000001/providers/Microsoft.DataProtection/backupVaults/clitest-bkp-vault","name":"clitest-bkp-vault","type":"Microsoft.DataProtection/backupVaults"}'
-=======
       string: '{"location":"centraluseuap","identity":{"type":"SystemAssigned","principalId":"26bffc06-be8b-4540-8e62-5748a24a5a09","tenantId":"72f988bf-86f1-41af-91ab-2d7cd011db47"},"properties":{"provisioningState":"Succeeded","storageSettings":[{"datastoreType":"VaultStore","type":"LocallyRedundant"}],"isVaultProtectedByResourceGuard":false,"securitySettings":{"softDeleteSettings":{"state":"Off","retentionDurationInDays":14.0}},"secureScore":"None"},"id":"/subscriptions/00000000-0000-0000-0000-000000000000/resourceGroups/clitest-dpp-backuppolicy-000001/providers/Microsoft.DataProtection/backupVaults/clitest-bkp-vault","name":"clitest-bkp-vault","type":"Microsoft.DataProtection/backupVaults"}'
->>>>>>> d1228e33
     headers:
       cache-control:
       - no-cache
@@ -220,11 +186,7 @@
       content-type:
       - application/json
       date:
-<<<<<<< HEAD
-      - Tue, 27 Jun 2023 09:30:56 GMT
-=======
       - Mon, 14 Aug 2023 11:50:25 GMT
->>>>>>> d1228e33
       expires:
       - '-1'
       pragma:
@@ -293,11 +255,7 @@
       content-type:
       - application/json
       date:
-<<<<<<< HEAD
-      - Tue, 27 Jun 2023 09:31:00 GMT
-=======
       - Mon, 14 Aug 2023 11:50:28 GMT
->>>>>>> d1228e33
       expires:
       - '-1'
       pragma:
@@ -347,11 +305,7 @@
       content-type:
       - application/json
       date:
-<<<<<<< HEAD
-      - Tue, 27 Jun 2023 09:31:03 GMT
-=======
       - Mon, 14 Aug 2023 11:50:29 GMT
->>>>>>> d1228e33
       expires:
       - '-1'
       pragma:
@@ -401,11 +355,7 @@
       content-type:
       - application/json
       date:
-<<<<<<< HEAD
-      - Tue, 27 Jun 2023 09:31:05 GMT
-=======
       - Mon, 14 Aug 2023 11:50:31 GMT
->>>>>>> d1228e33
       expires:
       - '-1'
       pragma:
