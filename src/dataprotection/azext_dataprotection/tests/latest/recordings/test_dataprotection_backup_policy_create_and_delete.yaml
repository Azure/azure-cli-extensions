interactions:
- request:
    body: '{"identity": {"type": "SystemAssigned"}, "location": "centraluseuap", "properties":
      {"securitySettings": {"softDeleteSettings": {"state": "Off"}}, "storageSettings":
      [{"datastoreType": "VaultStore", "type": "LocallyRedundant"}]}}'
    headers:
      Accept:
      - application/json
      Accept-Encoding:
      - gzip, deflate
      CommandName:
      - dataprotection backup-vault create
      Connection:
      - keep-alive
      Content-Length:
      - '229'
      Content-Type:
      - application/json
      ParameterSetName:
      - -g --vault-name -l --storage-settings --type --soft-delete-state
      User-Agent:
      - AZURECLI/2.49.0 (AAZ) azsdk-python-core/1.26.0 Python/3.10.11 (Windows-10-10.0.22621-SP0)
    method: PUT
    uri: https://management.azure.com/subscriptions/00000000-0000-0000-0000-000000000000/resourceGroups/clitest-dpp-backuppolicy-000001/providers/Microsoft.DataProtection/backupVaults/clitest-bkp-vault?api-version=2023-01-01
  response:
    body:
<<<<<<< HEAD
      string: '{"location":"centraluseuap","identity":{"type":"SystemAssigned","principalId":"a7d21051-f2a4-44de-99b0-55211c69c9ee","tenantId":"72f988bf-86f1-41af-91ab-2d7cd011db47"},"properties":{"provisioningState":"Provisioning","storageSettings":[{"datastoreType":"VaultStore","type":"LocallyRedundant"}],"isVaultProtectedByResourceGuard":false,"securitySettings":{"softDeleteSettings":{"state":"Off","retentionDurationInDays":0.0}}},"id":"/subscriptions/00000000-0000-0000-0000-000000000000/resourceGroups/clitest-dpp-backuppolicy-000001/providers/Microsoft.DataProtection/backupVaults/clitest-bkp-vault","name":"clitest-bkp-vault","type":"Microsoft.DataProtection/backupVaults"}'
    headers:
      azure-asyncoperation:
      - https://management.azure.com/subscriptions/00000000-0000-0000-0000-000000000000/resourceGroups/clitest-dpp-backuppolicy-000001/providers/Microsoft.DataProtection/backupVaults/clitest-bkp-vault/operationStatus/ZDU1ZTg0NmUtNTE2ZS00ZTUwLWI2NjQtN2E4MTE3MGU3OTY0O2EyMmY0ZTRiLTE5OWUtNDNiOC05YzA3LTgzOTg5YzZmN2VlMg==?api-version=2023-01-01
=======
      string: '{"location":"centraluseuap","identity":{"type":"SystemAssigned","principalId":"dc5599d0-b107-4ea3-8e32-1133378fb87b","tenantId":"72f988bf-86f1-41af-91ab-2d7cd011db47"},"properties":{"provisioningState":"Provisioning","storageSettings":[{"datastoreType":"VaultStore","type":"LocallyRedundant"}],"isVaultProtectedByResourceGuard":false,"securitySettings":{"softDeleteSettings":{"state":"Off","retentionDurationInDays":0.0}}},"id":"/subscriptions/00000000-0000-0000-0000-000000000000/resourceGroups/clitest-dpp-backuppolicy-000001/providers/Microsoft.DataProtection/backupVaults/clitest-bkp-vault","name":"clitest-bkp-vault","type":"Microsoft.DataProtection/backupVaults"}'
    headers:
      azure-asyncoperation:
      - https://management.azure.com/subscriptions/00000000-0000-0000-0000-000000000000/resourceGroups/clitest-dpp-backuppolicy-000001/providers/Microsoft.DataProtection/backupVaults/clitest-bkp-vault/operationStatus/ODgzMTEzODQtODZmOC00ZmVhLWIxNDMtNzlhZWEwNzk4MzM0O2VjNGFmZmVkLTM2YjQtNDhlMi1hOTM4LTk3NjJlNWNmN2RmMw==?api-version=2023-01-01
>>>>>>> ca313ff0
      cache-control:
      - no-cache
      content-length:
      - '669'
      content-type:
      - application/json
      date:
<<<<<<< HEAD
      - Tue, 27 Jun 2023 09:34:17 GMT
=======
      - Fri, 30 Jun 2023 11:28:19 GMT
>>>>>>> ca313ff0
      expires:
      - '-1'
      pragma:
      - no-cache
      server:
      - Microsoft-IIS/10.0
      strict-transport-security:
      - max-age=31536000; includeSubDomains
      x-content-type-options:
      - nosniff
      x-ms-arm-resource-system-data:
<<<<<<< HEAD
      - '{"createdBy":"t-vpatel@microsoft.com","createdByType":"User","createdAt":"2023-06-27T09:34:14.0871321Z","lastModifiedBy":"t-vpatel@microsoft.com","lastModifiedByType":"User","lastModifiedAt":"2023-06-27T09:34:14.0871321Z"}'
=======
      - '{"createdBy":"t-vpatel@microsoft.com","createdByType":"User","createdAt":"2023-06-30T11:28:17.842746Z","lastModifiedBy":"t-vpatel@microsoft.com","lastModifiedByType":"User","lastModifiedAt":"2023-06-30T11:28:17.842746Z"}'
>>>>>>> ca313ff0
      x-ms-ratelimit-remaining-subscription-resource-requests:
      - '98'
      x-powered-by:
      - ASP.NET
    status:
      code: 201
      message: Created
- request:
    body: null
    headers:
      Accept:
      - '*/*'
      Accept-Encoding:
      - gzip, deflate
      CommandName:
      - dataprotection backup-vault create
      Connection:
      - keep-alive
      ParameterSetName:
      - -g --vault-name -l --storage-settings --type --soft-delete-state
      User-Agent:
      - AZURECLI/2.49.0 (AAZ) azsdk-python-core/1.26.0 Python/3.10.11 (Windows-10-10.0.22621-SP0)
    method: GET
<<<<<<< HEAD
    uri: https://management.azure.com/subscriptions/00000000-0000-0000-0000-000000000000/resourceGroups/clitest-dpp-backuppolicy-000001/providers/Microsoft.DataProtection/backupVaults/clitest-bkp-vault/operationStatus/ZDU1ZTg0NmUtNTE2ZS00ZTUwLWI2NjQtN2E4MTE3MGU3OTY0O2EyMmY0ZTRiLTE5OWUtNDNiOC05YzA3LTgzOTg5YzZmN2VlMg==?api-version=2023-01-01
  response:
    body:
      string: '{"id":"/subscriptions/00000000-0000-0000-0000-000000000000/resourceGroups/clitest-dpp-backuppolicy-000001/providers/Microsoft.DataProtection/backupVaults/clitest-bkp-vault/operationStatus/ZDU1ZTg0NmUtNTE2ZS00ZTUwLWI2NjQtN2E4MTE3MGU3OTY0O2EyMmY0ZTRiLTE5OWUtNDNiOC05YzA3LTgzOTg5YzZmN2VlMg==","name":"ZDU1ZTg0NmUtNTE2ZS00ZTUwLWI2NjQtN2E4MTE3MGU3OTY0O2EyMmY0ZTRiLTE5OWUtNDNiOC05YzA3LTgzOTg5YzZmN2VlMg==","status":"Succeeded","startTime":"2023-06-27T09:34:16.0521275Z","endTime":"2023-06-27T09:34:16Z"}'
=======
    uri: https://management.azure.com/subscriptions/00000000-0000-0000-0000-000000000000/resourceGroups/clitest-dpp-backuppolicy-000001/providers/Microsoft.DataProtection/backupVaults/clitest-bkp-vault/operationStatus/ODgzMTEzODQtODZmOC00ZmVhLWIxNDMtNzlhZWEwNzk4MzM0O2VjNGFmZmVkLTM2YjQtNDhlMi1hOTM4LTk3NjJlNWNmN2RmMw==?api-version=2023-01-01
  response:
    body:
      string: '{"id":"/subscriptions/00000000-0000-0000-0000-000000000000/resourceGroups/clitest-dpp-backuppolicy-000001/providers/Microsoft.DataProtection/backupVaults/clitest-bkp-vault/operationStatus/ODgzMTEzODQtODZmOC00ZmVhLWIxNDMtNzlhZWEwNzk4MzM0O2VjNGFmZmVkLTM2YjQtNDhlMi1hOTM4LTk3NjJlNWNmN2RmMw==","name":"ODgzMTEzODQtODZmOC00ZmVhLWIxNDMtNzlhZWEwNzk4MzM0O2VjNGFmZmVkLTM2YjQtNDhlMi1hOTM4LTk3NjJlNWNmN2RmMw==","status":"Succeeded","startTime":"2023-06-30T11:28:19.8180917Z","endTime":"2023-06-30T11:28:20Z"}'
>>>>>>> ca313ff0
    headers:
      cache-control:
      - no-cache
      content-length:
      - '497'
      content-type:
      - application/json
      date:
<<<<<<< HEAD
      - Tue, 27 Jun 2023 09:34:17 GMT
=======
      - Fri, 30 Jun 2023 11:28:20 GMT
>>>>>>> ca313ff0
      expires:
      - '-1'
      pragma:
      - no-cache
      server:
      - Microsoft-IIS/10.0
      strict-transport-security:
      - max-age=31536000; includeSubDomains
      transfer-encoding:
      - chunked
      vary:
      - Accept-Encoding
      x-content-type-options:
      - nosniff
      x-ms-ratelimit-remaining-subscription-resource-requests:
      - '997'
      x-powered-by:
      - ASP.NET
    status:
      code: 200
      message: OK
- request:
    body: null
    headers:
      Accept:
      - '*/*'
      Accept-Encoding:
      - gzip, deflate
      CommandName:
      - dataprotection backup-vault create
      Connection:
      - keep-alive
      ParameterSetName:
      - -g --vault-name -l --storage-settings --type --soft-delete-state
      User-Agent:
      - AZURECLI/2.49.0 (AAZ) azsdk-python-core/1.26.0 Python/3.10.11 (Windows-10-10.0.22621-SP0)
    method: GET
    uri: https://management.azure.com/subscriptions/00000000-0000-0000-0000-000000000000/resourceGroups/clitest-dpp-backuppolicy-000001/providers/Microsoft.DataProtection/backupVaults/clitest-bkp-vault?api-version=2023-01-01
  response:
    body:
<<<<<<< HEAD
      string: '{"location":"centraluseuap","identity":{"type":"SystemAssigned","principalId":"a7d21051-f2a4-44de-99b0-55211c69c9ee","tenantId":"72f988bf-86f1-41af-91ab-2d7cd011db47"},"properties":{"provisioningState":"Succeeded","storageSettings":[{"datastoreType":"VaultStore","type":"LocallyRedundant"}],"isVaultProtectedByResourceGuard":false,"securitySettings":{"softDeleteSettings":{"state":"Off","retentionDurationInDays":0.0}}},"id":"/subscriptions/00000000-0000-0000-0000-000000000000/resourceGroups/clitest-dpp-backuppolicy-000001/providers/Microsoft.DataProtection/backupVaults/clitest-bkp-vault","name":"clitest-bkp-vault","type":"Microsoft.DataProtection/backupVaults"}'
=======
      string: '{"location":"centraluseuap","identity":{"type":"SystemAssigned","principalId":"dc5599d0-b107-4ea3-8e32-1133378fb87b","tenantId":"72f988bf-86f1-41af-91ab-2d7cd011db47"},"properties":{"provisioningState":"Succeeded","storageSettings":[{"datastoreType":"VaultStore","type":"LocallyRedundant"}],"isVaultProtectedByResourceGuard":false,"securitySettings":{"softDeleteSettings":{"state":"Off","retentionDurationInDays":0.0}}},"id":"/subscriptions/00000000-0000-0000-0000-000000000000/resourceGroups/clitest-dpp-backuppolicy-000001/providers/Microsoft.DataProtection/backupVaults/clitest-bkp-vault","name":"clitest-bkp-vault","type":"Microsoft.DataProtection/backupVaults"}'
>>>>>>> ca313ff0
    headers:
      cache-control:
      - no-cache
      content-length:
      - '666'
      content-type:
      - application/json
      date:
<<<<<<< HEAD
      - Tue, 27 Jun 2023 09:34:18 GMT
=======
      - Fri, 30 Jun 2023 11:28:20 GMT
>>>>>>> ca313ff0
      expires:
      - '-1'
      pragma:
      - no-cache
      server:
      - Microsoft-IIS/10.0
      strict-transport-security:
      - max-age=31536000; includeSubDomains
      transfer-encoding:
      - chunked
      vary:
      - Accept-Encoding
      x-content-type-options:
      - nosniff
      x-ms-ratelimit-remaining-subscription-resource-requests:
      - '497'
      x-powered-by:
      - ASP.NET
    status:
      code: 200
      message: OK
- request:
    body: '{"properties": {"datasourceTypes": ["Microsoft.Compute/disks"], "name":
      "DiskPolicy1", "objectType": "BackupPolicy", "policyRules": [{"backupParameters":
      {"backupType": "Incremental", "objectType": "AzureBackupParams"}, "dataStore":
      {"dataStoreType": "OperationalStore", "objectType": "DataStoreInfoBase"}, "name":
      "BackupHourly", "objectType": "AzureBackupRule", "trigger": {"objectType": "ScheduleBasedTriggerContext",
      "schedule": {"repeatingTimeIntervals": ["R/2020-04-05T13:00:00+00:00/PT4H"]},
      "taggingCriteria": [{"isDefault": true, "tagInfo": {"id": "Default_", "tagName":
      "Default"}, "taggingPriority": 99}]}}, {"isDefault": true, "lifecycles": [{"deleteAfter":
      {"duration": "P7D", "objectType": "AbsoluteDeleteOption"}, "sourceDataStore":
      {"dataStoreType": "OperationalStore", "objectType": "DataStoreInfoBase"}}],
      "name": "Default", "objectType": "AzureRetentionRule"}]}}'
    headers:
      Accept:
      - application/json
      Accept-Encoding:
      - gzip, deflate
      CommandName:
      - dataprotection backup-policy create
      Connection:
      - keep-alive
      Content-Length:
      - '881'
      Content-Type:
      - application/json
      ParameterSetName:
      - -n --policy -g --vault-name
      User-Agent:
      - AZURECLI/2.49.0 (AAZ) azsdk-python-core/1.26.0 Python/3.10.11 (Windows-10-10.0.22621-SP0)
    method: PUT
    uri: https://management.azure.com/subscriptions/00000000-0000-0000-0000-000000000000/resourceGroups/clitest-dpp-backuppolicy-000001/providers/Microsoft.DataProtection/backupVaults/clitest-bkp-vault/backupPolicies/diskpolicy?api-version=2023-01-01
  response:
    body:
      string: '{"properties":{"policyRules":[{"backupParameters":{"backupType":"Incremental","objectType":"AzureBackupParams"},"trigger":{"schedule":{"repeatingTimeIntervals":["R/2020-04-05T13:00:00+00:00/PT4H"]},"taggingCriteria":[{"tagInfo":{"tagName":"Default","id":"Default_"},"taggingPriority":99,"isDefault":true}],"objectType":"ScheduleBasedTriggerContext"},"dataStore":{"dataStoreType":"OperationalStore","objectType":"DataStoreInfoBase"},"name":"BackupHourly","objectType":"AzureBackupRule"},{"lifecycles":[{"deleteAfter":{"objectType":"AbsoluteDeleteOption","duration":"P7D"},"sourceDataStore":{"dataStoreType":"OperationalStore","objectType":"DataStoreInfoBase"}}],"isDefault":true,"name":"Default","objectType":"AzureRetentionRule"}],"datasourceTypes":["Microsoft.Compute/disks"],"objectType":"BackupPolicy"},"id":"/subscriptions/00000000-0000-0000-0000-000000000000/resourceGroups/clitest-dpp-backuppolicy-000001/providers/Microsoft.DataProtection/backupVaults/clitest-bkp-vault/backupPolicies/diskpolicy","name":"diskpolicy","type":"Microsoft.DataProtection/backupVaults/backupPolicies"}'
    headers:
      cache-control:
      - no-cache
      content-length:
      - '1086'
      content-type:
      - application/json
      date:
<<<<<<< HEAD
      - Tue, 27 Jun 2023 09:34:21 GMT
=======
      - Fri, 30 Jun 2023 11:28:24 GMT
>>>>>>> ca313ff0
      expires:
      - '-1'
      pragma:
      - no-cache
      server:
      - Microsoft-IIS/10.0
      strict-transport-security:
      - max-age=31536000; includeSubDomains
      transfer-encoding:
      - chunked
      vary:
      - Accept-Encoding
      x-content-type-options:
      - nosniff
      x-ms-ratelimit-remaining-subscription-resource-requests:
      - '199'
      x-powered-by:
      - ASP.NET
    status:
      code: 200
      message: OK
- request:
    body: null
    headers:
      Accept:
      - '*/*'
      Accept-Encoding:
      - gzip, deflate
      CommandName:
      - dataprotection backup-policy delete
      Connection:
      - keep-alive
      Content-Length:
      - '0'
      ParameterSetName:
      - -n -g --vault-name -y
      User-Agent:
      - AZURECLI/2.49.0 (AAZ) azsdk-python-core/1.26.0 Python/3.10.11 (Windows-10-10.0.22621-SP0)
    method: DELETE
    uri: https://management.azure.com/subscriptions/00000000-0000-0000-0000-000000000000/resourceGroups/clitest-dpp-backuppolicy-000001/providers/Microsoft.DataProtection/backupVaults/clitest-bkp-vault/backupPolicies/diskpolicy?api-version=2023-01-01
  response:
    body:
      string: ''
    headers:
      cache-control:
      - no-cache
      content-length:
      - '0'
      date:
<<<<<<< HEAD
      - Tue, 27 Jun 2023 09:34:22 GMT
=======
      - Fri, 30 Jun 2023 11:28:25 GMT
>>>>>>> ca313ff0
      expires:
      - '-1'
      pragma:
      - no-cache
      strict-transport-security:
      - max-age=31536000; includeSubDomains
      x-content-type-options:
      - nosniff
      x-ms-ratelimit-remaining-subscription-resource-requests:
      - '49'
      x-powered-by:
      - ASP.NET
    status:
      code: 200
      message: OK
- request:
    body: '{"properties": {"datasourceTypes": ["Microsoft.Storage/storageAccounts/blobServices"],
      "name": "BlobPolicy1", "objectType": "BackupPolicy", "policyRules": [{"isDefault":
      true, "lifecycles": [{"deleteAfter": {"duration": "P30D", "objectType": "AbsoluteDeleteOption"},
      "sourceDataStore": {"dataStoreType": "OperationalStore", "objectType": "DataStoreInfoBase"}}],
      "name": "Default", "objectType": "AzureRetentionRule"}]}}'
    headers:
      Accept:
      - application/json
      Accept-Encoding:
      - gzip, deflate
      CommandName:
      - dataprotection backup-policy create
      Connection:
      - keep-alive
      Content-Length:
      - '419'
      Content-Type:
      - application/json
      ParameterSetName:
      - -n --policy -g --vault-name
      User-Agent:
      - AZURECLI/2.49.0 (AAZ) azsdk-python-core/1.26.0 Python/3.10.11 (Windows-10-10.0.22621-SP0)
    method: PUT
    uri: https://management.azure.com/subscriptions/00000000-0000-0000-0000-000000000000/resourceGroups/clitest-dpp-backuppolicy-000001/providers/Microsoft.DataProtection/backupVaults/clitest-bkp-vault/backupPolicies/blobpolicy?api-version=2023-01-01
  response:
    body:
      string: '{"properties":{"policyRules":[{"lifecycles":[{"deleteAfter":{"objectType":"AbsoluteDeleteOption","duration":"P30D"},"sourceDataStore":{"dataStoreType":"OperationalStore","objectType":"DataStoreInfoBase"}}],"isDefault":true,"name":"Default","objectType":"AzureRetentionRule"}],"datasourceTypes":["Microsoft.Storage/storageAccounts/blobServices"],"objectType":"BackupPolicy"},"id":"/subscriptions/00000000-0000-0000-0000-000000000000/resourceGroups/clitest-dpp-backuppolicy-000001/providers/Microsoft.DataProtection/backupVaults/clitest-bkp-vault/backupPolicies/blobpolicy","name":"blobpolicy","type":"Microsoft.DataProtection/backupVaults/backupPolicies"}'
    headers:
      cache-control:
      - no-cache
      content-length:
      - '654'
      content-type:
      - application/json
      date:
<<<<<<< HEAD
      - Tue, 27 Jun 2023 09:34:24 GMT
=======
      - Fri, 30 Jun 2023 11:28:27 GMT
>>>>>>> ca313ff0
      expires:
      - '-1'
      pragma:
      - no-cache
      server:
      - Microsoft-IIS/10.0
      strict-transport-security:
      - max-age=31536000; includeSubDomains
      transfer-encoding:
      - chunked
      vary:
      - Accept-Encoding
      x-content-type-options:
      - nosniff
      x-ms-ratelimit-remaining-subscription-resource-requests:
      - '199'
      x-powered-by:
      - ASP.NET
    status:
      code: 200
      message: OK
- request:
    body: null
    headers:
      Accept:
      - '*/*'
      Accept-Encoding:
      - gzip, deflate
      CommandName:
      - dataprotection backup-policy delete
      Connection:
      - keep-alive
      Content-Length:
      - '0'
      ParameterSetName:
      - -n -g --vault-name -y
      User-Agent:
      - AZURECLI/2.49.0 (AAZ) azsdk-python-core/1.26.0 Python/3.10.11 (Windows-10-10.0.22621-SP0)
    method: DELETE
    uri: https://management.azure.com/subscriptions/00000000-0000-0000-0000-000000000000/resourceGroups/clitest-dpp-backuppolicy-000001/providers/Microsoft.DataProtection/backupVaults/clitest-bkp-vault/backupPolicies/blobpolicy?api-version=2023-01-01
  response:
    body:
      string: ''
    headers:
      cache-control:
      - no-cache
      content-length:
      - '0'
      date:
<<<<<<< HEAD
      - Tue, 27 Jun 2023 09:34:27 GMT
=======
      - Fri, 30 Jun 2023 11:28:30 GMT
>>>>>>> ca313ff0
      expires:
      - '-1'
      pragma:
      - no-cache
      strict-transport-security:
      - max-age=31536000; includeSubDomains
      x-content-type-options:
      - nosniff
      x-ms-ratelimit-remaining-subscription-resource-requests:
      - '49'
      x-powered-by:
      - ASP.NET
    status:
      code: 200
      message: OK
- request:
    body: '{"properties": {"datasourceTypes": ["Microsoft.DBforPostgreSQL/servers/databases"],
      "name": "OssPolicy1", "objectType": "BackupPolicy", "policyRules": [{"backupParameters":
      {"backupType": "Full", "objectType": "AzureBackupParams"}, "dataStore": {"dataStoreType":
      "VaultStore", "objectType": "DataStoreInfoBase"}, "name": "BackupWeekly", "objectType":
      "AzureBackupRule", "trigger": {"objectType": "ScheduleBasedTriggerContext",
      "schedule": {"repeatingTimeIntervals": ["R/2021-08-15T06:30:00+00:00/P1W"],
      "timeZone": "UTC"}, "taggingCriteria": [{"isDefault": true, "tagInfo": {"id":
      "Default_", "tagName": "Default"}, "taggingPriority": 99}]}}, {"isDefault":
      true, "lifecycles": [{"deleteAfter": {"duration": "P3M", "objectType": "AbsoluteDeleteOption"},
      "sourceDataStore": {"dataStoreType": "VaultStore", "objectType": "DataStoreInfoBase"},
      "targetDataStoreCopySettings": []}], "name": "Default", "objectType": "AzureRetentionRule"}]}}'
    headers:
      Accept:
      - application/json
      Accept-Encoding:
      - gzip, deflate
      CommandName:
      - dataprotection backup-policy create
      Connection:
      - keep-alive
      Content-Length:
      - '934'
      Content-Type:
      - application/json
      ParameterSetName:
      - -n --policy -g --vault-name
      User-Agent:
      - AZURECLI/2.49.0 (AAZ) azsdk-python-core/1.26.0 Python/3.10.11 (Windows-10-10.0.22621-SP0)
    method: PUT
    uri: https://management.azure.com/subscriptions/00000000-0000-0000-0000-000000000000/resourceGroups/clitest-dpp-backuppolicy-000001/providers/Microsoft.DataProtection/backupVaults/clitest-bkp-vault/backupPolicies/osspolicy?api-version=2023-01-01
  response:
    body:
      string: '{"properties":{"policyRules":[{"backupParameters":{"backupType":"Full","objectType":"AzureBackupParams"},"trigger":{"schedule":{"repeatingTimeIntervals":["R/2021-08-15T06:30:00+00:00/P1W"],"timeZone":"UTC"},"taggingCriteria":[{"tagInfo":{"tagName":"Default","id":"Default_"},"taggingPriority":99,"isDefault":true}],"objectType":"ScheduleBasedTriggerContext"},"dataStore":{"dataStoreType":"VaultStore","objectType":"DataStoreInfoBase"},"name":"BackupWeekly","objectType":"AzureBackupRule"},{"lifecycles":[{"deleteAfter":{"objectType":"AbsoluteDeleteOption","duration":"P3M"},"targetDataStoreCopySettings":[],"sourceDataStore":{"dataStoreType":"VaultStore","objectType":"DataStoreInfoBase"}}],"isDefault":true,"name":"Default","objectType":"AzureRetentionRule"}],"datasourceTypes":["Microsoft.DBforPostgreSQL/servers/databases"],"objectType":"BackupPolicy"},"id":"/subscriptions/00000000-0000-0000-0000-000000000000/resourceGroups/clitest-dpp-backuppolicy-000001/providers/Microsoft.DataProtection/backupVaults/clitest-bkp-vault/backupPolicies/osspolicy","name":"osspolicy","type":"Microsoft.DataProtection/backupVaults/backupPolicies"}'
    headers:
      cache-control:
      - no-cache
      content-length:
      - '1134'
      content-type:
      - application/json
      date:
<<<<<<< HEAD
      - Tue, 27 Jun 2023 09:34:29 GMT
=======
      - Fri, 30 Jun 2023 11:28:33 GMT
>>>>>>> ca313ff0
      expires:
      - '-1'
      pragma:
      - no-cache
      server:
      - Microsoft-IIS/10.0
      strict-transport-security:
      - max-age=31536000; includeSubDomains
      transfer-encoding:
      - chunked
      vary:
      - Accept-Encoding
      x-content-type-options:
      - nosniff
      x-ms-ratelimit-remaining-subscription-resource-requests:
      - '199'
      x-powered-by:
      - ASP.NET
    status:
      code: 200
      message: OK
- request:
    body: null
    headers:
      Accept:
      - '*/*'
      Accept-Encoding:
      - gzip, deflate
      CommandName:
      - dataprotection backup-policy delete
      Connection:
      - keep-alive
      Content-Length:
      - '0'
      ParameterSetName:
      - -n -g --vault-name -y
      User-Agent:
      - AZURECLI/2.49.0 (AAZ) azsdk-python-core/1.26.0 Python/3.10.11 (Windows-10-10.0.22621-SP0)
    method: DELETE
    uri: https://management.azure.com/subscriptions/00000000-0000-0000-0000-000000000000/resourceGroups/clitest-dpp-backuppolicy-000001/providers/Microsoft.DataProtection/backupVaults/clitest-bkp-vault/backupPolicies/osspolicy?api-version=2023-01-01
  response:
    body:
      string: ''
    headers:
      cache-control:
      - no-cache
      content-length:
      - '0'
      date:
<<<<<<< HEAD
      - Tue, 27 Jun 2023 09:34:33 GMT
=======
      - Fri, 30 Jun 2023 11:28:34 GMT
>>>>>>> ca313ff0
      expires:
      - '-1'
      pragma:
      - no-cache
      strict-transport-security:
      - max-age=31536000; includeSubDomains
      x-content-type-options:
      - nosniff
      x-ms-ratelimit-remaining-subscription-resource-requests:
      - '49'
      x-powered-by:
      - ASP.NET
    status:
      code: 200
      message: OK
- request:
    body: '{"properties": {"datasourceTypes": ["Microsoft.ContainerService/managedClusters"],
      "name": "AKSPolicy1", "objectType": "BackupPolicy", "policyRules": [{"backupParameters":
      {"backupType": "Incremental", "objectType": "AzureBackupParams"}, "dataStore":
      {"dataStoreType": "OperationalStore", "objectType": "DataStoreInfoBase"}, "name":
      "BackupHourly", "objectType": "AzureBackupRule", "trigger": {"objectType": "ScheduleBasedTriggerContext",
      "schedule": {"repeatingTimeIntervals": ["R/2023-01-04T09:00:00+00:00/PT4H"]},
      "taggingCriteria": [{"isDefault": true, "tagInfo": {"id": "Default_", "tagName":
      "Default"}, "taggingPriority": 99}]}}, {"isDefault": true, "lifecycles": [{"deleteAfter":
      {"duration": "P7D", "objectType": "AbsoluteDeleteOption"}, "sourceDataStore":
      {"dataStoreType": "OperationalStore", "objectType": "DataStoreInfoBase"}}],
      "name": "Default", "objectType": "AzureRetentionRule"}]}}'
    headers:
      Accept:
      - application/json
      Accept-Encoding:
      - gzip, deflate
      CommandName:
      - dataprotection backup-policy create
      Connection:
      - keep-alive
      Content-Length:
      - '899'
      Content-Type:
      - application/json
      ParameterSetName:
      - -n --policy -g --vault-name
      User-Agent:
      - AZURECLI/2.49.0 (AAZ) azsdk-python-core/1.26.0 Python/3.10.11 (Windows-10-10.0.22621-SP0)
    method: PUT
    uri: https://management.azure.com/subscriptions/00000000-0000-0000-0000-000000000000/resourceGroups/clitest-dpp-backuppolicy-000001/providers/Microsoft.DataProtection/backupVaults/clitest-bkp-vault/backupPolicies/akspolicy?api-version=2023-01-01
  response:
    body:
      string: '{"properties":{"policyRules":[{"backupParameters":{"backupType":"Incremental","objectType":"AzureBackupParams"},"trigger":{"schedule":{"repeatingTimeIntervals":["R/2023-01-04T09:00:00+00:00/PT4H"]},"taggingCriteria":[{"tagInfo":{"tagName":"Default","id":"Default_"},"taggingPriority":99,"isDefault":true}],"objectType":"ScheduleBasedTriggerContext"},"dataStore":{"dataStoreType":"OperationalStore","objectType":"DataStoreInfoBase"},"name":"BackupHourly","objectType":"AzureBackupRule"},{"lifecycles":[{"deleteAfter":{"objectType":"AbsoluteDeleteOption","duration":"P7D"},"sourceDataStore":{"dataStoreType":"OperationalStore","objectType":"DataStoreInfoBase"}}],"isDefault":true,"name":"Default","objectType":"AzureRetentionRule"}],"datasourceTypes":["Microsoft.ContainerService/managedClusters"],"objectType":"BackupPolicy"},"id":"/subscriptions/00000000-0000-0000-0000-000000000000/resourceGroups/clitest-dpp-backuppolicy-000001/providers/Microsoft.DataProtection/backupVaults/clitest-bkp-vault/backupPolicies/akspolicy","name":"akspolicy","type":"Microsoft.DataProtection/backupVaults/backupPolicies"}'
    headers:
      cache-control:
      - no-cache
      content-length:
      - '1103'
      content-type:
      - application/json
      date:
<<<<<<< HEAD
      - Tue, 27 Jun 2023 09:34:34 GMT
=======
      - Fri, 30 Jun 2023 11:28:36 GMT
>>>>>>> ca313ff0
      expires:
      - '-1'
      pragma:
      - no-cache
      server:
      - Microsoft-IIS/10.0
      strict-transport-security:
      - max-age=31536000; includeSubDomains
      transfer-encoding:
      - chunked
      vary:
      - Accept-Encoding
      x-content-type-options:
      - nosniff
      x-ms-ratelimit-remaining-subscription-resource-requests:
      - '199'
      x-powered-by:
      - ASP.NET
    status:
      code: 200
      message: OK
- request:
    body: null
    headers:
      Accept:
      - '*/*'
      Accept-Encoding:
      - gzip, deflate
      CommandName:
      - dataprotection backup-policy delete
      Connection:
      - keep-alive
      Content-Length:
      - '0'
      ParameterSetName:
      - -n -g --vault-name -y
      User-Agent:
      - AZURECLI/2.49.0 (AAZ) azsdk-python-core/1.26.0 Python/3.10.11 (Windows-10-10.0.22621-SP0)
    method: DELETE
    uri: https://management.azure.com/subscriptions/00000000-0000-0000-0000-000000000000/resourceGroups/clitest-dpp-backuppolicy-000001/providers/Microsoft.DataProtection/backupVaults/clitest-bkp-vault/backupPolicies/akspolicy?api-version=2023-01-01
  response:
    body:
      string: ''
    headers:
      cache-control:
      - no-cache
      content-length:
      - '0'
      date:
<<<<<<< HEAD
      - Tue, 27 Jun 2023 09:34:36 GMT
=======
      - Fri, 30 Jun 2023 11:28:38 GMT
>>>>>>> ca313ff0
      expires:
      - '-1'
      pragma:
      - no-cache
      strict-transport-security:
      - max-age=31536000; includeSubDomains
      x-content-type-options:
      - nosniff
      x-ms-ratelimit-remaining-subscription-resource-requests:
      - '49'
      x-powered-by:
      - ASP.NET
    status:
      code: 200
      message: OK
version: 1<|MERGE_RESOLUTION|>--- conflicted
+++ resolved
@@ -24,17 +24,10 @@
     uri: https://management.azure.com/subscriptions/00000000-0000-0000-0000-000000000000/resourceGroups/clitest-dpp-backuppolicy-000001/providers/Microsoft.DataProtection/backupVaults/clitest-bkp-vault?api-version=2023-01-01
   response:
     body:
-<<<<<<< HEAD
       string: '{"location":"centraluseuap","identity":{"type":"SystemAssigned","principalId":"a7d21051-f2a4-44de-99b0-55211c69c9ee","tenantId":"72f988bf-86f1-41af-91ab-2d7cd011db47"},"properties":{"provisioningState":"Provisioning","storageSettings":[{"datastoreType":"VaultStore","type":"LocallyRedundant"}],"isVaultProtectedByResourceGuard":false,"securitySettings":{"softDeleteSettings":{"state":"Off","retentionDurationInDays":0.0}}},"id":"/subscriptions/00000000-0000-0000-0000-000000000000/resourceGroups/clitest-dpp-backuppolicy-000001/providers/Microsoft.DataProtection/backupVaults/clitest-bkp-vault","name":"clitest-bkp-vault","type":"Microsoft.DataProtection/backupVaults"}'
     headers:
       azure-asyncoperation:
       - https://management.azure.com/subscriptions/00000000-0000-0000-0000-000000000000/resourceGroups/clitest-dpp-backuppolicy-000001/providers/Microsoft.DataProtection/backupVaults/clitest-bkp-vault/operationStatus/ZDU1ZTg0NmUtNTE2ZS00ZTUwLWI2NjQtN2E4MTE3MGU3OTY0O2EyMmY0ZTRiLTE5OWUtNDNiOC05YzA3LTgzOTg5YzZmN2VlMg==?api-version=2023-01-01
-=======
-      string: '{"location":"centraluseuap","identity":{"type":"SystemAssigned","principalId":"dc5599d0-b107-4ea3-8e32-1133378fb87b","tenantId":"72f988bf-86f1-41af-91ab-2d7cd011db47"},"properties":{"provisioningState":"Provisioning","storageSettings":[{"datastoreType":"VaultStore","type":"LocallyRedundant"}],"isVaultProtectedByResourceGuard":false,"securitySettings":{"softDeleteSettings":{"state":"Off","retentionDurationInDays":0.0}}},"id":"/subscriptions/00000000-0000-0000-0000-000000000000/resourceGroups/clitest-dpp-backuppolicy-000001/providers/Microsoft.DataProtection/backupVaults/clitest-bkp-vault","name":"clitest-bkp-vault","type":"Microsoft.DataProtection/backupVaults"}'
-    headers:
-      azure-asyncoperation:
-      - https://management.azure.com/subscriptions/00000000-0000-0000-0000-000000000000/resourceGroups/clitest-dpp-backuppolicy-000001/providers/Microsoft.DataProtection/backupVaults/clitest-bkp-vault/operationStatus/ODgzMTEzODQtODZmOC00ZmVhLWIxNDMtNzlhZWEwNzk4MzM0O2VjNGFmZmVkLTM2YjQtNDhlMi1hOTM4LTk3NjJlNWNmN2RmMw==?api-version=2023-01-01
->>>>>>> ca313ff0
       cache-control:
       - no-cache
       content-length:
@@ -42,11 +35,7 @@
       content-type:
       - application/json
       date:
-<<<<<<< HEAD
       - Tue, 27 Jun 2023 09:34:17 GMT
-=======
-      - Fri, 30 Jun 2023 11:28:19 GMT
->>>>>>> ca313ff0
       expires:
       - '-1'
       pragma:
@@ -58,11 +47,7 @@
       x-content-type-options:
       - nosniff
       x-ms-arm-resource-system-data:
-<<<<<<< HEAD
       - '{"createdBy":"t-vpatel@microsoft.com","createdByType":"User","createdAt":"2023-06-27T09:34:14.0871321Z","lastModifiedBy":"t-vpatel@microsoft.com","lastModifiedByType":"User","lastModifiedAt":"2023-06-27T09:34:14.0871321Z"}'
-=======
-      - '{"createdBy":"t-vpatel@microsoft.com","createdByType":"User","createdAt":"2023-06-30T11:28:17.842746Z","lastModifiedBy":"t-vpatel@microsoft.com","lastModifiedByType":"User","lastModifiedAt":"2023-06-30T11:28:17.842746Z"}'
->>>>>>> ca313ff0
       x-ms-ratelimit-remaining-subscription-resource-requests:
       - '98'
       x-powered-by:
@@ -86,17 +71,10 @@
       User-Agent:
       - AZURECLI/2.49.0 (AAZ) azsdk-python-core/1.26.0 Python/3.10.11 (Windows-10-10.0.22621-SP0)
     method: GET
-<<<<<<< HEAD
     uri: https://management.azure.com/subscriptions/00000000-0000-0000-0000-000000000000/resourceGroups/clitest-dpp-backuppolicy-000001/providers/Microsoft.DataProtection/backupVaults/clitest-bkp-vault/operationStatus/ZDU1ZTg0NmUtNTE2ZS00ZTUwLWI2NjQtN2E4MTE3MGU3OTY0O2EyMmY0ZTRiLTE5OWUtNDNiOC05YzA3LTgzOTg5YzZmN2VlMg==?api-version=2023-01-01
   response:
     body:
       string: '{"id":"/subscriptions/00000000-0000-0000-0000-000000000000/resourceGroups/clitest-dpp-backuppolicy-000001/providers/Microsoft.DataProtection/backupVaults/clitest-bkp-vault/operationStatus/ZDU1ZTg0NmUtNTE2ZS00ZTUwLWI2NjQtN2E4MTE3MGU3OTY0O2EyMmY0ZTRiLTE5OWUtNDNiOC05YzA3LTgzOTg5YzZmN2VlMg==","name":"ZDU1ZTg0NmUtNTE2ZS00ZTUwLWI2NjQtN2E4MTE3MGU3OTY0O2EyMmY0ZTRiLTE5OWUtNDNiOC05YzA3LTgzOTg5YzZmN2VlMg==","status":"Succeeded","startTime":"2023-06-27T09:34:16.0521275Z","endTime":"2023-06-27T09:34:16Z"}'
-=======
-    uri: https://management.azure.com/subscriptions/00000000-0000-0000-0000-000000000000/resourceGroups/clitest-dpp-backuppolicy-000001/providers/Microsoft.DataProtection/backupVaults/clitest-bkp-vault/operationStatus/ODgzMTEzODQtODZmOC00ZmVhLWIxNDMtNzlhZWEwNzk4MzM0O2VjNGFmZmVkLTM2YjQtNDhlMi1hOTM4LTk3NjJlNWNmN2RmMw==?api-version=2023-01-01
-  response:
-    body:
-      string: '{"id":"/subscriptions/00000000-0000-0000-0000-000000000000/resourceGroups/clitest-dpp-backuppolicy-000001/providers/Microsoft.DataProtection/backupVaults/clitest-bkp-vault/operationStatus/ODgzMTEzODQtODZmOC00ZmVhLWIxNDMtNzlhZWEwNzk4MzM0O2VjNGFmZmVkLTM2YjQtNDhlMi1hOTM4LTk3NjJlNWNmN2RmMw==","name":"ODgzMTEzODQtODZmOC00ZmVhLWIxNDMtNzlhZWEwNzk4MzM0O2VjNGFmZmVkLTM2YjQtNDhlMi1hOTM4LTk3NjJlNWNmN2RmMw==","status":"Succeeded","startTime":"2023-06-30T11:28:19.8180917Z","endTime":"2023-06-30T11:28:20Z"}'
->>>>>>> ca313ff0
     headers:
       cache-control:
       - no-cache
@@ -105,11 +83,7 @@
       content-type:
       - application/json
       date:
-<<<<<<< HEAD
       - Tue, 27 Jun 2023 09:34:17 GMT
-=======
-      - Fri, 30 Jun 2023 11:28:20 GMT
->>>>>>> ca313ff0
       expires:
       - '-1'
       pragma:
@@ -150,11 +124,7 @@
     uri: https://management.azure.com/subscriptions/00000000-0000-0000-0000-000000000000/resourceGroups/clitest-dpp-backuppolicy-000001/providers/Microsoft.DataProtection/backupVaults/clitest-bkp-vault?api-version=2023-01-01
   response:
     body:
-<<<<<<< HEAD
       string: '{"location":"centraluseuap","identity":{"type":"SystemAssigned","principalId":"a7d21051-f2a4-44de-99b0-55211c69c9ee","tenantId":"72f988bf-86f1-41af-91ab-2d7cd011db47"},"properties":{"provisioningState":"Succeeded","storageSettings":[{"datastoreType":"VaultStore","type":"LocallyRedundant"}],"isVaultProtectedByResourceGuard":false,"securitySettings":{"softDeleteSettings":{"state":"Off","retentionDurationInDays":0.0}}},"id":"/subscriptions/00000000-0000-0000-0000-000000000000/resourceGroups/clitest-dpp-backuppolicy-000001/providers/Microsoft.DataProtection/backupVaults/clitest-bkp-vault","name":"clitest-bkp-vault","type":"Microsoft.DataProtection/backupVaults"}'
-=======
-      string: '{"location":"centraluseuap","identity":{"type":"SystemAssigned","principalId":"dc5599d0-b107-4ea3-8e32-1133378fb87b","tenantId":"72f988bf-86f1-41af-91ab-2d7cd011db47"},"properties":{"provisioningState":"Succeeded","storageSettings":[{"datastoreType":"VaultStore","type":"LocallyRedundant"}],"isVaultProtectedByResourceGuard":false,"securitySettings":{"softDeleteSettings":{"state":"Off","retentionDurationInDays":0.0}}},"id":"/subscriptions/00000000-0000-0000-0000-000000000000/resourceGroups/clitest-dpp-backuppolicy-000001/providers/Microsoft.DataProtection/backupVaults/clitest-bkp-vault","name":"clitest-bkp-vault","type":"Microsoft.DataProtection/backupVaults"}'
->>>>>>> ca313ff0
     headers:
       cache-control:
       - no-cache
@@ -163,11 +133,7 @@
       content-type:
       - application/json
       date:
-<<<<<<< HEAD
       - Tue, 27 Jun 2023 09:34:18 GMT
-=======
-      - Fri, 30 Jun 2023 11:28:20 GMT
->>>>>>> ca313ff0
       expires:
       - '-1'
       pragma:
@@ -231,11 +197,7 @@
       content-type:
       - application/json
       date:
-<<<<<<< HEAD
       - Tue, 27 Jun 2023 09:34:21 GMT
-=======
-      - Fri, 30 Jun 2023 11:28:24 GMT
->>>>>>> ca313ff0
       expires:
       - '-1'
       pragma:
@@ -285,11 +247,7 @@
       content-length:
       - '0'
       date:
-<<<<<<< HEAD
       - Tue, 27 Jun 2023 09:34:22 GMT
-=======
-      - Fri, 30 Jun 2023 11:28:25 GMT
->>>>>>> ca313ff0
       expires:
       - '-1'
       pragma:
@@ -341,11 +299,7 @@
       content-type:
       - application/json
       date:
-<<<<<<< HEAD
       - Tue, 27 Jun 2023 09:34:24 GMT
-=======
-      - Fri, 30 Jun 2023 11:28:27 GMT
->>>>>>> ca313ff0
       expires:
       - '-1'
       pragma:
@@ -395,11 +349,7 @@
       content-length:
       - '0'
       date:
-<<<<<<< HEAD
       - Tue, 27 Jun 2023 09:34:27 GMT
-=======
-      - Fri, 30 Jun 2023 11:28:30 GMT
->>>>>>> ca313ff0
       expires:
       - '-1'
       pragma:
@@ -457,11 +407,7 @@
       content-type:
       - application/json
       date:
-<<<<<<< HEAD
       - Tue, 27 Jun 2023 09:34:29 GMT
-=======
-      - Fri, 30 Jun 2023 11:28:33 GMT
->>>>>>> ca313ff0
       expires:
       - '-1'
       pragma:
@@ -511,11 +457,7 @@
       content-length:
       - '0'
       date:
-<<<<<<< HEAD
       - Tue, 27 Jun 2023 09:34:33 GMT
-=======
-      - Fri, 30 Jun 2023 11:28:34 GMT
->>>>>>> ca313ff0
       expires:
       - '-1'
       pragma:
@@ -573,11 +515,7 @@
       content-type:
       - application/json
       date:
-<<<<<<< HEAD
       - Tue, 27 Jun 2023 09:34:34 GMT
-=======
-      - Fri, 30 Jun 2023 11:28:36 GMT
->>>>>>> ca313ff0
       expires:
       - '-1'
       pragma:
@@ -627,11 +565,7 @@
       content-length:
       - '0'
       date:
-<<<<<<< HEAD
       - Tue, 27 Jun 2023 09:34:36 GMT
-=======
-      - Fri, 30 Jun 2023 11:28:38 GMT
->>>>>>> ca313ff0
       expires:
       - '-1'
       pragma:
