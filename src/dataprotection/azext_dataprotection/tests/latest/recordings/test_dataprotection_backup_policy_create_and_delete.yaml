--- conflicted
+++ resolved
@@ -25,17 +25,10 @@
     uri: https://management.azure.com/subscriptions/00000000-0000-0000-0000-000000000000/resourceGroups/clitest-dpp-backuppolicy-000001/providers/Microsoft.DataProtection/backupVaults/clitest-bkp-vault?api-version=2023-05-01
   response:
     body:
-<<<<<<< HEAD
-      string: '{"location":"centraluseuap","identity":{"type":"SystemAssigned","principalId":"a7d21051-f2a4-44de-99b0-55211c69c9ee","tenantId":"72f988bf-86f1-41af-91ab-2d7cd011db47"},"properties":{"provisioningState":"Provisioning","storageSettings":[{"datastoreType":"VaultStore","type":"LocallyRedundant"}],"isVaultProtectedByResourceGuard":false,"securitySettings":{"softDeleteSettings":{"state":"Off","retentionDurationInDays":0.0}}},"id":"/subscriptions/00000000-0000-0000-0000-000000000000/resourceGroups/clitest-dpp-backuppolicy-000001/providers/Microsoft.DataProtection/backupVaults/clitest-bkp-vault","name":"clitest-bkp-vault","type":"Microsoft.DataProtection/backupVaults"}'
-    headers:
-      azure-asyncoperation:
-      - https://management.azure.com/subscriptions/00000000-0000-0000-0000-000000000000/resourceGroups/clitest-dpp-backuppolicy-000001/providers/Microsoft.DataProtection/backupVaults/clitest-bkp-vault/operationStatus/ZDU1ZTg0NmUtNTE2ZS00ZTUwLWI2NjQtN2E4MTE3MGU3OTY0O2EyMmY0ZTRiLTE5OWUtNDNiOC05YzA3LTgzOTg5YzZmN2VlMg==?api-version=2023-01-01
-=======
       string: '{"location":"centraluseuap","identity":{"type":"SystemAssigned","principalId":"32e39dfe-a0e7-4490-ba50-42760ca58dfe","tenantId":"72f988bf-86f1-41af-91ab-2d7cd011db47"},"properties":{"provisioningState":"Provisioning","storageSettings":[{"datastoreType":"VaultStore","type":"LocallyRedundant"}],"isVaultProtectedByResourceGuard":false,"securitySettings":{"softDeleteSettings":{"state":"Off","retentionDurationInDays":14.0}},"secureScore":"None"},"id":"/subscriptions/00000000-0000-0000-0000-000000000000/resourceGroups/clitest-dpp-backuppolicy-000001/providers/Microsoft.DataProtection/backupVaults/clitest-bkp-vault","name":"clitest-bkp-vault","type":"Microsoft.DataProtection/backupVaults"}'
     headers:
       azure-asyncoperation:
       - https://management.azure.com/subscriptions/00000000-0000-0000-0000-000000000000/resourceGroups/clitest-dpp-backuppolicy-000001/providers/Microsoft.DataProtection/backupVaults/clitest-bkp-vault/operationStatus/YmM2NjNkMjAtYzEwZi00YTI2LTljYTgtMmYxZGU5MWYzMGIzOzA3NTllZjQ3LThmYTMtNDllNC1iMmJjLWJlMGQ2NWZjN2E2MQ==?api-version=2023-05-01
->>>>>>> d1228e33
       cache-control:
       - no-cache
       content-length:
@@ -43,11 +36,7 @@
       content-type:
       - application/json
       date:
-<<<<<<< HEAD
-      - Tue, 27 Jun 2023 09:34:17 GMT
-=======
       - Mon, 14 Aug 2023 11:49:32 GMT
->>>>>>> d1228e33
       expires:
       - '-1'
       pragma:
@@ -59,13 +48,9 @@
       x-content-type-options:
       - nosniff
       x-ms-arm-resource-system-data:
-<<<<<<< HEAD
-      - '{"createdBy":"t-vpatel@microsoft.com","createdByType":"User","createdAt":"2023-06-27T09:34:14.0871321Z","lastModifiedBy":"t-vpatel@microsoft.com","lastModifiedByType":"User","lastModifiedAt":"2023-06-27T09:34:14.0871321Z"}'
-=======
       - '{"createdBy":"zubairabid@microsoft.com","createdByType":"User","createdAt":"2023-08-14T11:49:31.2559905Z","lastModifiedBy":"zubairabid@microsoft.com","lastModifiedByType":"User","lastModifiedAt":"2023-08-14T11:49:31.2559905Z"}'
       x-ms-operation-identifier:
       - tenantId=72f988bf-86f1-41af-91ab-2d7cd011db47,objectId=12f8ea5c-1212-449e-b31c-0a574f43076e/centraluseuap/7edc668f-7199-4b3b-aeec-8a560c6bbe5a
->>>>>>> d1228e33
       x-ms-ratelimit-remaining-subscription-resource-requests:
       - '99'
       x-powered-by:
@@ -89,17 +74,10 @@
       User-Agent:
       - AZURECLI/2.51.0 (PIP) (AAZ) azsdk-python-core/1.26.0 Python/3.10.7 (Windows-10-10.0.22621-SP0)
     method: GET
-<<<<<<< HEAD
-    uri: https://management.azure.com/subscriptions/00000000-0000-0000-0000-000000000000/resourceGroups/clitest-dpp-backuppolicy-000001/providers/Microsoft.DataProtection/backupVaults/clitest-bkp-vault/operationStatus/ZDU1ZTg0NmUtNTE2ZS00ZTUwLWI2NjQtN2E4MTE3MGU3OTY0O2EyMmY0ZTRiLTE5OWUtNDNiOC05YzA3LTgzOTg5YzZmN2VlMg==?api-version=2023-01-01
-  response:
-    body:
-      string: '{"id":"/subscriptions/00000000-0000-0000-0000-000000000000/resourceGroups/clitest-dpp-backuppolicy-000001/providers/Microsoft.DataProtection/backupVaults/clitest-bkp-vault/operationStatus/ZDU1ZTg0NmUtNTE2ZS00ZTUwLWI2NjQtN2E4MTE3MGU3OTY0O2EyMmY0ZTRiLTE5OWUtNDNiOC05YzA3LTgzOTg5YzZmN2VlMg==","name":"ZDU1ZTg0NmUtNTE2ZS00ZTUwLWI2NjQtN2E4MTE3MGU3OTY0O2EyMmY0ZTRiLTE5OWUtNDNiOC05YzA3LTgzOTg5YzZmN2VlMg==","status":"Succeeded","startTime":"2023-06-27T09:34:16.0521275Z","endTime":"2023-06-27T09:34:16Z"}'
-=======
     uri: https://management.azure.com/subscriptions/00000000-0000-0000-0000-000000000000/resourceGroups/clitest-dpp-backuppolicy-000001/providers/Microsoft.DataProtection/backupVaults/clitest-bkp-vault/operationStatus/YmM2NjNkMjAtYzEwZi00YTI2LTljYTgtMmYxZGU5MWYzMGIzOzA3NTllZjQ3LThmYTMtNDllNC1iMmJjLWJlMGQ2NWZjN2E2MQ==?api-version=2023-05-01
   response:
     body:
       string: '{"id":"/subscriptions/00000000-0000-0000-0000-000000000000/resourceGroups/clitest-dpp-backuppolicy-000001/providers/Microsoft.DataProtection/backupVaults/clitest-bkp-vault/operationStatus/YmM2NjNkMjAtYzEwZi00YTI2LTljYTgtMmYxZGU5MWYzMGIzOzA3NTllZjQ3LThmYTMtNDllNC1iMmJjLWJlMGQ2NWZjN2E2MQ==","name":"YmM2NjNkMjAtYzEwZi00YTI2LTljYTgtMmYxZGU5MWYzMGIzOzA3NTllZjQ3LThmYTMtNDllNC1iMmJjLWJlMGQ2NWZjN2E2MQ==","status":"Succeeded","startTime":"2023-08-14T11:49:31.9517837Z","endTime":"2023-08-14T11:49:32Z"}'
->>>>>>> d1228e33
     headers:
       cache-control:
       - no-cache
@@ -108,11 +86,7 @@
       content-type:
       - application/json
       date:
-<<<<<<< HEAD
-      - Tue, 27 Jun 2023 09:34:17 GMT
-=======
       - Mon, 14 Aug 2023 11:49:32 GMT
->>>>>>> d1228e33
       expires:
       - '-1'
       pragma:
@@ -153,11 +127,7 @@
     uri: https://management.azure.com/subscriptions/00000000-0000-0000-0000-000000000000/resourceGroups/clitest-dpp-backuppolicy-000001/providers/Microsoft.DataProtection/backupVaults/clitest-bkp-vault?api-version=2023-05-01
   response:
     body:
-<<<<<<< HEAD
-      string: '{"location":"centraluseuap","identity":{"type":"SystemAssigned","principalId":"a7d21051-f2a4-44de-99b0-55211c69c9ee","tenantId":"72f988bf-86f1-41af-91ab-2d7cd011db47"},"properties":{"provisioningState":"Succeeded","storageSettings":[{"datastoreType":"VaultStore","type":"LocallyRedundant"}],"isVaultProtectedByResourceGuard":false,"securitySettings":{"softDeleteSettings":{"state":"Off","retentionDurationInDays":0.0}}},"id":"/subscriptions/00000000-0000-0000-0000-000000000000/resourceGroups/clitest-dpp-backuppolicy-000001/providers/Microsoft.DataProtection/backupVaults/clitest-bkp-vault","name":"clitest-bkp-vault","type":"Microsoft.DataProtection/backupVaults"}'
-=======
       string: '{"location":"centraluseuap","identity":{"type":"SystemAssigned","principalId":"32e39dfe-a0e7-4490-ba50-42760ca58dfe","tenantId":"72f988bf-86f1-41af-91ab-2d7cd011db47"},"properties":{"provisioningState":"Succeeded","storageSettings":[{"datastoreType":"VaultStore","type":"LocallyRedundant"}],"isVaultProtectedByResourceGuard":false,"securitySettings":{"softDeleteSettings":{"state":"Off","retentionDurationInDays":14.0}},"secureScore":"None"},"id":"/subscriptions/00000000-0000-0000-0000-000000000000/resourceGroups/clitest-dpp-backuppolicy-000001/providers/Microsoft.DataProtection/backupVaults/clitest-bkp-vault","name":"clitest-bkp-vault","type":"Microsoft.DataProtection/backupVaults"}'
->>>>>>> d1228e33
     headers:
       cache-control:
       - no-cache
@@ -166,11 +136,7 @@
       content-type:
       - application/json
       date:
-<<<<<<< HEAD
-      - Tue, 27 Jun 2023 09:34:18 GMT
-=======
       - Mon, 14 Aug 2023 11:49:32 GMT
->>>>>>> d1228e33
       expires:
       - '-1'
       pragma:
@@ -234,11 +200,7 @@
       content-type:
       - application/json
       date:
-<<<<<<< HEAD
-      - Tue, 27 Jun 2023 09:34:21 GMT
-=======
       - Mon, 14 Aug 2023 11:49:34 GMT
->>>>>>> d1228e33
       expires:
       - '-1'
       pragma:
@@ -288,11 +250,7 @@
       content-length:
       - '0'
       date:
-<<<<<<< HEAD
-      - Tue, 27 Jun 2023 09:34:22 GMT
-=======
       - Mon, 14 Aug 2023 11:49:37 GMT
->>>>>>> d1228e33
       expires:
       - '-1'
       pragma:
@@ -344,11 +302,7 @@
       content-type:
       - application/json
       date:
-<<<<<<< HEAD
-      - Tue, 27 Jun 2023 09:34:24 GMT
-=======
       - Mon, 14 Aug 2023 11:49:39 GMT
->>>>>>> d1228e33
       expires:
       - '-1'
       pragma:
@@ -398,11 +352,7 @@
       content-length:
       - '0'
       date:
-<<<<<<< HEAD
-      - Tue, 27 Jun 2023 09:34:27 GMT
-=======
       - Mon, 14 Aug 2023 11:49:40 GMT
->>>>>>> d1228e33
       expires:
       - '-1'
       pragma:
@@ -460,11 +410,7 @@
       content-type:
       - application/json
       date:
-<<<<<<< HEAD
-      - Tue, 27 Jun 2023 09:34:29 GMT
-=======
       - Mon, 14 Aug 2023 11:49:41 GMT
->>>>>>> d1228e33
       expires:
       - '-1'
       pragma:
@@ -514,11 +460,7 @@
       content-length:
       - '0'
       date:
-<<<<<<< HEAD
-      - Tue, 27 Jun 2023 09:34:33 GMT
-=======
       - Mon, 14 Aug 2023 11:49:43 GMT
->>>>>>> d1228e33
       expires:
       - '-1'
       pragma:
@@ -576,11 +518,7 @@
       content-type:
       - application/json
       date:
-<<<<<<< HEAD
-      - Tue, 27 Jun 2023 09:34:34 GMT
-=======
       - Mon, 14 Aug 2023 11:49:45 GMT
->>>>>>> d1228e33
       expires:
       - '-1'
       pragma:
@@ -630,11 +568,7 @@
       content-length:
       - '0'
       date:
-<<<<<<< HEAD
-      - Tue, 27 Jun 2023 09:34:36 GMT
-=======
       - Mon, 14 Aug 2023 11:49:47 GMT
->>>>>>> d1228e33
       expires:
       - '-1'
       pragma:
