interactions:
- request:
    body: null
    headers:
      Accept:
      - application/json
      Accept-Encoding:
      - gzip, deflate
      CommandName:
      - dataprotection backup-instance wait
      Connection:
      - keep-alive
      ParameterSetName:
      - -g --vault-name --backup-instance-name --timeout --custom
      User-Agent:
      - AZURECLI/2.59.0 (PIP) azsdk-python-core/1.30.1 Python/3.10.7 (Windows-10-10.0.22631-SP0)
    method: GET
    uri: https://management.azure.com/subscriptions/00000000-0000-0000-0000-000000000000/resourceGroups/clitest-dpp-rg/providers/Microsoft.DataProtection/backupVaults/clitest-bkp-vault-persistent-bi-donotdelete/backupInstances/clitest-disk-persistent-bi-donotdelete-clitest-disk-persistent-bi-donotdelete-e33c80ba-0bf8-11ee-aaa6-002b670b472e?api-version=2024-04-01
  response:
    body:
<<<<<<< HEAD
      string: '{"properties":{"friendlyName":"clitest-disk-persistent-bi-donotdelete","dataSourceInfo":{"resourceID":"/subscriptions/00000000-0000-0000-0000-000000000000/resourceGroups/clitest-dpp-rg/providers/Microsoft.Compute/disks/clitest-disk-persistent-bi-donotdelete","resourceUri":"","datasourceType":"Microsoft.Compute/disks","resourceName":"clitest-disk-persistent-bi-donotdelete","resourceType":"Microsoft.Compute/disks","resourceLocation":"centraluseuap","objectType":"Datasource"},"policyInfo":{"policyId":"/subscriptions/00000000-0000-0000-0000-000000000000/resourceGroups/clitest-dpp-rg/providers/Microsoft.DataProtection/backupVaults/clitest-bkp-vault-persistent-bi-donotdelete/backupPolicies/diskpolicy","policyParameters":{"dataStoreParametersList":[{"dataStoreType":"OperationalStore","objectType":"AzureOperationalStoreParameters","resourceGroupId":"/subscriptions/00000000-0000-0000-0000-000000000000/resourceGroups/clitest-dpp-rg"}]}},"protectionStatus":{"status":"ProtectionStopped"},"currentProtectionState":"ProtectionStopped","provisioningState":"Succeeded","objectType":"BackupInstance"},"id":"/subscriptions/00000000-0000-0000-0000-000000000000/resourceGroups/clitest-dpp-rg/providers/Microsoft.DataProtection/backupVaults/clitest-bkp-vault-persistent-bi-donotdelete/backupInstances/clitest-disk-persistent-bi-donotdelete-clitest-disk-persistent-bi-donotdelete-e33c80ba-0bf8-11ee-aaa6-002b670b472e","name":"clitest-disk-persistent-bi-donotdelete-clitest-disk-persistent-bi-donotdelete-e33c80ba-0bf8-11ee-aaa6-002b670b472e","type":"Microsoft.DataProtection/backupVaults/backupInstances"}'
    headers:
      cache-control:
      - no-cache
      content-length:
      - '1598'
      content-type:
      - application/json
      date:
      - Mon, 12 Feb 2024 06:07:33 GMT
      expires:
      - '-1'
      pragma:
      - no-cache
      server:
      - Microsoft-IIS/10.0
      strict-transport-security:
      - max-age=31536000; includeSubDomains
      x-content-type-options:
      - nosniff
      x-ms-operation-identifier:
      - tenantId=72f988bf-86f1-41af-91ab-2d7cd011db47,objectId=12f8ea5c-1212-449e-b31c-0a574f43076e/centraluseuap/3e00bc3b-06e8-470e-8508-ed05c101c8ff
      x-ms-ratelimit-remaining-subscription-resource-requests:
      - '1985'
      x-powered-by:
      - ASP.NET
    status:
      code: 200
      message: OK
- request:
    body: null
    headers:
      Accept:
      - application/json
      Accept-Encoding:
      - gzip, deflate
      CommandName:
      - dataprotection backup-instance wait
      Connection:
      - keep-alive
      ParameterSetName:
      - -g --vault-name --backup-instance-name --timeout --custom
      User-Agent:
      - AZURECLI/2.57.0 (PIP) (AAZ) azsdk-python-core/1.28.0 Python/3.10.7 (Windows-10-10.0.22621-SP0)
    method: GET
    uri: https://management.azure.com/subscriptions/00000000-0000-0000-0000-000000000000/resourceGroups/clitest-dpp-rg/providers/Microsoft.DataProtection/backupVaults/clitest-bkp-vault-persistent-bi-donotdelete/backupInstances/clitest-disk-persistent-bi-donotdelete-clitest-disk-persistent-bi-donotdelete-e33c80ba-0bf8-11ee-aaa6-002b670b472e?api-version=2023-11-01
  response:
    body:
      string: '{"properties":{"friendlyName":"clitest-disk-persistent-bi-donotdelete","dataSourceInfo":{"resourceID":"/subscriptions/00000000-0000-0000-0000-000000000000/resourceGroups/clitest-dpp-rg/providers/Microsoft.Compute/disks/clitest-disk-persistent-bi-donotdelete","resourceUri":"","datasourceType":"Microsoft.Compute/disks","resourceName":"clitest-disk-persistent-bi-donotdelete","resourceType":"Microsoft.Compute/disks","resourceLocation":"centraluseuap","objectType":"Datasource"},"policyInfo":{"policyId":"/subscriptions/00000000-0000-0000-0000-000000000000/resourceGroups/clitest-dpp-rg/providers/Microsoft.DataProtection/backupVaults/clitest-bkp-vault-persistent-bi-donotdelete/backupPolicies/diskpolicy","policyParameters":{"dataStoreParametersList":[{"dataStoreType":"OperationalStore","objectType":"AzureOperationalStoreParameters","resourceGroupId":"/subscriptions/00000000-0000-0000-0000-000000000000/resourceGroups/clitest-dpp-rg"}]}},"protectionStatus":{"status":"ProtectionStopped"},"currentProtectionState":"ProtectionStopped","provisioningState":"Succeeded","objectType":"BackupInstance"},"id":"/subscriptions/00000000-0000-0000-0000-000000000000/resourceGroups/clitest-dpp-rg/providers/Microsoft.DataProtection/backupVaults/clitest-bkp-vault-persistent-bi-donotdelete/backupInstances/clitest-disk-persistent-bi-donotdelete-clitest-disk-persistent-bi-donotdelete-e33c80ba-0bf8-11ee-aaa6-002b670b472e","name":"clitest-disk-persistent-bi-donotdelete-clitest-disk-persistent-bi-donotdelete-e33c80ba-0bf8-11ee-aaa6-002b670b472e","type":"Microsoft.DataProtection/backupVaults/backupInstances"}'
    headers:
      cache-control:
      - no-cache
      content-length:
      - '1598'
      content-type:
      - application/json
      date:
      - Mon, 12 Feb 2024 06:08:04 GMT
      expires:
      - '-1'
      pragma:
      - no-cache
      server:
      - Microsoft-IIS/10.0
      strict-transport-security:
      - max-age=31536000; includeSubDomains
      x-content-type-options:
      - nosniff
      x-ms-operation-identifier:
      - tenantId=72f988bf-86f1-41af-91ab-2d7cd011db47,objectId=12f8ea5c-1212-449e-b31c-0a574f43076e/centraluseuap/60e762f6-e13d-4e2e-9f13-7fa24510848f
      x-ms-ratelimit-remaining-subscription-resource-requests:
      - '1989'
      x-powered-by:
      - ASP.NET
    status:
      code: 200
      message: OK
- request:
    body: null
    headers:
      Accept:
      - application/json
      Accept-Encoding:
      - gzip, deflate
      CommandName:
      - dataprotection backup-instance wait
      Connection:
      - keep-alive
      ParameterSetName:
      - -g --vault-name --backup-instance-name --timeout --custom
      User-Agent:
      - AZURECLI/2.57.0 (PIP) (AAZ) azsdk-python-core/1.28.0 Python/3.10.7 (Windows-10-10.0.22621-SP0)
    method: GET
    uri: https://management.azure.com/subscriptions/00000000-0000-0000-0000-000000000000/resourceGroups/clitest-dpp-rg/providers/Microsoft.DataProtection/backupVaults/clitest-bkp-vault-persistent-bi-donotdelete/backupInstances/clitest-disk-persistent-bi-donotdelete-clitest-disk-persistent-bi-donotdelete-e33c80ba-0bf8-11ee-aaa6-002b670b472e?api-version=2023-11-01
  response:
    body:
      string: '{"properties":{"friendlyName":"clitest-disk-persistent-bi-donotdelete","dataSourceInfo":{"resourceID":"/subscriptions/00000000-0000-0000-0000-000000000000/resourceGroups/clitest-dpp-rg/providers/Microsoft.Compute/disks/clitest-disk-persistent-bi-donotdelete","resourceUri":"","datasourceType":"Microsoft.Compute/disks","resourceName":"clitest-disk-persistent-bi-donotdelete","resourceType":"Microsoft.Compute/disks","resourceLocation":"centraluseuap","objectType":"Datasource"},"policyInfo":{"policyId":"/subscriptions/00000000-0000-0000-0000-000000000000/resourceGroups/clitest-dpp-rg/providers/Microsoft.DataProtection/backupVaults/clitest-bkp-vault-persistent-bi-donotdelete/backupPolicies/diskpolicy","policyParameters":{"dataStoreParametersList":[{"dataStoreType":"OperationalStore","objectType":"AzureOperationalStoreParameters","resourceGroupId":"/subscriptions/00000000-0000-0000-0000-000000000000/resourceGroups/clitest-dpp-rg"}]}},"protectionStatus":{"status":"ProtectionStopped"},"currentProtectionState":"ProtectionStopped","provisioningState":"Succeeded","objectType":"BackupInstance"},"id":"/subscriptions/00000000-0000-0000-0000-000000000000/resourceGroups/clitest-dpp-rg/providers/Microsoft.DataProtection/backupVaults/clitest-bkp-vault-persistent-bi-donotdelete/backupInstances/clitest-disk-persistent-bi-donotdelete-clitest-disk-persistent-bi-donotdelete-e33c80ba-0bf8-11ee-aaa6-002b670b472e","name":"clitest-disk-persistent-bi-donotdelete-clitest-disk-persistent-bi-donotdelete-e33c80ba-0bf8-11ee-aaa6-002b670b472e","type":"Microsoft.DataProtection/backupVaults/backupInstances"}'
    headers:
      cache-control:
      - no-cache
      content-length:
      - '1598'
      content-type:
      - application/json
      date:
      - Mon, 12 Feb 2024 06:08:35 GMT
      expires:
      - '-1'
      pragma:
      - no-cache
      server:
      - Microsoft-IIS/10.0
      strict-transport-security:
      - max-age=31536000; includeSubDomains
      x-content-type-options:
      - nosniff
      x-ms-operation-identifier:
      - tenantId=72f988bf-86f1-41af-91ab-2d7cd011db47,objectId=12f8ea5c-1212-449e-b31c-0a574f43076e/centraluseuap/56d3c51e-55cc-4cc9-b2a0-205147b52f5b
      x-ms-ratelimit-remaining-subscription-resource-requests:
      - '1988'
      x-powered-by:
      - ASP.NET
    status:
      code: 200
      message: OK
- request:
    body: null
    headers:
      Accept:
      - application/json
      Accept-Encoding:
      - gzip, deflate
      CommandName:
      - dataprotection backup-instance wait
      Connection:
      - keep-alive
      ParameterSetName:
      - -g --vault-name --backup-instance-name --timeout --custom
      User-Agent:
      - AZURECLI/2.57.0 (PIP) (AAZ) azsdk-python-core/1.28.0 Python/3.10.7 (Windows-10-10.0.22621-SP0)
    method: GET
    uri: https://management.azure.com/subscriptions/00000000-0000-0000-0000-000000000000/resourceGroups/clitest-dpp-rg/providers/Microsoft.DataProtection/backupVaults/clitest-bkp-vault-persistent-bi-donotdelete/backupInstances/clitest-disk-persistent-bi-donotdelete-clitest-disk-persistent-bi-donotdelete-e33c80ba-0bf8-11ee-aaa6-002b670b472e?api-version=2023-11-01
  response:
    body:
      string: '{"properties":{"friendlyName":"clitest-disk-persistent-bi-donotdelete","dataSourceInfo":{"resourceID":"/subscriptions/00000000-0000-0000-0000-000000000000/resourceGroups/clitest-dpp-rg/providers/Microsoft.Compute/disks/clitest-disk-persistent-bi-donotdelete","resourceUri":"","datasourceType":"Microsoft.Compute/disks","resourceName":"clitest-disk-persistent-bi-donotdelete","resourceType":"Microsoft.Compute/disks","resourceLocation":"centraluseuap","objectType":"Datasource"},"policyInfo":{"policyId":"/subscriptions/00000000-0000-0000-0000-000000000000/resourceGroups/clitest-dpp-rg/providers/Microsoft.DataProtection/backupVaults/clitest-bkp-vault-persistent-bi-donotdelete/backupPolicies/diskpolicy","policyParameters":{"dataStoreParametersList":[{"dataStoreType":"OperationalStore","objectType":"AzureOperationalStoreParameters","resourceGroupId":"/subscriptions/00000000-0000-0000-0000-000000000000/resourceGroups/clitest-dpp-rg"}]}},"protectionStatus":{"status":"ProtectionStopped"},"currentProtectionState":"ProtectionStopped","provisioningState":"Succeeded","objectType":"BackupInstance"},"id":"/subscriptions/00000000-0000-0000-0000-000000000000/resourceGroups/clitest-dpp-rg/providers/Microsoft.DataProtection/backupVaults/clitest-bkp-vault-persistent-bi-donotdelete/backupInstances/clitest-disk-persistent-bi-donotdelete-clitest-disk-persistent-bi-donotdelete-e33c80ba-0bf8-11ee-aaa6-002b670b472e","name":"clitest-disk-persistent-bi-donotdelete-clitest-disk-persistent-bi-donotdelete-e33c80ba-0bf8-11ee-aaa6-002b670b472e","type":"Microsoft.DataProtection/backupVaults/backupInstances"}'
    headers:
      cache-control:
      - no-cache
      content-length:
      - '1598'
      content-type:
      - application/json
      date:
      - Mon, 12 Feb 2024 06:09:06 GMT
      expires:
      - '-1'
      pragma:
      - no-cache
      server:
      - Microsoft-IIS/10.0
      strict-transport-security:
      - max-age=31536000; includeSubDomains
      x-content-type-options:
      - nosniff
      x-ms-operation-identifier:
      - tenantId=72f988bf-86f1-41af-91ab-2d7cd011db47,objectId=12f8ea5c-1212-449e-b31c-0a574f43076e/centraluseuap/a8b35943-4144-4c24-b3ba-202f34cd49c7
      x-ms-ratelimit-remaining-subscription-resource-requests:
      - '1999'
      x-powered-by:
      - ASP.NET
    status:
      code: 200
      message: OK
- request:
    body: null
    headers:
      Accept:
      - application/json
      Accept-Encoding:
      - gzip, deflate
      CommandName:
      - dataprotection backup-instance wait
      Connection:
      - keep-alive
      ParameterSetName:
      - -g --vault-name --backup-instance-name --timeout --custom
      User-Agent:
      - AZURECLI/2.57.0 (PIP) (AAZ) azsdk-python-core/1.28.0 Python/3.10.7 (Windows-10-10.0.22621-SP0)
    method: GET
    uri: https://management.azure.com/subscriptions/00000000-0000-0000-0000-000000000000/resourceGroups/clitest-dpp-rg/providers/Microsoft.DataProtection/backupVaults/clitest-bkp-vault-persistent-bi-donotdelete/backupInstances/clitest-disk-persistent-bi-donotdelete-clitest-disk-persistent-bi-donotdelete-e33c80ba-0bf8-11ee-aaa6-002b670b472e?api-version=2023-11-01
  response:
    body:
      string: '{"properties":{"friendlyName":"clitest-disk-persistent-bi-donotdelete","dataSourceInfo":{"resourceID":"/subscriptions/00000000-0000-0000-0000-000000000000/resourceGroups/clitest-dpp-rg/providers/Microsoft.Compute/disks/clitest-disk-persistent-bi-donotdelete","resourceUri":"","datasourceType":"Microsoft.Compute/disks","resourceName":"clitest-disk-persistent-bi-donotdelete","resourceType":"Microsoft.Compute/disks","resourceLocation":"centraluseuap","objectType":"Datasource"},"policyInfo":{"policyId":"/subscriptions/00000000-0000-0000-0000-000000000000/resourceGroups/clitest-dpp-rg/providers/Microsoft.DataProtection/backupVaults/clitest-bkp-vault-persistent-bi-donotdelete/backupPolicies/diskpolicy","policyParameters":{"dataStoreParametersList":[{"dataStoreType":"OperationalStore","objectType":"AzureOperationalStoreParameters","resourceGroupId":"/subscriptions/00000000-0000-0000-0000-000000000000/resourceGroups/clitest-dpp-rg"}]}},"protectionStatus":{"status":"ProtectionStopped"},"currentProtectionState":"ProtectionStopped","provisioningState":"Succeeded","objectType":"BackupInstance"},"id":"/subscriptions/00000000-0000-0000-0000-000000000000/resourceGroups/clitest-dpp-rg/providers/Microsoft.DataProtection/backupVaults/clitest-bkp-vault-persistent-bi-donotdelete/backupInstances/clitest-disk-persistent-bi-donotdelete-clitest-disk-persistent-bi-donotdelete-e33c80ba-0bf8-11ee-aaa6-002b670b472e","name":"clitest-disk-persistent-bi-donotdelete-clitest-disk-persistent-bi-donotdelete-e33c80ba-0bf8-11ee-aaa6-002b670b472e","type":"Microsoft.DataProtection/backupVaults/backupInstances"}'
    headers:
      cache-control:
      - no-cache
      content-length:
      - '1598'
      content-type:
      - application/json
      date:
      - Mon, 12 Feb 2024 06:09:37 GMT
      expires:
      - '-1'
      pragma:
      - no-cache
      server:
      - Microsoft-IIS/10.0
      strict-transport-security:
      - max-age=31536000; includeSubDomains
      x-content-type-options:
      - nosniff
      x-ms-operation-identifier:
      - tenantId=72f988bf-86f1-41af-91ab-2d7cd011db47,objectId=12f8ea5c-1212-449e-b31c-0a574f43076e/centraluseuap/1b5b2580-e07c-4ab4-bb56-9bce44ab703f
      x-ms-ratelimit-remaining-subscription-resource-requests:
      - '1987'
      x-powered-by:
      - ASP.NET
    status:
      code: 200
      message: OK
- request:
    body: null
    headers:
      Accept:
      - application/json
      Accept-Encoding:
      - gzip, deflate
      CommandName:
      - dataprotection backup-instance wait
      Connection:
      - keep-alive
      ParameterSetName:
      - -g --vault-name --backup-instance-name --timeout --custom
      User-Agent:
      - AZURECLI/2.57.0 (PIP) (AAZ) azsdk-python-core/1.28.0 Python/3.10.7 (Windows-10-10.0.22621-SP0)
    method: GET
    uri: https://management.azure.com/subscriptions/00000000-0000-0000-0000-000000000000/resourceGroups/clitest-dpp-rg/providers/Microsoft.DataProtection/backupVaults/clitest-bkp-vault-persistent-bi-donotdelete/backupInstances/clitest-disk-persistent-bi-donotdelete-clitest-disk-persistent-bi-donotdelete-e33c80ba-0bf8-11ee-aaa6-002b670b472e?api-version=2023-11-01
  response:
    body:
      string: '{"properties":{"friendlyName":"clitest-disk-persistent-bi-donotdelete","dataSourceInfo":{"resourceID":"/subscriptions/00000000-0000-0000-0000-000000000000/resourceGroups/clitest-dpp-rg/providers/Microsoft.Compute/disks/clitest-disk-persistent-bi-donotdelete","resourceUri":"","datasourceType":"Microsoft.Compute/disks","resourceName":"clitest-disk-persistent-bi-donotdelete","resourceType":"Microsoft.Compute/disks","resourceLocation":"centraluseuap","objectType":"Datasource"},"policyInfo":{"policyId":"/subscriptions/00000000-0000-0000-0000-000000000000/resourceGroups/clitest-dpp-rg/providers/Microsoft.DataProtection/backupVaults/clitest-bkp-vault-persistent-bi-donotdelete/backupPolicies/diskpolicy","policyParameters":{"dataStoreParametersList":[{"dataStoreType":"OperationalStore","objectType":"AzureOperationalStoreParameters","resourceGroupId":"/subscriptions/00000000-0000-0000-0000-000000000000/resourceGroups/clitest-dpp-rg"}]}},"protectionStatus":{"status":"ProtectionStopped"},"currentProtectionState":"ProtectionStopped","provisioningState":"Succeeded","objectType":"BackupInstance"},"id":"/subscriptions/00000000-0000-0000-0000-000000000000/resourceGroups/clitest-dpp-rg/providers/Microsoft.DataProtection/backupVaults/clitest-bkp-vault-persistent-bi-donotdelete/backupInstances/clitest-disk-persistent-bi-donotdelete-clitest-disk-persistent-bi-donotdelete-e33c80ba-0bf8-11ee-aaa6-002b670b472e","name":"clitest-disk-persistent-bi-donotdelete-clitest-disk-persistent-bi-donotdelete-e33c80ba-0bf8-11ee-aaa6-002b670b472e","type":"Microsoft.DataProtection/backupVaults/backupInstances"}'
    headers:
      cache-control:
      - no-cache
      content-length:
      - '1598'
      content-type:
      - application/json
      date:
      - Mon, 12 Feb 2024 06:10:08 GMT
      expires:
      - '-1'
      pragma:
      - no-cache
      server:
      - Microsoft-IIS/10.0
      strict-transport-security:
      - max-age=31536000; includeSubDomains
      x-content-type-options:
      - nosniff
      x-ms-operation-identifier:
      - tenantId=72f988bf-86f1-41af-91ab-2d7cd011db47,objectId=12f8ea5c-1212-449e-b31c-0a574f43076e/centraluseuap/16f551c5-cfc2-4b7a-a515-f77d00080691
      x-ms-ratelimit-remaining-subscription-resource-requests:
      - '1998'
      x-powered-by:
      - ASP.NET
    status:
      code: 200
      message: OK
- request:
    body: null
    headers:
      Accept:
      - application/json
      Accept-Encoding:
      - gzip, deflate
      CommandName:
      - dataprotection backup-instance wait
      Connection:
      - keep-alive
      ParameterSetName:
      - -g --vault-name --backup-instance-name --timeout --custom
      User-Agent:
      - AZURECLI/2.57.0 (PIP) (AAZ) azsdk-python-core/1.28.0 Python/3.10.7 (Windows-10-10.0.22621-SP0)
    method: GET
    uri: https://management.azure.com/subscriptions/00000000-0000-0000-0000-000000000000/resourceGroups/clitest-dpp-rg/providers/Microsoft.DataProtection/backupVaults/clitest-bkp-vault-persistent-bi-donotdelete/backupInstances/clitest-disk-persistent-bi-donotdelete-clitest-disk-persistent-bi-donotdelete-e33c80ba-0bf8-11ee-aaa6-002b670b472e?api-version=2023-11-01
  response:
    body:
      string: '{"properties":{"friendlyName":"clitest-disk-persistent-bi-donotdelete","dataSourceInfo":{"resourceID":"/subscriptions/00000000-0000-0000-0000-000000000000/resourceGroups/clitest-dpp-rg/providers/Microsoft.Compute/disks/clitest-disk-persistent-bi-donotdelete","resourceUri":"","datasourceType":"Microsoft.Compute/disks","resourceName":"clitest-disk-persistent-bi-donotdelete","resourceType":"Microsoft.Compute/disks","resourceLocation":"centraluseuap","objectType":"Datasource"},"policyInfo":{"policyId":"/subscriptions/00000000-0000-0000-0000-000000000000/resourceGroups/clitest-dpp-rg/providers/Microsoft.DataProtection/backupVaults/clitest-bkp-vault-persistent-bi-donotdelete/backupPolicies/diskpolicy","policyParameters":{"dataStoreParametersList":[{"dataStoreType":"OperationalStore","objectType":"AzureOperationalStoreParameters","resourceGroupId":"/subscriptions/00000000-0000-0000-0000-000000000000/resourceGroups/clitest-dpp-rg"}]}},"protectionStatus":{"status":"ProtectionStopped"},"currentProtectionState":"ProtectionStopped","provisioningState":"Succeeded","objectType":"BackupInstance"},"id":"/subscriptions/00000000-0000-0000-0000-000000000000/resourceGroups/clitest-dpp-rg/providers/Microsoft.DataProtection/backupVaults/clitest-bkp-vault-persistent-bi-donotdelete/backupInstances/clitest-disk-persistent-bi-donotdelete-clitest-disk-persistent-bi-donotdelete-e33c80ba-0bf8-11ee-aaa6-002b670b472e","name":"clitest-disk-persistent-bi-donotdelete-clitest-disk-persistent-bi-donotdelete-e33c80ba-0bf8-11ee-aaa6-002b670b472e","type":"Microsoft.DataProtection/backupVaults/backupInstances"}'
    headers:
      cache-control:
      - no-cache
      content-length:
      - '1598'
      content-type:
      - application/json
      date:
      - Mon, 12 Feb 2024 06:10:39 GMT
      expires:
      - '-1'
      pragma:
      - no-cache
      server:
      - Microsoft-IIS/10.0
      strict-transport-security:
      - max-age=31536000; includeSubDomains
      x-content-type-options:
      - nosniff
      x-ms-operation-identifier:
      - tenantId=72f988bf-86f1-41af-91ab-2d7cd011db47,objectId=12f8ea5c-1212-449e-b31c-0a574f43076e/centraluseuap/0f6435ab-3ca9-4cb5-b9ca-3c807bc3a5b9
      x-ms-ratelimit-remaining-subscription-resource-requests:
      - '1984'
      x-powered-by:
      - ASP.NET
    status:
      code: 200
      message: OK
- request:
    body: null
    headers:
      Accept:
      - application/json
      Accept-Encoding:
      - gzip, deflate
      CommandName:
      - dataprotection backup-instance wait
      Connection:
      - keep-alive
      ParameterSetName:
      - -g --vault-name --backup-instance-name --timeout --custom
      User-Agent:
      - AZURECLI/2.57.0 (PIP) (AAZ) azsdk-python-core/1.28.0 Python/3.10.7 (Windows-10-10.0.22621-SP0)
    method: GET
    uri: https://management.azure.com/subscriptions/00000000-0000-0000-0000-000000000000/resourceGroups/clitest-dpp-rg/providers/Microsoft.DataProtection/backupVaults/clitest-bkp-vault-persistent-bi-donotdelete/backupInstances/clitest-disk-persistent-bi-donotdelete-clitest-disk-persistent-bi-donotdelete-e33c80ba-0bf8-11ee-aaa6-002b670b472e?api-version=2023-11-01
  response:
    body:
      string: '{"properties":{"friendlyName":"clitest-disk-persistent-bi-donotdelete","dataSourceInfo":{"resourceID":"/subscriptions/00000000-0000-0000-0000-000000000000/resourceGroups/clitest-dpp-rg/providers/Microsoft.Compute/disks/clitest-disk-persistent-bi-donotdelete","resourceUri":"","datasourceType":"Microsoft.Compute/disks","resourceName":"clitest-disk-persistent-bi-donotdelete","resourceType":"Microsoft.Compute/disks","resourceLocation":"centraluseuap","objectType":"Datasource"},"policyInfo":{"policyId":"/subscriptions/00000000-0000-0000-0000-000000000000/resourceGroups/clitest-dpp-rg/providers/Microsoft.DataProtection/backupVaults/clitest-bkp-vault-persistent-bi-donotdelete/backupPolicies/diskpolicy","policyParameters":{"dataStoreParametersList":[{"dataStoreType":"OperationalStore","objectType":"AzureOperationalStoreParameters","resourceGroupId":"/subscriptions/00000000-0000-0000-0000-000000000000/resourceGroups/clitest-dpp-rg"}]}},"protectionStatus":{"status":"ProtectionStopped"},"currentProtectionState":"ProtectionStopped","provisioningState":"Succeeded","objectType":"BackupInstance"},"id":"/subscriptions/00000000-0000-0000-0000-000000000000/resourceGroups/clitest-dpp-rg/providers/Microsoft.DataProtection/backupVaults/clitest-bkp-vault-persistent-bi-donotdelete/backupInstances/clitest-disk-persistent-bi-donotdelete-clitest-disk-persistent-bi-donotdelete-e33c80ba-0bf8-11ee-aaa6-002b670b472e","name":"clitest-disk-persistent-bi-donotdelete-clitest-disk-persistent-bi-donotdelete-e33c80ba-0bf8-11ee-aaa6-002b670b472e","type":"Microsoft.DataProtection/backupVaults/backupInstances"}'
    headers:
      cache-control:
      - no-cache
      content-length:
      - '1598'
      content-type:
      - application/json
      date:
      - Mon, 12 Feb 2024 06:11:11 GMT
      expires:
      - '-1'
      pragma:
      - no-cache
      server:
      - Microsoft-IIS/10.0
      strict-transport-security:
      - max-age=31536000; includeSubDomains
      x-content-type-options:
      - nosniff
      x-ms-operation-identifier:
      - tenantId=72f988bf-86f1-41af-91ab-2d7cd011db47,objectId=12f8ea5c-1212-449e-b31c-0a574f43076e/centraluseuap/d7016fa5-4ac8-49b9-ab13-bb916b3ea53c
      x-ms-ratelimit-remaining-subscription-resource-requests:
      - '1983'
      x-powered-by:
      - ASP.NET
    status:
      code: 200
      message: OK
- request:
    body: null
    headers:
      Accept:
      - application/json
      Accept-Encoding:
      - gzip, deflate
      CommandName:
      - dataprotection backup-instance wait
      Connection:
      - keep-alive
      ParameterSetName:
      - -g --vault-name --backup-instance-name --timeout --custom
      User-Agent:
      - AZURECLI/2.57.0 (PIP) (AAZ) azsdk-python-core/1.28.0 Python/3.10.7 (Windows-10-10.0.22621-SP0)
    method: GET
    uri: https://management.azure.com/subscriptions/00000000-0000-0000-0000-000000000000/resourceGroups/clitest-dpp-rg/providers/Microsoft.DataProtection/backupVaults/clitest-bkp-vault-persistent-bi-donotdelete/backupInstances/clitest-disk-persistent-bi-donotdelete-clitest-disk-persistent-bi-donotdelete-e33c80ba-0bf8-11ee-aaa6-002b670b472e?api-version=2023-11-01
  response:
    body:
      string: '{"properties":{"friendlyName":"clitest-disk-persistent-bi-donotdelete","dataSourceInfo":{"resourceID":"/subscriptions/00000000-0000-0000-0000-000000000000/resourceGroups/clitest-dpp-rg/providers/Microsoft.Compute/disks/clitest-disk-persistent-bi-donotdelete","resourceUri":"","datasourceType":"Microsoft.Compute/disks","resourceName":"clitest-disk-persistent-bi-donotdelete","resourceType":"Microsoft.Compute/disks","resourceLocation":"centraluseuap","objectType":"Datasource"},"policyInfo":{"policyId":"/subscriptions/00000000-0000-0000-0000-000000000000/resourceGroups/clitest-dpp-rg/providers/Microsoft.DataProtection/backupVaults/clitest-bkp-vault-persistent-bi-donotdelete/backupPolicies/diskpolicy","policyParameters":{"dataStoreParametersList":[{"dataStoreType":"OperationalStore","objectType":"AzureOperationalStoreParameters","resourceGroupId":"/subscriptions/00000000-0000-0000-0000-000000000000/resourceGroups/clitest-dpp-rg"}]}},"protectionStatus":{"status":"ProtectionStopped"},"currentProtectionState":"ProtectionStopped","provisioningState":"Succeeded","objectType":"BackupInstance"},"id":"/subscriptions/00000000-0000-0000-0000-000000000000/resourceGroups/clitest-dpp-rg/providers/Microsoft.DataProtection/backupVaults/clitest-bkp-vault-persistent-bi-donotdelete/backupInstances/clitest-disk-persistent-bi-donotdelete-clitest-disk-persistent-bi-donotdelete-e33c80ba-0bf8-11ee-aaa6-002b670b472e","name":"clitest-disk-persistent-bi-donotdelete-clitest-disk-persistent-bi-donotdelete-e33c80ba-0bf8-11ee-aaa6-002b670b472e","type":"Microsoft.DataProtection/backupVaults/backupInstances"}'
    headers:
      cache-control:
      - no-cache
      content-length:
      - '1598'
      content-type:
      - application/json
      date:
      - Mon, 12 Feb 2024 06:11:42 GMT
      expires:
      - '-1'
      pragma:
      - no-cache
      server:
      - Microsoft-IIS/10.0
      strict-transport-security:
      - max-age=31536000; includeSubDomains
      x-content-type-options:
      - nosniff
      x-ms-operation-identifier:
      - tenantId=72f988bf-86f1-41af-91ab-2d7cd011db47,objectId=12f8ea5c-1212-449e-b31c-0a574f43076e/centraluseuap/f12b48ac-fdeb-43ac-93e5-bf5b06a0a78c
      x-ms-ratelimit-remaining-subscription-resource-requests:
      - '1986'
      x-powered-by:
      - ASP.NET
    status:
      code: 200
      message: OK
- request:
    body: null
    headers:
      Accept:
      - application/json
      Accept-Encoding:
      - gzip, deflate
      CommandName:
      - dataprotection backup-instance wait
      Connection:
      - keep-alive
      ParameterSetName:
      - -g --vault-name --backup-instance-name --timeout --custom
      User-Agent:
      - AZURECLI/2.57.0 (PIP) (AAZ) azsdk-python-core/1.28.0 Python/3.10.7 (Windows-10-10.0.22621-SP0)
    method: GET
    uri: https://management.azure.com/subscriptions/00000000-0000-0000-0000-000000000000/resourceGroups/clitest-dpp-rg/providers/Microsoft.DataProtection/backupVaults/clitest-bkp-vault-persistent-bi-donotdelete/backupInstances/clitest-disk-persistent-bi-donotdelete-clitest-disk-persistent-bi-donotdelete-e33c80ba-0bf8-11ee-aaa6-002b670b472e?api-version=2023-11-01
  response:
    body:
      string: '{"properties":{"friendlyName":"clitest-disk-persistent-bi-donotdelete","dataSourceInfo":{"resourceID":"/subscriptions/00000000-0000-0000-0000-000000000000/resourceGroups/clitest-dpp-rg/providers/Microsoft.Compute/disks/clitest-disk-persistent-bi-donotdelete","resourceUri":"","datasourceType":"Microsoft.Compute/disks","resourceName":"clitest-disk-persistent-bi-donotdelete","resourceType":"Microsoft.Compute/disks","resourceLocation":"centraluseuap","objectType":"Datasource"},"policyInfo":{"policyId":"/subscriptions/00000000-0000-0000-0000-000000000000/resourceGroups/clitest-dpp-rg/providers/Microsoft.DataProtection/backupVaults/clitest-bkp-vault-persistent-bi-donotdelete/backupPolicies/diskpolicy","policyParameters":{"dataStoreParametersList":[{"dataStoreType":"OperationalStore","objectType":"AzureOperationalStoreParameters","resourceGroupId":"/subscriptions/00000000-0000-0000-0000-000000000000/resourceGroups/clitest-dpp-rg"}]}},"protectionStatus":{"status":"ProtectionStopped"},"currentProtectionState":"ProtectionStopped","provisioningState":"Succeeded","objectType":"BackupInstance"},"id":"/subscriptions/00000000-0000-0000-0000-000000000000/resourceGroups/clitest-dpp-rg/providers/Microsoft.DataProtection/backupVaults/clitest-bkp-vault-persistent-bi-donotdelete/backupInstances/clitest-disk-persistent-bi-donotdelete-clitest-disk-persistent-bi-donotdelete-e33c80ba-0bf8-11ee-aaa6-002b670b472e","name":"clitest-disk-persistent-bi-donotdelete-clitest-disk-persistent-bi-donotdelete-e33c80ba-0bf8-11ee-aaa6-002b670b472e","type":"Microsoft.DataProtection/backupVaults/backupInstances"}'
    headers:
      cache-control:
      - no-cache
      content-length:
      - '1598'
      content-type:
      - application/json
      date:
      - Mon, 12 Feb 2024 06:12:12 GMT
      expires:
      - '-1'
      pragma:
      - no-cache
      server:
      - Microsoft-IIS/10.0
      strict-transport-security:
      - max-age=31536000; includeSubDomains
      x-content-type-options:
      - nosniff
      x-ms-operation-identifier:
      - tenantId=72f988bf-86f1-41af-91ab-2d7cd011db47,objectId=12f8ea5c-1212-449e-b31c-0a574f43076e/centraluseuap/791cf58f-5d62-47b8-9e3a-8b33fdaaa29a
      x-ms-ratelimit-remaining-subscription-resource-requests:
      - '1997'
      x-powered-by:
      - ASP.NET
    status:
      code: 200
      message: OK
- request:
    body: null
    headers:
      Accept:
      - application/json
      Accept-Encoding:
      - gzip, deflate
      CommandName:
      - dataprotection backup-instance wait
      Connection:
      - keep-alive
      ParameterSetName:
      - -g --vault-name --backup-instance-name --timeout --custom
      User-Agent:
      - AZURECLI/2.57.0 (PIP) (AAZ) azsdk-python-core/1.28.0 Python/3.10.7 (Windows-10-10.0.22621-SP0)
    method: GET
    uri: https://management.azure.com/subscriptions/00000000-0000-0000-0000-000000000000/resourceGroups/clitest-dpp-rg/providers/Microsoft.DataProtection/backupVaults/clitest-bkp-vault-persistent-bi-donotdelete/backupInstances/clitest-disk-persistent-bi-donotdelete-clitest-disk-persistent-bi-donotdelete-e33c80ba-0bf8-11ee-aaa6-002b670b472e?api-version=2023-11-01
  response:
    body:
      string: '{"properties":{"friendlyName":"clitest-disk-persistent-bi-donotdelete","dataSourceInfo":{"resourceID":"/subscriptions/00000000-0000-0000-0000-000000000000/resourceGroups/clitest-dpp-rg/providers/Microsoft.Compute/disks/clitest-disk-persistent-bi-donotdelete","resourceUri":"","datasourceType":"Microsoft.Compute/disks","resourceName":"clitest-disk-persistent-bi-donotdelete","resourceType":"Microsoft.Compute/disks","resourceLocation":"centraluseuap","objectType":"Datasource"},"policyInfo":{"policyId":"/subscriptions/00000000-0000-0000-0000-000000000000/resourceGroups/clitest-dpp-rg/providers/Microsoft.DataProtection/backupVaults/clitest-bkp-vault-persistent-bi-donotdelete/backupPolicies/diskpolicy","policyParameters":{"dataStoreParametersList":[{"dataStoreType":"OperationalStore","objectType":"AzureOperationalStoreParameters","resourceGroupId":"/subscriptions/00000000-0000-0000-0000-000000000000/resourceGroups/clitest-dpp-rg"}]}},"protectionStatus":{"status":"ProtectionStopped"},"currentProtectionState":"ProtectionStopped","provisioningState":"Succeeded","objectType":"BackupInstance"},"id":"/subscriptions/00000000-0000-0000-0000-000000000000/resourceGroups/clitest-dpp-rg/providers/Microsoft.DataProtection/backupVaults/clitest-bkp-vault-persistent-bi-donotdelete/backupInstances/clitest-disk-persistent-bi-donotdelete-clitest-disk-persistent-bi-donotdelete-e33c80ba-0bf8-11ee-aaa6-002b670b472e","name":"clitest-disk-persistent-bi-donotdelete-clitest-disk-persistent-bi-donotdelete-e33c80ba-0bf8-11ee-aaa6-002b670b472e","type":"Microsoft.DataProtection/backupVaults/backupInstances"}'
    headers:
      cache-control:
      - no-cache
      content-length:
      - '1598'
      content-type:
      - application/json
      date:
      - Mon, 12 Feb 2024 06:12:44 GMT
      expires:
      - '-1'
      pragma:
      - no-cache
      server:
      - Microsoft-IIS/10.0
      strict-transport-security:
      - max-age=31536000; includeSubDomains
      x-content-type-options:
      - nosniff
      x-ms-operation-identifier:
      - tenantId=72f988bf-86f1-41af-91ab-2d7cd011db47,objectId=12f8ea5c-1212-449e-b31c-0a574f43076e/centraluseuap/ea971d19-3ba6-4225-8644-8c0c4c032a45
      x-ms-ratelimit-remaining-subscription-resource-requests:
      - '1985'
      x-powered-by:
      - ASP.NET
    status:
      code: 200
      message: OK
- request:
    body: null
    headers:
      Accept:
      - application/json
      Accept-Encoding:
      - gzip, deflate
      CommandName:
      - dataprotection backup-instance wait
      Connection:
      - keep-alive
      ParameterSetName:
      - -g --vault-name --backup-instance-name --timeout --custom
      User-Agent:
      - AZURECLI/2.57.0 (PIP) (AAZ) azsdk-python-core/1.28.0 Python/3.10.7 (Windows-10-10.0.22621-SP0)
    method: GET
    uri: https://management.azure.com/subscriptions/00000000-0000-0000-0000-000000000000/resourceGroups/clitest-dpp-rg/providers/Microsoft.DataProtection/backupVaults/clitest-bkp-vault-persistent-bi-donotdelete/backupInstances/clitest-disk-persistent-bi-donotdelete-clitest-disk-persistent-bi-donotdelete-e33c80ba-0bf8-11ee-aaa6-002b670b472e?api-version=2023-11-01
  response:
    body:
      string: '{"properties":{"friendlyName":"clitest-disk-persistent-bi-donotdelete","dataSourceInfo":{"resourceID":"/subscriptions/00000000-0000-0000-0000-000000000000/resourceGroups/clitest-dpp-rg/providers/Microsoft.Compute/disks/clitest-disk-persistent-bi-donotdelete","resourceUri":"","datasourceType":"Microsoft.Compute/disks","resourceName":"clitest-disk-persistent-bi-donotdelete","resourceType":"Microsoft.Compute/disks","resourceLocation":"centraluseuap","objectType":"Datasource"},"policyInfo":{"policyId":"/subscriptions/00000000-0000-0000-0000-000000000000/resourceGroups/clitest-dpp-rg/providers/Microsoft.DataProtection/backupVaults/clitest-bkp-vault-persistent-bi-donotdelete/backupPolicies/diskpolicy","policyParameters":{"dataStoreParametersList":[{"dataStoreType":"OperationalStore","objectType":"AzureOperationalStoreParameters","resourceGroupId":"/subscriptions/00000000-0000-0000-0000-000000000000/resourceGroups/clitest-dpp-rg"}]}},"protectionStatus":{"status":"ProtectionStopped"},"currentProtectionState":"ProtectionStopped","provisioningState":"Succeeded","objectType":"BackupInstance"},"id":"/subscriptions/00000000-0000-0000-0000-000000000000/resourceGroups/clitest-dpp-rg/providers/Microsoft.DataProtection/backupVaults/clitest-bkp-vault-persistent-bi-donotdelete/backupInstances/clitest-disk-persistent-bi-donotdelete-clitest-disk-persistent-bi-donotdelete-e33c80ba-0bf8-11ee-aaa6-002b670b472e","name":"clitest-disk-persistent-bi-donotdelete-clitest-disk-persistent-bi-donotdelete-e33c80ba-0bf8-11ee-aaa6-002b670b472e","type":"Microsoft.DataProtection/backupVaults/backupInstances"}'
    headers:
      cache-control:
      - no-cache
      content-length:
      - '1598'
      content-type:
      - application/json
      date:
      - Mon, 12 Feb 2024 06:13:15 GMT
      expires:
      - '-1'
      pragma:
      - no-cache
      server:
      - Microsoft-IIS/10.0
      strict-transport-security:
      - max-age=31536000; includeSubDomains
      x-content-type-options:
      - nosniff
      x-ms-operation-identifier:
      - tenantId=72f988bf-86f1-41af-91ab-2d7cd011db47,objectId=12f8ea5c-1212-449e-b31c-0a574f43076e/centraluseuap/469e131d-02a4-4917-9ce9-b94fc9149a9d
      x-ms-ratelimit-remaining-subscription-resource-requests:
      - '1984'
      x-powered-by:
      - ASP.NET
    status:
      code: 200
      message: OK
- request:
    body: null
    headers:
      Accept:
      - application/json
      Accept-Encoding:
      - gzip, deflate
      CommandName:
      - dataprotection backup-instance wait
      Connection:
      - keep-alive
      ParameterSetName:
      - -g --vault-name --backup-instance-name --timeout --custom
      User-Agent:
      - AZURECLI/2.52.0 (PIP) (AAZ) azsdk-python-core/1.29.3 Python/3.10.7 (Windows-10-10.0.22621-SP0)
    method: GET
    uri: https://management.azure.com/subscriptions/00000000-0000-0000-0000-000000000000/resourceGroups/clitest-dpp-rg/providers/Microsoft.DataProtection/backupVaults/clitest-bkp-vault-persistent-bi-donotdelete/backupInstances/clitest-disk-persistent-bi-donotdelete-clitest-disk-persistent-bi-donotdelete-e33c80ba-0bf8-11ee-aaa6-002b670b472e?api-version=2023-05-01
  response:
    body:
      string: '{"properties":{"friendlyName":"clitest-disk-persistent-bi-donotdelete","dataSourceInfo":{"resourceID":"/subscriptions/00000000-0000-0000-0000-000000000000/resourceGroups/clitest-dpp-rg/providers/Microsoft.Compute/disks/clitest-disk-persistent-bi-donotdelete","resourceUri":"","datasourceType":"Microsoft.Compute/disks","resourceName":"clitest-disk-persistent-bi-donotdelete","resourceType":"Microsoft.Compute/disks","resourceLocation":"centraluseuap","objectType":"Datasource"},"policyInfo":{"policyId":"/subscriptions/00000000-0000-0000-0000-000000000000/resourceGroups/clitest-dpp-rg/providers/Microsoft.DataProtection/backupVaults/clitest-bkp-vault-persistent-bi-donotdelete/backupPolicies/diskpolicy","policyParameters":{"dataStoreParametersList":[{"dataStoreType":"OperationalStore","objectType":"AzureOperationalStoreParameters","resourceGroupId":"/subscriptions/00000000-0000-0000-0000-000000000000/resourceGroups/clitest-dpp-rg"}]}},"protectionStatus":{"status":"ProtectionStopped"},"currentProtectionState":"ProtectionStopped","provisioningState":"Succeeded","objectType":"BackupInstance"},"id":"/subscriptions/00000000-0000-0000-0000-000000000000/resourceGroups/clitest-dpp-rg/providers/Microsoft.DataProtection/backupVaults/clitest-bkp-vault-persistent-bi-donotdelete/backupInstances/clitest-disk-persistent-bi-donotdelete-clitest-disk-persistent-bi-donotdelete-e33c80ba-0bf8-11ee-aaa6-002b670b472e","name":"clitest-disk-persistent-bi-donotdelete-clitest-disk-persistent-bi-donotdelete-e33c80ba-0bf8-11ee-aaa6-002b670b472e","type":"Microsoft.DataProtection/backupVaults/backupInstances"}'
    headers:
      cache-control:
      - no-cache
      content-length:
      - '1598'
      content-type:
      - application/json
      date:
      - Tue, 26 Sep 2023 05:22:47 GMT
      expires:
      - '-1'
      pragma:
      - no-cache
      server:
      - Microsoft-IIS/10.0
      strict-transport-security:
      - max-age=31536000; includeSubDomains
      transfer-encoding:
      - chunked
      vary:
      - Accept-Encoding
      x-content-type-options:
      - nosniff
      x-ms-ratelimit-remaining-subscription-resource-requests:
      - '1983'
      x-powered-by:
      - ASP.NET
    status:
      code: 200
      message: OK
- request:
    body: null
    headers:
      Accept:
      - application/json
      Accept-Encoding:
      - gzip, deflate
      CommandName:
      - dataprotection backup-instance wait
      Connection:
      - keep-alive
      ParameterSetName:
      - -g --vault-name --backup-instance-name --timeout --custom
      User-Agent:
      - AZURECLI/2.52.0 (PIP) (AAZ) azsdk-python-core/1.29.3 Python/3.10.7 (Windows-10-10.0.22621-SP0)
    method: GET
    uri: https://management.azure.com/subscriptions/00000000-0000-0000-0000-000000000000/resourceGroups/clitest-dpp-rg/providers/Microsoft.DataProtection/backupVaults/clitest-bkp-vault-persistent-bi-donotdelete/backupInstances/clitest-disk-persistent-bi-donotdelete-clitest-disk-persistent-bi-donotdelete-e33c80ba-0bf8-11ee-aaa6-002b670b472e?api-version=2023-05-01
  response:
    body:
      string: '{"properties":{"friendlyName":"clitest-disk-persistent-bi-donotdelete","dataSourceInfo":{"resourceID":"/subscriptions/00000000-0000-0000-0000-000000000000/resourceGroups/clitest-dpp-rg/providers/Microsoft.Compute/disks/clitest-disk-persistent-bi-donotdelete","resourceUri":"","datasourceType":"Microsoft.Compute/disks","resourceName":"clitest-disk-persistent-bi-donotdelete","resourceType":"Microsoft.Compute/disks","resourceLocation":"centraluseuap","objectType":"Datasource"},"policyInfo":{"policyId":"/subscriptions/00000000-0000-0000-0000-000000000000/resourceGroups/clitest-dpp-rg/providers/Microsoft.DataProtection/backupVaults/clitest-bkp-vault-persistent-bi-donotdelete/backupPolicies/diskpolicy","policyParameters":{"dataStoreParametersList":[{"dataStoreType":"OperationalStore","objectType":"AzureOperationalStoreParameters","resourceGroupId":"/subscriptions/00000000-0000-0000-0000-000000000000/resourceGroups/clitest-dpp-rg"}]}},"protectionStatus":{"status":"ProtectionStopped"},"currentProtectionState":"ProtectionStopped","provisioningState":"Succeeded","objectType":"BackupInstance"},"id":"/subscriptions/00000000-0000-0000-0000-000000000000/resourceGroups/clitest-dpp-rg/providers/Microsoft.DataProtection/backupVaults/clitest-bkp-vault-persistent-bi-donotdelete/backupInstances/clitest-disk-persistent-bi-donotdelete-clitest-disk-persistent-bi-donotdelete-e33c80ba-0bf8-11ee-aaa6-002b670b472e","name":"clitest-disk-persistent-bi-donotdelete-clitest-disk-persistent-bi-donotdelete-e33c80ba-0bf8-11ee-aaa6-002b670b472e","type":"Microsoft.DataProtection/backupVaults/backupInstances"}'
    headers:
      cache-control:
      - no-cache
      content-length:
      - '1598'
      content-type:
      - application/json
      date:
      - Tue, 26 Sep 2023 05:23:18 GMT
      expires:
      - '-1'
      pragma:
      - no-cache
      server:
      - Microsoft-IIS/10.0
      strict-transport-security:
      - max-age=31536000; includeSubDomains
      transfer-encoding:
      - chunked
      vary:
      - Accept-Encoding
      x-content-type-options:
      - nosniff
      x-ms-ratelimit-remaining-subscription-resource-requests:
      - '1987'
      x-powered-by:
      - ASP.NET
    status:
      code: 200
      message: OK
- request:
    body: null
    headers:
      Accept:
      - application/json
      Accept-Encoding:
      - gzip, deflate
      CommandName:
      - dataprotection backup-instance wait
      Connection:
      - keep-alive
      ParameterSetName:
      - -g --vault-name --backup-instance-name --timeout --custom
      User-Agent:
      - AZURECLI/2.52.0 (PIP) (AAZ) azsdk-python-core/1.29.3 Python/3.10.7 (Windows-10-10.0.22621-SP0)
    method: GET
    uri: https://management.azure.com/subscriptions/00000000-0000-0000-0000-000000000000/resourceGroups/clitest-dpp-rg/providers/Microsoft.DataProtection/backupVaults/clitest-bkp-vault-persistent-bi-donotdelete/backupInstances/clitest-disk-persistent-bi-donotdelete-clitest-disk-persistent-bi-donotdelete-e33c80ba-0bf8-11ee-aaa6-002b670b472e?api-version=2023-05-01
  response:
    body:
      string: '{"properties":{"friendlyName":"clitest-disk-persistent-bi-donotdelete","dataSourceInfo":{"resourceID":"/subscriptions/00000000-0000-0000-0000-000000000000/resourceGroups/clitest-dpp-rg/providers/Microsoft.Compute/disks/clitest-disk-persistent-bi-donotdelete","resourceUri":"","datasourceType":"Microsoft.Compute/disks","resourceName":"clitest-disk-persistent-bi-donotdelete","resourceType":"Microsoft.Compute/disks","resourceLocation":"centraluseuap","objectType":"Datasource"},"policyInfo":{"policyId":"/subscriptions/00000000-0000-0000-0000-000000000000/resourceGroups/clitest-dpp-rg/providers/Microsoft.DataProtection/backupVaults/clitest-bkp-vault-persistent-bi-donotdelete/backupPolicies/diskpolicy","policyParameters":{"dataStoreParametersList":[{"dataStoreType":"OperationalStore","objectType":"AzureOperationalStoreParameters","resourceGroupId":"/subscriptions/00000000-0000-0000-0000-000000000000/resourceGroups/clitest-dpp-rg"}]}},"protectionStatus":{"status":"ProtectionStopped"},"currentProtectionState":"ProtectionStopped","provisioningState":"Succeeded","objectType":"BackupInstance"},"id":"/subscriptions/00000000-0000-0000-0000-000000000000/resourceGroups/clitest-dpp-rg/providers/Microsoft.DataProtection/backupVaults/clitest-bkp-vault-persistent-bi-donotdelete/backupInstances/clitest-disk-persistent-bi-donotdelete-clitest-disk-persistent-bi-donotdelete-e33c80ba-0bf8-11ee-aaa6-002b670b472e","name":"clitest-disk-persistent-bi-donotdelete-clitest-disk-persistent-bi-donotdelete-e33c80ba-0bf8-11ee-aaa6-002b670b472e","type":"Microsoft.DataProtection/backupVaults/backupInstances"}'
    headers:
      cache-control:
      - no-cache
      content-length:
      - '1598'
      content-type:
      - application/json
      date:
      - Tue, 26 Sep 2023 05:23:49 GMT
      expires:
      - '-1'
      pragma:
      - no-cache
      server:
      - Microsoft-IIS/10.0
      strict-transport-security:
      - max-age=31536000; includeSubDomains
      transfer-encoding:
      - chunked
      vary:
      - Accept-Encoding
      x-content-type-options:
      - nosniff
      x-ms-ratelimit-remaining-subscription-resource-requests:
      - '1986'
      x-powered-by:
      - ASP.NET
    status:
      code: 200
      message: OK
- request:
    body: null
    headers:
      Accept:
      - application/json
      Accept-Encoding:
      - gzip, deflate
      CommandName:
      - dataprotection backup-instance wait
      Connection:
      - keep-alive
      ParameterSetName:
      - -g --vault-name --backup-instance-name --timeout --custom
      User-Agent:
      - AZURECLI/2.52.0 (PIP) (AAZ) azsdk-python-core/1.29.3 Python/3.10.7 (Windows-10-10.0.22621-SP0)
    method: GET
    uri: https://management.azure.com/subscriptions/00000000-0000-0000-0000-000000000000/resourceGroups/clitest-dpp-rg/providers/Microsoft.DataProtection/backupVaults/clitest-bkp-vault-persistent-bi-donotdelete/backupInstances/clitest-disk-persistent-bi-donotdelete-clitest-disk-persistent-bi-donotdelete-e33c80ba-0bf8-11ee-aaa6-002b670b472e?api-version=2023-05-01
  response:
    body:
      string: '{"properties":{"friendlyName":"clitest-disk-persistent-bi-donotdelete","dataSourceInfo":{"resourceID":"/subscriptions/00000000-0000-0000-0000-000000000000/resourceGroups/clitest-dpp-rg/providers/Microsoft.Compute/disks/clitest-disk-persistent-bi-donotdelete","resourceUri":"","datasourceType":"Microsoft.Compute/disks","resourceName":"clitest-disk-persistent-bi-donotdelete","resourceType":"Microsoft.Compute/disks","resourceLocation":"centraluseuap","objectType":"Datasource"},"policyInfo":{"policyId":"/subscriptions/00000000-0000-0000-0000-000000000000/resourceGroups/clitest-dpp-rg/providers/Microsoft.DataProtection/backupVaults/clitest-bkp-vault-persistent-bi-donotdelete/backupPolicies/diskpolicy","policyParameters":{"dataStoreParametersList":[{"dataStoreType":"OperationalStore","objectType":"AzureOperationalStoreParameters","resourceGroupId":"/subscriptions/00000000-0000-0000-0000-000000000000/resourceGroups/clitest-dpp-rg"}]}},"protectionStatus":{"status":"ProtectionStopped"},"currentProtectionState":"ProtectionStopped","provisioningState":"Succeeded","objectType":"BackupInstance"},"id":"/subscriptions/00000000-0000-0000-0000-000000000000/resourceGroups/clitest-dpp-rg/providers/Microsoft.DataProtection/backupVaults/clitest-bkp-vault-persistent-bi-donotdelete/backupInstances/clitest-disk-persistent-bi-donotdelete-clitest-disk-persistent-bi-donotdelete-e33c80ba-0bf8-11ee-aaa6-002b670b472e","name":"clitest-disk-persistent-bi-donotdelete-clitest-disk-persistent-bi-donotdelete-e33c80ba-0bf8-11ee-aaa6-002b670b472e","type":"Microsoft.DataProtection/backupVaults/backupInstances"}'
    headers:
      cache-control:
      - no-cache
      content-length:
      - '1598'
      content-type:
      - application/json
      date:
      - Tue, 26 Sep 2023 05:24:20 GMT
      expires:
      - '-1'
      pragma:
      - no-cache
      server:
      - Microsoft-IIS/10.0
      strict-transport-security:
      - max-age=31536000; includeSubDomains
      transfer-encoding:
      - chunked
      vary:
      - Accept-Encoding
      x-content-type-options:
      - nosniff
      x-ms-ratelimit-remaining-subscription-resource-requests:
      - '1985'
      x-powered-by:
      - ASP.NET
    status:
      code: 200
      message: OK
- request:
    body: null
    headers:
      Accept:
      - application/json
      Accept-Encoding:
      - gzip, deflate
      CommandName:
      - dataprotection backup-instance wait
      Connection:
      - keep-alive
      ParameterSetName:
      - -g --vault-name --backup-instance-name --timeout --custom
      User-Agent:
      - AZURECLI/2.52.0 (PIP) (AAZ) azsdk-python-core/1.29.3 Python/3.10.7 (Windows-10-10.0.22621-SP0)
    method: GET
    uri: https://management.azure.com/subscriptions/00000000-0000-0000-0000-000000000000/resourceGroups/clitest-dpp-rg/providers/Microsoft.DataProtection/backupVaults/clitest-bkp-vault-persistent-bi-donotdelete/backupInstances/clitest-disk-persistent-bi-donotdelete-clitest-disk-persistent-bi-donotdelete-e33c80ba-0bf8-11ee-aaa6-002b670b472e?api-version=2023-05-01
  response:
    body:
      string: '{"properties":{"friendlyName":"clitest-disk-persistent-bi-donotdelete","dataSourceInfo":{"resourceID":"/subscriptions/00000000-0000-0000-0000-000000000000/resourceGroups/clitest-dpp-rg/providers/Microsoft.Compute/disks/clitest-disk-persistent-bi-donotdelete","resourceUri":"","datasourceType":"Microsoft.Compute/disks","resourceName":"clitest-disk-persistent-bi-donotdelete","resourceType":"Microsoft.Compute/disks","resourceLocation":"centraluseuap","objectType":"Datasource"},"policyInfo":{"policyId":"/subscriptions/00000000-0000-0000-0000-000000000000/resourceGroups/clitest-dpp-rg/providers/Microsoft.DataProtection/backupVaults/clitest-bkp-vault-persistent-bi-donotdelete/backupPolicies/diskpolicy","policyParameters":{"dataStoreParametersList":[{"dataStoreType":"OperationalStore","objectType":"AzureOperationalStoreParameters","resourceGroupId":"/subscriptions/00000000-0000-0000-0000-000000000000/resourceGroups/clitest-dpp-rg"}]}},"protectionStatus":{"status":"ProtectionStopped"},"currentProtectionState":"ProtectionStopped","provisioningState":"Succeeded","objectType":"BackupInstance"},"id":"/subscriptions/00000000-0000-0000-0000-000000000000/resourceGroups/clitest-dpp-rg/providers/Microsoft.DataProtection/backupVaults/clitest-bkp-vault-persistent-bi-donotdelete/backupInstances/clitest-disk-persistent-bi-donotdelete-clitest-disk-persistent-bi-donotdelete-e33c80ba-0bf8-11ee-aaa6-002b670b472e","name":"clitest-disk-persistent-bi-donotdelete-clitest-disk-persistent-bi-donotdelete-e33c80ba-0bf8-11ee-aaa6-002b670b472e","type":"Microsoft.DataProtection/backupVaults/backupInstances"}'
    headers:
      cache-control:
      - no-cache
      content-length:
      - '1598'
      content-type:
      - application/json
      date:
      - Tue, 26 Sep 2023 05:24:51 GMT
      expires:
      - '-1'
      pragma:
      - no-cache
      server:
      - Microsoft-IIS/10.0
      strict-transport-security:
      - max-age=31536000; includeSubDomains
      transfer-encoding:
      - chunked
      vary:
      - Accept-Encoding
      x-content-type-options:
      - nosniff
      x-ms-ratelimit-remaining-subscription-resource-requests:
      - '1984'
      x-powered-by:
      - ASP.NET
    status:
      code: 200
      message: OK
- request:
    body: null
    headers:
      Accept:
      - application/json
      Accept-Encoding:
      - gzip, deflate
      CommandName:
      - dataprotection backup-instance wait
      Connection:
      - keep-alive
      ParameterSetName:
      - -g --vault-name --backup-instance-name --timeout --custom
      User-Agent:
      - AZURECLI/2.52.0 (PIP) (AAZ) azsdk-python-core/1.29.3 Python/3.10.7 (Windows-10-10.0.22621-SP0)
    method: GET
    uri: https://management.azure.com/subscriptions/00000000-0000-0000-0000-000000000000/resourceGroups/clitest-dpp-rg/providers/Microsoft.DataProtection/backupVaults/clitest-bkp-vault-persistent-bi-donotdelete/backupInstances/clitest-disk-persistent-bi-donotdelete-clitest-disk-persistent-bi-donotdelete-e33c80ba-0bf8-11ee-aaa6-002b670b472e?api-version=2023-05-01
  response:
    body:
      string: '{"properties":{"friendlyName":"clitest-disk-persistent-bi-donotdelete","dataSourceInfo":{"resourceID":"/subscriptions/00000000-0000-0000-0000-000000000000/resourceGroups/clitest-dpp-rg/providers/Microsoft.Compute/disks/clitest-disk-persistent-bi-donotdelete","resourceUri":"","datasourceType":"Microsoft.Compute/disks","resourceName":"clitest-disk-persistent-bi-donotdelete","resourceType":"Microsoft.Compute/disks","resourceLocation":"centraluseuap","objectType":"Datasource"},"policyInfo":{"policyId":"/subscriptions/00000000-0000-0000-0000-000000000000/resourceGroups/clitest-dpp-rg/providers/Microsoft.DataProtection/backupVaults/clitest-bkp-vault-persistent-bi-donotdelete/backupPolicies/diskpolicy","policyParameters":{"dataStoreParametersList":[{"dataStoreType":"OperationalStore","objectType":"AzureOperationalStoreParameters","resourceGroupId":"/subscriptions/00000000-0000-0000-0000-000000000000/resourceGroups/clitest-dpp-rg"}]}},"protectionStatus":{"status":"ProtectionStopped"},"currentProtectionState":"ProtectionStopped","provisioningState":"Succeeded","objectType":"BackupInstance"},"id":"/subscriptions/00000000-0000-0000-0000-000000000000/resourceGroups/clitest-dpp-rg/providers/Microsoft.DataProtection/backupVaults/clitest-bkp-vault-persistent-bi-donotdelete/backupInstances/clitest-disk-persistent-bi-donotdelete-clitest-disk-persistent-bi-donotdelete-e33c80ba-0bf8-11ee-aaa6-002b670b472e","name":"clitest-disk-persistent-bi-donotdelete-clitest-disk-persistent-bi-donotdelete-e33c80ba-0bf8-11ee-aaa6-002b670b472e","type":"Microsoft.DataProtection/backupVaults/backupInstances"}'
    headers:
      cache-control:
      - no-cache
      content-length:
      - '1598'
      content-type:
      - application/json
      date:
      - Tue, 26 Sep 2023 05:25:23 GMT
      expires:
      - '-1'
      pragma:
      - no-cache
      server:
      - Microsoft-IIS/10.0
      strict-transport-security:
      - max-age=31536000; includeSubDomains
      transfer-encoding:
      - chunked
      vary:
      - Accept-Encoding
      x-content-type-options:
      - nosniff
      x-ms-ratelimit-remaining-subscription-resource-requests:
      - '1983'
      x-powered-by:
      - ASP.NET
    status:
      code: 200
      message: OK
- request:
    body: null
    headers:
      Accept:
      - application/json
      Accept-Encoding:
      - gzip, deflate
      CommandName:
      - dataprotection backup-instance wait
      Connection:
      - keep-alive
      ParameterSetName:
      - -g --vault-name --backup-instance-name --timeout --custom
      User-Agent:
      - AZURECLI/2.52.0 (PIP) (AAZ) azsdk-python-core/1.29.3 Python/3.10.7 (Windows-10-10.0.22621-SP0)
    method: GET
    uri: https://management.azure.com/subscriptions/00000000-0000-0000-0000-000000000000/resourceGroups/clitest-dpp-rg/providers/Microsoft.DataProtection/backupVaults/clitest-bkp-vault-persistent-bi-donotdelete/backupInstances/clitest-disk-persistent-bi-donotdelete-clitest-disk-persistent-bi-donotdelete-e33c80ba-0bf8-11ee-aaa6-002b670b472e?api-version=2023-05-01
  response:
    body:
      string: '{"properties":{"friendlyName":"clitest-disk-persistent-bi-donotdelete","dataSourceInfo":{"resourceID":"/subscriptions/00000000-0000-0000-0000-000000000000/resourceGroups/clitest-dpp-rg/providers/Microsoft.Compute/disks/clitest-disk-persistent-bi-donotdelete","resourceUri":"","datasourceType":"Microsoft.Compute/disks","resourceName":"clitest-disk-persistent-bi-donotdelete","resourceType":"Microsoft.Compute/disks","resourceLocation":"centraluseuap","objectType":"Datasource"},"policyInfo":{"policyId":"/subscriptions/00000000-0000-0000-0000-000000000000/resourceGroups/clitest-dpp-rg/providers/Microsoft.DataProtection/backupVaults/clitest-bkp-vault-persistent-bi-donotdelete/backupPolicies/diskpolicy","policyParameters":{"dataStoreParametersList":[{"dataStoreType":"OperationalStore","objectType":"AzureOperationalStoreParameters","resourceGroupId":"/subscriptions/00000000-0000-0000-0000-000000000000/resourceGroups/clitest-dpp-rg"}]}},"protectionStatus":{"status":"ProtectionStopped"},"currentProtectionState":"ProtectionStopped","provisioningState":"Succeeded","objectType":"BackupInstance"},"id":"/subscriptions/00000000-0000-0000-0000-000000000000/resourceGroups/clitest-dpp-rg/providers/Microsoft.DataProtection/backupVaults/clitest-bkp-vault-persistent-bi-donotdelete/backupInstances/clitest-disk-persistent-bi-donotdelete-clitest-disk-persistent-bi-donotdelete-e33c80ba-0bf8-11ee-aaa6-002b670b472e","name":"clitest-disk-persistent-bi-donotdelete-clitest-disk-persistent-bi-donotdelete-e33c80ba-0bf8-11ee-aaa6-002b670b472e","type":"Microsoft.DataProtection/backupVaults/backupInstances"}'
    headers:
      cache-control:
      - no-cache
      content-length:
      - '1598'
      content-type:
      - application/json
      date:
      - Tue, 26 Sep 2023 05:25:53 GMT
      expires:
      - '-1'
      pragma:
      - no-cache
      server:
      - Microsoft-IIS/10.0
      strict-transport-security:
      - max-age=31536000; includeSubDomains
      transfer-encoding:
      - chunked
      vary:
      - Accept-Encoding
      x-content-type-options:
      - nosniff
      x-ms-ratelimit-remaining-subscription-resource-requests:
      - '1982'
      x-powered-by:
      - ASP.NET
    status:
      code: 200
      message: OK
- request:
    body: null
    headers:
      Accept:
      - application/json
      Accept-Encoding:
      - gzip, deflate
      CommandName:
      - dataprotection backup-instance wait
      Connection:
      - keep-alive
      ParameterSetName:
      - -g --vault-name --backup-instance-name --timeout --custom
      User-Agent:
      - AZURECLI/2.52.0 (PIP) (AAZ) azsdk-python-core/1.29.3 Python/3.10.7 (Windows-10-10.0.22621-SP0)
    method: GET
    uri: https://management.azure.com/subscriptions/00000000-0000-0000-0000-000000000000/resourceGroups/clitest-dpp-rg/providers/Microsoft.DataProtection/backupVaults/clitest-bkp-vault-persistent-bi-donotdelete/backupInstances/clitest-disk-persistent-bi-donotdelete-clitest-disk-persistent-bi-donotdelete-e33c80ba-0bf8-11ee-aaa6-002b670b472e?api-version=2023-05-01
  response:
    body:
      string: '{"properties":{"friendlyName":"clitest-disk-persistent-bi-donotdelete","dataSourceInfo":{"resourceID":"/subscriptions/00000000-0000-0000-0000-000000000000/resourceGroups/clitest-dpp-rg/providers/Microsoft.Compute/disks/clitest-disk-persistent-bi-donotdelete","resourceUri":"","datasourceType":"Microsoft.Compute/disks","resourceName":"clitest-disk-persistent-bi-donotdelete","resourceType":"Microsoft.Compute/disks","resourceLocation":"centraluseuap","objectType":"Datasource"},"policyInfo":{"policyId":"/subscriptions/00000000-0000-0000-0000-000000000000/resourceGroups/clitest-dpp-rg/providers/Microsoft.DataProtection/backupVaults/clitest-bkp-vault-persistent-bi-donotdelete/backupPolicies/diskpolicy","policyParameters":{"dataStoreParametersList":[{"dataStoreType":"OperationalStore","objectType":"AzureOperationalStoreParameters","resourceGroupId":"/subscriptions/00000000-0000-0000-0000-000000000000/resourceGroups/clitest-dpp-rg"}]}},"protectionStatus":{"status":"ProtectionStopped"},"currentProtectionState":"ProtectionStopped","provisioningState":"Succeeded","objectType":"BackupInstance"},"id":"/subscriptions/00000000-0000-0000-0000-000000000000/resourceGroups/clitest-dpp-rg/providers/Microsoft.DataProtection/backupVaults/clitest-bkp-vault-persistent-bi-donotdelete/backupInstances/clitest-disk-persistent-bi-donotdelete-clitest-disk-persistent-bi-donotdelete-e33c80ba-0bf8-11ee-aaa6-002b670b472e","name":"clitest-disk-persistent-bi-donotdelete-clitest-disk-persistent-bi-donotdelete-e33c80ba-0bf8-11ee-aaa6-002b670b472e","type":"Microsoft.DataProtection/backupVaults/backupInstances"}'
    headers:
      cache-control:
      - no-cache
      content-length:
      - '1598'
      content-type:
      - application/json
      date:
      - Tue, 26 Sep 2023 05:26:25 GMT
      expires:
      - '-1'
      pragma:
      - no-cache
      server:
      - Microsoft-IIS/10.0
      strict-transport-security:
      - max-age=31536000; includeSubDomains
      transfer-encoding:
      - chunked
      vary:
      - Accept-Encoding
      x-content-type-options:
      - nosniff
      x-ms-ratelimit-remaining-subscription-resource-requests:
      - '1981'
      x-powered-by:
      - ASP.NET
    status:
      code: 200
      message: OK
- request:
    body: null
    headers:
      Accept:
      - application/json
      Accept-Encoding:
      - gzip, deflate
      CommandName:
      - dataprotection backup-instance wait
      Connection:
      - keep-alive
      ParameterSetName:
      - -g --vault-name --backup-instance-name --timeout --custom
      User-Agent:
      - AZURECLI/2.52.0 (PIP) (AAZ) azsdk-python-core/1.29.3 Python/3.10.7 (Windows-10-10.0.22621-SP0)
    method: GET
    uri: https://management.azure.com/subscriptions/00000000-0000-0000-0000-000000000000/resourceGroups/clitest-dpp-rg/providers/Microsoft.DataProtection/backupVaults/clitest-bkp-vault-persistent-bi-donotdelete/backupInstances/clitest-disk-persistent-bi-donotdelete-clitest-disk-persistent-bi-donotdelete-e33c80ba-0bf8-11ee-aaa6-002b670b472e?api-version=2023-05-01
  response:
    body:
      string: '{"properties":{"friendlyName":"clitest-disk-persistent-bi-donotdelete","dataSourceInfo":{"resourceID":"/subscriptions/00000000-0000-0000-0000-000000000000/resourceGroups/clitest-dpp-rg/providers/Microsoft.Compute/disks/clitest-disk-persistent-bi-donotdelete","resourceUri":"","datasourceType":"Microsoft.Compute/disks","resourceName":"clitest-disk-persistent-bi-donotdelete","resourceType":"Microsoft.Compute/disks","resourceLocation":"centraluseuap","objectType":"Datasource"},"policyInfo":{"policyId":"/subscriptions/00000000-0000-0000-0000-000000000000/resourceGroups/clitest-dpp-rg/providers/Microsoft.DataProtection/backupVaults/clitest-bkp-vault-persistent-bi-donotdelete/backupPolicies/diskpolicy","policyParameters":{"dataStoreParametersList":[{"dataStoreType":"OperationalStore","objectType":"AzureOperationalStoreParameters","resourceGroupId":"/subscriptions/00000000-0000-0000-0000-000000000000/resourceGroups/clitest-dpp-rg"}]}},"protectionStatus":{"status":"ProtectionStopped"},"currentProtectionState":"ProtectionStopped","provisioningState":"Succeeded","objectType":"BackupInstance"},"id":"/subscriptions/00000000-0000-0000-0000-000000000000/resourceGroups/clitest-dpp-rg/providers/Microsoft.DataProtection/backupVaults/clitest-bkp-vault-persistent-bi-donotdelete/backupInstances/clitest-disk-persistent-bi-donotdelete-clitest-disk-persistent-bi-donotdelete-e33c80ba-0bf8-11ee-aaa6-002b670b472e","name":"clitest-disk-persistent-bi-donotdelete-clitest-disk-persistent-bi-donotdelete-e33c80ba-0bf8-11ee-aaa6-002b670b472e","type":"Microsoft.DataProtection/backupVaults/backupInstances"}'
    headers:
      cache-control:
      - no-cache
      content-length:
      - '1598'
      content-type:
      - application/json
      date:
      - Tue, 26 Sep 2023 05:26:57 GMT
      expires:
      - '-1'
      pragma:
      - no-cache
      server:
      - Microsoft-IIS/10.0
      strict-transport-security:
      - max-age=31536000; includeSubDomains
      transfer-encoding:
      - chunked
      vary:
      - Accept-Encoding
      x-content-type-options:
      - nosniff
      x-ms-ratelimit-remaining-subscription-resource-requests:
      - '1983'
      x-powered-by:
      - ASP.NET
    status:
      code: 200
      message: OK
- request:
    body: null
    headers:
      Accept:
      - application/json
      Accept-Encoding:
      - gzip, deflate
      CommandName:
      - dataprotection backup-instance wait
      Connection:
      - keep-alive
      ParameterSetName:
      - -g --vault-name --backup-instance-name --timeout --custom
      User-Agent:
      - AZURECLI/2.52.0 (PIP) (AAZ) azsdk-python-core/1.29.3 Python/3.10.7 (Windows-10-10.0.22621-SP0)
    method: GET
    uri: https://management.azure.com/subscriptions/00000000-0000-0000-0000-000000000000/resourceGroups/clitest-dpp-rg/providers/Microsoft.DataProtection/backupVaults/clitest-bkp-vault-persistent-bi-donotdelete/backupInstances/clitest-disk-persistent-bi-donotdelete-clitest-disk-persistent-bi-donotdelete-e33c80ba-0bf8-11ee-aaa6-002b670b472e?api-version=2023-05-01
  response:
    body:
      string: '{"properties":{"friendlyName":"clitest-disk-persistent-bi-donotdelete","dataSourceInfo":{"resourceID":"/subscriptions/00000000-0000-0000-0000-000000000000/resourceGroups/clitest-dpp-rg/providers/Microsoft.Compute/disks/clitest-disk-persistent-bi-donotdelete","resourceUri":"","datasourceType":"Microsoft.Compute/disks","resourceName":"clitest-disk-persistent-bi-donotdelete","resourceType":"Microsoft.Compute/disks","resourceLocation":"centraluseuap","objectType":"Datasource"},"policyInfo":{"policyId":"/subscriptions/00000000-0000-0000-0000-000000000000/resourceGroups/clitest-dpp-rg/providers/Microsoft.DataProtection/backupVaults/clitest-bkp-vault-persistent-bi-donotdelete/backupPolicies/diskpolicy","policyParameters":{"dataStoreParametersList":[{"dataStoreType":"OperationalStore","objectType":"AzureOperationalStoreParameters","resourceGroupId":"/subscriptions/00000000-0000-0000-0000-000000000000/resourceGroups/clitest-dpp-rg"}]}},"protectionStatus":{"status":"ProtectionStopped"},"currentProtectionState":"ProtectionStopped","provisioningState":"Succeeded","objectType":"BackupInstance"},"id":"/subscriptions/00000000-0000-0000-0000-000000000000/resourceGroups/clitest-dpp-rg/providers/Microsoft.DataProtection/backupVaults/clitest-bkp-vault-persistent-bi-donotdelete/backupInstances/clitest-disk-persistent-bi-donotdelete-clitest-disk-persistent-bi-donotdelete-e33c80ba-0bf8-11ee-aaa6-002b670b472e","name":"clitest-disk-persistent-bi-donotdelete-clitest-disk-persistent-bi-donotdelete-e33c80ba-0bf8-11ee-aaa6-002b670b472e","type":"Microsoft.DataProtection/backupVaults/backupInstances"}'
    headers:
      cache-control:
      - no-cache
      content-length:
      - '1598'
      content-type:
      - application/json
      date:
      - Tue, 26 Sep 2023 05:27:27 GMT
      expires:
      - '-1'
      pragma:
      - no-cache
      server:
      - Microsoft-IIS/10.0
      strict-transport-security:
      - max-age=31536000; includeSubDomains
      transfer-encoding:
      - chunked
      vary:
      - Accept-Encoding
      x-content-type-options:
      - nosniff
      x-ms-ratelimit-remaining-subscription-resource-requests:
      - '1982'
      x-powered-by:
      - ASP.NET
    status:
      code: 200
      message: OK
- request:
    body: null
    headers:
      Accept:
      - application/json
      Accept-Encoding:
      - gzip, deflate
      CommandName:
      - dataprotection backup-instance wait
      Connection:
      - keep-alive
      ParameterSetName:
      - -g --vault-name --backup-instance-name --timeout --custom
      User-Agent:
      - AZURECLI/2.52.0 (PIP) (AAZ) azsdk-python-core/1.29.3 Python/3.10.7 (Windows-10-10.0.22621-SP0)
    method: GET
    uri: https://management.azure.com/subscriptions/00000000-0000-0000-0000-000000000000/resourceGroups/clitest-dpp-rg/providers/Microsoft.DataProtection/backupVaults/clitest-bkp-vault-persistent-bi-donotdelete/backupInstances/clitest-disk-persistent-bi-donotdelete-clitest-disk-persistent-bi-donotdelete-e33c80ba-0bf8-11ee-aaa6-002b670b472e?api-version=2023-05-01
  response:
    body:
      string: '{"properties":{"friendlyName":"clitest-disk-persistent-bi-donotdelete","dataSourceInfo":{"resourceID":"/subscriptions/00000000-0000-0000-0000-000000000000/resourceGroups/clitest-dpp-rg/providers/Microsoft.Compute/disks/clitest-disk-persistent-bi-donotdelete","resourceUri":"","datasourceType":"Microsoft.Compute/disks","resourceName":"clitest-disk-persistent-bi-donotdelete","resourceType":"Microsoft.Compute/disks","resourceLocation":"centraluseuap","objectType":"Datasource"},"policyInfo":{"policyId":"/subscriptions/00000000-0000-0000-0000-000000000000/resourceGroups/clitest-dpp-rg/providers/Microsoft.DataProtection/backupVaults/clitest-bkp-vault-persistent-bi-donotdelete/backupPolicies/diskpolicy","policyParameters":{"dataStoreParametersList":[{"dataStoreType":"OperationalStore","objectType":"AzureOperationalStoreParameters","resourceGroupId":"/subscriptions/00000000-0000-0000-0000-000000000000/resourceGroups/clitest-dpp-rg"}]}},"protectionStatus":{"status":"ProtectionStopped"},"currentProtectionState":"ProtectionStopped","provisioningState":"Succeeded","objectType":"BackupInstance"},"id":"/subscriptions/00000000-0000-0000-0000-000000000000/resourceGroups/clitest-dpp-rg/providers/Microsoft.DataProtection/backupVaults/clitest-bkp-vault-persistent-bi-donotdelete/backupInstances/clitest-disk-persistent-bi-donotdelete-clitest-disk-persistent-bi-donotdelete-e33c80ba-0bf8-11ee-aaa6-002b670b472e","name":"clitest-disk-persistent-bi-donotdelete-clitest-disk-persistent-bi-donotdelete-e33c80ba-0bf8-11ee-aaa6-002b670b472e","type":"Microsoft.DataProtection/backupVaults/backupInstances"}'
    headers:
      cache-control:
      - no-cache
      content-length:
      - '1598'
      content-type:
      - application/json
      date:
      - Tue, 26 Sep 2023 05:27:59 GMT
      expires:
      - '-1'
      pragma:
      - no-cache
      server:
      - Microsoft-IIS/10.0
      strict-transport-security:
      - max-age=31536000; includeSubDomains
      transfer-encoding:
      - chunked
      vary:
      - Accept-Encoding
      x-content-type-options:
      - nosniff
      x-ms-ratelimit-remaining-subscription-resource-requests:
      - '1981'
      x-powered-by:
      - ASP.NET
    status:
      code: 200
      message: OK
- request:
    body: null
    headers:
      Accept:
      - application/json
      Accept-Encoding:
      - gzip, deflate
      CommandName:
      - dataprotection backup-instance wait
      Connection:
      - keep-alive
      ParameterSetName:
      - -g --vault-name --backup-instance-name --timeout --custom
      User-Agent:
      - AZURECLI/2.52.0 (PIP) (AAZ) azsdk-python-core/1.29.3 Python/3.10.7 (Windows-10-10.0.22621-SP0)
    method: GET
    uri: https://management.azure.com/subscriptions/00000000-0000-0000-0000-000000000000/resourceGroups/clitest-dpp-rg/providers/Microsoft.DataProtection/backupVaults/clitest-bkp-vault-persistent-bi-donotdelete/backupInstances/clitest-disk-persistent-bi-donotdelete-clitest-disk-persistent-bi-donotdelete-e33c80ba-0bf8-11ee-aaa6-002b670b472e?api-version=2023-05-01
  response:
    body:
      string: '{"properties":{"friendlyName":"clitest-disk-persistent-bi-donotdelete","dataSourceInfo":{"resourceID":"/subscriptions/00000000-0000-0000-0000-000000000000/resourceGroups/clitest-dpp-rg/providers/Microsoft.Compute/disks/clitest-disk-persistent-bi-donotdelete","resourceUri":"","datasourceType":"Microsoft.Compute/disks","resourceName":"clitest-disk-persistent-bi-donotdelete","resourceType":"Microsoft.Compute/disks","resourceLocation":"centraluseuap","objectType":"Datasource"},"policyInfo":{"policyId":"/subscriptions/00000000-0000-0000-0000-000000000000/resourceGroups/clitest-dpp-rg/providers/Microsoft.DataProtection/backupVaults/clitest-bkp-vault-persistent-bi-donotdelete/backupPolicies/diskpolicy","policyParameters":{"dataStoreParametersList":[{"dataStoreType":"OperationalStore","objectType":"AzureOperationalStoreParameters","resourceGroupId":"/subscriptions/00000000-0000-0000-0000-000000000000/resourceGroups/clitest-dpp-rg"}]}},"protectionStatus":{"status":"ProtectionStopped"},"currentProtectionState":"ProtectionStopped","provisioningState":"Succeeded","objectType":"BackupInstance"},"id":"/subscriptions/00000000-0000-0000-0000-000000000000/resourceGroups/clitest-dpp-rg/providers/Microsoft.DataProtection/backupVaults/clitest-bkp-vault-persistent-bi-donotdelete/backupInstances/clitest-disk-persistent-bi-donotdelete-clitest-disk-persistent-bi-donotdelete-e33c80ba-0bf8-11ee-aaa6-002b670b472e","name":"clitest-disk-persistent-bi-donotdelete-clitest-disk-persistent-bi-donotdelete-e33c80ba-0bf8-11ee-aaa6-002b670b472e","type":"Microsoft.DataProtection/backupVaults/backupInstances"}'
    headers:
      cache-control:
      - no-cache
      content-length:
      - '1598'
      content-type:
      - application/json
      date:
      - Tue, 26 Sep 2023 05:28:30 GMT
      expires:
      - '-1'
      pragma:
      - no-cache
      server:
      - Microsoft-IIS/10.0
      strict-transport-security:
      - max-age=31536000; includeSubDomains
      transfer-encoding:
      - chunked
      vary:
      - Accept-Encoding
      x-content-type-options:
      - nosniff
      x-ms-ratelimit-remaining-subscription-resource-requests:
      - '1982'
      x-powered-by:
      - ASP.NET
    status:
      code: 200
      message: OK
- request:
    body: null
    headers:
      Accept:
      - application/json
      Accept-Encoding:
      - gzip, deflate
      CommandName:
      - dataprotection backup-instance wait
      Connection:
      - keep-alive
      ParameterSetName:
      - -g --vault-name --backup-instance-name --timeout --custom
      User-Agent:
      - AZURECLI/2.52.0 (PIP) (AAZ) azsdk-python-core/1.29.3 Python/3.10.7 (Windows-10-10.0.22621-SP0)
    method: GET
    uri: https://management.azure.com/subscriptions/00000000-0000-0000-0000-000000000000/resourceGroups/clitest-dpp-rg/providers/Microsoft.DataProtection/backupVaults/clitest-bkp-vault-persistent-bi-donotdelete/backupInstances/clitest-disk-persistent-bi-donotdelete-clitest-disk-persistent-bi-donotdelete-e33c80ba-0bf8-11ee-aaa6-002b670b472e?api-version=2023-05-01
  response:
    body:
      string: '{"properties":{"friendlyName":"clitest-disk-persistent-bi-donotdelete","dataSourceInfo":{"resourceID":"/subscriptions/00000000-0000-0000-0000-000000000000/resourceGroups/clitest-dpp-rg/providers/Microsoft.Compute/disks/clitest-disk-persistent-bi-donotdelete","resourceUri":"","datasourceType":"Microsoft.Compute/disks","resourceName":"clitest-disk-persistent-bi-donotdelete","resourceType":"Microsoft.Compute/disks","resourceLocation":"centraluseuap","objectType":"Datasource"},"policyInfo":{"policyId":"/subscriptions/00000000-0000-0000-0000-000000000000/resourceGroups/clitest-dpp-rg/providers/Microsoft.DataProtection/backupVaults/clitest-bkp-vault-persistent-bi-donotdelete/backupPolicies/diskpolicy","policyParameters":{"dataStoreParametersList":[{"dataStoreType":"OperationalStore","objectType":"AzureOperationalStoreParameters","resourceGroupId":"/subscriptions/00000000-0000-0000-0000-000000000000/resourceGroups/clitest-dpp-rg"}]}},"protectionStatus":{"status":"ProtectionStopped"},"currentProtectionState":"ProtectionStopped","provisioningState":"Succeeded","objectType":"BackupInstance"},"id":"/subscriptions/00000000-0000-0000-0000-000000000000/resourceGroups/clitest-dpp-rg/providers/Microsoft.DataProtection/backupVaults/clitest-bkp-vault-persistent-bi-donotdelete/backupInstances/clitest-disk-persistent-bi-donotdelete-clitest-disk-persistent-bi-donotdelete-e33c80ba-0bf8-11ee-aaa6-002b670b472e","name":"clitest-disk-persistent-bi-donotdelete-clitest-disk-persistent-bi-donotdelete-e33c80ba-0bf8-11ee-aaa6-002b670b472e","type":"Microsoft.DataProtection/backupVaults/backupInstances"}'
    headers:
      cache-control:
      - no-cache
      content-length:
      - '1598'
      content-type:
      - application/json
      date:
      - Tue, 26 Sep 2023 05:29:01 GMT
      expires:
      - '-1'
      pragma:
      - no-cache
      server:
      - Microsoft-IIS/10.0
      strict-transport-security:
      - max-age=31536000; includeSubDomains
      transfer-encoding:
      - chunked
      vary:
      - Accept-Encoding
      x-content-type-options:
      - nosniff
      x-ms-ratelimit-remaining-subscription-resource-requests:
      - '1980'
      x-powered-by:
      - ASP.NET
    status:
      code: 200
      message: OK
- request:
    body: null
    headers:
      Accept:
      - application/json
      Accept-Encoding:
      - gzip, deflate
      CommandName:
      - dataprotection backup-instance wait
      Connection:
      - keep-alive
      ParameterSetName:
      - -g --vault-name --backup-instance-name --timeout --custom
      User-Agent:
      - AZURECLI/2.52.0 (PIP) (AAZ) azsdk-python-core/1.29.3 Python/3.10.7 (Windows-10-10.0.22621-SP0)
    method: GET
    uri: https://management.azure.com/subscriptions/00000000-0000-0000-0000-000000000000/resourceGroups/clitest-dpp-rg/providers/Microsoft.DataProtection/backupVaults/clitest-bkp-vault-persistent-bi-donotdelete/backupInstances/clitest-disk-persistent-bi-donotdelete-clitest-disk-persistent-bi-donotdelete-e33c80ba-0bf8-11ee-aaa6-002b670b472e?api-version=2023-05-01
  response:
    body:
      string: '{"properties":{"friendlyName":"clitest-disk-persistent-bi-donotdelete","dataSourceInfo":{"resourceID":"/subscriptions/00000000-0000-0000-0000-000000000000/resourceGroups/clitest-dpp-rg/providers/Microsoft.Compute/disks/clitest-disk-persistent-bi-donotdelete","resourceUri":"","datasourceType":"Microsoft.Compute/disks","resourceName":"clitest-disk-persistent-bi-donotdelete","resourceType":"Microsoft.Compute/disks","resourceLocation":"centraluseuap","objectType":"Datasource"},"policyInfo":{"policyId":"/subscriptions/00000000-0000-0000-0000-000000000000/resourceGroups/clitest-dpp-rg/providers/Microsoft.DataProtection/backupVaults/clitest-bkp-vault-persistent-bi-donotdelete/backupPolicies/diskpolicy","policyParameters":{"dataStoreParametersList":[{"dataStoreType":"OperationalStore","objectType":"AzureOperationalStoreParameters","resourceGroupId":"/subscriptions/00000000-0000-0000-0000-000000000000/resourceGroups/clitest-dpp-rg"}]}},"protectionStatus":{"status":"ProtectionStopped"},"currentProtectionState":"ProtectionStopped","provisioningState":"Succeeded","objectType":"BackupInstance"},"id":"/subscriptions/00000000-0000-0000-0000-000000000000/resourceGroups/clitest-dpp-rg/providers/Microsoft.DataProtection/backupVaults/clitest-bkp-vault-persistent-bi-donotdelete/backupInstances/clitest-disk-persistent-bi-donotdelete-clitest-disk-persistent-bi-donotdelete-e33c80ba-0bf8-11ee-aaa6-002b670b472e","name":"clitest-disk-persistent-bi-donotdelete-clitest-disk-persistent-bi-donotdelete-e33c80ba-0bf8-11ee-aaa6-002b670b472e","type":"Microsoft.DataProtection/backupVaults/backupInstances"}'
    headers:
      cache-control:
      - no-cache
      content-length:
      - '1598'
      content-type:
      - application/json
      date:
      - Tue, 26 Sep 2023 05:29:33 GMT
      expires:
      - '-1'
      pragma:
      - no-cache
      server:
      - Microsoft-IIS/10.0
      strict-transport-security:
      - max-age=31536000; includeSubDomains
      transfer-encoding:
      - chunked
      vary:
      - Accept-Encoding
      x-content-type-options:
      - nosniff
      x-ms-ratelimit-remaining-subscription-resource-requests:
      - '1981'
      x-powered-by:
      - ASP.NET
    status:
      code: 200
      message: OK
- request:
    body: null
    headers:
      Accept:
      - application/json
      Accept-Encoding:
      - gzip, deflate
      CommandName:
      - dataprotection backup-instance wait
      Connection:
      - keep-alive
      ParameterSetName:
      - -g --vault-name --backup-instance-name --timeout --custom
      User-Agent:
      - AZURECLI/2.52.0 (PIP) (AAZ) azsdk-python-core/1.29.3 Python/3.10.7 (Windows-10-10.0.22621-SP0)
    method: GET
    uri: https://management.azure.com/subscriptions/00000000-0000-0000-0000-000000000000/resourceGroups/clitest-dpp-rg/providers/Microsoft.DataProtection/backupVaults/clitest-bkp-vault-persistent-bi-donotdelete/backupInstances/clitest-disk-persistent-bi-donotdelete-clitest-disk-persistent-bi-donotdelete-e33c80ba-0bf8-11ee-aaa6-002b670b472e?api-version=2023-05-01
  response:
    body:
      string: '{"properties":{"friendlyName":"clitest-disk-persistent-bi-donotdelete","dataSourceInfo":{"resourceID":"/subscriptions/00000000-0000-0000-0000-000000000000/resourceGroups/clitest-dpp-rg/providers/Microsoft.Compute/disks/clitest-disk-persistent-bi-donotdelete","resourceUri":"","datasourceType":"Microsoft.Compute/disks","resourceName":"clitest-disk-persistent-bi-donotdelete","resourceType":"Microsoft.Compute/disks","resourceLocation":"centraluseuap","objectType":"Datasource"},"policyInfo":{"policyId":"/subscriptions/00000000-0000-0000-0000-000000000000/resourceGroups/clitest-dpp-rg/providers/Microsoft.DataProtection/backupVaults/clitest-bkp-vault-persistent-bi-donotdelete/backupPolicies/diskpolicy","policyParameters":{"dataStoreParametersList":[{"dataStoreType":"OperationalStore","objectType":"AzureOperationalStoreParameters","resourceGroupId":"/subscriptions/00000000-0000-0000-0000-000000000000/resourceGroups/clitest-dpp-rg"}]}},"protectionStatus":{"status":"ProtectionStopped"},"currentProtectionState":"ProtectionStopped","provisioningState":"Succeeded","objectType":"BackupInstance"},"id":"/subscriptions/00000000-0000-0000-0000-000000000000/resourceGroups/clitest-dpp-rg/providers/Microsoft.DataProtection/backupVaults/clitest-bkp-vault-persistent-bi-donotdelete/backupInstances/clitest-disk-persistent-bi-donotdelete-clitest-disk-persistent-bi-donotdelete-e33c80ba-0bf8-11ee-aaa6-002b670b472e","name":"clitest-disk-persistent-bi-donotdelete-clitest-disk-persistent-bi-donotdelete-e33c80ba-0bf8-11ee-aaa6-002b670b472e","type":"Microsoft.DataProtection/backupVaults/backupInstances"}'
    headers:
      cache-control:
      - no-cache
      content-length:
      - '1598'
      content-type:
      - application/json
      date:
      - Tue, 26 Sep 2023 05:30:03 GMT
      expires:
      - '-1'
      pragma:
      - no-cache
      server:
      - Microsoft-IIS/10.0
      strict-transport-security:
      - max-age=31536000; includeSubDomains
      transfer-encoding:
      - chunked
      vary:
      - Accept-Encoding
      x-content-type-options:
      - nosniff
      x-ms-ratelimit-remaining-subscription-resource-requests:
      - '1979'
      x-powered-by:
      - ASP.NET
    status:
      code: 200
      message: OK
- request:
    body: null
    headers:
      Accept:
      - application/json
      Accept-Encoding:
      - gzip, deflate
      CommandName:
      - dataprotection backup-instance wait
      Connection:
      - keep-alive
      ParameterSetName:
      - -g --vault-name --backup-instance-name --timeout --custom
      User-Agent:
      - AZURECLI/2.52.0 (PIP) (AAZ) azsdk-python-core/1.29.3 Python/3.10.7 (Windows-10-10.0.22621-SP0)
    method: GET
    uri: https://management.azure.com/subscriptions/00000000-0000-0000-0000-000000000000/resourceGroups/clitest-dpp-rg/providers/Microsoft.DataProtection/backupVaults/clitest-bkp-vault-persistent-bi-donotdelete/backupInstances/clitest-disk-persistent-bi-donotdelete-clitest-disk-persistent-bi-donotdelete-e33c80ba-0bf8-11ee-aaa6-002b670b472e?api-version=2023-05-01
  response:
    body:
      string: '{"properties":{"friendlyName":"clitest-disk-persistent-bi-donotdelete","dataSourceInfo":{"resourceID":"/subscriptions/00000000-0000-0000-0000-000000000000/resourceGroups/clitest-dpp-rg/providers/Microsoft.Compute/disks/clitest-disk-persistent-bi-donotdelete","resourceUri":"","datasourceType":"Microsoft.Compute/disks","resourceName":"clitest-disk-persistent-bi-donotdelete","resourceType":"Microsoft.Compute/disks","resourceLocation":"centraluseuap","objectType":"Datasource"},"policyInfo":{"policyId":"/subscriptions/00000000-0000-0000-0000-000000000000/resourceGroups/clitest-dpp-rg/providers/Microsoft.DataProtection/backupVaults/clitest-bkp-vault-persistent-bi-donotdelete/backupPolicies/diskpolicy","policyParameters":{"dataStoreParametersList":[{"dataStoreType":"OperationalStore","objectType":"AzureOperationalStoreParameters","resourceGroupId":"/subscriptions/00000000-0000-0000-0000-000000000000/resourceGroups/clitest-dpp-rg"}]}},"protectionStatus":{"status":"ProtectionStopped"},"currentProtectionState":"ProtectionStopped","provisioningState":"Succeeded","objectType":"BackupInstance"},"id":"/subscriptions/00000000-0000-0000-0000-000000000000/resourceGroups/clitest-dpp-rg/providers/Microsoft.DataProtection/backupVaults/clitest-bkp-vault-persistent-bi-donotdelete/backupInstances/clitest-disk-persistent-bi-donotdelete-clitest-disk-persistent-bi-donotdelete-e33c80ba-0bf8-11ee-aaa6-002b670b472e","name":"clitest-disk-persistent-bi-donotdelete-clitest-disk-persistent-bi-donotdelete-e33c80ba-0bf8-11ee-aaa6-002b670b472e","type":"Microsoft.DataProtection/backupVaults/backupInstances"}'
    headers:
      cache-control:
      - no-cache
      content-length:
      - '1598'
      content-type:
      - application/json
      date:
      - Tue, 26 Sep 2023 05:30:35 GMT
      expires:
      - '-1'
      pragma:
      - no-cache
      server:
      - Microsoft-IIS/10.0
      strict-transport-security:
      - max-age=31536000; includeSubDomains
      transfer-encoding:
      - chunked
      vary:
      - Accept-Encoding
      x-content-type-options:
      - nosniff
      x-ms-ratelimit-remaining-subscription-resource-requests:
      - '1980'
      x-powered-by:
      - ASP.NET
    status:
      code: 200
      message: OK
- request:
    body: null
    headers:
      Accept:
      - application/json
      Accept-Encoding:
      - gzip, deflate
      CommandName:
      - dataprotection backup-instance wait
      Connection:
      - keep-alive
      ParameterSetName:
      - -g --vault-name --backup-instance-name --timeout --custom
      User-Agent:
      - AZURECLI/2.52.0 (PIP) (AAZ) azsdk-python-core/1.29.3 Python/3.10.7 (Windows-10-10.0.22621-SP0)
    method: GET
    uri: https://management.azure.com/subscriptions/00000000-0000-0000-0000-000000000000/resourceGroups/clitest-dpp-rg/providers/Microsoft.DataProtection/backupVaults/clitest-bkp-vault-persistent-bi-donotdelete/backupInstances/clitest-disk-persistent-bi-donotdelete-clitest-disk-persistent-bi-donotdelete-e33c80ba-0bf8-11ee-aaa6-002b670b472e?api-version=2023-05-01
  response:
    body:
      string: '{"properties":{"friendlyName":"clitest-disk-persistent-bi-donotdelete","dataSourceInfo":{"resourceID":"/subscriptions/00000000-0000-0000-0000-000000000000/resourceGroups/clitest-dpp-rg/providers/Microsoft.Compute/disks/clitest-disk-persistent-bi-donotdelete","resourceUri":"","datasourceType":"Microsoft.Compute/disks","resourceName":"clitest-disk-persistent-bi-donotdelete","resourceType":"Microsoft.Compute/disks","resourceLocation":"centraluseuap","objectType":"Datasource"},"policyInfo":{"policyId":"/subscriptions/00000000-0000-0000-0000-000000000000/resourceGroups/clitest-dpp-rg/providers/Microsoft.DataProtection/backupVaults/clitest-bkp-vault-persistent-bi-donotdelete/backupPolicies/diskpolicy","policyParameters":{"dataStoreParametersList":[{"dataStoreType":"OperationalStore","objectType":"AzureOperationalStoreParameters","resourceGroupId":"/subscriptions/00000000-0000-0000-0000-000000000000/resourceGroups/clitest-dpp-rg"}]}},"protectionStatus":{"status":"ProtectionStopped"},"currentProtectionState":"ProtectionStopped","provisioningState":"Succeeded","objectType":"BackupInstance"},"id":"/subscriptions/00000000-0000-0000-0000-000000000000/resourceGroups/clitest-dpp-rg/providers/Microsoft.DataProtection/backupVaults/clitest-bkp-vault-persistent-bi-donotdelete/backupInstances/clitest-disk-persistent-bi-donotdelete-clitest-disk-persistent-bi-donotdelete-e33c80ba-0bf8-11ee-aaa6-002b670b472e","name":"clitest-disk-persistent-bi-donotdelete-clitest-disk-persistent-bi-donotdelete-e33c80ba-0bf8-11ee-aaa6-002b670b472e","type":"Microsoft.DataProtection/backupVaults/backupInstances"}'
    headers:
      cache-control:
      - no-cache
      content-length:
      - '1598'
      content-type:
      - application/json
      date:
      - Tue, 26 Sep 2023 05:31:07 GMT
      expires:
      - '-1'
      pragma:
      - no-cache
      server:
      - Microsoft-IIS/10.0
      strict-transport-security:
      - max-age=31536000; includeSubDomains
      transfer-encoding:
      - chunked
      vary:
      - Accept-Encoding
      x-content-type-options:
      - nosniff
      x-ms-ratelimit-remaining-subscription-resource-requests:
      - '1978'
      x-powered-by:
      - ASP.NET
    status:
      code: 200
      message: OK
- request:
    body: null
    headers:
      Accept:
      - application/json
      Accept-Encoding:
      - gzip, deflate
      CommandName:
      - dataprotection backup-instance wait
      Connection:
      - keep-alive
      ParameterSetName:
      - -g --vault-name --backup-instance-name --timeout --custom
      User-Agent:
      - AZURECLI/2.52.0 (PIP) (AAZ) azsdk-python-core/1.29.3 Python/3.10.7 (Windows-10-10.0.22621-SP0)
    method: GET
    uri: https://management.azure.com/subscriptions/00000000-0000-0000-0000-000000000000/resourceGroups/clitest-dpp-rg/providers/Microsoft.DataProtection/backupVaults/clitest-bkp-vault-persistent-bi-donotdelete/backupInstances/clitest-disk-persistent-bi-donotdelete-clitest-disk-persistent-bi-donotdelete-e33c80ba-0bf8-11ee-aaa6-002b670b472e?api-version=2023-05-01
  response:
    body:
      string: '{"properties":{"friendlyName":"clitest-disk-persistent-bi-donotdelete","dataSourceInfo":{"resourceID":"/subscriptions/00000000-0000-0000-0000-000000000000/resourceGroups/clitest-dpp-rg/providers/Microsoft.Compute/disks/clitest-disk-persistent-bi-donotdelete","resourceUri":"","datasourceType":"Microsoft.Compute/disks","resourceName":"clitest-disk-persistent-bi-donotdelete","resourceType":"Microsoft.Compute/disks","resourceLocation":"centraluseuap","objectType":"Datasource"},"policyInfo":{"policyId":"/subscriptions/00000000-0000-0000-0000-000000000000/resourceGroups/clitest-dpp-rg/providers/Microsoft.DataProtection/backupVaults/clitest-bkp-vault-persistent-bi-donotdelete/backupPolicies/diskpolicy","policyParameters":{"dataStoreParametersList":[{"dataStoreType":"OperationalStore","objectType":"AzureOperationalStoreParameters","resourceGroupId":"/subscriptions/00000000-0000-0000-0000-000000000000/resourceGroups/clitest-dpp-rg"}]}},"protectionStatus":{"status":"ProtectionStopped"},"currentProtectionState":"ProtectionStopped","provisioningState":"Succeeded","objectType":"BackupInstance"},"id":"/subscriptions/00000000-0000-0000-0000-000000000000/resourceGroups/clitest-dpp-rg/providers/Microsoft.DataProtection/backupVaults/clitest-bkp-vault-persistent-bi-donotdelete/backupInstances/clitest-disk-persistent-bi-donotdelete-clitest-disk-persistent-bi-donotdelete-e33c80ba-0bf8-11ee-aaa6-002b670b472e","name":"clitest-disk-persistent-bi-donotdelete-clitest-disk-persistent-bi-donotdelete-e33c80ba-0bf8-11ee-aaa6-002b670b472e","type":"Microsoft.DataProtection/backupVaults/backupInstances"}'
    headers:
      cache-control:
      - no-cache
      content-length:
      - '1598'
      content-type:
      - application/json
      date:
      - Tue, 26 Sep 2023 05:31:37 GMT
      expires:
      - '-1'
      pragma:
      - no-cache
      server:
      - Microsoft-IIS/10.0
      strict-transport-security:
      - max-age=31536000; includeSubDomains
      transfer-encoding:
      - chunked
      vary:
      - Accept-Encoding
      x-content-type-options:
      - nosniff
      x-ms-ratelimit-remaining-subscription-resource-requests:
      - '1977'
      x-powered-by:
      - ASP.NET
    status:
      code: 200
      message: OK
- request:
    body: null
    headers:
      Accept:
      - application/json
      Accept-Encoding:
      - gzip, deflate
      CommandName:
      - dataprotection backup-instance wait
      Connection:
      - keep-alive
      ParameterSetName:
      - -g --vault-name --backup-instance-name --timeout --custom
      User-Agent:
      - AZURECLI/2.52.0 (PIP) (AAZ) azsdk-python-core/1.29.3 Python/3.10.7 (Windows-10-10.0.22621-SP0)
    method: GET
    uri: https://management.azure.com/subscriptions/00000000-0000-0000-0000-000000000000/resourceGroups/clitest-dpp-rg/providers/Microsoft.DataProtection/backupVaults/clitest-bkp-vault-persistent-bi-donotdelete/backupInstances/clitest-disk-persistent-bi-donotdelete-clitest-disk-persistent-bi-donotdelete-e33c80ba-0bf8-11ee-aaa6-002b670b472e?api-version=2023-05-01
  response:
    body:
      string: '{"properties":{"friendlyName":"clitest-disk-persistent-bi-donotdelete","dataSourceInfo":{"resourceID":"/subscriptions/00000000-0000-0000-0000-000000000000/resourceGroups/clitest-dpp-rg/providers/Microsoft.Compute/disks/clitest-disk-persistent-bi-donotdelete","resourceUri":"","datasourceType":"Microsoft.Compute/disks","resourceName":"clitest-disk-persistent-bi-donotdelete","resourceType":"Microsoft.Compute/disks","resourceLocation":"centraluseuap","objectType":"Datasource"},"policyInfo":{"policyId":"/subscriptions/00000000-0000-0000-0000-000000000000/resourceGroups/clitest-dpp-rg/providers/Microsoft.DataProtection/backupVaults/clitest-bkp-vault-persistent-bi-donotdelete/backupPolicies/diskpolicy","policyParameters":{"dataStoreParametersList":[{"dataStoreType":"OperationalStore","objectType":"AzureOperationalStoreParameters","resourceGroupId":"/subscriptions/00000000-0000-0000-0000-000000000000/resourceGroups/clitest-dpp-rg"}]}},"protectionStatus":{"status":"ProtectionStopped"},"currentProtectionState":"ProtectionStopped","provisioningState":"Succeeded","objectType":"BackupInstance"},"id":"/subscriptions/00000000-0000-0000-0000-000000000000/resourceGroups/clitest-dpp-rg/providers/Microsoft.DataProtection/backupVaults/clitest-bkp-vault-persistent-bi-donotdelete/backupInstances/clitest-disk-persistent-bi-donotdelete-clitest-disk-persistent-bi-donotdelete-e33c80ba-0bf8-11ee-aaa6-002b670b472e","name":"clitest-disk-persistent-bi-donotdelete-clitest-disk-persistent-bi-donotdelete-e33c80ba-0bf8-11ee-aaa6-002b670b472e","type":"Microsoft.DataProtection/backupVaults/backupInstances"}'
    headers:
      cache-control:
      - no-cache
      content-length:
      - '1598'
      content-type:
      - application/json
      date:
      - Tue, 26 Sep 2023 05:32:08 GMT
      expires:
      - '-1'
      pragma:
      - no-cache
      server:
      - Microsoft-IIS/10.0
      strict-transport-security:
      - max-age=31536000; includeSubDomains
      transfer-encoding:
      - chunked
      vary:
      - Accept-Encoding
      x-content-type-options:
      - nosniff
      x-ms-ratelimit-remaining-subscription-resource-requests:
      - '1979'
      x-powered-by:
      - ASP.NET
    status:
      code: 200
      message: OK
- request:
    body: null
    headers:
      Accept:
      - '*/*'
      Accept-Encoding:
      - gzip, deflate
      CommandName:
      - dataprotection backup-instance stop-protection
      Connection:
      - keep-alive
      Content-Length:
      - '0'
      ParameterSetName:
      - -n -g --vault-name
      User-Agent:
      - AZURECLI/2.52.0 (PIP) (AAZ) azsdk-python-core/1.29.3 Python/3.10.7 (Windows-10-10.0.22621-SP0)
    method: POST
    uri: https://management.azure.com/subscriptions/00000000-0000-0000-0000-000000000000/resourceGroups/clitest-dpp-rg/providers/Microsoft.DataProtection/backupVaults/clitest-bkp-vault-persistent-bi-donotdelete/backupInstances/clitest-disk-persistent-bi-donotdelete-clitest-disk-persistent-bi-donotdelete-e33c80ba-0bf8-11ee-aaa6-002b670b472e/stopProtection?api-version=2023-05-01
  response:
    body:
      string: ''
    headers:
      cache-control:
      - no-cache
      content-length:
      - '0'
      date:
      - Tue, 26 Sep 2023 05:32:40 GMT
      expires:
      - '-1'
      pragma:
      - no-cache
      strict-transport-security:
      - max-age=31536000; includeSubDomains
      x-content-type-options:
      - nosniff
      x-ms-ratelimit-remaining-subscription-writes:
      - '1178'
      x-powered-by:
      - ASP.NET
    status:
      code: 200
      message: OK
- request:
    body: null
    headers:
      Accept:
      - application/json
      Accept-Encoding:
      - gzip, deflate
      CommandName:
      - dataprotection backup-instance show
      Connection:
      - keep-alive
      ParameterSetName:
      - -n -g --vault-name
      User-Agent:
      - AZURECLI/2.52.0 (PIP) (AAZ) azsdk-python-core/1.29.3 Python/3.10.7 (Windows-10-10.0.22621-SP0)
    method: GET
    uri: https://management.azure.com/subscriptions/00000000-0000-0000-0000-000000000000/resourceGroups/clitest-dpp-rg/providers/Microsoft.DataProtection/backupVaults/clitest-bkp-vault-persistent-bi-donotdelete/backupInstances/clitest-disk-persistent-bi-donotdelete-clitest-disk-persistent-bi-donotdelete-e33c80ba-0bf8-11ee-aaa6-002b670b472e?api-version=2023-05-01
  response:
    body:
      string: '{"properties":{"friendlyName":"clitest-disk-persistent-bi-donotdelete","dataSourceInfo":{"resourceID":"/subscriptions/00000000-0000-0000-0000-000000000000/resourceGroups/clitest-dpp-rg/providers/Microsoft.Compute/disks/clitest-disk-persistent-bi-donotdelete","resourceUri":"","datasourceType":"Microsoft.Compute/disks","resourceName":"clitest-disk-persistent-bi-donotdelete","resourceType":"Microsoft.Compute/disks","resourceLocation":"centraluseuap","objectType":"Datasource"},"policyInfo":{"policyId":"/subscriptions/00000000-0000-0000-0000-000000000000/resourceGroups/clitest-dpp-rg/providers/Microsoft.DataProtection/backupVaults/clitest-bkp-vault-persistent-bi-donotdelete/backupPolicies/diskpolicy","policyParameters":{"dataStoreParametersList":[{"dataStoreType":"OperationalStore","objectType":"AzureOperationalStoreParameters","resourceGroupId":"/subscriptions/00000000-0000-0000-0000-000000000000/resourceGroups/clitest-dpp-rg"}]}},"protectionStatus":{"status":"ProtectionStopped"},"currentProtectionState":"ProtectionStopped","provisioningState":"Succeeded","objectType":"BackupInstance"},"id":"/subscriptions/00000000-0000-0000-0000-000000000000/resourceGroups/clitest-dpp-rg/providers/Microsoft.DataProtection/backupVaults/clitest-bkp-vault-persistent-bi-donotdelete/backupInstances/clitest-disk-persistent-bi-donotdelete-clitest-disk-persistent-bi-donotdelete-e33c80ba-0bf8-11ee-aaa6-002b670b472e","name":"clitest-disk-persistent-bi-donotdelete-clitest-disk-persistent-bi-donotdelete-e33c80ba-0bf8-11ee-aaa6-002b670b472e","type":"Microsoft.DataProtection/backupVaults/backupInstances"}'
    headers:
      cache-control:
      - no-cache
      content-length:
      - '1598'
      content-type:
      - application/json
      date:
      - Tue, 26 Sep 2023 05:32:42 GMT
      expires:
      - '-1'
      pragma:
      - no-cache
      server:
      - Microsoft-IIS/10.0
      strict-transport-security:
      - max-age=31536000; includeSubDomains
      transfer-encoding:
      - chunked
      vary:
      - Accept-Encoding
      x-content-type-options:
      - nosniff
      x-ms-ratelimit-remaining-subscription-resource-requests:
      - '1978'
      x-powered-by:
      - ASP.NET
    status:
      code: 200
      message: OK
- request:
    body: null
    headers:
      Accept:
      - application/json
      Accept-Encoding:
      - gzip, deflate
      CommandName:
      - dataprotection backup-instance wait
      Connection:
      - keep-alive
      ParameterSetName:
      - -g --vault-name --backup-instance-name --timeout --custom
      User-Agent:
      - AZURECLI/2.57.0 (PIP) (AAZ) azsdk-python-core/1.28.0 Python/3.10.7 (Windows-10-10.0.22621-SP0)
    method: GET
    uri: https://management.azure.com/subscriptions/00000000-0000-0000-0000-000000000000/resourceGroups/clitest-dpp-rg/providers/Microsoft.DataProtection/backupVaults/clitest-bkp-vault-persistent-bi-donotdelete/backupInstances/clitest-disk-persistent-bi-donotdelete-clitest-disk-persistent-bi-donotdelete-e33c80ba-0bf8-11ee-aaa6-002b670b472e?api-version=2023-11-01
  response:
    body:
      string: '{"properties":{"friendlyName":"clitest-disk-persistent-bi-donotdelete","dataSourceInfo":{"resourceID":"/subscriptions/00000000-0000-0000-0000-000000000000/resourceGroups/clitest-dpp-rg/providers/Microsoft.Compute/disks/clitest-disk-persistent-bi-donotdelete","resourceUri":"","datasourceType":"Microsoft.Compute/disks","resourceName":"clitest-disk-persistent-bi-donotdelete","resourceType":"Microsoft.Compute/disks","resourceLocation":"centraluseuap","objectType":"Datasource"},"policyInfo":{"policyId":"/subscriptions/00000000-0000-0000-0000-000000000000/resourceGroups/clitest-dpp-rg/providers/Microsoft.DataProtection/backupVaults/clitest-bkp-vault-persistent-bi-donotdelete/backupPolicies/diskpolicy","policyParameters":{"dataStoreParametersList":[{"dataStoreType":"OperationalStore","objectType":"AzureOperationalStoreParameters","resourceGroupId":"/subscriptions/00000000-0000-0000-0000-000000000000/resourceGroups/clitest-dpp-rg"}]}},"protectionStatus":{"status":"ProtectionStopped"},"currentProtectionState":"ProtectionStopped","provisioningState":"Succeeded","objectType":"BackupInstance"},"id":"/subscriptions/00000000-0000-0000-0000-000000000000/resourceGroups/clitest-dpp-rg/providers/Microsoft.DataProtection/backupVaults/clitest-bkp-vault-persistent-bi-donotdelete/backupInstances/clitest-disk-persistent-bi-donotdelete-clitest-disk-persistent-bi-donotdelete-e33c80ba-0bf8-11ee-aaa6-002b670b472e","name":"clitest-disk-persistent-bi-donotdelete-clitest-disk-persistent-bi-donotdelete-e33c80ba-0bf8-11ee-aaa6-002b670b472e","type":"Microsoft.DataProtection/backupVaults/backupInstances"}'
    headers:
      cache-control:
      - no-cache
      content-length:
      - '1598'
      content-type:
      - application/json
      date:
      - Mon, 12 Feb 2024 06:13:46 GMT
      expires:
      - '-1'
      pragma:
      - no-cache
      server:
      - Microsoft-IIS/10.0
      strict-transport-security:
      - max-age=31536000; includeSubDomains
      x-content-type-options:
      - nosniff
      x-ms-operation-identifier:
      - tenantId=72f988bf-86f1-41af-91ab-2d7cd011db47,objectId=12f8ea5c-1212-449e-b31c-0a574f43076e/centraluseuap/4037b1ff-9dfe-4869-b400-01df616dd82c
      x-ms-ratelimit-remaining-subscription-resource-requests:
      - '1984'
      x-powered-by:
      - ASP.NET
    status:
      code: 200
      message: OK
- request:
    body: null
    headers:
      Accept:
      - application/json
      Accept-Encoding:
      - gzip, deflate
      CommandName:
      - dataprotection backup-instance wait
      Connection:
      - keep-alive
      ParameterSetName:
      - -g --vault-name --backup-instance-name --timeout --custom
      User-Agent:
      - AZURECLI/2.57.0 (PIP) (AAZ) azsdk-python-core/1.28.0 Python/3.10.7 (Windows-10-10.0.22621-SP0)
    method: GET
    uri: https://management.azure.com/subscriptions/00000000-0000-0000-0000-000000000000/resourceGroups/clitest-dpp-rg/providers/Microsoft.DataProtection/backupVaults/clitest-bkp-vault-persistent-bi-donotdelete/backupInstances/clitest-disk-persistent-bi-donotdelete-clitest-disk-persistent-bi-donotdelete-e33c80ba-0bf8-11ee-aaa6-002b670b472e?api-version=2023-11-01
  response:
    body:
      string: '{"properties":{"friendlyName":"clitest-disk-persistent-bi-donotdelete","dataSourceInfo":{"resourceID":"/subscriptions/00000000-0000-0000-0000-000000000000/resourceGroups/clitest-dpp-rg/providers/Microsoft.Compute/disks/clitest-disk-persistent-bi-donotdelete","resourceUri":"","datasourceType":"Microsoft.Compute/disks","resourceName":"clitest-disk-persistent-bi-donotdelete","resourceType":"Microsoft.Compute/disks","resourceLocation":"centraluseuap","objectType":"Datasource"},"policyInfo":{"policyId":"/subscriptions/00000000-0000-0000-0000-000000000000/resourceGroups/clitest-dpp-rg/providers/Microsoft.DataProtection/backupVaults/clitest-bkp-vault-persistent-bi-donotdelete/backupPolicies/diskpolicy","policyParameters":{"dataStoreParametersList":[{"dataStoreType":"OperationalStore","objectType":"AzureOperationalStoreParameters","resourceGroupId":"/subscriptions/00000000-0000-0000-0000-000000000000/resourceGroups/clitest-dpp-rg"}]}},"protectionStatus":{"status":"ProtectionStopped"},"currentProtectionState":"ProtectionStopped","provisioningState":"Succeeded","objectType":"BackupInstance"},"id":"/subscriptions/00000000-0000-0000-0000-000000000000/resourceGroups/clitest-dpp-rg/providers/Microsoft.DataProtection/backupVaults/clitest-bkp-vault-persistent-bi-donotdelete/backupInstances/clitest-disk-persistent-bi-donotdelete-clitest-disk-persistent-bi-donotdelete-e33c80ba-0bf8-11ee-aaa6-002b670b472e","name":"clitest-disk-persistent-bi-donotdelete-clitest-disk-persistent-bi-donotdelete-e33c80ba-0bf8-11ee-aaa6-002b670b472e","type":"Microsoft.DataProtection/backupVaults/backupInstances"}'
    headers:
      cache-control:
      - no-cache
      content-length:
      - '1598'
      content-type:
      - application/json
      date:
      - Mon, 12 Feb 2024 06:14:17 GMT
      expires:
      - '-1'
      pragma:
      - no-cache
      server:
      - Microsoft-IIS/10.0
      strict-transport-security:
      - max-age=31536000; includeSubDomains
      x-content-type-options:
      - nosniff
      x-ms-operation-identifier:
      - tenantId=72f988bf-86f1-41af-91ab-2d7cd011db47,objectId=12f8ea5c-1212-449e-b31c-0a574f43076e/centraluseuap/db7604e1-87b4-4c2f-97b3-a9af965b0faf
      x-ms-ratelimit-remaining-subscription-resource-requests:
      - '1982'
      x-powered-by:
      - ASP.NET
    status:
      code: 200
      message: OK
- request:
    body: null
    headers:
      Accept:
      - application/json
      Accept-Encoding:
      - gzip, deflate
      CommandName:
      - dataprotection backup-instance wait
      Connection:
      - keep-alive
      ParameterSetName:
      - -g --vault-name --backup-instance-name --timeout --custom
      User-Agent:
      - AZURECLI/2.57.0 (PIP) (AAZ) azsdk-python-core/1.28.0 Python/3.10.7 (Windows-10-10.0.22621-SP0)
    method: GET
    uri: https://management.azure.com/subscriptions/00000000-0000-0000-0000-000000000000/resourceGroups/clitest-dpp-rg/providers/Microsoft.DataProtection/backupVaults/clitest-bkp-vault-persistent-bi-donotdelete/backupInstances/clitest-disk-persistent-bi-donotdelete-clitest-disk-persistent-bi-donotdelete-e33c80ba-0bf8-11ee-aaa6-002b670b472e?api-version=2023-11-01
  response:
    body:
      string: '{"properties":{"friendlyName":"clitest-disk-persistent-bi-donotdelete","dataSourceInfo":{"resourceID":"/subscriptions/00000000-0000-0000-0000-000000000000/resourceGroups/clitest-dpp-rg/providers/Microsoft.Compute/disks/clitest-disk-persistent-bi-donotdelete","resourceUri":"","datasourceType":"Microsoft.Compute/disks","resourceName":"clitest-disk-persistent-bi-donotdelete","resourceType":"Microsoft.Compute/disks","resourceLocation":"centraluseuap","objectType":"Datasource"},"policyInfo":{"policyId":"/subscriptions/00000000-0000-0000-0000-000000000000/resourceGroups/clitest-dpp-rg/providers/Microsoft.DataProtection/backupVaults/clitest-bkp-vault-persistent-bi-donotdelete/backupPolicies/diskpolicy","policyParameters":{"dataStoreParametersList":[{"dataStoreType":"OperationalStore","objectType":"AzureOperationalStoreParameters","resourceGroupId":"/subscriptions/00000000-0000-0000-0000-000000000000/resourceGroups/clitest-dpp-rg"}]}},"protectionStatus":{"status":"ProtectionStopped"},"currentProtectionState":"ProtectionStopped","provisioningState":"Succeeded","objectType":"BackupInstance"},"id":"/subscriptions/00000000-0000-0000-0000-000000000000/resourceGroups/clitest-dpp-rg/providers/Microsoft.DataProtection/backupVaults/clitest-bkp-vault-persistent-bi-donotdelete/backupInstances/clitest-disk-persistent-bi-donotdelete-clitest-disk-persistent-bi-donotdelete-e33c80ba-0bf8-11ee-aaa6-002b670b472e","name":"clitest-disk-persistent-bi-donotdelete-clitest-disk-persistent-bi-donotdelete-e33c80ba-0bf8-11ee-aaa6-002b670b472e","type":"Microsoft.DataProtection/backupVaults/backupInstances"}'
=======
      string: '{"properties":{"friendlyName":"clitest-disk-persistent-bi-donotdelete","dataSourceInfo":{"resourceID":"/subscriptions/00000000-0000-0000-0000-000000000000/resourceGroups/clitest-dpp-rg/providers/Microsoft.Compute/disks/clitest-disk-persistent-bi-donotdelete","resourceUri":"","datasourceType":"Microsoft.Compute/disks","resourceName":"clitest-disk-persistent-bi-donotdelete","resourceType":"Microsoft.Compute/disks","resourceLocation":"centraluseuap","objectType":"Datasource"},"policyInfo":{"policyId":"/subscriptions/00000000-0000-0000-0000-000000000000/resourceGroups/clitest-dpp-rg/providers/Microsoft.DataProtection/backupVaults/clitest-bkp-vault-persistent-bi-donotdelete/backupPolicies/diskpolicy","policyParameters":{"dataStoreParametersList":[{"dataStoreType":"OperationalStore","objectType":"AzureOperationalStoreParameters","resourceGroupId":"/subscriptions/00000000-0000-0000-0000-000000000000/resourceGroups/clitest-dpp-rg"}]}},"protectionStatus":{"status":"ProtectionConfigured"},"currentProtectionState":"ProtectionConfigured","provisioningState":"Succeeded","objectType":"BackupInstance"},"id":"/subscriptions/00000000-0000-0000-0000-000000000000/resourceGroups/clitest-dpp-rg/providers/Microsoft.DataProtection/backupVaults/clitest-bkp-vault-persistent-bi-donotdelete/backupInstances/clitest-disk-persistent-bi-donotdelete-clitest-disk-persistent-bi-donotdelete-e33c80ba-0bf8-11ee-aaa6-002b670b472e","name":"clitest-disk-persistent-bi-donotdelete-clitest-disk-persistent-bi-donotdelete-e33c80ba-0bf8-11ee-aaa6-002b670b472e","type":"Microsoft.DataProtection/backupVaults/backupInstances"}'
>>>>>>> bc9a08ee
    headers:
      cache-control:
      - no-cache
      content-length:
      - '1604'
      content-type:
      - application/json; charset=utf-8
      date:
      - Mon, 22 Apr 2024 12:26:09 GMT
      expires:
      - '-1'
      pragma:
      - no-cache
      server:
      - Kestrel
      strict-transport-security:
      - max-age=31536000; includeSubDomains
      x-content-type-options:
      - nosniff
      x-ms-operation-identifier:
      - tenantId=72f988bf-86f1-41af-91ab-2d7cd011db47,objectId=12f8ea5c-1212-449e-b31c-0a574f43076e/centraluseuap/772cff25-c138-4e25-8483-d6dd26a7c60f
      x-ms-ratelimit-remaining-subscription-resource-requests:
      - '1996'
    status:
      code: 200
      message: OK
- request:
    body: null
    headers:
      Accept:
      - '*/*'
      Accept-Encoding:
      - gzip, deflate
      CommandName:
      - dataprotection backup-instance stop-protection
      Connection:
      - keep-alive
      Content-Length:
      - '0'
      Content-Type:
      - application/json
      ParameterSetName:
      - -n -g --vault-name
      User-Agent:
      - AZURECLI/2.59.0 (PIP) azsdk-python-core/1.30.1 Python/3.10.7 (Windows-10-10.0.22631-SP0)
    method: POST
    uri: https://management.azure.com/subscriptions/00000000-0000-0000-0000-000000000000/resourceGroups/clitest-dpp-rg/providers/Microsoft.DataProtection/backupVaults/clitest-bkp-vault-persistent-bi-donotdelete/backupInstances/clitest-disk-persistent-bi-donotdelete-clitest-disk-persistent-bi-donotdelete-e33c80ba-0bf8-11ee-aaa6-002b670b472e/stopProtection?api-version=2024-04-01
  response:
    body:
      string: ''
    headers:
      azure-asyncoperation:
      - https://management.azure.com/subscriptions/00000000-0000-0000-0000-000000000000/resourceGroups/clitest-dpp-rg/providers/Microsoft.DataProtection/backupVaults/clitest-bkp-vault-persistent-bi-donotdelete/operationStatus/YWRhYzE1NWYtYjEwNS00NGIzLTkzN2EtYjIxZThjNzNjOTY3OzYxYjY4NzAyLTkwZTQtNDg3OC05YzFiLTE3ZTc4YjFmYmVkZQ==?api-version=2024-04-01&t=638493855723759518&c=MIIHADCCBeigAwIBAgITHgPpaXuYMAm244ktPwAAA-lpezANBgkqhkiG9w0BAQsFADBEMRMwEQYKCZImiZPyLGQBGRYDR0JMMRMwEQYKCZImiZPyLGQBGRYDQU1FMRgwFgYDVQQDEw9BTUUgSW5mcmEgQ0EgMDYwHhcNMjQwMTMwMTk1MDU5WhcNMjUwMTI0MTk1MDU5WjBAMT4wPAYDVQQDEzVhc3luY29wZXJhdGlvbnNpZ25pbmdjZXJ0aWZpY2F0ZS5tYW5hZ2VtZW50LmF6dXJlLmNvbTCCASIwDQYJKoZIhvcNAQEBBQADggEPADCCAQoCggEBAN2hrMmpndTZoi43TUpdMafOLMZqWdNXLR-hHAgv4xfs-QqbNtV_GG9HbfjK6lij6uAwbMdI3MO_q0JXAR1J0suXs0hXY5qXXiy_-ezvugWKqXHeHnStx8kw2b3EhxjYjPeRiot9BP2CjcKpQqXLhb-qr0OFkCcd-PGn_r3maQvz6Zgf64PkWVwU51WVEZc_9KvQSnqBTsKjFnTC0E5xcS7H1fdHgk3XOVA9OejBTtZzD8ogmZqche0M-l-XEVXDgXBB6VGLtRQsr9wOI8X_6F660LpSwnTNYt9yf6pC0_PWtY6yzL8oWkPhpqX3bzy-aN5um44oZwxMsX7OxxrdnVECAwEAAaOCA-0wggPpMCcGCSsGAQQBgjcVCgQaMBgwCgYIKwYBBQUHAwEwCgYIKwYBBQUHAwIwPQYJKwYBBAGCNxUHBDAwLgYmKwYBBAGCNxUIhpDjDYTVtHiE8Ys-hZvdFs6dEoFggvX2K4Py0SACAWQCAQowggHLBggrBgEFBQcBAQSCAb0wggG5MGMGCCsGAQUFBzAChldodHRwOi8vY3JsLm1pY3Jvc29mdC5jb20vcGtpaW5mcmEvQ2VydHMvQkwyUEtJSU5UQ0EwMi5BTUUuR0JMX0FNRSUyMEluZnJhJTIwQ0ElMjAwNi5jcnQwUwYIKwYBBQUHMAKGR2h0dHA6Ly9jcmwxLmFtZS5nYmwvYWlhL0JMMlBLSUlOVENBMDIuQU1FLkdCTF9BTUUlMjBJbmZyYSUyMENBJTIwMDYuY3J0MFMGCCsGAQUFBzAChkdodHRwOi8vY3JsMi5hbWUuZ2JsL2FpYS9CTDJQS0lJTlRDQTAyLkFNRS5HQkxfQU1FJTIwSW5mcmElMjBDQSUyMDA2LmNydDBTBggrBgEFBQcwAoZHaHR0cDovL2NybDMuYW1lLmdibC9haWEvQkwyUEtJSU5UQ0EwMi5BTUUuR0JMX0FNRSUyMEluZnJhJTIwQ0ElMjAwNi5jcnQwUwYIKwYBBQUHMAKGR2h0dHA6Ly9jcmw0LmFtZS5nYmwvYWlhL0JMMlBLSUlOVENBMDIuQU1FLkdCTF9BTUUlMjBJbmZyYSUyMENBJTIwMDYuY3J0MB0GA1UdDgQWBBRkv3LwkT2pw5VRfh2XQjJlKVECpzAOBgNVHQ8BAf8EBAMCBaAwggEmBgNVHR8EggEdMIIBGTCCARWgggERoIIBDYY_aHR0cDovL2NybC5taWNyb3NvZnQuY29tL3BraWluZnJhL0NSTC9BTUUlMjBJbmZyYSUyMENBJTIwMDYuY3JshjFodHRwOi8vY3JsMS5hbWUuZ2JsL2NybC9BTUUlMjBJbmZyYSUyMENBJTIwMDYuY3JshjFodHRwOi8vY3JsMi5hbWUuZ2JsL2NybC9BTUUlMjBJbmZyYSUyMENBJTIwMDYuY3JshjFodHRwOi8vY3JsMy5hbWUuZ2JsL2NybC9BTUUlMjBJbmZyYSUyMENBJTIwMDYuY3JshjFodHRwOi8vY3JsNC5hbWUuZ2JsL2NybC9BTUUlMjBJbmZyYSUyMENBJTIwMDYuY3JsMBcGA1UdIAQQMA4wDAYKKwYBBAGCN3sBATAfBgNVHSMEGDAWgBTxRmjG8cPwKy19i2rhsvm-NfzRQTAdBgNVHSUEFjAUBggrBgEFBQcDAQYIKwYBBQUHAwIwDQYJKoZIhvcNAQELBQADggEBAD86WMx0spH4FDBMqx4ibCx5kjl7GE3ytMp4A0vkTb_gVQxqC3sw3kREcSco9_-LRdUJ0rd4RoNOL2c0QImzmVT12nhyxo1ODBXFRP6Y7KKWNUYNYGuD5n5CmcjEQDLyt_e1Wl57qGG7QJR3v8IpIHzapOtQU7xjnh9LvtGJaeG6Z8WodcSc8qcYUyK2xvmYpKR4BpkKYjF6NXh-ZIidN9ZmYXYVgC2C3qZ3SRS4H4fXUEDGSLG2eT3jGAuVdH0pS_3CUo-L3gOSJ71_a6S2BuEFAB8RzQGoI6Db7jRKb6idm0MNAA31zHboMMMIPv5kF0jDNNvwmCx7u-5w_jzae-M&s=J4bN5qMyAMeaeo8A9_8ZdJ8HclbypdB1uU8izJNroC1OHQy8qKVwUb-RhnjGV8syID3Z5Yma-Zp-Js00p8xDZsPCGzIWQmDRESoIzrEWmM6fOrWQ481pHFRmvrKMz6VtosMzBKATycFzEpnP-6u_b4fEX5JEH1sSy7K9Ykc9J7K-Qa_-MWCh9mWzoXE-mWcrrud9s1Dg1L3vucvhaeYq5WfSHfQq6d4qbZTE7g8-s9V0oBJoTsKMu-NrLCA353FQUh_WHel3L_4R0oMN-0Z0JvFVXqQ9kfchNGl88r-5uV30ql4ZUJDJRYngx7F5XY_2lsuh7WudO1Mcb09vZCaTVg&h=jcjdek2oqe8n9FvywBXM5csPbe6I3tsNdgOlVZY3avk
      cache-control:
      - no-cache
      content-length:
      - '0'
      date:
      - Mon, 22 Apr 2024 12:26:12 GMT
      expires:
      - '-1'
      location:
      - https://management.azure.com/subscriptions/00000000-0000-0000-0000-000000000000/providers/Microsoft.DataProtection/locations/centraluseuap/operationResults/YWRhYzE1NWYtYjEwNS00NGIzLTkzN2EtYjIxZThjNzNjOTY3OzYxYjY4NzAyLTkwZTQtNDg3OC05YzFiLTE3ZTc4YjFmYmVkZQ==?api-version=2024-04-01&t=638493855723759518&c=MIIHADCCBeigAwIBAgITHgPpaXuYMAm244ktPwAAA-lpezANBgkqhkiG9w0BAQsFADBEMRMwEQYKCZImiZPyLGQBGRYDR0JMMRMwEQYKCZImiZPyLGQBGRYDQU1FMRgwFgYDVQQDEw9BTUUgSW5mcmEgQ0EgMDYwHhcNMjQwMTMwMTk1MDU5WhcNMjUwMTI0MTk1MDU5WjBAMT4wPAYDVQQDEzVhc3luY29wZXJhdGlvbnNpZ25pbmdjZXJ0aWZpY2F0ZS5tYW5hZ2VtZW50LmF6dXJlLmNvbTCCASIwDQYJKoZIhvcNAQEBBQADggEPADCCAQoCggEBAN2hrMmpndTZoi43TUpdMafOLMZqWdNXLR-hHAgv4xfs-QqbNtV_GG9HbfjK6lij6uAwbMdI3MO_q0JXAR1J0suXs0hXY5qXXiy_-ezvugWKqXHeHnStx8kw2b3EhxjYjPeRiot9BP2CjcKpQqXLhb-qr0OFkCcd-PGn_r3maQvz6Zgf64PkWVwU51WVEZc_9KvQSnqBTsKjFnTC0E5xcS7H1fdHgk3XOVA9OejBTtZzD8ogmZqche0M-l-XEVXDgXBB6VGLtRQsr9wOI8X_6F660LpSwnTNYt9yf6pC0_PWtY6yzL8oWkPhpqX3bzy-aN5um44oZwxMsX7OxxrdnVECAwEAAaOCA-0wggPpMCcGCSsGAQQBgjcVCgQaMBgwCgYIKwYBBQUHAwEwCgYIKwYBBQUHAwIwPQYJKwYBBAGCNxUHBDAwLgYmKwYBBAGCNxUIhpDjDYTVtHiE8Ys-hZvdFs6dEoFggvX2K4Py0SACAWQCAQowggHLBggrBgEFBQcBAQSCAb0wggG5MGMGCCsGAQUFBzAChldodHRwOi8vY3JsLm1pY3Jvc29mdC5jb20vcGtpaW5mcmEvQ2VydHMvQkwyUEtJSU5UQ0EwMi5BTUUuR0JMX0FNRSUyMEluZnJhJTIwQ0ElMjAwNi5jcnQwUwYIKwYBBQUHMAKGR2h0dHA6Ly9jcmwxLmFtZS5nYmwvYWlhL0JMMlBLSUlOVENBMDIuQU1FLkdCTF9BTUUlMjBJbmZyYSUyMENBJTIwMDYuY3J0MFMGCCsGAQUFBzAChkdodHRwOi8vY3JsMi5hbWUuZ2JsL2FpYS9CTDJQS0lJTlRDQTAyLkFNRS5HQkxfQU1FJTIwSW5mcmElMjBDQSUyMDA2LmNydDBTBggrBgEFBQcwAoZHaHR0cDovL2NybDMuYW1lLmdibC9haWEvQkwyUEtJSU5UQ0EwMi5BTUUuR0JMX0FNRSUyMEluZnJhJTIwQ0ElMjAwNi5jcnQwUwYIKwYBBQUHMAKGR2h0dHA6Ly9jcmw0LmFtZS5nYmwvYWlhL0JMMlBLSUlOVENBMDIuQU1FLkdCTF9BTUUlMjBJbmZyYSUyMENBJTIwMDYuY3J0MB0GA1UdDgQWBBRkv3LwkT2pw5VRfh2XQjJlKVECpzAOBgNVHQ8BAf8EBAMCBaAwggEmBgNVHR8EggEdMIIBGTCCARWgggERoIIBDYY_aHR0cDovL2NybC5taWNyb3NvZnQuY29tL3BraWluZnJhL0NSTC9BTUUlMjBJbmZyYSUyMENBJTIwMDYuY3JshjFodHRwOi8vY3JsMS5hbWUuZ2JsL2NybC9BTUUlMjBJbmZyYSUyMENBJTIwMDYuY3JshjFodHRwOi8vY3JsMi5hbWUuZ2JsL2NybC9BTUUlMjBJbmZyYSUyMENBJTIwMDYuY3JshjFodHRwOi8vY3JsMy5hbWUuZ2JsL2NybC9BTUUlMjBJbmZyYSUyMENBJTIwMDYuY3JshjFodHRwOi8vY3JsNC5hbWUuZ2JsL2NybC9BTUUlMjBJbmZyYSUyMENBJTIwMDYuY3JsMBcGA1UdIAQQMA4wDAYKKwYBBAGCN3sBATAfBgNVHSMEGDAWgBTxRmjG8cPwKy19i2rhsvm-NfzRQTAdBgNVHSUEFjAUBggrBgEFBQcDAQYIKwYBBQUHAwIwDQYJKoZIhvcNAQELBQADggEBAD86WMx0spH4FDBMqx4ibCx5kjl7GE3ytMp4A0vkTb_gVQxqC3sw3kREcSco9_-LRdUJ0rd4RoNOL2c0QImzmVT12nhyxo1ODBXFRP6Y7KKWNUYNYGuD5n5CmcjEQDLyt_e1Wl57qGG7QJR3v8IpIHzapOtQU7xjnh9LvtGJaeG6Z8WodcSc8qcYUyK2xvmYpKR4BpkKYjF6NXh-ZIidN9ZmYXYVgC2C3qZ3SRS4H4fXUEDGSLG2eT3jGAuVdH0pS_3CUo-L3gOSJ71_a6S2BuEFAB8RzQGoI6Db7jRKb6idm0MNAA31zHboMMMIPv5kF0jDNNvwmCx7u-5w_jzae-M&s=jAK5-LD0OngsgnaJaWT15nneaTbIm9TKAre5sZH9DTg2RGbKeajaY-FP5XM1uYeKVRdNulR18m6rJ4Fk_LGqPDV972qGYYnd-L2O_b_0Z6tsMyAaDBhaMQ5MpCde2iSWIZT0ntigl0PKaoC7oecBLaW--schAqVT4kgx8t0ZBJvbJVCjL8EsqRjxnzk-yYk0vlEYXBPKLbdTWz-oaxhoiRt5Xzz-7VykmeeAR7lA1RuuFOgCf_FKwe9gKvXPhmgYbmyWeiapcWCdOAUBKshmMrSZ0EPegcSvBwX41HmeUYLt7bMkZNRVVqYCEogNQOuSNhdAWqkCpXdKYdv4FZmlpA&h=lK7SvEHEfBIFNe8zWcdpKbFsNCz8aEdwIhtgyLWir28
      pragma:
      - no-cache
      server:
      - Kestrel
      strict-transport-security:
      - max-age=31536000; includeSubDomains
      x-content-type-options:
      - nosniff
      x-ms-operation-identifier:
      - tenantId=72f988bf-86f1-41af-91ab-2d7cd011db47,objectId=12f8ea5c-1212-449e-b31c-0a574f43076e/centraluseuap/5d3052fb-fd68-4821-8af2-d9c8f10aa27e
      x-ms-ratelimit-remaining-subscription-writes:
      - '1197'
    status:
      code: 202
      message: Accepted
- request:
    body: null
    headers:
      Accept:
      - '*/*'
      Accept-Encoding:
      - gzip, deflate
      CommandName:
      - dataprotection backup-instance stop-protection
      Connection:
      - keep-alive
      ParameterSetName:
      - -n -g --vault-name
      User-Agent:
      - AZURECLI/2.59.0 (PIP) azsdk-python-core/1.30.1 Python/3.10.7 (Windows-10-10.0.22631-SP0)
    method: GET
    uri: https://management.azure.com/subscriptions/00000000-0000-0000-0000-000000000000/resourceGroups/clitest-dpp-rg/providers/Microsoft.DataProtection/backupVaults/clitest-bkp-vault-persistent-bi-donotdelete/operationStatus/YWRhYzE1NWYtYjEwNS00NGIzLTkzN2EtYjIxZThjNzNjOTY3OzYxYjY4NzAyLTkwZTQtNDg3OC05YzFiLTE3ZTc4YjFmYmVkZQ==?api-version=2024-04-01&t=638493855723759518&c=MIIHADCCBeigAwIBAgITHgPpaXuYMAm244ktPwAAA-lpezANBgkqhkiG9w0BAQsFADBEMRMwEQYKCZImiZPyLGQBGRYDR0JMMRMwEQYKCZImiZPyLGQBGRYDQU1FMRgwFgYDVQQDEw9BTUUgSW5mcmEgQ0EgMDYwHhcNMjQwMTMwMTk1MDU5WhcNMjUwMTI0MTk1MDU5WjBAMT4wPAYDVQQDEzVhc3luY29wZXJhdGlvbnNpZ25pbmdjZXJ0aWZpY2F0ZS5tYW5hZ2VtZW50LmF6dXJlLmNvbTCCASIwDQYJKoZIhvcNAQEBBQADggEPADCCAQoCggEBAN2hrMmpndTZoi43TUpdMafOLMZqWdNXLR-hHAgv4xfs-QqbNtV_GG9HbfjK6lij6uAwbMdI3MO_q0JXAR1J0suXs0hXY5qXXiy_-ezvugWKqXHeHnStx8kw2b3EhxjYjPeRiot9BP2CjcKpQqXLhb-qr0OFkCcd-PGn_r3maQvz6Zgf64PkWVwU51WVEZc_9KvQSnqBTsKjFnTC0E5xcS7H1fdHgk3XOVA9OejBTtZzD8ogmZqche0M-l-XEVXDgXBB6VGLtRQsr9wOI8X_6F660LpSwnTNYt9yf6pC0_PWtY6yzL8oWkPhpqX3bzy-aN5um44oZwxMsX7OxxrdnVECAwEAAaOCA-0wggPpMCcGCSsGAQQBgjcVCgQaMBgwCgYIKwYBBQUHAwEwCgYIKwYBBQUHAwIwPQYJKwYBBAGCNxUHBDAwLgYmKwYBBAGCNxUIhpDjDYTVtHiE8Ys-hZvdFs6dEoFggvX2K4Py0SACAWQCAQowggHLBggrBgEFBQcBAQSCAb0wggG5MGMGCCsGAQUFBzAChldodHRwOi8vY3JsLm1pY3Jvc29mdC5jb20vcGtpaW5mcmEvQ2VydHMvQkwyUEtJSU5UQ0EwMi5BTUUuR0JMX0FNRSUyMEluZnJhJTIwQ0ElMjAwNi5jcnQwUwYIKwYBBQUHMAKGR2h0dHA6Ly9jcmwxLmFtZS5nYmwvYWlhL0JMMlBLSUlOVENBMDIuQU1FLkdCTF9BTUUlMjBJbmZyYSUyMENBJTIwMDYuY3J0MFMGCCsGAQUFBzAChkdodHRwOi8vY3JsMi5hbWUuZ2JsL2FpYS9CTDJQS0lJTlRDQTAyLkFNRS5HQkxfQU1FJTIwSW5mcmElMjBDQSUyMDA2LmNydDBTBggrBgEFBQcwAoZHaHR0cDovL2NybDMuYW1lLmdibC9haWEvQkwyUEtJSU5UQ0EwMi5BTUUuR0JMX0FNRSUyMEluZnJhJTIwQ0ElMjAwNi5jcnQwUwYIKwYBBQUHMAKGR2h0dHA6Ly9jcmw0LmFtZS5nYmwvYWlhL0JMMlBLSUlOVENBMDIuQU1FLkdCTF9BTUUlMjBJbmZyYSUyMENBJTIwMDYuY3J0MB0GA1UdDgQWBBRkv3LwkT2pw5VRfh2XQjJlKVECpzAOBgNVHQ8BAf8EBAMCBaAwggEmBgNVHR8EggEdMIIBGTCCARWgggERoIIBDYY_aHR0cDovL2NybC5taWNyb3NvZnQuY29tL3BraWluZnJhL0NSTC9BTUUlMjBJbmZyYSUyMENBJTIwMDYuY3JshjFodHRwOi8vY3JsMS5hbWUuZ2JsL2NybC9BTUUlMjBJbmZyYSUyMENBJTIwMDYuY3JshjFodHRwOi8vY3JsMi5hbWUuZ2JsL2NybC9BTUUlMjBJbmZyYSUyMENBJTIwMDYuY3JshjFodHRwOi8vY3JsMy5hbWUuZ2JsL2NybC9BTUUlMjBJbmZyYSUyMENBJTIwMDYuY3JshjFodHRwOi8vY3JsNC5hbWUuZ2JsL2NybC9BTUUlMjBJbmZyYSUyMENBJTIwMDYuY3JsMBcGA1UdIAQQMA4wDAYKKwYBBAGCN3sBATAfBgNVHSMEGDAWgBTxRmjG8cPwKy19i2rhsvm-NfzRQTAdBgNVHSUEFjAUBggrBgEFBQcDAQYIKwYBBQUHAwIwDQYJKoZIhvcNAQELBQADggEBAD86WMx0spH4FDBMqx4ibCx5kjl7GE3ytMp4A0vkTb_gVQxqC3sw3kREcSco9_-LRdUJ0rd4RoNOL2c0QImzmVT12nhyxo1ODBXFRP6Y7KKWNUYNYGuD5n5CmcjEQDLyt_e1Wl57qGG7QJR3v8IpIHzapOtQU7xjnh9LvtGJaeG6Z8WodcSc8qcYUyK2xvmYpKR4BpkKYjF6NXh-ZIidN9ZmYXYVgC2C3qZ3SRS4H4fXUEDGSLG2eT3jGAuVdH0pS_3CUo-L3gOSJ71_a6S2BuEFAB8RzQGoI6Db7jRKb6idm0MNAA31zHboMMMIPv5kF0jDNNvwmCx7u-5w_jzae-M&s=J4bN5qMyAMeaeo8A9_8ZdJ8HclbypdB1uU8izJNroC1OHQy8qKVwUb-RhnjGV8syID3Z5Yma-Zp-Js00p8xDZsPCGzIWQmDRESoIzrEWmM6fOrWQ481pHFRmvrKMz6VtosMzBKATycFzEpnP-6u_b4fEX5JEH1sSy7K9Ykc9J7K-Qa_-MWCh9mWzoXE-mWcrrud9s1Dg1L3vucvhaeYq5WfSHfQq6d4qbZTE7g8-s9V0oBJoTsKMu-NrLCA353FQUh_WHel3L_4R0oMN-0Z0JvFVXqQ9kfchNGl88r-5uV30ql4ZUJDJRYngx7F5XY_2lsuh7WudO1Mcb09vZCaTVg&h=jcjdek2oqe8n9FvywBXM5csPbe6I3tsNdgOlVZY3avk
  response:
    body:
      string: '{"id":"/subscriptions/00000000-0000-0000-0000-000000000000/resourceGroups/clitest-dpp-rg/providers/Microsoft.DataProtection/backupVaults/clitest-bkp-vault-persistent-bi-donotdelete/operationStatus/YWRhYzE1NWYtYjEwNS00NGIzLTkzN2EtYjIxZThjNzNjOTY3OzYxYjY4NzAyLTkwZTQtNDg3OC05YzFiLTE3ZTc4YjFmYmVkZQ==","name":"YWRhYzE1NWYtYjEwNS00NGIzLTkzN2EtYjIxZThjNzNjOTY3OzYxYjY4NzAyLTkwZTQtNDg3OC05YzFiLTE3ZTc4YjFmYmVkZQ==","status":"Inprogress","startTime":"2024-04-22T12:26:12.3068006Z","endTime":"0001-01-01T00:00:00Z"}'
    headers:
      cache-control:
      - no-cache
      content-length:
      - '507'
      content-type:
      - application/json; charset=utf-8
      date:
      - Mon, 22 Apr 2024 12:26:12 GMT
      expires:
      - '-1'
      pragma:
      - no-cache
      server:
      - Kestrel
      strict-transport-security:
      - max-age=31536000; includeSubDomains
      x-content-type-options:
      - nosniff
      x-ms-operation-identifier:
      - tenantId=72f988bf-86f1-41af-91ab-2d7cd011db47,objectId=12f8ea5c-1212-449e-b31c-0a574f43076e/centraluseuap/8d904054-a079-42cf-b5cb-038a30ab7549
      x-ms-ratelimit-remaining-subscription-resource-requests:
      - '989'
    status:
      code: 200
      message: OK
- request:
    body: null
    headers:
      Accept:
      - '*/*'
      Accept-Encoding:
      - gzip, deflate
      CommandName:
      - dataprotection backup-instance stop-protection
      Connection:
      - keep-alive
      ParameterSetName:
      - -n -g --vault-name
      User-Agent:
      - AZURECLI/2.59.0 (PIP) azsdk-python-core/1.30.1 Python/3.10.7 (Windows-10-10.0.22631-SP0)
    method: GET
    uri: https://management.azure.com/subscriptions/00000000-0000-0000-0000-000000000000/resourceGroups/clitest-dpp-rg/providers/Microsoft.DataProtection/backupVaults/clitest-bkp-vault-persistent-bi-donotdelete/operationStatus/YWRhYzE1NWYtYjEwNS00NGIzLTkzN2EtYjIxZThjNzNjOTY3OzYxYjY4NzAyLTkwZTQtNDg3OC05YzFiLTE3ZTc4YjFmYmVkZQ==?api-version=2024-04-01&t=638493855723759518&c=MIIHADCCBeigAwIBAgITHgPpaXuYMAm244ktPwAAA-lpezANBgkqhkiG9w0BAQsFADBEMRMwEQYKCZImiZPyLGQBGRYDR0JMMRMwEQYKCZImiZPyLGQBGRYDQU1FMRgwFgYDVQQDEw9BTUUgSW5mcmEgQ0EgMDYwHhcNMjQwMTMwMTk1MDU5WhcNMjUwMTI0MTk1MDU5WjBAMT4wPAYDVQQDEzVhc3luY29wZXJhdGlvbnNpZ25pbmdjZXJ0aWZpY2F0ZS5tYW5hZ2VtZW50LmF6dXJlLmNvbTCCASIwDQYJKoZIhvcNAQEBBQADggEPADCCAQoCggEBAN2hrMmpndTZoi43TUpdMafOLMZqWdNXLR-hHAgv4xfs-QqbNtV_GG9HbfjK6lij6uAwbMdI3MO_q0JXAR1J0suXs0hXY5qXXiy_-ezvugWKqXHeHnStx8kw2b3EhxjYjPeRiot9BP2CjcKpQqXLhb-qr0OFkCcd-PGn_r3maQvz6Zgf64PkWVwU51WVEZc_9KvQSnqBTsKjFnTC0E5xcS7H1fdHgk3XOVA9OejBTtZzD8ogmZqche0M-l-XEVXDgXBB6VGLtRQsr9wOI8X_6F660LpSwnTNYt9yf6pC0_PWtY6yzL8oWkPhpqX3bzy-aN5um44oZwxMsX7OxxrdnVECAwEAAaOCA-0wggPpMCcGCSsGAQQBgjcVCgQaMBgwCgYIKwYBBQUHAwEwCgYIKwYBBQUHAwIwPQYJKwYBBAGCNxUHBDAwLgYmKwYBBAGCNxUIhpDjDYTVtHiE8Ys-hZvdFs6dEoFggvX2K4Py0SACAWQCAQowggHLBggrBgEFBQcBAQSCAb0wggG5MGMGCCsGAQUFBzAChldodHRwOi8vY3JsLm1pY3Jvc29mdC5jb20vcGtpaW5mcmEvQ2VydHMvQkwyUEtJSU5UQ0EwMi5BTUUuR0JMX0FNRSUyMEluZnJhJTIwQ0ElMjAwNi5jcnQwUwYIKwYBBQUHMAKGR2h0dHA6Ly9jcmwxLmFtZS5nYmwvYWlhL0JMMlBLSUlOVENBMDIuQU1FLkdCTF9BTUUlMjBJbmZyYSUyMENBJTIwMDYuY3J0MFMGCCsGAQUFBzAChkdodHRwOi8vY3JsMi5hbWUuZ2JsL2FpYS9CTDJQS0lJTlRDQTAyLkFNRS5HQkxfQU1FJTIwSW5mcmElMjBDQSUyMDA2LmNydDBTBggrBgEFBQcwAoZHaHR0cDovL2NybDMuYW1lLmdibC9haWEvQkwyUEtJSU5UQ0EwMi5BTUUuR0JMX0FNRSUyMEluZnJhJTIwQ0ElMjAwNi5jcnQwUwYIKwYBBQUHMAKGR2h0dHA6Ly9jcmw0LmFtZS5nYmwvYWlhL0JMMlBLSUlOVENBMDIuQU1FLkdCTF9BTUUlMjBJbmZyYSUyMENBJTIwMDYuY3J0MB0GA1UdDgQWBBRkv3LwkT2pw5VRfh2XQjJlKVECpzAOBgNVHQ8BAf8EBAMCBaAwggEmBgNVHR8EggEdMIIBGTCCARWgggERoIIBDYY_aHR0cDovL2NybC5taWNyb3NvZnQuY29tL3BraWluZnJhL0NSTC9BTUUlMjBJbmZyYSUyMENBJTIwMDYuY3JshjFodHRwOi8vY3JsMS5hbWUuZ2JsL2NybC9BTUUlMjBJbmZyYSUyMENBJTIwMDYuY3JshjFodHRwOi8vY3JsMi5hbWUuZ2JsL2NybC9BTUUlMjBJbmZyYSUyMENBJTIwMDYuY3JshjFodHRwOi8vY3JsMy5hbWUuZ2JsL2NybC9BTUUlMjBJbmZyYSUyMENBJTIwMDYuY3JshjFodHRwOi8vY3JsNC5hbWUuZ2JsL2NybC9BTUUlMjBJbmZyYSUyMENBJTIwMDYuY3JsMBcGA1UdIAQQMA4wDAYKKwYBBAGCN3sBATAfBgNVHSMEGDAWgBTxRmjG8cPwKy19i2rhsvm-NfzRQTAdBgNVHSUEFjAUBggrBgEFBQcDAQYIKwYBBQUHAwIwDQYJKoZIhvcNAQELBQADggEBAD86WMx0spH4FDBMqx4ibCx5kjl7GE3ytMp4A0vkTb_gVQxqC3sw3kREcSco9_-LRdUJ0rd4RoNOL2c0QImzmVT12nhyxo1ODBXFRP6Y7KKWNUYNYGuD5n5CmcjEQDLyt_e1Wl57qGG7QJR3v8IpIHzapOtQU7xjnh9LvtGJaeG6Z8WodcSc8qcYUyK2xvmYpKR4BpkKYjF6NXh-ZIidN9ZmYXYVgC2C3qZ3SRS4H4fXUEDGSLG2eT3jGAuVdH0pS_3CUo-L3gOSJ71_a6S2BuEFAB8RzQGoI6Db7jRKb6idm0MNAA31zHboMMMIPv5kF0jDNNvwmCx7u-5w_jzae-M&s=J4bN5qMyAMeaeo8A9_8ZdJ8HclbypdB1uU8izJNroC1OHQy8qKVwUb-RhnjGV8syID3Z5Yma-Zp-Js00p8xDZsPCGzIWQmDRESoIzrEWmM6fOrWQ481pHFRmvrKMz6VtosMzBKATycFzEpnP-6u_b4fEX5JEH1sSy7K9Ykc9J7K-Qa_-MWCh9mWzoXE-mWcrrud9s1Dg1L3vucvhaeYq5WfSHfQq6d4qbZTE7g8-s9V0oBJoTsKMu-NrLCA353FQUh_WHel3L_4R0oMN-0Z0JvFVXqQ9kfchNGl88r-5uV30ql4ZUJDJRYngx7F5XY_2lsuh7WudO1Mcb09vZCaTVg&h=jcjdek2oqe8n9FvywBXM5csPbe6I3tsNdgOlVZY3avk
  response:
    body:
      string: '{"id":"/subscriptions/00000000-0000-0000-0000-000000000000/resourceGroups/clitest-dpp-rg/providers/Microsoft.DataProtection/backupVaults/clitest-bkp-vault-persistent-bi-donotdelete/operationStatus/YWRhYzE1NWYtYjEwNS00NGIzLTkzN2EtYjIxZThjNzNjOTY3OzYxYjY4NzAyLTkwZTQtNDg3OC05YzFiLTE3ZTc4YjFmYmVkZQ==","name":"YWRhYzE1NWYtYjEwNS00NGIzLTkzN2EtYjIxZThjNzNjOTY3OzYxYjY4NzAyLTkwZTQtNDg3OC05YzFiLTE3ZTc4YjFmYmVkZQ==","status":"Inprogress","startTime":"2024-04-22T12:26:12.3068006Z","endTime":"0001-01-01T00:00:00Z"}'
    headers:
      cache-control:
      - no-cache
      content-length:
      - '507'
      content-type:
      - application/json; charset=utf-8
      date:
      - Mon, 22 Apr 2024 12:26:42 GMT
      expires:
      - '-1'
      pragma:
      - no-cache
      server:
      - Kestrel
      strict-transport-security:
      - max-age=31536000; includeSubDomains
      x-content-type-options:
      - nosniff
      x-ms-operation-identifier:
      - tenantId=72f988bf-86f1-41af-91ab-2d7cd011db47,objectId=12f8ea5c-1212-449e-b31c-0a574f43076e/centraluseuap/15abe58e-4a3b-45d5-b83e-4017403ca36e
      x-ms-ratelimit-remaining-subscription-resource-requests:
      - '987'
    status:
      code: 200
      message: OK
- request:
    body: null
    headers:
      Accept:
      - '*/*'
      Accept-Encoding:
      - gzip, deflate
      CommandName:
      - dataprotection backup-instance stop-protection
      Connection:
      - keep-alive
      ParameterSetName:
      - -n -g --vault-name
      User-Agent:
      - AZURECLI/2.59.0 (PIP) azsdk-python-core/1.30.1 Python/3.10.7 (Windows-10-10.0.22631-SP0)
    method: GET
    uri: https://management.azure.com/subscriptions/00000000-0000-0000-0000-000000000000/resourceGroups/clitest-dpp-rg/providers/Microsoft.DataProtection/backupVaults/clitest-bkp-vault-persistent-bi-donotdelete/operationStatus/YWRhYzE1NWYtYjEwNS00NGIzLTkzN2EtYjIxZThjNzNjOTY3OzYxYjY4NzAyLTkwZTQtNDg3OC05YzFiLTE3ZTc4YjFmYmVkZQ==?api-version=2024-04-01&t=638493855723759518&c=MIIHADCCBeigAwIBAgITHgPpaXuYMAm244ktPwAAA-lpezANBgkqhkiG9w0BAQsFADBEMRMwEQYKCZImiZPyLGQBGRYDR0JMMRMwEQYKCZImiZPyLGQBGRYDQU1FMRgwFgYDVQQDEw9BTUUgSW5mcmEgQ0EgMDYwHhcNMjQwMTMwMTk1MDU5WhcNMjUwMTI0MTk1MDU5WjBAMT4wPAYDVQQDEzVhc3luY29wZXJhdGlvbnNpZ25pbmdjZXJ0aWZpY2F0ZS5tYW5hZ2VtZW50LmF6dXJlLmNvbTCCASIwDQYJKoZIhvcNAQEBBQADggEPADCCAQoCggEBAN2hrMmpndTZoi43TUpdMafOLMZqWdNXLR-hHAgv4xfs-QqbNtV_GG9HbfjK6lij6uAwbMdI3MO_q0JXAR1J0suXs0hXY5qXXiy_-ezvugWKqXHeHnStx8kw2b3EhxjYjPeRiot9BP2CjcKpQqXLhb-qr0OFkCcd-PGn_r3maQvz6Zgf64PkWVwU51WVEZc_9KvQSnqBTsKjFnTC0E5xcS7H1fdHgk3XOVA9OejBTtZzD8ogmZqche0M-l-XEVXDgXBB6VGLtRQsr9wOI8X_6F660LpSwnTNYt9yf6pC0_PWtY6yzL8oWkPhpqX3bzy-aN5um44oZwxMsX7OxxrdnVECAwEAAaOCA-0wggPpMCcGCSsGAQQBgjcVCgQaMBgwCgYIKwYBBQUHAwEwCgYIKwYBBQUHAwIwPQYJKwYBBAGCNxUHBDAwLgYmKwYBBAGCNxUIhpDjDYTVtHiE8Ys-hZvdFs6dEoFggvX2K4Py0SACAWQCAQowggHLBggrBgEFBQcBAQSCAb0wggG5MGMGCCsGAQUFBzAChldodHRwOi8vY3JsLm1pY3Jvc29mdC5jb20vcGtpaW5mcmEvQ2VydHMvQkwyUEtJSU5UQ0EwMi5BTUUuR0JMX0FNRSUyMEluZnJhJTIwQ0ElMjAwNi5jcnQwUwYIKwYBBQUHMAKGR2h0dHA6Ly9jcmwxLmFtZS5nYmwvYWlhL0JMMlBLSUlOVENBMDIuQU1FLkdCTF9BTUUlMjBJbmZyYSUyMENBJTIwMDYuY3J0MFMGCCsGAQUFBzAChkdodHRwOi8vY3JsMi5hbWUuZ2JsL2FpYS9CTDJQS0lJTlRDQTAyLkFNRS5HQkxfQU1FJTIwSW5mcmElMjBDQSUyMDA2LmNydDBTBggrBgEFBQcwAoZHaHR0cDovL2NybDMuYW1lLmdibC9haWEvQkwyUEtJSU5UQ0EwMi5BTUUuR0JMX0FNRSUyMEluZnJhJTIwQ0ElMjAwNi5jcnQwUwYIKwYBBQUHMAKGR2h0dHA6Ly9jcmw0LmFtZS5nYmwvYWlhL0JMMlBLSUlOVENBMDIuQU1FLkdCTF9BTUUlMjBJbmZyYSUyMENBJTIwMDYuY3J0MB0GA1UdDgQWBBRkv3LwkT2pw5VRfh2XQjJlKVECpzAOBgNVHQ8BAf8EBAMCBaAwggEmBgNVHR8EggEdMIIBGTCCARWgggERoIIBDYY_aHR0cDovL2NybC5taWNyb3NvZnQuY29tL3BraWluZnJhL0NSTC9BTUUlMjBJbmZyYSUyMENBJTIwMDYuY3JshjFodHRwOi8vY3JsMS5hbWUuZ2JsL2NybC9BTUUlMjBJbmZyYSUyMENBJTIwMDYuY3JshjFodHRwOi8vY3JsMi5hbWUuZ2JsL2NybC9BTUUlMjBJbmZyYSUyMENBJTIwMDYuY3JshjFodHRwOi8vY3JsMy5hbWUuZ2JsL2NybC9BTUUlMjBJbmZyYSUyMENBJTIwMDYuY3JshjFodHRwOi8vY3JsNC5hbWUuZ2JsL2NybC9BTUUlMjBJbmZyYSUyMENBJTIwMDYuY3JsMBcGA1UdIAQQMA4wDAYKKwYBBAGCN3sBATAfBgNVHSMEGDAWgBTxRmjG8cPwKy19i2rhsvm-NfzRQTAdBgNVHSUEFjAUBggrBgEFBQcDAQYIKwYBBQUHAwIwDQYJKoZIhvcNAQELBQADggEBAD86WMx0spH4FDBMqx4ibCx5kjl7GE3ytMp4A0vkTb_gVQxqC3sw3kREcSco9_-LRdUJ0rd4RoNOL2c0QImzmVT12nhyxo1ODBXFRP6Y7KKWNUYNYGuD5n5CmcjEQDLyt_e1Wl57qGG7QJR3v8IpIHzapOtQU7xjnh9LvtGJaeG6Z8WodcSc8qcYUyK2xvmYpKR4BpkKYjF6NXh-ZIidN9ZmYXYVgC2C3qZ3SRS4H4fXUEDGSLG2eT3jGAuVdH0pS_3CUo-L3gOSJ71_a6S2BuEFAB8RzQGoI6Db7jRKb6idm0MNAA31zHboMMMIPv5kF0jDNNvwmCx7u-5w_jzae-M&s=J4bN5qMyAMeaeo8A9_8ZdJ8HclbypdB1uU8izJNroC1OHQy8qKVwUb-RhnjGV8syID3Z5Yma-Zp-Js00p8xDZsPCGzIWQmDRESoIzrEWmM6fOrWQ481pHFRmvrKMz6VtosMzBKATycFzEpnP-6u_b4fEX5JEH1sSy7K9Ykc9J7K-Qa_-MWCh9mWzoXE-mWcrrud9s1Dg1L3vucvhaeYq5WfSHfQq6d4qbZTE7g8-s9V0oBJoTsKMu-NrLCA353FQUh_WHel3L_4R0oMN-0Z0JvFVXqQ9kfchNGl88r-5uV30ql4ZUJDJRYngx7F5XY_2lsuh7WudO1Mcb09vZCaTVg&h=jcjdek2oqe8n9FvywBXM5csPbe6I3tsNdgOlVZY3avk
  response:
    body:
      string: '{"id":"/subscriptions/00000000-0000-0000-0000-000000000000/resourceGroups/clitest-dpp-rg/providers/Microsoft.DataProtection/backupVaults/clitest-bkp-vault-persistent-bi-donotdelete/operationStatus/YWRhYzE1NWYtYjEwNS00NGIzLTkzN2EtYjIxZThjNzNjOTY3OzYxYjY4NzAyLTkwZTQtNDg3OC05YzFiLTE3ZTc4YjFmYmVkZQ==","name":"YWRhYzE1NWYtYjEwNS00NGIzLTkzN2EtYjIxZThjNzNjOTY3OzYxYjY4NzAyLTkwZTQtNDg3OC05YzFiLTE3ZTc4YjFmYmVkZQ==","status":"Succeeded","startTime":"2024-04-22T12:26:12.3068006Z","endTime":"2024-04-22T12:26:54Z"}'
    headers:
      cache-control:
      - no-cache
      content-length:
      - '506'
      content-type:
      - application/json; charset=utf-8
      date:
      - Mon, 22 Apr 2024 12:27:13 GMT
      expires:
      - '-1'
      pragma:
      - no-cache
      server:
      - Kestrel
      strict-transport-security:
      - max-age=31536000; includeSubDomains
      x-content-type-options:
      - nosniff
      x-ms-operation-identifier:
      - tenantId=72f988bf-86f1-41af-91ab-2d7cd011db47,objectId=12f8ea5c-1212-449e-b31c-0a574f43076e/centraluseuap/2dac373c-2b73-40cc-8de9-d1457c37e47e
      x-ms-ratelimit-remaining-subscription-resource-requests:
<<<<<<< HEAD
      - '1976'
      x-powered-by:
      - ASP.NET
    status:
      code: 200
      message: OK
- request:
    body: null
    headers:
      Accept:
      - '*/*'
      Accept-Encoding:
      - gzip, deflate
      CommandName:
      - dataprotection backup-instance stop-protection
      Connection:
      - keep-alive
      Content-Length:
      - '0'
      ParameterSetName:
      - -n -g --vault-name
      User-Agent:
      - AZURECLI/2.57.0 (PIP) (AAZ) azsdk-python-core/1.28.0 Python/3.10.7 (Windows-10-10.0.22621-SP0)
    method: POST
    uri: https://management.azure.com/subscriptions/00000000-0000-0000-0000-000000000000/resourceGroups/clitest-dpp-rg/providers/Microsoft.DataProtection/backupVaults/clitest-bkp-vault-persistent-bi-donotdelete/backupInstances/clitest-disk-persistent-bi-donotdelete-clitest-disk-persistent-bi-donotdelete-e33c80ba-0bf8-11ee-aaa6-002b670b472e/stopProtection?api-version=2023-11-01
  response:
    body:
      string: ''
    headers:
      cache-control:
      - no-cache
      content-length:
      - '0'
      date:
      - Mon, 12 Feb 2024 06:17:56 GMT
      expires:
      - '-1'
      pragma:
      - no-cache
      strict-transport-security:
      - max-age=31536000; includeSubDomains
      x-content-type-options:
      - nosniff
      x-ms-operation-identifier:
      - tenantId=72f988bf-86f1-41af-91ab-2d7cd011db47,objectId=12f8ea5c-1212-449e-b31c-0a574f43076e/centraluseuap/aa050c30-95d3-4cb4-9ad2-c9be515a57f1
      x-ms-ratelimit-remaining-subscription-writes:
      - '1178'
      x-powered-by:
      - ASP.NET
=======
      - '985'
>>>>>>> bc9a08ee
    status:
      code: 200
      message: OK
- request:
    body: null
    headers:
      Accept:
      - application/json
      Accept-Encoding:
      - gzip, deflate
      CommandName:
      - dataprotection backup-instance show
      Connection:
      - keep-alive
      ParameterSetName:
      - -n -g --vault-name
      User-Agent:
      - AZURECLI/2.59.0 (PIP) azsdk-python-core/1.30.1 Python/3.10.7 (Windows-10-10.0.22631-SP0)
    method: GET
    uri: https://management.azure.com/subscriptions/00000000-0000-0000-0000-000000000000/resourceGroups/clitest-dpp-rg/providers/Microsoft.DataProtection/backupVaults/clitest-bkp-vault-persistent-bi-donotdelete/backupInstances/clitest-disk-persistent-bi-donotdelete-clitest-disk-persistent-bi-donotdelete-e33c80ba-0bf8-11ee-aaa6-002b670b472e?api-version=2024-04-01
  response:
    body:
      string: '{"properties":{"friendlyName":"clitest-disk-persistent-bi-donotdelete","dataSourceInfo":{"resourceID":"/subscriptions/00000000-0000-0000-0000-000000000000/resourceGroups/clitest-dpp-rg/providers/Microsoft.Compute/disks/clitest-disk-persistent-bi-donotdelete","resourceUri":"","datasourceType":"Microsoft.Compute/disks","resourceName":"clitest-disk-persistent-bi-donotdelete","resourceType":"Microsoft.Compute/disks","resourceLocation":"centraluseuap","objectType":"Datasource"},"policyInfo":{"policyId":"/subscriptions/00000000-0000-0000-0000-000000000000/resourceGroups/clitest-dpp-rg/providers/Microsoft.DataProtection/backupVaults/clitest-bkp-vault-persistent-bi-donotdelete/backupPolicies/diskpolicy","policyParameters":{"dataStoreParametersList":[{"dataStoreType":"OperationalStore","objectType":"AzureOperationalStoreParameters","resourceGroupId":"/subscriptions/00000000-0000-0000-0000-000000000000/resourceGroups/clitest-dpp-rg"}]}},"protectionStatus":{"status":"ProtectionStopped"},"currentProtectionState":"ProtectionStopped","provisioningState":"Succeeded","objectType":"BackupInstance"},"id":"/subscriptions/00000000-0000-0000-0000-000000000000/resourceGroups/clitest-dpp-rg/providers/Microsoft.DataProtection/backupVaults/clitest-bkp-vault-persistent-bi-donotdelete/backupInstances/clitest-disk-persistent-bi-donotdelete-clitest-disk-persistent-bi-donotdelete-e33c80ba-0bf8-11ee-aaa6-002b670b472e","name":"clitest-disk-persistent-bi-donotdelete-clitest-disk-persistent-bi-donotdelete-e33c80ba-0bf8-11ee-aaa6-002b670b472e","type":"Microsoft.DataProtection/backupVaults/backupInstances"}'
    headers:
      cache-control:
      - no-cache
      content-length:
      - '1598'
      content-type:
      - application/json; charset=utf-8
      date:
      - Mon, 22 Apr 2024 12:27:15 GMT
      expires:
      - '-1'
      pragma:
      - no-cache
      server:
      - Kestrel
      strict-transport-security:
      - max-age=31536000; includeSubDomains
      x-content-type-options:
      - nosniff
      x-ms-operation-identifier:
      - tenantId=72f988bf-86f1-41af-91ab-2d7cd011db47,objectId=12f8ea5c-1212-449e-b31c-0a574f43076e/centraluseuap/adda65c6-7b89-4d58-9230-adcc4457d804
      x-ms-ratelimit-remaining-subscription-resource-requests:
      - '1992'
    status:
      code: 200
      message: OK
- request:
    body: null
    headers:
      Accept:
      - '*/*'
      Accept-Encoding:
      - gzip, deflate
      CommandName:
      - dataprotection backup-instance resume-protection
      Connection:
      - keep-alive
      Content-Length:
      - '0'
      ParameterSetName:
      - -n -g --vault-name
      User-Agent:
      - AZURECLI/2.59.0 (PIP) azsdk-python-core/1.30.1 Python/3.10.7 (Windows-10-10.0.22631-SP0)
    method: POST
    uri: https://management.azure.com/subscriptions/00000000-0000-0000-0000-000000000000/resourceGroups/clitest-dpp-rg/providers/Microsoft.DataProtection/backupVaults/clitest-bkp-vault-persistent-bi-donotdelete/backupInstances/clitest-disk-persistent-bi-donotdelete-clitest-disk-persistent-bi-donotdelete-e33c80ba-0bf8-11ee-aaa6-002b670b472e/resumeProtection?api-version=2024-04-01
  response:
    body:
      string: ''
    headers:
      azure-asyncoperation:
      - https://management.azure.com/subscriptions/00000000-0000-0000-0000-000000000000/resourceGroups/clitest-dpp-rg/providers/Microsoft.DataProtection/backupVaults/clitest-bkp-vault-persistent-bi-donotdelete/operationStatus/YWRhYzE1NWYtYjEwNS00NGIzLTkzN2EtYjIxZThjNzNjOTY3Ozk5NTU4OWIxLWYzNzgtNDYxOS1hMDIzLWVhOTY2ZDBjZGU4OQ==?api-version=2024-04-01&t=638493856369154086&c=MIIHADCCBeigAwIBAgITHgPpaXuYMAm244ktPwAAA-lpezANBgkqhkiG9w0BAQsFADBEMRMwEQYKCZImiZPyLGQBGRYDR0JMMRMwEQYKCZImiZPyLGQBGRYDQU1FMRgwFgYDVQQDEw9BTUUgSW5mcmEgQ0EgMDYwHhcNMjQwMTMwMTk1MDU5WhcNMjUwMTI0MTk1MDU5WjBAMT4wPAYDVQQDEzVhc3luY29wZXJhdGlvbnNpZ25pbmdjZXJ0aWZpY2F0ZS5tYW5hZ2VtZW50LmF6dXJlLmNvbTCCASIwDQYJKoZIhvcNAQEBBQADggEPADCCAQoCggEBAN2hrMmpndTZoi43TUpdMafOLMZqWdNXLR-hHAgv4xfs-QqbNtV_GG9HbfjK6lij6uAwbMdI3MO_q0JXAR1J0suXs0hXY5qXXiy_-ezvugWKqXHeHnStx8kw2b3EhxjYjPeRiot9BP2CjcKpQqXLhb-qr0OFkCcd-PGn_r3maQvz6Zgf64PkWVwU51WVEZc_9KvQSnqBTsKjFnTC0E5xcS7H1fdHgk3XOVA9OejBTtZzD8ogmZqche0M-l-XEVXDgXBB6VGLtRQsr9wOI8X_6F660LpSwnTNYt9yf6pC0_PWtY6yzL8oWkPhpqX3bzy-aN5um44oZwxMsX7OxxrdnVECAwEAAaOCA-0wggPpMCcGCSsGAQQBgjcVCgQaMBgwCgYIKwYBBQUHAwEwCgYIKwYBBQUHAwIwPQYJKwYBBAGCNxUHBDAwLgYmKwYBBAGCNxUIhpDjDYTVtHiE8Ys-hZvdFs6dEoFggvX2K4Py0SACAWQCAQowggHLBggrBgEFBQcBAQSCAb0wggG5MGMGCCsGAQUFBzAChldodHRwOi8vY3JsLm1pY3Jvc29mdC5jb20vcGtpaW5mcmEvQ2VydHMvQkwyUEtJSU5UQ0EwMi5BTUUuR0JMX0FNRSUyMEluZnJhJTIwQ0ElMjAwNi5jcnQwUwYIKwYBBQUHMAKGR2h0dHA6Ly9jcmwxLmFtZS5nYmwvYWlhL0JMMlBLSUlOVENBMDIuQU1FLkdCTF9BTUUlMjBJbmZyYSUyMENBJTIwMDYuY3J0MFMGCCsGAQUFBzAChkdodHRwOi8vY3JsMi5hbWUuZ2JsL2FpYS9CTDJQS0lJTlRDQTAyLkFNRS5HQkxfQU1FJTIwSW5mcmElMjBDQSUyMDA2LmNydDBTBggrBgEFBQcwAoZHaHR0cDovL2NybDMuYW1lLmdibC9haWEvQkwyUEtJSU5UQ0EwMi5BTUUuR0JMX0FNRSUyMEluZnJhJTIwQ0ElMjAwNi5jcnQwUwYIKwYBBQUHMAKGR2h0dHA6Ly9jcmw0LmFtZS5nYmwvYWlhL0JMMlBLSUlOVENBMDIuQU1FLkdCTF9BTUUlMjBJbmZyYSUyMENBJTIwMDYuY3J0MB0GA1UdDgQWBBRkv3LwkT2pw5VRfh2XQjJlKVECpzAOBgNVHQ8BAf8EBAMCBaAwggEmBgNVHR8EggEdMIIBGTCCARWgggERoIIBDYY_aHR0cDovL2NybC5taWNyb3NvZnQuY29tL3BraWluZnJhL0NSTC9BTUUlMjBJbmZyYSUyMENBJTIwMDYuY3JshjFodHRwOi8vY3JsMS5hbWUuZ2JsL2NybC9BTUUlMjBJbmZyYSUyMENBJTIwMDYuY3JshjFodHRwOi8vY3JsMi5hbWUuZ2JsL2NybC9BTUUlMjBJbmZyYSUyMENBJTIwMDYuY3JshjFodHRwOi8vY3JsMy5hbWUuZ2JsL2NybC9BTUUlMjBJbmZyYSUyMENBJTIwMDYuY3JshjFodHRwOi8vY3JsNC5hbWUuZ2JsL2NybC9BTUUlMjBJbmZyYSUyMENBJTIwMDYuY3JsMBcGA1UdIAQQMA4wDAYKKwYBBAGCN3sBATAfBgNVHSMEGDAWgBTxRmjG8cPwKy19i2rhsvm-NfzRQTAdBgNVHSUEFjAUBggrBgEFBQcDAQYIKwYBBQUHAwIwDQYJKoZIhvcNAQELBQADggEBAD86WMx0spH4FDBMqx4ibCx5kjl7GE3ytMp4A0vkTb_gVQxqC3sw3kREcSco9_-LRdUJ0rd4RoNOL2c0QImzmVT12nhyxo1ODBXFRP6Y7KKWNUYNYGuD5n5CmcjEQDLyt_e1Wl57qGG7QJR3v8IpIHzapOtQU7xjnh9LvtGJaeG6Z8WodcSc8qcYUyK2xvmYpKR4BpkKYjF6NXh-ZIidN9ZmYXYVgC2C3qZ3SRS4H4fXUEDGSLG2eT3jGAuVdH0pS_3CUo-L3gOSJ71_a6S2BuEFAB8RzQGoI6Db7jRKb6idm0MNAA31zHboMMMIPv5kF0jDNNvwmCx7u-5w_jzae-M&s=GcV0skryeG4ELUxQCpWPEefh_7cUluNddkOXC1Rs22d5NnB5JDyOpZn_EDuz8xUoNHAknfyn5B3htqbu24kFUk5C-TFksFEStYm8XETa2cubTNdUP719wquEWZwowHZh72Loqahy4-A3bhOXvmpPtvePBnRvkl5fzQOGvH6_LM-ew88eomR3kaA5aI9-OookKK8Fg9ZC8DKrS0DvQWby0RWL5OY70xIIygLxvp7zuYkUV6R0EIR0xlLKa0FeVEVOsuUNmaYdk4NiXYe1gl9bLkqClVWfbT4TtK94jTwMJ_4qBEpovr5D2ZHtyllOGkfpb7ZMpzflN4BFyUDO5R8sLA&h=eVc3Ms0XbwBoJeENxOsSw0KtY0sGo8X23Us4BjIRtn4
      cache-control:
      - no-cache
      content-length:
      - '0'
      date:
      - Mon, 22 Apr 2024 12:27:16 GMT
      expires:
      - '-1'
      location:
      - https://management.azure.com/subscriptions/00000000-0000-0000-0000-000000000000/providers/Microsoft.DataProtection/locations/centraluseuap/operationResults/YWRhYzE1NWYtYjEwNS00NGIzLTkzN2EtYjIxZThjNzNjOTY3Ozk5NTU4OWIxLWYzNzgtNDYxOS1hMDIzLWVhOTY2ZDBjZGU4OQ==?api-version=2024-04-01&t=638493856369154086&c=MIIHADCCBeigAwIBAgITHgPpaXuYMAm244ktPwAAA-lpezANBgkqhkiG9w0BAQsFADBEMRMwEQYKCZImiZPyLGQBGRYDR0JMMRMwEQYKCZImiZPyLGQBGRYDQU1FMRgwFgYDVQQDEw9BTUUgSW5mcmEgQ0EgMDYwHhcNMjQwMTMwMTk1MDU5WhcNMjUwMTI0MTk1MDU5WjBAMT4wPAYDVQQDEzVhc3luY29wZXJhdGlvbnNpZ25pbmdjZXJ0aWZpY2F0ZS5tYW5hZ2VtZW50LmF6dXJlLmNvbTCCASIwDQYJKoZIhvcNAQEBBQADggEPADCCAQoCggEBAN2hrMmpndTZoi43TUpdMafOLMZqWdNXLR-hHAgv4xfs-QqbNtV_GG9HbfjK6lij6uAwbMdI3MO_q0JXAR1J0suXs0hXY5qXXiy_-ezvugWKqXHeHnStx8kw2b3EhxjYjPeRiot9BP2CjcKpQqXLhb-qr0OFkCcd-PGn_r3maQvz6Zgf64PkWVwU51WVEZc_9KvQSnqBTsKjFnTC0E5xcS7H1fdHgk3XOVA9OejBTtZzD8ogmZqche0M-l-XEVXDgXBB6VGLtRQsr9wOI8X_6F660LpSwnTNYt9yf6pC0_PWtY6yzL8oWkPhpqX3bzy-aN5um44oZwxMsX7OxxrdnVECAwEAAaOCA-0wggPpMCcGCSsGAQQBgjcVCgQaMBgwCgYIKwYBBQUHAwEwCgYIKwYBBQUHAwIwPQYJKwYBBAGCNxUHBDAwLgYmKwYBBAGCNxUIhpDjDYTVtHiE8Ys-hZvdFs6dEoFggvX2K4Py0SACAWQCAQowggHLBggrBgEFBQcBAQSCAb0wggG5MGMGCCsGAQUFBzAChldodHRwOi8vY3JsLm1pY3Jvc29mdC5jb20vcGtpaW5mcmEvQ2VydHMvQkwyUEtJSU5UQ0EwMi5BTUUuR0JMX0FNRSUyMEluZnJhJTIwQ0ElMjAwNi5jcnQwUwYIKwYBBQUHMAKGR2h0dHA6Ly9jcmwxLmFtZS5nYmwvYWlhL0JMMlBLSUlOVENBMDIuQU1FLkdCTF9BTUUlMjBJbmZyYSUyMENBJTIwMDYuY3J0MFMGCCsGAQUFBzAChkdodHRwOi8vY3JsMi5hbWUuZ2JsL2FpYS9CTDJQS0lJTlRDQTAyLkFNRS5HQkxfQU1FJTIwSW5mcmElMjBDQSUyMDA2LmNydDBTBggrBgEFBQcwAoZHaHR0cDovL2NybDMuYW1lLmdibC9haWEvQkwyUEtJSU5UQ0EwMi5BTUUuR0JMX0FNRSUyMEluZnJhJTIwQ0ElMjAwNi5jcnQwUwYIKwYBBQUHMAKGR2h0dHA6Ly9jcmw0LmFtZS5nYmwvYWlhL0JMMlBLSUlOVENBMDIuQU1FLkdCTF9BTUUlMjBJbmZyYSUyMENBJTIwMDYuY3J0MB0GA1UdDgQWBBRkv3LwkT2pw5VRfh2XQjJlKVECpzAOBgNVHQ8BAf8EBAMCBaAwggEmBgNVHR8EggEdMIIBGTCCARWgggERoIIBDYY_aHR0cDovL2NybC5taWNyb3NvZnQuY29tL3BraWluZnJhL0NSTC9BTUUlMjBJbmZyYSUyMENBJTIwMDYuY3JshjFodHRwOi8vY3JsMS5hbWUuZ2JsL2NybC9BTUUlMjBJbmZyYSUyMENBJTIwMDYuY3JshjFodHRwOi8vY3JsMi5hbWUuZ2JsL2NybC9BTUUlMjBJbmZyYSUyMENBJTIwMDYuY3JshjFodHRwOi8vY3JsMy5hbWUuZ2JsL2NybC9BTUUlMjBJbmZyYSUyMENBJTIwMDYuY3JshjFodHRwOi8vY3JsNC5hbWUuZ2JsL2NybC9BTUUlMjBJbmZyYSUyMENBJTIwMDYuY3JsMBcGA1UdIAQQMA4wDAYKKwYBBAGCN3sBATAfBgNVHSMEGDAWgBTxRmjG8cPwKy19i2rhsvm-NfzRQTAdBgNVHSUEFjAUBggrBgEFBQcDAQYIKwYBBQUHAwIwDQYJKoZIhvcNAQELBQADggEBAD86WMx0spH4FDBMqx4ibCx5kjl7GE3ytMp4A0vkTb_gVQxqC3sw3kREcSco9_-LRdUJ0rd4RoNOL2c0QImzmVT12nhyxo1ODBXFRP6Y7KKWNUYNYGuD5n5CmcjEQDLyt_e1Wl57qGG7QJR3v8IpIHzapOtQU7xjnh9LvtGJaeG6Z8WodcSc8qcYUyK2xvmYpKR4BpkKYjF6NXh-ZIidN9ZmYXYVgC2C3qZ3SRS4H4fXUEDGSLG2eT3jGAuVdH0pS_3CUo-L3gOSJ71_a6S2BuEFAB8RzQGoI6Db7jRKb6idm0MNAA31zHboMMMIPv5kF0jDNNvwmCx7u-5w_jzae-M&s=NP4R50F6AXVM_5SdOwZtcctEjaTKPUWAZNior-o_rT0oYoOO0WP6QSZmNHy9neuCt2GmkV7_3coMF1F-DN7svabsyuc2F40vX-gSkrekrs1vptwq8oey0tLhY5Q-woqtX2IA7F5pAp-w9G46s0o1ZYY96orRJAoTrW62jhqM9Xfdz9QeEzNOrFwF0z3VFdzgVikQLWcSernoUjJ8qkBbvacRnPF0im65bB9gG27UUTEH5cgg6DR8liXjPQ03IP0dBvnAgvhB6hgLh00vabENAiQxlZyp_N_ZKLIWCxcVRrCISkoYIFJHrMR5bIW8TdMBDA9ctN2VETAc3L2RwtVUNQ&h=Gn6n7upCa0LHZBfzPVI9uToYDUSBaLJ5WFQtpFk610s
      pragma:
      - no-cache
      server:
      - Kestrel
      strict-transport-security:
      - max-age=31536000; includeSubDomains
      x-content-type-options:
      - nosniff
      x-ms-operation-identifier:
      - tenantId=72f988bf-86f1-41af-91ab-2d7cd011db47,objectId=12f8ea5c-1212-449e-b31c-0a574f43076e/centraluseuap/d3b9dfde-813b-48cc-8d2f-c2907e4f155d
      x-ms-ratelimit-remaining-subscription-writes:
      - '1195'
    status:
      code: 202
      message: Accepted
- request:
    body: null
    headers:
      Accept:
      - '*/*'
      Accept-Encoding:
      - gzip, deflate
      CommandName:
      - dataprotection backup-instance resume-protection
      Connection:
      - keep-alive
      ParameterSetName:
      - -n -g --vault-name
      User-Agent:
      - AZURECLI/2.59.0 (PIP) azsdk-python-core/1.30.1 Python/3.10.7 (Windows-10-10.0.22631-SP0)
    method: GET
    uri: https://management.azure.com/subscriptions/00000000-0000-0000-0000-000000000000/resourceGroups/clitest-dpp-rg/providers/Microsoft.DataProtection/backupVaults/clitest-bkp-vault-persistent-bi-donotdelete/operationStatus/YWRhYzE1NWYtYjEwNS00NGIzLTkzN2EtYjIxZThjNzNjOTY3Ozk5NTU4OWIxLWYzNzgtNDYxOS1hMDIzLWVhOTY2ZDBjZGU4OQ==?api-version=2024-04-01&t=638493856369154086&c=MIIHADCCBeigAwIBAgITHgPpaXuYMAm244ktPwAAA-lpezANBgkqhkiG9w0BAQsFADBEMRMwEQYKCZImiZPyLGQBGRYDR0JMMRMwEQYKCZImiZPyLGQBGRYDQU1FMRgwFgYDVQQDEw9BTUUgSW5mcmEgQ0EgMDYwHhcNMjQwMTMwMTk1MDU5WhcNMjUwMTI0MTk1MDU5WjBAMT4wPAYDVQQDEzVhc3luY29wZXJhdGlvbnNpZ25pbmdjZXJ0aWZpY2F0ZS5tYW5hZ2VtZW50LmF6dXJlLmNvbTCCASIwDQYJKoZIhvcNAQEBBQADggEPADCCAQoCggEBAN2hrMmpndTZoi43TUpdMafOLMZqWdNXLR-hHAgv4xfs-QqbNtV_GG9HbfjK6lij6uAwbMdI3MO_q0JXAR1J0suXs0hXY5qXXiy_-ezvugWKqXHeHnStx8kw2b3EhxjYjPeRiot9BP2CjcKpQqXLhb-qr0OFkCcd-PGn_r3maQvz6Zgf64PkWVwU51WVEZc_9KvQSnqBTsKjFnTC0E5xcS7H1fdHgk3XOVA9OejBTtZzD8ogmZqche0M-l-XEVXDgXBB6VGLtRQsr9wOI8X_6F660LpSwnTNYt9yf6pC0_PWtY6yzL8oWkPhpqX3bzy-aN5um44oZwxMsX7OxxrdnVECAwEAAaOCA-0wggPpMCcGCSsGAQQBgjcVCgQaMBgwCgYIKwYBBQUHAwEwCgYIKwYBBQUHAwIwPQYJKwYBBAGCNxUHBDAwLgYmKwYBBAGCNxUIhpDjDYTVtHiE8Ys-hZvdFs6dEoFggvX2K4Py0SACAWQCAQowggHLBggrBgEFBQcBAQSCAb0wggG5MGMGCCsGAQUFBzAChldodHRwOi8vY3JsLm1pY3Jvc29mdC5jb20vcGtpaW5mcmEvQ2VydHMvQkwyUEtJSU5UQ0EwMi5BTUUuR0JMX0FNRSUyMEluZnJhJTIwQ0ElMjAwNi5jcnQwUwYIKwYBBQUHMAKGR2h0dHA6Ly9jcmwxLmFtZS5nYmwvYWlhL0JMMlBLSUlOVENBMDIuQU1FLkdCTF9BTUUlMjBJbmZyYSUyMENBJTIwMDYuY3J0MFMGCCsGAQUFBzAChkdodHRwOi8vY3JsMi5hbWUuZ2JsL2FpYS9CTDJQS0lJTlRDQTAyLkFNRS5HQkxfQU1FJTIwSW5mcmElMjBDQSUyMDA2LmNydDBTBggrBgEFBQcwAoZHaHR0cDovL2NybDMuYW1lLmdibC9haWEvQkwyUEtJSU5UQ0EwMi5BTUUuR0JMX0FNRSUyMEluZnJhJTIwQ0ElMjAwNi5jcnQwUwYIKwYBBQUHMAKGR2h0dHA6Ly9jcmw0LmFtZS5nYmwvYWlhL0JMMlBLSUlOVENBMDIuQU1FLkdCTF9BTUUlMjBJbmZyYSUyMENBJTIwMDYuY3J0MB0GA1UdDgQWBBRkv3LwkT2pw5VRfh2XQjJlKVECpzAOBgNVHQ8BAf8EBAMCBaAwggEmBgNVHR8EggEdMIIBGTCCARWgggERoIIBDYY_aHR0cDovL2NybC5taWNyb3NvZnQuY29tL3BraWluZnJhL0NSTC9BTUUlMjBJbmZyYSUyMENBJTIwMDYuY3JshjFodHRwOi8vY3JsMS5hbWUuZ2JsL2NybC9BTUUlMjBJbmZyYSUyMENBJTIwMDYuY3JshjFodHRwOi8vY3JsMi5hbWUuZ2JsL2NybC9BTUUlMjBJbmZyYSUyMENBJTIwMDYuY3JshjFodHRwOi8vY3JsMy5hbWUuZ2JsL2NybC9BTUUlMjBJbmZyYSUyMENBJTIwMDYuY3JshjFodHRwOi8vY3JsNC5hbWUuZ2JsL2NybC9BTUUlMjBJbmZyYSUyMENBJTIwMDYuY3JsMBcGA1UdIAQQMA4wDAYKKwYBBAGCN3sBATAfBgNVHSMEGDAWgBTxRmjG8cPwKy19i2rhsvm-NfzRQTAdBgNVHSUEFjAUBggrBgEFBQcDAQYIKwYBBQUHAwIwDQYJKoZIhvcNAQELBQADggEBAD86WMx0spH4FDBMqx4ibCx5kjl7GE3ytMp4A0vkTb_gVQxqC3sw3kREcSco9_-LRdUJ0rd4RoNOL2c0QImzmVT12nhyxo1ODBXFRP6Y7KKWNUYNYGuD5n5CmcjEQDLyt_e1Wl57qGG7QJR3v8IpIHzapOtQU7xjnh9LvtGJaeG6Z8WodcSc8qcYUyK2xvmYpKR4BpkKYjF6NXh-ZIidN9ZmYXYVgC2C3qZ3SRS4H4fXUEDGSLG2eT3jGAuVdH0pS_3CUo-L3gOSJ71_a6S2BuEFAB8RzQGoI6Db7jRKb6idm0MNAA31zHboMMMIPv5kF0jDNNvwmCx7u-5w_jzae-M&s=GcV0skryeG4ELUxQCpWPEefh_7cUluNddkOXC1Rs22d5NnB5JDyOpZn_EDuz8xUoNHAknfyn5B3htqbu24kFUk5C-TFksFEStYm8XETa2cubTNdUP719wquEWZwowHZh72Loqahy4-A3bhOXvmpPtvePBnRvkl5fzQOGvH6_LM-ew88eomR3kaA5aI9-OookKK8Fg9ZC8DKrS0DvQWby0RWL5OY70xIIygLxvp7zuYkUV6R0EIR0xlLKa0FeVEVOsuUNmaYdk4NiXYe1gl9bLkqClVWfbT4TtK94jTwMJ_4qBEpovr5D2ZHtyllOGkfpb7ZMpzflN4BFyUDO5R8sLA&h=eVc3Ms0XbwBoJeENxOsSw0KtY0sGo8X23Us4BjIRtn4
  response:
    body:
      string: '{"id":"/subscriptions/00000000-0000-0000-0000-000000000000/resourceGroups/clitest-dpp-rg/providers/Microsoft.DataProtection/backupVaults/clitest-bkp-vault-persistent-bi-donotdelete/operationStatus/YWRhYzE1NWYtYjEwNS00NGIzLTkzN2EtYjIxZThjNzNjOTY3Ozk5NTU4OWIxLWYzNzgtNDYxOS1hMDIzLWVhOTY2ZDBjZGU4OQ==","name":"YWRhYzE1NWYtYjEwNS00NGIzLTkzN2EtYjIxZThjNzNjOTY3Ozk5NTU4OWIxLWYzNzgtNDYxOS1hMDIzLWVhOTY2ZDBjZGU4OQ==","status":"Inprogress","startTime":"2024-04-22T12:27:16.8476904Z","endTime":"0001-01-01T00:00:00Z"}'
    headers:
      cache-control:
      - no-cache
      content-length:
      - '507'
      content-type:
      - application/json; charset=utf-8
      date:
      - Mon, 22 Apr 2024 12:27:16 GMT
      expires:
      - '-1'
      pragma:
      - no-cache
      server:
      - Kestrel
      strict-transport-security:
      - max-age=31536000; includeSubDomains
      x-content-type-options:
      - nosniff
      x-ms-operation-identifier:
      - tenantId=72f988bf-86f1-41af-91ab-2d7cd011db47,objectId=12f8ea5c-1212-449e-b31c-0a574f43076e/centraluseuap/40fd1331-d1c6-4840-8f06-731b67fc0368
      x-ms-ratelimit-remaining-subscription-resource-requests:
      - '984'
    status:
      code: 200
      message: OK
- request:
    body: null
    headers:
      Accept:
      - '*/*'
      Accept-Encoding:
      - gzip, deflate
      CommandName:
      - dataprotection backup-instance resume-protection
      Connection:
      - keep-alive
      ParameterSetName:
      - -n -g --vault-name
      User-Agent:
      - AZURECLI/2.59.0 (PIP) azsdk-python-core/1.30.1 Python/3.10.7 (Windows-10-10.0.22631-SP0)
    method: GET
    uri: https://management.azure.com/subscriptions/00000000-0000-0000-0000-000000000000/resourceGroups/clitest-dpp-rg/providers/Microsoft.DataProtection/backupVaults/clitest-bkp-vault-persistent-bi-donotdelete/operationStatus/YWRhYzE1NWYtYjEwNS00NGIzLTkzN2EtYjIxZThjNzNjOTY3Ozk5NTU4OWIxLWYzNzgtNDYxOS1hMDIzLWVhOTY2ZDBjZGU4OQ==?api-version=2024-04-01&t=638493856369154086&c=MIIHADCCBeigAwIBAgITHgPpaXuYMAm244ktPwAAA-lpezANBgkqhkiG9w0BAQsFADBEMRMwEQYKCZImiZPyLGQBGRYDR0JMMRMwEQYKCZImiZPyLGQBGRYDQU1FMRgwFgYDVQQDEw9BTUUgSW5mcmEgQ0EgMDYwHhcNMjQwMTMwMTk1MDU5WhcNMjUwMTI0MTk1MDU5WjBAMT4wPAYDVQQDEzVhc3luY29wZXJhdGlvbnNpZ25pbmdjZXJ0aWZpY2F0ZS5tYW5hZ2VtZW50LmF6dXJlLmNvbTCCASIwDQYJKoZIhvcNAQEBBQADggEPADCCAQoCggEBAN2hrMmpndTZoi43TUpdMafOLMZqWdNXLR-hHAgv4xfs-QqbNtV_GG9HbfjK6lij6uAwbMdI3MO_q0JXAR1J0suXs0hXY5qXXiy_-ezvugWKqXHeHnStx8kw2b3EhxjYjPeRiot9BP2CjcKpQqXLhb-qr0OFkCcd-PGn_r3maQvz6Zgf64PkWVwU51WVEZc_9KvQSnqBTsKjFnTC0E5xcS7H1fdHgk3XOVA9OejBTtZzD8ogmZqche0M-l-XEVXDgXBB6VGLtRQsr9wOI8X_6F660LpSwnTNYt9yf6pC0_PWtY6yzL8oWkPhpqX3bzy-aN5um44oZwxMsX7OxxrdnVECAwEAAaOCA-0wggPpMCcGCSsGAQQBgjcVCgQaMBgwCgYIKwYBBQUHAwEwCgYIKwYBBQUHAwIwPQYJKwYBBAGCNxUHBDAwLgYmKwYBBAGCNxUIhpDjDYTVtHiE8Ys-hZvdFs6dEoFggvX2K4Py0SACAWQCAQowggHLBggrBgEFBQcBAQSCAb0wggG5MGMGCCsGAQUFBzAChldodHRwOi8vY3JsLm1pY3Jvc29mdC5jb20vcGtpaW5mcmEvQ2VydHMvQkwyUEtJSU5UQ0EwMi5BTUUuR0JMX0FNRSUyMEluZnJhJTIwQ0ElMjAwNi5jcnQwUwYIKwYBBQUHMAKGR2h0dHA6Ly9jcmwxLmFtZS5nYmwvYWlhL0JMMlBLSUlOVENBMDIuQU1FLkdCTF9BTUUlMjBJbmZyYSUyMENBJTIwMDYuY3J0MFMGCCsGAQUFBzAChkdodHRwOi8vY3JsMi5hbWUuZ2JsL2FpYS9CTDJQS0lJTlRDQTAyLkFNRS5HQkxfQU1FJTIwSW5mcmElMjBDQSUyMDA2LmNydDBTBggrBgEFBQcwAoZHaHR0cDovL2NybDMuYW1lLmdibC9haWEvQkwyUEtJSU5UQ0EwMi5BTUUuR0JMX0FNRSUyMEluZnJhJTIwQ0ElMjAwNi5jcnQwUwYIKwYBBQUHMAKGR2h0dHA6Ly9jcmw0LmFtZS5nYmwvYWlhL0JMMlBLSUlOVENBMDIuQU1FLkdCTF9BTUUlMjBJbmZyYSUyMENBJTIwMDYuY3J0MB0GA1UdDgQWBBRkv3LwkT2pw5VRfh2XQjJlKVECpzAOBgNVHQ8BAf8EBAMCBaAwggEmBgNVHR8EggEdMIIBGTCCARWgggERoIIBDYY_aHR0cDovL2NybC5taWNyb3NvZnQuY29tL3BraWluZnJhL0NSTC9BTUUlMjBJbmZyYSUyMENBJTIwMDYuY3JshjFodHRwOi8vY3JsMS5hbWUuZ2JsL2NybC9BTUUlMjBJbmZyYSUyMENBJTIwMDYuY3JshjFodHRwOi8vY3JsMi5hbWUuZ2JsL2NybC9BTUUlMjBJbmZyYSUyMENBJTIwMDYuY3JshjFodHRwOi8vY3JsMy5hbWUuZ2JsL2NybC9BTUUlMjBJbmZyYSUyMENBJTIwMDYuY3JshjFodHRwOi8vY3JsNC5hbWUuZ2JsL2NybC9BTUUlMjBJbmZyYSUyMENBJTIwMDYuY3JsMBcGA1UdIAQQMA4wDAYKKwYBBAGCN3sBATAfBgNVHSMEGDAWgBTxRmjG8cPwKy19i2rhsvm-NfzRQTAdBgNVHSUEFjAUBggrBgEFBQcDAQYIKwYBBQUHAwIwDQYJKoZIhvcNAQELBQADggEBAD86WMx0spH4FDBMqx4ibCx5kjl7GE3ytMp4A0vkTb_gVQxqC3sw3kREcSco9_-LRdUJ0rd4RoNOL2c0QImzmVT12nhyxo1ODBXFRP6Y7KKWNUYNYGuD5n5CmcjEQDLyt_e1Wl57qGG7QJR3v8IpIHzapOtQU7xjnh9LvtGJaeG6Z8WodcSc8qcYUyK2xvmYpKR4BpkKYjF6NXh-ZIidN9ZmYXYVgC2C3qZ3SRS4H4fXUEDGSLG2eT3jGAuVdH0pS_3CUo-L3gOSJ71_a6S2BuEFAB8RzQGoI6Db7jRKb6idm0MNAA31zHboMMMIPv5kF0jDNNvwmCx7u-5w_jzae-M&s=GcV0skryeG4ELUxQCpWPEefh_7cUluNddkOXC1Rs22d5NnB5JDyOpZn_EDuz8xUoNHAknfyn5B3htqbu24kFUk5C-TFksFEStYm8XETa2cubTNdUP719wquEWZwowHZh72Loqahy4-A3bhOXvmpPtvePBnRvkl5fzQOGvH6_LM-ew88eomR3kaA5aI9-OookKK8Fg9ZC8DKrS0DvQWby0RWL5OY70xIIygLxvp7zuYkUV6R0EIR0xlLKa0FeVEVOsuUNmaYdk4NiXYe1gl9bLkqClVWfbT4TtK94jTwMJ_4qBEpovr5D2ZHtyllOGkfpb7ZMpzflN4BFyUDO5R8sLA&h=eVc3Ms0XbwBoJeENxOsSw0KtY0sGo8X23Us4BjIRtn4
  response:
    body:
      string: '{"id":"/subscriptions/00000000-0000-0000-0000-000000000000/resourceGroups/clitest-dpp-rg/providers/Microsoft.DataProtection/backupVaults/clitest-bkp-vault-persistent-bi-donotdelete/operationStatus/YWRhYzE1NWYtYjEwNS00NGIzLTkzN2EtYjIxZThjNzNjOTY3Ozk5NTU4OWIxLWYzNzgtNDYxOS1hMDIzLWVhOTY2ZDBjZGU4OQ==","name":"YWRhYzE1NWYtYjEwNS00NGIzLTkzN2EtYjIxZThjNzNjOTY3Ozk5NTU4OWIxLWYzNzgtNDYxOS1hMDIzLWVhOTY2ZDBjZGU4OQ==","status":"Inprogress","startTime":"2024-04-22T12:27:16.8476904Z","endTime":"0001-01-01T00:00:00Z"}'
    headers:
      cache-control:
      - no-cache
      content-length:
      - '507'
      content-type:
      - application/json; charset=utf-8
      date:
      - Mon, 22 Apr 2024 12:27:47 GMT
      expires:
      - '-1'
      pragma:
      - no-cache
      server:
      - Kestrel
      strict-transport-security:
      - max-age=31536000; includeSubDomains
      x-content-type-options:
      - nosniff
      x-ms-operation-identifier:
      - tenantId=72f988bf-86f1-41af-91ab-2d7cd011db47,objectId=12f8ea5c-1212-449e-b31c-0a574f43076e/centraluseuap/730d82f4-eadb-4e93-aa31-1b58e81d210e
      x-ms-ratelimit-remaining-subscription-resource-requests:
      - '982'
    status:
      code: 200
      message: OK
- request:
    body: null
    headers:
      Accept:
      - '*/*'
      Accept-Encoding:
      - gzip, deflate
      CommandName:
      - dataprotection backup-instance resume-protection
      Connection:
      - keep-alive
      ParameterSetName:
      - -n -g --vault-name
      User-Agent:
      - AZURECLI/2.59.0 (PIP) azsdk-python-core/1.30.1 Python/3.10.7 (Windows-10-10.0.22631-SP0)
    method: GET
    uri: https://management.azure.com/subscriptions/00000000-0000-0000-0000-000000000000/resourceGroups/clitest-dpp-rg/providers/Microsoft.DataProtection/backupVaults/clitest-bkp-vault-persistent-bi-donotdelete/operationStatus/YWRhYzE1NWYtYjEwNS00NGIzLTkzN2EtYjIxZThjNzNjOTY3Ozk5NTU4OWIxLWYzNzgtNDYxOS1hMDIzLWVhOTY2ZDBjZGU4OQ==?api-version=2024-04-01&t=638493856369154086&c=MIIHADCCBeigAwIBAgITHgPpaXuYMAm244ktPwAAA-lpezANBgkqhkiG9w0BAQsFADBEMRMwEQYKCZImiZPyLGQBGRYDR0JMMRMwEQYKCZImiZPyLGQBGRYDQU1FMRgwFgYDVQQDEw9BTUUgSW5mcmEgQ0EgMDYwHhcNMjQwMTMwMTk1MDU5WhcNMjUwMTI0MTk1MDU5WjBAMT4wPAYDVQQDEzVhc3luY29wZXJhdGlvbnNpZ25pbmdjZXJ0aWZpY2F0ZS5tYW5hZ2VtZW50LmF6dXJlLmNvbTCCASIwDQYJKoZIhvcNAQEBBQADggEPADCCAQoCggEBAN2hrMmpndTZoi43TUpdMafOLMZqWdNXLR-hHAgv4xfs-QqbNtV_GG9HbfjK6lij6uAwbMdI3MO_q0JXAR1J0suXs0hXY5qXXiy_-ezvugWKqXHeHnStx8kw2b3EhxjYjPeRiot9BP2CjcKpQqXLhb-qr0OFkCcd-PGn_r3maQvz6Zgf64PkWVwU51WVEZc_9KvQSnqBTsKjFnTC0E5xcS7H1fdHgk3XOVA9OejBTtZzD8ogmZqche0M-l-XEVXDgXBB6VGLtRQsr9wOI8X_6F660LpSwnTNYt9yf6pC0_PWtY6yzL8oWkPhpqX3bzy-aN5um44oZwxMsX7OxxrdnVECAwEAAaOCA-0wggPpMCcGCSsGAQQBgjcVCgQaMBgwCgYIKwYBBQUHAwEwCgYIKwYBBQUHAwIwPQYJKwYBBAGCNxUHBDAwLgYmKwYBBAGCNxUIhpDjDYTVtHiE8Ys-hZvdFs6dEoFggvX2K4Py0SACAWQCAQowggHLBggrBgEFBQcBAQSCAb0wggG5MGMGCCsGAQUFBzAChldodHRwOi8vY3JsLm1pY3Jvc29mdC5jb20vcGtpaW5mcmEvQ2VydHMvQkwyUEtJSU5UQ0EwMi5BTUUuR0JMX0FNRSUyMEluZnJhJTIwQ0ElMjAwNi5jcnQwUwYIKwYBBQUHMAKGR2h0dHA6Ly9jcmwxLmFtZS5nYmwvYWlhL0JMMlBLSUlOVENBMDIuQU1FLkdCTF9BTUUlMjBJbmZyYSUyMENBJTIwMDYuY3J0MFMGCCsGAQUFBzAChkdodHRwOi8vY3JsMi5hbWUuZ2JsL2FpYS9CTDJQS0lJTlRDQTAyLkFNRS5HQkxfQU1FJTIwSW5mcmElMjBDQSUyMDA2LmNydDBTBggrBgEFBQcwAoZHaHR0cDovL2NybDMuYW1lLmdibC9haWEvQkwyUEtJSU5UQ0EwMi5BTUUuR0JMX0FNRSUyMEluZnJhJTIwQ0ElMjAwNi5jcnQwUwYIKwYBBQUHMAKGR2h0dHA6Ly9jcmw0LmFtZS5nYmwvYWlhL0JMMlBLSUlOVENBMDIuQU1FLkdCTF9BTUUlMjBJbmZyYSUyMENBJTIwMDYuY3J0MB0GA1UdDgQWBBRkv3LwkT2pw5VRfh2XQjJlKVECpzAOBgNVHQ8BAf8EBAMCBaAwggEmBgNVHR8EggEdMIIBGTCCARWgggERoIIBDYY_aHR0cDovL2NybC5taWNyb3NvZnQuY29tL3BraWluZnJhL0NSTC9BTUUlMjBJbmZyYSUyMENBJTIwMDYuY3JshjFodHRwOi8vY3JsMS5hbWUuZ2JsL2NybC9BTUUlMjBJbmZyYSUyMENBJTIwMDYuY3JshjFodHRwOi8vY3JsMi5hbWUuZ2JsL2NybC9BTUUlMjBJbmZyYSUyMENBJTIwMDYuY3JshjFodHRwOi8vY3JsMy5hbWUuZ2JsL2NybC9BTUUlMjBJbmZyYSUyMENBJTIwMDYuY3JshjFodHRwOi8vY3JsNC5hbWUuZ2JsL2NybC9BTUUlMjBJbmZyYSUyMENBJTIwMDYuY3JsMBcGA1UdIAQQMA4wDAYKKwYBBAGCN3sBATAfBgNVHSMEGDAWgBTxRmjG8cPwKy19i2rhsvm-NfzRQTAdBgNVHSUEFjAUBggrBgEFBQcDAQYIKwYBBQUHAwIwDQYJKoZIhvcNAQELBQADggEBAD86WMx0spH4FDBMqx4ibCx5kjl7GE3ytMp4A0vkTb_gVQxqC3sw3kREcSco9_-LRdUJ0rd4RoNOL2c0QImzmVT12nhyxo1ODBXFRP6Y7KKWNUYNYGuD5n5CmcjEQDLyt_e1Wl57qGG7QJR3v8IpIHzapOtQU7xjnh9LvtGJaeG6Z8WodcSc8qcYUyK2xvmYpKR4BpkKYjF6NXh-ZIidN9ZmYXYVgC2C3qZ3SRS4H4fXUEDGSLG2eT3jGAuVdH0pS_3CUo-L3gOSJ71_a6S2BuEFAB8RzQGoI6Db7jRKb6idm0MNAA31zHboMMMIPv5kF0jDNNvwmCx7u-5w_jzae-M&s=GcV0skryeG4ELUxQCpWPEefh_7cUluNddkOXC1Rs22d5NnB5JDyOpZn_EDuz8xUoNHAknfyn5B3htqbu24kFUk5C-TFksFEStYm8XETa2cubTNdUP719wquEWZwowHZh72Loqahy4-A3bhOXvmpPtvePBnRvkl5fzQOGvH6_LM-ew88eomR3kaA5aI9-OookKK8Fg9ZC8DKrS0DvQWby0RWL5OY70xIIygLxvp7zuYkUV6R0EIR0xlLKa0FeVEVOsuUNmaYdk4NiXYe1gl9bLkqClVWfbT4TtK94jTwMJ_4qBEpovr5D2ZHtyllOGkfpb7ZMpzflN4BFyUDO5R8sLA&h=eVc3Ms0XbwBoJeENxOsSw0KtY0sGo8X23Us4BjIRtn4
  response:
    body:
      string: '{"id":"/subscriptions/00000000-0000-0000-0000-000000000000/resourceGroups/clitest-dpp-rg/providers/Microsoft.DataProtection/backupVaults/clitest-bkp-vault-persistent-bi-donotdelete/operationStatus/YWRhYzE1NWYtYjEwNS00NGIzLTkzN2EtYjIxZThjNzNjOTY3Ozk5NTU4OWIxLWYzNzgtNDYxOS1hMDIzLWVhOTY2ZDBjZGU4OQ==","name":"YWRhYzE1NWYtYjEwNS00NGIzLTkzN2EtYjIxZThjNzNjOTY3Ozk5NTU4OWIxLWYzNzgtNDYxOS1hMDIzLWVhOTY2ZDBjZGU4OQ==","status":"Succeeded","startTime":"2024-04-22T12:27:16.8476904Z","endTime":"2024-04-22T12:28:00Z"}'
    headers:
      cache-control:
      - no-cache
      content-length:
      - '506'
      content-type:
      - application/json; charset=utf-8
      date:
      - Mon, 22 Apr 2024 12:28:17 GMT
      expires:
      - '-1'
      pragma:
      - no-cache
      server:
      - Kestrel
      strict-transport-security:
      - max-age=31536000; includeSubDomains
      x-content-type-options:
      - nosniff
      x-ms-operation-identifier:
      - tenantId=72f988bf-86f1-41af-91ab-2d7cd011db47,objectId=12f8ea5c-1212-449e-b31c-0a574f43076e/centraluseuap/95e906b0-6ede-4422-8e90-0e2f0cee208d
      x-ms-ratelimit-remaining-subscription-resource-requests:
      - '981'
    status:
      code: 200
      message: OK
- request:
    body: null
    headers:
      Accept:
      - application/json
      Accept-Encoding:
      - gzip, deflate
      CommandName:
      - dataprotection backup-instance show
      Connection:
      - keep-alive
      ParameterSetName:
      - -n -g --vault-name
      User-Agent:
      - AZURECLI/2.59.0 (PIP) azsdk-python-core/1.30.1 Python/3.10.7 (Windows-10-10.0.22631-SP0)
    method: GET
    uri: https://management.azure.com/subscriptions/00000000-0000-0000-0000-000000000000/resourceGroups/clitest-dpp-rg/providers/Microsoft.DataProtection/backupVaults/clitest-bkp-vault-persistent-bi-donotdelete/backupInstances/clitest-disk-persistent-bi-donotdelete-clitest-disk-persistent-bi-donotdelete-e33c80ba-0bf8-11ee-aaa6-002b670b472e?api-version=2024-04-01
  response:
    body:
      string: '{"properties":{"friendlyName":"clitest-disk-persistent-bi-donotdelete","dataSourceInfo":{"resourceID":"/subscriptions/00000000-0000-0000-0000-000000000000/resourceGroups/clitest-dpp-rg/providers/Microsoft.Compute/disks/clitest-disk-persistent-bi-donotdelete","resourceUri":"","datasourceType":"Microsoft.Compute/disks","resourceName":"clitest-disk-persistent-bi-donotdelete","resourceType":"Microsoft.Compute/disks","resourceLocation":"centraluseuap","objectType":"Datasource"},"policyInfo":{"policyId":"/subscriptions/00000000-0000-0000-0000-000000000000/resourceGroups/clitest-dpp-rg/providers/Microsoft.DataProtection/backupVaults/clitest-bkp-vault-persistent-bi-donotdelete/backupPolicies/diskpolicy","policyParameters":{"dataStoreParametersList":[{"dataStoreType":"OperationalStore","objectType":"AzureOperationalStoreParameters","resourceGroupId":"/subscriptions/00000000-0000-0000-0000-000000000000/resourceGroups/clitest-dpp-rg"}]}},"protectionStatus":{"status":"ProtectionConfigured"},"currentProtectionState":"ProtectionConfigured","provisioningState":"Succeeded","objectType":"BackupInstance"},"id":"/subscriptions/00000000-0000-0000-0000-000000000000/resourceGroups/clitest-dpp-rg/providers/Microsoft.DataProtection/backupVaults/clitest-bkp-vault-persistent-bi-donotdelete/backupInstances/clitest-disk-persistent-bi-donotdelete-clitest-disk-persistent-bi-donotdelete-e33c80ba-0bf8-11ee-aaa6-002b670b472e","name":"clitest-disk-persistent-bi-donotdelete-clitest-disk-persistent-bi-donotdelete-e33c80ba-0bf8-11ee-aaa6-002b670b472e","type":"Microsoft.DataProtection/backupVaults/backupInstances"}'
    headers:
      cache-control:
      - no-cache
      content-length:
      - '1604'
      content-type:
      - application/json; charset=utf-8
      date:
      - Mon, 22 Apr 2024 12:28:18 GMT
      expires:
      - '-1'
      pragma:
      - no-cache
      server:
      - Kestrel
      strict-transport-security:
      - max-age=31536000; includeSubDomains
      x-content-type-options:
      - nosniff
      x-ms-operation-identifier:
      - tenantId=72f988bf-86f1-41af-91ab-2d7cd011db47,objectId=12f8ea5c-1212-449e-b31c-0a574f43076e/centraluseuap/5a9b6f59-a80e-4e45-be22-38d4bb090330
      x-ms-ratelimit-remaining-subscription-resource-requests:
      - '1989'
    status:
      code: 200
      message: OK
- request:
    body: null
    headers:
      Accept:
      - '*/*'
      Accept-Encoding:
      - gzip, deflate
      CommandName:
      - dataprotection backup-instance suspend-backup
      Connection:
      - keep-alive
      Content-Length:
      - '0'
      Content-Type:
      - application/json
      ParameterSetName:
      - -n -g --vault-name
      User-Agent:
      - AZURECLI/2.59.0 (PIP) azsdk-python-core/1.30.1 Python/3.10.7 (Windows-10-10.0.22631-SP0)
    method: POST
    uri: https://management.azure.com/subscriptions/00000000-0000-0000-0000-000000000000/resourceGroups/clitest-dpp-rg/providers/Microsoft.DataProtection/backupVaults/clitest-bkp-vault-persistent-bi-donotdelete/backupInstances/clitest-disk-persistent-bi-donotdelete-clitest-disk-persistent-bi-donotdelete-e33c80ba-0bf8-11ee-aaa6-002b670b472e/suspendBackups?api-version=2024-04-01
  response:
    body:
      string: ''
    headers:
      azure-asyncoperation:
      - https://management.azure.com/subscriptions/00000000-0000-0000-0000-000000000000/resourceGroups/clitest-dpp-rg/providers/Microsoft.DataProtection/backupVaults/clitest-bkp-vault-persistent-bi-donotdelete/operationStatus/YWRhYzE1NWYtYjEwNS00NGIzLTkzN2EtYjIxZThjNzNjOTY3OzJmYmZkNWM2LTBkNDQtNDc3NS04MzkxLTNlZjc1MTRmNmJhYg==?api-version=2024-04-01&t=638493857031570360&c=MIIHADCCBeigAwIBAgITHgPpaXuYMAm244ktPwAAA-lpezANBgkqhkiG9w0BAQsFADBEMRMwEQYKCZImiZPyLGQBGRYDR0JMMRMwEQYKCZImiZPyLGQBGRYDQU1FMRgwFgYDVQQDEw9BTUUgSW5mcmEgQ0EgMDYwHhcNMjQwMTMwMTk1MDU5WhcNMjUwMTI0MTk1MDU5WjBAMT4wPAYDVQQDEzVhc3luY29wZXJhdGlvbnNpZ25pbmdjZXJ0aWZpY2F0ZS5tYW5hZ2VtZW50LmF6dXJlLmNvbTCCASIwDQYJKoZIhvcNAQEBBQADggEPADCCAQoCggEBAN2hrMmpndTZoi43TUpdMafOLMZqWdNXLR-hHAgv4xfs-QqbNtV_GG9HbfjK6lij6uAwbMdI3MO_q0JXAR1J0suXs0hXY5qXXiy_-ezvugWKqXHeHnStx8kw2b3EhxjYjPeRiot9BP2CjcKpQqXLhb-qr0OFkCcd-PGn_r3maQvz6Zgf64PkWVwU51WVEZc_9KvQSnqBTsKjFnTC0E5xcS7H1fdHgk3XOVA9OejBTtZzD8ogmZqche0M-l-XEVXDgXBB6VGLtRQsr9wOI8X_6F660LpSwnTNYt9yf6pC0_PWtY6yzL8oWkPhpqX3bzy-aN5um44oZwxMsX7OxxrdnVECAwEAAaOCA-0wggPpMCcGCSsGAQQBgjcVCgQaMBgwCgYIKwYBBQUHAwEwCgYIKwYBBQUHAwIwPQYJKwYBBAGCNxUHBDAwLgYmKwYBBAGCNxUIhpDjDYTVtHiE8Ys-hZvdFs6dEoFggvX2K4Py0SACAWQCAQowggHLBggrBgEFBQcBAQSCAb0wggG5MGMGCCsGAQUFBzAChldodHRwOi8vY3JsLm1pY3Jvc29mdC5jb20vcGtpaW5mcmEvQ2VydHMvQkwyUEtJSU5UQ0EwMi5BTUUuR0JMX0FNRSUyMEluZnJhJTIwQ0ElMjAwNi5jcnQwUwYIKwYBBQUHMAKGR2h0dHA6Ly9jcmwxLmFtZS5nYmwvYWlhL0JMMlBLSUlOVENBMDIuQU1FLkdCTF9BTUUlMjBJbmZyYSUyMENBJTIwMDYuY3J0MFMGCCsGAQUFBzAChkdodHRwOi8vY3JsMi5hbWUuZ2JsL2FpYS9CTDJQS0lJTlRDQTAyLkFNRS5HQkxfQU1FJTIwSW5mcmElMjBDQSUyMDA2LmNydDBTBggrBgEFBQcwAoZHaHR0cDovL2NybDMuYW1lLmdibC9haWEvQkwyUEtJSU5UQ0EwMi5BTUUuR0JMX0FNRSUyMEluZnJhJTIwQ0ElMjAwNi5jcnQwUwYIKwYBBQUHMAKGR2h0dHA6Ly9jcmw0LmFtZS5nYmwvYWlhL0JMMlBLSUlOVENBMDIuQU1FLkdCTF9BTUUlMjBJbmZyYSUyMENBJTIwMDYuY3J0MB0GA1UdDgQWBBRkv3LwkT2pw5VRfh2XQjJlKVECpzAOBgNVHQ8BAf8EBAMCBaAwggEmBgNVHR8EggEdMIIBGTCCARWgggERoIIBDYY_aHR0cDovL2NybC5taWNyb3NvZnQuY29tL3BraWluZnJhL0NSTC9BTUUlMjBJbmZyYSUyMENBJTIwMDYuY3JshjFodHRwOi8vY3JsMS5hbWUuZ2JsL2NybC9BTUUlMjBJbmZyYSUyMENBJTIwMDYuY3JshjFodHRwOi8vY3JsMi5hbWUuZ2JsL2NybC9BTUUlMjBJbmZyYSUyMENBJTIwMDYuY3JshjFodHRwOi8vY3JsMy5hbWUuZ2JsL2NybC9BTUUlMjBJbmZyYSUyMENBJTIwMDYuY3JshjFodHRwOi8vY3JsNC5hbWUuZ2JsL2NybC9BTUUlMjBJbmZyYSUyMENBJTIwMDYuY3JsMBcGA1UdIAQQMA4wDAYKKwYBBAGCN3sBATAfBgNVHSMEGDAWgBTxRmjG8cPwKy19i2rhsvm-NfzRQTAdBgNVHSUEFjAUBggrBgEFBQcDAQYIKwYBBQUHAwIwDQYJKoZIhvcNAQELBQADggEBAD86WMx0spH4FDBMqx4ibCx5kjl7GE3ytMp4A0vkTb_gVQxqC3sw3kREcSco9_-LRdUJ0rd4RoNOL2c0QImzmVT12nhyxo1ODBXFRP6Y7KKWNUYNYGuD5n5CmcjEQDLyt_e1Wl57qGG7QJR3v8IpIHzapOtQU7xjnh9LvtGJaeG6Z8WodcSc8qcYUyK2xvmYpKR4BpkKYjF6NXh-ZIidN9ZmYXYVgC2C3qZ3SRS4H4fXUEDGSLG2eT3jGAuVdH0pS_3CUo-L3gOSJ71_a6S2BuEFAB8RzQGoI6Db7jRKb6idm0MNAA31zHboMMMIPv5kF0jDNNvwmCx7u-5w_jzae-M&s=TdNuu6pXVIUc6xfCBUsMoeUd07NZBcReT7ulVVwopl5AIoS4IzocbBNswj4Jave_ld9nbC8WPJOSw_lU8NE_EoNvg7CSUc-jm7bKOYSCA_LIWSdNCYVIl-4MYQzLDJSJ4hQROiSqXfWVkz16QHsVIsq8UEkr11nZo-3NLoSs_EOoS7ex55dWPRXOl8PXHsb_Ax1q4gF48tZmlPMIzeYl95eR5EeY6NGsuYyXjk-XmyX2qJw09WAIBuDL6bHvdYJY1EaJ2BoQ2PxBREoonAFrloBEZ30UcU0zM8B-f00xPjji3rZBOyfSOp6lh6TlP-4WlpksBxXkRHHlE1FmlY1J3A&h=c9AnjO7OsaXS4L4W9_r6a_Fm3_8gu1cCo6YMNw-ycRY
      cache-control:
      - no-cache
      content-length:
      - '0'
      date:
      - Mon, 22 Apr 2024 12:28:22 GMT
      expires:
      - '-1'
      location:
      - https://management.azure.com/subscriptions/00000000-0000-0000-0000-000000000000/providers/Microsoft.DataProtection/locations/centraluseuap/operationResults/YWRhYzE1NWYtYjEwNS00NGIzLTkzN2EtYjIxZThjNzNjOTY3OzJmYmZkNWM2LTBkNDQtNDc3NS04MzkxLTNlZjc1MTRmNmJhYg==?api-version=2024-04-01&t=638493857031726571&c=MIIHADCCBeigAwIBAgITHgPpaXuYMAm244ktPwAAA-lpezANBgkqhkiG9w0BAQsFADBEMRMwEQYKCZImiZPyLGQBGRYDR0JMMRMwEQYKCZImiZPyLGQBGRYDQU1FMRgwFgYDVQQDEw9BTUUgSW5mcmEgQ0EgMDYwHhcNMjQwMTMwMTk1MDU5WhcNMjUwMTI0MTk1MDU5WjBAMT4wPAYDVQQDEzVhc3luY29wZXJhdGlvbnNpZ25pbmdjZXJ0aWZpY2F0ZS5tYW5hZ2VtZW50LmF6dXJlLmNvbTCCASIwDQYJKoZIhvcNAQEBBQADggEPADCCAQoCggEBAN2hrMmpndTZoi43TUpdMafOLMZqWdNXLR-hHAgv4xfs-QqbNtV_GG9HbfjK6lij6uAwbMdI3MO_q0JXAR1J0suXs0hXY5qXXiy_-ezvugWKqXHeHnStx8kw2b3EhxjYjPeRiot9BP2CjcKpQqXLhb-qr0OFkCcd-PGn_r3maQvz6Zgf64PkWVwU51WVEZc_9KvQSnqBTsKjFnTC0E5xcS7H1fdHgk3XOVA9OejBTtZzD8ogmZqche0M-l-XEVXDgXBB6VGLtRQsr9wOI8X_6F660LpSwnTNYt9yf6pC0_PWtY6yzL8oWkPhpqX3bzy-aN5um44oZwxMsX7OxxrdnVECAwEAAaOCA-0wggPpMCcGCSsGAQQBgjcVCgQaMBgwCgYIKwYBBQUHAwEwCgYIKwYBBQUHAwIwPQYJKwYBBAGCNxUHBDAwLgYmKwYBBAGCNxUIhpDjDYTVtHiE8Ys-hZvdFs6dEoFggvX2K4Py0SACAWQCAQowggHLBggrBgEFBQcBAQSCAb0wggG5MGMGCCsGAQUFBzAChldodHRwOi8vY3JsLm1pY3Jvc29mdC5jb20vcGtpaW5mcmEvQ2VydHMvQkwyUEtJSU5UQ0EwMi5BTUUuR0JMX0FNRSUyMEluZnJhJTIwQ0ElMjAwNi5jcnQwUwYIKwYBBQUHMAKGR2h0dHA6Ly9jcmwxLmFtZS5nYmwvYWlhL0JMMlBLSUlOVENBMDIuQU1FLkdCTF9BTUUlMjBJbmZyYSUyMENBJTIwMDYuY3J0MFMGCCsGAQUFBzAChkdodHRwOi8vY3JsMi5hbWUuZ2JsL2FpYS9CTDJQS0lJTlRDQTAyLkFNRS5HQkxfQU1FJTIwSW5mcmElMjBDQSUyMDA2LmNydDBTBggrBgEFBQcwAoZHaHR0cDovL2NybDMuYW1lLmdibC9haWEvQkwyUEtJSU5UQ0EwMi5BTUUuR0JMX0FNRSUyMEluZnJhJTIwQ0ElMjAwNi5jcnQwUwYIKwYBBQUHMAKGR2h0dHA6Ly9jcmw0LmFtZS5nYmwvYWlhL0JMMlBLSUlOVENBMDIuQU1FLkdCTF9BTUUlMjBJbmZyYSUyMENBJTIwMDYuY3J0MB0GA1UdDgQWBBRkv3LwkT2pw5VRfh2XQjJlKVECpzAOBgNVHQ8BAf8EBAMCBaAwggEmBgNVHR8EggEdMIIBGTCCARWgggERoIIBDYY_aHR0cDovL2NybC5taWNyb3NvZnQuY29tL3BraWluZnJhL0NSTC9BTUUlMjBJbmZyYSUyMENBJTIwMDYuY3JshjFodHRwOi8vY3JsMS5hbWUuZ2JsL2NybC9BTUUlMjBJbmZyYSUyMENBJTIwMDYuY3JshjFodHRwOi8vY3JsMi5hbWUuZ2JsL2NybC9BTUUlMjBJbmZyYSUyMENBJTIwMDYuY3JshjFodHRwOi8vY3JsMy5hbWUuZ2JsL2NybC9BTUUlMjBJbmZyYSUyMENBJTIwMDYuY3JshjFodHRwOi8vY3JsNC5hbWUuZ2JsL2NybC9BTUUlMjBJbmZyYSUyMENBJTIwMDYuY3JsMBcGA1UdIAQQMA4wDAYKKwYBBAGCN3sBATAfBgNVHSMEGDAWgBTxRmjG8cPwKy19i2rhsvm-NfzRQTAdBgNVHSUEFjAUBggrBgEFBQcDAQYIKwYBBQUHAwIwDQYJKoZIhvcNAQELBQADggEBAD86WMx0spH4FDBMqx4ibCx5kjl7GE3ytMp4A0vkTb_gVQxqC3sw3kREcSco9_-LRdUJ0rd4RoNOL2c0QImzmVT12nhyxo1ODBXFRP6Y7KKWNUYNYGuD5n5CmcjEQDLyt_e1Wl57qGG7QJR3v8IpIHzapOtQU7xjnh9LvtGJaeG6Z8WodcSc8qcYUyK2xvmYpKR4BpkKYjF6NXh-ZIidN9ZmYXYVgC2C3qZ3SRS4H4fXUEDGSLG2eT3jGAuVdH0pS_3CUo-L3gOSJ71_a6S2BuEFAB8RzQGoI6Db7jRKb6idm0MNAA31zHboMMMIPv5kF0jDNNvwmCx7u-5w_jzae-M&s=hPfyg2rd1qAx3hB15Hr1LGFyZJYTIP2LKTn2dWrifeSbW_6F1hoSVOSNwOnj58vKrhnliWAGViQHZSOtLAeLxnEnNNeG3MLprmYumdgJBz2hB9mlFktcH2qzUxjCtCXzet7gty0HF73PKhOBxD5C1uu1Zv0CDjDKPuI-1yyC9UN3X4A__tWChSdtFlVpI_FKQeCFJhZiIm5qioKRTz4iLn2jPOZkzNYVtvHQyUrUCQ1fqDQG8542A4PwzQ4TijPiQIL8Hip7grYwGtnHfNFxGfJevqlx2HgVjLMOmtG4LBic4-bf6aKs__gSkMzn_sRRuzFPguSW15jUPFirLNJggQ&h=LH1UU95787uMhZdBsoXzlpTvBBCSIVqPRPX-LCUqVZE
      pragma:
      - no-cache
      server:
      - Kestrel
      strict-transport-security:
      - max-age=31536000; includeSubDomains
      x-content-type-options:
      - nosniff
      x-ms-operation-identifier:
      - tenantId=72f988bf-86f1-41af-91ab-2d7cd011db47,objectId=12f8ea5c-1212-449e-b31c-0a574f43076e/centraluseuap/bb1f7b4c-5fa2-4eb0-97a4-c01866e1a19d
      x-ms-ratelimit-remaining-subscription-writes:
      - '1199'
    status:
      code: 202
      message: Accepted
- request:
    body: null
    headers:
      Accept:
      - '*/*'
      Accept-Encoding:
      - gzip, deflate
      CommandName:
      - dataprotection backup-instance suspend-backup
      Connection:
      - keep-alive
      ParameterSetName:
      - -n -g --vault-name
      User-Agent:
      - AZURECLI/2.59.0 (PIP) azsdk-python-core/1.30.1 Python/3.10.7 (Windows-10-10.0.22631-SP0)
    method: GET
    uri: https://management.azure.com/subscriptions/00000000-0000-0000-0000-000000000000/resourceGroups/clitest-dpp-rg/providers/Microsoft.DataProtection/backupVaults/clitest-bkp-vault-persistent-bi-donotdelete/operationStatus/YWRhYzE1NWYtYjEwNS00NGIzLTkzN2EtYjIxZThjNzNjOTY3OzJmYmZkNWM2LTBkNDQtNDc3NS04MzkxLTNlZjc1MTRmNmJhYg==?api-version=2024-04-01&t=638493857031570360&c=MIIHADCCBeigAwIBAgITHgPpaXuYMAm244ktPwAAA-lpezANBgkqhkiG9w0BAQsFADBEMRMwEQYKCZImiZPyLGQBGRYDR0JMMRMwEQYKCZImiZPyLGQBGRYDQU1FMRgwFgYDVQQDEw9BTUUgSW5mcmEgQ0EgMDYwHhcNMjQwMTMwMTk1MDU5WhcNMjUwMTI0MTk1MDU5WjBAMT4wPAYDVQQDEzVhc3luY29wZXJhdGlvbnNpZ25pbmdjZXJ0aWZpY2F0ZS5tYW5hZ2VtZW50LmF6dXJlLmNvbTCCASIwDQYJKoZIhvcNAQEBBQADggEPADCCAQoCggEBAN2hrMmpndTZoi43TUpdMafOLMZqWdNXLR-hHAgv4xfs-QqbNtV_GG9HbfjK6lij6uAwbMdI3MO_q0JXAR1J0suXs0hXY5qXXiy_-ezvugWKqXHeHnStx8kw2b3EhxjYjPeRiot9BP2CjcKpQqXLhb-qr0OFkCcd-PGn_r3maQvz6Zgf64PkWVwU51WVEZc_9KvQSnqBTsKjFnTC0E5xcS7H1fdHgk3XOVA9OejBTtZzD8ogmZqche0M-l-XEVXDgXBB6VGLtRQsr9wOI8X_6F660LpSwnTNYt9yf6pC0_PWtY6yzL8oWkPhpqX3bzy-aN5um44oZwxMsX7OxxrdnVECAwEAAaOCA-0wggPpMCcGCSsGAQQBgjcVCgQaMBgwCgYIKwYBBQUHAwEwCgYIKwYBBQUHAwIwPQYJKwYBBAGCNxUHBDAwLgYmKwYBBAGCNxUIhpDjDYTVtHiE8Ys-hZvdFs6dEoFggvX2K4Py0SACAWQCAQowggHLBggrBgEFBQcBAQSCAb0wggG5MGMGCCsGAQUFBzAChldodHRwOi8vY3JsLm1pY3Jvc29mdC5jb20vcGtpaW5mcmEvQ2VydHMvQkwyUEtJSU5UQ0EwMi5BTUUuR0JMX0FNRSUyMEluZnJhJTIwQ0ElMjAwNi5jcnQwUwYIKwYBBQUHMAKGR2h0dHA6Ly9jcmwxLmFtZS5nYmwvYWlhL0JMMlBLSUlOVENBMDIuQU1FLkdCTF9BTUUlMjBJbmZyYSUyMENBJTIwMDYuY3J0MFMGCCsGAQUFBzAChkdodHRwOi8vY3JsMi5hbWUuZ2JsL2FpYS9CTDJQS0lJTlRDQTAyLkFNRS5HQkxfQU1FJTIwSW5mcmElMjBDQSUyMDA2LmNydDBTBggrBgEFBQcwAoZHaHR0cDovL2NybDMuYW1lLmdibC9haWEvQkwyUEtJSU5UQ0EwMi5BTUUuR0JMX0FNRSUyMEluZnJhJTIwQ0ElMjAwNi5jcnQwUwYIKwYBBQUHMAKGR2h0dHA6Ly9jcmw0LmFtZS5nYmwvYWlhL0JMMlBLSUlOVENBMDIuQU1FLkdCTF9BTUUlMjBJbmZyYSUyMENBJTIwMDYuY3J0MB0GA1UdDgQWBBRkv3LwkT2pw5VRfh2XQjJlKVECpzAOBgNVHQ8BAf8EBAMCBaAwggEmBgNVHR8EggEdMIIBGTCCARWgggERoIIBDYY_aHR0cDovL2NybC5taWNyb3NvZnQuY29tL3BraWluZnJhL0NSTC9BTUUlMjBJbmZyYSUyMENBJTIwMDYuY3JshjFodHRwOi8vY3JsMS5hbWUuZ2JsL2NybC9BTUUlMjBJbmZyYSUyMENBJTIwMDYuY3JshjFodHRwOi8vY3JsMi5hbWUuZ2JsL2NybC9BTUUlMjBJbmZyYSUyMENBJTIwMDYuY3JshjFodHRwOi8vY3JsMy5hbWUuZ2JsL2NybC9BTUUlMjBJbmZyYSUyMENBJTIwMDYuY3JshjFodHRwOi8vY3JsNC5hbWUuZ2JsL2NybC9BTUUlMjBJbmZyYSUyMENBJTIwMDYuY3JsMBcGA1UdIAQQMA4wDAYKKwYBBAGCN3sBATAfBgNVHSMEGDAWgBTxRmjG8cPwKy19i2rhsvm-NfzRQTAdBgNVHSUEFjAUBggrBgEFBQcDAQYIKwYBBQUHAwIwDQYJKoZIhvcNAQELBQADggEBAD86WMx0spH4FDBMqx4ibCx5kjl7GE3ytMp4A0vkTb_gVQxqC3sw3kREcSco9_-LRdUJ0rd4RoNOL2c0QImzmVT12nhyxo1ODBXFRP6Y7KKWNUYNYGuD5n5CmcjEQDLyt_e1Wl57qGG7QJR3v8IpIHzapOtQU7xjnh9LvtGJaeG6Z8WodcSc8qcYUyK2xvmYpKR4BpkKYjF6NXh-ZIidN9ZmYXYVgC2C3qZ3SRS4H4fXUEDGSLG2eT3jGAuVdH0pS_3CUo-L3gOSJ71_a6S2BuEFAB8RzQGoI6Db7jRKb6idm0MNAA31zHboMMMIPv5kF0jDNNvwmCx7u-5w_jzae-M&s=TdNuu6pXVIUc6xfCBUsMoeUd07NZBcReT7ulVVwopl5AIoS4IzocbBNswj4Jave_ld9nbC8WPJOSw_lU8NE_EoNvg7CSUc-jm7bKOYSCA_LIWSdNCYVIl-4MYQzLDJSJ4hQROiSqXfWVkz16QHsVIsq8UEkr11nZo-3NLoSs_EOoS7ex55dWPRXOl8PXHsb_Ax1q4gF48tZmlPMIzeYl95eR5EeY6NGsuYyXjk-XmyX2qJw09WAIBuDL6bHvdYJY1EaJ2BoQ2PxBREoonAFrloBEZ30UcU0zM8B-f00xPjji3rZBOyfSOp6lh6TlP-4WlpksBxXkRHHlE1FmlY1J3A&h=c9AnjO7OsaXS4L4W9_r6a_Fm3_8gu1cCo6YMNw-ycRY
  response:
    body:
      string: '{"id":"/subscriptions/00000000-0000-0000-0000-000000000000/resourceGroups/clitest-dpp-rg/providers/Microsoft.DataProtection/backupVaults/clitest-bkp-vault-persistent-bi-donotdelete/operationStatus/YWRhYzE1NWYtYjEwNS00NGIzLTkzN2EtYjIxZThjNzNjOTY3OzJmYmZkNWM2LTBkNDQtNDc3NS04MzkxLTNlZjc1MTRmNmJhYg==","name":"YWRhYzE1NWYtYjEwNS00NGIzLTkzN2EtYjIxZThjNzNjOTY3OzJmYmZkNWM2LTBkNDQtNDc3NS04MzkxLTNlZjc1MTRmNmJhYg==","status":"Inprogress","startTime":"2024-04-22T12:28:23.0796599Z","endTime":"0001-01-01T00:00:00Z"}'
    headers:
      cache-control:
      - no-cache
      content-length:
      - '507'
      content-type:
      - application/json; charset=utf-8
      date:
      - Mon, 22 Apr 2024 12:28:23 GMT
      expires:
      - '-1'
      pragma:
      - no-cache
      server:
      - Kestrel
      strict-transport-security:
      - max-age=31536000; includeSubDomains
      x-content-type-options:
      - nosniff
      x-ms-operation-identifier:
      - tenantId=72f988bf-86f1-41af-91ab-2d7cd011db47,objectId=12f8ea5c-1212-449e-b31c-0a574f43076e/centraluseuap/baa507ec-1357-4f6c-bb19-5f530c6f3b59
      x-ms-ratelimit-remaining-subscription-resource-requests:
      - '997'
    status:
      code: 200
      message: OK
- request:
    body: null
    headers:
      Accept:
      - '*/*'
      Accept-Encoding:
      - gzip, deflate
      CommandName:
      - dataprotection backup-instance suspend-backup
      Connection:
      - keep-alive
      ParameterSetName:
      - -n -g --vault-name
      User-Agent:
      - AZURECLI/2.59.0 (PIP) azsdk-python-core/1.30.1 Python/3.10.7 (Windows-10-10.0.22631-SP0)
    method: GET
    uri: https://management.azure.com/subscriptions/00000000-0000-0000-0000-000000000000/resourceGroups/clitest-dpp-rg/providers/Microsoft.DataProtection/backupVaults/clitest-bkp-vault-persistent-bi-donotdelete/operationStatus/YWRhYzE1NWYtYjEwNS00NGIzLTkzN2EtYjIxZThjNzNjOTY3OzJmYmZkNWM2LTBkNDQtNDc3NS04MzkxLTNlZjc1MTRmNmJhYg==?api-version=2024-04-01&t=638493857031570360&c=MIIHADCCBeigAwIBAgITHgPpaXuYMAm244ktPwAAA-lpezANBgkqhkiG9w0BAQsFADBEMRMwEQYKCZImiZPyLGQBGRYDR0JMMRMwEQYKCZImiZPyLGQBGRYDQU1FMRgwFgYDVQQDEw9BTUUgSW5mcmEgQ0EgMDYwHhcNMjQwMTMwMTk1MDU5WhcNMjUwMTI0MTk1MDU5WjBAMT4wPAYDVQQDEzVhc3luY29wZXJhdGlvbnNpZ25pbmdjZXJ0aWZpY2F0ZS5tYW5hZ2VtZW50LmF6dXJlLmNvbTCCASIwDQYJKoZIhvcNAQEBBQADggEPADCCAQoCggEBAN2hrMmpndTZoi43TUpdMafOLMZqWdNXLR-hHAgv4xfs-QqbNtV_GG9HbfjK6lij6uAwbMdI3MO_q0JXAR1J0suXs0hXY5qXXiy_-ezvugWKqXHeHnStx8kw2b3EhxjYjPeRiot9BP2CjcKpQqXLhb-qr0OFkCcd-PGn_r3maQvz6Zgf64PkWVwU51WVEZc_9KvQSnqBTsKjFnTC0E5xcS7H1fdHgk3XOVA9OejBTtZzD8ogmZqche0M-l-XEVXDgXBB6VGLtRQsr9wOI8X_6F660LpSwnTNYt9yf6pC0_PWtY6yzL8oWkPhpqX3bzy-aN5um44oZwxMsX7OxxrdnVECAwEAAaOCA-0wggPpMCcGCSsGAQQBgjcVCgQaMBgwCgYIKwYBBQUHAwEwCgYIKwYBBQUHAwIwPQYJKwYBBAGCNxUHBDAwLgYmKwYBBAGCNxUIhpDjDYTVtHiE8Ys-hZvdFs6dEoFggvX2K4Py0SACAWQCAQowggHLBggrBgEFBQcBAQSCAb0wggG5MGMGCCsGAQUFBzAChldodHRwOi8vY3JsLm1pY3Jvc29mdC5jb20vcGtpaW5mcmEvQ2VydHMvQkwyUEtJSU5UQ0EwMi5BTUUuR0JMX0FNRSUyMEluZnJhJTIwQ0ElMjAwNi5jcnQwUwYIKwYBBQUHMAKGR2h0dHA6Ly9jcmwxLmFtZS5nYmwvYWlhL0JMMlBLSUlOVENBMDIuQU1FLkdCTF9BTUUlMjBJbmZyYSUyMENBJTIwMDYuY3J0MFMGCCsGAQUFBzAChkdodHRwOi8vY3JsMi5hbWUuZ2JsL2FpYS9CTDJQS0lJTlRDQTAyLkFNRS5HQkxfQU1FJTIwSW5mcmElMjBDQSUyMDA2LmNydDBTBggrBgEFBQcwAoZHaHR0cDovL2NybDMuYW1lLmdibC9haWEvQkwyUEtJSU5UQ0EwMi5BTUUuR0JMX0FNRSUyMEluZnJhJTIwQ0ElMjAwNi5jcnQwUwYIKwYBBQUHMAKGR2h0dHA6Ly9jcmw0LmFtZS5nYmwvYWlhL0JMMlBLSUlOVENBMDIuQU1FLkdCTF9BTUUlMjBJbmZyYSUyMENBJTIwMDYuY3J0MB0GA1UdDgQWBBRkv3LwkT2pw5VRfh2XQjJlKVECpzAOBgNVHQ8BAf8EBAMCBaAwggEmBgNVHR8EggEdMIIBGTCCARWgggERoIIBDYY_aHR0cDovL2NybC5taWNyb3NvZnQuY29tL3BraWluZnJhL0NSTC9BTUUlMjBJbmZyYSUyMENBJTIwMDYuY3JshjFodHRwOi8vY3JsMS5hbWUuZ2JsL2NybC9BTUUlMjBJbmZyYSUyMENBJTIwMDYuY3JshjFodHRwOi8vY3JsMi5hbWUuZ2JsL2NybC9BTUUlMjBJbmZyYSUyMENBJTIwMDYuY3JshjFodHRwOi8vY3JsMy5hbWUuZ2JsL2NybC9BTUUlMjBJbmZyYSUyMENBJTIwMDYuY3JshjFodHRwOi8vY3JsNC5hbWUuZ2JsL2NybC9BTUUlMjBJbmZyYSUyMENBJTIwMDYuY3JsMBcGA1UdIAQQMA4wDAYKKwYBBAGCN3sBATAfBgNVHSMEGDAWgBTxRmjG8cPwKy19i2rhsvm-NfzRQTAdBgNVHSUEFjAUBggrBgEFBQcDAQYIKwYBBQUHAwIwDQYJKoZIhvcNAQELBQADggEBAD86WMx0spH4FDBMqx4ibCx5kjl7GE3ytMp4A0vkTb_gVQxqC3sw3kREcSco9_-LRdUJ0rd4RoNOL2c0QImzmVT12nhyxo1ODBXFRP6Y7KKWNUYNYGuD5n5CmcjEQDLyt_e1Wl57qGG7QJR3v8IpIHzapOtQU7xjnh9LvtGJaeG6Z8WodcSc8qcYUyK2xvmYpKR4BpkKYjF6NXh-ZIidN9ZmYXYVgC2C3qZ3SRS4H4fXUEDGSLG2eT3jGAuVdH0pS_3CUo-L3gOSJ71_a6S2BuEFAB8RzQGoI6Db7jRKb6idm0MNAA31zHboMMMIPv5kF0jDNNvwmCx7u-5w_jzae-M&s=TdNuu6pXVIUc6xfCBUsMoeUd07NZBcReT7ulVVwopl5AIoS4IzocbBNswj4Jave_ld9nbC8WPJOSw_lU8NE_EoNvg7CSUc-jm7bKOYSCA_LIWSdNCYVIl-4MYQzLDJSJ4hQROiSqXfWVkz16QHsVIsq8UEkr11nZo-3NLoSs_EOoS7ex55dWPRXOl8PXHsb_Ax1q4gF48tZmlPMIzeYl95eR5EeY6NGsuYyXjk-XmyX2qJw09WAIBuDL6bHvdYJY1EaJ2BoQ2PxBREoonAFrloBEZ30UcU0zM8B-f00xPjji3rZBOyfSOp6lh6TlP-4WlpksBxXkRHHlE1FmlY1J3A&h=c9AnjO7OsaXS4L4W9_r6a_Fm3_8gu1cCo6YMNw-ycRY
  response:
    body:
      string: '{"id":"/subscriptions/00000000-0000-0000-0000-000000000000/resourceGroups/clitest-dpp-rg/providers/Microsoft.DataProtection/backupVaults/clitest-bkp-vault-persistent-bi-donotdelete/operationStatus/YWRhYzE1NWYtYjEwNS00NGIzLTkzN2EtYjIxZThjNzNjOTY3OzJmYmZkNWM2LTBkNDQtNDc3NS04MzkxLTNlZjc1MTRmNmJhYg==","name":"YWRhYzE1NWYtYjEwNS00NGIzLTkzN2EtYjIxZThjNzNjOTY3OzJmYmZkNWM2LTBkNDQtNDc3NS04MzkxLTNlZjc1MTRmNmJhYg==","status":"Inprogress","startTime":"2024-04-22T12:28:23.0796599Z","endTime":"0001-01-01T00:00:00Z"}'
    headers:
      cache-control:
      - no-cache
      content-length:
      - '507'
      content-type:
      - application/json; charset=utf-8
      date:
      - Mon, 22 Apr 2024 12:28:53 GMT
      expires:
      - '-1'
      pragma:
      - no-cache
      server:
      - Kestrel
      strict-transport-security:
      - max-age=31536000; includeSubDomains
      x-content-type-options:
      - nosniff
      x-ms-operation-identifier:
      - tenantId=72f988bf-86f1-41af-91ab-2d7cd011db47,objectId=12f8ea5c-1212-449e-b31c-0a574f43076e/centraluseuap/ded48ef9-66df-4537-a80f-fd92c9a4933a
      x-ms-ratelimit-remaining-subscription-resource-requests:
      - '996'
    status:
      code: 200
      message: OK
- request:
    body: null
    headers:
      Accept:
      - '*/*'
      Accept-Encoding:
      - gzip, deflate
      CommandName:
      - dataprotection backup-instance suspend-backup
      Connection:
      - keep-alive
      ParameterSetName:
      - -n -g --vault-name
      User-Agent:
      - AZURECLI/2.59.0 (PIP) azsdk-python-core/1.30.1 Python/3.10.7 (Windows-10-10.0.22631-SP0)
    method: GET
    uri: https://management.azure.com/subscriptions/00000000-0000-0000-0000-000000000000/resourceGroups/clitest-dpp-rg/providers/Microsoft.DataProtection/backupVaults/clitest-bkp-vault-persistent-bi-donotdelete/operationStatus/YWRhYzE1NWYtYjEwNS00NGIzLTkzN2EtYjIxZThjNzNjOTY3OzJmYmZkNWM2LTBkNDQtNDc3NS04MzkxLTNlZjc1MTRmNmJhYg==?api-version=2024-04-01&t=638493857031570360&c=MIIHADCCBeigAwIBAgITHgPpaXuYMAm244ktPwAAA-lpezANBgkqhkiG9w0BAQsFADBEMRMwEQYKCZImiZPyLGQBGRYDR0JMMRMwEQYKCZImiZPyLGQBGRYDQU1FMRgwFgYDVQQDEw9BTUUgSW5mcmEgQ0EgMDYwHhcNMjQwMTMwMTk1MDU5WhcNMjUwMTI0MTk1MDU5WjBAMT4wPAYDVQQDEzVhc3luY29wZXJhdGlvbnNpZ25pbmdjZXJ0aWZpY2F0ZS5tYW5hZ2VtZW50LmF6dXJlLmNvbTCCASIwDQYJKoZIhvcNAQEBBQADggEPADCCAQoCggEBAN2hrMmpndTZoi43TUpdMafOLMZqWdNXLR-hHAgv4xfs-QqbNtV_GG9HbfjK6lij6uAwbMdI3MO_q0JXAR1J0suXs0hXY5qXXiy_-ezvugWKqXHeHnStx8kw2b3EhxjYjPeRiot9BP2CjcKpQqXLhb-qr0OFkCcd-PGn_r3maQvz6Zgf64PkWVwU51WVEZc_9KvQSnqBTsKjFnTC0E5xcS7H1fdHgk3XOVA9OejBTtZzD8ogmZqche0M-l-XEVXDgXBB6VGLtRQsr9wOI8X_6F660LpSwnTNYt9yf6pC0_PWtY6yzL8oWkPhpqX3bzy-aN5um44oZwxMsX7OxxrdnVECAwEAAaOCA-0wggPpMCcGCSsGAQQBgjcVCgQaMBgwCgYIKwYBBQUHAwEwCgYIKwYBBQUHAwIwPQYJKwYBBAGCNxUHBDAwLgYmKwYBBAGCNxUIhpDjDYTVtHiE8Ys-hZvdFs6dEoFggvX2K4Py0SACAWQCAQowggHLBggrBgEFBQcBAQSCAb0wggG5MGMGCCsGAQUFBzAChldodHRwOi8vY3JsLm1pY3Jvc29mdC5jb20vcGtpaW5mcmEvQ2VydHMvQkwyUEtJSU5UQ0EwMi5BTUUuR0JMX0FNRSUyMEluZnJhJTIwQ0ElMjAwNi5jcnQwUwYIKwYBBQUHMAKGR2h0dHA6Ly9jcmwxLmFtZS5nYmwvYWlhL0JMMlBLSUlOVENBMDIuQU1FLkdCTF9BTUUlMjBJbmZyYSUyMENBJTIwMDYuY3J0MFMGCCsGAQUFBzAChkdodHRwOi8vY3JsMi5hbWUuZ2JsL2FpYS9CTDJQS0lJTlRDQTAyLkFNRS5HQkxfQU1FJTIwSW5mcmElMjBDQSUyMDA2LmNydDBTBggrBgEFBQcwAoZHaHR0cDovL2NybDMuYW1lLmdibC9haWEvQkwyUEtJSU5UQ0EwMi5BTUUuR0JMX0FNRSUyMEluZnJhJTIwQ0ElMjAwNi5jcnQwUwYIKwYBBQUHMAKGR2h0dHA6Ly9jcmw0LmFtZS5nYmwvYWlhL0JMMlBLSUlOVENBMDIuQU1FLkdCTF9BTUUlMjBJbmZyYSUyMENBJTIwMDYuY3J0MB0GA1UdDgQWBBRkv3LwkT2pw5VRfh2XQjJlKVECpzAOBgNVHQ8BAf8EBAMCBaAwggEmBgNVHR8EggEdMIIBGTCCARWgggERoIIBDYY_aHR0cDovL2NybC5taWNyb3NvZnQuY29tL3BraWluZnJhL0NSTC9BTUUlMjBJbmZyYSUyMENBJTIwMDYuY3JshjFodHRwOi8vY3JsMS5hbWUuZ2JsL2NybC9BTUUlMjBJbmZyYSUyMENBJTIwMDYuY3JshjFodHRwOi8vY3JsMi5hbWUuZ2JsL2NybC9BTUUlMjBJbmZyYSUyMENBJTIwMDYuY3JshjFodHRwOi8vY3JsMy5hbWUuZ2JsL2NybC9BTUUlMjBJbmZyYSUyMENBJTIwMDYuY3JshjFodHRwOi8vY3JsNC5hbWUuZ2JsL2NybC9BTUUlMjBJbmZyYSUyMENBJTIwMDYuY3JsMBcGA1UdIAQQMA4wDAYKKwYBBAGCN3sBATAfBgNVHSMEGDAWgBTxRmjG8cPwKy19i2rhsvm-NfzRQTAdBgNVHSUEFjAUBggrBgEFBQcDAQYIKwYBBQUHAwIwDQYJKoZIhvcNAQELBQADggEBAD86WMx0spH4FDBMqx4ibCx5kjl7GE3ytMp4A0vkTb_gVQxqC3sw3kREcSco9_-LRdUJ0rd4RoNOL2c0QImzmVT12nhyxo1ODBXFRP6Y7KKWNUYNYGuD5n5CmcjEQDLyt_e1Wl57qGG7QJR3v8IpIHzapOtQU7xjnh9LvtGJaeG6Z8WodcSc8qcYUyK2xvmYpKR4BpkKYjF6NXh-ZIidN9ZmYXYVgC2C3qZ3SRS4H4fXUEDGSLG2eT3jGAuVdH0pS_3CUo-L3gOSJ71_a6S2BuEFAB8RzQGoI6Db7jRKb6idm0MNAA31zHboMMMIPv5kF0jDNNvwmCx7u-5w_jzae-M&s=TdNuu6pXVIUc6xfCBUsMoeUd07NZBcReT7ulVVwopl5AIoS4IzocbBNswj4Jave_ld9nbC8WPJOSw_lU8NE_EoNvg7CSUc-jm7bKOYSCA_LIWSdNCYVIl-4MYQzLDJSJ4hQROiSqXfWVkz16QHsVIsq8UEkr11nZo-3NLoSs_EOoS7ex55dWPRXOl8PXHsb_Ax1q4gF48tZmlPMIzeYl95eR5EeY6NGsuYyXjk-XmyX2qJw09WAIBuDL6bHvdYJY1EaJ2BoQ2PxBREoonAFrloBEZ30UcU0zM8B-f00xPjji3rZBOyfSOp6lh6TlP-4WlpksBxXkRHHlE1FmlY1J3A&h=c9AnjO7OsaXS4L4W9_r6a_Fm3_8gu1cCo6YMNw-ycRY
  response:
    body:
      string: '{"id":"/subscriptions/00000000-0000-0000-0000-000000000000/resourceGroups/clitest-dpp-rg/providers/Microsoft.DataProtection/backupVaults/clitest-bkp-vault-persistent-bi-donotdelete/operationStatus/YWRhYzE1NWYtYjEwNS00NGIzLTkzN2EtYjIxZThjNzNjOTY3OzJmYmZkNWM2LTBkNDQtNDc3NS04MzkxLTNlZjc1MTRmNmJhYg==","name":"YWRhYzE1NWYtYjEwNS00NGIzLTkzN2EtYjIxZThjNzNjOTY3OzJmYmZkNWM2LTBkNDQtNDc3NS04MzkxLTNlZjc1MTRmNmJhYg==","status":"Succeeded","startTime":"2024-04-22T12:28:23.0796599Z","endTime":"2024-04-22T12:29:04Z"}'
    headers:
      cache-control:
      - no-cache
      content-length:
      - '506'
      content-type:
      - application/json; charset=utf-8
      date:
      - Mon, 22 Apr 2024 12:29:24 GMT
      expires:
      - '-1'
      pragma:
      - no-cache
      server:
      - Kestrel
      strict-transport-security:
      - max-age=31536000; includeSubDomains
      x-content-type-options:
      - nosniff
      x-ms-operation-identifier:
      - tenantId=72f988bf-86f1-41af-91ab-2d7cd011db47,objectId=12f8ea5c-1212-449e-b31c-0a574f43076e/centraluseuap/7136b5d8-fcfb-49c6-b91d-c1a00cac1d39
      x-ms-ratelimit-remaining-subscription-resource-requests:
      - '995'
    status:
      code: 200
      message: OK
- request:
    body: null
    headers:
      Accept:
      - application/json
      Accept-Encoding:
      - gzip, deflate
      CommandName:
      - dataprotection backup-instance show
      Connection:
      - keep-alive
      ParameterSetName:
      - -n -g --vault-name
      User-Agent:
      - AZURECLI/2.59.0 (PIP) azsdk-python-core/1.30.1 Python/3.10.7 (Windows-10-10.0.22631-SP0)
    method: GET
    uri: https://management.azure.com/subscriptions/00000000-0000-0000-0000-000000000000/resourceGroups/clitest-dpp-rg/providers/Microsoft.DataProtection/backupVaults/clitest-bkp-vault-persistent-bi-donotdelete/backupInstances/clitest-disk-persistent-bi-donotdelete-clitest-disk-persistent-bi-donotdelete-e33c80ba-0bf8-11ee-aaa6-002b670b472e?api-version=2024-04-01
  response:
    body:
      string: '{"properties":{"friendlyName":"clitest-disk-persistent-bi-donotdelete","dataSourceInfo":{"resourceID":"/subscriptions/00000000-0000-0000-0000-000000000000/resourceGroups/clitest-dpp-rg/providers/Microsoft.Compute/disks/clitest-disk-persistent-bi-donotdelete","resourceUri":"","datasourceType":"Microsoft.Compute/disks","resourceName":"clitest-disk-persistent-bi-donotdelete","resourceType":"Microsoft.Compute/disks","resourceLocation":"centraluseuap","objectType":"Datasource"},"policyInfo":{"policyId":"/subscriptions/00000000-0000-0000-0000-000000000000/resourceGroups/clitest-dpp-rg/providers/Microsoft.DataProtection/backupVaults/clitest-bkp-vault-persistent-bi-donotdelete/backupPolicies/diskpolicy","policyParameters":{"dataStoreParametersList":[{"dataStoreType":"OperationalStore","objectType":"AzureOperationalStoreParameters","resourceGroupId":"/subscriptions/00000000-0000-0000-0000-000000000000/resourceGroups/clitest-dpp-rg"}]}},"protectionStatus":{"status":"BackupsSuspended"},"currentProtectionState":"BackupsSuspended","provisioningState":"Succeeded","objectType":"BackupInstance"},"id":"/subscriptions/00000000-0000-0000-0000-000000000000/resourceGroups/clitest-dpp-rg/providers/Microsoft.DataProtection/backupVaults/clitest-bkp-vault-persistent-bi-donotdelete/backupInstances/clitest-disk-persistent-bi-donotdelete-clitest-disk-persistent-bi-donotdelete-e33c80ba-0bf8-11ee-aaa6-002b670b472e","name":"clitest-disk-persistent-bi-donotdelete-clitest-disk-persistent-bi-donotdelete-e33c80ba-0bf8-11ee-aaa6-002b670b472e","type":"Microsoft.DataProtection/backupVaults/backupInstances"}'
    headers:
      cache-control:
      - no-cache
      content-length:
      - '1596'
      content-type:
      - application/json; charset=utf-8
      date:
      - Mon, 22 Apr 2024 12:29:25 GMT
      expires:
      - '-1'
      pragma:
      - no-cache
      server:
      - Kestrel
      strict-transport-security:
      - max-age=31536000; includeSubDomains
      x-content-type-options:
      - nosniff
      x-ms-operation-identifier:
      - tenantId=72f988bf-86f1-41af-91ab-2d7cd011db47,objectId=12f8ea5c-1212-449e-b31c-0a574f43076e/centraluseuap/bfa19d47-959c-401e-92e9-6045f9d2dbeb
      x-ms-ratelimit-remaining-subscription-resource-requests:
      - '1994'
    status:
      code: 200
      message: OK
- request:
    body: null
    headers:
      Accept:
      - '*/*'
      Accept-Encoding:
      - gzip, deflate
      CommandName:
      - dataprotection backup-instance resume-protection
      Connection:
      - keep-alive
      Content-Length:
      - '0'
      ParameterSetName:
      - -n -g --vault-name
      User-Agent:
      - AZURECLI/2.59.0 (PIP) azsdk-python-core/1.30.1 Python/3.10.7 (Windows-10-10.0.22631-SP0)
    method: POST
    uri: https://management.azure.com/subscriptions/00000000-0000-0000-0000-000000000000/resourceGroups/clitest-dpp-rg/providers/Microsoft.DataProtection/backupVaults/clitest-bkp-vault-persistent-bi-donotdelete/backupInstances/clitest-disk-persistent-bi-donotdelete-clitest-disk-persistent-bi-donotdelete-e33c80ba-0bf8-11ee-aaa6-002b670b472e/resumeProtection?api-version=2024-04-01
  response:
    body:
      string: ''
    headers:
      azure-asyncoperation:
      - https://management.azure.com/subscriptions/00000000-0000-0000-0000-000000000000/resourceGroups/clitest-dpp-rg/providers/Microsoft.DataProtection/backupVaults/clitest-bkp-vault-persistent-bi-donotdelete/operationStatus/YWRhYzE1NWYtYjEwNS00NGIzLTkzN2EtYjIxZThjNzNjOTY3O2Y4NjY0YTE5LWM4NzMtNGZkZi05OTVmLTFhNDUyOTE1MGQ1OA==?api-version=2024-04-01&t=638493857675349974&c=MIIHADCCBeigAwIBAgITHgPpaXuYMAm244ktPwAAA-lpezANBgkqhkiG9w0BAQsFADBEMRMwEQYKCZImiZPyLGQBGRYDR0JMMRMwEQYKCZImiZPyLGQBGRYDQU1FMRgwFgYDVQQDEw9BTUUgSW5mcmEgQ0EgMDYwHhcNMjQwMTMwMTk1MDU5WhcNMjUwMTI0MTk1MDU5WjBAMT4wPAYDVQQDEzVhc3luY29wZXJhdGlvbnNpZ25pbmdjZXJ0aWZpY2F0ZS5tYW5hZ2VtZW50LmF6dXJlLmNvbTCCASIwDQYJKoZIhvcNAQEBBQADggEPADCCAQoCggEBAN2hrMmpndTZoi43TUpdMafOLMZqWdNXLR-hHAgv4xfs-QqbNtV_GG9HbfjK6lij6uAwbMdI3MO_q0JXAR1J0suXs0hXY5qXXiy_-ezvugWKqXHeHnStx8kw2b3EhxjYjPeRiot9BP2CjcKpQqXLhb-qr0OFkCcd-PGn_r3maQvz6Zgf64PkWVwU51WVEZc_9KvQSnqBTsKjFnTC0E5xcS7H1fdHgk3XOVA9OejBTtZzD8ogmZqche0M-l-XEVXDgXBB6VGLtRQsr9wOI8X_6F660LpSwnTNYt9yf6pC0_PWtY6yzL8oWkPhpqX3bzy-aN5um44oZwxMsX7OxxrdnVECAwEAAaOCA-0wggPpMCcGCSsGAQQBgjcVCgQaMBgwCgYIKwYBBQUHAwEwCgYIKwYBBQUHAwIwPQYJKwYBBAGCNxUHBDAwLgYmKwYBBAGCNxUIhpDjDYTVtHiE8Ys-hZvdFs6dEoFggvX2K4Py0SACAWQCAQowggHLBggrBgEFBQcBAQSCAb0wggG5MGMGCCsGAQUFBzAChldodHRwOi8vY3JsLm1pY3Jvc29mdC5jb20vcGtpaW5mcmEvQ2VydHMvQkwyUEtJSU5UQ0EwMi5BTUUuR0JMX0FNRSUyMEluZnJhJTIwQ0ElMjAwNi5jcnQwUwYIKwYBBQUHMAKGR2h0dHA6Ly9jcmwxLmFtZS5nYmwvYWlhL0JMMlBLSUlOVENBMDIuQU1FLkdCTF9BTUUlMjBJbmZyYSUyMENBJTIwMDYuY3J0MFMGCCsGAQUFBzAChkdodHRwOi8vY3JsMi5hbWUuZ2JsL2FpYS9CTDJQS0lJTlRDQTAyLkFNRS5HQkxfQU1FJTIwSW5mcmElMjBDQSUyMDA2LmNydDBTBggrBgEFBQcwAoZHaHR0cDovL2NybDMuYW1lLmdibC9haWEvQkwyUEtJSU5UQ0EwMi5BTUUuR0JMX0FNRSUyMEluZnJhJTIwQ0ElMjAwNi5jcnQwUwYIKwYBBQUHMAKGR2h0dHA6Ly9jcmw0LmFtZS5nYmwvYWlhL0JMMlBLSUlOVENBMDIuQU1FLkdCTF9BTUUlMjBJbmZyYSUyMENBJTIwMDYuY3J0MB0GA1UdDgQWBBRkv3LwkT2pw5VRfh2XQjJlKVECpzAOBgNVHQ8BAf8EBAMCBaAwggEmBgNVHR8EggEdMIIBGTCCARWgggERoIIBDYY_aHR0cDovL2NybC5taWNyb3NvZnQuY29tL3BraWluZnJhL0NSTC9BTUUlMjBJbmZyYSUyMENBJTIwMDYuY3JshjFodHRwOi8vY3JsMS5hbWUuZ2JsL2NybC9BTUUlMjBJbmZyYSUyMENBJTIwMDYuY3JshjFodHRwOi8vY3JsMi5hbWUuZ2JsL2NybC9BTUUlMjBJbmZyYSUyMENBJTIwMDYuY3JshjFodHRwOi8vY3JsMy5hbWUuZ2JsL2NybC9BTUUlMjBJbmZyYSUyMENBJTIwMDYuY3JshjFodHRwOi8vY3JsNC5hbWUuZ2JsL2NybC9BTUUlMjBJbmZyYSUyMENBJTIwMDYuY3JsMBcGA1UdIAQQMA4wDAYKKwYBBAGCN3sBATAfBgNVHSMEGDAWgBTxRmjG8cPwKy19i2rhsvm-NfzRQTAdBgNVHSUEFjAUBggrBgEFBQcDAQYIKwYBBQUHAwIwDQYJKoZIhvcNAQELBQADggEBAD86WMx0spH4FDBMqx4ibCx5kjl7GE3ytMp4A0vkTb_gVQxqC3sw3kREcSco9_-LRdUJ0rd4RoNOL2c0QImzmVT12nhyxo1ODBXFRP6Y7KKWNUYNYGuD5n5CmcjEQDLyt_e1Wl57qGG7QJR3v8IpIHzapOtQU7xjnh9LvtGJaeG6Z8WodcSc8qcYUyK2xvmYpKR4BpkKYjF6NXh-ZIidN9ZmYXYVgC2C3qZ3SRS4H4fXUEDGSLG2eT3jGAuVdH0pS_3CUo-L3gOSJ71_a6S2BuEFAB8RzQGoI6Db7jRKb6idm0MNAA31zHboMMMIPv5kF0jDNNvwmCx7u-5w_jzae-M&s=JGveGpJTMhAsrLT5ltLFQV5PfYWie7UBBbA2ACG7wQHk-tjaie4Rd_zTV4BQ2MdnP2cbrEl_FTOZRWiGm5tC_iA7G9yR5oidk0McDTzludZP83rT8W2FEoPurlGTARj7KvON7z781-q3XTZp6B_L77hRWbB1DO7XIfqrG3SfdyawF9wClxDZ8liyPCFMYARl_A9WSuo_4BTShJDx8zSmOMbnjqwmCDAQOfTd6mtsWlZX2b2w-zArU82G9KH2aqbKp0xLxGmhDJkosuhxiEaTgJ43ZOP3SFR9Nsn4TslU77zlQovBohr02DwtKSwc0pveyYs_ewR7pgqv6rKFqqhe2w&h=j5s5ao9uQ-G5DMrJsNQOP00ikXk4XOXhFZGy19tHltg
      cache-control:
      - no-cache
      content-length:
      - '0'
      date:
      - Mon, 22 Apr 2024 12:29:26 GMT
      expires:
      - '-1'
      location:
      - https://management.azure.com/subscriptions/00000000-0000-0000-0000-000000000000/providers/Microsoft.DataProtection/locations/centraluseuap/operationResults/YWRhYzE1NWYtYjEwNS00NGIzLTkzN2EtYjIxZThjNzNjOTY3O2Y4NjY0YTE5LWM4NzMtNGZkZi05OTVmLTFhNDUyOTE1MGQ1OA==?api-version=2024-04-01&t=638493857675506596&c=MIIHADCCBeigAwIBAgITHgPpaXuYMAm244ktPwAAA-lpezANBgkqhkiG9w0BAQsFADBEMRMwEQYKCZImiZPyLGQBGRYDR0JMMRMwEQYKCZImiZPyLGQBGRYDQU1FMRgwFgYDVQQDEw9BTUUgSW5mcmEgQ0EgMDYwHhcNMjQwMTMwMTk1MDU5WhcNMjUwMTI0MTk1MDU5WjBAMT4wPAYDVQQDEzVhc3luY29wZXJhdGlvbnNpZ25pbmdjZXJ0aWZpY2F0ZS5tYW5hZ2VtZW50LmF6dXJlLmNvbTCCASIwDQYJKoZIhvcNAQEBBQADggEPADCCAQoCggEBAN2hrMmpndTZoi43TUpdMafOLMZqWdNXLR-hHAgv4xfs-QqbNtV_GG9HbfjK6lij6uAwbMdI3MO_q0JXAR1J0suXs0hXY5qXXiy_-ezvugWKqXHeHnStx8kw2b3EhxjYjPeRiot9BP2CjcKpQqXLhb-qr0OFkCcd-PGn_r3maQvz6Zgf64PkWVwU51WVEZc_9KvQSnqBTsKjFnTC0E5xcS7H1fdHgk3XOVA9OejBTtZzD8ogmZqche0M-l-XEVXDgXBB6VGLtRQsr9wOI8X_6F660LpSwnTNYt9yf6pC0_PWtY6yzL8oWkPhpqX3bzy-aN5um44oZwxMsX7OxxrdnVECAwEAAaOCA-0wggPpMCcGCSsGAQQBgjcVCgQaMBgwCgYIKwYBBQUHAwEwCgYIKwYBBQUHAwIwPQYJKwYBBAGCNxUHBDAwLgYmKwYBBAGCNxUIhpDjDYTVtHiE8Ys-hZvdFs6dEoFggvX2K4Py0SACAWQCAQowggHLBggrBgEFBQcBAQSCAb0wggG5MGMGCCsGAQUFBzAChldodHRwOi8vY3JsLm1pY3Jvc29mdC5jb20vcGtpaW5mcmEvQ2VydHMvQkwyUEtJSU5UQ0EwMi5BTUUuR0JMX0FNRSUyMEluZnJhJTIwQ0ElMjAwNi5jcnQwUwYIKwYBBQUHMAKGR2h0dHA6Ly9jcmwxLmFtZS5nYmwvYWlhL0JMMlBLSUlOVENBMDIuQU1FLkdCTF9BTUUlMjBJbmZyYSUyMENBJTIwMDYuY3J0MFMGCCsGAQUFBzAChkdodHRwOi8vY3JsMi5hbWUuZ2JsL2FpYS9CTDJQS0lJTlRDQTAyLkFNRS5HQkxfQU1FJTIwSW5mcmElMjBDQSUyMDA2LmNydDBTBggrBgEFBQcwAoZHaHR0cDovL2NybDMuYW1lLmdibC9haWEvQkwyUEtJSU5UQ0EwMi5BTUUuR0JMX0FNRSUyMEluZnJhJTIwQ0ElMjAwNi5jcnQwUwYIKwYBBQUHMAKGR2h0dHA6Ly9jcmw0LmFtZS5nYmwvYWlhL0JMMlBLSUlOVENBMDIuQU1FLkdCTF9BTUUlMjBJbmZyYSUyMENBJTIwMDYuY3J0MB0GA1UdDgQWBBRkv3LwkT2pw5VRfh2XQjJlKVECpzAOBgNVHQ8BAf8EBAMCBaAwggEmBgNVHR8EggEdMIIBGTCCARWgggERoIIBDYY_aHR0cDovL2NybC5taWNyb3NvZnQuY29tL3BraWluZnJhL0NSTC9BTUUlMjBJbmZyYSUyMENBJTIwMDYuY3JshjFodHRwOi8vY3JsMS5hbWUuZ2JsL2NybC9BTUUlMjBJbmZyYSUyMENBJTIwMDYuY3JshjFodHRwOi8vY3JsMi5hbWUuZ2JsL2NybC9BTUUlMjBJbmZyYSUyMENBJTIwMDYuY3JshjFodHRwOi8vY3JsMy5hbWUuZ2JsL2NybC9BTUUlMjBJbmZyYSUyMENBJTIwMDYuY3JshjFodHRwOi8vY3JsNC5hbWUuZ2JsL2NybC9BTUUlMjBJbmZyYSUyMENBJTIwMDYuY3JsMBcGA1UdIAQQMA4wDAYKKwYBBAGCN3sBATAfBgNVHSMEGDAWgBTxRmjG8cPwKy19i2rhsvm-NfzRQTAdBgNVHSUEFjAUBggrBgEFBQcDAQYIKwYBBQUHAwIwDQYJKoZIhvcNAQELBQADggEBAD86WMx0spH4FDBMqx4ibCx5kjl7GE3ytMp4A0vkTb_gVQxqC3sw3kREcSco9_-LRdUJ0rd4RoNOL2c0QImzmVT12nhyxo1ODBXFRP6Y7KKWNUYNYGuD5n5CmcjEQDLyt_e1Wl57qGG7QJR3v8IpIHzapOtQU7xjnh9LvtGJaeG6Z8WodcSc8qcYUyK2xvmYpKR4BpkKYjF6NXh-ZIidN9ZmYXYVgC2C3qZ3SRS4H4fXUEDGSLG2eT3jGAuVdH0pS_3CUo-L3gOSJ71_a6S2BuEFAB8RzQGoI6Db7jRKb6idm0MNAA31zHboMMMIPv5kF0jDNNvwmCx7u-5w_jzae-M&s=TTtPNMb2QfjudCxWydoYS2Ie9nZZMBulWibOdldLYRnUQJ__mp-LZP511Retepp71xuDYad2dQOCzJFqr8cushR_hQn-Ov_QcQqYEvvBlMRd0lXNPxKq2BdZflsw8Z-0ZrlAP6j9yMfC7jahlyN8ffd5qGTY7n5eCBAYOWcHLTQ1eLH_Z_5Is5FjvLR1uuwnYyoOxmgFC1iUG8OMy67KHRZsZ8s9T3GdFKB-rbp1ad2jFd4Fr_560ACu2qmkHOmneJb20spoHFLOqD_X0knpYx71M7plPeGojrBPF5I84kPtPqJ4_8RocUsQOOHDY-x2J7NXZTeMxt8dMooZrUSm-A&h=Ux4mjg0k1BmNJxM9-Jidb2Yhe2-dhOx4ugNYWQvBklQ
      pragma:
      - no-cache
      server:
      - Kestrel
      strict-transport-security:
      - max-age=31536000; includeSubDomains
      x-content-type-options:
      - nosniff
      x-ms-operation-identifier:
      - tenantId=72f988bf-86f1-41af-91ab-2d7cd011db47,objectId=12f8ea5c-1212-449e-b31c-0a574f43076e/centraluseuap/6f1139ab-7526-46cf-ae81-7975f4d2e255
      x-ms-ratelimit-remaining-subscription-writes:
      - '1194'
    status:
      code: 202
      message: Accepted
- request:
    body: null
    headers:
      Accept:
      - '*/*'
      Accept-Encoding:
      - gzip, deflate
      CommandName:
      - dataprotection backup-instance resume-protection
      Connection:
      - keep-alive
      ParameterSetName:
      - -n -g --vault-name
      User-Agent:
      - AZURECLI/2.59.0 (PIP) azsdk-python-core/1.30.1 Python/3.10.7 (Windows-10-10.0.22631-SP0)
    method: GET
    uri: https://management.azure.com/subscriptions/00000000-0000-0000-0000-000000000000/resourceGroups/clitest-dpp-rg/providers/Microsoft.DataProtection/backupVaults/clitest-bkp-vault-persistent-bi-donotdelete/operationStatus/YWRhYzE1NWYtYjEwNS00NGIzLTkzN2EtYjIxZThjNzNjOTY3O2Y4NjY0YTE5LWM4NzMtNGZkZi05OTVmLTFhNDUyOTE1MGQ1OA==?api-version=2024-04-01&t=638493857675349974&c=MIIHADCCBeigAwIBAgITHgPpaXuYMAm244ktPwAAA-lpezANBgkqhkiG9w0BAQsFADBEMRMwEQYKCZImiZPyLGQBGRYDR0JMMRMwEQYKCZImiZPyLGQBGRYDQU1FMRgwFgYDVQQDEw9BTUUgSW5mcmEgQ0EgMDYwHhcNMjQwMTMwMTk1MDU5WhcNMjUwMTI0MTk1MDU5WjBAMT4wPAYDVQQDEzVhc3luY29wZXJhdGlvbnNpZ25pbmdjZXJ0aWZpY2F0ZS5tYW5hZ2VtZW50LmF6dXJlLmNvbTCCASIwDQYJKoZIhvcNAQEBBQADggEPADCCAQoCggEBAN2hrMmpndTZoi43TUpdMafOLMZqWdNXLR-hHAgv4xfs-QqbNtV_GG9HbfjK6lij6uAwbMdI3MO_q0JXAR1J0suXs0hXY5qXXiy_-ezvugWKqXHeHnStx8kw2b3EhxjYjPeRiot9BP2CjcKpQqXLhb-qr0OFkCcd-PGn_r3maQvz6Zgf64PkWVwU51WVEZc_9KvQSnqBTsKjFnTC0E5xcS7H1fdHgk3XOVA9OejBTtZzD8ogmZqche0M-l-XEVXDgXBB6VGLtRQsr9wOI8X_6F660LpSwnTNYt9yf6pC0_PWtY6yzL8oWkPhpqX3bzy-aN5um44oZwxMsX7OxxrdnVECAwEAAaOCA-0wggPpMCcGCSsGAQQBgjcVCgQaMBgwCgYIKwYBBQUHAwEwCgYIKwYBBQUHAwIwPQYJKwYBBAGCNxUHBDAwLgYmKwYBBAGCNxUIhpDjDYTVtHiE8Ys-hZvdFs6dEoFggvX2K4Py0SACAWQCAQowggHLBggrBgEFBQcBAQSCAb0wggG5MGMGCCsGAQUFBzAChldodHRwOi8vY3JsLm1pY3Jvc29mdC5jb20vcGtpaW5mcmEvQ2VydHMvQkwyUEtJSU5UQ0EwMi5BTUUuR0JMX0FNRSUyMEluZnJhJTIwQ0ElMjAwNi5jcnQwUwYIKwYBBQUHMAKGR2h0dHA6Ly9jcmwxLmFtZS5nYmwvYWlhL0JMMlBLSUlOVENBMDIuQU1FLkdCTF9BTUUlMjBJbmZyYSUyMENBJTIwMDYuY3J0MFMGCCsGAQUFBzAChkdodHRwOi8vY3JsMi5hbWUuZ2JsL2FpYS9CTDJQS0lJTlRDQTAyLkFNRS5HQkxfQU1FJTIwSW5mcmElMjBDQSUyMDA2LmNydDBTBggrBgEFBQcwAoZHaHR0cDovL2NybDMuYW1lLmdibC9haWEvQkwyUEtJSU5UQ0EwMi5BTUUuR0JMX0FNRSUyMEluZnJhJTIwQ0ElMjAwNi5jcnQwUwYIKwYBBQUHMAKGR2h0dHA6Ly9jcmw0LmFtZS5nYmwvYWlhL0JMMlBLSUlOVENBMDIuQU1FLkdCTF9BTUUlMjBJbmZyYSUyMENBJTIwMDYuY3J0MB0GA1UdDgQWBBRkv3LwkT2pw5VRfh2XQjJlKVECpzAOBgNVHQ8BAf8EBAMCBaAwggEmBgNVHR8EggEdMIIBGTCCARWgggERoIIBDYY_aHR0cDovL2NybC5taWNyb3NvZnQuY29tL3BraWluZnJhL0NSTC9BTUUlMjBJbmZyYSUyMENBJTIwMDYuY3JshjFodHRwOi8vY3JsMS5hbWUuZ2JsL2NybC9BTUUlMjBJbmZyYSUyMENBJTIwMDYuY3JshjFodHRwOi8vY3JsMi5hbWUuZ2JsL2NybC9BTUUlMjBJbmZyYSUyMENBJTIwMDYuY3JshjFodHRwOi8vY3JsMy5hbWUuZ2JsL2NybC9BTUUlMjBJbmZyYSUyMENBJTIwMDYuY3JshjFodHRwOi8vY3JsNC5hbWUuZ2JsL2NybC9BTUUlMjBJbmZyYSUyMENBJTIwMDYuY3JsMBcGA1UdIAQQMA4wDAYKKwYBBAGCN3sBATAfBgNVHSMEGDAWgBTxRmjG8cPwKy19i2rhsvm-NfzRQTAdBgNVHSUEFjAUBggrBgEFBQcDAQYIKwYBBQUHAwIwDQYJKoZIhvcNAQELBQADggEBAD86WMx0spH4FDBMqx4ibCx5kjl7GE3ytMp4A0vkTb_gVQxqC3sw3kREcSco9_-LRdUJ0rd4RoNOL2c0QImzmVT12nhyxo1ODBXFRP6Y7KKWNUYNYGuD5n5CmcjEQDLyt_e1Wl57qGG7QJR3v8IpIHzapOtQU7xjnh9LvtGJaeG6Z8WodcSc8qcYUyK2xvmYpKR4BpkKYjF6NXh-ZIidN9ZmYXYVgC2C3qZ3SRS4H4fXUEDGSLG2eT3jGAuVdH0pS_3CUo-L3gOSJ71_a6S2BuEFAB8RzQGoI6Db7jRKb6idm0MNAA31zHboMMMIPv5kF0jDNNvwmCx7u-5w_jzae-M&s=JGveGpJTMhAsrLT5ltLFQV5PfYWie7UBBbA2ACG7wQHk-tjaie4Rd_zTV4BQ2MdnP2cbrEl_FTOZRWiGm5tC_iA7G9yR5oidk0McDTzludZP83rT8W2FEoPurlGTARj7KvON7z781-q3XTZp6B_L77hRWbB1DO7XIfqrG3SfdyawF9wClxDZ8liyPCFMYARl_A9WSuo_4BTShJDx8zSmOMbnjqwmCDAQOfTd6mtsWlZX2b2w-zArU82G9KH2aqbKp0xLxGmhDJkosuhxiEaTgJ43ZOP3SFR9Nsn4TslU77zlQovBohr02DwtKSwc0pveyYs_ewR7pgqv6rKFqqhe2w&h=j5s5ao9uQ-G5DMrJsNQOP00ikXk4XOXhFZGy19tHltg
  response:
    body:
      string: '{"id":"/subscriptions/00000000-0000-0000-0000-000000000000/resourceGroups/clitest-dpp-rg/providers/Microsoft.DataProtection/backupVaults/clitest-bkp-vault-persistent-bi-donotdelete/operationStatus/YWRhYzE1NWYtYjEwNS00NGIzLTkzN2EtYjIxZThjNzNjOTY3O2Y4NjY0YTE5LWM4NzMtNGZkZi05OTVmLTFhNDUyOTE1MGQ1OA==","name":"YWRhYzE1NWYtYjEwNS00NGIzLTkzN2EtYjIxZThjNzNjOTY3O2Y4NjY0YTE5LWM4NzMtNGZkZi05OTVmLTFhNDUyOTE1MGQ1OA==","status":"Inprogress","startTime":"2024-04-22T12:29:27.4449473Z","endTime":"0001-01-01T00:00:00Z"}'
    headers:
      cache-control:
      - no-cache
      content-length:
      - '507'
      content-type:
      - application/json; charset=utf-8
      date:
      - Mon, 22 Apr 2024 12:29:27 GMT
      expires:
      - '-1'
      pragma:
      - no-cache
      server:
      - Kestrel
      strict-transport-security:
      - max-age=31536000; includeSubDomains
      x-content-type-options:
      - nosniff
      x-ms-operation-identifier:
      - tenantId=72f988bf-86f1-41af-91ab-2d7cd011db47,objectId=12f8ea5c-1212-449e-b31c-0a574f43076e/centraluseuap/82548c23-f81a-472e-9865-d0556e7ccb3a
      x-ms-ratelimit-remaining-subscription-resource-requests:
      - '978'
    status:
      code: 200
      message: OK
- request:
    body: null
    headers:
      Accept:
      - '*/*'
      Accept-Encoding:
      - gzip, deflate
      CommandName:
      - dataprotection backup-instance resume-protection
      Connection:
      - keep-alive
      ParameterSetName:
      - -n -g --vault-name
      User-Agent:
      - AZURECLI/2.59.0 (PIP) azsdk-python-core/1.30.1 Python/3.10.7 (Windows-10-10.0.22631-SP0)
    method: GET
    uri: https://management.azure.com/subscriptions/00000000-0000-0000-0000-000000000000/resourceGroups/clitest-dpp-rg/providers/Microsoft.DataProtection/backupVaults/clitest-bkp-vault-persistent-bi-donotdelete/operationStatus/YWRhYzE1NWYtYjEwNS00NGIzLTkzN2EtYjIxZThjNzNjOTY3O2Y4NjY0YTE5LWM4NzMtNGZkZi05OTVmLTFhNDUyOTE1MGQ1OA==?api-version=2024-04-01&t=638493857675349974&c=MIIHADCCBeigAwIBAgITHgPpaXuYMAm244ktPwAAA-lpezANBgkqhkiG9w0BAQsFADBEMRMwEQYKCZImiZPyLGQBGRYDR0JMMRMwEQYKCZImiZPyLGQBGRYDQU1FMRgwFgYDVQQDEw9BTUUgSW5mcmEgQ0EgMDYwHhcNMjQwMTMwMTk1MDU5WhcNMjUwMTI0MTk1MDU5WjBAMT4wPAYDVQQDEzVhc3luY29wZXJhdGlvbnNpZ25pbmdjZXJ0aWZpY2F0ZS5tYW5hZ2VtZW50LmF6dXJlLmNvbTCCASIwDQYJKoZIhvcNAQEBBQADggEPADCCAQoCggEBAN2hrMmpndTZoi43TUpdMafOLMZqWdNXLR-hHAgv4xfs-QqbNtV_GG9HbfjK6lij6uAwbMdI3MO_q0JXAR1J0suXs0hXY5qXXiy_-ezvugWKqXHeHnStx8kw2b3EhxjYjPeRiot9BP2CjcKpQqXLhb-qr0OFkCcd-PGn_r3maQvz6Zgf64PkWVwU51WVEZc_9KvQSnqBTsKjFnTC0E5xcS7H1fdHgk3XOVA9OejBTtZzD8ogmZqche0M-l-XEVXDgXBB6VGLtRQsr9wOI8X_6F660LpSwnTNYt9yf6pC0_PWtY6yzL8oWkPhpqX3bzy-aN5um44oZwxMsX7OxxrdnVECAwEAAaOCA-0wggPpMCcGCSsGAQQBgjcVCgQaMBgwCgYIKwYBBQUHAwEwCgYIKwYBBQUHAwIwPQYJKwYBBAGCNxUHBDAwLgYmKwYBBAGCNxUIhpDjDYTVtHiE8Ys-hZvdFs6dEoFggvX2K4Py0SACAWQCAQowggHLBggrBgEFBQcBAQSCAb0wggG5MGMGCCsGAQUFBzAChldodHRwOi8vY3JsLm1pY3Jvc29mdC5jb20vcGtpaW5mcmEvQ2VydHMvQkwyUEtJSU5UQ0EwMi5BTUUuR0JMX0FNRSUyMEluZnJhJTIwQ0ElMjAwNi5jcnQwUwYIKwYBBQUHMAKGR2h0dHA6Ly9jcmwxLmFtZS5nYmwvYWlhL0JMMlBLSUlOVENBMDIuQU1FLkdCTF9BTUUlMjBJbmZyYSUyMENBJTIwMDYuY3J0MFMGCCsGAQUFBzAChkdodHRwOi8vY3JsMi5hbWUuZ2JsL2FpYS9CTDJQS0lJTlRDQTAyLkFNRS5HQkxfQU1FJTIwSW5mcmElMjBDQSUyMDA2LmNydDBTBggrBgEFBQcwAoZHaHR0cDovL2NybDMuYW1lLmdibC9haWEvQkwyUEtJSU5UQ0EwMi5BTUUuR0JMX0FNRSUyMEluZnJhJTIwQ0ElMjAwNi5jcnQwUwYIKwYBBQUHMAKGR2h0dHA6Ly9jcmw0LmFtZS5nYmwvYWlhL0JMMlBLSUlOVENBMDIuQU1FLkdCTF9BTUUlMjBJbmZyYSUyMENBJTIwMDYuY3J0MB0GA1UdDgQWBBRkv3LwkT2pw5VRfh2XQjJlKVECpzAOBgNVHQ8BAf8EBAMCBaAwggEmBgNVHR8EggEdMIIBGTCCARWgggERoIIBDYY_aHR0cDovL2NybC5taWNyb3NvZnQuY29tL3BraWluZnJhL0NSTC9BTUUlMjBJbmZyYSUyMENBJTIwMDYuY3JshjFodHRwOi8vY3JsMS5hbWUuZ2JsL2NybC9BTUUlMjBJbmZyYSUyMENBJTIwMDYuY3JshjFodHRwOi8vY3JsMi5hbWUuZ2JsL2NybC9BTUUlMjBJbmZyYSUyMENBJTIwMDYuY3JshjFodHRwOi8vY3JsMy5hbWUuZ2JsL2NybC9BTUUlMjBJbmZyYSUyMENBJTIwMDYuY3JshjFodHRwOi8vY3JsNC5hbWUuZ2JsL2NybC9BTUUlMjBJbmZyYSUyMENBJTIwMDYuY3JsMBcGA1UdIAQQMA4wDAYKKwYBBAGCN3sBATAfBgNVHSMEGDAWgBTxRmjG8cPwKy19i2rhsvm-NfzRQTAdBgNVHSUEFjAUBggrBgEFBQcDAQYIKwYBBQUHAwIwDQYJKoZIhvcNAQELBQADggEBAD86WMx0spH4FDBMqx4ibCx5kjl7GE3ytMp4A0vkTb_gVQxqC3sw3kREcSco9_-LRdUJ0rd4RoNOL2c0QImzmVT12nhyxo1ODBXFRP6Y7KKWNUYNYGuD5n5CmcjEQDLyt_e1Wl57qGG7QJR3v8IpIHzapOtQU7xjnh9LvtGJaeG6Z8WodcSc8qcYUyK2xvmYpKR4BpkKYjF6NXh-ZIidN9ZmYXYVgC2C3qZ3SRS4H4fXUEDGSLG2eT3jGAuVdH0pS_3CUo-L3gOSJ71_a6S2BuEFAB8RzQGoI6Db7jRKb6idm0MNAA31zHboMMMIPv5kF0jDNNvwmCx7u-5w_jzae-M&s=JGveGpJTMhAsrLT5ltLFQV5PfYWie7UBBbA2ACG7wQHk-tjaie4Rd_zTV4BQ2MdnP2cbrEl_FTOZRWiGm5tC_iA7G9yR5oidk0McDTzludZP83rT8W2FEoPurlGTARj7KvON7z781-q3XTZp6B_L77hRWbB1DO7XIfqrG3SfdyawF9wClxDZ8liyPCFMYARl_A9WSuo_4BTShJDx8zSmOMbnjqwmCDAQOfTd6mtsWlZX2b2w-zArU82G9KH2aqbKp0xLxGmhDJkosuhxiEaTgJ43ZOP3SFR9Nsn4TslU77zlQovBohr02DwtKSwc0pveyYs_ewR7pgqv6rKFqqhe2w&h=j5s5ao9uQ-G5DMrJsNQOP00ikXk4XOXhFZGy19tHltg
  response:
    body:
      string: '{"id":"/subscriptions/00000000-0000-0000-0000-000000000000/resourceGroups/clitest-dpp-rg/providers/Microsoft.DataProtection/backupVaults/clitest-bkp-vault-persistent-bi-donotdelete/operationStatus/YWRhYzE1NWYtYjEwNS00NGIzLTkzN2EtYjIxZThjNzNjOTY3O2Y4NjY0YTE5LWM4NzMtNGZkZi05OTVmLTFhNDUyOTE1MGQ1OA==","name":"YWRhYzE1NWYtYjEwNS00NGIzLTkzN2EtYjIxZThjNzNjOTY3O2Y4NjY0YTE5LWM4NzMtNGZkZi05OTVmLTFhNDUyOTE1MGQ1OA==","status":"Inprogress","startTime":"2024-04-22T12:29:27.4449473Z","endTime":"0001-01-01T00:00:00Z"}'
    headers:
      cache-control:
      - no-cache
      content-length:
      - '507'
      content-type:
      - application/json; charset=utf-8
      date:
      - Mon, 22 Apr 2024 12:29:57 GMT
      expires:
      - '-1'
      pragma:
      - no-cache
      server:
      - Kestrel
      strict-transport-security:
      - max-age=31536000; includeSubDomains
      x-content-type-options:
      - nosniff
      x-ms-operation-identifier:
      - tenantId=72f988bf-86f1-41af-91ab-2d7cd011db47,objectId=12f8ea5c-1212-449e-b31c-0a574f43076e/centraluseuap/6534c661-de5f-4fa7-af46-493bfe604441
      x-ms-ratelimit-remaining-subscription-resource-requests:
      - '977'
    status:
      code: 200
      message: OK
- request:
    body: null
    headers:
      Accept:
      - '*/*'
      Accept-Encoding:
      - gzip, deflate
      CommandName:
      - dataprotection backup-instance resume-protection
      Connection:
      - keep-alive
      ParameterSetName:
      - -n -g --vault-name
      User-Agent:
      - AZURECLI/2.59.0 (PIP) azsdk-python-core/1.30.1 Python/3.10.7 (Windows-10-10.0.22631-SP0)
    method: GET
    uri: https://management.azure.com/subscriptions/00000000-0000-0000-0000-000000000000/resourceGroups/clitest-dpp-rg/providers/Microsoft.DataProtection/backupVaults/clitest-bkp-vault-persistent-bi-donotdelete/operationStatus/YWRhYzE1NWYtYjEwNS00NGIzLTkzN2EtYjIxZThjNzNjOTY3O2Y4NjY0YTE5LWM4NzMtNGZkZi05OTVmLTFhNDUyOTE1MGQ1OA==?api-version=2024-04-01&t=638493857675349974&c=MIIHADCCBeigAwIBAgITHgPpaXuYMAm244ktPwAAA-lpezANBgkqhkiG9w0BAQsFADBEMRMwEQYKCZImiZPyLGQBGRYDR0JMMRMwEQYKCZImiZPyLGQBGRYDQU1FMRgwFgYDVQQDEw9BTUUgSW5mcmEgQ0EgMDYwHhcNMjQwMTMwMTk1MDU5WhcNMjUwMTI0MTk1MDU5WjBAMT4wPAYDVQQDEzVhc3luY29wZXJhdGlvbnNpZ25pbmdjZXJ0aWZpY2F0ZS5tYW5hZ2VtZW50LmF6dXJlLmNvbTCCASIwDQYJKoZIhvcNAQEBBQADggEPADCCAQoCggEBAN2hrMmpndTZoi43TUpdMafOLMZqWdNXLR-hHAgv4xfs-QqbNtV_GG9HbfjK6lij6uAwbMdI3MO_q0JXAR1J0suXs0hXY5qXXiy_-ezvugWKqXHeHnStx8kw2b3EhxjYjPeRiot9BP2CjcKpQqXLhb-qr0OFkCcd-PGn_r3maQvz6Zgf64PkWVwU51WVEZc_9KvQSnqBTsKjFnTC0E5xcS7H1fdHgk3XOVA9OejBTtZzD8ogmZqche0M-l-XEVXDgXBB6VGLtRQsr9wOI8X_6F660LpSwnTNYt9yf6pC0_PWtY6yzL8oWkPhpqX3bzy-aN5um44oZwxMsX7OxxrdnVECAwEAAaOCA-0wggPpMCcGCSsGAQQBgjcVCgQaMBgwCgYIKwYBBQUHAwEwCgYIKwYBBQUHAwIwPQYJKwYBBAGCNxUHBDAwLgYmKwYBBAGCNxUIhpDjDYTVtHiE8Ys-hZvdFs6dEoFggvX2K4Py0SACAWQCAQowggHLBggrBgEFBQcBAQSCAb0wggG5MGMGCCsGAQUFBzAChldodHRwOi8vY3JsLm1pY3Jvc29mdC5jb20vcGtpaW5mcmEvQ2VydHMvQkwyUEtJSU5UQ0EwMi5BTUUuR0JMX0FNRSUyMEluZnJhJTIwQ0ElMjAwNi5jcnQwUwYIKwYBBQUHMAKGR2h0dHA6Ly9jcmwxLmFtZS5nYmwvYWlhL0JMMlBLSUlOVENBMDIuQU1FLkdCTF9BTUUlMjBJbmZyYSUyMENBJTIwMDYuY3J0MFMGCCsGAQUFBzAChkdodHRwOi8vY3JsMi5hbWUuZ2JsL2FpYS9CTDJQS0lJTlRDQTAyLkFNRS5HQkxfQU1FJTIwSW5mcmElMjBDQSUyMDA2LmNydDBTBggrBgEFBQcwAoZHaHR0cDovL2NybDMuYW1lLmdibC9haWEvQkwyUEtJSU5UQ0EwMi5BTUUuR0JMX0FNRSUyMEluZnJhJTIwQ0ElMjAwNi5jcnQwUwYIKwYBBQUHMAKGR2h0dHA6Ly9jcmw0LmFtZS5nYmwvYWlhL0JMMlBLSUlOVENBMDIuQU1FLkdCTF9BTUUlMjBJbmZyYSUyMENBJTIwMDYuY3J0MB0GA1UdDgQWBBRkv3LwkT2pw5VRfh2XQjJlKVECpzAOBgNVHQ8BAf8EBAMCBaAwggEmBgNVHR8EggEdMIIBGTCCARWgggERoIIBDYY_aHR0cDovL2NybC5taWNyb3NvZnQuY29tL3BraWluZnJhL0NSTC9BTUUlMjBJbmZyYSUyMENBJTIwMDYuY3JshjFodHRwOi8vY3JsMS5hbWUuZ2JsL2NybC9BTUUlMjBJbmZyYSUyMENBJTIwMDYuY3JshjFodHRwOi8vY3JsMi5hbWUuZ2JsL2NybC9BTUUlMjBJbmZyYSUyMENBJTIwMDYuY3JshjFodHRwOi8vY3JsMy5hbWUuZ2JsL2NybC9BTUUlMjBJbmZyYSUyMENBJTIwMDYuY3JshjFodHRwOi8vY3JsNC5hbWUuZ2JsL2NybC9BTUUlMjBJbmZyYSUyMENBJTIwMDYuY3JsMBcGA1UdIAQQMA4wDAYKKwYBBAGCN3sBATAfBgNVHSMEGDAWgBTxRmjG8cPwKy19i2rhsvm-NfzRQTAdBgNVHSUEFjAUBggrBgEFBQcDAQYIKwYBBQUHAwIwDQYJKoZIhvcNAQELBQADggEBAD86WMx0spH4FDBMqx4ibCx5kjl7GE3ytMp4A0vkTb_gVQxqC3sw3kREcSco9_-LRdUJ0rd4RoNOL2c0QImzmVT12nhyxo1ODBXFRP6Y7KKWNUYNYGuD5n5CmcjEQDLyt_e1Wl57qGG7QJR3v8IpIHzapOtQU7xjnh9LvtGJaeG6Z8WodcSc8qcYUyK2xvmYpKR4BpkKYjF6NXh-ZIidN9ZmYXYVgC2C3qZ3SRS4H4fXUEDGSLG2eT3jGAuVdH0pS_3CUo-L3gOSJ71_a6S2BuEFAB8RzQGoI6Db7jRKb6idm0MNAA31zHboMMMIPv5kF0jDNNvwmCx7u-5w_jzae-M&s=JGveGpJTMhAsrLT5ltLFQV5PfYWie7UBBbA2ACG7wQHk-tjaie4Rd_zTV4BQ2MdnP2cbrEl_FTOZRWiGm5tC_iA7G9yR5oidk0McDTzludZP83rT8W2FEoPurlGTARj7KvON7z781-q3XTZp6B_L77hRWbB1DO7XIfqrG3SfdyawF9wClxDZ8liyPCFMYARl_A9WSuo_4BTShJDx8zSmOMbnjqwmCDAQOfTd6mtsWlZX2b2w-zArU82G9KH2aqbKp0xLxGmhDJkosuhxiEaTgJ43ZOP3SFR9Nsn4TslU77zlQovBohr02DwtKSwc0pveyYs_ewR7pgqv6rKFqqhe2w&h=j5s5ao9uQ-G5DMrJsNQOP00ikXk4XOXhFZGy19tHltg
  response:
    body:
      string: '{"id":"/subscriptions/00000000-0000-0000-0000-000000000000/resourceGroups/clitest-dpp-rg/providers/Microsoft.DataProtection/backupVaults/clitest-bkp-vault-persistent-bi-donotdelete/operationStatus/YWRhYzE1NWYtYjEwNS00NGIzLTkzN2EtYjIxZThjNzNjOTY3O2Y4NjY0YTE5LWM4NzMtNGZkZi05OTVmLTFhNDUyOTE1MGQ1OA==","name":"YWRhYzE1NWYtYjEwNS00NGIzLTkzN2EtYjIxZThjNzNjOTY3O2Y4NjY0YTE5LWM4NzMtNGZkZi05OTVmLTFhNDUyOTE1MGQ1OA==","status":"Succeeded","startTime":"2024-04-22T12:29:27.4449473Z","endTime":"2024-04-22T12:30:09Z"}'
    headers:
      cache-control:
      - no-cache
      content-length:
      - '506'
      content-type:
      - application/json; charset=utf-8
      date:
      - Mon, 22 Apr 2024 12:30:28 GMT
      expires:
      - '-1'
      pragma:
      - no-cache
      server:
      - Kestrel
      strict-transport-security:
      - max-age=31536000; includeSubDomains
      x-content-type-options:
      - nosniff
      x-ms-operation-identifier:
      - tenantId=72f988bf-86f1-41af-91ab-2d7cd011db47,objectId=12f8ea5c-1212-449e-b31c-0a574f43076e/centraluseuap/d63ed3d5-36dc-4054-963a-602577b04858
      x-ms-ratelimit-remaining-subscription-resource-requests:
      - '976'
    status:
      code: 200
      message: OK
version: 1<|MERGE_RESOLUTION|>--- conflicted
+++ resolved
@@ -18,1727 +18,7 @@
     uri: https://management.azure.com/subscriptions/00000000-0000-0000-0000-000000000000/resourceGroups/clitest-dpp-rg/providers/Microsoft.DataProtection/backupVaults/clitest-bkp-vault-persistent-bi-donotdelete/backupInstances/clitest-disk-persistent-bi-donotdelete-clitest-disk-persistent-bi-donotdelete-e33c80ba-0bf8-11ee-aaa6-002b670b472e?api-version=2024-04-01
   response:
     body:
-<<<<<<< HEAD
-      string: '{"properties":{"friendlyName":"clitest-disk-persistent-bi-donotdelete","dataSourceInfo":{"resourceID":"/subscriptions/00000000-0000-0000-0000-000000000000/resourceGroups/clitest-dpp-rg/providers/Microsoft.Compute/disks/clitest-disk-persistent-bi-donotdelete","resourceUri":"","datasourceType":"Microsoft.Compute/disks","resourceName":"clitest-disk-persistent-bi-donotdelete","resourceType":"Microsoft.Compute/disks","resourceLocation":"centraluseuap","objectType":"Datasource"},"policyInfo":{"policyId":"/subscriptions/00000000-0000-0000-0000-000000000000/resourceGroups/clitest-dpp-rg/providers/Microsoft.DataProtection/backupVaults/clitest-bkp-vault-persistent-bi-donotdelete/backupPolicies/diskpolicy","policyParameters":{"dataStoreParametersList":[{"dataStoreType":"OperationalStore","objectType":"AzureOperationalStoreParameters","resourceGroupId":"/subscriptions/00000000-0000-0000-0000-000000000000/resourceGroups/clitest-dpp-rg"}]}},"protectionStatus":{"status":"ProtectionStopped"},"currentProtectionState":"ProtectionStopped","provisioningState":"Succeeded","objectType":"BackupInstance"},"id":"/subscriptions/00000000-0000-0000-0000-000000000000/resourceGroups/clitest-dpp-rg/providers/Microsoft.DataProtection/backupVaults/clitest-bkp-vault-persistent-bi-donotdelete/backupInstances/clitest-disk-persistent-bi-donotdelete-clitest-disk-persistent-bi-donotdelete-e33c80ba-0bf8-11ee-aaa6-002b670b472e","name":"clitest-disk-persistent-bi-donotdelete-clitest-disk-persistent-bi-donotdelete-e33c80ba-0bf8-11ee-aaa6-002b670b472e","type":"Microsoft.DataProtection/backupVaults/backupInstances"}'
-    headers:
-      cache-control:
-      - no-cache
-      content-length:
-      - '1598'
-      content-type:
-      - application/json
-      date:
-      - Mon, 12 Feb 2024 06:07:33 GMT
-      expires:
-      - '-1'
-      pragma:
-      - no-cache
-      server:
-      - Microsoft-IIS/10.0
-      strict-transport-security:
-      - max-age=31536000; includeSubDomains
-      x-content-type-options:
-      - nosniff
-      x-ms-operation-identifier:
-      - tenantId=72f988bf-86f1-41af-91ab-2d7cd011db47,objectId=12f8ea5c-1212-449e-b31c-0a574f43076e/centraluseuap/3e00bc3b-06e8-470e-8508-ed05c101c8ff
-      x-ms-ratelimit-remaining-subscription-resource-requests:
-      - '1985'
-      x-powered-by:
-      - ASP.NET
-    status:
-      code: 200
-      message: OK
-- request:
-    body: null
-    headers:
-      Accept:
-      - application/json
-      Accept-Encoding:
-      - gzip, deflate
-      CommandName:
-      - dataprotection backup-instance wait
-      Connection:
-      - keep-alive
-      ParameterSetName:
-      - -g --vault-name --backup-instance-name --timeout --custom
-      User-Agent:
-      - AZURECLI/2.57.0 (PIP) (AAZ) azsdk-python-core/1.28.0 Python/3.10.7 (Windows-10-10.0.22621-SP0)
-    method: GET
-    uri: https://management.azure.com/subscriptions/00000000-0000-0000-0000-000000000000/resourceGroups/clitest-dpp-rg/providers/Microsoft.DataProtection/backupVaults/clitest-bkp-vault-persistent-bi-donotdelete/backupInstances/clitest-disk-persistent-bi-donotdelete-clitest-disk-persistent-bi-donotdelete-e33c80ba-0bf8-11ee-aaa6-002b670b472e?api-version=2023-11-01
-  response:
-    body:
-      string: '{"properties":{"friendlyName":"clitest-disk-persistent-bi-donotdelete","dataSourceInfo":{"resourceID":"/subscriptions/00000000-0000-0000-0000-000000000000/resourceGroups/clitest-dpp-rg/providers/Microsoft.Compute/disks/clitest-disk-persistent-bi-donotdelete","resourceUri":"","datasourceType":"Microsoft.Compute/disks","resourceName":"clitest-disk-persistent-bi-donotdelete","resourceType":"Microsoft.Compute/disks","resourceLocation":"centraluseuap","objectType":"Datasource"},"policyInfo":{"policyId":"/subscriptions/00000000-0000-0000-0000-000000000000/resourceGroups/clitest-dpp-rg/providers/Microsoft.DataProtection/backupVaults/clitest-bkp-vault-persistent-bi-donotdelete/backupPolicies/diskpolicy","policyParameters":{"dataStoreParametersList":[{"dataStoreType":"OperationalStore","objectType":"AzureOperationalStoreParameters","resourceGroupId":"/subscriptions/00000000-0000-0000-0000-000000000000/resourceGroups/clitest-dpp-rg"}]}},"protectionStatus":{"status":"ProtectionStopped"},"currentProtectionState":"ProtectionStopped","provisioningState":"Succeeded","objectType":"BackupInstance"},"id":"/subscriptions/00000000-0000-0000-0000-000000000000/resourceGroups/clitest-dpp-rg/providers/Microsoft.DataProtection/backupVaults/clitest-bkp-vault-persistent-bi-donotdelete/backupInstances/clitest-disk-persistent-bi-donotdelete-clitest-disk-persistent-bi-donotdelete-e33c80ba-0bf8-11ee-aaa6-002b670b472e","name":"clitest-disk-persistent-bi-donotdelete-clitest-disk-persistent-bi-donotdelete-e33c80ba-0bf8-11ee-aaa6-002b670b472e","type":"Microsoft.DataProtection/backupVaults/backupInstances"}'
-    headers:
-      cache-control:
-      - no-cache
-      content-length:
-      - '1598'
-      content-type:
-      - application/json
-      date:
-      - Mon, 12 Feb 2024 06:08:04 GMT
-      expires:
-      - '-1'
-      pragma:
-      - no-cache
-      server:
-      - Microsoft-IIS/10.0
-      strict-transport-security:
-      - max-age=31536000; includeSubDomains
-      x-content-type-options:
-      - nosniff
-      x-ms-operation-identifier:
-      - tenantId=72f988bf-86f1-41af-91ab-2d7cd011db47,objectId=12f8ea5c-1212-449e-b31c-0a574f43076e/centraluseuap/60e762f6-e13d-4e2e-9f13-7fa24510848f
-      x-ms-ratelimit-remaining-subscription-resource-requests:
-      - '1989'
-      x-powered-by:
-      - ASP.NET
-    status:
-      code: 200
-      message: OK
-- request:
-    body: null
-    headers:
-      Accept:
-      - application/json
-      Accept-Encoding:
-      - gzip, deflate
-      CommandName:
-      - dataprotection backup-instance wait
-      Connection:
-      - keep-alive
-      ParameterSetName:
-      - -g --vault-name --backup-instance-name --timeout --custom
-      User-Agent:
-      - AZURECLI/2.57.0 (PIP) (AAZ) azsdk-python-core/1.28.0 Python/3.10.7 (Windows-10-10.0.22621-SP0)
-    method: GET
-    uri: https://management.azure.com/subscriptions/00000000-0000-0000-0000-000000000000/resourceGroups/clitest-dpp-rg/providers/Microsoft.DataProtection/backupVaults/clitest-bkp-vault-persistent-bi-donotdelete/backupInstances/clitest-disk-persistent-bi-donotdelete-clitest-disk-persistent-bi-donotdelete-e33c80ba-0bf8-11ee-aaa6-002b670b472e?api-version=2023-11-01
-  response:
-    body:
-      string: '{"properties":{"friendlyName":"clitest-disk-persistent-bi-donotdelete","dataSourceInfo":{"resourceID":"/subscriptions/00000000-0000-0000-0000-000000000000/resourceGroups/clitest-dpp-rg/providers/Microsoft.Compute/disks/clitest-disk-persistent-bi-donotdelete","resourceUri":"","datasourceType":"Microsoft.Compute/disks","resourceName":"clitest-disk-persistent-bi-donotdelete","resourceType":"Microsoft.Compute/disks","resourceLocation":"centraluseuap","objectType":"Datasource"},"policyInfo":{"policyId":"/subscriptions/00000000-0000-0000-0000-000000000000/resourceGroups/clitest-dpp-rg/providers/Microsoft.DataProtection/backupVaults/clitest-bkp-vault-persistent-bi-donotdelete/backupPolicies/diskpolicy","policyParameters":{"dataStoreParametersList":[{"dataStoreType":"OperationalStore","objectType":"AzureOperationalStoreParameters","resourceGroupId":"/subscriptions/00000000-0000-0000-0000-000000000000/resourceGroups/clitest-dpp-rg"}]}},"protectionStatus":{"status":"ProtectionStopped"},"currentProtectionState":"ProtectionStopped","provisioningState":"Succeeded","objectType":"BackupInstance"},"id":"/subscriptions/00000000-0000-0000-0000-000000000000/resourceGroups/clitest-dpp-rg/providers/Microsoft.DataProtection/backupVaults/clitest-bkp-vault-persistent-bi-donotdelete/backupInstances/clitest-disk-persistent-bi-donotdelete-clitest-disk-persistent-bi-donotdelete-e33c80ba-0bf8-11ee-aaa6-002b670b472e","name":"clitest-disk-persistent-bi-donotdelete-clitest-disk-persistent-bi-donotdelete-e33c80ba-0bf8-11ee-aaa6-002b670b472e","type":"Microsoft.DataProtection/backupVaults/backupInstances"}'
-    headers:
-      cache-control:
-      - no-cache
-      content-length:
-      - '1598'
-      content-type:
-      - application/json
-      date:
-      - Mon, 12 Feb 2024 06:08:35 GMT
-      expires:
-      - '-1'
-      pragma:
-      - no-cache
-      server:
-      - Microsoft-IIS/10.0
-      strict-transport-security:
-      - max-age=31536000; includeSubDomains
-      x-content-type-options:
-      - nosniff
-      x-ms-operation-identifier:
-      - tenantId=72f988bf-86f1-41af-91ab-2d7cd011db47,objectId=12f8ea5c-1212-449e-b31c-0a574f43076e/centraluseuap/56d3c51e-55cc-4cc9-b2a0-205147b52f5b
-      x-ms-ratelimit-remaining-subscription-resource-requests:
-      - '1988'
-      x-powered-by:
-      - ASP.NET
-    status:
-      code: 200
-      message: OK
-- request:
-    body: null
-    headers:
-      Accept:
-      - application/json
-      Accept-Encoding:
-      - gzip, deflate
-      CommandName:
-      - dataprotection backup-instance wait
-      Connection:
-      - keep-alive
-      ParameterSetName:
-      - -g --vault-name --backup-instance-name --timeout --custom
-      User-Agent:
-      - AZURECLI/2.57.0 (PIP) (AAZ) azsdk-python-core/1.28.0 Python/3.10.7 (Windows-10-10.0.22621-SP0)
-    method: GET
-    uri: https://management.azure.com/subscriptions/00000000-0000-0000-0000-000000000000/resourceGroups/clitest-dpp-rg/providers/Microsoft.DataProtection/backupVaults/clitest-bkp-vault-persistent-bi-donotdelete/backupInstances/clitest-disk-persistent-bi-donotdelete-clitest-disk-persistent-bi-donotdelete-e33c80ba-0bf8-11ee-aaa6-002b670b472e?api-version=2023-11-01
-  response:
-    body:
-      string: '{"properties":{"friendlyName":"clitest-disk-persistent-bi-donotdelete","dataSourceInfo":{"resourceID":"/subscriptions/00000000-0000-0000-0000-000000000000/resourceGroups/clitest-dpp-rg/providers/Microsoft.Compute/disks/clitest-disk-persistent-bi-donotdelete","resourceUri":"","datasourceType":"Microsoft.Compute/disks","resourceName":"clitest-disk-persistent-bi-donotdelete","resourceType":"Microsoft.Compute/disks","resourceLocation":"centraluseuap","objectType":"Datasource"},"policyInfo":{"policyId":"/subscriptions/00000000-0000-0000-0000-000000000000/resourceGroups/clitest-dpp-rg/providers/Microsoft.DataProtection/backupVaults/clitest-bkp-vault-persistent-bi-donotdelete/backupPolicies/diskpolicy","policyParameters":{"dataStoreParametersList":[{"dataStoreType":"OperationalStore","objectType":"AzureOperationalStoreParameters","resourceGroupId":"/subscriptions/00000000-0000-0000-0000-000000000000/resourceGroups/clitest-dpp-rg"}]}},"protectionStatus":{"status":"ProtectionStopped"},"currentProtectionState":"ProtectionStopped","provisioningState":"Succeeded","objectType":"BackupInstance"},"id":"/subscriptions/00000000-0000-0000-0000-000000000000/resourceGroups/clitest-dpp-rg/providers/Microsoft.DataProtection/backupVaults/clitest-bkp-vault-persistent-bi-donotdelete/backupInstances/clitest-disk-persistent-bi-donotdelete-clitest-disk-persistent-bi-donotdelete-e33c80ba-0bf8-11ee-aaa6-002b670b472e","name":"clitest-disk-persistent-bi-donotdelete-clitest-disk-persistent-bi-donotdelete-e33c80ba-0bf8-11ee-aaa6-002b670b472e","type":"Microsoft.DataProtection/backupVaults/backupInstances"}'
-    headers:
-      cache-control:
-      - no-cache
-      content-length:
-      - '1598'
-      content-type:
-      - application/json
-      date:
-      - Mon, 12 Feb 2024 06:09:06 GMT
-      expires:
-      - '-1'
-      pragma:
-      - no-cache
-      server:
-      - Microsoft-IIS/10.0
-      strict-transport-security:
-      - max-age=31536000; includeSubDomains
-      x-content-type-options:
-      - nosniff
-      x-ms-operation-identifier:
-      - tenantId=72f988bf-86f1-41af-91ab-2d7cd011db47,objectId=12f8ea5c-1212-449e-b31c-0a574f43076e/centraluseuap/a8b35943-4144-4c24-b3ba-202f34cd49c7
-      x-ms-ratelimit-remaining-subscription-resource-requests:
-      - '1999'
-      x-powered-by:
-      - ASP.NET
-    status:
-      code: 200
-      message: OK
-- request:
-    body: null
-    headers:
-      Accept:
-      - application/json
-      Accept-Encoding:
-      - gzip, deflate
-      CommandName:
-      - dataprotection backup-instance wait
-      Connection:
-      - keep-alive
-      ParameterSetName:
-      - -g --vault-name --backup-instance-name --timeout --custom
-      User-Agent:
-      - AZURECLI/2.57.0 (PIP) (AAZ) azsdk-python-core/1.28.0 Python/3.10.7 (Windows-10-10.0.22621-SP0)
-    method: GET
-    uri: https://management.azure.com/subscriptions/00000000-0000-0000-0000-000000000000/resourceGroups/clitest-dpp-rg/providers/Microsoft.DataProtection/backupVaults/clitest-bkp-vault-persistent-bi-donotdelete/backupInstances/clitest-disk-persistent-bi-donotdelete-clitest-disk-persistent-bi-donotdelete-e33c80ba-0bf8-11ee-aaa6-002b670b472e?api-version=2023-11-01
-  response:
-    body:
-      string: '{"properties":{"friendlyName":"clitest-disk-persistent-bi-donotdelete","dataSourceInfo":{"resourceID":"/subscriptions/00000000-0000-0000-0000-000000000000/resourceGroups/clitest-dpp-rg/providers/Microsoft.Compute/disks/clitest-disk-persistent-bi-donotdelete","resourceUri":"","datasourceType":"Microsoft.Compute/disks","resourceName":"clitest-disk-persistent-bi-donotdelete","resourceType":"Microsoft.Compute/disks","resourceLocation":"centraluseuap","objectType":"Datasource"},"policyInfo":{"policyId":"/subscriptions/00000000-0000-0000-0000-000000000000/resourceGroups/clitest-dpp-rg/providers/Microsoft.DataProtection/backupVaults/clitest-bkp-vault-persistent-bi-donotdelete/backupPolicies/diskpolicy","policyParameters":{"dataStoreParametersList":[{"dataStoreType":"OperationalStore","objectType":"AzureOperationalStoreParameters","resourceGroupId":"/subscriptions/00000000-0000-0000-0000-000000000000/resourceGroups/clitest-dpp-rg"}]}},"protectionStatus":{"status":"ProtectionStopped"},"currentProtectionState":"ProtectionStopped","provisioningState":"Succeeded","objectType":"BackupInstance"},"id":"/subscriptions/00000000-0000-0000-0000-000000000000/resourceGroups/clitest-dpp-rg/providers/Microsoft.DataProtection/backupVaults/clitest-bkp-vault-persistent-bi-donotdelete/backupInstances/clitest-disk-persistent-bi-donotdelete-clitest-disk-persistent-bi-donotdelete-e33c80ba-0bf8-11ee-aaa6-002b670b472e","name":"clitest-disk-persistent-bi-donotdelete-clitest-disk-persistent-bi-donotdelete-e33c80ba-0bf8-11ee-aaa6-002b670b472e","type":"Microsoft.DataProtection/backupVaults/backupInstances"}'
-    headers:
-      cache-control:
-      - no-cache
-      content-length:
-      - '1598'
-      content-type:
-      - application/json
-      date:
-      - Mon, 12 Feb 2024 06:09:37 GMT
-      expires:
-      - '-1'
-      pragma:
-      - no-cache
-      server:
-      - Microsoft-IIS/10.0
-      strict-transport-security:
-      - max-age=31536000; includeSubDomains
-      x-content-type-options:
-      - nosniff
-      x-ms-operation-identifier:
-      - tenantId=72f988bf-86f1-41af-91ab-2d7cd011db47,objectId=12f8ea5c-1212-449e-b31c-0a574f43076e/centraluseuap/1b5b2580-e07c-4ab4-bb56-9bce44ab703f
-      x-ms-ratelimit-remaining-subscription-resource-requests:
-      - '1987'
-      x-powered-by:
-      - ASP.NET
-    status:
-      code: 200
-      message: OK
-- request:
-    body: null
-    headers:
-      Accept:
-      - application/json
-      Accept-Encoding:
-      - gzip, deflate
-      CommandName:
-      - dataprotection backup-instance wait
-      Connection:
-      - keep-alive
-      ParameterSetName:
-      - -g --vault-name --backup-instance-name --timeout --custom
-      User-Agent:
-      - AZURECLI/2.57.0 (PIP) (AAZ) azsdk-python-core/1.28.0 Python/3.10.7 (Windows-10-10.0.22621-SP0)
-    method: GET
-    uri: https://management.azure.com/subscriptions/00000000-0000-0000-0000-000000000000/resourceGroups/clitest-dpp-rg/providers/Microsoft.DataProtection/backupVaults/clitest-bkp-vault-persistent-bi-donotdelete/backupInstances/clitest-disk-persistent-bi-donotdelete-clitest-disk-persistent-bi-donotdelete-e33c80ba-0bf8-11ee-aaa6-002b670b472e?api-version=2023-11-01
-  response:
-    body:
-      string: '{"properties":{"friendlyName":"clitest-disk-persistent-bi-donotdelete","dataSourceInfo":{"resourceID":"/subscriptions/00000000-0000-0000-0000-000000000000/resourceGroups/clitest-dpp-rg/providers/Microsoft.Compute/disks/clitest-disk-persistent-bi-donotdelete","resourceUri":"","datasourceType":"Microsoft.Compute/disks","resourceName":"clitest-disk-persistent-bi-donotdelete","resourceType":"Microsoft.Compute/disks","resourceLocation":"centraluseuap","objectType":"Datasource"},"policyInfo":{"policyId":"/subscriptions/00000000-0000-0000-0000-000000000000/resourceGroups/clitest-dpp-rg/providers/Microsoft.DataProtection/backupVaults/clitest-bkp-vault-persistent-bi-donotdelete/backupPolicies/diskpolicy","policyParameters":{"dataStoreParametersList":[{"dataStoreType":"OperationalStore","objectType":"AzureOperationalStoreParameters","resourceGroupId":"/subscriptions/00000000-0000-0000-0000-000000000000/resourceGroups/clitest-dpp-rg"}]}},"protectionStatus":{"status":"ProtectionStopped"},"currentProtectionState":"ProtectionStopped","provisioningState":"Succeeded","objectType":"BackupInstance"},"id":"/subscriptions/00000000-0000-0000-0000-000000000000/resourceGroups/clitest-dpp-rg/providers/Microsoft.DataProtection/backupVaults/clitest-bkp-vault-persistent-bi-donotdelete/backupInstances/clitest-disk-persistent-bi-donotdelete-clitest-disk-persistent-bi-donotdelete-e33c80ba-0bf8-11ee-aaa6-002b670b472e","name":"clitest-disk-persistent-bi-donotdelete-clitest-disk-persistent-bi-donotdelete-e33c80ba-0bf8-11ee-aaa6-002b670b472e","type":"Microsoft.DataProtection/backupVaults/backupInstances"}'
-    headers:
-      cache-control:
-      - no-cache
-      content-length:
-      - '1598'
-      content-type:
-      - application/json
-      date:
-      - Mon, 12 Feb 2024 06:10:08 GMT
-      expires:
-      - '-1'
-      pragma:
-      - no-cache
-      server:
-      - Microsoft-IIS/10.0
-      strict-transport-security:
-      - max-age=31536000; includeSubDomains
-      x-content-type-options:
-      - nosniff
-      x-ms-operation-identifier:
-      - tenantId=72f988bf-86f1-41af-91ab-2d7cd011db47,objectId=12f8ea5c-1212-449e-b31c-0a574f43076e/centraluseuap/16f551c5-cfc2-4b7a-a515-f77d00080691
-      x-ms-ratelimit-remaining-subscription-resource-requests:
-      - '1998'
-      x-powered-by:
-      - ASP.NET
-    status:
-      code: 200
-      message: OK
-- request:
-    body: null
-    headers:
-      Accept:
-      - application/json
-      Accept-Encoding:
-      - gzip, deflate
-      CommandName:
-      - dataprotection backup-instance wait
-      Connection:
-      - keep-alive
-      ParameterSetName:
-      - -g --vault-name --backup-instance-name --timeout --custom
-      User-Agent:
-      - AZURECLI/2.57.0 (PIP) (AAZ) azsdk-python-core/1.28.0 Python/3.10.7 (Windows-10-10.0.22621-SP0)
-    method: GET
-    uri: https://management.azure.com/subscriptions/00000000-0000-0000-0000-000000000000/resourceGroups/clitest-dpp-rg/providers/Microsoft.DataProtection/backupVaults/clitest-bkp-vault-persistent-bi-donotdelete/backupInstances/clitest-disk-persistent-bi-donotdelete-clitest-disk-persistent-bi-donotdelete-e33c80ba-0bf8-11ee-aaa6-002b670b472e?api-version=2023-11-01
-  response:
-    body:
-      string: '{"properties":{"friendlyName":"clitest-disk-persistent-bi-donotdelete","dataSourceInfo":{"resourceID":"/subscriptions/00000000-0000-0000-0000-000000000000/resourceGroups/clitest-dpp-rg/providers/Microsoft.Compute/disks/clitest-disk-persistent-bi-donotdelete","resourceUri":"","datasourceType":"Microsoft.Compute/disks","resourceName":"clitest-disk-persistent-bi-donotdelete","resourceType":"Microsoft.Compute/disks","resourceLocation":"centraluseuap","objectType":"Datasource"},"policyInfo":{"policyId":"/subscriptions/00000000-0000-0000-0000-000000000000/resourceGroups/clitest-dpp-rg/providers/Microsoft.DataProtection/backupVaults/clitest-bkp-vault-persistent-bi-donotdelete/backupPolicies/diskpolicy","policyParameters":{"dataStoreParametersList":[{"dataStoreType":"OperationalStore","objectType":"AzureOperationalStoreParameters","resourceGroupId":"/subscriptions/00000000-0000-0000-0000-000000000000/resourceGroups/clitest-dpp-rg"}]}},"protectionStatus":{"status":"ProtectionStopped"},"currentProtectionState":"ProtectionStopped","provisioningState":"Succeeded","objectType":"BackupInstance"},"id":"/subscriptions/00000000-0000-0000-0000-000000000000/resourceGroups/clitest-dpp-rg/providers/Microsoft.DataProtection/backupVaults/clitest-bkp-vault-persistent-bi-donotdelete/backupInstances/clitest-disk-persistent-bi-donotdelete-clitest-disk-persistent-bi-donotdelete-e33c80ba-0bf8-11ee-aaa6-002b670b472e","name":"clitest-disk-persistent-bi-donotdelete-clitest-disk-persistent-bi-donotdelete-e33c80ba-0bf8-11ee-aaa6-002b670b472e","type":"Microsoft.DataProtection/backupVaults/backupInstances"}'
-    headers:
-      cache-control:
-      - no-cache
-      content-length:
-      - '1598'
-      content-type:
-      - application/json
-      date:
-      - Mon, 12 Feb 2024 06:10:39 GMT
-      expires:
-      - '-1'
-      pragma:
-      - no-cache
-      server:
-      - Microsoft-IIS/10.0
-      strict-transport-security:
-      - max-age=31536000; includeSubDomains
-      x-content-type-options:
-      - nosniff
-      x-ms-operation-identifier:
-      - tenantId=72f988bf-86f1-41af-91ab-2d7cd011db47,objectId=12f8ea5c-1212-449e-b31c-0a574f43076e/centraluseuap/0f6435ab-3ca9-4cb5-b9ca-3c807bc3a5b9
-      x-ms-ratelimit-remaining-subscription-resource-requests:
-      - '1984'
-      x-powered-by:
-      - ASP.NET
-    status:
-      code: 200
-      message: OK
-- request:
-    body: null
-    headers:
-      Accept:
-      - application/json
-      Accept-Encoding:
-      - gzip, deflate
-      CommandName:
-      - dataprotection backup-instance wait
-      Connection:
-      - keep-alive
-      ParameterSetName:
-      - -g --vault-name --backup-instance-name --timeout --custom
-      User-Agent:
-      - AZURECLI/2.57.0 (PIP) (AAZ) azsdk-python-core/1.28.0 Python/3.10.7 (Windows-10-10.0.22621-SP0)
-    method: GET
-    uri: https://management.azure.com/subscriptions/00000000-0000-0000-0000-000000000000/resourceGroups/clitest-dpp-rg/providers/Microsoft.DataProtection/backupVaults/clitest-bkp-vault-persistent-bi-donotdelete/backupInstances/clitest-disk-persistent-bi-donotdelete-clitest-disk-persistent-bi-donotdelete-e33c80ba-0bf8-11ee-aaa6-002b670b472e?api-version=2023-11-01
-  response:
-    body:
-      string: '{"properties":{"friendlyName":"clitest-disk-persistent-bi-donotdelete","dataSourceInfo":{"resourceID":"/subscriptions/00000000-0000-0000-0000-000000000000/resourceGroups/clitest-dpp-rg/providers/Microsoft.Compute/disks/clitest-disk-persistent-bi-donotdelete","resourceUri":"","datasourceType":"Microsoft.Compute/disks","resourceName":"clitest-disk-persistent-bi-donotdelete","resourceType":"Microsoft.Compute/disks","resourceLocation":"centraluseuap","objectType":"Datasource"},"policyInfo":{"policyId":"/subscriptions/00000000-0000-0000-0000-000000000000/resourceGroups/clitest-dpp-rg/providers/Microsoft.DataProtection/backupVaults/clitest-bkp-vault-persistent-bi-donotdelete/backupPolicies/diskpolicy","policyParameters":{"dataStoreParametersList":[{"dataStoreType":"OperationalStore","objectType":"AzureOperationalStoreParameters","resourceGroupId":"/subscriptions/00000000-0000-0000-0000-000000000000/resourceGroups/clitest-dpp-rg"}]}},"protectionStatus":{"status":"ProtectionStopped"},"currentProtectionState":"ProtectionStopped","provisioningState":"Succeeded","objectType":"BackupInstance"},"id":"/subscriptions/00000000-0000-0000-0000-000000000000/resourceGroups/clitest-dpp-rg/providers/Microsoft.DataProtection/backupVaults/clitest-bkp-vault-persistent-bi-donotdelete/backupInstances/clitest-disk-persistent-bi-donotdelete-clitest-disk-persistent-bi-donotdelete-e33c80ba-0bf8-11ee-aaa6-002b670b472e","name":"clitest-disk-persistent-bi-donotdelete-clitest-disk-persistent-bi-donotdelete-e33c80ba-0bf8-11ee-aaa6-002b670b472e","type":"Microsoft.DataProtection/backupVaults/backupInstances"}'
-    headers:
-      cache-control:
-      - no-cache
-      content-length:
-      - '1598'
-      content-type:
-      - application/json
-      date:
-      - Mon, 12 Feb 2024 06:11:11 GMT
-      expires:
-      - '-1'
-      pragma:
-      - no-cache
-      server:
-      - Microsoft-IIS/10.0
-      strict-transport-security:
-      - max-age=31536000; includeSubDomains
-      x-content-type-options:
-      - nosniff
-      x-ms-operation-identifier:
-      - tenantId=72f988bf-86f1-41af-91ab-2d7cd011db47,objectId=12f8ea5c-1212-449e-b31c-0a574f43076e/centraluseuap/d7016fa5-4ac8-49b9-ab13-bb916b3ea53c
-      x-ms-ratelimit-remaining-subscription-resource-requests:
-      - '1983'
-      x-powered-by:
-      - ASP.NET
-    status:
-      code: 200
-      message: OK
-- request:
-    body: null
-    headers:
-      Accept:
-      - application/json
-      Accept-Encoding:
-      - gzip, deflate
-      CommandName:
-      - dataprotection backup-instance wait
-      Connection:
-      - keep-alive
-      ParameterSetName:
-      - -g --vault-name --backup-instance-name --timeout --custom
-      User-Agent:
-      - AZURECLI/2.57.0 (PIP) (AAZ) azsdk-python-core/1.28.0 Python/3.10.7 (Windows-10-10.0.22621-SP0)
-    method: GET
-    uri: https://management.azure.com/subscriptions/00000000-0000-0000-0000-000000000000/resourceGroups/clitest-dpp-rg/providers/Microsoft.DataProtection/backupVaults/clitest-bkp-vault-persistent-bi-donotdelete/backupInstances/clitest-disk-persistent-bi-donotdelete-clitest-disk-persistent-bi-donotdelete-e33c80ba-0bf8-11ee-aaa6-002b670b472e?api-version=2023-11-01
-  response:
-    body:
-      string: '{"properties":{"friendlyName":"clitest-disk-persistent-bi-donotdelete","dataSourceInfo":{"resourceID":"/subscriptions/00000000-0000-0000-0000-000000000000/resourceGroups/clitest-dpp-rg/providers/Microsoft.Compute/disks/clitest-disk-persistent-bi-donotdelete","resourceUri":"","datasourceType":"Microsoft.Compute/disks","resourceName":"clitest-disk-persistent-bi-donotdelete","resourceType":"Microsoft.Compute/disks","resourceLocation":"centraluseuap","objectType":"Datasource"},"policyInfo":{"policyId":"/subscriptions/00000000-0000-0000-0000-000000000000/resourceGroups/clitest-dpp-rg/providers/Microsoft.DataProtection/backupVaults/clitest-bkp-vault-persistent-bi-donotdelete/backupPolicies/diskpolicy","policyParameters":{"dataStoreParametersList":[{"dataStoreType":"OperationalStore","objectType":"AzureOperationalStoreParameters","resourceGroupId":"/subscriptions/00000000-0000-0000-0000-000000000000/resourceGroups/clitest-dpp-rg"}]}},"protectionStatus":{"status":"ProtectionStopped"},"currentProtectionState":"ProtectionStopped","provisioningState":"Succeeded","objectType":"BackupInstance"},"id":"/subscriptions/00000000-0000-0000-0000-000000000000/resourceGroups/clitest-dpp-rg/providers/Microsoft.DataProtection/backupVaults/clitest-bkp-vault-persistent-bi-donotdelete/backupInstances/clitest-disk-persistent-bi-donotdelete-clitest-disk-persistent-bi-donotdelete-e33c80ba-0bf8-11ee-aaa6-002b670b472e","name":"clitest-disk-persistent-bi-donotdelete-clitest-disk-persistent-bi-donotdelete-e33c80ba-0bf8-11ee-aaa6-002b670b472e","type":"Microsoft.DataProtection/backupVaults/backupInstances"}'
-    headers:
-      cache-control:
-      - no-cache
-      content-length:
-      - '1598'
-      content-type:
-      - application/json
-      date:
-      - Mon, 12 Feb 2024 06:11:42 GMT
-      expires:
-      - '-1'
-      pragma:
-      - no-cache
-      server:
-      - Microsoft-IIS/10.0
-      strict-transport-security:
-      - max-age=31536000; includeSubDomains
-      x-content-type-options:
-      - nosniff
-      x-ms-operation-identifier:
-      - tenantId=72f988bf-86f1-41af-91ab-2d7cd011db47,objectId=12f8ea5c-1212-449e-b31c-0a574f43076e/centraluseuap/f12b48ac-fdeb-43ac-93e5-bf5b06a0a78c
-      x-ms-ratelimit-remaining-subscription-resource-requests:
-      - '1986'
-      x-powered-by:
-      - ASP.NET
-    status:
-      code: 200
-      message: OK
-- request:
-    body: null
-    headers:
-      Accept:
-      - application/json
-      Accept-Encoding:
-      - gzip, deflate
-      CommandName:
-      - dataprotection backup-instance wait
-      Connection:
-      - keep-alive
-      ParameterSetName:
-      - -g --vault-name --backup-instance-name --timeout --custom
-      User-Agent:
-      - AZURECLI/2.57.0 (PIP) (AAZ) azsdk-python-core/1.28.0 Python/3.10.7 (Windows-10-10.0.22621-SP0)
-    method: GET
-    uri: https://management.azure.com/subscriptions/00000000-0000-0000-0000-000000000000/resourceGroups/clitest-dpp-rg/providers/Microsoft.DataProtection/backupVaults/clitest-bkp-vault-persistent-bi-donotdelete/backupInstances/clitest-disk-persistent-bi-donotdelete-clitest-disk-persistent-bi-donotdelete-e33c80ba-0bf8-11ee-aaa6-002b670b472e?api-version=2023-11-01
-  response:
-    body:
-      string: '{"properties":{"friendlyName":"clitest-disk-persistent-bi-donotdelete","dataSourceInfo":{"resourceID":"/subscriptions/00000000-0000-0000-0000-000000000000/resourceGroups/clitest-dpp-rg/providers/Microsoft.Compute/disks/clitest-disk-persistent-bi-donotdelete","resourceUri":"","datasourceType":"Microsoft.Compute/disks","resourceName":"clitest-disk-persistent-bi-donotdelete","resourceType":"Microsoft.Compute/disks","resourceLocation":"centraluseuap","objectType":"Datasource"},"policyInfo":{"policyId":"/subscriptions/00000000-0000-0000-0000-000000000000/resourceGroups/clitest-dpp-rg/providers/Microsoft.DataProtection/backupVaults/clitest-bkp-vault-persistent-bi-donotdelete/backupPolicies/diskpolicy","policyParameters":{"dataStoreParametersList":[{"dataStoreType":"OperationalStore","objectType":"AzureOperationalStoreParameters","resourceGroupId":"/subscriptions/00000000-0000-0000-0000-000000000000/resourceGroups/clitest-dpp-rg"}]}},"protectionStatus":{"status":"ProtectionStopped"},"currentProtectionState":"ProtectionStopped","provisioningState":"Succeeded","objectType":"BackupInstance"},"id":"/subscriptions/00000000-0000-0000-0000-000000000000/resourceGroups/clitest-dpp-rg/providers/Microsoft.DataProtection/backupVaults/clitest-bkp-vault-persistent-bi-donotdelete/backupInstances/clitest-disk-persistent-bi-donotdelete-clitest-disk-persistent-bi-donotdelete-e33c80ba-0bf8-11ee-aaa6-002b670b472e","name":"clitest-disk-persistent-bi-donotdelete-clitest-disk-persistent-bi-donotdelete-e33c80ba-0bf8-11ee-aaa6-002b670b472e","type":"Microsoft.DataProtection/backupVaults/backupInstances"}'
-    headers:
-      cache-control:
-      - no-cache
-      content-length:
-      - '1598'
-      content-type:
-      - application/json
-      date:
-      - Mon, 12 Feb 2024 06:12:12 GMT
-      expires:
-      - '-1'
-      pragma:
-      - no-cache
-      server:
-      - Microsoft-IIS/10.0
-      strict-transport-security:
-      - max-age=31536000; includeSubDomains
-      x-content-type-options:
-      - nosniff
-      x-ms-operation-identifier:
-      - tenantId=72f988bf-86f1-41af-91ab-2d7cd011db47,objectId=12f8ea5c-1212-449e-b31c-0a574f43076e/centraluseuap/791cf58f-5d62-47b8-9e3a-8b33fdaaa29a
-      x-ms-ratelimit-remaining-subscription-resource-requests:
-      - '1997'
-      x-powered-by:
-      - ASP.NET
-    status:
-      code: 200
-      message: OK
-- request:
-    body: null
-    headers:
-      Accept:
-      - application/json
-      Accept-Encoding:
-      - gzip, deflate
-      CommandName:
-      - dataprotection backup-instance wait
-      Connection:
-      - keep-alive
-      ParameterSetName:
-      - -g --vault-name --backup-instance-name --timeout --custom
-      User-Agent:
-      - AZURECLI/2.57.0 (PIP) (AAZ) azsdk-python-core/1.28.0 Python/3.10.7 (Windows-10-10.0.22621-SP0)
-    method: GET
-    uri: https://management.azure.com/subscriptions/00000000-0000-0000-0000-000000000000/resourceGroups/clitest-dpp-rg/providers/Microsoft.DataProtection/backupVaults/clitest-bkp-vault-persistent-bi-donotdelete/backupInstances/clitest-disk-persistent-bi-donotdelete-clitest-disk-persistent-bi-donotdelete-e33c80ba-0bf8-11ee-aaa6-002b670b472e?api-version=2023-11-01
-  response:
-    body:
-      string: '{"properties":{"friendlyName":"clitest-disk-persistent-bi-donotdelete","dataSourceInfo":{"resourceID":"/subscriptions/00000000-0000-0000-0000-000000000000/resourceGroups/clitest-dpp-rg/providers/Microsoft.Compute/disks/clitest-disk-persistent-bi-donotdelete","resourceUri":"","datasourceType":"Microsoft.Compute/disks","resourceName":"clitest-disk-persistent-bi-donotdelete","resourceType":"Microsoft.Compute/disks","resourceLocation":"centraluseuap","objectType":"Datasource"},"policyInfo":{"policyId":"/subscriptions/00000000-0000-0000-0000-000000000000/resourceGroups/clitest-dpp-rg/providers/Microsoft.DataProtection/backupVaults/clitest-bkp-vault-persistent-bi-donotdelete/backupPolicies/diskpolicy","policyParameters":{"dataStoreParametersList":[{"dataStoreType":"OperationalStore","objectType":"AzureOperationalStoreParameters","resourceGroupId":"/subscriptions/00000000-0000-0000-0000-000000000000/resourceGroups/clitest-dpp-rg"}]}},"protectionStatus":{"status":"ProtectionStopped"},"currentProtectionState":"ProtectionStopped","provisioningState":"Succeeded","objectType":"BackupInstance"},"id":"/subscriptions/00000000-0000-0000-0000-000000000000/resourceGroups/clitest-dpp-rg/providers/Microsoft.DataProtection/backupVaults/clitest-bkp-vault-persistent-bi-donotdelete/backupInstances/clitest-disk-persistent-bi-donotdelete-clitest-disk-persistent-bi-donotdelete-e33c80ba-0bf8-11ee-aaa6-002b670b472e","name":"clitest-disk-persistent-bi-donotdelete-clitest-disk-persistent-bi-donotdelete-e33c80ba-0bf8-11ee-aaa6-002b670b472e","type":"Microsoft.DataProtection/backupVaults/backupInstances"}'
-    headers:
-      cache-control:
-      - no-cache
-      content-length:
-      - '1598'
-      content-type:
-      - application/json
-      date:
-      - Mon, 12 Feb 2024 06:12:44 GMT
-      expires:
-      - '-1'
-      pragma:
-      - no-cache
-      server:
-      - Microsoft-IIS/10.0
-      strict-transport-security:
-      - max-age=31536000; includeSubDomains
-      x-content-type-options:
-      - nosniff
-      x-ms-operation-identifier:
-      - tenantId=72f988bf-86f1-41af-91ab-2d7cd011db47,objectId=12f8ea5c-1212-449e-b31c-0a574f43076e/centraluseuap/ea971d19-3ba6-4225-8644-8c0c4c032a45
-      x-ms-ratelimit-remaining-subscription-resource-requests:
-      - '1985'
-      x-powered-by:
-      - ASP.NET
-    status:
-      code: 200
-      message: OK
-- request:
-    body: null
-    headers:
-      Accept:
-      - application/json
-      Accept-Encoding:
-      - gzip, deflate
-      CommandName:
-      - dataprotection backup-instance wait
-      Connection:
-      - keep-alive
-      ParameterSetName:
-      - -g --vault-name --backup-instance-name --timeout --custom
-      User-Agent:
-      - AZURECLI/2.57.0 (PIP) (AAZ) azsdk-python-core/1.28.0 Python/3.10.7 (Windows-10-10.0.22621-SP0)
-    method: GET
-    uri: https://management.azure.com/subscriptions/00000000-0000-0000-0000-000000000000/resourceGroups/clitest-dpp-rg/providers/Microsoft.DataProtection/backupVaults/clitest-bkp-vault-persistent-bi-donotdelete/backupInstances/clitest-disk-persistent-bi-donotdelete-clitest-disk-persistent-bi-donotdelete-e33c80ba-0bf8-11ee-aaa6-002b670b472e?api-version=2023-11-01
-  response:
-    body:
-      string: '{"properties":{"friendlyName":"clitest-disk-persistent-bi-donotdelete","dataSourceInfo":{"resourceID":"/subscriptions/00000000-0000-0000-0000-000000000000/resourceGroups/clitest-dpp-rg/providers/Microsoft.Compute/disks/clitest-disk-persistent-bi-donotdelete","resourceUri":"","datasourceType":"Microsoft.Compute/disks","resourceName":"clitest-disk-persistent-bi-donotdelete","resourceType":"Microsoft.Compute/disks","resourceLocation":"centraluseuap","objectType":"Datasource"},"policyInfo":{"policyId":"/subscriptions/00000000-0000-0000-0000-000000000000/resourceGroups/clitest-dpp-rg/providers/Microsoft.DataProtection/backupVaults/clitest-bkp-vault-persistent-bi-donotdelete/backupPolicies/diskpolicy","policyParameters":{"dataStoreParametersList":[{"dataStoreType":"OperationalStore","objectType":"AzureOperationalStoreParameters","resourceGroupId":"/subscriptions/00000000-0000-0000-0000-000000000000/resourceGroups/clitest-dpp-rg"}]}},"protectionStatus":{"status":"ProtectionStopped"},"currentProtectionState":"ProtectionStopped","provisioningState":"Succeeded","objectType":"BackupInstance"},"id":"/subscriptions/00000000-0000-0000-0000-000000000000/resourceGroups/clitest-dpp-rg/providers/Microsoft.DataProtection/backupVaults/clitest-bkp-vault-persistent-bi-donotdelete/backupInstances/clitest-disk-persistent-bi-donotdelete-clitest-disk-persistent-bi-donotdelete-e33c80ba-0bf8-11ee-aaa6-002b670b472e","name":"clitest-disk-persistent-bi-donotdelete-clitest-disk-persistent-bi-donotdelete-e33c80ba-0bf8-11ee-aaa6-002b670b472e","type":"Microsoft.DataProtection/backupVaults/backupInstances"}'
-    headers:
-      cache-control:
-      - no-cache
-      content-length:
-      - '1598'
-      content-type:
-      - application/json
-      date:
-      - Mon, 12 Feb 2024 06:13:15 GMT
-      expires:
-      - '-1'
-      pragma:
-      - no-cache
-      server:
-      - Microsoft-IIS/10.0
-      strict-transport-security:
-      - max-age=31536000; includeSubDomains
-      x-content-type-options:
-      - nosniff
-      x-ms-operation-identifier:
-      - tenantId=72f988bf-86f1-41af-91ab-2d7cd011db47,objectId=12f8ea5c-1212-449e-b31c-0a574f43076e/centraluseuap/469e131d-02a4-4917-9ce9-b94fc9149a9d
-      x-ms-ratelimit-remaining-subscription-resource-requests:
-      - '1984'
-      x-powered-by:
-      - ASP.NET
-    status:
-      code: 200
-      message: OK
-- request:
-    body: null
-    headers:
-      Accept:
-      - application/json
-      Accept-Encoding:
-      - gzip, deflate
-      CommandName:
-      - dataprotection backup-instance wait
-      Connection:
-      - keep-alive
-      ParameterSetName:
-      - -g --vault-name --backup-instance-name --timeout --custom
-      User-Agent:
-      - AZURECLI/2.52.0 (PIP) (AAZ) azsdk-python-core/1.29.3 Python/3.10.7 (Windows-10-10.0.22621-SP0)
-    method: GET
-    uri: https://management.azure.com/subscriptions/00000000-0000-0000-0000-000000000000/resourceGroups/clitest-dpp-rg/providers/Microsoft.DataProtection/backupVaults/clitest-bkp-vault-persistent-bi-donotdelete/backupInstances/clitest-disk-persistent-bi-donotdelete-clitest-disk-persistent-bi-donotdelete-e33c80ba-0bf8-11ee-aaa6-002b670b472e?api-version=2023-05-01
-  response:
-    body:
-      string: '{"properties":{"friendlyName":"clitest-disk-persistent-bi-donotdelete","dataSourceInfo":{"resourceID":"/subscriptions/00000000-0000-0000-0000-000000000000/resourceGroups/clitest-dpp-rg/providers/Microsoft.Compute/disks/clitest-disk-persistent-bi-donotdelete","resourceUri":"","datasourceType":"Microsoft.Compute/disks","resourceName":"clitest-disk-persistent-bi-donotdelete","resourceType":"Microsoft.Compute/disks","resourceLocation":"centraluseuap","objectType":"Datasource"},"policyInfo":{"policyId":"/subscriptions/00000000-0000-0000-0000-000000000000/resourceGroups/clitest-dpp-rg/providers/Microsoft.DataProtection/backupVaults/clitest-bkp-vault-persistent-bi-donotdelete/backupPolicies/diskpolicy","policyParameters":{"dataStoreParametersList":[{"dataStoreType":"OperationalStore","objectType":"AzureOperationalStoreParameters","resourceGroupId":"/subscriptions/00000000-0000-0000-0000-000000000000/resourceGroups/clitest-dpp-rg"}]}},"protectionStatus":{"status":"ProtectionStopped"},"currentProtectionState":"ProtectionStopped","provisioningState":"Succeeded","objectType":"BackupInstance"},"id":"/subscriptions/00000000-0000-0000-0000-000000000000/resourceGroups/clitest-dpp-rg/providers/Microsoft.DataProtection/backupVaults/clitest-bkp-vault-persistent-bi-donotdelete/backupInstances/clitest-disk-persistent-bi-donotdelete-clitest-disk-persistent-bi-donotdelete-e33c80ba-0bf8-11ee-aaa6-002b670b472e","name":"clitest-disk-persistent-bi-donotdelete-clitest-disk-persistent-bi-donotdelete-e33c80ba-0bf8-11ee-aaa6-002b670b472e","type":"Microsoft.DataProtection/backupVaults/backupInstances"}'
-    headers:
-      cache-control:
-      - no-cache
-      content-length:
-      - '1598'
-      content-type:
-      - application/json
-      date:
-      - Tue, 26 Sep 2023 05:22:47 GMT
-      expires:
-      - '-1'
-      pragma:
-      - no-cache
-      server:
-      - Microsoft-IIS/10.0
-      strict-transport-security:
-      - max-age=31536000; includeSubDomains
-      transfer-encoding:
-      - chunked
-      vary:
-      - Accept-Encoding
-      x-content-type-options:
-      - nosniff
-      x-ms-ratelimit-remaining-subscription-resource-requests:
-      - '1983'
-      x-powered-by:
-      - ASP.NET
-    status:
-      code: 200
-      message: OK
-- request:
-    body: null
-    headers:
-      Accept:
-      - application/json
-      Accept-Encoding:
-      - gzip, deflate
-      CommandName:
-      - dataprotection backup-instance wait
-      Connection:
-      - keep-alive
-      ParameterSetName:
-      - -g --vault-name --backup-instance-name --timeout --custom
-      User-Agent:
-      - AZURECLI/2.52.0 (PIP) (AAZ) azsdk-python-core/1.29.3 Python/3.10.7 (Windows-10-10.0.22621-SP0)
-    method: GET
-    uri: https://management.azure.com/subscriptions/00000000-0000-0000-0000-000000000000/resourceGroups/clitest-dpp-rg/providers/Microsoft.DataProtection/backupVaults/clitest-bkp-vault-persistent-bi-donotdelete/backupInstances/clitest-disk-persistent-bi-donotdelete-clitest-disk-persistent-bi-donotdelete-e33c80ba-0bf8-11ee-aaa6-002b670b472e?api-version=2023-05-01
-  response:
-    body:
-      string: '{"properties":{"friendlyName":"clitest-disk-persistent-bi-donotdelete","dataSourceInfo":{"resourceID":"/subscriptions/00000000-0000-0000-0000-000000000000/resourceGroups/clitest-dpp-rg/providers/Microsoft.Compute/disks/clitest-disk-persistent-bi-donotdelete","resourceUri":"","datasourceType":"Microsoft.Compute/disks","resourceName":"clitest-disk-persistent-bi-donotdelete","resourceType":"Microsoft.Compute/disks","resourceLocation":"centraluseuap","objectType":"Datasource"},"policyInfo":{"policyId":"/subscriptions/00000000-0000-0000-0000-000000000000/resourceGroups/clitest-dpp-rg/providers/Microsoft.DataProtection/backupVaults/clitest-bkp-vault-persistent-bi-donotdelete/backupPolicies/diskpolicy","policyParameters":{"dataStoreParametersList":[{"dataStoreType":"OperationalStore","objectType":"AzureOperationalStoreParameters","resourceGroupId":"/subscriptions/00000000-0000-0000-0000-000000000000/resourceGroups/clitest-dpp-rg"}]}},"protectionStatus":{"status":"ProtectionStopped"},"currentProtectionState":"ProtectionStopped","provisioningState":"Succeeded","objectType":"BackupInstance"},"id":"/subscriptions/00000000-0000-0000-0000-000000000000/resourceGroups/clitest-dpp-rg/providers/Microsoft.DataProtection/backupVaults/clitest-bkp-vault-persistent-bi-donotdelete/backupInstances/clitest-disk-persistent-bi-donotdelete-clitest-disk-persistent-bi-donotdelete-e33c80ba-0bf8-11ee-aaa6-002b670b472e","name":"clitest-disk-persistent-bi-donotdelete-clitest-disk-persistent-bi-donotdelete-e33c80ba-0bf8-11ee-aaa6-002b670b472e","type":"Microsoft.DataProtection/backupVaults/backupInstances"}'
-    headers:
-      cache-control:
-      - no-cache
-      content-length:
-      - '1598'
-      content-type:
-      - application/json
-      date:
-      - Tue, 26 Sep 2023 05:23:18 GMT
-      expires:
-      - '-1'
-      pragma:
-      - no-cache
-      server:
-      - Microsoft-IIS/10.0
-      strict-transport-security:
-      - max-age=31536000; includeSubDomains
-      transfer-encoding:
-      - chunked
-      vary:
-      - Accept-Encoding
-      x-content-type-options:
-      - nosniff
-      x-ms-ratelimit-remaining-subscription-resource-requests:
-      - '1987'
-      x-powered-by:
-      - ASP.NET
-    status:
-      code: 200
-      message: OK
-- request:
-    body: null
-    headers:
-      Accept:
-      - application/json
-      Accept-Encoding:
-      - gzip, deflate
-      CommandName:
-      - dataprotection backup-instance wait
-      Connection:
-      - keep-alive
-      ParameterSetName:
-      - -g --vault-name --backup-instance-name --timeout --custom
-      User-Agent:
-      - AZURECLI/2.52.0 (PIP) (AAZ) azsdk-python-core/1.29.3 Python/3.10.7 (Windows-10-10.0.22621-SP0)
-    method: GET
-    uri: https://management.azure.com/subscriptions/00000000-0000-0000-0000-000000000000/resourceGroups/clitest-dpp-rg/providers/Microsoft.DataProtection/backupVaults/clitest-bkp-vault-persistent-bi-donotdelete/backupInstances/clitest-disk-persistent-bi-donotdelete-clitest-disk-persistent-bi-donotdelete-e33c80ba-0bf8-11ee-aaa6-002b670b472e?api-version=2023-05-01
-  response:
-    body:
-      string: '{"properties":{"friendlyName":"clitest-disk-persistent-bi-donotdelete","dataSourceInfo":{"resourceID":"/subscriptions/00000000-0000-0000-0000-000000000000/resourceGroups/clitest-dpp-rg/providers/Microsoft.Compute/disks/clitest-disk-persistent-bi-donotdelete","resourceUri":"","datasourceType":"Microsoft.Compute/disks","resourceName":"clitest-disk-persistent-bi-donotdelete","resourceType":"Microsoft.Compute/disks","resourceLocation":"centraluseuap","objectType":"Datasource"},"policyInfo":{"policyId":"/subscriptions/00000000-0000-0000-0000-000000000000/resourceGroups/clitest-dpp-rg/providers/Microsoft.DataProtection/backupVaults/clitest-bkp-vault-persistent-bi-donotdelete/backupPolicies/diskpolicy","policyParameters":{"dataStoreParametersList":[{"dataStoreType":"OperationalStore","objectType":"AzureOperationalStoreParameters","resourceGroupId":"/subscriptions/00000000-0000-0000-0000-000000000000/resourceGroups/clitest-dpp-rg"}]}},"protectionStatus":{"status":"ProtectionStopped"},"currentProtectionState":"ProtectionStopped","provisioningState":"Succeeded","objectType":"BackupInstance"},"id":"/subscriptions/00000000-0000-0000-0000-000000000000/resourceGroups/clitest-dpp-rg/providers/Microsoft.DataProtection/backupVaults/clitest-bkp-vault-persistent-bi-donotdelete/backupInstances/clitest-disk-persistent-bi-donotdelete-clitest-disk-persistent-bi-donotdelete-e33c80ba-0bf8-11ee-aaa6-002b670b472e","name":"clitest-disk-persistent-bi-donotdelete-clitest-disk-persistent-bi-donotdelete-e33c80ba-0bf8-11ee-aaa6-002b670b472e","type":"Microsoft.DataProtection/backupVaults/backupInstances"}'
-    headers:
-      cache-control:
-      - no-cache
-      content-length:
-      - '1598'
-      content-type:
-      - application/json
-      date:
-      - Tue, 26 Sep 2023 05:23:49 GMT
-      expires:
-      - '-1'
-      pragma:
-      - no-cache
-      server:
-      - Microsoft-IIS/10.0
-      strict-transport-security:
-      - max-age=31536000; includeSubDomains
-      transfer-encoding:
-      - chunked
-      vary:
-      - Accept-Encoding
-      x-content-type-options:
-      - nosniff
-      x-ms-ratelimit-remaining-subscription-resource-requests:
-      - '1986'
-      x-powered-by:
-      - ASP.NET
-    status:
-      code: 200
-      message: OK
-- request:
-    body: null
-    headers:
-      Accept:
-      - application/json
-      Accept-Encoding:
-      - gzip, deflate
-      CommandName:
-      - dataprotection backup-instance wait
-      Connection:
-      - keep-alive
-      ParameterSetName:
-      - -g --vault-name --backup-instance-name --timeout --custom
-      User-Agent:
-      - AZURECLI/2.52.0 (PIP) (AAZ) azsdk-python-core/1.29.3 Python/3.10.7 (Windows-10-10.0.22621-SP0)
-    method: GET
-    uri: https://management.azure.com/subscriptions/00000000-0000-0000-0000-000000000000/resourceGroups/clitest-dpp-rg/providers/Microsoft.DataProtection/backupVaults/clitest-bkp-vault-persistent-bi-donotdelete/backupInstances/clitest-disk-persistent-bi-donotdelete-clitest-disk-persistent-bi-donotdelete-e33c80ba-0bf8-11ee-aaa6-002b670b472e?api-version=2023-05-01
-  response:
-    body:
-      string: '{"properties":{"friendlyName":"clitest-disk-persistent-bi-donotdelete","dataSourceInfo":{"resourceID":"/subscriptions/00000000-0000-0000-0000-000000000000/resourceGroups/clitest-dpp-rg/providers/Microsoft.Compute/disks/clitest-disk-persistent-bi-donotdelete","resourceUri":"","datasourceType":"Microsoft.Compute/disks","resourceName":"clitest-disk-persistent-bi-donotdelete","resourceType":"Microsoft.Compute/disks","resourceLocation":"centraluseuap","objectType":"Datasource"},"policyInfo":{"policyId":"/subscriptions/00000000-0000-0000-0000-000000000000/resourceGroups/clitest-dpp-rg/providers/Microsoft.DataProtection/backupVaults/clitest-bkp-vault-persistent-bi-donotdelete/backupPolicies/diskpolicy","policyParameters":{"dataStoreParametersList":[{"dataStoreType":"OperationalStore","objectType":"AzureOperationalStoreParameters","resourceGroupId":"/subscriptions/00000000-0000-0000-0000-000000000000/resourceGroups/clitest-dpp-rg"}]}},"protectionStatus":{"status":"ProtectionStopped"},"currentProtectionState":"ProtectionStopped","provisioningState":"Succeeded","objectType":"BackupInstance"},"id":"/subscriptions/00000000-0000-0000-0000-000000000000/resourceGroups/clitest-dpp-rg/providers/Microsoft.DataProtection/backupVaults/clitest-bkp-vault-persistent-bi-donotdelete/backupInstances/clitest-disk-persistent-bi-donotdelete-clitest-disk-persistent-bi-donotdelete-e33c80ba-0bf8-11ee-aaa6-002b670b472e","name":"clitest-disk-persistent-bi-donotdelete-clitest-disk-persistent-bi-donotdelete-e33c80ba-0bf8-11ee-aaa6-002b670b472e","type":"Microsoft.DataProtection/backupVaults/backupInstances"}'
-    headers:
-      cache-control:
-      - no-cache
-      content-length:
-      - '1598'
-      content-type:
-      - application/json
-      date:
-      - Tue, 26 Sep 2023 05:24:20 GMT
-      expires:
-      - '-1'
-      pragma:
-      - no-cache
-      server:
-      - Microsoft-IIS/10.0
-      strict-transport-security:
-      - max-age=31536000; includeSubDomains
-      transfer-encoding:
-      - chunked
-      vary:
-      - Accept-Encoding
-      x-content-type-options:
-      - nosniff
-      x-ms-ratelimit-remaining-subscription-resource-requests:
-      - '1985'
-      x-powered-by:
-      - ASP.NET
-    status:
-      code: 200
-      message: OK
-- request:
-    body: null
-    headers:
-      Accept:
-      - application/json
-      Accept-Encoding:
-      - gzip, deflate
-      CommandName:
-      - dataprotection backup-instance wait
-      Connection:
-      - keep-alive
-      ParameterSetName:
-      - -g --vault-name --backup-instance-name --timeout --custom
-      User-Agent:
-      - AZURECLI/2.52.0 (PIP) (AAZ) azsdk-python-core/1.29.3 Python/3.10.7 (Windows-10-10.0.22621-SP0)
-    method: GET
-    uri: https://management.azure.com/subscriptions/00000000-0000-0000-0000-000000000000/resourceGroups/clitest-dpp-rg/providers/Microsoft.DataProtection/backupVaults/clitest-bkp-vault-persistent-bi-donotdelete/backupInstances/clitest-disk-persistent-bi-donotdelete-clitest-disk-persistent-bi-donotdelete-e33c80ba-0bf8-11ee-aaa6-002b670b472e?api-version=2023-05-01
-  response:
-    body:
-      string: '{"properties":{"friendlyName":"clitest-disk-persistent-bi-donotdelete","dataSourceInfo":{"resourceID":"/subscriptions/00000000-0000-0000-0000-000000000000/resourceGroups/clitest-dpp-rg/providers/Microsoft.Compute/disks/clitest-disk-persistent-bi-donotdelete","resourceUri":"","datasourceType":"Microsoft.Compute/disks","resourceName":"clitest-disk-persistent-bi-donotdelete","resourceType":"Microsoft.Compute/disks","resourceLocation":"centraluseuap","objectType":"Datasource"},"policyInfo":{"policyId":"/subscriptions/00000000-0000-0000-0000-000000000000/resourceGroups/clitest-dpp-rg/providers/Microsoft.DataProtection/backupVaults/clitest-bkp-vault-persistent-bi-donotdelete/backupPolicies/diskpolicy","policyParameters":{"dataStoreParametersList":[{"dataStoreType":"OperationalStore","objectType":"AzureOperationalStoreParameters","resourceGroupId":"/subscriptions/00000000-0000-0000-0000-000000000000/resourceGroups/clitest-dpp-rg"}]}},"protectionStatus":{"status":"ProtectionStopped"},"currentProtectionState":"ProtectionStopped","provisioningState":"Succeeded","objectType":"BackupInstance"},"id":"/subscriptions/00000000-0000-0000-0000-000000000000/resourceGroups/clitest-dpp-rg/providers/Microsoft.DataProtection/backupVaults/clitest-bkp-vault-persistent-bi-donotdelete/backupInstances/clitest-disk-persistent-bi-donotdelete-clitest-disk-persistent-bi-donotdelete-e33c80ba-0bf8-11ee-aaa6-002b670b472e","name":"clitest-disk-persistent-bi-donotdelete-clitest-disk-persistent-bi-donotdelete-e33c80ba-0bf8-11ee-aaa6-002b670b472e","type":"Microsoft.DataProtection/backupVaults/backupInstances"}'
-    headers:
-      cache-control:
-      - no-cache
-      content-length:
-      - '1598'
-      content-type:
-      - application/json
-      date:
-      - Tue, 26 Sep 2023 05:24:51 GMT
-      expires:
-      - '-1'
-      pragma:
-      - no-cache
-      server:
-      - Microsoft-IIS/10.0
-      strict-transport-security:
-      - max-age=31536000; includeSubDomains
-      transfer-encoding:
-      - chunked
-      vary:
-      - Accept-Encoding
-      x-content-type-options:
-      - nosniff
-      x-ms-ratelimit-remaining-subscription-resource-requests:
-      - '1984'
-      x-powered-by:
-      - ASP.NET
-    status:
-      code: 200
-      message: OK
-- request:
-    body: null
-    headers:
-      Accept:
-      - application/json
-      Accept-Encoding:
-      - gzip, deflate
-      CommandName:
-      - dataprotection backup-instance wait
-      Connection:
-      - keep-alive
-      ParameterSetName:
-      - -g --vault-name --backup-instance-name --timeout --custom
-      User-Agent:
-      - AZURECLI/2.52.0 (PIP) (AAZ) azsdk-python-core/1.29.3 Python/3.10.7 (Windows-10-10.0.22621-SP0)
-    method: GET
-    uri: https://management.azure.com/subscriptions/00000000-0000-0000-0000-000000000000/resourceGroups/clitest-dpp-rg/providers/Microsoft.DataProtection/backupVaults/clitest-bkp-vault-persistent-bi-donotdelete/backupInstances/clitest-disk-persistent-bi-donotdelete-clitest-disk-persistent-bi-donotdelete-e33c80ba-0bf8-11ee-aaa6-002b670b472e?api-version=2023-05-01
-  response:
-    body:
-      string: '{"properties":{"friendlyName":"clitest-disk-persistent-bi-donotdelete","dataSourceInfo":{"resourceID":"/subscriptions/00000000-0000-0000-0000-000000000000/resourceGroups/clitest-dpp-rg/providers/Microsoft.Compute/disks/clitest-disk-persistent-bi-donotdelete","resourceUri":"","datasourceType":"Microsoft.Compute/disks","resourceName":"clitest-disk-persistent-bi-donotdelete","resourceType":"Microsoft.Compute/disks","resourceLocation":"centraluseuap","objectType":"Datasource"},"policyInfo":{"policyId":"/subscriptions/00000000-0000-0000-0000-000000000000/resourceGroups/clitest-dpp-rg/providers/Microsoft.DataProtection/backupVaults/clitest-bkp-vault-persistent-bi-donotdelete/backupPolicies/diskpolicy","policyParameters":{"dataStoreParametersList":[{"dataStoreType":"OperationalStore","objectType":"AzureOperationalStoreParameters","resourceGroupId":"/subscriptions/00000000-0000-0000-0000-000000000000/resourceGroups/clitest-dpp-rg"}]}},"protectionStatus":{"status":"ProtectionStopped"},"currentProtectionState":"ProtectionStopped","provisioningState":"Succeeded","objectType":"BackupInstance"},"id":"/subscriptions/00000000-0000-0000-0000-000000000000/resourceGroups/clitest-dpp-rg/providers/Microsoft.DataProtection/backupVaults/clitest-bkp-vault-persistent-bi-donotdelete/backupInstances/clitest-disk-persistent-bi-donotdelete-clitest-disk-persistent-bi-donotdelete-e33c80ba-0bf8-11ee-aaa6-002b670b472e","name":"clitest-disk-persistent-bi-donotdelete-clitest-disk-persistent-bi-donotdelete-e33c80ba-0bf8-11ee-aaa6-002b670b472e","type":"Microsoft.DataProtection/backupVaults/backupInstances"}'
-    headers:
-      cache-control:
-      - no-cache
-      content-length:
-      - '1598'
-      content-type:
-      - application/json
-      date:
-      - Tue, 26 Sep 2023 05:25:23 GMT
-      expires:
-      - '-1'
-      pragma:
-      - no-cache
-      server:
-      - Microsoft-IIS/10.0
-      strict-transport-security:
-      - max-age=31536000; includeSubDomains
-      transfer-encoding:
-      - chunked
-      vary:
-      - Accept-Encoding
-      x-content-type-options:
-      - nosniff
-      x-ms-ratelimit-remaining-subscription-resource-requests:
-      - '1983'
-      x-powered-by:
-      - ASP.NET
-    status:
-      code: 200
-      message: OK
-- request:
-    body: null
-    headers:
-      Accept:
-      - application/json
-      Accept-Encoding:
-      - gzip, deflate
-      CommandName:
-      - dataprotection backup-instance wait
-      Connection:
-      - keep-alive
-      ParameterSetName:
-      - -g --vault-name --backup-instance-name --timeout --custom
-      User-Agent:
-      - AZURECLI/2.52.0 (PIP) (AAZ) azsdk-python-core/1.29.3 Python/3.10.7 (Windows-10-10.0.22621-SP0)
-    method: GET
-    uri: https://management.azure.com/subscriptions/00000000-0000-0000-0000-000000000000/resourceGroups/clitest-dpp-rg/providers/Microsoft.DataProtection/backupVaults/clitest-bkp-vault-persistent-bi-donotdelete/backupInstances/clitest-disk-persistent-bi-donotdelete-clitest-disk-persistent-bi-donotdelete-e33c80ba-0bf8-11ee-aaa6-002b670b472e?api-version=2023-05-01
-  response:
-    body:
-      string: '{"properties":{"friendlyName":"clitest-disk-persistent-bi-donotdelete","dataSourceInfo":{"resourceID":"/subscriptions/00000000-0000-0000-0000-000000000000/resourceGroups/clitest-dpp-rg/providers/Microsoft.Compute/disks/clitest-disk-persistent-bi-donotdelete","resourceUri":"","datasourceType":"Microsoft.Compute/disks","resourceName":"clitest-disk-persistent-bi-donotdelete","resourceType":"Microsoft.Compute/disks","resourceLocation":"centraluseuap","objectType":"Datasource"},"policyInfo":{"policyId":"/subscriptions/00000000-0000-0000-0000-000000000000/resourceGroups/clitest-dpp-rg/providers/Microsoft.DataProtection/backupVaults/clitest-bkp-vault-persistent-bi-donotdelete/backupPolicies/diskpolicy","policyParameters":{"dataStoreParametersList":[{"dataStoreType":"OperationalStore","objectType":"AzureOperationalStoreParameters","resourceGroupId":"/subscriptions/00000000-0000-0000-0000-000000000000/resourceGroups/clitest-dpp-rg"}]}},"protectionStatus":{"status":"ProtectionStopped"},"currentProtectionState":"ProtectionStopped","provisioningState":"Succeeded","objectType":"BackupInstance"},"id":"/subscriptions/00000000-0000-0000-0000-000000000000/resourceGroups/clitest-dpp-rg/providers/Microsoft.DataProtection/backupVaults/clitest-bkp-vault-persistent-bi-donotdelete/backupInstances/clitest-disk-persistent-bi-donotdelete-clitest-disk-persistent-bi-donotdelete-e33c80ba-0bf8-11ee-aaa6-002b670b472e","name":"clitest-disk-persistent-bi-donotdelete-clitest-disk-persistent-bi-donotdelete-e33c80ba-0bf8-11ee-aaa6-002b670b472e","type":"Microsoft.DataProtection/backupVaults/backupInstances"}'
-    headers:
-      cache-control:
-      - no-cache
-      content-length:
-      - '1598'
-      content-type:
-      - application/json
-      date:
-      - Tue, 26 Sep 2023 05:25:53 GMT
-      expires:
-      - '-1'
-      pragma:
-      - no-cache
-      server:
-      - Microsoft-IIS/10.0
-      strict-transport-security:
-      - max-age=31536000; includeSubDomains
-      transfer-encoding:
-      - chunked
-      vary:
-      - Accept-Encoding
-      x-content-type-options:
-      - nosniff
-      x-ms-ratelimit-remaining-subscription-resource-requests:
-      - '1982'
-      x-powered-by:
-      - ASP.NET
-    status:
-      code: 200
-      message: OK
-- request:
-    body: null
-    headers:
-      Accept:
-      - application/json
-      Accept-Encoding:
-      - gzip, deflate
-      CommandName:
-      - dataprotection backup-instance wait
-      Connection:
-      - keep-alive
-      ParameterSetName:
-      - -g --vault-name --backup-instance-name --timeout --custom
-      User-Agent:
-      - AZURECLI/2.52.0 (PIP) (AAZ) azsdk-python-core/1.29.3 Python/3.10.7 (Windows-10-10.0.22621-SP0)
-    method: GET
-    uri: https://management.azure.com/subscriptions/00000000-0000-0000-0000-000000000000/resourceGroups/clitest-dpp-rg/providers/Microsoft.DataProtection/backupVaults/clitest-bkp-vault-persistent-bi-donotdelete/backupInstances/clitest-disk-persistent-bi-donotdelete-clitest-disk-persistent-bi-donotdelete-e33c80ba-0bf8-11ee-aaa6-002b670b472e?api-version=2023-05-01
-  response:
-    body:
-      string: '{"properties":{"friendlyName":"clitest-disk-persistent-bi-donotdelete","dataSourceInfo":{"resourceID":"/subscriptions/00000000-0000-0000-0000-000000000000/resourceGroups/clitest-dpp-rg/providers/Microsoft.Compute/disks/clitest-disk-persistent-bi-donotdelete","resourceUri":"","datasourceType":"Microsoft.Compute/disks","resourceName":"clitest-disk-persistent-bi-donotdelete","resourceType":"Microsoft.Compute/disks","resourceLocation":"centraluseuap","objectType":"Datasource"},"policyInfo":{"policyId":"/subscriptions/00000000-0000-0000-0000-000000000000/resourceGroups/clitest-dpp-rg/providers/Microsoft.DataProtection/backupVaults/clitest-bkp-vault-persistent-bi-donotdelete/backupPolicies/diskpolicy","policyParameters":{"dataStoreParametersList":[{"dataStoreType":"OperationalStore","objectType":"AzureOperationalStoreParameters","resourceGroupId":"/subscriptions/00000000-0000-0000-0000-000000000000/resourceGroups/clitest-dpp-rg"}]}},"protectionStatus":{"status":"ProtectionStopped"},"currentProtectionState":"ProtectionStopped","provisioningState":"Succeeded","objectType":"BackupInstance"},"id":"/subscriptions/00000000-0000-0000-0000-000000000000/resourceGroups/clitest-dpp-rg/providers/Microsoft.DataProtection/backupVaults/clitest-bkp-vault-persistent-bi-donotdelete/backupInstances/clitest-disk-persistent-bi-donotdelete-clitest-disk-persistent-bi-donotdelete-e33c80ba-0bf8-11ee-aaa6-002b670b472e","name":"clitest-disk-persistent-bi-donotdelete-clitest-disk-persistent-bi-donotdelete-e33c80ba-0bf8-11ee-aaa6-002b670b472e","type":"Microsoft.DataProtection/backupVaults/backupInstances"}'
-    headers:
-      cache-control:
-      - no-cache
-      content-length:
-      - '1598'
-      content-type:
-      - application/json
-      date:
-      - Tue, 26 Sep 2023 05:26:25 GMT
-      expires:
-      - '-1'
-      pragma:
-      - no-cache
-      server:
-      - Microsoft-IIS/10.0
-      strict-transport-security:
-      - max-age=31536000; includeSubDomains
-      transfer-encoding:
-      - chunked
-      vary:
-      - Accept-Encoding
-      x-content-type-options:
-      - nosniff
-      x-ms-ratelimit-remaining-subscription-resource-requests:
-      - '1981'
-      x-powered-by:
-      - ASP.NET
-    status:
-      code: 200
-      message: OK
-- request:
-    body: null
-    headers:
-      Accept:
-      - application/json
-      Accept-Encoding:
-      - gzip, deflate
-      CommandName:
-      - dataprotection backup-instance wait
-      Connection:
-      - keep-alive
-      ParameterSetName:
-      - -g --vault-name --backup-instance-name --timeout --custom
-      User-Agent:
-      - AZURECLI/2.52.0 (PIP) (AAZ) azsdk-python-core/1.29.3 Python/3.10.7 (Windows-10-10.0.22621-SP0)
-    method: GET
-    uri: https://management.azure.com/subscriptions/00000000-0000-0000-0000-000000000000/resourceGroups/clitest-dpp-rg/providers/Microsoft.DataProtection/backupVaults/clitest-bkp-vault-persistent-bi-donotdelete/backupInstances/clitest-disk-persistent-bi-donotdelete-clitest-disk-persistent-bi-donotdelete-e33c80ba-0bf8-11ee-aaa6-002b670b472e?api-version=2023-05-01
-  response:
-    body:
-      string: '{"properties":{"friendlyName":"clitest-disk-persistent-bi-donotdelete","dataSourceInfo":{"resourceID":"/subscriptions/00000000-0000-0000-0000-000000000000/resourceGroups/clitest-dpp-rg/providers/Microsoft.Compute/disks/clitest-disk-persistent-bi-donotdelete","resourceUri":"","datasourceType":"Microsoft.Compute/disks","resourceName":"clitest-disk-persistent-bi-donotdelete","resourceType":"Microsoft.Compute/disks","resourceLocation":"centraluseuap","objectType":"Datasource"},"policyInfo":{"policyId":"/subscriptions/00000000-0000-0000-0000-000000000000/resourceGroups/clitest-dpp-rg/providers/Microsoft.DataProtection/backupVaults/clitest-bkp-vault-persistent-bi-donotdelete/backupPolicies/diskpolicy","policyParameters":{"dataStoreParametersList":[{"dataStoreType":"OperationalStore","objectType":"AzureOperationalStoreParameters","resourceGroupId":"/subscriptions/00000000-0000-0000-0000-000000000000/resourceGroups/clitest-dpp-rg"}]}},"protectionStatus":{"status":"ProtectionStopped"},"currentProtectionState":"ProtectionStopped","provisioningState":"Succeeded","objectType":"BackupInstance"},"id":"/subscriptions/00000000-0000-0000-0000-000000000000/resourceGroups/clitest-dpp-rg/providers/Microsoft.DataProtection/backupVaults/clitest-bkp-vault-persistent-bi-donotdelete/backupInstances/clitest-disk-persistent-bi-donotdelete-clitest-disk-persistent-bi-donotdelete-e33c80ba-0bf8-11ee-aaa6-002b670b472e","name":"clitest-disk-persistent-bi-donotdelete-clitest-disk-persistent-bi-donotdelete-e33c80ba-0bf8-11ee-aaa6-002b670b472e","type":"Microsoft.DataProtection/backupVaults/backupInstances"}'
-    headers:
-      cache-control:
-      - no-cache
-      content-length:
-      - '1598'
-      content-type:
-      - application/json
-      date:
-      - Tue, 26 Sep 2023 05:26:57 GMT
-      expires:
-      - '-1'
-      pragma:
-      - no-cache
-      server:
-      - Microsoft-IIS/10.0
-      strict-transport-security:
-      - max-age=31536000; includeSubDomains
-      transfer-encoding:
-      - chunked
-      vary:
-      - Accept-Encoding
-      x-content-type-options:
-      - nosniff
-      x-ms-ratelimit-remaining-subscription-resource-requests:
-      - '1983'
-      x-powered-by:
-      - ASP.NET
-    status:
-      code: 200
-      message: OK
-- request:
-    body: null
-    headers:
-      Accept:
-      - application/json
-      Accept-Encoding:
-      - gzip, deflate
-      CommandName:
-      - dataprotection backup-instance wait
-      Connection:
-      - keep-alive
-      ParameterSetName:
-      - -g --vault-name --backup-instance-name --timeout --custom
-      User-Agent:
-      - AZURECLI/2.52.0 (PIP) (AAZ) azsdk-python-core/1.29.3 Python/3.10.7 (Windows-10-10.0.22621-SP0)
-    method: GET
-    uri: https://management.azure.com/subscriptions/00000000-0000-0000-0000-000000000000/resourceGroups/clitest-dpp-rg/providers/Microsoft.DataProtection/backupVaults/clitest-bkp-vault-persistent-bi-donotdelete/backupInstances/clitest-disk-persistent-bi-donotdelete-clitest-disk-persistent-bi-donotdelete-e33c80ba-0bf8-11ee-aaa6-002b670b472e?api-version=2023-05-01
-  response:
-    body:
-      string: '{"properties":{"friendlyName":"clitest-disk-persistent-bi-donotdelete","dataSourceInfo":{"resourceID":"/subscriptions/00000000-0000-0000-0000-000000000000/resourceGroups/clitest-dpp-rg/providers/Microsoft.Compute/disks/clitest-disk-persistent-bi-donotdelete","resourceUri":"","datasourceType":"Microsoft.Compute/disks","resourceName":"clitest-disk-persistent-bi-donotdelete","resourceType":"Microsoft.Compute/disks","resourceLocation":"centraluseuap","objectType":"Datasource"},"policyInfo":{"policyId":"/subscriptions/00000000-0000-0000-0000-000000000000/resourceGroups/clitest-dpp-rg/providers/Microsoft.DataProtection/backupVaults/clitest-bkp-vault-persistent-bi-donotdelete/backupPolicies/diskpolicy","policyParameters":{"dataStoreParametersList":[{"dataStoreType":"OperationalStore","objectType":"AzureOperationalStoreParameters","resourceGroupId":"/subscriptions/00000000-0000-0000-0000-000000000000/resourceGroups/clitest-dpp-rg"}]}},"protectionStatus":{"status":"ProtectionStopped"},"currentProtectionState":"ProtectionStopped","provisioningState":"Succeeded","objectType":"BackupInstance"},"id":"/subscriptions/00000000-0000-0000-0000-000000000000/resourceGroups/clitest-dpp-rg/providers/Microsoft.DataProtection/backupVaults/clitest-bkp-vault-persistent-bi-donotdelete/backupInstances/clitest-disk-persistent-bi-donotdelete-clitest-disk-persistent-bi-donotdelete-e33c80ba-0bf8-11ee-aaa6-002b670b472e","name":"clitest-disk-persistent-bi-donotdelete-clitest-disk-persistent-bi-donotdelete-e33c80ba-0bf8-11ee-aaa6-002b670b472e","type":"Microsoft.DataProtection/backupVaults/backupInstances"}'
-    headers:
-      cache-control:
-      - no-cache
-      content-length:
-      - '1598'
-      content-type:
-      - application/json
-      date:
-      - Tue, 26 Sep 2023 05:27:27 GMT
-      expires:
-      - '-1'
-      pragma:
-      - no-cache
-      server:
-      - Microsoft-IIS/10.0
-      strict-transport-security:
-      - max-age=31536000; includeSubDomains
-      transfer-encoding:
-      - chunked
-      vary:
-      - Accept-Encoding
-      x-content-type-options:
-      - nosniff
-      x-ms-ratelimit-remaining-subscription-resource-requests:
-      - '1982'
-      x-powered-by:
-      - ASP.NET
-    status:
-      code: 200
-      message: OK
-- request:
-    body: null
-    headers:
-      Accept:
-      - application/json
-      Accept-Encoding:
-      - gzip, deflate
-      CommandName:
-      - dataprotection backup-instance wait
-      Connection:
-      - keep-alive
-      ParameterSetName:
-      - -g --vault-name --backup-instance-name --timeout --custom
-      User-Agent:
-      - AZURECLI/2.52.0 (PIP) (AAZ) azsdk-python-core/1.29.3 Python/3.10.7 (Windows-10-10.0.22621-SP0)
-    method: GET
-    uri: https://management.azure.com/subscriptions/00000000-0000-0000-0000-000000000000/resourceGroups/clitest-dpp-rg/providers/Microsoft.DataProtection/backupVaults/clitest-bkp-vault-persistent-bi-donotdelete/backupInstances/clitest-disk-persistent-bi-donotdelete-clitest-disk-persistent-bi-donotdelete-e33c80ba-0bf8-11ee-aaa6-002b670b472e?api-version=2023-05-01
-  response:
-    body:
-      string: '{"properties":{"friendlyName":"clitest-disk-persistent-bi-donotdelete","dataSourceInfo":{"resourceID":"/subscriptions/00000000-0000-0000-0000-000000000000/resourceGroups/clitest-dpp-rg/providers/Microsoft.Compute/disks/clitest-disk-persistent-bi-donotdelete","resourceUri":"","datasourceType":"Microsoft.Compute/disks","resourceName":"clitest-disk-persistent-bi-donotdelete","resourceType":"Microsoft.Compute/disks","resourceLocation":"centraluseuap","objectType":"Datasource"},"policyInfo":{"policyId":"/subscriptions/00000000-0000-0000-0000-000000000000/resourceGroups/clitest-dpp-rg/providers/Microsoft.DataProtection/backupVaults/clitest-bkp-vault-persistent-bi-donotdelete/backupPolicies/diskpolicy","policyParameters":{"dataStoreParametersList":[{"dataStoreType":"OperationalStore","objectType":"AzureOperationalStoreParameters","resourceGroupId":"/subscriptions/00000000-0000-0000-0000-000000000000/resourceGroups/clitest-dpp-rg"}]}},"protectionStatus":{"status":"ProtectionStopped"},"currentProtectionState":"ProtectionStopped","provisioningState":"Succeeded","objectType":"BackupInstance"},"id":"/subscriptions/00000000-0000-0000-0000-000000000000/resourceGroups/clitest-dpp-rg/providers/Microsoft.DataProtection/backupVaults/clitest-bkp-vault-persistent-bi-donotdelete/backupInstances/clitest-disk-persistent-bi-donotdelete-clitest-disk-persistent-bi-donotdelete-e33c80ba-0bf8-11ee-aaa6-002b670b472e","name":"clitest-disk-persistent-bi-donotdelete-clitest-disk-persistent-bi-donotdelete-e33c80ba-0bf8-11ee-aaa6-002b670b472e","type":"Microsoft.DataProtection/backupVaults/backupInstances"}'
-    headers:
-      cache-control:
-      - no-cache
-      content-length:
-      - '1598'
-      content-type:
-      - application/json
-      date:
-      - Tue, 26 Sep 2023 05:27:59 GMT
-      expires:
-      - '-1'
-      pragma:
-      - no-cache
-      server:
-      - Microsoft-IIS/10.0
-      strict-transport-security:
-      - max-age=31536000; includeSubDomains
-      transfer-encoding:
-      - chunked
-      vary:
-      - Accept-Encoding
-      x-content-type-options:
-      - nosniff
-      x-ms-ratelimit-remaining-subscription-resource-requests:
-      - '1981'
-      x-powered-by:
-      - ASP.NET
-    status:
-      code: 200
-      message: OK
-- request:
-    body: null
-    headers:
-      Accept:
-      - application/json
-      Accept-Encoding:
-      - gzip, deflate
-      CommandName:
-      - dataprotection backup-instance wait
-      Connection:
-      - keep-alive
-      ParameterSetName:
-      - -g --vault-name --backup-instance-name --timeout --custom
-      User-Agent:
-      - AZURECLI/2.52.0 (PIP) (AAZ) azsdk-python-core/1.29.3 Python/3.10.7 (Windows-10-10.0.22621-SP0)
-    method: GET
-    uri: https://management.azure.com/subscriptions/00000000-0000-0000-0000-000000000000/resourceGroups/clitest-dpp-rg/providers/Microsoft.DataProtection/backupVaults/clitest-bkp-vault-persistent-bi-donotdelete/backupInstances/clitest-disk-persistent-bi-donotdelete-clitest-disk-persistent-bi-donotdelete-e33c80ba-0bf8-11ee-aaa6-002b670b472e?api-version=2023-05-01
-  response:
-    body:
-      string: '{"properties":{"friendlyName":"clitest-disk-persistent-bi-donotdelete","dataSourceInfo":{"resourceID":"/subscriptions/00000000-0000-0000-0000-000000000000/resourceGroups/clitest-dpp-rg/providers/Microsoft.Compute/disks/clitest-disk-persistent-bi-donotdelete","resourceUri":"","datasourceType":"Microsoft.Compute/disks","resourceName":"clitest-disk-persistent-bi-donotdelete","resourceType":"Microsoft.Compute/disks","resourceLocation":"centraluseuap","objectType":"Datasource"},"policyInfo":{"policyId":"/subscriptions/00000000-0000-0000-0000-000000000000/resourceGroups/clitest-dpp-rg/providers/Microsoft.DataProtection/backupVaults/clitest-bkp-vault-persistent-bi-donotdelete/backupPolicies/diskpolicy","policyParameters":{"dataStoreParametersList":[{"dataStoreType":"OperationalStore","objectType":"AzureOperationalStoreParameters","resourceGroupId":"/subscriptions/00000000-0000-0000-0000-000000000000/resourceGroups/clitest-dpp-rg"}]}},"protectionStatus":{"status":"ProtectionStopped"},"currentProtectionState":"ProtectionStopped","provisioningState":"Succeeded","objectType":"BackupInstance"},"id":"/subscriptions/00000000-0000-0000-0000-000000000000/resourceGroups/clitest-dpp-rg/providers/Microsoft.DataProtection/backupVaults/clitest-bkp-vault-persistent-bi-donotdelete/backupInstances/clitest-disk-persistent-bi-donotdelete-clitest-disk-persistent-bi-donotdelete-e33c80ba-0bf8-11ee-aaa6-002b670b472e","name":"clitest-disk-persistent-bi-donotdelete-clitest-disk-persistent-bi-donotdelete-e33c80ba-0bf8-11ee-aaa6-002b670b472e","type":"Microsoft.DataProtection/backupVaults/backupInstances"}'
-    headers:
-      cache-control:
-      - no-cache
-      content-length:
-      - '1598'
-      content-type:
-      - application/json
-      date:
-      - Tue, 26 Sep 2023 05:28:30 GMT
-      expires:
-      - '-1'
-      pragma:
-      - no-cache
-      server:
-      - Microsoft-IIS/10.0
-      strict-transport-security:
-      - max-age=31536000; includeSubDomains
-      transfer-encoding:
-      - chunked
-      vary:
-      - Accept-Encoding
-      x-content-type-options:
-      - nosniff
-      x-ms-ratelimit-remaining-subscription-resource-requests:
-      - '1982'
-      x-powered-by:
-      - ASP.NET
-    status:
-      code: 200
-      message: OK
-- request:
-    body: null
-    headers:
-      Accept:
-      - application/json
-      Accept-Encoding:
-      - gzip, deflate
-      CommandName:
-      - dataprotection backup-instance wait
-      Connection:
-      - keep-alive
-      ParameterSetName:
-      - -g --vault-name --backup-instance-name --timeout --custom
-      User-Agent:
-      - AZURECLI/2.52.0 (PIP) (AAZ) azsdk-python-core/1.29.3 Python/3.10.7 (Windows-10-10.0.22621-SP0)
-    method: GET
-    uri: https://management.azure.com/subscriptions/00000000-0000-0000-0000-000000000000/resourceGroups/clitest-dpp-rg/providers/Microsoft.DataProtection/backupVaults/clitest-bkp-vault-persistent-bi-donotdelete/backupInstances/clitest-disk-persistent-bi-donotdelete-clitest-disk-persistent-bi-donotdelete-e33c80ba-0bf8-11ee-aaa6-002b670b472e?api-version=2023-05-01
-  response:
-    body:
-      string: '{"properties":{"friendlyName":"clitest-disk-persistent-bi-donotdelete","dataSourceInfo":{"resourceID":"/subscriptions/00000000-0000-0000-0000-000000000000/resourceGroups/clitest-dpp-rg/providers/Microsoft.Compute/disks/clitest-disk-persistent-bi-donotdelete","resourceUri":"","datasourceType":"Microsoft.Compute/disks","resourceName":"clitest-disk-persistent-bi-donotdelete","resourceType":"Microsoft.Compute/disks","resourceLocation":"centraluseuap","objectType":"Datasource"},"policyInfo":{"policyId":"/subscriptions/00000000-0000-0000-0000-000000000000/resourceGroups/clitest-dpp-rg/providers/Microsoft.DataProtection/backupVaults/clitest-bkp-vault-persistent-bi-donotdelete/backupPolicies/diskpolicy","policyParameters":{"dataStoreParametersList":[{"dataStoreType":"OperationalStore","objectType":"AzureOperationalStoreParameters","resourceGroupId":"/subscriptions/00000000-0000-0000-0000-000000000000/resourceGroups/clitest-dpp-rg"}]}},"protectionStatus":{"status":"ProtectionStopped"},"currentProtectionState":"ProtectionStopped","provisioningState":"Succeeded","objectType":"BackupInstance"},"id":"/subscriptions/00000000-0000-0000-0000-000000000000/resourceGroups/clitest-dpp-rg/providers/Microsoft.DataProtection/backupVaults/clitest-bkp-vault-persistent-bi-donotdelete/backupInstances/clitest-disk-persistent-bi-donotdelete-clitest-disk-persistent-bi-donotdelete-e33c80ba-0bf8-11ee-aaa6-002b670b472e","name":"clitest-disk-persistent-bi-donotdelete-clitest-disk-persistent-bi-donotdelete-e33c80ba-0bf8-11ee-aaa6-002b670b472e","type":"Microsoft.DataProtection/backupVaults/backupInstances"}'
-    headers:
-      cache-control:
-      - no-cache
-      content-length:
-      - '1598'
-      content-type:
-      - application/json
-      date:
-      - Tue, 26 Sep 2023 05:29:01 GMT
-      expires:
-      - '-1'
-      pragma:
-      - no-cache
-      server:
-      - Microsoft-IIS/10.0
-      strict-transport-security:
-      - max-age=31536000; includeSubDomains
-      transfer-encoding:
-      - chunked
-      vary:
-      - Accept-Encoding
-      x-content-type-options:
-      - nosniff
-      x-ms-ratelimit-remaining-subscription-resource-requests:
-      - '1980'
-      x-powered-by:
-      - ASP.NET
-    status:
-      code: 200
-      message: OK
-- request:
-    body: null
-    headers:
-      Accept:
-      - application/json
-      Accept-Encoding:
-      - gzip, deflate
-      CommandName:
-      - dataprotection backup-instance wait
-      Connection:
-      - keep-alive
-      ParameterSetName:
-      - -g --vault-name --backup-instance-name --timeout --custom
-      User-Agent:
-      - AZURECLI/2.52.0 (PIP) (AAZ) azsdk-python-core/1.29.3 Python/3.10.7 (Windows-10-10.0.22621-SP0)
-    method: GET
-    uri: https://management.azure.com/subscriptions/00000000-0000-0000-0000-000000000000/resourceGroups/clitest-dpp-rg/providers/Microsoft.DataProtection/backupVaults/clitest-bkp-vault-persistent-bi-donotdelete/backupInstances/clitest-disk-persistent-bi-donotdelete-clitest-disk-persistent-bi-donotdelete-e33c80ba-0bf8-11ee-aaa6-002b670b472e?api-version=2023-05-01
-  response:
-    body:
-      string: '{"properties":{"friendlyName":"clitest-disk-persistent-bi-donotdelete","dataSourceInfo":{"resourceID":"/subscriptions/00000000-0000-0000-0000-000000000000/resourceGroups/clitest-dpp-rg/providers/Microsoft.Compute/disks/clitest-disk-persistent-bi-donotdelete","resourceUri":"","datasourceType":"Microsoft.Compute/disks","resourceName":"clitest-disk-persistent-bi-donotdelete","resourceType":"Microsoft.Compute/disks","resourceLocation":"centraluseuap","objectType":"Datasource"},"policyInfo":{"policyId":"/subscriptions/00000000-0000-0000-0000-000000000000/resourceGroups/clitest-dpp-rg/providers/Microsoft.DataProtection/backupVaults/clitest-bkp-vault-persistent-bi-donotdelete/backupPolicies/diskpolicy","policyParameters":{"dataStoreParametersList":[{"dataStoreType":"OperationalStore","objectType":"AzureOperationalStoreParameters","resourceGroupId":"/subscriptions/00000000-0000-0000-0000-000000000000/resourceGroups/clitest-dpp-rg"}]}},"protectionStatus":{"status":"ProtectionStopped"},"currentProtectionState":"ProtectionStopped","provisioningState":"Succeeded","objectType":"BackupInstance"},"id":"/subscriptions/00000000-0000-0000-0000-000000000000/resourceGroups/clitest-dpp-rg/providers/Microsoft.DataProtection/backupVaults/clitest-bkp-vault-persistent-bi-donotdelete/backupInstances/clitest-disk-persistent-bi-donotdelete-clitest-disk-persistent-bi-donotdelete-e33c80ba-0bf8-11ee-aaa6-002b670b472e","name":"clitest-disk-persistent-bi-donotdelete-clitest-disk-persistent-bi-donotdelete-e33c80ba-0bf8-11ee-aaa6-002b670b472e","type":"Microsoft.DataProtection/backupVaults/backupInstances"}'
-    headers:
-      cache-control:
-      - no-cache
-      content-length:
-      - '1598'
-      content-type:
-      - application/json
-      date:
-      - Tue, 26 Sep 2023 05:29:33 GMT
-      expires:
-      - '-1'
-      pragma:
-      - no-cache
-      server:
-      - Microsoft-IIS/10.0
-      strict-transport-security:
-      - max-age=31536000; includeSubDomains
-      transfer-encoding:
-      - chunked
-      vary:
-      - Accept-Encoding
-      x-content-type-options:
-      - nosniff
-      x-ms-ratelimit-remaining-subscription-resource-requests:
-      - '1981'
-      x-powered-by:
-      - ASP.NET
-    status:
-      code: 200
-      message: OK
-- request:
-    body: null
-    headers:
-      Accept:
-      - application/json
-      Accept-Encoding:
-      - gzip, deflate
-      CommandName:
-      - dataprotection backup-instance wait
-      Connection:
-      - keep-alive
-      ParameterSetName:
-      - -g --vault-name --backup-instance-name --timeout --custom
-      User-Agent:
-      - AZURECLI/2.52.0 (PIP) (AAZ) azsdk-python-core/1.29.3 Python/3.10.7 (Windows-10-10.0.22621-SP0)
-    method: GET
-    uri: https://management.azure.com/subscriptions/00000000-0000-0000-0000-000000000000/resourceGroups/clitest-dpp-rg/providers/Microsoft.DataProtection/backupVaults/clitest-bkp-vault-persistent-bi-donotdelete/backupInstances/clitest-disk-persistent-bi-donotdelete-clitest-disk-persistent-bi-donotdelete-e33c80ba-0bf8-11ee-aaa6-002b670b472e?api-version=2023-05-01
-  response:
-    body:
-      string: '{"properties":{"friendlyName":"clitest-disk-persistent-bi-donotdelete","dataSourceInfo":{"resourceID":"/subscriptions/00000000-0000-0000-0000-000000000000/resourceGroups/clitest-dpp-rg/providers/Microsoft.Compute/disks/clitest-disk-persistent-bi-donotdelete","resourceUri":"","datasourceType":"Microsoft.Compute/disks","resourceName":"clitest-disk-persistent-bi-donotdelete","resourceType":"Microsoft.Compute/disks","resourceLocation":"centraluseuap","objectType":"Datasource"},"policyInfo":{"policyId":"/subscriptions/00000000-0000-0000-0000-000000000000/resourceGroups/clitest-dpp-rg/providers/Microsoft.DataProtection/backupVaults/clitest-bkp-vault-persistent-bi-donotdelete/backupPolicies/diskpolicy","policyParameters":{"dataStoreParametersList":[{"dataStoreType":"OperationalStore","objectType":"AzureOperationalStoreParameters","resourceGroupId":"/subscriptions/00000000-0000-0000-0000-000000000000/resourceGroups/clitest-dpp-rg"}]}},"protectionStatus":{"status":"ProtectionStopped"},"currentProtectionState":"ProtectionStopped","provisioningState":"Succeeded","objectType":"BackupInstance"},"id":"/subscriptions/00000000-0000-0000-0000-000000000000/resourceGroups/clitest-dpp-rg/providers/Microsoft.DataProtection/backupVaults/clitest-bkp-vault-persistent-bi-donotdelete/backupInstances/clitest-disk-persistent-bi-donotdelete-clitest-disk-persistent-bi-donotdelete-e33c80ba-0bf8-11ee-aaa6-002b670b472e","name":"clitest-disk-persistent-bi-donotdelete-clitest-disk-persistent-bi-donotdelete-e33c80ba-0bf8-11ee-aaa6-002b670b472e","type":"Microsoft.DataProtection/backupVaults/backupInstances"}'
-    headers:
-      cache-control:
-      - no-cache
-      content-length:
-      - '1598'
-      content-type:
-      - application/json
-      date:
-      - Tue, 26 Sep 2023 05:30:03 GMT
-      expires:
-      - '-1'
-      pragma:
-      - no-cache
-      server:
-      - Microsoft-IIS/10.0
-      strict-transport-security:
-      - max-age=31536000; includeSubDomains
-      transfer-encoding:
-      - chunked
-      vary:
-      - Accept-Encoding
-      x-content-type-options:
-      - nosniff
-      x-ms-ratelimit-remaining-subscription-resource-requests:
-      - '1979'
-      x-powered-by:
-      - ASP.NET
-    status:
-      code: 200
-      message: OK
-- request:
-    body: null
-    headers:
-      Accept:
-      - application/json
-      Accept-Encoding:
-      - gzip, deflate
-      CommandName:
-      - dataprotection backup-instance wait
-      Connection:
-      - keep-alive
-      ParameterSetName:
-      - -g --vault-name --backup-instance-name --timeout --custom
-      User-Agent:
-      - AZURECLI/2.52.0 (PIP) (AAZ) azsdk-python-core/1.29.3 Python/3.10.7 (Windows-10-10.0.22621-SP0)
-    method: GET
-    uri: https://management.azure.com/subscriptions/00000000-0000-0000-0000-000000000000/resourceGroups/clitest-dpp-rg/providers/Microsoft.DataProtection/backupVaults/clitest-bkp-vault-persistent-bi-donotdelete/backupInstances/clitest-disk-persistent-bi-donotdelete-clitest-disk-persistent-bi-donotdelete-e33c80ba-0bf8-11ee-aaa6-002b670b472e?api-version=2023-05-01
-  response:
-    body:
-      string: '{"properties":{"friendlyName":"clitest-disk-persistent-bi-donotdelete","dataSourceInfo":{"resourceID":"/subscriptions/00000000-0000-0000-0000-000000000000/resourceGroups/clitest-dpp-rg/providers/Microsoft.Compute/disks/clitest-disk-persistent-bi-donotdelete","resourceUri":"","datasourceType":"Microsoft.Compute/disks","resourceName":"clitest-disk-persistent-bi-donotdelete","resourceType":"Microsoft.Compute/disks","resourceLocation":"centraluseuap","objectType":"Datasource"},"policyInfo":{"policyId":"/subscriptions/00000000-0000-0000-0000-000000000000/resourceGroups/clitest-dpp-rg/providers/Microsoft.DataProtection/backupVaults/clitest-bkp-vault-persistent-bi-donotdelete/backupPolicies/diskpolicy","policyParameters":{"dataStoreParametersList":[{"dataStoreType":"OperationalStore","objectType":"AzureOperationalStoreParameters","resourceGroupId":"/subscriptions/00000000-0000-0000-0000-000000000000/resourceGroups/clitest-dpp-rg"}]}},"protectionStatus":{"status":"ProtectionStopped"},"currentProtectionState":"ProtectionStopped","provisioningState":"Succeeded","objectType":"BackupInstance"},"id":"/subscriptions/00000000-0000-0000-0000-000000000000/resourceGroups/clitest-dpp-rg/providers/Microsoft.DataProtection/backupVaults/clitest-bkp-vault-persistent-bi-donotdelete/backupInstances/clitest-disk-persistent-bi-donotdelete-clitest-disk-persistent-bi-donotdelete-e33c80ba-0bf8-11ee-aaa6-002b670b472e","name":"clitest-disk-persistent-bi-donotdelete-clitest-disk-persistent-bi-donotdelete-e33c80ba-0bf8-11ee-aaa6-002b670b472e","type":"Microsoft.DataProtection/backupVaults/backupInstances"}'
-    headers:
-      cache-control:
-      - no-cache
-      content-length:
-      - '1598'
-      content-type:
-      - application/json
-      date:
-      - Tue, 26 Sep 2023 05:30:35 GMT
-      expires:
-      - '-1'
-      pragma:
-      - no-cache
-      server:
-      - Microsoft-IIS/10.0
-      strict-transport-security:
-      - max-age=31536000; includeSubDomains
-      transfer-encoding:
-      - chunked
-      vary:
-      - Accept-Encoding
-      x-content-type-options:
-      - nosniff
-      x-ms-ratelimit-remaining-subscription-resource-requests:
-      - '1980'
-      x-powered-by:
-      - ASP.NET
-    status:
-      code: 200
-      message: OK
-- request:
-    body: null
-    headers:
-      Accept:
-      - application/json
-      Accept-Encoding:
-      - gzip, deflate
-      CommandName:
-      - dataprotection backup-instance wait
-      Connection:
-      - keep-alive
-      ParameterSetName:
-      - -g --vault-name --backup-instance-name --timeout --custom
-      User-Agent:
-      - AZURECLI/2.52.0 (PIP) (AAZ) azsdk-python-core/1.29.3 Python/3.10.7 (Windows-10-10.0.22621-SP0)
-    method: GET
-    uri: https://management.azure.com/subscriptions/00000000-0000-0000-0000-000000000000/resourceGroups/clitest-dpp-rg/providers/Microsoft.DataProtection/backupVaults/clitest-bkp-vault-persistent-bi-donotdelete/backupInstances/clitest-disk-persistent-bi-donotdelete-clitest-disk-persistent-bi-donotdelete-e33c80ba-0bf8-11ee-aaa6-002b670b472e?api-version=2023-05-01
-  response:
-    body:
-      string: '{"properties":{"friendlyName":"clitest-disk-persistent-bi-donotdelete","dataSourceInfo":{"resourceID":"/subscriptions/00000000-0000-0000-0000-000000000000/resourceGroups/clitest-dpp-rg/providers/Microsoft.Compute/disks/clitest-disk-persistent-bi-donotdelete","resourceUri":"","datasourceType":"Microsoft.Compute/disks","resourceName":"clitest-disk-persistent-bi-donotdelete","resourceType":"Microsoft.Compute/disks","resourceLocation":"centraluseuap","objectType":"Datasource"},"policyInfo":{"policyId":"/subscriptions/00000000-0000-0000-0000-000000000000/resourceGroups/clitest-dpp-rg/providers/Microsoft.DataProtection/backupVaults/clitest-bkp-vault-persistent-bi-donotdelete/backupPolicies/diskpolicy","policyParameters":{"dataStoreParametersList":[{"dataStoreType":"OperationalStore","objectType":"AzureOperationalStoreParameters","resourceGroupId":"/subscriptions/00000000-0000-0000-0000-000000000000/resourceGroups/clitest-dpp-rg"}]}},"protectionStatus":{"status":"ProtectionStopped"},"currentProtectionState":"ProtectionStopped","provisioningState":"Succeeded","objectType":"BackupInstance"},"id":"/subscriptions/00000000-0000-0000-0000-000000000000/resourceGroups/clitest-dpp-rg/providers/Microsoft.DataProtection/backupVaults/clitest-bkp-vault-persistent-bi-donotdelete/backupInstances/clitest-disk-persistent-bi-donotdelete-clitest-disk-persistent-bi-donotdelete-e33c80ba-0bf8-11ee-aaa6-002b670b472e","name":"clitest-disk-persistent-bi-donotdelete-clitest-disk-persistent-bi-donotdelete-e33c80ba-0bf8-11ee-aaa6-002b670b472e","type":"Microsoft.DataProtection/backupVaults/backupInstances"}'
-    headers:
-      cache-control:
-      - no-cache
-      content-length:
-      - '1598'
-      content-type:
-      - application/json
-      date:
-      - Tue, 26 Sep 2023 05:31:07 GMT
-      expires:
-      - '-1'
-      pragma:
-      - no-cache
-      server:
-      - Microsoft-IIS/10.0
-      strict-transport-security:
-      - max-age=31536000; includeSubDomains
-      transfer-encoding:
-      - chunked
-      vary:
-      - Accept-Encoding
-      x-content-type-options:
-      - nosniff
-      x-ms-ratelimit-remaining-subscription-resource-requests:
-      - '1978'
-      x-powered-by:
-      - ASP.NET
-    status:
-      code: 200
-      message: OK
-- request:
-    body: null
-    headers:
-      Accept:
-      - application/json
-      Accept-Encoding:
-      - gzip, deflate
-      CommandName:
-      - dataprotection backup-instance wait
-      Connection:
-      - keep-alive
-      ParameterSetName:
-      - -g --vault-name --backup-instance-name --timeout --custom
-      User-Agent:
-      - AZURECLI/2.52.0 (PIP) (AAZ) azsdk-python-core/1.29.3 Python/3.10.7 (Windows-10-10.0.22621-SP0)
-    method: GET
-    uri: https://management.azure.com/subscriptions/00000000-0000-0000-0000-000000000000/resourceGroups/clitest-dpp-rg/providers/Microsoft.DataProtection/backupVaults/clitest-bkp-vault-persistent-bi-donotdelete/backupInstances/clitest-disk-persistent-bi-donotdelete-clitest-disk-persistent-bi-donotdelete-e33c80ba-0bf8-11ee-aaa6-002b670b472e?api-version=2023-05-01
-  response:
-    body:
-      string: '{"properties":{"friendlyName":"clitest-disk-persistent-bi-donotdelete","dataSourceInfo":{"resourceID":"/subscriptions/00000000-0000-0000-0000-000000000000/resourceGroups/clitest-dpp-rg/providers/Microsoft.Compute/disks/clitest-disk-persistent-bi-donotdelete","resourceUri":"","datasourceType":"Microsoft.Compute/disks","resourceName":"clitest-disk-persistent-bi-donotdelete","resourceType":"Microsoft.Compute/disks","resourceLocation":"centraluseuap","objectType":"Datasource"},"policyInfo":{"policyId":"/subscriptions/00000000-0000-0000-0000-000000000000/resourceGroups/clitest-dpp-rg/providers/Microsoft.DataProtection/backupVaults/clitest-bkp-vault-persistent-bi-donotdelete/backupPolicies/diskpolicy","policyParameters":{"dataStoreParametersList":[{"dataStoreType":"OperationalStore","objectType":"AzureOperationalStoreParameters","resourceGroupId":"/subscriptions/00000000-0000-0000-0000-000000000000/resourceGroups/clitest-dpp-rg"}]}},"protectionStatus":{"status":"ProtectionStopped"},"currentProtectionState":"ProtectionStopped","provisioningState":"Succeeded","objectType":"BackupInstance"},"id":"/subscriptions/00000000-0000-0000-0000-000000000000/resourceGroups/clitest-dpp-rg/providers/Microsoft.DataProtection/backupVaults/clitest-bkp-vault-persistent-bi-donotdelete/backupInstances/clitest-disk-persistent-bi-donotdelete-clitest-disk-persistent-bi-donotdelete-e33c80ba-0bf8-11ee-aaa6-002b670b472e","name":"clitest-disk-persistent-bi-donotdelete-clitest-disk-persistent-bi-donotdelete-e33c80ba-0bf8-11ee-aaa6-002b670b472e","type":"Microsoft.DataProtection/backupVaults/backupInstances"}'
-    headers:
-      cache-control:
-      - no-cache
-      content-length:
-      - '1598'
-      content-type:
-      - application/json
-      date:
-      - Tue, 26 Sep 2023 05:31:37 GMT
-      expires:
-      - '-1'
-      pragma:
-      - no-cache
-      server:
-      - Microsoft-IIS/10.0
-      strict-transport-security:
-      - max-age=31536000; includeSubDomains
-      transfer-encoding:
-      - chunked
-      vary:
-      - Accept-Encoding
-      x-content-type-options:
-      - nosniff
-      x-ms-ratelimit-remaining-subscription-resource-requests:
-      - '1977'
-      x-powered-by:
-      - ASP.NET
-    status:
-      code: 200
-      message: OK
-- request:
-    body: null
-    headers:
-      Accept:
-      - application/json
-      Accept-Encoding:
-      - gzip, deflate
-      CommandName:
-      - dataprotection backup-instance wait
-      Connection:
-      - keep-alive
-      ParameterSetName:
-      - -g --vault-name --backup-instance-name --timeout --custom
-      User-Agent:
-      - AZURECLI/2.52.0 (PIP) (AAZ) azsdk-python-core/1.29.3 Python/3.10.7 (Windows-10-10.0.22621-SP0)
-    method: GET
-    uri: https://management.azure.com/subscriptions/00000000-0000-0000-0000-000000000000/resourceGroups/clitest-dpp-rg/providers/Microsoft.DataProtection/backupVaults/clitest-bkp-vault-persistent-bi-donotdelete/backupInstances/clitest-disk-persistent-bi-donotdelete-clitest-disk-persistent-bi-donotdelete-e33c80ba-0bf8-11ee-aaa6-002b670b472e?api-version=2023-05-01
-  response:
-    body:
-      string: '{"properties":{"friendlyName":"clitest-disk-persistent-bi-donotdelete","dataSourceInfo":{"resourceID":"/subscriptions/00000000-0000-0000-0000-000000000000/resourceGroups/clitest-dpp-rg/providers/Microsoft.Compute/disks/clitest-disk-persistent-bi-donotdelete","resourceUri":"","datasourceType":"Microsoft.Compute/disks","resourceName":"clitest-disk-persistent-bi-donotdelete","resourceType":"Microsoft.Compute/disks","resourceLocation":"centraluseuap","objectType":"Datasource"},"policyInfo":{"policyId":"/subscriptions/00000000-0000-0000-0000-000000000000/resourceGroups/clitest-dpp-rg/providers/Microsoft.DataProtection/backupVaults/clitest-bkp-vault-persistent-bi-donotdelete/backupPolicies/diskpolicy","policyParameters":{"dataStoreParametersList":[{"dataStoreType":"OperationalStore","objectType":"AzureOperationalStoreParameters","resourceGroupId":"/subscriptions/00000000-0000-0000-0000-000000000000/resourceGroups/clitest-dpp-rg"}]}},"protectionStatus":{"status":"ProtectionStopped"},"currentProtectionState":"ProtectionStopped","provisioningState":"Succeeded","objectType":"BackupInstance"},"id":"/subscriptions/00000000-0000-0000-0000-000000000000/resourceGroups/clitest-dpp-rg/providers/Microsoft.DataProtection/backupVaults/clitest-bkp-vault-persistent-bi-donotdelete/backupInstances/clitest-disk-persistent-bi-donotdelete-clitest-disk-persistent-bi-donotdelete-e33c80ba-0bf8-11ee-aaa6-002b670b472e","name":"clitest-disk-persistent-bi-donotdelete-clitest-disk-persistent-bi-donotdelete-e33c80ba-0bf8-11ee-aaa6-002b670b472e","type":"Microsoft.DataProtection/backupVaults/backupInstances"}'
-    headers:
-      cache-control:
-      - no-cache
-      content-length:
-      - '1598'
-      content-type:
-      - application/json
-      date:
-      - Tue, 26 Sep 2023 05:32:08 GMT
-      expires:
-      - '-1'
-      pragma:
-      - no-cache
-      server:
-      - Microsoft-IIS/10.0
-      strict-transport-security:
-      - max-age=31536000; includeSubDomains
-      transfer-encoding:
-      - chunked
-      vary:
-      - Accept-Encoding
-      x-content-type-options:
-      - nosniff
-      x-ms-ratelimit-remaining-subscription-resource-requests:
-      - '1979'
-      x-powered-by:
-      - ASP.NET
-    status:
-      code: 200
-      message: OK
-- request:
-    body: null
-    headers:
-      Accept:
-      - '*/*'
-      Accept-Encoding:
-      - gzip, deflate
-      CommandName:
-      - dataprotection backup-instance stop-protection
-      Connection:
-      - keep-alive
-      Content-Length:
-      - '0'
-      ParameterSetName:
-      - -n -g --vault-name
-      User-Agent:
-      - AZURECLI/2.52.0 (PIP) (AAZ) azsdk-python-core/1.29.3 Python/3.10.7 (Windows-10-10.0.22621-SP0)
-    method: POST
-    uri: https://management.azure.com/subscriptions/00000000-0000-0000-0000-000000000000/resourceGroups/clitest-dpp-rg/providers/Microsoft.DataProtection/backupVaults/clitest-bkp-vault-persistent-bi-donotdelete/backupInstances/clitest-disk-persistent-bi-donotdelete-clitest-disk-persistent-bi-donotdelete-e33c80ba-0bf8-11ee-aaa6-002b670b472e/stopProtection?api-version=2023-05-01
-  response:
-    body:
-      string: ''
-    headers:
-      cache-control:
-      - no-cache
-      content-length:
-      - '0'
-      date:
-      - Tue, 26 Sep 2023 05:32:40 GMT
-      expires:
-      - '-1'
-      pragma:
-      - no-cache
-      strict-transport-security:
-      - max-age=31536000; includeSubDomains
-      x-content-type-options:
-      - nosniff
-      x-ms-ratelimit-remaining-subscription-writes:
-      - '1178'
-      x-powered-by:
-      - ASP.NET
-    status:
-      code: 200
-      message: OK
-- request:
-    body: null
-    headers:
-      Accept:
-      - application/json
-      Accept-Encoding:
-      - gzip, deflate
-      CommandName:
-      - dataprotection backup-instance show
-      Connection:
-      - keep-alive
-      ParameterSetName:
-      - -n -g --vault-name
-      User-Agent:
-      - AZURECLI/2.52.0 (PIP) (AAZ) azsdk-python-core/1.29.3 Python/3.10.7 (Windows-10-10.0.22621-SP0)
-    method: GET
-    uri: https://management.azure.com/subscriptions/00000000-0000-0000-0000-000000000000/resourceGroups/clitest-dpp-rg/providers/Microsoft.DataProtection/backupVaults/clitest-bkp-vault-persistent-bi-donotdelete/backupInstances/clitest-disk-persistent-bi-donotdelete-clitest-disk-persistent-bi-donotdelete-e33c80ba-0bf8-11ee-aaa6-002b670b472e?api-version=2023-05-01
-  response:
-    body:
-      string: '{"properties":{"friendlyName":"clitest-disk-persistent-bi-donotdelete","dataSourceInfo":{"resourceID":"/subscriptions/00000000-0000-0000-0000-000000000000/resourceGroups/clitest-dpp-rg/providers/Microsoft.Compute/disks/clitest-disk-persistent-bi-donotdelete","resourceUri":"","datasourceType":"Microsoft.Compute/disks","resourceName":"clitest-disk-persistent-bi-donotdelete","resourceType":"Microsoft.Compute/disks","resourceLocation":"centraluseuap","objectType":"Datasource"},"policyInfo":{"policyId":"/subscriptions/00000000-0000-0000-0000-000000000000/resourceGroups/clitest-dpp-rg/providers/Microsoft.DataProtection/backupVaults/clitest-bkp-vault-persistent-bi-donotdelete/backupPolicies/diskpolicy","policyParameters":{"dataStoreParametersList":[{"dataStoreType":"OperationalStore","objectType":"AzureOperationalStoreParameters","resourceGroupId":"/subscriptions/00000000-0000-0000-0000-000000000000/resourceGroups/clitest-dpp-rg"}]}},"protectionStatus":{"status":"ProtectionStopped"},"currentProtectionState":"ProtectionStopped","provisioningState":"Succeeded","objectType":"BackupInstance"},"id":"/subscriptions/00000000-0000-0000-0000-000000000000/resourceGroups/clitest-dpp-rg/providers/Microsoft.DataProtection/backupVaults/clitest-bkp-vault-persistent-bi-donotdelete/backupInstances/clitest-disk-persistent-bi-donotdelete-clitest-disk-persistent-bi-donotdelete-e33c80ba-0bf8-11ee-aaa6-002b670b472e","name":"clitest-disk-persistent-bi-donotdelete-clitest-disk-persistent-bi-donotdelete-e33c80ba-0bf8-11ee-aaa6-002b670b472e","type":"Microsoft.DataProtection/backupVaults/backupInstances"}'
-    headers:
-      cache-control:
-      - no-cache
-      content-length:
-      - '1598'
-      content-type:
-      - application/json
-      date:
-      - Tue, 26 Sep 2023 05:32:42 GMT
-      expires:
-      - '-1'
-      pragma:
-      - no-cache
-      server:
-      - Microsoft-IIS/10.0
-      strict-transport-security:
-      - max-age=31536000; includeSubDomains
-      transfer-encoding:
-      - chunked
-      vary:
-      - Accept-Encoding
-      x-content-type-options:
-      - nosniff
-      x-ms-ratelimit-remaining-subscription-resource-requests:
-      - '1978'
-      x-powered-by:
-      - ASP.NET
-    status:
-      code: 200
-      message: OK
-- request:
-    body: null
-    headers:
-      Accept:
-      - application/json
-      Accept-Encoding:
-      - gzip, deflate
-      CommandName:
-      - dataprotection backup-instance wait
-      Connection:
-      - keep-alive
-      ParameterSetName:
-      - -g --vault-name --backup-instance-name --timeout --custom
-      User-Agent:
-      - AZURECLI/2.57.0 (PIP) (AAZ) azsdk-python-core/1.28.0 Python/3.10.7 (Windows-10-10.0.22621-SP0)
-    method: GET
-    uri: https://management.azure.com/subscriptions/00000000-0000-0000-0000-000000000000/resourceGroups/clitest-dpp-rg/providers/Microsoft.DataProtection/backupVaults/clitest-bkp-vault-persistent-bi-donotdelete/backupInstances/clitest-disk-persistent-bi-donotdelete-clitest-disk-persistent-bi-donotdelete-e33c80ba-0bf8-11ee-aaa6-002b670b472e?api-version=2023-11-01
-  response:
-    body:
-      string: '{"properties":{"friendlyName":"clitest-disk-persistent-bi-donotdelete","dataSourceInfo":{"resourceID":"/subscriptions/00000000-0000-0000-0000-000000000000/resourceGroups/clitest-dpp-rg/providers/Microsoft.Compute/disks/clitest-disk-persistent-bi-donotdelete","resourceUri":"","datasourceType":"Microsoft.Compute/disks","resourceName":"clitest-disk-persistent-bi-donotdelete","resourceType":"Microsoft.Compute/disks","resourceLocation":"centraluseuap","objectType":"Datasource"},"policyInfo":{"policyId":"/subscriptions/00000000-0000-0000-0000-000000000000/resourceGroups/clitest-dpp-rg/providers/Microsoft.DataProtection/backupVaults/clitest-bkp-vault-persistent-bi-donotdelete/backupPolicies/diskpolicy","policyParameters":{"dataStoreParametersList":[{"dataStoreType":"OperationalStore","objectType":"AzureOperationalStoreParameters","resourceGroupId":"/subscriptions/00000000-0000-0000-0000-000000000000/resourceGroups/clitest-dpp-rg"}]}},"protectionStatus":{"status":"ProtectionStopped"},"currentProtectionState":"ProtectionStopped","provisioningState":"Succeeded","objectType":"BackupInstance"},"id":"/subscriptions/00000000-0000-0000-0000-000000000000/resourceGroups/clitest-dpp-rg/providers/Microsoft.DataProtection/backupVaults/clitest-bkp-vault-persistent-bi-donotdelete/backupInstances/clitest-disk-persistent-bi-donotdelete-clitest-disk-persistent-bi-donotdelete-e33c80ba-0bf8-11ee-aaa6-002b670b472e","name":"clitest-disk-persistent-bi-donotdelete-clitest-disk-persistent-bi-donotdelete-e33c80ba-0bf8-11ee-aaa6-002b670b472e","type":"Microsoft.DataProtection/backupVaults/backupInstances"}'
-    headers:
-      cache-control:
-      - no-cache
-      content-length:
-      - '1598'
-      content-type:
-      - application/json
-      date:
-      - Mon, 12 Feb 2024 06:13:46 GMT
-      expires:
-      - '-1'
-      pragma:
-      - no-cache
-      server:
-      - Microsoft-IIS/10.0
-      strict-transport-security:
-      - max-age=31536000; includeSubDomains
-      x-content-type-options:
-      - nosniff
-      x-ms-operation-identifier:
-      - tenantId=72f988bf-86f1-41af-91ab-2d7cd011db47,objectId=12f8ea5c-1212-449e-b31c-0a574f43076e/centraluseuap/4037b1ff-9dfe-4869-b400-01df616dd82c
-      x-ms-ratelimit-remaining-subscription-resource-requests:
-      - '1984'
-      x-powered-by:
-      - ASP.NET
-    status:
-      code: 200
-      message: OK
-- request:
-    body: null
-    headers:
-      Accept:
-      - application/json
-      Accept-Encoding:
-      - gzip, deflate
-      CommandName:
-      - dataprotection backup-instance wait
-      Connection:
-      - keep-alive
-      ParameterSetName:
-      - -g --vault-name --backup-instance-name --timeout --custom
-      User-Agent:
-      - AZURECLI/2.57.0 (PIP) (AAZ) azsdk-python-core/1.28.0 Python/3.10.7 (Windows-10-10.0.22621-SP0)
-    method: GET
-    uri: https://management.azure.com/subscriptions/00000000-0000-0000-0000-000000000000/resourceGroups/clitest-dpp-rg/providers/Microsoft.DataProtection/backupVaults/clitest-bkp-vault-persistent-bi-donotdelete/backupInstances/clitest-disk-persistent-bi-donotdelete-clitest-disk-persistent-bi-donotdelete-e33c80ba-0bf8-11ee-aaa6-002b670b472e?api-version=2023-11-01
-  response:
-    body:
-      string: '{"properties":{"friendlyName":"clitest-disk-persistent-bi-donotdelete","dataSourceInfo":{"resourceID":"/subscriptions/00000000-0000-0000-0000-000000000000/resourceGroups/clitest-dpp-rg/providers/Microsoft.Compute/disks/clitest-disk-persistent-bi-donotdelete","resourceUri":"","datasourceType":"Microsoft.Compute/disks","resourceName":"clitest-disk-persistent-bi-donotdelete","resourceType":"Microsoft.Compute/disks","resourceLocation":"centraluseuap","objectType":"Datasource"},"policyInfo":{"policyId":"/subscriptions/00000000-0000-0000-0000-000000000000/resourceGroups/clitest-dpp-rg/providers/Microsoft.DataProtection/backupVaults/clitest-bkp-vault-persistent-bi-donotdelete/backupPolicies/diskpolicy","policyParameters":{"dataStoreParametersList":[{"dataStoreType":"OperationalStore","objectType":"AzureOperationalStoreParameters","resourceGroupId":"/subscriptions/00000000-0000-0000-0000-000000000000/resourceGroups/clitest-dpp-rg"}]}},"protectionStatus":{"status":"ProtectionStopped"},"currentProtectionState":"ProtectionStopped","provisioningState":"Succeeded","objectType":"BackupInstance"},"id":"/subscriptions/00000000-0000-0000-0000-000000000000/resourceGroups/clitest-dpp-rg/providers/Microsoft.DataProtection/backupVaults/clitest-bkp-vault-persistent-bi-donotdelete/backupInstances/clitest-disk-persistent-bi-donotdelete-clitest-disk-persistent-bi-donotdelete-e33c80ba-0bf8-11ee-aaa6-002b670b472e","name":"clitest-disk-persistent-bi-donotdelete-clitest-disk-persistent-bi-donotdelete-e33c80ba-0bf8-11ee-aaa6-002b670b472e","type":"Microsoft.DataProtection/backupVaults/backupInstances"}'
-    headers:
-      cache-control:
-      - no-cache
-      content-length:
-      - '1598'
-      content-type:
-      - application/json
-      date:
-      - Mon, 12 Feb 2024 06:14:17 GMT
-      expires:
-      - '-1'
-      pragma:
-      - no-cache
-      server:
-      - Microsoft-IIS/10.0
-      strict-transport-security:
-      - max-age=31536000; includeSubDomains
-      x-content-type-options:
-      - nosniff
-      x-ms-operation-identifier:
-      - tenantId=72f988bf-86f1-41af-91ab-2d7cd011db47,objectId=12f8ea5c-1212-449e-b31c-0a574f43076e/centraluseuap/db7604e1-87b4-4c2f-97b3-a9af965b0faf
-      x-ms-ratelimit-remaining-subscription-resource-requests:
-      - '1982'
-      x-powered-by:
-      - ASP.NET
-    status:
-      code: 200
-      message: OK
-- request:
-    body: null
-    headers:
-      Accept:
-      - application/json
-      Accept-Encoding:
-      - gzip, deflate
-      CommandName:
-      - dataprotection backup-instance wait
-      Connection:
-      - keep-alive
-      ParameterSetName:
-      - -g --vault-name --backup-instance-name --timeout --custom
-      User-Agent:
-      - AZURECLI/2.57.0 (PIP) (AAZ) azsdk-python-core/1.28.0 Python/3.10.7 (Windows-10-10.0.22621-SP0)
-    method: GET
-    uri: https://management.azure.com/subscriptions/00000000-0000-0000-0000-000000000000/resourceGroups/clitest-dpp-rg/providers/Microsoft.DataProtection/backupVaults/clitest-bkp-vault-persistent-bi-donotdelete/backupInstances/clitest-disk-persistent-bi-donotdelete-clitest-disk-persistent-bi-donotdelete-e33c80ba-0bf8-11ee-aaa6-002b670b472e?api-version=2023-11-01
-  response:
-    body:
-      string: '{"properties":{"friendlyName":"clitest-disk-persistent-bi-donotdelete","dataSourceInfo":{"resourceID":"/subscriptions/00000000-0000-0000-0000-000000000000/resourceGroups/clitest-dpp-rg/providers/Microsoft.Compute/disks/clitest-disk-persistent-bi-donotdelete","resourceUri":"","datasourceType":"Microsoft.Compute/disks","resourceName":"clitest-disk-persistent-bi-donotdelete","resourceType":"Microsoft.Compute/disks","resourceLocation":"centraluseuap","objectType":"Datasource"},"policyInfo":{"policyId":"/subscriptions/00000000-0000-0000-0000-000000000000/resourceGroups/clitest-dpp-rg/providers/Microsoft.DataProtection/backupVaults/clitest-bkp-vault-persistent-bi-donotdelete/backupPolicies/diskpolicy","policyParameters":{"dataStoreParametersList":[{"dataStoreType":"OperationalStore","objectType":"AzureOperationalStoreParameters","resourceGroupId":"/subscriptions/00000000-0000-0000-0000-000000000000/resourceGroups/clitest-dpp-rg"}]}},"protectionStatus":{"status":"ProtectionStopped"},"currentProtectionState":"ProtectionStopped","provisioningState":"Succeeded","objectType":"BackupInstance"},"id":"/subscriptions/00000000-0000-0000-0000-000000000000/resourceGroups/clitest-dpp-rg/providers/Microsoft.DataProtection/backupVaults/clitest-bkp-vault-persistent-bi-donotdelete/backupInstances/clitest-disk-persistent-bi-donotdelete-clitest-disk-persistent-bi-donotdelete-e33c80ba-0bf8-11ee-aaa6-002b670b472e","name":"clitest-disk-persistent-bi-donotdelete-clitest-disk-persistent-bi-donotdelete-e33c80ba-0bf8-11ee-aaa6-002b670b472e","type":"Microsoft.DataProtection/backupVaults/backupInstances"}'
-=======
       string: '{"properties":{"friendlyName":"clitest-disk-persistent-bi-donotdelete","dataSourceInfo":{"resourceID":"/subscriptions/00000000-0000-0000-0000-000000000000/resourceGroups/clitest-dpp-rg/providers/Microsoft.Compute/disks/clitest-disk-persistent-bi-donotdelete","resourceUri":"","datasourceType":"Microsoft.Compute/disks","resourceName":"clitest-disk-persistent-bi-donotdelete","resourceType":"Microsoft.Compute/disks","resourceLocation":"centraluseuap","objectType":"Datasource"},"policyInfo":{"policyId":"/subscriptions/00000000-0000-0000-0000-000000000000/resourceGroups/clitest-dpp-rg/providers/Microsoft.DataProtection/backupVaults/clitest-bkp-vault-persistent-bi-donotdelete/backupPolicies/diskpolicy","policyParameters":{"dataStoreParametersList":[{"dataStoreType":"OperationalStore","objectType":"AzureOperationalStoreParameters","resourceGroupId":"/subscriptions/00000000-0000-0000-0000-000000000000/resourceGroups/clitest-dpp-rg"}]}},"protectionStatus":{"status":"ProtectionConfigured"},"currentProtectionState":"ProtectionConfigured","provisioningState":"Succeeded","objectType":"BackupInstance"},"id":"/subscriptions/00000000-0000-0000-0000-000000000000/resourceGroups/clitest-dpp-rg/providers/Microsoft.DataProtection/backupVaults/clitest-bkp-vault-persistent-bi-donotdelete/backupInstances/clitest-disk-persistent-bi-donotdelete-clitest-disk-persistent-bi-donotdelete-e33c80ba-0bf8-11ee-aaa6-002b670b472e","name":"clitest-disk-persistent-bi-donotdelete-clitest-disk-persistent-bi-donotdelete-e33c80ba-0bf8-11ee-aaa6-002b670b472e","type":"Microsoft.DataProtection/backupVaults/backupInstances"}'
->>>>>>> bc9a08ee
     headers:
       cache-control:
       - no-cache
@@ -1951,59 +231,7 @@
       x-ms-operation-identifier:
       - tenantId=72f988bf-86f1-41af-91ab-2d7cd011db47,objectId=12f8ea5c-1212-449e-b31c-0a574f43076e/centraluseuap/2dac373c-2b73-40cc-8de9-d1457c37e47e
       x-ms-ratelimit-remaining-subscription-resource-requests:
-<<<<<<< HEAD
-      - '1976'
-      x-powered-by:
-      - ASP.NET
-    status:
-      code: 200
-      message: OK
-- request:
-    body: null
-    headers:
-      Accept:
-      - '*/*'
-      Accept-Encoding:
-      - gzip, deflate
-      CommandName:
-      - dataprotection backup-instance stop-protection
-      Connection:
-      - keep-alive
-      Content-Length:
-      - '0'
-      ParameterSetName:
-      - -n -g --vault-name
-      User-Agent:
-      - AZURECLI/2.57.0 (PIP) (AAZ) azsdk-python-core/1.28.0 Python/3.10.7 (Windows-10-10.0.22621-SP0)
-    method: POST
-    uri: https://management.azure.com/subscriptions/00000000-0000-0000-0000-000000000000/resourceGroups/clitest-dpp-rg/providers/Microsoft.DataProtection/backupVaults/clitest-bkp-vault-persistent-bi-donotdelete/backupInstances/clitest-disk-persistent-bi-donotdelete-clitest-disk-persistent-bi-donotdelete-e33c80ba-0bf8-11ee-aaa6-002b670b472e/stopProtection?api-version=2023-11-01
-  response:
-    body:
-      string: ''
-    headers:
-      cache-control:
-      - no-cache
-      content-length:
-      - '0'
-      date:
-      - Mon, 12 Feb 2024 06:17:56 GMT
-      expires:
-      - '-1'
-      pragma:
-      - no-cache
-      strict-transport-security:
-      - max-age=31536000; includeSubDomains
-      x-content-type-options:
-      - nosniff
-      x-ms-operation-identifier:
-      - tenantId=72f988bf-86f1-41af-91ab-2d7cd011db47,objectId=12f8ea5c-1212-449e-b31c-0a574f43076e/centraluseuap/aa050c30-95d3-4cb4-9ad2-c9be515a57f1
-      x-ms-ratelimit-remaining-subscription-writes:
-      - '1178'
-      x-powered-by:
-      - ASP.NET
-=======
       - '985'
->>>>>>> bc9a08ee
     status:
       code: 200
       message: OK
