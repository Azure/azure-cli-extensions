interactions:
- request:
    body: null
    headers:
      Accept:
      - application/json
      Accept-Encoding:
      - gzip, deflate
      CommandName:
      - dataprotection backup-instance wait
      Connection:
      - keep-alive
      ParameterSetName:
      - -g --vault-name --backup-instance-name --timeout --custom
      User-Agent:
      - AZURECLI/2.49.0 (AAZ) azsdk-python-core/1.26.0 Python/3.10.11 (Windows-10-10.0.22621-SP0)
    method: GET
    uri: https://management.azure.com/subscriptions/00000000-0000-0000-0000-000000000000/resourceGroups/clitest-dpp-rg/providers/Microsoft.DataProtection/backupVaults/clitest-bkp-vault-persistent-bi-donotdelete/backupInstances/clitest-disk-persistent-bi-donotdelete-clitest-disk-persistent-bi-donotdelete-e33c80ba-0bf8-11ee-aaa6-002b670b472e?api-version=2023-01-01
  response:
    body:
      string: '{"properties":{"friendlyName":"clitest-disk-persistent-bi-donotdelete","dataSourceInfo":{"resourceID":"/subscriptions/00000000-0000-0000-0000-000000000000/resourceGroups/clitest-dpp-rg/providers/Microsoft.Compute/disks/clitest-disk-persistent-bi-donotdelete","resourceUri":"","datasourceType":"Microsoft.Compute/disks","resourceName":"clitest-disk-persistent-bi-donotdelete","resourceType":"Microsoft.Compute/disks","resourceLocation":"centraluseuap","objectType":"Datasource"},"policyInfo":{"policyId":"/subscriptions/00000000-0000-0000-0000-000000000000/resourceGroups/clitest-dpp-rg/providers/Microsoft.DataProtection/backupVaults/clitest-bkp-vault-persistent-bi-donotdelete/backupPolicies/diskpolicy","policyParameters":{"dataStoreParametersList":[{"dataStoreType":"OperationalStore","objectType":"AzureOperationalStoreParameters","resourceGroupId":"/subscriptions/00000000-0000-0000-0000-000000000000/resourceGroups/clitest-dpp-rg"}]}},"protectionStatus":{"status":"ProtectionConfigured"},"currentProtectionState":"ProtectionConfigured","provisioningState":"Succeeded","objectType":"BackupInstance"},"id":"/subscriptions/00000000-0000-0000-0000-000000000000/resourceGroups/clitest-dpp-rg/providers/Microsoft.DataProtection/backupVaults/clitest-bkp-vault-persistent-bi-donotdelete/backupInstances/clitest-disk-persistent-bi-donotdelete-clitest-disk-persistent-bi-donotdelete-e33c80ba-0bf8-11ee-aaa6-002b670b472e","name":"clitest-disk-persistent-bi-donotdelete-clitest-disk-persistent-bi-donotdelete-e33c80ba-0bf8-11ee-aaa6-002b670b472e","type":"Microsoft.DataProtection/backupVaults/backupInstances"}'
    headers:
      cache-control:
      - no-cache
      content-length:
      - '1604'
      content-type:
      - application/json
      date:
<<<<<<< HEAD
      - Tue, 27 Jun 2023 10:06:37 GMT
=======
      - Fri, 30 Jun 2023 11:19:26 GMT
>>>>>>> ca313ff0
      expires:
      - '-1'
      pragma:
      - no-cache
      server:
      - Microsoft-IIS/10.0
      strict-transport-security:
      - max-age=31536000; includeSubDomains
      transfer-encoding:
      - chunked
      vary:
      - Accept-Encoding
      x-content-type-options:
      - nosniff
      x-ms-ratelimit-remaining-subscription-resource-requests:
      - '1998'
      x-powered-by:
      - ASP.NET
    status:
      code: 200
      message: OK
- request:
    body: null
    headers:
      Accept:
      - '*/*'
      Accept-Encoding:
      - gzip, deflate
      CommandName:
      - dataprotection backup-instance stop-protection
      Connection:
      - keep-alive
      Content-Length:
      - '0'
      ParameterSetName:
      - -n -g --vault-name
      User-Agent:
      - AZURECLI/2.49.0 (AAZ) azsdk-python-core/1.26.0 Python/3.10.11 (Windows-10-10.0.22621-SP0)
    method: POST
    uri: https://management.azure.com/subscriptions/00000000-0000-0000-0000-000000000000/resourceGroups/clitest-dpp-rg/providers/Microsoft.DataProtection/backupVaults/clitest-bkp-vault-persistent-bi-donotdelete/backupInstances/clitest-disk-persistent-bi-donotdelete-clitest-disk-persistent-bi-donotdelete-e33c80ba-0bf8-11ee-aaa6-002b670b472e/stopProtection?api-version=2023-01-01
  response:
    body:
      string: ''
    headers:
      azure-asyncoperation:
<<<<<<< HEAD
      - https://management.azure.com/subscriptions/00000000-0000-0000-0000-000000000000/resourceGroups/clitest-dpp-rg/providers/Microsoft.DataProtection/backupVaults/clitest-bkp-vault-persistent-bi-donotdelete/operationStatus/YWRhYzE1NWYtYjEwNS00NGIzLTkzN2EtYjIxZThjNzNjOTY3O2IwNzY4NmRjLWRiMjctNDBiYy1iYzI3LTlhZTkyMjYyMzg3Mw==?api-version=2023-01-01
=======
      - https://management.azure.com/subscriptions/00000000-0000-0000-0000-000000000000/resourceGroups/clitest-dpp-rg/providers/Microsoft.DataProtection/backupVaults/clitest-bkp-vault-persistent-bi-donotdelete/operationStatus/YWRhYzE1NWYtYjEwNS00NGIzLTkzN2EtYjIxZThjNzNjOTY3OzE3NmFkNDEwLWQzMzUtNDY5OS04N2EwLWU4ZmI3OGMzNTg3Nw==?api-version=2023-01-01
>>>>>>> ca313ff0
      cache-control:
      - no-cache
      content-length:
      - '0'
      date:
<<<<<<< HEAD
      - Tue, 27 Jun 2023 10:06:42 GMT
      expires:
      - '-1'
      location:
      - https://management.azure.com/subscriptions/00000000-0000-0000-0000-000000000000/providers/Microsoft.DataProtection/locations/centraluseuap/operationResults/YWRhYzE1NWYtYjEwNS00NGIzLTkzN2EtYjIxZThjNzNjOTY3O2IwNzY4NmRjLWRiMjctNDBiYy1iYzI3LTlhZTkyMjYyMzg3Mw==?api-version=2023-01-01
=======
      - Fri, 30 Jun 2023 11:19:30 GMT
      expires:
      - '-1'
      location:
      - https://management.azure.com/subscriptions/00000000-0000-0000-0000-000000000000/providers/Microsoft.DataProtection/locations/centraluseuap/operationResults/YWRhYzE1NWYtYjEwNS00NGIzLTkzN2EtYjIxZThjNzNjOTY3OzE3NmFkNDEwLWQzMzUtNDY5OS04N2EwLWU4ZmI3OGMzNTg3Nw==?api-version=2023-01-01
>>>>>>> ca313ff0
      pragma:
      - no-cache
      strict-transport-security:
      - max-age=31536000; includeSubDomains
      x-content-type-options:
      - nosniff
      x-ms-ratelimit-remaining-subscription-writes:
<<<<<<< HEAD
      - '1196'
=======
      - '1198'
>>>>>>> ca313ff0
      x-powered-by:
      - ASP.NET
    status:
      code: 202
      message: Accepted
- request:
    body: null
    headers:
      Accept:
      - '*/*'
      Accept-Encoding:
      - gzip, deflate
      CommandName:
      - dataprotection backup-instance stop-protection
      Connection:
      - keep-alive
      ParameterSetName:
      - -n -g --vault-name
      User-Agent:
      - AZURECLI/2.49.0 (AAZ) azsdk-python-core/1.26.0 Python/3.10.11 (Windows-10-10.0.22621-SP0)
    method: GET
<<<<<<< HEAD
    uri: https://management.azure.com/subscriptions/00000000-0000-0000-0000-000000000000/resourceGroups/clitest-dpp-rg/providers/Microsoft.DataProtection/backupVaults/clitest-bkp-vault-persistent-bi-donotdelete/operationStatus/YWRhYzE1NWYtYjEwNS00NGIzLTkzN2EtYjIxZThjNzNjOTY3O2IwNzY4NmRjLWRiMjctNDBiYy1iYzI3LTlhZTkyMjYyMzg3Mw==?api-version=2023-01-01
  response:
    body:
      string: '{"id":"/subscriptions/00000000-0000-0000-0000-000000000000/resourceGroups/clitest-dpp-rg/providers/Microsoft.DataProtection/backupVaults/clitest-bkp-vault-persistent-bi-donotdelete/operationStatus/YWRhYzE1NWYtYjEwNS00NGIzLTkzN2EtYjIxZThjNzNjOTY3O2IwNzY4NmRjLWRiMjctNDBiYy1iYzI3LTlhZTkyMjYyMzg3Mw==","name":"YWRhYzE1NWYtYjEwNS00NGIzLTkzN2EtYjIxZThjNzNjOTY3O2IwNzY4NmRjLWRiMjctNDBiYy1iYzI3LTlhZTkyMjYyMzg3Mw==","status":"Inprogress","startTime":"2023-06-27T10:06:42.0309764Z","endTime":"0001-01-01T00:00:00Z"}'
=======
    uri: https://management.azure.com/subscriptions/00000000-0000-0000-0000-000000000000/resourceGroups/clitest-dpp-rg/providers/Microsoft.DataProtection/backupVaults/clitest-bkp-vault-persistent-bi-donotdelete/operationStatus/YWRhYzE1NWYtYjEwNS00NGIzLTkzN2EtYjIxZThjNzNjOTY3OzE3NmFkNDEwLWQzMzUtNDY5OS04N2EwLWU4ZmI3OGMzNTg3Nw==?api-version=2023-01-01
  response:
    body:
      string: '{"id":"/subscriptions/00000000-0000-0000-0000-000000000000/resourceGroups/clitest-dpp-rg/providers/Microsoft.DataProtection/backupVaults/clitest-bkp-vault-persistent-bi-donotdelete/operationStatus/YWRhYzE1NWYtYjEwNS00NGIzLTkzN2EtYjIxZThjNzNjOTY3OzE3NmFkNDEwLWQzMzUtNDY5OS04N2EwLWU4ZmI3OGMzNTg3Nw==","name":"YWRhYzE1NWYtYjEwNS00NGIzLTkzN2EtYjIxZThjNzNjOTY3OzE3NmFkNDEwLWQzMzUtNDY5OS04N2EwLWU4ZmI3OGMzNTg3Nw==","status":"Inprogress","startTime":"2023-06-30T11:19:30.8015807Z","endTime":"0001-01-01T00:00:00Z"}'
>>>>>>> ca313ff0
    headers:
      cache-control:
      - no-cache
      content-length:
      - '507'
      content-type:
      - application/json
      date:
<<<<<<< HEAD
      - Tue, 27 Jun 2023 10:06:44 GMT
=======
      - Fri, 30 Jun 2023 11:19:30 GMT
>>>>>>> ca313ff0
      expires:
      - '-1'
      pragma:
      - no-cache
      server:
      - Microsoft-IIS/10.0
      strict-transport-security:
      - max-age=31536000; includeSubDomains
      transfer-encoding:
      - chunked
      vary:
      - Accept-Encoding
      x-content-type-options:
      - nosniff
      x-ms-ratelimit-remaining-subscription-resource-requests:
<<<<<<< HEAD
      - '993'
=======
      - '998'
>>>>>>> ca313ff0
      x-powered-by:
      - ASP.NET
    status:
      code: 200
      message: OK
- request:
    body: null
    headers:
      Accept:
      - '*/*'
      Accept-Encoding:
      - gzip, deflate
      CommandName:
      - dataprotection backup-instance stop-protection
      Connection:
      - keep-alive
      ParameterSetName:
      - -n -g --vault-name
      User-Agent:
      - AZURECLI/2.49.0 (AAZ) azsdk-python-core/1.26.0 Python/3.10.11 (Windows-10-10.0.22621-SP0)
    method: GET
<<<<<<< HEAD
    uri: https://management.azure.com/subscriptions/00000000-0000-0000-0000-000000000000/resourceGroups/clitest-dpp-rg/providers/Microsoft.DataProtection/backupVaults/clitest-bkp-vault-persistent-bi-donotdelete/operationStatus/YWRhYzE1NWYtYjEwNS00NGIzLTkzN2EtYjIxZThjNzNjOTY3O2IwNzY4NmRjLWRiMjctNDBiYy1iYzI3LTlhZTkyMjYyMzg3Mw==?api-version=2023-01-01
  response:
    body:
      string: '{"id":"/subscriptions/00000000-0000-0000-0000-000000000000/resourceGroups/clitest-dpp-rg/providers/Microsoft.DataProtection/backupVaults/clitest-bkp-vault-persistent-bi-donotdelete/operationStatus/YWRhYzE1NWYtYjEwNS00NGIzLTkzN2EtYjIxZThjNzNjOTY3O2IwNzY4NmRjLWRiMjctNDBiYy1iYzI3LTlhZTkyMjYyMzg3Mw==","name":"YWRhYzE1NWYtYjEwNS00NGIzLTkzN2EtYjIxZThjNzNjOTY3O2IwNzY4NmRjLWRiMjctNDBiYy1iYzI3LTlhZTkyMjYyMzg3Mw==","status":"Inprogress","startTime":"2023-06-27T10:06:42.0309764Z","endTime":"0001-01-01T00:00:00Z"}'
=======
    uri: https://management.azure.com/subscriptions/00000000-0000-0000-0000-000000000000/resourceGroups/clitest-dpp-rg/providers/Microsoft.DataProtection/backupVaults/clitest-bkp-vault-persistent-bi-donotdelete/operationStatus/YWRhYzE1NWYtYjEwNS00NGIzLTkzN2EtYjIxZThjNzNjOTY3OzE3NmFkNDEwLWQzMzUtNDY5OS04N2EwLWU4ZmI3OGMzNTg3Nw==?api-version=2023-01-01
  response:
    body:
      string: '{"id":"/subscriptions/00000000-0000-0000-0000-000000000000/resourceGroups/clitest-dpp-rg/providers/Microsoft.DataProtection/backupVaults/clitest-bkp-vault-persistent-bi-donotdelete/operationStatus/YWRhYzE1NWYtYjEwNS00NGIzLTkzN2EtYjIxZThjNzNjOTY3OzE3NmFkNDEwLWQzMzUtNDY5OS04N2EwLWU4ZmI3OGMzNTg3Nw==","name":"YWRhYzE1NWYtYjEwNS00NGIzLTkzN2EtYjIxZThjNzNjOTY3OzE3NmFkNDEwLWQzMzUtNDY5OS04N2EwLWU4ZmI3OGMzNTg3Nw==","status":"Inprogress","startTime":"2023-06-30T11:19:30.8015807Z","endTime":"0001-01-01T00:00:00Z"}'
>>>>>>> ca313ff0
    headers:
      cache-control:
      - no-cache
      content-length:
      - '507'
      content-type:
      - application/json
      date:
<<<<<<< HEAD
      - Tue, 27 Jun 2023 10:07:14 GMT
=======
      - Fri, 30 Jun 2023 11:20:02 GMT
>>>>>>> ca313ff0
      expires:
      - '-1'
      pragma:
      - no-cache
      server:
      - Microsoft-IIS/10.0
      strict-transport-security:
      - max-age=31536000; includeSubDomains
      transfer-encoding:
      - chunked
      vary:
      - Accept-Encoding
      x-content-type-options:
      - nosniff
      x-ms-ratelimit-remaining-subscription-resource-requests:
<<<<<<< HEAD
      - '991'
=======
      - '996'
>>>>>>> ca313ff0
      x-powered-by:
      - ASP.NET
    status:
      code: 200
      message: OK
- request:
    body: null
    headers:
      Accept:
      - '*/*'
      Accept-Encoding:
      - gzip, deflate
      CommandName:
      - dataprotection backup-instance stop-protection
      Connection:
      - keep-alive
      ParameterSetName:
      - -n -g --vault-name
      User-Agent:
      - AZURECLI/2.49.0 (AAZ) azsdk-python-core/1.26.0 Python/3.10.11 (Windows-10-10.0.22621-SP0)
    method: GET
<<<<<<< HEAD
    uri: https://management.azure.com/subscriptions/00000000-0000-0000-0000-000000000000/resourceGroups/clitest-dpp-rg/providers/Microsoft.DataProtection/backupVaults/clitest-bkp-vault-persistent-bi-donotdelete/operationStatus/YWRhYzE1NWYtYjEwNS00NGIzLTkzN2EtYjIxZThjNzNjOTY3O2IwNzY4NmRjLWRiMjctNDBiYy1iYzI3LTlhZTkyMjYyMzg3Mw==?api-version=2023-01-01
  response:
    body:
      string: '{"id":"/subscriptions/00000000-0000-0000-0000-000000000000/resourceGroups/clitest-dpp-rg/providers/Microsoft.DataProtection/backupVaults/clitest-bkp-vault-persistent-bi-donotdelete/operationStatus/YWRhYzE1NWYtYjEwNS00NGIzLTkzN2EtYjIxZThjNzNjOTY3O2IwNzY4NmRjLWRiMjctNDBiYy1iYzI3LTlhZTkyMjYyMzg3Mw==","name":"YWRhYzE1NWYtYjEwNS00NGIzLTkzN2EtYjIxZThjNzNjOTY3O2IwNzY4NmRjLWRiMjctNDBiYy1iYzI3LTlhZTkyMjYyMzg3Mw==","status":"Succeeded","startTime":"2023-06-27T10:06:42.0309764Z","endTime":"2023-06-27T10:07:25Z"}'
=======
    uri: https://management.azure.com/subscriptions/00000000-0000-0000-0000-000000000000/resourceGroups/clitest-dpp-rg/providers/Microsoft.DataProtection/backupVaults/clitest-bkp-vault-persistent-bi-donotdelete/operationStatus/YWRhYzE1NWYtYjEwNS00NGIzLTkzN2EtYjIxZThjNzNjOTY3OzE3NmFkNDEwLWQzMzUtNDY5OS04N2EwLWU4ZmI3OGMzNTg3Nw==?api-version=2023-01-01
  response:
    body:
      string: '{"id":"/subscriptions/00000000-0000-0000-0000-000000000000/resourceGroups/clitest-dpp-rg/providers/Microsoft.DataProtection/backupVaults/clitest-bkp-vault-persistent-bi-donotdelete/operationStatus/YWRhYzE1NWYtYjEwNS00NGIzLTkzN2EtYjIxZThjNzNjOTY3OzE3NmFkNDEwLWQzMzUtNDY5OS04N2EwLWU4ZmI3OGMzNTg3Nw==","name":"YWRhYzE1NWYtYjEwNS00NGIzLTkzN2EtYjIxZThjNzNjOTY3OzE3NmFkNDEwLWQzMzUtNDY5OS04N2EwLWU4ZmI3OGMzNTg3Nw==","status":"Succeeded","startTime":"2023-06-30T11:19:30.8015807Z","endTime":"2023-06-30T11:20:13Z"}'
>>>>>>> ca313ff0
    headers:
      cache-control:
      - no-cache
      content-length:
      - '506'
      content-type:
      - application/json
      date:
<<<<<<< HEAD
      - Tue, 27 Jun 2023 10:07:45 GMT
=======
      - Fri, 30 Jun 2023 11:20:31 GMT
>>>>>>> ca313ff0
      expires:
      - '-1'
      pragma:
      - no-cache
      server:
      - Microsoft-IIS/10.0
      strict-transport-security:
      - max-age=31536000; includeSubDomains
      transfer-encoding:
      - chunked
      vary:
      - Accept-Encoding
      x-content-type-options:
      - nosniff
      x-ms-ratelimit-remaining-subscription-resource-requests:
<<<<<<< HEAD
      - '990'
=======
      - '994'
>>>>>>> ca313ff0
      x-powered-by:
      - ASP.NET
    status:
      code: 200
      message: OK
- request:
    body: null
    headers:
      Accept:
      - application/json
      Accept-Encoding:
      - gzip, deflate
      CommandName:
      - dataprotection backup-instance show
      Connection:
      - keep-alive
      ParameterSetName:
      - -n -g --vault-name
      User-Agent:
      - AZURECLI/2.49.0 (AAZ) azsdk-python-core/1.26.0 Python/3.10.11 (Windows-10-10.0.22621-SP0)
    method: GET
    uri: https://management.azure.com/subscriptions/00000000-0000-0000-0000-000000000000/resourceGroups/clitest-dpp-rg/providers/Microsoft.DataProtection/backupVaults/clitest-bkp-vault-persistent-bi-donotdelete/backupInstances/clitest-disk-persistent-bi-donotdelete-clitest-disk-persistent-bi-donotdelete-e33c80ba-0bf8-11ee-aaa6-002b670b472e?api-version=2023-01-01
  response:
    body:
      string: '{"properties":{"friendlyName":"clitest-disk-persistent-bi-donotdelete","dataSourceInfo":{"resourceID":"/subscriptions/00000000-0000-0000-0000-000000000000/resourceGroups/clitest-dpp-rg/providers/Microsoft.Compute/disks/clitest-disk-persistent-bi-donotdelete","resourceUri":"","datasourceType":"Microsoft.Compute/disks","resourceName":"clitest-disk-persistent-bi-donotdelete","resourceType":"Microsoft.Compute/disks","resourceLocation":"centraluseuap","objectType":"Datasource"},"policyInfo":{"policyId":"/subscriptions/00000000-0000-0000-0000-000000000000/resourceGroups/clitest-dpp-rg/providers/Microsoft.DataProtection/backupVaults/clitest-bkp-vault-persistent-bi-donotdelete/backupPolicies/diskpolicy","policyParameters":{"dataStoreParametersList":[{"dataStoreType":"OperationalStore","objectType":"AzureOperationalStoreParameters","resourceGroupId":"/subscriptions/00000000-0000-0000-0000-000000000000/resourceGroups/clitest-dpp-rg"}]}},"protectionStatus":{"status":"ProtectionStopped"},"currentProtectionState":"ProtectionStopped","provisioningState":"Succeeded","objectType":"BackupInstance"},"id":"/subscriptions/00000000-0000-0000-0000-000000000000/resourceGroups/clitest-dpp-rg/providers/Microsoft.DataProtection/backupVaults/clitest-bkp-vault-persistent-bi-donotdelete/backupInstances/clitest-disk-persistent-bi-donotdelete-clitest-disk-persistent-bi-donotdelete-e33c80ba-0bf8-11ee-aaa6-002b670b472e","name":"clitest-disk-persistent-bi-donotdelete-clitest-disk-persistent-bi-donotdelete-e33c80ba-0bf8-11ee-aaa6-002b670b472e","type":"Microsoft.DataProtection/backupVaults/backupInstances"}'
    headers:
      cache-control:
      - no-cache
      content-length:
      - '1598'
      content-type:
      - application/json
      date:
<<<<<<< HEAD
      - Tue, 27 Jun 2023 10:07:48 GMT
=======
      - Fri, 30 Jun 2023 11:20:36 GMT
>>>>>>> ca313ff0
      expires:
      - '-1'
      pragma:
      - no-cache
      server:
      - Microsoft-IIS/10.0
      strict-transport-security:
      - max-age=31536000; includeSubDomains
      transfer-encoding:
      - chunked
      vary:
      - Accept-Encoding
      x-content-type-options:
      - nosniff
      x-ms-ratelimit-remaining-subscription-resource-requests:
      - '1999'
      x-powered-by:
      - ASP.NET
    status:
      code: 200
      message: OK
- request:
    body: null
    headers:
      Accept:
      - '*/*'
      Accept-Encoding:
      - gzip, deflate
      CommandName:
      - dataprotection backup-instance resume-protection
      Connection:
      - keep-alive
      Content-Length:
      - '0'
      ParameterSetName:
      - -n -g --vault-name
      User-Agent:
      - AZURECLI/2.49.0 (AAZ) azsdk-python-core/1.26.0 Python/3.10.11 (Windows-10-10.0.22621-SP0)
    method: POST
    uri: https://management.azure.com/subscriptions/00000000-0000-0000-0000-000000000000/resourceGroups/clitest-dpp-rg/providers/Microsoft.DataProtection/backupVaults/clitest-bkp-vault-persistent-bi-donotdelete/backupInstances/clitest-disk-persistent-bi-donotdelete-clitest-disk-persistent-bi-donotdelete-e33c80ba-0bf8-11ee-aaa6-002b670b472e/resumeProtection?api-version=2023-01-01
  response:
    body:
      string: ''
    headers:
      azure-asyncoperation:
<<<<<<< HEAD
      - https://management.azure.com/subscriptions/00000000-0000-0000-0000-000000000000/resourceGroups/clitest-dpp-rg/providers/Microsoft.DataProtection/backupVaults/clitest-bkp-vault-persistent-bi-donotdelete/operationStatus/YWRhYzE1NWYtYjEwNS00NGIzLTkzN2EtYjIxZThjNzNjOTY3O2QyYmE0Njc0LTY1NzctNGNhNS1iZjgwLWVjODA4N2FiNjA1Yg==?api-version=2023-01-01
=======
      - https://management.azure.com/subscriptions/00000000-0000-0000-0000-000000000000/resourceGroups/clitest-dpp-rg/providers/Microsoft.DataProtection/backupVaults/clitest-bkp-vault-persistent-bi-donotdelete/operationStatus/YWRhYzE1NWYtYjEwNS00NGIzLTkzN2EtYjIxZThjNzNjOTY3OzUwOWNhZDIxLTU0YmMtNGJkMC04NWFlLTQ4Zjg2MDE0NmM3ZQ==?api-version=2023-01-01
>>>>>>> ca313ff0
      cache-control:
      - no-cache
      content-length:
      - '0'
      date:
<<<<<<< HEAD
      - Tue, 27 Jun 2023 10:07:52 GMT
      expires:
      - '-1'
      location:
      - https://management.azure.com/subscriptions/00000000-0000-0000-0000-000000000000/providers/Microsoft.DataProtection/locations/centraluseuap/operationResults/YWRhYzE1NWYtYjEwNS00NGIzLTkzN2EtYjIxZThjNzNjOTY3O2QyYmE0Njc0LTY1NzctNGNhNS1iZjgwLWVjODA4N2FiNjA1Yg==?api-version=2023-01-01
=======
      - Fri, 30 Jun 2023 11:20:37 GMT
      expires:
      - '-1'
      location:
      - https://management.azure.com/subscriptions/00000000-0000-0000-0000-000000000000/providers/Microsoft.DataProtection/locations/centraluseuap/operationResults/YWRhYzE1NWYtYjEwNS00NGIzLTkzN2EtYjIxZThjNzNjOTY3OzUwOWNhZDIxLTU0YmMtNGJkMC04NWFlLTQ4Zjg2MDE0NmM3ZQ==?api-version=2023-01-01
>>>>>>> ca313ff0
      pragma:
      - no-cache
      strict-transport-security:
      - max-age=31536000; includeSubDomains
      x-content-type-options:
      - nosniff
      x-ms-ratelimit-remaining-subscription-writes:
<<<<<<< HEAD
      - '1197'
=======
      - '1198'
>>>>>>> ca313ff0
      x-powered-by:
      - ASP.NET
    status:
      code: 202
      message: Accepted
- request:
    body: null
    headers:
      Accept:
      - '*/*'
      Accept-Encoding:
      - gzip, deflate
      CommandName:
      - dataprotection backup-instance resume-protection
      Connection:
      - keep-alive
      ParameterSetName:
      - -n -g --vault-name
      User-Agent:
      - AZURECLI/2.49.0 (AAZ) azsdk-python-core/1.26.0 Python/3.10.11 (Windows-10-10.0.22621-SP0)
    method: GET
<<<<<<< HEAD
    uri: https://management.azure.com/subscriptions/00000000-0000-0000-0000-000000000000/resourceGroups/clitest-dpp-rg/providers/Microsoft.DataProtection/backupVaults/clitest-bkp-vault-persistent-bi-donotdelete/operationStatus/YWRhYzE1NWYtYjEwNS00NGIzLTkzN2EtYjIxZThjNzNjOTY3O2QyYmE0Njc0LTY1NzctNGNhNS1iZjgwLWVjODA4N2FiNjA1Yg==?api-version=2023-01-01
  response:
    body:
      string: '{"id":"/subscriptions/00000000-0000-0000-0000-000000000000/resourceGroups/clitest-dpp-rg/providers/Microsoft.DataProtection/backupVaults/clitest-bkp-vault-persistent-bi-donotdelete/operationStatus/YWRhYzE1NWYtYjEwNS00NGIzLTkzN2EtYjIxZThjNzNjOTY3O2QyYmE0Njc0LTY1NzctNGNhNS1iZjgwLWVjODA4N2FiNjA1Yg==","name":"YWRhYzE1NWYtYjEwNS00NGIzLTkzN2EtYjIxZThjNzNjOTY3O2QyYmE0Njc0LTY1NzctNGNhNS1iZjgwLWVjODA4N2FiNjA1Yg==","status":"Inprogress","startTime":"2023-06-27T10:07:52.1829237Z","endTime":"0001-01-01T00:00:00Z"}'
=======
    uri: https://management.azure.com/subscriptions/00000000-0000-0000-0000-000000000000/resourceGroups/clitest-dpp-rg/providers/Microsoft.DataProtection/backupVaults/clitest-bkp-vault-persistent-bi-donotdelete/operationStatus/YWRhYzE1NWYtYjEwNS00NGIzLTkzN2EtYjIxZThjNzNjOTY3OzUwOWNhZDIxLTU0YmMtNGJkMC04NWFlLTQ4Zjg2MDE0NmM3ZQ==?api-version=2023-01-01
  response:
    body:
      string: '{"id":"/subscriptions/00000000-0000-0000-0000-000000000000/resourceGroups/clitest-dpp-rg/providers/Microsoft.DataProtection/backupVaults/clitest-bkp-vault-persistent-bi-donotdelete/operationStatus/YWRhYzE1NWYtYjEwNS00NGIzLTkzN2EtYjIxZThjNzNjOTY3OzUwOWNhZDIxLTU0YmMtNGJkMC04NWFlLTQ4Zjg2MDE0NmM3ZQ==","name":"YWRhYzE1NWYtYjEwNS00NGIzLTkzN2EtYjIxZThjNzNjOTY3OzUwOWNhZDIxLTU0YmMtNGJkMC04NWFlLTQ4Zjg2MDE0NmM3ZQ==","status":"Inprogress","startTime":"2023-06-30T11:20:38.5963515Z","endTime":"0001-01-01T00:00:00Z"}'
>>>>>>> ca313ff0
    headers:
      cache-control:
      - no-cache
      content-length:
      - '507'
      content-type:
      - application/json
      date:
<<<<<<< HEAD
      - Tue, 27 Jun 2023 10:07:53 GMT
=======
      - Fri, 30 Jun 2023 11:20:39 GMT
>>>>>>> ca313ff0
      expires:
      - '-1'
      pragma:
      - no-cache
      server:
      - Microsoft-IIS/10.0
      strict-transport-security:
      - max-age=31536000; includeSubDomains
      transfer-encoding:
      - chunked
      vary:
      - Accept-Encoding
      x-content-type-options:
      - nosniff
      x-ms-ratelimit-remaining-subscription-resource-requests:
<<<<<<< HEAD
      - '996'
=======
      - '998'
>>>>>>> ca313ff0
      x-powered-by:
      - ASP.NET
    status:
      code: 200
      message: OK
- request:
    body: null
    headers:
      Accept:
      - '*/*'
      Accept-Encoding:
      - gzip, deflate
      CommandName:
      - dataprotection backup-instance resume-protection
      Connection:
      - keep-alive
      ParameterSetName:
      - -n -g --vault-name
      User-Agent:
      - AZURECLI/2.49.0 (AAZ) azsdk-python-core/1.26.0 Python/3.10.11 (Windows-10-10.0.22621-SP0)
    method: GET
<<<<<<< HEAD
    uri: https://management.azure.com/subscriptions/00000000-0000-0000-0000-000000000000/resourceGroups/clitest-dpp-rg/providers/Microsoft.DataProtection/backupVaults/clitest-bkp-vault-persistent-bi-donotdelete/operationStatus/YWRhYzE1NWYtYjEwNS00NGIzLTkzN2EtYjIxZThjNzNjOTY3O2QyYmE0Njc0LTY1NzctNGNhNS1iZjgwLWVjODA4N2FiNjA1Yg==?api-version=2023-01-01
  response:
    body:
      string: '{"id":"/subscriptions/00000000-0000-0000-0000-000000000000/resourceGroups/clitest-dpp-rg/providers/Microsoft.DataProtection/backupVaults/clitest-bkp-vault-persistent-bi-donotdelete/operationStatus/YWRhYzE1NWYtYjEwNS00NGIzLTkzN2EtYjIxZThjNzNjOTY3O2QyYmE0Njc0LTY1NzctNGNhNS1iZjgwLWVjODA4N2FiNjA1Yg==","name":"YWRhYzE1NWYtYjEwNS00NGIzLTkzN2EtYjIxZThjNzNjOTY3O2QyYmE0Njc0LTY1NzctNGNhNS1iZjgwLWVjODA4N2FiNjA1Yg==","status":"Inprogress","startTime":"2023-06-27T10:07:52.1829237Z","endTime":"0001-01-01T00:00:00Z"}'
=======
    uri: https://management.azure.com/subscriptions/00000000-0000-0000-0000-000000000000/resourceGroups/clitest-dpp-rg/providers/Microsoft.DataProtection/backupVaults/clitest-bkp-vault-persistent-bi-donotdelete/operationStatus/YWRhYzE1NWYtYjEwNS00NGIzLTkzN2EtYjIxZThjNzNjOTY3OzUwOWNhZDIxLTU0YmMtNGJkMC04NWFlLTQ4Zjg2MDE0NmM3ZQ==?api-version=2023-01-01
  response:
    body:
      string: '{"id":"/subscriptions/00000000-0000-0000-0000-000000000000/resourceGroups/clitest-dpp-rg/providers/Microsoft.DataProtection/backupVaults/clitest-bkp-vault-persistent-bi-donotdelete/operationStatus/YWRhYzE1NWYtYjEwNS00NGIzLTkzN2EtYjIxZThjNzNjOTY3OzUwOWNhZDIxLTU0YmMtNGJkMC04NWFlLTQ4Zjg2MDE0NmM3ZQ==","name":"YWRhYzE1NWYtYjEwNS00NGIzLTkzN2EtYjIxZThjNzNjOTY3OzUwOWNhZDIxLTU0YmMtNGJkMC04NWFlLTQ4Zjg2MDE0NmM3ZQ==","status":"Inprogress","startTime":"2023-06-30T11:20:38.5963515Z","endTime":"0001-01-01T00:00:00Z"}'
>>>>>>> ca313ff0
    headers:
      cache-control:
      - no-cache
      content-length:
      - '507'
      content-type:
      - application/json
      date:
<<<<<<< HEAD
      - Tue, 27 Jun 2023 10:08:23 GMT
=======
      - Fri, 30 Jun 2023 11:21:10 GMT
>>>>>>> ca313ff0
      expires:
      - '-1'
      pragma:
      - no-cache
      server:
      - Microsoft-IIS/10.0
      strict-transport-security:
      - max-age=31536000; includeSubDomains
      transfer-encoding:
      - chunked
      vary:
      - Accept-Encoding
      x-content-type-options:
      - nosniff
      x-ms-ratelimit-remaining-subscription-resource-requests:
<<<<<<< HEAD
      - '995'
=======
      - '996'
>>>>>>> ca313ff0
      x-powered-by:
      - ASP.NET
    status:
      code: 200
      message: OK
- request:
    body: null
    headers:
      Accept:
      - '*/*'
      Accept-Encoding:
      - gzip, deflate
      CommandName:
      - dataprotection backup-instance resume-protection
      Connection:
      - keep-alive
      ParameterSetName:
      - -n -g --vault-name
      User-Agent:
      - AZURECLI/2.49.0 (AAZ) azsdk-python-core/1.26.0 Python/3.10.11 (Windows-10-10.0.22621-SP0)
    method: GET
<<<<<<< HEAD
    uri: https://management.azure.com/subscriptions/00000000-0000-0000-0000-000000000000/resourceGroups/clitest-dpp-rg/providers/Microsoft.DataProtection/backupVaults/clitest-bkp-vault-persistent-bi-donotdelete/operationStatus/YWRhYzE1NWYtYjEwNS00NGIzLTkzN2EtYjIxZThjNzNjOTY3O2QyYmE0Njc0LTY1NzctNGNhNS1iZjgwLWVjODA4N2FiNjA1Yg==?api-version=2023-01-01
  response:
    body:
      string: '{"id":"/subscriptions/00000000-0000-0000-0000-000000000000/resourceGroups/clitest-dpp-rg/providers/Microsoft.DataProtection/backupVaults/clitest-bkp-vault-persistent-bi-donotdelete/operationStatus/YWRhYzE1NWYtYjEwNS00NGIzLTkzN2EtYjIxZThjNzNjOTY3O2QyYmE0Njc0LTY1NzctNGNhNS1iZjgwLWVjODA4N2FiNjA1Yg==","name":"YWRhYzE1NWYtYjEwNS00NGIzLTkzN2EtYjIxZThjNzNjOTY3O2QyYmE0Njc0LTY1NzctNGNhNS1iZjgwLWVjODA4N2FiNjA1Yg==","status":"Succeeded","startTime":"2023-06-27T10:07:52.1829237Z","endTime":"2023-06-27T10:08:35Z"}'
=======
    uri: https://management.azure.com/subscriptions/00000000-0000-0000-0000-000000000000/resourceGroups/clitest-dpp-rg/providers/Microsoft.DataProtection/backupVaults/clitest-bkp-vault-persistent-bi-donotdelete/operationStatus/YWRhYzE1NWYtYjEwNS00NGIzLTkzN2EtYjIxZThjNzNjOTY3OzUwOWNhZDIxLTU0YmMtNGJkMC04NWFlLTQ4Zjg2MDE0NmM3ZQ==?api-version=2023-01-01
  response:
    body:
      string: '{"id":"/subscriptions/00000000-0000-0000-0000-000000000000/resourceGroups/clitest-dpp-rg/providers/Microsoft.DataProtection/backupVaults/clitest-bkp-vault-persistent-bi-donotdelete/operationStatus/YWRhYzE1NWYtYjEwNS00NGIzLTkzN2EtYjIxZThjNzNjOTY3OzUwOWNhZDIxLTU0YmMtNGJkMC04NWFlLTQ4Zjg2MDE0NmM3ZQ==","name":"YWRhYzE1NWYtYjEwNS00NGIzLTkzN2EtYjIxZThjNzNjOTY3OzUwOWNhZDIxLTU0YmMtNGJkMC04NWFlLTQ4Zjg2MDE0NmM3ZQ==","status":"Succeeded","startTime":"2023-06-30T11:20:38.5963515Z","endTime":"2023-06-30T11:21:20Z"}'
>>>>>>> ca313ff0
    headers:
      cache-control:
      - no-cache
      content-length:
      - '506'
      content-type:
      - application/json
      date:
<<<<<<< HEAD
      - Tue, 27 Jun 2023 10:08:53 GMT
=======
      - Fri, 30 Jun 2023 11:21:40 GMT
>>>>>>> ca313ff0
      expires:
      - '-1'
      pragma:
      - no-cache
      server:
      - Microsoft-IIS/10.0
      strict-transport-security:
      - max-age=31536000; includeSubDomains
      transfer-encoding:
      - chunked
      vary:
      - Accept-Encoding
      x-content-type-options:
      - nosniff
      x-ms-ratelimit-remaining-subscription-resource-requests:
<<<<<<< HEAD
      - '994'
=======
      - '993'
>>>>>>> ca313ff0
      x-powered-by:
      - ASP.NET
    status:
      code: 200
      message: OK
- request:
    body: null
    headers:
      Accept:
      - application/json
      Accept-Encoding:
      - gzip, deflate
      CommandName:
      - dataprotection backup-instance show
      Connection:
      - keep-alive
      ParameterSetName:
      - -n -g --vault-name
      User-Agent:
      - AZURECLI/2.49.0 (AAZ) azsdk-python-core/1.26.0 Python/3.10.11 (Windows-10-10.0.22621-SP0)
    method: GET
    uri: https://management.azure.com/subscriptions/00000000-0000-0000-0000-000000000000/resourceGroups/clitest-dpp-rg/providers/Microsoft.DataProtection/backupVaults/clitest-bkp-vault-persistent-bi-donotdelete/backupInstances/clitest-disk-persistent-bi-donotdelete-clitest-disk-persistent-bi-donotdelete-e33c80ba-0bf8-11ee-aaa6-002b670b472e?api-version=2023-01-01
  response:
    body:
      string: '{"properties":{"friendlyName":"clitest-disk-persistent-bi-donotdelete","dataSourceInfo":{"resourceID":"/subscriptions/00000000-0000-0000-0000-000000000000/resourceGroups/clitest-dpp-rg/providers/Microsoft.Compute/disks/clitest-disk-persistent-bi-donotdelete","resourceUri":"","datasourceType":"Microsoft.Compute/disks","resourceName":"clitest-disk-persistent-bi-donotdelete","resourceType":"Microsoft.Compute/disks","resourceLocation":"centraluseuap","objectType":"Datasource"},"policyInfo":{"policyId":"/subscriptions/00000000-0000-0000-0000-000000000000/resourceGroups/clitest-dpp-rg/providers/Microsoft.DataProtection/backupVaults/clitest-bkp-vault-persistent-bi-donotdelete/backupPolicies/diskpolicy","policyParameters":{"dataStoreParametersList":[{"dataStoreType":"OperationalStore","objectType":"AzureOperationalStoreParameters","resourceGroupId":"/subscriptions/00000000-0000-0000-0000-000000000000/resourceGroups/clitest-dpp-rg"}]}},"protectionStatus":{"status":"ProtectionConfigured"},"currentProtectionState":"ProtectionConfigured","provisioningState":"Succeeded","objectType":"BackupInstance"},"id":"/subscriptions/00000000-0000-0000-0000-000000000000/resourceGroups/clitest-dpp-rg/providers/Microsoft.DataProtection/backupVaults/clitest-bkp-vault-persistent-bi-donotdelete/backupInstances/clitest-disk-persistent-bi-donotdelete-clitest-disk-persistent-bi-donotdelete-e33c80ba-0bf8-11ee-aaa6-002b670b472e","name":"clitest-disk-persistent-bi-donotdelete-clitest-disk-persistent-bi-donotdelete-e33c80ba-0bf8-11ee-aaa6-002b670b472e","type":"Microsoft.DataProtection/backupVaults/backupInstances"}'
    headers:
      cache-control:
      - no-cache
      content-length:
      - '1604'
      content-type:
      - application/json
      date:
<<<<<<< HEAD
      - Tue, 27 Jun 2023 10:08:56 GMT
=======
      - Fri, 30 Jun 2023 11:21:45 GMT
>>>>>>> ca313ff0
      expires:
      - '-1'
      pragma:
      - no-cache
      server:
      - Microsoft-IIS/10.0
      strict-transport-security:
      - max-age=31536000; includeSubDomains
      transfer-encoding:
      - chunked
      vary:
      - Accept-Encoding
      x-content-type-options:
      - nosniff
      x-ms-ratelimit-remaining-subscription-resource-requests:
      - '1997'
      x-powered-by:
      - ASP.NET
    status:
      code: 200
      message: OK
- request:
    body: null
    headers:
      Accept:
      - '*/*'
      Accept-Encoding:
      - gzip, deflate
      CommandName:
      - dataprotection backup-instance suspend-backup
      Connection:
      - keep-alive
      Content-Length:
      - '0'
      ParameterSetName:
      - -n -g --vault-name
      User-Agent:
      - AZURECLI/2.49.0 (AAZ) azsdk-python-core/1.26.0 Python/3.10.11 (Windows-10-10.0.22621-SP0)
    method: POST
    uri: https://management.azure.com/subscriptions/00000000-0000-0000-0000-000000000000/resourceGroups/clitest-dpp-rg/providers/Microsoft.DataProtection/backupVaults/clitest-bkp-vault-persistent-bi-donotdelete/backupInstances/clitest-disk-persistent-bi-donotdelete-clitest-disk-persistent-bi-donotdelete-e33c80ba-0bf8-11ee-aaa6-002b670b472e/suspendBackups?api-version=2023-01-01
  response:
    body:
      string: ''
    headers:
      azure-asyncoperation:
<<<<<<< HEAD
      - https://management.azure.com/subscriptions/00000000-0000-0000-0000-000000000000/resourceGroups/clitest-dpp-rg/providers/Microsoft.DataProtection/backupVaults/clitest-bkp-vault-persistent-bi-donotdelete/operationStatus/YWRhYzE1NWYtYjEwNS00NGIzLTkzN2EtYjIxZThjNzNjOTY3O2JjNTkyYzRlLTJlOTItNDBmNS04OGFmLTVlNTg1NmVhODA1OA==?api-version=2023-01-01
=======
      - https://management.azure.com/subscriptions/00000000-0000-0000-0000-000000000000/resourceGroups/clitest-dpp-rg/providers/Microsoft.DataProtection/backupVaults/clitest-bkp-vault-persistent-bi-donotdelete/operationStatus/YWRhYzE1NWYtYjEwNS00NGIzLTkzN2EtYjIxZThjNzNjOTY3OzZmZTM3MmQzLTk0ZTUtNGMwZi04MGRlLTZjZmNiOGY0ZTc5Mg==?api-version=2023-01-01
>>>>>>> ca313ff0
      cache-control:
      - no-cache
      content-length:
      - '0'
      date:
<<<<<<< HEAD
      - Tue, 27 Jun 2023 10:09:01 GMT
      expires:
      - '-1'
      location:
      - https://management.azure.com/subscriptions/00000000-0000-0000-0000-000000000000/providers/Microsoft.DataProtection/locations/centraluseuap/operationResults/YWRhYzE1NWYtYjEwNS00NGIzLTkzN2EtYjIxZThjNzNjOTY3O2JjNTkyYzRlLTJlOTItNDBmNS04OGFmLTVlNTg1NmVhODA1OA==?api-version=2023-01-01
=======
      - Fri, 30 Jun 2023 11:21:48 GMT
      expires:
      - '-1'
      location:
      - https://management.azure.com/subscriptions/00000000-0000-0000-0000-000000000000/providers/Microsoft.DataProtection/locations/centraluseuap/operationResults/YWRhYzE1NWYtYjEwNS00NGIzLTkzN2EtYjIxZThjNzNjOTY3OzZmZTM3MmQzLTk0ZTUtNGMwZi04MGRlLTZjZmNiOGY0ZTc5Mg==?api-version=2023-01-01
>>>>>>> ca313ff0
      pragma:
      - no-cache
      strict-transport-security:
      - max-age=31536000; includeSubDomains
      x-content-type-options:
      - nosniff
      x-ms-ratelimit-remaining-subscription-writes:
      - '1196'
      x-powered-by:
      - ASP.NET
    status:
      code: 202
      message: Accepted
- request:
    body: null
    headers:
      Accept:
      - '*/*'
      Accept-Encoding:
      - gzip, deflate
      CommandName:
      - dataprotection backup-instance suspend-backup
      Connection:
      - keep-alive
      ParameterSetName:
      - -n -g --vault-name
      User-Agent:
      - AZURECLI/2.49.0 (AAZ) azsdk-python-core/1.26.0 Python/3.10.11 (Windows-10-10.0.22621-SP0)
    method: GET
<<<<<<< HEAD
    uri: https://management.azure.com/subscriptions/00000000-0000-0000-0000-000000000000/resourceGroups/clitest-dpp-rg/providers/Microsoft.DataProtection/backupVaults/clitest-bkp-vault-persistent-bi-donotdelete/operationStatus/YWRhYzE1NWYtYjEwNS00NGIzLTkzN2EtYjIxZThjNzNjOTY3O2JjNTkyYzRlLTJlOTItNDBmNS04OGFmLTVlNTg1NmVhODA1OA==?api-version=2023-01-01
  response:
    body:
      string: '{"id":"/subscriptions/00000000-0000-0000-0000-000000000000/resourceGroups/clitest-dpp-rg/providers/Microsoft.DataProtection/backupVaults/clitest-bkp-vault-persistent-bi-donotdelete/operationStatus/YWRhYzE1NWYtYjEwNS00NGIzLTkzN2EtYjIxZThjNzNjOTY3O2JjNTkyYzRlLTJlOTItNDBmNS04OGFmLTVlNTg1NmVhODA1OA==","name":"YWRhYzE1NWYtYjEwNS00NGIzLTkzN2EtYjIxZThjNzNjOTY3O2JjNTkyYzRlLTJlOTItNDBmNS04OGFmLTVlNTg1NmVhODA1OA==","status":"Inprogress","startTime":"2023-06-27T10:09:00.9744332Z","endTime":"0001-01-01T00:00:00Z"}'
=======
    uri: https://management.azure.com/subscriptions/00000000-0000-0000-0000-000000000000/resourceGroups/clitest-dpp-rg/providers/Microsoft.DataProtection/backupVaults/clitest-bkp-vault-persistent-bi-donotdelete/operationStatus/YWRhYzE1NWYtYjEwNS00NGIzLTkzN2EtYjIxZThjNzNjOTY3OzZmZTM3MmQzLTk0ZTUtNGMwZi04MGRlLTZjZmNiOGY0ZTc5Mg==?api-version=2023-01-01
  response:
    body:
      string: '{"id":"/subscriptions/00000000-0000-0000-0000-000000000000/resourceGroups/clitest-dpp-rg/providers/Microsoft.DataProtection/backupVaults/clitest-bkp-vault-persistent-bi-donotdelete/operationStatus/YWRhYzE1NWYtYjEwNS00NGIzLTkzN2EtYjIxZThjNzNjOTY3OzZmZTM3MmQzLTk0ZTUtNGMwZi04MGRlLTZjZmNiOGY0ZTc5Mg==","name":"YWRhYzE1NWYtYjEwNS00NGIzLTkzN2EtYjIxZThjNzNjOTY3OzZmZTM3MmQzLTk0ZTUtNGMwZi04MGRlLTZjZmNiOGY0ZTc5Mg==","status":"Inprogress","startTime":"2023-06-30T11:21:48.9559571Z","endTime":"0001-01-01T00:00:00Z"}'
>>>>>>> ca313ff0
    headers:
      cache-control:
      - no-cache
      content-length:
      - '507'
      content-type:
      - application/json
      date:
<<<<<<< HEAD
      - Tue, 27 Jun 2023 10:09:01 GMT
=======
      - Fri, 30 Jun 2023 11:21:49 GMT
>>>>>>> ca313ff0
      expires:
      - '-1'
      pragma:
      - no-cache
      server:
      - Microsoft-IIS/10.0
      strict-transport-security:
      - max-age=31536000; includeSubDomains
      transfer-encoding:
      - chunked
      vary:
      - Accept-Encoding
      x-content-type-options:
      - nosniff
      x-ms-ratelimit-remaining-subscription-resource-requests:
      - '999'
      x-powered-by:
      - ASP.NET
    status:
      code: 200
      message: OK
- request:
    body: null
    headers:
      Accept:
      - '*/*'
      Accept-Encoding:
      - gzip, deflate
      CommandName:
      - dataprotection backup-instance suspend-backup
      Connection:
      - keep-alive
      ParameterSetName:
      - -n -g --vault-name
      User-Agent:
      - AZURECLI/2.49.0 (AAZ) azsdk-python-core/1.26.0 Python/3.10.11 (Windows-10-10.0.22621-SP0)
    method: GET
<<<<<<< HEAD
    uri: https://management.azure.com/subscriptions/00000000-0000-0000-0000-000000000000/resourceGroups/clitest-dpp-rg/providers/Microsoft.DataProtection/backupVaults/clitest-bkp-vault-persistent-bi-donotdelete/operationStatus/YWRhYzE1NWYtYjEwNS00NGIzLTkzN2EtYjIxZThjNzNjOTY3O2JjNTkyYzRlLTJlOTItNDBmNS04OGFmLTVlNTg1NmVhODA1OA==?api-version=2023-01-01
  response:
    body:
      string: '{"id":"/subscriptions/00000000-0000-0000-0000-000000000000/resourceGroups/clitest-dpp-rg/providers/Microsoft.DataProtection/backupVaults/clitest-bkp-vault-persistent-bi-donotdelete/operationStatus/YWRhYzE1NWYtYjEwNS00NGIzLTkzN2EtYjIxZThjNzNjOTY3O2JjNTkyYzRlLTJlOTItNDBmNS04OGFmLTVlNTg1NmVhODA1OA==","name":"YWRhYzE1NWYtYjEwNS00NGIzLTkzN2EtYjIxZThjNzNjOTY3O2JjNTkyYzRlLTJlOTItNDBmNS04OGFmLTVlNTg1NmVhODA1OA==","status":"Inprogress","startTime":"2023-06-27T10:09:00.9744332Z","endTime":"0001-01-01T00:00:00Z"}'
=======
    uri: https://management.azure.com/subscriptions/00000000-0000-0000-0000-000000000000/resourceGroups/clitest-dpp-rg/providers/Microsoft.DataProtection/backupVaults/clitest-bkp-vault-persistent-bi-donotdelete/operationStatus/YWRhYzE1NWYtYjEwNS00NGIzLTkzN2EtYjIxZThjNzNjOTY3OzZmZTM3MmQzLTk0ZTUtNGMwZi04MGRlLTZjZmNiOGY0ZTc5Mg==?api-version=2023-01-01
  response:
    body:
      string: '{"id":"/subscriptions/00000000-0000-0000-0000-000000000000/resourceGroups/clitest-dpp-rg/providers/Microsoft.DataProtection/backupVaults/clitest-bkp-vault-persistent-bi-donotdelete/operationStatus/YWRhYzE1NWYtYjEwNS00NGIzLTkzN2EtYjIxZThjNzNjOTY3OzZmZTM3MmQzLTk0ZTUtNGMwZi04MGRlLTZjZmNiOGY0ZTc5Mg==","name":"YWRhYzE1NWYtYjEwNS00NGIzLTkzN2EtYjIxZThjNzNjOTY3OzZmZTM3MmQzLTk0ZTUtNGMwZi04MGRlLTZjZmNiOGY0ZTc5Mg==","status":"Inprogress","startTime":"2023-06-30T11:21:48.9559571Z","endTime":"0001-01-01T00:00:00Z"}'
>>>>>>> ca313ff0
    headers:
      cache-control:
      - no-cache
      content-length:
      - '507'
      content-type:
      - application/json
      date:
<<<<<<< HEAD
      - Tue, 27 Jun 2023 10:09:32 GMT
=======
      - Fri, 30 Jun 2023 11:22:19 GMT
>>>>>>> ca313ff0
      expires:
      - '-1'
      pragma:
      - no-cache
      server:
      - Microsoft-IIS/10.0
      strict-transport-security:
      - max-age=31536000; includeSubDomains
      transfer-encoding:
      - chunked
      vary:
      - Accept-Encoding
      x-content-type-options:
      - nosniff
      x-ms-ratelimit-remaining-subscription-resource-requests:
      - '998'
      x-powered-by:
      - ASP.NET
    status:
      code: 200
      message: OK
- request:
    body: null
    headers:
      Accept:
      - '*/*'
      Accept-Encoding:
      - gzip, deflate
      CommandName:
      - dataprotection backup-instance suspend-backup
      Connection:
      - keep-alive
      ParameterSetName:
      - -n -g --vault-name
      User-Agent:
      - AZURECLI/2.49.0 (AAZ) azsdk-python-core/1.26.0 Python/3.10.11 (Windows-10-10.0.22621-SP0)
    method: GET
<<<<<<< HEAD
    uri: https://management.azure.com/subscriptions/00000000-0000-0000-0000-000000000000/resourceGroups/clitest-dpp-rg/providers/Microsoft.DataProtection/backupVaults/clitest-bkp-vault-persistent-bi-donotdelete/operationStatus/YWRhYzE1NWYtYjEwNS00NGIzLTkzN2EtYjIxZThjNzNjOTY3O2JjNTkyYzRlLTJlOTItNDBmNS04OGFmLTVlNTg1NmVhODA1OA==?api-version=2023-01-01
  response:
    body:
      string: '{"id":"/subscriptions/00000000-0000-0000-0000-000000000000/resourceGroups/clitest-dpp-rg/providers/Microsoft.DataProtection/backupVaults/clitest-bkp-vault-persistent-bi-donotdelete/operationStatus/YWRhYzE1NWYtYjEwNS00NGIzLTkzN2EtYjIxZThjNzNjOTY3O2JjNTkyYzRlLTJlOTItNDBmNS04OGFmLTVlNTg1NmVhODA1OA==","name":"YWRhYzE1NWYtYjEwNS00NGIzLTkzN2EtYjIxZThjNzNjOTY3O2JjNTkyYzRlLTJlOTItNDBmNS04OGFmLTVlNTg1NmVhODA1OA==","status":"Succeeded","startTime":"2023-06-27T10:09:00.9744332Z","endTime":"2023-06-27T10:09:44Z"}'
=======
    uri: https://management.azure.com/subscriptions/00000000-0000-0000-0000-000000000000/resourceGroups/clitest-dpp-rg/providers/Microsoft.DataProtection/backupVaults/clitest-bkp-vault-persistent-bi-donotdelete/operationStatus/YWRhYzE1NWYtYjEwNS00NGIzLTkzN2EtYjIxZThjNzNjOTY3OzZmZTM3MmQzLTk0ZTUtNGMwZi04MGRlLTZjZmNiOGY0ZTc5Mg==?api-version=2023-01-01
  response:
    body:
      string: '{"id":"/subscriptions/00000000-0000-0000-0000-000000000000/resourceGroups/clitest-dpp-rg/providers/Microsoft.DataProtection/backupVaults/clitest-bkp-vault-persistent-bi-donotdelete/operationStatus/YWRhYzE1NWYtYjEwNS00NGIzLTkzN2EtYjIxZThjNzNjOTY3OzZmZTM3MmQzLTk0ZTUtNGMwZi04MGRlLTZjZmNiOGY0ZTc5Mg==","name":"YWRhYzE1NWYtYjEwNS00NGIzLTkzN2EtYjIxZThjNzNjOTY3OzZmZTM3MmQzLTk0ZTUtNGMwZi04MGRlLTZjZmNiOGY0ZTc5Mg==","status":"Succeeded","startTime":"2023-06-30T11:21:48.9559571Z","endTime":"2023-06-30T11:22:31Z"}'
>>>>>>> ca313ff0
    headers:
      cache-control:
      - no-cache
      content-length:
      - '506'
      content-type:
      - application/json
      date:
<<<<<<< HEAD
      - Tue, 27 Jun 2023 10:10:03 GMT
=======
      - Fri, 30 Jun 2023 11:22:50 GMT
>>>>>>> ca313ff0
      expires:
      - '-1'
      pragma:
      - no-cache
      server:
      - Microsoft-IIS/10.0
      strict-transport-security:
      - max-age=31536000; includeSubDomains
      transfer-encoding:
      - chunked
      vary:
      - Accept-Encoding
      x-content-type-options:
      - nosniff
      x-ms-ratelimit-remaining-subscription-resource-requests:
      - '997'
      x-powered-by:
      - ASP.NET
    status:
      code: 200
      message: OK
- request:
    body: null
    headers:
      Accept:
      - application/json
      Accept-Encoding:
      - gzip, deflate
      CommandName:
      - dataprotection backup-instance show
      Connection:
      - keep-alive
      ParameterSetName:
      - -n -g --vault-name
      User-Agent:
      - AZURECLI/2.49.0 (AAZ) azsdk-python-core/1.26.0 Python/3.10.11 (Windows-10-10.0.22621-SP0)
    method: GET
    uri: https://management.azure.com/subscriptions/00000000-0000-0000-0000-000000000000/resourceGroups/clitest-dpp-rg/providers/Microsoft.DataProtection/backupVaults/clitest-bkp-vault-persistent-bi-donotdelete/backupInstances/clitest-disk-persistent-bi-donotdelete-clitest-disk-persistent-bi-donotdelete-e33c80ba-0bf8-11ee-aaa6-002b670b472e?api-version=2023-01-01
  response:
    body:
      string: '{"properties":{"friendlyName":"clitest-disk-persistent-bi-donotdelete","dataSourceInfo":{"resourceID":"/subscriptions/00000000-0000-0000-0000-000000000000/resourceGroups/clitest-dpp-rg/providers/Microsoft.Compute/disks/clitest-disk-persistent-bi-donotdelete","resourceUri":"","datasourceType":"Microsoft.Compute/disks","resourceName":"clitest-disk-persistent-bi-donotdelete","resourceType":"Microsoft.Compute/disks","resourceLocation":"centraluseuap","objectType":"Datasource"},"policyInfo":{"policyId":"/subscriptions/00000000-0000-0000-0000-000000000000/resourceGroups/clitest-dpp-rg/providers/Microsoft.DataProtection/backupVaults/clitest-bkp-vault-persistent-bi-donotdelete/backupPolicies/diskpolicy","policyParameters":{"dataStoreParametersList":[{"dataStoreType":"OperationalStore","objectType":"AzureOperationalStoreParameters","resourceGroupId":"/subscriptions/00000000-0000-0000-0000-000000000000/resourceGroups/clitest-dpp-rg"}]}},"protectionStatus":{"status":"BackupsSuspended"},"currentProtectionState":"BackupsSuspended","provisioningState":"Succeeded","objectType":"BackupInstance"},"id":"/subscriptions/00000000-0000-0000-0000-000000000000/resourceGroups/clitest-dpp-rg/providers/Microsoft.DataProtection/backupVaults/clitest-bkp-vault-persistent-bi-donotdelete/backupInstances/clitest-disk-persistent-bi-donotdelete-clitest-disk-persistent-bi-donotdelete-e33c80ba-0bf8-11ee-aaa6-002b670b472e","name":"clitest-disk-persistent-bi-donotdelete-clitest-disk-persistent-bi-donotdelete-e33c80ba-0bf8-11ee-aaa6-002b670b472e","type":"Microsoft.DataProtection/backupVaults/backupInstances"}'
    headers:
      cache-control:
      - no-cache
      content-length:
      - '1596'
      content-type:
      - application/json
      date:
<<<<<<< HEAD
      - Tue, 27 Jun 2023 10:10:05 GMT
=======
      - Fri, 30 Jun 2023 11:22:53 GMT
>>>>>>> ca313ff0
      expires:
      - '-1'
      pragma:
      - no-cache
      server:
      - Microsoft-IIS/10.0
      strict-transport-security:
      - max-age=31536000; includeSubDomains
      transfer-encoding:
      - chunked
      vary:
      - Accept-Encoding
      x-content-type-options:
      - nosniff
      x-ms-ratelimit-remaining-subscription-resource-requests:
      - '1998'
      x-powered-by:
      - ASP.NET
    status:
      code: 200
      message: OK
- request:
    body: null
    headers:
      Accept:
      - '*/*'
      Accept-Encoding:
      - gzip, deflate
      CommandName:
      - dataprotection backup-instance resume-protection
      Connection:
      - keep-alive
      Content-Length:
      - '0'
      ParameterSetName:
      - -n -g --vault-name
      User-Agent:
      - AZURECLI/2.49.0 (AAZ) azsdk-python-core/1.26.0 Python/3.10.11 (Windows-10-10.0.22621-SP0)
    method: POST
    uri: https://management.azure.com/subscriptions/00000000-0000-0000-0000-000000000000/resourceGroups/clitest-dpp-rg/providers/Microsoft.DataProtection/backupVaults/clitest-bkp-vault-persistent-bi-donotdelete/backupInstances/clitest-disk-persistent-bi-donotdelete-clitest-disk-persistent-bi-donotdelete-e33c80ba-0bf8-11ee-aaa6-002b670b472e/resumeProtection?api-version=2023-01-01
  response:
    body:
      string: ''
    headers:
      azure-asyncoperation:
<<<<<<< HEAD
      - https://management.azure.com/subscriptions/00000000-0000-0000-0000-000000000000/resourceGroups/clitest-dpp-rg/providers/Microsoft.DataProtection/backupVaults/clitest-bkp-vault-persistent-bi-donotdelete/operationStatus/YWRhYzE1NWYtYjEwNS00NGIzLTkzN2EtYjIxZThjNzNjOTY3O2RiYzhjMTM4LTNkMjgtNDExNS04ZDk0LTUzNGJjODI4ZDFhNw==?api-version=2023-01-01
=======
      - https://management.azure.com/subscriptions/00000000-0000-0000-0000-000000000000/resourceGroups/clitest-dpp-rg/providers/Microsoft.DataProtection/backupVaults/clitest-bkp-vault-persistent-bi-donotdelete/operationStatus/YWRhYzE1NWYtYjEwNS00NGIzLTkzN2EtYjIxZThjNzNjOTY3OzNhOGJmMjBjLWU3ZGYtNDEyYS04Y2U4LTIyMDZkOWRlNDE1ZA==?api-version=2023-01-01
>>>>>>> ca313ff0
      cache-control:
      - no-cache
      content-length:
      - '0'
      date:
<<<<<<< HEAD
      - Tue, 27 Jun 2023 10:10:09 GMT
      expires:
      - '-1'
      location:
      - https://management.azure.com/subscriptions/00000000-0000-0000-0000-000000000000/providers/Microsoft.DataProtection/locations/centraluseuap/operationResults/YWRhYzE1NWYtYjEwNS00NGIzLTkzN2EtYjIxZThjNzNjOTY3O2RiYzhjMTM4LTNkMjgtNDExNS04ZDk0LTUzNGJjODI4ZDFhNw==?api-version=2023-01-01
=======
      - Fri, 30 Jun 2023 11:22:55 GMT
      expires:
      - '-1'
      location:
      - https://management.azure.com/subscriptions/00000000-0000-0000-0000-000000000000/providers/Microsoft.DataProtection/locations/centraluseuap/operationResults/YWRhYzE1NWYtYjEwNS00NGIzLTkzN2EtYjIxZThjNzNjOTY3OzNhOGJmMjBjLWU3ZGYtNDEyYS04Y2U4LTIyMDZkOWRlNDE1ZA==?api-version=2023-01-01
>>>>>>> ca313ff0
      pragma:
      - no-cache
      strict-transport-security:
      - max-age=31536000; includeSubDomains
      x-content-type-options:
      - nosniff
      x-ms-ratelimit-remaining-subscription-writes:
      - '1199'
      x-powered-by:
      - ASP.NET
    status:
      code: 202
      message: Accepted
- request:
    body: null
    headers:
      Accept:
      - '*/*'
      Accept-Encoding:
      - gzip, deflate
      CommandName:
      - dataprotection backup-instance resume-protection
      Connection:
      - keep-alive
      ParameterSetName:
      - -n -g --vault-name
      User-Agent:
      - AZURECLI/2.49.0 (AAZ) azsdk-python-core/1.26.0 Python/3.10.11 (Windows-10-10.0.22621-SP0)
    method: GET
<<<<<<< HEAD
    uri: https://management.azure.com/subscriptions/00000000-0000-0000-0000-000000000000/resourceGroups/clitest-dpp-rg/providers/Microsoft.DataProtection/backupVaults/clitest-bkp-vault-persistent-bi-donotdelete/operationStatus/YWRhYzE1NWYtYjEwNS00NGIzLTkzN2EtYjIxZThjNzNjOTY3O2RiYzhjMTM4LTNkMjgtNDExNS04ZDk0LTUzNGJjODI4ZDFhNw==?api-version=2023-01-01
  response:
    body:
      string: '{"id":"/subscriptions/00000000-0000-0000-0000-000000000000/resourceGroups/clitest-dpp-rg/providers/Microsoft.DataProtection/backupVaults/clitest-bkp-vault-persistent-bi-donotdelete/operationStatus/YWRhYzE1NWYtYjEwNS00NGIzLTkzN2EtYjIxZThjNzNjOTY3O2RiYzhjMTM4LTNkMjgtNDExNS04ZDk0LTUzNGJjODI4ZDFhNw==","name":"YWRhYzE1NWYtYjEwNS00NGIzLTkzN2EtYjIxZThjNzNjOTY3O2RiYzhjMTM4LTNkMjgtNDExNS04ZDk0LTUzNGJjODI4ZDFhNw==","status":"Inprogress","startTime":"2023-06-27T10:10:09.164106Z","endTime":"0001-01-01T00:00:00Z"}'
=======
    uri: https://management.azure.com/subscriptions/00000000-0000-0000-0000-000000000000/resourceGroups/clitest-dpp-rg/providers/Microsoft.DataProtection/backupVaults/clitest-bkp-vault-persistent-bi-donotdelete/operationStatus/YWRhYzE1NWYtYjEwNS00NGIzLTkzN2EtYjIxZThjNzNjOTY3OzNhOGJmMjBjLWU3ZGYtNDEyYS04Y2U4LTIyMDZkOWRlNDE1ZA==?api-version=2023-01-01
  response:
    body:
      string: '{"id":"/subscriptions/00000000-0000-0000-0000-000000000000/resourceGroups/clitest-dpp-rg/providers/Microsoft.DataProtection/backupVaults/clitest-bkp-vault-persistent-bi-donotdelete/operationStatus/YWRhYzE1NWYtYjEwNS00NGIzLTkzN2EtYjIxZThjNzNjOTY3OzNhOGJmMjBjLWU3ZGYtNDEyYS04Y2U4LTIyMDZkOWRlNDE1ZA==","name":"YWRhYzE1NWYtYjEwNS00NGIzLTkzN2EtYjIxZThjNzNjOTY3OzNhOGJmMjBjLWU3ZGYtNDEyYS04Y2U4LTIyMDZkOWRlNDE1ZA==","status":"Inprogress","startTime":"2023-06-30T11:22:55.9486356Z","endTime":"0001-01-01T00:00:00Z"}'
>>>>>>> ca313ff0
    headers:
      cache-control:
      - no-cache
      content-length:
      - '506'
      content-type:
      - application/json
      date:
<<<<<<< HEAD
      - Tue, 27 Jun 2023 10:10:10 GMT
=======
      - Fri, 30 Jun 2023 11:22:56 GMT
>>>>>>> ca313ff0
      expires:
      - '-1'
      pragma:
      - no-cache
      server:
      - Microsoft-IIS/10.0
      strict-transport-security:
      - max-age=31536000; includeSubDomains
      transfer-encoding:
      - chunked
      vary:
      - Accept-Encoding
      x-content-type-options:
      - nosniff
      x-ms-ratelimit-remaining-subscription-resource-requests:
      - '999'
      x-powered-by:
      - ASP.NET
    status:
      code: 200
      message: OK
- request:
    body: null
    headers:
      Accept:
      - '*/*'
      Accept-Encoding:
      - gzip, deflate
      CommandName:
      - dataprotection backup-instance resume-protection
      Connection:
      - keep-alive
      ParameterSetName:
      - -n -g --vault-name
      User-Agent:
      - AZURECLI/2.49.0 (AAZ) azsdk-python-core/1.26.0 Python/3.10.11 (Windows-10-10.0.22621-SP0)
    method: GET
<<<<<<< HEAD
    uri: https://management.azure.com/subscriptions/00000000-0000-0000-0000-000000000000/resourceGroups/clitest-dpp-rg/providers/Microsoft.DataProtection/backupVaults/clitest-bkp-vault-persistent-bi-donotdelete/operationStatus/YWRhYzE1NWYtYjEwNS00NGIzLTkzN2EtYjIxZThjNzNjOTY3O2RiYzhjMTM4LTNkMjgtNDExNS04ZDk0LTUzNGJjODI4ZDFhNw==?api-version=2023-01-01
  response:
    body:
      string: '{"id":"/subscriptions/00000000-0000-0000-0000-000000000000/resourceGroups/clitest-dpp-rg/providers/Microsoft.DataProtection/backupVaults/clitest-bkp-vault-persistent-bi-donotdelete/operationStatus/YWRhYzE1NWYtYjEwNS00NGIzLTkzN2EtYjIxZThjNzNjOTY3O2RiYzhjMTM4LTNkMjgtNDExNS04ZDk0LTUzNGJjODI4ZDFhNw==","name":"YWRhYzE1NWYtYjEwNS00NGIzLTkzN2EtYjIxZThjNzNjOTY3O2RiYzhjMTM4LTNkMjgtNDExNS04ZDk0LTUzNGJjODI4ZDFhNw==","status":"Inprogress","startTime":"2023-06-27T10:10:09.164106Z","endTime":"0001-01-01T00:00:00Z"}'
=======
    uri: https://management.azure.com/subscriptions/00000000-0000-0000-0000-000000000000/resourceGroups/clitest-dpp-rg/providers/Microsoft.DataProtection/backupVaults/clitest-bkp-vault-persistent-bi-donotdelete/operationStatus/YWRhYzE1NWYtYjEwNS00NGIzLTkzN2EtYjIxZThjNzNjOTY3OzNhOGJmMjBjLWU3ZGYtNDEyYS04Y2U4LTIyMDZkOWRlNDE1ZA==?api-version=2023-01-01
  response:
    body:
      string: '{"id":"/subscriptions/00000000-0000-0000-0000-000000000000/resourceGroups/clitest-dpp-rg/providers/Microsoft.DataProtection/backupVaults/clitest-bkp-vault-persistent-bi-donotdelete/operationStatus/YWRhYzE1NWYtYjEwNS00NGIzLTkzN2EtYjIxZThjNzNjOTY3OzNhOGJmMjBjLWU3ZGYtNDEyYS04Y2U4LTIyMDZkOWRlNDE1ZA==","name":"YWRhYzE1NWYtYjEwNS00NGIzLTkzN2EtYjIxZThjNzNjOTY3OzNhOGJmMjBjLWU3ZGYtNDEyYS04Y2U4LTIyMDZkOWRlNDE1ZA==","status":"Inprogress","startTime":"2023-06-30T11:22:55.9486356Z","endTime":"0001-01-01T00:00:00Z"}'
>>>>>>> ca313ff0
    headers:
      cache-control:
      - no-cache
      content-length:
      - '506'
      content-type:
      - application/json
      date:
<<<<<<< HEAD
      - Tue, 27 Jun 2023 10:10:40 GMT
=======
      - Fri, 30 Jun 2023 11:23:27 GMT
>>>>>>> ca313ff0
      expires:
      - '-1'
      pragma:
      - no-cache
      server:
      - Microsoft-IIS/10.0
      strict-transport-security:
      - max-age=31536000; includeSubDomains
      transfer-encoding:
      - chunked
      vary:
      - Accept-Encoding
      x-content-type-options:
      - nosniff
      x-ms-ratelimit-remaining-subscription-resource-requests:
      - '998'
      x-powered-by:
      - ASP.NET
    status:
      code: 200
      message: OK
- request:
    body: null
    headers:
      Accept:
      - '*/*'
      Accept-Encoding:
      - gzip, deflate
      CommandName:
      - dataprotection backup-instance resume-protection
      Connection:
      - keep-alive
      ParameterSetName:
      - -n -g --vault-name
      User-Agent:
      - AZURECLI/2.49.0 (AAZ) azsdk-python-core/1.26.0 Python/3.10.11 (Windows-10-10.0.22621-SP0)
    method: GET
<<<<<<< HEAD
    uri: https://management.azure.com/subscriptions/00000000-0000-0000-0000-000000000000/resourceGroups/clitest-dpp-rg/providers/Microsoft.DataProtection/backupVaults/clitest-bkp-vault-persistent-bi-donotdelete/operationStatus/YWRhYzE1NWYtYjEwNS00NGIzLTkzN2EtYjIxZThjNzNjOTY3O2RiYzhjMTM4LTNkMjgtNDExNS04ZDk0LTUzNGJjODI4ZDFhNw==?api-version=2023-01-01
  response:
    body:
      string: '{"id":"/subscriptions/00000000-0000-0000-0000-000000000000/resourceGroups/clitest-dpp-rg/providers/Microsoft.DataProtection/backupVaults/clitest-bkp-vault-persistent-bi-donotdelete/operationStatus/YWRhYzE1NWYtYjEwNS00NGIzLTkzN2EtYjIxZThjNzNjOTY3O2RiYzhjMTM4LTNkMjgtNDExNS04ZDk0LTUzNGJjODI4ZDFhNw==","name":"YWRhYzE1NWYtYjEwNS00NGIzLTkzN2EtYjIxZThjNzNjOTY3O2RiYzhjMTM4LTNkMjgtNDExNS04ZDk0LTUzNGJjODI4ZDFhNw==","status":"Succeeded","startTime":"2023-06-27T10:10:09.164106Z","endTime":"2023-06-27T10:10:54Z"}'
=======
    uri: https://management.azure.com/subscriptions/00000000-0000-0000-0000-000000000000/resourceGroups/clitest-dpp-rg/providers/Microsoft.DataProtection/backupVaults/clitest-bkp-vault-persistent-bi-donotdelete/operationStatus/YWRhYzE1NWYtYjEwNS00NGIzLTkzN2EtYjIxZThjNzNjOTY3OzNhOGJmMjBjLWU3ZGYtNDEyYS04Y2U4LTIyMDZkOWRlNDE1ZA==?api-version=2023-01-01
  response:
    body:
      string: '{"id":"/subscriptions/00000000-0000-0000-0000-000000000000/resourceGroups/clitest-dpp-rg/providers/Microsoft.DataProtection/backupVaults/clitest-bkp-vault-persistent-bi-donotdelete/operationStatus/YWRhYzE1NWYtYjEwNS00NGIzLTkzN2EtYjIxZThjNzNjOTY3OzNhOGJmMjBjLWU3ZGYtNDEyYS04Y2U4LTIyMDZkOWRlNDE1ZA==","name":"YWRhYzE1NWYtYjEwNS00NGIzLTkzN2EtYjIxZThjNzNjOTY3OzNhOGJmMjBjLWU3ZGYtNDEyYS04Y2U4LTIyMDZkOWRlNDE1ZA==","status":"Succeeded","startTime":"2023-06-30T11:22:55.9486356Z","endTime":"2023-06-30T11:23:38Z"}'
>>>>>>> ca313ff0
    headers:
      cache-control:
      - no-cache
      content-length:
      - '505'
      content-type:
      - application/json
      date:
<<<<<<< HEAD
      - Tue, 27 Jun 2023 10:11:11 GMT
=======
      - Fri, 30 Jun 2023 11:23:58 GMT
>>>>>>> ca313ff0
      expires:
      - '-1'
      pragma:
      - no-cache
      server:
      - Microsoft-IIS/10.0
      strict-transport-security:
      - max-age=31536000; includeSubDomains
      transfer-encoding:
      - chunked
      vary:
      - Accept-Encoding
      x-content-type-options:
      - nosniff
      x-ms-ratelimit-remaining-subscription-resource-requests:
      - '997'
      x-powered-by:
      - ASP.NET
    status:
      code: 200
      message: OK
version: 1<|MERGE_RESOLUTION|>--- conflicted
+++ resolved
@@ -27,11 +27,7 @@
       content-type:
       - application/json
       date:
-<<<<<<< HEAD
       - Tue, 27 Jun 2023 10:06:37 GMT
-=======
-      - Fri, 30 Jun 2023 11:19:26 GMT
->>>>>>> ca313ff0
       expires:
       - '-1'
       pragma:
@@ -77,29 +73,17 @@
       string: ''
     headers:
       azure-asyncoperation:
-<<<<<<< HEAD
       - https://management.azure.com/subscriptions/00000000-0000-0000-0000-000000000000/resourceGroups/clitest-dpp-rg/providers/Microsoft.DataProtection/backupVaults/clitest-bkp-vault-persistent-bi-donotdelete/operationStatus/YWRhYzE1NWYtYjEwNS00NGIzLTkzN2EtYjIxZThjNzNjOTY3O2IwNzY4NmRjLWRiMjctNDBiYy1iYzI3LTlhZTkyMjYyMzg3Mw==?api-version=2023-01-01
-=======
-      - https://management.azure.com/subscriptions/00000000-0000-0000-0000-000000000000/resourceGroups/clitest-dpp-rg/providers/Microsoft.DataProtection/backupVaults/clitest-bkp-vault-persistent-bi-donotdelete/operationStatus/YWRhYzE1NWYtYjEwNS00NGIzLTkzN2EtYjIxZThjNzNjOTY3OzE3NmFkNDEwLWQzMzUtNDY5OS04N2EwLWU4ZmI3OGMzNTg3Nw==?api-version=2023-01-01
->>>>>>> ca313ff0
       cache-control:
       - no-cache
       content-length:
       - '0'
       date:
-<<<<<<< HEAD
       - Tue, 27 Jun 2023 10:06:42 GMT
       expires:
       - '-1'
       location:
       - https://management.azure.com/subscriptions/00000000-0000-0000-0000-000000000000/providers/Microsoft.DataProtection/locations/centraluseuap/operationResults/YWRhYzE1NWYtYjEwNS00NGIzLTkzN2EtYjIxZThjNzNjOTY3O2IwNzY4NmRjLWRiMjctNDBiYy1iYzI3LTlhZTkyMjYyMzg3Mw==?api-version=2023-01-01
-=======
-      - Fri, 30 Jun 2023 11:19:30 GMT
-      expires:
-      - '-1'
-      location:
-      - https://management.azure.com/subscriptions/00000000-0000-0000-0000-000000000000/providers/Microsoft.DataProtection/locations/centraluseuap/operationResults/YWRhYzE1NWYtYjEwNS00NGIzLTkzN2EtYjIxZThjNzNjOTY3OzE3NmFkNDEwLWQzMzUtNDY5OS04N2EwLWU4ZmI3OGMzNTg3Nw==?api-version=2023-01-01
->>>>>>> ca313ff0
       pragma:
       - no-cache
       strict-transport-security:
@@ -107,11 +91,7 @@
       x-content-type-options:
       - nosniff
       x-ms-ratelimit-remaining-subscription-writes:
-<<<<<<< HEAD
       - '1196'
-=======
-      - '1198'
->>>>>>> ca313ff0
       x-powered-by:
       - ASP.NET
     status:
@@ -133,17 +113,10 @@
       User-Agent:
       - AZURECLI/2.49.0 (AAZ) azsdk-python-core/1.26.0 Python/3.10.11 (Windows-10-10.0.22621-SP0)
     method: GET
-<<<<<<< HEAD
     uri: https://management.azure.com/subscriptions/00000000-0000-0000-0000-000000000000/resourceGroups/clitest-dpp-rg/providers/Microsoft.DataProtection/backupVaults/clitest-bkp-vault-persistent-bi-donotdelete/operationStatus/YWRhYzE1NWYtYjEwNS00NGIzLTkzN2EtYjIxZThjNzNjOTY3O2IwNzY4NmRjLWRiMjctNDBiYy1iYzI3LTlhZTkyMjYyMzg3Mw==?api-version=2023-01-01
   response:
     body:
       string: '{"id":"/subscriptions/00000000-0000-0000-0000-000000000000/resourceGroups/clitest-dpp-rg/providers/Microsoft.DataProtection/backupVaults/clitest-bkp-vault-persistent-bi-donotdelete/operationStatus/YWRhYzE1NWYtYjEwNS00NGIzLTkzN2EtYjIxZThjNzNjOTY3O2IwNzY4NmRjLWRiMjctNDBiYy1iYzI3LTlhZTkyMjYyMzg3Mw==","name":"YWRhYzE1NWYtYjEwNS00NGIzLTkzN2EtYjIxZThjNzNjOTY3O2IwNzY4NmRjLWRiMjctNDBiYy1iYzI3LTlhZTkyMjYyMzg3Mw==","status":"Inprogress","startTime":"2023-06-27T10:06:42.0309764Z","endTime":"0001-01-01T00:00:00Z"}'
-=======
-    uri: https://management.azure.com/subscriptions/00000000-0000-0000-0000-000000000000/resourceGroups/clitest-dpp-rg/providers/Microsoft.DataProtection/backupVaults/clitest-bkp-vault-persistent-bi-donotdelete/operationStatus/YWRhYzE1NWYtYjEwNS00NGIzLTkzN2EtYjIxZThjNzNjOTY3OzE3NmFkNDEwLWQzMzUtNDY5OS04N2EwLWU4ZmI3OGMzNTg3Nw==?api-version=2023-01-01
-  response:
-    body:
-      string: '{"id":"/subscriptions/00000000-0000-0000-0000-000000000000/resourceGroups/clitest-dpp-rg/providers/Microsoft.DataProtection/backupVaults/clitest-bkp-vault-persistent-bi-donotdelete/operationStatus/YWRhYzE1NWYtYjEwNS00NGIzLTkzN2EtYjIxZThjNzNjOTY3OzE3NmFkNDEwLWQzMzUtNDY5OS04N2EwLWU4ZmI3OGMzNTg3Nw==","name":"YWRhYzE1NWYtYjEwNS00NGIzLTkzN2EtYjIxZThjNzNjOTY3OzE3NmFkNDEwLWQzMzUtNDY5OS04N2EwLWU4ZmI3OGMzNTg3Nw==","status":"Inprogress","startTime":"2023-06-30T11:19:30.8015807Z","endTime":"0001-01-01T00:00:00Z"}'
->>>>>>> ca313ff0
     headers:
       cache-control:
       - no-cache
@@ -152,31 +125,23 @@
       content-type:
       - application/json
       date:
-<<<<<<< HEAD
       - Tue, 27 Jun 2023 10:06:44 GMT
-=======
-      - Fri, 30 Jun 2023 11:19:30 GMT
->>>>>>> ca313ff0
-      expires:
-      - '-1'
-      pragma:
-      - no-cache
-      server:
-      - Microsoft-IIS/10.0
-      strict-transport-security:
-      - max-age=31536000; includeSubDomains
-      transfer-encoding:
-      - chunked
-      vary:
-      - Accept-Encoding
-      x-content-type-options:
-      - nosniff
-      x-ms-ratelimit-remaining-subscription-resource-requests:
-<<<<<<< HEAD
+      expires:
+      - '-1'
+      pragma:
+      - no-cache
+      server:
+      - Microsoft-IIS/10.0
+      strict-transport-security:
+      - max-age=31536000; includeSubDomains
+      transfer-encoding:
+      - chunked
+      vary:
+      - Accept-Encoding
+      x-content-type-options:
+      - nosniff
+      x-ms-ratelimit-remaining-subscription-resource-requests:
       - '993'
-=======
-      - '998'
->>>>>>> ca313ff0
       x-powered-by:
       - ASP.NET
     status:
@@ -198,17 +163,10 @@
       User-Agent:
       - AZURECLI/2.49.0 (AAZ) azsdk-python-core/1.26.0 Python/3.10.11 (Windows-10-10.0.22621-SP0)
     method: GET
-<<<<<<< HEAD
     uri: https://management.azure.com/subscriptions/00000000-0000-0000-0000-000000000000/resourceGroups/clitest-dpp-rg/providers/Microsoft.DataProtection/backupVaults/clitest-bkp-vault-persistent-bi-donotdelete/operationStatus/YWRhYzE1NWYtYjEwNS00NGIzLTkzN2EtYjIxZThjNzNjOTY3O2IwNzY4NmRjLWRiMjctNDBiYy1iYzI3LTlhZTkyMjYyMzg3Mw==?api-version=2023-01-01
   response:
     body:
       string: '{"id":"/subscriptions/00000000-0000-0000-0000-000000000000/resourceGroups/clitest-dpp-rg/providers/Microsoft.DataProtection/backupVaults/clitest-bkp-vault-persistent-bi-donotdelete/operationStatus/YWRhYzE1NWYtYjEwNS00NGIzLTkzN2EtYjIxZThjNzNjOTY3O2IwNzY4NmRjLWRiMjctNDBiYy1iYzI3LTlhZTkyMjYyMzg3Mw==","name":"YWRhYzE1NWYtYjEwNS00NGIzLTkzN2EtYjIxZThjNzNjOTY3O2IwNzY4NmRjLWRiMjctNDBiYy1iYzI3LTlhZTkyMjYyMzg3Mw==","status":"Inprogress","startTime":"2023-06-27T10:06:42.0309764Z","endTime":"0001-01-01T00:00:00Z"}'
-=======
-    uri: https://management.azure.com/subscriptions/00000000-0000-0000-0000-000000000000/resourceGroups/clitest-dpp-rg/providers/Microsoft.DataProtection/backupVaults/clitest-bkp-vault-persistent-bi-donotdelete/operationStatus/YWRhYzE1NWYtYjEwNS00NGIzLTkzN2EtYjIxZThjNzNjOTY3OzE3NmFkNDEwLWQzMzUtNDY5OS04N2EwLWU4ZmI3OGMzNTg3Nw==?api-version=2023-01-01
-  response:
-    body:
-      string: '{"id":"/subscriptions/00000000-0000-0000-0000-000000000000/resourceGroups/clitest-dpp-rg/providers/Microsoft.DataProtection/backupVaults/clitest-bkp-vault-persistent-bi-donotdelete/operationStatus/YWRhYzE1NWYtYjEwNS00NGIzLTkzN2EtYjIxZThjNzNjOTY3OzE3NmFkNDEwLWQzMzUtNDY5OS04N2EwLWU4ZmI3OGMzNTg3Nw==","name":"YWRhYzE1NWYtYjEwNS00NGIzLTkzN2EtYjIxZThjNzNjOTY3OzE3NmFkNDEwLWQzMzUtNDY5OS04N2EwLWU4ZmI3OGMzNTg3Nw==","status":"Inprogress","startTime":"2023-06-30T11:19:30.8015807Z","endTime":"0001-01-01T00:00:00Z"}'
->>>>>>> ca313ff0
     headers:
       cache-control:
       - no-cache
@@ -217,31 +175,23 @@
       content-type:
       - application/json
       date:
-<<<<<<< HEAD
       - Tue, 27 Jun 2023 10:07:14 GMT
-=======
-      - Fri, 30 Jun 2023 11:20:02 GMT
->>>>>>> ca313ff0
-      expires:
-      - '-1'
-      pragma:
-      - no-cache
-      server:
-      - Microsoft-IIS/10.0
-      strict-transport-security:
-      - max-age=31536000; includeSubDomains
-      transfer-encoding:
-      - chunked
-      vary:
-      - Accept-Encoding
-      x-content-type-options:
-      - nosniff
-      x-ms-ratelimit-remaining-subscription-resource-requests:
-<<<<<<< HEAD
+      expires:
+      - '-1'
+      pragma:
+      - no-cache
+      server:
+      - Microsoft-IIS/10.0
+      strict-transport-security:
+      - max-age=31536000; includeSubDomains
+      transfer-encoding:
+      - chunked
+      vary:
+      - Accept-Encoding
+      x-content-type-options:
+      - nosniff
+      x-ms-ratelimit-remaining-subscription-resource-requests:
       - '991'
-=======
-      - '996'
->>>>>>> ca313ff0
       x-powered-by:
       - ASP.NET
     status:
@@ -263,50 +213,35 @@
       User-Agent:
       - AZURECLI/2.49.0 (AAZ) azsdk-python-core/1.26.0 Python/3.10.11 (Windows-10-10.0.22621-SP0)
     method: GET
-<<<<<<< HEAD
     uri: https://management.azure.com/subscriptions/00000000-0000-0000-0000-000000000000/resourceGroups/clitest-dpp-rg/providers/Microsoft.DataProtection/backupVaults/clitest-bkp-vault-persistent-bi-donotdelete/operationStatus/YWRhYzE1NWYtYjEwNS00NGIzLTkzN2EtYjIxZThjNzNjOTY3O2IwNzY4NmRjLWRiMjctNDBiYy1iYzI3LTlhZTkyMjYyMzg3Mw==?api-version=2023-01-01
   response:
     body:
       string: '{"id":"/subscriptions/00000000-0000-0000-0000-000000000000/resourceGroups/clitest-dpp-rg/providers/Microsoft.DataProtection/backupVaults/clitest-bkp-vault-persistent-bi-donotdelete/operationStatus/YWRhYzE1NWYtYjEwNS00NGIzLTkzN2EtYjIxZThjNzNjOTY3O2IwNzY4NmRjLWRiMjctNDBiYy1iYzI3LTlhZTkyMjYyMzg3Mw==","name":"YWRhYzE1NWYtYjEwNS00NGIzLTkzN2EtYjIxZThjNzNjOTY3O2IwNzY4NmRjLWRiMjctNDBiYy1iYzI3LTlhZTkyMjYyMzg3Mw==","status":"Succeeded","startTime":"2023-06-27T10:06:42.0309764Z","endTime":"2023-06-27T10:07:25Z"}'
-=======
-    uri: https://management.azure.com/subscriptions/00000000-0000-0000-0000-000000000000/resourceGroups/clitest-dpp-rg/providers/Microsoft.DataProtection/backupVaults/clitest-bkp-vault-persistent-bi-donotdelete/operationStatus/YWRhYzE1NWYtYjEwNS00NGIzLTkzN2EtYjIxZThjNzNjOTY3OzE3NmFkNDEwLWQzMzUtNDY5OS04N2EwLWU4ZmI3OGMzNTg3Nw==?api-version=2023-01-01
-  response:
-    body:
-      string: '{"id":"/subscriptions/00000000-0000-0000-0000-000000000000/resourceGroups/clitest-dpp-rg/providers/Microsoft.DataProtection/backupVaults/clitest-bkp-vault-persistent-bi-donotdelete/operationStatus/YWRhYzE1NWYtYjEwNS00NGIzLTkzN2EtYjIxZThjNzNjOTY3OzE3NmFkNDEwLWQzMzUtNDY5OS04N2EwLWU4ZmI3OGMzNTg3Nw==","name":"YWRhYzE1NWYtYjEwNS00NGIzLTkzN2EtYjIxZThjNzNjOTY3OzE3NmFkNDEwLWQzMzUtNDY5OS04N2EwLWU4ZmI3OGMzNTg3Nw==","status":"Succeeded","startTime":"2023-06-30T11:19:30.8015807Z","endTime":"2023-06-30T11:20:13Z"}'
->>>>>>> ca313ff0
-    headers:
-      cache-control:
-      - no-cache
-      content-length:
-      - '506'
-      content-type:
-      - application/json
-      date:
-<<<<<<< HEAD
+    headers:
+      cache-control:
+      - no-cache
+      content-length:
+      - '507'
+      content-type:
+      - application/json
+      date:
       - Tue, 27 Jun 2023 10:07:45 GMT
-=======
-      - Fri, 30 Jun 2023 11:20:31 GMT
->>>>>>> ca313ff0
-      expires:
-      - '-1'
-      pragma:
-      - no-cache
-      server:
-      - Microsoft-IIS/10.0
-      strict-transport-security:
-      - max-age=31536000; includeSubDomains
-      transfer-encoding:
-      - chunked
-      vary:
-      - Accept-Encoding
-      x-content-type-options:
-      - nosniff
-      x-ms-ratelimit-remaining-subscription-resource-requests:
-<<<<<<< HEAD
+      expires:
+      - '-1'
+      pragma:
+      - no-cache
+      server:
+      - Microsoft-IIS/10.0
+      strict-transport-security:
+      - max-age=31536000; includeSubDomains
+      transfer-encoding:
+      - chunked
+      vary:
+      - Accept-Encoding
+      x-content-type-options:
+      - nosniff
+      x-ms-ratelimit-remaining-subscription-resource-requests:
       - '990'
-=======
-      - '994'
->>>>>>> ca313ff0
       x-powered-by:
       - ASP.NET
     status:
@@ -340,11 +275,7 @@
       content-type:
       - application/json
       date:
-<<<<<<< HEAD
       - Tue, 27 Jun 2023 10:07:48 GMT
-=======
-      - Fri, 30 Jun 2023 11:20:36 GMT
->>>>>>> ca313ff0
       expires:
       - '-1'
       pragma:
@@ -390,29 +321,17 @@
       string: ''
     headers:
       azure-asyncoperation:
-<<<<<<< HEAD
       - https://management.azure.com/subscriptions/00000000-0000-0000-0000-000000000000/resourceGroups/clitest-dpp-rg/providers/Microsoft.DataProtection/backupVaults/clitest-bkp-vault-persistent-bi-donotdelete/operationStatus/YWRhYzE1NWYtYjEwNS00NGIzLTkzN2EtYjIxZThjNzNjOTY3O2QyYmE0Njc0LTY1NzctNGNhNS1iZjgwLWVjODA4N2FiNjA1Yg==?api-version=2023-01-01
-=======
-      - https://management.azure.com/subscriptions/00000000-0000-0000-0000-000000000000/resourceGroups/clitest-dpp-rg/providers/Microsoft.DataProtection/backupVaults/clitest-bkp-vault-persistent-bi-donotdelete/operationStatus/YWRhYzE1NWYtYjEwNS00NGIzLTkzN2EtYjIxZThjNzNjOTY3OzUwOWNhZDIxLTU0YmMtNGJkMC04NWFlLTQ4Zjg2MDE0NmM3ZQ==?api-version=2023-01-01
->>>>>>> ca313ff0
       cache-control:
       - no-cache
       content-length:
       - '0'
       date:
-<<<<<<< HEAD
       - Tue, 27 Jun 2023 10:07:52 GMT
       expires:
       - '-1'
       location:
       - https://management.azure.com/subscriptions/00000000-0000-0000-0000-000000000000/providers/Microsoft.DataProtection/locations/centraluseuap/operationResults/YWRhYzE1NWYtYjEwNS00NGIzLTkzN2EtYjIxZThjNzNjOTY3O2QyYmE0Njc0LTY1NzctNGNhNS1iZjgwLWVjODA4N2FiNjA1Yg==?api-version=2023-01-01
-=======
-      - Fri, 30 Jun 2023 11:20:37 GMT
-      expires:
-      - '-1'
-      location:
-      - https://management.azure.com/subscriptions/00000000-0000-0000-0000-000000000000/providers/Microsoft.DataProtection/locations/centraluseuap/operationResults/YWRhYzE1NWYtYjEwNS00NGIzLTkzN2EtYjIxZThjNzNjOTY3OzUwOWNhZDIxLTU0YmMtNGJkMC04NWFlLTQ4Zjg2MDE0NmM3ZQ==?api-version=2023-01-01
->>>>>>> ca313ff0
       pragma:
       - no-cache
       strict-transport-security:
@@ -420,11 +339,7 @@
       x-content-type-options:
       - nosniff
       x-ms-ratelimit-remaining-subscription-writes:
-<<<<<<< HEAD
       - '1197'
-=======
-      - '1198'
->>>>>>> ca313ff0
       x-powered-by:
       - ASP.NET
     status:
@@ -446,17 +361,10 @@
       User-Agent:
       - AZURECLI/2.49.0 (AAZ) azsdk-python-core/1.26.0 Python/3.10.11 (Windows-10-10.0.22621-SP0)
     method: GET
-<<<<<<< HEAD
     uri: https://management.azure.com/subscriptions/00000000-0000-0000-0000-000000000000/resourceGroups/clitest-dpp-rg/providers/Microsoft.DataProtection/backupVaults/clitest-bkp-vault-persistent-bi-donotdelete/operationStatus/YWRhYzE1NWYtYjEwNS00NGIzLTkzN2EtYjIxZThjNzNjOTY3O2QyYmE0Njc0LTY1NzctNGNhNS1iZjgwLWVjODA4N2FiNjA1Yg==?api-version=2023-01-01
   response:
     body:
       string: '{"id":"/subscriptions/00000000-0000-0000-0000-000000000000/resourceGroups/clitest-dpp-rg/providers/Microsoft.DataProtection/backupVaults/clitest-bkp-vault-persistent-bi-donotdelete/operationStatus/YWRhYzE1NWYtYjEwNS00NGIzLTkzN2EtYjIxZThjNzNjOTY3O2QyYmE0Njc0LTY1NzctNGNhNS1iZjgwLWVjODA4N2FiNjA1Yg==","name":"YWRhYzE1NWYtYjEwNS00NGIzLTkzN2EtYjIxZThjNzNjOTY3O2QyYmE0Njc0LTY1NzctNGNhNS1iZjgwLWVjODA4N2FiNjA1Yg==","status":"Inprogress","startTime":"2023-06-27T10:07:52.1829237Z","endTime":"0001-01-01T00:00:00Z"}'
-=======
-    uri: https://management.azure.com/subscriptions/00000000-0000-0000-0000-000000000000/resourceGroups/clitest-dpp-rg/providers/Microsoft.DataProtection/backupVaults/clitest-bkp-vault-persistent-bi-donotdelete/operationStatus/YWRhYzE1NWYtYjEwNS00NGIzLTkzN2EtYjIxZThjNzNjOTY3OzUwOWNhZDIxLTU0YmMtNGJkMC04NWFlLTQ4Zjg2MDE0NmM3ZQ==?api-version=2023-01-01
-  response:
-    body:
-      string: '{"id":"/subscriptions/00000000-0000-0000-0000-000000000000/resourceGroups/clitest-dpp-rg/providers/Microsoft.DataProtection/backupVaults/clitest-bkp-vault-persistent-bi-donotdelete/operationStatus/YWRhYzE1NWYtYjEwNS00NGIzLTkzN2EtYjIxZThjNzNjOTY3OzUwOWNhZDIxLTU0YmMtNGJkMC04NWFlLTQ4Zjg2MDE0NmM3ZQ==","name":"YWRhYzE1NWYtYjEwNS00NGIzLTkzN2EtYjIxZThjNzNjOTY3OzUwOWNhZDIxLTU0YmMtNGJkMC04NWFlLTQ4Zjg2MDE0NmM3ZQ==","status":"Inprogress","startTime":"2023-06-30T11:20:38.5963515Z","endTime":"0001-01-01T00:00:00Z"}'
->>>>>>> ca313ff0
     headers:
       cache-control:
       - no-cache
@@ -465,31 +373,23 @@
       content-type:
       - application/json
       date:
-<<<<<<< HEAD
       - Tue, 27 Jun 2023 10:07:53 GMT
-=======
-      - Fri, 30 Jun 2023 11:20:39 GMT
->>>>>>> ca313ff0
-      expires:
-      - '-1'
-      pragma:
-      - no-cache
-      server:
-      - Microsoft-IIS/10.0
-      strict-transport-security:
-      - max-age=31536000; includeSubDomains
-      transfer-encoding:
-      - chunked
-      vary:
-      - Accept-Encoding
-      x-content-type-options:
-      - nosniff
-      x-ms-ratelimit-remaining-subscription-resource-requests:
-<<<<<<< HEAD
+      expires:
+      - '-1'
+      pragma:
+      - no-cache
+      server:
+      - Microsoft-IIS/10.0
+      strict-transport-security:
+      - max-age=31536000; includeSubDomains
+      transfer-encoding:
+      - chunked
+      vary:
+      - Accept-Encoding
+      x-content-type-options:
+      - nosniff
+      x-ms-ratelimit-remaining-subscription-resource-requests:
       - '996'
-=======
-      - '998'
->>>>>>> ca313ff0
       x-powered-by:
       - ASP.NET
     status:
@@ -511,17 +411,10 @@
       User-Agent:
       - AZURECLI/2.49.0 (AAZ) azsdk-python-core/1.26.0 Python/3.10.11 (Windows-10-10.0.22621-SP0)
     method: GET
-<<<<<<< HEAD
     uri: https://management.azure.com/subscriptions/00000000-0000-0000-0000-000000000000/resourceGroups/clitest-dpp-rg/providers/Microsoft.DataProtection/backupVaults/clitest-bkp-vault-persistent-bi-donotdelete/operationStatus/YWRhYzE1NWYtYjEwNS00NGIzLTkzN2EtYjIxZThjNzNjOTY3O2QyYmE0Njc0LTY1NzctNGNhNS1iZjgwLWVjODA4N2FiNjA1Yg==?api-version=2023-01-01
   response:
     body:
       string: '{"id":"/subscriptions/00000000-0000-0000-0000-000000000000/resourceGroups/clitest-dpp-rg/providers/Microsoft.DataProtection/backupVaults/clitest-bkp-vault-persistent-bi-donotdelete/operationStatus/YWRhYzE1NWYtYjEwNS00NGIzLTkzN2EtYjIxZThjNzNjOTY3O2QyYmE0Njc0LTY1NzctNGNhNS1iZjgwLWVjODA4N2FiNjA1Yg==","name":"YWRhYzE1NWYtYjEwNS00NGIzLTkzN2EtYjIxZThjNzNjOTY3O2QyYmE0Njc0LTY1NzctNGNhNS1iZjgwLWVjODA4N2FiNjA1Yg==","status":"Inprogress","startTime":"2023-06-27T10:07:52.1829237Z","endTime":"0001-01-01T00:00:00Z"}'
-=======
-    uri: https://management.azure.com/subscriptions/00000000-0000-0000-0000-000000000000/resourceGroups/clitest-dpp-rg/providers/Microsoft.DataProtection/backupVaults/clitest-bkp-vault-persistent-bi-donotdelete/operationStatus/YWRhYzE1NWYtYjEwNS00NGIzLTkzN2EtYjIxZThjNzNjOTY3OzUwOWNhZDIxLTU0YmMtNGJkMC04NWFlLTQ4Zjg2MDE0NmM3ZQ==?api-version=2023-01-01
-  response:
-    body:
-      string: '{"id":"/subscriptions/00000000-0000-0000-0000-000000000000/resourceGroups/clitest-dpp-rg/providers/Microsoft.DataProtection/backupVaults/clitest-bkp-vault-persistent-bi-donotdelete/operationStatus/YWRhYzE1NWYtYjEwNS00NGIzLTkzN2EtYjIxZThjNzNjOTY3OzUwOWNhZDIxLTU0YmMtNGJkMC04NWFlLTQ4Zjg2MDE0NmM3ZQ==","name":"YWRhYzE1NWYtYjEwNS00NGIzLTkzN2EtYjIxZThjNzNjOTY3OzUwOWNhZDIxLTU0YmMtNGJkMC04NWFlLTQ4Zjg2MDE0NmM3ZQ==","status":"Inprogress","startTime":"2023-06-30T11:20:38.5963515Z","endTime":"0001-01-01T00:00:00Z"}'
->>>>>>> ca313ff0
     headers:
       cache-control:
       - no-cache
@@ -530,31 +423,23 @@
       content-type:
       - application/json
       date:
-<<<<<<< HEAD
       - Tue, 27 Jun 2023 10:08:23 GMT
-=======
-      - Fri, 30 Jun 2023 11:21:10 GMT
->>>>>>> ca313ff0
-      expires:
-      - '-1'
-      pragma:
-      - no-cache
-      server:
-      - Microsoft-IIS/10.0
-      strict-transport-security:
-      - max-age=31536000; includeSubDomains
-      transfer-encoding:
-      - chunked
-      vary:
-      - Accept-Encoding
-      x-content-type-options:
-      - nosniff
-      x-ms-ratelimit-remaining-subscription-resource-requests:
-<<<<<<< HEAD
+      expires:
+      - '-1'
+      pragma:
+      - no-cache
+      server:
+      - Microsoft-IIS/10.0
+      strict-transport-security:
+      - max-age=31536000; includeSubDomains
+      transfer-encoding:
+      - chunked
+      vary:
+      - Accept-Encoding
+      x-content-type-options:
+      - nosniff
+      x-ms-ratelimit-remaining-subscription-resource-requests:
       - '995'
-=======
-      - '996'
->>>>>>> ca313ff0
       x-powered-by:
       - ASP.NET
     status:
@@ -576,50 +461,35 @@
       User-Agent:
       - AZURECLI/2.49.0 (AAZ) azsdk-python-core/1.26.0 Python/3.10.11 (Windows-10-10.0.22621-SP0)
     method: GET
-<<<<<<< HEAD
     uri: https://management.azure.com/subscriptions/00000000-0000-0000-0000-000000000000/resourceGroups/clitest-dpp-rg/providers/Microsoft.DataProtection/backupVaults/clitest-bkp-vault-persistent-bi-donotdelete/operationStatus/YWRhYzE1NWYtYjEwNS00NGIzLTkzN2EtYjIxZThjNzNjOTY3O2QyYmE0Njc0LTY1NzctNGNhNS1iZjgwLWVjODA4N2FiNjA1Yg==?api-version=2023-01-01
   response:
     body:
       string: '{"id":"/subscriptions/00000000-0000-0000-0000-000000000000/resourceGroups/clitest-dpp-rg/providers/Microsoft.DataProtection/backupVaults/clitest-bkp-vault-persistent-bi-donotdelete/operationStatus/YWRhYzE1NWYtYjEwNS00NGIzLTkzN2EtYjIxZThjNzNjOTY3O2QyYmE0Njc0LTY1NzctNGNhNS1iZjgwLWVjODA4N2FiNjA1Yg==","name":"YWRhYzE1NWYtYjEwNS00NGIzLTkzN2EtYjIxZThjNzNjOTY3O2QyYmE0Njc0LTY1NzctNGNhNS1iZjgwLWVjODA4N2FiNjA1Yg==","status":"Succeeded","startTime":"2023-06-27T10:07:52.1829237Z","endTime":"2023-06-27T10:08:35Z"}'
-=======
-    uri: https://management.azure.com/subscriptions/00000000-0000-0000-0000-000000000000/resourceGroups/clitest-dpp-rg/providers/Microsoft.DataProtection/backupVaults/clitest-bkp-vault-persistent-bi-donotdelete/operationStatus/YWRhYzE1NWYtYjEwNS00NGIzLTkzN2EtYjIxZThjNzNjOTY3OzUwOWNhZDIxLTU0YmMtNGJkMC04NWFlLTQ4Zjg2MDE0NmM3ZQ==?api-version=2023-01-01
-  response:
-    body:
-      string: '{"id":"/subscriptions/00000000-0000-0000-0000-000000000000/resourceGroups/clitest-dpp-rg/providers/Microsoft.DataProtection/backupVaults/clitest-bkp-vault-persistent-bi-donotdelete/operationStatus/YWRhYzE1NWYtYjEwNS00NGIzLTkzN2EtYjIxZThjNzNjOTY3OzUwOWNhZDIxLTU0YmMtNGJkMC04NWFlLTQ4Zjg2MDE0NmM3ZQ==","name":"YWRhYzE1NWYtYjEwNS00NGIzLTkzN2EtYjIxZThjNzNjOTY3OzUwOWNhZDIxLTU0YmMtNGJkMC04NWFlLTQ4Zjg2MDE0NmM3ZQ==","status":"Succeeded","startTime":"2023-06-30T11:20:38.5963515Z","endTime":"2023-06-30T11:21:20Z"}'
->>>>>>> ca313ff0
-    headers:
-      cache-control:
-      - no-cache
-      content-length:
-      - '506'
-      content-type:
-      - application/json
-      date:
-<<<<<<< HEAD
+    headers:
+      cache-control:
+      - no-cache
+      content-length:
+      - '507'
+      content-type:
+      - application/json
+      date:
       - Tue, 27 Jun 2023 10:08:53 GMT
-=======
-      - Fri, 30 Jun 2023 11:21:40 GMT
->>>>>>> ca313ff0
-      expires:
-      - '-1'
-      pragma:
-      - no-cache
-      server:
-      - Microsoft-IIS/10.0
-      strict-transport-security:
-      - max-age=31536000; includeSubDomains
-      transfer-encoding:
-      - chunked
-      vary:
-      - Accept-Encoding
-      x-content-type-options:
-      - nosniff
-      x-ms-ratelimit-remaining-subscription-resource-requests:
-<<<<<<< HEAD
+      expires:
+      - '-1'
+      pragma:
+      - no-cache
+      server:
+      - Microsoft-IIS/10.0
+      strict-transport-security:
+      - max-age=31536000; includeSubDomains
+      transfer-encoding:
+      - chunked
+      vary:
+      - Accept-Encoding
+      x-content-type-options:
+      - nosniff
+      x-ms-ratelimit-remaining-subscription-resource-requests:
       - '994'
-=======
-      - '993'
->>>>>>> ca313ff0
       x-powered-by:
       - ASP.NET
     status:
@@ -653,11 +523,7 @@
       content-type:
       - application/json
       date:
-<<<<<<< HEAD
       - Tue, 27 Jun 2023 10:08:56 GMT
-=======
-      - Fri, 30 Jun 2023 11:21:45 GMT
->>>>>>> ca313ff0
       expires:
       - '-1'
       pragma:
@@ -703,29 +569,17 @@
       string: ''
     headers:
       azure-asyncoperation:
-<<<<<<< HEAD
       - https://management.azure.com/subscriptions/00000000-0000-0000-0000-000000000000/resourceGroups/clitest-dpp-rg/providers/Microsoft.DataProtection/backupVaults/clitest-bkp-vault-persistent-bi-donotdelete/operationStatus/YWRhYzE1NWYtYjEwNS00NGIzLTkzN2EtYjIxZThjNzNjOTY3O2JjNTkyYzRlLTJlOTItNDBmNS04OGFmLTVlNTg1NmVhODA1OA==?api-version=2023-01-01
-=======
-      - https://management.azure.com/subscriptions/00000000-0000-0000-0000-000000000000/resourceGroups/clitest-dpp-rg/providers/Microsoft.DataProtection/backupVaults/clitest-bkp-vault-persistent-bi-donotdelete/operationStatus/YWRhYzE1NWYtYjEwNS00NGIzLTkzN2EtYjIxZThjNzNjOTY3OzZmZTM3MmQzLTk0ZTUtNGMwZi04MGRlLTZjZmNiOGY0ZTc5Mg==?api-version=2023-01-01
->>>>>>> ca313ff0
       cache-control:
       - no-cache
       content-length:
       - '0'
       date:
-<<<<<<< HEAD
       - Tue, 27 Jun 2023 10:09:01 GMT
       expires:
       - '-1'
       location:
       - https://management.azure.com/subscriptions/00000000-0000-0000-0000-000000000000/providers/Microsoft.DataProtection/locations/centraluseuap/operationResults/YWRhYzE1NWYtYjEwNS00NGIzLTkzN2EtYjIxZThjNzNjOTY3O2JjNTkyYzRlLTJlOTItNDBmNS04OGFmLTVlNTg1NmVhODA1OA==?api-version=2023-01-01
-=======
-      - Fri, 30 Jun 2023 11:21:48 GMT
-      expires:
-      - '-1'
-      location:
-      - https://management.azure.com/subscriptions/00000000-0000-0000-0000-000000000000/providers/Microsoft.DataProtection/locations/centraluseuap/operationResults/YWRhYzE1NWYtYjEwNS00NGIzLTkzN2EtYjIxZThjNzNjOTY3OzZmZTM3MmQzLTk0ZTUtNGMwZi04MGRlLTZjZmNiOGY0ZTc5Mg==?api-version=2023-01-01
->>>>>>> ca313ff0
       pragma:
       - no-cache
       strict-transport-security:
@@ -755,17 +609,10 @@
       User-Agent:
       - AZURECLI/2.49.0 (AAZ) azsdk-python-core/1.26.0 Python/3.10.11 (Windows-10-10.0.22621-SP0)
     method: GET
-<<<<<<< HEAD
     uri: https://management.azure.com/subscriptions/00000000-0000-0000-0000-000000000000/resourceGroups/clitest-dpp-rg/providers/Microsoft.DataProtection/backupVaults/clitest-bkp-vault-persistent-bi-donotdelete/operationStatus/YWRhYzE1NWYtYjEwNS00NGIzLTkzN2EtYjIxZThjNzNjOTY3O2JjNTkyYzRlLTJlOTItNDBmNS04OGFmLTVlNTg1NmVhODA1OA==?api-version=2023-01-01
   response:
     body:
       string: '{"id":"/subscriptions/00000000-0000-0000-0000-000000000000/resourceGroups/clitest-dpp-rg/providers/Microsoft.DataProtection/backupVaults/clitest-bkp-vault-persistent-bi-donotdelete/operationStatus/YWRhYzE1NWYtYjEwNS00NGIzLTkzN2EtYjIxZThjNzNjOTY3O2JjNTkyYzRlLTJlOTItNDBmNS04OGFmLTVlNTg1NmVhODA1OA==","name":"YWRhYzE1NWYtYjEwNS00NGIzLTkzN2EtYjIxZThjNzNjOTY3O2JjNTkyYzRlLTJlOTItNDBmNS04OGFmLTVlNTg1NmVhODA1OA==","status":"Inprogress","startTime":"2023-06-27T10:09:00.9744332Z","endTime":"0001-01-01T00:00:00Z"}'
-=======
-    uri: https://management.azure.com/subscriptions/00000000-0000-0000-0000-000000000000/resourceGroups/clitest-dpp-rg/providers/Microsoft.DataProtection/backupVaults/clitest-bkp-vault-persistent-bi-donotdelete/operationStatus/YWRhYzE1NWYtYjEwNS00NGIzLTkzN2EtYjIxZThjNzNjOTY3OzZmZTM3MmQzLTk0ZTUtNGMwZi04MGRlLTZjZmNiOGY0ZTc5Mg==?api-version=2023-01-01
-  response:
-    body:
-      string: '{"id":"/subscriptions/00000000-0000-0000-0000-000000000000/resourceGroups/clitest-dpp-rg/providers/Microsoft.DataProtection/backupVaults/clitest-bkp-vault-persistent-bi-donotdelete/operationStatus/YWRhYzE1NWYtYjEwNS00NGIzLTkzN2EtYjIxZThjNzNjOTY3OzZmZTM3MmQzLTk0ZTUtNGMwZi04MGRlLTZjZmNiOGY0ZTc5Mg==","name":"YWRhYzE1NWYtYjEwNS00NGIzLTkzN2EtYjIxZThjNzNjOTY3OzZmZTM3MmQzLTk0ZTUtNGMwZi04MGRlLTZjZmNiOGY0ZTc5Mg==","status":"Inprogress","startTime":"2023-06-30T11:21:48.9559571Z","endTime":"0001-01-01T00:00:00Z"}'
->>>>>>> ca313ff0
     headers:
       cache-control:
       - no-cache
@@ -774,11 +621,7 @@
       content-type:
       - application/json
       date:
-<<<<<<< HEAD
       - Tue, 27 Jun 2023 10:09:01 GMT
-=======
-      - Fri, 30 Jun 2023 11:21:49 GMT
->>>>>>> ca313ff0
       expires:
       - '-1'
       pragma:
@@ -816,17 +659,10 @@
       User-Agent:
       - AZURECLI/2.49.0 (AAZ) azsdk-python-core/1.26.0 Python/3.10.11 (Windows-10-10.0.22621-SP0)
     method: GET
-<<<<<<< HEAD
     uri: https://management.azure.com/subscriptions/00000000-0000-0000-0000-000000000000/resourceGroups/clitest-dpp-rg/providers/Microsoft.DataProtection/backupVaults/clitest-bkp-vault-persistent-bi-donotdelete/operationStatus/YWRhYzE1NWYtYjEwNS00NGIzLTkzN2EtYjIxZThjNzNjOTY3O2JjNTkyYzRlLTJlOTItNDBmNS04OGFmLTVlNTg1NmVhODA1OA==?api-version=2023-01-01
   response:
     body:
       string: '{"id":"/subscriptions/00000000-0000-0000-0000-000000000000/resourceGroups/clitest-dpp-rg/providers/Microsoft.DataProtection/backupVaults/clitest-bkp-vault-persistent-bi-donotdelete/operationStatus/YWRhYzE1NWYtYjEwNS00NGIzLTkzN2EtYjIxZThjNzNjOTY3O2JjNTkyYzRlLTJlOTItNDBmNS04OGFmLTVlNTg1NmVhODA1OA==","name":"YWRhYzE1NWYtYjEwNS00NGIzLTkzN2EtYjIxZThjNzNjOTY3O2JjNTkyYzRlLTJlOTItNDBmNS04OGFmLTVlNTg1NmVhODA1OA==","status":"Inprogress","startTime":"2023-06-27T10:09:00.9744332Z","endTime":"0001-01-01T00:00:00Z"}'
-=======
-    uri: https://management.azure.com/subscriptions/00000000-0000-0000-0000-000000000000/resourceGroups/clitest-dpp-rg/providers/Microsoft.DataProtection/backupVaults/clitest-bkp-vault-persistent-bi-donotdelete/operationStatus/YWRhYzE1NWYtYjEwNS00NGIzLTkzN2EtYjIxZThjNzNjOTY3OzZmZTM3MmQzLTk0ZTUtNGMwZi04MGRlLTZjZmNiOGY0ZTc5Mg==?api-version=2023-01-01
-  response:
-    body:
-      string: '{"id":"/subscriptions/00000000-0000-0000-0000-000000000000/resourceGroups/clitest-dpp-rg/providers/Microsoft.DataProtection/backupVaults/clitest-bkp-vault-persistent-bi-donotdelete/operationStatus/YWRhYzE1NWYtYjEwNS00NGIzLTkzN2EtYjIxZThjNzNjOTY3OzZmZTM3MmQzLTk0ZTUtNGMwZi04MGRlLTZjZmNiOGY0ZTc5Mg==","name":"YWRhYzE1NWYtYjEwNS00NGIzLTkzN2EtYjIxZThjNzNjOTY3OzZmZTM3MmQzLTk0ZTUtNGMwZi04MGRlLTZjZmNiOGY0ZTc5Mg==","status":"Inprogress","startTime":"2023-06-30T11:21:48.9559571Z","endTime":"0001-01-01T00:00:00Z"}'
->>>>>>> ca313ff0
     headers:
       cache-control:
       - no-cache
@@ -835,11 +671,7 @@
       content-type:
       - application/json
       date:
-<<<<<<< HEAD
       - Tue, 27 Jun 2023 10:09:32 GMT
-=======
-      - Fri, 30 Jun 2023 11:22:19 GMT
->>>>>>> ca313ff0
       expires:
       - '-1'
       pragma:
@@ -877,17 +709,10 @@
       User-Agent:
       - AZURECLI/2.49.0 (AAZ) azsdk-python-core/1.26.0 Python/3.10.11 (Windows-10-10.0.22621-SP0)
     method: GET
-<<<<<<< HEAD
     uri: https://management.azure.com/subscriptions/00000000-0000-0000-0000-000000000000/resourceGroups/clitest-dpp-rg/providers/Microsoft.DataProtection/backupVaults/clitest-bkp-vault-persistent-bi-donotdelete/operationStatus/YWRhYzE1NWYtYjEwNS00NGIzLTkzN2EtYjIxZThjNzNjOTY3O2JjNTkyYzRlLTJlOTItNDBmNS04OGFmLTVlNTg1NmVhODA1OA==?api-version=2023-01-01
   response:
     body:
       string: '{"id":"/subscriptions/00000000-0000-0000-0000-000000000000/resourceGroups/clitest-dpp-rg/providers/Microsoft.DataProtection/backupVaults/clitest-bkp-vault-persistent-bi-donotdelete/operationStatus/YWRhYzE1NWYtYjEwNS00NGIzLTkzN2EtYjIxZThjNzNjOTY3O2JjNTkyYzRlLTJlOTItNDBmNS04OGFmLTVlNTg1NmVhODA1OA==","name":"YWRhYzE1NWYtYjEwNS00NGIzLTkzN2EtYjIxZThjNzNjOTY3O2JjNTkyYzRlLTJlOTItNDBmNS04OGFmLTVlNTg1NmVhODA1OA==","status":"Succeeded","startTime":"2023-06-27T10:09:00.9744332Z","endTime":"2023-06-27T10:09:44Z"}'
-=======
-    uri: https://management.azure.com/subscriptions/00000000-0000-0000-0000-000000000000/resourceGroups/clitest-dpp-rg/providers/Microsoft.DataProtection/backupVaults/clitest-bkp-vault-persistent-bi-donotdelete/operationStatus/YWRhYzE1NWYtYjEwNS00NGIzLTkzN2EtYjIxZThjNzNjOTY3OzZmZTM3MmQzLTk0ZTUtNGMwZi04MGRlLTZjZmNiOGY0ZTc5Mg==?api-version=2023-01-01
-  response:
-    body:
-      string: '{"id":"/subscriptions/00000000-0000-0000-0000-000000000000/resourceGroups/clitest-dpp-rg/providers/Microsoft.DataProtection/backupVaults/clitest-bkp-vault-persistent-bi-donotdelete/operationStatus/YWRhYzE1NWYtYjEwNS00NGIzLTkzN2EtYjIxZThjNzNjOTY3OzZmZTM3MmQzLTk0ZTUtNGMwZi04MGRlLTZjZmNiOGY0ZTc5Mg==","name":"YWRhYzE1NWYtYjEwNS00NGIzLTkzN2EtYjIxZThjNzNjOTY3OzZmZTM3MmQzLTk0ZTUtNGMwZi04MGRlLTZjZmNiOGY0ZTc5Mg==","status":"Succeeded","startTime":"2023-06-30T11:21:48.9559571Z","endTime":"2023-06-30T11:22:31Z"}'
->>>>>>> ca313ff0
     headers:
       cache-control:
       - no-cache
@@ -896,11 +721,7 @@
       content-type:
       - application/json
       date:
-<<<<<<< HEAD
       - Tue, 27 Jun 2023 10:10:03 GMT
-=======
-      - Fri, 30 Jun 2023 11:22:50 GMT
->>>>>>> ca313ff0
       expires:
       - '-1'
       pragma:
@@ -950,11 +771,7 @@
       content-type:
       - application/json
       date:
-<<<<<<< HEAD
       - Tue, 27 Jun 2023 10:10:05 GMT
-=======
-      - Fri, 30 Jun 2023 11:22:53 GMT
->>>>>>> ca313ff0
       expires:
       - '-1'
       pragma:
@@ -1000,29 +817,17 @@
       string: ''
     headers:
       azure-asyncoperation:
-<<<<<<< HEAD
       - https://management.azure.com/subscriptions/00000000-0000-0000-0000-000000000000/resourceGroups/clitest-dpp-rg/providers/Microsoft.DataProtection/backupVaults/clitest-bkp-vault-persistent-bi-donotdelete/operationStatus/YWRhYzE1NWYtYjEwNS00NGIzLTkzN2EtYjIxZThjNzNjOTY3O2RiYzhjMTM4LTNkMjgtNDExNS04ZDk0LTUzNGJjODI4ZDFhNw==?api-version=2023-01-01
-=======
-      - https://management.azure.com/subscriptions/00000000-0000-0000-0000-000000000000/resourceGroups/clitest-dpp-rg/providers/Microsoft.DataProtection/backupVaults/clitest-bkp-vault-persistent-bi-donotdelete/operationStatus/YWRhYzE1NWYtYjEwNS00NGIzLTkzN2EtYjIxZThjNzNjOTY3OzNhOGJmMjBjLWU3ZGYtNDEyYS04Y2U4LTIyMDZkOWRlNDE1ZA==?api-version=2023-01-01
->>>>>>> ca313ff0
       cache-control:
       - no-cache
       content-length:
       - '0'
       date:
-<<<<<<< HEAD
       - Tue, 27 Jun 2023 10:10:09 GMT
       expires:
       - '-1'
       location:
       - https://management.azure.com/subscriptions/00000000-0000-0000-0000-000000000000/providers/Microsoft.DataProtection/locations/centraluseuap/operationResults/YWRhYzE1NWYtYjEwNS00NGIzLTkzN2EtYjIxZThjNzNjOTY3O2RiYzhjMTM4LTNkMjgtNDExNS04ZDk0LTUzNGJjODI4ZDFhNw==?api-version=2023-01-01
-=======
-      - Fri, 30 Jun 2023 11:22:55 GMT
-      expires:
-      - '-1'
-      location:
-      - https://management.azure.com/subscriptions/00000000-0000-0000-0000-000000000000/providers/Microsoft.DataProtection/locations/centraluseuap/operationResults/YWRhYzE1NWYtYjEwNS00NGIzLTkzN2EtYjIxZThjNzNjOTY3OzNhOGJmMjBjLWU3ZGYtNDEyYS04Y2U4LTIyMDZkOWRlNDE1ZA==?api-version=2023-01-01
->>>>>>> ca313ff0
       pragma:
       - no-cache
       strict-transport-security:
@@ -1052,17 +857,10 @@
       User-Agent:
       - AZURECLI/2.49.0 (AAZ) azsdk-python-core/1.26.0 Python/3.10.11 (Windows-10-10.0.22621-SP0)
     method: GET
-<<<<<<< HEAD
     uri: https://management.azure.com/subscriptions/00000000-0000-0000-0000-000000000000/resourceGroups/clitest-dpp-rg/providers/Microsoft.DataProtection/backupVaults/clitest-bkp-vault-persistent-bi-donotdelete/operationStatus/YWRhYzE1NWYtYjEwNS00NGIzLTkzN2EtYjIxZThjNzNjOTY3O2RiYzhjMTM4LTNkMjgtNDExNS04ZDk0LTUzNGJjODI4ZDFhNw==?api-version=2023-01-01
   response:
     body:
       string: '{"id":"/subscriptions/00000000-0000-0000-0000-000000000000/resourceGroups/clitest-dpp-rg/providers/Microsoft.DataProtection/backupVaults/clitest-bkp-vault-persistent-bi-donotdelete/operationStatus/YWRhYzE1NWYtYjEwNS00NGIzLTkzN2EtYjIxZThjNzNjOTY3O2RiYzhjMTM4LTNkMjgtNDExNS04ZDk0LTUzNGJjODI4ZDFhNw==","name":"YWRhYzE1NWYtYjEwNS00NGIzLTkzN2EtYjIxZThjNzNjOTY3O2RiYzhjMTM4LTNkMjgtNDExNS04ZDk0LTUzNGJjODI4ZDFhNw==","status":"Inprogress","startTime":"2023-06-27T10:10:09.164106Z","endTime":"0001-01-01T00:00:00Z"}'
-=======
-    uri: https://management.azure.com/subscriptions/00000000-0000-0000-0000-000000000000/resourceGroups/clitest-dpp-rg/providers/Microsoft.DataProtection/backupVaults/clitest-bkp-vault-persistent-bi-donotdelete/operationStatus/YWRhYzE1NWYtYjEwNS00NGIzLTkzN2EtYjIxZThjNzNjOTY3OzNhOGJmMjBjLWU3ZGYtNDEyYS04Y2U4LTIyMDZkOWRlNDE1ZA==?api-version=2023-01-01
-  response:
-    body:
-      string: '{"id":"/subscriptions/00000000-0000-0000-0000-000000000000/resourceGroups/clitest-dpp-rg/providers/Microsoft.DataProtection/backupVaults/clitest-bkp-vault-persistent-bi-donotdelete/operationStatus/YWRhYzE1NWYtYjEwNS00NGIzLTkzN2EtYjIxZThjNzNjOTY3OzNhOGJmMjBjLWU3ZGYtNDEyYS04Y2U4LTIyMDZkOWRlNDE1ZA==","name":"YWRhYzE1NWYtYjEwNS00NGIzLTkzN2EtYjIxZThjNzNjOTY3OzNhOGJmMjBjLWU3ZGYtNDEyYS04Y2U4LTIyMDZkOWRlNDE1ZA==","status":"Inprogress","startTime":"2023-06-30T11:22:55.9486356Z","endTime":"0001-01-01T00:00:00Z"}'
->>>>>>> ca313ff0
     headers:
       cache-control:
       - no-cache
@@ -1071,11 +869,7 @@
       content-type:
       - application/json
       date:
-<<<<<<< HEAD
       - Tue, 27 Jun 2023 10:10:10 GMT
-=======
-      - Fri, 30 Jun 2023 11:22:56 GMT
->>>>>>> ca313ff0
       expires:
       - '-1'
       pragma:
@@ -1113,17 +907,10 @@
       User-Agent:
       - AZURECLI/2.49.0 (AAZ) azsdk-python-core/1.26.0 Python/3.10.11 (Windows-10-10.0.22621-SP0)
     method: GET
-<<<<<<< HEAD
     uri: https://management.azure.com/subscriptions/00000000-0000-0000-0000-000000000000/resourceGroups/clitest-dpp-rg/providers/Microsoft.DataProtection/backupVaults/clitest-bkp-vault-persistent-bi-donotdelete/operationStatus/YWRhYzE1NWYtYjEwNS00NGIzLTkzN2EtYjIxZThjNzNjOTY3O2RiYzhjMTM4LTNkMjgtNDExNS04ZDk0LTUzNGJjODI4ZDFhNw==?api-version=2023-01-01
   response:
     body:
       string: '{"id":"/subscriptions/00000000-0000-0000-0000-000000000000/resourceGroups/clitest-dpp-rg/providers/Microsoft.DataProtection/backupVaults/clitest-bkp-vault-persistent-bi-donotdelete/operationStatus/YWRhYzE1NWYtYjEwNS00NGIzLTkzN2EtYjIxZThjNzNjOTY3O2RiYzhjMTM4LTNkMjgtNDExNS04ZDk0LTUzNGJjODI4ZDFhNw==","name":"YWRhYzE1NWYtYjEwNS00NGIzLTkzN2EtYjIxZThjNzNjOTY3O2RiYzhjMTM4LTNkMjgtNDExNS04ZDk0LTUzNGJjODI4ZDFhNw==","status":"Inprogress","startTime":"2023-06-27T10:10:09.164106Z","endTime":"0001-01-01T00:00:00Z"}'
-=======
-    uri: https://management.azure.com/subscriptions/00000000-0000-0000-0000-000000000000/resourceGroups/clitest-dpp-rg/providers/Microsoft.DataProtection/backupVaults/clitest-bkp-vault-persistent-bi-donotdelete/operationStatus/YWRhYzE1NWYtYjEwNS00NGIzLTkzN2EtYjIxZThjNzNjOTY3OzNhOGJmMjBjLWU3ZGYtNDEyYS04Y2U4LTIyMDZkOWRlNDE1ZA==?api-version=2023-01-01
-  response:
-    body:
-      string: '{"id":"/subscriptions/00000000-0000-0000-0000-000000000000/resourceGroups/clitest-dpp-rg/providers/Microsoft.DataProtection/backupVaults/clitest-bkp-vault-persistent-bi-donotdelete/operationStatus/YWRhYzE1NWYtYjEwNS00NGIzLTkzN2EtYjIxZThjNzNjOTY3OzNhOGJmMjBjLWU3ZGYtNDEyYS04Y2U4LTIyMDZkOWRlNDE1ZA==","name":"YWRhYzE1NWYtYjEwNS00NGIzLTkzN2EtYjIxZThjNzNjOTY3OzNhOGJmMjBjLWU3ZGYtNDEyYS04Y2U4LTIyMDZkOWRlNDE1ZA==","status":"Inprogress","startTime":"2023-06-30T11:22:55.9486356Z","endTime":"0001-01-01T00:00:00Z"}'
->>>>>>> ca313ff0
     headers:
       cache-control:
       - no-cache
@@ -1132,11 +919,7 @@
       content-type:
       - application/json
       date:
-<<<<<<< HEAD
       - Tue, 27 Jun 2023 10:10:40 GMT
-=======
-      - Fri, 30 Jun 2023 11:23:27 GMT
->>>>>>> ca313ff0
       expires:
       - '-1'
       pragma:
@@ -1174,17 +957,10 @@
       User-Agent:
       - AZURECLI/2.49.0 (AAZ) azsdk-python-core/1.26.0 Python/3.10.11 (Windows-10-10.0.22621-SP0)
     method: GET
-<<<<<<< HEAD
     uri: https://management.azure.com/subscriptions/00000000-0000-0000-0000-000000000000/resourceGroups/clitest-dpp-rg/providers/Microsoft.DataProtection/backupVaults/clitest-bkp-vault-persistent-bi-donotdelete/operationStatus/YWRhYzE1NWYtYjEwNS00NGIzLTkzN2EtYjIxZThjNzNjOTY3O2RiYzhjMTM4LTNkMjgtNDExNS04ZDk0LTUzNGJjODI4ZDFhNw==?api-version=2023-01-01
   response:
     body:
       string: '{"id":"/subscriptions/00000000-0000-0000-0000-000000000000/resourceGroups/clitest-dpp-rg/providers/Microsoft.DataProtection/backupVaults/clitest-bkp-vault-persistent-bi-donotdelete/operationStatus/YWRhYzE1NWYtYjEwNS00NGIzLTkzN2EtYjIxZThjNzNjOTY3O2RiYzhjMTM4LTNkMjgtNDExNS04ZDk0LTUzNGJjODI4ZDFhNw==","name":"YWRhYzE1NWYtYjEwNS00NGIzLTkzN2EtYjIxZThjNzNjOTY3O2RiYzhjMTM4LTNkMjgtNDExNS04ZDk0LTUzNGJjODI4ZDFhNw==","status":"Succeeded","startTime":"2023-06-27T10:10:09.164106Z","endTime":"2023-06-27T10:10:54Z"}'
-=======
-    uri: https://management.azure.com/subscriptions/00000000-0000-0000-0000-000000000000/resourceGroups/clitest-dpp-rg/providers/Microsoft.DataProtection/backupVaults/clitest-bkp-vault-persistent-bi-donotdelete/operationStatus/YWRhYzE1NWYtYjEwNS00NGIzLTkzN2EtYjIxZThjNzNjOTY3OzNhOGJmMjBjLWU3ZGYtNDEyYS04Y2U4LTIyMDZkOWRlNDE1ZA==?api-version=2023-01-01
-  response:
-    body:
-      string: '{"id":"/subscriptions/00000000-0000-0000-0000-000000000000/resourceGroups/clitest-dpp-rg/providers/Microsoft.DataProtection/backupVaults/clitest-bkp-vault-persistent-bi-donotdelete/operationStatus/YWRhYzE1NWYtYjEwNS00NGIzLTkzN2EtYjIxZThjNzNjOTY3OzNhOGJmMjBjLWU3ZGYtNDEyYS04Y2U4LTIyMDZkOWRlNDE1ZA==","name":"YWRhYzE1NWYtYjEwNS00NGIzLTkzN2EtYjIxZThjNzNjOTY3OzNhOGJmMjBjLWU3ZGYtNDEyYS04Y2U4LTIyMDZkOWRlNDE1ZA==","status":"Succeeded","startTime":"2023-06-30T11:22:55.9486356Z","endTime":"2023-06-30T11:23:38Z"}'
->>>>>>> ca313ff0
     headers:
       cache-control:
       - no-cache
@@ -1193,11 +969,7 @@
       content-type:
       - application/json
       date:
-<<<<<<< HEAD
       - Tue, 27 Jun 2023 10:11:11 GMT
-=======
-      - Fri, 30 Jun 2023 11:23:58 GMT
->>>>>>> ca313ff0
       expires:
       - '-1'
       pragma:
