--- conflicted
+++ resolved
@@ -13,21 +13,13 @@
       ParameterSetName:
       - -g -n
       User-Agent:
-<<<<<<< HEAD
-      - AZURECLI/2.52.0 (PIP) azsdk-python-azure-mgmt-resource/23.1.0b2 Python/3.10.7
-=======
       - AZURECLI/2.57.0 (PIP) azsdk-python-azure-mgmt-resource/23.1.0b2 Python/3.10.7
->>>>>>> 472ee41c
         (Windows-10-10.0.22621-SP0)
     method: GET
     uri: https://management.azure.com/subscriptions/00000000-0000-0000-0000-000000000000/resourcegroups/clitest-dpp-resourceguard-000001?api-version=2022-09-01
   response:
     body:
-<<<<<<< HEAD
-      string: '{"id":"/subscriptions/00000000-0000-0000-0000-000000000000/resourceGroups/clitest-dpp-resourceguard-000001","name":"clitest-dpp-resourceguard-000001","type":"Microsoft.Resources/resourceGroups","location":"centraluseuap","tags":{"product":"azurecli","cause":"automation","test":"test_dataprotection_resource_guard_update","date":"2023-09-26T05:20:08Z","module":"dataprotection"},"properties":{"provisioningState":"Succeeded"}}'
-=======
       string: '{"id":"/subscriptions/00000000-0000-0000-0000-000000000000/resourceGroups/clitest-dpp-resourceguard-000001","name":"clitest-dpp-resourceguard-000001","type":"Microsoft.Resources/resourceGroups","location":"centraluseuap","tags":{"product":"azurecli","cause":"automation","test":"test_dataprotection_resource_guard_update","date":"2024-02-12T06:45:54Z","module":"dataprotection"},"properties":{"provisioningState":"Succeeded"}}'
->>>>>>> 472ee41c
     headers:
       cache-control:
       - no-cache
@@ -36,11 +28,7 @@
       content-type:
       - application/json; charset=utf-8
       date:
-<<<<<<< HEAD
-      - Tue, 26 Sep 2023 05:20:10 GMT
-=======
       - Mon, 12 Feb 2024 06:45:54 GMT
->>>>>>> 472ee41c
       expires:
       - '-1'
       pragma:
@@ -70,11 +58,7 @@
       ParameterSetName:
       - -g -n
       User-Agent:
-<<<<<<< HEAD
-      - AZURECLI/2.52.0 (PIP) (AAZ) azsdk-python-core/1.29.3 Python/3.10.7 (Windows-10-10.0.22621-SP0)
-=======
-      - AZURECLI/2.57.0 (PIP) (AAZ) azsdk-python-core/1.28.0 Python/3.10.7 (Windows-10-10.0.22621-SP0)
->>>>>>> 472ee41c
+      - AZURECLI/2.57.0 (PIP) (AAZ) azsdk-python-core/1.28.0 Python/3.10.7 (Windows-10-10.0.22621-SP0)
     method: PUT
     uri: https://management.azure.com/subscriptions/00000000-0000-0000-0000-000000000000/resourceGroups/clitest-dpp-resourceguard-000001/providers/Microsoft.DataProtection/resourceGuards/clitest-resource-guard?api-version=2023-11-01
   response:
@@ -88,11 +72,7 @@
       content-type:
       - application/json
       date:
-<<<<<<< HEAD
-      - Tue, 26 Sep 2023 05:20:12 GMT
-=======
       - Mon, 12 Feb 2024 06:45:57 GMT
->>>>>>> 472ee41c
       expires:
       - '-1'
       pragma:
@@ -104,11 +84,7 @@
       x-content-type-options:
       - nosniff
       x-ms-operation-identifier:
-<<<<<<< HEAD
-      - tenantId=72f988bf-86f1-41af-91ab-2d7cd011db47,objectId=12f8ea5c-1212-449e-b31c-0a574f43076e/centraluseuap/12c6316b-cece-484a-b3db-227d3f7deb2b
-=======
       - tenantId=72f988bf-86f1-41af-91ab-2d7cd011db47,objectId=12f8ea5c-1212-449e-b31c-0a574f43076e/centraluseuap/8baa6e76-82a0-433f-b341-d9da8c4c1b40
->>>>>>> 472ee41c
       x-ms-ratelimit-remaining-subscription-resource-requests:
       - '99'
       x-powered-by:
@@ -130,11 +106,7 @@
       ParameterSetName:
       - -g -n --resource-type --critical-operation-exclusion-list
       User-Agent:
-<<<<<<< HEAD
-      - AZURECLI/2.52.0 (PIP) (AAZ) azsdk-python-core/1.29.3 Python/3.10.7 (Windows-10-10.0.22621-SP0)
-=======
-      - AZURECLI/2.57.0 (PIP) (AAZ) azsdk-python-core/1.28.0 Python/3.10.7 (Windows-10-10.0.22621-SP0)
->>>>>>> 472ee41c
+      - AZURECLI/2.57.0 (PIP) (AAZ) azsdk-python-core/1.28.0 Python/3.10.7 (Windows-10-10.0.22621-SP0)
     method: GET
     uri: https://management.azure.com/subscriptions/00000000-0000-0000-0000-000000000000/resourceGroups/clitest-dpp-resourceguard-000001/providers/Microsoft.DataProtection/resourceGuards/clitest-resource-guard?api-version=2023-11-01
   response:
@@ -148,11 +120,7 @@
       content-type:
       - application/json
       date:
-<<<<<<< HEAD
-      - Tue, 26 Sep 2023 05:20:12 GMT
-=======
       - Mon, 12 Feb 2024 06:45:58 GMT
->>>>>>> 472ee41c
       expires:
       - '-1'
       pragma:
@@ -190,11 +158,7 @@
       ParameterSetName:
       - -g -n --resource-type --critical-operation-exclusion-list
       User-Agent:
-<<<<<<< HEAD
-      - AZURECLI/2.52.0 (PIP) (AAZ) azsdk-python-core/1.29.3 Python/3.10.7 (Windows-10-10.0.22621-SP0)
-=======
-      - AZURECLI/2.57.0 (PIP) (AAZ) azsdk-python-core/1.28.0 Python/3.10.7 (Windows-10-10.0.22621-SP0)
->>>>>>> 472ee41c
+      - AZURECLI/2.57.0 (PIP) (AAZ) azsdk-python-core/1.28.0 Python/3.10.7 (Windows-10-10.0.22621-SP0)
     method: PUT
     uri: https://management.azure.com/subscriptions/00000000-0000-0000-0000-000000000000/resourceGroups/clitest-dpp-resourceguard-000001/providers/Microsoft.DataProtection/resourceGuards/clitest-resource-guard?api-version=2023-11-01
   response:
@@ -208,11 +172,7 @@
       content-type:
       - application/json
       date:
-<<<<<<< HEAD
-      - Tue, 26 Sep 2023 05:20:14 GMT
-=======
       - Mon, 12 Feb 2024 06:45:58 GMT
->>>>>>> 472ee41c
       expires:
       - '-1'
       pragma:
@@ -224,11 +184,7 @@
       x-content-type-options:
       - nosniff
       x-ms-operation-identifier:
-<<<<<<< HEAD
-      - tenantId=72f988bf-86f1-41af-91ab-2d7cd011db47,objectId=12f8ea5c-1212-449e-b31c-0a574f43076e/centraluseuap/8aff802c-a7ce-4058-bf8b-621d9a62813a
-=======
       - tenantId=72f988bf-86f1-41af-91ab-2d7cd011db47,objectId=12f8ea5c-1212-449e-b31c-0a574f43076e/centraluseuap/0ac61aca-8421-4b9a-a573-4fb7ae48d136
->>>>>>> 472ee41c
       x-ms-ratelimit-remaining-subscription-resource-requests:
       - '98'
       x-powered-by:
@@ -250,11 +206,7 @@
       ParameterSetName:
       - -g -n --resource-type
       User-Agent:
-<<<<<<< HEAD
-      - AZURECLI/2.52.0 (PIP) (AAZ) azsdk-python-core/1.29.3 Python/3.10.7 (Windows-10-10.0.22621-SP0)
-=======
-      - AZURECLI/2.57.0 (PIP) (AAZ) azsdk-python-core/1.28.0 Python/3.10.7 (Windows-10-10.0.22621-SP0)
->>>>>>> 472ee41c
+      - AZURECLI/2.57.0 (PIP) (AAZ) azsdk-python-core/1.28.0 Python/3.10.7 (Windows-10-10.0.22621-SP0)
     method: GET
     uri: https://management.azure.com/subscriptions/00000000-0000-0000-0000-000000000000/resourceGroups/clitest-dpp-resourceguard-000001/providers/Microsoft.DataProtection/resourceGuards/clitest-resource-guard?api-version=2023-11-01
   response:
@@ -268,85 +220,65 @@
       content-type:
       - application/json
       date:
-<<<<<<< HEAD
-      - Tue, 26 Sep 2023 05:20:15 GMT
-=======
       - Mon, 12 Feb 2024 06:46:00 GMT
->>>>>>> 472ee41c
-      expires:
-      - '-1'
-      pragma:
-      - no-cache
-      server:
-      - Microsoft-IIS/10.0
-      strict-transport-security:
-      - max-age=31536000; includeSubDomains
-      x-content-type-options:
-      - nosniff
-      x-ms-ratelimit-remaining-subscription-resource-requests:
-<<<<<<< HEAD
+      expires:
+      - '-1'
+      pragma:
+      - no-cache
+      server:
+      - Microsoft-IIS/10.0
+      strict-transport-security:
+      - max-age=31536000; includeSubDomains
+      x-content-type-options:
+      - nosniff
+      x-ms-ratelimit-remaining-subscription-resource-requests:
+      - '998'
+      x-powered-by:
+      - ASP.NET
+    status:
+      code: 200
+      message: OK
+- request:
+    body: null
+    headers:
+      Accept:
+      - application/json
+      Accept-Encoding:
+      - gzip, deflate
+      CommandName:
+      - dataprotection resource-guard update
+      Connection:
+      - keep-alive
+      ParameterSetName:
+      - -g -n --critical-operation-exclusion-list
+      User-Agent:
+      - AZURECLI/2.57.0 (PIP) (AAZ) azsdk-python-core/1.28.0 Python/3.10.7 (Windows-10-10.0.22621-SP0)
+    method: GET
+    uri: https://management.azure.com/subscriptions/00000000-0000-0000-0000-000000000000/resourceGroups/clitest-dpp-resourceguard-000001/providers/Microsoft.DataProtection/resourceGuards/clitest-resource-guard?api-version=2023-11-01
+  response:
+    body:
+      string: '{"location":"centraluseuap","properties":{"provisioningState":"Succeeded","resourceGuardOperations":[{"vaultCriticalOperation":"Microsoft.RecoveryServices/vaults/backupFabrics/protectionContainers/protectedItems/recoveryPoints/restore/action","requestResourceType":"Microsoft.DataProtection/resourceGuards/triggerRestoreRequests"},{"vaultCriticalOperation":"Microsoft.RecoveryServices/vaults/backupFabrics/protectionContainers/protectedItems/write","requestResourceType":"Microsoft.DataProtection/resourceGuards/updateProtectedItemRequests"},{"vaultCriticalOperation":"Microsoft.RecoveryServices/vaults/backupPolicies/write","requestResourceType":"Microsoft.DataProtection/resourceGuards/updateProtectionPolicyRequests"},{"vaultCriticalOperation":"Microsoft.RecoveryServices/vaults/backupResourceGuardProxies/delete","requestResourceType":"Microsoft.DataProtection/resourceGuards/deleteResourceGuardProxyRequests"},{"vaultCriticalOperation":"Microsoft.RecoveryServices/vaults/backupconfig/write","requestResourceType":"Microsoft.DataProtection/resourceGuards/disableSoftDeleteRequests"},{"vaultCriticalOperation":"Microsoft.RecoveryServices/vaults/backupFabrics/protectionContainers/protectedItems/write#stopProtectionWithRetainData","requestResourceType":"Microsoft.DataProtection/resourceGuards/stopProtectionWithRetainDataRequests"},{"vaultCriticalOperation":"Microsoft.RecoveryServices/vaults/write#reduceImmutabilityState","requestResourceType":"Microsoft.DataProtection/resourceGuards/reduceImmutabilityStateRequests"},{"vaultCriticalOperation":"Microsoft.RecoveryServices/vaults/backupFabrics/protectionContainers/protectedItems/write#modifyPolicyWithShorterRPO","requestResourceType":"Microsoft.DataProtection/resourceGuards/modifyPolicyWithShorterRPORequests"},{"vaultCriticalOperation":"Microsoft.DataProtection/backupVaults/backupInstances/delete","requestResourceType":"Microsoft.DataProtection/backupVaults/backupInstances/delete"},{"vaultCriticalOperation":"Microsoft.DataProtection/backupVaults/backupInstances/restore/action","requestResourceType":"Microsoft.DataProtection/backupVaults/backupInstances/restore/action"},{"vaultCriticalOperation":"Microsoft.DataProtection/backupVaults/backupInstances/stopProtection/action","requestResourceType":"Microsoft.DataProtection/backupVaults/backupInstances/stopProtection/action"},{"vaultCriticalOperation":"Microsoft.DataProtection/backupVaults/backupInstances/suspendBackups/action","requestResourceType":"Microsoft.DataProtection/backupVaults/backupInstances/suspendBackups/action"},{"vaultCriticalOperation":"Microsoft.DataProtection/backupVaults/backupInstances/write","requestResourceType":"Microsoft.DataProtection/backupVaults/backupInstances/write"},{"vaultCriticalOperation":"Microsoft.DataProtection/backupVaults/backupResourceGuardProxies/delete","requestResourceType":"Microsoft.DataProtection/backupVaults/backupResourceGuardProxies/delete"},{"vaultCriticalOperation":"Microsoft.DataProtection/backupVaults/delete","requestResourceType":"Microsoft.DataProtection/backupVaults/delete"},{"vaultCriticalOperation":"Microsoft.DataProtection/backupVaults/read","requestResourceType":"Microsoft.DataProtection/backupVaults/read"},{"vaultCriticalOperation":"Microsoft.DataProtection/backupVaults/write","requestResourceType":"Microsoft.DataProtection/backupVaults/write"},{"vaultCriticalOperation":"Microsoft.DataProtection/backupVaults/write#reduceImmutabilityState","requestResourceType":"Microsoft.DataProtection/backupVaults/write#reduceImmutabilityState"},{"vaultCriticalOperation":"Microsoft.DataProtection/backupVaults/write#reduceSoftDeleteSecurity","requestResourceType":"Microsoft.DataProtection/backupVaults/write#reduceSoftDeleteSecurity"}],"vaultCriticalOperationExclusionList":["Microsoft.RecoveryServices/vaults/backupFabrics/protectionContainers/protectedItems/delete","Microsoft.RecoveryServices/vaults/backupSecurityPIN/action"],"allowAutoApprovals":true},"id":"/subscriptions/00000000-0000-0000-0000-000000000000/resourceGroups/clitest-dpp-resourceguard-000001/providers/Microsoft.DataProtection/resourceGuards/clitest-resource-guard","name":"clitest-resource-guard","type":"Microsoft.DataProtection/resourceGuards"}'
+    headers:
+      cache-control:
+      - no-cache
+      content-length:
+      - '4202'
+      content-type:
+      - application/json
+      date:
+      - Mon, 12 Feb 2024 06:46:01 GMT
+      expires:
+      - '-1'
+      pragma:
+      - no-cache
+      server:
+      - Microsoft-IIS/10.0
+      strict-transport-security:
+      - max-age=31536000; includeSubDomains
+      x-content-type-options:
+      - nosniff
+      x-ms-ratelimit-remaining-subscription-resource-requests:
       - '997'
-=======
-      - '998'
->>>>>>> 472ee41c
-      x-powered-by:
-      - ASP.NET
-    status:
-      code: 200
-      message: OK
-- request:
-    body: null
-    headers:
-      Accept:
-      - application/json
-      Accept-Encoding:
-      - gzip, deflate
-      CommandName:
-      - dataprotection resource-guard update
-      Connection:
-      - keep-alive
-      ParameterSetName:
-      - -g -n --critical-operation-exclusion-list
-      User-Agent:
-<<<<<<< HEAD
-      - AZURECLI/2.52.0 (PIP) (AAZ) azsdk-python-core/1.29.3 Python/3.10.7 (Windows-10-10.0.22621-SP0)
-=======
-      - AZURECLI/2.57.0 (PIP) (AAZ) azsdk-python-core/1.28.0 Python/3.10.7 (Windows-10-10.0.22621-SP0)
->>>>>>> 472ee41c
-    method: GET
-    uri: https://management.azure.com/subscriptions/00000000-0000-0000-0000-000000000000/resourceGroups/clitest-dpp-resourceguard-000001/providers/Microsoft.DataProtection/resourceGuards/clitest-resource-guard?api-version=2023-11-01
-  response:
-    body:
-      string: '{"location":"centraluseuap","properties":{"provisioningState":"Succeeded","resourceGuardOperations":[{"vaultCriticalOperation":"Microsoft.RecoveryServices/vaults/backupFabrics/protectionContainers/protectedItems/recoveryPoints/restore/action","requestResourceType":"Microsoft.DataProtection/resourceGuards/triggerRestoreRequests"},{"vaultCriticalOperation":"Microsoft.RecoveryServices/vaults/backupFabrics/protectionContainers/protectedItems/write","requestResourceType":"Microsoft.DataProtection/resourceGuards/updateProtectedItemRequests"},{"vaultCriticalOperation":"Microsoft.RecoveryServices/vaults/backupPolicies/write","requestResourceType":"Microsoft.DataProtection/resourceGuards/updateProtectionPolicyRequests"},{"vaultCriticalOperation":"Microsoft.RecoveryServices/vaults/backupResourceGuardProxies/delete","requestResourceType":"Microsoft.DataProtection/resourceGuards/deleteResourceGuardProxyRequests"},{"vaultCriticalOperation":"Microsoft.RecoveryServices/vaults/backupconfig/write","requestResourceType":"Microsoft.DataProtection/resourceGuards/disableSoftDeleteRequests"},{"vaultCriticalOperation":"Microsoft.RecoveryServices/vaults/backupFabrics/protectionContainers/protectedItems/write#stopProtectionWithRetainData","requestResourceType":"Microsoft.DataProtection/resourceGuards/stopProtectionWithRetainDataRequests"},{"vaultCriticalOperation":"Microsoft.RecoveryServices/vaults/write#reduceImmutabilityState","requestResourceType":"Microsoft.DataProtection/resourceGuards/reduceImmutabilityStateRequests"},{"vaultCriticalOperation":"Microsoft.RecoveryServices/vaults/backupFabrics/protectionContainers/protectedItems/write#modifyPolicyWithShorterRPO","requestResourceType":"Microsoft.DataProtection/resourceGuards/modifyPolicyWithShorterRPORequests"},{"vaultCriticalOperation":"Microsoft.DataProtection/backupVaults/backupInstances/delete","requestResourceType":"Microsoft.DataProtection/backupVaults/backupInstances/delete"},{"vaultCriticalOperation":"Microsoft.DataProtection/backupVaults/backupInstances/restore/action","requestResourceType":"Microsoft.DataProtection/backupVaults/backupInstances/restore/action"},{"vaultCriticalOperation":"Microsoft.DataProtection/backupVaults/backupInstances/stopProtection/action","requestResourceType":"Microsoft.DataProtection/backupVaults/backupInstances/stopProtection/action"},{"vaultCriticalOperation":"Microsoft.DataProtection/backupVaults/backupInstances/suspendBackups/action","requestResourceType":"Microsoft.DataProtection/backupVaults/backupInstances/suspendBackups/action"},{"vaultCriticalOperation":"Microsoft.DataProtection/backupVaults/backupInstances/write","requestResourceType":"Microsoft.DataProtection/backupVaults/backupInstances/write"},{"vaultCriticalOperation":"Microsoft.DataProtection/backupVaults/backupResourceGuardProxies/delete","requestResourceType":"Microsoft.DataProtection/backupVaults/backupResourceGuardProxies/delete"},{"vaultCriticalOperation":"Microsoft.DataProtection/backupVaults/delete","requestResourceType":"Microsoft.DataProtection/backupVaults/delete"},{"vaultCriticalOperation":"Microsoft.DataProtection/backupVaults/read","requestResourceType":"Microsoft.DataProtection/backupVaults/read"},{"vaultCriticalOperation":"Microsoft.DataProtection/backupVaults/write","requestResourceType":"Microsoft.DataProtection/backupVaults/write"},{"vaultCriticalOperation":"Microsoft.DataProtection/backupVaults/write#reduceImmutabilityState","requestResourceType":"Microsoft.DataProtection/backupVaults/write#reduceImmutabilityState"},{"vaultCriticalOperation":"Microsoft.DataProtection/backupVaults/write#reduceSoftDeleteSecurity","requestResourceType":"Microsoft.DataProtection/backupVaults/write#reduceSoftDeleteSecurity"}],"vaultCriticalOperationExclusionList":["Microsoft.RecoveryServices/vaults/backupFabrics/protectionContainers/protectedItems/delete","Microsoft.RecoveryServices/vaults/backupSecurityPIN/action"],"allowAutoApprovals":true},"id":"/subscriptions/00000000-0000-0000-0000-000000000000/resourceGroups/clitest-dpp-resourceguard-000001/providers/Microsoft.DataProtection/resourceGuards/clitest-resource-guard","name":"clitest-resource-guard","type":"Microsoft.DataProtection/resourceGuards"}'
-    headers:
-      cache-control:
-      - no-cache
-      content-length:
-      - '4202'
-      content-type:
-      - application/json
-      date:
-<<<<<<< HEAD
-      - Tue, 26 Sep 2023 05:20:16 GMT
-=======
-      - Mon, 12 Feb 2024 06:46:01 GMT
->>>>>>> 472ee41c
-      expires:
-      - '-1'
-      pragma:
-      - no-cache
-      server:
-      - Microsoft-IIS/10.0
-      strict-transport-security:
-      - max-age=31536000; includeSubDomains
-      x-content-type-options:
-      - nosniff
-      x-ms-ratelimit-remaining-subscription-resource-requests:
-<<<<<<< HEAD
-      - '996'
-=======
-      - '997'
->>>>>>> 472ee41c
       x-powered-by:
       - ASP.NET
     status:
@@ -372,11 +304,7 @@
       ParameterSetName:
       - -g -n --critical-operation-exclusion-list
       User-Agent:
-<<<<<<< HEAD
-      - AZURECLI/2.52.0 (PIP) (AAZ) azsdk-python-core/1.29.3 Python/3.10.7 (Windows-10-10.0.22621-SP0)
-=======
-      - AZURECLI/2.57.0 (PIP) (AAZ) azsdk-python-core/1.28.0 Python/3.10.7 (Windows-10-10.0.22621-SP0)
->>>>>>> 472ee41c
+      - AZURECLI/2.57.0 (PIP) (AAZ) azsdk-python-core/1.28.0 Python/3.10.7 (Windows-10-10.0.22621-SP0)
     method: PUT
     uri: https://management.azure.com/subscriptions/00000000-0000-0000-0000-000000000000/resourceGroups/clitest-dpp-resourceguard-000001/providers/Microsoft.DataProtection/resourceGuards/clitest-resource-guard?api-version=2023-11-01
   response:
@@ -390,11 +318,7 @@
       content-type:
       - application/json
       date:
-<<<<<<< HEAD
-      - Tue, 26 Sep 2023 05:20:17 GMT
-=======
       - Mon, 12 Feb 2024 06:46:02 GMT
->>>>>>> 472ee41c
       expires:
       - '-1'
       pragma:
@@ -406,15 +330,9 @@
       x-content-type-options:
       - nosniff
       x-ms-operation-identifier:
-<<<<<<< HEAD
-      - tenantId=72f988bf-86f1-41af-91ab-2d7cd011db47,objectId=12f8ea5c-1212-449e-b31c-0a574f43076e/centraluseuap/39e03469-7044-4344-88fb-5d63dfebab62
-      x-ms-ratelimit-remaining-subscription-resource-requests:
-      - '98'
-=======
       - tenantId=72f988bf-86f1-41af-91ab-2d7cd011db47,objectId=12f8ea5c-1212-449e-b31c-0a574f43076e/centraluseuap/126210ed-f13e-4c27-8700-e269b9a7588c
       x-ms-ratelimit-remaining-subscription-resource-requests:
       - '97'
->>>>>>> 472ee41c
       x-powered-by:
       - ASP.NET
     status:
@@ -434,11 +352,7 @@
       ParameterSetName:
       - -g -n --critical-operation-exclusion-list
       User-Agent:
-<<<<<<< HEAD
-      - AZURECLI/2.52.0 (PIP) (AAZ) azsdk-python-core/1.29.3 Python/3.10.7 (Windows-10-10.0.22621-SP0)
-=======
-      - AZURECLI/2.57.0 (PIP) (AAZ) azsdk-python-core/1.28.0 Python/3.10.7 (Windows-10-10.0.22621-SP0)
->>>>>>> 472ee41c
+      - AZURECLI/2.57.0 (PIP) (AAZ) azsdk-python-core/1.28.0 Python/3.10.7 (Windows-10-10.0.22621-SP0)
     method: GET
     uri: https://management.azure.com/subscriptions/00000000-0000-0000-0000-000000000000/resourceGroups/clitest-dpp-resourceguard-000001/providers/Microsoft.DataProtection/resourceGuards/clitest-resource-guard?api-version=2023-11-01
   response:
@@ -452,23 +366,19 @@
       content-type:
       - application/json
       date:
-<<<<<<< HEAD
-      - Tue, 26 Sep 2023 05:20:18 GMT
-=======
       - Mon, 12 Feb 2024 06:46:03 GMT
->>>>>>> 472ee41c
-      expires:
-      - '-1'
-      pragma:
-      - no-cache
-      server:
-      - Microsoft-IIS/10.0
-      strict-transport-security:
-      - max-age=31536000; includeSubDomains
-      x-content-type-options:
-      - nosniff
-      x-ms-ratelimit-remaining-subscription-resource-requests:
-      - '998'
+      expires:
+      - '-1'
+      pragma:
+      - no-cache
+      server:
+      - Microsoft-IIS/10.0
+      strict-transport-security:
+      - max-age=31536000; includeSubDomains
+      x-content-type-options:
+      - nosniff
+      x-ms-ratelimit-remaining-subscription-resource-requests:
+      - '999'
       x-powered-by:
       - ASP.NET
     status:
@@ -494,11 +404,7 @@
       ParameterSetName:
       - -g -n --critical-operation-exclusion-list
       User-Agent:
-<<<<<<< HEAD
-      - AZURECLI/2.52.0 (PIP) (AAZ) azsdk-python-core/1.29.3 Python/3.10.7 (Windows-10-10.0.22621-SP0)
-=======
-      - AZURECLI/2.57.0 (PIP) (AAZ) azsdk-python-core/1.28.0 Python/3.10.7 (Windows-10-10.0.22621-SP0)
->>>>>>> 472ee41c
+      - AZURECLI/2.57.0 (PIP) (AAZ) azsdk-python-core/1.28.0 Python/3.10.7 (Windows-10-10.0.22621-SP0)
     method: PUT
     uri: https://management.azure.com/subscriptions/00000000-0000-0000-0000-000000000000/resourceGroups/clitest-dpp-resourceguard-000001/providers/Microsoft.DataProtection/resourceGuards/clitest-resource-guard?api-version=2023-11-01
   response:
@@ -512,11 +418,7 @@
       content-type:
       - application/json
       date:
-<<<<<<< HEAD
-      - Tue, 26 Sep 2023 05:20:19 GMT
-=======
       - Mon, 12 Feb 2024 06:46:03 GMT
->>>>>>> 472ee41c
       expires:
       - '-1'
       pragma:
@@ -528,15 +430,9 @@
       x-content-type-options:
       - nosniff
       x-ms-operation-identifier:
-<<<<<<< HEAD
-      - tenantId=72f988bf-86f1-41af-91ab-2d7cd011db47,objectId=12f8ea5c-1212-449e-b31c-0a574f43076e/centraluseuap/e8b70a8f-22b5-4f70-86d2-e3c0958bb966
-      x-ms-ratelimit-remaining-subscription-resource-requests:
-      - '97'
-=======
       - tenantId=72f988bf-86f1-41af-91ab-2d7cd011db47,objectId=12f8ea5c-1212-449e-b31c-0a574f43076e/centraluseuap/c6493eec-3286-48e6-abf8-1182d48abb4d
       x-ms-ratelimit-remaining-subscription-resource-requests:
       - '98'
->>>>>>> 472ee41c
       x-powered-by:
       - ASP.NET
     status:
@@ -556,11 +452,7 @@
       ParameterSetName:
       - -g -n --resource-type --tags
       User-Agent:
-<<<<<<< HEAD
-      - AZURECLI/2.52.0 (PIP) (AAZ) azsdk-python-core/1.29.3 Python/3.10.7 (Windows-10-10.0.22621-SP0)
-=======
-      - AZURECLI/2.57.0 (PIP) (AAZ) azsdk-python-core/1.28.0 Python/3.10.7 (Windows-10-10.0.22621-SP0)
->>>>>>> 472ee41c
+      - AZURECLI/2.57.0 (PIP) (AAZ) azsdk-python-core/1.28.0 Python/3.10.7 (Windows-10-10.0.22621-SP0)
     method: GET
     uri: https://management.azure.com/subscriptions/00000000-0000-0000-0000-000000000000/resourceGroups/clitest-dpp-resourceguard-000001/providers/Microsoft.DataProtection/resourceGuards/clitest-resource-guard?api-version=2023-11-01
   response:
@@ -574,27 +466,19 @@
       content-type:
       - application/json
       date:
-<<<<<<< HEAD
-      - Tue, 26 Sep 2023 05:20:20 GMT
-=======
       - Mon, 12 Feb 2024 06:46:05 GMT
->>>>>>> 472ee41c
-      expires:
-      - '-1'
-      pragma:
-      - no-cache
-      server:
-      - Microsoft-IIS/10.0
-      strict-transport-security:
-      - max-age=31536000; includeSubDomains
-      x-content-type-options:
-      - nosniff
-      x-ms-ratelimit-remaining-subscription-resource-requests:
-<<<<<<< HEAD
-      - '995'
-=======
+      expires:
+      - '-1'
+      pragma:
+      - no-cache
+      server:
+      - Microsoft-IIS/10.0
+      strict-transport-security:
+      - max-age=31536000; includeSubDomains
+      x-content-type-options:
+      - nosniff
+      x-ms-ratelimit-remaining-subscription-resource-requests:
       - '996'
->>>>>>> 472ee41c
       x-powered-by:
       - ASP.NET
     status:
@@ -621,11 +505,7 @@
       ParameterSetName:
       - -g -n --resource-type --tags
       User-Agent:
-<<<<<<< HEAD
-      - AZURECLI/2.52.0 (PIP) (AAZ) azsdk-python-core/1.29.3 Python/3.10.7 (Windows-10-10.0.22621-SP0)
-=======
-      - AZURECLI/2.57.0 (PIP) (AAZ) azsdk-python-core/1.28.0 Python/3.10.7 (Windows-10-10.0.22621-SP0)
->>>>>>> 472ee41c
+      - AZURECLI/2.57.0 (PIP) (AAZ) azsdk-python-core/1.28.0 Python/3.10.7 (Windows-10-10.0.22621-SP0)
     method: PUT
     uri: https://management.azure.com/subscriptions/00000000-0000-0000-0000-000000000000/resourceGroups/clitest-dpp-resourceguard-000001/providers/Microsoft.DataProtection/resourceGuards/clitest-resource-guard?api-version=2023-11-01
   response:
@@ -639,11 +519,7 @@
       content-type:
       - application/json
       date:
-<<<<<<< HEAD
-      - Tue, 26 Sep 2023 05:20:21 GMT
-=======
       - Mon, 12 Feb 2024 06:46:05 GMT
->>>>>>> 472ee41c
       expires:
       - '-1'
       pragma:
@@ -655,11 +531,7 @@
       x-content-type-options:
       - nosniff
       x-ms-operation-identifier:
-<<<<<<< HEAD
-      - tenantId=72f988bf-86f1-41af-91ab-2d7cd011db47,objectId=12f8ea5c-1212-449e-b31c-0a574f43076e/centraluseuap/4694c9ef-fee9-4619-a4f0-3e65678600f8
-=======
       - tenantId=72f988bf-86f1-41af-91ab-2d7cd011db47,objectId=12f8ea5c-1212-449e-b31c-0a574f43076e/centraluseuap/863678ec-400a-40d4-988f-b30d2d7b1066
->>>>>>> 472ee41c
       x-ms-ratelimit-remaining-subscription-resource-requests:
       - '96'
       x-powered-by:
@@ -681,11 +553,7 @@
       ParameterSetName:
       - -g -n --resource-type --critical-operation-exclusion-list
       User-Agent:
-<<<<<<< HEAD
-      - AZURECLI/2.52.0 (PIP) (AAZ) azsdk-python-core/1.29.3 Python/3.10.7 (Windows-10-10.0.22621-SP0)
-=======
-      - AZURECLI/2.57.0 (PIP) (AAZ) azsdk-python-core/1.28.0 Python/3.10.7 (Windows-10-10.0.22621-SP0)
->>>>>>> 472ee41c
+      - AZURECLI/2.57.0 (PIP) (AAZ) azsdk-python-core/1.28.0 Python/3.10.7 (Windows-10-10.0.22621-SP0)
     method: GET
     uri: https://management.azure.com/subscriptions/00000000-0000-0000-0000-000000000000/resourceGroups/clitest-dpp-resourceguard-000001/providers/Microsoft.DataProtection/resourceGuards/clitest-resource-guard?api-version=2023-11-01
   response:
@@ -699,11 +567,7 @@
       content-type:
       - application/json
       date:
-<<<<<<< HEAD
-      - Tue, 26 Sep 2023 05:20:22 GMT
-=======
       - Mon, 12 Feb 2024 06:46:06 GMT
->>>>>>> 472ee41c
       expires:
       - '-1'
       pragma:
@@ -740,11 +604,7 @@
       ParameterSetName:
       - -g -n --resource-type --critical-operation-exclusion-list
       User-Agent:
-<<<<<<< HEAD
-      - AZURECLI/2.52.0 (PIP) (AAZ) azsdk-python-core/1.29.3 Python/3.10.7 (Windows-10-10.0.22621-SP0)
-=======
-      - AZURECLI/2.57.0 (PIP) (AAZ) azsdk-python-core/1.28.0 Python/3.10.7 (Windows-10-10.0.22621-SP0)
->>>>>>> 472ee41c
+      - AZURECLI/2.57.0 (PIP) (AAZ) azsdk-python-core/1.28.0 Python/3.10.7 (Windows-10-10.0.22621-SP0)
     method: PUT
     uri: https://management.azure.com/subscriptions/00000000-0000-0000-0000-000000000000/resourceGroups/clitest-dpp-resourceguard-000001/providers/Microsoft.DataProtection/resourceGuards/clitest-resource-guard?api-version=2023-11-01
   response:
@@ -758,11 +618,7 @@
       content-type:
       - application/json
       date:
-<<<<<<< HEAD
-      - Tue, 26 Sep 2023 05:20:23 GMT
-=======
       - Mon, 12 Feb 2024 06:46:07 GMT
->>>>>>> 472ee41c
       expires:
       - '-1'
       pragma:
@@ -774,15 +630,9 @@
       x-content-type-options:
       - nosniff
       x-ms-operation-identifier:
-<<<<<<< HEAD
-      - tenantId=72f988bf-86f1-41af-91ab-2d7cd011db47,objectId=12f8ea5c-1212-449e-b31c-0a574f43076e/centraluseuap/5240ad1f-2540-432e-a5fb-5f314dfe1c93
-      x-ms-ratelimit-remaining-subscription-resource-requests:
-      - '96'
-=======
       - tenantId=72f988bf-86f1-41af-91ab-2d7cd011db47,objectId=12f8ea5c-1212-449e-b31c-0a574f43076e/centraluseuap/75c973f5-6d75-4b3b-8897-0801a3d963d0
       x-ms-ratelimit-remaining-subscription-resource-requests:
       - '97'
->>>>>>> 472ee41c
       x-powered-by:
       - ASP.NET
     status:
