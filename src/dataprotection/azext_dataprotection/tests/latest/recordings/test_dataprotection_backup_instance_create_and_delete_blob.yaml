interactions:
- request:
    body: null
    headers:
      Accept:
      - application/json
      Accept-Encoding:
      - gzip, deflate
      CommandName:
      - dataprotection backup-instance initialize-backupconfig
      Connection:
      - keep-alive
      ParameterSetName:
      - --datasource-type --include-all-containers --storage-account-rg --storage-account-name
      User-Agent:
      - AZURECLI/2.49.0 azsdk-python-azure-mgmt-storage/21.0.0 Python/3.10.11 (Windows-10-10.0.22621-SP0)
    method: GET
    uri: https://management.azure.com/subscriptions/00000000-0000-0000-0000-000000000000/resourceGroups/clitest-dpp-rg/providers/Microsoft.Storage/storageAccounts/clitestsadonotdelete/blobServices/default/containers?api-version=2022-09-01
  response:
    body:
      string: '{"value":[{"id":"/subscriptions/00000000-0000-0000-0000-000000000000/resourceGroups/clitest-dpp-rg/providers/Microsoft.Storage/storageAccounts/clitestsadonotdelete/blobServices/default/containers/container1","name":"container1","type":"Microsoft.Storage/storageAccounts/blobServices/containers","etag":"\"0x8DB788AAD00A227\"","properties":{"immutableStorageWithVersioning":{"enabled":false},"deleted":false,"remainingRetentionDays":0,"defaultEncryptionScope":"$account-encryption-key","denyEncryptionScopeOverride":false,"publicAccess":"None","leaseStatus":"Unlocked","leaseState":"Available","lastModifiedTime":"2023-06-29T10:22:00.0000000Z","hasImmutabilityPolicy":false,"hasLegalHold":false}},{"id":"/subscriptions/00000000-0000-0000-0000-000000000000/resourceGroups/clitest-dpp-rg/providers/Microsoft.Storage/storageAccounts/clitestsadonotdelete/blobServices/default/containers/container3","name":"container3","type":"Microsoft.Storage/storageAccounts/blobServices/containers","etag":"\"0x8DB788AB5D256EC\"","properties":{"immutableStorageWithVersioning":{"enabled":false},"deleted":false,"remainingRetentionDays":0,"defaultEncryptionScope":"$account-encryption-key","denyEncryptionScopeOverride":false,"publicAccess":"None","leaseStatus":"Unlocked","leaseState":"Available","lastModifiedTime":"2023-06-29T10:22:15.0000000Z","hasImmutabilityPolicy":false,"hasLegalHold":false}},{"id":"/subscriptions/00000000-0000-0000-0000-000000000000/resourceGroups/clitest-dpp-rg/providers/Microsoft.Storage/storageAccounts/clitestsadonotdelete/blobServices/default/containers/contianer2","name":"contianer2","type":"Microsoft.Storage/storageAccounts/blobServices/containers","etag":"\"0x8DB788AB03466F9\"","properties":{"immutableStorageWithVersioning":{"enabled":false},"deleted":false,"remainingRetentionDays":0,"defaultEncryptionScope":"$account-encryption-key","denyEncryptionScopeOverride":false,"publicAccess":"None","leaseStatus":"Unlocked","leaseState":"Available","lastModifiedTime":"2023-06-29T10:22:06.0000000Z","hasImmutabilityPolicy":false,"hasLegalHold":false}}]}'
    headers:
      cache-control:
      - no-cache
      content-length:
      - '2069'
      content-type:
      - application/json
      date:
      - Thu, 29 Jun 2023 10:29:28 GMT
      expires:
      - '-1'
      pragma:
      - no-cache
      server:
      - Microsoft-Azure-Storage-Resource-Provider/1.0,Microsoft-HTTPAPI/2.0 Microsoft-HTTPAPI/2.0
      strict-transport-security:
      - max-age=31536000; includeSubDomains
      transfer-encoding:
      - chunked
      vary:
      - Accept-Encoding
      x-content-type-options:
      - nosniff
    status:
      code: 200
      message: OK
- request:
    body: null
    headers:
      Accept:
      - '*/*'
      Accept-Encoding:
      - gzip, deflate
      CommandName:
      - dataprotection backup-instance delete
      Connection:
      - keep-alive
      Content-Length:
      - '0'
      ParameterSetName:
      - -g --vault-name --backup-instance-name --yes
      User-Agent:
      - AZURECLI/2.49.0 (AAZ) azsdk-python-core/1.26.0 Python/3.10.11 (Windows-10-10.0.22621-SP0)
    method: DELETE
    uri: https://management.azure.com/subscriptions/00000000-0000-0000-0000-000000000000/resourceGroups/clitest-dpp-rg/providers/Microsoft.DataProtection/backupVaults/clitest-bkp-vault-donotdelete/backupInstances/clitestsadonotdelete-clitestsadonotdelete-b7e6f082-b310-11eb-8f55-9cfce85d4fa1?api-version=2023-01-01
  response:
    body:
      string: ''
    headers:
      cache-control:
      - no-cache
      date:
<<<<<<< HEAD
      - Thu, 29 Jun 2023 10:29:32 GMT
=======
      - Thu, 29 Jun 2023 12:00:50 GMT
>>>>>>> 21296070
      expires:
      - '-1'
      pragma:
      - no-cache
      strict-transport-security:
      - max-age=31536000; includeSubDomains
      x-content-type-options:
      - nosniff
      x-ms-ratelimit-remaining-subscription-resource-requests:
      - '199'
      x-powered-by:
      - ASP.NET
    status:
      code: 204
      message: No Content
- request:
    body: '{"backupInstance": {"dataSourceInfo": {"datasourceType": "Microsoft.Storage/storageAccounts/blobServices",
      "objectType": "Datasource", "resourceId": "/subscriptions/00000000-0000-0000-0000-000000000000/resourceGroups/clitest-dpp-rg/providers/Microsoft.Storage/storageAccounts/clitestsadonotdelete",
      "resourceLocation": "centraluseuap", "resourceName": "clitestsadonotdelete",
<<<<<<< HEAD
      "resourceType": "Microsoft.Storage/storageAccounts", "resourceUri": "/subscriptions/00000000-0000-0000-0000-000000000000/resourceGroups/clitest-dpp-rg/providers/Microsoft.Storage/storageAccounts/clitestsadonotdelete"},
      "dataSourceSetInfo": null, "datasourceAuthCredentials": null, "friendlyName":
      "clitestsadonotdelete", "objectType": "BackupInstance", "policyInfo": {"policyId":
      "/subscriptions/00000000-0000-0000-0000-000000000000/resourceGroups/clitest-dpp-rg/providers/Microsoft.DataProtection/backupVaults/clitest-bkp-vault-donotdelete/backupPolicies/blobpolicy",
      "policyParameters": {"backupDatasourceParametersList": [{"containersList": ["container1",
      "container3", "contianer2"], "objectType": "BlobBackupDatasourceParameters"}]}}}}'
=======
      "resourceType": "Microsoft.Storage/storageAccounts", "resourceUri": ""}, "dataSourceSetInfo":
      null, "datasourceAuthCredentials": null, "friendlyName": "clitestsadonotdelete",
      "objectType": "BackupInstance", "policyInfo": {"policyId": "/subscriptions/00000000-0000-0000-0000-000000000000/resourceGroups/clitest-dpp-rg/providers/Microsoft.DataProtection/backupVaults/clitest-bkp-vault-donotdelete/backupPolicies/opBlobPolicy",
      "policyParameters": null}}}'
>>>>>>> 21296070
    headers:
      Accept:
      - application/json
      Accept-Encoding:
      - gzip, deflate
      CommandName:
      - dataprotection backup-instance validate-for-backup
      Connection:
      - keep-alive
      Content-Length:
<<<<<<< HEAD
      - '1116'
=======
      - '828'
>>>>>>> 21296070
      Content-Type:
      - application/json
      ParameterSetName:
      - -g --vault-name --backup-instance
      User-Agent:
      - AZURECLI/2.49.0 (AAZ) azsdk-python-core/1.26.0 Python/3.10.11 (Windows-10-10.0.22621-SP0)
    method: POST
    uri: https://management.azure.com/subscriptions/00000000-0000-0000-0000-000000000000/resourceGroups/clitest-dpp-rg/providers/Microsoft.DataProtection/backupVaults/clitest-bkp-vault-donotdelete/validateForBackup?api-version=2023-01-01
  response:
    body:
      string: ''
    headers:
      azure-asyncoperation:
<<<<<<< HEAD
      - https://management.azure.com/subscriptions/00000000-0000-0000-0000-000000000000/resourceGroups/clitest-dpp-rg/providers/Microsoft.DataProtection/backupVaults/clitest-bkp-vault-donotdelete/operationStatus/MGQ0NDgwMzEtZTZmYi00YzVjLWIzY2QtMDFlMGE2NjVkY2E1Ozk4ZDc5ZmM1LWRlMDMtNDgyMC1hY2JmLTM4ODIxZjJiYzc0NQ==?api-version=2023-01-01
=======
      - https://management.azure.com/subscriptions/00000000-0000-0000-0000-000000000000/resourceGroups/clitest-dpp-rg/providers/Microsoft.DataProtection/backupVaults/clitest-bkp-vault-donotdelete/operationStatus/MGQ0NDgwMzEtZTZmYi00YzVjLWIzY2QtMDFlMGE2NjVkY2E1OzgxYjYxM2I2LTRjNmMtNDE0Yi1iYTVmLTM1NDU1ZGYwMzUxMA==?api-version=2023-01-01
>>>>>>> 21296070
      cache-control:
      - no-cache
      content-length:
      - '0'
      date:
<<<<<<< HEAD
      - Thu, 29 Jun 2023 10:29:36 GMT
      expires:
      - '-1'
      location:
      - https://management.azure.com/subscriptions/00000000-0000-0000-0000-000000000000/providers/Microsoft.DataProtection/locations/centraluseuap/operationResults/MGQ0NDgwMzEtZTZmYi00YzVjLWIzY2QtMDFlMGE2NjVkY2E1Ozk4ZDc5ZmM1LWRlMDMtNDgyMC1hY2JmLTM4ODIxZjJiYzc0NQ==?api-version=2023-01-01
=======
      - Thu, 29 Jun 2023 12:00:54 GMT
      expires:
      - '-1'
      location:
      - https://management.azure.com/subscriptions/00000000-0000-0000-0000-000000000000/providers/Microsoft.DataProtection/locations/centraluseuap/operationResults/MGQ0NDgwMzEtZTZmYi00YzVjLWIzY2QtMDFlMGE2NjVkY2E1OzgxYjYxM2I2LTRjNmMtNDE0Yi1iYTVmLTM1NDU1ZGYwMzUxMA==?api-version=2023-01-01
>>>>>>> 21296070
      pragma:
      - no-cache
      strict-transport-security:
      - max-age=31536000; includeSubDomains
      x-content-type-options:
      - nosniff
      x-ms-ratelimit-remaining-subscription-writes:
      - '1199'
      x-powered-by:
      - ASP.NET
    status:
      code: 202
      message: Accepted
- request:
    body: null
    headers:
      Accept:
      - '*/*'
      Accept-Encoding:
      - gzip, deflate
      CommandName:
      - dataprotection backup-instance validate-for-backup
      Connection:
      - keep-alive
      ParameterSetName:
      - -g --vault-name --backup-instance
      User-Agent:
      - AZURECLI/2.49.0 (AAZ) azsdk-python-core/1.26.0 Python/3.10.11 (Windows-10-10.0.22621-SP0)
    method: GET
<<<<<<< HEAD
    uri: https://management.azure.com/subscriptions/00000000-0000-0000-0000-000000000000/resourceGroups/clitest-dpp-rg/providers/Microsoft.DataProtection/backupVaults/clitest-bkp-vault-donotdelete/operationStatus/MGQ0NDgwMzEtZTZmYi00YzVjLWIzY2QtMDFlMGE2NjVkY2E1Ozk4ZDc5ZmM1LWRlMDMtNDgyMC1hY2JmLTM4ODIxZjJiYzc0NQ==?api-version=2023-01-01
  response:
    body:
      string: '{"id":"/subscriptions/00000000-0000-0000-0000-000000000000/resourceGroups/clitest-dpp-rg/providers/Microsoft.DataProtection/backupVaults/clitest-bkp-vault-donotdelete/operationStatus/MGQ0NDgwMzEtZTZmYi00YzVjLWIzY2QtMDFlMGE2NjVkY2E1Ozk4ZDc5ZmM1LWRlMDMtNDgyMC1hY2JmLTM4ODIxZjJiYzc0NQ==","name":"MGQ0NDgwMzEtZTZmYi00YzVjLWIzY2QtMDFlMGE2NjVkY2E1Ozk4ZDc5ZmM1LWRlMDMtNDgyMC1hY2JmLTM4ODIxZjJiYzc0NQ==","status":"Inprogress","startTime":"2023-06-29T10:29:36.9062839Z","endTime":"0001-01-01T00:00:00Z"}'
=======
    uri: https://management.azure.com/subscriptions/00000000-0000-0000-0000-000000000000/resourceGroups/clitest-dpp-rg/providers/Microsoft.DataProtection/backupVaults/clitest-bkp-vault-donotdelete/operationStatus/MGQ0NDgwMzEtZTZmYi00YzVjLWIzY2QtMDFlMGE2NjVkY2E1OzgxYjYxM2I2LTRjNmMtNDE0Yi1iYTVmLTM1NDU1ZGYwMzUxMA==?api-version=2023-01-01
  response:
    body:
      string: '{"id":"/subscriptions/00000000-0000-0000-0000-000000000000/resourceGroups/clitest-dpp-rg/providers/Microsoft.DataProtection/backupVaults/clitest-bkp-vault-donotdelete/operationStatus/MGQ0NDgwMzEtZTZmYi00YzVjLWIzY2QtMDFlMGE2NjVkY2E1OzgxYjYxM2I2LTRjNmMtNDE0Yi1iYTVmLTM1NDU1ZGYwMzUxMA==","name":"MGQ0NDgwMzEtZTZmYi00YzVjLWIzY2QtMDFlMGE2NjVkY2E1OzgxYjYxM2I2LTRjNmMtNDE0Yi1iYTVmLTM1NDU1ZGYwMzUxMA==","status":"Inprogress","startTime":"2023-06-29T12:00:54.5120099Z","endTime":"0001-01-01T00:00:00Z"}'
>>>>>>> 21296070
    headers:
      cache-control:
      - no-cache
      content-length:
      - '493'
      content-type:
      - application/json
      date:
<<<<<<< HEAD
      - Thu, 29 Jun 2023 10:29:37 GMT
=======
      - Thu, 29 Jun 2023 12:00:55 GMT
>>>>>>> 21296070
      expires:
      - '-1'
      pragma:
      - no-cache
      server:
      - Microsoft-IIS/10.0
      strict-transport-security:
      - max-age=31536000; includeSubDomains
      transfer-encoding:
      - chunked
      vary:
      - Accept-Encoding
      x-content-type-options:
      - nosniff
      x-ms-ratelimit-remaining-subscription-resource-requests:
      - '999'
      x-powered-by:
      - ASP.NET
    status:
      code: 200
      message: OK
- request:
    body: null
    headers:
      Accept:
      - '*/*'
      Accept-Encoding:
      - gzip, deflate
      CommandName:
      - dataprotection backup-instance validate-for-backup
      Connection:
      - keep-alive
      ParameterSetName:
      - -g --vault-name --backup-instance
      User-Agent:
      - AZURECLI/2.49.0 (AAZ) azsdk-python-core/1.26.0 Python/3.10.11 (Windows-10-10.0.22621-SP0)
    method: GET
<<<<<<< HEAD
    uri: https://management.azure.com/subscriptions/00000000-0000-0000-0000-000000000000/resourceGroups/clitest-dpp-rg/providers/Microsoft.DataProtection/backupVaults/clitest-bkp-vault-donotdelete/operationStatus/MGQ0NDgwMzEtZTZmYi00YzVjLWIzY2QtMDFlMGE2NjVkY2E1Ozk4ZDc5ZmM1LWRlMDMtNDgyMC1hY2JmLTM4ODIxZjJiYzc0NQ==?api-version=2023-01-01
  response:
    body:
      string: '{"id":"/subscriptions/00000000-0000-0000-0000-000000000000/resourceGroups/clitest-dpp-rg/providers/Microsoft.DataProtection/backupVaults/clitest-bkp-vault-donotdelete/operationStatus/MGQ0NDgwMzEtZTZmYi00YzVjLWIzY2QtMDFlMGE2NjVkY2E1Ozk4ZDc5ZmM1LWRlMDMtNDgyMC1hY2JmLTM4ODIxZjJiYzc0NQ==","name":"MGQ0NDgwMzEtZTZmYi00YzVjLWIzY2QtMDFlMGE2NjVkY2E1Ozk4ZDc5ZmM1LWRlMDMtNDgyMC1hY2JmLTM4ODIxZjJiYzc0NQ==","status":"Succeeded","startTime":"2023-06-29T10:29:36.9062839Z","endTime":"2023-06-29T10:29:58Z"}'
=======
    uri: https://management.azure.com/subscriptions/00000000-0000-0000-0000-000000000000/resourceGroups/clitest-dpp-rg/providers/Microsoft.DataProtection/backupVaults/clitest-bkp-vault-donotdelete/operationStatus/MGQ0NDgwMzEtZTZmYi00YzVjLWIzY2QtMDFlMGE2NjVkY2E1OzgxYjYxM2I2LTRjNmMtNDE0Yi1iYTVmLTM1NDU1ZGYwMzUxMA==?api-version=2023-01-01
  response:
    body:
      string: '{"id":"/subscriptions/00000000-0000-0000-0000-000000000000/resourceGroups/clitest-dpp-rg/providers/Microsoft.DataProtection/backupVaults/clitest-bkp-vault-donotdelete/operationStatus/MGQ0NDgwMzEtZTZmYi00YzVjLWIzY2QtMDFlMGE2NjVkY2E1OzgxYjYxM2I2LTRjNmMtNDE0Yi1iYTVmLTM1NDU1ZGYwMzUxMA==","name":"MGQ0NDgwMzEtZTZmYi00YzVjLWIzY2QtMDFlMGE2NjVkY2E1OzgxYjYxM2I2LTRjNmMtNDE0Yi1iYTVmLTM1NDU1ZGYwMzUxMA==","status":"Succeeded","startTime":"2023-06-29T12:00:54.5120099Z","endTime":"2023-06-29T12:01:15Z"}'
>>>>>>> 21296070
    headers:
      cache-control:
      - no-cache
      content-length:
      - '492'
      content-type:
      - application/json
      date:
<<<<<<< HEAD
      - Thu, 29 Jun 2023 10:30:07 GMT
=======
      - Thu, 29 Jun 2023 12:01:27 GMT
>>>>>>> 21296070
      expires:
      - '-1'
      pragma:
      - no-cache
      server:
      - Microsoft-IIS/10.0
      strict-transport-security:
      - max-age=31536000; includeSubDomains
      transfer-encoding:
      - chunked
      vary:
      - Accept-Encoding
      x-content-type-options:
      - nosniff
      x-ms-ratelimit-remaining-subscription-resource-requests:
      - '998'
      x-powered-by:
      - ASP.NET
    status:
      code: 200
      message: OK
- request:
    body: null
    headers:
      Accept:
      - '*/*'
      Accept-Encoding:
      - gzip, deflate
      CommandName:
      - dataprotection backup-instance validate-for-backup
      Connection:
      - keep-alive
      ParameterSetName:
      - -g --vault-name --backup-instance
      User-Agent:
      - AZURECLI/2.49.0 (AAZ) azsdk-python-core/1.26.0 Python/3.10.11 (Windows-10-10.0.22621-SP0)
    method: GET
<<<<<<< HEAD
    uri: https://management.azure.com/subscriptions/00000000-0000-0000-0000-000000000000/providers/Microsoft.DataProtection/locations/centraluseuap/operationResults/MGQ0NDgwMzEtZTZmYi00YzVjLWIzY2QtMDFlMGE2NjVkY2E1Ozk4ZDc5ZmM1LWRlMDMtNDgyMC1hY2JmLTM4ODIxZjJiYzc0NQ==?api-version=2023-01-01
=======
    uri: https://management.azure.com/subscriptions/00000000-0000-0000-0000-000000000000/providers/Microsoft.DataProtection/locations/centraluseuap/operationResults/MGQ0NDgwMzEtZTZmYi00YzVjLWIzY2QtMDFlMGE2NjVkY2E1OzgxYjYxM2I2LTRjNmMtNDE0Yi1iYTVmLTM1NDU1ZGYwMzUxMA==?api-version=2023-01-01
>>>>>>> 21296070
  response:
    body:
      string: '{"objectType":"OperationJobExtendedInfo"}'
    headers:
      azure-asyncoperation:
<<<<<<< HEAD
      - https://management.azure.com/subscriptions/00000000-0000-0000-0000-000000000000/providers/Microsoft.DataProtection/locations/centraluseuap/operationStatus/MGQ0NDgwMzEtZTZmYi00YzVjLWIzY2QtMDFlMGE2NjVkY2E1Ozk4ZDc5ZmM1LWRlMDMtNDgyMC1hY2JmLTM4ODIxZjJiYzc0NQ==?api-version=2023-01-01
=======
      - https://management.azure.com/subscriptions/00000000-0000-0000-0000-000000000000/providers/Microsoft.DataProtection/locations/centraluseuap/operationStatus/MGQ0NDgwMzEtZTZmYi00YzVjLWIzY2QtMDFlMGE2NjVkY2E1OzgxYjYxM2I2LTRjNmMtNDE0Yi1iYTVmLTM1NDU1ZGYwMzUxMA==?api-version=2023-01-01
>>>>>>> 21296070
      cache-control:
      - no-cache
      content-length:
      - '41'
      content-type:
      - application/json
      date:
<<<<<<< HEAD
      - Thu, 29 Jun 2023 10:30:08 GMT
=======
      - Thu, 29 Jun 2023 12:01:27 GMT
>>>>>>> 21296070
      expires:
      - '-1'
      pragma:
      - no-cache
      server:
      - Microsoft-IIS/10.0
      strict-transport-security:
      - max-age=31536000; includeSubDomains
      transfer-encoding:
      - chunked
      vary:
      - Accept-Encoding
      x-content-type-options:
      - nosniff
      x-ms-ratelimit-remaining-subscription-resource-requests:
      - '199'
      x-powered-by:
      - ASP.NET
    status:
      code: 200
      message: OK
- request:
    body: '{"backupInstance": {"dataSourceInfo": {"datasourceType": "Microsoft.Storage/storageAccounts/blobServices",
      "objectType": "Datasource", "resourceID": "/subscriptions/00000000-0000-0000-0000-000000000000/resourceGroups/clitest-dpp-rg/providers/Microsoft.Storage/storageAccounts/clitestsadonotdelete",
      "resourceLocation": "centraluseuap", "resourceName": "clitestsadonotdelete",
<<<<<<< HEAD
      "resourceType": "Microsoft.Storage/storageAccounts", "resourceUri": "/subscriptions/00000000-0000-0000-0000-000000000000/resourceGroups/clitest-dpp-rg/providers/Microsoft.Storage/storageAccounts/clitestsadonotdelete"},
      "friendlyName": "clitestsadonotdelete", "objectType": "BackupInstance", "policyInfo":
      {"policyId": "/subscriptions/00000000-0000-0000-0000-000000000000/resourceGroups/clitest-dpp-rg/providers/Microsoft.DataProtection/backupVaults/clitest-bkp-vault-donotdelete/backupPolicies/blobpolicy",
      "policyParameters": {"backupDatasourceParametersList": [{"objectType": "BlobBackupDatasourceParameters",
      "containersList": ["container1", "container3", "contianer2"]}]}}}}'
=======
      "resourceType": "Microsoft.Storage/storageAccounts", "resourceUri": ""}, "friendlyName":
      "clitestsadonotdelete", "objectType": "BackupInstance", "policyInfo": {"policyId":
      "/subscriptions/00000000-0000-0000-0000-000000000000/resourceGroups/clitest-dpp-rg/providers/Microsoft.DataProtection/backupVaults/clitest-bkp-vault-donotdelete/backupPolicies/opBlobPolicy"}}}'
>>>>>>> 21296070
    headers:
      Accept:
      - application/json
      Accept-Encoding:
      - gzip, deflate
      CommandName:
      - dataprotection backup-instance create
      Connection:
      - keep-alive
      Content-Length:
<<<<<<< HEAD
      - '1054'
=======
      - '740'
>>>>>>> 21296070
      Content-Type:
      - application/json
      ParameterSetName:
      - -g --vault-name --backup-instance
      User-Agent:
      - AZURECLI/2.49.0 (AAZ) azsdk-python-core/1.26.0 Python/3.10.11 (Windows-10-10.0.22621-SP0)
    method: POST
    uri: https://management.azure.com/subscriptions/00000000-0000-0000-0000-000000000000/resourceGroups/clitest-dpp-rg/providers/Microsoft.DataProtection/backupVaults/clitest-bkp-vault-donotdelete/validateForBackup?api-version=2023-01-01
  response:
    body:
      string: ''
    headers:
      azure-asyncoperation:
<<<<<<< HEAD
      - https://management.azure.com/subscriptions/00000000-0000-0000-0000-000000000000/resourceGroups/clitest-dpp-rg/providers/Microsoft.DataProtection/backupVaults/clitest-bkp-vault-donotdelete/operationStatus/MGQ0NDgwMzEtZTZmYi00YzVjLWIzY2QtMDFlMGE2NjVkY2E1OzM1MGU3N2E3LTcwMzUtNGNkYS1iNmU3LTA2YWVjNDEyYTg5MQ==?api-version=2023-01-01
=======
      - https://management.azure.com/subscriptions/00000000-0000-0000-0000-000000000000/resourceGroups/clitest-dpp-rg/providers/Microsoft.DataProtection/backupVaults/clitest-bkp-vault-donotdelete/operationStatus/MGQ0NDgwMzEtZTZmYi00YzVjLWIzY2QtMDFlMGE2NjVkY2E1O2RlMDQ5NWYzLWM0OTQtNGQ1MC1hMWNmLTc4NjU3NTczZmY2Zg==?api-version=2023-01-01
>>>>>>> 21296070
      cache-control:
      - no-cache
      content-length:
      - '0'
      date:
<<<<<<< HEAD
      - Thu, 29 Jun 2023 10:30:10 GMT
      expires:
      - '-1'
      location:
      - https://management.azure.com/subscriptions/00000000-0000-0000-0000-000000000000/providers/Microsoft.DataProtection/locations/centraluseuap/operationResults/MGQ0NDgwMzEtZTZmYi00YzVjLWIzY2QtMDFlMGE2NjVkY2E1OzM1MGU3N2E3LTcwMzUtNGNkYS1iNmU3LTA2YWVjNDEyYTg5MQ==?api-version=2023-01-01
=======
      - Thu, 29 Jun 2023 12:01:28 GMT
      expires:
      - '-1'
      location:
      - https://management.azure.com/subscriptions/00000000-0000-0000-0000-000000000000/providers/Microsoft.DataProtection/locations/centraluseuap/operationResults/MGQ0NDgwMzEtZTZmYi00YzVjLWIzY2QtMDFlMGE2NjVkY2E1O2RlMDQ5NWYzLWM0OTQtNGQ1MC1hMWNmLTc4NjU3NTczZmY2Zg==?api-version=2023-01-01
>>>>>>> 21296070
      pragma:
      - no-cache
      strict-transport-security:
      - max-age=31536000; includeSubDomains
      x-content-type-options:
      - nosniff
      x-ms-ratelimit-remaining-subscription-writes:
      - '1198'
      x-powered-by:
      - ASP.NET
    status:
      code: 202
      message: Accepted
- request:
    body: null
    headers:
      Accept:
      - '*/*'
      Accept-Encoding:
      - gzip, deflate
      CommandName:
      - dataprotection backup-instance create
      Connection:
      - keep-alive
      ParameterSetName:
      - -g --vault-name --backup-instance
      User-Agent:
      - AZURECLI/2.49.0 (AAZ) azsdk-python-core/1.26.0 Python/3.10.11 (Windows-10-10.0.22621-SP0)
    method: GET
<<<<<<< HEAD
    uri: https://management.azure.com/subscriptions/00000000-0000-0000-0000-000000000000/resourceGroups/clitest-dpp-rg/providers/Microsoft.DataProtection/backupVaults/clitest-bkp-vault-donotdelete/operationStatus/MGQ0NDgwMzEtZTZmYi00YzVjLWIzY2QtMDFlMGE2NjVkY2E1OzM1MGU3N2E3LTcwMzUtNGNkYS1iNmU3LTA2YWVjNDEyYTg5MQ==?api-version=2023-01-01
  response:
    body:
      string: '{"id":"/subscriptions/00000000-0000-0000-0000-000000000000/resourceGroups/clitest-dpp-rg/providers/Microsoft.DataProtection/backupVaults/clitest-bkp-vault-donotdelete/operationStatus/MGQ0NDgwMzEtZTZmYi00YzVjLWIzY2QtMDFlMGE2NjVkY2E1OzM1MGU3N2E3LTcwMzUtNGNkYS1iNmU3LTA2YWVjNDEyYTg5MQ==","name":"MGQ0NDgwMzEtZTZmYi00YzVjLWIzY2QtMDFlMGE2NjVkY2E1OzM1MGU3N2E3LTcwMzUtNGNkYS1iNmU3LTA2YWVjNDEyYTg5MQ==","status":"Inprogress","startTime":"2023-06-29T10:30:11.2100848Z","endTime":"0001-01-01T00:00:00Z"}'
=======
    uri: https://management.azure.com/subscriptions/00000000-0000-0000-0000-000000000000/resourceGroups/clitest-dpp-rg/providers/Microsoft.DataProtection/backupVaults/clitest-bkp-vault-donotdelete/operationStatus/MGQ0NDgwMzEtZTZmYi00YzVjLWIzY2QtMDFlMGE2NjVkY2E1O2RlMDQ5NWYzLWM0OTQtNGQ1MC1hMWNmLTc4NjU3NTczZmY2Zg==?api-version=2023-01-01
  response:
    body:
      string: '{"id":"/subscriptions/00000000-0000-0000-0000-000000000000/resourceGroups/clitest-dpp-rg/providers/Microsoft.DataProtection/backupVaults/clitest-bkp-vault-donotdelete/operationStatus/MGQ0NDgwMzEtZTZmYi00YzVjLWIzY2QtMDFlMGE2NjVkY2E1O2RlMDQ5NWYzLWM0OTQtNGQ1MC1hMWNmLTc4NjU3NTczZmY2Zg==","name":"MGQ0NDgwMzEtZTZmYi00YzVjLWIzY2QtMDFlMGE2NjVkY2E1O2RlMDQ5NWYzLWM0OTQtNGQ1MC1hMWNmLTc4NjU3NTczZmY2Zg==","status":"Inprogress","startTime":"2023-06-29T12:01:28.9523398Z","endTime":"0001-01-01T00:00:00Z"}'
>>>>>>> 21296070
    headers:
      cache-control:
      - no-cache
      content-length:
      - '493'
      content-type:
      - application/json
      date:
<<<<<<< HEAD
      - Thu, 29 Jun 2023 10:30:11 GMT
=======
      - Thu, 29 Jun 2023 12:01:29 GMT
>>>>>>> 21296070
      expires:
      - '-1'
      pragma:
      - no-cache
      server:
      - Microsoft-IIS/10.0
      strict-transport-security:
      - max-age=31536000; includeSubDomains
      transfer-encoding:
      - chunked
      vary:
      - Accept-Encoding
      x-content-type-options:
      - nosniff
      x-ms-ratelimit-remaining-subscription-resource-requests:
      - '997'
      x-powered-by:
      - ASP.NET
    status:
      code: 200
      message: OK
- request:
    body: null
    headers:
      Accept:
      - '*/*'
      Accept-Encoding:
      - gzip, deflate
      CommandName:
      - dataprotection backup-instance create
      Connection:
      - keep-alive
      ParameterSetName:
      - -g --vault-name --backup-instance
      User-Agent:
      - AZURECLI/2.49.0 (AAZ) azsdk-python-core/1.26.0 Python/3.10.11 (Windows-10-10.0.22621-SP0)
    method: GET
<<<<<<< HEAD
    uri: https://management.azure.com/subscriptions/00000000-0000-0000-0000-000000000000/resourceGroups/clitest-dpp-rg/providers/Microsoft.DataProtection/backupVaults/clitest-bkp-vault-donotdelete/operationStatus/MGQ0NDgwMzEtZTZmYi00YzVjLWIzY2QtMDFlMGE2NjVkY2E1OzM1MGU3N2E3LTcwMzUtNGNkYS1iNmU3LTA2YWVjNDEyYTg5MQ==?api-version=2023-01-01
  response:
    body:
      string: '{"id":"/subscriptions/00000000-0000-0000-0000-000000000000/resourceGroups/clitest-dpp-rg/providers/Microsoft.DataProtection/backupVaults/clitest-bkp-vault-donotdelete/operationStatus/MGQ0NDgwMzEtZTZmYi00YzVjLWIzY2QtMDFlMGE2NjVkY2E1OzM1MGU3N2E3LTcwMzUtNGNkYS1iNmU3LTA2YWVjNDEyYTg5MQ==","name":"MGQ0NDgwMzEtZTZmYi00YzVjLWIzY2QtMDFlMGE2NjVkY2E1OzM1MGU3N2E3LTcwMzUtNGNkYS1iNmU3LTA2YWVjNDEyYTg5MQ==","status":"Inprogress","startTime":"2023-06-29T10:30:11.2100848Z","endTime":"0001-01-01T00:00:00Z"}'
=======
    uri: https://management.azure.com/subscriptions/00000000-0000-0000-0000-000000000000/resourceGroups/clitest-dpp-rg/providers/Microsoft.DataProtection/backupVaults/clitest-bkp-vault-donotdelete/operationStatus/MGQ0NDgwMzEtZTZmYi00YzVjLWIzY2QtMDFlMGE2NjVkY2E1O2RlMDQ5NWYzLWM0OTQtNGQ1MC1hMWNmLTc4NjU3NTczZmY2Zg==?api-version=2023-01-01
  response:
    body:
      string: '{"id":"/subscriptions/00000000-0000-0000-0000-000000000000/resourceGroups/clitest-dpp-rg/providers/Microsoft.DataProtection/backupVaults/clitest-bkp-vault-donotdelete/operationStatus/MGQ0NDgwMzEtZTZmYi00YzVjLWIzY2QtMDFlMGE2NjVkY2E1O2RlMDQ5NWYzLWM0OTQtNGQ1MC1hMWNmLTc4NjU3NTczZmY2Zg==","name":"MGQ0NDgwMzEtZTZmYi00YzVjLWIzY2QtMDFlMGE2NjVkY2E1O2RlMDQ5NWYzLWM0OTQtNGQ1MC1hMWNmLTc4NjU3NTczZmY2Zg==","status":"Succeeded","startTime":"2023-06-29T12:01:28.9523398Z","endTime":"2023-06-29T12:01:50Z"}'
>>>>>>> 21296070
    headers:
      cache-control:
      - no-cache
      content-length:
      - '493'
      content-type:
      - application/json
      date:
<<<<<<< HEAD
      - Thu, 29 Jun 2023 10:30:42 GMT
=======
      - Thu, 29 Jun 2023 12:02:00 GMT
>>>>>>> 21296070
      expires:
      - '-1'
      pragma:
      - no-cache
      server:
      - Microsoft-IIS/10.0
      strict-transport-security:
      - max-age=31536000; includeSubDomains
      transfer-encoding:
      - chunked
      vary:
      - Accept-Encoding
      x-content-type-options:
      - nosniff
      x-ms-ratelimit-remaining-subscription-resource-requests:
      - '996'
      x-powered-by:
      - ASP.NET
    status:
      code: 200
      message: OK
- request:
    body: null
    headers:
      Accept:
      - '*/*'
      Accept-Encoding:
      - gzip, deflate
      CommandName:
      - dataprotection backup-instance create
      Connection:
      - keep-alive
      ParameterSetName:
      - -g --vault-name --backup-instance
      User-Agent:
      - AZURECLI/2.49.0 (AAZ) azsdk-python-core/1.26.0 Python/3.10.11 (Windows-10-10.0.22621-SP0)
    method: GET
    uri: https://management.azure.com/subscriptions/00000000-0000-0000-0000-000000000000/resourceGroups/clitest-dpp-rg/providers/Microsoft.DataProtection/backupVaults/clitest-bkp-vault-donotdelete/operationStatus/MGQ0NDgwMzEtZTZmYi00YzVjLWIzY2QtMDFlMGE2NjVkY2E1OzM1MGU3N2E3LTcwMzUtNGNkYS1iNmU3LTA2YWVjNDEyYTg5MQ==?api-version=2023-01-01
  response:
    body:
      string: '{"id":"/subscriptions/00000000-0000-0000-0000-000000000000/resourceGroups/clitest-dpp-rg/providers/Microsoft.DataProtection/backupVaults/clitest-bkp-vault-donotdelete/operationStatus/MGQ0NDgwMzEtZTZmYi00YzVjLWIzY2QtMDFlMGE2NjVkY2E1OzM1MGU3N2E3LTcwMzUtNGNkYS1iNmU3LTA2YWVjNDEyYTg5MQ==","name":"MGQ0NDgwMzEtZTZmYi00YzVjLWIzY2QtMDFlMGE2NjVkY2E1OzM1MGU3N2E3LTcwMzUtNGNkYS1iNmU3LTA2YWVjNDEyYTg5MQ==","status":"Succeeded","startTime":"2023-06-29T10:30:11.2100848Z","endTime":"2023-06-29T10:30:44Z"}'
    headers:
      cache-control:
      - no-cache
      content-length:
      - '492'
      content-type:
      - application/json
      date:
      - Thu, 29 Jun 2023 10:31:12 GMT
      expires:
      - '-1'
      pragma:
      - no-cache
      server:
      - Microsoft-IIS/10.0
      strict-transport-security:
      - max-age=31536000; includeSubDomains
      transfer-encoding:
      - chunked
      vary:
      - Accept-Encoding
      x-content-type-options:
      - nosniff
      x-ms-ratelimit-remaining-subscription-resource-requests:
      - '997'
      x-powered-by:
      - ASP.NET
    status:
      code: 200
      message: OK
- request:
    body: '{"properties": {"dataSourceInfo": {"datasourceType": "Microsoft.Storage/storageAccounts/blobServices",
      "objectType": "Datasource", "resourceID": "/subscriptions/00000000-0000-0000-0000-000000000000/resourceGroups/clitest-dpp-rg/providers/Microsoft.Storage/storageAccounts/clitestsadonotdelete",
      "resourceLocation": "centraluseuap", "resourceName": "clitestsadonotdelete",
<<<<<<< HEAD
      "resourceType": "Microsoft.Storage/storageAccounts", "resourceUri": "/subscriptions/00000000-0000-0000-0000-000000000000/resourceGroups/clitest-dpp-rg/providers/Microsoft.Storage/storageAccounts/clitestsadonotdelete"},
      "friendlyName": "clitestsadonotdelete", "objectType": "BackupInstance", "policyInfo":
      {"policyId": "/subscriptions/00000000-0000-0000-0000-000000000000/resourceGroups/clitest-dpp-rg/providers/Microsoft.DataProtection/backupVaults/clitest-bkp-vault-donotdelete/backupPolicies/blobpolicy",
      "policyParameters": {"backupDatasourceParametersList": [{"objectType": "BlobBackupDatasourceParameters",
      "containersList": ["container1", "container3", "contianer2"]}]}}}, "tags": {"Owner":
      "dppclitest", "Purpose": "Testing"}}'
=======
      "resourceType": "Microsoft.Storage/storageAccounts", "resourceUri": ""}, "friendlyName":
      "clitestsadonotdelete", "objectType": "BackupInstance", "policyInfo": {"policyId":
      "/subscriptions/00000000-0000-0000-0000-000000000000/resourceGroups/clitest-dpp-rg/providers/Microsoft.DataProtection/backupVaults/clitest-bkp-vault-donotdelete/backupPolicies/opBlobPolicy"}},
      "tags": {"Owner": "dppclitest", "Purpose": "Testing"}}'
>>>>>>> 21296070
    headers:
      Accept:
      - application/json
      Accept-Encoding:
      - gzip, deflate
      CommandName:
      - dataprotection backup-instance create
      Connection:
      - keep-alive
      Content-Length:
<<<<<<< HEAD
      - '1105'
=======
      - '791'
>>>>>>> 21296070
      Content-Type:
      - application/json
      ParameterSetName:
      - -g --vault-name --backup-instance
      User-Agent:
      - AZURECLI/2.49.0 (AAZ) azsdk-python-core/1.26.0 Python/3.10.11 (Windows-10-10.0.22621-SP0)
    method: PUT
    uri: https://management.azure.com/subscriptions/00000000-0000-0000-0000-000000000000/resourceGroups/clitest-dpp-rg/providers/Microsoft.DataProtection/backupVaults/clitest-bkp-vault-donotdelete/backupInstances/clitestsadonotdelete-clitestsadonotdelete-b7e6f082-b310-11eb-8f55-9cfce85d4fa1?api-version=2023-01-01
  response:
    body:
<<<<<<< HEAD
      string: '{"tags":{"Owner":"dppclitest","Purpose":"Testing"},"properties":{"friendlyName":"clitestsadonotdelete","dataSourceInfo":{"resourceID":"/subscriptions/00000000-0000-0000-0000-000000000000/resourceGroups/clitest-dpp-rg/providers/Microsoft.Storage/storageAccounts/clitestsadonotdelete","resourceUri":"/subscriptions/00000000-0000-0000-0000-000000000000/resourceGroups/clitest-dpp-rg/providers/Microsoft.Storage/storageAccounts/clitestsadonotdelete","datasourceType":"Microsoft.Storage/storageAccounts/blobServices","resourceName":"clitestsadonotdelete","resourceType":"Microsoft.Storage/storageAccounts","resourceLocation":"centraluseuap","objectType":"Datasource"},"policyInfo":{"policyId":"/subscriptions/00000000-0000-0000-0000-000000000000/resourceGroups/clitest-dpp-rg/providers/Microsoft.DataProtection/backupVaults/clitest-bkp-vault-donotdelete/backupPolicies/blobpolicy","policyParameters":{"backupDatasourceParametersList":[{"objectType":"BlobBackupDatasourceParameters","containersList":["container1","container3","contianer2"]}]}},"protectionStatus":{"status":"ConfiguringProtection"},"currentProtectionState":"ConfiguringProtection","provisioningState":"Provisioning","objectType":"BackupInstance"},"id":"/subscriptions/00000000-0000-0000-0000-000000000000/resourceGroups/clitest-dpp-rg/providers/Microsoft.DataProtection/backupVaults/clitest-bkp-vault-donotdelete/backupInstances/clitestsadonotdelete-clitestsadonotdelete-b7e6f082-b310-11eb-8f55-9cfce85d4fa1","name":"clitestsadonotdelete-clitestsadonotdelete-b7e6f082-b310-11eb-8f55-9cfce85d4fa1","type":"Microsoft.DataProtection/backupVaults/backupInstances"}'
    headers:
      azure-asyncoperation:
      - https://management.azure.com/subscriptions/00000000-0000-0000-0000-000000000000/resourceGroups/clitest-dpp-rg/providers/Microsoft.DataProtection/backupVaults/clitest-bkp-vault-donotdelete/operationStatus/MGQ0NDgwMzEtZTZmYi00YzVjLWIzY2QtMDFlMGE2NjVkY2E1OzY2ZGI3MmUwLTU2MWEtNGUyMy1hOGViLTMzNGYwZjM2NTliYQ==?api-version=2023-01-01
      cache-control:
      - no-cache
      content-length:
      - '1621'
      content-type:
      - application/json
      date:
      - Thu, 29 Jun 2023 10:31:14 GMT
=======
      string: '{"tags":{"Owner":"dppclitest","Purpose":"Testing"},"properties":{"friendlyName":"clitestsadonotdelete","dataSourceInfo":{"resourceID":"/subscriptions/00000000-0000-0000-0000-000000000000/resourceGroups/clitest-dpp-rg/providers/Microsoft.Storage/storageAccounts/clitestsadonotdelete","resourceUri":"","datasourceType":"Microsoft.Storage/storageAccounts/blobServices","resourceName":"clitestsadonotdelete","resourceType":"Microsoft.Storage/storageAccounts","resourceLocation":"centraluseuap","objectType":"Datasource"},"policyInfo":{"policyId":"/subscriptions/00000000-0000-0000-0000-000000000000/resourceGroups/clitest-dpp-rg/providers/Microsoft.DataProtection/backupVaults/clitest-bkp-vault-donotdelete/backupPolicies/opBlobPolicy"},"protectionStatus":{"status":"ConfiguringProtection"},"currentProtectionState":"ConfiguringProtection","provisioningState":"Provisioning","objectType":"BackupInstance"},"id":"/subscriptions/00000000-0000-0000-0000-000000000000/resourceGroups/clitest-dpp-rg/providers/Microsoft.DataProtection/backupVaults/clitest-bkp-vault-donotdelete/backupInstances/clitestsadonotdelete-clitestsadonotdelete-b7e6f082-b310-11eb-8f55-9cfce85d4fa1","name":"clitestsadonotdelete-clitestsadonotdelete-b7e6f082-b310-11eb-8f55-9cfce85d4fa1","type":"Microsoft.DataProtection/backupVaults/backupInstances"}'
    headers:
      azure-asyncoperation:
      - https://management.azure.com/subscriptions/00000000-0000-0000-0000-000000000000/resourceGroups/clitest-dpp-rg/providers/Microsoft.DataProtection/backupVaults/clitest-bkp-vault-donotdelete/operationStatus/MGQ0NDgwMzEtZTZmYi00YzVjLWIzY2QtMDFlMGE2NjVkY2E1O2Q3ODIzYzc2LTM5NDktNGQ5Yy1hYjk5LTg5NjcwYmJhZTllOA==?api-version=2023-01-01
      cache-control:
      - no-cache
      content-length:
      - '1315'
      content-type:
      - application/json
      date:
      - Thu, 29 Jun 2023 12:02:01 GMT
>>>>>>> 21296070
      expires:
      - '-1'
      pragma:
      - no-cache
      server:
      - Microsoft-IIS/10.0
      strict-transport-security:
      - max-age=31536000; includeSubDomains
      x-content-type-options:
      - nosniff
      x-ms-ratelimit-remaining-subscription-resource-requests:
      - '199'
      x-powered-by:
      - ASP.NET
    status:
      code: 201
      message: Created
- request:
    body: null
    headers:
      Accept:
      - '*/*'
      Accept-Encoding:
      - gzip, deflate
      CommandName:
      - dataprotection backup-instance create
      Connection:
      - keep-alive
      ParameterSetName:
      - -g --vault-name --backup-instance
      User-Agent:
      - AZURECLI/2.49.0 (AAZ) azsdk-python-core/1.26.0 Python/3.10.11 (Windows-10-10.0.22621-SP0)
    method: GET
<<<<<<< HEAD
    uri: https://management.azure.com/subscriptions/00000000-0000-0000-0000-000000000000/resourceGroups/clitest-dpp-rg/providers/Microsoft.DataProtection/backupVaults/clitest-bkp-vault-donotdelete/operationStatus/MGQ0NDgwMzEtZTZmYi00YzVjLWIzY2QtMDFlMGE2NjVkY2E1OzY2ZGI3MmUwLTU2MWEtNGUyMy1hOGViLTMzNGYwZjM2NTliYQ==?api-version=2023-01-01
  response:
    body:
      string: '{"id":"/subscriptions/00000000-0000-0000-0000-000000000000/resourceGroups/clitest-dpp-rg/providers/Microsoft.DataProtection/backupVaults/clitest-bkp-vault-donotdelete/operationStatus/MGQ0NDgwMzEtZTZmYi00YzVjLWIzY2QtMDFlMGE2NjVkY2E1OzY2ZGI3MmUwLTU2MWEtNGUyMy1hOGViLTMzNGYwZjM2NTliYQ==","name":"MGQ0NDgwMzEtZTZmYi00YzVjLWIzY2QtMDFlMGE2NjVkY2E1OzY2ZGI3MmUwLTU2MWEtNGUyMy1hOGViLTMzNGYwZjM2NTliYQ==","status":"Inprogress","startTime":"2023-06-29T10:31:15.2159234Z","endTime":"0001-01-01T00:00:00Z"}'
=======
    uri: https://management.azure.com/subscriptions/00000000-0000-0000-0000-000000000000/resourceGroups/clitest-dpp-rg/providers/Microsoft.DataProtection/backupVaults/clitest-bkp-vault-donotdelete/operationStatus/MGQ0NDgwMzEtZTZmYi00YzVjLWIzY2QtMDFlMGE2NjVkY2E1O2Q3ODIzYzc2LTM5NDktNGQ5Yy1hYjk5LTg5NjcwYmJhZTllOA==?api-version=2023-01-01
  response:
    body:
      string: '{"id":"/subscriptions/00000000-0000-0000-0000-000000000000/resourceGroups/clitest-dpp-rg/providers/Microsoft.DataProtection/backupVaults/clitest-bkp-vault-donotdelete/operationStatus/MGQ0NDgwMzEtZTZmYi00YzVjLWIzY2QtMDFlMGE2NjVkY2E1O2Q3ODIzYzc2LTM5NDktNGQ5Yy1hYjk5LTg5NjcwYmJhZTllOA==","name":"MGQ0NDgwMzEtZTZmYi00YzVjLWIzY2QtMDFlMGE2NjVkY2E1O2Q3ODIzYzc2LTM5NDktNGQ5Yy1hYjk5LTg5NjcwYmJhZTllOA==","status":"Inprogress","startTime":"2023-06-29T12:02:01.8189007Z","endTime":"0001-01-01T00:00:00Z"}'
>>>>>>> 21296070
    headers:
      cache-control:
      - no-cache
      content-length:
      - '493'
      content-type:
      - application/json
      date:
<<<<<<< HEAD
      - Thu, 29 Jun 2023 10:31:15 GMT
=======
      - Thu, 29 Jun 2023 12:02:02 GMT
>>>>>>> 21296070
      expires:
      - '-1'
      pragma:
      - no-cache
      server:
      - Microsoft-IIS/10.0
      strict-transport-security:
      - max-age=31536000; includeSubDomains
      transfer-encoding:
      - chunked
      vary:
      - Accept-Encoding
      x-content-type-options:
      - nosniff
      x-ms-ratelimit-remaining-subscription-resource-requests:
<<<<<<< HEAD
      - '996'
=======
      - '995'
>>>>>>> 21296070
      x-powered-by:
      - ASP.NET
    status:
      code: 200
      message: OK
- request:
    body: null
    headers:
      Accept:
      - '*/*'
      Accept-Encoding:
      - gzip, deflate
      CommandName:
      - dataprotection backup-instance create
      Connection:
      - keep-alive
      ParameterSetName:
      - -g --vault-name --backup-instance
      User-Agent:
      - AZURECLI/2.49.0 (AAZ) azsdk-python-core/1.26.0 Python/3.10.11 (Windows-10-10.0.22621-SP0)
    method: GET
<<<<<<< HEAD
    uri: https://management.azure.com/subscriptions/00000000-0000-0000-0000-000000000000/resourceGroups/clitest-dpp-rg/providers/Microsoft.DataProtection/backupVaults/clitest-bkp-vault-donotdelete/operationStatus/MGQ0NDgwMzEtZTZmYi00YzVjLWIzY2QtMDFlMGE2NjVkY2E1OzY2ZGI3MmUwLTU2MWEtNGUyMy1hOGViLTMzNGYwZjM2NTliYQ==?api-version=2023-01-01
  response:
    body:
      string: '{"id":"/subscriptions/00000000-0000-0000-0000-000000000000/resourceGroups/clitest-dpp-rg/providers/Microsoft.DataProtection/backupVaults/clitest-bkp-vault-donotdelete/operationStatus/MGQ0NDgwMzEtZTZmYi00YzVjLWIzY2QtMDFlMGE2NjVkY2E1OzY2ZGI3MmUwLTU2MWEtNGUyMy1hOGViLTMzNGYwZjM2NTliYQ==","name":"MGQ0NDgwMzEtZTZmYi00YzVjLWIzY2QtMDFlMGE2NjVkY2E1OzY2ZGI3MmUwLTU2MWEtNGUyMy1hOGViLTMzNGYwZjM2NTliYQ==","status":"Succeeded","startTime":"2023-06-29T10:31:15.2159234Z","endTime":"2023-06-29T10:31:16Z"}'
=======
    uri: https://management.azure.com/subscriptions/00000000-0000-0000-0000-000000000000/resourceGroups/clitest-dpp-rg/providers/Microsoft.DataProtection/backupVaults/clitest-bkp-vault-donotdelete/operationStatus/MGQ0NDgwMzEtZTZmYi00YzVjLWIzY2QtMDFlMGE2NjVkY2E1O2Q3ODIzYzc2LTM5NDktNGQ5Yy1hYjk5LTg5NjcwYmJhZTllOA==?api-version=2023-01-01
  response:
    body:
      string: '{"id":"/subscriptions/00000000-0000-0000-0000-000000000000/resourceGroups/clitest-dpp-rg/providers/Microsoft.DataProtection/backupVaults/clitest-bkp-vault-donotdelete/operationStatus/MGQ0NDgwMzEtZTZmYi00YzVjLWIzY2QtMDFlMGE2NjVkY2E1O2Q3ODIzYzc2LTM5NDktNGQ5Yy1hYjk5LTg5NjcwYmJhZTllOA==","name":"MGQ0NDgwMzEtZTZmYi00YzVjLWIzY2QtMDFlMGE2NjVkY2E1O2Q3ODIzYzc2LTM5NDktNGQ5Yy1hYjk5LTg5NjcwYmJhZTllOA==","status":"Succeeded","startTime":"2023-06-29T12:02:01.8189007Z","endTime":"2023-06-29T12:02:02Z"}'
>>>>>>> 21296070
    headers:
      cache-control:
      - no-cache
      content-length:
      - '492'
      content-type:
      - application/json
      date:
<<<<<<< HEAD
      - Thu, 29 Jun 2023 10:31:46 GMT
=======
      - Thu, 29 Jun 2023 12:02:33 GMT
>>>>>>> 21296070
      expires:
      - '-1'
      pragma:
      - no-cache
      server:
      - Microsoft-IIS/10.0
      strict-transport-security:
      - max-age=31536000; includeSubDomains
      transfer-encoding:
      - chunked
      vary:
      - Accept-Encoding
      x-content-type-options:
      - nosniff
      x-ms-ratelimit-remaining-subscription-resource-requests:
<<<<<<< HEAD
      - '995'
=======
      - '994'
>>>>>>> 21296070
      x-powered-by:
      - ASP.NET
    status:
      code: 200
      message: OK
- request:
    body: null
    headers:
      Accept:
      - '*/*'
      Accept-Encoding:
      - gzip, deflate
      CommandName:
      - dataprotection backup-instance create
      Connection:
      - keep-alive
      ParameterSetName:
      - -g --vault-name --backup-instance
      User-Agent:
      - AZURECLI/2.49.0 (AAZ) azsdk-python-core/1.26.0 Python/3.10.11 (Windows-10-10.0.22621-SP0)
    method: GET
    uri: https://management.azure.com/subscriptions/00000000-0000-0000-0000-000000000000/resourceGroups/clitest-dpp-rg/providers/Microsoft.DataProtection/backupVaults/clitest-bkp-vault-donotdelete/backupInstances/clitestsadonotdelete-clitestsadonotdelete-b7e6f082-b310-11eb-8f55-9cfce85d4fa1?api-version=2023-01-01
  response:
    body:
<<<<<<< HEAD
      string: '{"tags":{"Owner":"dppclitest","Purpose":"Testing"},"properties":{"friendlyName":"clitestsadonotdelete","dataSourceInfo":{"resourceID":"/subscriptions/00000000-0000-0000-0000-000000000000/resourceGroups/clitest-dpp-rg/providers/Microsoft.Storage/storageAccounts/clitestsadonotdelete","resourceUri":"/subscriptions/00000000-0000-0000-0000-000000000000/resourceGroups/clitest-dpp-rg/providers/Microsoft.Storage/storageAccounts/clitestsadonotdelete","datasourceType":"Microsoft.Storage/storageAccounts/blobServices","resourceName":"clitestsadonotdelete","resourceType":"Microsoft.Storage/storageAccounts","resourceLocation":"centraluseuap","objectType":"Datasource"},"policyInfo":{"policyId":"/subscriptions/00000000-0000-0000-0000-000000000000/resourceGroups/clitest-dpp-rg/providers/Microsoft.DataProtection/backupVaults/clitest-bkp-vault-donotdelete/backupPolicies/blobpolicy","policyParameters":{"backupDatasourceParametersList":[{"objectType":"BlobBackupDatasourceParameters","containersList":["container1","container3","contianer2"]}]}},"protectionStatus":{"status":"ConfiguringProtection"},"currentProtectionState":"ConfiguringProtection","provisioningState":"Succeeded","objectType":"BackupInstance"},"id":"/subscriptions/00000000-0000-0000-0000-000000000000/resourceGroups/clitest-dpp-rg/providers/Microsoft.DataProtection/backupVaults/clitest-bkp-vault-donotdelete/backupInstances/clitestsadonotdelete-clitestsadonotdelete-b7e6f082-b310-11eb-8f55-9cfce85d4fa1","name":"clitestsadonotdelete-clitestsadonotdelete-b7e6f082-b310-11eb-8f55-9cfce85d4fa1","type":"Microsoft.DataProtection/backupVaults/backupInstances"}'
=======
      string: '{"tags":{"Owner":"dppclitest","Purpose":"Testing"},"properties":{"friendlyName":"clitestsadonotdelete","dataSourceInfo":{"resourceID":"/subscriptions/00000000-0000-0000-0000-000000000000/resourceGroups/clitest-dpp-rg/providers/Microsoft.Storage/storageAccounts/clitestsadonotdelete","resourceUri":"","datasourceType":"Microsoft.Storage/storageAccounts/blobServices","resourceName":"clitestsadonotdelete","resourceType":"Microsoft.Storage/storageAccounts","resourceLocation":"centraluseuap","objectType":"Datasource"},"policyInfo":{"policyId":"/subscriptions/00000000-0000-0000-0000-000000000000/resourceGroups/clitest-dpp-rg/providers/Microsoft.DataProtection/backupVaults/clitest-bkp-vault-donotdelete/backupPolicies/opBlobPolicy"},"protectionStatus":{"status":"ConfiguringProtection"},"currentProtectionState":"ConfiguringProtection","provisioningState":"Succeeded","objectType":"BackupInstance"},"id":"/subscriptions/00000000-0000-0000-0000-000000000000/resourceGroups/clitest-dpp-rg/providers/Microsoft.DataProtection/backupVaults/clitest-bkp-vault-donotdelete/backupInstances/clitestsadonotdelete-clitestsadonotdelete-b7e6f082-b310-11eb-8f55-9cfce85d4fa1","name":"clitestsadonotdelete-clitestsadonotdelete-b7e6f082-b310-11eb-8f55-9cfce85d4fa1","type":"Microsoft.DataProtection/backupVaults/backupInstances"}'
>>>>>>> 21296070
    headers:
      cache-control:
      - no-cache
      content-length:
<<<<<<< HEAD
      - '1618'
      content-type:
      - application/json
      date:
      - Thu, 29 Jun 2023 10:31:47 GMT
=======
      - '1312'
      content-type:
      - application/json
      date:
      - Thu, 29 Jun 2023 12:02:33 GMT
>>>>>>> 21296070
      expires:
      - '-1'
      pragma:
      - no-cache
      server:
      - Microsoft-IIS/10.0
      strict-transport-security:
      - max-age=31536000; includeSubDomains
      transfer-encoding:
      - chunked
      vary:
      - Accept-Encoding
      x-content-type-options:
      - nosniff
      x-ms-ratelimit-remaining-subscription-resource-requests:
      - '1999'
      x-powered-by:
      - ASP.NET
    status:
      code: 200
      message: OK
- request:
    body: null
    headers:
      Accept:
      - application/json
      Accept-Encoding:
      - gzip, deflate
      CommandName:
      - dataprotection backup-instance list
      Connection:
      - keep-alive
      ParameterSetName:
      - -g --vault-name
      User-Agent:
      - AZURECLI/2.49.0 (AAZ) azsdk-python-core/1.26.0 Python/3.10.11 (Windows-10-10.0.22621-SP0)
    method: GET
    uri: https://management.azure.com/subscriptions/00000000-0000-0000-0000-000000000000/resourceGroups/clitest-dpp-rg/providers/Microsoft.DataProtection/backupVaults/clitest-bkp-vault-donotdelete/backupInstances?api-version=2023-01-01
  response:
    body:
<<<<<<< HEAD
      string: '{"value":[{"tags":{"Owner":"dppclitest","Purpose":"Testing"},"properties":{"friendlyName":"clitestsadonotdelete","dataSourceInfo":{"resourceID":"/subscriptions/00000000-0000-0000-0000-000000000000/resourceGroups/clitest-dpp-rg/providers/Microsoft.Storage/storageAccounts/clitestsadonotdelete","resourceUri":"/subscriptions/00000000-0000-0000-0000-000000000000/resourceGroups/clitest-dpp-rg/providers/Microsoft.Storage/storageAccounts/clitestsadonotdelete","datasourceType":"Microsoft.Storage/storageAccounts/blobServices","resourceName":"clitestsadonotdelete","resourceType":"Microsoft.Storage/storageAccounts","resourceLocation":"centraluseuap","objectType":"Datasource"},"policyInfo":{"policyId":"/subscriptions/00000000-0000-0000-0000-000000000000/resourceGroups/clitest-dpp-rg/providers/Microsoft.DataProtection/backupVaults/clitest-bkp-vault-donotdelete/backupPolicies/blobpolicy","policyParameters":{"backupDatasourceParametersList":[{"objectType":"BlobBackupDatasourceParameters","containersList":["container1","container3","contianer2"]}]}},"protectionStatus":{"status":"ProtectionConfigured"},"currentProtectionState":"ProtectionConfigured","provisioningState":"Succeeded","objectType":"BackupInstance"},"id":"/subscriptions/00000000-0000-0000-0000-000000000000/resourceGroups/clitest-dpp-rg/providers/Microsoft.DataProtection/backupVaults/clitest-bkp-vault-donotdelete/backupInstances/clitestsadonotdelete-clitestsadonotdelete-b7e6f082-b310-11eb-8f55-9cfce85d4fa1","name":"clitestsadonotdelete-clitestsadonotdelete-b7e6f082-b310-11eb-8f55-9cfce85d4fa1","type":"Microsoft.DataProtection/backupVaults/backupInstances"}]}'
=======
      string: '{"value":[{"tags":{"Owner":"dppclitest","Purpose":"Testing"},"properties":{"friendlyName":"clitestsadonotdelete","dataSourceInfo":{"resourceID":"/subscriptions/00000000-0000-0000-0000-000000000000/resourceGroups/clitest-dpp-rg/providers/Microsoft.Storage/storageAccounts/clitestsadonotdelete","resourceUri":"","datasourceType":"Microsoft.Storage/storageAccounts/blobServices","resourceName":"clitestsadonotdelete","resourceType":"Microsoft.Storage/storageAccounts","resourceLocation":"centraluseuap","objectType":"Datasource"},"policyInfo":{"policyId":"/subscriptions/00000000-0000-0000-0000-000000000000/resourceGroups/clitest-dpp-rg/providers/Microsoft.DataProtection/backupVaults/clitest-bkp-vault-donotdelete/backupPolicies/opBlobPolicy"},"protectionStatus":{"status":"ConfiguringProtection"},"currentProtectionState":"ConfiguringProtection","provisioningState":"Succeeded","objectType":"BackupInstance"},"id":"/subscriptions/00000000-0000-0000-0000-000000000000/resourceGroups/clitest-dpp-rg/providers/Microsoft.DataProtection/backupVaults/clitest-bkp-vault-donotdelete/backupInstances/clitestsadonotdelete-clitestsadonotdelete-b7e6f082-b310-11eb-8f55-9cfce85d4fa1","name":"clitestsadonotdelete-clitestsadonotdelete-b7e6f082-b310-11eb-8f55-9cfce85d4fa1","type":"Microsoft.DataProtection/backupVaults/backupInstances"}]}'
>>>>>>> 21296070
    headers:
      cache-control:
      - no-cache
      content-length:
<<<<<<< HEAD
      - '1628'
      content-type:
      - application/json
      date:
      - Thu, 29 Jun 2023 10:32:43 GMT
=======
      - '1324'
      content-type:
      - application/json
      date:
      - Thu, 29 Jun 2023 12:02:36 GMT
>>>>>>> 21296070
      expires:
      - '-1'
      pragma:
      - no-cache
      server:
      - Microsoft-IIS/10.0
      strict-transport-security:
      - max-age=31536000; includeSubDomains
      transfer-encoding:
      - chunked
      vary:
      - Accept-Encoding
      x-content-type-options:
      - nosniff
      x-ms-ratelimit-remaining-subscription-resource-requests:
      - '1999'
      x-powered-by:
      - ASP.NET
    status:
      code: 200
      message: OK
- request:
    body: null
    headers:
      Accept:
      - application/json
      Accept-Encoding:
      - gzip, deflate
      CommandName:
      - dataprotection backup-instance show
      Connection:
      - keep-alive
      ParameterSetName:
      - --ids
      User-Agent:
      - AZURECLI/2.49.0 (AAZ) azsdk-python-core/1.26.0 Python/3.10.11 (Windows-10-10.0.22621-SP0)
    method: GET
    uri: https://management.azure.com/subscriptions/00000000-0000-0000-0000-000000000000/resourceGroups/clitest-dpp-rg/providers/Microsoft.DataProtection/backupVaults/clitest-bkp-vault-donotdelete/backupInstances/clitestsadonotdelete-clitestsadonotdelete-b7e6f082-b310-11eb-8f55-9cfce85d4fa1?api-version=2023-01-01
  response:
    body:
<<<<<<< HEAD
      string: '{"tags":{"Owner":"dppclitest","Purpose":"Testing"},"properties":{"friendlyName":"clitestsadonotdelete","dataSourceInfo":{"resourceID":"/subscriptions/00000000-0000-0000-0000-000000000000/resourceGroups/clitest-dpp-rg/providers/Microsoft.Storage/storageAccounts/clitestsadonotdelete","resourceUri":"/subscriptions/00000000-0000-0000-0000-000000000000/resourceGroups/clitest-dpp-rg/providers/Microsoft.Storage/storageAccounts/clitestsadonotdelete","datasourceType":"Microsoft.Storage/storageAccounts/blobServices","resourceName":"clitestsadonotdelete","resourceType":"Microsoft.Storage/storageAccounts","resourceLocation":"centraluseuap","objectType":"Datasource"},"policyInfo":{"policyId":"/subscriptions/00000000-0000-0000-0000-000000000000/resourceGroups/clitest-dpp-rg/providers/Microsoft.DataProtection/backupVaults/clitest-bkp-vault-donotdelete/backupPolicies/blobpolicy","policyParameters":{"backupDatasourceParametersList":[{"objectType":"BlobBackupDatasourceParameters","containersList":["container1","container3","contianer2"]}]}},"protectionStatus":{"status":"ProtectionConfigured"},"currentProtectionState":"ProtectionConfigured","provisioningState":"Succeeded","objectType":"BackupInstance"},"id":"/subscriptions/00000000-0000-0000-0000-000000000000/resourceGroups/clitest-dpp-rg/providers/Microsoft.DataProtection/backupVaults/clitest-bkp-vault-donotdelete/backupInstances/clitestsadonotdelete-clitestsadonotdelete-b7e6f082-b310-11eb-8f55-9cfce85d4fa1","name":"clitestsadonotdelete-clitestsadonotdelete-b7e6f082-b310-11eb-8f55-9cfce85d4fa1","type":"Microsoft.DataProtection/backupVaults/backupInstances"}'
=======
      string: '{"tags":{"Owner":"dppclitest","Purpose":"Testing"},"properties":{"friendlyName":"clitestsadonotdelete","dataSourceInfo":{"resourceID":"/subscriptions/00000000-0000-0000-0000-000000000000/resourceGroups/clitest-dpp-rg/providers/Microsoft.Storage/storageAccounts/clitestsadonotdelete","resourceUri":"","datasourceType":"Microsoft.Storage/storageAccounts/blobServices","resourceName":"clitestsadonotdelete","resourceType":"Microsoft.Storage/storageAccounts","resourceLocation":"centraluseuap","objectType":"Datasource"},"policyInfo":{"policyId":"/subscriptions/00000000-0000-0000-0000-000000000000/resourceGroups/clitest-dpp-rg/providers/Microsoft.DataProtection/backupVaults/clitest-bkp-vault-donotdelete/backupPolicies/opBlobPolicy"},"protectionStatus":{"status":"ConfiguringProtection"},"currentProtectionState":"ConfiguringProtection","provisioningState":"Succeeded","objectType":"BackupInstance"},"id":"/subscriptions/00000000-0000-0000-0000-000000000000/resourceGroups/clitest-dpp-rg/providers/Microsoft.DataProtection/backupVaults/clitest-bkp-vault-donotdelete/backupInstances/clitestsadonotdelete-clitestsadonotdelete-b7e6f082-b310-11eb-8f55-9cfce85d4fa1","name":"clitestsadonotdelete-clitestsadonotdelete-b7e6f082-b310-11eb-8f55-9cfce85d4fa1","type":"Microsoft.DataProtection/backupVaults/backupInstances"}'
>>>>>>> 21296070
    headers:
      cache-control:
      - no-cache
      content-length:
<<<<<<< HEAD
      - '1616'
      content-type:
      - application/json
      date:
      - Thu, 29 Jun 2023 10:32:48 GMT
=======
      - '1312'
      content-type:
      - application/json
      date:
      - Thu, 29 Jun 2023 12:02:39 GMT
>>>>>>> 21296070
      expires:
      - '-1'
      pragma:
      - no-cache
      server:
      - Microsoft-IIS/10.0
      strict-transport-security:
      - max-age=31536000; includeSubDomains
      transfer-encoding:
      - chunked
      vary:
      - Accept-Encoding
      x-content-type-options:
      - nosniff
      x-ms-ratelimit-remaining-subscription-resource-requests:
      - '1999'
      x-powered-by:
      - ASP.NET
    status:
      code: 200
      message: OK
- request:
    body: null
    headers:
      Accept:
      - application/json
      Accept-Encoding:
      - gzip, deflate
      CommandName:
      - dataprotection backup-instance wait
      Connection:
      - keep-alive
      ParameterSetName:
      - -g --vault-name --backup-instance-name --timeout --custom
      User-Agent:
      - AZURECLI/2.49.0 (AAZ) azsdk-python-core/1.26.0 Python/3.10.11 (Windows-10-10.0.22621-SP0)
    method: GET
    uri: https://management.azure.com/subscriptions/00000000-0000-0000-0000-000000000000/resourceGroups/clitest-dpp-rg/providers/Microsoft.DataProtection/backupVaults/clitest-bkp-vault-donotdelete/backupInstances/clitestsadonotdelete-clitestsadonotdelete-b7e6f082-b310-11eb-8f55-9cfce85d4fa1?api-version=2023-01-01
  response:
    body:
<<<<<<< HEAD
      string: '{"tags":{"Owner":"dppclitest","Purpose":"Testing"},"properties":{"friendlyName":"clitestsadonotdelete","dataSourceInfo":{"resourceID":"/subscriptions/00000000-0000-0000-0000-000000000000/resourceGroups/clitest-dpp-rg/providers/Microsoft.Storage/storageAccounts/clitestsadonotdelete","resourceUri":"/subscriptions/00000000-0000-0000-0000-000000000000/resourceGroups/clitest-dpp-rg/providers/Microsoft.Storage/storageAccounts/clitestsadonotdelete","datasourceType":"Microsoft.Storage/storageAccounts/blobServices","resourceName":"clitestsadonotdelete","resourceType":"Microsoft.Storage/storageAccounts","resourceLocation":"centraluseuap","objectType":"Datasource"},"policyInfo":{"policyId":"/subscriptions/00000000-0000-0000-0000-000000000000/resourceGroups/clitest-dpp-rg/providers/Microsoft.DataProtection/backupVaults/clitest-bkp-vault-donotdelete/backupPolicies/blobpolicy","policyParameters":{"backupDatasourceParametersList":[{"objectType":"BlobBackupDatasourceParameters","containersList":["container1","container3","contianer2"]}]}},"protectionStatus":{"status":"ProtectionConfigured"},"currentProtectionState":"ProtectionConfigured","provisioningState":"Succeeded","objectType":"BackupInstance"},"id":"/subscriptions/00000000-0000-0000-0000-000000000000/resourceGroups/clitest-dpp-rg/providers/Microsoft.DataProtection/backupVaults/clitest-bkp-vault-donotdelete/backupInstances/clitestsadonotdelete-clitestsadonotdelete-b7e6f082-b310-11eb-8f55-9cfce85d4fa1","name":"clitestsadonotdelete-clitestsadonotdelete-b7e6f082-b310-11eb-8f55-9cfce85d4fa1","type":"Microsoft.DataProtection/backupVaults/backupInstances"}'
=======
      string: '{"tags":{"Owner":"dppclitest","Purpose":"Testing"},"properties":{"friendlyName":"clitestsadonotdelete","dataSourceInfo":{"resourceID":"/subscriptions/00000000-0000-0000-0000-000000000000/resourceGroups/clitest-dpp-rg/providers/Microsoft.Storage/storageAccounts/clitestsadonotdelete","resourceUri":"","datasourceType":"Microsoft.Storage/storageAccounts/blobServices","resourceName":"clitestsadonotdelete","resourceType":"Microsoft.Storage/storageAccounts","resourceLocation":"centraluseuap","objectType":"Datasource"},"policyInfo":{"policyId":"/subscriptions/00000000-0000-0000-0000-000000000000/resourceGroups/clitest-dpp-rg/providers/Microsoft.DataProtection/backupVaults/clitest-bkp-vault-donotdelete/backupPolicies/opBlobPolicy"},"protectionStatus":{"status":"ConfiguringProtection"},"currentProtectionState":"ConfiguringProtection","provisioningState":"Succeeded","objectType":"BackupInstance"},"id":"/subscriptions/00000000-0000-0000-0000-000000000000/resourceGroups/clitest-dpp-rg/providers/Microsoft.DataProtection/backupVaults/clitest-bkp-vault-donotdelete/backupInstances/clitestsadonotdelete-clitestsadonotdelete-b7e6f082-b310-11eb-8f55-9cfce85d4fa1","name":"clitestsadonotdelete-clitestsadonotdelete-b7e6f082-b310-11eb-8f55-9cfce85d4fa1","type":"Microsoft.DataProtection/backupVaults/backupInstances"}'
>>>>>>> 21296070
    headers:
      cache-control:
      - no-cache
      content-length:
<<<<<<< HEAD
      - '1616'
      content-type:
      - application/json
      date:
      - Thu, 29 Jun 2023 10:32:52 GMT
=======
      - '1312'
      content-type:
      - application/json
      date:
      - Thu, 29 Jun 2023 12:02:43 GMT
>>>>>>> 21296070
      expires:
      - '-1'
      pragma:
      - no-cache
      server:
      - Microsoft-IIS/10.0
      strict-transport-security:
      - max-age=31536000; includeSubDomains
      transfer-encoding:
      - chunked
      vary:
      - Accept-Encoding
      x-content-type-options:
      - nosniff
      x-ms-ratelimit-remaining-subscription-resource-requests:
      - '1999'
      x-powered-by:
      - ASP.NET
    status:
      code: 200
      message: OK
- request:
    body: '{"backupRuleOptions": {"ruleName": "BackupWeekly", "triggerOption": {}}}'
    headers:
      Accept:
      - application/json
      Accept-Encoding:
      - gzip, deflate
      CommandName:
      - dataprotection backup-instance adhoc-backup
      Connection:
      - keep-alive
      Content-Length:
      - '72'
      Content-Type:
      - application/json
      ParameterSetName:
      - -n -g --vault-name --rule-name
      User-Agent:
      - AZURECLI/2.49.0 (AAZ) azsdk-python-core/1.26.0 Python/3.10.11 (Windows-10-10.0.22621-SP0)
    method: POST
    uri: https://management.azure.com/subscriptions/00000000-0000-0000-0000-000000000000/resourceGroups/clitest-dpp-rg/providers/Microsoft.DataProtection/backupVaults/clitest-bkp-vault-donotdelete/backupInstances/clitestsadonotdelete-clitestsadonotdelete-b7e6f082-b310-11eb-8f55-9cfce85d4fa1/backup?api-version=2023-01-01
  response:
    body:
      string: ''
    headers:
      azure-asyncoperation:
      - https://management.azure.com/subscriptions/00000000-0000-0000-0000-000000000000/resourceGroups/clitest-dpp-rg/providers/Microsoft.DataProtection/backupVaults/clitest-bkp-vault-donotdelete/operationStatus/MGQ0NDgwMzEtZTZmYi00YzVjLWIzY2QtMDFlMGE2NjVkY2E1OzIxOWEwYjI1LTNhNTQtNGU1Zi1iZGIwLTNmNWY4ZDRmYWYxNA==?api-version=2023-01-01
      cache-control:
      - no-cache
      content-length:
      - '0'
      date:
      - Thu, 29 Jun 2023 10:32:54 GMT
      expires:
      - '-1'
      location:
      - https://management.azure.com/subscriptions/00000000-0000-0000-0000-000000000000/providers/Microsoft.DataProtection/locations/centraluseuap/operationResults/MGQ0NDgwMzEtZTZmYi00YzVjLWIzY2QtMDFlMGE2NjVkY2E1OzIxOWEwYjI1LTNhNTQtNGU1Zi1iZGIwLTNmNWY4ZDRmYWYxNA==?api-version=2023-01-01
      pragma:
      - no-cache
      strict-transport-security:
      - max-age=31536000; includeSubDomains
      x-content-type-options:
      - nosniff
      x-ms-ratelimit-remaining-subscription-writes:
      - '1197'
      x-powered-by:
      - ASP.NET
    status:
      code: 202
      message: Accepted
- request:
    body: null
    headers:
      Accept:
      - '*/*'
      Accept-Encoding:
      - gzip, deflate
      CommandName:
      - dataprotection backup-instance adhoc-backup
      Connection:
      - keep-alive
      ParameterSetName:
      - -n -g --vault-name --rule-name
      User-Agent:
      - AZURECLI/2.49.0 (AAZ) azsdk-python-core/1.26.0 Python/3.10.11 (Windows-10-10.0.22621-SP0)
    method: GET
    uri: https://management.azure.com/subscriptions/00000000-0000-0000-0000-000000000000/resourceGroups/clitest-dpp-rg/providers/Microsoft.DataProtection/backupVaults/clitest-bkp-vault-donotdelete/operationStatus/MGQ0NDgwMzEtZTZmYi00YzVjLWIzY2QtMDFlMGE2NjVkY2E1OzIxOWEwYjI1LTNhNTQtNGU1Zi1iZGIwLTNmNWY4ZDRmYWYxNA==?api-version=2023-01-01
  response:
    body:
      string: '{"id":"/subscriptions/00000000-0000-0000-0000-000000000000/resourceGroups/clitest-dpp-rg/providers/Microsoft.DataProtection/backupVaults/clitest-bkp-vault-donotdelete/operationStatus/MGQ0NDgwMzEtZTZmYi00YzVjLWIzY2QtMDFlMGE2NjVkY2E1OzIxOWEwYjI1LTNhNTQtNGU1Zi1iZGIwLTNmNWY4ZDRmYWYxNA==","name":"MGQ0NDgwMzEtZTZmYi00YzVjLWIzY2QtMDFlMGE2NjVkY2E1OzIxOWEwYjI1LTNhNTQtNGU1Zi1iZGIwLTNmNWY4ZDRmYWYxNA==","status":"Inprogress","startTime":"2023-06-29T10:32:54.8590152Z","endTime":"0001-01-01T00:00:00Z"}'
    headers:
      cache-control:
      - no-cache
      content-length:
      - '493'
      content-type:
      - application/json
      date:
      - Thu, 29 Jun 2023 10:32:55 GMT
      expires:
      - '-1'
      pragma:
      - no-cache
      server:
      - Microsoft-IIS/10.0
      strict-transport-security:
      - max-age=31536000; includeSubDomains
      transfer-encoding:
      - chunked
      vary:
      - Accept-Encoding
      x-content-type-options:
      - nosniff
      x-ms-ratelimit-remaining-subscription-resource-requests:
      - '999'
      x-powered-by:
      - ASP.NET
    status:
      code: 200
      message: OK
- request:
    body: null
    headers:
      Accept:
      - '*/*'
      Accept-Encoding:
      - gzip, deflate
      CommandName:
      - dataprotection backup-instance adhoc-backup
      Connection:
      - keep-alive
      ParameterSetName:
      - -n -g --vault-name --rule-name
      User-Agent:
      - AZURECLI/2.49.0 (AAZ) azsdk-python-core/1.26.0 Python/3.10.11 (Windows-10-10.0.22621-SP0)
    method: GET
    uri: https://management.azure.com/subscriptions/00000000-0000-0000-0000-000000000000/resourceGroups/clitest-dpp-rg/providers/Microsoft.DataProtection/backupVaults/clitest-bkp-vault-donotdelete/operationStatus/MGQ0NDgwMzEtZTZmYi00YzVjLWIzY2QtMDFlMGE2NjVkY2E1OzIxOWEwYjI1LTNhNTQtNGU1Zi1iZGIwLTNmNWY4ZDRmYWYxNA==?api-version=2023-01-01
  response:
    body:
<<<<<<< HEAD
      string: '{"id":"/subscriptions/00000000-0000-0000-0000-000000000000/resourceGroups/clitest-dpp-rg/providers/Microsoft.DataProtection/backupVaults/clitest-bkp-vault-donotdelete/operationStatus/MGQ0NDgwMzEtZTZmYi00YzVjLWIzY2QtMDFlMGE2NjVkY2E1OzIxOWEwYjI1LTNhNTQtNGU1Zi1iZGIwLTNmNWY4ZDRmYWYxNA==","name":"MGQ0NDgwMzEtZTZmYi00YzVjLWIzY2QtMDFlMGE2NjVkY2E1OzIxOWEwYjI1LTNhNTQtNGU1Zi1iZGIwLTNmNWY4ZDRmYWYxNA==","status":"Succeeded","startTime":"2023-06-29T10:32:54.8590152Z","endTime":"2023-06-29T10:32:56Z","properties":{"jobId":"/subscriptions/00000000-0000-0000-0000-000000000000/resourceGroups/clitest-dpp-rg/providers/Microsoft.DataProtection/backupVaults/clitest-bkp-vault-donotdelete/backupJobs/9ea2af82-543e-496f-bb7f-4c43a8dbee8f","objectType":"OperationJobExtendedInfo"}}'
=======
      string: '{"tags":{"Owner":"dppclitest","Purpose":"Testing"},"properties":{"friendlyName":"clitestsadonotdelete","dataSourceInfo":{"resourceID":"/subscriptions/00000000-0000-0000-0000-000000000000/resourceGroups/clitest-dpp-rg/providers/Microsoft.Storage/storageAccounts/clitestsadonotdelete","resourceUri":"","datasourceType":"Microsoft.Storage/storageAccounts/blobServices","resourceName":"clitestsadonotdelete","resourceType":"Microsoft.Storage/storageAccounts","resourceLocation":"centraluseuap","objectType":"Datasource"},"policyInfo":{"policyId":"/subscriptions/00000000-0000-0000-0000-000000000000/resourceGroups/clitest-dpp-rg/providers/Microsoft.DataProtection/backupVaults/clitest-bkp-vault-donotdelete/backupPolicies/opBlobPolicy"},"protectionStatus":{"status":"ProtectionConfigured"},"currentProtectionState":"ProtectionConfigured","provisioningState":"Succeeded","objectType":"BackupInstance"},"id":"/subscriptions/00000000-0000-0000-0000-000000000000/resourceGroups/clitest-dpp-rg/providers/Microsoft.DataProtection/backupVaults/clitest-bkp-vault-donotdelete/backupInstances/clitestsadonotdelete-clitestsadonotdelete-b7e6f082-b310-11eb-8f55-9cfce85d4fa1","name":"clitestsadonotdelete-clitestsadonotdelete-b7e6f082-b310-11eb-8f55-9cfce85d4fa1","type":"Microsoft.DataProtection/backupVaults/backupInstances"}'
>>>>>>> 21296070
    headers:
      cache-control:
      - no-cache
      content-length:
<<<<<<< HEAD
      - '765'
      content-type:
      - application/json
      date:
      - Thu, 29 Jun 2023 10:33:26 GMT
=======
      - '1310'
      content-type:
      - application/json
      date:
      - Thu, 29 Jun 2023 12:03:17 GMT
>>>>>>> 21296070
      expires:
      - '-1'
      pragma:
      - no-cache
      server:
      - Microsoft-IIS/10.0
      strict-transport-security:
      - max-age=31536000; includeSubDomains
      transfer-encoding:
      - chunked
      vary:
      - Accept-Encoding
      x-content-type-options:
      - nosniff
      x-ms-ratelimit-remaining-subscription-resource-requests:
<<<<<<< HEAD
      - '998'
=======
      - '1998'
>>>>>>> 21296070
      x-powered-by:
      - ASP.NET
    status:
      code: 200
      message: OK
- request:
    body: null
    headers:
      Accept:
      - '*/*'
      Accept-Encoding:
      - gzip, deflate
      CommandName:
      - dataprotection backup-instance delete
      Connection:
      - keep-alive
      Content-Length:
      - '0'
      ParameterSetName:
      - -g --vault-name --backup-instance-name --yes --no-wait
      User-Agent:
      - AZURECLI/2.49.0 (AAZ) azsdk-python-core/1.26.0 Python/3.10.11 (Windows-10-10.0.22621-SP0)
    method: DELETE
    uri: https://management.azure.com/subscriptions/00000000-0000-0000-0000-000000000000/resourceGroups/clitest-dpp-rg/providers/Microsoft.DataProtection/backupVaults/clitest-bkp-vault-donotdelete/backupInstances/clitestsadonotdelete-clitestsadonotdelete-b7e6f082-b310-11eb-8f55-9cfce85d4fa1?api-version=2023-01-01
  response:
    body:
      string: ''
    headers:
      azure-asyncoperation:
<<<<<<< HEAD
      - https://management.azure.com/subscriptions/00000000-0000-0000-0000-000000000000/resourceGroups/clitest-dpp-rg/providers/Microsoft.DataProtection/backupVaults/clitest-bkp-vault-donotdelete/operationStatus/MGQ0NDgwMzEtZTZmYi00YzVjLWIzY2QtMDFlMGE2NjVkY2E1O2JlYTA0OTEwLTJjNmItNGQyOC05NzY4LTExNTI2OWIxYmMyZQ==?api-version=2023-01-01
=======
      - https://management.azure.com/subscriptions/00000000-0000-0000-0000-000000000000/resourceGroups/clitest-dpp-rg/providers/Microsoft.DataProtection/backupVaults/clitest-bkp-vault-donotdelete/operationStatus/MGQ0NDgwMzEtZTZmYi00YzVjLWIzY2QtMDFlMGE2NjVkY2E1OzE2OWZiYjBiLTliOWQtNDMyZS1hZDA4LTczN2JjNGU2OTUxMQ==?api-version=2023-01-01
>>>>>>> 21296070
      cache-control:
      - no-cache
      content-length:
      - '0'
      date:
<<<<<<< HEAD
      - Thu, 29 Jun 2023 10:33:31 GMT
      expires:
      - '-1'
      location:
      - https://management.azure.com/subscriptions/00000000-0000-0000-0000-000000000000/providers/Microsoft.DataProtection/locations/centraluseuap/operationResults/MGQ0NDgwMzEtZTZmYi00YzVjLWIzY2QtMDFlMGE2NjVkY2E1O2JlYTA0OTEwLTJjNmItNGQyOC05NzY4LTExNTI2OWIxYmMyZQ==?api-version=2023-01-01
=======
      - Thu, 29 Jun 2023 12:03:19 GMT
      expires:
      - '-1'
      location:
      - https://management.azure.com/subscriptions/00000000-0000-0000-0000-000000000000/providers/Microsoft.DataProtection/locations/centraluseuap/operationResults/MGQ0NDgwMzEtZTZmYi00YzVjLWIzY2QtMDFlMGE2NjVkY2E1OzE2OWZiYjBiLTliOWQtNDMyZS1hZDA4LTczN2JjNGU2OTUxMQ==?api-version=2023-01-01
>>>>>>> 21296070
      pragma:
      - no-cache
      strict-transport-security:
      - max-age=31536000; includeSubDomains
      x-content-type-options:
      - nosniff
      x-ms-ratelimit-remaining-subscription-resource-requests:
      - '199'
      x-powered-by:
      - ASP.NET
    status:
      code: 202
      message: Accepted
version: 1<|MERGE_RESOLUTION|>--- conflicted
+++ resolved
@@ -71,11 +71,7 @@
       cache-control:
       - no-cache
       date:
-<<<<<<< HEAD
       - Thu, 29 Jun 2023 10:29:32 GMT
-=======
-      - Thu, 29 Jun 2023 12:00:50 GMT
->>>>>>> 21296070
       expires:
       - '-1'
       pragma:
@@ -95,19 +91,12 @@
     body: '{"backupInstance": {"dataSourceInfo": {"datasourceType": "Microsoft.Storage/storageAccounts/blobServices",
       "objectType": "Datasource", "resourceId": "/subscriptions/00000000-0000-0000-0000-000000000000/resourceGroups/clitest-dpp-rg/providers/Microsoft.Storage/storageAccounts/clitestsadonotdelete",
       "resourceLocation": "centraluseuap", "resourceName": "clitestsadonotdelete",
-<<<<<<< HEAD
       "resourceType": "Microsoft.Storage/storageAccounts", "resourceUri": "/subscriptions/00000000-0000-0000-0000-000000000000/resourceGroups/clitest-dpp-rg/providers/Microsoft.Storage/storageAccounts/clitestsadonotdelete"},
       "dataSourceSetInfo": null, "datasourceAuthCredentials": null, "friendlyName":
       "clitestsadonotdelete", "objectType": "BackupInstance", "policyInfo": {"policyId":
       "/subscriptions/00000000-0000-0000-0000-000000000000/resourceGroups/clitest-dpp-rg/providers/Microsoft.DataProtection/backupVaults/clitest-bkp-vault-donotdelete/backupPolicies/blobpolicy",
       "policyParameters": {"backupDatasourceParametersList": [{"containersList": ["container1",
       "container3", "contianer2"], "objectType": "BlobBackupDatasourceParameters"}]}}}}'
-=======
-      "resourceType": "Microsoft.Storage/storageAccounts", "resourceUri": ""}, "dataSourceSetInfo":
-      null, "datasourceAuthCredentials": null, "friendlyName": "clitestsadonotdelete",
-      "objectType": "BackupInstance", "policyInfo": {"policyId": "/subscriptions/00000000-0000-0000-0000-000000000000/resourceGroups/clitest-dpp-rg/providers/Microsoft.DataProtection/backupVaults/clitest-bkp-vault-donotdelete/backupPolicies/opBlobPolicy",
-      "policyParameters": null}}}'
->>>>>>> 21296070
     headers:
       Accept:
       - application/json
@@ -118,11 +107,7 @@
       Connection:
       - keep-alive
       Content-Length:
-<<<<<<< HEAD
       - '1116'
-=======
-      - '828'
->>>>>>> 21296070
       Content-Type:
       - application/json
       ParameterSetName:
@@ -136,29 +121,17 @@
       string: ''
     headers:
       azure-asyncoperation:
-<<<<<<< HEAD
       - https://management.azure.com/subscriptions/00000000-0000-0000-0000-000000000000/resourceGroups/clitest-dpp-rg/providers/Microsoft.DataProtection/backupVaults/clitest-bkp-vault-donotdelete/operationStatus/MGQ0NDgwMzEtZTZmYi00YzVjLWIzY2QtMDFlMGE2NjVkY2E1Ozk4ZDc5ZmM1LWRlMDMtNDgyMC1hY2JmLTM4ODIxZjJiYzc0NQ==?api-version=2023-01-01
-=======
-      - https://management.azure.com/subscriptions/00000000-0000-0000-0000-000000000000/resourceGroups/clitest-dpp-rg/providers/Microsoft.DataProtection/backupVaults/clitest-bkp-vault-donotdelete/operationStatus/MGQ0NDgwMzEtZTZmYi00YzVjLWIzY2QtMDFlMGE2NjVkY2E1OzgxYjYxM2I2LTRjNmMtNDE0Yi1iYTVmLTM1NDU1ZGYwMzUxMA==?api-version=2023-01-01
->>>>>>> 21296070
       cache-control:
       - no-cache
       content-length:
       - '0'
       date:
-<<<<<<< HEAD
       - Thu, 29 Jun 2023 10:29:36 GMT
       expires:
       - '-1'
       location:
       - https://management.azure.com/subscriptions/00000000-0000-0000-0000-000000000000/providers/Microsoft.DataProtection/locations/centraluseuap/operationResults/MGQ0NDgwMzEtZTZmYi00YzVjLWIzY2QtMDFlMGE2NjVkY2E1Ozk4ZDc5ZmM1LWRlMDMtNDgyMC1hY2JmLTM4ODIxZjJiYzc0NQ==?api-version=2023-01-01
-=======
-      - Thu, 29 Jun 2023 12:00:54 GMT
-      expires:
-      - '-1'
-      location:
-      - https://management.azure.com/subscriptions/00000000-0000-0000-0000-000000000000/providers/Microsoft.DataProtection/locations/centraluseuap/operationResults/MGQ0NDgwMzEtZTZmYi00YzVjLWIzY2QtMDFlMGE2NjVkY2E1OzgxYjYxM2I2LTRjNmMtNDE0Yi1iYTVmLTM1NDU1ZGYwMzUxMA==?api-version=2023-01-01
->>>>>>> 21296070
       pragma:
       - no-cache
       strict-transport-security:
@@ -188,17 +161,10 @@
       User-Agent:
       - AZURECLI/2.49.0 (AAZ) azsdk-python-core/1.26.0 Python/3.10.11 (Windows-10-10.0.22621-SP0)
     method: GET
-<<<<<<< HEAD
     uri: https://management.azure.com/subscriptions/00000000-0000-0000-0000-000000000000/resourceGroups/clitest-dpp-rg/providers/Microsoft.DataProtection/backupVaults/clitest-bkp-vault-donotdelete/operationStatus/MGQ0NDgwMzEtZTZmYi00YzVjLWIzY2QtMDFlMGE2NjVkY2E1Ozk4ZDc5ZmM1LWRlMDMtNDgyMC1hY2JmLTM4ODIxZjJiYzc0NQ==?api-version=2023-01-01
   response:
     body:
       string: '{"id":"/subscriptions/00000000-0000-0000-0000-000000000000/resourceGroups/clitest-dpp-rg/providers/Microsoft.DataProtection/backupVaults/clitest-bkp-vault-donotdelete/operationStatus/MGQ0NDgwMzEtZTZmYi00YzVjLWIzY2QtMDFlMGE2NjVkY2E1Ozk4ZDc5ZmM1LWRlMDMtNDgyMC1hY2JmLTM4ODIxZjJiYzc0NQ==","name":"MGQ0NDgwMzEtZTZmYi00YzVjLWIzY2QtMDFlMGE2NjVkY2E1Ozk4ZDc5ZmM1LWRlMDMtNDgyMC1hY2JmLTM4ODIxZjJiYzc0NQ==","status":"Inprogress","startTime":"2023-06-29T10:29:36.9062839Z","endTime":"0001-01-01T00:00:00Z"}'
-=======
-    uri: https://management.azure.com/subscriptions/00000000-0000-0000-0000-000000000000/resourceGroups/clitest-dpp-rg/providers/Microsoft.DataProtection/backupVaults/clitest-bkp-vault-donotdelete/operationStatus/MGQ0NDgwMzEtZTZmYi00YzVjLWIzY2QtMDFlMGE2NjVkY2E1OzgxYjYxM2I2LTRjNmMtNDE0Yi1iYTVmLTM1NDU1ZGYwMzUxMA==?api-version=2023-01-01
-  response:
-    body:
-      string: '{"id":"/subscriptions/00000000-0000-0000-0000-000000000000/resourceGroups/clitest-dpp-rg/providers/Microsoft.DataProtection/backupVaults/clitest-bkp-vault-donotdelete/operationStatus/MGQ0NDgwMzEtZTZmYi00YzVjLWIzY2QtMDFlMGE2NjVkY2E1OzgxYjYxM2I2LTRjNmMtNDE0Yi1iYTVmLTM1NDU1ZGYwMzUxMA==","name":"MGQ0NDgwMzEtZTZmYi00YzVjLWIzY2QtMDFlMGE2NjVkY2E1OzgxYjYxM2I2LTRjNmMtNDE0Yi1iYTVmLTM1NDU1ZGYwMzUxMA==","status":"Inprogress","startTime":"2023-06-29T12:00:54.5120099Z","endTime":"0001-01-01T00:00:00Z"}'
->>>>>>> 21296070
     headers:
       cache-control:
       - no-cache
@@ -207,11 +173,7 @@
       content-type:
       - application/json
       date:
-<<<<<<< HEAD
       - Thu, 29 Jun 2023 10:29:37 GMT
-=======
-      - Thu, 29 Jun 2023 12:00:55 GMT
->>>>>>> 21296070
       expires:
       - '-1'
       pragma:
@@ -249,17 +211,10 @@
       User-Agent:
       - AZURECLI/2.49.0 (AAZ) azsdk-python-core/1.26.0 Python/3.10.11 (Windows-10-10.0.22621-SP0)
     method: GET
-<<<<<<< HEAD
     uri: https://management.azure.com/subscriptions/00000000-0000-0000-0000-000000000000/resourceGroups/clitest-dpp-rg/providers/Microsoft.DataProtection/backupVaults/clitest-bkp-vault-donotdelete/operationStatus/MGQ0NDgwMzEtZTZmYi00YzVjLWIzY2QtMDFlMGE2NjVkY2E1Ozk4ZDc5ZmM1LWRlMDMtNDgyMC1hY2JmLTM4ODIxZjJiYzc0NQ==?api-version=2023-01-01
   response:
     body:
       string: '{"id":"/subscriptions/00000000-0000-0000-0000-000000000000/resourceGroups/clitest-dpp-rg/providers/Microsoft.DataProtection/backupVaults/clitest-bkp-vault-donotdelete/operationStatus/MGQ0NDgwMzEtZTZmYi00YzVjLWIzY2QtMDFlMGE2NjVkY2E1Ozk4ZDc5ZmM1LWRlMDMtNDgyMC1hY2JmLTM4ODIxZjJiYzc0NQ==","name":"MGQ0NDgwMzEtZTZmYi00YzVjLWIzY2QtMDFlMGE2NjVkY2E1Ozk4ZDc5ZmM1LWRlMDMtNDgyMC1hY2JmLTM4ODIxZjJiYzc0NQ==","status":"Succeeded","startTime":"2023-06-29T10:29:36.9062839Z","endTime":"2023-06-29T10:29:58Z"}'
-=======
-    uri: https://management.azure.com/subscriptions/00000000-0000-0000-0000-000000000000/resourceGroups/clitest-dpp-rg/providers/Microsoft.DataProtection/backupVaults/clitest-bkp-vault-donotdelete/operationStatus/MGQ0NDgwMzEtZTZmYi00YzVjLWIzY2QtMDFlMGE2NjVkY2E1OzgxYjYxM2I2LTRjNmMtNDE0Yi1iYTVmLTM1NDU1ZGYwMzUxMA==?api-version=2023-01-01
-  response:
-    body:
-      string: '{"id":"/subscriptions/00000000-0000-0000-0000-000000000000/resourceGroups/clitest-dpp-rg/providers/Microsoft.DataProtection/backupVaults/clitest-bkp-vault-donotdelete/operationStatus/MGQ0NDgwMzEtZTZmYi00YzVjLWIzY2QtMDFlMGE2NjVkY2E1OzgxYjYxM2I2LTRjNmMtNDE0Yi1iYTVmLTM1NDU1ZGYwMzUxMA==","name":"MGQ0NDgwMzEtZTZmYi00YzVjLWIzY2QtMDFlMGE2NjVkY2E1OzgxYjYxM2I2LTRjNmMtNDE0Yi1iYTVmLTM1NDU1ZGYwMzUxMA==","status":"Succeeded","startTime":"2023-06-29T12:00:54.5120099Z","endTime":"2023-06-29T12:01:15Z"}'
->>>>>>> 21296070
     headers:
       cache-control:
       - no-cache
@@ -268,11 +223,7 @@
       content-type:
       - application/json
       date:
-<<<<<<< HEAD
       - Thu, 29 Jun 2023 10:30:07 GMT
-=======
-      - Thu, 29 Jun 2023 12:01:27 GMT
->>>>>>> 21296070
       expires:
       - '-1'
       pragma:
@@ -310,21 +261,13 @@
       User-Agent:
       - AZURECLI/2.49.0 (AAZ) azsdk-python-core/1.26.0 Python/3.10.11 (Windows-10-10.0.22621-SP0)
     method: GET
-<<<<<<< HEAD
     uri: https://management.azure.com/subscriptions/00000000-0000-0000-0000-000000000000/providers/Microsoft.DataProtection/locations/centraluseuap/operationResults/MGQ0NDgwMzEtZTZmYi00YzVjLWIzY2QtMDFlMGE2NjVkY2E1Ozk4ZDc5ZmM1LWRlMDMtNDgyMC1hY2JmLTM4ODIxZjJiYzc0NQ==?api-version=2023-01-01
-=======
-    uri: https://management.azure.com/subscriptions/00000000-0000-0000-0000-000000000000/providers/Microsoft.DataProtection/locations/centraluseuap/operationResults/MGQ0NDgwMzEtZTZmYi00YzVjLWIzY2QtMDFlMGE2NjVkY2E1OzgxYjYxM2I2LTRjNmMtNDE0Yi1iYTVmLTM1NDU1ZGYwMzUxMA==?api-version=2023-01-01
->>>>>>> 21296070
   response:
     body:
       string: '{"objectType":"OperationJobExtendedInfo"}'
     headers:
       azure-asyncoperation:
-<<<<<<< HEAD
       - https://management.azure.com/subscriptions/00000000-0000-0000-0000-000000000000/providers/Microsoft.DataProtection/locations/centraluseuap/operationStatus/MGQ0NDgwMzEtZTZmYi00YzVjLWIzY2QtMDFlMGE2NjVkY2E1Ozk4ZDc5ZmM1LWRlMDMtNDgyMC1hY2JmLTM4ODIxZjJiYzc0NQ==?api-version=2023-01-01
-=======
-      - https://management.azure.com/subscriptions/00000000-0000-0000-0000-000000000000/providers/Microsoft.DataProtection/locations/centraluseuap/operationStatus/MGQ0NDgwMzEtZTZmYi00YzVjLWIzY2QtMDFlMGE2NjVkY2E1OzgxYjYxM2I2LTRjNmMtNDE0Yi1iYTVmLTM1NDU1ZGYwMzUxMA==?api-version=2023-01-01
->>>>>>> 21296070
       cache-control:
       - no-cache
       content-length:
@@ -332,11 +275,7 @@
       content-type:
       - application/json
       date:
-<<<<<<< HEAD
       - Thu, 29 Jun 2023 10:30:08 GMT
-=======
-      - Thu, 29 Jun 2023 12:01:27 GMT
->>>>>>> 21296070
       expires:
       - '-1'
       pragma:
@@ -362,17 +301,11 @@
     body: '{"backupInstance": {"dataSourceInfo": {"datasourceType": "Microsoft.Storage/storageAccounts/blobServices",
       "objectType": "Datasource", "resourceID": "/subscriptions/00000000-0000-0000-0000-000000000000/resourceGroups/clitest-dpp-rg/providers/Microsoft.Storage/storageAccounts/clitestsadonotdelete",
       "resourceLocation": "centraluseuap", "resourceName": "clitestsadonotdelete",
-<<<<<<< HEAD
       "resourceType": "Microsoft.Storage/storageAccounts", "resourceUri": "/subscriptions/00000000-0000-0000-0000-000000000000/resourceGroups/clitest-dpp-rg/providers/Microsoft.Storage/storageAccounts/clitestsadonotdelete"},
       "friendlyName": "clitestsadonotdelete", "objectType": "BackupInstance", "policyInfo":
       {"policyId": "/subscriptions/00000000-0000-0000-0000-000000000000/resourceGroups/clitest-dpp-rg/providers/Microsoft.DataProtection/backupVaults/clitest-bkp-vault-donotdelete/backupPolicies/blobpolicy",
       "policyParameters": {"backupDatasourceParametersList": [{"objectType": "BlobBackupDatasourceParameters",
       "containersList": ["container1", "container3", "contianer2"]}]}}}}'
-=======
-      "resourceType": "Microsoft.Storage/storageAccounts", "resourceUri": ""}, "friendlyName":
-      "clitestsadonotdelete", "objectType": "BackupInstance", "policyInfo": {"policyId":
-      "/subscriptions/00000000-0000-0000-0000-000000000000/resourceGroups/clitest-dpp-rg/providers/Microsoft.DataProtection/backupVaults/clitest-bkp-vault-donotdelete/backupPolicies/opBlobPolicy"}}}'
->>>>>>> 21296070
     headers:
       Accept:
       - application/json
@@ -383,11 +316,7 @@
       Connection:
       - keep-alive
       Content-Length:
-<<<<<<< HEAD
       - '1054'
-=======
-      - '740'
->>>>>>> 21296070
       Content-Type:
       - application/json
       ParameterSetName:
@@ -401,29 +330,17 @@
       string: ''
     headers:
       azure-asyncoperation:
-<<<<<<< HEAD
       - https://management.azure.com/subscriptions/00000000-0000-0000-0000-000000000000/resourceGroups/clitest-dpp-rg/providers/Microsoft.DataProtection/backupVaults/clitest-bkp-vault-donotdelete/operationStatus/MGQ0NDgwMzEtZTZmYi00YzVjLWIzY2QtMDFlMGE2NjVkY2E1OzM1MGU3N2E3LTcwMzUtNGNkYS1iNmU3LTA2YWVjNDEyYTg5MQ==?api-version=2023-01-01
-=======
-      - https://management.azure.com/subscriptions/00000000-0000-0000-0000-000000000000/resourceGroups/clitest-dpp-rg/providers/Microsoft.DataProtection/backupVaults/clitest-bkp-vault-donotdelete/operationStatus/MGQ0NDgwMzEtZTZmYi00YzVjLWIzY2QtMDFlMGE2NjVkY2E1O2RlMDQ5NWYzLWM0OTQtNGQ1MC1hMWNmLTc4NjU3NTczZmY2Zg==?api-version=2023-01-01
->>>>>>> 21296070
       cache-control:
       - no-cache
       content-length:
       - '0'
       date:
-<<<<<<< HEAD
       - Thu, 29 Jun 2023 10:30:10 GMT
       expires:
       - '-1'
       location:
       - https://management.azure.com/subscriptions/00000000-0000-0000-0000-000000000000/providers/Microsoft.DataProtection/locations/centraluseuap/operationResults/MGQ0NDgwMzEtZTZmYi00YzVjLWIzY2QtMDFlMGE2NjVkY2E1OzM1MGU3N2E3LTcwMzUtNGNkYS1iNmU3LTA2YWVjNDEyYTg5MQ==?api-version=2023-01-01
-=======
-      - Thu, 29 Jun 2023 12:01:28 GMT
-      expires:
-      - '-1'
-      location:
-      - https://management.azure.com/subscriptions/00000000-0000-0000-0000-000000000000/providers/Microsoft.DataProtection/locations/centraluseuap/operationResults/MGQ0NDgwMzEtZTZmYi00YzVjLWIzY2QtMDFlMGE2NjVkY2E1O2RlMDQ5NWYzLWM0OTQtNGQ1MC1hMWNmLTc4NjU3NTczZmY2Zg==?api-version=2023-01-01
->>>>>>> 21296070
       pragma:
       - no-cache
       strict-transport-security:
@@ -431,7 +348,7 @@
       x-content-type-options:
       - nosniff
       x-ms-ratelimit-remaining-subscription-writes:
-      - '1198'
+      - '1199'
       x-powered-by:
       - ASP.NET
     status:
@@ -445,25 +362,18 @@
       Accept-Encoding:
       - gzip, deflate
       CommandName:
-      - dataprotection backup-instance create
-      Connection:
-      - keep-alive
-      ParameterSetName:
-      - -g --vault-name --backup-instance
-      User-Agent:
-      - AZURECLI/2.49.0 (AAZ) azsdk-python-core/1.26.0 Python/3.10.11 (Windows-10-10.0.22621-SP0)
-    method: GET
-<<<<<<< HEAD
+      - dataprotection backup-instance validate-for-backup
+      Connection:
+      - keep-alive
+      ParameterSetName:
+      - -g --vault-name --backup-instance
+      User-Agent:
+      - AZURECLI/2.49.0 (AAZ) azsdk-python-core/1.26.0 Python/3.10.11 (Windows-10-10.0.22621-SP0)
+    method: GET
     uri: https://management.azure.com/subscriptions/00000000-0000-0000-0000-000000000000/resourceGroups/clitest-dpp-rg/providers/Microsoft.DataProtection/backupVaults/clitest-bkp-vault-donotdelete/operationStatus/MGQ0NDgwMzEtZTZmYi00YzVjLWIzY2QtMDFlMGE2NjVkY2E1OzM1MGU3N2E3LTcwMzUtNGNkYS1iNmU3LTA2YWVjNDEyYTg5MQ==?api-version=2023-01-01
   response:
     body:
       string: '{"id":"/subscriptions/00000000-0000-0000-0000-000000000000/resourceGroups/clitest-dpp-rg/providers/Microsoft.DataProtection/backupVaults/clitest-bkp-vault-donotdelete/operationStatus/MGQ0NDgwMzEtZTZmYi00YzVjLWIzY2QtMDFlMGE2NjVkY2E1OzM1MGU3N2E3LTcwMzUtNGNkYS1iNmU3LTA2YWVjNDEyYTg5MQ==","name":"MGQ0NDgwMzEtZTZmYi00YzVjLWIzY2QtMDFlMGE2NjVkY2E1OzM1MGU3N2E3LTcwMzUtNGNkYS1iNmU3LTA2YWVjNDEyYTg5MQ==","status":"Inprogress","startTime":"2023-06-29T10:30:11.2100848Z","endTime":"0001-01-01T00:00:00Z"}'
-=======
-    uri: https://management.azure.com/subscriptions/00000000-0000-0000-0000-000000000000/resourceGroups/clitest-dpp-rg/providers/Microsoft.DataProtection/backupVaults/clitest-bkp-vault-donotdelete/operationStatus/MGQ0NDgwMzEtZTZmYi00YzVjLWIzY2QtMDFlMGE2NjVkY2E1O2RlMDQ5NWYzLWM0OTQtNGQ1MC1hMWNmLTc4NjU3NTczZmY2Zg==?api-version=2023-01-01
-  response:
-    body:
-      string: '{"id":"/subscriptions/00000000-0000-0000-0000-000000000000/resourceGroups/clitest-dpp-rg/providers/Microsoft.DataProtection/backupVaults/clitest-bkp-vault-donotdelete/operationStatus/MGQ0NDgwMzEtZTZmYi00YzVjLWIzY2QtMDFlMGE2NjVkY2E1O2RlMDQ5NWYzLWM0OTQtNGQ1MC1hMWNmLTc4NjU3NTczZmY2Zg==","name":"MGQ0NDgwMzEtZTZmYi00YzVjLWIzY2QtMDFlMGE2NjVkY2E1O2RlMDQ5NWYzLWM0OTQtNGQ1MC1hMWNmLTc4NjU3NTczZmY2Zg==","status":"Inprogress","startTime":"2023-06-29T12:01:28.9523398Z","endTime":"0001-01-01T00:00:00Z"}'
->>>>>>> 21296070
     headers:
       cache-control:
       - no-cache
@@ -472,59 +382,48 @@
       content-type:
       - application/json
       date:
-<<<<<<< HEAD
       - Thu, 29 Jun 2023 10:30:11 GMT
-=======
-      - Thu, 29 Jun 2023 12:01:29 GMT
->>>>>>> 21296070
-      expires:
-      - '-1'
-      pragma:
-      - no-cache
-      server:
-      - Microsoft-IIS/10.0
-      strict-transport-security:
-      - max-age=31536000; includeSubDomains
-      transfer-encoding:
-      - chunked
-      vary:
-      - Accept-Encoding
-      x-content-type-options:
-      - nosniff
-      x-ms-ratelimit-remaining-subscription-resource-requests:
-      - '997'
-      x-powered-by:
-      - ASP.NET
-    status:
-      code: 200
-      message: OK
-- request:
-    body: null
-    headers:
-      Accept:
-      - '*/*'
-      Accept-Encoding:
-      - gzip, deflate
-      CommandName:
-      - dataprotection backup-instance create
-      Connection:
-      - keep-alive
-      ParameterSetName:
-      - -g --vault-name --backup-instance
-      User-Agent:
-      - AZURECLI/2.49.0 (AAZ) azsdk-python-core/1.26.0 Python/3.10.11 (Windows-10-10.0.22621-SP0)
-    method: GET
-<<<<<<< HEAD
+      expires:
+      - '-1'
+      pragma:
+      - no-cache
+      server:
+      - Microsoft-IIS/10.0
+      strict-transport-security:
+      - max-age=31536000; includeSubDomains
+      transfer-encoding:
+      - chunked
+      vary:
+      - Accept-Encoding
+      x-content-type-options:
+      - nosniff
+      x-ms-ratelimit-remaining-subscription-resource-requests:
+      - '999'
+      x-powered-by:
+      - ASP.NET
+    status:
+      code: 200
+      message: OK
+- request:
+    body: null
+    headers:
+      Accept:
+      - '*/*'
+      Accept-Encoding:
+      - gzip, deflate
+      CommandName:
+      - dataprotection backup-instance validate-for-backup
+      Connection:
+      - keep-alive
+      ParameterSetName:
+      - -g --vault-name --backup-instance
+      User-Agent:
+      - AZURECLI/2.49.0 (AAZ) azsdk-python-core/1.26.0 Python/3.10.11 (Windows-10-10.0.22621-SP0)
+    method: GET
     uri: https://management.azure.com/subscriptions/00000000-0000-0000-0000-000000000000/resourceGroups/clitest-dpp-rg/providers/Microsoft.DataProtection/backupVaults/clitest-bkp-vault-donotdelete/operationStatus/MGQ0NDgwMzEtZTZmYi00YzVjLWIzY2QtMDFlMGE2NjVkY2E1OzM1MGU3N2E3LTcwMzUtNGNkYS1iNmU3LTA2YWVjNDEyYTg5MQ==?api-version=2023-01-01
   response:
     body:
       string: '{"id":"/subscriptions/00000000-0000-0000-0000-000000000000/resourceGroups/clitest-dpp-rg/providers/Microsoft.DataProtection/backupVaults/clitest-bkp-vault-donotdelete/operationStatus/MGQ0NDgwMzEtZTZmYi00YzVjLWIzY2QtMDFlMGE2NjVkY2E1OzM1MGU3N2E3LTcwMzUtNGNkYS1iNmU3LTA2YWVjNDEyYTg5MQ==","name":"MGQ0NDgwMzEtZTZmYi00YzVjLWIzY2QtMDFlMGE2NjVkY2E1OzM1MGU3N2E3LTcwMzUtNGNkYS1iNmU3LTA2YWVjNDEyYTg5MQ==","status":"Inprogress","startTime":"2023-06-29T10:30:11.2100848Z","endTime":"0001-01-01T00:00:00Z"}'
-=======
-    uri: https://management.azure.com/subscriptions/00000000-0000-0000-0000-000000000000/resourceGroups/clitest-dpp-rg/providers/Microsoft.DataProtection/backupVaults/clitest-bkp-vault-donotdelete/operationStatus/MGQ0NDgwMzEtZTZmYi00YzVjLWIzY2QtMDFlMGE2NjVkY2E1O2RlMDQ5NWYzLWM0OTQtNGQ1MC1hMWNmLTc4NjU3NTczZmY2Zg==?api-version=2023-01-01
-  response:
-    body:
-      string: '{"id":"/subscriptions/00000000-0000-0000-0000-000000000000/resourceGroups/clitest-dpp-rg/providers/Microsoft.DataProtection/backupVaults/clitest-bkp-vault-donotdelete/operationStatus/MGQ0NDgwMzEtZTZmYi00YzVjLWIzY2QtMDFlMGE2NjVkY2E1O2RlMDQ5NWYzLWM0OTQtNGQ1MC1hMWNmLTc4NjU3NTczZmY2Zg==","name":"MGQ0NDgwMzEtZTZmYi00YzVjLWIzY2QtMDFlMGE2NjVkY2E1O2RlMDQ5NWYzLWM0OTQtNGQ1MC1hMWNmLTc4NjU3NTczZmY2Zg==","status":"Succeeded","startTime":"2023-06-29T12:01:28.9523398Z","endTime":"2023-06-29T12:01:50Z"}'
->>>>>>> 21296070
     headers:
       cache-control:
       - no-cache
@@ -533,27 +432,23 @@
       content-type:
       - application/json
       date:
-<<<<<<< HEAD
       - Thu, 29 Jun 2023 10:30:42 GMT
-=======
-      - Thu, 29 Jun 2023 12:02:00 GMT
->>>>>>> 21296070
-      expires:
-      - '-1'
-      pragma:
-      - no-cache
-      server:
-      - Microsoft-IIS/10.0
-      strict-transport-security:
-      - max-age=31536000; includeSubDomains
-      transfer-encoding:
-      - chunked
-      vary:
-      - Accept-Encoding
-      x-content-type-options:
-      - nosniff
-      x-ms-ratelimit-remaining-subscription-resource-requests:
-      - '996'
+      expires:
+      - '-1'
+      pragma:
+      - no-cache
+      server:
+      - Microsoft-IIS/10.0
+      strict-transport-security:
+      - max-age=31536000; includeSubDomains
+      transfer-encoding:
+      - chunked
+      vary:
+      - Accept-Encoding
+      x-content-type-options:
+      - nosniff
+      x-ms-ratelimit-remaining-subscription-resource-requests:
+      - '998'
       x-powered-by:
       - ASP.NET
     status:
@@ -613,19 +508,12 @@
     body: '{"properties": {"dataSourceInfo": {"datasourceType": "Microsoft.Storage/storageAccounts/blobServices",
       "objectType": "Datasource", "resourceID": "/subscriptions/00000000-0000-0000-0000-000000000000/resourceGroups/clitest-dpp-rg/providers/Microsoft.Storage/storageAccounts/clitestsadonotdelete",
       "resourceLocation": "centraluseuap", "resourceName": "clitestsadonotdelete",
-<<<<<<< HEAD
       "resourceType": "Microsoft.Storage/storageAccounts", "resourceUri": "/subscriptions/00000000-0000-0000-0000-000000000000/resourceGroups/clitest-dpp-rg/providers/Microsoft.Storage/storageAccounts/clitestsadonotdelete"},
       "friendlyName": "clitestsadonotdelete", "objectType": "BackupInstance", "policyInfo":
       {"policyId": "/subscriptions/00000000-0000-0000-0000-000000000000/resourceGroups/clitest-dpp-rg/providers/Microsoft.DataProtection/backupVaults/clitest-bkp-vault-donotdelete/backupPolicies/blobpolicy",
       "policyParameters": {"backupDatasourceParametersList": [{"objectType": "BlobBackupDatasourceParameters",
       "containersList": ["container1", "container3", "contianer2"]}]}}}, "tags": {"Owner":
       "dppclitest", "Purpose": "Testing"}}'
-=======
-      "resourceType": "Microsoft.Storage/storageAccounts", "resourceUri": ""}, "friendlyName":
-      "clitestsadonotdelete", "objectType": "BackupInstance", "policyInfo": {"policyId":
-      "/subscriptions/00000000-0000-0000-0000-000000000000/resourceGroups/clitest-dpp-rg/providers/Microsoft.DataProtection/backupVaults/clitest-bkp-vault-donotdelete/backupPolicies/opBlobPolicy"}},
-      "tags": {"Owner": "dppclitest", "Purpose": "Testing"}}'
->>>>>>> 21296070
     headers:
       Accept:
       - application/json
@@ -636,11 +524,7 @@
       Connection:
       - keep-alive
       Content-Length:
-<<<<<<< HEAD
       - '1105'
-=======
-      - '791'
->>>>>>> 21296070
       Content-Type:
       - application/json
       ParameterSetName:
@@ -651,7 +535,6 @@
     uri: https://management.azure.com/subscriptions/00000000-0000-0000-0000-000000000000/resourceGroups/clitest-dpp-rg/providers/Microsoft.DataProtection/backupVaults/clitest-bkp-vault-donotdelete/backupInstances/clitestsadonotdelete-clitestsadonotdelete-b7e6f082-b310-11eb-8f55-9cfce85d4fa1?api-version=2023-01-01
   response:
     body:
-<<<<<<< HEAD
       string: '{"tags":{"Owner":"dppclitest","Purpose":"Testing"},"properties":{"friendlyName":"clitestsadonotdelete","dataSourceInfo":{"resourceID":"/subscriptions/00000000-0000-0000-0000-000000000000/resourceGroups/clitest-dpp-rg/providers/Microsoft.Storage/storageAccounts/clitestsadonotdelete","resourceUri":"/subscriptions/00000000-0000-0000-0000-000000000000/resourceGroups/clitest-dpp-rg/providers/Microsoft.Storage/storageAccounts/clitestsadonotdelete","datasourceType":"Microsoft.Storage/storageAccounts/blobServices","resourceName":"clitestsadonotdelete","resourceType":"Microsoft.Storage/storageAccounts","resourceLocation":"centraluseuap","objectType":"Datasource"},"policyInfo":{"policyId":"/subscriptions/00000000-0000-0000-0000-000000000000/resourceGroups/clitest-dpp-rg/providers/Microsoft.DataProtection/backupVaults/clitest-bkp-vault-donotdelete/backupPolicies/blobpolicy","policyParameters":{"backupDatasourceParametersList":[{"objectType":"BlobBackupDatasourceParameters","containersList":["container1","container3","contianer2"]}]}},"protectionStatus":{"status":"ConfiguringProtection"},"currentProtectionState":"ConfiguringProtection","provisioningState":"Provisioning","objectType":"BackupInstance"},"id":"/subscriptions/00000000-0000-0000-0000-000000000000/resourceGroups/clitest-dpp-rg/providers/Microsoft.DataProtection/backupVaults/clitest-bkp-vault-donotdelete/backupInstances/clitestsadonotdelete-clitestsadonotdelete-b7e6f082-b310-11eb-8f55-9cfce85d4fa1","name":"clitestsadonotdelete-clitestsadonotdelete-b7e6f082-b310-11eb-8f55-9cfce85d4fa1","type":"Microsoft.DataProtection/backupVaults/backupInstances"}'
     headers:
       azure-asyncoperation:
@@ -664,20 +547,6 @@
       - application/json
       date:
       - Thu, 29 Jun 2023 10:31:14 GMT
-=======
-      string: '{"tags":{"Owner":"dppclitest","Purpose":"Testing"},"properties":{"friendlyName":"clitestsadonotdelete","dataSourceInfo":{"resourceID":"/subscriptions/00000000-0000-0000-0000-000000000000/resourceGroups/clitest-dpp-rg/providers/Microsoft.Storage/storageAccounts/clitestsadonotdelete","resourceUri":"","datasourceType":"Microsoft.Storage/storageAccounts/blobServices","resourceName":"clitestsadonotdelete","resourceType":"Microsoft.Storage/storageAccounts","resourceLocation":"centraluseuap","objectType":"Datasource"},"policyInfo":{"policyId":"/subscriptions/00000000-0000-0000-0000-000000000000/resourceGroups/clitest-dpp-rg/providers/Microsoft.DataProtection/backupVaults/clitest-bkp-vault-donotdelete/backupPolicies/opBlobPolicy"},"protectionStatus":{"status":"ConfiguringProtection"},"currentProtectionState":"ConfiguringProtection","provisioningState":"Provisioning","objectType":"BackupInstance"},"id":"/subscriptions/00000000-0000-0000-0000-000000000000/resourceGroups/clitest-dpp-rg/providers/Microsoft.DataProtection/backupVaults/clitest-bkp-vault-donotdelete/backupInstances/clitestsadonotdelete-clitestsadonotdelete-b7e6f082-b310-11eb-8f55-9cfce85d4fa1","name":"clitestsadonotdelete-clitestsadonotdelete-b7e6f082-b310-11eb-8f55-9cfce85d4fa1","type":"Microsoft.DataProtection/backupVaults/backupInstances"}'
-    headers:
-      azure-asyncoperation:
-      - https://management.azure.com/subscriptions/00000000-0000-0000-0000-000000000000/resourceGroups/clitest-dpp-rg/providers/Microsoft.DataProtection/backupVaults/clitest-bkp-vault-donotdelete/operationStatus/MGQ0NDgwMzEtZTZmYi00YzVjLWIzY2QtMDFlMGE2NjVkY2E1O2Q3ODIzYzc2LTM5NDktNGQ5Yy1hYjk5LTg5NjcwYmJhZTllOA==?api-version=2023-01-01
-      cache-control:
-      - no-cache
-      content-length:
-      - '1315'
-      content-type:
-      - application/json
-      date:
-      - Thu, 29 Jun 2023 12:02:01 GMT
->>>>>>> 21296070
       expires:
       - '-1'
       pragma:
@@ -711,17 +580,10 @@
       User-Agent:
       - AZURECLI/2.49.0 (AAZ) azsdk-python-core/1.26.0 Python/3.10.11 (Windows-10-10.0.22621-SP0)
     method: GET
-<<<<<<< HEAD
     uri: https://management.azure.com/subscriptions/00000000-0000-0000-0000-000000000000/resourceGroups/clitest-dpp-rg/providers/Microsoft.DataProtection/backupVaults/clitest-bkp-vault-donotdelete/operationStatus/MGQ0NDgwMzEtZTZmYi00YzVjLWIzY2QtMDFlMGE2NjVkY2E1OzY2ZGI3MmUwLTU2MWEtNGUyMy1hOGViLTMzNGYwZjM2NTliYQ==?api-version=2023-01-01
   response:
     body:
       string: '{"id":"/subscriptions/00000000-0000-0000-0000-000000000000/resourceGroups/clitest-dpp-rg/providers/Microsoft.DataProtection/backupVaults/clitest-bkp-vault-donotdelete/operationStatus/MGQ0NDgwMzEtZTZmYi00YzVjLWIzY2QtMDFlMGE2NjVkY2E1OzY2ZGI3MmUwLTU2MWEtNGUyMy1hOGViLTMzNGYwZjM2NTliYQ==","name":"MGQ0NDgwMzEtZTZmYi00YzVjLWIzY2QtMDFlMGE2NjVkY2E1OzY2ZGI3MmUwLTU2MWEtNGUyMy1hOGViLTMzNGYwZjM2NTliYQ==","status":"Inprogress","startTime":"2023-06-29T10:31:15.2159234Z","endTime":"0001-01-01T00:00:00Z"}'
-=======
-    uri: https://management.azure.com/subscriptions/00000000-0000-0000-0000-000000000000/resourceGroups/clitest-dpp-rg/providers/Microsoft.DataProtection/backupVaults/clitest-bkp-vault-donotdelete/operationStatus/MGQ0NDgwMzEtZTZmYi00YzVjLWIzY2QtMDFlMGE2NjVkY2E1O2Q3ODIzYzc2LTM5NDktNGQ5Yy1hYjk5LTg5NjcwYmJhZTllOA==?api-version=2023-01-01
-  response:
-    body:
-      string: '{"id":"/subscriptions/00000000-0000-0000-0000-000000000000/resourceGroups/clitest-dpp-rg/providers/Microsoft.DataProtection/backupVaults/clitest-bkp-vault-donotdelete/operationStatus/MGQ0NDgwMzEtZTZmYi00YzVjLWIzY2QtMDFlMGE2NjVkY2E1O2Q3ODIzYzc2LTM5NDktNGQ5Yy1hYjk5LTg5NjcwYmJhZTllOA==","name":"MGQ0NDgwMzEtZTZmYi00YzVjLWIzY2QtMDFlMGE2NjVkY2E1O2Q3ODIzYzc2LTM5NDktNGQ5Yy1hYjk5LTg5NjcwYmJhZTllOA==","status":"Inprogress","startTime":"2023-06-29T12:02:01.8189007Z","endTime":"0001-01-01T00:00:00Z"}'
->>>>>>> 21296070
     headers:
       cache-control:
       - no-cache
@@ -730,31 +592,73 @@
       content-type:
       - application/json
       date:
-<<<<<<< HEAD
       - Thu, 29 Jun 2023 10:31:15 GMT
-=======
-      - Thu, 29 Jun 2023 12:02:02 GMT
->>>>>>> 21296070
-      expires:
-      - '-1'
-      pragma:
-      - no-cache
-      server:
-      - Microsoft-IIS/10.0
-      strict-transport-security:
-      - max-age=31536000; includeSubDomains
-      transfer-encoding:
-      - chunked
-      vary:
-      - Accept-Encoding
-      x-content-type-options:
-      - nosniff
-      x-ms-ratelimit-remaining-subscription-resource-requests:
-<<<<<<< HEAD
+      expires:
+      - '-1'
+      pragma:
+      - no-cache
+      server:
+      - Microsoft-IIS/10.0
+      strict-transport-security:
+      - max-age=31536000; includeSubDomains
+      transfer-encoding:
+      - chunked
+      vary:
+      - Accept-Encoding
+      x-content-type-options:
+      - nosniff
+      x-ms-ratelimit-remaining-subscription-resource-requests:
       - '996'
-=======
+      x-powered-by:
+      - ASP.NET
+    status:
+      code: 200
+      message: OK
+- request:
+    body: null
+    headers:
+      Accept:
+      - '*/*'
+      Accept-Encoding:
+      - gzip, deflate
+      CommandName:
+      - dataprotection backup-instance create
+      Connection:
+      - keep-alive
+      ParameterSetName:
+      - -g --vault-name --backup-instance
+      User-Agent:
+      - AZURECLI/2.49.0 (AAZ) azsdk-python-core/1.26.0 Python/3.10.11 (Windows-10-10.0.22621-SP0)
+    method: GET
+    uri: https://management.azure.com/subscriptions/00000000-0000-0000-0000-000000000000/resourceGroups/clitest-dpp-rg/providers/Microsoft.DataProtection/backupVaults/clitest-bkp-vault-donotdelete/operationStatus/MGQ0NDgwMzEtZTZmYi00YzVjLWIzY2QtMDFlMGE2NjVkY2E1OzY2ZGI3MmUwLTU2MWEtNGUyMy1hOGViLTMzNGYwZjM2NTliYQ==?api-version=2023-01-01
+  response:
+    body:
+      string: '{"id":"/subscriptions/00000000-0000-0000-0000-000000000000/resourceGroups/clitest-dpp-rg/providers/Microsoft.DataProtection/backupVaults/clitest-bkp-vault-donotdelete/operationStatus/MGQ0NDgwMzEtZTZmYi00YzVjLWIzY2QtMDFlMGE2NjVkY2E1OzY2ZGI3MmUwLTU2MWEtNGUyMy1hOGViLTMzNGYwZjM2NTliYQ==","name":"MGQ0NDgwMzEtZTZmYi00YzVjLWIzY2QtMDFlMGE2NjVkY2E1OzY2ZGI3MmUwLTU2MWEtNGUyMy1hOGViLTMzNGYwZjM2NTliYQ==","status":"Succeeded","startTime":"2023-06-29T10:31:15.2159234Z","endTime":"2023-06-29T10:31:16Z"}'
+    headers:
+      cache-control:
+      - no-cache
+      content-length:
+      - '492'
+      content-type:
+      - application/json
+      date:
+      - Thu, 29 Jun 2023 10:31:46 GMT
+      expires:
+      - '-1'
+      pragma:
+      - no-cache
+      server:
+      - Microsoft-IIS/10.0
+      strict-transport-security:
+      - max-age=31536000; includeSubDomains
+      transfer-encoding:
+      - chunked
+      vary:
+      - Accept-Encoding
+      x-content-type-options:
+      - nosniff
+      x-ms-ratelimit-remaining-subscription-resource-requests:
       - '995'
->>>>>>> 21296070
       x-powered-by:
       - ASP.NET
     status:
@@ -776,96 +680,19 @@
       User-Agent:
       - AZURECLI/2.49.0 (AAZ) azsdk-python-core/1.26.0 Python/3.10.11 (Windows-10-10.0.22621-SP0)
     method: GET
-<<<<<<< HEAD
-    uri: https://management.azure.com/subscriptions/00000000-0000-0000-0000-000000000000/resourceGroups/clitest-dpp-rg/providers/Microsoft.DataProtection/backupVaults/clitest-bkp-vault-donotdelete/operationStatus/MGQ0NDgwMzEtZTZmYi00YzVjLWIzY2QtMDFlMGE2NjVkY2E1OzY2ZGI3MmUwLTU2MWEtNGUyMy1hOGViLTMzNGYwZjM2NTliYQ==?api-version=2023-01-01
-  response:
-    body:
-      string: '{"id":"/subscriptions/00000000-0000-0000-0000-000000000000/resourceGroups/clitest-dpp-rg/providers/Microsoft.DataProtection/backupVaults/clitest-bkp-vault-donotdelete/operationStatus/MGQ0NDgwMzEtZTZmYi00YzVjLWIzY2QtMDFlMGE2NjVkY2E1OzY2ZGI3MmUwLTU2MWEtNGUyMy1hOGViLTMzNGYwZjM2NTliYQ==","name":"MGQ0NDgwMzEtZTZmYi00YzVjLWIzY2QtMDFlMGE2NjVkY2E1OzY2ZGI3MmUwLTU2MWEtNGUyMy1hOGViLTMzNGYwZjM2NTliYQ==","status":"Succeeded","startTime":"2023-06-29T10:31:15.2159234Z","endTime":"2023-06-29T10:31:16Z"}'
-=======
-    uri: https://management.azure.com/subscriptions/00000000-0000-0000-0000-000000000000/resourceGroups/clitest-dpp-rg/providers/Microsoft.DataProtection/backupVaults/clitest-bkp-vault-donotdelete/operationStatus/MGQ0NDgwMzEtZTZmYi00YzVjLWIzY2QtMDFlMGE2NjVkY2E1O2Q3ODIzYzc2LTM5NDktNGQ5Yy1hYjk5LTg5NjcwYmJhZTllOA==?api-version=2023-01-01
-  response:
-    body:
-      string: '{"id":"/subscriptions/00000000-0000-0000-0000-000000000000/resourceGroups/clitest-dpp-rg/providers/Microsoft.DataProtection/backupVaults/clitest-bkp-vault-donotdelete/operationStatus/MGQ0NDgwMzEtZTZmYi00YzVjLWIzY2QtMDFlMGE2NjVkY2E1O2Q3ODIzYzc2LTM5NDktNGQ5Yy1hYjk5LTg5NjcwYmJhZTllOA==","name":"MGQ0NDgwMzEtZTZmYi00YzVjLWIzY2QtMDFlMGE2NjVkY2E1O2Q3ODIzYzc2LTM5NDktNGQ5Yy1hYjk5LTg5NjcwYmJhZTllOA==","status":"Succeeded","startTime":"2023-06-29T12:02:01.8189007Z","endTime":"2023-06-29T12:02:02Z"}'
->>>>>>> 21296070
-    headers:
-      cache-control:
-      - no-cache
-      content-length:
-      - '492'
-      content-type:
-      - application/json
-      date:
-<<<<<<< HEAD
-      - Thu, 29 Jun 2023 10:31:46 GMT
-=======
-      - Thu, 29 Jun 2023 12:02:33 GMT
->>>>>>> 21296070
-      expires:
-      - '-1'
-      pragma:
-      - no-cache
-      server:
-      - Microsoft-IIS/10.0
-      strict-transport-security:
-      - max-age=31536000; includeSubDomains
-      transfer-encoding:
-      - chunked
-      vary:
-      - Accept-Encoding
-      x-content-type-options:
-      - nosniff
-      x-ms-ratelimit-remaining-subscription-resource-requests:
-<<<<<<< HEAD
-      - '995'
-=======
-      - '994'
->>>>>>> 21296070
-      x-powered-by:
-      - ASP.NET
-    status:
-      code: 200
-      message: OK
-- request:
-    body: null
-    headers:
-      Accept:
-      - '*/*'
-      Accept-Encoding:
-      - gzip, deflate
-      CommandName:
-      - dataprotection backup-instance create
-      Connection:
-      - keep-alive
-      ParameterSetName:
-      - -g --vault-name --backup-instance
-      User-Agent:
-      - AZURECLI/2.49.0 (AAZ) azsdk-python-core/1.26.0 Python/3.10.11 (Windows-10-10.0.22621-SP0)
-    method: GET
     uri: https://management.azure.com/subscriptions/00000000-0000-0000-0000-000000000000/resourceGroups/clitest-dpp-rg/providers/Microsoft.DataProtection/backupVaults/clitest-bkp-vault-donotdelete/backupInstances/clitestsadonotdelete-clitestsadonotdelete-b7e6f082-b310-11eb-8f55-9cfce85d4fa1?api-version=2023-01-01
   response:
     body:
-<<<<<<< HEAD
       string: '{"tags":{"Owner":"dppclitest","Purpose":"Testing"},"properties":{"friendlyName":"clitestsadonotdelete","dataSourceInfo":{"resourceID":"/subscriptions/00000000-0000-0000-0000-000000000000/resourceGroups/clitest-dpp-rg/providers/Microsoft.Storage/storageAccounts/clitestsadonotdelete","resourceUri":"/subscriptions/00000000-0000-0000-0000-000000000000/resourceGroups/clitest-dpp-rg/providers/Microsoft.Storage/storageAccounts/clitestsadonotdelete","datasourceType":"Microsoft.Storage/storageAccounts/blobServices","resourceName":"clitestsadonotdelete","resourceType":"Microsoft.Storage/storageAccounts","resourceLocation":"centraluseuap","objectType":"Datasource"},"policyInfo":{"policyId":"/subscriptions/00000000-0000-0000-0000-000000000000/resourceGroups/clitest-dpp-rg/providers/Microsoft.DataProtection/backupVaults/clitest-bkp-vault-donotdelete/backupPolicies/blobpolicy","policyParameters":{"backupDatasourceParametersList":[{"objectType":"BlobBackupDatasourceParameters","containersList":["container1","container3","contianer2"]}]}},"protectionStatus":{"status":"ConfiguringProtection"},"currentProtectionState":"ConfiguringProtection","provisioningState":"Succeeded","objectType":"BackupInstance"},"id":"/subscriptions/00000000-0000-0000-0000-000000000000/resourceGroups/clitest-dpp-rg/providers/Microsoft.DataProtection/backupVaults/clitest-bkp-vault-donotdelete/backupInstances/clitestsadonotdelete-clitestsadonotdelete-b7e6f082-b310-11eb-8f55-9cfce85d4fa1","name":"clitestsadonotdelete-clitestsadonotdelete-b7e6f082-b310-11eb-8f55-9cfce85d4fa1","type":"Microsoft.DataProtection/backupVaults/backupInstances"}'
-=======
-      string: '{"tags":{"Owner":"dppclitest","Purpose":"Testing"},"properties":{"friendlyName":"clitestsadonotdelete","dataSourceInfo":{"resourceID":"/subscriptions/00000000-0000-0000-0000-000000000000/resourceGroups/clitest-dpp-rg/providers/Microsoft.Storage/storageAccounts/clitestsadonotdelete","resourceUri":"","datasourceType":"Microsoft.Storage/storageAccounts/blobServices","resourceName":"clitestsadonotdelete","resourceType":"Microsoft.Storage/storageAccounts","resourceLocation":"centraluseuap","objectType":"Datasource"},"policyInfo":{"policyId":"/subscriptions/00000000-0000-0000-0000-000000000000/resourceGroups/clitest-dpp-rg/providers/Microsoft.DataProtection/backupVaults/clitest-bkp-vault-donotdelete/backupPolicies/opBlobPolicy"},"protectionStatus":{"status":"ConfiguringProtection"},"currentProtectionState":"ConfiguringProtection","provisioningState":"Succeeded","objectType":"BackupInstance"},"id":"/subscriptions/00000000-0000-0000-0000-000000000000/resourceGroups/clitest-dpp-rg/providers/Microsoft.DataProtection/backupVaults/clitest-bkp-vault-donotdelete/backupInstances/clitestsadonotdelete-clitestsadonotdelete-b7e6f082-b310-11eb-8f55-9cfce85d4fa1","name":"clitestsadonotdelete-clitestsadonotdelete-b7e6f082-b310-11eb-8f55-9cfce85d4fa1","type":"Microsoft.DataProtection/backupVaults/backupInstances"}'
->>>>>>> 21296070
-    headers:
-      cache-control:
-      - no-cache
-      content-length:
-<<<<<<< HEAD
+    headers:
+      cache-control:
+      - no-cache
+      content-length:
       - '1618'
       content-type:
       - application/json
       date:
       - Thu, 29 Jun 2023 10:31:47 GMT
-=======
-      - '1312'
-      content-type:
-      - application/json
-      date:
-      - Thu, 29 Jun 2023 12:02:33 GMT
->>>>>>> 21296070
       expires:
       - '-1'
       pragma:
@@ -906,28 +733,16 @@
     uri: https://management.azure.com/subscriptions/00000000-0000-0000-0000-000000000000/resourceGroups/clitest-dpp-rg/providers/Microsoft.DataProtection/backupVaults/clitest-bkp-vault-donotdelete/backupInstances?api-version=2023-01-01
   response:
     body:
-<<<<<<< HEAD
       string: '{"value":[{"tags":{"Owner":"dppclitest","Purpose":"Testing"},"properties":{"friendlyName":"clitestsadonotdelete","dataSourceInfo":{"resourceID":"/subscriptions/00000000-0000-0000-0000-000000000000/resourceGroups/clitest-dpp-rg/providers/Microsoft.Storage/storageAccounts/clitestsadonotdelete","resourceUri":"/subscriptions/00000000-0000-0000-0000-000000000000/resourceGroups/clitest-dpp-rg/providers/Microsoft.Storage/storageAccounts/clitestsadonotdelete","datasourceType":"Microsoft.Storage/storageAccounts/blobServices","resourceName":"clitestsadonotdelete","resourceType":"Microsoft.Storage/storageAccounts","resourceLocation":"centraluseuap","objectType":"Datasource"},"policyInfo":{"policyId":"/subscriptions/00000000-0000-0000-0000-000000000000/resourceGroups/clitest-dpp-rg/providers/Microsoft.DataProtection/backupVaults/clitest-bkp-vault-donotdelete/backupPolicies/blobpolicy","policyParameters":{"backupDatasourceParametersList":[{"objectType":"BlobBackupDatasourceParameters","containersList":["container1","container3","contianer2"]}]}},"protectionStatus":{"status":"ProtectionConfigured"},"currentProtectionState":"ProtectionConfigured","provisioningState":"Succeeded","objectType":"BackupInstance"},"id":"/subscriptions/00000000-0000-0000-0000-000000000000/resourceGroups/clitest-dpp-rg/providers/Microsoft.DataProtection/backupVaults/clitest-bkp-vault-donotdelete/backupInstances/clitestsadonotdelete-clitestsadonotdelete-b7e6f082-b310-11eb-8f55-9cfce85d4fa1","name":"clitestsadonotdelete-clitestsadonotdelete-b7e6f082-b310-11eb-8f55-9cfce85d4fa1","type":"Microsoft.DataProtection/backupVaults/backupInstances"}]}'
-=======
-      string: '{"value":[{"tags":{"Owner":"dppclitest","Purpose":"Testing"},"properties":{"friendlyName":"clitestsadonotdelete","dataSourceInfo":{"resourceID":"/subscriptions/00000000-0000-0000-0000-000000000000/resourceGroups/clitest-dpp-rg/providers/Microsoft.Storage/storageAccounts/clitestsadonotdelete","resourceUri":"","datasourceType":"Microsoft.Storage/storageAccounts/blobServices","resourceName":"clitestsadonotdelete","resourceType":"Microsoft.Storage/storageAccounts","resourceLocation":"centraluseuap","objectType":"Datasource"},"policyInfo":{"policyId":"/subscriptions/00000000-0000-0000-0000-000000000000/resourceGroups/clitest-dpp-rg/providers/Microsoft.DataProtection/backupVaults/clitest-bkp-vault-donotdelete/backupPolicies/opBlobPolicy"},"protectionStatus":{"status":"ConfiguringProtection"},"currentProtectionState":"ConfiguringProtection","provisioningState":"Succeeded","objectType":"BackupInstance"},"id":"/subscriptions/00000000-0000-0000-0000-000000000000/resourceGroups/clitest-dpp-rg/providers/Microsoft.DataProtection/backupVaults/clitest-bkp-vault-donotdelete/backupInstances/clitestsadonotdelete-clitestsadonotdelete-b7e6f082-b310-11eb-8f55-9cfce85d4fa1","name":"clitestsadonotdelete-clitestsadonotdelete-b7e6f082-b310-11eb-8f55-9cfce85d4fa1","type":"Microsoft.DataProtection/backupVaults/backupInstances"}]}'
->>>>>>> 21296070
-    headers:
-      cache-control:
-      - no-cache
-      content-length:
-<<<<<<< HEAD
+    headers:
+      cache-control:
+      - no-cache
+      content-length:
       - '1628'
       content-type:
       - application/json
       date:
       - Thu, 29 Jun 2023 10:32:43 GMT
-=======
-      - '1324'
-      content-type:
-      - application/json
-      date:
-      - Thu, 29 Jun 2023 12:02:36 GMT
->>>>>>> 21296070
       expires:
       - '-1'
       pragma:
@@ -968,28 +783,16 @@
     uri: https://management.azure.com/subscriptions/00000000-0000-0000-0000-000000000000/resourceGroups/clitest-dpp-rg/providers/Microsoft.DataProtection/backupVaults/clitest-bkp-vault-donotdelete/backupInstances/clitestsadonotdelete-clitestsadonotdelete-b7e6f082-b310-11eb-8f55-9cfce85d4fa1?api-version=2023-01-01
   response:
     body:
-<<<<<<< HEAD
       string: '{"tags":{"Owner":"dppclitest","Purpose":"Testing"},"properties":{"friendlyName":"clitestsadonotdelete","dataSourceInfo":{"resourceID":"/subscriptions/00000000-0000-0000-0000-000000000000/resourceGroups/clitest-dpp-rg/providers/Microsoft.Storage/storageAccounts/clitestsadonotdelete","resourceUri":"/subscriptions/00000000-0000-0000-0000-000000000000/resourceGroups/clitest-dpp-rg/providers/Microsoft.Storage/storageAccounts/clitestsadonotdelete","datasourceType":"Microsoft.Storage/storageAccounts/blobServices","resourceName":"clitestsadonotdelete","resourceType":"Microsoft.Storage/storageAccounts","resourceLocation":"centraluseuap","objectType":"Datasource"},"policyInfo":{"policyId":"/subscriptions/00000000-0000-0000-0000-000000000000/resourceGroups/clitest-dpp-rg/providers/Microsoft.DataProtection/backupVaults/clitest-bkp-vault-donotdelete/backupPolicies/blobpolicy","policyParameters":{"backupDatasourceParametersList":[{"objectType":"BlobBackupDatasourceParameters","containersList":["container1","container3","contianer2"]}]}},"protectionStatus":{"status":"ProtectionConfigured"},"currentProtectionState":"ProtectionConfigured","provisioningState":"Succeeded","objectType":"BackupInstance"},"id":"/subscriptions/00000000-0000-0000-0000-000000000000/resourceGroups/clitest-dpp-rg/providers/Microsoft.DataProtection/backupVaults/clitest-bkp-vault-donotdelete/backupInstances/clitestsadonotdelete-clitestsadonotdelete-b7e6f082-b310-11eb-8f55-9cfce85d4fa1","name":"clitestsadonotdelete-clitestsadonotdelete-b7e6f082-b310-11eb-8f55-9cfce85d4fa1","type":"Microsoft.DataProtection/backupVaults/backupInstances"}'
-=======
-      string: '{"tags":{"Owner":"dppclitest","Purpose":"Testing"},"properties":{"friendlyName":"clitestsadonotdelete","dataSourceInfo":{"resourceID":"/subscriptions/00000000-0000-0000-0000-000000000000/resourceGroups/clitest-dpp-rg/providers/Microsoft.Storage/storageAccounts/clitestsadonotdelete","resourceUri":"","datasourceType":"Microsoft.Storage/storageAccounts/blobServices","resourceName":"clitestsadonotdelete","resourceType":"Microsoft.Storage/storageAccounts","resourceLocation":"centraluseuap","objectType":"Datasource"},"policyInfo":{"policyId":"/subscriptions/00000000-0000-0000-0000-000000000000/resourceGroups/clitest-dpp-rg/providers/Microsoft.DataProtection/backupVaults/clitest-bkp-vault-donotdelete/backupPolicies/opBlobPolicy"},"protectionStatus":{"status":"ConfiguringProtection"},"currentProtectionState":"ConfiguringProtection","provisioningState":"Succeeded","objectType":"BackupInstance"},"id":"/subscriptions/00000000-0000-0000-0000-000000000000/resourceGroups/clitest-dpp-rg/providers/Microsoft.DataProtection/backupVaults/clitest-bkp-vault-donotdelete/backupInstances/clitestsadonotdelete-clitestsadonotdelete-b7e6f082-b310-11eb-8f55-9cfce85d4fa1","name":"clitestsadonotdelete-clitestsadonotdelete-b7e6f082-b310-11eb-8f55-9cfce85d4fa1","type":"Microsoft.DataProtection/backupVaults/backupInstances"}'
->>>>>>> 21296070
-    headers:
-      cache-control:
-      - no-cache
-      content-length:
-<<<<<<< HEAD
+    headers:
+      cache-control:
+      - no-cache
+      content-length:
       - '1616'
       content-type:
       - application/json
       date:
       - Thu, 29 Jun 2023 10:32:48 GMT
-=======
-      - '1312'
-      content-type:
-      - application/json
-      date:
-      - Thu, 29 Jun 2023 12:02:39 GMT
->>>>>>> 21296070
       expires:
       - '-1'
       pragma:
@@ -1030,28 +833,16 @@
     uri: https://management.azure.com/subscriptions/00000000-0000-0000-0000-000000000000/resourceGroups/clitest-dpp-rg/providers/Microsoft.DataProtection/backupVaults/clitest-bkp-vault-donotdelete/backupInstances/clitestsadonotdelete-clitestsadonotdelete-b7e6f082-b310-11eb-8f55-9cfce85d4fa1?api-version=2023-01-01
   response:
     body:
-<<<<<<< HEAD
       string: '{"tags":{"Owner":"dppclitest","Purpose":"Testing"},"properties":{"friendlyName":"clitestsadonotdelete","dataSourceInfo":{"resourceID":"/subscriptions/00000000-0000-0000-0000-000000000000/resourceGroups/clitest-dpp-rg/providers/Microsoft.Storage/storageAccounts/clitestsadonotdelete","resourceUri":"/subscriptions/00000000-0000-0000-0000-000000000000/resourceGroups/clitest-dpp-rg/providers/Microsoft.Storage/storageAccounts/clitestsadonotdelete","datasourceType":"Microsoft.Storage/storageAccounts/blobServices","resourceName":"clitestsadonotdelete","resourceType":"Microsoft.Storage/storageAccounts","resourceLocation":"centraluseuap","objectType":"Datasource"},"policyInfo":{"policyId":"/subscriptions/00000000-0000-0000-0000-000000000000/resourceGroups/clitest-dpp-rg/providers/Microsoft.DataProtection/backupVaults/clitest-bkp-vault-donotdelete/backupPolicies/blobpolicy","policyParameters":{"backupDatasourceParametersList":[{"objectType":"BlobBackupDatasourceParameters","containersList":["container1","container3","contianer2"]}]}},"protectionStatus":{"status":"ProtectionConfigured"},"currentProtectionState":"ProtectionConfigured","provisioningState":"Succeeded","objectType":"BackupInstance"},"id":"/subscriptions/00000000-0000-0000-0000-000000000000/resourceGroups/clitest-dpp-rg/providers/Microsoft.DataProtection/backupVaults/clitest-bkp-vault-donotdelete/backupInstances/clitestsadonotdelete-clitestsadonotdelete-b7e6f082-b310-11eb-8f55-9cfce85d4fa1","name":"clitestsadonotdelete-clitestsadonotdelete-b7e6f082-b310-11eb-8f55-9cfce85d4fa1","type":"Microsoft.DataProtection/backupVaults/backupInstances"}'
-=======
-      string: '{"tags":{"Owner":"dppclitest","Purpose":"Testing"},"properties":{"friendlyName":"clitestsadonotdelete","dataSourceInfo":{"resourceID":"/subscriptions/00000000-0000-0000-0000-000000000000/resourceGroups/clitest-dpp-rg/providers/Microsoft.Storage/storageAccounts/clitestsadonotdelete","resourceUri":"","datasourceType":"Microsoft.Storage/storageAccounts/blobServices","resourceName":"clitestsadonotdelete","resourceType":"Microsoft.Storage/storageAccounts","resourceLocation":"centraluseuap","objectType":"Datasource"},"policyInfo":{"policyId":"/subscriptions/00000000-0000-0000-0000-000000000000/resourceGroups/clitest-dpp-rg/providers/Microsoft.DataProtection/backupVaults/clitest-bkp-vault-donotdelete/backupPolicies/opBlobPolicy"},"protectionStatus":{"status":"ConfiguringProtection"},"currentProtectionState":"ConfiguringProtection","provisioningState":"Succeeded","objectType":"BackupInstance"},"id":"/subscriptions/00000000-0000-0000-0000-000000000000/resourceGroups/clitest-dpp-rg/providers/Microsoft.DataProtection/backupVaults/clitest-bkp-vault-donotdelete/backupInstances/clitestsadonotdelete-clitestsadonotdelete-b7e6f082-b310-11eb-8f55-9cfce85d4fa1","name":"clitestsadonotdelete-clitestsadonotdelete-b7e6f082-b310-11eb-8f55-9cfce85d4fa1","type":"Microsoft.DataProtection/backupVaults/backupInstances"}'
->>>>>>> 21296070
-    headers:
-      cache-control:
-      - no-cache
-      content-length:
-<<<<<<< HEAD
+    headers:
+      cache-control:
+      - no-cache
+      content-length:
       - '1616'
       content-type:
       - application/json
       date:
       - Thu, 29 Jun 2023 10:32:52 GMT
-=======
-      - '1312'
-      content-type:
-      - application/json
-      date:
-      - Thu, 29 Jun 2023 12:02:43 GMT
->>>>>>> 21296070
       expires:
       - '-1'
       pragma:
@@ -1192,48 +983,32 @@
     uri: https://management.azure.com/subscriptions/00000000-0000-0000-0000-000000000000/resourceGroups/clitest-dpp-rg/providers/Microsoft.DataProtection/backupVaults/clitest-bkp-vault-donotdelete/operationStatus/MGQ0NDgwMzEtZTZmYi00YzVjLWIzY2QtMDFlMGE2NjVkY2E1OzIxOWEwYjI1LTNhNTQtNGU1Zi1iZGIwLTNmNWY4ZDRmYWYxNA==?api-version=2023-01-01
   response:
     body:
-<<<<<<< HEAD
       string: '{"id":"/subscriptions/00000000-0000-0000-0000-000000000000/resourceGroups/clitest-dpp-rg/providers/Microsoft.DataProtection/backupVaults/clitest-bkp-vault-donotdelete/operationStatus/MGQ0NDgwMzEtZTZmYi00YzVjLWIzY2QtMDFlMGE2NjVkY2E1OzIxOWEwYjI1LTNhNTQtNGU1Zi1iZGIwLTNmNWY4ZDRmYWYxNA==","name":"MGQ0NDgwMzEtZTZmYi00YzVjLWIzY2QtMDFlMGE2NjVkY2E1OzIxOWEwYjI1LTNhNTQtNGU1Zi1iZGIwLTNmNWY4ZDRmYWYxNA==","status":"Succeeded","startTime":"2023-06-29T10:32:54.8590152Z","endTime":"2023-06-29T10:32:56Z","properties":{"jobId":"/subscriptions/00000000-0000-0000-0000-000000000000/resourceGroups/clitest-dpp-rg/providers/Microsoft.DataProtection/backupVaults/clitest-bkp-vault-donotdelete/backupJobs/9ea2af82-543e-496f-bb7f-4c43a8dbee8f","objectType":"OperationJobExtendedInfo"}}'
-=======
-      string: '{"tags":{"Owner":"dppclitest","Purpose":"Testing"},"properties":{"friendlyName":"clitestsadonotdelete","dataSourceInfo":{"resourceID":"/subscriptions/00000000-0000-0000-0000-000000000000/resourceGroups/clitest-dpp-rg/providers/Microsoft.Storage/storageAccounts/clitestsadonotdelete","resourceUri":"","datasourceType":"Microsoft.Storage/storageAccounts/blobServices","resourceName":"clitestsadonotdelete","resourceType":"Microsoft.Storage/storageAccounts","resourceLocation":"centraluseuap","objectType":"Datasource"},"policyInfo":{"policyId":"/subscriptions/00000000-0000-0000-0000-000000000000/resourceGroups/clitest-dpp-rg/providers/Microsoft.DataProtection/backupVaults/clitest-bkp-vault-donotdelete/backupPolicies/opBlobPolicy"},"protectionStatus":{"status":"ProtectionConfigured"},"currentProtectionState":"ProtectionConfigured","provisioningState":"Succeeded","objectType":"BackupInstance"},"id":"/subscriptions/00000000-0000-0000-0000-000000000000/resourceGroups/clitest-dpp-rg/providers/Microsoft.DataProtection/backupVaults/clitest-bkp-vault-donotdelete/backupInstances/clitestsadonotdelete-clitestsadonotdelete-b7e6f082-b310-11eb-8f55-9cfce85d4fa1","name":"clitestsadonotdelete-clitestsadonotdelete-b7e6f082-b310-11eb-8f55-9cfce85d4fa1","type":"Microsoft.DataProtection/backupVaults/backupInstances"}'
->>>>>>> 21296070
-    headers:
-      cache-control:
-      - no-cache
-      content-length:
-<<<<<<< HEAD
+    headers:
+      cache-control:
+      - no-cache
+      content-length:
       - '765'
       content-type:
       - application/json
       date:
       - Thu, 29 Jun 2023 10:33:26 GMT
-=======
-      - '1310'
-      content-type:
-      - application/json
-      date:
-      - Thu, 29 Jun 2023 12:03:17 GMT
->>>>>>> 21296070
-      expires:
-      - '-1'
-      pragma:
-      - no-cache
-      server:
-      - Microsoft-IIS/10.0
-      strict-transport-security:
-      - max-age=31536000; includeSubDomains
-      transfer-encoding:
-      - chunked
-      vary:
-      - Accept-Encoding
-      x-content-type-options:
-      - nosniff
-      x-ms-ratelimit-remaining-subscription-resource-requests:
-<<<<<<< HEAD
+      expires:
+      - '-1'
+      pragma:
+      - no-cache
+      server:
+      - Microsoft-IIS/10.0
+      strict-transport-security:
+      - max-age=31536000; includeSubDomains
+      transfer-encoding:
+      - chunked
+      vary:
+      - Accept-Encoding
+      x-content-type-options:
+      - nosniff
+      x-ms-ratelimit-remaining-subscription-resource-requests:
       - '998'
-=======
-      - '1998'
->>>>>>> 21296070
       x-powered-by:
       - ASP.NET
     status:
@@ -1263,29 +1038,17 @@
       string: ''
     headers:
       azure-asyncoperation:
-<<<<<<< HEAD
       - https://management.azure.com/subscriptions/00000000-0000-0000-0000-000000000000/resourceGroups/clitest-dpp-rg/providers/Microsoft.DataProtection/backupVaults/clitest-bkp-vault-donotdelete/operationStatus/MGQ0NDgwMzEtZTZmYi00YzVjLWIzY2QtMDFlMGE2NjVkY2E1O2JlYTA0OTEwLTJjNmItNGQyOC05NzY4LTExNTI2OWIxYmMyZQ==?api-version=2023-01-01
-=======
-      - https://management.azure.com/subscriptions/00000000-0000-0000-0000-000000000000/resourceGroups/clitest-dpp-rg/providers/Microsoft.DataProtection/backupVaults/clitest-bkp-vault-donotdelete/operationStatus/MGQ0NDgwMzEtZTZmYi00YzVjLWIzY2QtMDFlMGE2NjVkY2E1OzE2OWZiYjBiLTliOWQtNDMyZS1hZDA4LTczN2JjNGU2OTUxMQ==?api-version=2023-01-01
->>>>>>> 21296070
       cache-control:
       - no-cache
       content-length:
       - '0'
       date:
-<<<<<<< HEAD
       - Thu, 29 Jun 2023 10:33:31 GMT
       expires:
       - '-1'
       location:
       - https://management.azure.com/subscriptions/00000000-0000-0000-0000-000000000000/providers/Microsoft.DataProtection/locations/centraluseuap/operationResults/MGQ0NDgwMzEtZTZmYi00YzVjLWIzY2QtMDFlMGE2NjVkY2E1O2JlYTA0OTEwLTJjNmItNGQyOC05NzY4LTExNTI2OWIxYmMyZQ==?api-version=2023-01-01
-=======
-      - Thu, 29 Jun 2023 12:03:19 GMT
-      expires:
-      - '-1'
-      location:
-      - https://management.azure.com/subscriptions/00000000-0000-0000-0000-000000000000/providers/Microsoft.DataProtection/locations/centraluseuap/operationResults/MGQ0NDgwMzEtZTZmYi00YzVjLWIzY2QtMDFlMGE2NjVkY2E1OzE2OWZiYjBiLTliOWQtNDMyZS1hZDA4LTczN2JjNGU2OTUxMQ==?api-version=2023-01-01
->>>>>>> 21296070
       pragma:
       - no-cache
       strict-transport-security:
