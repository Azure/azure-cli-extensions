interactions:
- request:
    body: null
    headers:
      Accept:
      - application/json
      Accept-Encoding:
      - gzip, deflate
      CommandName:
      - dataprotection backup-instance initialize-backupconfig
      Connection:
      - keep-alive
      ParameterSetName:
      - --datasource-type --include-all-containers --storage-account-rg --storage-account-name
      User-Agent:
      - AZURECLI/2.50.0 azsdk-python-azure-mgmt-storage/21.0.0 Python/3.10.11 (Windows-10-10.0.22621-SP0)
    method: GET
    uri: https://management.azure.com/subscriptions/00000000-0000-0000-0000-000000000000/resourceGroups/clitest-dpp-rg/providers/Microsoft.Storage/storageAccounts/clitestsadonotdelete/blobServices/default/containers?api-version=2022-09-01
  response:
    body:
      string: '{"value":[{"id":"/subscriptions/00000000-0000-0000-0000-000000000000/resourceGroups/clitest-dpp-rg/providers/Microsoft.Storage/storageAccounts/clitestsadonotdelete/blobServices/default/containers/container1","name":"container1","type":"Microsoft.Storage/storageAccounts/blobServices/containers","etag":"\"0x8DB788AAD00A227\"","properties":{"immutableStorageWithVersioning":{"enabled":false},"deleted":false,"remainingRetentionDays":0,"defaultEncryptionScope":"$account-encryption-key","denyEncryptionScopeOverride":false,"publicAccess":"None","leaseStatus":"Unlocked","leaseState":"Available","lastModifiedTime":"2023-06-29T10:22:00.0000000Z","hasImmutabilityPolicy":false,"hasLegalHold":false}},{"id":"/subscriptions/00000000-0000-0000-0000-000000000000/resourceGroups/clitest-dpp-rg/providers/Microsoft.Storage/storageAccounts/clitestsadonotdelete/blobServices/default/containers/container3","name":"container3","type":"Microsoft.Storage/storageAccounts/blobServices/containers","etag":"\"0x8DB788AB5D256EC\"","properties":{"immutableStorageWithVersioning":{"enabled":false},"deleted":false,"remainingRetentionDays":0,"defaultEncryptionScope":"$account-encryption-key","denyEncryptionScopeOverride":false,"publicAccess":"None","leaseStatus":"Unlocked","leaseState":"Available","lastModifiedTime":"2023-06-29T10:22:15.0000000Z","hasImmutabilityPolicy":false,"hasLegalHold":false}},{"id":"/subscriptions/00000000-0000-0000-0000-000000000000/resourceGroups/clitest-dpp-rg/providers/Microsoft.Storage/storageAccounts/clitestsadonotdelete/blobServices/default/containers/contianer2","name":"contianer2","type":"Microsoft.Storage/storageAccounts/blobServices/containers","etag":"\"0x8DB788AB03466F9\"","properties":{"immutableStorageWithVersioning":{"enabled":false},"deleted":false,"remainingRetentionDays":0,"defaultEncryptionScope":"$account-encryption-key","denyEncryptionScopeOverride":false,"publicAccess":"None","leaseStatus":"Unlocked","leaseState":"Available","lastModifiedTime":"2023-06-29T10:22:06.0000000Z","hasImmutabilityPolicy":false,"hasLegalHold":false}}]}'
    headers:
      cache-control:
      - no-cache
      content-length:
      - '2069'
      content-type:
      - application/json
      date:
      - Tue, 04 Jul 2023 06:29:16 GMT
      expires:
      - '-1'
      pragma:
      - no-cache
      server:
      - Microsoft-Azure-Storage-Resource-Provider/1.0,Microsoft-HTTPAPI/2.0 Microsoft-HTTPAPI/2.0
      strict-transport-security:
      - max-age=31536000; includeSubDomains
      transfer-encoding:
      - chunked
      vary:
      - Accept-Encoding
      x-content-type-options:
      - nosniff
    status:
      code: 200
      message: OK
- request:
    body: null
    headers:
      Accept:
      - '*/*'
      Accept-Encoding:
      - gzip, deflate
      CommandName:
      - dataprotection backup-instance delete
      Connection:
      - keep-alive
      Content-Length:
      - '0'
      ParameterSetName:
      - -g --vault-name --backup-instance-name --yes
      User-Agent:
      - AZURECLI/2.50.0 (AAZ) azsdk-python-core/1.26.0 Python/3.10.11 (Windows-10-10.0.22621-SP0)
    method: DELETE
    uri: https://management.azure.com/subscriptions/00000000-0000-0000-0000-000000000000/resourceGroups/clitest-dpp-rg/providers/Microsoft.DataProtection/backupVaults/clitest-bkp-vault-donotdelete/backupInstances/clitestsadonotdelete-clitestsadonotdelete-b7e6f082-b310-11eb-8f55-9cfce85d4fa1?api-version=2023-01-01
  response:
    body:
      string: ''
    headers:
      cache-control:
      - no-cache
      date:
<<<<<<< HEAD
      - Tue, 04 Jul 2023 06:29:21 GMT
=======
      - Fri, 30 Jun 2023 11:19:27 GMT
>>>>>>> ca313ff0
      expires:
      - '-1'
      pragma:
      - no-cache
      strict-transport-security:
      - max-age=31536000; includeSubDomains
      x-content-type-options:
      - nosniff
      x-ms-ratelimit-remaining-subscription-resource-requests:
      - '199'
      x-powered-by:
      - ASP.NET
    status:
      code: 204
      message: No Content
- request:
    body: '{"backupInstance": {"dataSourceInfo": {"datasourceType": "Microsoft.Storage/storageAccounts/blobServices",
      "objectType": "Datasource", "resourceId": "/subscriptions/00000000-0000-0000-0000-000000000000/resourceGroups/clitest-dpp-rg/providers/Microsoft.Storage/storageAccounts/clitestsadonotdelete",
      "resourceLocation": "centraluseuap", "resourceName": "clitestsadonotdelete",
      "resourceType": "Microsoft.Storage/storageAccounts", "resourceUri": "/subscriptions/00000000-0000-0000-0000-000000000000/resourceGroups/clitest-dpp-rg/providers/Microsoft.Storage/storageAccounts/clitestsadonotdelete"},
      "dataSourceSetInfo": null, "datasourceAuthCredentials": null, "friendlyName":
      "clitestsadonotdelete", "objectType": "BackupInstance", "policyInfo": {"policyId":
      "/subscriptions/00000000-0000-0000-0000-000000000000/resourceGroups/clitest-dpp-rg/providers/Microsoft.DataProtection/backupVaults/clitest-bkp-vault-donotdelete/backupPolicies/blobpolicy",
      "policyParameters": {"backupDatasourceParametersList": [{"containersList": ["container1",
      "container3", "contianer2"], "objectType": "BlobBackupDatasourceParameters"}]}}}}'
    headers:
      Accept:
      - application/json
      Accept-Encoding:
      - gzip, deflate
      CommandName:
      - dataprotection backup-instance validate-for-backup
      Connection:
      - keep-alive
      Content-Length:
      - '1116'
      Content-Type:
      - application/json
      ParameterSetName:
      - -g --vault-name --backup-instance
      User-Agent:
      - AZURECLI/2.50.0 (AAZ) azsdk-python-core/1.26.0 Python/3.10.11 (Windows-10-10.0.22621-SP0)
    method: POST
    uri: https://management.azure.com/subscriptions/00000000-0000-0000-0000-000000000000/resourceGroups/clitest-dpp-rg/providers/Microsoft.DataProtection/backupVaults/clitest-bkp-vault-donotdelete/validateForBackup?api-version=2023-01-01
  response:
    body:
      string: ''
    headers:
      azure-asyncoperation:
<<<<<<< HEAD
      - https://management.azure.com/subscriptions/00000000-0000-0000-0000-000000000000/resourceGroups/clitest-dpp-rg/providers/Microsoft.DataProtection/backupVaults/clitest-bkp-vault-donotdelete/operationStatus/MGQ0NDgwMzEtZTZmYi00YzVjLWIzY2QtMDFlMGE2NjVkY2E1O2QyM2JhZDk4LTlmMzUtNDEzZi04OWMyLWNmNDgyNmM5OGE0Nw==?api-version=2023-01-01
=======
      - https://management.azure.com/subscriptions/00000000-0000-0000-0000-000000000000/resourceGroups/clitest-dpp-rg/providers/Microsoft.DataProtection/backupVaults/clitest-bkp-vault-donotdelete/operationStatus/MGQ0NDgwMzEtZTZmYi00YzVjLWIzY2QtMDFlMGE2NjVkY2E1O2JmYzVlOGNmLTQzN2UtNGFkMS1hNGM2LTA1NDMzMjFhMmZiNQ==?api-version=2023-01-01
>>>>>>> ca313ff0
      cache-control:
      - no-cache
      content-length:
      - '0'
      date:
<<<<<<< HEAD
      - Tue, 04 Jul 2023 06:29:26 GMT
      expires:
      - '-1'
      location:
      - https://management.azure.com/subscriptions/00000000-0000-0000-0000-000000000000/providers/Microsoft.DataProtection/locations/centraluseuap/operationResults/MGQ0NDgwMzEtZTZmYi00YzVjLWIzY2QtMDFlMGE2NjVkY2E1O2QyM2JhZDk4LTlmMzUtNDEzZi04OWMyLWNmNDgyNmM5OGE0Nw==?api-version=2023-01-01
=======
      - Fri, 30 Jun 2023 11:19:31 GMT
      expires:
      - '-1'
      location:
      - https://management.azure.com/subscriptions/00000000-0000-0000-0000-000000000000/providers/Microsoft.DataProtection/locations/centraluseuap/operationResults/MGQ0NDgwMzEtZTZmYi00YzVjLWIzY2QtMDFlMGE2NjVkY2E1O2JmYzVlOGNmLTQzN2UtNGFkMS1hNGM2LTA1NDMzMjFhMmZiNQ==?api-version=2023-01-01
>>>>>>> ca313ff0
      pragma:
      - no-cache
      strict-transport-security:
      - max-age=31536000; includeSubDomains
      x-content-type-options:
      - nosniff
      x-ms-ratelimit-remaining-subscription-writes:
      - '1199'
      x-powered-by:
      - ASP.NET
    status:
      code: 202
      message: Accepted
- request:
    body: null
    headers:
      Accept:
      - '*/*'
      Accept-Encoding:
      - gzip, deflate
      CommandName:
      - dataprotection backup-instance validate-for-backup
      Connection:
      - keep-alive
      ParameterSetName:
      - -g --vault-name --backup-instance
      User-Agent:
      - AZURECLI/2.50.0 (AAZ) azsdk-python-core/1.26.0 Python/3.10.11 (Windows-10-10.0.22621-SP0)
    method: GET
<<<<<<< HEAD
    uri: https://management.azure.com/subscriptions/00000000-0000-0000-0000-000000000000/resourceGroups/clitest-dpp-rg/providers/Microsoft.DataProtection/backupVaults/clitest-bkp-vault-donotdelete/operationStatus/MGQ0NDgwMzEtZTZmYi00YzVjLWIzY2QtMDFlMGE2NjVkY2E1O2QyM2JhZDk4LTlmMzUtNDEzZi04OWMyLWNmNDgyNmM5OGE0Nw==?api-version=2023-01-01
  response:
    body:
      string: '{"id":"/subscriptions/00000000-0000-0000-0000-000000000000/resourceGroups/clitest-dpp-rg/providers/Microsoft.DataProtection/backupVaults/clitest-bkp-vault-donotdelete/operationStatus/MGQ0NDgwMzEtZTZmYi00YzVjLWIzY2QtMDFlMGE2NjVkY2E1O2QyM2JhZDk4LTlmMzUtNDEzZi04OWMyLWNmNDgyNmM5OGE0Nw==","name":"MGQ0NDgwMzEtZTZmYi00YzVjLWIzY2QtMDFlMGE2NjVkY2E1O2QyM2JhZDk4LTlmMzUtNDEzZi04OWMyLWNmNDgyNmM5OGE0Nw==","status":"Inprogress","startTime":"2023-07-04T06:29:27.3261014Z","endTime":"0001-01-01T00:00:00Z"}'
=======
    uri: https://management.azure.com/subscriptions/00000000-0000-0000-0000-000000000000/resourceGroups/clitest-dpp-rg/providers/Microsoft.DataProtection/backupVaults/clitest-bkp-vault-donotdelete/operationStatus/MGQ0NDgwMzEtZTZmYi00YzVjLWIzY2QtMDFlMGE2NjVkY2E1O2JmYzVlOGNmLTQzN2UtNGFkMS1hNGM2LTA1NDMzMjFhMmZiNQ==?api-version=2023-01-01
  response:
    body:
      string: '{"id":"/subscriptions/00000000-0000-0000-0000-000000000000/resourceGroups/clitest-dpp-rg/providers/Microsoft.DataProtection/backupVaults/clitest-bkp-vault-donotdelete/operationStatus/MGQ0NDgwMzEtZTZmYi00YzVjLWIzY2QtMDFlMGE2NjVkY2E1O2JmYzVlOGNmLTQzN2UtNGFkMS1hNGM2LTA1NDMzMjFhMmZiNQ==","name":"MGQ0NDgwMzEtZTZmYi00YzVjLWIzY2QtMDFlMGE2NjVkY2E1O2JmYzVlOGNmLTQzN2UtNGFkMS1hNGM2LTA1NDMzMjFhMmZiNQ==","status":"Inprogress","startTime":"2023-06-30T11:19:31.5024643Z","endTime":"0001-01-01T00:00:00Z"}'
>>>>>>> ca313ff0
    headers:
      cache-control:
      - no-cache
      content-length:
      - '493'
      content-type:
      - application/json
      date:
<<<<<<< HEAD
      - Tue, 04 Jul 2023 06:29:28 GMT
=======
      - Fri, 30 Jun 2023 11:19:31 GMT
>>>>>>> ca313ff0
      expires:
      - '-1'
      pragma:
      - no-cache
      server:
      - Microsoft-IIS/10.0
      strict-transport-security:
      - max-age=31536000; includeSubDomains
      transfer-encoding:
      - chunked
      vary:
      - Accept-Encoding
      x-content-type-options:
      - nosniff
      x-ms-ratelimit-remaining-subscription-resource-requests:
      - '999'
      x-powered-by:
      - ASP.NET
    status:
      code: 200
      message: OK
- request:
    body: null
    headers:
      Accept:
      - '*/*'
      Accept-Encoding:
      - gzip, deflate
      CommandName:
      - dataprotection backup-instance validate-for-backup
      Connection:
      - keep-alive
      ParameterSetName:
      - -g --vault-name --backup-instance
      User-Agent:
      - AZURECLI/2.50.0 (AAZ) azsdk-python-core/1.26.0 Python/3.10.11 (Windows-10-10.0.22621-SP0)
    method: GET
<<<<<<< HEAD
    uri: https://management.azure.com/subscriptions/00000000-0000-0000-0000-000000000000/resourceGroups/clitest-dpp-rg/providers/Microsoft.DataProtection/backupVaults/clitest-bkp-vault-donotdelete/operationStatus/MGQ0NDgwMzEtZTZmYi00YzVjLWIzY2QtMDFlMGE2NjVkY2E1O2QyM2JhZDk4LTlmMzUtNDEzZi04OWMyLWNmNDgyNmM5OGE0Nw==?api-version=2023-01-01
  response:
    body:
      string: '{"id":"/subscriptions/00000000-0000-0000-0000-000000000000/resourceGroups/clitest-dpp-rg/providers/Microsoft.DataProtection/backupVaults/clitest-bkp-vault-donotdelete/operationStatus/MGQ0NDgwMzEtZTZmYi00YzVjLWIzY2QtMDFlMGE2NjVkY2E1O2QyM2JhZDk4LTlmMzUtNDEzZi04OWMyLWNmNDgyNmM5OGE0Nw==","name":"MGQ0NDgwMzEtZTZmYi00YzVjLWIzY2QtMDFlMGE2NjVkY2E1O2QyM2JhZDk4LTlmMzUtNDEzZi04OWMyLWNmNDgyNmM5OGE0Nw==","status":"Succeeded","startTime":"2023-07-04T06:29:27.3261014Z","endTime":"2023-07-04T06:29:48Z"}'
=======
    uri: https://management.azure.com/subscriptions/00000000-0000-0000-0000-000000000000/resourceGroups/clitest-dpp-rg/providers/Microsoft.DataProtection/backupVaults/clitest-bkp-vault-donotdelete/operationStatus/MGQ0NDgwMzEtZTZmYi00YzVjLWIzY2QtMDFlMGE2NjVkY2E1O2JmYzVlOGNmLTQzN2UtNGFkMS1hNGM2LTA1NDMzMjFhMmZiNQ==?api-version=2023-01-01
  response:
    body:
      string: '{"id":"/subscriptions/00000000-0000-0000-0000-000000000000/resourceGroups/clitest-dpp-rg/providers/Microsoft.DataProtection/backupVaults/clitest-bkp-vault-donotdelete/operationStatus/MGQ0NDgwMzEtZTZmYi00YzVjLWIzY2QtMDFlMGE2NjVkY2E1O2JmYzVlOGNmLTQzN2UtNGFkMS1hNGM2LTA1NDMzMjFhMmZiNQ==","name":"MGQ0NDgwMzEtZTZmYi00YzVjLWIzY2QtMDFlMGE2NjVkY2E1O2JmYzVlOGNmLTQzN2UtNGFkMS1hNGM2LTA1NDMzMjFhMmZiNQ==","status":"Succeeded","startTime":"2023-06-30T11:19:31.5024643Z","endTime":"2023-06-30T11:19:52Z"}'
>>>>>>> ca313ff0
    headers:
      cache-control:
      - no-cache
      content-length:
      - '492'
      content-type:
      - application/json
      date:
<<<<<<< HEAD
      - Tue, 04 Jul 2023 06:29:59 GMT
=======
      - Fri, 30 Jun 2023 11:20:02 GMT
>>>>>>> ca313ff0
      expires:
      - '-1'
      pragma:
      - no-cache
      server:
      - Microsoft-IIS/10.0
      strict-transport-security:
      - max-age=31536000; includeSubDomains
      transfer-encoding:
      - chunked
      vary:
      - Accept-Encoding
      x-content-type-options:
      - nosniff
      x-ms-ratelimit-remaining-subscription-resource-requests:
      - '998'
      x-powered-by:
      - ASP.NET
    status:
      code: 200
      message: OK
- request:
    body: null
    headers:
      Accept:
      - '*/*'
      Accept-Encoding:
      - gzip, deflate
      CommandName:
      - dataprotection backup-instance validate-for-backup
      Connection:
      - keep-alive
      ParameterSetName:
      - -g --vault-name --backup-instance
      User-Agent:
      - AZURECLI/2.50.0 (AAZ) azsdk-python-core/1.26.0 Python/3.10.11 (Windows-10-10.0.22621-SP0)
    method: GET
<<<<<<< HEAD
    uri: https://management.azure.com/subscriptions/00000000-0000-0000-0000-000000000000/providers/Microsoft.DataProtection/locations/centraluseuap/operationResults/MGQ0NDgwMzEtZTZmYi00YzVjLWIzY2QtMDFlMGE2NjVkY2E1O2QyM2JhZDk4LTlmMzUtNDEzZi04OWMyLWNmNDgyNmM5OGE0Nw==?api-version=2023-01-01
=======
    uri: https://management.azure.com/subscriptions/00000000-0000-0000-0000-000000000000/providers/Microsoft.DataProtection/locations/centraluseuap/operationResults/MGQ0NDgwMzEtZTZmYi00YzVjLWIzY2QtMDFlMGE2NjVkY2E1O2JmYzVlOGNmLTQzN2UtNGFkMS1hNGM2LTA1NDMzMjFhMmZiNQ==?api-version=2023-01-01
>>>>>>> ca313ff0
  response:
    body:
      string: '{"objectType":"OperationJobExtendedInfo"}'
    headers:
      azure-asyncoperation:
<<<<<<< HEAD
      - https://management.azure.com/subscriptions/00000000-0000-0000-0000-000000000000/providers/Microsoft.DataProtection/locations/centraluseuap/operationStatus/MGQ0NDgwMzEtZTZmYi00YzVjLWIzY2QtMDFlMGE2NjVkY2E1O2QyM2JhZDk4LTlmMzUtNDEzZi04OWMyLWNmNDgyNmM5OGE0Nw==?api-version=2023-01-01
=======
      - https://management.azure.com/subscriptions/00000000-0000-0000-0000-000000000000/providers/Microsoft.DataProtection/locations/centraluseuap/operationStatus/MGQ0NDgwMzEtZTZmYi00YzVjLWIzY2QtMDFlMGE2NjVkY2E1O2JmYzVlOGNmLTQzN2UtNGFkMS1hNGM2LTA1NDMzMjFhMmZiNQ==?api-version=2023-01-01
>>>>>>> ca313ff0
      cache-control:
      - no-cache
      content-length:
      - '41'
      content-type:
      - application/json
      date:
<<<<<<< HEAD
      - Tue, 04 Jul 2023 06:29:59 GMT
=======
      - Fri, 30 Jun 2023 11:20:02 GMT
>>>>>>> ca313ff0
      expires:
      - '-1'
      pragma:
      - no-cache
      server:
      - Microsoft-IIS/10.0
      strict-transport-security:
      - max-age=31536000; includeSubDomains
      transfer-encoding:
      - chunked
      vary:
      - Accept-Encoding
      x-content-type-options:
      - nosniff
      x-ms-ratelimit-remaining-subscription-resource-requests:
      - '199'
      x-powered-by:
      - ASP.NET
    status:
      code: 200
      message: OK
- request:
    body: '{"backupInstance": {"dataSourceInfo": {"datasourceType": "Microsoft.Storage/storageAccounts/blobServices",
      "objectType": "Datasource", "resourceID": "/subscriptions/00000000-0000-0000-0000-000000000000/resourceGroups/clitest-dpp-rg/providers/Microsoft.Storage/storageAccounts/clitestsadonotdelete",
      "resourceLocation": "centraluseuap", "resourceName": "clitestsadonotdelete",
      "resourceType": "Microsoft.Storage/storageAccounts", "resourceUri": "/subscriptions/00000000-0000-0000-0000-000000000000/resourceGroups/clitest-dpp-rg/providers/Microsoft.Storage/storageAccounts/clitestsadonotdelete"},
      "friendlyName": "clitestsadonotdelete", "objectType": "BackupInstance", "policyInfo":
      {"policyId": "/subscriptions/00000000-0000-0000-0000-000000000000/resourceGroups/clitest-dpp-rg/providers/Microsoft.DataProtection/backupVaults/clitest-bkp-vault-donotdelete/backupPolicies/blobpolicy",
      "policyParameters": {"backupDatasourceParametersList": [{"objectType": "BlobBackupDatasourceParameters",
      "containersList": ["container1", "container3", "contianer2"]}]}}}}'
    headers:
      Accept:
      - application/json
      Accept-Encoding:
      - gzip, deflate
      CommandName:
      - dataprotection backup-instance create
      Connection:
      - keep-alive
      Content-Length:
      - '1054'
      Content-Type:
      - application/json
      ParameterSetName:
      - -g --vault-name --backup-instance
      User-Agent:
      - AZURECLI/2.50.0 (AAZ) azsdk-python-core/1.26.0 Python/3.10.11 (Windows-10-10.0.22621-SP0)
    method: POST
    uri: https://management.azure.com/subscriptions/00000000-0000-0000-0000-000000000000/resourceGroups/clitest-dpp-rg/providers/Microsoft.DataProtection/backupVaults/clitest-bkp-vault-donotdelete/validateForBackup?api-version=2023-01-01
  response:
    body:
      string: ''
    headers:
      azure-asyncoperation:
<<<<<<< HEAD
      - https://management.azure.com/subscriptions/00000000-0000-0000-0000-000000000000/resourceGroups/clitest-dpp-rg/providers/Microsoft.DataProtection/backupVaults/clitest-bkp-vault-donotdelete/operationStatus/MGQ0NDgwMzEtZTZmYi00YzVjLWIzY2QtMDFlMGE2NjVkY2E1O2VjMDY1ODBmLTllOGEtNDVmZi1iNDgzLWI4ZWNjYzViMzk4YQ==?api-version=2023-01-01
=======
      - https://management.azure.com/subscriptions/00000000-0000-0000-0000-000000000000/resourceGroups/clitest-dpp-rg/providers/Microsoft.DataProtection/backupVaults/clitest-bkp-vault-donotdelete/operationStatus/MGQ0NDgwMzEtZTZmYi00YzVjLWIzY2QtMDFlMGE2NjVkY2E1OzVjNzZiYjk5LTUyYzUtNDNmNC1iZmFiLWYyYmQ1OTA2OTMxMQ==?api-version=2023-01-01
>>>>>>> ca313ff0
      cache-control:
      - no-cache
      content-length:
      - '0'
      date:
<<<<<<< HEAD
      - Tue, 04 Jul 2023 06:30:03 GMT
      expires:
      - '-1'
      location:
      - https://management.azure.com/subscriptions/00000000-0000-0000-0000-000000000000/providers/Microsoft.DataProtection/locations/centraluseuap/operationResults/MGQ0NDgwMzEtZTZmYi00YzVjLWIzY2QtMDFlMGE2NjVkY2E1O2VjMDY1ODBmLTllOGEtNDVmZi1iNDgzLWI4ZWNjYzViMzk4YQ==?api-version=2023-01-01
=======
      - Fri, 30 Jun 2023 11:20:03 GMT
      expires:
      - '-1'
      location:
      - https://management.azure.com/subscriptions/00000000-0000-0000-0000-000000000000/providers/Microsoft.DataProtection/locations/centraluseuap/operationResults/MGQ0NDgwMzEtZTZmYi00YzVjLWIzY2QtMDFlMGE2NjVkY2E1OzVjNzZiYjk5LTUyYzUtNDNmNC1iZmFiLWYyYmQ1OTA2OTMxMQ==?api-version=2023-01-01
>>>>>>> ca313ff0
      pragma:
      - no-cache
      strict-transport-security:
      - max-age=31536000; includeSubDomains
      x-content-type-options:
      - nosniff
      x-ms-ratelimit-remaining-subscription-writes:
      - '1199'
      x-powered-by:
      - ASP.NET
    status:
      code: 202
      message: Accepted
- request:
    body: null
    headers:
      Accept:
      - '*/*'
      Accept-Encoding:
      - gzip, deflate
      CommandName:
      - dataprotection backup-instance create
      Connection:
      - keep-alive
      ParameterSetName:
      - -g --vault-name --backup-instance
      User-Agent:
      - AZURECLI/2.50.0 (AAZ) azsdk-python-core/1.26.0 Python/3.10.11 (Windows-10-10.0.22621-SP0)
    method: GET
<<<<<<< HEAD
    uri: https://management.azure.com/subscriptions/00000000-0000-0000-0000-000000000000/resourceGroups/clitest-dpp-rg/providers/Microsoft.DataProtection/backupVaults/clitest-bkp-vault-donotdelete/operationStatus/MGQ0NDgwMzEtZTZmYi00YzVjLWIzY2QtMDFlMGE2NjVkY2E1O2VjMDY1ODBmLTllOGEtNDVmZi1iNDgzLWI4ZWNjYzViMzk4YQ==?api-version=2023-01-01
  response:
    body:
      string: '{"id":"/subscriptions/00000000-0000-0000-0000-000000000000/resourceGroups/clitest-dpp-rg/providers/Microsoft.DataProtection/backupVaults/clitest-bkp-vault-donotdelete/operationStatus/MGQ0NDgwMzEtZTZmYi00YzVjLWIzY2QtMDFlMGE2NjVkY2E1O2VjMDY1ODBmLTllOGEtNDVmZi1iNDgzLWI4ZWNjYzViMzk4YQ==","name":"MGQ0NDgwMzEtZTZmYi00YzVjLWIzY2QtMDFlMGE2NjVkY2E1O2VjMDY1ODBmLTllOGEtNDVmZi1iNDgzLWI4ZWNjYzViMzk4YQ==","status":"Inprogress","startTime":"2023-07-04T06:30:04.0688394Z","endTime":"0001-01-01T00:00:00Z"}'
=======
    uri: https://management.azure.com/subscriptions/00000000-0000-0000-0000-000000000000/resourceGroups/clitest-dpp-rg/providers/Microsoft.DataProtection/backupVaults/clitest-bkp-vault-donotdelete/operationStatus/MGQ0NDgwMzEtZTZmYi00YzVjLWIzY2QtMDFlMGE2NjVkY2E1OzVjNzZiYjk5LTUyYzUtNDNmNC1iZmFiLWYyYmQ1OTA2OTMxMQ==?api-version=2023-01-01
  response:
    body:
      string: '{"id":"/subscriptions/00000000-0000-0000-0000-000000000000/resourceGroups/clitest-dpp-rg/providers/Microsoft.DataProtection/backupVaults/clitest-bkp-vault-donotdelete/operationStatus/MGQ0NDgwMzEtZTZmYi00YzVjLWIzY2QtMDFlMGE2NjVkY2E1OzVjNzZiYjk5LTUyYzUtNDNmNC1iZmFiLWYyYmQ1OTA2OTMxMQ==","name":"MGQ0NDgwMzEtZTZmYi00YzVjLWIzY2QtMDFlMGE2NjVkY2E1OzVjNzZiYjk5LTUyYzUtNDNmNC1iZmFiLWYyYmQ1OTA2OTMxMQ==","status":"Inprogress","startTime":"2023-06-30T11:20:04.4647169Z","endTime":"0001-01-01T00:00:00Z"}'
>>>>>>> ca313ff0
    headers:
      cache-control:
      - no-cache
      content-length:
      - '493'
      content-type:
      - application/json
      date:
<<<<<<< HEAD
      - Tue, 04 Jul 2023 06:30:03 GMT
=======
      - Fri, 30 Jun 2023 11:20:04 GMT
>>>>>>> ca313ff0
      expires:
      - '-1'
      pragma:
      - no-cache
      server:
      - Microsoft-IIS/10.0
      strict-transport-security:
      - max-age=31536000; includeSubDomains
      transfer-encoding:
      - chunked
      vary:
      - Accept-Encoding
      x-content-type-options:
      - nosniff
      x-ms-ratelimit-remaining-subscription-resource-requests:
      - '999'
      x-powered-by:
      - ASP.NET
    status:
      code: 200
      message: OK
- request:
    body: null
    headers:
      Accept:
      - '*/*'
      Accept-Encoding:
      - gzip, deflate
      CommandName:
      - dataprotection backup-instance create
      Connection:
      - keep-alive
      ParameterSetName:
      - -g --vault-name --backup-instance
      User-Agent:
      - AZURECLI/2.50.0 (AAZ) azsdk-python-core/1.26.0 Python/3.10.11 (Windows-10-10.0.22621-SP0)
    method: GET
<<<<<<< HEAD
    uri: https://management.azure.com/subscriptions/00000000-0000-0000-0000-000000000000/resourceGroups/clitest-dpp-rg/providers/Microsoft.DataProtection/backupVaults/clitest-bkp-vault-donotdelete/operationStatus/MGQ0NDgwMzEtZTZmYi00YzVjLWIzY2QtMDFlMGE2NjVkY2E1O2VjMDY1ODBmLTllOGEtNDVmZi1iNDgzLWI4ZWNjYzViMzk4YQ==?api-version=2023-01-01
  response:
    body:
      string: '{"id":"/subscriptions/00000000-0000-0000-0000-000000000000/resourceGroups/clitest-dpp-rg/providers/Microsoft.DataProtection/backupVaults/clitest-bkp-vault-donotdelete/operationStatus/MGQ0NDgwMzEtZTZmYi00YzVjLWIzY2QtMDFlMGE2NjVkY2E1O2VjMDY1ODBmLTllOGEtNDVmZi1iNDgzLWI4ZWNjYzViMzk4YQ==","name":"MGQ0NDgwMzEtZTZmYi00YzVjLWIzY2QtMDFlMGE2NjVkY2E1O2VjMDY1ODBmLTllOGEtNDVmZi1iNDgzLWI4ZWNjYzViMzk4YQ==","status":"Succeeded","startTime":"2023-07-04T06:30:04.0688394Z","endTime":"2023-07-04T06:30:25Z"}'
=======
    uri: https://management.azure.com/subscriptions/00000000-0000-0000-0000-000000000000/resourceGroups/clitest-dpp-rg/providers/Microsoft.DataProtection/backupVaults/clitest-bkp-vault-donotdelete/operationStatus/MGQ0NDgwMzEtZTZmYi00YzVjLWIzY2QtMDFlMGE2NjVkY2E1OzVjNzZiYjk5LTUyYzUtNDNmNC1iZmFiLWYyYmQ1OTA2OTMxMQ==?api-version=2023-01-01
  response:
    body:
      string: '{"id":"/subscriptions/00000000-0000-0000-0000-000000000000/resourceGroups/clitest-dpp-rg/providers/Microsoft.DataProtection/backupVaults/clitest-bkp-vault-donotdelete/operationStatus/MGQ0NDgwMzEtZTZmYi00YzVjLWIzY2QtMDFlMGE2NjVkY2E1OzVjNzZiYjk5LTUyYzUtNDNmNC1iZmFiLWYyYmQ1OTA2OTMxMQ==","name":"MGQ0NDgwMzEtZTZmYi00YzVjLWIzY2QtMDFlMGE2NjVkY2E1OzVjNzZiYjk5LTUyYzUtNDNmNC1iZmFiLWYyYmQ1OTA2OTMxMQ==","status":"Succeeded","startTime":"2023-06-30T11:20:04.4647169Z","endTime":"2023-06-30T11:20:25Z"}'
>>>>>>> ca313ff0
    headers:
      cache-control:
      - no-cache
      content-length:
      - '492'
      content-type:
      - application/json
      date:
<<<<<<< HEAD
      - Tue, 04 Jul 2023 06:30:34 GMT
=======
      - Fri, 30 Jun 2023 11:20:35 GMT
>>>>>>> ca313ff0
      expires:
      - '-1'
      pragma:
      - no-cache
      server:
      - Microsoft-IIS/10.0
      strict-transport-security:
      - max-age=31536000; includeSubDomains
      transfer-encoding:
      - chunked
      vary:
      - Accept-Encoding
      x-content-type-options:
      - nosniff
      x-ms-ratelimit-remaining-subscription-resource-requests:
      - '998'
      x-powered-by:
      - ASP.NET
    status:
      code: 200
      message: OK
- request:
    body: '{"properties": {"dataSourceInfo": {"datasourceType": "Microsoft.Storage/storageAccounts/blobServices",
      "objectType": "Datasource", "resourceID": "/subscriptions/00000000-0000-0000-0000-000000000000/resourceGroups/clitest-dpp-rg/providers/Microsoft.Storage/storageAccounts/clitestsadonotdelete",
      "resourceLocation": "centraluseuap", "resourceName": "clitestsadonotdelete",
      "resourceType": "Microsoft.Storage/storageAccounts", "resourceUri": "/subscriptions/00000000-0000-0000-0000-000000000000/resourceGroups/clitest-dpp-rg/providers/Microsoft.Storage/storageAccounts/clitestsadonotdelete"},
      "friendlyName": "clitestsadonotdelete", "objectType": "BackupInstance", "policyInfo":
      {"policyId": "/subscriptions/00000000-0000-0000-0000-000000000000/resourceGroups/clitest-dpp-rg/providers/Microsoft.DataProtection/backupVaults/clitest-bkp-vault-donotdelete/backupPolicies/blobpolicy",
      "policyParameters": {"backupDatasourceParametersList": [{"objectType": "BlobBackupDatasourceParameters",
      "containersList": ["container1", "container3", "contianer2"]}]}}}, "tags": {"Owner":
      "dppclitest", "Purpose": "Testing"}}'
    headers:
      Accept:
      - application/json
      Accept-Encoding:
      - gzip, deflate
      CommandName:
      - dataprotection backup-instance create
      Connection:
      - keep-alive
      Content-Length:
      - '1105'
      Content-Type:
      - application/json
      ParameterSetName:
      - -g --vault-name --backup-instance
      User-Agent:
      - AZURECLI/2.50.0 (AAZ) azsdk-python-core/1.26.0 Python/3.10.11 (Windows-10-10.0.22621-SP0)
    method: PUT
    uri: https://management.azure.com/subscriptions/00000000-0000-0000-0000-000000000000/resourceGroups/clitest-dpp-rg/providers/Microsoft.DataProtection/backupVaults/clitest-bkp-vault-donotdelete/backupInstances/clitestsadonotdelete-clitestsadonotdelete-b7e6f082-b310-11eb-8f55-9cfce85d4fa1?api-version=2023-01-01
  response:
    body:
      string: '{"tags":{"Owner":"dppclitest","Purpose":"Testing"},"properties":{"friendlyName":"clitestsadonotdelete","dataSourceInfo":{"resourceID":"/subscriptions/00000000-0000-0000-0000-000000000000/resourceGroups/clitest-dpp-rg/providers/Microsoft.Storage/storageAccounts/clitestsadonotdelete","resourceUri":"/subscriptions/00000000-0000-0000-0000-000000000000/resourceGroups/clitest-dpp-rg/providers/Microsoft.Storage/storageAccounts/clitestsadonotdelete","datasourceType":"Microsoft.Storage/storageAccounts/blobServices","resourceName":"clitestsadonotdelete","resourceType":"Microsoft.Storage/storageAccounts","resourceLocation":"centraluseuap","objectType":"Datasource"},"policyInfo":{"policyId":"/subscriptions/00000000-0000-0000-0000-000000000000/resourceGroups/clitest-dpp-rg/providers/Microsoft.DataProtection/backupVaults/clitest-bkp-vault-donotdelete/backupPolicies/blobpolicy","policyParameters":{"backupDatasourceParametersList":[{"objectType":"BlobBackupDatasourceParameters","containersList":["container1","container3","contianer2"]}]}},"protectionStatus":{"status":"ConfiguringProtection"},"currentProtectionState":"ConfiguringProtection","provisioningState":"Provisioning","objectType":"BackupInstance"},"id":"/subscriptions/00000000-0000-0000-0000-000000000000/resourceGroups/clitest-dpp-rg/providers/Microsoft.DataProtection/backupVaults/clitest-bkp-vault-donotdelete/backupInstances/clitestsadonotdelete-clitestsadonotdelete-b7e6f082-b310-11eb-8f55-9cfce85d4fa1","name":"clitestsadonotdelete-clitestsadonotdelete-b7e6f082-b310-11eb-8f55-9cfce85d4fa1","type":"Microsoft.DataProtection/backupVaults/backupInstances"}'
    headers:
      azure-asyncoperation:
<<<<<<< HEAD
      - https://management.azure.com/subscriptions/00000000-0000-0000-0000-000000000000/resourceGroups/clitest-dpp-rg/providers/Microsoft.DataProtection/backupVaults/clitest-bkp-vault-donotdelete/operationStatus/MGQ0NDgwMzEtZTZmYi00YzVjLWIzY2QtMDFlMGE2NjVkY2E1O2UwNDI1YmVlLTQ4YjQtNGNkYy1hYjQ5LTBmMDUyMGJhODAwZA==?api-version=2023-01-01
=======
      - https://management.azure.com/subscriptions/00000000-0000-0000-0000-000000000000/resourceGroups/clitest-dpp-rg/providers/Microsoft.DataProtection/backupVaults/clitest-bkp-vault-donotdelete/operationStatus/MGQ0NDgwMzEtZTZmYi00YzVjLWIzY2QtMDFlMGE2NjVkY2E1O2U5NTExMDk4LTAxODQtNGM0YS1iYjNmLTFhYzM0NjQ5NWI3Mw==?api-version=2023-01-01
>>>>>>> ca313ff0
      cache-control:
      - no-cache
      content-length:
      - '1621'
      content-type:
      - application/json
      date:
<<<<<<< HEAD
      - Tue, 04 Jul 2023 06:30:35 GMT
=======
      - Fri, 30 Jun 2023 11:20:36 GMT
>>>>>>> ca313ff0
      expires:
      - '-1'
      pragma:
      - no-cache
      server:
      - Microsoft-IIS/10.0
      strict-transport-security:
      - max-age=31536000; includeSubDomains
      x-content-type-options:
      - nosniff
      x-ms-ratelimit-remaining-subscription-resource-requests:
      - '199'
      x-powered-by:
      - ASP.NET
    status:
      code: 201
      message: Created
- request:
    body: null
    headers:
      Accept:
      - '*/*'
      Accept-Encoding:
      - gzip, deflate
      CommandName:
      - dataprotection backup-instance create
      Connection:
      - keep-alive
      ParameterSetName:
      - -g --vault-name --backup-instance
      User-Agent:
      - AZURECLI/2.50.0 (AAZ) azsdk-python-core/1.26.0 Python/3.10.11 (Windows-10-10.0.22621-SP0)
    method: GET
<<<<<<< HEAD
    uri: https://management.azure.com/subscriptions/00000000-0000-0000-0000-000000000000/resourceGroups/clitest-dpp-rg/providers/Microsoft.DataProtection/backupVaults/clitest-bkp-vault-donotdelete/operationStatus/MGQ0NDgwMzEtZTZmYi00YzVjLWIzY2QtMDFlMGE2NjVkY2E1O2UwNDI1YmVlLTQ4YjQtNGNkYy1hYjQ5LTBmMDUyMGJhODAwZA==?api-version=2023-01-01
  response:
    body:
      string: '{"id":"/subscriptions/00000000-0000-0000-0000-000000000000/resourceGroups/clitest-dpp-rg/providers/Microsoft.DataProtection/backupVaults/clitest-bkp-vault-donotdelete/operationStatus/MGQ0NDgwMzEtZTZmYi00YzVjLWIzY2QtMDFlMGE2NjVkY2E1O2UwNDI1YmVlLTQ4YjQtNGNkYy1hYjQ5LTBmMDUyMGJhODAwZA==","name":"MGQ0NDgwMzEtZTZmYi00YzVjLWIzY2QtMDFlMGE2NjVkY2E1O2UwNDI1YmVlLTQ4YjQtNGNkYy1hYjQ5LTBmMDUyMGJhODAwZA==","status":"Inprogress","startTime":"2023-07-04T06:30:36.3756442Z","endTime":"0001-01-01T00:00:00Z"}'
    headers:
      cache-control:
      - no-cache
      content-length:
      - '493'
      content-type:
      - application/json
      date:
      - Tue, 04 Jul 2023 06:30:36 GMT
      expires:
      - '-1'
      pragma:
      - no-cache
      server:
      - Microsoft-IIS/10.0
      strict-transport-security:
      - max-age=31536000; includeSubDomains
      transfer-encoding:
      - chunked
      vary:
      - Accept-Encoding
      x-content-type-options:
      - nosniff
      x-ms-ratelimit-remaining-subscription-resource-requests:
      - '997'
      x-powered-by:
      - ASP.NET
    status:
      code: 200
      message: OK
- request:
    body: null
    headers:
      Accept:
      - '*/*'
      Accept-Encoding:
      - gzip, deflate
      CommandName:
      - dataprotection backup-instance create
      Connection:
      - keep-alive
      ParameterSetName:
      - -g --vault-name --backup-instance
      User-Agent:
      - AZURECLI/2.50.0 (AAZ) azsdk-python-core/1.26.0 Python/3.10.11 (Windows-10-10.0.22621-SP0)
    method: GET
    uri: https://management.azure.com/subscriptions/00000000-0000-0000-0000-000000000000/resourceGroups/clitest-dpp-rg/providers/Microsoft.DataProtection/backupVaults/clitest-bkp-vault-donotdelete/operationStatus/MGQ0NDgwMzEtZTZmYi00YzVjLWIzY2QtMDFlMGE2NjVkY2E1O2UwNDI1YmVlLTQ4YjQtNGNkYy1hYjQ5LTBmMDUyMGJhODAwZA==?api-version=2023-01-01
  response:
    body:
      string: '{"id":"/subscriptions/00000000-0000-0000-0000-000000000000/resourceGroups/clitest-dpp-rg/providers/Microsoft.DataProtection/backupVaults/clitest-bkp-vault-donotdelete/operationStatus/MGQ0NDgwMzEtZTZmYi00YzVjLWIzY2QtMDFlMGE2NjVkY2E1O2UwNDI1YmVlLTQ4YjQtNGNkYy1hYjQ5LTBmMDUyMGJhODAwZA==","name":"MGQ0NDgwMzEtZTZmYi00YzVjLWIzY2QtMDFlMGE2NjVkY2E1O2UwNDI1YmVlLTQ4YjQtNGNkYy1hYjQ5LTBmMDUyMGJhODAwZA==","status":"Succeeded","startTime":"2023-07-04T06:30:36.3756442Z","endTime":"2023-07-04T06:30:37Z"}'
=======
    uri: https://management.azure.com/subscriptions/00000000-0000-0000-0000-000000000000/resourceGroups/clitest-dpp-rg/providers/Microsoft.DataProtection/backupVaults/clitest-bkp-vault-donotdelete/operationStatus/MGQ0NDgwMzEtZTZmYi00YzVjLWIzY2QtMDFlMGE2NjVkY2E1O2U5NTExMDk4LTAxODQtNGM0YS1iYjNmLTFhYzM0NjQ5NWI3Mw==?api-version=2023-01-01
  response:
    body:
      string: '{"id":"/subscriptions/00000000-0000-0000-0000-000000000000/resourceGroups/clitest-dpp-rg/providers/Microsoft.DataProtection/backupVaults/clitest-bkp-vault-donotdelete/operationStatus/MGQ0NDgwMzEtZTZmYi00YzVjLWIzY2QtMDFlMGE2NjVkY2E1O2U5NTExMDk4LTAxODQtNGM0YS1iYjNmLTFhYzM0NjQ5NWI3Mw==","name":"MGQ0NDgwMzEtZTZmYi00YzVjLWIzY2QtMDFlMGE2NjVkY2E1O2U5NTExMDk4LTAxODQtNGM0YS1iYjNmLTFhYzM0NjQ5NWI3Mw==","status":"Succeeded","startTime":"2023-06-30T11:20:37.0294074Z","endTime":"2023-06-30T11:20:37Z"}'
>>>>>>> ca313ff0
    headers:
      cache-control:
      - no-cache
      content-length:
      - '492'
      content-type:
      - application/json
      date:
<<<<<<< HEAD
      - Tue, 04 Jul 2023 06:31:07 GMT
=======
      - Fri, 30 Jun 2023 11:20:37 GMT
>>>>>>> ca313ff0
      expires:
      - '-1'
      pragma:
      - no-cache
      server:
      - Microsoft-IIS/10.0
      strict-transport-security:
      - max-age=31536000; includeSubDomains
      transfer-encoding:
      - chunked
      vary:
      - Accept-Encoding
      x-content-type-options:
      - nosniff
      x-ms-ratelimit-remaining-subscription-resource-requests:
<<<<<<< HEAD
      - '996'
=======
      - '997'
>>>>>>> ca313ff0
      x-powered-by:
      - ASP.NET
    status:
      code: 200
      message: OK
- request:
    body: null
    headers:
      Accept:
      - '*/*'
      Accept-Encoding:
      - gzip, deflate
      CommandName:
      - dataprotection backup-instance create
      Connection:
      - keep-alive
      ParameterSetName:
      - -g --vault-name --backup-instance
      User-Agent:
      - AZURECLI/2.50.0 (AAZ) azsdk-python-core/1.26.0 Python/3.10.11 (Windows-10-10.0.22621-SP0)
    method: GET
    uri: https://management.azure.com/subscriptions/00000000-0000-0000-0000-000000000000/resourceGroups/clitest-dpp-rg/providers/Microsoft.DataProtection/backupVaults/clitest-bkp-vault-donotdelete/backupInstances/clitestsadonotdelete-clitestsadonotdelete-b7e6f082-b310-11eb-8f55-9cfce85d4fa1?api-version=2023-01-01
  response:
    body:
      string: '{"tags":{"Owner":"dppclitest","Purpose":"Testing"},"properties":{"friendlyName":"clitestsadonotdelete","dataSourceInfo":{"resourceID":"/subscriptions/00000000-0000-0000-0000-000000000000/resourceGroups/clitest-dpp-rg/providers/Microsoft.Storage/storageAccounts/clitestsadonotdelete","resourceUri":"/subscriptions/00000000-0000-0000-0000-000000000000/resourceGroups/clitest-dpp-rg/providers/Microsoft.Storage/storageAccounts/clitestsadonotdelete","datasourceType":"Microsoft.Storage/storageAccounts/blobServices","resourceName":"clitestsadonotdelete","resourceType":"Microsoft.Storage/storageAccounts","resourceLocation":"centraluseuap","objectType":"Datasource"},"policyInfo":{"policyId":"/subscriptions/00000000-0000-0000-0000-000000000000/resourceGroups/clitest-dpp-rg/providers/Microsoft.DataProtection/backupVaults/clitest-bkp-vault-donotdelete/backupPolicies/blobpolicy","policyParameters":{"backupDatasourceParametersList":[{"objectType":"BlobBackupDatasourceParameters","containersList":["container1","container3","contianer2"]}]}},"protectionStatus":{"status":"ConfiguringProtection"},"currentProtectionState":"ConfiguringProtection","provisioningState":"Succeeded","objectType":"BackupInstance"},"id":"/subscriptions/00000000-0000-0000-0000-000000000000/resourceGroups/clitest-dpp-rg/providers/Microsoft.DataProtection/backupVaults/clitest-bkp-vault-donotdelete/backupInstances/clitestsadonotdelete-clitestsadonotdelete-b7e6f082-b310-11eb-8f55-9cfce85d4fa1","name":"clitestsadonotdelete-clitestsadonotdelete-b7e6f082-b310-11eb-8f55-9cfce85d4fa1","type":"Microsoft.DataProtection/backupVaults/backupInstances"}'
    headers:
      cache-control:
      - no-cache
      content-length:
      - '1618'
      content-type:
      - application/json
      date:
<<<<<<< HEAD
      - Tue, 04 Jul 2023 06:31:07 GMT
=======
      - Fri, 30 Jun 2023 11:20:38 GMT
>>>>>>> ca313ff0
      expires:
      - '-1'
      pragma:
      - no-cache
      server:
      - Microsoft-IIS/10.0
      strict-transport-security:
      - max-age=31536000; includeSubDomains
      transfer-encoding:
      - chunked
      vary:
      - Accept-Encoding
      x-content-type-options:
      - nosniff
      x-ms-ratelimit-remaining-subscription-resource-requests:
      - '1998'
      x-powered-by:
      - ASP.NET
    status:
      code: 200
      message: OK
- request:
    body: null
    headers:
      Accept:
      - application/json
      Accept-Encoding:
      - gzip, deflate
      CommandName:
      - dataprotection backup-instance list
      Connection:
      - keep-alive
      ParameterSetName:
      - -g --vault-name
      User-Agent:
      - AZURECLI/2.50.0 (AAZ) azsdk-python-core/1.26.0 Python/3.10.11 (Windows-10-10.0.22621-SP0)
    method: GET
    uri: https://management.azure.com/subscriptions/00000000-0000-0000-0000-000000000000/resourceGroups/clitest-dpp-rg/providers/Microsoft.DataProtection/backupVaults/clitest-bkp-vault-donotdelete/backupInstances?api-version=2023-01-01
  response:
    body:
      string: '{"value":[{"tags":{"Owner":"dppclitest","Purpose":"Testing"},"properties":{"friendlyName":"clitestsadonotdelete","dataSourceInfo":{"resourceID":"/subscriptions/00000000-0000-0000-0000-000000000000/resourceGroups/clitest-dpp-rg/providers/Microsoft.Storage/storageAccounts/clitestsadonotdelete","resourceUri":"/subscriptions/00000000-0000-0000-0000-000000000000/resourceGroups/clitest-dpp-rg/providers/Microsoft.Storage/storageAccounts/clitestsadonotdelete","datasourceType":"Microsoft.Storage/storageAccounts/blobServices","resourceName":"clitestsadonotdelete","resourceType":"Microsoft.Storage/storageAccounts","resourceLocation":"centraluseuap","objectType":"Datasource"},"policyInfo":{"policyId":"/subscriptions/00000000-0000-0000-0000-000000000000/resourceGroups/clitest-dpp-rg/providers/Microsoft.DataProtection/backupVaults/clitest-bkp-vault-donotdelete/backupPolicies/blobpolicy","policyParameters":{"backupDatasourceParametersList":[{"objectType":"BlobBackupDatasourceParameters","containersList":["container1","container3","contianer2"]}]}},"protectionStatus":{"status":"ConfiguringProtection"},"currentProtectionState":"ConfiguringProtection","provisioningState":"Succeeded","objectType":"BackupInstance"},"id":"/subscriptions/00000000-0000-0000-0000-000000000000/resourceGroups/clitest-dpp-rg/providers/Microsoft.DataProtection/backupVaults/clitest-bkp-vault-donotdelete/backupInstances/clitestsadonotdelete-clitestsadonotdelete-b7e6f082-b310-11eb-8f55-9cfce85d4fa1","name":"clitestsadonotdelete-clitestsadonotdelete-b7e6f082-b310-11eb-8f55-9cfce85d4fa1","type":"Microsoft.DataProtection/backupVaults/backupInstances"}]}'
    headers:
      cache-control:
      - no-cache
      content-length:
      - '1630'
      content-type:
      - application/json
      date:
<<<<<<< HEAD
      - Tue, 04 Jul 2023 06:31:10 GMT
=======
      - Fri, 30 Jun 2023 11:20:40 GMT
>>>>>>> ca313ff0
      expires:
      - '-1'
      pragma:
      - no-cache
      server:
      - Microsoft-IIS/10.0
      strict-transport-security:
      - max-age=31536000; includeSubDomains
      transfer-encoding:
      - chunked
      vary:
      - Accept-Encoding
      x-content-type-options:
      - nosniff
      x-ms-ratelimit-remaining-subscription-resource-requests:
      - '1999'
      x-powered-by:
      - ASP.NET
    status:
      code: 200
      message: OK
- request:
    body: null
    headers:
      Accept:
      - application/json
      Accept-Encoding:
      - gzip, deflate
      CommandName:
      - dataprotection backup-instance show
      Connection:
      - keep-alive
      ParameterSetName:
      - --ids
      User-Agent:
      - AZURECLI/2.50.0 (AAZ) azsdk-python-core/1.26.0 Python/3.10.11 (Windows-10-10.0.22621-SP0)
    method: GET
    uri: https://management.azure.com/subscriptions/00000000-0000-0000-0000-000000000000/resourceGroups/clitest-dpp-rg/providers/Microsoft.DataProtection/backupVaults/clitest-bkp-vault-donotdelete/backupInstances/clitestsadonotdelete-clitestsadonotdelete-b7e6f082-b310-11eb-8f55-9cfce85d4fa1?api-version=2023-01-01
  response:
    body:
      string: '{"tags":{"Owner":"dppclitest","Purpose":"Testing"},"properties":{"friendlyName":"clitestsadonotdelete","dataSourceInfo":{"resourceID":"/subscriptions/00000000-0000-0000-0000-000000000000/resourceGroups/clitest-dpp-rg/providers/Microsoft.Storage/storageAccounts/clitestsadonotdelete","resourceUri":"/subscriptions/00000000-0000-0000-0000-000000000000/resourceGroups/clitest-dpp-rg/providers/Microsoft.Storage/storageAccounts/clitestsadonotdelete","datasourceType":"Microsoft.Storage/storageAccounts/blobServices","resourceName":"clitestsadonotdelete","resourceType":"Microsoft.Storage/storageAccounts","resourceLocation":"centraluseuap","objectType":"Datasource"},"policyInfo":{"policyId":"/subscriptions/00000000-0000-0000-0000-000000000000/resourceGroups/clitest-dpp-rg/providers/Microsoft.DataProtection/backupVaults/clitest-bkp-vault-donotdelete/backupPolicies/blobpolicy","policyParameters":{"backupDatasourceParametersList":[{"objectType":"BlobBackupDatasourceParameters","containersList":["container1","container3","contianer2"]}]}},"protectionStatus":{"status":"ConfiguringProtection"},"currentProtectionState":"ConfiguringProtection","provisioningState":"Succeeded","objectType":"BackupInstance"},"id":"/subscriptions/00000000-0000-0000-0000-000000000000/resourceGroups/clitest-dpp-rg/providers/Microsoft.DataProtection/backupVaults/clitest-bkp-vault-donotdelete/backupInstances/clitestsadonotdelete-clitestsadonotdelete-b7e6f082-b310-11eb-8f55-9cfce85d4fa1","name":"clitestsadonotdelete-clitestsadonotdelete-b7e6f082-b310-11eb-8f55-9cfce85d4fa1","type":"Microsoft.DataProtection/backupVaults/backupInstances"}'
    headers:
      cache-control:
      - no-cache
      content-length:
      - '1618'
      content-type:
      - application/json
      date:
<<<<<<< HEAD
      - Tue, 04 Jul 2023 06:31:13 GMT
=======
      - Fri, 30 Jun 2023 11:20:46 GMT
>>>>>>> ca313ff0
      expires:
      - '-1'
      pragma:
      - no-cache
      server:
      - Microsoft-IIS/10.0
      strict-transport-security:
      - max-age=31536000; includeSubDomains
      transfer-encoding:
      - chunked
      vary:
      - Accept-Encoding
      x-content-type-options:
      - nosniff
      x-ms-ratelimit-remaining-subscription-resource-requests:
      - '1998'
      x-powered-by:
      - ASP.NET
    status:
      code: 200
      message: OK
- request:
    body: null
    headers:
      Accept:
      - application/json
      Accept-Encoding:
      - gzip, deflate
      CommandName:
      - dataprotection backup-instance wait
      Connection:
      - keep-alive
      ParameterSetName:
      - -g --vault-name --backup-instance-name --timeout --custom
      User-Agent:
      - AZURECLI/2.50.0 (AAZ) azsdk-python-core/1.26.0 Python/3.10.11 (Windows-10-10.0.22621-SP0)
    method: GET
    uri: https://management.azure.com/subscriptions/00000000-0000-0000-0000-000000000000/resourceGroups/clitest-dpp-rg/providers/Microsoft.DataProtection/backupVaults/clitest-bkp-vault-donotdelete/backupInstances/clitestsadonotdelete-clitestsadonotdelete-b7e6f082-b310-11eb-8f55-9cfce85d4fa1?api-version=2023-01-01
  response:
    body:
      string: '{"tags":{"Owner":"dppclitest","Purpose":"Testing"},"properties":{"friendlyName":"clitestsadonotdelete","dataSourceInfo":{"resourceID":"/subscriptions/00000000-0000-0000-0000-000000000000/resourceGroups/clitest-dpp-rg/providers/Microsoft.Storage/storageAccounts/clitestsadonotdelete","resourceUri":"/subscriptions/00000000-0000-0000-0000-000000000000/resourceGroups/clitest-dpp-rg/providers/Microsoft.Storage/storageAccounts/clitestsadonotdelete","datasourceType":"Microsoft.Storage/storageAccounts/blobServices","resourceName":"clitestsadonotdelete","resourceType":"Microsoft.Storage/storageAccounts","resourceLocation":"centraluseuap","objectType":"Datasource"},"policyInfo":{"policyId":"/subscriptions/00000000-0000-0000-0000-000000000000/resourceGroups/clitest-dpp-rg/providers/Microsoft.DataProtection/backupVaults/clitest-bkp-vault-donotdelete/backupPolicies/blobpolicy","policyParameters":{"backupDatasourceParametersList":[{"objectType":"BlobBackupDatasourceParameters","containersList":["container1","container3","contianer2"]}]}},"protectionStatus":{"status":"ConfiguringProtection"},"currentProtectionState":"ConfiguringProtection","provisioningState":"Succeeded","objectType":"BackupInstance"},"id":"/subscriptions/00000000-0000-0000-0000-000000000000/resourceGroups/clitest-dpp-rg/providers/Microsoft.DataProtection/backupVaults/clitest-bkp-vault-donotdelete/backupInstances/clitestsadonotdelete-clitestsadonotdelete-b7e6f082-b310-11eb-8f55-9cfce85d4fa1","name":"clitestsadonotdelete-clitestsadonotdelete-b7e6f082-b310-11eb-8f55-9cfce85d4fa1","type":"Microsoft.DataProtection/backupVaults/backupInstances"}'
    headers:
      cache-control:
      - no-cache
      content-length:
      - '1618'
      content-type:
      - application/json
      date:
<<<<<<< HEAD
      - Tue, 04 Jul 2023 06:31:16 GMT
=======
      - Fri, 30 Jun 2023 11:20:51 GMT
>>>>>>> ca313ff0
      expires:
      - '-1'
      pragma:
      - no-cache
      server:
      - Microsoft-IIS/10.0
      strict-transport-security:
      - max-age=31536000; includeSubDomains
      transfer-encoding:
      - chunked
      vary:
      - Accept-Encoding
      x-content-type-options:
      - nosniff
      x-ms-ratelimit-remaining-subscription-resource-requests:
      - '1999'
      x-powered-by:
      - ASP.NET
    status:
      code: 200
      message: OK
- request:
    body: null
    headers:
      Accept:
      - application/json
      Accept-Encoding:
      - gzip, deflate
      CommandName:
      - dataprotection backup-instance wait
      Connection:
      - keep-alive
      ParameterSetName:
      - -g --vault-name --backup-instance-name --timeout --custom
      User-Agent:
      - AZURECLI/2.50.0 (AAZ) azsdk-python-core/1.26.0 Python/3.10.11 (Windows-10-10.0.22621-SP0)
    method: GET
    uri: https://management.azure.com/subscriptions/00000000-0000-0000-0000-000000000000/resourceGroups/clitest-dpp-rg/providers/Microsoft.DataProtection/backupVaults/clitest-bkp-vault-donotdelete/backupInstances/clitestsadonotdelete-clitestsadonotdelete-b7e6f082-b310-11eb-8f55-9cfce85d4fa1?api-version=2023-01-01
  response:
    body:
      string: '{"tags":{"Owner":"dppclitest","Purpose":"Testing"},"properties":{"friendlyName":"clitestsadonotdelete","dataSourceInfo":{"resourceID":"/subscriptions/00000000-0000-0000-0000-000000000000/resourceGroups/clitest-dpp-rg/providers/Microsoft.Storage/storageAccounts/clitestsadonotdelete","resourceUri":"/subscriptions/00000000-0000-0000-0000-000000000000/resourceGroups/clitest-dpp-rg/providers/Microsoft.Storage/storageAccounts/clitestsadonotdelete","datasourceType":"Microsoft.Storage/storageAccounts/blobServices","resourceName":"clitestsadonotdelete","resourceType":"Microsoft.Storage/storageAccounts","resourceLocation":"centraluseuap","objectType":"Datasource"},"policyInfo":{"policyId":"/subscriptions/00000000-0000-0000-0000-000000000000/resourceGroups/clitest-dpp-rg/providers/Microsoft.DataProtection/backupVaults/clitest-bkp-vault-donotdelete/backupPolicies/blobpolicy","policyParameters":{"backupDatasourceParametersList":[{"objectType":"BlobBackupDatasourceParameters","containersList":["container1","container3","contianer2"]}]}},"protectionStatus":{"status":"ProtectionConfigured"},"currentProtectionState":"ProtectionConfigured","provisioningState":"Succeeded","objectType":"BackupInstance"},"id":"/subscriptions/00000000-0000-0000-0000-000000000000/resourceGroups/clitest-dpp-rg/providers/Microsoft.DataProtection/backupVaults/clitest-bkp-vault-donotdelete/backupInstances/clitestsadonotdelete-clitestsadonotdelete-b7e6f082-b310-11eb-8f55-9cfce85d4fa1","name":"clitestsadonotdelete-clitestsadonotdelete-b7e6f082-b310-11eb-8f55-9cfce85d4fa1","type":"Microsoft.DataProtection/backupVaults/backupInstances"}'
    headers:
      cache-control:
      - no-cache
      content-length:
      - '1616'
      content-type:
      - application/json
      date:
<<<<<<< HEAD
      - Tue, 04 Jul 2023 06:31:48 GMT
=======
      - Fri, 30 Jun 2023 11:21:23 GMT
>>>>>>> ca313ff0
      expires:
      - '-1'
      pragma:
      - no-cache
      server:
      - Microsoft-IIS/10.0
      strict-transport-security:
      - max-age=31536000; includeSubDomains
      transfer-encoding:
      - chunked
      vary:
      - Accept-Encoding
      x-content-type-options:
      - nosniff
      x-ms-ratelimit-remaining-subscription-resource-requests:
      - '1999'
      x-powered-by:
      - ASP.NET
    status:
      code: 200
      message: OK
- request:
    body: '{"backupRuleOptions": {"ruleName": "BackupWeekly", "triggerOption": {}}}'
    headers:
      Accept:
      - application/json
      Accept-Encoding:
      - gzip, deflate
      CommandName:
      - dataprotection backup-instance adhoc-backup
      Connection:
      - keep-alive
      Content-Length:
      - '72'
      Content-Type:
      - application/json
      ParameterSetName:
      - -n -g --vault-name --rule-name
      User-Agent:
      - AZURECLI/2.50.0 (AAZ) azsdk-python-core/1.26.0 Python/3.10.11 (Windows-10-10.0.22621-SP0)
    method: POST
    uri: https://management.azure.com/subscriptions/00000000-0000-0000-0000-000000000000/resourceGroups/clitest-dpp-rg/providers/Microsoft.DataProtection/backupVaults/clitest-bkp-vault-donotdelete/backupInstances/clitestsadonotdelete-clitestsadonotdelete-b7e6f082-b310-11eb-8f55-9cfce85d4fa1/backup?api-version=2023-01-01
  response:
    body:
      string: ''
    headers:
      azure-asyncoperation:
<<<<<<< HEAD
      - https://management.azure.com/subscriptions/00000000-0000-0000-0000-000000000000/resourceGroups/clitest-dpp-rg/providers/Microsoft.DataProtection/backupVaults/clitest-bkp-vault-donotdelete/operationStatus/MGQ0NDgwMzEtZTZmYi00YzVjLWIzY2QtMDFlMGE2NjVkY2E1OzI2ZmE0ZjUxLTMwYWItNDY3My05NDZkLWZjZWZhNTg3ZjNmMg==?api-version=2023-01-01
=======
      - https://management.azure.com/subscriptions/00000000-0000-0000-0000-000000000000/resourceGroups/clitest-dpp-rg/providers/Microsoft.DataProtection/backupVaults/clitest-bkp-vault-donotdelete/operationStatus/MGQ0NDgwMzEtZTZmYi00YzVjLWIzY2QtMDFlMGE2NjVkY2E1O2EyYTAzZDMxLTBlOTAtNDE2ZS1hNzRhLTA4MDk5MGMwNmUyYg==?api-version=2023-01-01
>>>>>>> ca313ff0
      cache-control:
      - no-cache
      content-length:
      - '0'
      date:
<<<<<<< HEAD
      - Tue, 04 Jul 2023 06:31:51 GMT
      expires:
      - '-1'
      location:
      - https://management.azure.com/subscriptions/00000000-0000-0000-0000-000000000000/providers/Microsoft.DataProtection/locations/centraluseuap/operationResults/MGQ0NDgwMzEtZTZmYi00YzVjLWIzY2QtMDFlMGE2NjVkY2E1OzI2ZmE0ZjUxLTMwYWItNDY3My05NDZkLWZjZWZhNTg3ZjNmMg==?api-version=2023-01-01
=======
      - Fri, 30 Jun 2023 11:21:27 GMT
      expires:
      - '-1'
      location:
      - https://management.azure.com/subscriptions/00000000-0000-0000-0000-000000000000/providers/Microsoft.DataProtection/locations/centraluseuap/operationResults/MGQ0NDgwMzEtZTZmYi00YzVjLWIzY2QtMDFlMGE2NjVkY2E1O2EyYTAzZDMxLTBlOTAtNDE2ZS1hNzRhLTA4MDk5MGMwNmUyYg==?api-version=2023-01-01
>>>>>>> ca313ff0
      pragma:
      - no-cache
      strict-transport-security:
      - max-age=31536000; includeSubDomains
      x-content-type-options:
      - nosniff
      x-ms-ratelimit-remaining-subscription-writes:
      - '1198'
      x-powered-by:
      - ASP.NET
    status:
      code: 202
      message: Accepted
- request:
    body: null
    headers:
      Accept:
      - '*/*'
      Accept-Encoding:
      - gzip, deflate
      CommandName:
      - dataprotection backup-instance adhoc-backup
      Connection:
      - keep-alive
      ParameterSetName:
      - -n -g --vault-name --rule-name
      User-Agent:
      - AZURECLI/2.50.0 (AAZ) azsdk-python-core/1.26.0 Python/3.10.11 (Windows-10-10.0.22621-SP0)
    method: GET
    uri: https://management.azure.com/subscriptions/00000000-0000-0000-0000-000000000000/resourceGroups/clitest-dpp-rg/providers/Microsoft.DataProtection/backupVaults/clitest-bkp-vault-donotdelete/operationStatus/MGQ0NDgwMzEtZTZmYi00YzVjLWIzY2QtMDFlMGE2NjVkY2E1OzI2ZmE0ZjUxLTMwYWItNDY3My05NDZkLWZjZWZhNTg3ZjNmMg==?api-version=2023-01-01
  response:
    body:
      string: '{"id":"/subscriptions/00000000-0000-0000-0000-000000000000/resourceGroups/clitest-dpp-rg/providers/Microsoft.DataProtection/backupVaults/clitest-bkp-vault-donotdelete/operationStatus/MGQ0NDgwMzEtZTZmYi00YzVjLWIzY2QtMDFlMGE2NjVkY2E1OzI2ZmE0ZjUxLTMwYWItNDY3My05NDZkLWZjZWZhNTg3ZjNmMg==","name":"MGQ0NDgwMzEtZTZmYi00YzVjLWIzY2QtMDFlMGE2NjVkY2E1OzI2ZmE0ZjUxLTMwYWItNDY3My05NDZkLWZjZWZhNTg3ZjNmMg==","status":"Inprogress","startTime":"2023-07-04T06:31:51.3565165Z","endTime":"0001-01-01T00:00:00Z"}'
    headers:
      cache-control:
      - no-cache
      content-length:
      - '493'
      content-type:
      - application/json
      date:
      - Tue, 04 Jul 2023 06:31:51 GMT
      expires:
      - '-1'
      pragma:
      - no-cache
      server:
      - Microsoft-IIS/10.0
      strict-transport-security:
      - max-age=31536000; includeSubDomains
      transfer-encoding:
      - chunked
      vary:
      - Accept-Encoding
      x-content-type-options:
      - nosniff
      x-ms-ratelimit-remaining-subscription-resource-requests:
      - '997'
      x-powered-by:
      - ASP.NET
    status:
      code: 200
      message: OK
- request:
    body: null
    headers:
      Accept:
      - '*/*'
      Accept-Encoding:
      - gzip, deflate
      CommandName:
      - dataprotection backup-instance adhoc-backup
      Connection:
      - keep-alive
      ParameterSetName:
      - -n -g --vault-name --rule-name
      User-Agent:
      - AZURECLI/2.50.0 (AAZ) azsdk-python-core/1.26.0 Python/3.10.11 (Windows-10-10.0.22621-SP0)
    method: GET
    uri: https://management.azure.com/subscriptions/00000000-0000-0000-0000-000000000000/resourceGroups/clitest-dpp-rg/providers/Microsoft.DataProtection/backupVaults/clitest-bkp-vault-donotdelete/operationStatus/MGQ0NDgwMzEtZTZmYi00YzVjLWIzY2QtMDFlMGE2NjVkY2E1OzI2ZmE0ZjUxLTMwYWItNDY3My05NDZkLWZjZWZhNTg3ZjNmMg==?api-version=2023-01-01
  response:
    body:
      string: '{"id":"/subscriptions/00000000-0000-0000-0000-000000000000/resourceGroups/clitest-dpp-rg/providers/Microsoft.DataProtection/backupVaults/clitest-bkp-vault-donotdelete/operationStatus/MGQ0NDgwMzEtZTZmYi00YzVjLWIzY2QtMDFlMGE2NjVkY2E1OzI2ZmE0ZjUxLTMwYWItNDY3My05NDZkLWZjZWZhNTg3ZjNmMg==","name":"MGQ0NDgwMzEtZTZmYi00YzVjLWIzY2QtMDFlMGE2NjVkY2E1OzI2ZmE0ZjUxLTMwYWItNDY3My05NDZkLWZjZWZhNTg3ZjNmMg==","status":"Succeeded","startTime":"2023-07-04T06:31:51.3565165Z","endTime":"2023-07-04T06:31:52Z","properties":{"jobId":"/subscriptions/00000000-0000-0000-0000-000000000000/resourceGroups/clitest-dpp-rg/providers/Microsoft.DataProtection/backupVaults/clitest-bkp-vault-donotdelete/backupJobs/cdc60680-0bc1-4a2f-aad1-dcedd1e9652c","objectType":"OperationJobExtendedInfo"}}'
    headers:
      cache-control:
      - no-cache
      content-length:
      - '765'
      content-type:
      - application/json
      date:
      - Tue, 04 Jul 2023 06:32:22 GMT
      expires:
      - '-1'
      pragma:
      - no-cache
      server:
      - Microsoft-IIS/10.0
      strict-transport-security:
      - max-age=31536000; includeSubDomains
      transfer-encoding:
      - chunked
      vary:
      - Accept-Encoding
      x-content-type-options:
      - nosniff
      x-ms-ratelimit-remaining-subscription-resource-requests:
      - '996'
      x-powered-by:
      - ASP.NET
    status:
      code: 200
      message: OK
version: 1<|MERGE_RESOLUTION|>--- conflicted
+++ resolved
@@ -71,11 +71,7 @@
       cache-control:
       - no-cache
       date:
-<<<<<<< HEAD
       - Tue, 04 Jul 2023 06:29:21 GMT
-=======
-      - Fri, 30 Jun 2023 11:19:27 GMT
->>>>>>> ca313ff0
       expires:
       - '-1'
       pragma:
@@ -125,29 +121,17 @@
       string: ''
     headers:
       azure-asyncoperation:
-<<<<<<< HEAD
       - https://management.azure.com/subscriptions/00000000-0000-0000-0000-000000000000/resourceGroups/clitest-dpp-rg/providers/Microsoft.DataProtection/backupVaults/clitest-bkp-vault-donotdelete/operationStatus/MGQ0NDgwMzEtZTZmYi00YzVjLWIzY2QtMDFlMGE2NjVkY2E1O2QyM2JhZDk4LTlmMzUtNDEzZi04OWMyLWNmNDgyNmM5OGE0Nw==?api-version=2023-01-01
-=======
-      - https://management.azure.com/subscriptions/00000000-0000-0000-0000-000000000000/resourceGroups/clitest-dpp-rg/providers/Microsoft.DataProtection/backupVaults/clitest-bkp-vault-donotdelete/operationStatus/MGQ0NDgwMzEtZTZmYi00YzVjLWIzY2QtMDFlMGE2NjVkY2E1O2JmYzVlOGNmLTQzN2UtNGFkMS1hNGM2LTA1NDMzMjFhMmZiNQ==?api-version=2023-01-01
->>>>>>> ca313ff0
       cache-control:
       - no-cache
       content-length:
       - '0'
       date:
-<<<<<<< HEAD
       - Tue, 04 Jul 2023 06:29:26 GMT
       expires:
       - '-1'
       location:
       - https://management.azure.com/subscriptions/00000000-0000-0000-0000-000000000000/providers/Microsoft.DataProtection/locations/centraluseuap/operationResults/MGQ0NDgwMzEtZTZmYi00YzVjLWIzY2QtMDFlMGE2NjVkY2E1O2QyM2JhZDk4LTlmMzUtNDEzZi04OWMyLWNmNDgyNmM5OGE0Nw==?api-version=2023-01-01
-=======
-      - Fri, 30 Jun 2023 11:19:31 GMT
-      expires:
-      - '-1'
-      location:
-      - https://management.azure.com/subscriptions/00000000-0000-0000-0000-000000000000/providers/Microsoft.DataProtection/locations/centraluseuap/operationResults/MGQ0NDgwMzEtZTZmYi00YzVjLWIzY2QtMDFlMGE2NjVkY2E1O2JmYzVlOGNmLTQzN2UtNGFkMS1hNGM2LTA1NDMzMjFhMmZiNQ==?api-version=2023-01-01
->>>>>>> ca313ff0
       pragma:
       - no-cache
       strict-transport-security:
@@ -177,17 +161,10 @@
       User-Agent:
       - AZURECLI/2.50.0 (AAZ) azsdk-python-core/1.26.0 Python/3.10.11 (Windows-10-10.0.22621-SP0)
     method: GET
-<<<<<<< HEAD
     uri: https://management.azure.com/subscriptions/00000000-0000-0000-0000-000000000000/resourceGroups/clitest-dpp-rg/providers/Microsoft.DataProtection/backupVaults/clitest-bkp-vault-donotdelete/operationStatus/MGQ0NDgwMzEtZTZmYi00YzVjLWIzY2QtMDFlMGE2NjVkY2E1O2QyM2JhZDk4LTlmMzUtNDEzZi04OWMyLWNmNDgyNmM5OGE0Nw==?api-version=2023-01-01
   response:
     body:
       string: '{"id":"/subscriptions/00000000-0000-0000-0000-000000000000/resourceGroups/clitest-dpp-rg/providers/Microsoft.DataProtection/backupVaults/clitest-bkp-vault-donotdelete/operationStatus/MGQ0NDgwMzEtZTZmYi00YzVjLWIzY2QtMDFlMGE2NjVkY2E1O2QyM2JhZDk4LTlmMzUtNDEzZi04OWMyLWNmNDgyNmM5OGE0Nw==","name":"MGQ0NDgwMzEtZTZmYi00YzVjLWIzY2QtMDFlMGE2NjVkY2E1O2QyM2JhZDk4LTlmMzUtNDEzZi04OWMyLWNmNDgyNmM5OGE0Nw==","status":"Inprogress","startTime":"2023-07-04T06:29:27.3261014Z","endTime":"0001-01-01T00:00:00Z"}'
-=======
-    uri: https://management.azure.com/subscriptions/00000000-0000-0000-0000-000000000000/resourceGroups/clitest-dpp-rg/providers/Microsoft.DataProtection/backupVaults/clitest-bkp-vault-donotdelete/operationStatus/MGQ0NDgwMzEtZTZmYi00YzVjLWIzY2QtMDFlMGE2NjVkY2E1O2JmYzVlOGNmLTQzN2UtNGFkMS1hNGM2LTA1NDMzMjFhMmZiNQ==?api-version=2023-01-01
-  response:
-    body:
-      string: '{"id":"/subscriptions/00000000-0000-0000-0000-000000000000/resourceGroups/clitest-dpp-rg/providers/Microsoft.DataProtection/backupVaults/clitest-bkp-vault-donotdelete/operationStatus/MGQ0NDgwMzEtZTZmYi00YzVjLWIzY2QtMDFlMGE2NjVkY2E1O2JmYzVlOGNmLTQzN2UtNGFkMS1hNGM2LTA1NDMzMjFhMmZiNQ==","name":"MGQ0NDgwMzEtZTZmYi00YzVjLWIzY2QtMDFlMGE2NjVkY2E1O2JmYzVlOGNmLTQzN2UtNGFkMS1hNGM2LTA1NDMzMjFhMmZiNQ==","status":"Inprogress","startTime":"2023-06-30T11:19:31.5024643Z","endTime":"0001-01-01T00:00:00Z"}'
->>>>>>> ca313ff0
     headers:
       cache-control:
       - no-cache
@@ -196,11 +173,7 @@
       content-type:
       - application/json
       date:
-<<<<<<< HEAD
       - Tue, 04 Jul 2023 06:29:28 GMT
-=======
-      - Fri, 30 Jun 2023 11:19:31 GMT
->>>>>>> ca313ff0
       expires:
       - '-1'
       pragma:
@@ -238,17 +211,10 @@
       User-Agent:
       - AZURECLI/2.50.0 (AAZ) azsdk-python-core/1.26.0 Python/3.10.11 (Windows-10-10.0.22621-SP0)
     method: GET
-<<<<<<< HEAD
     uri: https://management.azure.com/subscriptions/00000000-0000-0000-0000-000000000000/resourceGroups/clitest-dpp-rg/providers/Microsoft.DataProtection/backupVaults/clitest-bkp-vault-donotdelete/operationStatus/MGQ0NDgwMzEtZTZmYi00YzVjLWIzY2QtMDFlMGE2NjVkY2E1O2QyM2JhZDk4LTlmMzUtNDEzZi04OWMyLWNmNDgyNmM5OGE0Nw==?api-version=2023-01-01
   response:
     body:
       string: '{"id":"/subscriptions/00000000-0000-0000-0000-000000000000/resourceGroups/clitest-dpp-rg/providers/Microsoft.DataProtection/backupVaults/clitest-bkp-vault-donotdelete/operationStatus/MGQ0NDgwMzEtZTZmYi00YzVjLWIzY2QtMDFlMGE2NjVkY2E1O2QyM2JhZDk4LTlmMzUtNDEzZi04OWMyLWNmNDgyNmM5OGE0Nw==","name":"MGQ0NDgwMzEtZTZmYi00YzVjLWIzY2QtMDFlMGE2NjVkY2E1O2QyM2JhZDk4LTlmMzUtNDEzZi04OWMyLWNmNDgyNmM5OGE0Nw==","status":"Succeeded","startTime":"2023-07-04T06:29:27.3261014Z","endTime":"2023-07-04T06:29:48Z"}'
-=======
-    uri: https://management.azure.com/subscriptions/00000000-0000-0000-0000-000000000000/resourceGroups/clitest-dpp-rg/providers/Microsoft.DataProtection/backupVaults/clitest-bkp-vault-donotdelete/operationStatus/MGQ0NDgwMzEtZTZmYi00YzVjLWIzY2QtMDFlMGE2NjVkY2E1O2JmYzVlOGNmLTQzN2UtNGFkMS1hNGM2LTA1NDMzMjFhMmZiNQ==?api-version=2023-01-01
-  response:
-    body:
-      string: '{"id":"/subscriptions/00000000-0000-0000-0000-000000000000/resourceGroups/clitest-dpp-rg/providers/Microsoft.DataProtection/backupVaults/clitest-bkp-vault-donotdelete/operationStatus/MGQ0NDgwMzEtZTZmYi00YzVjLWIzY2QtMDFlMGE2NjVkY2E1O2JmYzVlOGNmLTQzN2UtNGFkMS1hNGM2LTA1NDMzMjFhMmZiNQ==","name":"MGQ0NDgwMzEtZTZmYi00YzVjLWIzY2QtMDFlMGE2NjVkY2E1O2JmYzVlOGNmLTQzN2UtNGFkMS1hNGM2LTA1NDMzMjFhMmZiNQ==","status":"Succeeded","startTime":"2023-06-30T11:19:31.5024643Z","endTime":"2023-06-30T11:19:52Z"}'
->>>>>>> ca313ff0
     headers:
       cache-control:
       - no-cache
@@ -257,11 +223,7 @@
       content-type:
       - application/json
       date:
-<<<<<<< HEAD
       - Tue, 04 Jul 2023 06:29:59 GMT
-=======
-      - Fri, 30 Jun 2023 11:20:02 GMT
->>>>>>> ca313ff0
       expires:
       - '-1'
       pragma:
@@ -299,21 +261,13 @@
       User-Agent:
       - AZURECLI/2.50.0 (AAZ) azsdk-python-core/1.26.0 Python/3.10.11 (Windows-10-10.0.22621-SP0)
     method: GET
-<<<<<<< HEAD
     uri: https://management.azure.com/subscriptions/00000000-0000-0000-0000-000000000000/providers/Microsoft.DataProtection/locations/centraluseuap/operationResults/MGQ0NDgwMzEtZTZmYi00YzVjLWIzY2QtMDFlMGE2NjVkY2E1O2QyM2JhZDk4LTlmMzUtNDEzZi04OWMyLWNmNDgyNmM5OGE0Nw==?api-version=2023-01-01
-=======
-    uri: https://management.azure.com/subscriptions/00000000-0000-0000-0000-000000000000/providers/Microsoft.DataProtection/locations/centraluseuap/operationResults/MGQ0NDgwMzEtZTZmYi00YzVjLWIzY2QtMDFlMGE2NjVkY2E1O2JmYzVlOGNmLTQzN2UtNGFkMS1hNGM2LTA1NDMzMjFhMmZiNQ==?api-version=2023-01-01
->>>>>>> ca313ff0
   response:
     body:
       string: '{"objectType":"OperationJobExtendedInfo"}'
     headers:
       azure-asyncoperation:
-<<<<<<< HEAD
       - https://management.azure.com/subscriptions/00000000-0000-0000-0000-000000000000/providers/Microsoft.DataProtection/locations/centraluseuap/operationStatus/MGQ0NDgwMzEtZTZmYi00YzVjLWIzY2QtMDFlMGE2NjVkY2E1O2QyM2JhZDk4LTlmMzUtNDEzZi04OWMyLWNmNDgyNmM5OGE0Nw==?api-version=2023-01-01
-=======
-      - https://management.azure.com/subscriptions/00000000-0000-0000-0000-000000000000/providers/Microsoft.DataProtection/locations/centraluseuap/operationStatus/MGQ0NDgwMzEtZTZmYi00YzVjLWIzY2QtMDFlMGE2NjVkY2E1O2JmYzVlOGNmLTQzN2UtNGFkMS1hNGM2LTA1NDMzMjFhMmZiNQ==?api-version=2023-01-01
->>>>>>> ca313ff0
       cache-control:
       - no-cache
       content-length:
@@ -321,11 +275,7 @@
       content-type:
       - application/json
       date:
-<<<<<<< HEAD
       - Tue, 04 Jul 2023 06:29:59 GMT
-=======
-      - Fri, 30 Jun 2023 11:20:02 GMT
->>>>>>> ca313ff0
       expires:
       - '-1'
       pragma:
@@ -380,29 +330,17 @@
       string: ''
     headers:
       azure-asyncoperation:
-<<<<<<< HEAD
       - https://management.azure.com/subscriptions/00000000-0000-0000-0000-000000000000/resourceGroups/clitest-dpp-rg/providers/Microsoft.DataProtection/backupVaults/clitest-bkp-vault-donotdelete/operationStatus/MGQ0NDgwMzEtZTZmYi00YzVjLWIzY2QtMDFlMGE2NjVkY2E1O2VjMDY1ODBmLTllOGEtNDVmZi1iNDgzLWI4ZWNjYzViMzk4YQ==?api-version=2023-01-01
-=======
-      - https://management.azure.com/subscriptions/00000000-0000-0000-0000-000000000000/resourceGroups/clitest-dpp-rg/providers/Microsoft.DataProtection/backupVaults/clitest-bkp-vault-donotdelete/operationStatus/MGQ0NDgwMzEtZTZmYi00YzVjLWIzY2QtMDFlMGE2NjVkY2E1OzVjNzZiYjk5LTUyYzUtNDNmNC1iZmFiLWYyYmQ1OTA2OTMxMQ==?api-version=2023-01-01
->>>>>>> ca313ff0
       cache-control:
       - no-cache
       content-length:
       - '0'
       date:
-<<<<<<< HEAD
       - Tue, 04 Jul 2023 06:30:03 GMT
       expires:
       - '-1'
       location:
       - https://management.azure.com/subscriptions/00000000-0000-0000-0000-000000000000/providers/Microsoft.DataProtection/locations/centraluseuap/operationResults/MGQ0NDgwMzEtZTZmYi00YzVjLWIzY2QtMDFlMGE2NjVkY2E1O2VjMDY1ODBmLTllOGEtNDVmZi1iNDgzLWI4ZWNjYzViMzk4YQ==?api-version=2023-01-01
-=======
-      - Fri, 30 Jun 2023 11:20:03 GMT
-      expires:
-      - '-1'
-      location:
-      - https://management.azure.com/subscriptions/00000000-0000-0000-0000-000000000000/providers/Microsoft.DataProtection/locations/centraluseuap/operationResults/MGQ0NDgwMzEtZTZmYi00YzVjLWIzY2QtMDFlMGE2NjVkY2E1OzVjNzZiYjk5LTUyYzUtNDNmNC1iZmFiLWYyYmQ1OTA2OTMxMQ==?api-version=2023-01-01
->>>>>>> ca313ff0
       pragma:
       - no-cache
       strict-transport-security:
@@ -432,17 +370,10 @@
       User-Agent:
       - AZURECLI/2.50.0 (AAZ) azsdk-python-core/1.26.0 Python/3.10.11 (Windows-10-10.0.22621-SP0)
     method: GET
-<<<<<<< HEAD
     uri: https://management.azure.com/subscriptions/00000000-0000-0000-0000-000000000000/resourceGroups/clitest-dpp-rg/providers/Microsoft.DataProtection/backupVaults/clitest-bkp-vault-donotdelete/operationStatus/MGQ0NDgwMzEtZTZmYi00YzVjLWIzY2QtMDFlMGE2NjVkY2E1O2VjMDY1ODBmLTllOGEtNDVmZi1iNDgzLWI4ZWNjYzViMzk4YQ==?api-version=2023-01-01
   response:
     body:
       string: '{"id":"/subscriptions/00000000-0000-0000-0000-000000000000/resourceGroups/clitest-dpp-rg/providers/Microsoft.DataProtection/backupVaults/clitest-bkp-vault-donotdelete/operationStatus/MGQ0NDgwMzEtZTZmYi00YzVjLWIzY2QtMDFlMGE2NjVkY2E1O2VjMDY1ODBmLTllOGEtNDVmZi1iNDgzLWI4ZWNjYzViMzk4YQ==","name":"MGQ0NDgwMzEtZTZmYi00YzVjLWIzY2QtMDFlMGE2NjVkY2E1O2VjMDY1ODBmLTllOGEtNDVmZi1iNDgzLWI4ZWNjYzViMzk4YQ==","status":"Inprogress","startTime":"2023-07-04T06:30:04.0688394Z","endTime":"0001-01-01T00:00:00Z"}'
-=======
-    uri: https://management.azure.com/subscriptions/00000000-0000-0000-0000-000000000000/resourceGroups/clitest-dpp-rg/providers/Microsoft.DataProtection/backupVaults/clitest-bkp-vault-donotdelete/operationStatus/MGQ0NDgwMzEtZTZmYi00YzVjLWIzY2QtMDFlMGE2NjVkY2E1OzVjNzZiYjk5LTUyYzUtNDNmNC1iZmFiLWYyYmQ1OTA2OTMxMQ==?api-version=2023-01-01
-  response:
-    body:
-      string: '{"id":"/subscriptions/00000000-0000-0000-0000-000000000000/resourceGroups/clitest-dpp-rg/providers/Microsoft.DataProtection/backupVaults/clitest-bkp-vault-donotdelete/operationStatus/MGQ0NDgwMzEtZTZmYi00YzVjLWIzY2QtMDFlMGE2NjVkY2E1OzVjNzZiYjk5LTUyYzUtNDNmNC1iZmFiLWYyYmQ1OTA2OTMxMQ==","name":"MGQ0NDgwMzEtZTZmYi00YzVjLWIzY2QtMDFlMGE2NjVkY2E1OzVjNzZiYjk5LTUyYzUtNDNmNC1iZmFiLWYyYmQ1OTA2OTMxMQ==","status":"Inprogress","startTime":"2023-06-30T11:20:04.4647169Z","endTime":"0001-01-01T00:00:00Z"}'
->>>>>>> ca313ff0
     headers:
       cache-control:
       - no-cache
@@ -451,11 +382,7 @@
       content-type:
       - application/json
       date:
-<<<<<<< HEAD
       - Tue, 04 Jul 2023 06:30:03 GMT
-=======
-      - Fri, 30 Jun 2023 11:20:04 GMT
->>>>>>> ca313ff0
       expires:
       - '-1'
       pragma:
@@ -493,17 +420,10 @@
       User-Agent:
       - AZURECLI/2.50.0 (AAZ) azsdk-python-core/1.26.0 Python/3.10.11 (Windows-10-10.0.22621-SP0)
     method: GET
-<<<<<<< HEAD
     uri: https://management.azure.com/subscriptions/00000000-0000-0000-0000-000000000000/resourceGroups/clitest-dpp-rg/providers/Microsoft.DataProtection/backupVaults/clitest-bkp-vault-donotdelete/operationStatus/MGQ0NDgwMzEtZTZmYi00YzVjLWIzY2QtMDFlMGE2NjVkY2E1O2VjMDY1ODBmLTllOGEtNDVmZi1iNDgzLWI4ZWNjYzViMzk4YQ==?api-version=2023-01-01
   response:
     body:
       string: '{"id":"/subscriptions/00000000-0000-0000-0000-000000000000/resourceGroups/clitest-dpp-rg/providers/Microsoft.DataProtection/backupVaults/clitest-bkp-vault-donotdelete/operationStatus/MGQ0NDgwMzEtZTZmYi00YzVjLWIzY2QtMDFlMGE2NjVkY2E1O2VjMDY1ODBmLTllOGEtNDVmZi1iNDgzLWI4ZWNjYzViMzk4YQ==","name":"MGQ0NDgwMzEtZTZmYi00YzVjLWIzY2QtMDFlMGE2NjVkY2E1O2VjMDY1ODBmLTllOGEtNDVmZi1iNDgzLWI4ZWNjYzViMzk4YQ==","status":"Succeeded","startTime":"2023-07-04T06:30:04.0688394Z","endTime":"2023-07-04T06:30:25Z"}'
-=======
-    uri: https://management.azure.com/subscriptions/00000000-0000-0000-0000-000000000000/resourceGroups/clitest-dpp-rg/providers/Microsoft.DataProtection/backupVaults/clitest-bkp-vault-donotdelete/operationStatus/MGQ0NDgwMzEtZTZmYi00YzVjLWIzY2QtMDFlMGE2NjVkY2E1OzVjNzZiYjk5LTUyYzUtNDNmNC1iZmFiLWYyYmQ1OTA2OTMxMQ==?api-version=2023-01-01
-  response:
-    body:
-      string: '{"id":"/subscriptions/00000000-0000-0000-0000-000000000000/resourceGroups/clitest-dpp-rg/providers/Microsoft.DataProtection/backupVaults/clitest-bkp-vault-donotdelete/operationStatus/MGQ0NDgwMzEtZTZmYi00YzVjLWIzY2QtMDFlMGE2NjVkY2E1OzVjNzZiYjk5LTUyYzUtNDNmNC1iZmFiLWYyYmQ1OTA2OTMxMQ==","name":"MGQ0NDgwMzEtZTZmYi00YzVjLWIzY2QtMDFlMGE2NjVkY2E1OzVjNzZiYjk5LTUyYzUtNDNmNC1iZmFiLWYyYmQ1OTA2OTMxMQ==","status":"Succeeded","startTime":"2023-06-30T11:20:04.4647169Z","endTime":"2023-06-30T11:20:25Z"}'
->>>>>>> ca313ff0
     headers:
       cache-control:
       - no-cache
@@ -512,11 +432,7 @@
       content-type:
       - application/json
       date:
-<<<<<<< HEAD
       - Tue, 04 Jul 2023 06:30:34 GMT
-=======
-      - Fri, 30 Jun 2023 11:20:35 GMT
->>>>>>> ca313ff0
       expires:
       - '-1'
       pragma:
@@ -572,11 +488,7 @@
       string: '{"tags":{"Owner":"dppclitest","Purpose":"Testing"},"properties":{"friendlyName":"clitestsadonotdelete","dataSourceInfo":{"resourceID":"/subscriptions/00000000-0000-0000-0000-000000000000/resourceGroups/clitest-dpp-rg/providers/Microsoft.Storage/storageAccounts/clitestsadonotdelete","resourceUri":"/subscriptions/00000000-0000-0000-0000-000000000000/resourceGroups/clitest-dpp-rg/providers/Microsoft.Storage/storageAccounts/clitestsadonotdelete","datasourceType":"Microsoft.Storage/storageAccounts/blobServices","resourceName":"clitestsadonotdelete","resourceType":"Microsoft.Storage/storageAccounts","resourceLocation":"centraluseuap","objectType":"Datasource"},"policyInfo":{"policyId":"/subscriptions/00000000-0000-0000-0000-000000000000/resourceGroups/clitest-dpp-rg/providers/Microsoft.DataProtection/backupVaults/clitest-bkp-vault-donotdelete/backupPolicies/blobpolicy","policyParameters":{"backupDatasourceParametersList":[{"objectType":"BlobBackupDatasourceParameters","containersList":["container1","container3","contianer2"]}]}},"protectionStatus":{"status":"ConfiguringProtection"},"currentProtectionState":"ConfiguringProtection","provisioningState":"Provisioning","objectType":"BackupInstance"},"id":"/subscriptions/00000000-0000-0000-0000-000000000000/resourceGroups/clitest-dpp-rg/providers/Microsoft.DataProtection/backupVaults/clitest-bkp-vault-donotdelete/backupInstances/clitestsadonotdelete-clitestsadonotdelete-b7e6f082-b310-11eb-8f55-9cfce85d4fa1","name":"clitestsadonotdelete-clitestsadonotdelete-b7e6f082-b310-11eb-8f55-9cfce85d4fa1","type":"Microsoft.DataProtection/backupVaults/backupInstances"}'
     headers:
       azure-asyncoperation:
-<<<<<<< HEAD
       - https://management.azure.com/subscriptions/00000000-0000-0000-0000-000000000000/resourceGroups/clitest-dpp-rg/providers/Microsoft.DataProtection/backupVaults/clitest-bkp-vault-donotdelete/operationStatus/MGQ0NDgwMzEtZTZmYi00YzVjLWIzY2QtMDFlMGE2NjVkY2E1O2UwNDI1YmVlLTQ4YjQtNGNkYy1hYjQ5LTBmMDUyMGJhODAwZA==?api-version=2023-01-01
-=======
-      - https://management.azure.com/subscriptions/00000000-0000-0000-0000-000000000000/resourceGroups/clitest-dpp-rg/providers/Microsoft.DataProtection/backupVaults/clitest-bkp-vault-donotdelete/operationStatus/MGQ0NDgwMzEtZTZmYi00YzVjLWIzY2QtMDFlMGE2NjVkY2E1O2U5NTExMDk4LTAxODQtNGM0YS1iYjNmLTFhYzM0NjQ5NWI3Mw==?api-version=2023-01-01
->>>>>>> ca313ff0
       cache-control:
       - no-cache
       content-length:
@@ -584,11 +496,7 @@
       content-type:
       - application/json
       date:
-<<<<<<< HEAD
       - Tue, 04 Jul 2023 06:30:35 GMT
-=======
-      - Fri, 30 Jun 2023 11:20:36 GMT
->>>>>>> ca313ff0
       expires:
       - '-1'
       pragma:
@@ -622,7 +530,6 @@
       User-Agent:
       - AZURECLI/2.50.0 (AAZ) azsdk-python-core/1.26.0 Python/3.10.11 (Windows-10-10.0.22621-SP0)
     method: GET
-<<<<<<< HEAD
     uri: https://management.azure.com/subscriptions/00000000-0000-0000-0000-000000000000/resourceGroups/clitest-dpp-rg/providers/Microsoft.DataProtection/backupVaults/clitest-bkp-vault-donotdelete/operationStatus/MGQ0NDgwMzEtZTZmYi00YzVjLWIzY2QtMDFlMGE2NjVkY2E1O2UwNDI1YmVlLTQ4YjQtNGNkYy1hYjQ5LTBmMDUyMGJhODAwZA==?api-version=2023-01-01
   response:
     body:
@@ -651,7 +558,7 @@
       x-content-type-options:
       - nosniff
       x-ms-ratelimit-remaining-subscription-resource-requests:
-      - '997'
+      - '999'
       x-powered-by:
       - ASP.NET
     status:
@@ -677,12 +584,6 @@
   response:
     body:
       string: '{"id":"/subscriptions/00000000-0000-0000-0000-000000000000/resourceGroups/clitest-dpp-rg/providers/Microsoft.DataProtection/backupVaults/clitest-bkp-vault-donotdelete/operationStatus/MGQ0NDgwMzEtZTZmYi00YzVjLWIzY2QtMDFlMGE2NjVkY2E1O2UwNDI1YmVlLTQ4YjQtNGNkYy1hYjQ5LTBmMDUyMGJhODAwZA==","name":"MGQ0NDgwMzEtZTZmYi00YzVjLWIzY2QtMDFlMGE2NjVkY2E1O2UwNDI1YmVlLTQ4YjQtNGNkYy1hYjQ5LTBmMDUyMGJhODAwZA==","status":"Succeeded","startTime":"2023-07-04T06:30:36.3756442Z","endTime":"2023-07-04T06:30:37Z"}'
-=======
-    uri: https://management.azure.com/subscriptions/00000000-0000-0000-0000-000000000000/resourceGroups/clitest-dpp-rg/providers/Microsoft.DataProtection/backupVaults/clitest-bkp-vault-donotdelete/operationStatus/MGQ0NDgwMzEtZTZmYi00YzVjLWIzY2QtMDFlMGE2NjVkY2E1O2U5NTExMDk4LTAxODQtNGM0YS1iYjNmLTFhYzM0NjQ5NWI3Mw==?api-version=2023-01-01
-  response:
-    body:
-      string: '{"id":"/subscriptions/00000000-0000-0000-0000-000000000000/resourceGroups/clitest-dpp-rg/providers/Microsoft.DataProtection/backupVaults/clitest-bkp-vault-donotdelete/operationStatus/MGQ0NDgwMzEtZTZmYi00YzVjLWIzY2QtMDFlMGE2NjVkY2E1O2U5NTExMDk4LTAxODQtNGM0YS1iYjNmLTFhYzM0NjQ5NWI3Mw==","name":"MGQ0NDgwMzEtZTZmYi00YzVjLWIzY2QtMDFlMGE2NjVkY2E1O2U5NTExMDk4LTAxODQtNGM0YS1iYjNmLTFhYzM0NjQ5NWI3Mw==","status":"Succeeded","startTime":"2023-06-30T11:20:37.0294074Z","endTime":"2023-06-30T11:20:37Z"}'
->>>>>>> ca313ff0
     headers:
       cache-control:
       - no-cache
@@ -691,31 +592,23 @@
       content-type:
       - application/json
       date:
-<<<<<<< HEAD
       - Tue, 04 Jul 2023 06:31:07 GMT
-=======
-      - Fri, 30 Jun 2023 11:20:37 GMT
->>>>>>> ca313ff0
-      expires:
-      - '-1'
-      pragma:
-      - no-cache
-      server:
-      - Microsoft-IIS/10.0
-      strict-transport-security:
-      - max-age=31536000; includeSubDomains
-      transfer-encoding:
-      - chunked
-      vary:
-      - Accept-Encoding
-      x-content-type-options:
-      - nosniff
-      x-ms-ratelimit-remaining-subscription-resource-requests:
-<<<<<<< HEAD
-      - '996'
-=======
-      - '997'
->>>>>>> ca313ff0
+      expires:
+      - '-1'
+      pragma:
+      - no-cache
+      server:
+      - Microsoft-IIS/10.0
+      strict-transport-security:
+      - max-age=31536000; includeSubDomains
+      transfer-encoding:
+      - chunked
+      vary:
+      - Accept-Encoding
+      x-content-type-options:
+      - nosniff
+      x-ms-ratelimit-remaining-subscription-resource-requests:
+      - '998'
       x-powered-by:
       - ASP.NET
     status:
@@ -749,11 +642,7 @@
       content-type:
       - application/json
       date:
-<<<<<<< HEAD
       - Tue, 04 Jul 2023 06:31:07 GMT
-=======
-      - Fri, 30 Jun 2023 11:20:38 GMT
->>>>>>> ca313ff0
       expires:
       - '-1'
       pragma:
@@ -803,11 +692,7 @@
       content-type:
       - application/json
       date:
-<<<<<<< HEAD
       - Tue, 04 Jul 2023 06:31:10 GMT
-=======
-      - Fri, 30 Jun 2023 11:20:40 GMT
->>>>>>> ca313ff0
       expires:
       - '-1'
       pragma:
@@ -857,11 +742,7 @@
       content-type:
       - application/json
       date:
-<<<<<<< HEAD
       - Tue, 04 Jul 2023 06:31:13 GMT
-=======
-      - Fri, 30 Jun 2023 11:20:46 GMT
->>>>>>> ca313ff0
       expires:
       - '-1'
       pragma:
@@ -911,11 +792,7 @@
       content-type:
       - application/json
       date:
-<<<<<<< HEAD
       - Tue, 04 Jul 2023 06:31:16 GMT
-=======
-      - Fri, 30 Jun 2023 11:20:51 GMT
->>>>>>> ca313ff0
       expires:
       - '-1'
       pragma:
@@ -965,11 +842,7 @@
       content-type:
       - application/json
       date:
-<<<<<<< HEAD
       - Tue, 04 Jul 2023 06:31:48 GMT
-=======
-      - Fri, 30 Jun 2023 11:21:23 GMT
->>>>>>> ca313ff0
       expires:
       - '-1'
       pragma:
@@ -1017,29 +890,17 @@
       string: ''
     headers:
       azure-asyncoperation:
-<<<<<<< HEAD
       - https://management.azure.com/subscriptions/00000000-0000-0000-0000-000000000000/resourceGroups/clitest-dpp-rg/providers/Microsoft.DataProtection/backupVaults/clitest-bkp-vault-donotdelete/operationStatus/MGQ0NDgwMzEtZTZmYi00YzVjLWIzY2QtMDFlMGE2NjVkY2E1OzI2ZmE0ZjUxLTMwYWItNDY3My05NDZkLWZjZWZhNTg3ZjNmMg==?api-version=2023-01-01
-=======
-      - https://management.azure.com/subscriptions/00000000-0000-0000-0000-000000000000/resourceGroups/clitest-dpp-rg/providers/Microsoft.DataProtection/backupVaults/clitest-bkp-vault-donotdelete/operationStatus/MGQ0NDgwMzEtZTZmYi00YzVjLWIzY2QtMDFlMGE2NjVkY2E1O2EyYTAzZDMxLTBlOTAtNDE2ZS1hNzRhLTA4MDk5MGMwNmUyYg==?api-version=2023-01-01
->>>>>>> ca313ff0
       cache-control:
       - no-cache
       content-length:
       - '0'
       date:
-<<<<<<< HEAD
       - Tue, 04 Jul 2023 06:31:51 GMT
       expires:
       - '-1'
       location:
       - https://management.azure.com/subscriptions/00000000-0000-0000-0000-000000000000/providers/Microsoft.DataProtection/locations/centraluseuap/operationResults/MGQ0NDgwMzEtZTZmYi00YzVjLWIzY2QtMDFlMGE2NjVkY2E1OzI2ZmE0ZjUxLTMwYWItNDY3My05NDZkLWZjZWZhNTg3ZjNmMg==?api-version=2023-01-01
-=======
-      - Fri, 30 Jun 2023 11:21:27 GMT
-      expires:
-      - '-1'
-      location:
-      - https://management.azure.com/subscriptions/00000000-0000-0000-0000-000000000000/providers/Microsoft.DataProtection/locations/centraluseuap/operationResults/MGQ0NDgwMzEtZTZmYi00YzVjLWIzY2QtMDFlMGE2NjVkY2E1O2EyYTAzZDMxLTBlOTAtNDE2ZS1hNzRhLTA4MDk5MGMwNmUyYg==?api-version=2023-01-01
->>>>>>> ca313ff0
       pragma:
       - no-cache
       strict-transport-security:
