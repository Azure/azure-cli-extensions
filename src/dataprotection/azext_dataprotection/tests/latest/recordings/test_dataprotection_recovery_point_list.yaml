--- conflicted
+++ resolved
@@ -27,11 +27,7 @@
       content-type:
       - application/json
       date:
-<<<<<<< HEAD
-      - Fri, 30 Jun 2023 03:59:08 GMT
-=======
       - Wed, 02 Aug 2023 10:33:45 GMT
->>>>>>> d1228e33
       expires:
       - '-1'
       pragma:
@@ -81,11 +77,7 @@
       content-type:
       - application/json
       date:
-<<<<<<< HEAD
-      - Fri, 30 Jun 2023 03:59:12 GMT
-=======
       - Wed, 02 Aug 2023 10:33:47 GMT
->>>>>>> d1228e33
       expires:
       - '-1'
       pragma:
@@ -135,11 +127,7 @@
       content-type:
       - application/json
       date:
-<<<<<<< HEAD
-      - Fri, 30 Jun 2023 03:59:14 GMT
-=======
       - Wed, 02 Aug 2023 10:33:47 GMT
->>>>>>> d1228e33
       expires:
       - '-1'
       pragma:
@@ -189,11 +177,7 @@
       content-type:
       - application/json
       date:
-<<<<<<< HEAD
-      - Fri, 30 Jun 2023 03:59:21 GMT
-=======
       - Wed, 02 Aug 2023 10:33:49 GMT
->>>>>>> d1228e33
       expires:
       - '-1'
       pragma:
@@ -243,11 +227,7 @@
       content-type:
       - application/json
       date:
-<<<<<<< HEAD
-      - Fri, 30 Jun 2023 03:59:22 GMT
-=======
       - Wed, 02 Aug 2023 10:33:51 GMT
->>>>>>> d1228e33
       expires:
       - '-1'
       pragma:
@@ -397,11 +377,7 @@
       content-type:
       - application/json
       date:
-<<<<<<< HEAD
-      - Fri, 30 Jun 2023 03:59:31 GMT
-=======
       - Wed, 02 Aug 2023 10:33:53 GMT
->>>>>>> d1228e33
       expires:
       - '-1'
       pragma:
