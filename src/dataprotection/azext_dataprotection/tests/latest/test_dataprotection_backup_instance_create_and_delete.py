--- conflicted
+++ resolved
@@ -114,13 +114,9 @@
         #          '-g "{rg}" --vault-name "{vaultName}" --backup-instance "{backupInstance}" --yes')
         # time.sleep(30)
 
-<<<<<<< HEAD
         backup_instance_validate_create(test)
 
         # Trigger ad-hoc backup for vaulted blob
         adhoc_backup_response = test.cmd('az dataprotection backup-instance adhoc-backup '
                                          '-n "{backupInstanceName}" -g "{rg}" --vault-name "{vaultName}" --rule-name "{policyRuleName}"').get_output_in_json()
-        test.kwargs.update({"jobId": adhoc_backup_response["jobId"]})
-=======
-        backup_instance_validate_create(test)
->>>>>>> 21296070
+        test.kwargs.update({"jobId": adhoc_backup_response["jobId"]})