# --------------------------------------------------------------------------
# Copyright (c) Microsoft Corporation. All rights reserved.
# Licensed under the MIT License. See License.txt in the project root for
# license information.
# --------------------------------------------------------------------------
# pylint: disable=line-too-long
# pylint: disable=unused-import

from azure.cli.testsdk import ScenarioTest, ResourceGroupPreparer, live_only
from azure.cli.testsdk.scenario_tests import AllowLargeResponse
import time


def create_vault_and_policy(test):
    backup_vault = test.cmd('az dataprotection backup-vault create '
        '-g "{rg}" --vault-name "{vaultName}" -l {location} '
        '--storage-settings datastore-type="VaultStore" type="LocallyRedundant" --type SystemAssigned '
        '--soft-delete-state Off',
        checks=[
            test.exists('identity.principalId')
        ]).get_output_in_json()

<<<<<<< HEAD
=======
    # Fix for 'Cannot find user or service principal in graph database' error. Confirming sp is created for the backup vault.
>>>>>>> ca313ff0
    sp_list = []
    while backup_vault['identity']['principalId'] not in sp_list:
        sp_list = test.cmd('az ad sp list --display-name "{vaultName}" --query [].id').get_output_in_json()
        time.sleep(3)

    policy_json = test.cmd('az dataprotection backup-policy get-default-policy-template --datasource-type "{dataSourceType}"').get_output_in_json()
    test.kwargs.update({"policy": policy_json})

    policy = test.cmd('az dataprotection backup-policy create -n "{policyName}" --policy "{policy}" -g "{rg}" --vault-name "{vaultName}"').get_output_in_json()
    test.kwargs.update({"policyId": policy['id']})


class UpdateMSIPermissionsScenarioTest(ScenarioTest):

    @live_only()
    @AllowLargeResponse()
    @ResourceGroupPreparer(name_prefix='clitest-dpp-updatemsipermissions-', location='centraluseuap')
    def test_dataprotection_update_msi_permissions_disk(test):
        test.kwargs.update({
            'location': 'centraluseuap',
            'vaultName': "clitest-bkp-vault",
            'policyName': 'diskpolicy',
            'dataSourceType': 'AzureDisk',
            'diskId': '/subscriptions/38304e13-357e-405e-9e9a-220351dcce8c/resourceGroups/clitest-dpp-rg/providers/Microsoft.Compute/disks/clitest-disk-donotdelete',
            'operation': "Backup",
            'permissionsScope': "Resource"
        })
        create_vault_and_policy(test)
        backup_instance_json = test.cmd('az dataprotection backup-instance initialize --datasource-type "{dataSourceType}" '
                                        '-l {location} --policy-id "{policyId}" --datasource-id "{diskId}" --snapshot-rg "{rg}" --tags Owner=dppclitest').get_output_in_json()
        test.kwargs.update({
            "backupInstance": backup_instance_json,
        })
        test.cmd('az dataprotection backup-instance update-msi-permissions '
                 '-g "{rg}" --vault-name "{vaultName}" '
                 '--datasource-type "{dataSourceType}" '
                 '--operation "{operation}" '
                 '--permissions-scope "{permissionsScope}" '
                 '--backup-instance "{backupInstance}" --yes')
        # time.sleep(10)

    @live_only()
    @AllowLargeResponse()
    @ResourceGroupPreparer(name_prefix='clitest-dpp-updatemsipermissions-', location='centraluseuap')
    def test_dataprotection_update_msi_permissions_oss(test):
        test.kwargs.update({
            'location': 'centraluseuap',
            'vaultName': "clitest-bkp-vault",
            'policyName': 'osspolicy',
            'dataSourceType': 'AzureDatabaseForPostgreSQL',
            'secretStoreType': 'AzureKeyVault',
            'permissionsScope': 'ResourceGroup',
            'operation': 'Backup',
            "ossServer": "oss-clitest-server",
            "ossDb": "postgres",
            "ossDbId": "/subscriptions/38304e13-357e-405e-9e9a-220351dcce8c/resourceGroups/oss-clitest-rg/providers/Microsoft.DBforPostgreSQL/servers/oss-clitest-server/databases/postgres",
            "secretStoreUri": "https://oss-clitest-keyvault.vault.azure.net/secrets/oss-clitest-secret",
            "keyVaultId":  "/subscriptions/38304e13-357e-405e-9e9a-220351dcce8c/resourceGroups/oss-clitest-rg/providers/Microsoft.KeyVault/vaults/oss-clitest-keyvault"
        })
        create_vault_and_policy(test)
        backup_instance_guid = "faec6818-0720-11ec-bd1b-c8f750f92764"
        backup_instance_json = test.cmd('az dataprotection backup-instance initialize --datasource-type "{dataSourceType}" '
                                        '-l "{location}" --policy-id "{policyId}" --datasource-id "{ossDbId}" --secret-store-type "{secretStoreType}" --secret-store-uri "{secretStoreUri}"').get_output_in_json()
        backup_instance_json["backup_instance_name"] = test.kwargs['ossServer'] + "-" + test.kwargs['ossDb'] + "-" + backup_instance_guid
        test.kwargs.update({
            "backupInstance": backup_instance_json,
            "backupInstanceName": backup_instance_json["backup_instance_name"]
        })

        test.cmd('az dataprotection backup-instance update-msi-permissions '
                 '-g "{rg}" '
                 '--vault-name "{vaultName}" '
                 '--backup-instance "{backupInstance}" '
                 '--datasource-type "{dataSourceType}" '
                 '--permissions-scope "{permissionsScope}" '
                 '--operation "{operation}" '
                 '--keyvault-id "{keyVaultId}" --yes')
        # time.sleep(10)

    @live_only()
    @AllowLargeResponse()
    @ResourceGroupPreparer(name_prefix='clitest-dpp-updatemsipermissions-', location='eastus2euap')
    def test_dataprotection_update_msi_permissions_aks(test):
        test.kwargs.update({
            'location': 'eastus2euap',
            'vaultName': 'clitest-bkp-vault',
            'policyName': 'akspolicy',
            'dataSourceType': 'AzureKubernetesService',
            'aksClusterId': '/subscriptions/38304e13-357e-405e-9e9a-220351dcce8c/resourceGroups/oss-clitest-rg/providers/Microsoft.ContainerService/managedClusters/clitest-cluster1-donotdelete',
            'operation': 'Backup',
            'permissionsScope': 'ResourceGroup',
            'friendlyName': 'clitest-aks-friendly'
        })
        create_vault_and_policy(test)
        backup_config_json = test.cmd('az dataprotection backup-instance initialize-backupconfig --datasource-type AzureKubernetesService', checks=[
            test.check('include_cluster_scope_resources', True),
            test.check('snapshot_volumes', True)
        ]).get_output_in_json()
        test.kwargs.update({
            "backupConfig": backup_config_json
        })
        backup_instance_json = test.cmd('az dataprotection backup-instance initialize '
                                    '--datasource-id "{aksClusterId}" '
                                    '--datasource-location "{location}" '
                                    '--datasource-type "{dataSourceType}" '
                                    '--policy-id "{policyId}" '
                                    '--backup-configuration "{backupConfig}" '
                                    '--friendly-name "{friendlyName}" '
                                    '--snapshot-resource-group-name "{rg}"').get_output_in_json()
        test.kwargs.update({
            "backupInstance": backup_instance_json,
        })
        test.cmd('az dataprotection backup-instance update-msi-permissions '
                 '-g "{rg}" --vault-name "{vaultName}" '
                 '--datasource-type "{dataSourceType}" '
                 '--operation "{operation}" '
                 '--permissions-scope "{permissionsScope}" '
                 '--backup-instance "{backupInstance}" --yes')
        # time.sleep(10)<|MERGE_RESOLUTION|>--- conflicted
+++ resolved
@@ -20,10 +20,7 @@
             test.exists('identity.principalId')
         ]).get_output_in_json()
 
-<<<<<<< HEAD
-=======
     # Fix for 'Cannot find user or service principal in graph database' error. Confirming sp is created for the backup vault.
->>>>>>> ca313ff0
     sp_list = []
     while backup_vault['identity']['principalId'] not in sp_list:
         sp_list = test.cmd('az ad sp list --display-name "{vaultName}" --query [].id').get_output_in_json()
