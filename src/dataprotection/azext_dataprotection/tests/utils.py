--- conflicted
+++ resolved
@@ -7,14 +7,9 @@
 
 import time
 
-<<<<<<< HEAD
+
 def wait_for_job_exclusivity_on_datasource(test, data_source_id=None, source_data_store=None):
-    """ Checks if any job is in progress for given datasource and source datastore to
-=======
-
-def wait_for_job_exclusivity_on_datasource(test, data_source_id=None):
     """ Checks if any job is in progress for pre-set datasource type and
->>>>>>> 472ee41c
         waits for its completion. Requires dataSourceType and dataSourceId kwargs.
     """
     if data_source_id:
