# --------------------------------------------------------------------------------------------
# Copyright (c) Microsoft Corporation. All rights reserved.
# Licensed under the MIT License. See License.txt in the project root for license information.
# --------------------------------------------------------------------------------------------

# pylint: disable=protected-access
# pylint: disable=line-too-long

from azure.cli.core.aaz import AAZStrArg
from azext_dataprotection.aaz.latest.dataprotection.recovery_point import List as _RecoveryPointList
from ..helpers import validate_recovery_point_datetime_format
from knack.log import get_logger


logger = get_logger(__name__)


class RecoveryPointList(_RecoveryPointList):

    @classmethod
    def _build_arguments_schema(cls, *args, **kwargs):
        if cls._args_schema is not None:
            return cls._args_schema
        cls._args_schema = super()._build_arguments_schema(*args, **kwargs)
        _args_schema = cls._args_schema
        _args_schema.start_time = AAZStrArg(
            options=["--start-time"],
            help="Specify the start date time in UTC (yyyy-mm-ddTHH:MM:SS)",
        )
        _args_schema.end_time = AAZStrArg(
            options=["--end-time"],
            help="Specify the end date time in UTC (yyyy-mm-ddTHH:MM:SS)",
        )
        _args_schema.filter._registered = False
        _args_schema.skip_token._registered = False
        return cls._args_schema

    def pre_operations(self):
        start_time = validate_recovery_point_datetime_format(self.ctx.args.start_time)
        end_time = validate_recovery_point_datetime_format(self.ctx.args.end_time)
        if start_time and end_time:
            import dateutil.parser
            if dateutil.parser.parse(start_time) > dateutil.parser.parse(end_time):
                logger.warning("The argument --start-time is greater than --end-time.")
<<<<<<< HEAD

=======
>>>>>>> 3245de33
        rp_filter = ""
        if start_time:
            rp_filter += "startDate eq '" + start_time + "'"
        if end_time:
            if self.ctx.args.start_time:
                rp_filter += " and "
            rp_filter += "endDate eq '" + end_time + "'"
        self.ctx.args.filter = rp_filter<|MERGE_RESOLUTION|>--- conflicted
+++ resolved
@@ -42,10 +42,11 @@
             import dateutil.parser
             if dateutil.parser.parse(start_time) > dateutil.parser.parse(end_time):
                 logger.warning("The argument --start-time is greater than --end-time.")
-<<<<<<< HEAD
+        if start_time and end_time:
+            import dateutil.parser
+            if dateutil.parser.parse(start_time) > dateutil.parser.parse(end_time):
+                logger.warning("The argument --start-time is greater than --end-time.")
 
-=======
->>>>>>> 3245de33
         rp_filter = ""
         if start_time:
             rp_filter += "startDate eq '" + start_time + "'"
