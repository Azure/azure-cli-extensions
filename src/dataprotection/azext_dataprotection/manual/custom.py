--- conflicted
+++ resolved
@@ -551,18 +551,6 @@
     return response.data
 
 
-<<<<<<< HEAD
-=======
-def dataprotection_backup_policy_create(client, vault_name, resource_group_name, policy, backup_policy_name):
-    parameters = {}
-    parameters['properties'] = policy
-    return client.create_or_update(vault_name=vault_name,
-                                   resource_group_name=resource_group_name,
-                                   backup_policy_name=backup_policy_name,
-                                   parameters=parameters)
-
-
->>>>>>> 14d7e26d
 def dataprotection_backup_policy_get_default_policy_template(datasource_type):
     manifest = helper.load_manifest(datasource_type)
     if manifest is not None and manifest["policySettings"] is not None and manifest["policySettings"]["defaultPolicy"] is not None:
