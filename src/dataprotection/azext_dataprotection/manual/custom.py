# --------------------------------------------------------------------------------------------
# Copyright (c) Microsoft Corporation. All rights reserved.
# Licensed under the MIT License. See License.txt in the project root for license information.
# --------------------------------------------------------------------------------------------

# pylint: disable=too-many-lines
# pylint: disable=too-many-statements
# pylint: disable=too-many-locals
# pylint: disable=line-too-long
# pylint: disable=too-many-branches
# pylint: disable=protected-access
# pylint: disable=unused-argument
# pylint: disable=too-many-nested-blocks
# pylint: disable=no-else-continue
# pylint: disable=no-else-raise
import time
from azure.cli.core.azclierror import (
    RequiredArgumentMissingError,
    InvalidArgumentValueError,
    CLIInternalError,
    ForbiddenError,
    UnauthorizedError
)
from azure.cli.core.commands.client_factory import get_mgmt_service_client
from azure.cli.command_modules.role.custom import list_role_assignments, create_role_assignment
from knack.log import get_logger
from knack.prompting import prompt_y_n
from msrestazure.tools import is_valid_resource_id, parse_resource_id
from azext_dataprotection.vendored_sdks.resourcegraph.models import \
    QueryRequest, QueryRequestOptions
from azext_dataprotection.manual import backupcenter_helper, helpers as helper
from azext_dataprotection.aaz.latest.dataprotection.backup_vault import Show as BackupVaultGet

logger = get_logger(__name__)


def dataprotection_resource_guard_list_protected_operations(cmd, resource_group_name, resource_guard_name, resource_type):
    from azext_dataprotection.aaz.latest.dataprotection.resource_guard import Show as ResourceGuardShow
    resource_guard_object = ResourceGuardShow(cli_ctx=cmd.cli_ctx)(command_args={
        "resource_group": resource_group_name,
        "resource_guard_name": resource_guard_name,
    })
    protected_operations = resource_guard_object.get('properties').get('resourceGuardOperations')
    resource_type_protected_operation = []
    for protected_operation in protected_operations:
        if resource_type in protected_operation.get('vaultCriticalOperation'):
            resource_type_protected_operation.append(protected_operation)
    return resource_type_protected_operation


def dataprotection_backup_instance_validate_for_backup(cmd, vault_name, resource_group_name, backup_instance,
                                                       no_wait=False):

    from azext_dataprotection.aaz.latest.dataprotection.backup_instance import ValidateForBackup as _ValidateForBackup

    class Validate(_ValidateForBackup):

        @classmethod
        def _build_arguments_schema(cls, *args, **kwargs):
            args_schema = super()._build_arguments_schema(*args, **kwargs)

            args_schema.backup_instance.data_source_set_info.resource_id._required = False
            args_schema.backup_instance.datasource_auth_credentials.\
                secret_store_based_auth_credentials.secret_store_resource.secret_store_type._required = False

            return args_schema

        class BackupInstancesValidateForBackup(_ValidateForBackup.BackupInstancesValidateForBackup):

            @property
            def content(self):
                body = helper.convert_dict_keys_snake_to_camel(backup_instance['properties'])

                return {
                    "backupInstance": body
                }

    return Validate(cli_ctx=cmd.cli_ctx)(command_args={
        "vault_name": vault_name,
        "resource_group": resource_group_name,
        "backup_instance": backup_instance['properties'],
        "no_wait": no_wait,
    })


def dataprotection_backup_instance_initialize_backupconfig(cmd, client, datasource_type, excluded_resource_types=None,
                                                           included_resource_types=None, excluded_namespaces=None,
                                                           included_namespaces=None, label_selectors=None,
                                                           snapshot_volumes=None,
                                                           include_cluster_scope_resources=None,
                                                           vaulted_backup_containers=None,
                                                           include_all_containers=None,
                                                           storage_account_name=None, storage_account_resource_group=None,
                                                           backup_hook_references=None):
    if datasource_type == "AzureKubernetesService":
        if vaulted_backup_containers:
            raise InvalidArgumentValueError('Invalid argument --vaulted-backup-containers for given datasource type.')
        if snapshot_volumes is None:
            snapshot_volumes = True
        if include_cluster_scope_resources is None:
            include_cluster_scope_resources = True
        return {
            "object_type": "KubernetesClusterBackupDatasourceParameters",
            "excluded_resource_types": excluded_resource_types,
            "included_resource_types": included_resource_types,
            "excluded_namespaces": excluded_namespaces,
            "included_namespaces": included_namespaces,
            "label_selectors": label_selectors,
            "snapshot_volumes": snapshot_volumes,
            "include_cluster_scope_resources": include_cluster_scope_resources,
            "backup_hook_references": backup_hook_references
        }
    elif datasource_type == "AzureBlob":
        if any([excluded_resource_types, included_resource_types, excluded_namespaces, included_namespaces,
                label_selectors, snapshot_volumes, include_cluster_scope_resources, backup_hook_references]):
            raise InvalidArgumentValueError('Invalid arguments --excluded-resource-type, --included-resource-type, --excluded-namespaces, '
                                            ' --included-namespaces, --label-selectors, --snapshot-volumes, --include-cluster-scope-resources, '
                                            ' --backup-hook-references for given datasource type.')
        return helper.get_blob_backupconfig(vaulted_backup_containers, include_all_containers, storage_account_name, storage_account_resource_group)
    else:
        raise InvalidArgumentValueError('Given datasource type is not supported currently. '
                                        'This command only supports "AzureBlob" or "AzureKubernetesService" datasource types.')


def dataprotection_backup_instance_initialize(datasource_type, datasource_id, datasource_location, policy_id,
                                              friendly_name=None, backup_configuration=None,
                                              secret_store_type=None, secret_store_uri=None,
                                              snapshot_resource_group_name=None, tags=None):
    manifest = helper.load_manifest(datasource_type)

    datasource_info = helper.get_datasource_info(datasource_type, datasource_id, datasource_location)

    datasourceset_info = None
    if manifest["isProxyResource"]:
        datasourceset_info = helper.get_datasourceset_info(datasource_type, datasource_id, datasource_location)

    policy_parameters = None
    if manifest["addDataStoreParametersList"]:
        policy_parameters = helper.get_policy_parameters(datasource_id, snapshot_resource_group_name)

    datasource_auth_credentials_info = None
    if manifest["supportSecretStoreAuthentication"]:
        datasource_auth_credentials_info = helper.get_datasource_auth_credentials_info(secret_store_type, secret_store_uri)

    policy_info = {
        "policy_id": policy_id,
        "policy_parameters": policy_parameters
    }

    friendly_name = helper.get_friendly_name(datasource_type, friendly_name, datasourceset_info, datasource_info)

    backup_instance_name = helper.get_backup_instance_name(datasource_type, datasourceset_info, datasource_info)

    if manifest["addBackupDatasourceParametersList"]:
        if manifest["backupConfigurationRequired"] and backup_configuration is None:
            raise RequiredArgumentMissingError("Please input parameter backup-configuration for given datasource type. \
                                                Use command az dataprotection backup-instance initialize-backupconfig \
                                                for creating the backup-configuration")
        if backup_configuration:
            if datasource_type == "AzureBlob":
                for key in ['excluded_resource_types', 'included_resource_types', 'excluded_namespaces', 'included_namespaces',
                            'label_selectors', 'snapshot_volumes', 'include_cluster_scope_resources']:
                    if key in backup_configuration:
                        raise InvalidArgumentValueError('Invalid arguments --excluded-resource-type, --included-resource-type, --excluded-namespaces, '
                                                        ' --included-namespaces, --label-selectors, --snapshot-volumes, --include-cluster-scope-resources '
                                                        ' for given datasource type. Please check the backup configuration.')

            if datasource_type == "AzureKubernetesService":
                if "containers_list" in backup_configuration:
                    raise InvalidArgumentValueError('Invalid argument --vaulted-backup-containers for given datasource type. '
                                                    'Please check the backup configuration.')

            if not policy_info["policy_parameters"]:
                policy_info["policy_parameters"] = {}

            policy_info["policy_parameters"]["backup_datasource_parameters_list"] = []
            policy_info["policy_parameters"]["backup_datasource_parameters_list"].append(backup_configuration)
    else:
        if backup_configuration is not None:
            logger.warning("--backup-configuration is not required for the given DatasourceType, and will not be used")

    return {
        "backup_instance_name": backup_instance_name,
        "properties": {
            "data_source_info": datasource_info,
            "data_source_set_info": datasourceset_info,
            "policy_info": policy_info,
            "datasource_auth_credentials": datasource_auth_credentials_info,
            "friendly_name": friendly_name,
            "object_type": "BackupInstance"
        },
        "tags": tags
    }


def dataprotection_backup_instance_update_policy(cmd, resource_group_name, vault_name, backup_instance_name, policy_id, no_wait=False):
    from azext_dataprotection.aaz.latest.dataprotection.backup_instance import Show as BackupInstanceShow
    backup_instance = BackupInstanceShow(cli_ctx=cmd.cli_ctx)(command_args={
        "resource_group": resource_group_name,
        "vault_name": vault_name,
        "backup_instance_name": backup_instance_name
    })
    policy_info = backup_instance['properties']['policyInfo']
    policy_info['policyId'] = policy_id

    from azext_dataprotection.aaz.latest.dataprotection.backup_instance import Update
    return Update(cli_ctx=cmd.cli_ctx)(command_args={
        "no_wait": no_wait,
        "backup_instance_name": backup_instance_name,
        "resource_group": resource_group_name,
        "vault_name": vault_name,
        "policy_info": policy_info
    })


def dataprotection_backup_instance_list_from_resourcegraph(client, datasource_type=None, resource_groups=None, vaults=None,
                                                           subscriptions=None, protection_status=None, datasource_id=None,
                                                           backup_instance_id=None, backup_instance_name=None):
    if subscriptions is None:
        subscriptions = [backupcenter_helper.get_selected_subscription()]
    query = backupcenter_helper.get_backup_instance_query(datasource_type, resource_groups, vaults, protection_status,
                                                          datasource_id, backup_instance_id, backup_instance_name)
    request_options = QueryRequestOptions(
        top=1000,
        skip=0
    )
    request = QueryRequest(query=query, subscriptions=subscriptions, options=request_options)
    response = client.resources(request)
    return response.data


def dataprotection_backup_vault_list_from_resourcegraph(client, resource_groups=None, vaults=None,
                                                        subscriptions=None, vault_id=None):
    if subscriptions is None:
        subscriptions = [backupcenter_helper.get_selected_subscription()]
    query = backupcenter_helper.get_backup_vault_query(resource_groups, vaults, vault_id)

    request_options = QueryRequestOptions(
        top=1000,
        skip=0
    )
    request = QueryRequest(query=query, subscriptions=subscriptions, options=request_options)
    response = client.resources(request)
    return response.data


def dataprotection_backup_instance_update_msi_permissions(cmd, resource_group_name, datasource_type, vault_name, operation,
                                                          permissions_scope, backup_instance=None, restore_request_object=None,
                                                          keyvault_id=None, snapshot_resource_group_id=None,
                                                          target_storage_account_id=None, yes=False):
    if operation == 'Backup' and backup_instance is None:
        raise RequiredArgumentMissingError("--backup-instance needs to be given when --operation is given as Backup")

    if operation == "Restore" and restore_request_object is None:
        raise RequiredArgumentMissingError("--restore-request-object needs to be given when --operation is given as Restore")

    if datasource_type == 'AzureDatabaseForPostgreSQL':
        if not keyvault_id:
            raise RequiredArgumentMissingError("--keyvault-id needs to be given when --datasource-type is AzureDatabaseForPostgreSQL")
        if not is_valid_resource_id(keyvault_id):
            raise InvalidArgumentValueError("Please provide a valid keyvault ID")

    manifest = helper.load_manifest(datasource_type)

    warning_message = helper.get_help_text_on_grant_permissions_templatized(datasource_type, operation)
    if not yes and not prompt_y_n(warning_message):
        return None

    backup_vault = BackupVaultGet(cli_ctx=cmd.cli_ctx)(command_args={
        "resource_group": resource_group_name,
        "vault_name": vault_name
    })
    vault_principal_id = backup_vault['identity']['principalId']

    role_assignments_arr = []

    if operation == "Backup":
        if helper.datasource_map[datasource_type] != backup_instance["properties"]["data_source_info"]["datasource_type"]:
            raise InvalidArgumentValueError("--backup-instance provided is not compatible with the --datasource-type.")

        if backup_instance['properties']['data_source_info']['resource_location'] != backup_vault['location']:
            raise InvalidArgumentValueError("Location of data source needs to be the same as backup vault.\nMake sure the datasource "
                                            "and vault are chosen properly")

        keyvault_client = None
        keyvault = None
        keyvault_subscription = None
        keyvault_name = None
        keyvault_rg = None
        if manifest['supportSecretStoreAuthentication']:
            cmd.command_kwargs['operation_group'] = 'vaults'
            keyvault_update = False

            from azure.cli.core.profiles import ResourceType
            from azure.cli.command_modules.keyvault._client_factory import Clients, data_plane_azure_keyvault_secret_client

            keyvault_params = parse_resource_id(keyvault_id)
            keyvault_subscription = keyvault_params['subscription']
            keyvault_name = keyvault_params['name']
            keyvault_rg = keyvault_params['resource_group']

            keyvault_client = getattr(get_mgmt_service_client(cmd.cli_ctx, ResourceType.MGMT_KEYVAULT, subscription_id=keyvault_subscription), Clients.vaults)

            keyvault = keyvault_client.get(resource_group_name=keyvault_rg, vault_name=keyvault_name)

            # Check if keyvault is not publicly accessible
            if keyvault.properties.public_network_access == 'Disabled':
                raise UnauthorizedError("Keyvault has public access disabled. Please enable public access, or grant access to your client IP")

            # Check if the secret URI provided in backup instance is a valid secret
            cmd.command_kwargs['vault_base_url'] = keyvault.properties.vault_uri
            data_secrets_client = data_plane_azure_keyvault_secret_client(cmd.cli_ctx, cmd.command_kwargs)
            secrets_list = data_secrets_client.list_properties_of_secrets()
            given_secret_uri = backup_instance['properties']['datasource_auth_credentials']['secret_store_resource']['uri']
            given_secret_id = helper.get_secret_params_from_uri(given_secret_uri)['secret_id']
            valid_secret = False
            for secret in secrets_list:
                if given_secret_id == secret.id:
                    valid_secret = True
                    break

            if not valid_secret:
                raise InvalidArgumentValueError("The secret URI provided in the --backup-instance is not associated with the "
                                                "--keyvault-id provided. Please input a valid combination of secret URI and "
                                                "--keyvault-id.")

            keyvault_permission_models = manifest['secretStorePermissions']
            if keyvault.properties.enable_rbac_authorization:
                role = keyvault_permission_models['rbacModel']['roleDefinitionName']

                keyvault_assignment_scope = helper.truncate_id_using_scope(keyvault_id, permissions_scope)

                role_assignment = list_role_assignments(cmd, assignee=vault_principal_id, role=role, scope=keyvault_id, include_inherited=True)
                if not role_assignment:
                    assignment = create_role_assignment(cmd, assignee=vault_principal_id, role=role, scope=keyvault_assignment_scope)
                    role_assignments_arr.append(helper.get_permission_object_from_role_object(assignment))

            else:
                from azure.cli.command_modules.keyvault.custom import set_policy
                vault_secret_permissions = (keyvault_permission_models['vaultAccessPolicyModel']
                                            ['accessPolicies']
                                            ['permissions']
                                            ['secrets'])

                secrets_array = []
                for policy in keyvault.properties.access_policies:
                    if policy.object_id == vault_principal_id:
                        secrets_array = policy.permissions.secrets
                        break

                permissions_set = True
                for permission in vault_secret_permissions:
                    if permission not in secrets_array:
                        permissions_set = False
                        secrets_array.append(permission)

                if not permissions_set:
                    keyvault_update = True
                    keyvault = set_policy(cmd, keyvault_client, keyvault_rg, keyvault_name, object_id=vault_principal_id, secret_permissions=secrets_array)
                    keyvault = keyvault.result()

            from azure.cli.command_modules.keyvault.custom import update_vault_setter

            if keyvault.properties.network_acls:
                if keyvault.properties.network_acls.bypass == 'None':
                    keyvault_update = True
                    keyvault.properties.network_acls.bypass = 'AzureServices'
                    update_vault_setter(cmd, keyvault_client, keyvault, resource_group_name=keyvault_rg, vault_name=keyvault_name)

            if keyvault_update:
                role_assignments_arr.append(helper.get_permission_object_from_keyvault(keyvault))

        if 'backupVaultPermissions' in manifest:
            for role_object in manifest['backupVaultPermissions']:
                role_assignments_arr = helper.check_and_assign_roles(cmd, permissions_scope=permissions_scope, role_object=role_object,
                                                                     backup_instance=backup_instance, principal_id=vault_principal_id,
                                                                     role_assignments_arr=role_assignments_arr)

        if 'dataSourcePermissions' in manifest:
            datasource_principal_id = helper.get_datasource_principal_id_from_object(cmd, datasource_type,
                                                                                     backup_instance=backup_instance)
            for role_object in manifest['dataSourcePermissions']:
                role_assignments_arr = helper.check_and_assign_roles(cmd, permissions_scope=permissions_scope, role_object=role_object,
                                                                     backup_instance=backup_instance, principal_id=datasource_principal_id,
                                                                     role_assignments_arr=role_assignments_arr)

        # Network line of sight access on server, if that is the datasource type
        if datasource_type == 'AzureDatabaseForPostgreSQL':
            server_params = parse_resource_id(backup_instance['properties']['data_source_info']['resource_id'])
            server_sub = server_params['subscription']
            server_name = server_params['name']
            server_rg = server_params['resource_group']

            from azure.mgmt.rdbms.postgresql import PostgreSQLManagementClient
            postgres_firewall_client = getattr(get_mgmt_service_client(cmd.cli_ctx, PostgreSQLManagementClient, subscription_id=server_sub), 'firewall_rules')

            firewall_rule_list = postgres_firewall_client.list_by_server(resource_group_name=server_rg, server_name=server_name)

            allow_access_to_azure_ips = False
            for rule in firewall_rule_list:
                if rule.start_ip_address == rule.end_ip_address and rule.start_ip_address == '0.0.0.0':
                    allow_access_to_azure_ips = True
                    break

            if not allow_access_to_azure_ips:
                firewall_rule_name = 'AllowAllWindowsAzureIps'
                parameters = {'name': firewall_rule_name, 'start_ip_address': '0.0.0.0', 'end_ip_address': '0.0.0.0'}

                rule = postgres_firewall_client.begin_create_or_update(server_rg, server_name, firewall_rule_name, parameters)
                role_assignments_arr.append(helper.get_permission_object_from_server_firewall_rule(rule.result()))
    elif operation == "Restore":
        if datasource_type not in ("AzureKubernetesService", "AzureDatabaseForMySQL",
                                   "AzureDatabaseForPostgreSQLFlexibleServer"):
            raise InvalidArgumentValueError("Set permissions for restore is currently not supported for given DataSourceType")

        for role_object in manifest['backupVaultRestorePermissions']:
            role_assignments_arr = helper.check_and_assign_roles(cmd, permissions_scope=permissions_scope, role_object=role_object,
                                                                 restore_request_object=restore_request_object, principal_id=vault_principal_id,
                                                                 role_assignments_arr=role_assignments_arr,
                                                                 target_storage_account_id=target_storage_account_id,
                                                                 snapshot_resource_group_id=snapshot_resource_group_id)

        if 'dataSourcePermissions' in manifest:
            datasource_principal_id = helper.get_datasource_principal_id_from_object(cmd, datasource_type,
                                                                                     restore_request_object=restore_request_object)
            for role_object in manifest['dataSourceRestorePermissions']:
                role_assignments_arr = helper.check_and_assign_roles(cmd, permissions_scope=permissions_scope, role_object=role_object,
                                                                     restore_request_object=restore_request_object, principal_id=datasource_principal_id,
                                                                     role_assignments_arr=role_assignments_arr,
                                                                     target_storage_account_id=target_storage_account_id,
                                                                     snapshot_resource_group_id=snapshot_resource_group_id)

    if not role_assignments_arr:
        logger.warning("The required permissions are already assigned!")
    else:
        # Wait for 60 seconds to let the role assignments propagate
        logger.warning("Waiting for 60 seconds for permissions to propagate")
        time.sleep(60)

    return role_assignments_arr


def dataprotection_job_list_from_resourcegraph(client, datasource_type=None, resource_groups=None, vaults=None,
                                               subscriptions=None, start_time=None, end_time=None,
                                               status=None, operation=None, datasource_id=None):
    if subscriptions is None:
        subscriptions = [backupcenter_helper.get_selected_subscription()]

    query = backupcenter_helper.get_backup_job_query(datasource_type, resource_groups, vaults, start_time, end_time, status, operation, datasource_id)
    request_options = QueryRequestOptions(
        top=1000,
        skip=0
    )
    request = QueryRequest(query=query, subscriptions=subscriptions, options=request_options)
    response = client.resources(request)
    return response.data


def dataprotection_job_list(cmd, resource_group_name, vault_name, use_secondary_region=None,
                            max_items=None, next_token=None):
    from azext_dataprotection.aaz.latest.dataprotection.job import List as ListJobs
    from azext_dataprotection.aaz.latest.dataprotection.cross_region_restore import FetchJobs as ListJobsCRR

    if use_secondary_region:
        source_backup_vault = helper.get_backup_vault_from_resourcegraph(cmd, resource_group_name, vault_name)
        source_backup_vault_id = source_backup_vault['id']
        source_location, target_location = helper.get_source_and_replicated_region_from_backup_vault(source_backup_vault)

        return ListJobsCRR(cli_ctx=cmd.cli_ctx)(command_args={
            "resource_group": resource_group_name,
            "location": target_location,
            "source_backup_vault_id": source_backup_vault_id,
            "source_region": source_location,
            "pagination_limit": max_items,
            "pagination_token": next_token
        })

    return ListJobs(cli_ctx=cmd.cli_ctx)(command_args={
        "resource_group": resource_group_name,
        "vault_name": vault_name,
        "pagination_limit": max_items,
        "pagination_token": next_token
    })


def dataprotection_job_show(cmd, resource_group_name, vault_name, job_id, use_secondary_region=None):
    from azext_dataprotection.aaz.latest.dataprotection.job import Show as ShowJob
    from azext_dataprotection.aaz.latest.dataprotection.cross_region_restore._fetch_job import FetchJob as ShowJobCRR

    if use_secondary_region:
        source_backup_vault = helper.get_backup_vault_from_resourcegraph(cmd, resource_group_name, vault_name)
        source_backup_vault_id = source_backup_vault['id']
        source_location, target_location = helper.get_source_and_replicated_region_from_backup_vault(source_backup_vault)

        return ShowJobCRR(cli_ctx=cmd.cli_ctx)(command_args={
            "resource_group": resource_group_name,
            "source_backup_vault_id": source_backup_vault_id,
            "job_id": job_id,
            "source_region": source_location,
            "location": target_location
        })

    return ShowJob(cli_ctx=cmd.cli_ctx)(command_args={
        "resource_group": resource_group_name,
        "vault_name": vault_name,
        "job_id": job_id
    })


def dataprotection_backup_policy_get_default_policy_template(datasource_type):
    manifest = helper.load_manifest(datasource_type)
    if manifest is not None and manifest["policySettings"] is not None and manifest["policySettings"]["defaultPolicy"] is not None:
        return manifest["policySettings"]["defaultPolicy"]
    raise CLIInternalError("Unable to get default policy template.")


def dataprotection_backup_policy_trigger_create_schedule(interval_type, interval_count, schedule_days):
    # Do validations on interval_type and interval_count
    if interval_type.lower() in ["daily", "weekly"] and interval_count != 1:
        raise InvalidArgumentValueError("Interval Count for Daily or Weekly Backup must be 1.")

    if interval_type.lower() == "hourly" and interval_count not in [4, 6, 8, 12]:
        raise InvalidArgumentValueError("Interval Count for Hourly Backup must be one of 4, 6, 8, 12.")

    if interval_count <= 0:
        raise InvalidArgumentValueError("Interval count must be greater than zero.")

    repeating_time_intervals = []
    for day in schedule_days:
        backup_frequency = helper.get_backup_frequency_string(interval_type, interval_count)
        time_interval = "R/" + day + "+00:00/" + backup_frequency
        repeating_time_intervals.append(time_interval)

    return repeating_time_intervals


def dataprotection_backup_policy_create_lifecycle(source_datastore, retention_duration_type, retention_duration_count, target_datastore=None, copy_option=None):
    delete_after = {
        "objectType": "AbsoluteDeleteOption",
        "duration": "P" + str(retention_duration_count) + retention_duration_type[0]
    }

    source_data_store = {
        "objectType": "DataStoreInfoBase",
        "dataStoreType": source_datastore
    }

    copy_settings = None
    if target_datastore is not None and copy_option is not None:
        copy_settings = {
            "dataStore": {
                "objectType": "DataStoreInfoBase",
                "dataStoreType": target_datastore
            },
            "copyAfter": {
                "objectType": copy_option
            }
        }

    return {
        "deleteAfter": delete_after,
        "sourceDataStore": source_data_store,
        "targetDataStoreCopySettings": copy_settings
    }


def dataprotection_backup_policy_retention_set_in_policy(policy, name, lifecycles):
    retention_policy_index = -1
    for index in range(0, len(policy["policyRules"])):
        if policy["policyRules"][index]["objectType"] == "AzureRetentionRule" and policy["policyRules"][index]["name"] == name:
            retention_policy_index = index
            break

    if retention_policy_index == -1:
        datasource_type = helper.get_client_datasource_type(policy["datasourceTypes"][0])
        manifest = helper.load_manifest(datasource_type)
        if manifest["policySettings"]["disableAddRetentionRule"]:
            raise InvalidArgumentValueError("Adding New Retention Rule is not supported for " + datasource_type + " datasource type")

        if name not in manifest["policySettings"]["supportedRetentionTags"]:
            raise InvalidArgumentValueError("Selected Retention Rule " + name + " is not applicable for Datasource Type " + datasource_type)

        new_retention_rule = {
            "objectType": "AzureRetentionRule",
            "isDefault": name == "Default",
            "name": name,
            "lifecycles": lifecycles
        }

        policy["policyRules"].append(new_retention_rule)
        return policy

    policy["policyRules"][retention_policy_index]["lifecycles"] = lifecycles
    return policy


def dataprotection_backup_policy_retention_remove_in_policy(name, policy):
    if name == "Default":
        raise ForbiddenError("Removing Default Retention Rule is not allowed. Please try again with different rule name.")

    for index in range(0, len(policy["policyRules"])):
        if policy["policyRules"][index]["objectType"] == "AzureRetentionRule" and policy["policyRules"][index]["name"] == name:
            policy["policyRules"].pop(index)
            break

    return policy


def dataprotection_backup_policy_trigger_set_in_policy(policy, schedule):
    datasource_type = helper.get_client_datasource_type(policy["datasourceTypes"][0])
    helper.validate_backup_schedule(datasource_type, schedule)

    backup_rule_index = -1
    for index in range(0, len(policy["policyRules"])):
        if policy["policyRules"][index]["objectType"] == "AzureBackupRule":
            backup_rule_index = index
            break

    if index != -1:
        policy["policyRules"][backup_rule_index]["trigger"]["schedule"]["repeatingTimeIntervals"] = schedule
        policy["policyRules"][backup_rule_index]["name"] = helper.get_backup_frequency_from_time_interval(schedule)

    return policy


def dataprotection_backup_policy_create_absolute_criteria(absolute_criteria):
    return {
        "objectType": "ScheduleBasedBackupCriteria",
        "absoluteCriteria": [absolute_criteria]
    }


def dataprotection_backup_policy_create_generic_criteria(days_of_week=None, weeks_of_month=None, months_of_year=None, days_of_month=None):
    days_of_month_criteria = None
    if days_of_month is not None:
        days_of_month_criteria = []
        for day_of_month in days_of_month:
            if day_of_month.isdigit():
                day_of_month = int(day_of_month)
                if day_of_month > 28 or day_of_month < 1:
                    raise InvalidArgumentValueError("Day of month should be between 1 and 28.")
                days_of_month_criteria.append({
                    "date": day_of_month,
                    "is_last": False
                })
            else:
                if day_of_month.lower() != "last":
                    raise InvalidArgumentValueError("Day of month should either be between 1 and 28 or it should be last")
                days_of_month_criteria.append({"is_last": True})

    return {
        "object_type": "ScheduleBasedBackupCriteria",
        "days_of_month": days_of_month_criteria,
        "days_of_the_week": days_of_week,
        "months_of_year": months_of_year,
        "weeks_of_the_month": weeks_of_month
    }


def dataprotection_backup_policy_tag_set_in_policy(name, policy, criteria):
    datasource_type = helper.get_client_datasource_type(policy["datasourceTypes"][0])
    manifest = helper.load_manifest(datasource_type)

    if name not in manifest["policySettings"]["supportedRetentionTags"]:
        raise InvalidArgumentValueError("Selected Retention Tag " + name + " is not applicable for Datasource Type " + datasource_type)

    if manifest["policySettings"]["disableCustomRetentionTag"]:
        for criterion in criteria:
            if "absoluteCriteria" not in criterion:
                raise InvalidArgumentValueError("Only Absolute Criteria is supported for this policy")

    backup_rule_index = -1
    for index in range(0, len(policy["policyRules"])):
        if policy["policyRules"][index]["objectType"] == "AzureBackupRule":
            backup_rule_index = index
            break

    if backup_rule_index != -1:
        tagindex = -1
        for index in range(0, len(policy["policyRules"][backup_rule_index]["trigger"]["taggingCriteria"])):
            if policy["policyRules"][backup_rule_index]["trigger"]["taggingCriteria"][index]["tagInfo"]["tagName"] == name:
                tagindex = index
                break

        if tagindex != -1:
            policy["policyRules"][backup_rule_index]["trigger"]["taggingCriteria"][tagindex]["Criteria"] = criteria
            return policy

        tagcriteria = {
            "criteria": criteria,
            "isDefault": False,
            "taggingPriority": helper.get_tagging_priority(name),
            "tagInfo": {
                "tagName": name
            }
        }

        policy["policyRules"][backup_rule_index]["trigger"]["taggingCriteria"].append(tagcriteria)
        return policy

    return policy


def dataprotection_backup_policy_tag_remove_in_policy(name, policy):
    backup_rule_index = -1
    for index in range(0, len(policy["policyRules"])):
        if policy["policyRules"][index]["objectType"] == "AzureBackupRule":
            backup_rule_index = index
            break

    for index in range(0, len(policy["policyRules"][backup_rule_index]["trigger"]["taggingCriteria"])):
        if policy["policyRules"][backup_rule_index]["trigger"]["taggingCriteria"][index]["tagInfo"]["tagName"] == name:
            policy["policyRules"][backup_rule_index]["trigger"]["taggingCriteria"].pop(index)
            break

    return policy


def dataprotection_recovery_point_list(cmd, backup_instance_name, resource_group_name, vault_name,
                                       start_time=None, end_time=None, use_secondary_region=None,
                                       max_items=None, next_token=None):
    from .aaz_operations.recovery_point import List as RecoveryPointList
    from azext_dataprotection.aaz.latest.dataprotection.cross_region_restore import FetchSecondaryRecoveryPoints

    if use_secondary_region:
        source_backup_instance = helper.get_backup_instance_from_resourcegraph(cmd, resource_group_name, vault_name,
                                                                               backup_instance_name)
        source_backup_instance_id = source_backup_instance['id']
        source_location = source_backup_instance['properties']['backupInstanceExtendedProperties']['protectedPrimaryRegion']
        target_location = source_backup_instance['properties']['backupInstanceExtendedProperties']['protectedSecondaryRegion']

        if start_time or end_time:
            logger.warning("start-time and end-time filters will not work with use-secondary-region option")

        return FetchSecondaryRecoveryPoints(cli_ctx=cmd.cli_ctx)(command_args={
            "resource_group": resource_group_name,
            "location": target_location,
            "source_backup_instance_id": source_backup_instance_id,
            "source_region": source_location,
            "pagination_limit": max_items,
            "pagination_token": next_token
        })

    return RecoveryPointList(cli_ctx=cmd.cli_ctx)(command_args={
        "resource_group": resource_group_name,
        "vault_name": vault_name,
        "backup_instance_name": backup_instance_name,
        "start_time": start_time,
        "end_time": end_time,
        "pagination_limit": max_items,
        "pagination_token": next_token
    })


def dataprotection_backup_instance_restore_trigger(cmd, vault_name, resource_group_name, backup_instance_name,
                                                   restore_request_object, use_secondary_region=None, no_wait=False):
    from .aaz_operations.backup_instance import (
        RestoreTrigger,
        TriggerCRR
    )

    if use_secondary_region:
        source_backup_instance = helper.get_backup_instance_from_resourcegraph(cmd, resource_group_name, vault_name,
                                                                               backup_instance_name)
        source_backup_instance_id = source_backup_instance['id']
        source_location = source_backup_instance['properties']['backupInstanceExtendedProperties']['protectedPrimaryRegion']
        target_location = source_backup_instance['properties']['backupInstanceExtendedProperties']['protectedSecondaryRegion']

        return TriggerCRR(cli_ctx=cmd.cli_ctx)(command_args={
            "resource_group": resource_group_name,
            "location": target_location,
            "source_backup_instance_id": source_backup_instance_id,
            "source_region": source_location,
            "restore_request_object": restore_request_object,
            "no_wait": no_wait
        })

    return RestoreTrigger(cli_ctx=cmd.cli_ctx)(command_args={
        "resource_group": resource_group_name,
        "vault_name": vault_name,
        "backup_instance_name": backup_instance_name,
        "restore_request_object": restore_request_object,
        "no_wait": no_wait
    })


def dataprotection_backup_instance_validate_for_restore(cmd, vault_name, resource_group_name, backup_instance_name,
                                                        restore_request_object, use_secondary_region=None, no_wait=False):
    from .aaz_operations.backup_instance import (
        ValidateForCRR as CRRValidateRestore,
        ValidateForRestore as BackupInstanceValidateRestore,
    )

    if use_secondary_region:
        source_backup_instance = helper.get_backup_instance_from_resourcegraph(cmd, resource_group_name, vault_name,
                                                                               backup_instance_name)
        source_backup_instance_id = source_backup_instance['id']
        source_location = source_backup_instance['properties']['backupInstanceExtendedProperties']['protectedPrimaryRegion']
        target_location = source_backup_instance['properties']['backupInstanceExtendedProperties']['protectedSecondaryRegion']

        return CRRValidateRestore(cli_ctx=cmd.cli_ctx)(command_args={
            "resource_group": resource_group_name,
            "location": target_location,
            "source_backup_instance_id": source_backup_instance_id,
            "source_region": source_location,
            "restore_request_object": restore_request_object,
            "no_wait": no_wait
        })

    return BackupInstanceValidateRestore(cli_ctx=cmd.cli_ctx)(command_args={
        "resource_group": resource_group_name,
        "vault_name": vault_name,
        "backup_instance_name": backup_instance_name,
        "restore_request_object": restore_request_object,
        "no_wait": no_wait
    })


def dataprotection_backup_instance_initialize_restoreconfig(datasource_type, excluded_resource_types=None,
                                                            included_resource_types=None, excluded_namespaces=None,
                                                            included_namespaces=None, label_selectors=None,
                                                            persistent_volume_restore_mode=None,
                                                            include_cluster_scope_resources=None,
                                                            namespace_mappings=None, conflict_policy=None,
                                                            restore_hook_references=None):
    if datasource_type != "AzureKubernetesService":
        raise InvalidArgumentValueError("This command is currently not supported for datasource types other than AzureKubernetesService")

    object_type = "KubernetesClusterRestoreCriteria"

    if persistent_volume_restore_mode is None:
        persistent_volume_restore_mode = "RestoreWithVolumeData"
    if conflict_policy is None:
        conflict_policy = "Skip"
    if include_cluster_scope_resources is None:
        include_cluster_scope_resources = True

    return {
        "object_type": object_type,
        "excluded_resource_types": excluded_resource_types,
        "included_resource_types": included_resource_types,
        "excluded_namespaces": excluded_namespaces,
        "included_namespaces": included_namespaces,
        "label_selectors": label_selectors,
        "persistent_volume_restore_mode": persistent_volume_restore_mode,
        "include_cluster_scope_resources": include_cluster_scope_resources,
        "conflict_policy": conflict_policy,
        "namespace_mappings": namespace_mappings,
        "restore_hook_references": restore_hook_references
    }


def restore_initialize_for_data_recovery(cmd, datasource_type, source_datastore, restore_location, target_resource_id=None,
                                         recovery_point_id=None, point_in_time=None, secret_store_type=None,
                                         secret_store_uri=None, rehydration_priority=None, rehydration_duration=15,
                                         restore_configuration=None, backup_instance_id=None):
    restore_request = {}
    restore_mode = None
    manifest = helper.load_manifest(datasource_type)

    # Setting up restore request according to Recovery-Point/Point-in-time style of restore
    restore_request, restore_mode = helper.validate_and_set_restore_mode_in_restore_request(recovery_point_id, point_in_time, restore_request)
    # We also check for rehydration priority/duration, in which case restore style changes
    if rehydration_priority:
        restore_request = helper.validate_and_set_rehydration_priority_in_restore_request(rehydration_priority, rehydration_duration, restore_request)

    # Restore mode (assigned during RP/point-in-time validation earlier) should be supported for the workload
    helper.validate_restore_mode_for_workload(restore_mode, datasource_type, manifest)

    # If the source datastore (type) is allowed for the workload, we start creating the restore request object.
    restore_request = helper.validate_and_set_source_datastore_type_in_restore_request(source_datastore, datasource_type,
                                                                                       restore_request, manifest)

    restore_request["restore_target_info"] = helper.get_restore_target_info_basics("RestoreTargetInfo", restore_location)

    # The datasource ID is set either from Backup instance ID or Target Resource Id, depending on restore type
    datasource_id = helper.validate_and_set_datasource_id_in_restore_request(cmd, target_resource_id, backup_instance_id)
    restore_request["restore_target_info"]["datasource_info"] = helper.get_datasource_info(datasource_type, datasource_id, restore_location)

    if manifest["isProxyResource"]:
        restore_request["restore_target_info"]["datasource_set_info"] = helper.get_datasourceset_info(datasource_type, datasource_id, restore_location)

    if manifest["supportSecretStoreAuthentication"]:
        restore_request["restore_target_info"]["datasource_auth_credentials"] = helper.get_datasource_auth_credentials_info(secret_store_type, secret_store_uri)

    # AKS Data-level and Item-level are identical in their configuration, for our purpose, and restore criteria is required for item level
    if datasource_type == 'AzureKubernetesService':
        restore_request["restore_target_info"]["object_type"] = "ItemLevelRestoreTargetInfo"
        restore_request["restore_target_info"]["restore_criteria"] = helper.get_resource_criteria_list(datasource_type, restore_configuration,
                                                                                                       None, None, None)

    return restore_request


def restore_initialize_for_data_recovery_as_files(target_blob_container_url, target_file_name, datasource_type, source_datastore,
                                                  restore_location, target_resource_id=None,
                                                  recovery_point_id=None, point_in_time=None,
                                                  rehydration_priority=None, rehydration_duration=15):
    restore_request = {}
    restore_mode = None
    manifest = helper.load_manifest(datasource_type)

    # Workload should allow for Recover as files
    if manifest is not None and "RestoreAsFiles" not in manifest["allowedRestoreTargetTypes"]:
        raise InvalidArgumentValueError("Specified DatasourceType " + datasource_type + " doesn't support Recovery as Files")

    # Setting up restore request according to Recovery-Point/Point-in-time style of restore
    restore_request, restore_mode = helper.validate_and_set_restore_mode_in_restore_request(recovery_point_id, point_in_time, restore_request)
    # We also check for rehydration priority/duration, in which case restore style changes
    if rehydration_priority:
        restore_request = helper.validate_and_set_rehydration_priority_in_restore_request(rehydration_priority, rehydration_duration, restore_request)

    # Restore mode (assigned during RP/point-in-time validation earlier) should be supported for the workload
    helper.validate_restore_mode_for_workload(restore_mode, datasource_type, manifest)

    # If the source datastore (type) is allowed for the workload, we start creating the restore request object.
    restore_request = helper.validate_and_set_source_datastore_type_in_restore_request(source_datastore, datasource_type,
                                                                                       restore_request, manifest)

    # Constructing the rest of the restore request object. No further validation is being done.
    restore_request["restore_target_info"] = helper.get_restore_target_info_basics("RestoreFilesTargetInfo", restore_location)

    # Currently, restore_target_info.target_details.restore_target_location_type is fixed to AzureBlobs
    restore_request["restore_target_info"]["target_details"] = {}
    restore_request["restore_target_info"]["target_details"]["url"] = target_blob_container_url
    restore_request["restore_target_info"]["target_details"]["file_prefix"] = target_file_name
    restore_request["restore_target_info"]["target_details"]["restore_target_location_type"] = "AzureBlobs"

    # Mandatory for Cross-subscription restore scenario for OSS
    if target_resource_id is not None:
        restore_request["restore_target_info"]["target_details"]["target_resource_arm_id"] = target_resource_id

    return restore_request


def restore_initialize_for_item_recovery(cmd, datasource_type, source_datastore, restore_location, backup_instance_id=None,
                                         target_resource_id=None, recovery_point_id=None, point_in_time=None, container_list=None,
                                         from_prefix_pattern=None, to_prefix_pattern=None, restore_configuration=None):
    restore_request = {}
    restore_mode = None
    manifest = helper.load_manifest(datasource_type)

    # Workload should allow for item level recovery
    if manifest is not None and not manifest["itemLevelRecoveryEnabled"]:
        raise InvalidArgumentValueError("Specified DatasourceType " + datasource_type + " doesn't support Item Level Recovery")

<<<<<<< HEAD
    # Constructing the rest of the restore request object. No further validation is being done.
    restore_request["source_data_store_type"] = source_datastore
    restore_request["restore_target_info"] = {}
    restore_request["restore_target_info"]["object_type"] = "ItemLevelRestoreTargetInfo"
    restore_request["restore_target_info"]["restore_location"] = restore_location
    restore_request["restore_target_info"]["recovery_option"] = "FailIfExists"

    # We set the restore criteria depending on the datasource type and on the prefix pattern/container list as provided
    # AKS directly uses the restore configuration. Currently, the "else" just covers Blobs.
    restore_criteria_list = []
    if datasource_type == "AzureKubernetesService":
        if restore_configuration is not None:
            restore_criteria = restore_configuration
        else:
            raise RequiredArgumentMissingError("Please input parameter restore_configuration for AKS cluster restore.\n\
                                               Use command initialize-restoreconfig for creating the RestoreConfiguration")
        restore_criteria_list.append(restore_criteria)
    else:
        # For non-AKS workloads, we need either a prefix-pattern or a container-list. Accordingly, the restore
        # criteria's min_matching_value and max_matching_value are set. We need to provide one, but can't provide both
        if container_list is not None and (from_prefix_pattern is not None or to_prefix_pattern is not None):
            raise MutuallyExclusiveArgumentError("Please specify either container list or prefix pattern.")

        if container_list is not None:
            if recovery_point_id:
                if len(container_list) > 100:
                    raise InvalidArgumentValueError("A maximum of 100 containers can be restored for vaulted backup. Please choose up to 100 containers.")
                for container in container_list:
                    if container[0] == '$':
                        raise InvalidArgumentValueError("container name can not start with '$'. Please retry with different sets of containers.")
                    restore_criteria = {}
                    restore_criteria["object_type"] = "ItemPathBasedRestoreCriteria"
                    restore_criteria["item_path"] = container
                    restore_criteria["is_path_relative_to_backup_item"] = True
                    restore_criteria_list.append(restore_criteria)
            else:
                if len(container_list) > 10:
                    raise InvalidArgumentValueError("A maximum of 10 containers can be restored. Please choose up to 10 containers.")
                for container in container_list:
                    if container[0] == '$':
                        raise InvalidArgumentValueError("container name can not start with '$'. Please retry with different sets of containers.")
                    restore_criteria = {}
                    restore_criteria["object_type"] = "RangeBasedItemLevelRestoreCriteria"
                    restore_criteria["min_matching_value"] = container
                    restore_criteria["max_matching_value"] = container + "-0"
                    restore_criteria_list.append(restore_criteria)

        if from_prefix_pattern is not None or to_prefix_pattern is not None:
            if from_prefix_pattern is None or to_prefix_pattern is None or \
               len(from_prefix_pattern) != len(to_prefix_pattern) or len(from_prefix_pattern) > 10:
                raise InvalidArgumentValueError(
                    "From-prefix-pattern and to-prefix-pattern should not be null, both of them should have "
                    "equal length and can have a maximum of 10 patterns."
                )

            for index, _ in enumerate(from_prefix_pattern):
                if from_prefix_pattern[index][0] == '$' or to_prefix_pattern[index][0] == '$':
                    raise InvalidArgumentValueError(
                        "Prefix patterns should not start with '$'. Please provide valid prefix patterns and try again."
                    )

                if not 3 <= len(from_prefix_pattern[index]) <= 63 or not 3 <= len(to_prefix_pattern[index]) <= 63:
                    raise InvalidArgumentValueError(
                        "Prefix patterns needs to be between 3 to 63 characters."
                    )

                if from_prefix_pattern[index] >= to_prefix_pattern[index]:
                    raise InvalidArgumentValueError(
                        "From prefix pattern must be less than to prefix pattern."
                    )

                regex_pattern = r"^[a-z0-9](?!.*--)[a-z0-9-]{1,61}[a-z0-9](\/.{1,60})*$"
                if re.match(regex_pattern, from_prefix_pattern[index]) is None:
                    raise InvalidArgumentValueError(
                        "Prefix patterns must start or end with a letter or number,"
                        "and can contain only lowercase letters, numbers, and the dash (-) character. "
                        "consecutive dashes are not permitted."
                        "Given pattern " + from_prefix_pattern[index] + " violates the above rule."
                    )

                if re.match(regex_pattern, to_prefix_pattern[index]) is None:
                    raise InvalidArgumentValueError(
                        "Prefix patterns must start or end with a letter or number,"
                        "and can contain only lowercase letters, numbers, and the dash (-) character. "
                        "consecutive dashes are not permitted."
                        "Given pattern " + to_prefix_pattern[index] + " violates the above rule."
                    )

                for compareindex in range(index + 1, len(from_prefix_pattern)):
                    if (from_prefix_pattern[index] <= from_prefix_pattern[compareindex] and to_prefix_pattern[index] >= from_prefix_pattern[compareindex]) or \
                       (from_prefix_pattern[index] >= from_prefix_pattern[compareindex] and from_prefix_pattern[index] <= to_prefix_pattern[compareindex]):
                        raise InvalidArgumentValueError(
                            "Overlapping ranges are not allowed."
                        )

            for index, _ in enumerate(from_prefix_pattern):
                restore_criteria = {}
                restore_criteria["object_type"] = "RangeBasedItemLevelRestoreCriteria"
                restore_criteria["min_matching_value"] = from_prefix_pattern[index]
                restore_criteria["max_matching_value"] = to_prefix_pattern[index]

                restore_criteria_list.append(restore_criteria)

        if container_list is None and from_prefix_pattern is None and to_prefix_pattern is None:
            raise RequiredArgumentMissingError("Provide ContainersList or Prefixes for Item Level Recovery")

    restore_request["restore_target_info"]["restore_criteria"] = restore_criteria_list

    datasource_id = None
    # Alternate/Original Location - setting the Target's datasource info accordingly
    if target_resource_id is not None and backup_instance_id is not None:
        raise MutuallyExclusiveArgumentError("Please provide either target-resource-id or backup-instance-id not both.")
=======
    # Setting up restore request according to Recovery-Point/Point-in-time style of restore
    restore_request, restore_mode = helper.validate_and_set_restore_mode_in_restore_request(recovery_point_id, point_in_time, restore_request)
>>>>>>> 472ee41c

    # Restore mode (assigned during RP/point-in-time validation earlier) should be supported for the workload
    helper.validate_restore_mode_for_workload(restore_mode, datasource_type, manifest)

    # If the source datastore (type) is allowed for the workload, we start creating the restore request object.
    restore_request = helper.validate_and_set_source_datastore_type_in_restore_request(source_datastore, datasource_type,
                                                                                       restore_request, manifest)

    # Constructing the rest of the restore request object. No further validation is being done.
    restore_request["restore_target_info"] = helper.get_restore_target_info_basics("ItemLevelRestoreTargetInfo", restore_location)

    # The datasource ID is set either from Backup instance ID or Target Resource Id, depending on restore type
    datasource_id = helper.validate_and_set_datasource_id_in_restore_request(cmd, target_resource_id, backup_instance_id)
    restore_request["restore_target_info"]["datasource_info"] = helper.get_datasource_info(datasource_type, datasource_id, restore_location)

    if manifest["isProxyResource"]:
        restore_request["restore_target_info"]["datasource_set_info"] = helper.get_datasourceset_info(datasource_type, datasource_id, restore_location)

    restore_request["restore_target_info"]["restore_criteria"] = helper.get_resource_criteria_list(datasource_type, restore_configuration,
                                                                                                   container_list, from_prefix_pattern,
                                                                                                   to_prefix_pattern)

    return restore_request<|MERGE_RESOLUTION|>--- conflicted
+++ resolved
@@ -93,8 +93,9 @@
                                                            storage_account_name=None, storage_account_resource_group=None,
                                                            backup_hook_references=None):
     if datasource_type == "AzureKubernetesService":
-        if vaulted_backup_containers:
-            raise InvalidArgumentValueError('Invalid argument --vaulted-backup-containers for given datasource type.')
+        if any([vaulted_backup_containers, include_all_containers, storage_account_name, storage_account_resource_group]):
+            raise InvalidArgumentValueError('Invalid argument --vaulted-backup-containers, --include-all-containers, '
+                                            '--storage-account-name, --storage-account-resource-group for given datasource type.')
         if snapshot_volumes is None:
             snapshot_volumes = True
         if include_cluster_scope_resources is None:
@@ -944,123 +945,8 @@
     if manifest is not None and not manifest["itemLevelRecoveryEnabled"]:
         raise InvalidArgumentValueError("Specified DatasourceType " + datasource_type + " doesn't support Item Level Recovery")
 
-<<<<<<< HEAD
-    # Constructing the rest of the restore request object. No further validation is being done.
-    restore_request["source_data_store_type"] = source_datastore
-    restore_request["restore_target_info"] = {}
-    restore_request["restore_target_info"]["object_type"] = "ItemLevelRestoreTargetInfo"
-    restore_request["restore_target_info"]["restore_location"] = restore_location
-    restore_request["restore_target_info"]["recovery_option"] = "FailIfExists"
-
-    # We set the restore criteria depending on the datasource type and on the prefix pattern/container list as provided
-    # AKS directly uses the restore configuration. Currently, the "else" just covers Blobs.
-    restore_criteria_list = []
-    if datasource_type == "AzureKubernetesService":
-        if restore_configuration is not None:
-            restore_criteria = restore_configuration
-        else:
-            raise RequiredArgumentMissingError("Please input parameter restore_configuration for AKS cluster restore.\n\
-                                               Use command initialize-restoreconfig for creating the RestoreConfiguration")
-        restore_criteria_list.append(restore_criteria)
-    else:
-        # For non-AKS workloads, we need either a prefix-pattern or a container-list. Accordingly, the restore
-        # criteria's min_matching_value and max_matching_value are set. We need to provide one, but can't provide both
-        if container_list is not None and (from_prefix_pattern is not None or to_prefix_pattern is not None):
-            raise MutuallyExclusiveArgumentError("Please specify either container list or prefix pattern.")
-
-        if container_list is not None:
-            if recovery_point_id:
-                if len(container_list) > 100:
-                    raise InvalidArgumentValueError("A maximum of 100 containers can be restored for vaulted backup. Please choose up to 100 containers.")
-                for container in container_list:
-                    if container[0] == '$':
-                        raise InvalidArgumentValueError("container name can not start with '$'. Please retry with different sets of containers.")
-                    restore_criteria = {}
-                    restore_criteria["object_type"] = "ItemPathBasedRestoreCriteria"
-                    restore_criteria["item_path"] = container
-                    restore_criteria["is_path_relative_to_backup_item"] = True
-                    restore_criteria_list.append(restore_criteria)
-            else:
-                if len(container_list) > 10:
-                    raise InvalidArgumentValueError("A maximum of 10 containers can be restored. Please choose up to 10 containers.")
-                for container in container_list:
-                    if container[0] == '$':
-                        raise InvalidArgumentValueError("container name can not start with '$'. Please retry with different sets of containers.")
-                    restore_criteria = {}
-                    restore_criteria["object_type"] = "RangeBasedItemLevelRestoreCriteria"
-                    restore_criteria["min_matching_value"] = container
-                    restore_criteria["max_matching_value"] = container + "-0"
-                    restore_criteria_list.append(restore_criteria)
-
-        if from_prefix_pattern is not None or to_prefix_pattern is not None:
-            if from_prefix_pattern is None or to_prefix_pattern is None or \
-               len(from_prefix_pattern) != len(to_prefix_pattern) or len(from_prefix_pattern) > 10:
-                raise InvalidArgumentValueError(
-                    "From-prefix-pattern and to-prefix-pattern should not be null, both of them should have "
-                    "equal length and can have a maximum of 10 patterns."
-                )
-
-            for index, _ in enumerate(from_prefix_pattern):
-                if from_prefix_pattern[index][0] == '$' or to_prefix_pattern[index][0] == '$':
-                    raise InvalidArgumentValueError(
-                        "Prefix patterns should not start with '$'. Please provide valid prefix patterns and try again."
-                    )
-
-                if not 3 <= len(from_prefix_pattern[index]) <= 63 or not 3 <= len(to_prefix_pattern[index]) <= 63:
-                    raise InvalidArgumentValueError(
-                        "Prefix patterns needs to be between 3 to 63 characters."
-                    )
-
-                if from_prefix_pattern[index] >= to_prefix_pattern[index]:
-                    raise InvalidArgumentValueError(
-                        "From prefix pattern must be less than to prefix pattern."
-                    )
-
-                regex_pattern = r"^[a-z0-9](?!.*--)[a-z0-9-]{1,61}[a-z0-9](\/.{1,60})*$"
-                if re.match(regex_pattern, from_prefix_pattern[index]) is None:
-                    raise InvalidArgumentValueError(
-                        "Prefix patterns must start or end with a letter or number,"
-                        "and can contain only lowercase letters, numbers, and the dash (-) character. "
-                        "consecutive dashes are not permitted."
-                        "Given pattern " + from_prefix_pattern[index] + " violates the above rule."
-                    )
-
-                if re.match(regex_pattern, to_prefix_pattern[index]) is None:
-                    raise InvalidArgumentValueError(
-                        "Prefix patterns must start or end with a letter or number,"
-                        "and can contain only lowercase letters, numbers, and the dash (-) character. "
-                        "consecutive dashes are not permitted."
-                        "Given pattern " + to_prefix_pattern[index] + " violates the above rule."
-                    )
-
-                for compareindex in range(index + 1, len(from_prefix_pattern)):
-                    if (from_prefix_pattern[index] <= from_prefix_pattern[compareindex] and to_prefix_pattern[index] >= from_prefix_pattern[compareindex]) or \
-                       (from_prefix_pattern[index] >= from_prefix_pattern[compareindex] and from_prefix_pattern[index] <= to_prefix_pattern[compareindex]):
-                        raise InvalidArgumentValueError(
-                            "Overlapping ranges are not allowed."
-                        )
-
-            for index, _ in enumerate(from_prefix_pattern):
-                restore_criteria = {}
-                restore_criteria["object_type"] = "RangeBasedItemLevelRestoreCriteria"
-                restore_criteria["min_matching_value"] = from_prefix_pattern[index]
-                restore_criteria["max_matching_value"] = to_prefix_pattern[index]
-
-                restore_criteria_list.append(restore_criteria)
-
-        if container_list is None and from_prefix_pattern is None and to_prefix_pattern is None:
-            raise RequiredArgumentMissingError("Provide ContainersList or Prefixes for Item Level Recovery")
-
-    restore_request["restore_target_info"]["restore_criteria"] = restore_criteria_list
-
-    datasource_id = None
-    # Alternate/Original Location - setting the Target's datasource info accordingly
-    if target_resource_id is not None and backup_instance_id is not None:
-        raise MutuallyExclusiveArgumentError("Please provide either target-resource-id or backup-instance-id not both.")
-=======
     # Setting up restore request according to Recovery-Point/Point-in-time style of restore
     restore_request, restore_mode = helper.validate_and_set_restore_mode_in_restore_request(recovery_point_id, point_in_time, restore_request)
->>>>>>> 472ee41c
 
     # Restore mode (assigned during RP/point-in-time validation earlier) should be supported for the workload
     helper.validate_restore_mode_for_workload(restore_mode, datasource_type, manifest)
@@ -1081,6 +967,6 @@
 
     restore_request["restore_target_info"]["restore_criteria"] = helper.get_resource_criteria_list(datasource_type, restore_configuration,
                                                                                                    container_list, from_prefix_pattern,
-                                                                                                   to_prefix_pattern)
+                                                                                                   to_prefix_pattern, recovery_point_id)
 
     return restore_request