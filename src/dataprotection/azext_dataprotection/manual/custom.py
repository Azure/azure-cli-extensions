--- conflicted
+++ resolved
@@ -8,6 +8,7 @@
 # pylint: disable=too-many-locals
 # pylint: disable=line-too-long
 # pylint: disable=too-many-branches
+# pylint: disable=protected-access
 # pylint: disable=protected-access
 import uuid
 import re
@@ -20,22 +21,30 @@
     MutuallyExclusiveArgumentError,
     UnauthorizedError
 )
+from azure.cli.core.azclierror import (
+    RequiredArgumentMissingError,
+    InvalidArgumentValueError,
+    CLIInternalError,
+    ForbiddenError,
+    MutuallyExclusiveArgumentError,
+    UnauthorizedError
+)
 from knack.log import get_logger
 from azext_dataprotection.vendored_sdks.resourcegraph.models import \
     QueryRequest, QueryRequestOptions
 from azext_dataprotection.manual import backupcenter_helper, helpers as helper
-<<<<<<< HEAD
 
 
 logger = get_logger(__name__)
 
 
-=======
-
-logger = get_logger(__name__)
-
-
->>>>>>> 8640f744
+def dataprotection_resource_guard_list_protected_operations(cmd, resource_group_name, resource_guard_name, resource_type):
+    from azext_dataprotection.aaz.latest.dataprotection.resource_guard import Show as ResourceGuardShow
+    resource_guard_object = ResourceGuardShow(cli_ctx=cmd.cli_ctx)(command_args={
+        "resource_group": resource_group_name,
+        "resource_guard_name": resource_guard_name,
+    })
+    protected_operations = resource_guard_object.get('properties').get('resourceGuardOperations')
 def dataprotection_resource_guard_list_protected_operations(cmd, resource_group_name, resource_guard_name, resource_type):
     from azext_dataprotection.aaz.latest.dataprotection.resource_guard import Show as ResourceGuardShow
     resource_guard_object = ResourceGuardShow(cli_ctx=cmd.cli_ctx)(command_args={
@@ -216,7 +225,6 @@
         backup_instance_name = datasource_info["resource_name"] + "-" + datasource_info["resource_name"] + "-" + str(guid)
 
     if manifest["addBackupDatasourceParametersList"]:
-<<<<<<< HEAD
         if manifest["backupConfigurationRequired"] and backup_configuration is None:
             raise RequiredArgumentMissingError("Please input parameter backup-configuration for given datasource type. \
                                                 Use command az dataprotection backup-instance initialize-backupconfig \
@@ -240,15 +248,6 @@
 
             policy_info["policy_parameters"]["backup_datasource_parameters_list"] = []
             policy_info["policy_parameters"]["backup_datasource_parameters_list"].append(backup_configuration)
-=======
-        if backup_configuration is None:
-            raise RequiredArgumentMissingError("Please input parameter backup-configuration for AKS cluster backup. \
-                           Use command az dataprotection backup-instance initialize-backupconfig \
-                           for creating the backup-configuration")
-        backup_configuration["object_type"] = "KubernetesClusterBackupDatasourceParameters"
-        policy_info["policy_parameters"]["backup_datasource_parameters_list"] = []
-        policy_info["policy_parameters"]["backup_datasource_parameters_list"].append(backup_configuration)
->>>>>>> 8640f744
     else:
         if backup_configuration is not None:
             logger.warning("--backup-configuration is not required for the given DatasourceType, and will not be used")
@@ -1049,11 +1048,7 @@
                                         ". Supported restore modes are " + ','.join(manifest["allowedRestoreModes"]))
 
     # Workload should allow for item level recovery
-<<<<<<< HEAD
     if manifest is not None and not manifest["itemLevelRecoveryEnabled"]:
-=======
-    if manifest is not None and not manifest["itemLevelRecoveyEnabled"]:
->>>>>>> 8640f744
         raise InvalidArgumentValueError("Specified DatasourceType " + datasource_type + " doesn't support Item Level Recovery")
 
     # Constructing the rest of the restore request object. No further validation is being done.
@@ -1080,7 +1075,6 @@
             raise MutuallyExclusiveArgumentError("Please specify either container list or prefix pattern.")
 
         if container_list is not None:
-<<<<<<< HEAD
             if recovery_point_id:
                 if len(container_list) > 100:
                     raise InvalidArgumentValueError("A maximum of 100 containers can be restored for vaulted backup. Please choose up to 100 containers.")
@@ -1103,29 +1097,12 @@
                     restore_criteria["min_matching_value"] = container
                     restore_criteria["max_matching_value"] = container + "-0"
                     restore_criteria_list.append(restore_criteria)
-=======
-            if len(container_list) > 10:
-                raise InvalidArgumentValueError("A maximum of 10 containers can be restored. Please choose up to 10 containers.")
-            for container in container_list:
-                if container[0] == '$':
-                    raise InvalidArgumentValueError("container name can not start with '$'. Please retry with different sets of containers.")
-                restore_criteria = {}
-                restore_criteria["object_type"] = "RangeBasedItemLevelRestoreCriteria"
-                restore_criteria["min_matching_value"] = container
-                restore_criteria["max_matching_value"] = container + "-0"
-
-                restore_criteria_list.append(restore_criteria)
->>>>>>> 8640f744
 
         if from_prefix_pattern is not None or to_prefix_pattern is not None:
             if from_prefix_pattern is None or to_prefix_pattern is None or \
                len(from_prefix_pattern) != len(to_prefix_pattern) or len(from_prefix_pattern) > 10:
                 raise InvalidArgumentValueError(
-<<<<<<< HEAD
                     "From-prefix-pattern and to-prefix-pattern should not be null, both of them should have "
-=======
-                    "from-prefix-pattern and to-prefix-pattern should not be null, both of them should have "
->>>>>>> 8640f744
                     "equal length and can have a maximum of 10 patterns."
                 )
 
@@ -1148,11 +1125,7 @@
                 regex_pattern = r"^[a-z0-9](?!.*--)[a-z0-9-]{1,61}[a-z0-9](\/.{1,60})*$"
                 if re.match(regex_pattern, from_prefix_pattern[index]) is None:
                     raise InvalidArgumentValueError(
-<<<<<<< HEAD
                         "Prefix patterns must start or end with a letter or number,"
-=======
-                        "prefix patterns must start or end with a letter or number,"
->>>>>>> 8640f744
                         "and can contain only lowercase letters, numbers, and the dash (-) character. "
                         "consecutive dashes are not permitted."
                         "Given pattern " + from_prefix_pattern[index] + " violates the above rule."
@@ -1160,11 +1133,7 @@
 
                 if re.match(regex_pattern, to_prefix_pattern[index]) is None:
                     raise InvalidArgumentValueError(
-<<<<<<< HEAD
                         "Prefix patterns must start or end with a letter or number,"
-=======
-                        "prefix patterns must start or end with a letter or number,"
->>>>>>> 8640f744
                         "and can contain only lowercase letters, numbers, and the dash (-) character. "
                         "consecutive dashes are not permitted."
                         "Given pattern " + to_prefix_pattern[index] + " violates the above rule."
@@ -1174,11 +1143,7 @@
                     if (from_prefix_pattern[index] <= from_prefix_pattern[compareindex] and to_prefix_pattern[index] >= from_prefix_pattern[compareindex]) or \
                        (from_prefix_pattern[index] >= from_prefix_pattern[compareindex] and from_prefix_pattern[index] <= to_prefix_pattern[compareindex]):
                         raise InvalidArgumentValueError(
-<<<<<<< HEAD
                             "Overlapping ranges are not allowed."
-=======
-                            "overlapping ranges are not allowed."
->>>>>>> 8640f744
                         )
 
             for index, _ in enumerate(from_prefix_pattern):
@@ -1190,11 +1155,7 @@
                 restore_criteria_list.append(restore_criteria)
 
         if container_list is None and from_prefix_pattern is None and to_prefix_pattern is None:
-<<<<<<< HEAD
-            raise InvalidArgumentValueError("Provide container list or prefixes for item level recovery.")
-=======
             raise RequiredArgumentMissingError("Provide ContainersList or Prefixes for Item Level Recovery")
->>>>>>> 8640f744
 
     restore_request["restore_target_info"]["restore_criteria"] = restore_criteria_list
 
