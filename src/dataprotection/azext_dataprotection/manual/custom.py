# --------------------------------------------------------------------------------------------
# Copyright (c) Microsoft Corporation. All rights reserved.
# Licensed under the MIT License. See License.txt in the project root for license information.
# --------------------------------------------------------------------------------------------

# pylint: disable=too-many-lines
# pylint: disable=too-many-statements
# pylint: disable=too-many-locals
# pylint: disable=line-too-long
# pylint: disable=too-many-branches
# pylint: disable=protected-access
# pylint: disable=unused-argument
# pylint: disable=too-many-nested-blocks
# pylint: disable=no-else-continue
# pylint: disable=no-else-raise
import time
from azure.cli.core.azclierror import (
    RequiredArgumentMissingError,
    InvalidArgumentValueError,
    CLIInternalError,
    ForbiddenError,
    UnauthorizedError
)
from knack.log import get_logger
from knack.prompting import prompt_y_n
from msrestazure.tools import is_valid_resource_id, parse_resource_id
from azure.cli.core.commands.client_factory import get_mgmt_service_client
from azure.cli.command_modules.role.custom import list_role_assignments, create_role_assignment
from azext_dataprotection.vendored_sdks.resourcegraph.models import \
    QueryRequest, QueryRequestOptions
from azext_dataprotection.manual import backupcenter_helper, helpers as helper
from azext_dataprotection.aaz.latest.dataprotection.backup_vault import Show as BackupVaultGet

logger = get_logger(__name__)


def dataprotection_resource_guard_list_protected_operations(cmd, resource_group_name, resource_guard_name, resource_type):
    from azext_dataprotection.aaz.latest.dataprotection.resource_guard import Show as ResourceGuardShow
    resource_guard_object = ResourceGuardShow(cli_ctx=cmd.cli_ctx)(command_args={
        "resource_group": resource_group_name,
        "resource_guard_name": resource_guard_name,
    })
    protected_operations = resource_guard_object.get('properties').get('resourceGuardOperations')
    resource_type_protected_operation = []
    for protected_operation in protected_operations:
        if resource_type in protected_operation.get('vaultCriticalOperation'):
            resource_type_protected_operation.append(protected_operation)
    return resource_type_protected_operation


def dataprotection_backup_instance_validate_for_backup(cmd, vault_name, resource_group_name, backup_instance,
                                                       no_wait=False):

    from azext_dataprotection.aaz.latest.dataprotection.backup_instance import ValidateForBackup as _ValidateForBackup

    class Validate(_ValidateForBackup):

        @classmethod
        def _build_arguments_schema(cls, *args, **kwargs):
            args_schema = super()._build_arguments_schema(*args, **kwargs)

            args_schema.backup_instance.data_source_set_info.resource_id._required = False
            args_schema.backup_instance.datasource_auth_credentials.\
                secret_store_based_auth_credentials.secret_store_resource.secret_store_type._required = False

            return args_schema

        class BackupInstancesValidateForBackup(_ValidateForBackup.BackupInstancesValidateForBackup):

            @property
            def content(self):
                body = helper.convert_dict_keys_snake_to_camel(backup_instance['properties'])

                return {
                    "backupInstance": body
                }

    return Validate(cli_ctx=cmd.cli_ctx)(command_args={
        "vault_name": vault_name,
        "resource_group": resource_group_name,
        "backup_instance": backup_instance['properties'],
        "no_wait": no_wait,
    })


def dataprotection_backup_instance_initialize_backupconfig(datasource_type, excluded_resource_types=None,
                                                           included_resource_types=None, excluded_namespaces=None,
                                                           included_namespaces=None, label_selectors=None,
                                                           snapshot_volumes=None, include_cluster_scope_resources=None,
                                                           backup_hook_references=None):
    if snapshot_volumes is None:
        snapshot_volumes = True
    if include_cluster_scope_resources is None:
        include_cluster_scope_resources = True

    return {
        "excluded_resource_types": excluded_resource_types,
        "included_resource_types": included_resource_types,
        "excluded_namespaces": excluded_namespaces,
        "included_namespaces": included_namespaces,
        "label_selectors": label_selectors,
        "snapshot_volumes": snapshot_volumes,
        "include_cluster_scope_resources": include_cluster_scope_resources,
        "backup_hook_references": backup_hook_references
    }


def dataprotection_backup_instance_initialize(datasource_type, datasource_id, datasource_location, policy_id,
                                              friendly_name=None, backup_configuration=None,
                                              secret_store_type=None, secret_store_uri=None,
                                              snapshot_resource_group_name=None, tags=None):
    manifest = helper.load_manifest(datasource_type)

    datasource_info = helper.get_datasource_info(datasource_type, datasource_id, datasource_location)

    datasourceset_info = None
    if manifest["isProxyResource"]:
        datasourceset_info = helper.get_datasourceset_info(datasource_type, datasource_id, datasource_location)

    policy_parameters = None
    if manifest["addDataStoreParametersList"]:
        policy_parameters = helper.get_policy_parameters(datasource_id, snapshot_resource_group_name)

    datasource_auth_credentials_info = None
    if manifest["supportSecretStoreAuthentication"]:
        datasource_auth_credentials_info = helper.get_datasource_auth_credentials_info(secret_store_type, secret_store_uri)

    policy_info = {
        "policy_id": policy_id,
        "policy_parameters": policy_parameters
    }

    friendly_name = helper.get_friendly_name(datasource_type, friendly_name, datasourceset_info, datasource_info)

    backup_instance_name = helper.get_backup_instance_name(datasource_type, datasourceset_info, datasource_info)

    if manifest["addBackupDatasourceParametersList"]:
        if backup_configuration is None:
            raise RequiredArgumentMissingError("Please input parameter backup-configuration for AKS cluster backup. \
                           Use command az dataprotection backup-instance initialize-backupconfig \
                           for creating the backup-configuration")
        backup_configuration["object_type"] = "KubernetesClusterBackupDatasourceParameters"
        policy_info["policy_parameters"]["backup_datasource_parameters_list"] = []
        policy_info["policy_parameters"]["backup_datasource_parameters_list"].append(backup_configuration)
    else:
        if backup_configuration is not None:
            logger.warning("--backup-configuration is not required for the given DatasourceType, and will not be used")

    return {
        "backup_instance_name": backup_instance_name,
        "properties": {
            "data_source_info": datasource_info,
            "data_source_set_info": datasourceset_info,
            "policy_info": policy_info,
            "datasource_auth_credentials": datasource_auth_credentials_info,
            "friendly_name": friendly_name,
            "object_type": "BackupInstance"
        },
        "tags": tags
    }


def dataprotection_backup_instance_update_policy(cmd, resource_group_name, vault_name, backup_instance_name, policy_id, no_wait=False):
    from azext_dataprotection.aaz.latest.dataprotection.backup_instance import Show as BackupInstanceShow
    backup_instance = BackupInstanceShow(cli_ctx=cmd.cli_ctx)(command_args={
        "resource_group": resource_group_name,
        "vault_name": vault_name,
        "backup_instance_name": backup_instance_name
    })
    policy_info = backup_instance['properties']['policyInfo']
    policy_info['policyId'] = policy_id

    from azext_dataprotection.aaz.latest.dataprotection.backup_instance import Update
    return Update(cli_ctx=cmd.cli_ctx)(command_args={
        "no_wait": no_wait,
        "backup_instance_name": backup_instance_name,
        "resource_group": resource_group_name,
        "vault_name": vault_name,
        "policy_info": policy_info
    })


def dataprotection_backup_instance_list_from_resourcegraph(client, datasource_type=None, resource_groups=None, vaults=None,
                                                           subscriptions=None, protection_status=None, datasource_id=None,
                                                           backup_instance_id=None, backup_instance_name=None):
<<<<<<< HEAD
    if subscriptions is None:
        subscriptions = [backupcenter_helper.get_selected_subscription()]
    query = backupcenter_helper.get_backup_instance_query(datasource_type, resource_groups, vaults, protection_status,
                                                          datasource_id, backup_instance_id, backup_instance_name)
    request_options = QueryRequestOptions(
        top=1000,
        skip=0
    )
    request = QueryRequest(query=query, subscriptions=subscriptions, options=request_options)
    response = client.resources(request)
    return response.data


def dataprotection_backup_vault_list_from_resourcegraph(client, resource_groups=None, vaults=None,
                                                        subscriptions=None, vault_id=None):
    if subscriptions is None:
        subscriptions = [backupcenter_helper.get_selected_subscription()]
=======
    if subscriptions is None:
        subscriptions = [backupcenter_helper.get_selected_subscription()]
    query = backupcenter_helper.get_backup_instance_query(datasource_type, resource_groups, vaults, protection_status,
                                                          datasource_id, backup_instance_id, backup_instance_name)
    request_options = QueryRequestOptions(
        top=1000,
        skip=0
    )
    request = QueryRequest(query=query, subscriptions=subscriptions, options=request_options)
    response = client.resources(request)
    return response.data


def dataprotection_backup_vault_list_from_resourcegraph(client, resource_groups=None, vaults=None,
                                                        subscriptions=None, vault_id=None):
    if subscriptions is None:
        subscriptions = [backupcenter_helper.get_selected_subscription()]
>>>>>>> 1d894496
    query = backupcenter_helper.get_backup_vault_query(resource_groups, vaults, vault_id)

    request_options = QueryRequestOptions(
        top=1000,
        skip=0
    )
    request = QueryRequest(query=query, subscriptions=subscriptions, options=request_options)
    response = client.resources(request)
    return response.data


def dataprotection_backup_instance_update_msi_permissions(cmd, resource_group_name, datasource_type, vault_name, operation,
                                                          permissions_scope, backup_instance=None, restore_request_object=None,
                                                          keyvault_id=None, snapshot_resource_group_id=None, yes=False):
    if operation == 'Backup' and backup_instance is None:
        raise RequiredArgumentMissingError("--backup-instance needs to be given when --operation is given as Backup")

    if operation == "Restore" and restore_request_object is None:
        raise RequiredArgumentMissingError("--restore-request-object needs to be given when --operation is given as Restore")

    if datasource_type == 'AzureDatabaseForPostgreSQL':
        if not keyvault_id:
            raise RequiredArgumentMissingError("--keyvault-id needs to be given when --datasource-type is AzureDatabaseForPostgreSQL")
        if not is_valid_resource_id(keyvault_id):
            raise InvalidArgumentValueError("Please provide a valid keyvault ID")

    manifest = helper.load_manifest(datasource_type)

    warning_message = helper.get_help_text_on_grant_permissions_templatized(datasource_type)
    if not yes and not prompt_y_n(warning_message):
        return None

    backup_vault = BackupVaultGet(cli_ctx=cmd.cli_ctx)(command_args={
        "resource_group": resource_group_name,
        "vault_name": vault_name
    })
    principal_id = backup_vault['identity']['principalId']

    role_assignments_arr = []

    if operation == "Backup":
        if helper.datasource_map[datasource_type] != backup_instance["properties"]["data_source_info"]["datasource_type"]:
            raise InvalidArgumentValueError("--backup-instance provided is not compatible with the --datasource-type.")

        if backup_instance['properties']['data_source_info']['resource_location'] != backup_vault['location']:
            raise InvalidArgumentValueError("Location of data source needs to be the same as backup vault.\nMake sure the datasource "
                                            "and vault are chosen properly")

        keyvault_client = None
        keyvault = None
        keyvault_subscription = None
        keyvault_name = None
        keyvault_rg = None
        if manifest['supportSecretStoreAuthentication']:
            cmd.command_kwargs['operation_group'] = 'vaults'
            keyvault_update = False

            from azure.cli.core.profiles import ResourceType
            from azure.cli.command_modules.keyvault._client_factory import Clients, data_plane_azure_keyvault_secret_client

            keyvault_params = parse_resource_id(keyvault_id)
            keyvault_subscription = keyvault_params['subscription']
            keyvault_name = keyvault_params['name']
            keyvault_rg = keyvault_params['resource_group']

            keyvault_client = getattr(get_mgmt_service_client(cmd.cli_ctx, ResourceType.MGMT_KEYVAULT, subscription_id=keyvault_subscription), Clients.vaults)

            keyvault = keyvault_client.get(resource_group_name=keyvault_rg, vault_name=keyvault_name)

            # Check if keyvault is not publicly accessible
            if keyvault.properties.public_network_access == 'Disabled':
                raise UnauthorizedError("Keyvault has public access disabled. Please enable public access, or grant access to your client IP")

            # Check if the secret URI provided in backup instance is a valid secret
            cmd.command_kwargs['vault_base_url'] = keyvault.properties.vault_uri
            data_secrets_client = data_plane_azure_keyvault_secret_client(cmd.cli_ctx, cmd.command_kwargs)
            secrets_list = data_secrets_client.list_properties_of_secrets()
            given_secret_uri = backup_instance['properties']['datasource_auth_credentials']['secret_store_resource']['uri']
            given_secret_id = helper.get_secret_params_from_uri(given_secret_uri)['secret_id']
            valid_secret = False
            for secret in secrets_list:
                if given_secret_id == secret.id:
                    valid_secret = True
                    break

            if not valid_secret:
                raise InvalidArgumentValueError("The secret URI provided in the --backup-instance is not associated with the "
                                                "--keyvault-id provided. Please input a valid combination of secret URI and "
                                                "--keyvault-id.")

            keyvault_permission_models = manifest['secretStorePermissions']
            if keyvault.properties.enable_rbac_authorization:
                role = keyvault_permission_models['rbacModel']['roleDefinitionName']

                keyvault_assignment_scope = helper.truncate_id_using_scope(keyvault_id, permissions_scope)

                role_assignment = list_role_assignments(cmd, assignee=principal_id, role=role, scope=keyvault_id, include_inherited=True)
                if not role_assignment:
                    assignment = create_role_assignment(cmd, assignee=principal_id, role=role, scope=keyvault_assignment_scope)
                    role_assignments_arr.append(helper.get_permission_object_from_role_object(assignment))

            else:
                from azure.cli.command_modules.keyvault.custom import set_policy
                vault_secret_permissions = (keyvault_permission_models['vaultAccessPolicyModel']
                                            ['accessPolicies']
                                            ['permissions']
                                            ['secrets'])

                secrets_array = []
                for policy in keyvault.properties.access_policies:
                    if policy.object_id == principal_id:
                        secrets_array = policy.permissions.secrets
                        break

                permissions_set = True
                for permission in vault_secret_permissions:
                    if permission not in secrets_array:
                        permissions_set = False
                        secrets_array.append(permission)

                if not permissions_set:
                    keyvault_update = True
                    keyvault = set_policy(cmd, keyvault_client, keyvault_rg, keyvault_name, object_id=principal_id, secret_permissions=secrets_array)
                    keyvault = keyvault.result()

            from azure.cli.command_modules.keyvault.custom import update_vault_setter

            if keyvault.properties.network_acls:
                if keyvault.properties.network_acls.bypass == 'None':
                    keyvault_update = True
                    keyvault.properties.network_acls.bypass = 'AzureServices'
                    update_vault_setter(cmd, keyvault_client, keyvault, resource_group_name=keyvault_rg, vault_name=keyvault_name)

            if keyvault_update:
                role_assignments_arr.append(helper.get_permission_object_from_keyvault(keyvault))

        for role_object in manifest['backupVaultPermissions']:
            role_assignments_arr = helper.check_and_assign_roles(cmd, permissions_scope=permissions_scope, role_object=role_object,
                                                                 backup_instance=backup_instance, principal_id=principal_id,
                                                                 role_assignments_arr=role_assignments_arr)

        if 'dataSourcePermissions' in manifest:
            datasource_principal_id = helper.get_datasource_principal_id_from_object(cmd, datasource_type,
                                                                                     backup_instance=backup_instance)
            for role_object in manifest['dataSourcePermissions']:
                role_assignments_arr = helper.check_and_assign_roles(cmd, permissions_scope=permissions_scope, role_object=role_object,
                                                                     backup_instance=backup_instance, principal_id=datasource_principal_id,
                                                                     role_assignments_arr=role_assignments_arr)

        # Network line of sight access on server, if that is the datasource type
        if datasource_type == 'AzureDatabaseForPostgreSQL':
            server_params = parse_resource_id(backup_instance['properties']['data_source_info']['resource_id'])
            server_sub = server_params['subscription']
            server_name = server_params['name']
            server_rg = server_params['resource_group']

            from azure.mgmt.rdbms.postgresql import PostgreSQLManagementClient
            postgres_firewall_client = getattr(get_mgmt_service_client(cmd.cli_ctx, PostgreSQLManagementClient, subscription_id=server_sub), 'firewall_rules')

            firewall_rule_list = postgres_firewall_client.list_by_server(resource_group_name=server_rg, server_name=server_name)

            allow_access_to_azure_ips = False
            for rule in firewall_rule_list:
                if rule.start_ip_address == rule.end_ip_address and rule.start_ip_address == '0.0.0.0':
                    allow_access_to_azure_ips = True
                    break

            if not allow_access_to_azure_ips:
                firewall_rule_name = 'AllowAllWindowsAzureIps'
                parameters = {'name': firewall_rule_name, 'start_ip_address': '0.0.0.0', 'end_ip_address': '0.0.0.0'}

                rule = postgres_firewall_client.begin_create_or_update(server_rg, server_name, firewall_rule_name, parameters)
                role_assignments_arr.append(helper.get_permission_object_from_server_firewall_rule(rule.result()))
    elif operation == "Restore":
        if datasource_type not in ("AzureKubernetesService", "AzureDatabaseForMySQL",
                                   "AzureDatabaseForPostgresFlexibleServer"):
            raise InvalidArgumentValueError("Set permissions for restore is currently not supported for given DataSourceType")

        for role_object in manifest['backupVaultRestorePermissions']:
            role_assignments_arr = helper.check_and_assign_roles(cmd, permissions_scope=permissions_scope, role_object=role_object,
                                                                 restore_request_object=restore_request_object, principal_id=principal_id,
                                                                 role_assignments_arr=role_assignments_arr)

        if 'dataSourcePermissions' in manifest:
            datasource_principal_id = helper.get_datasource_principal_id_from_object(cmd, datasource_type,
                                                                                     restore_request_object=restore_request_object)
            for role_object in manifest['dataSourceRestorePermissions']:
                role_assignments_arr = helper.check_and_assign_roles(cmd, permissions_scope=permissions_scope, role_object=role_object,
                                                                     restore_request_object=restore_request_object, principal_id=principal_id,
                                                                     role_assignments_arr=role_assignments_arr)

    if not role_assignments_arr:
        logger.warning("The required permissions are already assigned!")
    else:
        # Wait for 60 seconds to let the role assignments propagate
        logger.warning("Waiting for 60 seconds for permissions to propagate")
        time.sleep(60)

    return role_assignments_arr


def dataprotection_job_list_from_resourcegraph(client, datasource_type=None, resource_groups=None, vaults=None,
                                               subscriptions=None, start_time=None, end_time=None,
                                               status=None, operation=None, datasource_id=None):
    if subscriptions is None:
        subscriptions = [backupcenter_helper.get_selected_subscription()]

    query = backupcenter_helper.get_backup_job_query(datasource_type, resource_groups, vaults, start_time, end_time, status, operation, datasource_id)
    request_options = QueryRequestOptions(
        top=1000,
        skip=0
    )
    request = QueryRequest(query=query, subscriptions=subscriptions, options=request_options)
    response = client.resources(request)
    return response.data


<<<<<<< HEAD
def dataprotection_job_list(cmd, resource_group_name, vault_name, use_secondary_region=None):
=======
def dataprotection_job_list(cmd, resource_group_name, vault_name, use_secondary_region=None,
                            max_items=None, next_token=None):
>>>>>>> 1d894496
    from azext_dataprotection.aaz.latest.dataprotection.job import List as ListJobs
    from azext_dataprotection.aaz.latest.dataprotection.cross_region_restore import FetchJobs as ListJobsCRR

    if use_secondary_region:
        source_backup_vault = helper.get_backup_vault_from_resourcegraph(cmd, resource_group_name, vault_name)
        source_backup_vault_id = source_backup_vault['id']
        source_location, target_location = helper.get_source_and_replicated_region_from_backup_vault(source_backup_vault)

        return ListJobsCRR(cli_ctx=cmd.cli_ctx)(command_args={
            "resource_group": resource_group_name,
            "location": target_location,
            "source_backup_vault_id": source_backup_vault_id,
            "source_region": source_location,
<<<<<<< HEAD
=======
            "pagination_limit": max_items,
            "pagination_token": next_token
>>>>>>> 1d894496
        })

    return ListJobs(cli_ctx=cmd.cli_ctx)(command_args={
        "resource_group": resource_group_name,
        "vault_name": vault_name,
<<<<<<< HEAD
    })


def dataprotection_show_job(cmd, resource_group_name, vault_name, job_id, use_secondary_region=None):
=======
        "pagination_limit": max_items,
        "pagination_token": next_token
    })


def dataprotection_job_show(cmd, resource_group_name, vault_name, job_id, use_secondary_region=None):
>>>>>>> 1d894496
    from azext_dataprotection.aaz.latest.dataprotection.job import Show as ShowJob
    from azext_dataprotection.aaz.latest.dataprotection.cross_region_restore._fetch_job import FetchJob as ShowJobCRR

    if use_secondary_region:
        source_backup_vault = helper.get_backup_vault_from_resourcegraph(cmd, resource_group_name, vault_name)
        source_backup_vault_id = source_backup_vault['id']
        source_location, target_location = helper.get_source_and_replicated_region_from_backup_vault(source_backup_vault)

        return ShowJobCRR(cli_ctx=cmd.cli_ctx)(command_args={
            "resource_group": resource_group_name,
            "source_backup_vault_id": source_backup_vault_id,
            "job_id": job_id,
            "source_region": source_location,
            "location": target_location
        })

    return ShowJob(cli_ctx=cmd.cli_ctx)(command_args={
        "resource_group": resource_group_name,
        "vault_name": vault_name,
        "job_id": job_id
    })


def dataprotection_backup_policy_get_default_policy_template(datasource_type):
    manifest = helper.load_manifest(datasource_type)
    if manifest is not None and manifest["policySettings"] is not None and manifest["policySettings"]["defaultPolicy"] is not None:
        return manifest["policySettings"]["defaultPolicy"]
    raise CLIInternalError("Unable to get default policy template.")


def dataprotection_backup_policy_trigger_create_schedule(interval_type, interval_count, schedule_days):
    # Do validations on interval_type and interval_count
    if interval_type.lower() in ["daily", "weekly"] and interval_count != 1:
        raise InvalidArgumentValueError("Interval Count for Daily or Weekly Backup must be 1.")

    if interval_type.lower() == "hourly" and interval_count not in [4, 6, 8, 12]:
        raise InvalidArgumentValueError("Interval Count for Hourly Backup must be one of 4, 6, 8, 12.")

    if interval_count <= 0:
        raise InvalidArgumentValueError("Interval count must be greater than zero.")

    repeating_time_intervals = []
    for day in schedule_days:
        backup_frequency = helper.get_backup_frequency_string(interval_type, interval_count)
        time_interval = "R/" + day + "+00:00/" + backup_frequency
        repeating_time_intervals.append(time_interval)

    return repeating_time_intervals


def dataprotection_backup_policy_create_lifecycle(source_datastore, retention_duration_type, retention_duration_count, target_datastore=None, copy_option=None):
    delete_after = {
        "objectType": "AbsoluteDeleteOption",
        "duration": "P" + str(retention_duration_count) + retention_duration_type[0]
    }

    source_data_store = {
        "objectType": "DataStoreInfoBase",
        "dataStoreType": source_datastore
    }

    copy_settings = None
    if target_datastore is not None and copy_option is not None:
        copy_settings = {
            "dataStore": {
                "objectType": "DataStoreInfoBase",
                "dataStoreType": target_datastore
            },
            "copyAfter": {
                "objectType": copy_option
            }
        }

    return {
        "deleteAfter": delete_after,
        "sourceDataStore": source_data_store,
        "targetDataStoreCopySettings": copy_settings
    }


def dataprotection_backup_policy_retention_set_in_policy(policy, name, lifecycles):
    retention_policy_index = -1
    for index in range(0, len(policy["policyRules"])):
        if policy["policyRules"][index]["objectType"] == "AzureRetentionRule" and policy["policyRules"][index]["name"] == name:
            retention_policy_index = index
            break

    if retention_policy_index == -1:
        datasource_type = helper.get_client_datasource_type(policy["datasourceTypes"][0])
        manifest = helper.load_manifest(datasource_type)
        if manifest["policySettings"]["disableAddRetentionRule"]:
            raise InvalidArgumentValueError("Adding New Retention Rule is not supported for " + datasource_type + " datasource type")

        if name not in manifest["policySettings"]["supportedRetentionTags"]:
            raise InvalidArgumentValueError("Selected Retention Rule " + name + " is not applicable for Datasource Type " + datasource_type)

        new_retention_rule = {
            "objectType": "AzureRetentionRule",
            "isDefault": name == "Default",
            "name": name,
            "lifecycles": lifecycles
        }

        policy["policyRules"].append(new_retention_rule)
        return policy

    policy["policyRules"][retention_policy_index]["lifecycles"] = lifecycles
    return policy


def dataprotection_backup_policy_retention_remove_in_policy(name, policy):
    if name == "Default":
        raise ForbiddenError("Removing Default Retention Rule is not allowed. Please try again with different rule name.")

    for index in range(0, len(policy["policyRules"])):
        if policy["policyRules"][index]["objectType"] == "AzureRetentionRule" and policy["policyRules"][index]["name"] == name:
            policy["policyRules"].pop(index)
            break

    return policy


def dataprotection_backup_policy_trigger_set_in_policy(policy, schedule):
    datasource_type = helper.get_client_datasource_type(policy["datasourceTypes"][0])
    helper.validate_backup_schedule(datasource_type, schedule)

    backup_rule_index = -1
    for index in range(0, len(policy["policyRules"])):
        if policy["policyRules"][index]["objectType"] == "AzureBackupRule":
            backup_rule_index = index
            break

    if index != -1:
        policy["policyRules"][backup_rule_index]["trigger"]["schedule"]["repeatingTimeIntervals"] = schedule
        policy["policyRules"][backup_rule_index]["name"] = helper.get_backup_frequency_from_time_interval(schedule)

    return policy


def dataprotection_backup_policy_create_absolute_criteria(absolute_criteria):
    return {
        "objectType": "ScheduleBasedBackupCriteria",
        "absoluteCriteria": [absolute_criteria]
    }


def dataprotection_backup_policy_create_generic_criteria(days_of_week=None, weeks_of_month=None, months_of_year=None, days_of_month=None):
    days_of_month_criteria = None
    if days_of_month is not None:
        days_of_month_criteria = []
        for day_of_month in days_of_month:
            if day_of_month.isdigit():
                day_of_month = int(day_of_month)
                if day_of_month > 28 or day_of_month < 1:
                    raise InvalidArgumentValueError("Day of month should be between 1 and 28.")
                days_of_month_criteria.append({
                    "date": day_of_month,
                    "is_last": False
                })
            else:
                if day_of_month.lower() != "last":
                    raise InvalidArgumentValueError("Day of month should either be between 1 and 28 or it should be last")
                days_of_month_criteria.append({"is_last": True})

    return {
        "object_type": "ScheduleBasedBackupCriteria",
        "days_of_month": days_of_month_criteria,
        "days_of_the_week": days_of_week,
        "months_of_year": months_of_year,
        "weeks_of_the_month": weeks_of_month
    }


def dataprotection_backup_policy_tag_set_in_policy(name, policy, criteria):
    datasource_type = helper.get_client_datasource_type(policy["datasourceTypes"][0])
    manifest = helper.load_manifest(datasource_type)

    if name not in manifest["policySettings"]["supportedRetentionTags"]:
        raise InvalidArgumentValueError("Selected Retention Tag " + name + " is not applicable for Datasource Type " + datasource_type)

    if manifest["policySettings"]["disableCustomRetentionTag"]:
        for criterion in criteria:
            if "absoluteCriteria" not in criterion:
                raise InvalidArgumentValueError("Only Absolute Criteria is supported for this policy")

    backup_rule_index = -1
    for index in range(0, len(policy["policyRules"])):
        if policy["policyRules"][index]["objectType"] == "AzureBackupRule":
            backup_rule_index = index
            break

    if backup_rule_index != -1:
        tagindex = -1
        for index in range(0, len(policy["policyRules"][backup_rule_index]["trigger"]["taggingCriteria"])):
            if policy["policyRules"][backup_rule_index]["trigger"]["taggingCriteria"][index]["tagInfo"]["tagName"] == name:
                tagindex = index
                break

        if tagindex != -1:
            policy["policyRules"][backup_rule_index]["trigger"]["taggingCriteria"][tagindex]["Criteria"] = criteria
            return policy

        tagcriteria = {
            "criteria": criteria,
            "isDefault": False,
            "taggingPriority": helper.get_tagging_priority(name),
            "tagInfo": {
                "tagName": name
            }
        }

        policy["policyRules"][backup_rule_index]["trigger"]["taggingCriteria"].append(tagcriteria)
        return policy

    return policy


def dataprotection_backup_policy_tag_remove_in_policy(name, policy):
    backup_rule_index = -1
    for index in range(0, len(policy["policyRules"])):
        if policy["policyRules"][index]["objectType"] == "AzureBackupRule":
            backup_rule_index = index
            break

    for index in range(0, len(policy["policyRules"][backup_rule_index]["trigger"]["taggingCriteria"])):
        if policy["policyRules"][backup_rule_index]["trigger"]["taggingCriteria"][index]["tagInfo"]["tagName"] == name:
            policy["policyRules"][backup_rule_index]["trigger"]["taggingCriteria"].pop(index)
            break

    return policy


def dataprotection_recovery_point_list(cmd, backup_instance_name, resource_group_name, vault_name,
<<<<<<< HEAD
                                       start_time=None, end_time=None, use_secondary_region=None):
=======
                                       start_time=None, end_time=None, use_secondary_region=None,
                                       max_items=None, next_token=None):
>>>>>>> 1d894496
    from .aaz_operations.recovery_point import List as RecoveryPointList
    from azext_dataprotection.aaz.latest.dataprotection.cross_region_restore import FetchSecondaryRecoveryPoints

    if use_secondary_region:
        source_backup_instance = helper.get_backup_instance_from_resourcegraph(cmd, resource_group_name, vault_name,
                                                                               backup_instance_name)
        source_backup_instance_id = source_backup_instance['id']
        source_location = source_backup_instance['properties']['backupInstanceExtendedProperties']['protectedPrimaryRegion']
        target_location = source_backup_instance['properties']['backupInstanceExtendedProperties']['protectedSecondaryRegion']

        if start_time or end_time:
            logger.warning("start-time and end-time filters will not work with use-secondary-region option")

        return FetchSecondaryRecoveryPoints(cli_ctx=cmd.cli_ctx)(command_args={
            "resource_group": resource_group_name,
            "location": target_location,
            "source_backup_instance_id": source_backup_instance_id,
<<<<<<< HEAD
            "source_region": source_location
=======
            "source_region": source_location,
            "pagination_limit": max_items,
            "pagination_token": next_token
>>>>>>> 1d894496
        })

    return RecoveryPointList(cli_ctx=cmd.cli_ctx)(command_args={
        "resource_group": resource_group_name,
        "vault_name": vault_name,
        "backup_instance_name": backup_instance_name,
        "start_time": start_time,
<<<<<<< HEAD
        "end_time": end_time
=======
        "end_time": end_time,
        "pagination_limit": max_items,
        "pagination_token": next_token
>>>>>>> 1d894496
    })


def dataprotection_backup_instance_restore_trigger(cmd, vault_name, resource_group_name, backup_instance_name,
<<<<<<< HEAD
                                                   restore_request_object, use_secondary_region=None):
=======
                                                   restore_request_object, use_secondary_region=None, no_wait=False):
>>>>>>> 1d894496
    from .aaz_operations.backup_instance import (
        RestoreTrigger,
        TriggerCRR
    )

    if use_secondary_region:
        source_backup_instance = helper.get_backup_instance_from_resourcegraph(cmd, resource_group_name, vault_name,
                                                                               backup_instance_name)
        source_backup_instance_id = source_backup_instance['id']
        source_location = source_backup_instance['properties']['backupInstanceExtendedProperties']['protectedPrimaryRegion']
        target_location = source_backup_instance['properties']['backupInstanceExtendedProperties']['protectedSecondaryRegion']

        return TriggerCRR(cli_ctx=cmd.cli_ctx)(command_args={
            "resource_group": resource_group_name,
            "location": target_location,
            "source_backup_instance_id": source_backup_instance_id,
            "source_region": source_location,
<<<<<<< HEAD
            "restore_request_object": restore_request_object
=======
            "restore_request_object": restore_request_object,
            "no_wait": no_wait
>>>>>>> 1d894496
        })

    return RestoreTrigger(cli_ctx=cmd.cli_ctx)(command_args={
        "resource_group": resource_group_name,
        "vault_name": vault_name,
        "backup_instance_name": backup_instance_name,
<<<<<<< HEAD
        "restore_request_object": restore_request_object
=======
        "restore_request_object": restore_request_object,
        "no_wait": no_wait
>>>>>>> 1d894496
    })


def dataprotection_backup_instance_validate_for_restore(cmd, vault_name, resource_group_name, backup_instance_name,
<<<<<<< HEAD
                                                        restore_request_object, use_secondary_region=None):
=======
                                                        restore_request_object, use_secondary_region=None, no_wait=False):
>>>>>>> 1d894496
    from .aaz_operations.backup_instance import (
        ValidateForCRR as CRRValidateRestore,
        ValidateForRestore as BackupInstanceValidateRestore,
    )

    if use_secondary_region:
        source_backup_instance = helper.get_backup_instance_from_resourcegraph(cmd, resource_group_name, vault_name,
                                                                               backup_instance_name)
        source_backup_instance_id = source_backup_instance['id']
        source_location = source_backup_instance['properties']['backupInstanceExtendedProperties']['protectedPrimaryRegion']
        target_location = source_backup_instance['properties']['backupInstanceExtendedProperties']['protectedSecondaryRegion']

        return CRRValidateRestore(cli_ctx=cmd.cli_ctx)(command_args={
            "resource_group": resource_group_name,
            "location": target_location,
            "source_backup_instance_id": source_backup_instance_id,
            "source_region": source_location,
<<<<<<< HEAD
            "restore_request_object": restore_request_object
=======
            "restore_request_object": restore_request_object,
            "no_wait": no_wait
>>>>>>> 1d894496
        })

    return BackupInstanceValidateRestore(cli_ctx=cmd.cli_ctx)(command_args={
        "resource_group": resource_group_name,
        "vault_name": vault_name,
        "backup_instance_name": backup_instance_name,
<<<<<<< HEAD
        "restore_request_object": restore_request_object
=======
        "restore_request_object": restore_request_object,
        "no_wait": no_wait
>>>>>>> 1d894496
    })


def dataprotection_backup_instance_initialize_restoreconfig(datasource_type, excluded_resource_types=None,
                                                            included_resource_types=None, excluded_namespaces=None,
                                                            included_namespaces=None, label_selectors=None,
                                                            persistent_volume_restore_mode=None,
                                                            include_cluster_scope_resources=None,
                                                            namespace_mappings=None, conflict_policy=None,
                                                            restore_hook_references=None):
    if datasource_type != "AzureKubernetesService":
        raise InvalidArgumentValueError("This command is currently not supported for datasource types other than AzureKubernetesService")

    object_type = "KubernetesClusterRestoreCriteria"

    if persistent_volume_restore_mode is None:
        persistent_volume_restore_mode = "RestoreWithVolumeData"
    if conflict_policy is None:
        conflict_policy = "Skip"
    if include_cluster_scope_resources is None:
        include_cluster_scope_resources = True

    return {
        "object_type": object_type,
        "excluded_resource_types": excluded_resource_types,
        "included_resource_types": included_resource_types,
        "excluded_namespaces": excluded_namespaces,
        "included_namespaces": included_namespaces,
        "label_selectors": label_selectors,
        "persistent_volume_restore_mode": persistent_volume_restore_mode,
        "include_cluster_scope_resources": include_cluster_scope_resources,
        "conflict_policy": conflict_policy,
        "namespace_mappings": namespace_mappings,
        "restore_hook_references": restore_hook_references
    }


def restore_initialize_for_data_recovery(cmd, datasource_type, source_datastore, restore_location, target_resource_id=None,
                                         recovery_point_id=None, point_in_time=None, secret_store_type=None,
                                         secret_store_uri=None, rehydration_priority=None, rehydration_duration=15,
                                         restore_configuration=None, backup_instance_id=None):
    restore_request = {}
    restore_mode = None
    manifest = helper.load_manifest(datasource_type)

    # Setting up restore request according to Recovery-Point/Point-in-time style of restore
    restore_request, restore_mode = helper.validate_and_set_restore_mode_in_restore_request(recovery_point_id, point_in_time, restore_request)
    # We also check for rehydration priority/duration, in which case restore style changes
    if rehydration_priority:
        restore_request = helper.validate_and_set_rehydration_priority_in_restore_request(rehydration_priority, rehydration_duration, restore_request)

    # Restore mode (assigned during RP/point-in-time validation earlier) should be supported for the workload
    helper.validate_restore_mode_for_workload(restore_mode, datasource_type, manifest)

    # If the source datastore (type) is allowed for the workload, we start creating the restore request object.
    restore_request = helper.validate_and_set_source_datastore_type_in_restore_request(source_datastore, datasource_type,
                                                                                       restore_request, manifest)

    restore_request["restore_target_info"] = helper.get_restore_target_info_basics("RestoreTargetInfo", restore_location)

    # The datasource ID is set either from Backup instance ID or Target Resource Id, depending on restore type
    datasource_id = helper.validate_and_set_datasource_id_in_restore_request(cmd, target_resource_id, backup_instance_id)
    restore_request["restore_target_info"]["datasource_info"] = helper.get_datasource_info(datasource_type, datasource_id, restore_location)

    if manifest["isProxyResource"]:
        restore_request["restore_target_info"]["datasource_set_info"] = helper.get_datasourceset_info(datasource_type, datasource_id, restore_location)

    if manifest["supportSecretStoreAuthentication"]:
        restore_request["restore_target_info"]["datasource_auth_credentials"] = helper.get_datasource_auth_credentials_info(secret_store_type, secret_store_uri)

    # AKS Data-level and Item-level are identical in their configuration, for our purpose, and restore criteria is required for item level
    if datasource_type == 'AzureKubernetesService':
        restore_request["restore_target_info"]["object_type"] = "ItemLevelRestoreTargetInfo"
        restore_request["restore_target_info"]["restore_criteria"] = helper.get_resource_criteria_list(datasource_type, restore_configuration,
                                                                                                       None, None, None)

    return restore_request


def restore_initialize_for_data_recovery_as_files(target_blob_container_url, target_file_name, datasource_type, source_datastore,
                                                  restore_location, target_resource_id=None,
                                                  recovery_point_id=None, point_in_time=None,
                                                  rehydration_priority=None, rehydration_duration=15):
    restore_request = {}
    restore_mode = None
    manifest = helper.load_manifest(datasource_type)

    # Workload should allow for Recover as files
    if manifest is not None and "RestoreAsFiles" not in manifest["allowedRestoreTargetTypes"]:
        raise InvalidArgumentValueError("Specified DatasourceType " + datasource_type + " doesn't support Recovery as Files")

    # Setting up restore request according to Recovery-Point/Point-in-time style of restore
    restore_request, restore_mode = helper.validate_and_set_restore_mode_in_restore_request(recovery_point_id, point_in_time, restore_request)
    # We also check for rehydration priority/duration, in which case restore style changes
    if rehydration_priority:
        restore_request = helper.validate_and_set_rehydration_priority_in_restore_request(rehydration_priority, rehydration_duration, restore_request)

    # Restore mode (assigned during RP/point-in-time validation earlier) should be supported for the workload
    helper.validate_restore_mode_for_workload(restore_mode, datasource_type, manifest)

    # If the source datastore (type) is allowed for the workload, we start creating the restore request object.
    restore_request = helper.validate_and_set_source_datastore_type_in_restore_request(source_datastore, datasource_type,
                                                                                       restore_request, manifest)

    # Constructing the rest of the restore request object. No further validation is being done.
    restore_request["restore_target_info"] = helper.get_restore_target_info_basics("RestoreFilesTargetInfo", restore_location)

    # Currently, restore_target_info.target_details.restore_target_location_type is fixed to AzureBlobs
    restore_request["restore_target_info"]["target_details"] = {}
    restore_request["restore_target_info"]["target_details"]["url"] = target_blob_container_url
    restore_request["restore_target_info"]["target_details"]["file_prefix"] = target_file_name
    restore_request["restore_target_info"]["target_details"]["restore_target_location_type"] = "AzureBlobs"

    # Mandatory for Cross-subscription restore scenario for OSS
    if target_resource_id is not None:
        restore_request["restore_target_info"]["target_details"]["target_resource_arm_id"] = target_resource_id

    return restore_request


def restore_initialize_for_item_recovery(cmd, datasource_type, source_datastore, restore_location, backup_instance_id=None,
                                         target_resource_id=None, recovery_point_id=None, point_in_time=None, container_list=None,
                                         from_prefix_pattern=None, to_prefix_pattern=None, restore_configuration=None):
    restore_request = {}
    restore_mode = None
    manifest = helper.load_manifest(datasource_type)

    # Workload should allow for item level recovery
    if manifest is not None and not manifest["itemLevelRecoveyEnabled"]:
        raise InvalidArgumentValueError("Specified DatasourceType " + datasource_type + " doesn't support Item Level Recovery")

    # Setting up restore request according to Recovery-Point/Point-in-time style of restore
    restore_request, restore_mode = helper.validate_and_set_restore_mode_in_restore_request(recovery_point_id, point_in_time, restore_request)

    # Restore mode (assigned during RP/point-in-time validation earlier) should be supported for the workload
    helper.validate_restore_mode_for_workload(restore_mode, datasource_type, manifest)

    # If the source datastore (type) is allowed for the workload, we start creating the restore request object.
    restore_request = helper.validate_and_set_source_datastore_type_in_restore_request(source_datastore, datasource_type,
                                                                                       restore_request, manifest)
<<<<<<< HEAD

    # Constructing the rest of the restore request object. No further validation is being done.
    restore_request["restore_target_info"] = helper.get_restore_target_info_basics("ItemLevelRestoreTargetInfo", restore_location)

=======

    # Constructing the rest of the restore request object. No further validation is being done.
    restore_request["restore_target_info"] = helper.get_restore_target_info_basics("ItemLevelRestoreTargetInfo", restore_location)

>>>>>>> 1d894496
    # The datasource ID is set either from Backup instance ID or Target Resource Id, depending on restore type
    datasource_id = helper.validate_and_set_datasource_id_in_restore_request(cmd, target_resource_id, backup_instance_id)
    restore_request["restore_target_info"]["datasource_info"] = helper.get_datasource_info(datasource_type, datasource_id, restore_location)

    if manifest["isProxyResource"]:
        restore_request["restore_target_info"]["datasource_set_info"] = helper.get_datasourceset_info(datasource_type, datasource_id, restore_location)

    restore_request["restore_target_info"]["restore_criteria"] = helper.get_resource_criteria_list(datasource_type, restore_configuration,
                                                                                                   container_list, from_prefix_pattern,
                                                                                                   to_prefix_pattern)

    return restore_request<|MERGE_RESOLUTION|>--- conflicted
+++ resolved
@@ -183,7 +183,6 @@
 def dataprotection_backup_instance_list_from_resourcegraph(client, datasource_type=None, resource_groups=None, vaults=None,
                                                            subscriptions=None, protection_status=None, datasource_id=None,
                                                            backup_instance_id=None, backup_instance_name=None):
-<<<<<<< HEAD
     if subscriptions is None:
         subscriptions = [backupcenter_helper.get_selected_subscription()]
     query = backupcenter_helper.get_backup_instance_query(datasource_type, resource_groups, vaults, protection_status,
@@ -201,25 +200,6 @@
                                                         subscriptions=None, vault_id=None):
     if subscriptions is None:
         subscriptions = [backupcenter_helper.get_selected_subscription()]
-=======
-    if subscriptions is None:
-        subscriptions = [backupcenter_helper.get_selected_subscription()]
-    query = backupcenter_helper.get_backup_instance_query(datasource_type, resource_groups, vaults, protection_status,
-                                                          datasource_id, backup_instance_id, backup_instance_name)
-    request_options = QueryRequestOptions(
-        top=1000,
-        skip=0
-    )
-    request = QueryRequest(query=query, subscriptions=subscriptions, options=request_options)
-    response = client.resources(request)
-    return response.data
-
-
-def dataprotection_backup_vault_list_from_resourcegraph(client, resource_groups=None, vaults=None,
-                                                        subscriptions=None, vault_id=None):
-    if subscriptions is None:
-        subscriptions = [backupcenter_helper.get_selected_subscription()]
->>>>>>> 1d894496
     query = backupcenter_helper.get_backup_vault_query(resource_groups, vaults, vault_id)
 
     request_options = QueryRequestOptions(
@@ -437,12 +417,8 @@
     return response.data
 
 
-<<<<<<< HEAD
-def dataprotection_job_list(cmd, resource_group_name, vault_name, use_secondary_region=None):
-=======
 def dataprotection_job_list(cmd, resource_group_name, vault_name, use_secondary_region=None,
                             max_items=None, next_token=None):
->>>>>>> 1d894496
     from azext_dataprotection.aaz.latest.dataprotection.job import List as ListJobs
     from azext_dataprotection.aaz.latest.dataprotection.cross_region_restore import FetchJobs as ListJobsCRR
 
@@ -456,29 +432,19 @@
             "location": target_location,
             "source_backup_vault_id": source_backup_vault_id,
             "source_region": source_location,
-<<<<<<< HEAD
-=======
             "pagination_limit": max_items,
             "pagination_token": next_token
->>>>>>> 1d894496
         })
 
     return ListJobs(cli_ctx=cmd.cli_ctx)(command_args={
         "resource_group": resource_group_name,
         "vault_name": vault_name,
-<<<<<<< HEAD
-    })
-
-
-def dataprotection_show_job(cmd, resource_group_name, vault_name, job_id, use_secondary_region=None):
-=======
         "pagination_limit": max_items,
         "pagination_token": next_token
     })
 
 
 def dataprotection_job_show(cmd, resource_group_name, vault_name, job_id, use_secondary_region=None):
->>>>>>> 1d894496
     from azext_dataprotection.aaz.latest.dataprotection.job import Show as ShowJob
     from azext_dataprotection.aaz.latest.dataprotection.cross_region_restore._fetch_job import FetchJob as ShowJobCRR
 
@@ -712,12 +678,8 @@
 
 
 def dataprotection_recovery_point_list(cmd, backup_instance_name, resource_group_name, vault_name,
-<<<<<<< HEAD
-                                       start_time=None, end_time=None, use_secondary_region=None):
-=======
                                        start_time=None, end_time=None, use_secondary_region=None,
                                        max_items=None, next_token=None):
->>>>>>> 1d894496
     from .aaz_operations.recovery_point import List as RecoveryPointList
     from azext_dataprotection.aaz.latest.dataprotection.cross_region_restore import FetchSecondaryRecoveryPoints
 
@@ -735,13 +697,9 @@
             "resource_group": resource_group_name,
             "location": target_location,
             "source_backup_instance_id": source_backup_instance_id,
-<<<<<<< HEAD
-            "source_region": source_location
-=======
             "source_region": source_location,
             "pagination_limit": max_items,
             "pagination_token": next_token
->>>>>>> 1d894496
         })
 
     return RecoveryPointList(cli_ctx=cmd.cli_ctx)(command_args={
@@ -749,22 +707,14 @@
         "vault_name": vault_name,
         "backup_instance_name": backup_instance_name,
         "start_time": start_time,
-<<<<<<< HEAD
-        "end_time": end_time
-=======
         "end_time": end_time,
         "pagination_limit": max_items,
         "pagination_token": next_token
->>>>>>> 1d894496
     })
 
 
 def dataprotection_backup_instance_restore_trigger(cmd, vault_name, resource_group_name, backup_instance_name,
-<<<<<<< HEAD
-                                                   restore_request_object, use_secondary_region=None):
-=======
                                                    restore_request_object, use_secondary_region=None, no_wait=False):
->>>>>>> 1d894496
     from .aaz_operations.backup_instance import (
         RestoreTrigger,
         TriggerCRR
@@ -782,33 +732,21 @@
             "location": target_location,
             "source_backup_instance_id": source_backup_instance_id,
             "source_region": source_location,
-<<<<<<< HEAD
-            "restore_request_object": restore_request_object
-=======
             "restore_request_object": restore_request_object,
             "no_wait": no_wait
->>>>>>> 1d894496
         })
 
     return RestoreTrigger(cli_ctx=cmd.cli_ctx)(command_args={
         "resource_group": resource_group_name,
         "vault_name": vault_name,
         "backup_instance_name": backup_instance_name,
-<<<<<<< HEAD
-        "restore_request_object": restore_request_object
-=======
         "restore_request_object": restore_request_object,
         "no_wait": no_wait
->>>>>>> 1d894496
     })
 
 
 def dataprotection_backup_instance_validate_for_restore(cmd, vault_name, resource_group_name, backup_instance_name,
-<<<<<<< HEAD
-                                                        restore_request_object, use_secondary_region=None):
-=======
                                                         restore_request_object, use_secondary_region=None, no_wait=False):
->>>>>>> 1d894496
     from .aaz_operations.backup_instance import (
         ValidateForCRR as CRRValidateRestore,
         ValidateForRestore as BackupInstanceValidateRestore,
@@ -826,24 +764,16 @@
             "location": target_location,
             "source_backup_instance_id": source_backup_instance_id,
             "source_region": source_location,
-<<<<<<< HEAD
-            "restore_request_object": restore_request_object
-=======
             "restore_request_object": restore_request_object,
             "no_wait": no_wait
->>>>>>> 1d894496
         })
 
     return BackupInstanceValidateRestore(cli_ctx=cmd.cli_ctx)(command_args={
         "resource_group": resource_group_name,
         "vault_name": vault_name,
         "backup_instance_name": backup_instance_name,
-<<<<<<< HEAD
-        "restore_request_object": restore_request_object
-=======
         "restore_request_object": restore_request_object,
         "no_wait": no_wait
->>>>>>> 1d894496
     })
 
 
@@ -984,17 +914,10 @@
     # If the source datastore (type) is allowed for the workload, we start creating the restore request object.
     restore_request = helper.validate_and_set_source_datastore_type_in_restore_request(source_datastore, datasource_type,
                                                                                        restore_request, manifest)
-<<<<<<< HEAD
 
     # Constructing the rest of the restore request object. No further validation is being done.
     restore_request["restore_target_info"] = helper.get_restore_target_info_basics("ItemLevelRestoreTargetInfo", restore_location)
 
-=======
-
-    # Constructing the rest of the restore request object. No further validation is being done.
-    restore_request["restore_target_info"] = helper.get_restore_target_info_basics("ItemLevelRestoreTargetInfo", restore_location)
-
->>>>>>> 1d894496
     # The datasource ID is set either from Backup instance ID or Target Resource Id, depending on restore type
     datasource_id = helper.validate_and_set_datasource_id_in_restore_request(cmd, target_resource_id, backup_instance_id)
     restore_request["restore_target_info"]["datasource_info"] = helper.get_datasource_info(datasource_type, datasource_id, restore_location)
