# --------------------------------------------------------------------------
# Copyright (c) Microsoft Corporation. All rights reserved.
# Licensed under the MIT License. See License.txt in the project root for
# license information.
# --------------------------------------------------------------------------
# pylint: disable=too-many-lines

from knack.help_files import helps

helps['dataprotection job list-from-resourcegraph'] = """
    type: command
    short-summary: List backup jobs across subscriptions, resource groups and vaults.
    examples:
      - name: Get backup jobs across all resource groups in current subscription which have been completed
        text: az dataprotection job list-from-resourcegraph --datasource-type AzureDisk --status Completed
      - name: Get backup jobs in a given set of vaults and in a given timerange
        text: az dataprotection job list-from-resourcegraph --datasource-type AzureDisk --vaults MyVault1 MyVault2 --start-time 2020-11-11T01:01:00 --end-time 2020-11-14T01:01:00
"""

helps['dataprotection backup-instance initialize'] = """
    type: command
    short-summary: Initialize JSON request body for configuring backup of a resource.
    examples:
      - name: Initialize backup instance request for Azure Disk
        text: az dataprotection backup-instance initialize --datasource-type AzureDisk -l southeastasia --policy-id {disk_policy_id} --datasource-id {disk_id}
"""

helps['dataprotection backup-instance update-policy'] = """
    type: command
    short-summary: Update backup policy associated with backup instance.
    examples:
      - name: Update backup policy associated with backup instance
        text: az dataprotection backup-instance update-policy --backup-instance-name MyDisk1 --policy-id {policy_id} -g MyResourceGroup --vault-name MyVault
"""

helps['dataprotection backup-instance list-from-resourcegraph'] = """
    type: command
    short-summary: List backup instances across subscriptions, resource groups and vaults.
    examples:
      - name: list backup instances across multiple vaults across multiple resource groups
        text: az dataprotection backup-instance list-from-resourcegraph --resource-groups resourceGroup1 resourceGroup2 --vaults vault1 vault2 --datasource-type AzureBlob
      - name: list backup instances in a vault which are in a protection error state.
        text: az dataprotection backup-instance list-from-resourcegraph --resource-groups resourceGroup --vaults vault --protection-status ProtectionError --datasource-type AzureDisk
"""

helps['dataprotection backup-instance update-msi-permissions'] = """
    type: command
    short-summary: Assign the required permissions needed to successfully enable backup for the datasource.
    examples:
      - name: Assign the required permissions needed to successfully enable backup for the datasource.
        text: az dataprotection backup-instance update-msi-permissions --backup-instance backup_inst.json --resource-group samarth_resource_group --vault-name samarthbackupvault --datasource-type AzureDisk --operation Backup --permissions-scope ResourceGroup
      - name: Assign the required permissions needed to successfully enable restore for the datasource.
        text: az dataprotection backup-instance update-msi-permissions --datasource-type AzureKubernetesService --operation Restore --permissions-scope Resource --resource-group sampleRG --vault-name samplevault --restore-request-object aksrestore.json --snapshot-resource-group-id /subscriptions/00000000-0000-0000-0000-000000000000/resourceGroups/sampleRG
"""

helps['dataprotection backup-policy get-default-policy-template'] = """
    type: command
    short-summary: Get default policy template for a given datasource type.
    examples:
      - name: Get default policy template for Azure Disk
        text: az dataprotection backup-policy get-default-policy-template --datasource-type AzureDisk
"""

helps['dataprotection backup-policy trigger'] = """
    type: group
    short-summary: Manage backup schedule of a backup policy.
"""

helps['dataprotection backup-policy trigger create-schedule'] = """
    type: command
    short-summary: create backup schedule of a policy.
    examples:
      - name: create weekly backup schedule where backup is taken twice a week.
        text: az dataprotection backup-policy trigger create-schedule --interval-type Weekly --interval-count 1 --schedule-days 2021-05-02T05:30:00 2021-05-03T05:30:00
      - name: create hourly backup schedule where backup frequency is every 4 hours
        text: az dataprotection backup-policy trigger create-schedule --interval-type Hourly --interval-count 6 --schedule-days 2021-05-02T05:30:00
"""

helps['dataprotection backup-policy trigger set'] = """
    type: command
    short-summary: Associate backup schedule to a backup policy.
    examples:
      - name: associate daily backup schedule
        text: az dataprotection backup-policy trigger set --policy policy.json --schedule R/2021-05-02T05:30:00+00:00/P1D
"""

helps['dataprotection backup-policy retention-rule'] = """
    type: group
    short-summary: Create lifecycles and add or remove retention rules in a backup policy.
"""

helps['dataprotection backup-policy retention-rule create-lifecycle'] = """
    type: command
    short-summary: Create lifecycle for Azure Retention rule.
    examples:
      - name: create daily lifecycle
        text: az dataprotection backup-policy retention-rule create-lifecycle --retention-duration-count 12 --retention-duration-type Days --source-datastore OperationalStore
"""

helps['dataprotection backup-policy retention-rule set'] = """
    type: command
    short-summary: Add new retention rule or update existing retention rule.
    examples:
      - name: Add daily retention rule
        text: az dataprotection backup-policy retention-rule set --lifecycles dailylifecycle.json --name Daily --policy policy.json
"""

helps['dataprotection backup-policy retention-rule remove'] = """
    type: command
    short-summary: remove existing retention rule in a backup policy
    examples:
      - name: Remove retention rule
        text: az dataprotection backup-policy retention-rule remove --name Daily --policy policy.json
"""

helps['dataprotection backup-policy tag'] = """
    type: group
    short-summary: Create criterias and add or remove tag in policy.
"""

helps['dataprotection backup-policy tag create-absolute-criteria'] = """
    type: command
    short-summary: Create absolute criteria.
    examples:
      - name: create absolute criteria
        text: az dataprotection backup-policy tag create-absolute-criteria --absolute-criteria FirstOfDay
"""

helps['dataprotection backup-policy tag create-generic-criteria'] = """
    type: command
    short-summary: create generic criteria
    examples:
      - name: Create generic criteria
        text: az dataprotection backup-policy tag create-generic-criteria --days-of-week Sunday Monday
"""

helps['dataprotection backup-policy tag set'] = """
    type: command
    short-summary: Add new tag or update existing tag of a backup policy.
    examples:
      - name: Add tag for daily retention in a backup policy.
        text: az dataprotection backup-policy tag set --criteria criteria.json --name Daily --policy policy.json
"""

helps['dataprotection backup-policy tag remove'] = """
    type: command
    short-summary: Remove existing tag from a backup policy.
    examples:
      - name: Remove daily tag.
        text: az dataprotection backup-policy tag remove --name Daily --policy policy.json
"""

helps['dataprotection backup-instance restore initialize-for-data-recovery'] = """
    type: command
    short-summary: Initialize restore request object to recover all backed up data in a backup vault.
    examples:
      - name: initialize restore request for azure disk backup instance
        text: az dataprotection backup-instance restore initialize-for-data-recovery --datasource-type AzureDisk --restore-location centraluseuap --source-datastore OperationalStore --target-resource-id {restore_disk_id} --recovery-point-id b7e6f082-b310-11eb-8f55-9cfce85d4fae
"""

helps['dataprotection backup-instance restore initialize-for-data-recovery-as-files'] = """
    type: command
    short-summary: Initialize restore request object to recover all backed up data as files in a backup vault.
    examples:
      - name: initialize restore request for azure database as files for postgresql server backup instance
        text: az dataprotection backup-instance restore initialize-for-data-recovery-as-files --datasource-type AzureDatabaseForPostgreSQL --restore-location centraluseuap --source-datastore VaultStore --target-blob-container-url {target_blob_container_url} --target-file-name {target_file_name} --recovery-point-id 9a4ab128e2d441d6a575ecd85903bd81
"""

helps['dataprotection backup-instance restore initialize-for-item-recovery'] = """
    type: command
    short-summary: Initialize restore request object to recover specified items of backed up data in a backup vault.
    examples:
      - name: initialize restore request for azure blob backup instance
        text: az dataprotection backup-instance restore initialize-for-item-recovery --datasource-type AzureBlob --restore-location centraluseuap --source-datastore OperationalStore --backup-instance-id {backup_instance_id}  --point-in-time 2021-05-26T15:00:00 --container-list container1 container2
"""

helps['dataprotection resource-guard list-protected-operations'] = """
    type: command
    short-summary:  Lists protected operations associated with a ResourceGuard.
    examples:
      - name: List ResourceGuard protected operations
        text: az dataprotection resource-guard list-protected-operations --resource-group "SampleResourceGroup" --resource-guard-name "swaggerExample" --resource-type "Microsoft.RecoveryServices/vaults"
"""

helps['dataprotection backup-instance initialize-backupconfig'] = """
    type: command
    short-summary: Initialize JSON request body for initializing and configuring backup of an AzureKubernetesService resource.
    examples:
      - name: Initialize backup configuration
        text: az dataprotection backup-instance initialize-backupconfig --datasource-type AzureKubernetesService --label-selectors key=val foo=bar --excluded-namespaces excludeNS1 excludeNS2
"""

helps['dataprotection backup-instance initialize-restoreconfig'] = """
    type: command
    short-summary: Initialize JSON request body for initializing and configuring restore of an AzureKubernetesService resource.
    examples:
      - name: Initialize restore configuration
        text: az dataprotection backup-instance initialize-restoreconfig --datasource-type AzureKubernetesService
"""

helps['dataprotection backup-instance validate-for-backup'] = """
    type: command
    short-summary: Validate whether configure backup will be successful or not.
    examples:
      - name: Validate for backup
        text: az dataprotection backup-instance validate-for-backup -g sarath-rg --vault-name sarath-vault --backup-instance backup_instance.json
"""

helps['dataprotection backup-instance restore trigger'] = """
    type: command
    short-summary: Triggers restore for a BackupInstance.
    examples:
      - name: Trigger a restore operation
        text: az dataprotection backup-instance restore trigger -g sample_rg --vault-name sample_backupvault --backup-instance-name sample_biname-fd53a211-3f3e-4c7e-ba45-81050e27c0be  --restore-request-object restorerequestobject.json
<<<<<<< HEAD
=======
      - name: Trigger a cross-region-restore operation
        text: az dataprotection backup-instance restore trigger -g sample_rg --vault-name sample_backupvault --backup-instance-name sample_biname-fd53a211-3f3e-4c7e-ba45-81050e27c0be  --restore-request-object restorerequestobject.json --use-secondary-region
>>>>>>> 1d894496
"""

helps['dataprotection backup-instance validate-for-restore'] = """
    type: command
    short-summary: Validates if Restore can be triggered for a DataSource.
    examples:
      - name: Validate for restore
        text: az dataprotection backup-instance validate-for-restore -g sample_rg --vault-name sample_backupvault --backup-instance-name sample_biname-fd53a211-3f3e-4c7e-ba45-81050e27c0be --restore-request-object restorerequestobject.json
<<<<<<< HEAD
=======
      - name: Validate for cross-region-restore
        text: az dataprotection backup-instance validate-for-restore -g sample_rg --vault-name sample_backupvault --backup-instance-name sample_biname-fd53a211-3f3e-4c7e-ba45-81050e27c0be --restore-request-object restorerequestobject.json --use-secondary-region
>>>>>>> 1d894496
"""

helps['dataprotection backup-vault list-from-resourcegraph'] = """
    type: command
    short-summary: List backup vaults across subscriptions, resource groups and vaults.
    examples:
      - name: Fetch a specific backup vault
        text: az dataprotection backup-vault list-from-resourcegraph --subscriptions 00000000-0000-0000-0000-000000000000 --resource-groups sample_rg --vaults sample_vault
"""

helps['dataprotection job show'] = """
    type: command
    short-summary: Get a job with id in a backup vault.
    examples:
      - name: Get Job
        text: az dataprotection job show --job-id "00000000-0000-0000-0000-000000000000" --resource-group "BugBash1" --vault-name "BugBashVaultForCCYv11"
"""

helps['dataprotection job list'] = """
    type: command
    short-summary: Returns list of jobs belonging to a backup vault.
    examples:
      - name: Get Jobs
        text: az dataprotection job list --resource-group "BugBash1" --vault-name "BugBashVaultForCCYv11"
"""

helps['dataprotection recovery-point list'] = """
    type: command
    short-summary: Returns a list of Recovery Points for a DataSource in a vault.
    examples:
      - name: List of Recovery Points in a Vault
        text: az dataprotection recovery-point list --backup-instance-name "sample_biname-00000000-0000-0000-0000-000000000000" --resource-group "sample_rg" --vault-name "sample_vault"
"""<|MERGE_RESOLUTION|>--- conflicted
+++ resolved
@@ -212,11 +212,8 @@
     examples:
       - name: Trigger a restore operation
         text: az dataprotection backup-instance restore trigger -g sample_rg --vault-name sample_backupvault --backup-instance-name sample_biname-fd53a211-3f3e-4c7e-ba45-81050e27c0be  --restore-request-object restorerequestobject.json
-<<<<<<< HEAD
-=======
       - name: Trigger a cross-region-restore operation
         text: az dataprotection backup-instance restore trigger -g sample_rg --vault-name sample_backupvault --backup-instance-name sample_biname-fd53a211-3f3e-4c7e-ba45-81050e27c0be  --restore-request-object restorerequestobject.json --use-secondary-region
->>>>>>> 1d894496
 """
 
 helps['dataprotection backup-instance validate-for-restore'] = """
@@ -225,11 +222,8 @@
     examples:
       - name: Validate for restore
         text: az dataprotection backup-instance validate-for-restore -g sample_rg --vault-name sample_backupvault --backup-instance-name sample_biname-fd53a211-3f3e-4c7e-ba45-81050e27c0be --restore-request-object restorerequestobject.json
-<<<<<<< HEAD
-=======
       - name: Validate for cross-region-restore
         text: az dataprotection backup-instance validate-for-restore -g sample_rg --vault-name sample_backupvault --backup-instance-name sample_biname-fd53a211-3f3e-4c7e-ba45-81050e27c0be --restore-request-object restorerequestobject.json --use-secondary-region
->>>>>>> 1d894496
 """
 
 helps['dataprotection backup-vault list-from-resourcegraph'] = """
