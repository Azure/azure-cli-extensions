# --------------------------------------------------------------------------------------------
# Copyright (c) Microsoft Corporation. All rights reserved.
# Licensed under the MIT License. See License.txt in the project root for license information.
# --------------------------------------------------------------------------------------------


def get_protection_status_values():
    return ['ProtectionConfigured', 'ProtectionError']


def get_backup_frequency_values():
    return ['Daily', 'Weekly', 'Hourly']


def get_datastore_type_values():
    return ['ArchiveStore', 'OperationalStore', 'VaultStore']


def get_duration_type_values():
    return ['Days', 'Weeks', 'Months', 'Years']


def get_copy_option_values():
    return ['CustomCopyOption', 'ImmediateCopyOption', 'CopyOnExpiryOption']


def get_retention_rule_name_values():
    return ['Default', 'Daily', 'Weekly', 'Monthly', 'Yearly']


def get_tag_name_values():
    return ['Daily', 'Weekly', 'Monthly', 'Yearly']


def get_absolute_criteria_values():
    return ['AllBackup', 'FirstOfDay', 'FirstOfMonth', 'FirstOfWeek', 'FirstOfYear']


def get_days_of_week_values():
    return ['Sunday', 'Monday', 'Tuesday', 'Wednesday', 'Thursday', 'Friday', 'Saturday']


def get_weeks_of_month_values():
    return ['First', 'Second', 'Third', 'Fourth', 'Last']


def get_months_of_year_values():
    return ['January', 'February', 'March', 'April', 'May', 'June', 'July',
            'August', 'September', 'October', 'November', 'December']


def get_job_status_values():
    return ['InProgress', 'Completed', 'Failed']


def get_job_operation_values():
    return ['OnDemandBackup', 'ScheduledBackup', 'Restore']


def get_rehydration_priority_values():
    return ['Standard']


def get_secret_store_type_values():
    return ['AzureKeyVault']


<<<<<<< HEAD
def get_backup_operation_values():
    return ['Backup']


def get_permission_scope_values():
    return ['Resource', 'ResourceGroup', 'Subscription']
=======
def get_resource_type_values():
    return ['Microsoft.RecoveryServices/vaults']


def get_critical_operation_values():
    return ['deleteProtection', 'updateProtection', 'updatePolicy', 'getSecurityPIN']
>>>>>>> bb08dd82


def get_datasource_types():
    from azext_dataprotection.manual import helpers
    return helpers.get_supported_datasource_types()<|MERGE_RESOLUTION|>--- conflicted
+++ resolved
@@ -65,21 +65,20 @@
     return ['AzureKeyVault']
 
 
-<<<<<<< HEAD
 def get_backup_operation_values():
     return ['Backup']
 
 
 def get_permission_scope_values():
     return ['Resource', 'ResourceGroup', 'Subscription']
-=======
+
+
 def get_resource_type_values():
     return ['Microsoft.RecoveryServices/vaults']
 
 
 def get_critical_operation_values():
     return ['deleteProtection', 'updateProtection', 'updatePolicy', 'getSecurityPIN']
->>>>>>> bb08dd82
 
 
 def get_datasource_types():
