--- conflicted
+++ resolved
@@ -58,8 +58,6 @@
         c.argument('end_time', type=str, help="Specify the end date time in UTC (yyyy-mm-ddTHH:MM:SS)")
         c.argument('use_secondary_region', arg_type=get_three_state_flag(),
                    help='Use this flag to fetch recovery points from the secondary region')
-<<<<<<< HEAD
-=======
         c.argument('max_items', type=int, help="Total number of items to return in the command's output. If the "
                                                "total number of items available is more than the value "
                                                "specified, a token is provided in the command's output. To "
@@ -67,7 +65,6 @@
                                                "argument of a subsequent command.")
         c.argument('next_token', type=str, help="Token to specify where to start paginating. This is the token "
                                                 "value from a previously truncated response.")
->>>>>>> 1d894496
 
     with self.argument_context('dataprotection backup-vault list-from-resourcegraph') as c:
         c.argument('subscriptions', type=str, nargs='+', help="List of subscription Ids.")
@@ -157,8 +154,6 @@
         c.argument('vault_name', vault_name_type)
         c.argument('use_secondary_region', arg_type=get_three_state_flag(),
                    help='Use this flag fetch list of jobs from secondary region')
-<<<<<<< HEAD
-=======
         c.argument('max_items', type=int, help="Total number of items to return in the command's output. If the "
                                                "total number of items available is more than the value "
                                                "specified, a token is provided in the command's output. To "
@@ -166,7 +161,6 @@
                                                "argument of a subsequent command.")
         c.argument('next_token', type=str, help="Token to specify where to start paginating. This is the token "
                                                 "value from a previously truncated response.")
->>>>>>> 1d894496
 
     with self.argument_context('dataprotection job list-from-resourcegraph') as c:
         c.argument('subscriptions', type=str, nargs='+', help="List of subscription Ids.")
