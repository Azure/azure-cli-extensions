
# --------------------------------------------------------------------------------------------
# Copyright (c) Microsoft Corporation. All rights reserved.
# Licensed under the MIT License. See License.txt in the project root for license information.
# --------------------------------------------------------------------------------------------

# pylint: disable=line-too-long
# pylint: disable=too-many-statements

from azure.cli.core.commands.parameters import (
    tags_type,
    get_enum_type,
    resource_group_name_type,
    get_location_type,
    get_three_state_flag
)

from azure.cli.core.commands.validators import (
    validate_file_or_dict
)

from azext_dataprotection.manual._validators import datetime_type, schedule_days_type, namespaced_name_resource_type
from azext_dataprotection.manual.enums import (
    get_protection_status_values,
    get_backup_frequency_values,
    get_datastore_type_values,
    get_duration_type_values,
    get_copy_option_values,
    get_retention_rule_name_values,
    get_absolute_criteria_values,
    get_days_of_week_values,
    get_weeks_of_month_values,
    get_months_of_year_values,
    get_tag_name_values,
    get_job_status_values,
    get_job_operation_values,
    get_datasource_types,
    get_rehydration_priority_values,
    get_secret_store_type_values,
    get_backup_operation_values,
    get_permission_scope_values,
    get_resource_type_values,
    get_persistent_volume_restore_mode_values,
    get_conflict_policy_values
)


def load_arguments(self, _):

    with self.argument_context('dataprotection backup-instance validate-for-backup') as c:
        c.argument('resource_group_name', resource_group_name_type)
        c.argument('vault_name', type=str, help='The name of the backup vault.', id_part='name')
        c.argument('backup_instance', type=validate_file_or_dict, help='Request body for operation Expected value: '
                   'json-string/@json-file.')

    with self.argument_context('dataprotection backup-instance initialize-backupconfig') as c:
        c.argument('datasource_type', arg_type=get_enum_type(get_datasource_types()), help="Specify the datasource type of the resource to be backed up.")
        c.argument('excluded_resource_types', type=str, nargs='+', options_list=["--excluded-resource-types", "--excluded-resource-type"],
                   help="List of resource types to be excluded for backup.")
        c.argument('included_resource_types', type=str, nargs='+', options_list=["--included-resource-types", "--included-resource-type"],
                   help="List of resource types to be included for backup.")
        c.argument('excluded_namespaces', type=str, nargs='+', help="List of namespaces to be excluded for backup.")
        c.argument('included_namespaces', type=str, nargs='+', help="List of namespaces to be included for backup.")
        c.argument('label_selectors', type=str, nargs='+', help="List of labels for internal filtering for backup.")
        c.argument('snapshot_volumes', arg_type=get_three_state_flag(), help="Boolean parameter to decide whether snapshot volumes are included for backup. By default this is taken as true.")
        c.argument('include_cluster_scope_resources', arg_type=get_three_state_flag(),
                   options_list=['--include-cluster-scope-resources', '--include-cluster-scope'],
                   help="Boolean parameter to decide whether cluster scope resources are included for restore. By default this is taken as true.")
<<<<<<< HEAD
        c.argument('vaulted_backup_containers', type=str, nargs='+', options_list=["--container-list", "--vaulted-backup-containers"],
                   help="List of containers to be backed up inside the VaultStore. Use this parameter for DatasourceType AzureBlob.")
        c.argument('include_all_containers', arg_type=get_three_state_flag(),
                   help='Switch parameter to include all containers to be backed up inside the VaultStore. Use this parameter for DatasourceType AzureBlob.')
        c.argument('storage_account_name', type=str, help='Storage account where the Datasource is present. Use this parameter for DatasourceType AzureBlob.')
        c.argument('storage_account_resource_group', options_list=['--storage-account-resource-group', '--storage-account-rg'], type=str,
                   help='Storage account resource group name where the Datasource is present. Use this parameter for DatasourceType AzureBlob.')
=======
        c.argument('backup_hook_references',
                   type=namespaced_name_resource_type,
                   options_list=['--backup-hook-references', '--backup-hook-refs'],
                   help='Property sets the hook reference to be executed during backup.')
>>>>>>> d1228e33

    with self.argument_context('dataprotection backup-instance initialize') as c:
        c.argument('datasource_type', arg_type=get_enum_type(get_datasource_types()), help="Specify the datasource type of the resource to be backed up")
        c.argument('datasource_id', type=str, help="ARM Id of the resource to be backed up")
        c.argument('datasource_location', options_list=['--datasource-location', '-l'], arg_type=get_location_type(self.cli_ctx))
        c.argument('friendly_name', type=str, help="User-defined friendly name for the backup instance")
        c.argument('backup_configuration', type=validate_file_or_dict, help="Backup configuration for backup. Use this parameter to configure protection for AzureKubernetesService.")
        c.argument('policy_id', type=str, help="Id of the backup policy the datasource will be associated")
        c.argument('secret_store_type', arg_type=get_enum_type(get_secret_store_type_values()), help="Specify the secret store type to use for authentication")
        c.argument('secret_store_uri', type=str, help="specify the secret store uri to use for authentication")
        c.argument('snapshot_resource_group_name', options_list=['--snapshot-resource-group-name', '--snapshot-rg'], type=str, help="Name of the resource group in which the backup snapshots should be stored")
        c.argument('tags', tags_type)

    with self.argument_context('dataprotection backup-instance update-policy') as c:
        c.argument('backup_instance_name', type=str, help="Backup instance name.")
        c.argument('resource_group_name', resource_group_name_type)
        c.argument('vault_name', type=str, help="Name of the vault.")
        c.argument('policy_id', type=str, help="specify the ID of the new policy with which backup instance will be associated with.")

    with self.argument_context('dataprotection backup-policy get-default-policy-template') as c:
        c.argument('datasource_type', arg_type=get_enum_type(get_datasource_types()), help="Specify the datasource type of the resource to be backed up")

    with self.argument_context('dataprotection backup-instance list-from-resourcegraph') as c:
        c.argument('subscriptions', type=str, nargs='+', help="List of subscription Ids.")
        c.argument('resource_groups', type=str, nargs='+', help="List of resource groups.")
        c.argument('vaults', type=str, nargs='+', help="List of vault names.")
        c.argument('datasource_type', arg_type=get_enum_type(get_datasource_types()), help="Specify the datasource type")
        c.argument('subscriptions', type=str, nargs='+', help="List of subscription Ids.")
        c.argument('protection_status', arg_type=get_enum_type(get_protection_status_values()), nargs='+', help="specify protection status.")
        c.argument('datasource_id', type=str, nargs='+', help="specify datasource id filter to apply.")

    with self.argument_context('dataprotection backup-instance update-msi-permissions') as c:
        c.argument('operation', arg_type=get_enum_type(get_backup_operation_values()), help="List of possible operations")
        c.argument('datasource_type', arg_type=get_enum_type(get_datasource_types()), help="Specify the datasource type of the resource to be backed up")
        c.argument('vault_name', type=str, help="Name of the vault.")
        c.argument('permissions_scope', arg_type=get_enum_type(get_permission_scope_values()), help="Scope for assigning permissions to the backup vault")
        c.argument('keyvault_id', type=str, help='ARM id of the key vault. Required when --datasource-type is AzureDatabaseForPostgreSQL')
        c.argument('yes', options_list=['--yes', '-y'], help='Do not prompt for confirmation.', action='store_true')
        c.argument('snapshot_resource_group_id', options_list=['--snapshot-resource-group-id', '--snapshot-rg-id'], type=str,
                   help='ARM id of the snapshot resource group. Required when assigning permissions over snapshot resource group and the --operation is Restore')
        c.argument('backup_instance', type=validate_file_or_dict, help='Request body for operation "Backup" Expected value: '
                   'json-string/@json-file. Required when --operation is Backup')
        c.argument('restore_request_object', type=validate_file_or_dict, help='Request body for operation "Restore" Expected value: '
                   'json-string/@json-file. Required when --operation is Restore')

    with self.argument_context('dataprotection job list-from-resourcegraph') as c:
        c.argument('subscriptions', type=str, nargs='+', help="List of subscription Ids.")
        c.argument('resource_groups', type=str, nargs='+', help="List of resource groups.")
        c.argument('vaults', type=str, nargs='+', help="List of vault names.")
        c.argument('datasource_type', arg_type=get_enum_type(get_datasource_types()), help="Specify the datasource type")
        c.argument('subscriptions', type=str, nargs='+', help="List of subscription Ids.")
        c.argument('start_time', type=schedule_days_type, help="specify start time of the job in UTC (yyyy-mm-ddTHH:MM:SS).")
        c.argument('end_time', type=schedule_days_type, help="specify end time of the job in UTC (yyyy-mm-ddTHH:MM:SS).")
        c.argument('status', arg_type=get_enum_type(get_job_status_values()), nargs='+', help="specify job status values for filter.")
        c.argument('operation', arg_type=get_enum_type(get_job_operation_values()), nargs='+', help="specify job operation values for filter.")
        c.argument('datasource_id', type=str, nargs='+', help="specify datasource id filter to apply")

    with self.argument_context('dataprotection backup-policy trigger create-schedule') as c:
        c.argument('interval_type', arg_type=get_enum_type(get_backup_frequency_values()), help="Specify Backup Frequency.")
        c.argument('interval_count', type=int, help="Specify duration of backup frequency.")
        c.argument('schedule_days', type=schedule_days_type, nargs='+', help="specify the backup schedule time in UTC (yyyy-mm-ddTHH:MM:SS)")

    with self.argument_context('dataprotection backup-policy trigger set') as c:
        c.argument('policy', type=validate_file_or_dict, help="Existing policy Json string or file.")
        c.argument('schedule', type=str, nargs='+', help="Specify schedule time intervals for backup rule.")

    with self.argument_context('dataprotection backup-policy retention-rule create-lifecycle') as c:
        c.argument('source_datastore', arg_type=get_enum_type(get_datastore_type_values()), help="Specify source datastore.")
        c.argument('target_datastore', arg_type=get_enum_type(get_datastore_type_values()), help="Specify target datastore.")
        c.argument('retention_duration_type', options_list=['--retention-duration-type', '--type'], arg_type=get_enum_type(get_duration_type_values()), help="Retention duration type.")
        c.argument('retention_duration_count', options_list=['--retention-duration-count', '--count'], type=int, help="Retention duration count.")
        c.argument('copy_option', arg_type=get_enum_type(get_copy_option_values()), help="Specify copy option from source datastore to target datastore.")

    with self.argument_context('dataprotection backup-policy retention-rule set') as c:
        c.argument('name', arg_type=get_enum_type(get_retention_rule_name_values()), help="Specify the retention rule name to be edited in policy.")
        c.argument('policy', type=validate_file_or_dict, help="Policy Json string or file.")
        c.argument('lifecycles', type=validate_file_or_dict, nargs='+', help="lifecycles to be associated with the retention rule. Specify space separated json file names.")

    with self.argument_context('dataprotection backup-policy retention-rule remove') as c:
        c.argument('name', arg_type=get_enum_type(get_retention_rule_name_values()), help="Specify the retention rule name to be removed in policy.")
        c.argument('policy', type=validate_file_or_dict, help="Existing policy Json string or file.")

    with self.argument_context('dataprotection backup-policy tag create-absolute-criteria') as c:
        c.argument('absolute_criteria', arg_type=get_enum_type(get_absolute_criteria_values()), help="Specify retention criteria.")

    with self.argument_context('dataprotection backup-policy tag create-generic-criteria') as c:
        c.argument('days_of_week', nargs='+', arg_type=get_enum_type(get_days_of_week_values()), help="Specify days of week.")
        c.argument('weeks_of_month', nargs='+', arg_type=get_enum_type(get_weeks_of_month_values()), help="Specify weeks of month")
        c.argument('months_of_year', nargs='+', arg_type=get_enum_type(get_months_of_year_values()), help="Specify months of year.")
        c.argument('days_of_month', nargs='+', type=str, help="Specify days of month. Allowed values are 1 to 28 and Last")

    with self.argument_context('dataprotection backup-policy tag set') as c:
        c.argument('name', arg_type=get_enum_type(get_tag_name_values()), help="Specify the tag name to be edited in policy.")
        c.argument('policy', type=validate_file_or_dict, help="Policy Json string or file.")
        c.argument('criteria', type=validate_file_or_dict, nargs='+', help="crtierias to be associated with the tag. Specify space separated json file names.")

    with self.argument_context('dataprotection backup-policy tag remove') as c:
        c.argument('name', arg_type=get_enum_type(get_tag_name_values()), help="Specify the tag name to be removed in policy.")
        c.argument('policy', type=validate_file_or_dict, help="Existing policy Json string or file.")

    with self.argument_context('dataprotection backup-instance initialize-restoreconfig') as c:
        c.argument('datasource_type', arg_type=get_enum_type(get_datasource_types()), help="Specify the datasource type of the resource to be backed up")
        c.argument('excluded_resource_types', type=str, nargs='+', options_list=["--excluded-resource-types", "--excluded-resource-type"],
                   help="List of resource types to be excluded for restore.")
        c.argument('included_resource_types', type=str, nargs='+', options_list=["--included-resource-types", "--included-resource-type"],
                   help="List of resource types to be included for restore.")
        c.argument('excluded_namespaces', type=str, nargs='+', help="List of namespaces to be excluded for restore.")
        c.argument('included_namespaces', type=str, nargs='+', help="List of namespaces to be included for restore.")
        c.argument('label_selectors', type=str, nargs='+', help="List of labels for internal filtering for restore.")
        c.argument("persistent_volume_restore_mode", arg_type=get_enum_type(get_persistent_volume_restore_mode_values()),
                   options_list=['--persistent-volume-restore-mode', '--persistent-restoremode'],
                   help="Restore mode for persistent volumes. Allowed values are RestoreWithVolumeData, RestoreWithoutVolumeData. Default value is RestoreWithVolumeData.")
        c.argument('conflict_policy', arg_type=get_enum_type(get_conflict_policy_values()), help="Conflict policy for restore. Allowed values are Skip, Patch. Default value is Skip.")
        c.argument('namespace_mappings', type=validate_file_or_dict, help="Namespaces mapping from source namespaces to target namespaces to resolve namespace naming conflicts in the target cluster.")
        c.argument('include_cluster_scope_resources', arg_type=get_three_state_flag(),
                   options_list=['--include-cluster-scope-resources', '--include-cluster-scope'],
                   help="Boolean parameter to decide whether cluster scope resources are included for restore. By default this is taken as true.")
        c.argument('restore_hook_references',
                   type=namespaced_name_resource_type,
                   options_list=['--restore-hook-references', '--restore-hook-refs'],
                   help='Property sets the hook reference to be executed during restore.')

    with self.argument_context('dataprotection backup-instance restore initialize-for-data-recovery') as c:
        c.argument('target_resource_id', type=str, help="specify the resource ID to which the data will be restored.")
        c.argument('backup_instance_id', type=str, help="specify the backup instance ID.")
        c.argument('recovery_point_id', type=str, help="specify the recovery point ID which will be used for restoring the data.")
        c.argument('point_in_time', type=datetime_type, help="specify the point in time which will be used for restoring the data in UTC (yyyy-mm-ddTHH:MM:SS)")
        c.argument('datasource_type', arg_type=get_enum_type(get_datasource_types()), help="Specify the datasource type")
        c.argument('source_datastore', arg_type=get_enum_type(get_datastore_type_values()), help="Specify the datastore type of the given recovery point or point in time.")
        c.argument('restore_location', type=str, help="Specify the restore location.")
        c.argument('secret_store_type', arg_type=get_enum_type(get_secret_store_type_values()), help="Specify the secret store type to use for authentication")
        c.argument('secret_store_uri', type=str, help="Specify the secret store uri to use for authentication")
        c.argument('rehydration_priority', arg_type=get_enum_type(get_rehydration_priority_values()), help="Specify the rehydration priority for rehydrate restore.")
        c.argument('rehydration_duration', type=int, help="Specify the rehydration duration for rehydrate restore.")
        c.argument('restore_configuration', type=validate_file_or_dict, help="Restore configuration for restore. Use this parameter to restore with AzureKubernetesService.")

    with self.argument_context('dataprotection backup-instance restore initialize-for-data-recovery-as-files') as c:
        c.argument('target_blob_container_url', type=str, help="specify the blob container url to which the data will be restored.")
        c.argument('target_file_name', type=str, help="specify the file name to which the data will be restored.")
        c.argument('target_resource_id', type=str, help="specify the target storage container ARM ID to which data will be restored, "
                   'required for restoring as files to another subscription')
        c.argument('recovery_point_id', type=str, help="specify the recovery point ID which will be used for restoring the data.")
        c.argument('point_in_time', type=datetime_type, help="specify the point in time which will be used for restoring the data in UTC (yyyy-mm-ddTHH:MM:SS)")
        c.argument('datasource_type', arg_type=get_enum_type(get_datasource_types()), help="Specify the datasource type")
        c.argument('source_datastore', arg_type=get_enum_type(get_datastore_type_values()), help="Specify the datastore type of the given recovery point or point in time.")
        c.argument('restore_location', type=str, help="specify the restore location.")
        c.argument('rehydration_priority', arg_type=get_enum_type(get_rehydration_priority_values()), help="Specify the rehydration priority for rehydrate restore.")
        c.argument('rehydration_duration', type=int, help="Specify the rehydration duration for rehydrate restore.")

    with self.argument_context('dataprotection backup-instance restore initialize-for-item-recovery') as c:
        c.argument('target_resource_id', type=str, help="specify the resource ID to which the data will be restored.")
        c.argument('restore_location', type=str, help="specify the restore location.")
        c.argument('recovery_point_id', type=str, help="specify the recovery point ID which will be used for restoring the data.")
        c.argument('point_in_time', type=datetime_type, help="specify the point in time which will be used for restoring the data in UTC (yyyy-mm-ddTHH:MM:SS).")
        c.argument('source_datastore', arg_type=get_enum_type(get_datastore_type_values()), help="Specify the datastore type of the given recovery point or point in time.")
        c.argument('backup_instance_id', type=str, help="specify the backup instance ID.")
        c.argument('datasource_type', arg_type=get_enum_type(get_datasource_types()), help="Specify the datasource type")
        c.argument('container_list', type=str, nargs='+', help="specify the list of containers to restore.")
        c.argument('from_prefix_pattern', type=str, nargs='+', help="specify the prefix pattern for start range.")
        c.argument('to_prefix_pattern', type=str, nargs='+', help="specify the prefix pattern for end range.")
        c.argument('restore_configuration', type=validate_file_or_dict, help="Restore configuration for restore. Use this parameter to restore with AzureKubernetesService.")

    with self.argument_context('dataprotection resource-guard list-protected-operations') as c:
        c.argument('resource_group_name', resource_group_name_type)
        c.argument('resource_guard_name', options_list=['--resource-guard-name', '--name', '-n'], type=str, help='The name of '
                   'ResourceGuard', id_part='name')
        c.argument('resource_type', arg_type=get_enum_type(get_resource_type_values()), help='Type of the resource associated with the protected operations')<|MERGE_RESOLUTION|>--- conflicted
+++ resolved
@@ -66,7 +66,6 @@
         c.argument('include_cluster_scope_resources', arg_type=get_three_state_flag(),
                    options_list=['--include-cluster-scope-resources', '--include-cluster-scope'],
                    help="Boolean parameter to decide whether cluster scope resources are included for restore. By default this is taken as true.")
-<<<<<<< HEAD
         c.argument('vaulted_backup_containers', type=str, nargs='+', options_list=["--container-list", "--vaulted-backup-containers"],
                    help="List of containers to be backed up inside the VaultStore. Use this parameter for DatasourceType AzureBlob.")
         c.argument('include_all_containers', arg_type=get_three_state_flag(),
@@ -74,12 +73,10 @@
         c.argument('storage_account_name', type=str, help='Storage account where the Datasource is present. Use this parameter for DatasourceType AzureBlob.')
         c.argument('storage_account_resource_group', options_list=['--storage-account-resource-group', '--storage-account-rg'], type=str,
                    help='Storage account resource group name where the Datasource is present. Use this parameter for DatasourceType AzureBlob.')
-=======
         c.argument('backup_hook_references',
                    type=namespaced_name_resource_type,
                    options_list=['--backup-hook-references', '--backup-hook-refs'],
                    help='Property sets the hook reference to be executed during backup.')
->>>>>>> d1228e33
 
     with self.argument_context('dataprotection backup-instance initialize') as c:
         c.argument('datasource_type', arg_type=get_enum_type(get_datasource_types()), help="Specify the datasource type of the resource to be backed up")
