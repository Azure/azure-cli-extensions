
# --------------------------------------------------------------------------------------------
# Copyright (c) Microsoft Corporation. All rights reserved.
# Licensed under the MIT License. See License.txt in the project root for license information.
# --------------------------------------------------------------------------------------------

# pylint: disable=line-too-long
# pylint: disable=too-many-statements

from knack.arguments import CLIArgumentType
<<<<<<< HEAD

=======
>>>>>>> 472ee41c
from azure.cli.core.commands.parameters import (
    tags_type,
    get_enum_type,
    resource_group_name_type,
    get_location_type,
    get_three_state_flag
)

from azure.cli.core.commands.validators import (
    validate_file_or_dict
)

from azext_dataprotection.manual._validators import datetime_type, schedule_days_type, namespaced_name_resource_type
from azext_dataprotection.manual.enums import (
    get_protection_status_values,
    get_backup_frequency_values,
    get_datastore_type_values,
    get_duration_type_values,
    get_copy_option_values,
    get_retention_rule_name_values,
    get_absolute_criteria_values,
    get_days_of_week_values,
    get_weeks_of_month_values,
    get_months_of_year_values,
    get_tag_name_values,
    get_job_status_values,
    get_job_operation_values,
    get_datasource_types,
    get_rehydration_priority_values,
    get_secret_store_type_values,
    get_backup_operation_values,
    get_permission_scope_values,
    get_resource_type_values,
    get_persistent_volume_restore_mode_values,
    get_conflict_policy_values
)

vault_name_type = CLIArgumentType(help='Name of the backup vault.', options_list=['--vault-name', '-v'], type=str)


def load_arguments(self, _):

    with self.argument_context('dataprotection recovery-point list') as c:
        c.argument('backup_instance_name', type=str, help="Backup instance name.")
        c.argument('resource_group_name', resource_group_name_type)
        c.argument('vault_name', vault_name_type)
        c.argument('start_time', type=str, help="Specify the start date time in UTC (yyyy-mm-ddTHH:MM:SS)")
        c.argument('end_time', type=str, help="Specify the end date time in UTC (yyyy-mm-ddTHH:MM:SS)")
        c.argument('use_secondary_region', arg_type=get_three_state_flag(),
                   help='Use this flag to fetch recovery points from the secondary region')
        c.argument('max_items', type=int, help="Total number of items to return in the command's output. If the "
                                               "total number of items available is more than the value "
                                               "specified, a token is provided in the command's output. To "
                                               "resume pagination, provide the token value in `--next-token` "
                                               "argument of a subsequent command.")
        c.argument('next_token', type=str, help="Token to specify where to start paginating. This is the token "
                                                "value from a previously truncated response.")

    with self.argument_context('dataprotection backup-vault list-from-resourcegraph') as c:
        c.argument('subscriptions', type=str, nargs='+', help="List of subscription Ids.")
        c.argument('resource_groups', type=str, nargs='+', help="List of resource groups.")
        c.argument('vaults', type=str, nargs='+', help="List of vault names.")
        c.argument('vault_id', type=str, nargs='+', help="Specify vault id filter to apply.")

    with self.argument_context('dataprotection backup-instance validate-for-backup') as c:
        c.argument('resource_group_name', resource_group_name_type)
        c.argument('vault_name', vault_name_type, id_part='name')
        c.argument('backup_instance', type=validate_file_or_dict, help='Request body for operation Expected value: '
                   'json-string/@json-file.')

    with self.argument_context('dataprotection backup-instance initialize-backupconfig') as c:
        c.argument('datasource_type', arg_type=get_enum_type(get_datasource_types()), help="Specify the datasource type of the resource to be backed up.")
        c.argument('excluded_resource_types', type=str, nargs='+', options_list=["--excluded-resource-types", "--excluded-resource-type"],
                   help="List of resource types to be excluded for backup.")
        c.argument('included_resource_types', type=str, nargs='+', options_list=["--included-resource-types", "--included-resource-type"],
                   help="List of resource types to be included for backup.")
        c.argument('excluded_namespaces', type=str, nargs='+', help="List of namespaces to be excluded for backup.")
        c.argument('included_namespaces', type=str, nargs='+', help="List of namespaces to be included for backup.")
        c.argument('label_selectors', type=str, nargs='+', help="List of labels for internal filtering for backup.")
        c.argument('snapshot_volumes', arg_type=get_three_state_flag(), help="Boolean parameter to decide whether snapshot volumes are included for backup. By default this is taken as true.")
        c.argument('include_cluster_scope_resources', arg_type=get_three_state_flag(),
                   options_list=['--include-cluster-scope-resources', '--include-cluster-scope'],
                   help="Boolean parameter to decide whether cluster scope resources are included for restore. By default this is taken as true.")
        c.argument('vaulted_backup_containers', type=str, nargs='+', options_list=["--container-list", "--vaulted-backup-containers"],
                   help="List of containers to be backed up inside the VaultStore. Use this parameter for DatasourceType AzureBlob.")
        c.argument('include_all_containers', arg_type=get_three_state_flag(),
                   help='Switch parameter to include all containers to be backed up inside the VaultStore. Use this parameter for DatasourceType AzureBlob.')
        c.argument('storage_account_name', type=str, help='Storage account where the Datasource is present. Use this parameter for DatasourceType AzureBlob.')
        c.argument('storage_account_resource_group', options_list=['--storage-account-resource-group', '--storage-account-rg'], type=str,
                   help='Storage account resource group name where the Datasource is present. Use this parameter for DatasourceType AzureBlob.')
        c.argument('backup_hook_references',
                   type=namespaced_name_resource_type,
                   options_list=['--backup-hook-references', '--backup-hook-refs'],
                   help='Property sets the hook reference to be executed during backup.')

    with self.argument_context('dataprotection backup-instance initialize') as c:
        c.argument('datasource_type', arg_type=get_enum_type(get_datasource_types()), help="Specify the datasource type of the resource to be backed up")
        c.argument('datasource_id', type=str, help="ARM Id of the resource to be backed up")
        c.argument('datasource_location', options_list=['--datasource-location', '-l'], arg_type=get_location_type(self.cli_ctx))
        c.argument('friendly_name', type=str, help="User-defined friendly name for the backup instance")
        c.argument('backup_configuration', type=validate_file_or_dict, help="Backup configuration for backup. Use this parameter to configure protection for AzureKubernetesService.")
        c.argument('policy_id', type=str, help="Id of the backup policy the datasource will be associated")
        c.argument('secret_store_type', arg_type=get_enum_type(get_secret_store_type_values()), help="Specify the secret store type to use for authentication")
        c.argument('secret_store_uri', type=str, help="specify the secret store uri to use for authentication")
        c.argument('snapshot_resource_group_name', options_list=['--snapshot-resource-group-name', '--snapshot-rg'], type=str, help="Name of the resource group in which the backup snapshots should be stored")
        c.argument('tags', tags_type)

    with self.argument_context('dataprotection backup-instance update-policy') as c:
        c.argument('backup_instance_name', type=str, help="Backup instance name.")
        c.argument('resource_group_name', resource_group_name_type)
        c.argument('vault_name', vault_name_type)
        c.argument('policy_id', type=str, help="specify the ID of the new policy with which backup instance will be associated with.")

    with self.argument_context('dataprotection backup-policy get-default-policy-template') as c:
        c.argument('datasource_type', arg_type=get_enum_type(get_datasource_types()), help="Specify the datasource type of the resource to be backed up")

    with self.argument_context('dataprotection backup-instance list-from-resourcegraph') as c:
        c.argument('subscriptions', type=str, nargs='+', help="List of subscription Ids.")
        c.argument('resource_groups', type=str, nargs='+', help="List of resource groups.")
        c.argument('vaults', type=str, nargs='+', help="List of vault names.")
        c.argument('datasource_type', arg_type=get_enum_type(get_datasource_types()), help="Specify the datasource type")
        c.argument('subscriptions', type=str, nargs='+', help="List of subscription Ids.")
        c.argument('protection_status', arg_type=get_enum_type(get_protection_status_values()), nargs='+', help="specify protection status.")
        c.argument('datasource_id', type=str, nargs='+', help="specify datasource id filter to apply.")
        c.argument('backup_instance_id', type=str, nargs='+', help="specify backup instance id filter to apply.")
        c.argument('backup_instance_name', type=str, nargs='+', help="specify backup instance name filter to apply.")

    with self.argument_context('dataprotection backup-instance update-msi-permissions') as c:
        c.argument('operation', arg_type=get_enum_type(get_backup_operation_values()), help="List of possible operations")
        c.argument('datasource_type', arg_type=get_enum_type(get_datasource_types()), help="Specify the datasource type of the resource to be backed up")
        c.argument('vault_name', vault_name_type)
        c.argument('permissions_scope', arg_type=get_enum_type(get_permission_scope_values()), help="Scope for assigning permissions to the backup vault")
        c.argument('keyvault_id', type=str, help='ARM id of the key vault. Required when --datasource-type is AzureDatabaseForPostgreSQL')
        c.argument('yes', options_list=['--yes', '-y'], help='Do not prompt for confirmation.', action='store_true')
        c.argument('snapshot_resource_group_id', options_list=['--snapshot-resource-group-id', '--snapshot-rg-id'], type=str,
                   help='ARM id of the snapshot resource group. Required when assigning permissions over snapshot resource group and the --operation is Restore')
        c.argument('target_storage_account_id', options_list=['--target-storage-account-id'], type=str,
                   help='ARM id of the target storage account. Required when assigning permissions over target storage account and the --operation is Restore')
        c.argument('backup_instance', type=validate_file_or_dict, help='Request body for operation "Backup" Expected value: '
                   'json-string/@json-file. Required when --operation is Backup')
        c.argument('restore_request_object', type=validate_file_or_dict, help='Request body for operation "Restore" Expected value: '
                   'json-string/@json-file. Required when --operation is Restore')

    with self.argument_context('dataprotection job show') as c:
        c.argument('resource_group_name', resource_group_name_type)
        c.argument('vault_name', vault_name_type, id_part='name')
        c.argument('job_id', type=str, help='The Job ID. This is a GUID-formatted string (e.g. 00000000-0000-0000-0000-000000000000).', id_part='child_name_1')
        c.argument('use_secondary_region', arg_type=get_three_state_flag(),
                   help='Use this flag fetch list of jobs from secondary region')

    with self.argument_context('dataprotection job list') as c:
        c.argument('resource_group_name', resource_group_name_type)
        c.argument('vault_name', vault_name_type)
        c.argument('use_secondary_region', arg_type=get_three_state_flag(),
                   help='Use this flag fetch list of jobs from secondary region')
        c.argument('max_items', type=int, help="Total number of items to return in the command's output. If the "
                                               "total number of items available is more than the value "
                                               "specified, a token is provided in the command's output. To "
                                               "resume pagination, provide the token value in `--next-token` "
                                               "argument of a subsequent command.")
        c.argument('next_token', type=str, help="Token to specify where to start paginating. This is the token "
                                                "value from a previously truncated response.")

    with self.argument_context('dataprotection job list-from-resourcegraph') as c:
        c.argument('subscriptions', type=str, nargs='+', help="List of subscription Ids.")
        c.argument('resource_groups', type=str, nargs='+', help="List of resource groups.")
        c.argument('vaults', type=str, nargs='+', help="List of vault names.")
        c.argument('datasource_type', arg_type=get_enum_type(get_datasource_types()), help="Specify the datasource type")
        c.argument('subscriptions', type=str, nargs='+', help="List of subscription Ids.")
        c.argument('start_time', type=schedule_days_type, help="specify start time of the job in UTC (yyyy-mm-ddTHH:MM:SS).")
        c.argument('end_time', type=schedule_days_type, help="specify end time of the job in UTC (yyyy-mm-ddTHH:MM:SS).")
        c.argument('status', arg_type=get_enum_type(get_job_status_values()), nargs='+', help="specify job status values for filter.")
        c.argument('operation', arg_type=get_enum_type(get_job_operation_values()), nargs='+', help="specify job operation values for filter.")
        c.argument('datasource_id', type=str, nargs='+', help="specify datasource id filter to apply")

    with self.argument_context('dataprotection backup-policy trigger create-schedule') as c:
        c.argument('interval_type', arg_type=get_enum_type(get_backup_frequency_values()), help="Specify Backup Frequency.")
        c.argument('interval_count', type=int, help="Specify duration of backup frequency.")
        c.argument('schedule_days', type=schedule_days_type, nargs='+', help="specify the backup schedule time in UTC (yyyy-mm-ddTHH:MM:SS)")

    with self.argument_context('dataprotection backup-policy trigger set') as c:
        c.argument('policy', type=validate_file_or_dict, help="Existing policy Json string or file.")
        c.argument('schedule', type=str, nargs='+', help="Specify schedule time intervals for backup rule.")

    with self.argument_context('dataprotection backup-policy retention-rule create-lifecycle') as c:
        c.argument('source_datastore', arg_type=get_enum_type(get_datastore_type_values()), help="Specify source datastore.")
        c.argument('target_datastore', arg_type=get_enum_type(get_datastore_type_values()), help="Specify target datastore.")
        c.argument('retention_duration_type', options_list=['--retention-duration-type', '--type'], arg_type=get_enum_type(get_duration_type_values()), help="Retention duration type.")
        c.argument('retention_duration_count', options_list=['--retention-duration-count', '--count'], type=int, help="Retention duration count.")
        c.argument('copy_option', arg_type=get_enum_type(get_copy_option_values()), help="Specify copy option from source datastore to target datastore.")

    with self.argument_context('dataprotection backup-policy retention-rule set') as c:
        c.argument('name', arg_type=get_enum_type(get_retention_rule_name_values()), help="Specify the retention rule name to be edited in policy.")
        c.argument('policy', type=validate_file_or_dict, help="Policy Json string or file.")
        c.argument('lifecycles', type=validate_file_or_dict, nargs='+', help="lifecycles to be associated with the retention rule. Specify space separated json file names.")

    with self.argument_context('dataprotection backup-policy retention-rule remove') as c:
        c.argument('name', arg_type=get_enum_type(get_retention_rule_name_values()), help="Specify the retention rule name to be removed in policy.")
        c.argument('policy', type=validate_file_or_dict, help="Existing policy Json string or file.")

    with self.argument_context('dataprotection backup-policy tag create-absolute-criteria') as c:
        c.argument('absolute_criteria', arg_type=get_enum_type(get_absolute_criteria_values()), help="Specify retention criteria.")

    with self.argument_context('dataprotection backup-policy tag create-generic-criteria') as c:
        c.argument('days_of_week', nargs='+', arg_type=get_enum_type(get_days_of_week_values()), help="Specify days of week.")
        c.argument('weeks_of_month', nargs='+', arg_type=get_enum_type(get_weeks_of_month_values()), help="Specify weeks of month")
        c.argument('months_of_year', nargs='+', arg_type=get_enum_type(get_months_of_year_values()), help="Specify months of year.")
        c.argument('days_of_month', nargs='+', type=str, help="Specify days of month. Allowed values are 1 to 28 and Last")

    with self.argument_context('dataprotection backup-policy tag set') as c:
        c.argument('name', arg_type=get_enum_type(get_tag_name_values()), help="Specify the tag name to be edited in policy.")
        c.argument('policy', type=validate_file_or_dict, help="Policy Json string or file.")
        c.argument('criteria', type=validate_file_or_dict, nargs='+', help="crtierias to be associated with the tag. Specify space separated json file names.")

    with self.argument_context('dataprotection backup-policy tag remove') as c:
        c.argument('name', arg_type=get_enum_type(get_tag_name_values()), help="Specify the tag name to be removed in policy.")
        c.argument('policy', type=validate_file_or_dict, help="Existing policy Json string or file.")

    with self.argument_context('dataprotection backup-instance initialize-restoreconfig') as c:
        c.argument('datasource_type', arg_type=get_enum_type(get_datasource_types()), help="Specify the datasource type of the resource to be backed up")
        c.argument('excluded_resource_types', type=str, nargs='+', options_list=["--excluded-resource-types", "--excluded-resource-type"],
                   help="List of resource types to be excluded for restore.")
        c.argument('included_resource_types', type=str, nargs='+', options_list=["--included-resource-types", "--included-resource-type"],
                   help="List of resource types to be included for restore.")
        c.argument('excluded_namespaces', type=str, nargs='+', help="List of namespaces to be excluded for restore.")
        c.argument('included_namespaces', type=str, nargs='+', help="List of namespaces to be included for restore.")
        c.argument('label_selectors', type=str, nargs='+', help="List of labels for internal filtering for restore.")
        c.argument("persistent_volume_restore_mode", arg_type=get_enum_type(get_persistent_volume_restore_mode_values()),
                   options_list=['--persistent-volume-restore-mode', '--persistent-restoremode'],
                   help="Restore mode for persistent volumes. Allowed values are RestoreWithVolumeData, RestoreWithoutVolumeData. Default value is RestoreWithVolumeData.")
        c.argument('conflict_policy', arg_type=get_enum_type(get_conflict_policy_values()), help="Conflict policy for restore. Allowed values are Skip, Patch. Default value is Skip.")
        c.argument('namespace_mappings', type=validate_file_or_dict, help="Namespaces mapping from source namespaces to target namespaces to resolve namespace naming conflicts in the target cluster.")
        c.argument('include_cluster_scope_resources', arg_type=get_three_state_flag(),
                   options_list=['--include-cluster-scope-resources', '--include-cluster-scope'],
                   help="Boolean parameter to decide whether cluster scope resources are included for restore. By default this is taken as true.")
        c.argument('restore_hook_references',
                   type=namespaced_name_resource_type,
                   options_list=['--restore-hook-references', '--restore-hook-refs'],
                   help='Property sets the hook reference to be executed during restore.')

    with self.argument_context('dataprotection backup-instance restore initialize-for-data-recovery') as c:
        c.argument('target_resource_id', type=str, help="specify the resource ID to which the data will be restored.")
        c.argument('backup_instance_id', type=str, help="specify the backup instance ID.")
        c.argument('recovery_point_id', type=str, help="specify the recovery point ID which will be used for restoring the data.")
        c.argument('point_in_time', type=datetime_type, help="specify the point in time which will be used for restoring the data in UTC (yyyy-mm-ddTHH:MM:SS)")
        c.argument('datasource_type', arg_type=get_enum_type(get_datasource_types()), help="Specify the datasource type")
        c.argument('source_datastore', arg_type=get_enum_type(get_datastore_type_values()), help="Specify the datastore type of the given recovery point or point in time.")
        c.argument('restore_location', type=str, help="Specify the restore location.")
        c.argument('secret_store_type', arg_type=get_enum_type(get_secret_store_type_values()), help="Specify the secret store type to use for authentication")
        c.argument('secret_store_uri', type=str, help="Specify the secret store uri to use for authentication")
        c.argument('rehydration_priority', arg_type=get_enum_type(get_rehydration_priority_values()), help="Specify the rehydration priority for rehydrate restore.")
        c.argument('rehydration_duration', type=int, help="Specify the rehydration duration for rehydrate restore.")
        c.argument('restore_configuration', type=validate_file_or_dict, help="Restore configuration for restore. Use this parameter to restore with AzureKubernetesService.")

    with self.argument_context('dataprotection backup-instance restore initialize-for-data-recovery-as-files') as c:
        c.argument('target_blob_container_url', type=str, help="specify the blob container url to which the data will be restored.")
        c.argument('target_file_name', type=str, help="specify the file name to which the data will be restored.")
        c.argument('target_resource_id', type=str, help="specify the target storage container ARM ID to which data will be restored, "
                   'required for restoring as files to another subscription')
        c.argument('recovery_point_id', type=str, help="specify the recovery point ID which will be used for restoring the data.")
        c.argument('point_in_time', type=datetime_type, help="specify the point in time which will be used for restoring the data in UTC (yyyy-mm-ddTHH:MM:SS)")
        c.argument('datasource_type', arg_type=get_enum_type(get_datasource_types()), help="Specify the datasource type")
        c.argument('source_datastore', arg_type=get_enum_type(get_datastore_type_values()), help="Specify the datastore type of the given recovery point or point in time.")
        c.argument('restore_location', type=str, help="specify the restore location.")
        c.argument('rehydration_priority', arg_type=get_enum_type(get_rehydration_priority_values()), help="Specify the rehydration priority for rehydrate restore.")
        c.argument('rehydration_duration', type=int, help="Specify the rehydration duration for rehydrate restore.")

    with self.argument_context('dataprotection backup-instance restore initialize-for-item-recovery') as c:
        c.argument('target_resource_id', type=str, help="specify the resource ID to which the data will be restored.")
        c.argument('restore_location', type=str, help="specify the restore location.")
        c.argument('recovery_point_id', type=str, help="specify the recovery point ID which will be used for restoring the data.")
        c.argument('point_in_time', type=datetime_type, help="specify the point in time which will be used for restoring the data in UTC (yyyy-mm-ddTHH:MM:SS).")
        c.argument('source_datastore', arg_type=get_enum_type(get_datastore_type_values()), help="Specify the datastore type of the given recovery point or point in time.")
        c.argument('backup_instance_id', type=str, help="specify the backup instance ID.")
        c.argument('datasource_type', arg_type=get_enum_type(get_datasource_types()), help="Specify the datasource type")
        c.argument('container_list', type=str, nargs='+', help="specify the list of containers to restore.")
        c.argument('from_prefix_pattern', type=str, nargs='+', help="specify the prefix pattern for start range.")
        c.argument('to_prefix_pattern', type=str, nargs='+', help="specify the prefix pattern for end range.")
        c.argument('restore_configuration', type=validate_file_or_dict, help="Restore configuration for restore. Use this parameter to restore with AzureKubernetesService.")

    with self.argument_context('dataprotection backup-instance validate-for-restore') as c:
        c.argument('backup_instance_name', options_list=['--backup-instance-name', '--name', '-n'], type=str, help="Backup instance name.")
        c.argument('resource_group_name', resource_group_name_type)
        c.argument('vault_name', vault_name_type, id_part='name')
        c.argument('restore_request_object', type=validate_file_or_dict, help='Request body for operation. Expected value: '
                   'json-string/@json-file.')
        c.argument('use_secondary_region', arg_type=get_three_state_flag(),
                   help='Use this flag to restore from a recoverypoint in secondary region.')

    with self.argument_context('dataprotection backup-instance restore trigger') as c:
        c.argument('backup_instance_name', options_list=['--backup-instance-name', '--name', '-n'], type=str, help="Backup instance name.")
        c.argument('resource_group_name', resource_group_name_type)
        c.argument('vault_name', vault_name_type, id_part='name')
        c.argument('restore_request_object', type=validate_file_or_dict, help='Request body for operation. Expected value: '
                   'json-string/@json-file.')
        c.argument('use_secondary_region', arg_type=get_three_state_flag(),
                   help='Use this flag to restore from a recoverypoint in secondary region.')

    with self.argument_context('dataprotection resource-guard list-protected-operations') as c:
        c.argument('resource_group_name', resource_group_name_type)
        c.argument('resource_guard_name', options_list=['--resource-guard-name', '--name', '-n'], type=str, help='The name of '
                   'ResourceGuard', id_part='name')
        c.argument('resource_type', arg_type=get_enum_type(get_resource_type_values()), help='Type of the resource associated with the protected operations')<|MERGE_RESOLUTION|>--- conflicted
+++ resolved
@@ -8,10 +8,6 @@
 # pylint: disable=too-many-statements
 
 from knack.arguments import CLIArgumentType
-<<<<<<< HEAD
-
-=======
->>>>>>> 472ee41c
 from azure.cli.core.commands.parameters import (
     tags_type,
     get_enum_type,
