--- conflicted
+++ resolved
@@ -3,12 +3,9 @@
 # Licensed under the MIT License. See License.txt in the project root for license information.
 # --------------------------------------------------------------------------------------------
 
-<<<<<<< HEAD
-=======
 # pylint: disable=line-too-long
 # pylint: disable=unnecessary-list-index-lookup
 
->>>>>>> 472ee41c
 import uuid
 import re
 import json
@@ -17,9 +14,6 @@
 from knack.log import get_logger
 from azure.cli.core.azclierror import (
     RequiredArgumentMissingError,
-<<<<<<< HEAD
-    InvalidArgumentValueError
-=======
     InvalidArgumentValueError,
     CLIInternalError,
     MutuallyExclusiveArgumentError,
@@ -30,7 +24,6 @@
 from azext_dataprotection.manual.custom import (
     dataprotection_backup_instance_list_from_resourcegraph,
     dataprotection_backup_vault_list_from_resourcegraph
->>>>>>> 472ee41c
 )
 
 critical_operation_map = {"deleteProtection": "/backupFabrics/protectionContainers/protectedItems/delete",
@@ -43,8 +36,6 @@
 operation_request_map = {"DisableMUA": "/deleteResourceGuardProxyRequests/default",
                          "DeleteBackupInstance": "/deleteBackupInstanceRequests/default"}
 
-<<<<<<< HEAD
-=======
 datasource_map = {
     "AzureDisk": "Microsoft.Compute/disks",
     "AzureBlob": "Microsoft.Storage/storageAccounts/blobServices",
@@ -129,7 +120,6 @@
     "westus3": "eastus"
 }
 
->>>>>>> 472ee41c
 logger = get_logger(__name__)
 
 
@@ -208,11 +198,6 @@
         backup_instance_name = datasourceset_info["resource_name"] + "-" + datasource_info["resource_name"] + "-" + str(guid)
     else:
         backup_instance_name = datasource_info["resource_name"] + "-" + datasource_info["resource_name"] + "-" + str(guid)
-<<<<<<< HEAD
-    
-=======
-
->>>>>>> 472ee41c
     return backup_instance_name
 
 
@@ -235,8 +220,7 @@
     return friendly_name
 
 
-<<<<<<< HEAD
-def get_blob_backupconfig(vaulted_backup_containers, include_all_containers, storage_account_name, storage_account_resource_group):
+def get_blob_backupconfig(cmd, client, vaulted_backup_containers, include_all_containers, storage_account_name, storage_account_resource_group):
     if vaulted_backup_containers:
         return {
             "object_type": "BlobBackupDatasourceParameters",
@@ -260,32 +244,6 @@
     else:
         raise RequiredArgumentMissingError('Please provide --vaulted-backup-containers argument or --include-all-containers argument '
                                             'for given workload type.')
-=======
-# def get_blob_backupconfig(vaulted_backup_containers, include_all_containers, storage_account_name, storage_account_resource_group):
-#     if vaulted_backup_containers:
-#         return {
-#             "object_type": "BlobBackupDatasourceParameters",
-#             "containers_list": vaulted_backup_containers
-#         }
-#     elif include_all_containers:
-#         if storage_account_name and storage_account_resource_group:
-#             from azure.cli.command_modules.storage.operations.blob import list_container_rm
-#             container_list_generator = list_container_rm(cmd, client, storage_account_resource_group, storage_account_name)
-#             containers_list = [container.name for container in list(container_list_generator)]
-#             # Verify and raise error if number of containers > 100
-#             # if len(containers_list) > 100:
-#             #     raise InvalidArgumentValueError('Storage account has more than 100 containers. Please select 100 containers or less for backup configuration.')
-#             return {
-#                 "object_type": "BlobBackupDatasourceParameters",
-#                 "containers_list": containers_list
-#             }
-#         else:
-#             raise RequiredArgumentMissingError('Please input --storage-account-name and --storage-account-resource-group parameters '
-#                                                 'for fetching all vaulted containers.')
-#     else:
-#         raise RequiredArgumentMissingError('Please provide --vaulted-backup-containers argument or --include-all-containers argument '
-#                                             'for given workload type.')
->>>>>>> 472ee41c
 
 
 def get_datasource_auth_credentials_info(secret_store_type, secret_store_uri):
@@ -306,18 +264,6 @@
     return datasource_auth_credentials_info
 
 
-<<<<<<< HEAD
-def get_policy_parameters(datasource_id, snapshot_resource_group_name):
-    policy_parameters = {
-            "data_store_parameters_list": [
-                {
-                    "object_type": "AzureOperationalStoreParameters",
-                    "data_store_type": "OperationalStore",
-                    "resource_group_id": get_rg_id_from_arm_id(datasource_id)
-                }
-            ]
-        }
-=======
 def validate_and_set_restore_mode_in_restore_request(recovery_point_id, point_in_time, restore_request):
     if recovery_point_id is not None and point_in_time is not None:
         raise RequiredArgumentMissingError("Please provide either recovery point id or point in time parameter, not both.")
@@ -402,7 +348,8 @@
     }
 
 
-def get_resource_criteria_list(datasource_type, restore_configuration, container_list, from_prefix_pattern, to_prefix_pattern):
+def get_resource_criteria_list(datasource_type, restore_configuration, container_list,
+                               from_prefix_pattern, to_prefix_pattern, recovery_point_id):
     # We set the restore criteria depending on the datasource type and on the prefix pattern/container list as provided
     # AKS directly uses the restore configuration. Currently, the "else" just covers Blobs.
     restore_criteria_list = []
@@ -420,17 +367,29 @@
             raise MutuallyExclusiveArgumentError("Please specify either container list or prefix pattern.")
 
         if container_list is not None:
-            if len(container_list) > 10:
-                raise InvalidArgumentValueError("A maximum of 10 containers can be restored. Please choose up to 10 containers.")
-            for container in container_list:
-                if container[0] == '$':
-                    raise InvalidArgumentValueError("container name can not start with '$'. Please retry with different sets of containers.")
-                restore_criteria = {}
-                restore_criteria["object_type"] = "RangeBasedItemLevelRestoreCriteria"
-                restore_criteria["min_matching_value"] = container
-                restore_criteria["max_matching_value"] = container + "-0"
-
-                restore_criteria_list.append(restore_criteria)
+            if recovery_point_id:
+                if len(container_list) > 100:
+                    raise InvalidArgumentValueError("A maximum of 100 containers can be restored for vaulted backup. Please choose up to 100 containers.")
+                for container in container_list:
+                    if container[0] == '$':
+                        raise InvalidArgumentValueError("container name can not start with '$'. Please retry with different sets of containers.")
+                    restore_criteria = {}
+                    restore_criteria["object_type"] = "ItemPathBasedRestoreCriteria"
+                    restore_criteria["item_path"] = container
+                    restore_criteria["is_path_relative_to_backup_item"] = True
+                    restore_criteria_list.append(restore_criteria)
+            else:
+                if len(container_list) > 10:
+                    raise InvalidArgumentValueError("A maximum of 10 containers can be restored. Please choose up to 10 containers.")
+                for container in container_list:
+                    if container[0] == '$':
+                        raise InvalidArgumentValueError("container name can not start with '$'. Please retry with different sets of containers.")
+                    restore_criteria = {}
+                    restore_criteria["object_type"] = "RangeBasedItemLevelRestoreCriteria"
+                    restore_criteria["min_matching_value"] = container
+                    restore_criteria["max_matching_value"] = container + "-0"
+
+                    restore_criteria_list.append(restore_criteria)
 
         if from_prefix_pattern is not None or to_prefix_pattern is not None:
             validate_prefix_patterns(from_prefix_pattern, to_prefix_pattern)
@@ -507,7 +466,6 @@
             }
         ]
     }
->>>>>>> 472ee41c
 
     if snapshot_resource_group_name:
         disk_sub_id = get_sub_id_from_arm_id(datasource_id)
