--- conflicted
+++ resolved
@@ -59,26 +59,6 @@
 
     with self.command_group('dataprotection resource-guard', exception_handler=exception_handler) as g:
         g.custom_command('list-protected-operations', 'resource_guard_list_protected_operations')
-<<<<<<< HEAD
-
-    from .aaz_operations.backup_instance import (
-        AdhocBackup as BackupInstanceAdhocBackup,
-        Update as BackupInstanceUpdate,
-        ValidateAndCreate as BackupInstanceCreate,
-        ValidateForRestore as BackupInstanceValidateRestore,
-        RestoreTrigger as BackupInstanceRestoreTrigger,
-    )
-    self.command_table['dataprotection backup-instance adhoc-backup'] = BackupInstanceAdhocBackup(loader=self)
-    self.command_table['dataprotection backup-instance update'] = BackupInstanceUpdate(loader=self)
-    self.command_table['dataprotection backup-instance create'] = BackupInstanceCreate(loader=self)
-    self.command_table['dataprotection backup-instance validate-for-restore'] = BackupInstanceValidateRestore(loader=self)
-    self.command_table['dataprotection backup-instance restore trigger'] = BackupInstanceRestoreTrigger(loader=self)
-
-    from .aaz_operations.backup_policy import Create as BackupPolicyCreate
-    self.command_table['dataprotection backup-policy create'] = BackupPolicyCreate(loader=self)
-
-    from .aaz_operations.recovery_point import RecoveryPointList
-=======
 
     from .aaz_operations.backup_instance import (
         AdhocBackup as BackupInstanceAdhocBackup,
@@ -97,7 +77,6 @@
     self.command_table['dataprotection backup-policy create'] = BackupPolicyCreate(loader=self)
 
     from .aaz_operations.recovery_point import List as RecoveryPointList
->>>>>>> fadc27c4
     self.command_table['dataprotection recovery-point list'] = RecoveryPointList(loader=self)
 
     from .aaz_operations.resource_guard import Create as ResourceGuardCreate, Update as ResourceGuardUpdate
@@ -107,10 +86,6 @@
     from .aaz_operations.restorable_time_range import Find as RestorableTimeRangeFind
     self.command_table['dataprotection restorable-time-range find'] = RestorableTimeRangeFind(loader=self)
 
-<<<<<<< HEAD
-    from .aaz_operations.backup_vault import Update as BackupVaultUpdate
-=======
     from .aaz_operations.backup_vault import Create as BackupVaultCreate, Update as BackupVaultUpdate
     self.command_table['dataprotection backup-vault create'] = BackupVaultCreate(loader=self)
->>>>>>> fadc27c4
     self.command_table['dataprotection backup-vault update'] = BackupVaultUpdate(loader=self)