#!/usr/bin/env python

# --------------------------------------------------------------------------------------------
# Copyright (c) Microsoft Corporation. All rights reserved.
# Licensed under the MIT License. See License.txt in the project root for license information.
# --------------------------------------------------------------------------------------------


from codecs import open
from setuptools import setup, find_packages

# HISTORY.rst entry.
<<<<<<< HEAD
VERSION = '1.6.1'
=======
VERSION = '1.7.1'
>>>>>>> 4f9675f4

# The full list of classifiers is available at
# https://pypi.python.org/pypi?%3Aaction=list_classifiers
CLASSIFIERS = [
    'Development Status :: 4 - Beta',
    'Intended Audience :: Developers',
    'Intended Audience :: System Administrators',
    'Programming Language :: Python',
    'Programming Language :: Python :: 3',
    'Programming Language :: Python :: 3.6',
    'Programming Language :: Python :: 3.7',
    'Programming Language :: Python :: 3.8',
    'License :: OSI Approved :: MIT License',
]

DEPENDENCIES = []

try:
    from azext_dataprotection.manual.dependency import DEPENDENCIES
except ImportError:
    pass

with open('README.md', 'r', encoding='utf-8') as f:
    README = f.read()
with open('HISTORY.rst', 'r', encoding='utf-8') as f:
    HISTORY = f.read()

setup(
    name='dataprotection',
    version=VERSION,
    description='Microsoft Azure Command-Line Tools DataProtectionClient Extension',
    author='Microsoft Corporation',
    author_email='azpycli@microsoft.com',
    url='https://github.com/Azure/azure-cli-extensions/tree/main/src/dataprotection',
    long_description=README + '\n\n' + HISTORY,
    license='MIT',
    classifiers=CLASSIFIERS,
    packages=find_packages(),
    install_requires=DEPENDENCIES,
    package_data={'azext_dataprotection': ['azext_metadata.json']},
)<|MERGE_RESOLUTION|>--- conflicted
+++ resolved
@@ -10,11 +10,7 @@
 from setuptools import setup, find_packages
 
 # HISTORY.rst entry.
-<<<<<<< HEAD
-VERSION = '1.6.1'
-=======
 VERSION = '1.7.1'
->>>>>>> 4f9675f4
 
 # The full list of classifiers is available at
 # https://pypi.python.org/pypi?%3Aaction=list_classifiers
