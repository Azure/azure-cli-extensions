#!/usr/bin/env python

# --------------------------------------------------------------------------------------------
# Copyright (c) Microsoft Corporation. All rights reserved.
# Licensed under the MIT License. See License.txt in the project root for license information.
# --------------------------------------------------------------------------------------------


from codecs import open
from setuptools import setup, find_packages

# HISTORY.rst entry.
<<<<<<< HEAD
VERSION = '0.8.3'
=======
VERSION = '0.9.0'
>>>>>>> cfed6169

# The full list of classifiers is available at
# https://pypi.python.org/pypi?%3Aaction=list_classifiers
CLASSIFIERS = [
    'Development Status :: 4 - Beta',
    'Intended Audience :: Developers',
    'Intended Audience :: System Administrators',
    'Programming Language :: Python',
    'Programming Language :: Python :: 3',
    'Programming Language :: Python :: 3.6',
    'Programming Language :: Python :: 3.7',
    'Programming Language :: Python :: 3.8',
    'License :: OSI Approved :: MIT License',
]

DEPENDENCIES = []

try:
    from azext_dataprotection.manual.dependency import DEPENDENCIES
except ImportError:
    pass

with open('README.md', 'r', encoding='utf-8') as f:
    README = f.read()
with open('HISTORY.rst', 'r', encoding='utf-8') as f:
    HISTORY = f.read()

setup(
    name='dataprotection',
    version=VERSION,
    description='Microsoft Azure Command-Line Tools DataProtectionClient Extension',
    author='Microsoft Corporation',
    author_email='azpycli@microsoft.com',
    url='https://github.com/Azure/azure-cli-extensions/tree/main/src/dataprotection',
    long_description=README + '\n\n' + HISTORY,
    license='MIT',
    classifiers=CLASSIFIERS,
    packages=find_packages(),
    install_requires=DEPENDENCIES,
    package_data={'azext_dataprotection': ['azext_metadata.json']},
)<|MERGE_RESOLUTION|>--- conflicted
+++ resolved
@@ -10,11 +10,7 @@
 from setuptools import setup, find_packages
 
 # HISTORY.rst entry.
-<<<<<<< HEAD
-VERSION = '0.8.3'
-=======
 VERSION = '0.9.0'
->>>>>>> cfed6169
 
 # The full list of classifiers is available at
 # https://pypi.python.org/pypi?%3Aaction=list_classifiers
