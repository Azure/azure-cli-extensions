--- conflicted
+++ resolved
@@ -17,11 +17,7 @@
 # TODO: Confirm this is the right version number you want and it matches your
 # HISTORY.rst entry.
 
-<<<<<<< HEAD
-VERSION = '0.3.12'
-=======
-VERSION = '0.3.14'
->>>>>>> 745f1603
+VERSION = '0.3.15'
 
 # The full list of classifiers is available at
 # https://pypi.python.org/pypi?%3Aaction=list_classifiers
