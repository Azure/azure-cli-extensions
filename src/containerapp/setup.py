--- conflicted
+++ resolved
@@ -28,11 +28,7 @@
 # TODO: Confirm this is the right version number you want and it matches your
 # HISTORY.rst entry.
 
-<<<<<<< HEAD
-VERSION = '1.2.0b4'
-=======
 VERSION = '1.3.0b1'
->>>>>>> 5b4614dd
 
 # The full list of classifiers is available at
 # https://pypi.python.org/pypi?%3Aaction=list_classifiers
