# coding=utf-8
# --------------------------------------------------------------------------------------------
# Copyright (c) Microsoft Corporation. All rights reserved.
# Licensed under the MIT License. See License.txt in the project root for license information.
# --------------------------------------------------------------------------------------------
from ._utils import safe_get


<<<<<<< HEAD
=======
def transform_containerapp_output(app):
    props = ['name', 'location', 'resourceGroup', 'provisioningState']
    result = {k: app[k] for k in app if k in props}

    try:
        result['fqdn'] = app['properties']['configuration']['ingress']['fqdn']
    except:
        result['fqdn'] = None

    return result


def transform_sensitive_values(response_json):
    for container in safe_get(response_json, "properties", "template", "containers", default=[]):
        if "env" in container:
            for env in container["env"]:
                if env.get("value"):
                    del env["value"]

    if safe_get(response_json, "properties", "template") and "scale" in response_json["properties"]["template"]:
        for rule in safe_get(response_json, "properties", "template", "scale", "rules", default=[]):
            for (key, val) in rule.items():
                if key != "name":
                    val["metadata"] = dict((k, "") for k, v in val["metadata"].items())

    if safe_get(response_json, "properties", "configuration", "eventTriggerConfig") and "scale" in response_json["properties"]["configuration"]["eventTriggerConfig"]:
        for rule in safe_get(response_json, "properties", "configuration", "eventTriggerConfig", "scale", "rules", default=[]):
            rule["metadata"] = dict((k, "") for k, v in rule["metadata"].items())

    return response_json


def transform_containerapp_list_output(apps):
    return [transform_containerapp_output(a) for a in apps]


def transform_revision_output(rev):
    props = ['name', 'active', 'createdTime', 'trafficWeight', 'healthState', 'provisioningState', 'replicas']
    result = {k: rev['properties'][k] for k in rev['properties'] if k in props}

    if 'name' in rev:
        result['name'] = rev['name']

    if 'fqdn' in rev['properties']['template']:
        result['fqdn'] = rev['properties']['template']['fqdn']

    return result


def transform_revision_list_output(revs):
    return [transform_revision_output(r) for r in revs]


def transform_job_execution_show_output(execution):
    return {
        'name': execution['name'],
        'startTime': execution['properties']['startTime'],
        'status': execution['properties']['status']
    }


def transform_job_execution_list_output(executions):
    return [transform_job_execution_show_output(e) for e in executions]


>>>>>>> 96c6ddfd
def transform_usages_output(result):
    table_result = []
    for item in result["value"]:
        value = {
            "Name": item["name"]["value"],
            "Usage": item["usage"],
            "Limit": item["limit"]
        }
        table_result.append(value)

    return table_result<|MERGE_RESOLUTION|>--- conflicted
+++ resolved
@@ -4,20 +4,6 @@
 # Licensed under the MIT License. See License.txt in the project root for license information.
 # --------------------------------------------------------------------------------------------
 from ._utils import safe_get
-
-
-<<<<<<< HEAD
-=======
-def transform_containerapp_output(app):
-    props = ['name', 'location', 'resourceGroup', 'provisioningState']
-    result = {k: app[k] for k in app if k in props}
-
-    try:
-        result['fqdn'] = app['properties']['configuration']['ingress']['fqdn']
-    except:
-        result['fqdn'] = None
-
-    return result
 
 
 def transform_sensitive_values(response_json):
@@ -40,40 +26,6 @@
     return response_json
 
 
-def transform_containerapp_list_output(apps):
-    return [transform_containerapp_output(a) for a in apps]
-
-
-def transform_revision_output(rev):
-    props = ['name', 'active', 'createdTime', 'trafficWeight', 'healthState', 'provisioningState', 'replicas']
-    result = {k: rev['properties'][k] for k in rev['properties'] if k in props}
-
-    if 'name' in rev:
-        result['name'] = rev['name']
-
-    if 'fqdn' in rev['properties']['template']:
-        result['fqdn'] = rev['properties']['template']['fqdn']
-
-    return result
-
-
-def transform_revision_list_output(revs):
-    return [transform_revision_output(r) for r in revs]
-
-
-def transform_job_execution_show_output(execution):
-    return {
-        'name': execution['name'],
-        'startTime': execution['properties']['startTime'],
-        'status': execution['properties']['status']
-    }
-
-
-def transform_job_execution_list_output(executions):
-    return [transform_job_execution_show_output(e) for e in executions]
-
-
->>>>>>> 96c6ddfd
 def transform_usages_output(result):
     table_result = []
     for item in result["value"]:
