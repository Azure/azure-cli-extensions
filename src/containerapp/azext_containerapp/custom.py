# --------------------------------------------------------------------------------------------
# Copyright (c) Microsoft Corporation. All rights reserved.
# Licensed under the MIT License. See License.txt in the project root for license information.
# --------------------------------------------------------------------------------------------
# pylint: disable=line-too-long, consider-using-f-string, logging-format-interpolation, inconsistent-return-statements, broad-except, bare-except, too-many-statements, too-many-locals, too-many-boolean-expressions, too-many-branches, too-many-nested-blocks, pointless-statement, expression-not-assigned, unbalanced-tuple-unpacking, unsupported-assignment-operation

import threading
import sys
import time
from urllib.parse import urlparse
import json
import re
import subprocess
from concurrent.futures import ThreadPoolExecutor
import requests

from azure.cli.core import telemetry as telemetry_core

from azure.cli.core.azclierror import (
    RequiredArgumentMissingError,
    ValidationError,
    ResourceNotFoundError,
    CLIError,
    CLIInternalError,
    InvalidArgumentValueError,
    ArgumentUsageError,
    MutuallyExclusiveArgumentError)
from azure.cli.core.commands.client_factory import get_subscription_id
from azure.cli.core.util import open_page_in_browser
from azure.cli.command_modules.appservice.utils import _normalize_location
from knack.log import get_logger
from knack.prompting import prompt_y_n, prompt as prompt_str

from msrestazure.tools import parse_resource_id, is_valid_resource_id
from msrest.exceptions import DeserializationError

from .containerapp_job_decorator import ContainerAppJobDecorator, ContainerAppJobCreateDecorator
from .containerapp_env_decorator import ContainerAppEnvDecorator, ContainerAppEnvCreateDecorator, ContainerAppEnvUpdateDecorator
from .containerapp_auth_decorator import ContainerAppAuthDecorator
from .containerapp_decorator import ContainerAppCreateDecorator, BaseContainerAppDecorator
from ._client_factory import handle_raw_exception, handle_non_404_exception
from ._clients import ManagedEnvironmentClient, ContainerAppClient, GitHubActionClient, DaprComponentClient, StorageClient, AuthClient, WorkloadProfileClient, ContainerAppsJobClient
from ._dev_service_utils import DevServiceUtils
from ._github_oauth import get_github_access_token
from ._models import (
    ManagedEnvironment as ManagedEnvironmentModel,
    VnetConfiguration as VnetConfigurationModel,
    AppLogsConfiguration as AppLogsConfigurationModel,
    LogAnalyticsConfiguration as LogAnalyticsConfigurationModel,
    Ingress as IngressModel,
    Configuration as ConfigurationModel,
    JobConfiguration as JobConfigurationModel,
    ManualTriggerConfig as ManualTriggerModel,
    ScheduleTriggerConfig as ScheduleTriggerModel,
    EventTriggerConfig as EventTriggerModel,
    Template as TemplateModel,
    JobTemplate as JobTemplateModel,
    JobExecutionTemplate as JobExecutionTemplateModel,
    RegistryCredentials as RegistryCredentialsModel,
    ContainerApp as ContainerAppModel,
    ContainerAppsJob as ContainerAppsJobModel,
    Dapr as DaprModel,
    ContainerResources as ContainerResourcesModel,
    Scale as ScaleModel,
    Service as ServiceModel,
    JobScale as JobScaleModel,
    Container as ContainerModel,
    GitHubActionConfiguration,
    RegistryInfo as RegistryInfoModel,
    AzureCredentials as AzureCredentialsModel,
    SourceControl as SourceControlModel,
    ManagedServiceIdentity as ManagedServiceIdentityModel,
    ContainerAppCertificateEnvelope as ContainerAppCertificateEnvelopeModel,
    ContainerAppCustomDomain as ContainerAppCustomDomainModel,
    AzureFileProperties as AzureFilePropertiesModel,
    CustomDomainConfiguration as CustomDomainConfigurationModel,
    ScaleRule as ScaleRuleModel,
    Volume as VolumeModel,
    VolumeMount as VolumeMountModel)

from ._utils import (_validate_subscription_registered, _ensure_location_allowed,
                     parse_secret_flags, store_as_secret_and_return_secret_ref, parse_env_var_flags,
                     _generate_log_analytics_if_not_provided, _get_existing_secrets, _convert_object_from_snake_to_camel_case,
                     _object_to_dict, _add_or_update_secrets, _remove_additional_attributes, _remove_readonly_attributes,
                     _add_or_update_env_vars, _add_or_update_tags, _update_revision_weights, _append_label_weights,
                     _get_app_from_revision, raise_missing_token_suggestion, _infer_acr_credentials, _remove_registry_secret, _remove_secret,
                     _ensure_identity_resource_id, _remove_dapr_readonly_attributes, _remove_env_vars, _validate_traffic_sum,
                     _update_revision_env_secretrefs, _get_acr_cred, safe_get, await_github_action, repo_url_to_name,
                     validate_container_app_name, _update_weights, get_vnet_location, register_provider_if_needed,
                     generate_randomized_cert_name, _get_name, load_cert_file, check_cert_name_availability,
                     validate_hostname, patch_new_custom_domain, get_custom_domains, _validate_revision_name, set_managed_identity,
                     create_acrpull_role_assignment, is_registry_msi_system, clean_null_values, _populate_secret_values,
                     validate_environment_location, safe_set, parse_metadata_flags, parse_auth_flags, _azure_monitor_quickstart,
                     set_ip_restrictions, certificate_location_matches, certificate_matches, generate_randomized_managed_cert_name,
                     check_managed_cert_name_availability, prepare_managed_certificate_envelop,
                     get_default_workload_profile_name_from_env, get_default_workload_profiles, ensure_workload_profile_supported, _generate_secret_volume_name,
                     parse_service_bindings, get_linker_client, check_unique_bindings,
                     get_current_mariner_tags, patchable_check, get_pack_exec_path, is_docker_running, trigger_workflow, AppType,
                     format_location)
from ._validators import validate_create, validate_revision_suffix
from ._ssh_utils import (SSH_DEFAULT_ENCODING, WebSocketConnection, read_ssh, get_stdin_writer, SSH_CTRL_C_MSG,
                         SSH_BACKUP_ENCODING)
from ._constants import (MAXIMUM_SECRET_LENGTH, MICROSOFT_SECRET_SETTING_NAME, FACEBOOK_SECRET_SETTING_NAME, GITHUB_SECRET_SETTING_NAME,
                         GOOGLE_SECRET_SETTING_NAME, TWITTER_SECRET_SETTING_NAME, APPLE_SECRET_SETTING_NAME, CONTAINER_APPS_RP,
                         NAME_INVALID, NAME_ALREADY_EXISTS, ACR_IMAGE_SUFFIX, HELLO_WORLD_IMAGE, LOG_TYPE_SYSTEM, LOG_TYPE_CONSOLE,
                         MANAGED_CERTIFICATE_RT, PRIVATE_CERTIFICATE_RT, PENDING_STATUS, SUCCEEDED_STATUS, DEV_POSTGRES_IMAGE, DEV_POSTGRES_SERVICE_TYPE,
                         DEV_POSTGRES_CONTAINER_NAME, DEV_REDIS_IMAGE, DEV_REDIS_SERVICE_TYPE, DEV_REDIS_CONTAINER_NAME, DEV_KAFKA_CONTAINER_NAME,
<<<<<<< HEAD
                         DEV_KAFKA_IMAGE, DEV_KAFKA_SERVICE_TYPE, DEV_SERVICE_LIST, CONTAINER_APPS_SDK_MODELS)
=======
                         DEV_KAFKA_IMAGE, DEV_KAFKA_SERVICE_TYPE, DEV_MARIADB_CONTAINER_NAME, DEV_MARIADB_IMAGE, DEV_MARIADB_SERVICE_TYPE, DEV_SERVICE_LIST)
>>>>>>> 8e16b693

logger = get_logger(__name__)


# These properties should be under the "properties" attribute. Move the properties under "properties" attribute
def process_loaded_yaml(yaml_containerapp):
    if not yaml_containerapp.get('properties'):
        yaml_containerapp['properties'] = {}

    if yaml_containerapp.get('identity') and yaml_containerapp['identity'].get('userAssignedIdentities'):
        for identity in yaml_containerapp['identity']['userAssignedIdentities']:
            # properties (principalId and clientId) are readonly and create (PUT) will throw error if they are provided
            # Update (PATCH) ignores them so it's okay to remove them as well
            yaml_containerapp['identity']['userAssignedIdentities'][identity] = {}

    nested_properties = ["provisioningState",
                         "managedEnvironmentId",
                         "environmentId",
                         "latestRevisionName",
                         "latestRevisionFqdn",
                         "customDomainVerificationId",
                         "configuration",
                         "template",
                         "outboundIPAddresses",
                         "workloadProfileName",
                         "latestReadyRevisionName",
                         "eventStreamEndpoint"]
    for nested_property in nested_properties:
        tmp = yaml_containerapp.get(nested_property)
        if nested_property in yaml_containerapp:
            yaml_containerapp['properties'][nested_property] = tmp
            del yaml_containerapp[nested_property]

    if "managedEnvironmentId" in yaml_containerapp['properties']:
        tmp = yaml_containerapp['properties']['managedEnvironmentId']
        if tmp:
            yaml_containerapp['properties']["environmentId"] = tmp
        del yaml_containerapp['properties']['managedEnvironmentId']

    return yaml_containerapp


def load_yaml_file(file_name):
    import yaml
    import errno

    try:
        with open(file_name) as stream:  # pylint: disable=unspecified-encoding
            return yaml.safe_load(stream.read().replace('\x00', ''))
    except (IOError, OSError) as ex:
        if getattr(ex, 'errno', 0) == errno.ENOENT:
            raise ValidationError('{} does not exist'.format(file_name)) from ex
        raise
    except (yaml.parser.ParserError, UnicodeDecodeError) as ex:
        raise ValidationError('Error parsing {} ({})'.format(file_name, str(ex))) from ex


def create_deserializer():
    from ._sdk_models import ContainerApp  # pylint: disable=unused-import
    from msrest import Deserializer
    import inspect

    sdkClasses = inspect.getmembers(sys.modules[CONTAINER_APPS_SDK_MODELS])
    deserializer = {}

    for sdkClass in sdkClasses:
        deserializer[sdkClass[0]] = sdkClass[1]

    return Deserializer(deserializer)


def list_all_services(cmd, environment_name, resource_group_name):
    services = list_containerapp(cmd, resource_group_name=resource_group_name, managed_env=environment_name)
    dev_service_list = []

    for service in services:
        service_type = safe_get(service, "properties", "configuration", "service", "type", default="")
        if service_type in DEV_SERVICE_LIST:
            dev_service_list.append(service)

    return dev_service_list


def create_redis_service(cmd, service_name, environment_name, resource_group_name, no_wait=False,
                         disable_warnings=True):
    return DevServiceUtils.create_service(cmd, service_name, environment_name, resource_group_name, no_wait,
                                          disable_warnings, DEV_REDIS_IMAGE, DEV_REDIS_SERVICE_TYPE,
                                          DEV_REDIS_CONTAINER_NAME)


def delete_redis_service(cmd, service_name, resource_group_name, no_wait=False):
    return DevServiceUtils.delete_service(cmd, service_name, resource_group_name, no_wait, DEV_REDIS_SERVICE_TYPE)


def create_postgres_service(cmd, service_name, environment_name, resource_group_name, no_wait=False,
                            disable_warnings=True):
    return DevServiceUtils.create_service(cmd, service_name, environment_name, resource_group_name, no_wait,
                                          disable_warnings, DEV_POSTGRES_IMAGE, DEV_POSTGRES_SERVICE_TYPE,
                                          DEV_POSTGRES_CONTAINER_NAME)


def delete_postgres_service(cmd, service_name, resource_group_name, no_wait=False):
    return DevServiceUtils.delete_service(cmd, service_name, resource_group_name, no_wait, DEV_POSTGRES_SERVICE_TYPE)


def create_kafka_service(cmd, service_name, environment_name, resource_group_name, no_wait=False,
                         disable_warnings=True):
    return DevServiceUtils.create_service(cmd, service_name, environment_name, resource_group_name, no_wait,
                                          disable_warnings, DEV_KAFKA_IMAGE, DEV_KAFKA_SERVICE_TYPE,
                                          DEV_KAFKA_CONTAINER_NAME)


def delete_kafka_service(cmd, service_name, resource_group_name, no_wait=False):
    return DevServiceUtils.delete_service(cmd, service_name, resource_group_name, no_wait, DEV_KAFKA_SERVICE_TYPE)


def create_mariadb_service(cmd, service_name, environment_name, resource_group_name, no_wait=False,
                           disable_warnings=True):
    return DevServiceUtils.create_service(cmd, service_name, environment_name, resource_group_name, no_wait,
                                          disable_warnings, DEV_MARIADB_IMAGE, DEV_MARIADB_SERVICE_TYPE,
                                          DEV_MARIADB_CONTAINER_NAME)


def delete_mariadb_service(cmd, service_name, resource_group_name, no_wait=False):
    return DevServiceUtils.delete_service(cmd, service_name, resource_group_name, no_wait, DEV_MARIADB_SERVICE_TYPE)


def update_containerapp_yaml(cmd, name, resource_group_name, file_name, from_revision=None, no_wait=False):
    yaml_containerapp = process_loaded_yaml(load_yaml_file(file_name))
    if type(yaml_containerapp) != dict:  # pylint: disable=unidiomatic-typecheck
        raise ValidationError('Invalid YAML provided. Please see https://aka.ms/azure-container-apps-yaml for a valid containerapps YAML spec.')

    if not yaml_containerapp.get('name'):
        yaml_containerapp['name'] = name
    elif yaml_containerapp.get('name').lower() != name.lower():
        logger.warning('The app name provided in the --yaml file "{}" does not match the one provided in the --name flag "{}". The one provided in the --yaml file will be used.'.format(yaml_containerapp.get('name'), name))
    name = yaml_containerapp.get('name')

    if not yaml_containerapp.get('type'):
        yaml_containerapp['type'] = 'Microsoft.App/containerApps'
    elif yaml_containerapp.get('type').lower() != "microsoft.app/containerapps":
        raise ValidationError('Containerapp type must be \"Microsoft.App/ContainerApps\"')

    containerapp_def = None

    # Check if containerapp exists
    try:
        containerapp_def = ContainerAppClient.show(cmd=cmd, resource_group_name=resource_group_name, name=name)
    except Exception:
        pass

    if not containerapp_def:
        raise ValidationError("The containerapp '{}' does not exist".format(name))
    existed_environment_id = containerapp_def['properties']['environmentId']
    containerapp_def = None

    # Deserialize the yaml into a ContainerApp object. Need this since we're not using SDK
    try:
        deserializer = create_deserializer()
        containerapp_def = deserializer('ContainerApp', yaml_containerapp)
    except DeserializationError as ex:
        raise ValidationError('Invalid YAML provided. Please see https://aka.ms/azure-container-apps-yaml for a valid containerapps YAML spec.') from ex

    # Remove tags before converting from snake case to camel case, then re-add tags. We don't want to change the case of the tags. Need this since we're not using SDK
    tags = None
    if yaml_containerapp.get('tags'):
        tags = yaml_containerapp.get('tags')
        del yaml_containerapp['tags']

    containerapp_def = _convert_object_from_snake_to_camel_case(_object_to_dict(containerapp_def))
    containerapp_def['tags'] = tags

    # After deserializing, some properties may need to be moved under the "properties" attribute. Need this since we're not using SDK
    containerapp_def = process_loaded_yaml(containerapp_def)

    # Change which revision we update from
    if from_revision:
        r = ContainerAppClient.show_revision(cmd=cmd, resource_group_name=resource_group_name, container_app_name=name, name=from_revision)
        _update_revision_env_secretrefs(r["properties"]["template"]["containers"], name)
        containerapp_def["properties"]["template"] = r["properties"]["template"]

    # Remove "additionalProperties" and read-only attributes that are introduced in the deserialization. Need this since we're not using SDK
    _remove_additional_attributes(containerapp_def)
    _remove_readonly_attributes(containerapp_def)

    secret_values = list_secrets(cmd=cmd, name=name, resource_group_name=resource_group_name, show_values=True)
    _populate_secret_values(containerapp_def, secret_values)

    # Clean null values since this is an update
    containerapp_def = clean_null_values(containerapp_def)

    # Fix bug with revisionSuffix when containers are added
    if not safe_get(containerapp_def, "properties", "template", "revisionSuffix"):
        if "properties" not in containerapp_def:
            containerapp_def["properties"] = {}
        if "template" not in containerapp_def["properties"]:
            containerapp_def["properties"]["template"] = {}
        containerapp_def["properties"]["template"]["revisionSuffix"] = None

    # Remove the environmentId in the PATCH payload if it has not been changed
    if safe_get(containerapp_def, "properties", "environmentId") and safe_get(containerapp_def, "properties", "environmentId").lower() == existed_environment_id.lower():
        del containerapp_def["properties"]['environmentId']

    try:
        r = ContainerAppClient.update(
            cmd=cmd, resource_group_name=resource_group_name, name=name, container_app_envelope=containerapp_def, no_wait=no_wait)

        if not no_wait and "properties" in r and "provisioningState" in r["properties"] and r["properties"]["provisioningState"].lower() == "waiting":
            logger.warning('Containerapp creation in progress. Please monitor the creation using `az containerapp show -n {} -g {}`'.format(
                name, resource_group_name
            ))

        return r
    except Exception as e:
        handle_raw_exception(e)


def create_containerapp_yaml(cmd, name, resource_group_name, file_name, no_wait=False):
    yaml_containerapp = process_loaded_yaml(load_yaml_file(file_name))
    if type(yaml_containerapp) != dict:  # pylint: disable=unidiomatic-typecheck
        raise ValidationError('Invalid YAML provided. Please see https://aka.ms/azure-container-apps-yaml for a valid containerapps YAML spec.')

    if not yaml_containerapp.get('name'):
        yaml_containerapp['name'] = name
    elif yaml_containerapp.get('name').lower() != name.lower():
        logger.warning('The app name provided in the --yaml file "{}" does not match the one provided in the --name flag "{}". The one provided in the --yaml file will be used.'.format(
            yaml_containerapp.get('name'), name))
    name = yaml_containerapp.get('name')

    if not yaml_containerapp.get('type'):
        yaml_containerapp['type'] = 'Microsoft.App/containerApps'
    elif yaml_containerapp.get('type').lower() != "microsoft.app/containerapps":
        raise ValidationError('Containerapp type must be \"Microsoft.App/ContainerApps\"')

    # Deserialize the yaml into a ContainerApp object. Need this since we're not using SDK
    containerapp_def = None
    try:
        deserializer = create_deserializer()

        containerapp_def = deserializer('ContainerApp', yaml_containerapp)
    except DeserializationError as ex:
        raise ValidationError('Invalid YAML provided. Please see https://aka.ms/azure-container-apps-yaml for a valid containerapps YAML spec.') from ex

    # Remove tags before converting from snake case to camel case, then re-add tags. We don't want to change the case of the tags. Need this since we're not using SDK
    tags = None
    if yaml_containerapp.get('tags'):
        tags = yaml_containerapp.get('tags')
        del yaml_containerapp['tags']

    containerapp_def = _convert_object_from_snake_to_camel_case(_object_to_dict(containerapp_def))
    containerapp_def['tags'] = tags

    # After deserializing, some properties may need to be moved under the "properties" attribute. Need this since we're not using SDK
    containerapp_def = process_loaded_yaml(containerapp_def)

    # Remove "additionalProperties" and read-only attributes that are introduced in the deserialization. Need this since we're not using SDK
    _remove_additional_attributes(containerapp_def)
    _remove_readonly_attributes(containerapp_def)

    # Remove extra workloadProfileName introduced in deserialization
    if "workloadProfileName" in containerapp_def:
        del containerapp_def["workloadProfileName"]

    # Validate managed environment
    if not containerapp_def["properties"].get('environmentId'):
        raise RequiredArgumentMissingError('environmentId is required. This can be retrieved using the `az containerapp env show -g MyResourceGroup -n MyContainerappEnvironment --query id` command. Please see https://aka.ms/azure-container-apps-yaml for a valid containerapps YAML spec.')

    env_id = containerapp_def["properties"]['environmentId']
    env_name = None
    env_rg = None
    env_info = None

    if is_valid_resource_id(env_id):
        parsed_managed_env = parse_resource_id(env_id)
        env_name = parsed_managed_env['name']
        env_rg = parsed_managed_env['resource_group']
    else:
        raise ValidationError('Invalid environmentId specified. Environment not found')

    try:
        env_info = ManagedEnvironmentClient.show(cmd=cmd, resource_group_name=env_rg, name=env_name)
    except:
        pass

    if not env_info:
        raise ValidationError("The environment '{}' in resource group '{}' was not found".format(env_name, env_rg))

    # Validate location
    if not containerapp_def.get('location'):
        containerapp_def['location'] = env_info['location']

    try:
        r = ContainerAppClient.create_or_update(
            cmd=cmd, resource_group_name=resource_group_name, name=name, container_app_envelope=containerapp_def, no_wait=no_wait)

        if r["properties"] and r["properties"]["provisioningState"] and r["properties"]["provisioningState"].lower() == "waiting" and not no_wait:
            logger.warning('Containerapp creation in progress. Please monitor the creation using `az containerapp show -n {} -g {}`'.format(
                name, resource_group_name
            ))

        if r["properties"] and r["properties"]["configuration"] and r["properties"]["configuration"]["ingress"] and r["properties"]["configuration"]["ingress"]["fqdn"]:
            logger.warning("\nContainer app created. Access your app at https://{}/\n".format(r["properties"]["configuration"]["ingress"]["fqdn"]))
        else:
            logger.warning("\nContainer app created. To access it over HTTPS, enable ingress: az containerapp ingress enable --help\n")

        return r
    except Exception as e:
        handle_raw_exception(e)


def create_containerapp(cmd,
                        name,
                        resource_group_name,
                        yaml=None,
                        image=None,
                        container_name=None,
                        managed_env=None,
                        min_replicas=None,
                        max_replicas=None,
                        scale_rule_name=None,
                        scale_rule_type=None,
                        scale_rule_http_concurrency=None,
                        scale_rule_metadata=None,
                        scale_rule_auth=None,
                        target_port=None,
                        exposed_port=None,
                        transport="auto",
                        ingress=None,
                        revisions_mode="single",
                        secrets=None,
                        env_vars=None,
                        cpu=None,
                        memory=None,
                        registry_server=None,
                        registry_user=None,
                        registry_pass=None,
                        dapr_enabled=False,
                        dapr_app_port=None,
                        dapr_app_id=None,
                        dapr_app_protocol=None,
                        dapr_http_read_buffer_size=None,
                        dapr_http_max_request_size=None,
                        dapr_log_level=None,
                        dapr_enable_api_logging=False,
                        service_type=None,
                        service_bindings=None,
                        revision_suffix=None,
                        startup_command=None,
                        args=None,
                        tags=None,
                        no_wait=False,
                        system_assigned=False,
                        disable_warnings=False,
                        user_assigned=None,
                        registry_identity=None,
                        workload_profile_name=None,
                        termination_grace_period=None,
                        secret_volume_mount=None):
    raw_parameters = locals()

    containerapp_create_decorator = ContainerAppCreateDecorator(
        cmd=cmd,
        client=ContainerAppClient,
        raw_parameters=raw_parameters,
        models=CONTAINER_APPS_SDK_MODELS
    )
    containerapp_create_decorator.register_provider(CONTAINER_APPS_RP)
    containerapp_create_decorator.validate_arguments()

    containerapp_create_decorator.construct_containerapp()
    r = containerapp_create_decorator.create_containerapp()
    containerapp_create_decorator.construct_containerapp_for_post_process(r)
    r = containerapp_create_decorator.post_process_containerapp(r)
    return r


def update_containerapp_logic(cmd,
                              name,
                              resource_group_name,
                              yaml=None,
                              image=None,
                              container_name=None,
                              min_replicas=None,
                              max_replicas=None,
                              scale_rule_name=None,
                              scale_rule_type="http",
                              scale_rule_http_concurrency=None,
                              scale_rule_metadata=None,
                              scale_rule_auth=None,
                              service_bindings=None,
                              unbind_service_bindings=None,
                              set_env_vars=None,
                              remove_env_vars=None,
                              replace_env_vars=None,
                              remove_all_env_vars=False,
                              cpu=None,
                              memory=None,
                              revision_suffix=None,
                              startup_command=None,
                              args=None,
                              tags=None,
                              no_wait=False,
                              from_revision=None,
                              ingress=None,
                              target_port=None,
                              workload_profile_name=None,
                              termination_grace_period=None,
                              registry_server=None,
                              registry_user=None,
                              registry_pass=None,
                              secret_volume_mount=None):
    _validate_subscription_registered(cmd, CONTAINER_APPS_RP)
    validate_revision_suffix(revision_suffix)

    # Validate that max_replicas is set to 0-1000
    if max_replicas is not None:
        if max_replicas < 1 or max_replicas > 1000:
            raise ArgumentUsageError('--max-replicas must be in the range [1,1000]')

    if yaml:
        if image or min_replicas or max_replicas or\
            set_env_vars or remove_env_vars or replace_env_vars or remove_all_env_vars or cpu or memory or\
                startup_command or args or tags:
            logger.warning('Additional flags were passed along with --yaml. These flags will be ignored, and the configuration defined in the yaml will be used instead')
        return update_containerapp_yaml(cmd=cmd, name=name, resource_group_name=resource_group_name, file_name=yaml, no_wait=no_wait, from_revision=from_revision)

    containerapp_def = None
    try:
        containerapp_def = ContainerAppClient.show(cmd=cmd, resource_group_name=resource_group_name, name=name)
    except:
        pass

    if not containerapp_def:
        raise ResourceNotFoundError("The containerapp '{}' does not exist".format(name))

    new_containerapp = {}
    new_containerapp["properties"] = {}
    if from_revision:
        try:
            r = ContainerAppClient.show_revision(cmd=cmd, resource_group_name=resource_group_name, container_app_name=name, name=from_revision)
        except CLIError as e:
            # Error handle the case where revision not found?
            handle_raw_exception(e)

        _update_revision_env_secretrefs(r["properties"]["template"]["containers"], name)
        new_containerapp["properties"]["template"] = r["properties"]["template"]

    # Doing this while API has bug. If env var is an empty string, API doesn't return "value" even though the "value" should be an empty string
    if "properties" in containerapp_def and "template" in containerapp_def["properties"] and "containers" in containerapp_def["properties"]["template"]:
        for container in containerapp_def["properties"]["template"]["containers"]:
            if "env" in container:
                for e in container["env"]:
                    if "value" not in e:
                        e["value"] = ""

    update_map = {}
    update_map['scale'] = min_replicas or max_replicas or scale_rule_name
    update_map['container'] = image or container_name or set_env_vars is not None or remove_env_vars is not None or replace_env_vars is not None or remove_all_env_vars or cpu or memory or startup_command is not None or args is not None or secret_volume_mount is not None
    update_map['ingress'] = ingress or target_port
    update_map['registry'] = registry_server or registry_user or registry_pass

    linker_client = get_linker_client(cmd)
    service_connectors_def_list = []

    if service_bindings is not None:
        service_connectors_def_list, service_bindings_def_list = parse_service_bindings(
            cmd, service_bindings, resource_group_name, name)

        service_bindings_used_map = {update_item["name"]: False for update_item in service_bindings_def_list}

        safe_set(new_containerapp, "properties", "template", "serviceBinds", value=containerapp_def["properties"]["template"]["serviceBinds"])

        if new_containerapp["properties"]["template"]["serviceBinds"] is None:
            new_containerapp["properties"]["template"]["serviceBinds"] = []

        for item in new_containerapp["properties"]["template"]["serviceBinds"]:
            for update_item in service_bindings_def_list:
                if update_item["name"] in item.values():
                    item["serviceId"] = update_item["serviceId"]
                    service_bindings_used_map[update_item["name"]] = True

        for update_item in service_bindings_def_list:
            if service_bindings_used_map[update_item["name"]] is False:
                # Check if it doesn't exist in existing service linkers
                managed_bindings = linker_client.linker.list(resource_uri=containerapp_def["id"])
                if managed_bindings:
                    managed_bindings_list = [item.name for item in managed_bindings]
                    if update_item["name"] in managed_bindings_list:
                        raise ValidationError("Binding names across managed and dev services should be unique.")

                new_containerapp["properties"]["template"]["serviceBinds"].append(update_item)

        if service_connectors_def_list is not None:
            for item in service_connectors_def_list:
                # Check if it doesn't exist in existing service bindings
                service_bindings_list = []
                for binds in new_containerapp["properties"]["template"]["serviceBinds"]:
                    service_bindings_list.append(binds["name"])
                    if item["linker_name"] in service_bindings_list:
                        raise ValidationError("Binding names across managed and dev services should be unique.")

    if unbind_service_bindings:
        new_template = new_containerapp.setdefault("properties", {}).setdefault("template", {})
        existing_template = containerapp_def["properties"]["template"]

        if not service_bindings:
            new_template["serviceBinds"] = existing_template.get("serviceBinds", [])

        service_bindings_dict = {}
        if new_template["serviceBinds"]:
            service_bindings_dict = {service_binding["name"]: index for index, service_binding in
                                     enumerate(new_template.get("serviceBinds", []))}

        for item in unbind_service_bindings:
            if item in service_bindings_dict:
                new_template["serviceBinds"] = [binding for binding in new_template["serviceBinds"] if
                                                binding["name"] != item]

    if tags:
        _add_or_update_tags(new_containerapp, tags)

    if revision_suffix is not None:
        new_containerapp["properties"]["template"] = {} if "template" not in new_containerapp["properties"] else new_containerapp["properties"]["template"]
        new_containerapp["properties"]["template"]["revisionSuffix"] = revision_suffix

    if termination_grace_period is not None:
        safe_set(new_containerapp, "properties", "template", "terminationGracePeriodSeconds", value=termination_grace_period)

    if workload_profile_name:
        new_containerapp["properties"]["workloadProfileName"] = workload_profile_name

        parsed_managed_env = parse_resource_id(containerapp_def["properties"]["managedEnvironmentId"])
        managed_env_name = parsed_managed_env['name']
        managed_env_rg = parsed_managed_env['resource_group']
        managed_env_info = None
        try:
            managed_env_info = ManagedEnvironmentClient.show(cmd=cmd, resource_group_name=managed_env_rg, name=managed_env_name)
        except:
            pass

        if not managed_env_info:
            raise ValidationError("Error parsing the managed environment '{}' from the specified containerapp".format(managed_env_name))

        ensure_workload_profile_supported(cmd, managed_env_name, managed_env_rg, workload_profile_name, managed_env_info)

    # Containers
    if update_map["container"]:
        new_containerapp["properties"]["template"] = {} if "template" not in new_containerapp["properties"] else new_containerapp["properties"]["template"]
        new_containerapp["properties"]["template"]["containers"] = containerapp_def["properties"]["template"]["containers"]
        if not container_name:
            if len(new_containerapp["properties"]["template"]["containers"]) == 1:
                container_name = new_containerapp["properties"]["template"]["containers"][0]["name"]
            else:
                raise ValidationError("Usage error: --container-name is required when adding or updating a container")

        # Check if updating existing container
        updating_existing_container = False
        for c in new_containerapp["properties"]["template"]["containers"]:
            if c["name"].lower() == container_name.lower():
                updating_existing_container = True

                if image is not None:
                    c["image"] = image

                if set_env_vars is not None:
                    if "env" not in c or not c["env"]:
                        c["env"] = []
                    # env vars
                    _add_or_update_env_vars(c["env"], parse_env_var_flags(set_env_vars))

                if replace_env_vars is not None:
                    # Remove other existing env_vars, then add them
                    c["env"] = []
                    _add_or_update_env_vars(c["env"], parse_env_var_flags(replace_env_vars))

                if remove_env_vars is not None:
                    if "env" not in c or not c["env"]:
                        c["env"] = []
                    # env vars
                    _remove_env_vars(c["env"], remove_env_vars)

                if remove_all_env_vars:
                    c["env"] = []

                if startup_command is not None:
                    if isinstance(startup_command, list) and not startup_command:
                        c["command"] = None
                    else:
                        c["command"] = startup_command
                if args is not None:
                    if isinstance(args, list) and not args:
                        c["args"] = None
                    else:
                        c["args"] = args
                if cpu is not None or memory is not None:
                    if "resources" in c and c["resources"]:
                        if cpu is not None:
                            c["resources"]["cpu"] = cpu
                        if memory is not None:
                            c["resources"]["memory"] = memory
                    else:
                        c["resources"] = {
                            "cpu": cpu,
                            "memory": memory
                        }
                if secret_volume_mount is not None:
                    new_containerapp["properties"]["template"]["volumes"] = containerapp_def["properties"]["template"]["volumes"]
                    if "volumeMounts" not in c or not c["volumeMounts"]:
                        # if no volume mount exists, create a new volume and then mount
                        volume_def = VolumeModel
                        volume_mount_def = VolumeMountModel
                        volume_def["name"] = _generate_secret_volume_name()
                        volume_def["storageType"] = "Secret"

                        volume_mount_def["volumeName"] = volume_def["name"]
                        volume_mount_def["mountPath"] = secret_volume_mount

                        if "volumes" not in new_containerapp["properties"]["template"]:
                            new_containerapp["properties"]["template"]["volumes"] = [volume_def]
                        else:
                            new_containerapp["properties"]["template"]["volumes"].append(volume_def)
                        c["volumeMounts"] = volume_mount_def
                    else:
                        if len(c["volumeMounts"]) > 1:
                            raise ValidationError("Usage error: --secret-volume-mount can only be used with a container that has a single volume mount, to define multiple volumes and mounts please use --yaml")
                        else:
                            # check that the only volume is of type secret
                            volume_name = c["volumeMounts"][0]["volumeName"]
                            for v in new_containerapp["properties"]["template"]["volumes"]:
                                if v["name"].lower() == volume_name.lower():
                                    if v["storageType"] != "Secret":
                                        raise ValidationError("Usage error: --secret-volume-mount can only be used to update volume mounts with volumes of type secret. To update other types of volumes please use --yaml")
                                    break
                            c["volumeMounts"][0]["mountPath"] = secret_volume_mount

        # If not updating existing container, add as new container
        if not updating_existing_container:
            if image is None:
                raise ValidationError("Usage error: --image is required when adding a new container")

            resources_def = None
            if cpu is not None or memory is not None:
                resources_def = ContainerResourcesModel
                resources_def["cpu"] = cpu
                resources_def["memory"] = memory

            container_def = ContainerModel
            container_def["name"] = container_name
            container_def["image"] = image
            container_def["env"] = []

            if set_env_vars is not None:
                # env vars
                _add_or_update_env_vars(container_def["env"], parse_env_var_flags(set_env_vars))

            if replace_env_vars is not None:
                # env vars
                _add_or_update_env_vars(container_def["env"], parse_env_var_flags(replace_env_vars))

            if remove_env_vars is not None:
                # env vars
                _remove_env_vars(container_def["env"], remove_env_vars)

            if remove_all_env_vars:
                container_def["env"] = []

            if startup_command is not None:
                if isinstance(startup_command, list) and not startup_command:
                    container_def["command"] = None
                else:
                    container_def["command"] = startup_command
            if args is not None:
                if isinstance(args, list) and not args:
                    container_def["args"] = None
                else:
                    container_def["args"] = args
            if resources_def is not None:
                container_def["resources"] = resources_def
            if secret_volume_mount is not None:
                new_containerapp["properties"]["template"]["volumes"] = containerapp_def["properties"]["template"]["volumes"]
                # generate a new volume name
                volume_def = VolumeModel
                volume_mount_def = VolumeMountModel
                volume_def["name"] = _generate_secret_volume_name()
                volume_def["storageType"] = "Secret"

                # mount the volume to the container
                volume_mount_def["volumeName"] = volume_def["name"]
                volume_mount_def["mountPath"] = secret_volume_mount
                container_def["volumeMounts"] = [volume_mount_def]
                if "volumes" not in new_containerapp["properties"]["template"]:
                    new_containerapp["properties"]["template"]["volumes"] = [volume_def]
                else:
                    new_containerapp["properties"]["template"]["volumes"].append(volume_def)

            new_containerapp["properties"]["template"]["containers"].append(container_def)
    # Scale
    if update_map["scale"]:
        new_containerapp["properties"]["template"] = {} if "template" not in new_containerapp["properties"] else new_containerapp["properties"]["template"]
        if "scale" not in new_containerapp["properties"]["template"]:
            new_containerapp["properties"]["template"]["scale"] = {}
        if min_replicas is not None:
            new_containerapp["properties"]["template"]["scale"]["minReplicas"] = min_replicas
        if max_replicas is not None:
            new_containerapp["properties"]["template"]["scale"]["maxReplicas"] = max_replicas

    scale_def = None
    if min_replicas is not None or max_replicas is not None:
        scale_def = ScaleModel
        scale_def["minReplicas"] = min_replicas
        scale_def["maxReplicas"] = max_replicas
    # so we don't overwrite rules
    if safe_get(new_containerapp, "properties", "template", "scale", "rules"):
        new_containerapp["properties"]["template"]["scale"].pop(["rules"])
    if scale_rule_name:
        if not scale_rule_type:
            scale_rule_type = "http"
        scale_rule_type = scale_rule_type.lower()
        scale_rule_def = ScaleRuleModel
        curr_metadata = {}
        if scale_rule_http_concurrency:
            if scale_rule_type in ('http', 'tcp'):
                curr_metadata["concurrentRequests"] = str(scale_rule_http_concurrency)
        metadata_def = parse_metadata_flags(scale_rule_metadata, curr_metadata)
        auth_def = parse_auth_flags(scale_rule_auth)
        if scale_rule_type == "http":
            scale_rule_def["name"] = scale_rule_name
            scale_rule_def["custom"] = None
            scale_rule_def["http"] = {}
            scale_rule_def["http"]["metadata"] = metadata_def
            scale_rule_def["http"]["auth"] = auth_def
        else:
            scale_rule_def["name"] = scale_rule_name
            scale_rule_def["http"] = None
            scale_rule_def["custom"] = {}
            scale_rule_def["custom"]["type"] = scale_rule_type
            scale_rule_def["custom"]["metadata"] = metadata_def
            scale_rule_def["custom"]["auth"] = auth_def
        if not scale_def:
            scale_def = ScaleModel
        scale_def["rules"] = [scale_rule_def]
        new_containerapp["properties"]["template"]["scale"]["rules"] = scale_def["rules"]
    # Ingress
    if update_map["ingress"]:
        new_containerapp["properties"]["configuration"] = {} if "configuration" not in new_containerapp["properties"] else new_containerapp["properties"]["configuration"]
        if target_port is not None or ingress is not None:
            new_containerapp["properties"]["configuration"]["ingress"] = {}
            if ingress:
                new_containerapp["properties"]["configuration"]["ingress"]["external"] = ingress.lower() == "external"
            if target_port:
                new_containerapp["properties"]["configuration"]["ingress"]["targetPort"] = target_port

    # Registry
    if update_map["registry"]:
        new_containerapp["properties"]["configuration"] = {} if "configuration" not in new_containerapp["properties"] else new_containerapp["properties"]["configuration"]
        if "registries" in containerapp_def["properties"]["configuration"]:
            new_containerapp["properties"]["configuration"]["registries"] = containerapp_def["properties"]["configuration"]["registries"]
        if "registries" not in containerapp_def["properties"]["configuration"] or containerapp_def["properties"]["configuration"]["registries"] is None:
            new_containerapp["properties"]["configuration"]["registries"] = []

        registries_def = new_containerapp["properties"]["configuration"]["registries"]

        _get_existing_secrets(cmd, resource_group_name, name, containerapp_def)
        if "secrets" in containerapp_def["properties"]["configuration"] and containerapp_def["properties"]["configuration"]["secrets"]:
            new_containerapp["properties"]["configuration"]["secrets"] = containerapp_def["properties"]["configuration"]["secrets"]
        else:
            new_containerapp["properties"]["configuration"]["secrets"] = []

        if registry_server:
            if not registry_pass or not registry_user:
                if ACR_IMAGE_SUFFIX not in registry_server:
                    raise RequiredArgumentMissingError('Registry url is required if using Azure Container Registry, otherwise Registry username and password are required if using Dockerhub')
                logger.warning('No credential was provided to access Azure Container Registry. Trying to look up...')
                parsed = urlparse(registry_server)
                registry_name = (parsed.netloc if parsed.scheme else parsed.path).split('.')[0]
                registry_user, registry_pass, _ = _get_acr_cred(cmd.cli_ctx, registry_name)
            # Check if updating existing registry
            updating_existing_registry = False
            for r in registries_def:
                if r['server'].lower() == registry_server.lower():
                    updating_existing_registry = True
                    if registry_user:
                        r["username"] = registry_user
                    if registry_pass:
                        r["passwordSecretRef"] = store_as_secret_and_return_secret_ref(
                            new_containerapp["properties"]["configuration"]["secrets"],
                            r["username"],
                            r["server"],
                            registry_pass,
                            update_existing_secret=True,
                            disable_warnings=True)

            # If not updating existing registry, add as new registry
            if not updating_existing_registry:
                registry = RegistryCredentialsModel
                registry["server"] = registry_server
                registry["username"] = registry_user
                registry["passwordSecretRef"] = store_as_secret_and_return_secret_ref(
                    new_containerapp["properties"]["configuration"]["secrets"],
                    registry_user,
                    registry_server,
                    registry_pass,
                    update_existing_secret=True,
                    disable_warnings=True)

                registries_def.append(registry)

    if not revision_suffix:
        new_containerapp["properties"]["template"] = {} if "template" not in new_containerapp["properties"] else new_containerapp["properties"]["template"]
        new_containerapp["properties"]["template"]["revisionSuffix"] = None

    try:
        r = ContainerAppClient.update(
            cmd=cmd, resource_group_name=resource_group_name, name=name, container_app_envelope=new_containerapp, no_wait=no_wait)

        if not no_wait and "properties" in r and "provisioningState" in r["properties"] and r["properties"]["provisioningState"].lower() == "waiting":
            logger.warning('Containerapp update in progress. Please monitor the update using `az containerapp show -n {} -g {}`'.format(name, resource_group_name))

        # Delete managed bindings
        if unbind_service_bindings:
            for item in unbind_service_bindings:
                while r["properties"]["provisioningState"].lower() == "inprogress":
                    r = ContainerAppClient.show(cmd, resource_group_name, name)
                    time.sleep(1)
                linker_client.linker.begin_delete(resource_uri=r["id"], linker_name=item).result()

        # Update managed bindings
        if service_connectors_def_list is not None:
            for item in service_connectors_def_list:
                while r["properties"]["provisioningState"].lower() == "inprogress":
                    r = ContainerAppClient.show(cmd, resource_group_name, name)
                    time.sleep(1)
                linker_client.linker.begin_create_or_update(resource_uri=r["id"],
                                                            parameters=item["parameters"],
                                                            linker_name=item["linker_name"]).result()

        return r
    except Exception as e:
        handle_raw_exception(e)


def update_containerapp(cmd,
                        name,
                        resource_group_name,
                        yaml=None,
                        image=None,
                        container_name=None,
                        min_replicas=None,
                        max_replicas=None,
                        scale_rule_name=None,
                        scale_rule_type=None,
                        scale_rule_http_concurrency=None,
                        scale_rule_metadata=None,
                        scale_rule_auth=None,
                        unbind_service_bindings=None,
                        service_bindings=None,
                        set_env_vars=None,
                        remove_env_vars=None,
                        replace_env_vars=None,
                        remove_all_env_vars=False,
                        cpu=None,
                        memory=None,
                        revision_suffix=None,
                        startup_command=None,
                        args=None,
                        tags=None,
                        workload_profile_name=None,
                        termination_grace_period=None,
                        no_wait=False,
                        secret_volume_mount=None):
    _validate_subscription_registered(cmd, CONTAINER_APPS_RP)

    return update_containerapp_logic(cmd=cmd,
                                     name=name,
                                     resource_group_name=resource_group_name,
                                     yaml=yaml,
                                     image=image,
                                     container_name=container_name,
                                     min_replicas=min_replicas,
                                     max_replicas=max_replicas,
                                     scale_rule_name=scale_rule_name,
                                     scale_rule_type=scale_rule_type,
                                     scale_rule_http_concurrency=scale_rule_http_concurrency,
                                     scale_rule_metadata=scale_rule_metadata,
                                     scale_rule_auth=scale_rule_auth,
                                     service_bindings=service_bindings,
                                     unbind_service_bindings=unbind_service_bindings,
                                     set_env_vars=set_env_vars,
                                     remove_env_vars=remove_env_vars,
                                     replace_env_vars=replace_env_vars,
                                     remove_all_env_vars=remove_all_env_vars,
                                     cpu=cpu,
                                     memory=memory,
                                     revision_suffix=revision_suffix,
                                     startup_command=startup_command,
                                     args=args,
                                     tags=tags,
                                     workload_profile_name=workload_profile_name,
                                     termination_grace_period=termination_grace_period,
                                     no_wait=no_wait,
                                     secret_volume_mount=secret_volume_mount)


def show_containerapp(cmd, name, resource_group_name, show_secrets=False):
    raw_parameters = locals()
    containerapp_base_decorator = BaseContainerAppDecorator(
        cmd=cmd,
        client=ContainerAppClient,
        raw_parameters=raw_parameters,
        models=CONTAINER_APPS_SDK_MODELS
    )
    containerapp_base_decorator.validate_subscription_registered(CONTAINER_APPS_RP)

    return containerapp_base_decorator.show()


def list_containerapp(cmd, resource_group_name=None, managed_env=None):
    raw_parameters = locals()
    containerapp_base_decorator = BaseContainerAppDecorator(
        cmd=cmd,
        client=ContainerAppClient,
        raw_parameters=raw_parameters,
        models=CONTAINER_APPS_SDK_MODELS
    )
    containerapp_base_decorator.validate_subscription_registered(CONTAINER_APPS_RP)

    return containerapp_base_decorator.list()


def delete_containerapp(cmd, name, resource_group_name, no_wait=False):
    raw_parameters = locals()
    containerapp_base_decorator = BaseContainerAppDecorator(
        cmd=cmd,
        client=ContainerAppClient,
        raw_parameters=raw_parameters,
        models=CONTAINER_APPS_SDK_MODELS
    )
    containerapp_base_decorator.validate_subscription_registered(CONTAINER_APPS_RP)

    return containerapp_base_decorator.delete()


def create_managed_environment(cmd,
                               name,
                               resource_group_name,
                               logs_destination="log-analytics",
                               storage_account=None,
                               logs_customer_id=None,
                               logs_key=None,
                               location=None,
                               instrumentation_key=None,
                               infrastructure_subnet_resource_id=None,
                               docker_bridge_cidr=None,
                               platform_reserved_cidr=None,
                               platform_reserved_dns_ip=None,
                               internal_only=False,
                               tags=None,
                               disable_warnings=False,
                               zone_redundant=False,
                               hostname=None,
                               certificate_file=None,
                               certificate_password=None,
                               enable_workload_profiles=False,
                               mtls_enabled=None,
                               no_wait=False):
    raw_parameters = locals()
    containerapp_env_create_decorator = ContainerAppEnvCreateDecorator(
        cmd=cmd,
        client=ManagedEnvironmentClient,
        raw_parameters=raw_parameters,
        models=CONTAINER_APPS_SDK_MODELS
    )
    containerapp_env_create_decorator.validate_arguments()
    containerapp_env_create_decorator.register_provider(CONTAINER_APPS_RP)

    containerapp_env_create_decorator.construct_payload()
    r = containerapp_env_create_decorator.create()
    r = containerapp_env_create_decorator.post_process(r)

    return r


def update_managed_environment(cmd,
                               name,
                               resource_group_name,
                               logs_destination=None,
                               storage_account=None,
                               logs_customer_id=None,
                               logs_key=None,
                               hostname=None,
                               certificate_file=None,
                               certificate_password=None,
                               tags=None,
                               workload_profile_type=None,
                               workload_profile_name=None,
                               min_nodes=None,
                               max_nodes=None,
                               mtls_enabled=None,
                               no_wait=False):
    raw_parameters = locals()
    containerapp_env_update_decorator = ContainerAppEnvUpdateDecorator(
        cmd=cmd,
        client=ManagedEnvironmentClient,
        raw_parameters=raw_parameters,
        models=CONTAINER_APPS_SDK_MODELS
    )
    containerapp_env_update_decorator.validate_arguments()
    containerapp_env_update_decorator.construct_payload()
    r = containerapp_env_update_decorator.update()
    r = containerapp_env_update_decorator.post_process(r)

    return r


def show_managed_environment(cmd, name, resource_group_name):
    raw_parameters = locals()
    containerapp_env_decorator = ContainerAppEnvDecorator(
        cmd=cmd,
        client=ManagedEnvironmentClient,
        raw_parameters=raw_parameters,
        models=CONTAINER_APPS_SDK_MODELS
    )
    containerapp_env_decorator.validate_subscription_registered(CONTAINER_APPS_RP)

    return containerapp_env_decorator.show()


def list_managed_environments(cmd, resource_group_name=None):
    raw_parameters = locals()
    containerapp_env_decorator = ContainerAppEnvDecorator(
        cmd=cmd,
        client=ManagedEnvironmentClient,
        raw_parameters=raw_parameters,
        models=CONTAINER_APPS_SDK_MODELS
    )
    containerapp_env_decorator.validate_subscription_registered(CONTAINER_APPS_RP)

    return containerapp_env_decorator.list()


def delete_managed_environment(cmd, name, resource_group_name, no_wait=False):
    raw_parameters = locals()
    containerapp_env_decorator = ContainerAppEnvDecorator(
        cmd=cmd,
        client=ManagedEnvironmentClient,
        raw_parameters=raw_parameters,
        models=CONTAINER_APPS_SDK_MODELS
    )
    containerapp_env_decorator.validate_subscription_registered(CONTAINER_APPS_RP)

    return containerapp_env_decorator.delete()


def create_containerappsjob(cmd,
                            name,
                            resource_group_name,
                            yaml=None,
                            image=None,
                            container_name=None,
                            managed_env=None,
                            trigger_type=None,
                            replica_timeout=None,
                            replica_retry_limit=None,
                            replica_completion_count=None,
                            parallelism=None,
                            cron_expression=None,
                            secrets=None,
                            env_vars=None,
                            cpu=None,
                            memory=None,
                            registry_server=None,
                            registry_user=None,
                            registry_pass=None,
                            startup_command=None,
                            args=None,
                            scale_rule_metadata=None,
                            scale_rule_name=None,
                            scale_rule_type=None,
                            scale_rule_auth=None,
                            polling_interval=None,
                            min_executions=None,
                            max_executions=None,
                            tags=None,
                            no_wait=False,
                            system_assigned=False,
                            disable_warnings=False,
                            user_assigned=None,
                            registry_identity=None,
                            workload_profile_name=None):
    raw_parameters = locals()
    containerapp_job_create_decorator = ContainerAppJobCreateDecorator(
        cmd=cmd,
        client=ContainerAppsJobClient,
        raw_parameters=raw_parameters,
        models=CONTAINER_APPS_SDK_MODELS
    )
    containerapp_job_create_decorator.register_provider(CONTAINER_APPS_RP)
    containerapp_job_create_decorator.validate_arguments()

    containerapp_job_create_decorator.construct_payload()
    r = containerapp_job_create_decorator.create()
    containerapp_job_create_decorator.construct_for_post_process(r)
    r = containerapp_job_create_decorator.post_process(r)

    return r


def show_containerappsjob(cmd, name, resource_group_name):
    raw_parameters = locals()
    containerapp_job_decorator = ContainerAppJobDecorator(
        cmd=cmd,
        client=ContainerAppsJobClient,
        raw_parameters=raw_parameters,
        models=CONTAINER_APPS_SDK_MODELS
    )
    containerapp_job_decorator.validate_subscription_registered(CONTAINER_APPS_RP)

    return containerapp_job_decorator.show()


def list_containerappsjob(cmd, resource_group_name=None):
    raw_parameters = locals()
    containerapp_job_decorator = ContainerAppJobDecorator(
        cmd=cmd,
        client=ContainerAppsJobClient,
        raw_parameters=raw_parameters,
        models=CONTAINER_APPS_SDK_MODELS
    )
    containerapp_job_decorator.validate_subscription_registered(CONTAINER_APPS_RP)

    return containerapp_job_decorator.list()


def delete_containerappsjob(cmd, name, resource_group_name, no_wait=False):
    raw_parameters = locals()
    containerapp_job_decorator = ContainerAppJobDecorator(
        cmd=cmd,
        client=ContainerAppsJobClient,
        raw_parameters=raw_parameters,
        models=CONTAINER_APPS_SDK_MODELS
    )
    containerapp_job_decorator.validate_subscription_registered(CONTAINER_APPS_RP)

    return containerapp_job_decorator.delete()


def update_containerappsjob(cmd,
                            name,
                            resource_group_name,
                            yaml=None,
                            image=None,
                            container_name=None,
                            replica_timeout=None,
                            replica_retry_limit=None,
                            replica_completion_count=None,
                            parallelism=None,
                            cron_expression=None,
                            set_env_vars=None,
                            remove_env_vars=None,
                            replace_env_vars=None,
                            remove_all_env_vars=False,
                            cpu=None,
                            memory=None,
                            startup_command=None,
                            args=None,
                            scale_rule_metadata=None,
                            scale_rule_name=None,
                            scale_rule_type=None,
                            scale_rule_auth=None,
                            polling_interval=None,
                            min_executions=None,
                            max_executions=None,
                            tags=None,
                            workload_profile_name=None,
                            no_wait=False):
    _validate_subscription_registered(cmd, CONTAINER_APPS_RP)

    return update_containerappsjob_logic(cmd=cmd,
                                         name=name,
                                         resource_group_name=resource_group_name,
                                         yaml=yaml,
                                         image=image,
                                         container_name=container_name,
                                         replica_timeout=replica_timeout,
                                         replica_retry_limit=replica_retry_limit,
                                         replica_completion_count=replica_completion_count,
                                         parallelism=parallelism,
                                         cron_expression=cron_expression,
                                         set_env_vars=set_env_vars,
                                         remove_env_vars=remove_env_vars,
                                         replace_env_vars=replace_env_vars,
                                         remove_all_env_vars=remove_all_env_vars,
                                         cpu=cpu,
                                         memory=memory,
                                         startup_command=startup_command,
                                         args=args,
                                         tags=tags,
                                         workload_profile_name=workload_profile_name,
                                         scale_rule_metadata=scale_rule_metadata,
                                         scale_rule_name=scale_rule_name,
                                         scale_rule_type=scale_rule_type,
                                         scale_rule_auth=scale_rule_auth,
                                         polling_interval=polling_interval,
                                         min_executions=min_executions,
                                         max_executions=max_executions,
                                         no_wait=no_wait)


def update_containerappsjob_logic(cmd,
                                  name,
                                  resource_group_name,
                                  yaml=None,
                                  image=None,
                                  container_name=None,
                                  replica_timeout=None,
                                  replica_retry_limit=None,
                                  replica_completion_count=None,
                                  parallelism=None,
                                  cron_expression=None,
                                  set_env_vars=None,
                                  remove_env_vars=None,
                                  replace_env_vars=None,
                                  remove_all_env_vars=False,
                                  cpu=None,
                                  memory=None,
                                  startup_command=None,
                                  args=None,
                                  tags=None,
                                  workload_profile_name=None,
                                  scale_rule_metadata=None,
                                  scale_rule_name=None,
                                  scale_rule_type=None,
                                  scale_rule_auth=None,
                                  polling_interval=None,
                                  min_executions=None,
                                  max_executions=None,
                                  no_wait=False,
                                  registry_server=None,
                                  registry_user=None,
                                  registry_pass=None):
    _validate_subscription_registered(cmd, CONTAINER_APPS_RP)

    if yaml:
        if image or replica_timeout or replica_retry_limit or\
           set_env_vars or remove_env_vars or replace_env_vars or remove_all_env_vars or cpu or memory or\
           startup_command or args or tags:
            logger.warning('Additional flags were passed along with --yaml. These flags will be ignored, and the configuration defined in the yaml will be used instead')
        return update_containerappjob_yaml(cmd=cmd, name=name, resource_group_name=resource_group_name, file_name=yaml, no_wait=no_wait)

    containerappsjob_def = None
    try:
        containerappsjob_def = ContainerAppsJobClient.show(cmd=cmd, resource_group_name=resource_group_name, name=name)
    except:
        pass

    if not containerappsjob_def:
        raise ResourceNotFoundError("The containerapps job '{}' does not exist".format(name))

    new_containerappsjob = {}
    new_containerappsjob["properties"] = {}

    # Doing this while API has bug. If env var is an empty string, API doesn't return "value" even though the "value" should be an empty string
    if "properties" in containerappsjob_def and "template" in containerappsjob_def["properties"] and "containers" in containerappsjob_def["properties"]["template"]:
        for container in containerappsjob_def["properties"]["template"]["containers"]:
            if "env" in container:
                for e in container["env"]:
                    if "value" not in e:
                        e["value"] = ""

    update_map = {}
    update_map['replicaConfigurations'] = replica_timeout or replica_retry_limit
    update_map['triggerConfigurations'] = replica_completion_count or parallelism or cron_expression or scale_rule_name or scale_rule_type or scale_rule_auth or polling_interval or min_executions or max_executions
    update_map['container'] = image or container_name or set_env_vars is not None or remove_env_vars is not None or replace_env_vars is not None or remove_all_env_vars or cpu or memory or startup_command is not None or args is not None
    update_map['registry'] = registry_server or registry_user or registry_pass

    if tags:
        _add_or_update_tags(new_containerappsjob, tags)

    if workload_profile_name:
        new_containerappsjob["properties"]["workloadProfileName"] = workload_profile_name

        parsed_managed_env = parse_resource_id(containerappsjob_def["properties"]["environmentId"])
        managed_env_name = parsed_managed_env['name']
        managed_env_rg = parsed_managed_env['resource_group']
        managed_env_info = None
        try:
            managed_env_info = ManagedEnvironmentClient.show(cmd=cmd, resource_group_name=managed_env_rg, name=managed_env_name)
        except:
            pass

        if not managed_env_info:
            raise ValidationError("Error parsing the managed environment '{}' from the specified containerappjob".format(managed_env_name))

        ensure_workload_profile_supported(cmd, managed_env_name, managed_env_rg, workload_profile_name, managed_env_info)

    # replicaConfiguration
    if update_map["replicaConfigurations"]:
        new_containerappsjob["properties"]["configuration"] = {} if "configuration" not in new_containerappsjob["properties"] else new_containerappsjob["properties"]["configuration"]
        if replica_timeout is not None or replica_retry_limit is not None:
            if replica_timeout:
                new_containerappsjob["properties"]["configuration"]["replicaTimeout"] = replica_timeout
            if replica_retry_limit:
                new_containerappsjob["properties"]["configuration"]["replicaRetryLimit"] = replica_retry_limit

    # triggerConfiguration
    if update_map["triggerConfigurations"]:
        new_containerappsjob["properties"]["configuration"] = {} if "configuration" not in new_containerappsjob["properties"] else new_containerappsjob["properties"]["configuration"]
        if containerappsjob_def["properties"]["configuration"]["triggerType"] == "Manual":
            manualTriggerConfig_def = None
            manualTriggerConfig_def = containerappsjob_def["properties"]["configuration"]["manualTriggerConfig"]
            if replica_completion_count is not None or parallelism is not None:
                if replica_completion_count:
                    manualTriggerConfig_def["replicaCompletionCount"] = replica_completion_count
                if parallelism:
                    manualTriggerConfig_def["parallelism"] = parallelism
            new_containerappsjob["properties"]["configuration"]["manualTriggerConfig"] = manualTriggerConfig_def
        if containerappsjob_def["properties"]["configuration"]["triggerType"] == "Schedule":
            scheduleTriggerConfig_def = None
            scheduleTriggerConfig_def = containerappsjob_def["properties"]["configuration"]["scheduleTriggerConfig"]
            if replica_completion_count is not None or parallelism is not None or cron_expression is not None:
                if replica_completion_count:
                    scheduleTriggerConfig_def["replicaCompletionCount"] = replica_completion_count
                if parallelism:
                    scheduleTriggerConfig_def["parallelism"] = parallelism
                if cron_expression:
                    scheduleTriggerConfig_def["cronExpression"] = cron_expression
            new_containerappsjob["properties"]["configuration"]["scheduleTriggerConfig"] = scheduleTriggerConfig_def
        if containerappsjob_def["properties"]["configuration"]["triggerType"] == "Event":
            eventTriggerConfig_def = None
            eventTriggerConfig_def = containerappsjob_def["properties"]["configuration"]["eventTriggerConfig"]
            if replica_completion_count is not None or parallelism is not None or min_executions is not None or max_executions is not None or polling_interval is not None or scale_rule_name is not None:
                if replica_completion_count:
                    eventTriggerConfig_def["replicaCompletionCount"] = replica_completion_count
                if parallelism:
                    eventTriggerConfig_def["parallelism"] = parallelism
                # Scale
                if "scale" in eventTriggerConfig_def["scale"]:
                    eventTriggerConfig_def["scale"] = {}
                if min_executions is not None:
                    eventTriggerConfig_def["scale"]["minExecutions"] = min_executions
                if max_executions is not None:
                    eventTriggerConfig_def["scale"]["maxExecutions"] = max_executions
                if polling_interval is not None:
                    eventTriggerConfig_def["scale"]["pollingInterval"] = polling_interval

                scale_def = None
                if min_executions is not None or max_executions is not None or polling_interval is not None:
                    scale_def = JobScaleModel
                    scale_def["pollingInterval"] = polling_interval
                    scale_def["minExecutions"] = min_executions
                    scale_def["maxReplicas"] = max_executions
                # so we don't overwrite rules
                if safe_get(new_containerappsjob, "properties", "template", "scale", "rules"):
                    new_containerappsjob["properties"]["template"]["scale"].pop(["rules"])
                if scale_rule_name:
                    scale_rule_type = scale_rule_type.lower()
                    scale_rule_def = ScaleRuleModel
                    curr_metadata = {}
                    metadata_def = parse_metadata_flags(scale_rule_metadata, curr_metadata)
                    auth_def = parse_auth_flags(scale_rule_auth)
                    scale_rule_def["name"] = scale_rule_name
                    scale_rule_def["type"] = scale_rule_type
                    scale_rule_def["metadata"] = metadata_def
                    scale_rule_def["auth"] = auth_def
                    if not scale_def:
                        scale_def = JobScaleModel
                    scale_def["rules"] = [scale_rule_def]
                    eventTriggerConfig_def["scale"]["rules"] = scale_def["rules"]

            new_containerappsjob["properties"]["configuration"]["eventTriggerConfig"] = eventTriggerConfig_def

    # Containers
    if update_map["container"]:
        new_containerappsjob["properties"]["template"] = {} if "template" not in new_containerappsjob["properties"] else new_containerappsjob["properties"]["template"]
        new_containerappsjob["properties"]["template"]["containers"] = containerappsjob_def["properties"]["template"]["containers"]
        if not container_name:
            if len(new_containerappsjob["properties"]["template"]["containers"]) == 1:
                container_name = new_containerappsjob["properties"]["template"]["containers"][0]["name"]
            else:
                raise ValidationError("Usage error: --container-name is required when adding or updating a container")

        # Check if updating existing container
        updating_existing_container = False
        for c in new_containerappsjob["properties"]["template"]["containers"]:
            if c["name"].lower() == container_name.lower():
                updating_existing_container = True

                if image is not None:
                    c["image"] = image

                if set_env_vars is not None:
                    if "env" not in c or not c["env"]:
                        c["env"] = []
                    # env vars
                    _add_or_update_env_vars(c["env"], parse_env_var_flags(set_env_vars))

                if replace_env_vars is not None:
                    # Remove other existing env_vars, then add them
                    c["env"] = []
                    _add_or_update_env_vars(c["env"], parse_env_var_flags(replace_env_vars))

                if remove_env_vars is not None:
                    if "env" not in c or not c["env"]:
                        c["env"] = []
                    # env vars
                    _remove_env_vars(c["env"], remove_env_vars)

                if remove_all_env_vars:
                    c["env"] = []

                if startup_command is not None:
                    if isinstance(startup_command, list) and not startup_command:
                        c["command"] = None
                    else:
                        c["command"] = startup_command
                if args is not None:
                    if isinstance(args, list) and not args:
                        c["args"] = None
                    else:
                        c["args"] = args
                if cpu is not None or memory is not None:
                    if "resources" in c and c["resources"]:
                        if cpu is not None:
                            c["resources"]["cpu"] = cpu
                        if memory is not None:
                            c["resources"]["memory"] = memory
                    else:
                        c["resources"] = {
                            "cpu": cpu,
                            "memory": memory
                        }

        # If not updating existing container, add as new container
        if not updating_existing_container:
            if image is None:
                raise ValidationError("Usage error: --image is required when adding a new container")

            resources_def = None
            if cpu is not None or memory is not None:
                resources_def = ContainerResourcesModel
                resources_def["cpu"] = cpu
                resources_def["memory"] = memory

            container_def = ContainerModel
            container_def["name"] = container_name
            container_def["image"] = image
            container_def["env"] = []

            if set_env_vars is not None:
                # env vars
                _add_or_update_env_vars(container_def["env"], parse_env_var_flags(set_env_vars))

            if replace_env_vars is not None:
                # env vars
                _add_or_update_env_vars(container_def["env"], parse_env_var_flags(replace_env_vars))

            if remove_env_vars is not None:
                # env vars
                _remove_env_vars(container_def["env"], remove_env_vars)

            if remove_all_env_vars:
                container_def["env"] = []

            if startup_command is not None:
                if isinstance(startup_command, list) and not startup_command:
                    container_def["command"] = None
                else:
                    container_def["command"] = startup_command
            if args is not None:
                if isinstance(args, list) and not args:
                    container_def["args"] = None
                else:
                    container_def["args"] = args
            if resources_def is not None:
                container_def["resources"] = resources_def

            new_containerappsjob["properties"]["template"]["containers"].append(container_def)

        new_containerappsjob["properties"]["configuration"] = {} if "configuration" not in new_containerappsjob["properties"] else new_containerappsjob["properties"]["configuration"]

    # Registry
    if update_map["registry"]:
        new_containerappsjob["properties"]["configuration"] = {} if "configuration" not in new_containerappsjob["properties"] else new_containerappsjob["properties"]["configuration"]
        if "registries" in containerappsjob_def["properties"]["configuration"]:
            new_containerappsjob["properties"]["configuration"]["registries"] = containerappsjob_def["properties"]["configuration"]["registries"]
        if "registries" not in containerappsjob_def["properties"]["configuration"] or containerappsjob_def["properties"]["configuration"]["registries"] is None:
            new_containerappsjob["properties"]["configuration"]["registries"] = []

        registries_def = new_containerappsjob["properties"]["configuration"]["registries"]

        _get_existing_secrets(cmd, resource_group_name, name, containerappsjob_def, AppType.ContainerAppJob)
        if "secrets" in containerappsjob_def["properties"]["configuration"] and containerappsjob_def["properties"]["configuration"]["secrets"]:
            new_containerappsjob["properties"]["configuration"]["secrets"] = containerappsjob_def["properties"]["configuration"]["secrets"]
        else:
            new_containerappsjob["properties"]["configuration"]["secrets"] = []

        if registry_server:
            if not registry_pass or not registry_user:
                if ACR_IMAGE_SUFFIX not in registry_server:
                    raise RequiredArgumentMissingError('Registry url is required if using Azure Container Registry, otherwise Registry username and password are required if using Dockerhub')
                logger.warning('No credential was provided to access Azure Container Registry. Trying to look up...')
                parsed = urlparse(registry_server)
                registry_name = (parsed.netloc if parsed.scheme else parsed.path).split('.')[0]
                registry_user, registry_pass, _ = _get_acr_cred(cmd.cli_ctx, registry_name)
            # Check if updating existing registry
            updating_existing_registry = False
            for r in registries_def:
                if r['server'].lower() == registry_server.lower():
                    updating_existing_registry = True
                    if registry_user:
                        r["username"] = registry_user
                    if registry_pass:
                        r["passwordSecretRef"] = store_as_secret_and_return_secret_ref(
                            new_containerappsjob["properties"]["configuration"]["secrets"],
                            r["username"],
                            r["server"],
                            registry_pass,
                            update_existing_secret=True,
                            disable_warnings=True)

            # If not updating existing registry, add as new registry
            if not updating_existing_registry:
                registry = RegistryCredentialsModel
                registry["server"] = registry_server
                registry["username"] = registry_user
                registry["passwordSecretRef"] = store_as_secret_and_return_secret_ref(
                    new_containerappsjob["properties"]["configuration"]["secrets"],
                    registry_user,
                    registry_server,
                    registry_pass,
                    update_existing_secret=True,
                    disable_warnings=True)

                registries_def.append(registry)

    try:
        r = ContainerAppsJobClient.update(
            cmd=cmd, resource_group_name=resource_group_name, name=name, containerapp_job_envelope=new_containerappsjob, no_wait=no_wait)

        if "properties" in r and "provisioningState" in r["properties"] and r["properties"]["provisioningState"].lower() == "waiting" and not no_wait:
            logger.warning('Containerapps job update in progress. Please monitor the update using `az containerapp job show -n {} -g {}`'.format(name, resource_group_name))

        return r
    except Exception as e:
        handle_raw_exception(e)


def create_containerappsjob_yaml(cmd, name, resource_group_name, file_name, no_wait=False):
    yaml_containerappsjob = process_loaded_yaml(load_yaml_file(file_name))
    if type(yaml_containerappsjob) != dict:  # pylint: disable=unidiomatic-typecheck
        raise ValidationError('Invalid YAML provided. Please see https://aka.ms/azure-container-apps-yaml for a valid YAML spec.')

    if not yaml_containerappsjob.get('name'):
        yaml_containerappsjob['name'] = name
    elif yaml_containerappsjob.get('name').lower() != name.lower():
        logger.warning('The job name provided in the --yaml file "{}" does not match the one provided in the --name flag "{}". The one provided in the --yaml file will be used.'.format(
            yaml_containerappsjob.get('name'), name))
    name = yaml_containerappsjob.get('name')

    if not yaml_containerappsjob.get('type'):
        yaml_containerappsjob['type'] = 'Microsoft.App/jobs'
    elif yaml_containerappsjob.get('type').lower() != "microsoft.app/jobs":
        raise ValidationError('Containerapp job type must be \"Microsoft.App/jobs\"')

    # Deserialize the yaml into a ContainerAppsJob object. Need this since we're not using SDK
    containerappsjob_def = None
    try:
        deserializer = create_deserializer()

        containerappsjob_def = deserializer('ContainerAppsJob', yaml_containerappsjob)
    except DeserializationError as ex:
        raise ValidationError('Invalid YAML provided. Please see https://aka.ms/azure-container-apps-yaml for a valid containerapps YAML spec.') from ex

    # Remove tags before converting from snake case to camel case, then re-add tags. We don't want to change the case of the tags. Need this since we're not using SDK
    tags = None
    if yaml_containerappsjob.get('tags'):
        tags = yaml_containerappsjob.get('tags')
        del yaml_containerappsjob['tags']

    containerappsjob_def = _convert_object_from_snake_to_camel_case(_object_to_dict(containerappsjob_def))
    containerappsjob_def['tags'] = tags

    # After deserializing, some properties may need to be moved under the "properties" attribute. Need this since we're not using SDK
    containerappsjob_def = process_loaded_yaml(containerappsjob_def)

    # Remove "additionalProperties" and read-only attributes that are introduced in the deserialization. Need this since we're not using SDK
    _remove_additional_attributes(containerappsjob_def)
    _remove_readonly_attributes(containerappsjob_def)

    # Remove extra workloadProfileName introduced in deserialization
    if "workloadProfileName" in containerappsjob_def:
        del containerappsjob_def["workloadProfileName"]

    # Validate managed environment
    if not containerappsjob_def["properties"].get('environmentId'):
        raise RequiredArgumentMissingError('environmentId is required. This can be retrieved using the `az containerapp env show -g MyResourceGroup -n MyContainerappEnvironment --query id` command. Please see https://aka.ms/azure-container-apps-yaml for a valid containerapps YAML spec.')

    env_id = containerappsjob_def["properties"]['environmentId']
    env_name = None
    env_rg = None
    env_info = None

    if is_valid_resource_id(env_id):
        parsed_managed_env = parse_resource_id(env_id)
        env_name = parsed_managed_env['name']
        env_rg = parsed_managed_env['resource_group']
    else:
        raise ValidationError('Invalid environmentId specified. Environment not found')

    try:
        env_info = ManagedEnvironmentClient.show(cmd=cmd, resource_group_name=env_rg, name=env_name)
    except:
        pass

    if not env_info:
        raise ValidationError("The environment '{}' in resource group '{}' was not found".format(env_name, env_rg))

    # Validate location
    if not containerappsjob_def.get('location'):
        containerappsjob_def['location'] = env_info['location']

    try:
        r = ContainerAppsJobClient.create_or_update(
            cmd=cmd, resource_group_name=resource_group_name, name=name, containerapp_job_envelope=containerappsjob_def, no_wait=no_wait)

        if "properties" in r and "provisioningState" in r["properties"] and r["properties"]["provisioningState"].lower() == "waiting" and not no_wait:
            logger.warning('Containerapps job creation in progress. Please monitor the creation using `az containerapp job show -n {} -g {}`'.format(
                name, resource_group_name
            ))

        return r
    except Exception as e:
        handle_raw_exception(e)


def update_containerappjob_yaml(cmd, name, resource_group_name, file_name, from_revision=None, no_wait=False):
    yaml_containerappsjob = process_loaded_yaml(load_yaml_file(file_name))
    if type(yaml_containerappsjob) != dict:  # pylint: disable=unidiomatic-typecheck
        raise ValidationError('Invalid YAML provided. Please see https://aka.ms/azure-container-apps-yaml for a valid YAML spec.')

    if not yaml_containerappsjob.get('name'):
        yaml_containerappsjob['name'] = name
    elif yaml_containerappsjob.get('name').lower() != name.lower():
        logger.warning('The job name provided in the --yaml file "{}" does not match the one provided in the --name flag "{}". The one provided in the --yaml file will be used.'.format(yaml_containerappsjob.get('name'), name))
    name = yaml_containerappsjob.get('name')

    if not yaml_containerappsjob.get('type'):
        yaml_containerappsjob['type'] = 'Microsoft.App/jobs'
    elif yaml_containerappsjob.get('type').lower() != "microsoft.app/jobs":
        raise ValidationError('Container App Job type must be \"Microsoft.App/jobs\"')

    containerappsjob_def = None

    # Check if containerapp job exists
    try:
        containerappsjob_def = ContainerAppsJobClient.show(cmd=cmd, resource_group_name=resource_group_name, name=name)
    except Exception:
        pass

    if not containerappsjob_def:
        raise ResourceNotFoundError("The containerapp job '{}' does not exist".format(name))
    existed_environment_id = containerappsjob_def['properties']['environmentId']
    containerappsjob_def = None

    # Deserialize the yaml into a ContainerApp job object. Need this since we're not using SDK
    try:
        deserializer = create_deserializer()
        containerappsjob_def = deserializer('ContainerAppsJob', yaml_containerappsjob)
    except DeserializationError as ex:
        raise ValidationError('Invalid YAML provided. Please see https://aka.ms/azure-container-apps-yaml for a valid YAML spec.') from ex

    # Remove tags before converting from snake case to camel case, then re-add tags. We don't want to change the case of the tags. Need this since we're not using SDK
    tags = None
    if yaml_containerappsjob.get('tags'):
        tags = yaml_containerappsjob.get('tags')
        del yaml_containerappsjob['tags']

    containerappsjob_def = _convert_object_from_snake_to_camel_case(_object_to_dict(containerappsjob_def))
    containerappsjob_def['tags'] = tags

    # After deserializing, some properties may need to be moved under the "properties" attribute. Need this since we're not using SDK
    containerappsjob_def = process_loaded_yaml(containerappsjob_def)

    # Remove "additionalProperties" and read-only attributes that are introduced in the deserialization. Need this since we're not using SDK
    _remove_additional_attributes(containerappsjob_def)
    _remove_readonly_attributes(containerappsjob_def)

    secret_values = list_secrets_job(cmd=cmd, name=name, resource_group_name=resource_group_name, show_values=True)
    _populate_secret_values(containerappsjob_def, secret_values)

    # Clean null values since this is an update
    containerappsjob_def = clean_null_values(containerappsjob_def)

    # If job to be updated is of triggerType 'event' then update scale
    if safe_get(containerappsjob_def, "properties", "configuration", "triggerType") and containerappsjob_def["properties"]["configuration"]["triggerType"].lower() == "event":
        if safe_get(yaml_containerappsjob, "properties", "configuration", "eventTriggerConfig", "scale"):
            print("scale is present")
            containerappsjob_def["properties"]["configuration"]["eventTriggerConfig"]["scale"] = yaml_containerappsjob["properties"]["configuration"]["eventTriggerConfig"]["scale"]

    # Remove the environmentId in the PATCH payload if it has not been changed
    if safe_get(containerappsjob_def, "properties", "environmentId") and safe_get(containerappsjob_def, "properties", "environmentId").lower() == existed_environment_id.lower():
        del containerappsjob_def["properties"]['environmentId']

    try:
        r = ContainerAppsJobClient.update(
            cmd=cmd, resource_group_name=resource_group_name, name=name, containerapp_job_envelope=containerappsjob_def, no_wait=no_wait)

        if not no_wait and "properties" in r and "provisioningState" in r["properties"] and r["properties"]["provisioningState"].lower() == "waiting":
            logger.warning('Containerapp job creation in progress. Please monitor the creation using `az containerapp job show -n {} -g {}`'.format(
                name, resource_group_name
            ))

        return r
    except Exception as e:
        handle_raw_exception(e)


def start_containerappsjob(cmd,
                           resource_group_name,
                           name,
                           image=None,
                           container_name=None,
                           env_vars=None,
                           startup_command=None,
                           args=None,
                           cpu=None,
                           memory=None,
                           registry_identity=None,
                           yaml=None):

    if yaml:
        if image or container_name or env_vars or\
            startup_command or args or cpu or memory or\
                startup_command or args:
            logger.warning('Additional flags were passed along with --yaml. These flags will be ignored, and the configuration defined in the yaml will be used instead')
        return start_containerappjob_execution_yaml(cmd=cmd, name=name, resource_group_name=resource_group_name, file_name=yaml)

    template_def = None

    if image is not None:
        template_def = JobExecutionTemplateModel
        container_def = ContainerModel
        resources_def = None
        if cpu is not None or memory is not None:
            resources_def = ContainerResourcesModel
            resources_def["cpu"] = cpu
            resources_def["memory"] = memory

        container_def["name"] = container_name if container_name else name
        container_def["image"] = image if not is_registry_msi_system(registry_identity) else HELLO_WORLD_IMAGE
        if env_vars is not None:
            container_def["env"] = parse_env_var_flags(env_vars)
        if startup_command is not None:
            container_def["command"] = startup_command
        if args is not None:
            container_def["args"] = args
        if resources_def is not None:
            container_def["resources"] = resources_def

        template_def["containers"] = [container_def]

    try:
        return ContainerAppsJobClient.start_job(cmd=cmd, resource_group_name=resource_group_name, name=name, containerapp_job_start_envelope=template_def)
    except CLIError as e:
        handle_raw_exception(e)


def start_containerappjob_execution_yaml(cmd, name, resource_group_name, file_name, no_wait=False):
    yaml_containerappjob_execution = load_yaml_file(file_name)
    if type(yaml_containerappjob_execution) != dict:  # pylint: disable=unidiomatic-typecheck
        raise InvalidArgumentValueError('Invalid YAML provided. Please see https://aka.ms/azure-container-apps-yaml for a valid containerapp job execution YAML.')

    containerappjob_def = None

    # Check if containerapp exists
    try:
        containerappjob_def = ContainerAppsJobClient.show(cmd=cmd, resource_group_name=resource_group_name, name=name)
    except Exception:
        pass

    if not containerappjob_def:
        raise ResourceNotFoundError("The containerapp job '{}' does not exist".format(name))

    containerappjobexec_def = None

    # Deserialize the yaml into a ContainerApp job execution object. Need this since we're not using SDK
    try:
        deserializer = create_deserializer()
        containerappjobexec_def = deserializer('JobExecutionTemplate', yaml_containerappjob_execution)
    except DeserializationError as ex:
        raise InvalidArgumentValueError('Invalid YAML provided. Please see https://aka.ms/azure-container-apps-yaml for a valid containerapp job execution YAML.') from ex

    containerappjobexec_def = _convert_object_from_snake_to_camel_case(_object_to_dict(containerappjobexec_def))

    # Clean null values since this is an update
    containerappjobexec_def = clean_null_values(containerappjobexec_def)

    try:
        return ContainerAppsJobClient.start_job(cmd=cmd, resource_group_name=resource_group_name, name=name, containerapp_job_start_envelope=containerappjobexec_def)
    except CLIError as e:
        handle_raw_exception(e)


def stop_containerappsjob(cmd, resource_group_name, name, job_execution_name=None, execution_name_list=None):
    try:
        if execution_name_list is not None:
            execution_name_list = execution_name_list.split(",")
            execution_name_list = json.dumps({'jobExecutionName': execution_name_list})
        return ContainerAppsJobClient.stop_job(cmd=cmd, resource_group_name=resource_group_name, name=name, job_execution_name=job_execution_name, job_execution_names=execution_name_list)
    except CLIError as e:
        handle_raw_exception(e)


def listexecution_containerappsjob(cmd, resource_group_name, name):
    try:
        executions = ContainerAppsJobClient.get_executions(cmd=cmd, resource_group_name=resource_group_name, name=name)
        return executions['value']
    except CLIError as e:
        handle_raw_exception(e)


def getSingleExecution_containerappsjob(cmd, resource_group_name, name, job_execution_name):
    try:
        execution = ContainerAppsJobClient.get_single_execution(cmd=cmd, resource_group_name=resource_group_name, name=name, job_execution_name=job_execution_name)
        return execution
    except CLIError as e:
        handle_raw_exception(e)


def assign_managed_identity(cmd, name, resource_group_name, system_assigned=False, user_assigned=None, no_wait=False):
    _validate_subscription_registered(cmd, CONTAINER_APPS_RP)
    containerapp_def = None

    # Get containerapp properties of CA we are updating
    try:
        containerapp_def = ContainerAppClient.show(cmd=cmd, resource_group_name=resource_group_name, name=name)
    except:
        pass

    if not containerapp_def:
        raise ResourceNotFoundError("The containerapp '{}' does not exist".format(name))

    _get_existing_secrets(cmd, resource_group_name, name, containerapp_def)
    set_managed_identity(cmd, resource_group_name, containerapp_def, system_assigned, user_assigned)

    try:
        r = ContainerAppClient.create_or_update(
            cmd=cmd, resource_group_name=resource_group_name, name=name, container_app_envelope=containerapp_def, no_wait=no_wait)
        # If identity is not returned, do nothing
        return r["identity"]

    except Exception as e:
        handle_raw_exception(e)


def remove_managed_identity(cmd, name, resource_group_name, system_assigned=False, user_assigned=None, no_wait=False):
    _validate_subscription_registered(cmd, CONTAINER_APPS_RP)

    remove_system_identity = system_assigned
    remove_user_identities = user_assigned

    if user_assigned:
        remove_id_size = len(remove_user_identities)

        # Remove duplicate identities that are passed and notify
        remove_user_identities = list(set(remove_user_identities))
        if remove_id_size != len(remove_user_identities):
            logger.warning("At least one identity was passed twice.")

    containerapp_def = None
    # Get containerapp properties of CA we are updating
    try:
        containerapp_def = ContainerAppClient.show(cmd=cmd, resource_group_name=resource_group_name, name=name)
    except:
        pass

    if not containerapp_def:
        raise ResourceNotFoundError("The containerapp '{}' does not exist".format(name))

    _get_existing_secrets(cmd, resource_group_name, name, containerapp_def)

    # If identity not returned
    try:
        containerapp_def["identity"]
        containerapp_def["identity"]["type"]
    except:
        containerapp_def["identity"] = {}
        containerapp_def["identity"]["type"] = "None"

    if containerapp_def["identity"]["type"] == "None":
        raise InvalidArgumentValueError("The containerapp {} has no system or user assigned identities.".format(name))

    if remove_system_identity:
        if containerapp_def["identity"]["type"] == "UserAssigned":
            raise InvalidArgumentValueError("The containerapp {} has no system assigned identities.".format(name))
        containerapp_def["identity"]["type"] = ("None" if containerapp_def["identity"]["type"] == "SystemAssigned" else "UserAssigned")

    if isinstance(user_assigned, list) and not user_assigned:
        containerapp_def["identity"]["userAssignedIdentities"] = {}
        remove_user_identities = []

        if containerapp_def["identity"]["userAssignedIdentities"] == {}:
            containerapp_def["identity"]["userAssignedIdentities"] = None
            containerapp_def["identity"]["type"] = ("None" if containerapp_def["identity"]["type"] == "UserAssigned" else "SystemAssigned")

    if remove_user_identities:
        subscription_id = get_subscription_id(cmd.cli_ctx)
        try:
            containerapp_def["identity"]["userAssignedIdentities"]
        except:
            containerapp_def["identity"]["userAssignedIdentities"] = {}
        for remove_id in remove_user_identities:
            given_id = remove_id
            remove_id = _ensure_identity_resource_id(subscription_id, resource_group_name, remove_id)
            wasRemoved = False

            for old_user_identity in containerapp_def["identity"]["userAssignedIdentities"]:
                if old_user_identity.lower() == remove_id.lower():
                    containerapp_def["identity"]["userAssignedIdentities"].pop(old_user_identity)
                    wasRemoved = True
                    break

            if not wasRemoved:
                raise InvalidArgumentValueError("The containerapp does not have specified user identity '{}' assigned, so it cannot be removed.".format(given_id))

        if containerapp_def["identity"]["userAssignedIdentities"] == {}:
            containerapp_def["identity"]["userAssignedIdentities"] = None
            containerapp_def["identity"]["type"] = ("None" if containerapp_def["identity"]["type"] == "UserAssigned" else "SystemAssigned")

    try:
        r = ContainerAppClient.create_or_update(cmd=cmd, resource_group_name=resource_group_name, name=name, container_app_envelope=containerapp_def, no_wait=no_wait)
        return r["identity"]
    except Exception as e:
        handle_raw_exception(e)


def show_managed_identity(cmd, name, resource_group_name):
    _validate_subscription_registered(cmd, CONTAINER_APPS_RP)

    try:
        r = ContainerAppClient.show(cmd=cmd, resource_group_name=resource_group_name, name=name)
    except CLIError as e:
        handle_raw_exception(e)

    try:
        return r["identity"]
    except:
        r["identity"] = {}
        r["identity"]["type"] = "None"
        return r["identity"]


def assign_managed_identity_job(cmd, name, resource_group_name, system_assigned=False, user_assigned=None, no_wait=False):
    _validate_subscription_registered(cmd, CONTAINER_APPS_RP)
    containerappjob_def = None

    # Get containerapp job properties of CA we are updating
    try:
        containerappjob_def = ContainerAppsJobClient.show(cmd=cmd, resource_group_name=resource_group_name, name=name)
    except:
        pass

    if not containerappjob_def:
        raise ResourceNotFoundError("The containerapp job '{}' does not exist".format(name))

    _get_existing_secrets(cmd, resource_group_name, name, containerappjob_def, AppType.ContainerAppJob)
    set_managed_identity(cmd, resource_group_name, containerappjob_def, system_assigned, user_assigned)

    try:
        r = ContainerAppsJobClient.create_or_update(
            cmd=cmd, resource_group_name=resource_group_name, name=name, containerapp_job_envelope=containerappjob_def, no_wait=no_wait)
        # If identity is not returned, do nothing
        return r["identity"]

    except Exception as e:
        handle_raw_exception(e)


def remove_managed_identity_job(cmd, name, resource_group_name, system_assigned=False, user_assigned=None, no_wait=False):
    _validate_subscription_registered(cmd, CONTAINER_APPS_RP)

    remove_system_identity = system_assigned
    remove_user_identities = user_assigned

    if user_assigned:
        remove_id_size = len(remove_user_identities)

        # Remove duplicate identities that are passed and notify
        remove_user_identities = list(set(remove_user_identities))
        if remove_id_size != len(remove_user_identities):
            logger.warning("At least one identity was passed twice.")

    containerappjob_def = None
    # Get containerapp job properties of CA we are updating
    try:
        containerappjob_def = ContainerAppsJobClient.show(cmd=cmd, resource_group_name=resource_group_name, name=name)
    except:
        pass

    if not containerappjob_def:
        raise ResourceNotFoundError("The containerapp job '{}' does not exist".format(name))

    _get_existing_secrets(cmd, resource_group_name, name, containerappjob_def, AppType.ContainerAppJob)

    # If identity not returned
    try:
        containerappjob_def["identity"]
        containerappjob_def["identity"]["type"]
    except:
        containerappjob_def["identity"] = {}
        containerappjob_def["identity"]["type"] = "None"

    if containerappjob_def["identity"]["type"] == "None":
        raise InvalidArgumentValueError("The containerapp job {} has no system or user assigned identities.".format(name))

    if remove_system_identity:
        if containerappjob_def["identity"]["type"] == "UserAssigned":
            raise InvalidArgumentValueError("The containerapp job {} has no system assigned identities.".format(name))
        containerappjob_def["identity"]["type"] = ("None" if containerappjob_def["identity"]["type"] == "SystemAssigned" else "UserAssigned")

    if isinstance(user_assigned, list) and not user_assigned:
        containerappjob_def["identity"]["userAssignedIdentities"] = {}
        remove_user_identities = []

        if containerappjob_def["identity"]["userAssignedIdentities"] == {}:
            containerappjob_def["identity"]["userAssignedIdentities"] = None
            containerappjob_def["identity"]["type"] = ("None" if containerappjob_def["identity"]["type"] == "UserAssigned" else "SystemAssigned")

    if remove_user_identities:
        subscription_id = get_subscription_id(cmd.cli_ctx)
        try:
            containerappjob_def["identity"]["userAssignedIdentities"]
        except:
            containerappjob_def["identity"]["userAssignedIdentities"] = {}
        for remove_id in remove_user_identities:
            given_id = remove_id
            remove_id = _ensure_identity_resource_id(subscription_id, resource_group_name, remove_id)
            wasRemoved = False

            for old_user_identity in containerappjob_def["identity"]["userAssignedIdentities"]:
                if old_user_identity.lower() == remove_id.lower():
                    containerappjob_def["identity"]["userAssignedIdentities"].pop(old_user_identity)
                    wasRemoved = True
                    break

            if not wasRemoved:
                raise InvalidArgumentValueError("The containerapp job does not have specified user identity '{}' assigned, so it cannot be removed.".format(given_id))

        if containerappjob_def["identity"]["userAssignedIdentities"] == {}:
            containerappjob_def["identity"]["userAssignedIdentities"] = None
            containerappjob_def["identity"]["type"] = ("None" if containerappjob_def["identity"]["type"] == "UserAssigned" else "SystemAssigned")

    try:
        r = ContainerAppsJobClient.create_or_update(cmd=cmd, resource_group_name=resource_group_name, name=name, containerapp_job_envelope=containerappjob_def, no_wait=no_wait)
        return r["identity"]
    except Exception as e:
        handle_raw_exception(e)


def show_managed_identity_job(cmd, name, resource_group_name):
    _validate_subscription_registered(cmd, CONTAINER_APPS_RP)

    try:
        r = ContainerAppsJobClient.show(cmd=cmd, resource_group_name=resource_group_name, name=name)
    except CLIError as e:
        handle_raw_exception(e)

    try:
        return r["identity"]
    except:
        r["identity"] = {}
        r["identity"]["type"] = "None"
        return r["identity"]


def _validate_github(repo, branch, token):
    from github import Github, GithubException
    from github.GithubException import BadCredentialsException

    if repo:
        g = Github(token)
        github_repo = None
        try:
            github_repo = g.get_repo(repo)
            if not branch:
                branch = github_repo.default_branch
            if not github_repo.permissions.push or not github_repo.permissions.maintain:
                raise ValidationError("The token does not have appropriate access rights to repository {}.".format(repo))
            try:
                github_repo.get_branch(branch=branch)
            except GithubException as e:
                error_msg = "Encountered GitHub error when accessing {} branch in {} repo.".format(branch, repo)
                if e.data and e.data['message']:
                    error_msg += " Error: {}".format(e.data['message'])
                raise CLIInternalError(error_msg) from e
            logger.warning('Verified GitHub repo and branch')
        except BadCredentialsException as e:
            raise ValidationError("Could not authenticate to the repository. Please create a Personal Access Token "
                                  "and use the --token argument. Run 'az webapp deployment github-actions add --help' "
                                  "for more information.") from e
        except GithubException as e:
            error_msg = "Encountered GitHub error when accessing {} repo".format(repo)
            if e.data and e.data['message']:
                error_msg += " Error: {}".format(e.data['message'])
            raise CLIInternalError(error_msg) from e
    return branch


def create_or_update_github_action(cmd,
                                   name,
                                   resource_group_name,
                                   repo_url,
                                   registry_url=None,
                                   registry_username=None,
                                   registry_password=None,
                                   branch=None,
                                   token=None,
                                   login_with_github=False,
                                   image=None,
                                   context_path=None,
                                   service_principal_client_id=None,
                                   service_principal_client_secret=None,
                                   service_principal_tenant_id=None,
                                   trigger_existing_workflow=False,
                                   no_wait=False):
    if not token and not login_with_github:
        raise_missing_token_suggestion()
    elif not token:
        scopes = ["admin:repo_hook", "repo", "workflow"]
        token = get_github_access_token(cmd, scopes)
    elif token and login_with_github:
        logger.warning("Both token and --login-with-github flag are provided. Will use provided token")

    repo = repo_url_to_name(repo_url)
    repo_url = f"https://github.com/{repo}"  # allow specifying repo as <user>/<repo> without the full github url

    branch = _validate_github(repo, branch, token)

    source_control_info = None

    try:
        source_control_info = GitHubActionClient.show(cmd=cmd, resource_group_name=resource_group_name, name=name)

    except Exception as ex:
        if not service_principal_client_id or not service_principal_client_secret or not service_principal_tenant_id:
            raise RequiredArgumentMissingError('Service principal client ID, secret and tenant ID are required to add github actions for the first time. Please create one using the command \"az ad sp create-for-rbac --name {{name}} --role contributor --scopes /subscriptions/{{subscription}}/resourceGroups/{{resourceGroup}} --sdk-auth\"') from ex
        source_control_info = SourceControlModel

    # Need to trigger the workflow manually if it already exists (performing an update)
    try:
        workflow_name = GitHubActionClient.get_workflow_name(cmd=cmd, repo=repo, branch_name=branch, container_app_name=name, token=token)
        if workflow_name is not None:
            if trigger_existing_workflow:
                trigger_workflow(token, repo, workflow_name, branch)
            return source_control_info
    except:  # pylint: disable=bare-except
        pass

    source_control_info["properties"]["repoUrl"] = repo_url
    source_control_info["properties"]["branch"] = branch

    azure_credentials = None

    if service_principal_client_id or service_principal_client_secret or service_principal_tenant_id:
        azure_credentials = AzureCredentialsModel
        azure_credentials["clientId"] = service_principal_client_id
        azure_credentials["clientSecret"] = service_principal_client_secret
        azure_credentials["tenantId"] = service_principal_tenant_id
        azure_credentials["subscriptionId"] = get_subscription_id(cmd.cli_ctx)

    # Registry
    if registry_username is None or registry_password is None:
        # If registry is Azure Container Registry, we can try inferring credentials
        if not registry_url or ACR_IMAGE_SUFFIX not in registry_url:
            raise RequiredArgumentMissingError('Registry url is required if using Azure Container Registry, otherwise Registry username and password are required if using Dockerhub')
        logger.warning('No credential was provided to access Azure Container Registry. Trying to look up...')
        parsed = urlparse(registry_url)
        registry_name = (parsed.netloc if parsed.scheme else parsed.path).split('.')[0]

        try:
            registry_username, registry_password, _ = _get_acr_cred(cmd.cli_ctx, registry_name)
        except Exception as ex:
            raise RequiredArgumentMissingError('Failed to retrieve credentials for container registry. Please provide the registry username and password') from ex

    registry_info = RegistryInfoModel
    registry_info["registryUrl"] = registry_url
    registry_info["registryUserName"] = registry_username
    registry_info["registryPassword"] = registry_password

    github_action_configuration = GitHubActionConfiguration
    github_action_configuration["registryInfo"] = registry_info
    github_action_configuration["azureCredentials"] = azure_credentials
    github_action_configuration["contextPath"] = context_path
    github_action_configuration["image"] = image

    source_control_info["properties"]["githubActionConfiguration"] = github_action_configuration

    headers = ["x-ms-github-auxiliary={}".format(token)]

    try:
        logger.warning("Creating Github action...")
        r = GitHubActionClient.create_or_update(cmd=cmd, resource_group_name=resource_group_name, name=name, github_action_envelope=source_control_info, headers=headers, no_wait=no_wait)
        if not no_wait:
            WORKFLOW_POLL_RETRY = 3
            WORKFLOW_POLL_SLEEP = 10

            # Poll for the workflow file just created (may take up to 30s)
            for _ in range(0, WORKFLOW_POLL_RETRY):
                time.sleep(WORKFLOW_POLL_SLEEP)
                workflow_name = GitHubActionClient.get_workflow_name(cmd=cmd, repo=repo, branch_name=branch, container_app_name=name, token=token)
                if workflow_name is not None:
                    await_github_action(token, repo, workflow_name)
                    return r

            raise ValidationError(
                "Failed to find workflow file for Container App '{}' in .github/workflow folder for repo '{}'. ".format(name, repo) +
                "If this file was removed, please use the 'az containerapp github-action delete' command to disconnect the removed workflow file connection.")
        return r
    except Exception as e:
        handle_raw_exception(e)


def show_github_action(cmd, name, resource_group_name):
    try:
        return GitHubActionClient.show(cmd=cmd, resource_group_name=resource_group_name, name=name)
    except Exception as e:
        handle_raw_exception(e)


def delete_github_action(cmd, name, resource_group_name, token=None, login_with_github=False):
    # Check if there is an existing source control to delete
    try:
        github_action_config = GitHubActionClient.show(cmd=cmd, resource_group_name=resource_group_name, name=name)
    except Exception as e:
        handle_raw_exception(e)

    repo_url = github_action_config["properties"]["repoUrl"]

    if not token and not login_with_github:
        raise_missing_token_suggestion()
    elif not token:
        scopes = ["admin:repo_hook", "repo", "workflow"]
        token = get_github_access_token(cmd, scopes)
    elif token and login_with_github:
        logger.warning("Both token and --login-with-github flag are provided. Will use provided token")

    # Check if PAT can access repo
    try:
        # Verify github repo
        from github import Github, GithubException
        from github.GithubException import BadCredentialsException

        repo = None
        repo = repo_url.split('/')
        if len(repo) >= 2:
            repo = '/'.join(repo[-2:])

        if repo:
            g = Github(token)
            github_repo = None
            try:
                github_repo = g.get_repo(repo)
                if not github_repo.permissions.push or not github_repo.permissions.maintain:
                    raise ValidationError("The token does not have appropriate access rights to repository {}.".format(repo))
            except BadCredentialsException as e:
                raise CLIInternalError("Could not authenticate to the repository. Please create a Personal Access "
                                       "Token and use the --token argument. Run 'az webapp deployment github-actions "
                                       "add --help' for more information.") from e
            except GithubException as e:
                error_msg = "Encountered GitHub error when accessing {} repo".format(repo)
                if e.data and e.data['message']:
                    error_msg += " Error: {}".format(e.data['message'])
                raise CLIInternalError(error_msg) from e
    except CLIError as clierror:
        raise clierror
    except Exception:
        # If exception due to github package missing, etc just continue without validating the repo and rely on api validation
        pass

    headers = ["x-ms-github-auxiliary={}".format(token)]

    try:
        return GitHubActionClient.delete(cmd=cmd, resource_group_name=resource_group_name, name=name, headers=headers)
    except Exception as e:
        handle_raw_exception(e)


def list_revisions(cmd, name, resource_group_name, all=False):  # pylint: disable=redefined-builtin
    try:
        revision_list = ContainerAppClient.list_revisions(cmd=cmd, resource_group_name=resource_group_name, name=name)
        if all:
            return revision_list
        return [r for r in revision_list if r["properties"]["active"]]
    except CLIError as e:
        handle_raw_exception(e)


def show_revision(cmd, resource_group_name, revision_name, name=None):
    if not name:
        name = _get_app_from_revision(revision_name)

    try:
        return ContainerAppClient.show_revision(cmd=cmd, resource_group_name=resource_group_name, container_app_name=name, name=revision_name)
    except CLIError as e:
        handle_raw_exception(e)


def restart_revision(cmd, resource_group_name, revision_name, name=None):
    if not name:
        name = _get_app_from_revision(revision_name)

    try:
        return ContainerAppClient.restart_revision(cmd=cmd, resource_group_name=resource_group_name, container_app_name=name, name=revision_name)
    except CLIError as e:
        handle_raw_exception(e)


def activate_revision(cmd, resource_group_name, revision_name, name=None):
    if not name:
        name = _get_app_from_revision(revision_name)

    try:
        return ContainerAppClient.activate_revision(cmd=cmd, resource_group_name=resource_group_name, container_app_name=name, name=revision_name)
    except CLIError as e:
        handle_raw_exception(e)


def deactivate_revision(cmd, resource_group_name, revision_name, name=None):
    if not name:
        name = _get_app_from_revision(revision_name)

    try:
        return ContainerAppClient.deactivate_revision(cmd=cmd, resource_group_name=resource_group_name, container_app_name=name, name=revision_name)
    except CLIError as e:
        handle_raw_exception(e)


def copy_revision(cmd,
                  resource_group_name,
                  from_revision=None,
                  # label=None,
                  name=None,
                  yaml=None,
                  image=None,
                  container_name=None,
                  min_replicas=None,
                  max_replicas=None,
                  scale_rule_name=None,
                  scale_rule_type=None,
                  scale_rule_http_concurrency=None,
                  scale_rule_metadata=None,
                  scale_rule_auth=None,
                  set_env_vars=None,
                  replace_env_vars=None,
                  remove_env_vars=None,
                  remove_all_env_vars=False,
                  cpu=None,
                  memory=None,
                  revision_suffix=None,
                  startup_command=None,
                  args=None,
                  tags=None,
                  workload_profile_name=None,
                  no_wait=False):
    _validate_subscription_registered(cmd, CONTAINER_APPS_RP)

    if not name and not from_revision:
        raise RequiredArgumentMissingError('Usage error: --name is required if not using --from-revision.')

    if not name:
        name = _get_app_from_revision(from_revision)

    return update_containerapp_logic(cmd=cmd,
                                     name=name,
                                     resource_group_name=resource_group_name,
                                     yaml=yaml,
                                     image=image,
                                     container_name=container_name,
                                     min_replicas=min_replicas,
                                     max_replicas=max_replicas,
                                     scale_rule_name=scale_rule_name,
                                     scale_rule_type=scale_rule_type,
                                     scale_rule_http_concurrency=scale_rule_http_concurrency,
                                     scale_rule_metadata=scale_rule_metadata,
                                     scale_rule_auth=scale_rule_auth,
                                     set_env_vars=set_env_vars,
                                     remove_env_vars=remove_env_vars,
                                     replace_env_vars=replace_env_vars,
                                     remove_all_env_vars=remove_all_env_vars,
                                     cpu=cpu,
                                     memory=memory,
                                     revision_suffix=revision_suffix,
                                     startup_command=startup_command,
                                     args=args,
                                     tags=tags,
                                     no_wait=no_wait,
                                     workload_profile_name=workload_profile_name,
                                     from_revision=from_revision)


def set_revision_mode(cmd, resource_group_name, name, mode, no_wait=False):
    _validate_subscription_registered(cmd, CONTAINER_APPS_RP)

    containerapp_def = None
    try:
        containerapp_def = ContainerAppClient.show(cmd=cmd, resource_group_name=resource_group_name, name=name)
    except:
        pass

    if not containerapp_def:
        raise ResourceNotFoundError("The containerapp '{}' does not exist".format(name))

    containerapp_def["properties"]["configuration"]["activeRevisionsMode"] = mode.lower()

    _get_existing_secrets(cmd, resource_group_name, name, containerapp_def)

    try:
        r = ContainerAppClient.create_or_update(
            cmd=cmd, resource_group_name=resource_group_name, name=name, container_app_envelope=containerapp_def, no_wait=no_wait)
        return r["properties"]["configuration"]["activeRevisionsMode"]
    except Exception as e:
        handle_raw_exception(e)


def add_revision_label(cmd, resource_group_name, revision, label, name=None, no_wait=False, yes=False):
    _validate_subscription_registered(cmd, CONTAINER_APPS_RP)

    if not name:
        name = _get_app_from_revision(revision)

    containerapp_def = None
    try:
        containerapp_def = ContainerAppClient.show(cmd=cmd, resource_group_name=resource_group_name, name=name)
    except:
        pass

    if not containerapp_def:
        raise ResourceNotFoundError(f"The containerapp '{name}' does not exist in group '{resource_group_name}'")

    if "ingress" not in containerapp_def['properties']['configuration'] or "traffic" not in containerapp_def['properties']['configuration']['ingress']:
        raise ValidationError("Ingress and traffic weights are required to add labels.")

    traffic_weight = containerapp_def['properties']['configuration']['ingress']['traffic'] if 'traffic' in containerapp_def['properties']['configuration']['ingress'] else {}

    _validate_revision_name(cmd, revision, resource_group_name, name)

    label_added = False
    for weight in traffic_weight:
        if "label" in weight and weight["label"].lower() == label.lower():
            r_name = "latest" if "latestRevision" in weight and weight["latestRevision"] else weight["revisionName"]
            if not yes and r_name.lower() != revision.lower():
                msg = f"A weight with the label '{label}' already exists. Remove existing label '{label}' from '{r_name}' and add to '{revision}'?"
                if not prompt_y_n(msg, default="n"):
                    raise ArgumentUsageError(f"Usage Error: cannot specify existing label without agreeing to remove existing label '{label}' from '{r_name}' and add to '{revision}'.")
            weight["label"] = None

        if "latestRevision" in weight:
            if revision.lower() == "latest" and weight["latestRevision"]:
                label_added = True
                weight["label"] = label
        else:
            if revision.lower() == weight["revisionName"].lower():
                label_added = True
                weight["label"] = label

    if not label_added:
        containerapp_def["properties"]["configuration"]["ingress"]["traffic"].append({
            "revisionName": revision if revision.lower() != "latest" else None,
            "weight": 0,
            "latestRevision": revision.lower() == "latest",
            "label": label
        })

    containerapp_patch_def = {}
    containerapp_patch_def['properties'] = {}
    containerapp_patch_def['properties']['configuration'] = {}
    containerapp_patch_def['properties']['configuration']['ingress'] = {}

    containerapp_patch_def['properties']['configuration']['ingress']['traffic'] = traffic_weight

    try:
        r = ContainerAppClient.update(
            cmd=cmd, resource_group_name=resource_group_name, name=name, container_app_envelope=containerapp_patch_def, no_wait=no_wait)
        return r['properties']['configuration']['ingress']['traffic']
    except Exception as e:
        handle_raw_exception(e)


def swap_revision_label(cmd, name, resource_group_name, source_label, target_label, no_wait=False):
    _validate_subscription_registered(cmd, CONTAINER_APPS_RP)

    if source_label == target_label:
        raise ArgumentUsageError("Label names to be swapped must be different.")

    containerapp_def = None
    try:
        containerapp_def = ContainerAppClient.show(cmd=cmd, resource_group_name=resource_group_name, name=name)
    except:
        pass

    if not containerapp_def:
        raise ResourceNotFoundError(f"The containerapp '{name}' does not exist in group '{resource_group_name}'")

    if "ingress" not in containerapp_def['properties']['configuration'] or "traffic" not in containerapp_def['properties']['configuration']['ingress']:
        raise ValidationError("Ingress and traffic weights are required to swap labels.")

    traffic_weight = containerapp_def['properties']['configuration']['ingress']['traffic'] if 'traffic' in containerapp_def['properties']['configuration']['ingress'] else {}

    source_label_found = False
    target_label_found = False
    for weight in traffic_weight:
        if "label" in weight:
            if weight["label"].lower() == source_label.lower():
                if not source_label_found:
                    source_label_found = True
                    weight["label"] = target_label
            elif weight["label"].lower() == target_label.lower():
                if not target_label_found:
                    target_label_found = True
                    weight["label"] = source_label
    if not source_label_found and not target_label_found:
        raise ArgumentUsageError(f"Could not find label '{source_label}' nor label '{target_label}' in traffic.")
    if not source_label_found:
        raise ArgumentUsageError(f"Could not find label '{source_label}' in traffic.")
    if not target_label_found:
        raise ArgumentUsageError(f"Could not find label '{target_label}' in traffic.")

    containerapp_patch_def = {}
    containerapp_patch_def['properties'] = {}
    containerapp_patch_def['properties']['configuration'] = {}
    containerapp_patch_def['properties']['configuration']['ingress'] = {}

    containerapp_patch_def['properties']['configuration']['ingress']['traffic'] = traffic_weight

    try:
        r = ContainerAppClient.update(
            cmd=cmd, resource_group_name=resource_group_name, name=name, container_app_envelope=containerapp_patch_def, no_wait=no_wait)
        return r['properties']['configuration']['ingress']['traffic']
    except Exception as e:
        handle_raw_exception(e)


def remove_revision_label(cmd, resource_group_name, name, label, no_wait=False):
    _validate_subscription_registered(cmd, CONTAINER_APPS_RP)

    containerapp_def = None
    try:
        containerapp_def = ContainerAppClient.show(cmd=cmd, resource_group_name=resource_group_name, name=name)
    except:
        pass

    if not containerapp_def:
        raise ResourceNotFoundError(f"The containerapp '{name}' does not exist in group '{resource_group_name}'")

    if "ingress" not in containerapp_def['properties']['configuration'] or "traffic" not in containerapp_def['properties']['configuration']['ingress']:
        raise ValidationError("Ingress and traffic weights are required to remove labels.")

    traffic_weight = containerapp_def['properties']['configuration']['ingress']['traffic']

    label_removed = False
    for weight in traffic_weight:
        if "label" in weight and weight["label"].lower() == label.lower():
            label_removed = True
            weight["label"] = None
            break
    if not label_removed:
        raise ValidationError("Please specify a label name with an associated traffic weight.")

    containerapp_patch_def = {}
    containerapp_patch_def['properties'] = {}
    containerapp_patch_def['properties']['configuration'] = {}
    containerapp_patch_def['properties']['configuration']['ingress'] = {}

    containerapp_patch_def['properties']['configuration']['ingress']['traffic'] = traffic_weight

    try:
        r = ContainerAppClient.update(
            cmd=cmd, resource_group_name=resource_group_name, name=name, container_app_envelope=containerapp_patch_def, no_wait=no_wait)
        return r['properties']['configuration']['ingress']['traffic']
    except Exception as e:
        handle_raw_exception(e)


def show_ingress(cmd, name, resource_group_name):
    _validate_subscription_registered(cmd, CONTAINER_APPS_RP)

    containerapp_def = None
    try:
        containerapp_def = ContainerAppClient.show(cmd=cmd, resource_group_name=resource_group_name, name=name)
    except:
        pass

    if not containerapp_def:
        raise ResourceNotFoundError("The containerapp '{}' does not exist".format(name))

    try:
        return containerapp_def["properties"]["configuration"]["ingress"]
    except Exception as e:
        raise ValidationError("The containerapp '{}' does not have ingress enabled.".format(name)) from e


def enable_ingress(cmd, name, resource_group_name, type, target_port, transport="auto", exposed_port=None, allow_insecure=False, disable_warnings=False, no_wait=False):  # pylint: disable=redefined-builtin
    _validate_subscription_registered(cmd, CONTAINER_APPS_RP)

    containerapp_def = None
    try:
        containerapp_def = ContainerAppClient.show(cmd=cmd, resource_group_name=resource_group_name, name=name)
    except:
        pass

    if not containerapp_def:
        raise ResourceNotFoundError("The containerapp '{}' does not exist".format(name))

    external_ingress = None
    if type is not None:
        if type.lower() == "internal":
            external_ingress = False
        elif type.lower() == "external":
            external_ingress = True

    ingress_def = None
    if target_port is not None and type is not None:
        ingress_def = IngressModel
        ingress_def["external"] = external_ingress
        ingress_def["targetPort"] = target_port
        ingress_def["transport"] = transport
        ingress_def["allowInsecure"] = allow_insecure
        ingress_def["exposedPort"] = exposed_port if transport == "tcp" else None

    containerapp_def["properties"]["configuration"]["ingress"] = ingress_def

    _get_existing_secrets(cmd, resource_group_name, name, containerapp_def)

    try:
        r = ContainerAppClient.create_or_update(
            cmd=cmd, resource_group_name=resource_group_name, name=name, container_app_envelope=containerapp_def, no_wait=no_wait)
        not disable_warnings and logger.warning("\nIngress enabled. Access your app at https://{}/\n".format(r["properties"]["configuration"]["ingress"]["fqdn"]))
        return r["properties"]["configuration"]["ingress"]
    except Exception as e:
        handle_raw_exception(e)


def disable_ingress(cmd, name, resource_group_name, no_wait=False):
    _validate_subscription_registered(cmd, CONTAINER_APPS_RP)

    containerapp_def = None
    try:
        containerapp_def = ContainerAppClient.show(cmd=cmd, resource_group_name=resource_group_name, name=name)
    except:
        pass

    if not containerapp_def:
        raise ResourceNotFoundError("The containerapp '{}' does not exist".format(name))

    containerapp_def["properties"]["configuration"]["ingress"] = None

    _get_existing_secrets(cmd, resource_group_name, name, containerapp_def)

    try:
        ContainerAppClient.create_or_update(cmd=cmd, resource_group_name=resource_group_name, name=name, container_app_envelope=containerapp_def, no_wait=no_wait)
        logger.warning("Ingress has been disabled successfully.")
        return
    except Exception as e:
        handle_raw_exception(e)


def update_ingress(cmd, name, resource_group_name, type=None, target_port=None, transport=None, exposed_port=None, allow_insecure=False, disable_warnings=False, no_wait=False):
    _validate_subscription_registered(cmd, CONTAINER_APPS_RP)

    containerapp_def = None
    try:
        containerapp_def = ContainerAppClient.show(cmd=cmd, resource_group_name=resource_group_name, name=name)
    except:
        pass

    if not containerapp_def:
        raise ResourceNotFoundError("The containerapp '{}' does not exist".format(name))

    if containerapp_def["properties"]["configuration"]["ingress"] is None:
        raise ValidationError("The containerapp '{}' does not have ingress enabled. Try running `az containerapp ingress -h` for more info.".format(name))

    external_ingress = None
    if type is not None:
        if type.lower() == "internal":
            external_ingress = False
        elif type.lower() == "external":
            external_ingress = True

    containerapp_patch_def = {}
    containerapp_patch_def['properties'] = {}
    containerapp_patch_def['properties']['configuration'] = {}
    containerapp_patch_def['properties']['configuration']['ingress'] = {}

    ingress_def = {}
    if external_ingress is not None:
        ingress_def["external"] = external_ingress
    if target_port is not None:
        ingress_def["targetPort"] = target_port
    if transport is not None:
        ingress_def["transport"] = transport
    if allow_insecure is not None:
        ingress_def["allowInsecure"] = allow_insecure

    if "transport" in ingress_def and ingress_def["transport"] == "tcp":
        if exposed_port is not None:
            ingress_def["exposedPort"] = exposed_port
    else:
        ingress_def["exposedPort"] = None

    containerapp_patch_def["properties"]["configuration"]["ingress"] = ingress_def

    try:
        r = ContainerAppClient.update(
            cmd=cmd, resource_group_name=resource_group_name, name=name, container_app_envelope=containerapp_patch_def, no_wait=no_wait)
        not disable_warnings and logger.warning("\nIngress Updated. Access your app at https://{}/\n".format(r["properties"]["configuration"]["ingress"]["fqdn"]))
        return r["properties"]["configuration"]["ingress"]
    except Exception as e:
        handle_raw_exception(e)


def set_ingress_traffic(cmd, name, resource_group_name, label_weights=None, revision_weights=None, no_wait=False):
    _validate_subscription_registered(cmd, CONTAINER_APPS_RP)
    if not label_weights and not revision_weights:
        raise ValidationError("Must specify either --label-weight or --revision-weight.")

    containerapp_def = None
    try:
        containerapp_def = ContainerAppClient.show(cmd=cmd, resource_group_name=resource_group_name, name=name)
    except:
        pass

    if not containerapp_def:
        raise ResourceNotFoundError(f"The containerapp '{name}' does not exist in group '{resource_group_name}'")

    if containerapp_def["properties"]["configuration"]["activeRevisionsMode"].lower() == "single":
        raise ValidationError(f"Containerapp '{name}' is configured for single revision. Set revision mode to multiple in order to set ingress traffic. Try `az containerapp revision set-mode -h` for more details.")

    try:
        containerapp_def["properties"]["configuration"]["ingress"]
        containerapp_def["properties"]["configuration"]["ingress"]["traffic"]
    except Exception as e:
        raise ValidationError("Ingress must be enabled to set ingress traffic. Try running `az containerapp ingress -h` for more info.") from e

    if not revision_weights:
        revision_weights = []

    # convert label weights to appropriate revision name
    _append_label_weights(containerapp_def, label_weights, revision_weights)

    # validate sum is less than 100
    _validate_traffic_sum(revision_weights)

    # update revision weights to containerapp, get the old weight sum
    old_weight_sum = _update_revision_weights(containerapp_def, revision_weights)

    # validate revision names
    for revision in revision_weights:
        _validate_revision_name(cmd, revision.split('=')[0], resource_group_name, name)

    _update_weights(containerapp_def, revision_weights, old_weight_sum)

    containerapp_patch_def = {}
    containerapp_patch_def['properties'] = {}
    containerapp_patch_def['properties']['configuration'] = {}
    containerapp_patch_def['properties']['configuration']['ingress'] = {}
    containerapp_patch_def['properties']['configuration']['ingress']['traffic'] = containerapp_def["properties"]["configuration"]["ingress"]["traffic"]

    try:
        r = ContainerAppClient.update(
            cmd=cmd, resource_group_name=resource_group_name, name=name, container_app_envelope=containerapp_patch_def, no_wait=no_wait)
        return r['properties']['configuration']['ingress']['traffic']
    except Exception as e:
        handle_raw_exception(e)


def show_ingress_traffic(cmd, name, resource_group_name):
    _validate_subscription_registered(cmd, CONTAINER_APPS_RP)

    containerapp_def = None
    try:
        containerapp_def = ContainerAppClient.show(cmd=cmd, resource_group_name=resource_group_name, name=name)
    except:
        pass

    if not containerapp_def:
        raise ResourceNotFoundError("The containerapp '{}' does not exist".format(name))

    try:
        return containerapp_def["properties"]["configuration"]["ingress"]["traffic"]
    except Exception as e:
        raise ValidationError("Ingress must be enabled to show ingress traffic. Try running `az containerapp ingress -h` for more info.") from e


def set_ip_restriction(cmd, name, resource_group_name, rule_name, ip_address, action, description=None, no_wait=False):
    _validate_subscription_registered(cmd, CONTAINER_APPS_RP)

    containerapp_def = None
    try:
        containerapp_def = ContainerAppClient.show(cmd=cmd, resource_group_name=resource_group_name, name=name)
    except:
        pass

    if not containerapp_def:
        raise ResourceNotFoundError(f"The containerapp '{name}' does not exist in group '{resource_group_name}'")

    ip_restrictions = safe_get(containerapp_def, "properties", "configuration", "ingress", "ipSecurityRestrictions", default=[])

    ip_security_restrictions = set_ip_restrictions(ip_restrictions, rule_name, ip_address, description, action)
    containerapp_patch = {}
    safe_set(containerapp_patch, "properties", "configuration", "ingress", "ipSecurityRestrictions", value=ip_security_restrictions)
    try:
        r = ContainerAppClient.update(
            cmd=cmd, resource_group_name=resource_group_name, name=name, container_app_envelope=containerapp_patch, no_wait=no_wait)
        return r['properties']['configuration']['ingress']['ipSecurityRestrictions']
    except Exception as e:
        handle_raw_exception(e)


def remove_ip_restriction(cmd, name, resource_group_name, rule_name, no_wait=False):
    _validate_subscription_registered(cmd, CONTAINER_APPS_RP)

    containerapp_def = None
    try:
        containerapp_def = ContainerAppClient.show(cmd=cmd, resource_group_name=resource_group_name, name=name)
    except:
        pass

    if not containerapp_def:
        raise ResourceNotFoundError("The containerapp '{}' does not exist".format(name))

    ip_restrictions = safe_get(containerapp_def, "properties", "configuration", "ingress", "ipSecurityRestrictions", default=[])

    restriction_removed = False
    for index, value in enumerate(ip_restrictions):
        if value["name"].lower() == rule_name.lower():
            ip_restrictions.pop(index)
            restriction_removed = True
            break

    if not restriction_removed:
        raise ValidationError(f"Ip restriction name '{rule_name}' does not exist.")

    containerapp_patch = {}
    safe_set(containerapp_patch, "properties", "configuration", "ingress", "ipSecurityRestrictions", value=ip_restrictions)
    try:
        r = ContainerAppClient.update(
            cmd=cmd, resource_group_name=resource_group_name, name=name, container_app_envelope=containerapp_patch, no_wait=no_wait)
        ip_restrictions = safe_get(r, "properties", "configuration", "ingress", "ipSecurityRestrictions", default=[])
        return ip_restrictions
    except Exception as e:
        handle_raw_exception(e)


def show_ip_restrictions(cmd, name, resource_group_name):
    _validate_subscription_registered(cmd, CONTAINER_APPS_RP)

    containerapp_def = None
    try:
        containerapp_def = ContainerAppClient.show(cmd=cmd, resource_group_name=resource_group_name, name=name)
    except:
        pass

    if not containerapp_def:
        raise ResourceNotFoundError("The containerapp '{}' does not exist".format(name))

    try:
        try:
            containerapp_def['properties']['configuration']['ingress']
        except Exception as e:
            raise ValidationError("Ingress must be enabled to list ip restrictions. Try running `az containerapp ingress -h` for more info.") from e
        return safe_get(containerapp_def, "properties", "configuration", "ingress", "ipSecurityRestrictions", default=[])
    except:
        return []


def set_ingress_sticky_session(cmd, name, resource_group_name, affinity, no_wait=False):
    _validate_subscription_registered(cmd, CONTAINER_APPS_RP)

    containerapp_def = None
    try:
        containerapp_def = ContainerAppClient.show(cmd=cmd, resource_group_name=resource_group_name, name=name)
    except:
        pass

    if not containerapp_def:
        raise ResourceNotFoundError(f"The containerapp '{name}' does not exist in group '{resource_group_name}'")

    containerapp_patch = {}
    safe_set(containerapp_patch, "properties", "configuration", "ingress", "stickySessions", "affinity", value=affinity)
    try:
        r = ContainerAppClient.update(
            cmd=cmd, resource_group_name=resource_group_name, name=name, container_app_envelope=containerapp_patch, no_wait=no_wait)
        return r['properties']['configuration']['ingress']
    except Exception as e:
        handle_raw_exception(e)


def show_ingress_sticky_session(cmd, name, resource_group_name):
    _validate_subscription_registered(cmd, CONTAINER_APPS_RP)

    containerapp_def = None
    try:
        containerapp_def = ContainerAppClient.show(cmd=cmd, resource_group_name=resource_group_name, name=name)
    except:
        pass

    if not containerapp_def:
        raise ResourceNotFoundError("The containerapp '{}' does not exist".format(name))

    try:
        return containerapp_def["properties"]["configuration"]["ingress"]
    except Exception as e:
        raise ValidationError("Ingress must be enabled to enable sticky sessions. Try running `az containerapp ingress -h` for more info.") from e


def enable_cors_policy(cmd, name, resource_group_name, allowed_origins, allowed_methods=None, allowed_headers=None, expose_headers=None, allow_credentials=None, max_age=None, no_wait=False):
    _validate_subscription_registered(cmd, CONTAINER_APPS_RP)

    if not allowed_origins:
        raise ValidationError("Allowed origins must be specified.")

    containerapp_def = None
    try:
        containerapp_def = ContainerAppClient.show(cmd=cmd, resource_group_name=resource_group_name, name=name)
    except:
        pass

    if not containerapp_def:
        raise ResourceNotFoundError(f"The containerapp '{name}' does not exist in group '{resource_group_name}'")

    containerapp_patch = {}
    safe_set(containerapp_patch, "properties", "configuration", "ingress", "corsPolicy", "allowedOrigins", value=allowed_origins)
    safe_set(containerapp_patch, "properties", "configuration", "ingress", "corsPolicy", "allowedMethods", value=allowed_methods)
    safe_set(containerapp_patch, "properties", "configuration", "ingress", "corsPolicy", "allowedHeaders", value=allowed_headers)
    safe_set(containerapp_patch, "properties", "configuration", "ingress", "corsPolicy", "exposeHeaders", value=expose_headers)
    safe_set(containerapp_patch, "properties", "configuration", "ingress", "corsPolicy", "allowCredentials", value=allow_credentials)
    safe_set(containerapp_patch, "properties", "configuration", "ingress", "corsPolicy", "maxAge", value=max_age)
    try:
        r = ContainerAppClient.update(
            cmd=cmd, resource_group_name=resource_group_name, name=name, container_app_envelope=containerapp_patch, no_wait=no_wait)
        return safe_get(r, "properties", "configuration", "ingress", "corsPolicy", default={})
    except Exception as e:
        handle_raw_exception(e)


def disable_cors_policy(cmd, name, resource_group_name, no_wait=False):
    _validate_subscription_registered(cmd, CONTAINER_APPS_RP)

    containerapp_def = None
    try:
        containerapp_def = ContainerAppClient.show(cmd=cmd, resource_group_name=resource_group_name, name=name)
    except:
        pass

    if not containerapp_def:
        raise ResourceNotFoundError(f"The containerapp '{name}' does not exist in group '{resource_group_name}'")

    containerapp_patch = {}
    safe_set(containerapp_patch, "properties", "configuration", "ingress", "corsPolicy", value=None)
    try:
        r = ContainerAppClient.update(
            cmd=cmd, resource_group_name=resource_group_name, name=name, container_app_envelope=containerapp_patch, no_wait=no_wait)
        return safe_get(r, "properties", "configuration", "ingress", default={})
    except Exception as e:
        handle_raw_exception(e)


def update_cors_policy(cmd, name, resource_group_name, allowed_origins=None, allowed_methods=None, allowed_headers=None, expose_headers=None, allow_credentials=None, max_age=None, no_wait=False):
    _validate_subscription_registered(cmd, CONTAINER_APPS_RP)

    containerapp_def = None
    try:
        containerapp_def = ContainerAppClient.show(cmd=cmd, resource_group_name=resource_group_name, name=name)
    except:
        pass

    if not containerapp_def:
        raise ResourceNotFoundError(f"The containerapp '{name}' does not exist in group '{resource_group_name}'")

    if allowed_origins is not None and len(allowed_origins) == 0:
        raise RequiredArgumentMissingError("allowed-origins must be specified if provided.")

    reset_max_age = False
    if max_age == "":
        reset_max_age = True

    containerapp_patch = {}
    if allowed_origins is not None:
        safe_set(containerapp_patch, "properties", "configuration", "ingress", "corsPolicy", "allowedOrigins", value=allowed_origins)
    if allowed_methods is not None:
        safe_set(containerapp_patch, "properties", "configuration", "ingress", "corsPolicy", "allowedMethods", value=allowed_methods)
    if allowed_headers is not None:
        safe_set(containerapp_patch, "properties", "configuration", "ingress", "corsPolicy", "allowedHeaders", value=allowed_headers)
    if expose_headers is not None:
        safe_set(containerapp_patch, "properties", "configuration", "ingress", "corsPolicy", "exposeHeaders", value=expose_headers)
    if allow_credentials is not None:
        safe_set(containerapp_patch, "properties", "configuration", "ingress", "corsPolicy", "allowCredentials", value=allow_credentials)
    if max_age is not None:
        if reset_max_age:
            safe_set(containerapp_patch, "properties", "configuration", "ingress", "corsPolicy", "maxAge", value=None)
        else:
            safe_set(containerapp_patch, "properties", "configuration", "ingress", "corsPolicy", "maxAge", value=max_age)

    try:
        r = ContainerAppClient.update(
            cmd=cmd, resource_group_name=resource_group_name, name=name, container_app_envelope=containerapp_patch, no_wait=no_wait)
        return safe_get(r, "properties", "configuration", "ingress", "corsPolicy", default={})
    except Exception as e:
        handle_raw_exception(e)


def show_cors_policy(cmd, name, resource_group_name):
    _validate_subscription_registered(cmd, CONTAINER_APPS_RP)

    containerapp_def = None
    try:
        containerapp_def = ContainerAppClient.show(cmd=cmd, resource_group_name=resource_group_name, name=name)
    except:
        pass

    if not containerapp_def:
        raise ResourceNotFoundError(f"The containerapp '{name}' does not exist in group '{resource_group_name}'")

    try:
        return safe_get(containerapp_def, "properties", "configuration", "ingress", "corsPolicy", default={})
    except Exception as e:
        raise ValidationError("CORS must be enabled to enable CORS policy. Try running `az containerapp ingress cors enable -h` for more info.") from e


def show_registry(cmd, name, resource_group_name, server):
    _validate_subscription_registered(cmd, CONTAINER_APPS_RP)

    containerapp_def = None
    try:
        containerapp_def = ContainerAppClient.show(cmd=cmd, resource_group_name=resource_group_name, name=name)
    except:
        pass

    if not containerapp_def:
        raise ResourceNotFoundError("The containerapp '{}' does not exist".format(name))

    try:
        containerapp_def["properties"]["configuration"]["registries"]
    except Exception as e:
        raise ValidationError("The containerapp {} has no assigned registries.".format(name)) from e

    registries_def = containerapp_def["properties"]["configuration"]["registries"]

    for r in registries_def:
        if r['server'].lower() == server.lower():
            return r
    raise InvalidArgumentValueError("The containerapp {} does not have specified registry assigned.".format(name))


def list_registry(cmd, name, resource_group_name):
    _validate_subscription_registered(cmd, CONTAINER_APPS_RP)

    containerapp_def = None
    try:
        containerapp_def = ContainerAppClient.show(cmd=cmd, resource_group_name=resource_group_name, name=name)
    except:
        pass

    if not containerapp_def:
        raise ResourceNotFoundError("The containerapp '{}' does not exist".format(name))

    try:
        return containerapp_def["properties"]["configuration"]["registries"]
    except Exception as e:
        raise ValidationError("The containerapp {} has no assigned registries.".format(name)) from e


def set_registry(cmd, name, resource_group_name, server, username=None, password=None, disable_warnings=False, identity=None, no_wait=False):
    _validate_subscription_registered(cmd, CONTAINER_APPS_RP)
    if (username or password) and identity:
        raise MutuallyExclusiveArgumentError("Use either identity or username/password.")

    containerapp_def = None
    try:
        containerapp_def = ContainerAppClient.show(cmd=cmd, resource_group_name=resource_group_name, name=name)
    except:
        pass

    if not containerapp_def:
        raise ResourceNotFoundError("The containerapp '{}' does not exist".format(name))

    _get_existing_secrets(cmd, resource_group_name, name, containerapp_def)

    registry = None

    registries_def = safe_get(containerapp_def, "properties", "configuration", "registries", default=[])
    containerapp_def["properties"]["configuration"]["registries"] = registries_def

    if (not username or not password) and not identity:
        # If registry is Azure Container Registry, we can try inferring credentials
        if ACR_IMAGE_SUFFIX not in server:
            raise RequiredArgumentMissingError('Registry username and password are required if you are not using Azure Container Registry.')
        not disable_warnings and logger.warning('No credential was provided to access Azure Container Registry. Trying to look up...')
        parsed = urlparse(server)
        registry_name = (parsed.netloc if parsed.scheme else parsed.path).split('.')[0]

        try:
            username, password, _ = _get_acr_cred(cmd.cli_ctx, registry_name)
        except Exception as ex:
            raise RequiredArgumentMissingError('Failed to retrieve credentials for container registry. Please provide the registry username and password') from ex

    # Check if updating existing registry
    updating_existing_registry = False
    for r in registries_def:
        if r['server'].lower() == server.lower():
            not disable_warnings and logger.warning("Updating existing registry.")
            updating_existing_registry = True
            if username:
                r["username"] = username
                r["identity"] = None
            if password:
                r["passwordSecretRef"] = store_as_secret_and_return_secret_ref(
                    containerapp_def["properties"]["configuration"]["secrets"],
                    r["username"],
                    r["server"],
                    password,
                    update_existing_secret=True)
                r["identity"] = None
            if identity:
                r["identity"] = identity
                r["username"] = None
                r["passwordSecretRef"] = None

    # If not updating existing registry, add as new registry
    if not updating_existing_registry:
        registry = RegistryCredentialsModel
        registry["server"] = server
        if not identity:
            registry["username"] = username
            registry["passwordSecretRef"] = store_as_secret_and_return_secret_ref(
                containerapp_def["properties"]["configuration"]["secrets"],
                username,
                server,
                password,
                update_existing_secret=True)
        else:
            registry["identity"] = identity

        registries_def.append(registry)

    if identity:
        system_assigned_identity = identity.lower() == "system"
        user_assigned = None if system_assigned_identity else [identity]
        set_managed_identity(cmd, resource_group_name, containerapp_def, system_assigned_identity, user_assigned)

    try:
        r = ContainerAppClient.create_or_update(
            cmd=cmd, resource_group_name=resource_group_name, name=name, container_app_envelope=containerapp_def, no_wait=no_wait)

        return r["properties"]["configuration"]["registries"]
    except Exception as e:
        handle_raw_exception(e)


def remove_registry(cmd, name, resource_group_name, server, no_wait=False):
    _validate_subscription_registered(cmd, CONTAINER_APPS_RP)

    containerapp_def = None
    try:
        containerapp_def = ContainerAppClient.show(cmd=cmd, resource_group_name=resource_group_name, name=name)
    except:
        pass

    if not containerapp_def:
        raise ResourceNotFoundError("The containerapp '{}' does not exist".format(name))

    _get_existing_secrets(cmd, resource_group_name, name, containerapp_def)

    registries_def = None

    try:
        containerapp_def["properties"]["configuration"]["registries"]
    except Exception as e:
        raise ValidationError("The containerapp {} has no assigned registries.".format(name)) from e

    registries_def = containerapp_def["properties"]["configuration"]["registries"]

    wasRemoved = False
    for i, value in enumerate(registries_def):
        r = value
        if r['server'].lower() == server.lower():
            registries_def.pop(i)
            _remove_registry_secret(containerapp_def=containerapp_def, server=server, username=r["username"])
            wasRemoved = True
            break

    if not wasRemoved:
        raise ValidationError("Containerapp does not have registry server {} assigned.".format(server))

    if len(containerapp_def["properties"]["configuration"]["registries"]) == 0:
        containerapp_def["properties"]["configuration"].pop("registries")

    try:
        r = ContainerAppClient.create_or_update(
            cmd=cmd, resource_group_name=resource_group_name, name=name, container_app_envelope=containerapp_def, no_wait=no_wait)
        logger.warning("Registry successfully removed.")
        return r["properties"]["configuration"]["registries"]
    # No registries to return, so return nothing
    except Exception:
        pass


def list_secrets(cmd, name, resource_group_name, show_values=False):
    _validate_subscription_registered(cmd, CONTAINER_APPS_RP)

    containerapp_def = None
    try:
        r = containerapp_def = ContainerAppClient.show(cmd=cmd, resource_group_name=resource_group_name, name=name)
    except:
        pass

    if not containerapp_def:
        raise ResourceNotFoundError("The containerapp '{}' does not exist".format(name))

    if not show_values:
        try:
            return r["properties"]["configuration"]["secrets"]
        except:
            return []
    try:
        return ContainerAppClient.list_secrets(cmd=cmd, resource_group_name=resource_group_name, name=name)["value"]
    except Exception:
        return []
        # raise ValidationError("The containerapp {} has no assigned secrets.".format(name)) from e


def show_secret(cmd, name, resource_group_name, secret_name):
    _validate_subscription_registered(cmd, CONTAINER_APPS_RP)

    containerapp_def = None
    try:
        containerapp_def = ContainerAppClient.show(cmd=cmd, resource_group_name=resource_group_name, name=name)
    except:
        pass

    if not containerapp_def:
        raise ResourceNotFoundError("The containerapp '{}' does not exist".format(name))

    r = ContainerAppClient.list_secrets(cmd=cmd, resource_group_name=resource_group_name, name=name)
    for secret in r["value"]:
        if secret["name"].lower() == secret_name.lower():
            return secret
    raise ValidationError("The containerapp {} does not have a secret assigned with name {}.".format(name, secret_name))


def remove_secrets(cmd, name, resource_group_name, secret_names, no_wait=False):
    _validate_subscription_registered(cmd, CONTAINER_APPS_RP)

    containerapp_def = None
    try:
        containerapp_def = ContainerAppClient.show(cmd=cmd, resource_group_name=resource_group_name, name=name)
    except:
        pass

    if not containerapp_def:
        raise ResourceNotFoundError("The containerapp '{}' does not exist".format(name))

    _get_existing_secrets(cmd, resource_group_name, name, containerapp_def)

    for secret_name in secret_names:
        wasRemoved = False
        for secret in containerapp_def["properties"]["configuration"]["secrets"]:
            if secret["name"].lower() == secret_name.lower():
                _remove_secret(containerapp_def, secret_name=secret["name"])
                wasRemoved = True
                break
        if not wasRemoved:
            raise ValidationError("The containerapp {} does not have a secret assigned with name {}.".format(name, secret_name))
    try:
        r = ContainerAppClient.create_or_update(
            cmd=cmd, resource_group_name=resource_group_name, name=name, container_app_envelope=containerapp_def, no_wait=no_wait)
        logger.warning("Secret(s) successfully removed.")
        try:
            return r["properties"]["configuration"]["secrets"]
        # No secrets to return
        except:
            pass
    except Exception as e:
        handle_raw_exception(e)


def set_secrets(cmd, name, resource_group_name, secrets,
                # yaml=None,
                disable_max_length=False,
                no_wait=False):
    _validate_subscription_registered(cmd, CONTAINER_APPS_RP)

    for s in secrets:
        if s:
            parsed = s.split("=")
            if parsed:
                if len(parsed[0]) > MAXIMUM_SECRET_LENGTH and not disable_max_length:
                    raise ValidationError(f"Secret names cannot be longer than {MAXIMUM_SECRET_LENGTH}. "
                                          f"Please shorten {parsed[0]}")

    # if not yaml and not secrets:
    #     raise RequiredArgumentMissingError('Usage error: --secrets is required if not using --yaml')

    # if not secrets:
    #     secrets = []

    # if yaml:
    #     yaml_secrets = load_yaml_file(yaml).split(' ')
    #     try:
    #         parse_secret_flags(yaml_secrets)
    #     except:
    #         raise ValidationError("YAML secrets must be a list of secrets in key=value format, delimited by new line.")
    #     for secret in yaml_secrets:
    #         secrets.append(secret.strip())

    containerapp_def = None
    try:
        containerapp_def = ContainerAppClient.show(cmd=cmd, resource_group_name=resource_group_name, name=name)
    except:
        pass

    if not containerapp_def:
        raise ResourceNotFoundError("The containerapp '{}' does not exist".format(name))

    _get_existing_secrets(cmd, resource_group_name, name, containerapp_def)
    _add_or_update_secrets(containerapp_def, parse_secret_flags(secrets))

    try:
        r = ContainerAppClient.create_or_update(
            cmd=cmd, resource_group_name=resource_group_name, name=name, container_app_envelope=containerapp_def, no_wait=no_wait)
        logger.warning("Containerapp '{}' must be restarted in order for secret changes to take effect.".format(name))
        return r["properties"]["configuration"]["secrets"]
    except Exception as e:
        handle_raw_exception(e)


def list_secrets_job(cmd, name, resource_group_name, show_values=False):
    _validate_subscription_registered(cmd, CONTAINER_APPS_RP)

    containerappjob_def = None
    try:
        r = containerappjob_def = ContainerAppsJobClient.show(cmd=cmd, resource_group_name=resource_group_name, name=name)
    except:
        pass

    if not containerappjob_def:
        raise ResourceNotFoundError("The containerapp job '{}' does not exist".format(name))

    if not show_values:
        try:
            return r["properties"]["configuration"]["secrets"]
        except:
            return []
    try:
        return ContainerAppsJobClient.list_secrets(cmd=cmd, resource_group_name=resource_group_name, name=name)["value"]
    except Exception:
        return []
        # raise ValidationError("The containerapp job {} has no assigned secrets.".format(name)) from e


def show_secret_job(cmd, name, resource_group_name, secret_name):
    _validate_subscription_registered(cmd, CONTAINER_APPS_RP)

    containerappjob_def = None
    try:
        containerappjob_def = ContainerAppsJobClient.show(cmd=cmd, resource_group_name=resource_group_name, name=name)
    except:
        pass

    if not containerappjob_def:
        raise ResourceNotFoundError("The containerapp job '{}' does not exist".format(name))

    r = ContainerAppsJobClient.list_secrets(cmd=cmd, resource_group_name=resource_group_name, name=name)
    for secret in r["value"]:
        if secret["name"].lower() == secret_name.lower():
            return secret
    raise ValidationError("The containerapp job {} does not have a secret assigned with name {}.".format(name, secret_name))


def remove_secrets_job(cmd, name, resource_group_name, secret_names, no_wait=False):
    _validate_subscription_registered(cmd, CONTAINER_APPS_RP)

    containerappjob_def = None
    try:
        containerappjob_def = ContainerAppsJobClient.show(cmd=cmd, resource_group_name=resource_group_name, name=name)
    except:
        pass

    if not containerappjob_def:
        raise ResourceNotFoundError("The containerapp job '{}' does not exist".format(name))

    _get_existing_secrets(cmd, resource_group_name, name, containerappjob_def, AppType.ContainerAppJob)

    for secret_name in secret_names:
        wasRemoved = False
        for secret in containerappjob_def["properties"]["configuration"]["secrets"]:
            if secret["name"].lower() == secret_name.lower():
                _remove_secret(containerappjob_def, secret_name=secret["name"])
                wasRemoved = True
                break
        if not wasRemoved:
            raise ValidationError("The containerapp job {} does not have a secret assigned with name {}.".format(name, secret_name))
    try:
        r = ContainerAppsJobClient.create_or_update(
            cmd=cmd, resource_group_name=resource_group_name, name=name, containerapp_job_envelope=containerappjob_def, no_wait=no_wait)
        logger.warning("Secret(s) successfully removed.")
        try:
            return r["properties"]["configuration"]["secrets"]
        # No secrets to return
        except:
            pass
    except Exception as e:
        handle_raw_exception(e)


def set_secrets_job(cmd, name, resource_group_name, secrets,
                    # yaml=None,
                    disable_max_length=False,
                    no_wait=False):
    _validate_subscription_registered(cmd, CONTAINER_APPS_RP)

    for s in secrets:
        if s:
            parsed = s.split("=")
            if parsed:
                if len(parsed[0]) > MAXIMUM_SECRET_LENGTH and not disable_max_length:
                    raise ValidationError(f"Secret names cannot be longer than {MAXIMUM_SECRET_LENGTH}. "
                                          f"Please shorten {parsed[0]}")

    containerappjob_def = None
    try:
        containerappjob_def = ContainerAppsJobClient.show(cmd=cmd, resource_group_name=resource_group_name, name=name)
    except:
        pass

    if not containerappjob_def:
        raise ResourceNotFoundError("The containerapp job '{}' does not exist".format(name))

    _get_existing_secrets(cmd, resource_group_name, name, containerappjob_def, AppType.ContainerAppJob)
    _add_or_update_secrets(containerappjob_def, parse_secret_flags(secrets))

    try:
        r = ContainerAppsJobClient.create_or_update(
            cmd=cmd, resource_group_name=resource_group_name, name=name, containerapp_job_envelope=containerappjob_def, no_wait=no_wait)
        logger.warning("Containerapp job '{}' executions triggered now will have the added/updated secret.".format(name))
        return r["properties"]["configuration"]["secrets"]
    except Exception as e:
        handle_raw_exception(e)


def enable_dapr(cmd, name, resource_group_name,
                dapr_app_id=None,
                dapr_app_port=None,
                dapr_app_protocol=None,
                dapr_http_read_buffer_size=None,
                dapr_http_max_request_size=None,
                dapr_log_level=None,
                dapr_enable_api_logging=False,
                no_wait=False):
    _validate_subscription_registered(cmd, CONTAINER_APPS_RP)

    containerapp_def = None
    try:
        containerapp_def = ContainerAppClient.show(cmd=cmd, resource_group_name=resource_group_name, name=name)
    except:
        pass

    if not containerapp_def:
        raise ResourceNotFoundError("The containerapp '{}' does not exist".format(name))

    _get_existing_secrets(cmd, resource_group_name, name, containerapp_def)

    if 'configuration' not in containerapp_def['properties']:
        containerapp_def['properties']['configuration'] = {}

    if not safe_get(containerapp_def['properties']['configuration'], 'dapr'):
        containerapp_def['properties']['configuration']['dapr'] = {}

    if dapr_app_id:
        containerapp_def['properties']['configuration']['dapr']['appId'] = dapr_app_id

    if dapr_app_port:
        containerapp_def['properties']['configuration']['dapr']['appPort'] = dapr_app_port

    if dapr_app_protocol:
        containerapp_def['properties']['configuration']['dapr']['appProtocol'] = dapr_app_protocol

    if dapr_http_read_buffer_size:
        containerapp_def['properties']['configuration']['dapr']['httpReadBufferSize'] = dapr_http_read_buffer_size

    if dapr_http_max_request_size:
        containerapp_def['properties']['configuration']['dapr']['httpMaxRequestSize'] = dapr_http_max_request_size

    if dapr_log_level:
        containerapp_def['properties']['configuration']['dapr']['logLevel'] = dapr_log_level

    if dapr_enable_api_logging:
        containerapp_def['properties']['configuration']['dapr']['enableApiLogging'] = dapr_enable_api_logging

    containerapp_def['properties']['configuration']['dapr']['enabled'] = True

    try:
        r = ContainerAppClient.create_or_update(
            cmd=cmd, resource_group_name=resource_group_name, name=name, container_app_envelope=containerapp_def, no_wait=no_wait)
        return r["properties"]['configuration']['dapr']
    except Exception as e:
        handle_raw_exception(e)


def disable_dapr(cmd, name, resource_group_name, no_wait=False):
    _validate_subscription_registered(cmd, CONTAINER_APPS_RP)

    containerapp_def = None
    try:
        containerapp_def = ContainerAppClient.show(cmd=cmd, resource_group_name=resource_group_name, name=name)
    except:
        pass

    if not containerapp_def:
        raise ResourceNotFoundError("The containerapp '{}' does not exist".format(name))

    _get_existing_secrets(cmd, resource_group_name, name, containerapp_def)

    if 'configuration' not in containerapp_def['properties']:
        containerapp_def['properties']['configuration'] = {}

    if 'dapr' not in containerapp_def['properties']['configuration']:
        containerapp_def['properties']['configuration']['dapr'] = {}

    containerapp_def['properties']['configuration']['dapr']['enabled'] = False

    try:
        r = ContainerAppClient.create_or_update(
            cmd=cmd, resource_group_name=resource_group_name, name=name, container_app_envelope=containerapp_def, no_wait=no_wait)
        return r["properties"]['configuration']['dapr']
    except Exception as e:
        handle_raw_exception(e)


def list_dapr_components(cmd, resource_group_name, environment_name):
    _validate_subscription_registered(cmd, CONTAINER_APPS_RP)

    return DaprComponentClient.list(cmd, resource_group_name, environment_name)


def show_dapr_component(cmd, resource_group_name, dapr_component_name, environment_name):
    _validate_subscription_registered(cmd, CONTAINER_APPS_RP)

    return DaprComponentClient.show(cmd, resource_group_name, environment_name, name=dapr_component_name)


def create_or_update_dapr_component(cmd, resource_group_name, environment_name, dapr_component_name, yaml):
    _validate_subscription_registered(cmd, CONTAINER_APPS_RP)

    yaml_containerapp = load_yaml_file(yaml)
    if type(yaml_containerapp) != dict:  # pylint: disable=unidiomatic-typecheck
        raise ValidationError('Invalid YAML provided. Please see https://aka.ms/azure-container-apps-yaml for a valid containerapps YAML spec.')

    # Deserialize the yaml into a DaprComponent object. Need this since we're not using SDK
    daprcomponent_def = None
    try:
        deserializer = create_deserializer()

        daprcomponent_def = deserializer('DaprComponent', yaml_containerapp)
    except DeserializationError as ex:
        raise ValidationError('Invalid YAML provided. Please see https://aka.ms/azure-container-apps-yaml for a valid containerapps YAML spec.') from ex

    daprcomponent_def = _convert_object_from_snake_to_camel_case(_object_to_dict(daprcomponent_def))

    # Remove "additionalProperties" and read-only attributes that are introduced in the deserialization. Need this since we're not using SDK
    _remove_additional_attributes(daprcomponent_def)
    _remove_dapr_readonly_attributes(daprcomponent_def)

    if not daprcomponent_def["ignoreErrors"]:
        daprcomponent_def["ignoreErrors"] = False

    dapr_component_envelope = {}

    dapr_component_envelope["properties"] = daprcomponent_def

    try:
        r = DaprComponentClient.create_or_update(cmd, resource_group_name=resource_group_name, environment_name=environment_name, dapr_component_envelope=dapr_component_envelope, name=dapr_component_name)
        return r
    except Exception as e:
        handle_raw_exception(e)


def remove_dapr_component(cmd, resource_group_name, dapr_component_name, environment_name):
    _validate_subscription_registered(cmd, CONTAINER_APPS_RP)

    try:
        DaprComponentClient.show(cmd, resource_group_name, environment_name, name=dapr_component_name)
    except Exception as e:
        raise ResourceNotFoundError("Dapr component not found.") from e

    try:
        r = DaprComponentClient.delete(cmd, resource_group_name, environment_name, name=dapr_component_name)
        logger.warning("Dapr componenet successfully deleted.")
        return r
    except Exception as e:
        handle_raw_exception(e)


def list_replicas(cmd, resource_group_name, name, revision=None):
    app = ContainerAppClient.show(cmd, resource_group_name, name)
    if not revision:
        revision = app["properties"]["latestRevisionName"]
    return ContainerAppClient.list_replicas(cmd=cmd,
                                            resource_group_name=resource_group_name,
                                            container_app_name=name,
                                            revision_name=revision)


def get_replica(cmd, resource_group_name, name, replica, revision=None):
    app = ContainerAppClient.show(cmd, resource_group_name, name)
    if not revision:
        revision = app["properties"]["latestRevisionName"]
    return ContainerAppClient.get_replica(cmd=cmd,
                                          resource_group_name=resource_group_name,
                                          container_app_name=name,
                                          revision_name=revision,
                                          replica_name=replica)


def containerapp_ssh(cmd, resource_group_name, name, container=None, revision=None, replica=None, startup_command="sh"):
    if isinstance(startup_command, list):
        startup_command = startup_command[0]  # CLI seems a little buggy when calling a param "--command"

    conn = WebSocketConnection(cmd=cmd, resource_group_name=resource_group_name, name=name, revision=revision,
                               replica=replica, container=container, startup_command=startup_command)

    encodings = [SSH_DEFAULT_ENCODING, SSH_BACKUP_ENCODING]
    reader = threading.Thread(target=read_ssh, args=(conn, encodings))
    reader.daemon = True
    reader.start()

    writer = get_stdin_writer(conn)
    writer.daemon = True
    writer.start()

    logger.warning("Use ctrl + D to exit.")
    while conn.is_connected:
        try:
            time.sleep(0.1)
        except KeyboardInterrupt:
            if conn.is_connected:
                logger.info("Caught KeyboardInterrupt. Sending ctrl+c to server")
                conn.send(SSH_CTRL_C_MSG)


def stream_containerapp_logs(cmd, resource_group_name, name, container=None, revision=None, replica=None, follow=False,
                             tail=None, output_format=None, kind=None):
    if tail:
        if tail < 0 or tail > 300:
            raise ValidationError("--tail must be between 0 and 300.")
    if kind == LOG_TYPE_SYSTEM:
        if container or replica or revision:
            raise MutuallyExclusiveArgumentError("--type: --container, --replica, and --revision not supported for system logs")
        if output_format and output_format != "json":
            raise MutuallyExclusiveArgumentError("--type: only json logs supported for system logs")

    sub = get_subscription_id(cmd.cli_ctx)
    token_response = ContainerAppClient.get_auth_token(cmd, resource_group_name, name)
    token = token_response["properties"]["token"]

    base_url = ContainerAppClient.show(cmd, resource_group_name, name)["properties"]["eventStreamEndpoint"]
    base_url = base_url[:base_url.index("/subscriptions/")]

    if kind == LOG_TYPE_CONSOLE:
        url = (f"{base_url}/subscriptions/{sub}/resourceGroups/{resource_group_name}/containerApps/{name}"
               f"/revisions/{revision}/replicas/{replica}/containers/{container}/logstream")
    else:
        url = f"{base_url}/subscriptions/{sub}/resourceGroups/{resource_group_name}/containerApps/{name}/eventstream"

    logger.info("connecting to : %s", url)
    request_params = {"follow": str(follow).lower(),
                      "output": output_format,
                      "tailLines": tail}
    headers = {"Authorization": f"Bearer {token}"}
    resp = requests.get(url,
                        timeout=None,
                        stream=True,
                        params=request_params,
                        headers=headers)

    if not resp.ok:
        ValidationError(f"Got bad status from the logstream API: {resp.status_code}")

    for line in resp.iter_lines():
        if line:
            logger.info("received raw log line: %s", line)
            # these .replaces are needed to display color/quotations properly
            # for some reason the API returns garbled unicode special characters (may need to add more in the future)
            print(line.decode("utf-8").replace("\\u0022", "\u0022").replace("\\u001B", "\u001B").replace("\\u002B", "\u002B").replace("\\u0027", "\u0027"))


def stream_environment_logs(cmd, resource_group_name, name, follow=False, tail=None):
    if tail:
        if tail < 0 or tail > 300:
            raise ValidationError("--tail must be between 0 and 300.")

    env = show_managed_environment(cmd, name, resource_group_name)
    url = safe_get(env, "properties", "eventStreamEndpoint")

    if url is None:
        sub = get_subscription_id(cmd.cli_ctx)
        base_url = f"https://{format_location(env['location'])}.azurecontainerapps.dev"
        url = (f"{base_url}/subscriptions/{sub}/resourceGroups/{resource_group_name}/managedEnvironments/{name}"
               f"/eventstream")

    token_response = ManagedEnvironmentClient.get_auth_token(cmd, resource_group_name, name)
    token = token_response["properties"]["token"]

    logger.info("connecting to : %s", url)
    request_params = {"follow": str(follow).lower(),
                      "tailLines": tail}
    headers = {"Authorization": f"Bearer {token}"}
    resp = requests.get(url,
                        timeout=None,
                        stream=True,
                        params=request_params,
                        headers=headers)

    if not resp.ok:
        ValidationError(f"Got bad status from the logstream API: {resp.status_code}")

    for line in resp.iter_lines():
        if line:
            logger.info("received raw log line: %s", line)
            # these .replaces are needed to display color/quotations properly
            # for some reason the API returns garbled unicode special characters (may need to add more in the future)
            print(line.decode("utf-8").replace("\\u0022", "\u0022").replace("\\u001B", "\u001B").replace("\\u002B", "\u002B").replace("\\u0027", "\u0027"))


def open_containerapp_in_browser(cmd, name, resource_group_name):
    app = ContainerAppClient.show(cmd, resource_group_name, name)
    url = safe_get(app, "properties", "configuration", "ingress", "fqdn")
    if not url:
        raise ValidationError("Could not open in browser: no public URL for this app")
    if not url.startswith("http"):
        url = f"http://{url}"
    open_page_in_browser(url)


def containerapp_up(cmd,
                    name,
                    resource_group_name=None,
                    managed_env=None,
                    location=None,
                    registry_server=None,
                    image=None,
                    source=None,
                    ingress=None,
                    target_port=None,
                    registry_user=None,
                    registry_pass=None,
                    env_vars=None,
                    logs_customer_id=None,
                    logs_key=None,
                    repo=None,
                    token=None,
                    branch=None,
                    browse=False,
                    context_path=None,
                    workload_profile_name=None,
                    service_principal_client_id=None,
                    service_principal_client_secret=None,
                    service_principal_tenant_id=None):
    from ._up_utils import (_validate_up_args, _reformat_image, _get_dockerfile_content, _get_ingress_and_target_port,
                            ResourceGroup, ContainerAppEnvironment, ContainerApp, _get_registry_from_app,
                            _get_registry_details, _create_github_action, _set_up_defaults, up_output,
                            check_env_name_on_rg, get_token, _has_dockerfile)
    from ._github_oauth import cache_github_token
    HELLOWORLD = "mcr.microsoft.com/k8se/quickstart"
    dockerfile = "Dockerfile"  # for now the dockerfile name must be "Dockerfile" (until GH actions API is updated)

    register_provider_if_needed(cmd, CONTAINER_APPS_RP)
    _validate_up_args(cmd, source, image, repo, registry_server)
    validate_container_app_name(name, AppType.ContainerApp.name)
    check_env_name_on_rg(cmd, managed_env, resource_group_name, location)

    image = _reformat_image(source, repo, image)
    token = get_token(cmd, repo, token)

    if image and HELLOWORLD in image.lower():
        ingress = "external" if not ingress else ingress
        target_port = 80 if not target_port else target_port

    if image:
        if ingress and not target_port:
            target_port = 80
            logger.warning("No ingress provided, defaulting to port 80. Try `az containerapp up --ingress %s --target-port <port>` to set a custom port.", ingress)

    if source and not _has_dockerfile(source, dockerfile):
        pass
    else:
        dockerfile_content = _get_dockerfile_content(repo, branch, token, source, context_path, dockerfile)
        ingress, target_port = _get_ingress_and_target_port(ingress, target_port, dockerfile_content)

    resource_group = ResourceGroup(cmd, name=resource_group_name, location=location)
    env = ContainerAppEnvironment(cmd, managed_env, resource_group, location=location, logs_key=logs_key, logs_customer_id=logs_customer_id)
    app = ContainerApp(cmd, name, resource_group, None, image, env, target_port, registry_server, registry_user, registry_pass, env_vars, workload_profile_name, ingress)

    _set_up_defaults(cmd, name, resource_group_name, logs_customer_id, location, resource_group, env, app)

    if app.check_exists():
        if app.get()["properties"]["provisioningState"] == "InProgress":
            raise ValidationError("Containerapp has an existing provisioning in progress. Please wait until provisioning has completed and rerun the command.")

    resource_group.create_if_needed()
    env.create_if_needed(name)

    if source or repo:
        if not registry_server:
            _get_registry_from_app(app, source)  # if the app exists, get the registry
        _get_registry_details(cmd, app, source)  # fetch ACR creds from arguments registry arguments

    app.create_acr_if_needed()

    if source:
        app.run_acr_build(dockerfile, source, quiet=False, build_from_source=not _has_dockerfile(source, dockerfile))

    app.create(no_registry=bool(repo))
    if repo:
        _create_github_action(app, env, service_principal_client_id, service_principal_client_secret,
                              service_principal_tenant_id, branch, token, repo, context_path)
        cache_github_token(cmd, token, repo)

    if browse:
        open_containerapp_in_browser(cmd, app.name, app.resource_group.name)

    up_output(app, no_dockerfile=(source and not _has_dockerfile(source, dockerfile)))


def containerapp_up_logic(cmd, resource_group_name, name, managed_env, image, env_vars, ingress, target_port, registry_server, registry_user, workload_profile_name, registry_pass):
    containerapp_def = None
    try:
        containerapp_def = ContainerAppClient.show(cmd=cmd, resource_group_name=resource_group_name, name=name)
    except:
        pass

    if containerapp_def:
        return update_containerapp_logic(cmd=cmd, name=name, resource_group_name=resource_group_name, image=image, replace_env_vars=env_vars, ingress=ingress, target_port=target_port,
                                         registry_server=registry_server, registry_user=registry_user, registry_pass=registry_pass, workload_profile_name=workload_profile_name, container_name=name)
    return create_containerapp(cmd=cmd, name=name, resource_group_name=resource_group_name, managed_env=managed_env, image=image, env_vars=env_vars, ingress=ingress, target_port=target_port, registry_server=registry_server, registry_user=registry_user, registry_pass=registry_pass, workload_profile_name=workload_profile_name)


def create_managed_certificate(cmd, name, resource_group_name, hostname, validation_method, certificate_name=None):
    if certificate_name and not check_managed_cert_name_availability(cmd, resource_group_name, name, certificate_name):
        raise ValidationError(f"Certificate name '{certificate_name}' is not available.")
    cert_name = certificate_name
    while not cert_name:
        cert_name = generate_randomized_managed_cert_name(hostname, resource_group_name)
        if not check_managed_cert_name_availability(cmd, resource_group_name, name, certificate_name):
            cert_name = None
    certificate_envelop = prepare_managed_certificate_envelop(cmd, name, resource_group_name, hostname, validation_method.upper())
    try:
        r = ManagedEnvironmentClient.create_or_update_managed_certificate(cmd, resource_group_name, name, cert_name, certificate_envelop, True, validation_method.upper() == 'TXT')
        return r
    except Exception as e:
        handle_raw_exception(e)


def list_certificates(cmd, name, resource_group_name, location=None, certificate=None, thumbprint=None, managed_certificates_only=False, private_key_certificates_only=False):
    _validate_subscription_registered(cmd, CONTAINER_APPS_RP)
    if managed_certificates_only and private_key_certificates_only:
        raise MutuallyExclusiveArgumentError("Use either '--managed-certificates-only' or '--private-key-certificates-only'.")
    if managed_certificates_only and thumbprint:
        raise MutuallyExclusiveArgumentError("'--thumbprint' not supported for managed certificates.")

    if certificate and is_valid_resource_id(certificate):
        certificate_name = parse_resource_id(certificate)["resource_name"]
        certificate_type = parse_resource_id(certificate)["resource_type"]
    else:
        certificate_name = certificate
        certificate_type = PRIVATE_CERTIFICATE_RT if private_key_certificates_only or thumbprint else (MANAGED_CERTIFICATE_RT if managed_certificates_only else None)

    if certificate_type == MANAGED_CERTIFICATE_RT:
        return get_managed_certificates(cmd, name, resource_group_name, certificate_name, location)
    if certificate_type == PRIVATE_CERTIFICATE_RT:
        return get_private_certificates(cmd, name, resource_group_name, certificate_name, thumbprint, location)
    managed_certs = get_managed_certificates(cmd, name, resource_group_name, certificate_name, location)
    private_certs = get_private_certificates(cmd, name, resource_group_name, certificate_name, thumbprint, location)
    return managed_certs + private_certs


def get_private_certificates(cmd, name, resource_group_name, certificate_name=None, thumbprint=None, location=None):
    if certificate_name:
        try:
            r = ManagedEnvironmentClient.show_certificate(cmd, resource_group_name, name, certificate_name)
            return [r] if certificate_matches(r, location, thumbprint) else []
        except Exception as e:
            handle_non_404_exception(e)
            return []
    else:
        try:
            r = ManagedEnvironmentClient.list_certificates(cmd, resource_group_name, name)
            return list(filter(lambda c: certificate_matches(c, location, thumbprint), r))
        except Exception as e:
            handle_raw_exception(e)


def get_managed_certificates(cmd, name, resource_group_name, certificate_name=None, location=None):
    if certificate_name:
        try:
            r = ManagedEnvironmentClient.show_managed_certificate(cmd, resource_group_name, name, certificate_name)
            return [r] if certificate_location_matches(r, location) else []
        except Exception as e:
            handle_non_404_exception(e)
            return []
    else:
        try:
            r = ManagedEnvironmentClient.list_managed_certificates(cmd, resource_group_name, name)
            return list(filter(lambda c: certificate_location_matches(c, location), r))
        except Exception as e:
            handle_raw_exception(e)


def upload_certificate(cmd, name, resource_group_name, certificate_file, certificate_name=None, certificate_password=None, location=None, prompt=False):
    _validate_subscription_registered(cmd, CONTAINER_APPS_RP)

    blob, thumbprint = load_cert_file(certificate_file, certificate_password)

    cert_name = None
    if certificate_name:
        name_availability = check_cert_name_availability(cmd, resource_group_name, name, certificate_name)
        if not name_availability["nameAvailable"]:
            if name_availability["reason"] == NAME_ALREADY_EXISTS:
                msg = '{}. If continue with this name, it will be overwritten by the new certificate file.\nOverwrite?'
                overwrite = True
                if prompt:
                    overwrite = prompt_y_n(msg.format(name_availability["message"]))
                else:
                    logger.warning('{}. It will be overwritten by the new certificate file.'.format(name_availability["message"]))
                if overwrite:
                    cert_name = certificate_name
            else:
                raise ValidationError(name_availability["message"])
        else:
            cert_name = certificate_name

    while not cert_name:
        random_name = generate_randomized_cert_name(thumbprint, name, resource_group_name)
        check_result = check_cert_name_availability(cmd, resource_group_name, name, random_name)
        if check_result["nameAvailable"]:
            cert_name = random_name
        elif not check_result["nameAvailable"] and (check_result["reason"] == NAME_INVALID):
            raise ValidationError(check_result["message"])

    certificate = ContainerAppCertificateEnvelopeModel
    certificate["properties"]["password"] = certificate_password
    certificate["properties"]["value"] = blob
    certificate["location"] = location
    if not certificate["location"]:
        try:
            managed_env = ManagedEnvironmentClient.show(cmd, resource_group_name, name)
            certificate["location"] = managed_env["location"]
        except Exception as e:
            handle_raw_exception(e)

    try:
        r = ManagedEnvironmentClient.create_or_update_certificate(cmd, resource_group_name, name, cert_name, certificate)
        return r
    except Exception as e:
        handle_raw_exception(e)


def delete_certificate(cmd, resource_group_name, name, location=None, certificate=None, thumbprint=None):
    _validate_subscription_registered(cmd, CONTAINER_APPS_RP)

    if not certificate and not thumbprint:
        raise RequiredArgumentMissingError('Please specify at least one of parameters: --certificate and --thumbprint')

    cert_type = None
    cert_name = certificate
    if certificate and is_valid_resource_id(certificate):
        cert_type = parse_resource_id(certificate)["resource_type"]
        cert_name = parse_resource_id(certificate)["resource_name"]
    if thumbprint:
        cert_type = PRIVATE_CERTIFICATE_RT

    if cert_type == PRIVATE_CERTIFICATE_RT:
        certs = list_certificates(cmd, name, resource_group_name, location, certificate, thumbprint)
        if len(certs) == 0:
            msg = "'{}'".format(cert_name) if cert_name else "with thumbprint '{}'".format(thumbprint)
            raise ResourceNotFoundError(f"The certificate {msg} does not exist in Container app environment '{name}'.")
        for cert in certs:
            try:
                ManagedEnvironmentClient.delete_certificate(cmd, resource_group_name, name, cert["name"])
                logger.warning('Successfully deleted certificate: %s', cert["name"])
            except Exception as e:
                handle_raw_exception(e)
    elif cert_type == MANAGED_CERTIFICATE_RT:
        try:
            ManagedEnvironmentClient.delete_managed_certificate(cmd, resource_group_name, name, cert_name)
            logger.warning('Successfully deleted certificate: {}'.format(cert_name))
        except Exception as e:
            handle_raw_exception(e)
    else:
        managed_certs = list(filter(lambda c: c["name"] == cert_name, get_managed_certificates(cmd, name, resource_group_name, None, location)))
        private_certs = list(filter(lambda c: c["name"] == cert_name, get_private_certificates(cmd, name, resource_group_name, None, None, location)))
        if len(managed_certs) == 0 and len(private_certs) == 0:
            raise ResourceNotFoundError(f"The certificate '{cert_name}' does not exist in Container app environment '{name}'.")
        if len(managed_certs) > 0 and len(private_certs) > 0:
            raise RequiredArgumentMissingError(f"Found more than one certificates with name '{cert_name}':\n'{managed_certs[0]['id']}',\n'{private_certs[0]['id']}'.\nPlease specify the certificate id using --certificate.")
        try:
            ManagedEnvironmentClient.delete_managed_certificate(cmd, resource_group_name, name, cert_name)
            logger.warning('Successfully deleted certificate: %s', cert_name)
        except Exception as e:
            handle_raw_exception(e)


def upload_ssl(cmd, resource_group_name, name, environment, certificate_file, hostname, certificate_password=None, certificate_name=None, location=None):
    _validate_subscription_registered(cmd, CONTAINER_APPS_RP)

    passed, message = validate_hostname(cmd, resource_group_name, name, hostname)
    if not passed:
        raise ValidationError(message or 'Please configure the DNS records before adding the hostname.')

    custom_domains = get_custom_domains(cmd, resource_group_name, name, location, environment)
    new_custom_domains = list(filter(lambda c: c["name"] != hostname, custom_domains))

    env_name = _get_name(environment)
    logger.warning('Uploading certificate to %s.', env_name)
    if is_valid_resource_id(environment):
        cert = upload_certificate(cmd, env_name, parse_resource_id(environment)["resource_group"], certificate_file, certificate_name, certificate_password, location)
    else:
        cert = upload_certificate(cmd, env_name, resource_group_name, certificate_file, certificate_name, certificate_password, location)
    cert_id = cert["id"]

    new_domain = ContainerAppCustomDomainModel
    new_domain["name"] = hostname
    new_domain["certificateId"] = cert_id
    new_custom_domains.append(new_domain)
    logger.warning('Adding hostname %s and binding to %s.', hostname, name)
    return patch_new_custom_domain(cmd, resource_group_name, name, new_custom_domains)


def bind_hostname(cmd, resource_group_name, name, hostname, thumbprint=None, certificate=None, location=None, environment=None, validation_method=None):
    _validate_subscription_registered(cmd, CONTAINER_APPS_RP)

    if not environment and not certificate:
        raise RequiredArgumentMissingError('Please specify at least one of parameters: --certificate and --environment')
    if certificate and not is_valid_resource_id(certificate) and not environment:
        raise RequiredArgumentMissingError('Please specify the parameter: --environment')

    standardized_hostname = hostname.lower()
    passed, message = validate_hostname(cmd, resource_group_name, name, standardized_hostname)
    if not passed:
        raise ValidationError(message or 'Please configure the DNS records before adding the hostname.')

    env_name = _get_name(environment) if environment else None

    if certificate:
        if is_valid_resource_id(certificate):
            cert_id = certificate
        else:
            certs = list_certificates(cmd, env_name, resource_group_name, location, certificate, thumbprint)
            if len(certs) == 0:
                msg = "'{}' with thumbprint '{}'".format(certificate, thumbprint) if thumbprint else "'{}'".format(certificate)
                raise ResourceNotFoundError(f"The certificate {msg} does not exist in Container app environment '{env_name}'.")
            cert_id = certs[0]["id"]
    elif thumbprint:
        certs = list_certificates(cmd, env_name, resource_group_name, location, certificate, thumbprint)
        if len(certs) == 0:
            raise ResourceNotFoundError(f"The certificate with thumbprint '{thumbprint}' does not exist in Container app environment '{env_name}'.")
        cert_id = certs[0]["id"]
    else:  # look for or create a managed certificate if no certificate info provided
        managed_certs = get_managed_certificates(cmd, env_name, resource_group_name, None, None)
        managed_cert = [cert for cert in managed_certs if cert["properties"]["subjectName"].lower() == standardized_hostname]
        if len(managed_cert) > 0 and managed_cert[0]["properties"]["provisioningState"] in [SUCCEEDED_STATUS, PENDING_STATUS]:
            cert_id = managed_cert[0]["id"]
            cert_name = managed_cert[0]["name"]
        else:
            cert_name = None
            while not cert_name:
                random_name = generate_randomized_managed_cert_name(standardized_hostname, env_name)
                available = check_managed_cert_name_availability(cmd, resource_group_name, env_name, cert_name)
                if available:
                    cert_name = random_name
            logger.warning("Creating managed certificate '%s' for %s.\nIt may take up to 20 minutes to create and issue a managed certificate.", cert_name, standardized_hostname)

            if validation_method is None:
                raise RequiredArgumentMissingError('Please specify the parameter: --validation-method')
            validation = validation_method.upper()
            while validation not in ["TXT", "CNAME", "HTTP"]:
                validation = prompt_str('\nPlease choose one of the following domain validation methods: TXT, CNAME, HTTP\nYour answer: ').upper()

            certificate_envelop = prepare_managed_certificate_envelop(cmd, env_name, resource_group_name, standardized_hostname, validation, location)
            try:
                managed_cert = ManagedEnvironmentClient.create_or_update_managed_certificate(cmd, resource_group_name, env_name, cert_name, certificate_envelop, False, validation == 'TXT')
            except Exception as e:
                handle_raw_exception(e)
            cert_id = managed_cert["id"]

        logger.warning("\nBinding managed certificate '%s' to %s\n", cert_name, standardized_hostname)

    custom_domains = get_custom_domains(cmd, resource_group_name, name, location, environment)
    new_custom_domains = list(filter(lambda c: safe_get(c, "name", default=[]) != standardized_hostname, custom_domains))
    new_domain = ContainerAppCustomDomainModel
    new_domain["name"] = standardized_hostname
    new_domain["certificateId"] = cert_id
    new_custom_domains.append(new_domain)

    return patch_new_custom_domain(cmd, resource_group_name, name, new_custom_domains)


def add_hostname(cmd, resource_group_name, name, hostname, location=None):
    _validate_subscription_registered(cmd, CONTAINER_APPS_RP)
    standardized_hostname = hostname.lower()
    custom_domains = get_custom_domains(cmd, resource_group_name, name, location, None)
    existing_hostname = list(filter(lambda c: safe_get(c, "name", default=[]) == standardized_hostname, custom_domains))
    if len(existing_hostname) > 0:
        raise InvalidArgumentValueError("'{standardized_hostname}' already exists in container app '{name}'.")
    new_domain = ContainerAppCustomDomainModel
    new_domain["name"] = standardized_hostname
    new_domain["bindingType"] = "Disabled"
    custom_domains.append(new_domain)
    return patch_new_custom_domain(cmd, resource_group_name, name, custom_domains)


def list_hostname(cmd, resource_group_name, name, location=None):
    _validate_subscription_registered(cmd, CONTAINER_APPS_RP)

    custom_domains = get_custom_domains(cmd, resource_group_name, name, location)
    return custom_domains


def delete_hostname(cmd, resource_group_name, name, hostname, location=None):
    _validate_subscription_registered(cmd, CONTAINER_APPS_RP)

    custom_domains = get_custom_domains(cmd, resource_group_name, name, location)
    new_custom_domains = list(filter(lambda c: c["name"] != hostname, custom_domains))
    if len(new_custom_domains) == len(custom_domains):
        raise ResourceNotFoundError("The hostname '{}' in Container app '{}' was not found.".format(hostname, name))

    r = patch_new_custom_domain(cmd, resource_group_name, name, new_custom_domains)
    logger.warning('Successfully deleted custom domain: {}'.format(hostname))
    return r


def show_storage(cmd, name, storage_name, resource_group_name):
    _validate_subscription_registered(cmd, CONTAINER_APPS_RP)

    try:
        return StorageClient.show(cmd, resource_group_name, name, storage_name)
    except CLIError as e:
        handle_raw_exception(e)


def list_storage(cmd, name, resource_group_name):
    _validate_subscription_registered(cmd, CONTAINER_APPS_RP)

    try:
        return StorageClient.list(cmd, resource_group_name, name)
    except CLIError as e:
        handle_raw_exception(e)


def create_or_update_storage(cmd, storage_name, resource_group_name, name, azure_file_account_name, azure_file_share_name, azure_file_account_key, access_mode, no_wait=False):  # pylint: disable=redefined-builtin
    _validate_subscription_registered(cmd, CONTAINER_APPS_RP)

    if len(azure_file_share_name) < 3:
        raise ValidationError("File share name must be longer than 2 characters.")

    if len(azure_file_account_name) < 3:
        raise ValidationError("Account name must be longer than 2 characters.")

    r = None

    try:
        r = StorageClient.show(cmd, resource_group_name, name, storage_name)
    except:
        pass

    if r:
        logger.warning("Only AzureFile account keys can be updated. In order to change the AzureFile share name or account name, please delete this storage and create a new one.")

    storage_def = AzureFilePropertiesModel
    storage_def["accountKey"] = azure_file_account_key
    storage_def["accountName"] = azure_file_account_name
    storage_def["shareName"] = azure_file_share_name
    storage_def["accessMode"] = access_mode
    storage_envelope = {}
    storage_envelope["properties"] = {}
    storage_envelope["properties"]["azureFile"] = storage_def

    try:
        return StorageClient.create_or_update(cmd, resource_group_name, name, storage_name, storage_envelope, no_wait)
    except CLIError as e:
        handle_raw_exception(e)


def remove_storage(cmd, storage_name, name, resource_group_name, no_wait=False):
    _validate_subscription_registered(cmd, CONTAINER_APPS_RP)

    try:
        return StorageClient.delete(cmd, resource_group_name, name, storage_name, no_wait)
    except CLIError as e:
        handle_raw_exception(e)


# TODO: Refactor provider code to make it cleaner
def update_aad_settings(cmd, resource_group_name, name,
                        client_id=None, client_secret_setting_name=None,
                        issuer=None, allowed_token_audiences=None, client_secret=None,
                        client_secret_certificate_thumbprint=None,
                        client_secret_certificate_san=None,
                        client_secret_certificate_issuer=None,
                        yes=False, tenant_id=None):
    try:
        show_ingress(cmd, name, resource_group_name)
    except Exception as e:
        raise ValidationError("Authentication requires ingress to be enabled for your containerapp.") from e

    if client_secret is not None and client_secret_setting_name is not None:
        raise ArgumentUsageError('Usage Error: --client-secret and --client-secret-setting-name cannot both be '
                                 'configured to non empty strings')

    if client_secret_setting_name is not None and client_secret_certificate_thumbprint is not None:
        raise ArgumentUsageError('Usage Error: --client-secret-setting-name and --thumbprint cannot both be '
                                 'configured to non empty strings')

    if client_secret is not None and client_secret_certificate_thumbprint is not None:
        raise ArgumentUsageError('Usage Error: --client-secret and --thumbprint cannot both be '
                                 'configured to non empty strings')

    if client_secret is not None and client_secret_certificate_san is not None:
        raise ArgumentUsageError('Usage Error: --client-secret and --san cannot both be '
                                 'configured to non empty strings')

    if client_secret_setting_name is not None and client_secret_certificate_san is not None:
        raise ArgumentUsageError('Usage Error: --client-secret-setting-name and --san cannot both be '
                                 'configured to non empty strings')

    if client_secret_certificate_thumbprint is not None and client_secret_certificate_san is not None:
        raise ArgumentUsageError('Usage Error: --thumbprint and --san cannot both be '
                                 'configured to non empty strings')

    if ((client_secret_certificate_san is not None and client_secret_certificate_issuer is None) or
            (client_secret_certificate_san is None and client_secret_certificate_issuer is not None)):
        raise ArgumentUsageError('Usage Error: --san and --certificate-issuer must both be '
                                 'configured to non empty strings')

    if issuer is not None and (tenant_id is not None):
        raise ArgumentUsageError('Usage Error: --issuer and --tenant-id cannot be configured '
                                 'to non empty strings at the same time.')

    is_new_aad_app = False
    existing_auth = {}
    try:
        existing_auth = AuthClient.get(cmd=cmd, resource_group_name=resource_group_name, container_app_name=name, auth_config_name="current")["properties"]
    except:
        existing_auth = {}
        existing_auth["platform"] = {}
        existing_auth["platform"]["enabled"] = True
        existing_auth["globalValidation"] = {}
        existing_auth["login"] = {}

    registration = {}
    validation = {}
    if "identityProviders" not in existing_auth:
        existing_auth["identityProviders"] = {}
    if "azureActiveDirectory" not in existing_auth["identityProviders"]:
        existing_auth["identityProviders"]["azureActiveDirectory"] = {}
        is_new_aad_app = True

    if is_new_aad_app and issuer is None and tenant_id is None:
        raise ArgumentUsageError('Usage Error: Either --issuer or --tenant-id must be specified when configuring the '
                                 'Microsoft auth registration.')

    if client_secret is not None and not yes:
        msg = 'Configuring --client-secret will add a secret to the containerapp. Are you sure you want to continue?'
        if not prompt_y_n(msg, default="n"):
            raise ArgumentUsageError('Usage Error: --client-secret cannot be used without agreeing to add secret '
                                     'to the containerapp.')

    openid_issuer = issuer
    if openid_issuer is None:
        # cmd.cli_ctx.cloud resolves to whichever cloud the customer is currently logged into
        authority = cmd.cli_ctx.cloud.endpoints.active_directory

        if tenant_id is not None:
            openid_issuer = authority + "/" + tenant_id + "/v2.0"

    registration = {}
    validation = {}
    if "identityProviders" not in existing_auth:
        existing_auth["identityProviders"] = {}
    if "azureActiveDirectory" not in existing_auth["identityProviders"]:
        existing_auth["identityProviders"]["azureActiveDirectory"] = {}
    if (client_id is not None or client_secret is not None or
            client_secret_setting_name is not None or openid_issuer is not None or
            client_secret_certificate_thumbprint is not None or
            client_secret_certificate_san is not None or
            client_secret_certificate_issuer is not None):
        if "registration" not in existing_auth["identityProviders"]["azureActiveDirectory"]:
            existing_auth["identityProviders"]["azureActiveDirectory"]["registration"] = {}
        registration = existing_auth["identityProviders"]["azureActiveDirectory"]["registration"]
    if allowed_token_audiences is not None:
        if "validation" not in existing_auth["identityProviders"]["azureActiveDirectory"]:
            existing_auth["identityProviders"]["azureActiveDirectory"]["validation"] = {}
        validation = existing_auth["identityProviders"]["azureActiveDirectory"]["validation"]

    if client_id is not None:
        registration["clientId"] = client_id
    if client_secret_setting_name is not None:
        registration["clientSecretSettingName"] = client_secret_setting_name
    if client_secret is not None:
        registration["clientSecretSettingName"] = MICROSOFT_SECRET_SETTING_NAME
        set_secrets(cmd, name, resource_group_name, secrets=[f"{MICROSOFT_SECRET_SETTING_NAME}={client_secret}"], no_wait=True, disable_max_length=True)
    if client_secret_setting_name is not None or client_secret is not None:
        fields = ["clientSecretCertificateThumbprint", "clientSecretCertificateSubjectAlternativeName", "clientSecretCertificateIssuer"]
        for field in [f for f in fields if registration.get(f)]:
            registration[field] = None
    if client_secret_certificate_thumbprint is not None:
        registration["clientSecretCertificateThumbprint"] = client_secret_certificate_thumbprint
        fields = ["clientSecretSettingName", "clientSecretCertificateSubjectAlternativeName", "clientSecretCertificateIssuer"]
        for field in [f for f in fields if registration.get(f)]:
            registration[field] = None
    if client_secret_certificate_san is not None:
        registration["clientSecretCertificateSubjectAlternativeName"] = client_secret_certificate_san
    if client_secret_certificate_issuer is not None:
        registration["clientSecretCertificateIssuer"] = client_secret_certificate_issuer
    if client_secret_certificate_san is not None and client_secret_certificate_issuer is not None:
        if "clientSecretSettingName" in registration:
            registration["clientSecretSettingName"] = None
        if "clientSecretCertificateThumbprint" in registration:
            registration["clientSecretCertificateThumbprint"] = None
    if openid_issuer is not None:
        registration["openIdIssuer"] = openid_issuer
    if allowed_token_audiences is not None:
        validation["allowedAudiences"] = allowed_token_audiences.split(",")
        existing_auth["identityProviders"]["azureActiveDirectory"]["validation"] = validation
    if (client_id is not None or client_secret is not None or
            client_secret_setting_name is not None or issuer is not None or
            client_secret_certificate_thumbprint is not None or
            client_secret_certificate_san is not None or
            client_secret_certificate_issuer is not None):
        existing_auth["identityProviders"]["azureActiveDirectory"]["registration"] = registration

    try:
        updated_auth_settings = AuthClient.create_or_update(cmd=cmd, resource_group_name=resource_group_name, container_app_name=name, auth_config_name="current", auth_config_envelope=existing_auth)["properties"]
        return updated_auth_settings["identityProviders"]["azureActiveDirectory"]
    except Exception as e:
        handle_raw_exception(e)


def get_aad_settings(cmd, resource_group_name, name):
    auth_settings = {}
    try:
        auth_settings = AuthClient.get(cmd=cmd, resource_group_name=resource_group_name, container_app_name=name, auth_config_name="current")["properties"]
    except:
        pass
    if "identityProviders" not in auth_settings:
        return {}
    if "azureActiveDirectory" not in auth_settings["identityProviders"]:
        return {}
    return auth_settings["identityProviders"]["azureActiveDirectory"]


def get_facebook_settings(cmd, resource_group_name, name):
    auth_settings = {}
    try:
        auth_settings = AuthClient.get(cmd=cmd, resource_group_name=resource_group_name, container_app_name=name, auth_config_name="current")["properties"]
    except:
        pass
    if "identityProviders" not in auth_settings:
        return {}
    if "facebook" not in auth_settings["identityProviders"]:
        return {}
    return auth_settings["identityProviders"]["facebook"]


def update_facebook_settings(cmd, resource_group_name, name,
                             app_id=None, app_secret_setting_name=None,
                             graph_api_version=None, scopes=None, app_secret=None, yes=False):
    try:
        show_ingress(cmd, name, resource_group_name)
    except Exception as e:
        raise ValidationError("Authentication requires ingress to be enabled for your containerapp.") from e

    if app_secret is not None and app_secret_setting_name is not None:
        raise ArgumentUsageError('Usage Error: --app-secret and --app-secret-setting-name cannot both be configured '
                                 'to non empty strings')

    if app_secret is not None and not yes:
        msg = 'Configuring --client-secret will add a secret to the containerapp. Are you sure you want to continue?'
        if not prompt_y_n(msg, default="n"):
            raise ArgumentUsageError('Usage Error: --client-secret cannot be used without agreeing to add secret '
                                     'to the containerapp.')

    existing_auth = {}
    try:
        existing_auth = AuthClient.get(cmd=cmd, resource_group_name=resource_group_name, container_app_name=name, auth_config_name="current")["properties"]
    except:
        existing_auth = {}
        existing_auth["platform"] = {}
        existing_auth["platform"]["enabled"] = True
        existing_auth["globalValidation"] = {}
        existing_auth["login"] = {}

    registration = {}
    if "identityProviders" not in existing_auth:
        existing_auth["identityProviders"] = {}
    if "facebook" not in existing_auth["identityProviders"]:
        existing_auth["identityProviders"]["facebook"] = {}
    if app_id is not None or app_secret is not None or app_secret_setting_name is not None:
        if "registration" not in existing_auth["identityProviders"]["facebook"]:
            existing_auth["identityProviders"]["facebook"]["registration"] = {}
        registration = existing_auth["identityProviders"]["facebook"]["registration"]
    if scopes is not None:
        if "login" not in existing_auth["identityProviders"]["facebook"]:
            existing_auth["identityProviders"]["facebook"]["login"] = {}

    if app_id is not None:
        registration["appId"] = app_id
    if app_secret_setting_name is not None:
        registration["appSecretSettingName"] = app_secret_setting_name
    if app_secret is not None:
        registration["appSecretSettingName"] = FACEBOOK_SECRET_SETTING_NAME
        set_secrets(cmd, name, resource_group_name, secrets=[f"{FACEBOOK_SECRET_SETTING_NAME}={app_secret}"], no_wait=True, disable_max_length=True)
    if graph_api_version is not None:
        existing_auth["identityProviders"]["facebook"]["graphApiVersion"] = graph_api_version
    if scopes is not None:
        existing_auth["identityProviders"]["facebook"]["login"]["scopes"] = scopes.split(",")
    if app_id is not None or app_secret is not None or app_secret_setting_name is not None:
        existing_auth["identityProviders"]["facebook"]["registration"] = registration

    try:
        updated_auth_settings = AuthClient.create_or_update(cmd=cmd, resource_group_name=resource_group_name, container_app_name=name, auth_config_name="current", auth_config_envelope=existing_auth)["properties"]
        return updated_auth_settings["identityProviders"]["facebook"]
    except Exception as e:
        handle_raw_exception(e)


def get_github_settings(cmd, resource_group_name, name):
    auth_settings = {}
    try:
        auth_settings = AuthClient.get(cmd=cmd, resource_group_name=resource_group_name, container_app_name=name, auth_config_name="current")["properties"]
    except:
        pass
    if "identityProviders" not in auth_settings:
        return {}
    if "gitHub" not in auth_settings["identityProviders"]:
        return {}
    return auth_settings["identityProviders"]["gitHub"]


def update_github_settings(cmd, resource_group_name, name,
                           client_id=None, client_secret_setting_name=None,
                           scopes=None, client_secret=None, yes=False):
    try:
        show_ingress(cmd, name, resource_group_name)
    except Exception as e:
        raise ValidationError("Authentication requires ingress to be enabled for your containerapp.") from e

    if client_secret is not None and client_secret_setting_name is not None:
        raise ArgumentUsageError('Usage Error: --client-secret and --client-secret-setting-name cannot '
                                 'both be configured to non empty strings')

    if client_secret is not None and not yes:
        msg = 'Configuring --client-secret will add a secret to the containerapp. Are you sure you want to continue?'
        if not prompt_y_n(msg, default="n"):
            raise ArgumentUsageError('Usage Error: --client-secret cannot be used without agreeing to add secret '
                                     'to the containerapp.')

    existing_auth = {}
    try:
        existing_auth = AuthClient.get(cmd=cmd, resource_group_name=resource_group_name, container_app_name=name, auth_config_name="current")["properties"]
    except:
        existing_auth = {}
        existing_auth["platform"] = {}
        existing_auth["platform"]["enabled"] = True
        existing_auth["globalValidation"] = {}
        existing_auth["login"] = {}

    registration = {}
    if "identityProviders" not in existing_auth:
        existing_auth["identityProviders"] = {}
    if "gitHub" not in existing_auth["identityProviders"]:
        existing_auth["identityProviders"]["gitHub"] = {}
    if client_id is not None or client_secret is not None or client_secret_setting_name is not None:
        if "registration" not in existing_auth["identityProviders"]["gitHub"]:
            existing_auth["identityProviders"]["gitHub"]["registration"] = {}
        registration = existing_auth["identityProviders"]["gitHub"]["registration"]
    if scopes is not None:
        if "login" not in existing_auth["identityProviders"]["gitHub"]:
            existing_auth["identityProviders"]["gitHub"]["login"] = {}

    if client_id is not None:
        registration["clientId"] = client_id
    if client_secret_setting_name is not None:
        registration["clientSecretSettingName"] = client_secret_setting_name
    if client_secret is not None:
        registration["clientSecretSettingName"] = GITHUB_SECRET_SETTING_NAME
        set_secrets(cmd, name, resource_group_name, secrets=[f"{GITHUB_SECRET_SETTING_NAME}={client_secret}"], no_wait=True, disable_max_length=True)
    if scopes is not None:
        existing_auth["identityProviders"]["gitHub"]["login"]["scopes"] = scopes.split(",")
    if client_id is not None or client_secret is not None or client_secret_setting_name is not None:
        existing_auth["identityProviders"]["gitHub"]["registration"] = registration

    try:
        updated_auth_settings = AuthClient.create_or_update(cmd=cmd, resource_group_name=resource_group_name, container_app_name=name, auth_config_name="current", auth_config_envelope=existing_auth)["properties"]
        return updated_auth_settings["identityProviders"]["gitHub"]
    except Exception as e:
        handle_raw_exception(e)


def get_google_settings(cmd, resource_group_name, name):
    auth_settings = {}
    try:
        auth_settings = AuthClient.get(cmd=cmd, resource_group_name=resource_group_name, container_app_name=name, auth_config_name="current")["properties"]
    except:
        pass
    if "identityProviders" not in auth_settings:
        return {}
    if "google" not in auth_settings["identityProviders"]:
        return {}
    return auth_settings["identityProviders"]["google"]


def update_google_settings(cmd, resource_group_name, name,
                           client_id=None, client_secret_setting_name=None,
                           scopes=None, allowed_token_audiences=None, client_secret=None, yes=False):
    try:
        show_ingress(cmd, name, resource_group_name)
    except Exception as e:
        raise ValidationError("Authentication requires ingress to be enabled for your containerapp.") from e

    if client_secret is not None and client_secret_setting_name is not None:
        raise ArgumentUsageError('Usage Error: --client-secret and --client-secret-setting-name cannot '
                                 'both be configured to non empty strings')

    if client_secret is not None and not yes:
        msg = 'Configuring --client-secret will add a secret to the containerapp. Are you sure you want to continue?'
        if not prompt_y_n(msg, default="n"):
            raise ArgumentUsageError('Usage Error: --client-secret cannot be used without agreeing to add secret '
                                     'to the containerapp.')

    existing_auth = {}
    try:
        existing_auth = AuthClient.get(cmd=cmd, resource_group_name=resource_group_name, container_app_name=name, auth_config_name="current")["properties"]
    except:
        existing_auth = {}
        existing_auth["platform"] = {}
        existing_auth["platform"]["enabled"] = True
        existing_auth["globalValidation"] = {}
        existing_auth["login"] = {}

    registration = {}
    validation = {}
    if "identityProviders" not in existing_auth:
        existing_auth["identityProviders"] = {}
    if "google" not in existing_auth["identityProviders"]:
        existing_auth["identityProviders"]["google"] = {}
    if client_id is not None or client_secret is not None or client_secret_setting_name is not None:
        if "registration" not in existing_auth["identityProviders"]["google"]:
            existing_auth["identityProviders"]["google"]["registration"] = {}
        registration = existing_auth["identityProviders"]["google"]["registration"]
    if scopes is not None:
        if "login" not in existing_auth["identityProviders"]["google"]:
            existing_auth["identityProviders"]["google"]["login"] = {}
    if allowed_token_audiences is not None:
        if "validation" not in existing_auth["identityProviders"]["google"]:
            existing_auth["identityProviders"]["google"]["validation"] = {}

    if client_id is not None:
        registration["clientId"] = client_id
    if client_secret_setting_name is not None:
        registration["clientSecretSettingName"] = client_secret_setting_name
    if client_secret is not None:
        registration["clientSecretSettingName"] = GOOGLE_SECRET_SETTING_NAME
        set_secrets(cmd, name, resource_group_name, secrets=[f"{GOOGLE_SECRET_SETTING_NAME}={client_secret}"], no_wait=True, disable_max_length=True)
    if scopes is not None:
        existing_auth["identityProviders"]["google"]["login"]["scopes"] = scopes.split(",")
    if allowed_token_audiences is not None:
        validation["allowedAudiences"] = allowed_token_audiences.split(",")
        existing_auth["identityProviders"]["google"]["validation"] = validation
    if client_id is not None or client_secret is not None or client_secret_setting_name is not None:
        existing_auth["identityProviders"]["google"]["registration"] = registration

    try:
        updated_auth_settings = AuthClient.create_or_update(cmd=cmd, resource_group_name=resource_group_name, container_app_name=name, auth_config_name="current", auth_config_envelope=existing_auth)["properties"]
        return updated_auth_settings["identityProviders"]["google"]
    except Exception as e:
        handle_raw_exception(e)


def get_twitter_settings(cmd, resource_group_name, name):
    auth_settings = {}
    try:
        auth_settings = AuthClient.get(cmd=cmd, resource_group_name=resource_group_name, container_app_name=name, auth_config_name="current")["properties"]
    except:
        pass
    if "identityProviders" not in auth_settings:
        return {}
    if "twitter" not in auth_settings["identityProviders"]:
        return {}
    return auth_settings["identityProviders"]["twitter"]


def update_twitter_settings(cmd, resource_group_name, name,
                            consumer_key=None, consumer_secret_setting_name=None,
                            consumer_secret=None, yes=False):
    try:
        show_ingress(cmd, name, resource_group_name)
    except Exception as e:
        raise ValidationError("Authentication requires ingress to be enabled for your containerapp.") from e

    if consumer_secret is not None and consumer_secret_setting_name is not None:
        raise ArgumentUsageError('Usage Error: --consumer-secret and --consumer-secret-setting-name cannot '
                                 'both be configured to non empty strings')

    if consumer_secret is not None and not yes:
        msg = 'Configuring --client-secret will add a secret to the containerapp. Are you sure you want to continue?'
        if not prompt_y_n(msg, default="n"):
            raise ArgumentUsageError('Usage Error: --client-secret cannot be used without agreeing to add secret '
                                     'to the containerapp.')

    existing_auth = {}
    try:
        existing_auth = AuthClient.get(cmd=cmd, resource_group_name=resource_group_name, container_app_name=name, auth_config_name="current")["properties"]
    except:
        existing_auth = {}
        existing_auth["platform"] = {}
        existing_auth["platform"]["enabled"] = True
        existing_auth["globalValidation"] = {}
        existing_auth["login"] = {}

    registration = {}
    if "identityProviders" not in existing_auth:
        existing_auth["identityProviders"] = {}
    if "twitter" not in existing_auth["identityProviders"]:
        existing_auth["identityProviders"]["twitter"] = {}
    if consumer_key is not None or consumer_secret is not None or consumer_secret_setting_name is not None:
        if "registration" not in existing_auth["identityProviders"]["twitter"]:
            existing_auth["identityProviders"]["twitter"]["registration"] = {}
        registration = existing_auth["identityProviders"]["twitter"]["registration"]

    if consumer_key is not None:
        registration["consumerKey"] = consumer_key
    if consumer_secret_setting_name is not None:
        registration["consumerSecretSettingName"] = consumer_secret_setting_name
    if consumer_secret is not None:
        registration["consumerSecretSettingName"] = TWITTER_SECRET_SETTING_NAME
        set_secrets(cmd, name, resource_group_name, secrets=[f"{TWITTER_SECRET_SETTING_NAME}={consumer_secret}"], no_wait=True, disable_max_length=True)
    if consumer_key is not None or consumer_secret is not None or consumer_secret_setting_name is not None:
        existing_auth["identityProviders"]["twitter"]["registration"] = registration
    try:
        updated_auth_settings = AuthClient.create_or_update(cmd=cmd, resource_group_name=resource_group_name, container_app_name=name, auth_config_name="current", auth_config_envelope=existing_auth)["properties"]
        return updated_auth_settings["identityProviders"]["twitter"]
    except Exception as e:
        handle_raw_exception(e)


def get_apple_settings(cmd, resource_group_name, name):
    auth_settings = {}
    try:
        auth_settings = AuthClient.get(cmd=cmd, resource_group_name=resource_group_name, container_app_name=name, auth_config_name="current")["properties"]
    except:
        pass
    if "identityProviders" not in auth_settings:
        return {}
    if "apple" not in auth_settings["identityProviders"]:
        return {}
    return auth_settings["identityProviders"]["apple"]


def update_apple_settings(cmd, resource_group_name, name,
                          client_id=None, client_secret_setting_name=None,
                          scopes=None, client_secret=None, yes=False):
    try:
        show_ingress(cmd, name, resource_group_name)
    except Exception as e:
        raise ValidationError("Authentication requires ingress to be enabled for your containerapp.") from e

    if client_secret is not None and client_secret_setting_name is not None:
        raise ArgumentUsageError('Usage Error: --client-secret and --client-secret-setting-name '
                                 'cannot both be configured to non empty strings')

    if client_secret is not None and not yes:
        msg = 'Configuring --client-secret will add a secret to the containerapp. Are you sure you want to continue?'
        if not prompt_y_n(msg, default="n"):
            raise ArgumentUsageError('Usage Error: --client-secret cannot be used without agreeing to add secret '
                                     'to the containerapp.')

    existing_auth = {}
    try:
        existing_auth = AuthClient.get(cmd=cmd, resource_group_name=resource_group_name, container_app_name=name, auth_config_name="current")["properties"]
    except:
        existing_auth = {}
        existing_auth["platform"] = {}
        existing_auth["platform"]["enabled"] = True
        existing_auth["globalValidation"] = {}
        existing_auth["login"] = {}

    registration = {}
    if "identityProviders" not in existing_auth:
        existing_auth["identityProviders"] = {}
    if "apple" not in existing_auth["identityProviders"]:
        existing_auth["identityProviders"]["apple"] = {}
    if client_id is not None or client_secret is not None or client_secret_setting_name is not None:
        if "registration" not in existing_auth["identityProviders"]["apple"]:
            existing_auth["identityProviders"]["apple"]["registration"] = {}
        registration = existing_auth["identityProviders"]["apple"]["registration"]
    if scopes is not None:
        if "login" not in existing_auth["identityProviders"]["apple"]:
            existing_auth["identityProviders"]["apple"]["login"] = {}

    if client_id is not None:
        registration["clientId"] = client_id
    if client_secret_setting_name is not None:
        registration["clientSecretSettingName"] = client_secret_setting_name
    if client_secret is not None:
        registration["clientSecretSettingName"] = APPLE_SECRET_SETTING_NAME
        set_secrets(cmd, name, resource_group_name, secrets=[f"{APPLE_SECRET_SETTING_NAME}={client_secret}"], no_wait=True, disable_max_length=True)
    if scopes is not None:
        existing_auth["identityProviders"]["apple"]["login"]["scopes"] = scopes.split(",")
    if client_id is not None or client_secret is not None or client_secret_setting_name is not None:
        existing_auth["identityProviders"]["apple"]["registration"] = registration

    try:
        updated_auth_settings = AuthClient.create_or_update(cmd=cmd, resource_group_name=resource_group_name, container_app_name=name, auth_config_name="current", auth_config_envelope=existing_auth)["properties"]
        return updated_auth_settings["identityProviders"]["apple"]
    except Exception as e:
        handle_raw_exception(e)


def get_openid_connect_provider_settings(cmd, resource_group_name, name, provider_name):
    auth_settings = {}
    try:
        auth_settings = AuthClient.get(cmd=cmd, resource_group_name=resource_group_name, container_app_name=name, auth_config_name="current")["properties"]
    except:
        pass
    if "identityProviders" not in auth_settings:
        raise ArgumentUsageError('Usage Error: The following custom OpenID Connect provider '
                                 'has not been configured: ' + provider_name)
    if "customOpenIdConnectProviders" not in auth_settings["identityProviders"]:
        raise ArgumentUsageError('Usage Error: The following custom OpenID Connect provider '
                                 'has not been configured: ' + provider_name)
    if provider_name not in auth_settings["identityProviders"]["customOpenIdConnectProviders"]:
        raise ArgumentUsageError('Usage Error: The following custom OpenID Connect provider '
                                 'has not been configured: ' + provider_name)
    return auth_settings["identityProviders"]["customOpenIdConnectProviders"][provider_name]


def add_openid_connect_provider_settings(cmd, resource_group_name, name, provider_name,
                                         client_id=None, client_secret_setting_name=None,
                                         openid_configuration=None, scopes=None,
                                         client_secret=None, yes=False):
    from ._utils import get_oidc_client_setting_app_setting_name
    try:
        show_ingress(cmd, name, resource_group_name)
    except Exception as e:
        raise ValidationError("Authentication requires ingress to be enabled for your containerapp.") from e

    if client_secret is not None and not yes:
        msg = 'Configuring --client-secret will add a secret to the containerapp. Are you sure you want to continue?'
        if not prompt_y_n(msg, default="n"):
            raise ArgumentUsageError('Usage Error: --client-secret cannot be used without agreeing to add secret '
                                     'to the containerapp.')

    auth_settings = {}
    try:
        auth_settings = AuthClient.get(cmd=cmd, resource_group_name=resource_group_name, container_app_name=name, auth_config_name="current")["properties"]
    except:
        auth_settings = {}
        auth_settings["platform"] = {}
        auth_settings["platform"]["enabled"] = True
        auth_settings["globalValidation"] = {}
        auth_settings["login"] = {}

    if "identityProviders" not in auth_settings:
        auth_settings["identityProviders"] = {}
    if "customOpenIdConnectProviders" not in auth_settings["identityProviders"]:
        auth_settings["identityProviders"]["customOpenIdConnectProviders"] = {}
    if provider_name in auth_settings["identityProviders"]["customOpenIdConnectProviders"]:
        raise ArgumentUsageError('Usage Error: The following custom OpenID Connect provider has already been '
                                 'configured: ' + provider_name + '. Please use `az containerapp auth oidc update` to '
                                 'update the provider.')

    final_client_secret_setting_name = client_secret_setting_name
    if client_secret is not None:
        final_client_secret_setting_name = get_oidc_client_setting_app_setting_name(provider_name)
        set_secrets(cmd, name, resource_group_name, secrets=[f"{final_client_secret_setting_name}={client_secret}"], no_wait=True, disable_max_length=True)

    auth_settings["identityProviders"]["customOpenIdConnectProviders"][provider_name] = {
        "registration": {
            "clientId": client_id,
            "clientCredential": {
                "clientSecretSettingName": final_client_secret_setting_name
            },
            "openIdConnectConfiguration": {
                "wellKnownOpenIdConfiguration": openid_configuration
            }
        }
    }
    login = {}
    if scopes is not None:
        login["scopes"] = scopes.split(',')
    else:
        login["scopes"] = ["openid"]

    auth_settings["identityProviders"]["customOpenIdConnectProviders"][provider_name]["login"] = login

    try:
        updated_auth_settings = AuthClient.create_or_update(cmd=cmd, resource_group_name=resource_group_name, container_app_name=name, auth_config_name="current", auth_config_envelope=auth_settings)["properties"]
        return updated_auth_settings["identityProviders"]["customOpenIdConnectProviders"][provider_name]
    except Exception as e:
        handle_raw_exception(e)


def update_openid_connect_provider_settings(cmd, resource_group_name, name, provider_name,
                                            client_id=None, client_secret_setting_name=None,
                                            openid_configuration=None, scopes=None,
                                            client_secret=None, yes=False):
    from ._utils import get_oidc_client_setting_app_setting_name
    try:
        show_ingress(cmd, name, resource_group_name)
    except Exception as e:
        raise ValidationError("Authentication requires ingress to be enabled for your containerapp.") from e

    if client_secret is not None and not yes:
        msg = 'Configuring --client-secret will add a secret to the containerapp. Are you sure you want to continue?'
        if not prompt_y_n(msg, default="n"):
            raise ArgumentUsageError('Usage Error: --client-secret cannot be used without agreeing to add secret '
                                     'to the containerapp.')

    auth_settings = {}
    try:
        auth_settings = AuthClient.get(cmd=cmd, resource_group_name=resource_group_name, container_app_name=name, auth_config_name="current")["properties"]
    except:
        auth_settings = {}
        auth_settings["platform"] = {}
        auth_settings["platform"]["enabled"] = True
        auth_settings["globalValidation"] = {}
        auth_settings["login"] = {}

    if "identityProviders" not in auth_settings:
        raise ArgumentUsageError('Usage Error: The following custom OpenID Connect provider '
                                 'has not been configured: ' + provider_name)
    if "customOpenIdConnectProviders" not in auth_settings["identityProviders"]:
        raise ArgumentUsageError('Usage Error: The following custom OpenID Connect provider '
                                 'has not been configured: ' + provider_name)
    if provider_name not in auth_settings["identityProviders"]["customOpenIdConnectProviders"]:
        raise ArgumentUsageError('Usage Error: The following custom OpenID Connect provider '
                                 'has not been configured: ' + provider_name)

    custom_open_id_connect_providers = auth_settings["identityProviders"]["customOpenIdConnectProviders"]
    registration = {}
    if client_id is not None or client_secret_setting_name is not None or openid_configuration is not None:
        if "registration" not in custom_open_id_connect_providers[provider_name]:
            custom_open_id_connect_providers[provider_name]["registration"] = {}
        registration = custom_open_id_connect_providers[provider_name]["registration"]

    if client_secret_setting_name is not None or client_secret is not None:
        if "clientCredential" not in custom_open_id_connect_providers[provider_name]["registration"]:
            custom_open_id_connect_providers[provider_name]["registration"]["clientCredential"] = {}

    if openid_configuration is not None:
        if "openIdConnectConfiguration" not in custom_open_id_connect_providers[provider_name]["registration"]:
            custom_open_id_connect_providers[provider_name]["registration"]["openIdConnectConfiguration"] = {}

    if scopes is not None:
        if "login" not in auth_settings["identityProviders"]["customOpenIdConnectProviders"][provider_name]:
            custom_open_id_connect_providers[provider_name]["login"] = {}

    if client_id is not None:
        registration["clientId"] = client_id
    if client_secret_setting_name is not None:
        registration["clientCredential"]["clientSecretSettingName"] = client_secret_setting_name
    if client_secret is not None:
        final_client_secret_setting_name = get_oidc_client_setting_app_setting_name(provider_name)
        registration["clientSecretSettingName"] = final_client_secret_setting_name
        set_secrets(cmd, name, resource_group_name, secrets=[f"{final_client_secret_setting_name}={client_secret}"], no_wait=True, disable_max_length=True)
    if openid_configuration is not None:
        registration["openIdConnectConfiguration"]["wellKnownOpenIdConfiguration"] = openid_configuration
    if scopes is not None:
        custom_open_id_connect_providers[provider_name]["login"]["scopes"] = scopes.split(",")
    if client_id is not None or client_secret_setting_name is not None or openid_configuration is not None:
        custom_open_id_connect_providers[provider_name]["registration"] = registration
    auth_settings["identityProviders"]["customOpenIdConnectProviders"] = custom_open_id_connect_providers

    try:
        updated_auth_settings = AuthClient.create_or_update(cmd=cmd, resource_group_name=resource_group_name, container_app_name=name, auth_config_name="current", auth_config_envelope=auth_settings)["properties"]
        return updated_auth_settings["identityProviders"]["customOpenIdConnectProviders"][provider_name]
    except Exception as e:
        handle_raw_exception(e)


def remove_openid_connect_provider_settings(cmd, resource_group_name, name, provider_name):
    auth_settings = {}
    try:
        auth_settings = AuthClient.get(cmd=cmd, resource_group_name=resource_group_name, container_app_name=name, auth_config_name="current")["properties"]
    except:
        pass
    if "identityProviders" not in auth_settings:
        raise ArgumentUsageError('Usage Error: The following custom OpenID Connect provider '
                                 'has not been configured: ' + provider_name)
    if "customOpenIdConnectProviders" not in auth_settings["identityProviders"]:
        raise ArgumentUsageError('Usage Error: The following custom OpenID Connect provider '
                                 'has not been configured: ' + provider_name)
    if provider_name not in auth_settings["identityProviders"]["customOpenIdConnectProviders"]:
        raise ArgumentUsageError('Usage Error: The following custom OpenID Connect provider '
                                 'has not been configured: ' + provider_name)
    auth_settings["identityProviders"]["customOpenIdConnectProviders"].pop(provider_name, None)
    try:
        AuthClient.create_or_update(cmd=cmd, resource_group_name=resource_group_name, container_app_name=name, auth_config_name="current", auth_config_envelope=auth_settings)
        return {}
    except Exception as e:
        handle_raw_exception(e)


def update_auth_config(cmd, resource_group_name, name, set_string=None, enabled=None,
                       runtime_version=None, config_file_path=None, unauthenticated_client_action=None,
                       redirect_provider=None, require_https=None,
                       proxy_convention=None, proxy_custom_host_header=None,
                       proxy_custom_proto_header=None, excluded_paths=None):
    raw_parameters = locals()
    containerapp_auth_decorator = ContainerAppAuthDecorator(
        cmd=cmd,
        client=AuthClient,
        raw_parameters=raw_parameters,
        models=CONTAINER_APPS_SDK_MODELS
    )

    containerapp_auth_decorator.construct_payload()
    return containerapp_auth_decorator.create_or_update()


def show_auth_config(cmd, resource_group_name, name):
    raw_parameters = locals()
    containerapp_auth_decorator = ContainerAppAuthDecorator(
        cmd=cmd,
        client=AuthClient,
        raw_parameters=raw_parameters,
        models=CONTAINER_APPS_SDK_MODELS
    )

    return containerapp_auth_decorator.show()


# Compose
def create_containerapps_from_compose(cmd,  # pylint: disable=R0914
                                      resource_group_name,
                                      managed_env,
                                      compose_file_path='./docker-compose.yml',
                                      registry_server=None,
                                      registry_user=None,
                                      registry_pass=None,
                                      transport_mapping=None,
                                      location=None,
                                      tags=None):
    from pycomposefile import ComposeFile

    from ._compose_utils import (create_containerapps_compose_environment,
                                 build_containerapp_from_compose_service,
                                 check_supported_platform,
                                 warn_about_unsupported_elements,
                                 resolve_ingress_and_target_port,
                                 resolve_registry_from_cli_args,
                                 resolve_transport_from_cli_args,
                                 resolve_service_startup_command,
                                 validate_memory_and_cpu_setting,
                                 resolve_cpu_configuration_from_service,
                                 resolve_memory_configuration_from_service,
                                 resolve_replicas_from_service,
                                 resolve_environment_from_service,
                                 resolve_secret_from_service)

    # Validate managed environment
    parsed_managed_env = parse_resource_id(managed_env)
    managed_env_name = parsed_managed_env['name']

    logger.info(  # pylint: disable=W1203
        f"Creating the Container Apps managed environment {managed_env_name} under {resource_group_name} in {location}.")

    try:
        managed_environment = show_managed_environment(cmd=cmd,
                                                       name=managed_env_name,
                                                       resource_group_name=resource_group_name)
    except CLIInternalError:  # pylint: disable=W0702
        managed_environment = create_containerapps_compose_environment(cmd,
                                                                       managed_env_name,
                                                                       resource_group_name,
                                                                       tags=tags)

    compose_yaml = load_yaml_file(compose_file_path)
    parsed_compose_file = ComposeFile(compose_yaml)
    logger.info(parsed_compose_file)
    containerapps_from_compose = []
    # Using the key to iterate to get the service name
    # pylint: disable=C0201,C0206
    for service_name in parsed_compose_file.ordered_services.keys():
        service = parsed_compose_file.services[service_name]
        if not check_supported_platform(service.platform):
            message = "Unsupported platform found. "
            message += "Azure Container Apps only supports linux/amd64 container images."
            raise InvalidArgumentValueError(message)
        image = service.image
        warn_about_unsupported_elements(service)
        logger.info(  # pylint: disable=W1203
            f"Creating the Container Apps instance for {service_name} under {resource_group_name} in {location}.")
        ingress_type, target_port = resolve_ingress_and_target_port(service)
        registry, registry_username, registry_password = resolve_registry_from_cli_args(registry_server, registry_user, registry_pass)  # pylint: disable=C0301
        transport_setting = resolve_transport_from_cli_args(service_name, transport_mapping)
        startup_command, startup_args = resolve_service_startup_command(service)
        cpu, memory = validate_memory_and_cpu_setting(
            resolve_cpu_configuration_from_service(service),
            resolve_memory_configuration_from_service(service)
        )
        replicas = resolve_replicas_from_service(service)
        environment = resolve_environment_from_service(service)
        secret_vars, secret_env_ref = resolve_secret_from_service(service, parsed_compose_file.secrets)
        if environment is not None and secret_env_ref is not None:
            environment.extend(secret_env_ref)
        elif secret_env_ref is not None:
            environment = secret_env_ref
        if service.build is not None:
            logger.warning("Build configuration defined for this service.")
            logger.warning("The build will be performed by Azure Container Registry.")
            context = service.build.context
            dockerfile = "Dockerfile"
            if service.build.dockerfile is not None:
                dockerfile = service.build.dockerfile
            image, registry, registry_username, registry_password = build_containerapp_from_compose_service(
                cmd,
                service_name,
                context,
                dockerfile,
                resource_group_name,
                managed_env,
                location,
                image,
                target_port,
                ingress_type,
                registry,
                registry_username,
                registry_password,
                environment)
        containerapps_from_compose.append(
            create_containerapp(cmd,
                                service_name,
                                resource_group_name,
                                image=image,
                                container_name=service.container_name,
                                managed_env=managed_environment["id"],
                                ingress=ingress_type,
                                target_port=target_port,
                                registry_server=registry,
                                registry_user=registry_username,
                                registry_pass=registry_password,
                                transport=transport_setting,
                                startup_command=startup_command,
                                args=startup_args,
                                cpu=cpu,
                                memory=memory,
                                env_vars=environment,
                                secrets=secret_vars,
                                min_replicas=replicas,
                                max_replicas=replicas, )
        )
    return containerapps_from_compose


def list_supported_workload_profiles(cmd, location):
    return WorkloadProfileClient.list_supported(cmd, location)


def list_workload_profiles(cmd, resource_group_name, env_name):
    return WorkloadProfileClient.list(cmd, resource_group_name, env_name)


def show_workload_profile(cmd, resource_group_name, env_name, workload_profile_name):
    workload_profiles = WorkloadProfileClient.list(cmd, resource_group_name, env_name)
    profile = [p for p in workload_profiles if p["name"].lower() == workload_profile_name.lower()]
    if not profile:
        raise ValidationError(f"No such workload profile found on the environment. The workload profile(s) on the environment are: {','.join([p['name'] for p in workload_profiles])}")
    return profile[0]


def set_workload_profile(cmd, resource_group_name, env_name, workload_profile_name, workload_profile_type=None, min_nodes=None, max_nodes=None):
    return update_managed_environment(cmd, env_name, resource_group_name, workload_profile_type=workload_profile_type, workload_profile_name=workload_profile_name, min_nodes=min_nodes, max_nodes=max_nodes)


def add_workload_profile(cmd, resource_group_name, env_name, workload_profile_name, workload_profile_type=None, min_nodes=None, max_nodes=None):
    try:
        r = ManagedEnvironmentClient.show(cmd=cmd, resource_group_name=resource_group_name, name=env_name)
    except CLIError as e:
        handle_raw_exception(e)

    workload_profiles = r["properties"]["workloadProfiles"]

    workload_profiles_lower = [p["name"].lower() for p in workload_profiles]

    if workload_profile_name.lower() in workload_profiles_lower:
        raise ValidationError(f"Cannot add workload profile with name {workload_profile_name} because it already exists in this environment")

    return update_managed_environment(cmd, env_name, resource_group_name, workload_profile_type=workload_profile_type, workload_profile_name=workload_profile_name, min_nodes=min_nodes, max_nodes=max_nodes)


def update_workload_profile(cmd, resource_group_name, env_name, workload_profile_name, workload_profile_type=None, min_nodes=None, max_nodes=None):
    try:
        r = ManagedEnvironmentClient.show(cmd=cmd, resource_group_name=resource_group_name, name=env_name)
    except CLIError as e:
        handle_raw_exception(e)

    workload_profiles = r["properties"]["workloadProfiles"]

    workload_profiles_lower = [p["name"].lower() for p in workload_profiles]

    if workload_profile_name.lower() not in workload_profiles_lower:
        raise ValidationError(f"Workload profile with name {workload_profile_name} does not exist in this environment. The workload profiles available in this environment are {','.join([p['name'] for p in workload_profiles])}")

    return update_managed_environment(cmd, env_name, resource_group_name, workload_profile_type=workload_profile_type, workload_profile_name=workload_profile_name, min_nodes=min_nodes, max_nodes=max_nodes)


def delete_workload_profile(cmd, resource_group_name, env_name, workload_profile_name):
    try:
        r = ManagedEnvironmentClient.show(cmd=cmd, resource_group_name=resource_group_name, name=env_name)
    except CLIError as e:
        handle_raw_exception(e)

    if "workloadProfiles" not in r["properties"] or not r["properties"]["workloadProfiles"]:
        raise ValidationError("This environment does not allow for workload profiles. Can create a compatible environment with 'az containerapp env create --enable-workload-profiles'")

    if workload_profile_name.lower() == "consumption":
        raise ValidationError("Cannot delete the 'Consumption' workload profile")

    workload_profiles = [p for p in r["properties"]["workloadProfiles"] if p["name"].lower() != workload_profile_name.lower()]

    r["properties"]["workloadProfiles"] = workload_profiles

    try:
        r = ManagedEnvironmentClient.create(
            cmd=cmd, resource_group_name=resource_group_name, name=env_name, managed_environment_envelope=r)

        return r
    except Exception as e:
        handle_raw_exception(e)


def patch_list(cmd, resource_group_name=None, managed_env=None, show_all=False):
    if is_docker_running() is False:
        logger.error("Please install or start Docker and try again.")
        return
    pack_exec_path = get_pack_exec_path()
    if pack_exec_path is None:
        return
    logger.warning("Listing container apps...")
    ca_list = list_containerapp(cmd, resource_group_name, managed_env)
    imgs = []
    if ca_list:
        for ca in ca_list:
            id_parts = parse_resource_id(ca["id"])
            resource_group_name = id_parts.get('resource_group')
            container_app_name = id_parts.get('name')
            managed_env_id_parts = parse_resource_id(ca["properties"]["managedEnvironmentId"])
            managed_env_name = managed_env_id_parts.get('name')
            containers = safe_get(ca, "properties", "template", "containers")
            for container in containers:
                result = dict(
                    imageName=container["image"],
                    targetContainerName=container["name"],
                    targetContainerAppName=container_app_name,
                    targetContainerAppEnvironmentName=managed_env_name,
                    targetResourceGroup=resource_group_name)
                imgs.append(result)
    # Inspect the images
    results = []
    inspect_results = []
    # Multi-worker
    logger.warning("Inspecting container apps images...")
    with ThreadPoolExecutor(max_workers=10) as executor:
        [executor.submit(patch_get_image_inspection, pack_exec_path, img, inspect_results) for img in imgs]

    # Get the current tags of Dotnet Mariners
    oryx_run_img_tags = get_current_mariner_tags()
    failed_reason = "Failed to inspect the image. Please make sure that you are authenticated to the container registry and that the image exists."
    not_based_mariner_reason = "Image not based on Mariner"
    mcr_check_reason = "Image not from mcr.microsoft.com/oryx/builder"
    results = []
    # Start checking if the images are based on Mariner
    logger.warning("Checking for patches...")
    for inspect_result in inspect_results:
        if inspect_result["remote_info"] == 401:
            results.append(dict(
                targetContainerName=inspect_result["targetContainerName"],
                targetContainerAppName=inspect_result["targetContainerAppName"],
                targetContainerAppEnvironmentName=inspect_result["targetContainerAppEnvironmentName"],
                targetResourceGroup=inspect_result["targetResourceGroup"],
                targetImageName=inspect_result["image_name"],
                oldRunImage=None,
                newRunImage=None,
                id=None,
                reason=failed_reason))
        else:
            # Divide run-images into different parts by "/"
            run_images_props = inspect_result["remote_info"]["run_images"]
            if run_images_props is None:
                results.append(dict(
                    targetContainerName=inspect_result["targetContainerName"],
                    targetContainerAppName=inspect_result["targetContainerAppName"],
                    targetContainerAppEnvironmentName=inspect_result["targetContainerAppEnvironmentName"],
                    targetResourceGroup=inspect_result["targetResourceGroup"],
                    targetImageName=inspect_result["image_name"],
                    oldRunImage=None,
                    newRunImage=None,
                    id=None,
                    reason=not_based_mariner_reason))
            else:
                for run_images_prop in run_images_props:
                    if run_images_prop["name"].find("mcr.microsoft.com/oryx/builder") != -1:
                        run_images_prop = run_images_prop["name"].split(":")
                        run_images_tag = run_images_prop[1]
                        # Based on Mariners
                        if run_images_tag.find('mariner') != -1:
                            check_result = patchable_check(run_images_tag, oryx_run_img_tags, inspect_result=inspect_result)
                            results.append(check_result)
                        else:
                            results.append(dict(
                                targetContainerName=inspect_result["targetContainerName"],
                                targetContainerAppName=inspect_result["targetContainerAppName"],
                                targetContainerAppEnvironmentName=inspect_result["targetContainerAppEnvironmentName"],
                                targetResourceGroup=inspect_result["targetResourceGroup"],
                                targetImageName=inspect_result["image_name"],
                                oldRunImage=run_images_tag,
                                newRunImage=None,
                                id=None,
                                reason=failed_reason))
                    else:
                        # Not based on image from mcr.microsoft.com/oryx/builder
                        results.append(dict(
                            targetContainerAppName=inspect_result["targetContainerAppName"],
                            targetContainerAppEnvironmentName=inspect_result["targetContainerAppEnvironmentName"],
                            targetResourceGroup=inspect_result["targetResourceGroup"],
                            oldRunImage=inspect_result["remote_info"]["run_images"],
                            newRunImage=None,
                            id=None,
                            reason=mcr_check_reason))
    if show_all is False:
        results = [result for result in results if result["id"] is not None]
    if not results:
        logger.warning("No container apps available to patch at this time. Use --show-all to show the container apps that cannot be patched.")
        return
    return results


def patch_get_image_inspection(pack_exec_path, img, info_list):
    if (img["imageName"].find("run-dotnet") != -1) and (img["imageName"].find("cbl-mariner") != -1):
        inspect_result = {
            "remote_info":
            {
                "run_images":
                [{
                    "name": "mcr.microsoft.com/oryx/builder:" + img["imageName"].split(":")[-1]
                }]
            },
            "image_name": img["imageName"],
            "targetContainerName": img["targetContainerName"],
            "targetContainerAppName": img["targetContainerAppName"],
            "targetContainerAppEnvironmentName": img["targetContainerAppEnvironmentName"],
            "targetResourceGroup": img["targetResourceGroup"]
        }
    else:
        with subprocess.Popen(pack_exec_path + " inspect-image " + img["imageName"] + " --output json", shell=True, stderr=subprocess.PIPE, stdout=subprocess.PIPE) as img_info:
            img_info_out, img_info_err = img_info.communicate()
            if img_info_err.find(b"status code 401 Unauthorized") != -1 or img_info_err.find(b"unable to find image") != -1:
                inspect_result = dict(remote_info=401, image_name=img["imageName"])
            else:
                inspect_result = json.loads(img_info_out)
            inspect_result.update({
                "targetContainerName": img["targetContainerName"],
                "targetContainerAppName": img["targetContainerAppName"],
                "targetContainerAppEnvironmentName": img["targetContainerAppEnvironmentName"],
                "targetResourceGroup": img["targetResourceGroup"]
            })
    info_list.append(inspect_result)


def patch_interactive(cmd, resource_group_name=None, managed_env=None, show_all=False):
    if is_docker_running() is False:
        logger.error("Please install or start Docker and try again.")
        return
    patchable_check_results = patch_list(cmd, resource_group_name, managed_env, show_all=show_all)
    pack_exec_path = get_pack_exec_path()
    if pack_exec_path is None:
        return
    if patchable_check_results is None:
        return
    patchable_check_results_json = json.dumps(patchable_check_results, indent=2)
    without_unpatchable_results = []
    without_unpatchable_results = [result for result in patchable_check_results if result["id"] is not None]
    if without_unpatchable_results == [] and (patchable_check_results is None or show_all is False):
        return
    logger.warning(patchable_check_results_json)
    if without_unpatchable_results == []:
        return
    user_input = input("Do you want to apply all the patches or specify by id? (y/n/id)\n")
    patch_apply_handle_input(cmd, patchable_check_results, user_input, pack_exec_path)


def patch_apply(cmd, resource_group_name=None, managed_env=None, show_all=False):
    if is_docker_running() is False:
        logger.error("Please install or start Docker and try again.")
        return
    patchable_check_results = patch_list(cmd, resource_group_name, managed_env, show_all=show_all)
    pack_exec_path = get_pack_exec_path()
    if pack_exec_path is None:
        return
    if patchable_check_results is None:
        return
    patchable_check_results_json = json.dumps(patchable_check_results, indent=2)
    without_unpatchable_results = []
    without_unpatchable_results = [result for result in patchable_check_results if result["id"] is not None]
    if without_unpatchable_results == [] and (patchable_check_results is None or show_all is False):
        return
    logger.warning(patchable_check_results_json)
    if without_unpatchable_results == []:
        return
    patch_apply_handle_input(cmd, patchable_check_results, "y", pack_exec_path)


def patch_apply_handle_input(cmd, patch_check_list, method, pack_exec_path):
    input_method = method.strip().lower()
    # Track number of times patches were applied successfully.
    patch_apply_count = 0
    if input_method == "y":
        telemetry_record_method = "y"
        for patch_check in patch_check_list:
            if patch_check["id"] and patch_check["newRunImage"]:
                patch_cli_call(cmd,
                               patch_check["targetResourceGroup"],
                               patch_check["targetContainerAppName"],
                               patch_check["targetContainerName"],
                               patch_check["targetImageName"],
                               patch_check["newRunImage"],
                               pack_exec_path)
                # Increment patch_apply_count with every successful patch.
                patch_apply_count += 1
    elif input_method == "n":
        telemetry_record_method = "n"
        logger.warning("No patch applied.")
        return
    else:
        # Check if method is an existing id in the list
        for patch_check in patch_check_list:
            if patch_check["id"] == input_method:
                patch_cli_call(cmd,
                               patch_check["targetResourceGroup"],
                               patch_check["targetContainerAppName"],
                               patch_check["targetContainerName"],
                               patch_check["targetImageName"],
                               patch_check["newRunImage"],
                               pack_exec_path)
                patch_apply_count += 1
                telemetry_record_method = input_method
                break
        else:
            telemetry_record_method = "invalid"
            logger.error("Invalid patch method or id.")
    patch_apply_properties = {
        'Context.Default.AzureCLI.PatchUserResponse': telemetry_record_method,
        'Context.Default.AzureCLI.PatchApplyCount': patch_apply_count
    }
    telemetry_core.add_extension_event('containerapp', patch_apply_properties)
    return


def patch_cli_call(cmd, resource_group, container_app_name, container_name, target_image_name, new_run_image, pack_exec_path):
    try:
        logger.warning("Applying patch for container app: " + container_app_name + " container: " + container_name)
        subprocess.run(f"{pack_exec_path} rebase -q {target_image_name} --run-image {new_run_image}", shell=True, check=True)
        new_target_image_name = target_image_name.split(":")[0] + ":" + new_run_image.split(":")[1]
        subprocess.run(f"docker tag {target_image_name} {new_target_image_name}", shell=True, check=True)
        logger.debug(f"Publishing {new_target_image_name} to registry...")
        subprocess.run(f"docker push -q {new_target_image_name}", shell=True, check=True)
        logger.warning("Patch applied and published successfully.\nNew image: " + new_target_image_name)
    except Exception:
        logger.error("Error: Failed to apply patch and publish. Check if registry is logged in and has write access.")
        raise
    try:
        logger.warning("Patching container app: " + container_app_name + " container: " + container_name)
        logger.info("Creating new revision with image: " + new_target_image_name)
        update_info_json = update_containerapp(cmd,
                                               name=container_app_name,
                                               resource_group_name=resource_group,
                                               container_name=container_name,
                                               image=new_target_image_name)
        logger.warning(json.dumps(update_info_json, indent=2))
        logger.warning("Container app revision created successfully from the patched image.")
        return
    except Exception:
        logger.error("Error: Failed to create new revision with the container app.")
        raise<|MERGE_RESOLUTION|>--- conflicted
+++ resolved
@@ -105,11 +105,7 @@
                          NAME_INVALID, NAME_ALREADY_EXISTS, ACR_IMAGE_SUFFIX, HELLO_WORLD_IMAGE, LOG_TYPE_SYSTEM, LOG_TYPE_CONSOLE,
                          MANAGED_CERTIFICATE_RT, PRIVATE_CERTIFICATE_RT, PENDING_STATUS, SUCCEEDED_STATUS, DEV_POSTGRES_IMAGE, DEV_POSTGRES_SERVICE_TYPE,
                          DEV_POSTGRES_CONTAINER_NAME, DEV_REDIS_IMAGE, DEV_REDIS_SERVICE_TYPE, DEV_REDIS_CONTAINER_NAME, DEV_KAFKA_CONTAINER_NAME,
-<<<<<<< HEAD
-                         DEV_KAFKA_IMAGE, DEV_KAFKA_SERVICE_TYPE, DEV_SERVICE_LIST, CONTAINER_APPS_SDK_MODELS)
-=======
                          DEV_KAFKA_IMAGE, DEV_KAFKA_SERVICE_TYPE, DEV_MARIADB_CONTAINER_NAME, DEV_MARIADB_IMAGE, DEV_MARIADB_SERVICE_TYPE, DEV_SERVICE_LIST)
->>>>>>> 8e16b693
 
 logger = get_logger(__name__)
 
