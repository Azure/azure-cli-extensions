# --------------------------------------------------------------------------------------------
# Copyright (c) Microsoft Corporation. All rights reserved.
# Licensed under the MIT License. See License.txt in the project root for license information.
# --------------------------------------------------------------------------------------------
# pylint: disable=line-too-long, unused-argument, logging-fstring-interpolation, logging-not-lazy, consider-using-f-string, logging-format-interpolation, inconsistent-return-statements, broad-except, bare-except, too-many-statements, too-many-locals, too-many-boolean-expressions, too-many-branches, too-many-nested-blocks, pointless-statement, expression-not-assigned, unbalanced-tuple-unpacking, unsupported-assignment-operation

import threading
import time
from urllib.parse import urlparse
import json
import requests
import subprocess
from concurrent.futures import ThreadPoolExecutor

from azure.cli.core import telemetry as telemetry_core

from azure.cli.core.azclierror import (
    RequiredArgumentMissingError,
    ValidationError,
    CLIError,
    CLIInternalError,
    InvalidArgumentValueError,
    ResourceNotFoundError,
    ArgumentUsageError,
    MutuallyExclusiveArgumentError)
from azure.cli.core.commands.client_factory import get_subscription_id
from azure.cli.command_modules.containerapp.custom import set_secrets, open_containerapp_in_browser, create_deserializer
from azure.cli.command_modules.containerapp.containerapp_job_decorator import ContainerAppJobDecorator
from azure.cli.command_modules.containerapp.containerapp_decorator import BaseContainerAppDecorator
from azure.cli.command_modules.containerapp.containerapp_env_decorator import ContainerAppEnvDecorator
from azure.cli.command_modules.containerapp._decorator_utils import load_yaml_file
from azure.cli.command_modules.containerapp._github_oauth import get_github_access_token
from azure.cli.command_modules.containerapp._utils import (safe_set,
                                                           _validate_subscription_registered,
                                                           _convert_object_from_snake_to_camel_case,
                                                           _object_to_dict, _remove_additional_attributes,
                                                           raise_missing_token_suggestion,
                                                           _remove_dapr_readonly_attributes,
                                                           _get_acr_cred, safe_get, await_github_action, repo_url_to_name,
                                                           validate_container_app_name, register_provider_if_needed,
                                                           generate_randomized_cert_name, load_cert_file,
                                                           trigger_workflow, _ensure_identity_resource_id,
                                                           AppType, _get_existing_secrets, store_as_secret_and_return_secret_ref,
                                                           set_managed_identity, is_registry_msi_system)
from azure.cli.command_modules.containerapp._models import (
    RegistryCredentials as RegistryCredentialsModel,
)

from knack.log import get_logger
from knack.prompting import prompt_y_n

from msrestazure.tools import parse_resource_id, is_valid_resource_id
from msrest.exceptions import DeserializationError

from .containerapp_env_certificate_decorator import ContainerappPreviewEnvCertificateListDecorator, \
    ContainerappEnvCertificatePreviweUploadDecorator
from .connected_env_decorator import ConnectedEnvironmentDecorator, ConnectedEnvironmentCreateDecorator
from .containerapp_job_decorator import ContainerAppJobPreviewCreateDecorator, ContainerAppJobPreviewUpdateDecorator
from .containerapp_env_decorator import ContainerappEnvPreviewCreateDecorator, ContainerappEnvPreviewUpdateDecorator
from .containerapp_java_decorator import ContainerappJavaLoggerDecorator, ContainerappJavaLoggerSetDecorator, ContainerappJavaLoggerDeleteDecorator
from .containerapp_resiliency_decorator import (
    ContainerAppResiliencyPreviewCreateDecorator,
    ContainerAppResiliencyPreviewShowDecorator,
    ContainerAppResiliencyPreviewDeleteDecorator,
    ContainerAppResiliencyPreviewListDecorator,
    ContainerAppResiliencyPreviewUpdateDecorator)
from .daprcomponent_resiliency_decorator import (
    DaprComponentResiliencyPreviewCreateDecorator,
    DaprComponentResiliencyPreviewDeleteDecorator,
    DaprComponentResiliencyPreviewShowDecorator,
    DaprComponentResiliencyPreviewListDecorator,
    DaprComponentResiliencyPreviewUpdateDecorator
)
from .containerapp_env_telemetry_decorator import (
    ContainerappEnvTelemetryDataDogPreviewSetDecorator,
    ContainerappEnvTelemetryAppInsightsPreviewSetDecorator,
    ContainerappEnvTelemetryOtlpPreviewSetDecorator
)
from .containerapp_auth_decorator import ContainerAppPreviewAuthDecorator
from .containerapp_decorator import ContainerAppPreviewCreateDecorator, ContainerAppPreviewListDecorator, ContainerAppPreviewUpdateDecorator
from .containerapp_env_storage_decorator import ContainerappEnvStorageDecorator
from .java_component_decorator import JavaComponentDecorator
from .containerapp_sessionpool_decorator import SessionPoolPreviewDecorator, SessionPoolCreateDecorator, SessionPoolUpdateDecorator
from .containerapp_session_code_interpreter_decorator import SessionCodeInterpreterCommandsPreviewDecorator
from .containerapp_job_registry_decorator import ContainerAppJobRegistryPreviewSetDecorator
from .dotnet_component_decorator import DotNetComponentDecorator
from ._client_factory import handle_raw_exception, handle_non_404_status_code_exception
from ._clients import (
    GitHubActionPreviewClient,
    ContainerAppPreviewClient,
    AuthPreviewClient,
    StoragePreviewClient,
    ContainerAppsJobPreviewClient,
    ContainerAppsResiliencyPreviewClient,
    DaprComponentResiliencyPreviewClient,
    ManagedEnvironmentPreviewClient,
    ConnectedEnvDaprComponentClient,
    ConnectedEnvironmentClient,
    ConnectedEnvStorageClient,
    ConnectedEnvCertificateClient,
    JavaComponentPreviewClient,
    SessionPoolPreviewClient,
    SessionCodeInterpreterPreviewClient,
    DotNetComponentPreviewClient
)
from ._dev_service_utils import DevServiceUtils
from ._models import (
    GitHubActionConfiguration,
    RegistryInfo as RegistryInfoModel,
    AzureCredentials as AzureCredentialsModel,
    SourceControl as SourceControlModel,
    ContainerAppCertificateEnvelope as ContainerAppCertificateEnvelopeModel,
    AzureFileProperties as AzureFilePropertiesModel
)

<<<<<<< HEAD
from ._ssh_utils import (SSH_DEFAULT_ENCODING, WebSocketConnection, read_ssh, get_stdin_writer, SSH_CTRL_C_MSG,
                         SSH_BACKUP_ENCODING)

from ._utils import connected_env_check_cert_name_availability, get_oryx_run_image_tags, patchable_check, get_pack_exec_path, is_docker_running, parse_build_env_vars
=======
from ._utils import connected_env_check_cert_name_availability, get_oryx_run_image_tags, patchable_check, get_pack_exec_path, is_docker_running, parse_build_env_vars, env_has_managed_identity
>>>>>>> 8dbc9091

from ._constants import (CONTAINER_APPS_RP,
                         NAME_INVALID, NAME_ALREADY_EXISTS, ACR_IMAGE_SUFFIX, DEV_POSTGRES_IMAGE, DEV_POSTGRES_SERVICE_TYPE,
                         DEV_POSTGRES_CONTAINER_NAME, DEV_REDIS_IMAGE, DEV_REDIS_SERVICE_TYPE, DEV_REDIS_CONTAINER_NAME, DEV_KAFKA_CONTAINER_NAME,
                         DEV_KAFKA_IMAGE, DEV_KAFKA_SERVICE_TYPE, DEV_MARIADB_CONTAINER_NAME, DEV_MARIADB_IMAGE, DEV_MARIADB_SERVICE_TYPE, DEV_QDRANT_IMAGE,
                         DEV_QDRANT_CONTAINER_NAME, DEV_QDRANT_SERVICE_TYPE, DEV_WEAVIATE_IMAGE, DEV_WEAVIATE_CONTAINER_NAME, DEV_WEAVIATE_SERVICE_TYPE,
                         DEV_MILVUS_IMAGE, DEV_MILVUS_CONTAINER_NAME, DEV_MILVUS_SERVICE_TYPE, DEV_SERVICE_LIST, CONTAINER_APPS_SDK_MODELS, BLOB_STORAGE_TOKEN_STORE_SECRET_SETTING_NAME,
                         DAPR_SUPPORTED_STATESTORE_DEV_SERVICE_LIST, DAPR_SUPPORTED_PUBSUB_DEV_SERVICE_LIST,
                         JAVA_COMPONENT_CONFIG, JAVA_COMPONENT_EUREKA, JAVA_COMPONENT_ADMIN, JAVA_COMPONENT_NACOS, DOTNET_COMPONENT_RESOURCE_TYPE)


logger = get_logger(__name__)


def list_all_services(cmd, environment_name, resource_group_name):
    services = list_containerapp(cmd, resource_group_name=resource_group_name, managed_env=environment_name)
    dev_service_list = []

    for service in services:
        service_type = safe_get(service, "properties", "configuration", "service", "type", default="")
        if service_type in DEV_SERVICE_LIST:
            dev_service_list.append(service)

    return dev_service_list


def create_redis_service(cmd, service_name, environment_name, resource_group_name, no_wait=False,
                         disable_warnings=True):
    return DevServiceUtils.create_service(cmd, service_name, environment_name, resource_group_name, no_wait,
                                          disable_warnings, DEV_REDIS_IMAGE, DEV_REDIS_SERVICE_TYPE,
                                          DEV_REDIS_CONTAINER_NAME)


def delete_redis_service(cmd, service_name, resource_group_name, no_wait=False):
    return DevServiceUtils.delete_service(cmd, service_name, resource_group_name, no_wait, DEV_REDIS_SERVICE_TYPE)


def create_postgres_service(cmd, service_name, environment_name, resource_group_name, no_wait=False,
                            disable_warnings=True):
    return DevServiceUtils.create_service(cmd, service_name, environment_name, resource_group_name, no_wait,
                                          disable_warnings, DEV_POSTGRES_IMAGE, DEV_POSTGRES_SERVICE_TYPE,
                                          DEV_POSTGRES_CONTAINER_NAME)


def delete_postgres_service(cmd, service_name, resource_group_name, no_wait=False):
    return DevServiceUtils.delete_service(cmd, service_name, resource_group_name, no_wait, DEV_POSTGRES_SERVICE_TYPE)


def create_kafka_service(cmd, service_name, environment_name, resource_group_name, no_wait=False,
                         disable_warnings=True):
    return DevServiceUtils.create_service(cmd, service_name, environment_name, resource_group_name, no_wait,
                                          disable_warnings, DEV_KAFKA_IMAGE, DEV_KAFKA_SERVICE_TYPE,
                                          DEV_KAFKA_CONTAINER_NAME)


def delete_kafka_service(cmd, service_name, resource_group_name, no_wait=False):
    return DevServiceUtils.delete_service(cmd, service_name, resource_group_name, no_wait, DEV_KAFKA_SERVICE_TYPE)


def create_mariadb_service(cmd, service_name, environment_name, resource_group_name, no_wait=False,
                           disable_warnings=True):
    return DevServiceUtils.create_service(cmd, service_name, environment_name, resource_group_name, no_wait,
                                          disable_warnings, DEV_MARIADB_IMAGE, DEV_MARIADB_SERVICE_TYPE,
                                          DEV_MARIADB_CONTAINER_NAME)


def delete_mariadb_service(cmd, service_name, resource_group_name, no_wait=False):
    return DevServiceUtils.delete_service(cmd, service_name, resource_group_name, no_wait, DEV_MARIADB_SERVICE_TYPE)


def create_qdrant_service(cmd, service_name, environment_name, resource_group_name, no_wait=False,
                          disable_warnings=True):
    return DevServiceUtils.create_service(cmd, service_name, environment_name, resource_group_name, no_wait,
                                          disable_warnings, DEV_QDRANT_IMAGE, DEV_QDRANT_SERVICE_TYPE,
                                          DEV_QDRANT_CONTAINER_NAME)


def delete_qdrant_service(cmd, service_name, resource_group_name, no_wait=False):
    return DevServiceUtils.delete_service(cmd, service_name, resource_group_name, no_wait, DEV_QDRANT_SERVICE_TYPE)


def create_weaviate_service(cmd, service_name, environment_name, resource_group_name, no_wait=False,
                            disable_warnings=True):
    return DevServiceUtils.create_service(cmd, service_name, environment_name, resource_group_name, no_wait,
                                          disable_warnings, DEV_WEAVIATE_IMAGE, DEV_WEAVIATE_SERVICE_TYPE,
                                          DEV_WEAVIATE_CONTAINER_NAME)


def delete_weaviate_service(cmd, service_name, resource_group_name, no_wait=False):
    return DevServiceUtils.delete_service(cmd, service_name, resource_group_name, no_wait, DEV_WEAVIATE_SERVICE_TYPE)


def create_milvus_service(cmd, service_name, environment_name, resource_group_name, no_wait=False,
                          disable_warnings=True):
    return DevServiceUtils.create_service(cmd, service_name, environment_name, resource_group_name, no_wait,
                                          disable_warnings, DEV_MILVUS_IMAGE, DEV_MILVUS_SERVICE_TYPE,
                                          DEV_MILVUS_CONTAINER_NAME)


def delete_milvus_service(cmd, service_name, resource_group_name, no_wait=False):
    return DevServiceUtils.delete_service(cmd, service_name, resource_group_name, no_wait, DEV_MILVUS_SERVICE_TYPE)


def create_container_app_resiliency(cmd, name, resource_group_name, container_app_name,
                                    yaml=None,
                                    no_wait=False,
                                    disable_warnings=False,
                                    tcp_retry_max_connect_attempts=None,
                                    circuit_breaker_consecutive_errors=None,
                                    circuit_breaker_interval=None,
                                    circuit_breaker_max_ejection=None,
                                    tcp_connection_pool_max_connections=None,
                                    http_connection_pool_http1_max_pending_req=None,
                                    http_connection_pool_http2_max_req=None,
                                    timeout_response_in_seconds=None,
                                    timeout_connection_in_seconds=None,
                                    http_retry_max=None,
                                    http_retry_delay_in_milliseconds=None,
                                    http_retry_interval_in_milliseconds=None,
                                    http_retry_status_codes=None,
                                    http_retry_errors=None,
                                    default=False):
    raw_parameters = locals()
    containerapp_resiliency_create_decorator = ContainerAppResiliencyPreviewCreateDecorator(
        cmd=cmd,
        client=ContainerAppsResiliencyPreviewClient,
        raw_parameters=raw_parameters,
        models=CONTAINER_APPS_SDK_MODELS
    )
    containerapp_resiliency_create_decorator.validate_arguments()
    containerapp_resiliency_create_decorator.construct_payload()
    return containerapp_resiliency_create_decorator.create()


def update_container_app_resiliency(cmd, name, resource_group_name, container_app_name,
                                    yaml=None,
                                    no_wait=False,
                                    disable_warnings=False,
                                    tcp_retry_max_connect_attempts=None,
                                    circuit_breaker_consecutive_errors=None,
                                    circuit_breaker_interval=None,
                                    circuit_breaker_max_ejection=None,
                                    tcp_connection_pool_max_connections=None,
                                    http_connection_pool_http1_max_pending_req=None,
                                    http_connection_pool_http2_max_req=None,
                                    timeout_response_in_seconds=None,
                                    timeout_connection_in_seconds=None,
                                    http_retry_max=None,
                                    http_retry_delay_in_milliseconds=None,
                                    http_retry_interval_in_milliseconds=None,
                                    http_retry_status_codes=None,
                                    http_retry_errors=None):

    raw_parameters = locals()
    containerapp_resiliency_update_decorator = ContainerAppResiliencyPreviewUpdateDecorator(
        cmd=cmd,
        client=ContainerAppsResiliencyPreviewClient,
        raw_parameters=raw_parameters,
        models=CONTAINER_APPS_SDK_MODELS
    )
    containerapp_resiliency_update_decorator.validate_arguments()
    containerapp_resiliency_update_decorator.construct_payload()
    return containerapp_resiliency_update_decorator.update()


def delete_container_app_resiliency(cmd, name, resource_group_name, container_app_name, no_wait=False):

    raw_parameters = locals()
    containerapp_resiliency_delete_decorator = ContainerAppResiliencyPreviewDeleteDecorator(
        cmd=cmd,
        client=ContainerAppsResiliencyPreviewClient,
        raw_parameters=raw_parameters,
        models=CONTAINER_APPS_SDK_MODELS
    )

    return containerapp_resiliency_delete_decorator.delete()


def show_container_app_resiliency(cmd, name, resource_group_name, container_app_name):

    raw_parameters = locals()
    containerapp_resiliency_show_decorator = ContainerAppResiliencyPreviewShowDecorator(
        cmd=cmd,
        client=ContainerAppsResiliencyPreviewClient,
        raw_parameters=raw_parameters,
        models=CONTAINER_APPS_SDK_MODELS
    )

    return containerapp_resiliency_show_decorator.show()


def list_container_app_resiliencies(cmd, resource_group_name, container_app_name):

    raw_parameters = locals()
    containerapp_resiliency_list_decorator = ContainerAppResiliencyPreviewListDecorator(
        cmd=cmd,
        client=ContainerAppsResiliencyPreviewClient,
        raw_parameters=raw_parameters,
        models=CONTAINER_APPS_SDK_MODELS
    )

    return containerapp_resiliency_list_decorator.list()


def create_dapr_component_resiliency(cmd, name, resource_group_name, dapr_component_name, environment,
                                     yaml=None,
                                     no_wait=False,
                                     disable_warnings=False,
                                     in_timeout_response_in_seconds=None,
                                     out_timeout_response_in_seconds=None,
                                     in_http_retry_max=None,
                                     out_http_retry_max=None,
                                     in_http_retry_delay_in_milliseconds=None,
                                     out_http_retry_delay_in_milliseconds=None,
                                     in_http_retry_interval_in_milliseconds=None,
                                     out_http_retry_interval_in_milliseconds=None,
                                     in_circuit_breaker_consecutive_errors=None,
                                     out_circuit_breaker_consecutive_errors=None,
                                     in_circuit_breaker_interval=None,
                                     out_circuit_breaker_interval=None,
                                     in_circuit_breaker_timeout=None,
                                     out_circuit_breaker_timeout=None):
    raw_parameters = locals()
    component_resiliency_create_decorator = DaprComponentResiliencyPreviewCreateDecorator(
        cmd=cmd,
        client=DaprComponentResiliencyPreviewClient,
        raw_parameters=raw_parameters,
        models=CONTAINER_APPS_SDK_MODELS
    )
    component_resiliency_create_decorator.validate_arguments()
    component_resiliency_create_decorator.construct_payload()
    return component_resiliency_create_decorator.create()


def update_dapr_component_resiliency(cmd, name, resource_group_name, dapr_component_name, environment,
                                     yaml=None,
                                     no_wait=False,
                                     disable_warnings=False,
                                     in_timeout_response_in_seconds=None,
                                     out_timeout_response_in_seconds=None,
                                     in_http_retry_max=None,
                                     out_http_retry_max=None,
                                     in_http_retry_delay_in_milliseconds=None,
                                     out_http_retry_delay_in_milliseconds=None,
                                     in_http_retry_interval_in_milliseconds=None,
                                     out_http_retry_interval_in_milliseconds=None,
                                     in_circuit_breaker_consecutive_errors=None,
                                     out_circuit_breaker_consecutive_errors=None,
                                     in_circuit_breaker_interval=None,
                                     out_circuit_breaker_interval=None,
                                     in_circuit_breaker_timeout=None,
                                     out_circuit_breaker_timeout=None):

    raw_parameters = locals()
    component_resiliency_update_decorator = DaprComponentResiliencyPreviewUpdateDecorator(
        cmd=cmd,
        client=DaprComponentResiliencyPreviewClient,
        raw_parameters=raw_parameters,
        models=CONTAINER_APPS_SDK_MODELS
    )
    component_resiliency_update_decorator.validate_arguments()
    component_resiliency_update_decorator.construct_payload()
    return component_resiliency_update_decorator.update()


def delete_dapr_component_resiliency(cmd, name, resource_group_name, environment, dapr_component_name, no_wait=False):

    raw_parameters = locals()
    containerapp_resiliency_delete_decorator = DaprComponentResiliencyPreviewDeleteDecorator(
        cmd=cmd,
        client=DaprComponentResiliencyPreviewClient,
        raw_parameters=raw_parameters,
        models=CONTAINER_APPS_SDK_MODELS
    )

    return containerapp_resiliency_delete_decorator.delete()


def show_dapr_component_resiliency(cmd, name, resource_group_name, environment, dapr_component_name, no_wait=False):

    raw_parameters = locals()
    containerapp_resiliency_show_decorator = DaprComponentResiliencyPreviewShowDecorator(
        cmd=cmd,
        client=DaprComponentResiliencyPreviewClient,
        raw_parameters=raw_parameters,
        models=CONTAINER_APPS_SDK_MODELS
    )

    return containerapp_resiliency_show_decorator.show()


def list_dapr_component_resiliencies(cmd, resource_group_name, dapr_component_name, environment, no_wait=False):

    raw_parameters = locals()
    containerapp_resiliency_list_decorator = DaprComponentResiliencyPreviewListDecorator(
        cmd=cmd,
        client=DaprComponentResiliencyPreviewClient,
        raw_parameters=raw_parameters,
        models=CONTAINER_APPS_SDK_MODELS
    )

    return containerapp_resiliency_list_decorator.list()


def create_containerapp(cmd,
                        name,
                        resource_group_name,
                        yaml=None,
                        image=None,
                        container_name=None,
                        managed_env=None,
                        min_replicas=None,
                        max_replicas=None,
                        scale_rule_name=None,
                        scale_rule_type=None,
                        scale_rule_http_concurrency=None,
                        scale_rule_metadata=None,
                        scale_rule_auth=None,
                        scale_rule_identity=None,
                        target_port=None,
                        exposed_port=None,
                        transport="auto",
                        ingress=None,
                        allow_insecure=False,
                        revisions_mode="single",
                        secrets=None,
                        env_vars=None,
                        cpu=None,
                        memory=None,
                        registry_server=None,
                        registry_user=None,
                        registry_pass=None,
                        dapr_enabled=False,
                        dapr_app_port=None,
                        dapr_app_id=None,
                        dapr_app_protocol=None,
                        dapr_http_read_buffer_size=None,
                        dapr_http_max_request_size=None,
                        dapr_log_level=None,
                        dapr_enable_api_logging=False,
                        service_type=None,
                        service_bindings=None,
                        customized_keys=None,
                        revision_suffix=None,
                        startup_command=None,
                        args=None,
                        tags=None,
                        no_wait=False,
                        system_assigned=False,
                        disable_warnings=False,
                        user_assigned=None,
                        registry_identity=None,
                        workload_profile_name=None,
                        termination_grace_period=None,
                        secret_volume_mount=None,
                        environment_type="managed",
                        source=None,
                        artifact=None,
                        build_env_vars=None,
                        repo=None,
                        token=None,
                        branch=None,
                        context_path=None,
                        service_principal_client_id=None,
                        service_principal_client_secret=None,
                        service_principal_tenant_id=None,
                        max_inactive_revisions=None,
                        runtime=None,
                        enable_java_metrics=None,
                        enable_java_agent=None):
    raw_parameters = locals()

    containerapp_create_decorator = ContainerAppPreviewCreateDecorator(
        cmd=cmd,
        client=ContainerAppPreviewClient,
        raw_parameters=raw_parameters,
        models=CONTAINER_APPS_SDK_MODELS
    )
    containerapp_create_decorator.register_provider(CONTAINER_APPS_RP)
    containerapp_create_decorator.validate_arguments()

    containerapp_create_decorator.construct_payload()
    r = containerapp_create_decorator.create()
    containerapp_create_decorator.construct_for_post_process(r)
    r = containerapp_create_decorator.post_process(r)
    return r


def update_containerapp_logic(cmd,
                              name,
                              resource_group_name,
                              yaml=None,
                              image=None,
                              container_name=None,
                              min_replicas=None,
                              max_replicas=None,
                              scale_rule_name=None,
                              scale_rule_type="http",
                              scale_rule_http_concurrency=None,
                              scale_rule_metadata=None,
                              scale_rule_auth=None,
                              scale_rule_identity=None,
                              service_bindings=None,
                              customized_keys=None,
                              unbind_service_bindings=None,
                              set_env_vars=None,
                              remove_env_vars=None,
                              replace_env_vars=None,
                              remove_all_env_vars=False,
                              cpu=None,
                              memory=None,
                              revision_suffix=None,
                              startup_command=None,
                              args=None,
                              tags=None,
                              no_wait=False,
                              from_revision=None,
                              ingress=None,
                              target_port=None,
                              workload_profile_name=None,
                              termination_grace_period=None,
                              registry_server=None,
                              registry_user=None,
                              registry_pass=None,
                              secret_volume_mount=None,
                              source=None,
                              artifact=None,
                              build_env_vars=None,
                              max_inactive_revisions=None,
                              force_single_container_updates=False,
                              runtime=None,
                              enable_java_metrics=None,
                              enable_java_agent=None):
    raw_parameters = locals()

    containerapp_update_decorator = ContainerAppPreviewUpdateDecorator(
        cmd=cmd,
        client=ContainerAppPreviewClient,
        raw_parameters=raw_parameters,
        models=CONTAINER_APPS_SDK_MODELS
    )
    containerapp_update_decorator.register_provider(CONTAINER_APPS_RP)
    containerapp_update_decorator.validate_arguments()

    containerapp_update_decorator.construct_payload()
    r = containerapp_update_decorator.update()
    r = containerapp_update_decorator.post_process(r)
    return r


def update_containerapp(cmd,
                        name,
                        resource_group_name,
                        yaml=None,
                        image=None,
                        container_name=None,
                        min_replicas=None,
                        max_replicas=None,
                        scale_rule_name=None,
                        scale_rule_type=None,
                        scale_rule_http_concurrency=None,
                        scale_rule_metadata=None,
                        scale_rule_auth=None,
                        scale_rule_identity=None,
                        unbind_service_bindings=None,
                        service_bindings=None,
                        customized_keys=None,
                        set_env_vars=None,
                        remove_env_vars=None,
                        replace_env_vars=None,
                        remove_all_env_vars=False,
                        cpu=None,
                        memory=None,
                        revision_suffix=None,
                        startup_command=None,
                        args=None,
                        tags=None,
                        workload_profile_name=None,
                        termination_grace_period=None,
                        no_wait=False,
                        secret_volume_mount=None,
                        source=None,
                        artifact=None,
                        build_env_vars=None,
                        max_inactive_revisions=None,
                        runtime=None,
                        enable_java_metrics=None,
                        enable_java_agent=None):
    _validate_subscription_registered(cmd, CONTAINER_APPS_RP)

    return update_containerapp_logic(cmd=cmd,
                                     name=name,
                                     resource_group_name=resource_group_name,
                                     yaml=yaml,
                                     image=image,
                                     container_name=container_name,
                                     min_replicas=min_replicas,
                                     max_replicas=max_replicas,
                                     scale_rule_name=scale_rule_name,
                                     scale_rule_type=scale_rule_type,
                                     scale_rule_http_concurrency=scale_rule_http_concurrency,
                                     scale_rule_metadata=scale_rule_metadata,
                                     scale_rule_auth=scale_rule_auth,
                                     scale_rule_identity=scale_rule_identity,
                                     service_bindings=service_bindings,
                                     customized_keys=customized_keys,
                                     unbind_service_bindings=unbind_service_bindings,
                                     set_env_vars=set_env_vars,
                                     remove_env_vars=remove_env_vars,
                                     replace_env_vars=replace_env_vars,
                                     remove_all_env_vars=remove_all_env_vars,
                                     cpu=cpu,
                                     memory=memory,
                                     revision_suffix=revision_suffix,
                                     startup_command=startup_command,
                                     args=args,
                                     tags=tags,
                                     workload_profile_name=workload_profile_name,
                                     termination_grace_period=termination_grace_period,
                                     no_wait=no_wait,
                                     secret_volume_mount=secret_volume_mount,
                                     source=source,
                                     artifact=artifact,
                                     build_env_vars=build_env_vars,
                                     max_inactive_revisions=max_inactive_revisions,
                                     runtime=runtime,
                                     enable_java_metrics=enable_java_metrics,
                                     enable_java_agent=enable_java_agent)


def show_containerapp(cmd, name, resource_group_name, show_secrets=False):
    raw_parameters = locals()
    containerapp_base_decorator = BaseContainerAppDecorator(
        cmd=cmd,
        client=ContainerAppPreviewClient,
        raw_parameters=raw_parameters,
        models=CONTAINER_APPS_SDK_MODELS
    )
    containerapp_base_decorator.validate_subscription_registered(CONTAINER_APPS_RP)

    return containerapp_base_decorator.show()


def list_containerapp(cmd, resource_group_name=None, managed_env=None, environment_type="all"):
    raw_parameters = locals()
    containerapp_list_decorator = ContainerAppPreviewListDecorator(
        cmd=cmd,
        client=ContainerAppPreviewClient,
        raw_parameters=raw_parameters,
        models=CONTAINER_APPS_SDK_MODELS
    )
    containerapp_list_decorator.validate_subscription_registered(CONTAINER_APPS_RP)

    return containerapp_list_decorator.list()


def delete_containerapp(cmd, name, resource_group_name, no_wait=False):
    raw_parameters = locals()
    containerapp_base_decorator = BaseContainerAppDecorator(
        cmd=cmd,
        client=ContainerAppPreviewClient,
        raw_parameters=raw_parameters,
        models=CONTAINER_APPS_SDK_MODELS
    )
    containerapp_base_decorator.validate_subscription_registered(CONTAINER_APPS_RP)

    return containerapp_base_decorator.delete()


def create_managed_environment(cmd,
                               name,
                               resource_group_name,
                               logs_destination="log-analytics",
                               storage_account=None,
                               logs_customer_id=None,
                               logs_key=None,
                               location=None,
                               instrumentation_key=None,
                               dapr_connection_string=None,
                               infrastructure_subnet_resource_id=None,
                               infrastructure_resource_group=None,
                               docker_bridge_cidr=None,
                               platform_reserved_cidr=None,
                               platform_reserved_dns_ip=None,
                               internal_only=False,
                               tags=None,
                               disable_warnings=False,
                               zone_redundant=False,
                               hostname=None,
                               certificate_file=None,
                               certificate_password=None,
                               certificate_identity=None,
                               certificate_key_vault_url=None,
                               enable_workload_profiles=True,
                               mtls_enabled=None,
                               p2p_encryption_enabled=None,
                               enable_dedicated_gpu=False,
                               no_wait=False,
                               logs_dynamic_json_columns=False,
                               system_assigned=False,
                               user_assigned=None,
                               public_network_access=None):
    raw_parameters = locals()
    containerapp_env_create_decorator = ContainerappEnvPreviewCreateDecorator(
        cmd=cmd,
        client=ManagedEnvironmentPreviewClient,
        raw_parameters=raw_parameters,
        models=CONTAINER_APPS_SDK_MODELS
    )
    containerapp_env_create_decorator.validate_arguments()
    containerapp_env_create_decorator.register_provider(CONTAINER_APPS_RP)

    containerapp_env_create_decorator.construct_payload()
    r = containerapp_env_create_decorator.create()
    r = containerapp_env_create_decorator.post_process(r)

    return r


def update_managed_environment(cmd,
                               name,
                               resource_group_name,
                               logs_destination=None,
                               storage_account=None,
                               logs_customer_id=None,
                               logs_key=None,
                               hostname=None,
                               certificate_file=None,
                               certificate_password=None,
                               certificate_identity=None,
                               certificate_key_vault_url=None,
                               tags=None,
                               workload_profile_type=None,
                               workload_profile_name=None,
                               min_nodes=None,
                               max_nodes=None,
                               mtls_enabled=None,
                               p2p_encryption_enabled=None,
                               no_wait=False,
                               logs_dynamic_json_columns=None,
                               public_network_access=None):
    raw_parameters = locals()
    containerapp_env_update_decorator = ContainerappEnvPreviewUpdateDecorator(
        cmd=cmd,
        client=ManagedEnvironmentPreviewClient,
        raw_parameters=raw_parameters,
        models=CONTAINER_APPS_SDK_MODELS
    )
    containerapp_env_update_decorator.validate_arguments()
    containerapp_env_update_decorator.construct_payload()
    r = containerapp_env_update_decorator.update()
    r = containerapp_env_update_decorator.post_process(r)

    return r


def show_managed_environment(cmd, name, resource_group_name):
    raw_parameters = locals()
    containerapp_env_decorator = ContainerAppEnvDecorator(
        cmd=cmd,
        client=ManagedEnvironmentPreviewClient,
        raw_parameters=raw_parameters,
        models=CONTAINER_APPS_SDK_MODELS
    )
    containerapp_env_decorator.validate_subscription_registered(CONTAINER_APPS_RP)

    return containerapp_env_decorator.show()


def list_managed_environments(cmd, resource_group_name=None):
    raw_parameters = locals()
    containerapp_env_decorator = ContainerAppEnvDecorator(
        cmd=cmd,
        client=ManagedEnvironmentPreviewClient,
        raw_parameters=raw_parameters,
        models=CONTAINER_APPS_SDK_MODELS
    )
    containerapp_env_decorator.validate_subscription_registered(CONTAINER_APPS_RP)

    return containerapp_env_decorator.list()


def delete_managed_environment(cmd, name, resource_group_name, no_wait=False):
    raw_parameters = locals()
    containerapp_env_decorator = ContainerAppEnvDecorator(
        cmd=cmd,
        client=ManagedEnvironmentPreviewClient,
        raw_parameters=raw_parameters,
        models=CONTAINER_APPS_SDK_MODELS
    )
    containerapp_env_decorator.validate_subscription_registered(CONTAINER_APPS_RP)

    return containerapp_env_decorator.delete()


def show_storage(cmd, name, storage_name, resource_group_name):
    _validate_subscription_registered(cmd, CONTAINER_APPS_RP)

    raw_parameters = locals()
    containerapp_env_storage_decorator = ContainerappEnvStorageDecorator(
        cmd=cmd,
        client=StoragePreviewClient,
        raw_parameters=raw_parameters,
        models=CONTAINER_APPS_SDK_MODELS
    )

    return containerapp_env_storage_decorator.show()


def list_storage(cmd, name, resource_group_name):
    _validate_subscription_registered(cmd, CONTAINER_APPS_RP)

    raw_parameters = locals()
    containerapp_env_storage_decorator = ContainerappEnvStorageDecorator(
        cmd=cmd,
        client=StoragePreviewClient,
        raw_parameters=raw_parameters,
        models=CONTAINER_APPS_SDK_MODELS
    )

    return containerapp_env_storage_decorator.list()


def create_or_update_storage(cmd, storage_name, resource_group_name, name, storage_type=None,
                             azure_file_account_name=None, azure_file_share_name=None, azure_file_account_key=None,
                             server=None, access_mode=None, no_wait=False):  # pylint: disable=redefined-builtin
    _validate_subscription_registered(cmd, CONTAINER_APPS_RP)

    raw_parameters = locals()
    containerapp_env_storage_decorator = ContainerappEnvStorageDecorator(
        cmd=cmd,
        client=StoragePreviewClient,
        raw_parameters=raw_parameters,
        models=CONTAINER_APPS_SDK_MODELS
    )
    containerapp_env_storage_decorator.register_provider(CONTAINER_APPS_RP)
    containerapp_env_storage_decorator.validate_arguments()
    containerapp_env_storage_decorator.construct_payload()
    return containerapp_env_storage_decorator.create_or_update()


def remove_storage(cmd, storage_name, name, resource_group_name):
    _validate_subscription_registered(cmd, CONTAINER_APPS_RP)

    raw_parameters = locals()
    containerapp_env_storage_decorator = ContainerappEnvStorageDecorator(
        cmd=cmd,
        client=StoragePreviewClient,
        raw_parameters=raw_parameters,
        models=CONTAINER_APPS_SDK_MODELS
    )

    return containerapp_env_storage_decorator.delete()


def create_containerappsjob(cmd,
                            name,
                            resource_group_name,
                            yaml=None,
                            image=None,
                            container_name=None,
                            managed_env=None,
                            trigger_type=None,
                            replica_timeout=1800,
                            replica_retry_limit=0,
                            replica_completion_count=1,
                            parallelism=1,
                            cron_expression=None,
                            secrets=None,
                            env_vars=None,
                            cpu=None,
                            memory=None,
                            registry_server=None,
                            registry_user=None,
                            registry_pass=None,
                            startup_command=None,
                            args=None,
                            scale_rule_metadata=None,
                            scale_rule_name=None,
                            scale_rule_type=None,
                            scale_rule_auth=None,
                            scale_rule_identity=None,
                            polling_interval=30,
                            min_executions=0,
                            max_executions=10,
                            tags=None,
                            no_wait=False,
                            system_assigned=False,
                            disable_warnings=False,
                            user_assigned=None,
                            registry_identity=None,
                            workload_profile_name=None,
                            environment_type="managed"):
    raw_parameters = locals()
    containerapp_job_create_decorator = ContainerAppJobPreviewCreateDecorator(
        cmd=cmd,
        client=ContainerAppsJobPreviewClient,
        raw_parameters=raw_parameters,
        models=CONTAINER_APPS_SDK_MODELS
    )
    containerapp_job_create_decorator.register_provider(CONTAINER_APPS_RP)
    containerapp_job_create_decorator.validate_arguments()

    containerapp_job_create_decorator.construct_payload()
    r = containerapp_job_create_decorator.create()
    containerapp_job_create_decorator.construct_for_post_process(r)
    r = containerapp_job_create_decorator.post_process(r)

    return r


def update_containerappsjob(cmd,
                            name,
                            resource_group_name,
                            yaml=None,
                            image=None,
                            container_name=None,
                            replica_timeout=None,
                            replica_retry_limit=None,
                            replica_completion_count=None,
                            parallelism=None,
                            cron_expression=None,
                            set_env_vars=None,
                            remove_env_vars=None,
                            replace_env_vars=None,
                            remove_all_env_vars=False,
                            cpu=None,
                            memory=None,
                            startup_command=None,
                            args=None,
                            scale_rule_metadata=None,
                            scale_rule_name=None,
                            scale_rule_type=None,
                            scale_rule_auth=None,
                            scale_rule_identity=None,
                            polling_interval=None,
                            min_executions=None,
                            max_executions=None,
                            tags=None,
                            workload_profile_name=None,
                            no_wait=False):
    raw_parameters = locals()

    containerapp_job_update_decorator = ContainerAppJobPreviewUpdateDecorator(
        cmd=cmd,
        client=ContainerAppsJobPreviewClient,
        raw_parameters=raw_parameters,
        models=CONTAINER_APPS_SDK_MODELS
    )
    containerapp_job_update_decorator.validate_subscription_registered(CONTAINER_APPS_RP)
    containerapp_job_update_decorator.validate_arguments()

    containerapp_job_update_decorator.construct_payload()
    r = containerapp_job_update_decorator.update()
    return r


def show_containerappsjob(cmd, name, resource_group_name):
    raw_parameters = locals()
    containerapp_job_decorator = ContainerAppJobDecorator(
        cmd=cmd,
        client=ContainerAppsJobPreviewClient,
        raw_parameters=raw_parameters,
        models=CONTAINER_APPS_SDK_MODELS
    )
    containerapp_job_decorator.validate_subscription_registered(CONTAINER_APPS_RP)

    return containerapp_job_decorator.show()


def list_containerappsjob(cmd, resource_group_name=None):
    raw_parameters = locals()
    containerapp_job_decorator = ContainerAppJobDecorator(
        cmd=cmd,
        client=ContainerAppsJobPreviewClient,
        raw_parameters=raw_parameters,
        models=CONTAINER_APPS_SDK_MODELS
    )
    containerapp_job_decorator.validate_subscription_registered(CONTAINER_APPS_RP)

    return containerapp_job_decorator.list()


def delete_containerappsjob(cmd, name, resource_group_name, no_wait=False):
    raw_parameters = locals()
    containerapp_job_decorator = ContainerAppJobDecorator(
        cmd=cmd,
        client=ContainerAppsJobPreviewClient,
        raw_parameters=raw_parameters,
        models=CONTAINER_APPS_SDK_MODELS
    )
    containerapp_job_decorator.validate_subscription_registered(CONTAINER_APPS_RP)

    return containerapp_job_decorator.delete()


def create_or_update_github_action(cmd,
                                   name,
                                   resource_group_name,
                                   repo_url,
                                   registry_url=None,
                                   registry_username=None,
                                   registry_password=None,
                                   branch=None,
                                   token=None,
                                   login_with_github=False,
                                   image=None,
                                   context_path=None,
                                   build_env_vars=None,
                                   service_principal_client_id=None,
                                   service_principal_client_secret=None,
                                   service_principal_tenant_id=None,
                                   trigger_existing_workflow=False,
                                   no_wait=False):
    from azure.cli.command_modules.containerapp.custom import _validate_github

    if not token and not login_with_github:
        raise_missing_token_suggestion()
    elif not token:
        scopes = ["admin:repo_hook", "repo", "workflow"]
        token = get_github_access_token(cmd, scopes)
    elif token and login_with_github:
        logger.warning("Both token and --login-with-github flag are provided. Will use provided token")

    repo = repo_url_to_name(repo_url)
    repo_url = f"https://github.com/{repo}"  # allow specifying repo as <user>/<repo> without the full github url

    branch = _validate_github(repo, branch, token)

    source_control_info = None

    try:
        source_control_info = GitHubActionPreviewClient.show(cmd=cmd, resource_group_name=resource_group_name, name=name)

    except Exception as ex:
        if not service_principal_client_id or not service_principal_client_secret or not service_principal_tenant_id:
            raise RequiredArgumentMissingError('Service principal client ID, secret and tenant ID are required to add github actions for the first time. Please create one using the command \"az ad sp create-for-rbac --name {{name}} --role contributor --scopes /subscriptions/{{subscription}}/resourceGroups/{{resourceGroup}} --sdk-auth\"') from ex
        source_control_info = SourceControlModel

    # Need to trigger the workflow manually if it already exists (performing an update)
    try:
        workflow_name = GitHubActionPreviewClient.get_workflow_name(cmd=cmd, repo=repo, branch_name=branch, container_app_name=name, token=token)
        if workflow_name is not None:
            if trigger_existing_workflow:
                trigger_workflow(token, repo, workflow_name, branch)
            return source_control_info
    except:  # pylint: disable=bare-except
        pass

    source_control_info["properties"]["repoUrl"] = repo_url
    source_control_info["properties"]["branch"] = branch

    azure_credentials = None

    if service_principal_client_id or service_principal_client_secret or service_principal_tenant_id:
        azure_credentials = AzureCredentialsModel
        azure_credentials["clientId"] = service_principal_client_id
        azure_credentials["clientSecret"] = service_principal_client_secret
        azure_credentials["tenantId"] = service_principal_tenant_id
        azure_credentials["subscriptionId"] = get_subscription_id(cmd.cli_ctx)

    # Registry
    if registry_username is None or registry_password is None:
        # If registry is Azure Container Registry, we can try inferring credentials
        if not registry_url or ACR_IMAGE_SUFFIX not in registry_url:
            raise RequiredArgumentMissingError('Registry url is required if using Azure Container Registry, otherwise Registry username and password are required if using Dockerhub')
        logger.warning('No credential was provided to access Azure Container Registry. Trying to look up...')
        parsed = urlparse(registry_url)
        registry_name = (parsed.netloc if parsed.scheme else parsed.path).split('.')[0]

        try:
            registry_username, registry_password, _ = _get_acr_cred(cmd.cli_ctx, registry_name)
        except Exception as ex:
            raise RequiredArgumentMissingError('Failed to retrieve credentials for container registry. Please provide the registry username and password') from ex

    registry_info = RegistryInfoModel
    registry_info["registryUrl"] = registry_url
    registry_info["registryUserName"] = registry_username
    registry_info["registryPassword"] = registry_password

    github_action_configuration = GitHubActionConfiguration
    github_action_configuration["registryInfo"] = registry_info
    github_action_configuration["azureCredentials"] = azure_credentials
    github_action_configuration["contextPath"] = context_path
    github_action_configuration["buildEnvironmentVariables"] = parse_build_env_vars(build_env_vars)
    github_action_configuration["image"] = image

    source_control_info["properties"]["githubActionConfiguration"] = github_action_configuration

    headers = ["x-ms-github-auxiliary={}".format(token)]

    try:
        logger.warning("Creating Github action...")
        r = GitHubActionPreviewClient.create_or_update(cmd=cmd, resource_group_name=resource_group_name, name=name, github_action_envelope=source_control_info, headers=headers, no_wait=no_wait)
        if not no_wait:
            WORKFLOW_POLL_RETRY = 6
            WORKFLOW_POLL_SLEEP = 10

            # Poll for the workflow file just created (may take up to 30s)
            for _ in range(0, WORKFLOW_POLL_RETRY):
                time.sleep(WORKFLOW_POLL_SLEEP)
                workflow_name = GitHubActionPreviewClient.get_workflow_name(cmd=cmd, repo=repo, branch_name=branch, container_app_name=name, token=token)
                if workflow_name is not None:
                    await_github_action(token, repo, workflow_name)
                    return r

            raise ValidationError(
                "Exhausted the number of re-tries allotted to polling the creation of the workflow file for Container App '{}' in .github/workflow folder for repo '{}'. ".format(name, repo) +
                "Please check the provided repository '{}' for the GitHub Action workflow that was created and the status of it. If this file was removed, please use the 'az containerapp github-action delete' command to disconnect the removed workflow file connection.".format(repo))
        return r
    except Exception as e:
        handle_raw_exception(e)


def list_replicas(cmd, resource_group_name, name, revision=None):

    try:
        app = ContainerAppPreviewClient.show(cmd, resource_group_name, name)
        if not revision:
            revision = app["properties"]["latestRevisionName"]
        return ContainerAppPreviewClient.list_replicas(cmd=cmd,
                                                       resource_group_name=resource_group_name,
                                                       container_app_name=name,
                                                       revision_name=revision)
    except Exception as e:
        handle_raw_exception(e)


def count_replicas(cmd, resource_group_name, name, revision=None):

    try:
        app = ContainerAppPreviewClient.show(cmd, resource_group_name, name)
        if not revision:
            revision = safe_get(app, "properties", "latestRevisionName")
            if not revision:
                raise ValidationError("No revision found for containerapp.")
    except Exception as e:
        handle_raw_exception(e)

    try:
        count = len(ContainerAppPreviewClient.list_replicas(cmd=cmd,
                                                            resource_group_name=resource_group_name,
                                                            container_app_name=name,
                                                            revision_name=revision))
        return count
    except Exception as e:
        handle_raw_exception(e)


def get_replica(cmd, resource_group_name, name, replica, revision=None):

    try:
        app = ContainerAppPreviewClient.show(cmd, resource_group_name, name)
        if not revision:
            revision = app["properties"]["latestRevisionName"]
        return ContainerAppPreviewClient.get_replica(cmd=cmd,
                                                     resource_group_name=resource_group_name,
                                                     container_app_name=name,
                                                     revision_name=revision,
                                                     replica_name=replica)
    except Exception as e:
        handle_raw_exception(e)


def containerapp_up(cmd,
                    name,
                    resource_group_name=None,
                    environment=None,
                    location=None,
                    registry_server=None,
                    image=None,
                    source=None,
                    artifact=None,
                    build_env_vars=None,
                    ingress=None,
                    target_port=None,
                    registry_user=None,
                    registry_pass=None,
                    env_vars=None,
                    logs_customer_id=None,
                    logs_key=None,
                    repo=None,
                    token=None,
                    branch=None,
                    browse=False,
                    context_path=None,
                    workload_profile_name=None,
                    service_principal_client_id=None,
                    service_principal_client_secret=None,
                    service_principal_tenant_id=None,
                    custom_location_id=None,
                    connected_cluster_id=None):
    from ._up_utils import (_validate_up_args, _validate_custom_location_connected_cluster_args, _reformat_image, _get_dockerfile_content, _get_ingress_and_target_port,
                            ResourceGroup, Extension, CustomLocation, ContainerAppEnvironment, ContainerApp, _get_registry_from_app,
                            _get_registry_details, _create_github_action, _set_up_defaults, up_output,
                            check_env_name_on_rg, get_token, _has_dockerfile)
    from azure.cli.command_modules.containerapp._github_oauth import cache_github_token
    HELLOWORLD = "mcr.microsoft.com/k8se/quickstart"
    dockerfile = "Dockerfile"  # for now the dockerfile name must be "Dockerfile" (until GH actions API is updated)

    register_provider_if_needed(cmd, CONTAINER_APPS_RP)
    _validate_up_args(cmd, source, artifact, build_env_vars, image, repo, registry_server)
    _validate_custom_location_connected_cluster_args(cmd,
                                                     env=environment,
                                                     resource_group_name=resource_group_name,
                                                     location=location,
                                                     custom_location_id=custom_location_id,
                                                     connected_cluster_id=connected_cluster_id)
    if artifact:
        # Artifact is mostly a convenience argument provided to use --source specifically with a single artifact file.
        # At this point we know for sure that source isn't set (else _validate_up_args would have failed), so we can build with this value.
        source = artifact
    validate_container_app_name(name, AppType.ContainerApp.name)
    check_env_name_on_rg(cmd, environment, resource_group_name, location, custom_location_id, connected_cluster_id)

    image = _reformat_image(source, repo, image)
    token = get_token(cmd, repo, token)

    if image and HELLOWORLD in image.lower():
        ingress = "external" if not ingress else ingress
        target_port = 80 if not target_port else target_port

    if image:
        if ingress and not target_port:
            target_port = 80
            logger.warning("No ingress provided, defaulting to port 80. Try `az containerapp up --ingress %s --target-port <port>` to set a custom port.", ingress)

    # Check if source contains a Dockerfile
    # and ignore checking if Dockerfile exists in repo since GitHub action inherently checks for it.
    if _has_dockerfile(source, dockerfile):
        dockerfile_content = _get_dockerfile_content(repo, branch, token, source, context_path, dockerfile)
        ingress, target_port = _get_ingress_and_target_port(ingress, target_port, dockerfile_content)

    resource_group = ResourceGroup(cmd, name=resource_group_name, location=location)
    custom_location = CustomLocation(cmd, name=custom_location_id, resource_group_name=resource_group_name, connected_cluster_id=connected_cluster_id)
    extension = Extension(cmd, logs_rg=resource_group_name, logs_location=location, logs_share_key=logs_key, logs_customer_id=logs_customer_id, connected_cluster_id=connected_cluster_id)
    env = ContainerAppEnvironment(cmd, environment, resource_group, location=location, logs_key=logs_key, logs_customer_id=logs_customer_id, custom_location_id=custom_location_id, connected_cluster_id=connected_cluster_id)
    app = ContainerApp(cmd, name, resource_group, None, image, env, target_port, registry_server, registry_user, registry_pass, env_vars, workload_profile_name, ingress)

    # Check and see if registry username and passwords are specified. If so, set is_registry_server_params_set to True to use those creds.
    is_registry_server_params_set = bool(registry_server and registry_user and registry_pass)
    _set_up_defaults(cmd, name, resource_group_name, logs_customer_id, location, resource_group, env, app, custom_location, extension, is_registry_server_params_set)

    if app.check_exists():
        if app.get()["properties"]["provisioningState"] == "InProgress":
            raise ValidationError("Containerapp has an existing provisioning in progress. Please wait until provisioning has completed and rerun the command.")

    resource_group.create_if_needed()
    extension.create_if_needed()
    custom_location.create_if_needed()
    env.create_if_needed(name)

    if source or repo:
        if not registry_server:
            _get_registry_from_app(app, source)  # if the app exists, get the registry
        _get_registry_details(cmd, app, source)  # fetch ACR creds from arguments registry arguments

    force_single_container_updates = False
    if source:
        force_single_container_updates = app.run_source_to_cloud_flow(source, dockerfile, build_env_vars, can_create_acr_if_needed=True, registry_server=registry_server)
        app.set_force_single_container_updates(force_single_container_updates)
    else:
        app.create_acr_if_needed()

    app.create(no_registry=bool(repo or force_single_container_updates))
    if repo:
        _create_github_action(app, env, service_principal_client_id, service_principal_client_secret,
                              service_principal_tenant_id, branch, token, repo, context_path, build_env_vars)
        cache_github_token(cmd, token, repo)

    if browse:
        open_containerapp_in_browser(cmd, app.name, app.resource_group.name)

    up_output(app, no_dockerfile=(source and not _has_dockerfile(source, dockerfile)))


def containerapp_up_logic(cmd, resource_group_name, name, managed_env, image, env_vars, ingress, target_port, registry_server, registry_user, workload_profile_name, registry_pass, environment_type=None, force_single_container_updates=False):
    containerapp_def = None
    try:
        containerapp_def = ContainerAppPreviewClient.show(cmd=cmd, resource_group_name=resource_group_name, name=name)
    except:
        pass

    if containerapp_def:
        return update_containerapp_logic(cmd=cmd, name=name, resource_group_name=resource_group_name, image=image, replace_env_vars=env_vars, ingress=ingress, target_port=target_port,
                                         registry_server=registry_server, registry_user=registry_user, registry_pass=registry_pass, workload_profile_name=workload_profile_name, container_name=name, force_single_container_updates=force_single_container_updates)
    return create_containerapp(cmd=cmd, name=name, resource_group_name=resource_group_name, managed_env=managed_env, image=image, env_vars=env_vars, ingress=ingress, target_port=target_port, registry_server=registry_server, registry_user=registry_user, registry_pass=registry_pass, workload_profile_name=workload_profile_name, environment_type=environment_type)


def list_certificates(cmd, name, resource_group_name, location=None, certificate=None, thumbprint=None, managed_certificates_only=False, private_key_certificates_only=False):
    raw_parameters = locals()

    containerapp_env_certificate_list_decorator = ContainerappPreviewEnvCertificateListDecorator(
        cmd=cmd,
        client=ManagedEnvironmentPreviewClient,
        raw_parameters=raw_parameters,
        models=CONTAINER_APPS_SDK_MODELS
    )
    containerapp_env_certificate_list_decorator.validate_subscription_registered(CONTAINER_APPS_RP)
    containerapp_env_certificate_list_decorator.validate_arguments()

    return containerapp_env_certificate_list_decorator.list()


def upload_certificate(cmd, name, resource_group_name, certificate_file=None, certificate_name=None, certificate_password=None, location=None, prompt=False, certificate_identity=None, certificate_key_vault_url=None):
    raw_parameters = locals()

    containerapp_env_certificate_upload_decorator = ContainerappEnvCertificatePreviweUploadDecorator(
        cmd=cmd,
        client=ManagedEnvironmentPreviewClient,
        raw_parameters=raw_parameters,
        models=CONTAINER_APPS_SDK_MODELS
    )
    containerapp_env_certificate_upload_decorator.validate_subscription_registered(CONTAINER_APPS_RP)
    containerapp_env_certificate_upload_decorator.validate_arguments()
    containerapp_env_certificate_upload_decorator.construct_payload()

    return containerapp_env_certificate_upload_decorator.create_or_update()


def delete_certificate(cmd, resource_group_name, name, location=None, certificate=None, thumbprint=None):
    from azure.cli.command_modules.containerapp.custom import delete_certificate_logic

    delete_certificate_logic(cmd=cmd, resource_group_name=resource_group_name, name=name, cert_name=certificate, location=location, certificate=certificate, thumbprint=thumbprint)


def bind_hostname(cmd, resource_group_name, name, hostname, thumbprint=None, certificate=None, location=None, environment=None, validation_method=None):
    from azure.cli.command_modules.containerapp.custom import bind_hostname_logic

    return bind_hostname_logic(cmd=cmd, resource_group_name=resource_group_name, name=name, hostname=hostname, thumbprint=thumbprint, certificate=certificate, location=location, environment=environment, validation_method=validation_method)


def update_auth_config(cmd, resource_group_name, name, set_string=None, enabled=None,
                       runtime_version=None, config_file_path=None, unauthenticated_client_action=None,
                       redirect_provider=None, require_https=None,
                       proxy_convention=None, proxy_custom_host_header=None,
                       proxy_custom_proto_header=None, excluded_paths=None,
                       token_store=None, sas_url_secret=None, sas_url_secret_name=None,
                       yes=False):
    raw_parameters = locals()
    containerapp_auth_decorator = ContainerAppPreviewAuthDecorator(
        cmd=cmd,
        client=AuthPreviewClient,
        raw_parameters=raw_parameters,
        models=CONTAINER_APPS_SDK_MODELS
    )

    containerapp_auth_decorator.construct_payload()
    if containerapp_auth_decorator.get_argument_token_store() and containerapp_auth_decorator.get_argument_sas_url_secret() is not None:
        if not containerapp_auth_decorator.get_argument_yes():
            msg = 'Configuring --sas-url-secret will add a secret to the containerapp. Are you sure you want to continue?'
            if not prompt_y_n(msg, default="n"):
                raise ArgumentUsageError(
                    'Usage Error: --sas-url-secret cannot be used without agreeing to add secret to the containerapp.')
        set_secrets(cmd, name, resource_group_name, secrets=[f"{BLOB_STORAGE_TOKEN_STORE_SECRET_SETTING_NAME}={containerapp_auth_decorator.get_argument_sas_url_secret()}"], no_wait=False, disable_max_length=True)
    return containerapp_auth_decorator.create_or_update()


def show_auth_config(cmd, resource_group_name, name):
    raw_parameters = locals()
    containerapp_auth_decorator = ContainerAppPreviewAuthDecorator(
        cmd=cmd,
        client=AuthPreviewClient,
        raw_parameters=raw_parameters,
        models=CONTAINER_APPS_SDK_MODELS
    )

    return containerapp_auth_decorator.show()


# Compose
def create_containerapps_from_compose(cmd,  # pylint: disable=R0914
                                      resource_group_name,
                                      managed_env,
                                      compose_file_path='./docker-compose.yml',
                                      registry_server=None,
                                      registry_user=None,
                                      registry_pass=None,
                                      transport_mapping=None,
                                      location=None,
                                      tags=None):
    from pycomposefile import ComposeFile

    from azure.cli.command_modules.containerapp._compose_utils import (build_containerapp_from_compose_service,
                                                                       check_supported_platform,
                                                                       warn_about_unsupported_elements,
                                                                       resolve_ingress_and_target_port,
                                                                       resolve_registry_from_cli_args,
                                                                       resolve_transport_from_cli_args,
                                                                       resolve_service_startup_command,
                                                                       resolve_cpu_configuration_from_service,
                                                                       resolve_memory_configuration_from_service,
                                                                       resolve_replicas_from_service,
                                                                       resolve_environment_from_service,
                                                                       resolve_secret_from_service)
    from ._compose_utils import validate_memory_and_cpu_setting

    # Validate managed environment
    parsed_managed_env = parse_resource_id(managed_env)
    managed_env_name = parsed_managed_env['name']
    env_rg = parsed_managed_env.get('resource_group', resource_group_name)

    try:
        managed_environment = show_managed_environment(cmd=cmd,
                                                       name=managed_env_name,
                                                       resource_group_name=env_rg)
    except CLIInternalError:  # pylint: disable=W0702
        logger.info(  # pylint: disable=W1203
            f"Creating the Container Apps managed environment {managed_env_name} under {env_rg} in {location}.")
        managed_environment = create_managed_environment(cmd,
                                                         name=managed_env_name,
                                                         resource_group_name=env_rg,
                                                         tags=tags,
                                                         location=location)

    compose_yaml = load_yaml_file(compose_file_path)
    parsed_compose_file = ComposeFile(compose_yaml)
    logger.info(parsed_compose_file)
    containerapps_from_compose = []
    # Using the key to iterate to get the service name
    # pylint: disable=C0201,C0206
    for service_name in parsed_compose_file.ordered_services.keys():
        service = parsed_compose_file.services[service_name]
        if not check_supported_platform(service.platform):
            message = "Unsupported platform found. "
            message += "Azure Container Apps only supports linux/amd64 container images."
            raise InvalidArgumentValueError(message)
        image = service.image
        warn_about_unsupported_elements(service)
        logger.info(  # pylint: disable=W1203
            f"Creating the Container Apps instance for {service_name} under {resource_group_name} in {location}.")
        ingress_type, target_port = resolve_ingress_and_target_port(service)
        registry, registry_username, registry_password = resolve_registry_from_cli_args(registry_server, registry_user, registry_pass)  # pylint: disable=C0301
        transport_setting = resolve_transport_from_cli_args(service_name, transport_mapping)
        startup_command, startup_args = resolve_service_startup_command(service)
        cpu, memory = validate_memory_and_cpu_setting(
            resolve_cpu_configuration_from_service(service),
            resolve_memory_configuration_from_service(service),
            managed_environment
        )
        replicas = resolve_replicas_from_service(service)
        environment = resolve_environment_from_service(service)
        secret_vars, secret_env_ref = resolve_secret_from_service(service, parsed_compose_file.secrets)
        if environment is not None and secret_env_ref is not None:
            environment.extend(secret_env_ref)
        elif secret_env_ref is not None:
            environment = secret_env_ref
        if service.build is not None:
            logger.warning("Build configuration defined for this service.")
            logger.warning("The build will be performed by Azure Container Registry.")
            context = service.build.context
            dockerfile = "Dockerfile"
            if service.build.dockerfile is not None:
                dockerfile = service.build.dockerfile
            image, registry, registry_username, registry_password = build_containerapp_from_compose_service(
                cmd,
                service_name,
                context,
                dockerfile,
                resource_group_name,
                managed_env,
                location,
                image,
                target_port,
                ingress_type,
                registry,
                registry_username,
                registry_password,
                environment)
        containerapps_from_compose.append(
            create_containerapp(cmd,
                                service_name,
                                resource_group_name,
                                image=image,
                                container_name=service.container_name,
                                managed_env=managed_environment["id"],
                                ingress=ingress_type,
                                target_port=target_port,
                                registry_server=registry,
                                registry_user=registry_username,
                                registry_pass=registry_password,
                                transport=transport_setting,
                                startup_command=startup_command,
                                args=startup_args,
                                cpu=cpu,
                                memory=memory,
                                env_vars=environment,
                                secrets=secret_vars,
                                min_replicas=replicas,
                                max_replicas=replicas, )
        )
    return containerapps_from_compose


def set_workload_profile(cmd, resource_group_name, env_name, workload_profile_name, workload_profile_type=None, min_nodes=None, max_nodes=None):
    return update_managed_environment(cmd, env_name, resource_group_name, workload_profile_type=workload_profile_type, workload_profile_name=workload_profile_name, min_nodes=min_nodes, max_nodes=max_nodes)


def patch_list(cmd, resource_group_name=None, managed_env=None, show_all=False):
    # Ensure that Docker is running locally before attempting to use the pack CLI
    if is_docker_running() is False:
        logger.error("Please install or start Docker and try again.")
        return

    # Ensure that the pack CLI is installed locally
    pack_exec_path = get_pack_exec_path()
    if pack_exec_path is None:
        return

    # List all Container Apps in the given resource group and managed environment
    logger.warning("Listing container apps...")
    ca_list = list_containerapp(cmd, resource_group_name, managed_env)

    # Fetch all images currently deployed to containers for the listed Container Apps
    imgs = []
    if ca_list:
        for ca in ca_list:
            id_parts = parse_resource_id(ca["id"])
            resource_group_name = id_parts.get('resource_group')
            container_app_name = id_parts.get('name')
            managed_env_id_parts = parse_resource_id(ca["properties"]["environmentId"])
            managed_env_name = managed_env_id_parts.get('name')
            containers = safe_get(ca, "properties", "template", "containers")
            for container in containers:
                result = dict(
                    imageName=container["image"],
                    targetContainerName=container["name"],
                    targetContainerAppName=container_app_name,
                    targetContainerAppEnvironmentName=managed_env_name,
                    targetResourceGroup=resource_group_name)
                imgs.append(result)

    # Iterate over each image and execute the `pack inspect` command to fetch the run image used (if previously built via buildpacks)
    results = []
    inspect_results = []
    logger.warning("Inspecting container apps images...")
    with ThreadPoolExecutor(max_workers=10) as executor:
        [executor.submit(patch_get_image_inspection, pack_exec_path, img, inspect_results) for img in imgs]

    # Fetch the list of Oryx-based run images that could be used to patch previously built images
    oryx_run_images = get_oryx_run_image_tags()

    # Start checking if the images are based on an Oryx image
    results = []
    logger.warning("Checking for patches...")
    for inspect_result in inspect_results:
        results.append(_get_patchable_check_result(inspect_result, oryx_run_images))
    if show_all is False:
        results = [result for result in results if result["id"] is not None]
    if not results:
        logger.warning("No container apps available to patch at this time. Use --show-all to show the container apps that cannot be patched.")
    return results


def _get_patchable_check_result(inspect_result, oryx_run_images):
    # Define reasons for patchable check failure
    failed_reason = "Failed to inspect the image. Please make sure that you are authenticated to the container registry and that the image exists."
    not_based_on_oryx_reason = "Image not based on an Oryx runtime."
    mcr_check_reason = "Image does not have a base pulled from a supported platform MCR repository."

    # Define base result object
    result = dict(
        targetContainerName=inspect_result["targetContainerName"],
        targetContainerAppName=inspect_result["targetContainerAppName"],
        targetContainerAppEnvironmentName=inspect_result["targetContainerAppEnvironmentName"],
        targetResourceGroup=inspect_result["targetResourceGroup"],
        oldRunImage=None,
        newRunImage=None,
        id=None,
    )

    # Check if the image was previously found
    if inspect_result["remote_info"] == 401:
        result.update(
            targetImageName=inspect_result["image_name"],
            reason=failed_reason
        )
        return result

    # Divide run-images into different parts by "/"
    run_images_props = inspect_result["remote_info"]["run_images"]

    # Check if a base run image was found for the image
    if run_images_props is None:
        result.update(
            targetImageName=inspect_result["image_name"],
            reason=not_based_on_oryx_reason)
        return result

    # Define the MCR repositories that are supported for patching
    mcr_repos = ["oryx/dotnetcore", "oryx/node", "oryx/python", "azure-buildpacks/java"]

    # Iterate over each base run image found to see if a patch can be applied
    for run_images_prop in run_images_props:
        base_run_image_name = run_images_prop["name"]
        if any(base_run_image_name.find(repo) != -1 for repo in mcr_repos):
            return patchable_check(base_run_image_name, oryx_run_images, inspect_result=inspect_result)

        # Not based on a supported MCR repository
        result.update(
            oldRunImage=inspect_result["remote_info"]["run_images"],
            reason=mcr_check_reason)
        return result


def patch_get_image_inspection(pack_exec_path, img, info_list):
    # Execute the 'pack inspect' command on an image and return the result (with additional Container App metadata)
    with subprocess.Popen(pack_exec_path + " inspect-image " + img["imageName"] + " --output json", shell=True, stderr=subprocess.PIPE, stdout=subprocess.PIPE) as img_info:
        img_info_out, img_info_err = img_info.communicate()
        if img_info_err.find(b"status code 401 Unauthorized") != -1 or img_info_err.find(b"unable to find image") != -1:
            inspect_result = dict(remote_info=401, image_name=img["imageName"])
        else:
            inspect_result = json.loads(img_info_out)
        inspect_result.update({
            "targetContainerName": img["targetContainerName"],
            "targetContainerAppName": img["targetContainerAppName"],
            "targetContainerAppEnvironmentName": img["targetContainerAppEnvironmentName"],
            "targetResourceGroup": img["targetResourceGroup"]
        })
    info_list.append(inspect_result)


def patch_interactive(cmd, resource_group_name=None, managed_env=None, show_all=False):
    if is_docker_running() is False:
        logger.error("Please install or start Docker and try again.")
        return
    patchable_check_results = patch_list(cmd, resource_group_name, managed_env, show_all=show_all)
    pack_exec_path = get_pack_exec_path()
    if pack_exec_path is None:
        return
    if patchable_check_results is None:
        return
    patchable_check_results_json = json.dumps(patchable_check_results, indent=2)
    without_unpatchable_results = []
    without_unpatchable_results = [result for result in patchable_check_results if result["id"] is not None]
    if without_unpatchable_results == [] and (patchable_check_results is None or show_all is False):
        return
    logger.warning(patchable_check_results_json)
    if without_unpatchable_results == []:
        return
    user_input = input("Do you want to apply all the patches or specify by id? (y/n/id)\n")
    patch_apply_handle_input(cmd, patchable_check_results, user_input, pack_exec_path)


def patch_apply(cmd, resource_group_name=None, managed_env=None, show_all=False):
    if is_docker_running() is False:
        logger.error("Please install or start Docker and try again.")
        return
    patchable_check_results = patch_list(cmd, resource_group_name, managed_env, show_all=show_all)
    pack_exec_path = get_pack_exec_path()
    if pack_exec_path is None:
        return
    if patchable_check_results is None:
        return
    patchable_check_results_json = json.dumps(patchable_check_results, indent=2)
    without_unpatchable_results = []
    without_unpatchable_results = [result for result in patchable_check_results if result["id"] is not None]
    if without_unpatchable_results == [] and (patchable_check_results is None or show_all is False):
        return
    logger.warning(patchable_check_results_json)
    if without_unpatchable_results == []:
        return
    patch_apply_handle_input(cmd, patchable_check_results, "y", pack_exec_path)


def patch_apply_handle_input(cmd, patch_check_list, method, pack_exec_path):
    input_method = method.strip().lower()
    # Track number of times patches were applied successfully.
    patch_apply_count = 0
    if input_method == "y":
        telemetry_record_method = "y"
        for patch_check in patch_check_list:
            if patch_check["id"] and patch_check["newRunImage"]:
                patch_cli_call(cmd,
                               patch_check["targetResourceGroup"],
                               patch_check["targetContainerAppName"],
                               patch_check["targetContainerName"],
                               patch_check["targetImageName"],
                               patch_check["newRunImage"],
                               pack_exec_path)
                # Increment patch_apply_count with every successful patch.
                patch_apply_count += 1
    elif input_method == "n":
        telemetry_record_method = "n"
        logger.warning("No patch applied.")
        return
    else:
        # Check if method is an existing id in the list
        for patch_check in patch_check_list:
            if patch_check["id"] == input_method:
                patch_cli_call(cmd,
                               patch_check["targetResourceGroup"],
                               patch_check["targetContainerAppName"],
                               patch_check["targetContainerName"],
                               patch_check["targetImageName"],
                               patch_check["newRunImage"],
                               pack_exec_path)
                patch_apply_count += 1
                telemetry_record_method = input_method
                break
        else:
            telemetry_record_method = "invalid"
            logger.error("Invalid patch method or id.")
    patch_apply_properties = {
        'Context.Default.AzureCLI.PatchUserResponse': telemetry_record_method,
        'Context.Default.AzureCLI.PatchApplyCount': patch_apply_count
    }
    telemetry_core.add_extension_event('containerapp', patch_apply_properties)
    return


def patch_cli_call(cmd, resource_group, container_app_name, container_name, target_image_name, new_run_image, pack_exec_path):
    try:
        logger.warning("Applying patch for container app: " + container_app_name + " container: " + container_name)
        subprocess.run(f"{pack_exec_path} rebase -q {target_image_name} --run-image {new_run_image} --force", shell=True, check=True)
        new_target_image_name = target_image_name.split(":")[0] + ":" + new_run_image.split(":")[1]
        subprocess.run(f"docker tag {target_image_name} {new_target_image_name}", shell=True, check=True)
        logger.debug(f"Publishing {new_target_image_name} to registry...")
        subprocess.run(f"docker push -q {new_target_image_name}", shell=True, check=True)
        logger.warning("Patch applied and published successfully.\nNew image: " + new_target_image_name)
    except Exception:
        logger.error("Error: Failed to apply patch and publish. Check if registry is logged in and has write access.")
        raise
    try:
        logger.warning("Patching container app: " + container_app_name + " container: " + container_name)
        logger.info("Creating new revision with image: " + new_target_image_name)
        update_info_json = update_containerapp(cmd,
                                               name=container_app_name,
                                               resource_group_name=resource_group,
                                               container_name=container_name,
                                               image=new_target_image_name)
        logger.warning(json.dumps(update_info_json, indent=2))
        logger.warning("Container app revision created successfully from the patched image.")
        return
    except Exception:
        logger.error("Error: Failed to create new revision with the container app.")
        raise


def show_connected_environment(cmd, name, resource_group_name):
    raw_parameters = locals()
    connected_env_decorator = ConnectedEnvironmentDecorator(
        cmd=cmd,
        client=ConnectedEnvironmentClient,
        raw_parameters=raw_parameters,
        models=CONTAINER_APPS_SDK_MODELS
    )
    connected_env_decorator.validate_subscription_registered(CONTAINER_APPS_RP)

    return connected_env_decorator.show()


def list_connected_environments(cmd, resource_group_name=None, custom_location=None):
    raw_parameters = locals()
    connected_env_decorator = ConnectedEnvironmentDecorator(
        cmd=cmd,
        client=ConnectedEnvironmentClient,
        raw_parameters=raw_parameters,
        models=CONTAINER_APPS_SDK_MODELS
    )
    connected_env_decorator.validate_subscription_registered(CONTAINER_APPS_RP)

    return connected_env_decorator.list()


def delete_connected_environment(cmd, name, resource_group_name, no_wait=False):
    raw_parameters = locals()
    connected_env_decorator = ConnectedEnvironmentDecorator(
        cmd=cmd,
        client=ConnectedEnvironmentClient,
        raw_parameters=raw_parameters,
        models=CONTAINER_APPS_SDK_MODELS
    )
    connected_env_decorator.validate_subscription_registered(CONTAINER_APPS_RP)

    return connected_env_decorator.delete()


def create_connected_environment(cmd,
                                 name,
                                 resource_group_name,
                                 custom_location,
                                 location=None,
                                 dapr_ai_connection_string=None,
                                 static_ip=None,
                                 tags=None,
                                 no_wait=False):
    raw_parameters = locals()
    connected_env_create_decorator = ConnectedEnvironmentCreateDecorator(
        cmd=cmd,
        client=ConnectedEnvironmentClient,
        raw_parameters=raw_parameters,
        models=CONTAINER_APPS_SDK_MODELS
    )
    connected_env_create_decorator.validate_arguments()
    connected_env_create_decorator.register_provider(CONTAINER_APPS_RP)

    connected_env_create_decorator.construct_payload()
    r = connected_env_create_decorator.create()

    return r


def connected_env_list_dapr_components(cmd, resource_group_name, environment_name):
    _validate_subscription_registered(cmd, CONTAINER_APPS_RP)

    return ConnectedEnvDaprComponentClient.list(cmd, resource_group_name, environment_name)


def connected_env_show_dapr_component(cmd, resource_group_name, dapr_component_name, environment_name):
    _validate_subscription_registered(cmd, CONTAINER_APPS_RP)

    return ConnectedEnvDaprComponentClient.show(cmd, resource_group_name, environment_name, name=dapr_component_name)


def connected_env_remove_dapr_component(cmd, resource_group_name, dapr_component_name, environment_name):
    _validate_subscription_registered(cmd, CONTAINER_APPS_RP)

    try:
        r = ConnectedEnvDaprComponentClient.delete(cmd, resource_group_name, environment_name, name=dapr_component_name)
        logger.warning("Dapr componenet successfully deleted.")
        return r
    except Exception as e:
        handle_raw_exception(e)


def connected_env_create_or_update_dapr_component(cmd, resource_group_name, environment_name, dapr_component_name, yaml):
    _validate_subscription_registered(cmd, CONTAINER_APPS_RP)

    yaml_dapr_component = load_yaml_file(yaml)
    if not isinstance(yaml_dapr_component, dict):  # pylint: disable=unidiomatic-typecheck
        raise ValidationError('Invalid YAML provided. Please see https://learn.microsoft.com/en-us/azure/container-apps/dapr-overview?tabs=bicep1%2Cyaml#component-schema for a valid Dapr Component YAML spec.')

    # Deserialize the yaml into a DaprComponent object. Need this since we're not using SDK
    try:
        deserializer = create_deserializer()
        daprcomponent_def = deserializer('DaprComponent', yaml_dapr_component)
    except DeserializationError as ex:
        raise ValidationError('Invalid YAML provided. Please see https://learn.microsoft.com/en-us/azure/container-apps/dapr-overview?tabs=bicep1%2Cyaml#component-schema for a valid Dapr Component YAML spec.') from ex

    daprcomponent_def = _convert_object_from_snake_to_camel_case(_object_to_dict(daprcomponent_def))

    # Remove "additionalProperties" and read-only attributes that are introduced in the deserialization. Need this since we're not using SDK
    _remove_additional_attributes(daprcomponent_def)
    _remove_dapr_readonly_attributes(daprcomponent_def)

    if not daprcomponent_def["ignoreErrors"]:
        daprcomponent_def["ignoreErrors"] = False

    dapr_component_envelope = {"properties": daprcomponent_def}

    try:
        r = ConnectedEnvDaprComponentClient.create_or_update(cmd, resource_group_name=resource_group_name,
                                                             environment_name=environment_name,
                                                             dapr_component_envelope=dapr_component_envelope,
                                                             name=dapr_component_name)
        return r
    except Exception as e:
        handle_raw_exception(e)


def connected_env_list_certificates(cmd, name, resource_group_name, location=None, certificate=None, thumbprint=None):
    _validate_subscription_registered(cmd, CONTAINER_APPS_RP)

    def location_match(c):
        return c["location"] == location or not location

    def thumbprint_match(c):
        return c["properties"]["thumbprint"] == thumbprint or not thumbprint

    def both_match(c):
        return location_match(c) and thumbprint_match(c)

    if certificate:
        if is_valid_resource_id(certificate):
            certificate_name = parse_resource_id(certificate)["resource_name"]
        else:
            certificate_name = certificate
        try:
            r = ConnectedEnvCertificateClient.show_certificate(cmd, resource_group_name, name, certificate_name)
            return [r] if both_match(r) else []
        except Exception as e:
            handle_raw_exception(e)
    else:
        try:
            r = ConnectedEnvCertificateClient.list_certificates(cmd, resource_group_name, name)
            return list(filter(both_match, r))
        except Exception as e:
            handle_raw_exception(e)


def connected_env_upload_certificate(cmd, name, resource_group_name, certificate_file, certificate_name=None, certificate_password=None, location=None, prompt=False):
    _validate_subscription_registered(cmd, CONTAINER_APPS_RP)

    blob, thumbprint = load_cert_file(certificate_file, certificate_password)

    cert_name = None
    if certificate_name:
        name_availability = connected_env_check_cert_name_availability(cmd, resource_group_name, name, certificate_name)
        if not name_availability["nameAvailable"]:
            if name_availability["reason"] == NAME_ALREADY_EXISTS:
                msg = '{}. If continue with this name, it will be overwritten by the new certificate file.\nOverwrite?'
                overwrite = True
                if prompt:
                    overwrite = prompt_y_n(msg.format(name_availability["message"]))
                else:
                    logger.warning('{}. It will be overwritten by the new certificate file.'.format(name_availability["message"]))
                if overwrite:
                    cert_name = certificate_name
            else:
                raise ValidationError(name_availability["message"])
        else:
            cert_name = certificate_name

    while not cert_name:
        random_name = generate_randomized_cert_name(thumbprint, name, resource_group_name)
        check_result = connected_env_check_cert_name_availability(cmd, resource_group_name, name, random_name)
        if check_result["nameAvailable"]:
            cert_name = random_name
        elif not check_result["nameAvailable"] and (check_result["reason"] == NAME_INVALID):
            raise ValidationError(check_result["message"])

    certificate = ContainerAppCertificateEnvelopeModel
    certificate["properties"]["password"] = certificate_password
    certificate["properties"]["value"] = blob
    certificate["location"] = location
    if not certificate["location"]:
        try:
            env = ConnectedEnvironmentClient.show(cmd, resource_group_name, name)
            certificate["location"] = env["location"]
        except Exception as e:
            handle_raw_exception(e)

    try:
        r = ConnectedEnvCertificateClient.create_or_update_certificate(cmd, resource_group_name, name, cert_name, certificate)
        return r
    except Exception as e:
        handle_raw_exception(e)


def connected_env_delete_certificate(cmd, resource_group_name, name, certificate=None, thumbprint=None):
    _validate_subscription_registered(cmd, CONTAINER_APPS_RP)

    if not certificate and not thumbprint:
        raise RequiredArgumentMissingError('Please specify at least one of parameters: --certificate and --thumbprint')
    certs = connected_env_list_certificates(cmd, name, resource_group_name, certificate=certificate, thumbprint=thumbprint)
    for cert in certs:
        try:
            ConnectedEnvCertificateClient.delete_certificate(cmd, resource_group_name, name, cert["name"])
            logger.warning('Successfully deleted certificate: {}'.format(cert["name"]))
        except Exception as e:
            handle_raw_exception(e)


def connected_env_show_storage(cmd, name, storage_name, resource_group_name):
    _validate_subscription_registered(cmd, CONTAINER_APPS_RP)

    try:
        return ConnectedEnvStorageClient.show(cmd, resource_group_name, name, storage_name)
    except CLIError as e:
        handle_raw_exception(e)


def connected_env_list_storages(cmd, name, resource_group_name):
    _validate_subscription_registered(cmd, CONTAINER_APPS_RP)

    try:
        return ConnectedEnvStorageClient.list(cmd, resource_group_name, name)
    except CLIError as e:
        handle_raw_exception(e)


def connected_env_create_or_update_storage(cmd, storage_name, resource_group_name, name, azure_file_account_name=None, azure_file_share_name=None, azure_file_account_key=None, access_mode=None):  # pylint: disable=redefined-builtin
    _validate_subscription_registered(cmd, CONTAINER_APPS_RP)

    r = None

    try:
        r = ConnectedEnvStorageClient.show(cmd, resource_group_name, name, storage_name)
    except:
        pass

    if r:
        logger.warning("Only AzureFile account keys can be updated. In order to change the AzureFile share name or account name, please delete this storage and create a new one.")

    storage_def = AzureFilePropertiesModel
    storage_def["accountKey"] = azure_file_account_key
    storage_def["accountName"] = azure_file_account_name
    storage_def["shareName"] = azure_file_share_name
    storage_def["accessMode"] = access_mode
    storage_envelope = {}
    storage_envelope["properties"] = {}
    storage_envelope["properties"]["azureFile"] = storage_def

    try:
        return ConnectedEnvStorageClient.create_or_update(cmd, resource_group_name, name, storage_name, storage_envelope)
    except CLIError as e:
        handle_raw_exception(e)


def connected_env_remove_storage(cmd, storage_name, name, resource_group_name):
    _validate_subscription_registered(cmd, CONTAINER_APPS_RP)

    try:
        return ConnectedEnvStorageClient.delete(cmd, resource_group_name, name, storage_name)
    except CLIError as e:
        handle_raw_exception(e)


def init_dapr_components(cmd, resource_group_name, environment_name, statestore="redis", pubsub="redis"):
    _validate_subscription_registered(cmd, CONTAINER_APPS_RP)

    if statestore not in DAPR_SUPPORTED_STATESTORE_DEV_SERVICE_LIST:
        raise ValidationError(
            f"Statestore {statestore} is not supported. Supported statestores are {', '.join(DAPR_SUPPORTED_STATESTORE_DEV_SERVICE_LIST)}."
        )
    if pubsub not in DAPR_SUPPORTED_PUBSUB_DEV_SERVICE_LIST:
        raise ValidationError(
            f"Pubsub {pubsub} is not supported. Supported pubsubs are {', '.join(DAPR_SUPPORTED_PUBSUB_DEV_SERVICE_LIST)}."
        )

    from ._dapr_utils import DaprUtils

    statestore_metadata = {"actorStateStore": "true"}
    statestore_service_id, statestore_component_id = DaprUtils.create_dapr_component_with_service(
        cmd, "state", statestore, resource_group_name, environment_name, component_metadata=statestore_metadata)

    if statestore == pubsub:
        # For cases where statestore and pubsub are the same, we don't need to create another service.
        # E.g. Redis can be used for both statestore and pubsub.
        pubsub_service_id, pubsub_component_id = DaprUtils.create_dapr_component_with_service(
            cmd, "pubsub", pubsub, resource_group_name, environment_name, service_id=statestore_service_id)
    else:
        pubsub_service_id, pubsub_component_id = DaprUtils.create_dapr_component_with_service(
            cmd, "pubsub", pubsub, resource_group_name, environment_name)

    return {
        "message": "Operation successful.",
        "resources": {
            # Remove duplicates for services like Redis, which can be used for both statestore and pubsub
            "devServices": list(set([statestore_service_id, pubsub_service_id])),
            "daprComponents": [statestore_component_id, pubsub_component_id]
        }
    }


def assign_env_managed_identity(cmd, name, resource_group_name, system_assigned=False, user_assigned=None, no_wait=False):
    _validate_subscription_registered(cmd, CONTAINER_APPS_RP)
    managed_env_def = None

    try:
        managed_env_def = ManagedEnvironmentPreviewClient.show(cmd=cmd, resource_group_name=resource_group_name, name=name)
    except:
        pass

    if not managed_env_def:
        raise ResourceNotFoundError("The containerapp env '{}' does not exist".format(name))

    assign_system_identity = system_assigned
    if not user_assigned:
        user_assigned = []
    assign_user_identities = [x.lower() for x in user_assigned]
    if assign_user_identities:
        assign_id_size = len(assign_user_identities)

        # Remove duplicate identities that are passed and notify
        assign_user_identities = list(set(assign_user_identities))
        if assign_id_size != len(assign_user_identities):
            logger.warning("At least one identity was passed twice.")

    is_system_identity_changed = assign_system_identity
    to_add_user_assigned_identity = []

    # If identity not returned
    try:
        managed_env_def["identity"]
        managed_env_def["identity"]["type"]
    except:
        managed_env_def["identity"] = {}
        managed_env_def["identity"]["type"] = "None"
    payload = {"identity": {"type": managed_env_def["identity"]["type"]}}

    # check system identity is already assigned
    if assign_system_identity and managed_env_def["identity"]["type"].__contains__("SystemAssigned"):
        is_system_identity_changed = False
        logger.warning("System identity is already assigned to containerapp environment")

    # check user identity is already assigned
    if assign_user_identities:
        if "userAssignedIdentities" not in managed_env_def["identity"]:
            managed_env_def["identity"]["userAssignedIdentities"] = {}

        subscription_id = get_subscription_id(cmd.cli_ctx)

        for r in assign_user_identities:
            r = _ensure_identity_resource_id(subscription_id, resource_group_name, r).replace("resourceGroup", "resourcegroup")
            isExisting = False

            for old_user_identity in managed_env_def["identity"]["userAssignedIdentities"]:
                if old_user_identity.lower() == r.lower():
                    isExisting = True
                    logger.warning("User identity %s is already assigned to containerapp environment", old_user_identity)
                    break

            if not isExisting:
                to_add_user_assigned_identity.append(r)

    # no changes to containerapp environment
    if (not is_system_identity_changed) and (not to_add_user_assigned_identity):
        logger.warning("No managed identities changes to containerapp environment")
        return managed_env_def

    if to_add_user_assigned_identity:
        payload["identity"]["userAssignedIdentities"] = {k: {} for k in to_add_user_assigned_identity}

    # Assign correct type
    try:
        if managed_env_def["identity"]["type"] != "None":
            payload["identity"]["type"] = managed_env_def["identity"]["type"]
            if managed_env_def["identity"]["type"] == "SystemAssigned" and assign_user_identities:
                payload["identity"]["type"] = "SystemAssigned,UserAssigned"
            if managed_env_def["identity"]["type"] == "UserAssigned" and assign_system_identity:
                payload["identity"]["type"] = "SystemAssigned,UserAssigned"

        else:
            if assign_system_identity and assign_user_identities:
                payload["identity"]["type"] = "SystemAssigned,UserAssigned"
            elif assign_system_identity:
                payload["identity"]["type"] = "SystemAssigned"
            elif assign_user_identities:
                payload["identity"]["type"] = "UserAssigned"
    except:
        # Always returns "type": "None" when CA has no previous identities
        pass

    try:
        r = ManagedEnvironmentPreviewClient.update(
            cmd=cmd, resource_group_name=resource_group_name, name=name, managed_environment_envelope=payload, no_wait=no_wait)
        return r["identity"]
    except Exception as e:
        handle_raw_exception(e)


def remove_env_managed_identity(cmd, name, resource_group_name, system_assigned=False, user_assigned=None, no_wait=False):
    _validate_subscription_registered(cmd, CONTAINER_APPS_RP)

    remove_system_identity = system_assigned
    remove_user_identities = user_assigned

    if user_assigned:
        remove_id_size = len(remove_user_identities)

        # Remove duplicate identities that are passed and notify
        remove_user_identities = list(set(remove_user_identities))
        if remove_id_size != len(remove_user_identities):
            logger.warning("At least one identity was passed twice.")

    managed_env_def = None
    # Get containerapp env properties of CA we are updating
    try:
        managed_env_def = ManagedEnvironmentPreviewClient.show(cmd=cmd, resource_group_name=resource_group_name, name=name)
    except:
        pass

    if not managed_env_def:
        raise ResourceNotFoundError("The containerapp env '{}' does not exist".format(name))

    # If identity not returned
    try:
        managed_env_def["identity"]
        managed_env_def["identity"]["type"]
    except:
        managed_env_def["identity"] = {}
        managed_env_def["identity"]["type"] = "None"
    payload = {"identity": {"type": managed_env_def["identity"]["type"]}}

    if managed_env_def["identity"]["type"] == "None":
        raise InvalidArgumentValueError("The containerapp env {} has no system or user assigned identities.".format(name))

    if remove_system_identity:
        if managed_env_def["identity"]["type"] == "UserAssigned":
            raise InvalidArgumentValueError("The containerapp job {} has no system assigned identities.".format(name))
        payload["identity"]["type"] = ("None" if payload["identity"]["type"] == "SystemAssigned" else "UserAssigned")

    #  Remove all user identities
    if isinstance(user_assigned, list) and not user_assigned:
        logger.warning("remvoe all user identities.")
        payload["identity"]["type"] = ("None" if payload["identity"]["type"] == "UserAssigned" else "SystemAssigned")
        remove_user_identities = []

    if remove_user_identities:
        payload["identity"]["userAssignedIdentities"] = {}
        subscription_id = get_subscription_id(cmd.cli_ctx)
        try:
            managed_env_def["identity"]["userAssignedIdentities"]
        except:
            managed_env_def["identity"]["userAssignedIdentities"] = {}
        for remove_id in remove_user_identities:
            given_id = remove_id
            remove_id = _ensure_identity_resource_id(subscription_id, resource_group_name, remove_id)
            wasRemoved = False

            for old_user_identity in managed_env_def["identity"]["userAssignedIdentities"]:
                if old_user_identity.lower() == remove_id.lower():
                    payload["identity"]["userAssignedIdentities"][old_user_identity] = None
                    wasRemoved = True
                    break

            if not wasRemoved:
                raise InvalidArgumentValueError("The containerapp job does not have specified user identity '{}' assigned, so it cannot be removed.".format(given_id))

        # all user identities are removed
        if len(managed_env_def["identity"]["userAssignedIdentities"]) == len(payload["identity"]["userAssignedIdentities"]):
            payload["identity"].pop("userAssignedIdentities", None)
            payload["identity"]["type"] = ("None" if payload["identity"]["type"] == "UserAssigned" else "SystemAssigned")
        else:
            payload["identity"]["type"] = ("UserAssigned" if payload["identity"]["type"] == "UserAssigned" else "SystemAssigned,UserAssigned")
    try:
        r = ManagedEnvironmentPreviewClient.update(
            cmd=cmd, resource_group_name=resource_group_name, name=name, managed_environment_envelope=payload, no_wait=no_wait)
    except Exception as e:
        handle_raw_exception(e)

    try:
        return r["identity"]
    except:
        r["identity"] = {}
        r["identity"]["type"] = "None"
        return r["identity"]


def show_env_managed_identity(cmd, name, resource_group_name):
    _validate_subscription_registered(cmd, CONTAINER_APPS_RP)

    try:
        r = ManagedEnvironmentPreviewClient.show(cmd=cmd, resource_group_name=resource_group_name, name=name)
    except CLIError as e:
        handle_raw_exception(e)

    try:
        return r["identity"]
    except:
        r["identity"] = {}
        r["identity"]["type"] = "None"
        return r["identity"]


def list_java_components(cmd, environment_name, resource_group_name):
    raw_parameters = locals()
    java_component_decorator = JavaComponentDecorator(
        cmd=cmd,
        client=JavaComponentPreviewClient,
        raw_parameters=raw_parameters,
        models=CONTAINER_APPS_SDK_MODELS
    )
    return java_component_decorator.list()


def show_java_component(cmd, java_component_name, environment_name, resource_group_name, target_java_component_type):
    raw_parameters = locals()
    java_component_decorator = JavaComponentDecorator(
        cmd=cmd,
        client=JavaComponentPreviewClient,
        raw_parameters=raw_parameters,
        models=CONTAINER_APPS_SDK_MODELS
    )
    result = java_component_decorator.show()

    current_type = safe_get(result, "properties", "componentType")
    if current_type and target_java_component_type.lower() != current_type.lower():
        raise ResourceNotFoundError(f"(JavaComponentNotFound) JavaComponent '{java_component_name}' was not found.")

    return result


def delete_java_component(cmd, java_component_name, environment_name, resource_group_name, target_java_component_type, no_wait):
    raw_parameters = locals()
    java_component_decorator = JavaComponentDecorator(
        cmd=cmd,
        client=JavaComponentPreviewClient,
        raw_parameters=raw_parameters,
        models=CONTAINER_APPS_SDK_MODELS
    )

    result = None
    try:
        result = java_component_decorator.client.show(cmd, resource_group_name, environment_name, java_component_name)
    except Exception as e:
        handle_non_404_status_code_exception(e)

    current_type = safe_get(result, "properties", "componentType")
    if current_type and target_java_component_type.lower() != current_type.lower():
        raise ResourceNotFoundError(f"(JavaComponentNotFound) JavaComponent '{java_component_name}' was not found.")

    return java_component_decorator.delete()


def create_java_component(cmd, java_component_name, environment_name, resource_group_name, target_java_component_type, configuration, service_bindings, unbind_service_bindings, min_replicas, max_replicas, no_wait):
    raw_parameters = locals()
    java_component_decorator = JavaComponentDecorator(
        cmd=cmd,
        client=JavaComponentPreviewClient,
        raw_parameters=raw_parameters,
        models=CONTAINER_APPS_SDK_MODELS
    )
    java_component_decorator.construct_payload()
    return java_component_decorator.create()


def update_java_component(cmd, java_component_name, environment_name, resource_group_name, target_java_component_type, configuration, service_bindings, unbind_service_bindings, min_replicas, max_replicas, no_wait):
    raw_parameters = locals()
    java_component_decorator = JavaComponentDecorator(
        cmd=cmd,
        client=JavaComponentPreviewClient,
        raw_parameters=raw_parameters,
        models=CONTAINER_APPS_SDK_MODELS
    )
    java_component_decorator.construct_payload()
    return java_component_decorator.update()


def create_config_server_for_spring(cmd, java_component_name, environment_name, resource_group_name, configuration=None, unbind_service_bindings=None, service_bindings=None, min_replicas=1, max_replicas=1, no_wait=False):
    return create_java_component(cmd, java_component_name, environment_name, resource_group_name, JAVA_COMPONENT_CONFIG, configuration, service_bindings, unbind_service_bindings, min_replicas, max_replicas, no_wait)


def update_config_server_for_spring(cmd, java_component_name, environment_name, resource_group_name, configuration=None, unbind_service_bindings=None, service_bindings=None, min_replicas=None, max_replicas=None, no_wait=False):
    return update_java_component(cmd, java_component_name, environment_name, resource_group_name, JAVA_COMPONENT_CONFIG, configuration, service_bindings, unbind_service_bindings, min_replicas, max_replicas, no_wait)


def show_config_server_for_spring(cmd, java_component_name, environment_name, resource_group_name):
    return show_java_component(cmd, java_component_name, environment_name, resource_group_name, JAVA_COMPONENT_CONFIG)


def delete_config_server_for_spring(cmd, java_component_name, environment_name, resource_group_name, no_wait=False):
    return delete_java_component(cmd, java_component_name, environment_name, resource_group_name, JAVA_COMPONENT_CONFIG, no_wait)


def create_eureka_server_for_spring(cmd, java_component_name, environment_name, resource_group_name, configuration=None, unbind_service_bindings=None, service_bindings=None, min_replicas=1, max_replicas=1, no_wait=False):
    return create_java_component(cmd, java_component_name, environment_name, resource_group_name, JAVA_COMPONENT_EUREKA, configuration, service_bindings, unbind_service_bindings, min_replicas, max_replicas, no_wait)


def update_eureka_server_for_spring(cmd, java_component_name, environment_name, resource_group_name, configuration=None, unbind_service_bindings=None, service_bindings=None, min_replicas=None, max_replicas=None, no_wait=False):
    return update_java_component(cmd, java_component_name, environment_name, resource_group_name, JAVA_COMPONENT_EUREKA, configuration, service_bindings, unbind_service_bindings, min_replicas, max_replicas, no_wait)


def show_eureka_server_for_spring(cmd, java_component_name, environment_name, resource_group_name):
    return show_java_component(cmd, java_component_name, environment_name, resource_group_name, JAVA_COMPONENT_EUREKA)


def delete_eureka_server_for_spring(cmd, java_component_name, environment_name, resource_group_name, no_wait=False):
    return delete_java_component(cmd, java_component_name, environment_name, resource_group_name, JAVA_COMPONENT_EUREKA, no_wait)


def create_nacos(cmd, java_component_name, environment_name, resource_group_name, configuration=None, service_bindings=None, unbind_service_bindings=None, min_replicas=1, max_replicas=1, no_wait=False):
    return create_java_component(cmd, java_component_name, environment_name, resource_group_name, JAVA_COMPONENT_NACOS, configuration, service_bindings, unbind_service_bindings, min_replicas, max_replicas, no_wait)


def update_nacos(cmd, java_component_name, environment_name, resource_group_name, configuration=None, service_bindings=None, unbind_service_bindings=None, min_replicas=None, max_replicas=None, no_wait=False):
    return update_java_component(cmd, java_component_name, environment_name, resource_group_name, JAVA_COMPONENT_NACOS, configuration, service_bindings, unbind_service_bindings, min_replicas, max_replicas, no_wait)


def show_nacos(cmd, java_component_name, environment_name, resource_group_name):
    return show_java_component(cmd, java_component_name, environment_name, resource_group_name, JAVA_COMPONENT_NACOS)


def delete_nacos(cmd, java_component_name, environment_name, resource_group_name, no_wait=False):
    return delete_java_component(cmd, java_component_name, environment_name, resource_group_name, JAVA_COMPONENT_NACOS, no_wait)


def create_admin_for_spring(cmd, java_component_name, environment_name, resource_group_name, configuration=None, service_bindings=None, unbind_service_bindings=None, min_replicas=1, max_replicas=1, no_wait=False):
    return create_java_component(cmd, java_component_name, environment_name, resource_group_name, JAVA_COMPONENT_ADMIN, configuration, service_bindings, unbind_service_bindings, min_replicas, max_replicas, no_wait)


def update_admin_for_spring(cmd, java_component_name, environment_name, resource_group_name, configuration=None, service_bindings=None, unbind_service_bindings=None, min_replicas=None, max_replicas=None, no_wait=False):
    return update_java_component(cmd, java_component_name, environment_name, resource_group_name, JAVA_COMPONENT_ADMIN, configuration, service_bindings, unbind_service_bindings, min_replicas, max_replicas, no_wait)


def show_admin_for_spring(cmd, java_component_name, environment_name, resource_group_name):
    return show_java_component(cmd, java_component_name, environment_name, resource_group_name, JAVA_COMPONENT_ADMIN)


def delete_admin_for_spring(cmd, java_component_name, environment_name, resource_group_name, no_wait=False):
    return delete_java_component(cmd, java_component_name, environment_name, resource_group_name, JAVA_COMPONENT_ADMIN, no_wait)


def set_environment_telemetry_data_dog(cmd,
                                       name,
                                       resource_group_name,
                                       site=None,
                                       key=None,
                                       enable_open_telemetry_traces=None,
                                       enable_open_telemetry_metrics=None,
                                       no_wait=False):
    raw_parameters = locals()
    containerapp_env_telemetry_data_dog_decorator = ContainerappEnvTelemetryDataDogPreviewSetDecorator(
        cmd=cmd,
        client=ManagedEnvironmentPreviewClient,
        raw_parameters=raw_parameters,
        models=CONTAINER_APPS_SDK_MODELS
    )
    containerapp_env_telemetry_data_dog_decorator.register_provider(CONTAINER_APPS_RP)

    containerapp_env_telemetry_data_dog_decorator.construct_payload()
    r = containerapp_env_telemetry_data_dog_decorator.update()

    return r


def delete_environment_telemetry_data_dog(cmd,
                                          name,
                                          resource_group_name,
                                          no_wait=False):
    raw_parameters = locals()
    raw_parameters["site"] = ""
    raw_parameters["key"] = ""
    raw_parameters["enable_open_telemetry_traces"] = False
    raw_parameters["enable_open_telemetry_metrics"] = False
    containerapp_env_telemetry_data_dog_decorator = ContainerappEnvTelemetryDataDogPreviewSetDecorator(
        cmd=cmd,
        client=ManagedEnvironmentPreviewClient,
        raw_parameters=raw_parameters,
        models=CONTAINER_APPS_SDK_MODELS
    )
    containerapp_env_telemetry_data_dog_decorator.register_provider(CONTAINER_APPS_RP)

    containerapp_env_telemetry_data_dog_decorator.construct_payload()
    r = containerapp_env_telemetry_data_dog_decorator.update()

    return r


def show_environment_telemetry_data_dog(cmd,
                                        name,
                                        resource_group_name):
    raw_parameters = locals()

    containerapp_env_telemetry_data_dog_decorator = ContainerappEnvTelemetryDataDogPreviewSetDecorator(
        cmd=cmd,
        client=ManagedEnvironmentPreviewClient,
        raw_parameters=raw_parameters,
        models=CONTAINER_APPS_SDK_MODELS
    )

    containerapp_env_def = None
    try:
        containerapp_env_def = containerapp_env_telemetry_data_dog_decorator.show()
    except Exception as e:
        handle_non_404_status_code_exception(e)

    r = safe_get(containerapp_env_def, "properties", "openTelemetryConfiguration", "destinationsConfiguration", "dataDogConfiguration")
    if r is None:
        raise ValidationError("The containerapp environment '{}' does not have data dog enabled.".format(name))

    return containerapp_env_def


def set_environment_telemetry_app_insights(cmd,
                                           name,
                                           resource_group_name,
                                           connection_string=None,
                                           enable_open_telemetry_traces=None,
                                           enable_open_telemetry_logs=None,
                                           no_wait=False):
    raw_parameters = locals()
    containerapp_env_telemetry_app_insights_decorator = ContainerappEnvTelemetryAppInsightsPreviewSetDecorator(
        cmd=cmd,
        client=ManagedEnvironmentPreviewClient,
        raw_parameters=raw_parameters,
        models=CONTAINER_APPS_SDK_MODELS
    )
    containerapp_env_telemetry_app_insights_decorator.register_provider(CONTAINER_APPS_RP)

    containerapp_env_telemetry_app_insights_decorator.construct_payload()
    r = containerapp_env_telemetry_app_insights_decorator.update()

    return r


def delete_environment_telemetry_app_insights(cmd,
                                              name,
                                              resource_group_name,
                                              no_wait=False):
    raw_parameters = locals()
    raw_parameters["connection_string"] = ""
    raw_parameters["enable_open_telemetry_traces"] = False
    raw_parameters["enable_open_telemetry_logs"] = False
    containerapp_env_telemetry_app_insights_decorator = ContainerappEnvTelemetryAppInsightsPreviewSetDecorator(
        cmd=cmd,
        client=ManagedEnvironmentPreviewClient,
        raw_parameters=raw_parameters,
        models=CONTAINER_APPS_SDK_MODELS
    )
    containerapp_env_telemetry_app_insights_decorator.register_provider(CONTAINER_APPS_RP)

    containerapp_env_telemetry_app_insights_decorator.construct_payload()
    r = containerapp_env_telemetry_app_insights_decorator.update()

    return r


def show_environment_telemetry_app_insights(cmd,
                                            name,
                                            resource_group_name):
    raw_parameters = locals()

    containerapp_env_telemetry_app_insights_decorator = ContainerappEnvTelemetryAppInsightsPreviewSetDecorator(
        cmd=cmd,
        client=ManagedEnvironmentPreviewClient,
        raw_parameters=raw_parameters,
        models=CONTAINER_APPS_SDK_MODELS
    )

    containerapp_env_def = None
    try:
        containerapp_env_def = containerapp_env_telemetry_app_insights_decorator.show()
    except Exception as e:
        handle_non_404_status_code_exception(e)

    r = safe_get(containerapp_env_def, "properties", "appInsightsConfiguration")

    if r is None:
        raise ValidationError("The containerapp environment '{}' does not have app insights enabled.".format(name))

    if not containerapp_env_def:
        raise ResourceNotFoundError("The containerapp environment '{}' does not exist".format(name))

    return containerapp_env_def


def add_environment_telemetry_otlp(cmd,
                                   name,
                                   resource_group_name,
                                   otlp_name,
                                   endpoint,
                                   insecure=False,
                                   enable_open_telemetry_traces=False,
                                   enable_open_telemetry_logs=False,
                                   enable_open_telemetry_metrics=False,
                                   headers=None,
                                   no_wait=False):
    raw_parameters = locals()
    containerapp_env_telemetry_otlp_decorator = ContainerappEnvTelemetryOtlpPreviewSetDecorator(
        cmd=cmd,
        client=ManagedEnvironmentPreviewClient,
        raw_parameters=raw_parameters,
        models=CONTAINER_APPS_SDK_MODELS
    )
    containerapp_env_telemetry_otlp_decorator.register_provider(CONTAINER_APPS_RP)

    r = {}

    try:
        r = containerapp_env_telemetry_otlp_decorator.show()
    except CLIError as e:
        handle_raw_exception(e)

    existing_otlps = safe_get(r, "properties", "openTelemetryConfiguration", "destinationsConfiguration", "otlpConfigurations")
    if existing_otlps is not None:
        otlp = [p for p in existing_otlps if p["name"].lower() == otlp_name.lower()]

        if otlp:
            raise ValidationError(f"Otlp entry with name --otlp-name {otlp_name} already exist, please retry with different name")

    containerapp_env_telemetry_otlp_decorator.construct_payload()
    r = containerapp_env_telemetry_otlp_decorator.update()

    return r


def update_environment_telemetry_otlp(cmd,
                                      name,
                                      resource_group_name,
                                      otlp_name,
                                      endpoint=None,
                                      insecure=None,
                                      enable_open_telemetry_traces=None,
                                      enable_open_telemetry_logs=None,
                                      enable_open_telemetry_metrics=None,
                                      headers=None,
                                      no_wait=False):
    raw_parameters = locals()
    containerapp_env_telemetry_otlp_decorator = ContainerappEnvTelemetryOtlpPreviewSetDecorator(
        cmd=cmd,
        client=ManagedEnvironmentPreviewClient,
        raw_parameters=raw_parameters,
        models=CONTAINER_APPS_SDK_MODELS
    )
    containerapp_env_telemetry_otlp_decorator.register_provider(CONTAINER_APPS_RP)

    r = {}

    try:
        r = containerapp_env_telemetry_otlp_decorator.show()
    except Exception as e:
        handle_non_404_status_code_exception(e)

    existing_otlps = safe_get(r, "properties", "openTelemetryConfiguration", "destinationsConfiguration", "otlpConfigurations")
    if existing_otlps is not None:
        otlp = [p for p in existing_otlps if p["name"].lower() == otlp_name.lower()]

        if not otlp:
            raise ValidationError(f"Otlp entry with name --otlp-name {otlp_name} does not exist, please make sure the {otlp_name} already added")

    containerapp_env_telemetry_otlp_decorator.construct_payload()
    r = containerapp_env_telemetry_otlp_decorator.update()

    return r


def remove_environment_telemetry_otlp(cmd,
                                      name,
                                      resource_group_name,
                                      otlp_name,
                                      no_wait=False):
    raw_parameters = locals()
    raw_parameters["enable_open_telemetry_traces"] = False
    raw_parameters["enable_open_telemetry_logs"] = False
    raw_parameters["enable_open_telemetry_metrics"] = False
    containerapp_env_telemetry_otlp_decorator = ContainerappEnvTelemetryOtlpPreviewSetDecorator(
        cmd=cmd,
        client=ManagedEnvironmentPreviewClient,
        raw_parameters=raw_parameters,
        models=CONTAINER_APPS_SDK_MODELS
    )
    containerapp_env_telemetry_otlp_decorator.register_provider(CONTAINER_APPS_RP)

    containerapp_env_telemetry_otlp_decorator.construct_remove_payload()
    r = containerapp_env_telemetry_otlp_decorator.update()

    return r


def show_environment_telemetry_otlp(cmd,
                                    name,
                                    resource_group_name,
                                    otlp_name):
    raw_parameters = locals()

    containerapp_env_telemetry_otlp_decorator = ContainerappEnvTelemetryOtlpPreviewSetDecorator(
        cmd=cmd,
        client=ManagedEnvironmentPreviewClient,
        raw_parameters=raw_parameters,
        models=CONTAINER_APPS_SDK_MODELS
    )

    containerapp_env_def = None
    try:
        containerapp_env_def = containerapp_env_telemetry_otlp_decorator.show()
    except Exception as e:
        handle_non_404_status_code_exception(e)

    if not containerapp_env_def:
        raise ResourceNotFoundError("The containerapp environment '{}' does not exist".format(name))

    existing_otlps = safe_get(containerapp_env_def, "properties", "openTelemetryConfiguration", "destinationsConfiguration", "otlpConfigurations")
    if existing_otlps is not None:
        otlp = [p for p in existing_otlps if p["name"].lower() == otlp_name.lower()]

        if not otlp:
            raise ResourceNotFoundError(f"Otlp entry with name --otlp-name {otlp_name} does not exist, please retry with different name")

        existing_otlps = otlp
        safe_set(containerapp_env_def, "properties", "openTelemetryConfiguration", "destinationsConfiguration", "otlpConfigurations", value=existing_otlps)

    return containerapp_env_def


def list_environment_telemetry_otlp(cmd,
                                    name,
                                    resource_group_name):
    raw_parameters = locals()

    containerapp_env_telemetry_otlp_decorator = ContainerappEnvTelemetryOtlpPreviewSetDecorator(
        cmd=cmd,
        client=ManagedEnvironmentPreviewClient,
        raw_parameters=raw_parameters,
        models=CONTAINER_APPS_SDK_MODELS
    )

    containerapp_env_def = None
    try:
        containerapp_env_def = containerapp_env_telemetry_otlp_decorator.show()
    except Exception as e:
        handle_non_404_status_code_exception(e)

    return containerapp_env_def


def list_replica_containerappsjob(cmd, resource_group_name, name, execution=None):
    if execution is None:
        executions = ContainerAppsJobPreviewClient.get_executions(cmd=cmd, resource_group_name=resource_group_name, name=name)
        execution = executions['value'][0]['name']
        logger.warning('No execution specified. Using the latest execution: %s', execution)
    try:
        replicas = ContainerAppsJobPreviewClient.get_replicas(cmd, resource_group_name, name, execution)
        return replicas['value']
    except CLIError as e:
        handle_raw_exception(e)


def stream_job_logs(cmd, resource_group_name, name, container, execution=None, replica=None, follow=False, tail=None, output_format=None):
    if tail:
        if tail < 0 or tail > 300:
            raise ValidationError("--tail must be between 0 and 300.")

    sub = get_subscription_id(cmd.cli_ctx)
    token_response = ContainerAppsJobPreviewClient.get_auth_token(cmd, resource_group_name, name)
    token = token_response["properties"]["token"]

    job = ContainerAppsJobPreviewClient.show(cmd, resource_group_name, name)
    base_url = job["properties"]["eventStreamEndpoint"]
    base_url = base_url[:base_url.index("/subscriptions/")]

    if execution is None and replica is not None:
        raise ValidationError("Cannot specify a replica without an execution")

    if execution is None:
        executions = ContainerAppsJobPreviewClient.get_executions(cmd, resource_group_name, name)['value']
        if not executions:
            raise ValidationError("No executions found for this job")
        execution = executions[0]["name"]
        logger.warning("No execution provided, defaulting to latest execution: %s", execution)

    if replica is None:
        replicas = ContainerAppsJobPreviewClient.get_replicas(cmd, resource_group_name, name, execution)['value']
        if not replicas:
            raise ValidationError("No replicas found for execution")
        replica = replicas[0]["name"]
        logger.warning("No replica provided, defaulting to latest replica: %s", replica)

    url = (f"{base_url}/subscriptions/{sub}/resourceGroups/{resource_group_name}/jobs/{name}"
           f"/executions/{execution}/replicas/{replica}/containers/{container}/logstream")

    logger.info("connecting to : %s", url)
    request_params = {"follow": str(follow).lower(),
                      "output": output_format,
                      "tailLines": tail}
    headers = {"Authorization": f"Bearer {token}"}
    resp = requests.get(url,
                        timeout=None,
                        stream=True,
                        params=request_params,
                        headers=headers)

    if not resp.ok:
        raise ValidationError(f"Got bad status from the logstream API: {resp.status_code}. Error: {str(resp.content)}")

    for line in resp.iter_lines():
        if line:
            logger.info("received raw log line: %s", line)
            # these .replaces are needed to display color/quotations properly
            # for some reason the API returns garbled unicode special characters (may need to add more in the future)
            print(line.decode("utf-8").replace("\\u0022", "\u0022").replace("\\u001B", "\u001B").replace("\\u002B", "\u002B").replace("\\u0027", "\u0027"))


def create_or_update_java_logger(cmd, logger_name, logger_level, name, resource_group_name, no_wait=False):
    raw_parameters = locals()
    containerapp_java_logger_set_decorator = ContainerappJavaLoggerSetDecorator(
        cmd=cmd,
        client=ContainerAppPreviewClient,
        raw_parameters=raw_parameters,
        models=CONTAINER_APPS_SDK_MODELS
    )
    containerapp_java_logger_set_decorator.validate_arguments()
    containerapp_java_logger_set_decorator.construct_payload()
    return containerapp_java_logger_set_decorator.create_or_update()


# pylint: disable=redefined-builtin
def delete_java_logger(cmd, name, resource_group_name, logger_name=None, all=None, no_wait=False):
    raw_parameters = locals()
    containerapp_java_logger_decorator = ContainerappJavaLoggerDeleteDecorator(
        cmd=cmd,
        client=ContainerAppPreviewClient,
        raw_parameters=raw_parameters,
        models=CONTAINER_APPS_SDK_MODELS
    )
    containerapp_java_logger_decorator.validate_arguments()
    containerapp_java_logger_decorator.construct_payload()
    return containerapp_java_logger_decorator.delete()


# pylint: disable=redefined-builtin
def show_java_logger(cmd, name, resource_group_name, logger_name=None, all=None):
    raw_parameters = locals()
    containerapp_java_logger_decorator = ContainerappJavaLoggerDecorator(
        cmd=cmd,
        client=ContainerAppPreviewClient,
        raw_parameters=raw_parameters,
        models=CONTAINER_APPS_SDK_MODELS
    )
    containerapp_java_logger_decorator.validate_arguments()
    return containerapp_java_logger_decorator.show()


def create_session_pool(cmd,
                        name,
                        resource_group_name,
                        location=None,
                        managed_env=None,
                        container_type=None,
                        cooldown_period=None,
                        secrets=None,
                        network_status=None,
                        max_concurrent_sessions=None,
                        ready_session_instances=None,
                        image=None,
                        container_name=None,
                        cpu=None,
                        memory=None,
                        env_vars=None,
                        startup_command=None,
                        args=None,
                        target_port=None,
                        registry_server=None,
                        registry_pass=None,
                        registry_user=None):
    raw_parameters = locals()
    session_pool_decorator = SessionPoolCreateDecorator(
        cmd=cmd,
        client=SessionPoolPreviewClient,
        raw_parameters=raw_parameters,
        models=CONTAINER_APPS_SDK_MODELS
    )
    session_pool_decorator.validate_arguments()
    session_pool_decorator.register_provider(CONTAINER_APPS_RP)

    session_pool_decorator.construct_payload()
    r = session_pool_decorator.create()

    return r


def update_session_pool(cmd,
                        name,
                        resource_group_name,
                        location=None,
                        cooldown_period=None,
                        secrets=None,
                        network_status=None,
                        max_concurrent_sessions=None,
                        ready_session_instances=None,
                        image=None,
                        container_name=None,
                        cpu=None,
                        memory=None,
                        env_vars=None,
                        startup_command=None,
                        args=None,
                        target_port=None,
                        registry_server=None,
                        registry_pass=None,
                        registry_user=None):
    raw_parameters = locals()
    session_pool_decorator = SessionPoolUpdateDecorator(
        cmd=cmd,
        client=SessionPoolPreviewClient,
        raw_parameters=raw_parameters,
        models=CONTAINER_APPS_SDK_MODELS
    )
    session_pool_decorator.construct_payload()
    r = session_pool_decorator.update()

    return r


def show_session_pool(cmd,
                      name,
                      resource_group_name):
    raw_parameters = locals()
    session_pool_decorator = SessionPoolPreviewDecorator(
        cmd=cmd,
        client=SessionPoolPreviewClient,
        raw_parameters=raw_parameters,
        models=CONTAINER_APPS_SDK_MODELS
    )
    session_pool_decorator.validate_subscription_registered(CONTAINER_APPS_RP)
    r = session_pool_decorator.show()

    return r


def list_session_pool(cmd,
                      resource_group_name=None):
    raw_parameters = locals()
    session_pool_decorator = SessionPoolPreviewDecorator(
        cmd=cmd,
        client=SessionPoolPreviewClient,
        raw_parameters=raw_parameters,
        models=CONTAINER_APPS_SDK_MODELS
    )
    session_pool_decorator.validate_subscription_registered(CONTAINER_APPS_RP)
    r = session_pool_decorator.list()

    return r


def delete_session_pool(cmd,
                        name,
                        resource_group_name):
    raw_parameters = locals()
    session_pool_decorator = SessionPoolPreviewDecorator(
        cmd=cmd,
        client=SessionPoolPreviewClient,
        raw_parameters=raw_parameters,
        models=CONTAINER_APPS_SDK_MODELS
    )
    r = session_pool_decorator.delete()

    return r


# session code interpreter commands
def execute_session_code_interpreter(cmd,
                                     name,
                                     resource_group_name,
                                     identifier,
                                     code,
                                     session_pool_location=None,
                                     timeout_in_seconds=None):
    raw_parameters = locals()
    session_code_interpreter_decorator = SessionCodeInterpreterCommandsPreviewDecorator(
        cmd=cmd,
        client=SessionCodeInterpreterPreviewClient,
        raw_parameters=raw_parameters,
        models=CONTAINER_APPS_SDK_MODELS
    )
    session_code_interpreter_decorator.validate_arguments()
    session_code_interpreter_decorator.register_provider(CONTAINER_APPS_RP)

    session_code_interpreter_decorator.construct_payload()
    r = session_code_interpreter_decorator.execute()

    return r


def upload_session_code_interpreter(cmd,
                                    name,
                                    resource_group_name,
                                    identifier,
                                    filepath,
                                    session_pool_location=None):
    raw_parameters = locals()
    session_code_interpreter_decorator = SessionCodeInterpreterCommandsPreviewDecorator(
        cmd=cmd,
        client=SessionCodeInterpreterPreviewClient,
        raw_parameters=raw_parameters,
        models=CONTAINER_APPS_SDK_MODELS
    )
    session_code_interpreter_decorator.register_provider(CONTAINER_APPS_RP)

    r = session_code_interpreter_decorator.upload()

    return r


def show_file_content_session_code_interpreter(cmd,
                                               name,
                                               resource_group_name,
                                               identifier,
                                               filename,
                                               session_pool_location=None):
    raw_parameters = locals()
    session_code_interpreter_decorator = SessionCodeInterpreterCommandsPreviewDecorator(
        cmd=cmd,
        client=SessionCodeInterpreterPreviewClient,
        raw_parameters=raw_parameters,
        models=CONTAINER_APPS_SDK_MODELS
    )
    session_code_interpreter_decorator.register_provider(CONTAINER_APPS_RP)

    r = session_code_interpreter_decorator.show_file_content()

    return r


def show_file_metadata_session_code_interpreter(cmd,
                                                name,
                                                resource_group_name,
                                                identifier,
                                                filename,
                                                session_pool_location=None):
    raw_parameters = locals()
    session_code_interpreter_decorator = SessionCodeInterpreterCommandsPreviewDecorator(
        cmd=cmd,
        client=SessionCodeInterpreterPreviewClient,
        raw_parameters=raw_parameters,
        models=CONTAINER_APPS_SDK_MODELS
    )
    session_code_interpreter_decorator.register_provider(CONTAINER_APPS_RP)

    r = session_code_interpreter_decorator.show_file_metadata()

    return r


def list_files_session_code_interpreter(cmd,
                                        name,
                                        resource_group_name,
                                        identifier,
                                        path=None,
                                        session_pool_location=None):
    raw_parameters = locals()
    session_code_interpreter_decorator = SessionCodeInterpreterCommandsPreviewDecorator(
        cmd=cmd,
        client=SessionCodeInterpreterPreviewClient,
        raw_parameters=raw_parameters,
        models=CONTAINER_APPS_SDK_MODELS
    )
    session_code_interpreter_decorator.register_provider(CONTAINER_APPS_RP)

    r = session_code_interpreter_decorator.list_files()

    return r


def delete_file_session_code_interpreter(cmd,
                                         name,
                                         resource_group_name,
                                         identifier,
                                         filename,
                                         session_pool_location=None):
    raw_parameters = locals()
    session_code_interpreter_decorator = SessionCodeInterpreterCommandsPreviewDecorator(
        cmd=cmd,
        client=SessionCodeInterpreterPreviewClient,
        raw_parameters=raw_parameters,
        models=CONTAINER_APPS_SDK_MODELS
    )
    session_code_interpreter_decorator.register_provider(CONTAINER_APPS_RP)

    r = session_code_interpreter_decorator.delete_file()

    return r


def list_dotnet_components(cmd, environment_name, resource_group_name):
    raw_parameters = locals()
    dotnet_component_decorator = DotNetComponentDecorator(
        cmd=cmd,
        client=DotNetComponentPreviewClient,
        raw_parameters=raw_parameters,
        models=CONTAINER_APPS_SDK_MODELS
    )
    return dotnet_component_decorator.list()


# pylint: disable=protected-access
def show_dotnet_component(cmd, dotnet_component_name, environment_name, resource_group_name):
    raw_parameters = locals()
    dotnet_component_decorator = DotNetComponentDecorator(
        cmd=cmd,
        client=DotNetComponentPreviewClient,
        raw_parameters=raw_parameters,
        models=CONTAINER_APPS_SDK_MODELS
    )
    result = dotnet_component_decorator.show()
    if result is not None:
        logger.warning("Found DotNet Component '%s' in environment '%s' in resource group '%s'.", dotnet_component_name, environment_name, resource_group_name)

    component_type = safe_get(result, "properties", "componentType")
    if component_type == DOTNET_COMPONENT_RESOURCE_TYPE:
        aspire_dashboard_url = dotnet_component_decorator._get_aspire_dashboard_url(environment_name, resource_group_name, dotnet_component_name)
        logger.warning("Aspire Dashboard URL: %s.", aspire_dashboard_url)
    return result


def delete_dotnet_component(cmd, dotnet_component_name, environment_name, resource_group_name, no_wait=False):
    raw_parameters = locals()
    dotnet_component_decorator = DotNetComponentDecorator(
        cmd=cmd,
        client=DotNetComponentPreviewClient,
        raw_parameters=raw_parameters,
        models=CONTAINER_APPS_SDK_MODELS
    )
    logger.warning("Deleting DotNet Component '%s' in environment '%s' in resource group '%s'.", dotnet_component_name, environment_name, resource_group_name)
    dotnet_component_decorator.delete()
    logger.warning("Successfully deleted DotNet Component '%s' in environment '%s' in resource group '%s'.", dotnet_component_name, environment_name, resource_group_name)


# pylint: disable=useless-return, protected-access
def create_dotnet_component(cmd, dotnet_component_name, environment_name, resource_group_name, dotnet_component_type=DOTNET_COMPONENT_RESOURCE_TYPE, no_wait=False):
    raw_parameters = locals()
    dotnet_component_decorator = DotNetComponentDecorator(
        cmd=cmd,
        client=DotNetComponentPreviewClient,
        raw_parameters=raw_parameters,
        models=CONTAINER_APPS_SDK_MODELS
    )
    dotnet_component_decorator.construct_payload()
    logger.warning("Creating DotNet Component '%s' in environment '%s' in resource group '%s.", dotnet_component_name, environment_name, resource_group_name)
    r = dotnet_component_decorator.create()
    if r is not None:
        logger.warning("Successfully created DotNet Component '%s' in environment '%s' in resource group '%s'.", dotnet_component_name, environment_name, resource_group_name)
    component_type = safe_get(r, "properties", "componentType")
    if component_type == DOTNET_COMPONENT_RESOURCE_TYPE:
        aspire_dashboard_url = dotnet_component_decorator._get_aspire_dashboard_url(environment_name, resource_group_name, dotnet_component_name)
        logger.warning("Access your Aspire Dashboard at %s.", aspire_dashboard_url)
    return

<<<<<<< HEAD
def containerapp_debug(cmd, resource_group_name, name, container=None, revision=None, replica=None):
    conn = WebSocketConnection(cmd=cmd, resource_group_name=resource_group_name, name=name, revision=revision,
                               replica=replica, container=container)

    encodings = [SSH_DEFAULT_ENCODING, SSH_BACKUP_ENCODING]
    reader = threading.Thread(target=read_ssh, args=(conn, encodings))
    reader.daemon = True
    reader.start()

    writer = get_stdin_writer(conn)
    writer.daemon = True
    writer.start()

    logger.warning("Use ctrl + D to exit.")
    while conn.is_connected:
        if not reader.is_alive() or not writer.is_alive():
            logger.warning("Reader or Writer for WebSocket is not alive. Closing the connection.")
            conn.disconnect()

        try:
            time.sleep(0.1)
        except KeyboardInterrupt:
            if conn.is_connected:
                logger.info("Caught KeyboardInterrupt. Sending ctrl+c to server")
                conn.send(SSH_CTRL_C_MSG)
=======

def set_registry(cmd, name, resource_group_name, server, username=None, password=None, disable_warnings=False, identity=None, no_wait=False):
    # copy from parent
    _validate_subscription_registered(cmd, CONTAINER_APPS_RP)
    if (username or password) and identity:
        raise MutuallyExclusiveArgumentError("Use either identity or username/password.")

    containerapp_def = None
    try:
        containerapp_def = ContainerAppPreviewClient.show(cmd=cmd, resource_group_name=resource_group_name, name=name)
    except:
        pass

    if not containerapp_def:
        raise ResourceNotFoundError("The containerapp '{}' does not exist".format(name))

    _get_existing_secrets(cmd, resource_group_name, name, containerapp_def)

    registry = None

    registries_def = safe_get(containerapp_def, "properties", "configuration", "registries", default=[])
    containerapp_def["properties"]["configuration"]["registries"] = registries_def

    if (not username or not password) and not identity:
        # If registry is Azure Container Registry, we can try inferring credentials
        if ACR_IMAGE_SUFFIX not in server:
            raise RequiredArgumentMissingError('Registry username and password are required if you are not using Azure Container Registry.')
        not disable_warnings and logger.warning('No credential was provided to access Azure Container Registry. Trying to look up...')
        parsed = urlparse(server)
        registry_name = (parsed.netloc if parsed.scheme else parsed.path).split('.')[0]

        try:
            username, password, _ = _get_acr_cred(cmd.cli_ctx, registry_name)
        except Exception as ex:
            raise RequiredArgumentMissingError('Failed to retrieve credentials for container registry. Please provide the registry username and password') from ex

    # Check if updating existing registry
    updating_existing_registry = False
    for r in registries_def:
        if r['server'].lower() == server.lower():
            not disable_warnings and logger.warning("Updating existing registry.")
            updating_existing_registry = True
            if username:
                r["username"] = username
                r["identity"] = None
            if password:
                r["passwordSecretRef"] = store_as_secret_and_return_secret_ref(
                    containerapp_def["properties"]["configuration"]["secrets"],
                    r["username"],
                    r["server"],
                    password,
                    update_existing_secret=True)
                r["identity"] = None
            if identity:
                r["identity"] = identity
                r["username"] = None
                r["passwordSecretRef"] = None

    # If not updating existing registry, add as new registry
    if not updating_existing_registry:
        registry = RegistryCredentialsModel
        registry["server"] = server
        if not identity:
            registry["username"] = username
            registry["passwordSecretRef"] = store_as_secret_and_return_secret_ref(
                containerapp_def["properties"]["configuration"]["secrets"],
                username,
                server,
                password,
                update_existing_secret=True)
        else:
            registry["identity"] = identity

        registries_def.append(registry)

    # preview logic
    if identity:
        if is_registry_msi_system(identity):
            set_managed_identity(cmd, resource_group_name, containerapp_def, system_assigned=True)

        if is_valid_resource_id(identity):
            env_id = safe_get(containerapp_def, "properties", "environmentId", default="")
            parsed_managed_env = parse_resource_id(env_id)
            managed_env_name = parsed_managed_env['name']
            managed_env_rg = parsed_managed_env['resource_group']
            if not env_has_managed_identity(cmd, managed_env_rg, managed_env_name, identity):
                set_managed_identity(cmd, resource_group_name, containerapp_def, user_assigned=[identity])

    try:
        r = ContainerAppPreviewClient.create_or_update(
            cmd=cmd, resource_group_name=resource_group_name, name=name, container_app_envelope=containerapp_def, no_wait=no_wait)

        return r["properties"]["configuration"]["registries"]
    except Exception as e:
        handle_raw_exception(e)


def set_registry_job(cmd, name, resource_group_name, server, username=None, password=None, disable_warnings=False, identity=None, no_wait=False):
    raw_parameters = locals()

    containerapp_job_registry_set_decorator = ContainerAppJobRegistryPreviewSetDecorator(
        cmd=cmd,
        client=ContainerAppsJobPreviewClient,
        raw_parameters=raw_parameters,
        models=CONTAINER_APPS_SDK_MODELS
    )
    containerapp_job_registry_set_decorator.validate_subscription_registered(CONTAINER_APPS_RP)
    containerapp_job_registry_set_decorator.validate_arguments()
    containerapp_job_registry_set_decorator.construct_payload()
    r = containerapp_job_registry_set_decorator.set()
    return r
>>>>>>> 8dbc9091
<|MERGE_RESOLUTION|>--- conflicted
+++ resolved
@@ -113,14 +113,10 @@
     AzureFileProperties as AzureFilePropertiesModel
 )
 
-<<<<<<< HEAD
 from ._ssh_utils import (SSH_DEFAULT_ENCODING, WebSocketConnection, read_ssh, get_stdin_writer, SSH_CTRL_C_MSG,
                          SSH_BACKUP_ENCODING)
 
-from ._utils import connected_env_check_cert_name_availability, get_oryx_run_image_tags, patchable_check, get_pack_exec_path, is_docker_running, parse_build_env_vars
-=======
 from ._utils import connected_env_check_cert_name_availability, get_oryx_run_image_tags, patchable_check, get_pack_exec_path, is_docker_running, parse_build_env_vars, env_has_managed_identity
->>>>>>> 8dbc9091
 
 from ._constants import (CONTAINER_APPS_RP,
                          NAME_INVALID, NAME_ALREADY_EXISTS, ACR_IMAGE_SUFFIX, DEV_POSTGRES_IMAGE, DEV_POSTGRES_SERVICE_TYPE,
@@ -3121,33 +3117,6 @@
         logger.warning("Access your Aspire Dashboard at %s.", aspire_dashboard_url)
     return
 
-<<<<<<< HEAD
-def containerapp_debug(cmd, resource_group_name, name, container=None, revision=None, replica=None):
-    conn = WebSocketConnection(cmd=cmd, resource_group_name=resource_group_name, name=name, revision=revision,
-                               replica=replica, container=container)
-
-    encodings = [SSH_DEFAULT_ENCODING, SSH_BACKUP_ENCODING]
-    reader = threading.Thread(target=read_ssh, args=(conn, encodings))
-    reader.daemon = True
-    reader.start()
-
-    writer = get_stdin_writer(conn)
-    writer.daemon = True
-    writer.start()
-
-    logger.warning("Use ctrl + D to exit.")
-    while conn.is_connected:
-        if not reader.is_alive() or not writer.is_alive():
-            logger.warning("Reader or Writer for WebSocket is not alive. Closing the connection.")
-            conn.disconnect()
-
-        try:
-            time.sleep(0.1)
-        except KeyboardInterrupt:
-            if conn.is_connected:
-                logger.info("Caught KeyboardInterrupt. Sending ctrl+c to server")
-                conn.send(SSH_CTRL_C_MSG)
-=======
 
 def set_registry(cmd, name, resource_group_name, server, username=None, password=None, disable_warnings=False, identity=None, no_wait=False):
     # copy from parent
@@ -3259,4 +3228,29 @@
     containerapp_job_registry_set_decorator.construct_payload()
     r = containerapp_job_registry_set_decorator.set()
     return r
->>>>>>> 8dbc9091
+
+def containerapp_debug(cmd, resource_group_name, name, container=None, revision=None, replica=None):
+    conn = WebSocketConnection(cmd=cmd, resource_group_name=resource_group_name, name=name, revision=revision,
+                               replica=replica, container=container)
+
+    encodings = [SSH_DEFAULT_ENCODING, SSH_BACKUP_ENCODING]
+    reader = threading.Thread(target=read_ssh, args=(conn, encodings))
+    reader.daemon = True
+    reader.start()
+
+    writer = get_stdin_writer(conn)
+    writer.daemon = True
+    writer.start()
+
+    logger.warning("Use ctrl + D to exit.")
+    while conn.is_connected:
+        if not reader.is_alive() or not writer.is_alive():
+            logger.warning("Reader or Writer for WebSocket is not alive. Closing the connection.")
+            conn.disconnect()
+
+        try:
+            time.sleep(0.1)
+        except KeyboardInterrupt:
+            if conn.is_connected:
+                logger.info("Caught KeyboardInterrupt. Sending ctrl+c to server")
+                conn.send(SSH_CTRL_C_MSG)