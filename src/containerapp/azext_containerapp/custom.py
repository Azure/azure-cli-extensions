# --------------------------------------------------------------------------------------------
# Copyright (c) Microsoft Corporation. All rights reserved.
# Licensed under the MIT License. See License.txt in the project root for license information.
# --------------------------------------------------------------------------------------------
# pylint: disable=line-too-long, consider-using-f-string, logging-format-interpolation, inconsistent-return-statements, broad-except, bare-except, too-many-statements, too-many-locals, too-many-boolean-expressions, too-many-branches, too-many-nested-blocks, pointless-statement, expression-not-assigned, unbalanced-tuple-unpacking, unsupported-assignment-operation

import threading
import sys
import time
from urllib.parse import urlparse
import requests
import json
<<<<<<< HEAD
import subprocess
=======
>>>>>>> 9f425d84

from azure.cli.core.azclierror import (
    RequiredArgumentMissingError,
    ValidationError,
    ResourceNotFoundError,
    CLIError,
    CLIInternalError,
    InvalidArgumentValueError,
    ArgumentUsageError,
    MutuallyExclusiveArgumentError)
from azure.cli.core.commands.client_factory import get_subscription_id
from azure.cli.core.util import open_page_in_browser
from azure.cli.command_modules.appservice.utils import _normalize_location
from knack.log import get_logger
from knack.prompting import prompt_y_n, prompt as prompt_str

from msrestazure.tools import parse_resource_id, is_valid_resource_id
from msrest.exceptions import DeserializationError

from ._client_factory import handle_raw_exception, handle_non_404_exception
from ._clients import ManagedEnvironmentClient, ContainerAppClient, GitHubActionClient, DaprComponentClient, StorageClient, AuthClient, WorkloadProfileClient
from ._github_oauth import get_github_access_token
from ._models import (
    ManagedEnvironment as ManagedEnvironmentModel,
    VnetConfiguration as VnetConfigurationModel,
    AppLogsConfiguration as AppLogsConfigurationModel,
    LogAnalyticsConfiguration as LogAnalyticsConfigurationModel,
    Ingress as IngressModel,
    Configuration as ConfigurationModel,
    Template as TemplateModel,
    RegistryCredentials as RegistryCredentialsModel,
    ContainerApp as ContainerAppModel,
    Dapr as DaprModel,
    ContainerResources as ContainerResourcesModel,
    Scale as ScaleModel,
    Container as ContainerModel,
    GitHubActionConfiguration,
    RegistryInfo as RegistryInfoModel,
    AzureCredentials as AzureCredentialsModel,
    SourceControl as SourceControlModel,
    ManagedServiceIdentity as ManagedServiceIdentityModel,
    ContainerAppCertificateEnvelope as ContainerAppCertificateEnvelopeModel,
    ContainerAppCustomDomain as ContainerAppCustomDomainModel,
    AzureFileProperties as AzureFilePropertiesModel,
    CustomDomainConfiguration as CustomDomainConfigurationModel,
    ScaleRule as ScaleRuleModel,
    Volume as VolumeModel,
    VolumeMount as VolumeMountModel,)
from ._models import DotnetTagProperty, ImagePatchableCheck, ImageProperties

from ._utils import (_validate_subscription_registered, _ensure_location_allowed,
                     parse_secret_flags, store_as_secret_and_return_secret_ref, parse_env_var_flags,
                     _generate_log_analytics_if_not_provided, _get_existing_secrets, _convert_object_from_snake_to_camel_case,
                     _object_to_dict, _add_or_update_secrets, _remove_additional_attributes, _remove_readonly_attributes,
                     _add_or_update_env_vars, _add_or_update_tags, _update_revision_weights, _append_label_weights,
                     _get_app_from_revision, raise_missing_token_suggestion, _infer_acr_credentials, _remove_registry_secret, _remove_secret,
                     _ensure_identity_resource_id, _remove_dapr_readonly_attributes, _remove_env_vars, _validate_traffic_sum,
                     _update_revision_env_secretrefs, _get_acr_cred, safe_get, await_github_action, repo_url_to_name,
                     validate_container_app_name, _update_weights, get_vnet_location, register_provider_if_needed,
                     generate_randomized_cert_name, _get_name, load_cert_file, check_cert_name_availability,
                     validate_hostname, patch_new_custom_domain, get_custom_domains, _validate_revision_name, set_managed_identity,
                     create_acrpull_role_assignment, is_registry_msi_system, clean_null_values, _populate_secret_values,
                     validate_environment_location, safe_set, parse_metadata_flags, parse_auth_flags, _azure_monitor_quickstart,
                     set_ip_restrictions, certificate_location_matches, certificate_matches, generate_randomized_managed_cert_name,
                     check_managed_cert_name_availability, prepare_managed_certificate_envelop,
                     get_default_workload_profile_name_from_env, get_default_workload_profiles, ensure_workload_profile_supported, _generate_secret_volume_name,
                     getCurrentMarinerTags, patchableCheck)
from ._validators import validate_create, validate_revision_suffix
from ._ssh_utils import (SSH_DEFAULT_ENCODING, WebSocketConnection, read_ssh, get_stdin_writer, SSH_CTRL_C_MSG,
                         SSH_BACKUP_ENCODING)
from ._constants import (MAXIMUM_SECRET_LENGTH, MICROSOFT_SECRET_SETTING_NAME, FACEBOOK_SECRET_SETTING_NAME, GITHUB_SECRET_SETTING_NAME,
                         GOOGLE_SECRET_SETTING_NAME, TWITTER_SECRET_SETTING_NAME, APPLE_SECRET_SETTING_NAME, CONTAINER_APPS_RP,
                         NAME_INVALID, NAME_ALREADY_EXISTS, ACR_IMAGE_SUFFIX, HELLO_WORLD_IMAGE, LOG_TYPE_SYSTEM, LOG_TYPE_CONSOLE,
                         MANAGED_CERTIFICATE_RT, PRIVATE_CERTIFICATE_RT, PENDING_STATUS, SUCCEEDED_STATUS)

logger = get_logger(__name__)


# These properties should be under the "properties" attribute. Move the properties under "properties" attribute
def process_loaded_yaml(yaml_containerapp):
    if not yaml_containerapp.get('properties'):
        yaml_containerapp['properties'] = {}

    if yaml_containerapp.get('identity') and yaml_containerapp['identity'].get('userAssignedIdentities'):
        for identity in yaml_containerapp['identity']['userAssignedIdentities']:
            # properties (principalId and clientId) are readonly and create (PUT) will throw error if they are provided
            # Update (PATCH) ignores them so it's okay to remove them as well
            yaml_containerapp['identity']['userAssignedIdentities'][identity] = {}

    nested_properties = ["provisioningState",
                         "managedEnvironmentId",
                         "environmentId",
                         "latestRevisionName",
                         "latestRevisionFqdn",
                         "customDomainVerificationId",
                         "configuration",
                         "template",
                         "outboundIPAddresses",
                         "workloadProfileName",
                         "latestReadyRevisionName",
                         "eventStreamEndpoint"]
    for nested_property in nested_properties:
        tmp = yaml_containerapp.get(nested_property)
        if nested_property in yaml_containerapp:
            yaml_containerapp['properties'][nested_property] = tmp
            del yaml_containerapp[nested_property]

    if "managedEnvironmentId" in yaml_containerapp['properties']:
        tmp = yaml_containerapp['properties']['managedEnvironmentId']
        if tmp:
            yaml_containerapp['properties']["environmentId"] = tmp
        del yaml_containerapp['properties']['managedEnvironmentId']

    return yaml_containerapp


def load_yaml_file(file_name):
    import yaml
    import errno

    try:
        with open(file_name) as stream:  # pylint: disable=unspecified-encoding
            return yaml.safe_load(stream.read().replace('\x00', ''))
    except (IOError, OSError) as ex:
        if getattr(ex, 'errno', 0) == errno.ENOENT:
            raise ValidationError('{} does not exist'.format(file_name)) from ex
        raise
    except (yaml.parser.ParserError, UnicodeDecodeError) as ex:
        raise ValidationError('Error parsing {} ({})'.format(file_name, str(ex))) from ex


def create_deserializer():
    from ._sdk_models import ContainerApp  # pylint: disable=unused-import
    from msrest import Deserializer
    import inspect

    sdkClasses = inspect.getmembers(sys.modules["azext_containerapp._sdk_models"])
    deserializer = {}

    for sdkClass in sdkClasses:
        deserializer[sdkClass[0]] = sdkClass[1]

    return Deserializer(deserializer)


def update_containerapp_yaml(cmd, name, resource_group_name, file_name, from_revision=None, no_wait=False):
    yaml_containerapp = process_loaded_yaml(load_yaml_file(file_name))
    if type(yaml_containerapp) != dict:  # pylint: disable=unidiomatic-typecheck
        raise ValidationError('Invalid YAML provided. Please see https://aka.ms/azure-container-apps-yaml for a valid containerapps YAML spec.')

    if not yaml_containerapp.get('name'):
        yaml_containerapp['name'] = name
    elif yaml_containerapp.get('name').lower() != name.lower():
        logger.warning('The app name provided in the --yaml file "{}" does not match the one provided in the --name flag "{}". The one provided in the --yaml file will be used.'.format(
            yaml_containerapp.get('name'), name))
    name = yaml_containerapp.get('name')

    if not yaml_containerapp.get('type'):
        yaml_containerapp['type'] = 'Microsoft.App/containerApps'
    elif yaml_containerapp.get('type').lower() != "microsoft.app/containerapps":
        raise ValidationError('Containerapp type must be \"Microsoft.App/ContainerApps\"')

    containerapp_def = None

    # Check if containerapp exists
    try:
        containerapp_def = ContainerAppClient.show(cmd=cmd, resource_group_name=resource_group_name, name=name)
    except Exception:
        pass

    if not containerapp_def:
        raise ValidationError("The containerapp '{}' does not exist".format(name))

    containerapp_def = None

    # Deserialize the yaml into a ContainerApp object. Need this since we're not using SDK
    try:
        deserializer = create_deserializer()
        containerapp_def = deserializer('ContainerApp', yaml_containerapp)
    except DeserializationError as ex:
        raise ValidationError('Invalid YAML provided. Please see https://aka.ms/azure-container-apps-yaml for a valid containerapps YAML spec.') from ex

    # Remove tags before converting from snake case to camel case, then re-add tags. We don't want to change the case of the tags. Need this since we're not using SDK
    tags = None
    if yaml_containerapp.get('tags'):
        tags = yaml_containerapp.get('tags')
        del yaml_containerapp['tags']

    containerapp_def = _convert_object_from_snake_to_camel_case(_object_to_dict(containerapp_def))
    containerapp_def['tags'] = tags

    # After deserializing, some properties may need to be moved under the "properties" attribute. Need this since we're not using SDK
    containerapp_def = process_loaded_yaml(containerapp_def)

    # Change which revision we update from
    if from_revision:
        r = ContainerAppClient.show_revision(cmd=cmd, resource_group_name=resource_group_name, container_app_name=name, name=from_revision)
        _update_revision_env_secretrefs(r["properties"]["template"]["containers"], name)
        containerapp_def["properties"]["template"] = r["properties"]["template"]

    # Remove "additionalProperties" and read-only attributes that are introduced in the deserialization. Need this since we're not using SDK
    _remove_additional_attributes(containerapp_def)
    _remove_readonly_attributes(containerapp_def)

    secret_values = list_secrets(cmd=cmd, name=name, resource_group_name=resource_group_name, show_values=True)
    _populate_secret_values(containerapp_def, secret_values)

    # Clean null values since this is an update
    containerapp_def = clean_null_values(containerapp_def)

    # Fix bug with revisionSuffix when containers are added
    if not safe_get(containerapp_def, "properties", "template", "revisionSuffix"):
        if "properties" not in containerapp_def:
            containerapp_def["properties"] = {}
        if "template" not in containerapp_def["properties"]:
            containerapp_def["properties"]["template"] = {}
        containerapp_def["properties"]["template"]["revisionSuffix"] = None

    try:
        r = ContainerAppClient.update(
            cmd=cmd, resource_group_name=resource_group_name, name=name, container_app_envelope=containerapp_def, no_wait=no_wait)

        if not no_wait and "properties" in r and "provisioningState" in r["properties"] and r["properties"]["provisioningState"].lower() == "waiting":
            logger.warning('Containerapp creation in progress. Please monitor the creation using `az containerapp show -n {} -g {}`'.format(
                name, resource_group_name
            ))

        return r
    except Exception as e:
        handle_raw_exception(e)


def create_containerapp_yaml(cmd, name, resource_group_name, file_name, no_wait=False):
    yaml_containerapp = process_loaded_yaml(load_yaml_file(file_name))
    if type(yaml_containerapp) != dict:  # pylint: disable=unidiomatic-typecheck
        raise ValidationError('Invalid YAML provided. Please see https://aka.ms/azure-container-apps-yaml for a valid containerapps YAML spec.')

    if not yaml_containerapp.get('name'):
        yaml_containerapp['name'] = name
    elif yaml_containerapp.get('name').lower() != name.lower():
        logger.warning('The app name provided in the --yaml file "{}" does not match the one provided in the --name flag "{}". The one provided in the --yaml file will be used.'.format(
            yaml_containerapp.get('name'), name))
    name = yaml_containerapp.get('name')

    if not yaml_containerapp.get('type'):
        yaml_containerapp['type'] = 'Microsoft.App/containerApps'
    elif yaml_containerapp.get('type').lower() != "microsoft.app/containerapps":
        raise ValidationError('Containerapp type must be \"Microsoft.App/ContainerApps\"')

    # Deserialize the yaml into a ContainerApp object. Need this since we're not using SDK
    containerapp_def = None
    try:
        deserializer = create_deserializer()

        containerapp_def = deserializer('ContainerApp', yaml_containerapp)
    except DeserializationError as ex:
        raise ValidationError('Invalid YAML provided. Please see https://aka.ms/azure-container-apps-yaml for a valid containerapps YAML spec.') from ex

    # Remove tags before converting from snake case to camel case, then re-add tags. We don't want to change the case of the tags. Need this since we're not using SDK
    tags = None
    if yaml_containerapp.get('tags'):
        tags = yaml_containerapp.get('tags')
        del yaml_containerapp['tags']

    containerapp_def = _convert_object_from_snake_to_camel_case(_object_to_dict(containerapp_def))
    containerapp_def['tags'] = tags

    # After deserializing, some properties may need to be moved under the "properties" attribute. Need this since we're not using SDK
    containerapp_def = process_loaded_yaml(containerapp_def)

    # Remove "additionalProperties" and read-only attributes that are introduced in the deserialization. Need this since we're not using SDK
    _remove_additional_attributes(containerapp_def)
    _remove_readonly_attributes(containerapp_def)

    # Remove extra workloadProfileName introduced in deserialization
    if "workloadProfileName" in containerapp_def:
        del containerapp_def["workloadProfileName"]

    # Validate managed environment
    if not containerapp_def["properties"].get('environmentId'):
        raise RequiredArgumentMissingError('environmentId is required. This can be retrieved using the `az containerapp env show -g MyResourceGroup -n MyContainerappEnvironment --query id` command. Please see https://aka.ms/azure-container-apps-yaml for a valid containerapps YAML spec.')

    env_id = containerapp_def["properties"]['environmentId']
    env_name = None
    env_rg = None
    env_info = None

    if is_valid_resource_id(env_id):
        parsed_managed_env = parse_resource_id(env_id)
        env_name = parsed_managed_env['name']
        env_rg = parsed_managed_env['resource_group']
    else:
        raise ValidationError('Invalid environmentId specified. Environment not found')

    try:
        env_info = ManagedEnvironmentClient.show(cmd=cmd, resource_group_name=env_rg, name=env_name)
    except:
        pass

    if not env_info:
        raise ValidationError("The environment '{}' in resource group '{}' was not found".format(env_name, env_rg))

    # Validate location
    if not containerapp_def.get('location'):
        containerapp_def['location'] = env_info['location']

    try:
        r = ContainerAppClient.create_or_update(
            cmd=cmd, resource_group_name=resource_group_name, name=name, container_app_envelope=containerapp_def, no_wait=no_wait)

        if r["properties"] and r["properties"]["provisioningState"] and r["properties"]["provisioningState"].lower() == "waiting" and not no_wait:
            logger.warning('Containerapp creation in progress. Please monitor the creation using `az containerapp show -n {} -g {}`'.format(
                name, resource_group_name
            ))

        if r["properties"] and r["properties"]["configuration"] and r["properties"]["configuration"]["ingress"] and r["properties"]["configuration"]["ingress"]["fqdn"]:
            logger.warning("\nContainer app created. Access your app at https://{}/\n".format(r["properties"]["configuration"]["ingress"]["fqdn"]))
        else:
            logger.warning("\nContainer app created. To access it over HTTPS, enable ingress: az containerapp ingress enable --help\n")

        return r
    except Exception as e:
        handle_raw_exception(e)


def create_containerapp(cmd,
                        name,
                        resource_group_name,
                        yaml=None,
                        image=None,
                        container_name=None,
                        managed_env=None,
                        min_replicas=None,
                        max_replicas=None,
                        scale_rule_name=None,
                        scale_rule_type=None,
                        scale_rule_http_concurrency=None,
                        scale_rule_metadata=None,
                        scale_rule_auth=None,
                        target_port=None,
                        exposed_port=None,
                        transport="auto",
                        ingress=None,
                        revisions_mode="single",
                        secrets=None,
                        env_vars=None,
                        cpu=None,
                        memory=None,
                        registry_server=None,
                        registry_user=None,
                        registry_pass=None,
                        dapr_enabled=False,
                        dapr_app_port=None,
                        dapr_app_id=None,
                        dapr_app_protocol=None,
                        dapr_http_read_buffer_size=None,
                        dapr_http_max_request_size=None,
                        dapr_log_level=None,
                        dapr_enable_api_logging=False,
                        revision_suffix=None,
                        startup_command=None,
                        args=None,
                        tags=None,
                        no_wait=False,
                        system_assigned=False,
                        disable_warnings=False,
                        user_assigned=None,
                        registry_identity=None,
                        workload_profile_name=None,
                        secret_volume_mount=None):
    register_provider_if_needed(cmd, CONTAINER_APPS_RP)
    validate_container_app_name(name)
    validate_create(registry_identity, registry_pass, registry_user, registry_server, no_wait)
    validate_revision_suffix(revision_suffix)

    if registry_identity and not is_registry_msi_system(registry_identity):
        logger.info("Creating an acrpull role assignment for the registry identity")
        create_acrpull_role_assignment(cmd, registry_server, registry_identity, skip_error=True)

    if yaml:
        if image or managed_env or min_replicas or max_replicas or target_port or ingress or\
            revisions_mode or secrets or env_vars or cpu or memory or registry_server or\
            registry_user or registry_pass or dapr_enabled or dapr_app_port or dapr_app_id or\
                startup_command or args or tags:
            not disable_warnings and logger.warning('Additional flags were passed along with --yaml. These flags will be ignored, and the configuration defined in the yaml will be used instead')
        return create_containerapp_yaml(cmd=cmd, name=name, resource_group_name=resource_group_name, file_name=yaml, no_wait=no_wait)

    if not image:
        image = HELLO_WORLD_IMAGE

    if managed_env is None:
        raise RequiredArgumentMissingError('Usage error: --environment is required if not using --yaml')

    # Validate managed environment
    parsed_managed_env = parse_resource_id(managed_env)
    managed_env_name = parsed_managed_env['name']
    managed_env_rg = parsed_managed_env['resource_group']
    managed_env_info = None

    try:
        managed_env_info = ManagedEnvironmentClient.show(cmd=cmd, resource_group_name=managed_env_rg, name=managed_env_name)
    except:
        pass

    if not managed_env_info:
        raise ValidationError("The environment '{}' does not exist. Specify a valid environment".format(managed_env))

    location = managed_env_info["location"]
    _ensure_location_allowed(cmd, location, CONTAINER_APPS_RP, "containerApps")

    if not workload_profile_name and "workloadProfiles" in managed_env_info:
        workload_profile_name = get_default_workload_profile_name_from_env(cmd, managed_env_info, managed_env_rg)

    external_ingress = None
    if ingress is not None:
        if ingress.lower() == "internal":
            external_ingress = False
        elif ingress.lower() == "external":
            external_ingress = True

    ingress_def = None
    if target_port is not None and ingress is not None:
        ingress_def = IngressModel
        ingress_def["external"] = external_ingress
        ingress_def["targetPort"] = target_port
        ingress_def["transport"] = transport
        ingress_def["exposedPort"] = exposed_port if transport == "tcp" else None

    secrets_def = None
    if secrets is not None:
        secrets_def = parse_secret_flags(secrets)

    registries_def = None
    if registry_server is not None and not is_registry_msi_system(registry_identity):
        registries_def = RegistryCredentialsModel
        registries_def["server"] = registry_server

        # Infer credentials if not supplied and its azurecr
        if (registry_user is None or registry_pass is None) and registry_identity is None:
            registry_user, registry_pass = _infer_acr_credentials(cmd, registry_server, disable_warnings)

        if not registry_identity:
            registries_def["username"] = registry_user

            if secrets_def is None:
                secrets_def = []
            registries_def["passwordSecretRef"] = store_as_secret_and_return_secret_ref(secrets_def, registry_user, registry_server, registry_pass, disable_warnings=disable_warnings)
        else:
            registries_def["identity"] = registry_identity

    dapr_def = None
    if dapr_enabled:
        dapr_def = DaprModel
        dapr_def["enabled"] = True
        dapr_def["appId"] = dapr_app_id
        dapr_def["appPort"] = dapr_app_port
        dapr_def["appProtocol"] = dapr_app_protocol
        dapr_def["httpReadBufferSize"] = dapr_http_read_buffer_size
        dapr_def["httpMaxRequestSize"] = dapr_http_max_request_size
        dapr_def["logLevel"] = dapr_log_level
        dapr_def["enableApiLogging"] = dapr_enable_api_logging

    config_def = ConfigurationModel
    config_def["secrets"] = secrets_def
    config_def["activeRevisionsMode"] = revisions_mode
    config_def["ingress"] = ingress_def
    config_def["registries"] = [registries_def] if registries_def is not None else None
    config_def["dapr"] = dapr_def

    # Identity actions
    identity_def = ManagedServiceIdentityModel
    identity_def["type"] = "None"

    assign_system_identity = system_assigned
    if user_assigned:
        assign_user_identities = [x.lower() for x in user_assigned]
    else:
        assign_user_identities = []

    if assign_system_identity and assign_user_identities:
        identity_def["type"] = "SystemAssigned, UserAssigned"
    elif assign_system_identity:
        identity_def["type"] = "SystemAssigned"
    elif assign_user_identities:
        identity_def["type"] = "UserAssigned"

    if assign_user_identities:
        identity_def["userAssignedIdentities"] = {}
        subscription_id = get_subscription_id(cmd.cli_ctx)

        for r in assign_user_identities:
            r = _ensure_identity_resource_id(subscription_id, resource_group_name, r)
            identity_def["userAssignedIdentities"][r] = {}  # pylint: disable=unsupported-assignment-operation

    scale_def = None
    if min_replicas is not None or max_replicas is not None:
        scale_def = ScaleModel
        scale_def["minReplicas"] = min_replicas
        scale_def["maxReplicas"] = max_replicas

    if scale_rule_name:
        if not scale_rule_type:
            scale_rule_type = "http"
        scale_rule_type = scale_rule_type.lower()
        scale_rule_def = ScaleRuleModel
        curr_metadata = {}
        if scale_rule_http_concurrency:
            if scale_rule_type in ('http', 'tcp'):
                curr_metadata["concurrentRequests"] = str(scale_rule_http_concurrency)
        metadata_def = parse_metadata_flags(scale_rule_metadata, curr_metadata)
        auth_def = parse_auth_flags(scale_rule_auth)
        if scale_rule_type == "http":
            scale_rule_def["name"] = scale_rule_name
            scale_rule_def["custom"] = None
            scale_rule_def["http"] = {}
            scale_rule_def["http"]["metadata"] = metadata_def
            scale_rule_def["http"]["auth"] = auth_def
        else:
            scale_rule_def["name"] = scale_rule_name
            scale_rule_def["http"] = None
            scale_rule_def["custom"] = {}
            scale_rule_def["custom"]["type"] = scale_rule_type
            scale_rule_def["custom"]["metadata"] = metadata_def
            scale_rule_def["custom"]["auth"] = auth_def
        if not scale_def:
            scale_def = ScaleModel
        scale_def["rules"] = [scale_rule_def]

    resources_def = None
    if cpu is not None or memory is not None:
        resources_def = ContainerResourcesModel
        resources_def["cpu"] = cpu
        resources_def["memory"] = memory

    container_def = ContainerModel
    container_def["name"] = container_name if container_name else name
    container_def["image"] = image if not is_registry_msi_system(registry_identity) else HELLO_WORLD_IMAGE
    if env_vars is not None:
        container_def["env"] = parse_env_var_flags(env_vars)
    if startup_command is not None:
        container_def["command"] = startup_command
    if args is not None:
        container_def["args"] = args
    if resources_def is not None:
        container_def["resources"] = resources_def

    template_def = TemplateModel
    template_def["containers"] = [container_def]
    template_def["scale"] = scale_def

    if secret_volume_mount is not None:
        volume_def = VolumeModel
        volume_mount_def = VolumeMountModel
        # generate a volume name
        volume_def["name"] = _generate_secret_volume_name()
        volume_def["storageType"] = "Secret"

        # mount the volume to the container
        volume_mount_def["volumeName"] = volume_def["name"]
        volume_mount_def["mountPath"] = secret_volume_mount
        container_def["volumeMounts"] = [volume_mount_def]
        template_def["volumes"] = [volume_def]

    if revision_suffix is not None:
        template_def["revisionSuffix"] = revision_suffix

    containerapp_def = ContainerAppModel
    containerapp_def["location"] = location
    containerapp_def["identity"] = identity_def
    containerapp_def["properties"]["environmentId"] = managed_env
    containerapp_def["properties"]["configuration"] = config_def
    containerapp_def["properties"]["template"] = template_def
    containerapp_def["tags"] = tags

    if workload_profile_name:
        containerapp_def["properties"]["workloadProfileName"] = workload_profile_name
        ensure_workload_profile_supported(cmd, managed_env_name, managed_env_rg, workload_profile_name, managed_env_info)

    if registry_identity:
        if is_registry_msi_system(registry_identity):
            set_managed_identity(cmd, resource_group_name, containerapp_def, system_assigned=True)
        else:
            set_managed_identity(cmd, resource_group_name, containerapp_def, user_assigned=[registry_identity])
    try:
        r = ContainerAppClient.create_or_update(
            cmd=cmd, resource_group_name=resource_group_name, name=name, container_app_envelope=containerapp_def, no_wait=no_wait)

        if is_registry_msi_system(registry_identity):
            while r["properties"]["provisioningState"] == "InProgress":
                r = ContainerAppClient.show(cmd, resource_group_name, name)
                time.sleep(10)
            logger.info("Creating an acrpull role assignment for the system identity")
            system_sp = r["identity"]["principalId"]
            create_acrpull_role_assignment(cmd, registry_server, registry_identity=None, service_principal=system_sp)
            container_def["image"] = image

            registries_def = RegistryCredentialsModel
            registries_def["server"] = registry_server
            registries_def["identity"] = registry_identity
            config_def["registries"] = [registries_def]

            r = ContainerAppClient.create_or_update(cmd=cmd, resource_group_name=resource_group_name, name=name, container_app_envelope=containerapp_def, no_wait=no_wait)

        if "properties" in r and "provisioningState" in r["properties"] and r["properties"]["provisioningState"].lower() == "waiting" and not no_wait:
            not disable_warnings and logger.warning('Containerapp creation in progress. Please monitor the creation using `az containerapp show -n {} -g {}`'.format(name, resource_group_name))

        if "configuration" in r["properties"] and "ingress" in r["properties"]["configuration"] and r["properties"]["configuration"]["ingress"] and "fqdn" in r["properties"]["configuration"]["ingress"]:
            not disable_warnings and logger.warning("\nContainer app created. Access your app at https://{}/\n".format(r["properties"]["configuration"]["ingress"]["fqdn"]))
        else:
            target_port = target_port or "<port>"
            not disable_warnings and logger.warning("\nContainer app created. To access it over HTTPS, enable ingress: "
                                                    "az containerapp ingress enable -n %s -g %s --type external --target-port %s"
                                                    " --transport auto\n", name, resource_group_name, target_port)

        return r
    except Exception as e:
        handle_raw_exception(e)


def update_containerapp_logic(cmd,
                              name,
                              resource_group_name,
                              yaml=None,
                              image=None,
                              container_name=None,
                              min_replicas=None,
                              max_replicas=None,
                              scale_rule_name=None,
                              scale_rule_type="http",
                              scale_rule_http_concurrency=None,
                              scale_rule_metadata=None,
                              scale_rule_auth=None,
                              set_env_vars=None,
                              remove_env_vars=None,
                              replace_env_vars=None,
                              remove_all_env_vars=False,
                              cpu=None,
                              memory=None,
                              revision_suffix=None,
                              startup_command=None,
                              args=None,
                              tags=None,
                              no_wait=False,
                              from_revision=None,
                              ingress=None,
                              target_port=None,
                              workload_profile_name=None,
                              registry_server=None,
                              registry_user=None,
                              registry_pass=None,
                              secret_volume_mount=None):
    _validate_subscription_registered(cmd, CONTAINER_APPS_RP)
    validate_revision_suffix(revision_suffix)

    # Validate that max_replicas is set to 0-1000
    if max_replicas is not None:
        if max_replicas < 1 or max_replicas > 1000:
            raise ArgumentUsageError('--max-replicas must be in the range [1,1000]')

    if yaml:
        if image or min_replicas or max_replicas or\
           set_env_vars or remove_env_vars or replace_env_vars or remove_all_env_vars or cpu or memory or\
           startup_command or args or tags:
            logger.warning('Additional flags were passed along with --yaml. These flags will be ignored, and the configuration defined in the yaml will be used instead')
        return update_containerapp_yaml(cmd=cmd, name=name, resource_group_name=resource_group_name, file_name=yaml, no_wait=no_wait, from_revision=from_revision)

    containerapp_def = None
    try:
        containerapp_def = ContainerAppClient.show(cmd=cmd, resource_group_name=resource_group_name, name=name)
    except:
        pass

    if not containerapp_def:
        raise ResourceNotFoundError("The containerapp '{}' does not exist".format(name))

    new_containerapp = {}
    new_containerapp["properties"] = {}
    if from_revision:
        try:
            r = ContainerAppClient.show_revision(cmd=cmd, resource_group_name=resource_group_name, container_app_name=name, name=from_revision)
        except CLIError as e:
            # Error handle the case where revision not found?
            handle_raw_exception(e)

        _update_revision_env_secretrefs(r["properties"]["template"]["containers"], name)
        new_containerapp["properties"]["template"] = r["properties"]["template"]

    # Doing this while API has bug. If env var is an empty string, API doesn't return "value" even though the "value" should be an empty string
    if "properties" in containerapp_def and "template" in containerapp_def["properties"] and "containers" in containerapp_def["properties"]["template"]:
        for container in containerapp_def["properties"]["template"]["containers"]:
            if "env" in container:
                for e in container["env"]:
                    if "value" not in e:
                        e["value"] = ""

    update_map = {}
    update_map['scale'] = min_replicas or max_replicas or scale_rule_name
    update_map['container'] = image or container_name or set_env_vars is not None or remove_env_vars is not None or replace_env_vars is not None or remove_all_env_vars or cpu or memory or startup_command is not None or args is not None or secret_volume_mount is not None
    update_map['ingress'] = ingress or target_port
    update_map['registry'] = registry_server or registry_user or registry_pass

    if tags:
        _add_or_update_tags(new_containerapp, tags)

    if revision_suffix is not None:
        new_containerapp["properties"]["template"] = {} if "template" not in new_containerapp["properties"] else new_containerapp["properties"]["template"]
        new_containerapp["properties"]["template"]["revisionSuffix"] = revision_suffix

    if workload_profile_name:
        new_containerapp["properties"]["workloadProfileName"] = workload_profile_name

        parsed_managed_env = parse_resource_id(containerapp_def["properties"]["managedEnvironmentId"])
        managed_env_name = parsed_managed_env['name']
        managed_env_rg = parsed_managed_env['resource_group']
        managed_env_info = None
        try:
            managed_env_info = ManagedEnvironmentClient.show(cmd=cmd, resource_group_name=managed_env_rg, name=managed_env_name)
        except:
            pass

        if not managed_env_info:
            raise ValidationError("Error parsing the managed environment '{}' from the specified containerapp".format(managed_env_name))

        ensure_workload_profile_supported(cmd, managed_env_name, managed_env_rg, workload_profile_name, managed_env_info)

    # Containers
    if update_map["container"]:
        new_containerapp["properties"]["template"] = {} if "template" not in new_containerapp["properties"] else new_containerapp["properties"]["template"]
        new_containerapp["properties"]["template"]["containers"] = containerapp_def["properties"]["template"]["containers"]
        if not container_name:
            if len(new_containerapp["properties"]["template"]["containers"]) == 1:
                container_name = new_containerapp["properties"]["template"]["containers"][0]["name"]
            else:
                raise ValidationError("Usage error: --container-name is required when adding or updating a container")

        # Check if updating existing container
        updating_existing_container = False
        for c in new_containerapp["properties"]["template"]["containers"]:
            if c["name"].lower() == container_name.lower():
                updating_existing_container = True

                if image is not None:
                    c["image"] = image

                if set_env_vars is not None:
                    if "env" not in c or not c["env"]:
                        c["env"] = []
                    # env vars
                    _add_or_update_env_vars(c["env"], parse_env_var_flags(set_env_vars))

                if replace_env_vars is not None:
                    # Remove other existing env_vars, then add them
                    c["env"] = []
                    _add_or_update_env_vars(c["env"], parse_env_var_flags(replace_env_vars))

                if remove_env_vars is not None:
                    if "env" not in c or not c["env"]:
                        c["env"] = []
                    # env vars
                    _remove_env_vars(c["env"], remove_env_vars)

                if remove_all_env_vars:
                    c["env"] = []

                if startup_command is not None:
                    if isinstance(startup_command, list) and not startup_command:
                        c["command"] = None
                    else:
                        c["command"] = startup_command
                if args is not None:
                    if isinstance(args, list) and not args:
                        c["args"] = None
                    else:
                        c["args"] = args
                if cpu is not None or memory is not None:
                    if "resources" in c and c["resources"]:
                        if cpu is not None:
                            c["resources"]["cpu"] = cpu
                        if memory is not None:
                            c["resources"]["memory"] = memory
                    else:
                        c["resources"] = {
                            "cpu": cpu,
                            "memory": memory
                        }
                if secret_volume_mount is not None:
                    new_containerapp["properties"]["template"]["volumes"] = containerapp_def["properties"]["template"]["volumes"]
                    if "volumeMounts" not in c or not c["volumeMounts"]:
                        # if no volume mount exists, create a new volume and then mount
                        volume_def = VolumeModel
                        volume_mount_def = VolumeMountModel
                        volume_def["name"] = _generate_secret_volume_name()
                        volume_def["storageType"] = "Secret"

                        volume_mount_def["volumeName"] = volume_def["name"]
                        volume_mount_def["mountPath"] = secret_volume_mount

                        if "volumes" not in new_containerapp["properties"]["template"]:
                            new_containerapp["properties"]["template"]["volumes"] = [volume_def]
                        else:
                            new_containerapp["properties"]["template"]["volumes"].append(volume_def)
                        c["volumeMounts"] = volume_mount_def
                    else:
                        if len(c["volumeMounts"]) > 1:
                            raise ValidationError("Usage error: --secret-volume-mount can only be used with a container that has a single volume mount, to define multiple volumes and mounts please use --yaml")
                        else:
                            # check that the only volume is of type secret
                            volume_name = c["volumeMounts"][0]["volumeName"]
                            for v in new_containerapp["properties"]["template"]["volumes"]:
                                if v["name"].lower() == volume_name.lower():
                                    if v["storageType"] != "Secret":
                                        raise ValidationError("Usage error: --secret-volume-mount can only be used to update volume mounts with volumes of type secret. To update other types of volumes please use --yaml")
                                    break
                            c["volumeMounts"][0]["mountPath"] = secret_volume_mount

        # If not updating existing container, add as new container
        if not updating_existing_container:
            if image is None:
                raise ValidationError("Usage error: --image is required when adding a new container")

            resources_def = None
            if cpu is not None or memory is not None:
                resources_def = ContainerResourcesModel
                resources_def["cpu"] = cpu
                resources_def["memory"] = memory

            container_def = ContainerModel
            container_def["name"] = container_name
            container_def["image"] = image
            container_def["env"] = []

            if set_env_vars is not None:
                # env vars
                _add_or_update_env_vars(container_def["env"], parse_env_var_flags(set_env_vars))

            if replace_env_vars is not None:
                # env vars
                _add_or_update_env_vars(container_def["env"], parse_env_var_flags(replace_env_vars))

            if remove_env_vars is not None:
                # env vars
                _remove_env_vars(container_def["env"], remove_env_vars)

            if remove_all_env_vars:
                container_def["env"] = []

            if startup_command is not None:
                if isinstance(startup_command, list) and not startup_command:
                    container_def["command"] = None
                else:
                    container_def["command"] = startup_command
            if args is not None:
                if isinstance(args, list) and not args:
                    container_def["args"] = None
                else:
                    container_def["args"] = args
            if resources_def is not None:
                container_def["resources"] = resources_def
            if secret_volume_mount is not None:
                new_containerapp["properties"]["template"]["volumes"] = containerapp_def["properties"]["template"]["volumes"]
                # generate a new volume name
                volume_def = VolumeModel
                volume_mount_def = VolumeMountModel
                volume_def["name"] = _generate_secret_volume_name()
                volume_def["storageType"] = "Secret"

                # mount the volume to the container
                volume_mount_def["volumeName"] = volume_def["name"]
                volume_mount_def["mountPath"] = secret_volume_mount
                container_def["volumeMounts"] = [volume_mount_def]
                if "volumes" not in new_containerapp["properties"]["template"]:
                    new_containerapp["properties"]["template"]["volumes"] = [volume_def]
                else:
                    new_containerapp["properties"]["template"]["volumes"].append(volume_def)

            new_containerapp["properties"]["template"]["containers"].append(container_def)
    # Scale
    if update_map["scale"]:
        new_containerapp["properties"]["template"] = {} if "template" not in new_containerapp["properties"] else new_containerapp["properties"]["template"]
        if "scale" not in new_containerapp["properties"]["template"]:
            new_containerapp["properties"]["template"]["scale"] = {}
        if min_replicas is not None:
            new_containerapp["properties"]["template"]["scale"]["minReplicas"] = min_replicas
        if max_replicas is not None:
            new_containerapp["properties"]["template"]["scale"]["maxReplicas"] = max_replicas

    scale_def = None
    if min_replicas is not None or max_replicas is not None:
        scale_def = ScaleModel
        scale_def["minReplicas"] = min_replicas
        scale_def["maxReplicas"] = max_replicas
    # so we don't overwrite rules
    if safe_get(new_containerapp, "properties", "template", "scale", "rules"):
        new_containerapp["properties"]["template"]["scale"].pop(["rules"])
    if scale_rule_name:
        if not scale_rule_type:
            scale_rule_type = "http"
        scale_rule_type = scale_rule_type.lower()
        scale_rule_def = ScaleRuleModel
        curr_metadata = {}
        if scale_rule_http_concurrency:
            if scale_rule_type in ('http', 'tcp'):
                curr_metadata["concurrentRequests"] = str(scale_rule_http_concurrency)
        metadata_def = parse_metadata_flags(scale_rule_metadata, curr_metadata)
        auth_def = parse_auth_flags(scale_rule_auth)
        if scale_rule_type == "http":
            scale_rule_def["name"] = scale_rule_name
            scale_rule_def["custom"] = None
            scale_rule_def["http"] = {}
            scale_rule_def["http"]["metadata"] = metadata_def
            scale_rule_def["http"]["auth"] = auth_def
        else:
            scale_rule_def["name"] = scale_rule_name
            scale_rule_def["http"] = None
            scale_rule_def["custom"] = {}
            scale_rule_def["custom"]["type"] = scale_rule_type
            scale_rule_def["custom"]["metadata"] = metadata_def
            scale_rule_def["custom"]["auth"] = auth_def
        if not scale_def:
            scale_def = ScaleModel
        scale_def["rules"] = [scale_rule_def]
        new_containerapp["properties"]["template"]["scale"]["rules"] = scale_def["rules"]
    # Ingress
    if update_map["ingress"]:
        new_containerapp["properties"]["configuration"] = {} if "configuration" not in new_containerapp["properties"] else new_containerapp["properties"]["configuration"]
        if target_port is not None or ingress is not None:
            new_containerapp["properties"]["configuration"]["ingress"] = {}
            if ingress:
                new_containerapp["properties"]["configuration"]["ingress"]["external"] = ingress.lower() == "external"
            if target_port:
                new_containerapp["properties"]["configuration"]["ingress"]["targetPort"] = target_port

    # Registry
    if update_map["registry"]:
        new_containerapp["properties"]["configuration"] = {} if "configuration" not in new_containerapp["properties"] else new_containerapp["properties"]["configuration"]
        if "registries" in containerapp_def["properties"]["configuration"]:
            new_containerapp["properties"]["configuration"]["registries"] = containerapp_def["properties"]["configuration"]["registries"]
        if "registries" not in containerapp_def["properties"]["configuration"] or containerapp_def["properties"]["configuration"]["registries"] is None:
            new_containerapp["properties"]["configuration"]["registries"] = []

        registries_def = new_containerapp["properties"]["configuration"]["registries"]

        _get_existing_secrets(cmd, resource_group_name, name, containerapp_def)
        if "secrets" in containerapp_def["properties"]["configuration"] and containerapp_def["properties"]["configuration"]["secrets"]:
            new_containerapp["properties"]["configuration"]["secrets"] = containerapp_def["properties"]["configuration"]["secrets"]
        else:
            new_containerapp["properties"]["configuration"]["secrets"] = []

        if registry_server:
            if not registry_pass or not registry_user:
                if ACR_IMAGE_SUFFIX not in registry_server:
                    raise RequiredArgumentMissingError('Registry url is required if using Azure Container Registry, otherwise Registry username and password are required if using Dockerhub')
                logger.warning('No credential was provided to access Azure Container Registry. Trying to look up...')
                parsed = urlparse(registry_server)
                registry_name = (parsed.netloc if parsed.scheme else parsed.path).split('.')[0]
                registry_user, registry_pass, _ = _get_acr_cred(cmd.cli_ctx, registry_name)
            # Check if updating existing registry
            updating_existing_registry = False
            for r in registries_def:
                if r['server'].lower() == registry_server.lower():
                    updating_existing_registry = True
                    if registry_user:
                        r["username"] = registry_user
                    if registry_pass:
                        r["passwordSecretRef"] = store_as_secret_and_return_secret_ref(
                            new_containerapp["properties"]["configuration"]["secrets"],
                            r["username"],
                            r["server"],
                            registry_pass,
                            update_existing_secret=True,
                            disable_warnings=True)

            # If not updating existing registry, add as new registry
            if not updating_existing_registry:
                registry = RegistryCredentialsModel
                registry["server"] = registry_server
                registry["username"] = registry_user
                registry["passwordSecretRef"] = store_as_secret_and_return_secret_ref(
                    new_containerapp["properties"]["configuration"]["secrets"],
                    registry_user,
                    registry_server,
                    registry_pass,
                    update_existing_secret=True,
                    disable_warnings=True)

                registries_def.append(registry)

    if not revision_suffix:
        new_containerapp["properties"]["template"] = {} if "template" not in new_containerapp["properties"] else new_containerapp["properties"]["template"]
        new_containerapp["properties"]["template"]["revisionSuffix"] = None

    try:
        r = ContainerAppClient.update(
            cmd=cmd, resource_group_name=resource_group_name, name=name, container_app_envelope=new_containerapp, no_wait=no_wait)

        if not no_wait and "properties" in r and "provisioningState" in r["properties"] and r["properties"]["provisioningState"].lower() == "waiting":
            logger.warning('Containerapp update in progress. Please monitor the update using `az containerapp show -n {} -g {}`'.format(name, resource_group_name))

        return r
    except Exception as e:
        handle_raw_exception(e)


def update_containerapp(cmd,
                        name,
                        resource_group_name,
                        yaml=None,
                        image=None,
                        container_name=None,
                        min_replicas=None,
                        max_replicas=None,
                        scale_rule_name=None,
                        scale_rule_type=None,
                        scale_rule_http_concurrency=None,
                        scale_rule_metadata=None,
                        scale_rule_auth=None,
                        set_env_vars=None,
                        remove_env_vars=None,
                        replace_env_vars=None,
                        remove_all_env_vars=False,
                        cpu=None,
                        memory=None,
                        revision_suffix=None,
                        startup_command=None,
                        args=None,
                        tags=None,
                        workload_profile_name=None,
                        no_wait=False,
                        secret_volume_mount=None):
    _validate_subscription_registered(cmd, CONTAINER_APPS_RP)

    return update_containerapp_logic(cmd=cmd,
                                     name=name,
                                     resource_group_name=resource_group_name,
                                     yaml=yaml,
                                     image=image,
                                     container_name=container_name,
                                     min_replicas=min_replicas,
                                     max_replicas=max_replicas,
                                     scale_rule_name=scale_rule_name,
                                     scale_rule_type=scale_rule_type,
                                     scale_rule_http_concurrency=scale_rule_http_concurrency,
                                     scale_rule_metadata=scale_rule_metadata,
                                     scale_rule_auth=scale_rule_auth,
                                     set_env_vars=set_env_vars,
                                     remove_env_vars=remove_env_vars,
                                     replace_env_vars=replace_env_vars,
                                     remove_all_env_vars=remove_all_env_vars,
                                     cpu=cpu,
                                     memory=memory,
                                     revision_suffix=revision_suffix,
                                     startup_command=startup_command,
                                     args=args,
                                     tags=tags,
                                     workload_profile_name=workload_profile_name,
                                     no_wait=no_wait,
                                     secret_volume_mount=secret_volume_mount)


def show_containerapp(cmd, name, resource_group_name, show_secrets=False):
    _validate_subscription_registered(cmd, CONTAINER_APPS_RP)

    try:
        r = ContainerAppClient.show(cmd=cmd, resource_group_name=resource_group_name, name=name)
        if show_secrets:
            _get_existing_secrets(cmd, resource_group_name, name, r)
        return r
    except CLIError as e:
        handle_raw_exception(e)


def list_containerapp(cmd, resource_group_name=None, managed_env=None):
    _validate_subscription_registered(cmd, CONTAINER_APPS_RP)

    try:
        containerapps = []
        if resource_group_name is None:
            containerapps = ContainerAppClient.list_by_subscription(cmd=cmd)
        else:
            containerapps = ContainerAppClient.list_by_resource_group(cmd=cmd, resource_group_name=resource_group_name)

        if managed_env:
            env_name = parse_resource_id(managed_env)["name"].lower()
            if "resource_group" in parse_resource_id(managed_env):
                ManagedEnvironmentClient.show(cmd, parse_resource_id(managed_env)["resource_group"], parse_resource_id(managed_env)["name"])
                containerapps = [c for c in containerapps if c["properties"]["environmentId"].lower() == managed_env.lower()]
            else:
                containerapps = [c for c in containerapps if parse_resource_id(c["properties"]["environmentId"])["name"].lower() == env_name]

        return containerapps
    except CLIError as e:
        handle_raw_exception(e)


def delete_containerapp(cmd, name, resource_group_name, no_wait=False):
    _validate_subscription_registered(cmd, CONTAINER_APPS_RP)

    try:
        return ContainerAppClient.delete(cmd=cmd, name=name, resource_group_name=resource_group_name, no_wait=no_wait)
    except CLIError as e:
        handle_raw_exception(e)


def create_managed_environment(cmd,
                               name,
                               resource_group_name,
                               logs_destination="log-analytics",
                               storage_account=None,
                               logs_customer_id=None,
                               logs_key=None,
                               location=None,
                               instrumentation_key=None,
                               infrastructure_subnet_resource_id=None,
                               docker_bridge_cidr=None,
                               platform_reserved_cidr=None,
                               platform_reserved_dns_ip=None,
                               internal_only=False,
                               tags=None,
                               disable_warnings=False,
                               zone_redundant=False,
                               hostname=None,
                               certificate_file=None,
                               certificate_password=None,
                               enable_workload_profiles=False,
                               no_wait=False):
    if zone_redundant:
        if not infrastructure_subnet_resource_id:
            raise RequiredArgumentMissingError("Cannot use --zone-redundant/-z without "
                                               "--infrastructure-subnet-resource-id/-s")
        if not is_valid_resource_id(infrastructure_subnet_resource_id):
            raise ValidationError("--infrastructure-subnet-resource-id must be a valid resource id")
        vnet_location = get_vnet_location(cmd, infrastructure_subnet_resource_id)
        if location:
            if _normalize_location(cmd, location) != vnet_location:
                raise ValidationError(f"Location '{location}' does not match the subnet's location: '{vnet_location}'. "
                                      "Please change either --location/-l or --infrastructure-subnet-resource-id/-s")
        else:
            location = vnet_location

    location = validate_environment_location(cmd, location)

    register_provider_if_needed(cmd, CONTAINER_APPS_RP)
    _ensure_location_allowed(cmd, location, CONTAINER_APPS_RP, "managedEnvironments")

    if (logs_customer_id is None or logs_key is None) and logs_destination == "log-analytics":
        logs_customer_id, logs_key = _generate_log_analytics_if_not_provided(cmd, logs_customer_id, logs_key, location, resource_group_name)

    if logs_destination == "log-analytics":
        log_analytics_config_def = LogAnalyticsConfigurationModel
        log_analytics_config_def["customerId"] = logs_customer_id
        log_analytics_config_def["sharedKey"] = logs_key
    else:
        log_analytics_config_def = None

    app_logs_config_def = AppLogsConfigurationModel
    app_logs_config_def["destination"] = logs_destination if logs_destination != "none" else None
    app_logs_config_def["logAnalyticsConfiguration"] = log_analytics_config_def

    managed_env_def = ManagedEnvironmentModel
    managed_env_def["location"] = location
    managed_env_def["properties"]["appLogsConfiguration"] = app_logs_config_def
    managed_env_def["tags"] = tags
    managed_env_def["properties"]["zoneRedundant"] = zone_redundant

    if enable_workload_profiles is True:
        managed_env_def["properties"]["workloadProfiles"] = get_default_workload_profiles(cmd, location)

    if hostname:
        customDomain = CustomDomainConfigurationModel
        blob, _ = load_cert_file(certificate_file, certificate_password)
        customDomain["dnsSuffix"] = hostname
        customDomain["certificatePassword"] = certificate_password
        customDomain["certificateValue"] = blob
        managed_env_def["properties"]["customDomainConfiguration"] = customDomain

    if instrumentation_key is not None:
        managed_env_def["properties"]["daprAIInstrumentationKey"] = instrumentation_key

    if infrastructure_subnet_resource_id or docker_bridge_cidr or platform_reserved_cidr or platform_reserved_dns_ip:
        vnet_config_def = VnetConfigurationModel

        if infrastructure_subnet_resource_id is not None:
            vnet_config_def["infrastructureSubnetId"] = infrastructure_subnet_resource_id

        if docker_bridge_cidr is not None:
            vnet_config_def["dockerBridgeCidr"] = docker_bridge_cidr

        if platform_reserved_cidr is not None:
            vnet_config_def["platformReservedCidr"] = platform_reserved_cidr

        if platform_reserved_dns_ip is not None:
            vnet_config_def["platformReservedDnsIP"] = platform_reserved_dns_ip

        managed_env_def["properties"]["vnetConfiguration"] = vnet_config_def

    if internal_only:
        if not infrastructure_subnet_resource_id:
            raise ValidationError('Infrastructure subnet resource ID needs to be supplied for internal only environments.')
        managed_env_def["properties"]["vnetConfiguration"]["internal"] = True

    try:
        r = ManagedEnvironmentClient.create(
            cmd=cmd, resource_group_name=resource_group_name, name=name, managed_environment_envelope=managed_env_def, no_wait=no_wait)

    except Exception as e:
        handle_raw_exception(e)

    _azure_monitor_quickstart(cmd, name, resource_group_name, storage_account, logs_destination)

    # return ENV
    if "properties" in r and "provisioningState" in r["properties"] and r["properties"]["provisioningState"].lower() != "succeeded" and not no_wait:
        not disable_warnings and logger.warning('Containerapp environment creation in progress. Please monitor the creation using `az containerapp env show -n {} -g {}`'.format(name, resource_group_name))

    if "properties" in r and "provisioningState" in r["properties"] and r["properties"]["provisioningState"].lower() == "succeeded":
        not disable_warnings and logger.warning("\nContainer Apps environment created. To deploy a container app, use: az containerapp create --help\n")

    return r


def update_managed_environment(cmd,
                               name,
                               resource_group_name,
                               logs_destination=None,
                               storage_account=None,
                               logs_customer_id=None,
                               logs_key=None,
                               hostname=None,
                               certificate_file=None,
                               certificate_password=None,
                               tags=None,
                               workload_profile_type=None,
                               workload_profile_name=None,
                               min_nodes=None,
                               max_nodes=None,
                               no_wait=False):
    if logs_destination == "log-analytics" or logs_customer_id or logs_key:
        if logs_destination != "log-analytics":
            raise ValidationError("When configuring Log Analytics workspace, --logs-destination should be \"log-analytics\"")
        if not logs_customer_id or not logs_key:
            raise ValidationError("Must provide --logs-workspace-id and --logs-workspace-key if updating logs destination to type 'log-analytics'.")

    try:
        r = ManagedEnvironmentClient.show(cmd=cmd, resource_group_name=resource_group_name, name=name)
    except CLIError as e:
        handle_raw_exception(e)

    # General setup
    env_def = {}
    safe_set(env_def, "location", value=r["location"])  # required for API
    if tags:
        safe_set(env_def, "tags", value=tags)

    # Logs
    if logs_destination:
        logs_destination = None if logs_destination == "none" else logs_destination
        safe_set(env_def, "properties", "appLogsConfiguration", "destination", value=logs_destination)

    if logs_destination == "log-analytics":
        safe_set(env_def, "properties", "appLogsConfiguration", "logAnalyticsConfiguration", "customerId", value=logs_customer_id)
        safe_set(env_def, "properties", "appLogsConfiguration", "logAnalyticsConfiguration", "sharedKey", value=logs_key)
    elif logs_destination:
        safe_set(env_def, "properties", "appLogsConfiguration", "logAnalyticsConfiguration", value=None)

    # Custom domains
    if hostname:
        safe_set(env_def, "properties", "customDomainConfiguration", value={})
        cert_def = env_def["properties"]["customDomainConfiguration"]
        if certificate_file:
            blob, _ = load_cert_file(certificate_file, certificate_password)
            safe_set(cert_def, "certificateValue", value=blob)
        safe_set(cert_def, "dnsSuffix", value=hostname)
        if certificate_password:
            safe_set(cert_def, "certificatePassword", value=certificate_password)

    if workload_profile_name:
        if "workloadProfiles" not in r["properties"] or not r["properties"]["workloadProfiles"]:
            raise ValidationError("This environment does not allow for workload profiles. Can create a compatible environment with 'az containerapp env create --enable-workload-profiles'")

        if workload_profile_type:
            workload_profile_type = workload_profile_type.upper()
        workload_profiles = r["properties"]["workloadProfiles"]
        profile = [p for p in workload_profiles if p["name"].lower() == workload_profile_name.lower()]
        update = False  # flag for updating an existing profile
        if profile:
            profile = profile[0]
            update = True
        else:
            profile = {"name": workload_profile_name}

        if workload_profile_type:
            profile["workloadProfileType"] = workload_profile_type
        if max_nodes:
            profile["maximumCount"] = max_nodes
        if min_nodes:
            profile["minimumCount"] = min_nodes

        if not update:
            workload_profiles.append(profile)
        else:
            idx = [i for i, p in enumerate(workload_profiles) if p["name"].lower() == workload_profile_name.lower()][0]
            workload_profiles[idx] = profile

        safe_set(env_def, "properties", "workloadProfiles", value=workload_profiles)

    try:
        r = ManagedEnvironmentClient.update(
            cmd=cmd, resource_group_name=resource_group_name, name=name, managed_environment_envelope=env_def, no_wait=no_wait)

    except Exception as e:
        handle_raw_exception(e)

    _azure_monitor_quickstart(cmd, name, resource_group_name, storage_account, logs_destination)

    return r


def show_managed_environment(cmd, name, resource_group_name):
    _validate_subscription_registered(cmd, CONTAINER_APPS_RP)

    try:
        return ManagedEnvironmentClient.show(cmd=cmd, resource_group_name=resource_group_name, name=name)
    except CLIError as e:
        handle_raw_exception(e)


def list_managed_environments(cmd, resource_group_name=None):
    _validate_subscription_registered(cmd, CONTAINER_APPS_RP)

    try:
        managed_envs = []
        if resource_group_name is None:
            managed_envs = ManagedEnvironmentClient.list_by_subscription(cmd=cmd)
        else:
            managed_envs = ManagedEnvironmentClient.list_by_resource_group(cmd=cmd, resource_group_name=resource_group_name)

        return managed_envs
    except CLIError as e:
        handle_raw_exception(e)


def delete_managed_environment(cmd, name, resource_group_name, no_wait=False):
    _validate_subscription_registered(cmd, CONTAINER_APPS_RP)

    try:
        return ManagedEnvironmentClient.delete(cmd=cmd, name=name, resource_group_name=resource_group_name, no_wait=no_wait)
    except CLIError as e:
        handle_raw_exception(e)


def assign_managed_identity(cmd, name, resource_group_name, system_assigned=False, user_assigned=None, no_wait=False):
    _validate_subscription_registered(cmd, CONTAINER_APPS_RP)
    containerapp_def = None

    # Get containerapp properties of CA we are updating
    try:
        containerapp_def = ContainerAppClient.show(cmd=cmd, resource_group_name=resource_group_name, name=name)
    except:
        pass

    if not containerapp_def:
        raise ResourceNotFoundError("The containerapp '{}' does not exist".format(name))

    _get_existing_secrets(cmd, resource_group_name, name, containerapp_def)
    set_managed_identity(cmd, resource_group_name, containerapp_def, system_assigned, user_assigned)

    try:
        r = ContainerAppClient.create_or_update(cmd=cmd, resource_group_name=resource_group_name, name=name, container_app_envelope=containerapp_def, no_wait=no_wait)
        # If identity is not returned, do nothing
        return r["identity"]

    except Exception as e:
        handle_raw_exception(e)


def remove_managed_identity(cmd, name, resource_group_name, system_assigned=False, user_assigned=None, no_wait=False):
    _validate_subscription_registered(cmd, CONTAINER_APPS_RP)

    remove_system_identity = system_assigned
    remove_user_identities = user_assigned

    if user_assigned:
        remove_id_size = len(remove_user_identities)

        # Remove duplicate identities that are passed and notify
        remove_user_identities = list(set(remove_user_identities))
        if remove_id_size != len(remove_user_identities):
            logger.warning("At least one identity was passed twice.")

    containerapp_def = None
    # Get containerapp properties of CA we are updating
    try:
        containerapp_def = ContainerAppClient.show(cmd=cmd, resource_group_name=resource_group_name, name=name)
    except:
        pass

    if not containerapp_def:
        raise ResourceNotFoundError("The containerapp '{}' does not exist".format(name))

    _get_existing_secrets(cmd, resource_group_name, name, containerapp_def)

    # If identity not returned
    try:
        containerapp_def["identity"]
        containerapp_def["identity"]["type"]
    except:
        containerapp_def["identity"] = {}
        containerapp_def["identity"]["type"] = "None"

    if containerapp_def["identity"]["type"] == "None":
        raise InvalidArgumentValueError("The containerapp {} has no system or user assigned identities.".format(name))

    if remove_system_identity:
        if containerapp_def["identity"]["type"] == "UserAssigned":
            raise InvalidArgumentValueError("The containerapp {} has no system assigned identities.".format(name))
        containerapp_def["identity"]["type"] = ("None" if containerapp_def["identity"]["type"] == "SystemAssigned" else "UserAssigned")

    if isinstance(user_assigned, list) and not user_assigned:
        containerapp_def["identity"]["userAssignedIdentities"] = {}
        remove_user_identities = []

        if containerapp_def["identity"]["userAssignedIdentities"] == {}:
            containerapp_def["identity"]["userAssignedIdentities"] = None
            containerapp_def["identity"]["type"] = ("None" if containerapp_def["identity"]["type"] == "UserAssigned" else "SystemAssigned")

    if remove_user_identities:
        subscription_id = get_subscription_id(cmd.cli_ctx)
        try:
            containerapp_def["identity"]["userAssignedIdentities"]
        except:
            containerapp_def["identity"]["userAssignedIdentities"] = {}
        for remove_id in remove_user_identities:
            given_id = remove_id
            remove_id = _ensure_identity_resource_id(subscription_id, resource_group_name, remove_id)
            wasRemoved = False

            for old_user_identity in containerapp_def["identity"]["userAssignedIdentities"]:
                if old_user_identity.lower() == remove_id.lower():
                    containerapp_def["identity"]["userAssignedIdentities"].pop(old_user_identity)
                    wasRemoved = True
                    break

            if not wasRemoved:
                raise InvalidArgumentValueError("The containerapp does not have specified user identity '{}' assigned, so it cannot be removed.".format(given_id))

        if containerapp_def["identity"]["userAssignedIdentities"] == {}:
            containerapp_def["identity"]["userAssignedIdentities"] = None
            containerapp_def["identity"]["type"] = ("None" if containerapp_def["identity"]["type"] == "UserAssigned" else "SystemAssigned")

    try:
        r = ContainerAppClient.create_or_update(cmd=cmd, resource_group_name=resource_group_name, name=name, container_app_envelope=containerapp_def, no_wait=no_wait)
        return r["identity"]
    except Exception as e:
        handle_raw_exception(e)


def show_managed_identity(cmd, name, resource_group_name):
    _validate_subscription_registered(cmd, CONTAINER_APPS_RP)

    try:
        r = ContainerAppClient.show(cmd=cmd, resource_group_name=resource_group_name, name=name)
    except CLIError as e:
        handle_raw_exception(e)

    try:
        return r["identity"]
    except:
        r["identity"] = {}
        r["identity"]["type"] = "None"
        return r["identity"]


def _validate_github(repo, branch, token):
    from github import Github, GithubException
    from github.GithubException import BadCredentialsException

    if repo:
        g = Github(token)
        github_repo = None
        try:
            github_repo = g.get_repo(repo)
            if not branch:
                branch = github_repo.default_branch
            if not github_repo.permissions.push or not github_repo.permissions.maintain:
                raise ValidationError("The token does not have appropriate access rights to repository {}.".format(repo))
            try:
                github_repo.get_branch(branch=branch)
            except GithubException as e:
                error_msg = "Encountered GitHub error when accessing {} branch in {} repo.".format(branch, repo)
                if e.data and e.data['message']:
                    error_msg += " Error: {}".format(e.data['message'])
                raise CLIInternalError(error_msg) from e
            logger.warning('Verified GitHub repo and branch')
        except BadCredentialsException as e:
            raise ValidationError("Could not authenticate to the repository. Please create a Personal Access Token and use "
                                  "the --token argument. Run 'az webapp deployment github-actions add --help' "
                                  "for more information.") from e
        except GithubException as e:
            error_msg = "Encountered GitHub error when accessing {} repo".format(repo)
            if e.data and e.data['message']:
                error_msg += " Error: {}".format(e.data['message'])
            raise CLIInternalError(error_msg) from e
    return branch


def create_or_update_github_action(cmd,
                                   name,
                                   resource_group_name,
                                   repo_url,
                                   registry_url=None,
                                   registry_username=None,
                                   registry_password=None,
                                   branch=None,
                                   token=None,
                                   login_with_github=False,
                                   image=None,
                                   context_path=None,
                                   service_principal_client_id=None,
                                   service_principal_client_secret=None,
                                   service_principal_tenant_id=None,
                                   no_wait=False):
    if not token and not login_with_github:
        raise_missing_token_suggestion()
    elif not token:
        scopes = ["admin:repo_hook", "repo", "workflow"]
        token = get_github_access_token(cmd, scopes)
    elif token and login_with_github:
        logger.warning("Both token and --login-with-github flag are provided. Will use provided token")

    repo = repo_url_to_name(repo_url)
    repo_url = f"https://github.com/{repo}"  # allow specifying repo as <user>/<repo> without the full github url

    branch = _validate_github(repo, branch, token)

    source_control_info = None

    try:
        source_control_info = GitHubActionClient.show(cmd=cmd, resource_group_name=resource_group_name, name=name)

    except Exception as ex:
        if not service_principal_client_id or not service_principal_client_secret or not service_principal_tenant_id:
            raise RequiredArgumentMissingError('Service principal client ID, secret and tenant ID are required to add github actions for the first time. Please create one using the command \"az ad sp create-for-rbac --name {{name}} --role contributor --scopes /subscriptions/{{subscription}}/resourceGroups/{{resourceGroup}} --sdk-auth\"') from ex
        source_control_info = SourceControlModel

    source_control_info["properties"]["repoUrl"] = repo_url
    source_control_info["properties"]["branch"] = branch

    azure_credentials = None

    if service_principal_client_id or service_principal_client_secret or service_principal_tenant_id:
        azure_credentials = AzureCredentialsModel
        azure_credentials["clientId"] = service_principal_client_id
        azure_credentials["clientSecret"] = service_principal_client_secret
        azure_credentials["tenantId"] = service_principal_tenant_id
        azure_credentials["subscriptionId"] = get_subscription_id(cmd.cli_ctx)

    # Registry
    if registry_username is None or registry_password is None:
        # If registry is Azure Container Registry, we can try inferring credentials
        if not registry_url or ACR_IMAGE_SUFFIX not in registry_url:
            raise RequiredArgumentMissingError('Registry url is required if using Azure Container Registry, otherwise Registry username and password are required if using Dockerhub')
        logger.warning('No credential was provided to access Azure Container Registry. Trying to look up...')
        parsed = urlparse(registry_url)
        registry_name = (parsed.netloc if parsed.scheme else parsed.path).split('.')[0]

        try:
            registry_username, registry_password, _ = _get_acr_cred(cmd.cli_ctx, registry_name)
        except Exception as ex:
            raise RequiredArgumentMissingError('Failed to retrieve credentials for container registry. Please provide the registry username and password') from ex

    registry_info = RegistryInfoModel
    registry_info["registryUrl"] = registry_url
    registry_info["registryUserName"] = registry_username
    registry_info["registryPassword"] = registry_password

    github_action_configuration = GitHubActionConfiguration
    github_action_configuration["registryInfo"] = registry_info
    github_action_configuration["azureCredentials"] = azure_credentials
    github_action_configuration["contextPath"] = context_path
    github_action_configuration["image"] = image

    source_control_info["properties"]["githubActionConfiguration"] = github_action_configuration

    headers = ["x-ms-github-auxiliary={}".format(token)]

    try:
        logger.warning("Creating Github action...")
        r = GitHubActionClient.create_or_update(cmd=cmd, resource_group_name=resource_group_name, name=name, github_action_envelope=source_control_info, headers=headers, no_wait=no_wait)
        if not no_wait:
            await_github_action(token, repo, r["properties"]["githubActionConfiguration"]["workflowName"])
        return r
    except Exception as e:
        handle_raw_exception(e)


def show_github_action(cmd, name, resource_group_name):
    try:
        return GitHubActionClient.show(cmd=cmd, resource_group_name=resource_group_name, name=name)
    except Exception as e:
        handle_raw_exception(e)


def delete_github_action(cmd, name, resource_group_name, token=None, login_with_github=False):
    # Check if there is an existing source control to delete
    try:
        github_action_config = GitHubActionClient.show(cmd=cmd, resource_group_name=resource_group_name, name=name)
    except Exception as e:
        handle_raw_exception(e)

    repo_url = github_action_config["properties"]["repoUrl"]

    if not token and not login_with_github:
        raise_missing_token_suggestion()
    elif not token:
        scopes = ["admin:repo_hook", "repo", "workflow"]
        token = get_github_access_token(cmd, scopes)
    elif token and login_with_github:
        logger.warning("Both token and --login-with-github flag are provided. Will use provided token")

    # Check if PAT can access repo
    try:
        # Verify github repo
        from github import Github, GithubException
        from github.GithubException import BadCredentialsException

        repo = None
        repo = repo_url.split('/')
        if len(repo) >= 2:
            repo = '/'.join(repo[-2:])

        if repo:
            g = Github(token)
            github_repo = None
            try:
                github_repo = g.get_repo(repo)
                if not github_repo.permissions.push or not github_repo.permissions.maintain:
                    raise ValidationError("The token does not have appropriate access rights to repository {}.".format(repo))
            except BadCredentialsException as e:
                raise CLIInternalError("Could not authenticate to the repository. Please create a Personal Access Token and use "
                                       "the --token argument. Run 'az webapp deployment github-actions add --help' "
                                       "for more information.") from e
            except GithubException as e:
                error_msg = "Encountered GitHub error when accessing {} repo".format(repo)
                if e.data and e.data['message']:
                    error_msg += " Error: {}".format(e.data['message'])
                raise CLIInternalError(error_msg) from e
    except CLIError as clierror:
        raise clierror
    except Exception:
        # If exception due to github package missing, etc just continue without validating the repo and rely on api validation
        pass

    headers = ["x-ms-github-auxiliary={}".format(token)]

    try:
        return GitHubActionClient.delete(cmd=cmd, resource_group_name=resource_group_name, name=name, headers=headers)
    except Exception as e:
        handle_raw_exception(e)


def list_revisions(cmd, name, resource_group_name, all=False):  # pylint: disable=redefined-builtin
    try:
        revision_list = ContainerAppClient.list_revisions(cmd=cmd, resource_group_name=resource_group_name, name=name)
        if all:
            return revision_list
        return [r for r in revision_list if r["properties"]["active"]]
    except CLIError as e:
        handle_raw_exception(e)


def show_revision(cmd, resource_group_name, revision_name, name=None):
    if not name:
        name = _get_app_from_revision(revision_name)

    try:
        return ContainerAppClient.show_revision(cmd=cmd, resource_group_name=resource_group_name, container_app_name=name, name=revision_name)
    except CLIError as e:
        handle_raw_exception(e)


def restart_revision(cmd, resource_group_name, revision_name, name=None):
    if not name:
        name = _get_app_from_revision(revision_name)

    try:
        return ContainerAppClient.restart_revision(cmd=cmd, resource_group_name=resource_group_name, container_app_name=name, name=revision_name)
    except CLIError as e:
        handle_raw_exception(e)


def activate_revision(cmd, resource_group_name, revision_name, name=None):
    if not name:
        name = _get_app_from_revision(revision_name)

    try:
        return ContainerAppClient.activate_revision(cmd=cmd, resource_group_name=resource_group_name, container_app_name=name, name=revision_name)
    except CLIError as e:
        handle_raw_exception(e)


def deactivate_revision(cmd, resource_group_name, revision_name, name=None):
    if not name:
        name = _get_app_from_revision(revision_name)

    try:
        return ContainerAppClient.deactivate_revision(cmd=cmd, resource_group_name=resource_group_name, container_app_name=name, name=revision_name)
    except CLIError as e:
        handle_raw_exception(e)


def copy_revision(cmd,
                  resource_group_name,
                  from_revision=None,
                  # label=None,
                  name=None,
                  yaml=None,
                  image=None,
                  container_name=None,
                  min_replicas=None,
                  max_replicas=None,
                  scale_rule_name=None,
                  scale_rule_type=None,
                  scale_rule_http_concurrency=None,
                  scale_rule_metadata=None,
                  scale_rule_auth=None,
                  set_env_vars=None,
                  replace_env_vars=None,
                  remove_env_vars=None,
                  remove_all_env_vars=False,
                  cpu=None,
                  memory=None,
                  revision_suffix=None,
                  startup_command=None,
                  args=None,
                  tags=None,
                  workload_profile_name=None,
                  no_wait=False):
    _validate_subscription_registered(cmd, CONTAINER_APPS_RP)

    if not name and not from_revision:
        raise RequiredArgumentMissingError('Usage error: --name is required if not using --from-revision.')

    if not name:
        name = _get_app_from_revision(from_revision)

    return update_containerapp_logic(cmd=cmd,
                                     name=name,
                                     resource_group_name=resource_group_name,
                                     yaml=yaml,
                                     image=image,
                                     container_name=container_name,
                                     min_replicas=min_replicas,
                                     max_replicas=max_replicas,
                                     scale_rule_name=scale_rule_name,
                                     scale_rule_type=scale_rule_type,
                                     scale_rule_http_concurrency=scale_rule_http_concurrency,
                                     scale_rule_metadata=scale_rule_metadata,
                                     scale_rule_auth=scale_rule_auth,
                                     set_env_vars=set_env_vars,
                                     remove_env_vars=remove_env_vars,
                                     replace_env_vars=replace_env_vars,
                                     remove_all_env_vars=remove_all_env_vars,
                                     cpu=cpu,
                                     memory=memory,
                                     revision_suffix=revision_suffix,
                                     startup_command=startup_command,
                                     args=args,
                                     tags=tags,
                                     no_wait=no_wait,
                                     workload_profile_name=workload_profile_name,
                                     from_revision=from_revision)


def set_revision_mode(cmd, resource_group_name, name, mode, no_wait=False):
    _validate_subscription_registered(cmd, CONTAINER_APPS_RP)

    containerapp_def = None
    try:
        containerapp_def = ContainerAppClient.show(cmd=cmd, resource_group_name=resource_group_name, name=name)
    except:
        pass

    if not containerapp_def:
        raise ResourceNotFoundError("The containerapp '{}' does not exist".format(name))

    containerapp_def["properties"]["configuration"]["activeRevisionsMode"] = mode.lower()

    _get_existing_secrets(cmd, resource_group_name, name, containerapp_def)

    try:
        r = ContainerAppClient.create_or_update(
            cmd=cmd, resource_group_name=resource_group_name, name=name, container_app_envelope=containerapp_def, no_wait=no_wait)
        return r["properties"]["configuration"]["activeRevisionsMode"]
    except Exception as e:
        handle_raw_exception(e)


def add_revision_label(cmd, resource_group_name, revision, label, name=None, no_wait=False, yes=False):
    _validate_subscription_registered(cmd, CONTAINER_APPS_RP)

    if not name:
        name = _get_app_from_revision(revision)

    containerapp_def = None
    try:
        containerapp_def = ContainerAppClient.show(cmd=cmd, resource_group_name=resource_group_name, name=name)
    except:
        pass

    if not containerapp_def:
        raise ResourceNotFoundError(f"The containerapp '{name}' does not exist in group '{resource_group_name}'")

    if "ingress" not in containerapp_def['properties']['configuration'] or "traffic" not in containerapp_def['properties']['configuration']['ingress']:
        raise ValidationError("Ingress and traffic weights are required to add labels.")

    traffic_weight = containerapp_def['properties']['configuration']['ingress']['traffic'] if 'traffic' in containerapp_def['properties']['configuration']['ingress'] else {}

    _validate_revision_name(cmd, revision, resource_group_name, name)

    label_added = False
    for weight in traffic_weight:
        if "label" in weight and weight["label"].lower() == label.lower():
            r_name = "latest" if "latestRevision" in weight and weight["latestRevision"] else weight["revisionName"]
            if not yes and r_name.lower() != revision.lower():
                msg = f"A weight with the label '{label}' already exists. Remove existing label '{label}' from '{r_name}' and add to '{revision}'?"
                if not prompt_y_n(msg, default="n"):
                    raise ArgumentUsageError(f"Usage Error: cannot specify existing label without agreeing to remove existing label '{label}' from '{r_name}' and add to '{revision}'.")
            weight["label"] = None

        if "latestRevision" in weight:
            if revision.lower() == "latest" and weight["latestRevision"]:
                label_added = True
                weight["label"] = label
        else:
            if revision.lower() == weight["revisionName"].lower():
                label_added = True
                weight["label"] = label

    if not label_added:
        containerapp_def["properties"]["configuration"]["ingress"]["traffic"].append({
            "revisionName": revision if revision.lower() != "latest" else None,
            "weight": 0,
            "latestRevision": revision.lower() == "latest",
            "label": label
        })

    containerapp_patch_def = {}
    containerapp_patch_def['properties'] = {}
    containerapp_patch_def['properties']['configuration'] = {}
    containerapp_patch_def['properties']['configuration']['ingress'] = {}

    containerapp_patch_def['properties']['configuration']['ingress']['traffic'] = traffic_weight

    try:
        r = ContainerAppClient.update(
            cmd=cmd, resource_group_name=resource_group_name, name=name, container_app_envelope=containerapp_patch_def, no_wait=no_wait)
        return r['properties']['configuration']['ingress']['traffic']
    except Exception as e:
        handle_raw_exception(e)


def swap_revision_label(cmd, name, resource_group_name, source_label, target_label, no_wait=False):
    _validate_subscription_registered(cmd, CONTAINER_APPS_RP)

    if source_label == target_label:
        raise ArgumentUsageError("Label names to be swapped must be different.")

    containerapp_def = None
    try:
        containerapp_def = ContainerAppClient.show(cmd=cmd, resource_group_name=resource_group_name, name=name)
    except:
        pass

    if not containerapp_def:
        raise ResourceNotFoundError(f"The containerapp '{name}' does not exist in group '{resource_group_name}'")

    if "ingress" not in containerapp_def['properties']['configuration'] or "traffic" not in containerapp_def['properties']['configuration']['ingress']:
        raise ValidationError("Ingress and traffic weights are required to swap labels.")

    traffic_weight = containerapp_def['properties']['configuration']['ingress']['traffic'] if 'traffic' in containerapp_def['properties']['configuration']['ingress'] else {}

    source_label_found = False
    target_label_found = False
    for weight in traffic_weight:
        if "label" in weight:
            if weight["label"].lower() == source_label.lower():
                if not source_label_found:
                    source_label_found = True
                    weight["label"] = target_label
            elif weight["label"].lower() == target_label.lower():
                if not target_label_found:
                    target_label_found = True
                    weight["label"] = source_label
    if not source_label_found and not target_label_found:
        raise ArgumentUsageError(f"Could not find label '{source_label}' nor label '{target_label}' in traffic.")
    if not source_label_found:
        raise ArgumentUsageError(f"Could not find label '{source_label}' in traffic.")
    if not target_label_found:
        raise ArgumentUsageError(f"Could not find label '{target_label}' in traffic.")

    containerapp_patch_def = {}
    containerapp_patch_def['properties'] = {}
    containerapp_patch_def['properties']['configuration'] = {}
    containerapp_patch_def['properties']['configuration']['ingress'] = {}

    containerapp_patch_def['properties']['configuration']['ingress']['traffic'] = traffic_weight

    try:
        r = ContainerAppClient.update(
            cmd=cmd, resource_group_name=resource_group_name, name=name, container_app_envelope=containerapp_patch_def, no_wait=no_wait)
        return r['properties']['configuration']['ingress']['traffic']
    except Exception as e:
        handle_raw_exception(e)


def remove_revision_label(cmd, resource_group_name, name, label, no_wait=False):
    _validate_subscription_registered(cmd, CONTAINER_APPS_RP)

    containerapp_def = None
    try:
        containerapp_def = ContainerAppClient.show(cmd=cmd, resource_group_name=resource_group_name, name=name)
    except:
        pass

    if not containerapp_def:
        raise ResourceNotFoundError(f"The containerapp '{name}' does not exist in group '{resource_group_name}'")

    if "ingress" not in containerapp_def['properties']['configuration'] or "traffic" not in containerapp_def['properties']['configuration']['ingress']:
        raise ValidationError("Ingress and traffic weights are required to remove labels.")

    traffic_weight = containerapp_def['properties']['configuration']['ingress']['traffic']

    label_removed = False
    for weight in traffic_weight:
        if "label" in weight and weight["label"].lower() == label.lower():
            label_removed = True
            weight["label"] = None
            break
    if not label_removed:
        raise ValidationError("Please specify a label name with an associated traffic weight.")

    containerapp_patch_def = {}
    containerapp_patch_def['properties'] = {}
    containerapp_patch_def['properties']['configuration'] = {}
    containerapp_patch_def['properties']['configuration']['ingress'] = {}

    containerapp_patch_def['properties']['configuration']['ingress']['traffic'] = traffic_weight

    try:
        r = ContainerAppClient.update(
            cmd=cmd, resource_group_name=resource_group_name, name=name, container_app_envelope=containerapp_patch_def, no_wait=no_wait)
        return r['properties']['configuration']['ingress']['traffic']
    except Exception as e:
        handle_raw_exception(e)


def show_ingress(cmd, name, resource_group_name):
    _validate_subscription_registered(cmd, CONTAINER_APPS_RP)

    containerapp_def = None
    try:
        containerapp_def = ContainerAppClient.show(cmd=cmd, resource_group_name=resource_group_name, name=name)
    except:
        pass

    if not containerapp_def:
        raise ResourceNotFoundError("The containerapp '{}' does not exist".format(name))

    try:
        return containerapp_def["properties"]["configuration"]["ingress"]
    except Exception as e:
        raise ValidationError("The containerapp '{}' does not have ingress enabled.".format(name)) from e


def enable_ingress(cmd, name, resource_group_name, type, target_port, transport="auto", exposed_port=None, allow_insecure=False, disable_warnings=False, no_wait=False):  # pylint: disable=redefined-builtin
    _validate_subscription_registered(cmd, CONTAINER_APPS_RP)

    containerapp_def = None
    try:
        containerapp_def = ContainerAppClient.show(cmd=cmd, resource_group_name=resource_group_name, name=name)
    except:
        pass

    if not containerapp_def:
        raise ResourceNotFoundError("The containerapp '{}' does not exist".format(name))

    external_ingress = None
    if type is not None:
        if type.lower() == "internal":
            external_ingress = False
        elif type.lower() == "external":
            external_ingress = True

    ingress_def = None
    if target_port is not None and type is not None:
        ingress_def = IngressModel
        ingress_def["external"] = external_ingress
        ingress_def["targetPort"] = target_port
        ingress_def["transport"] = transport
        ingress_def["allowInsecure"] = allow_insecure
        ingress_def["exposedPort"] = exposed_port if transport == "tcp" else None

    containerapp_def["properties"]["configuration"]["ingress"] = ingress_def

    _get_existing_secrets(cmd, resource_group_name, name, containerapp_def)

    try:
        r = ContainerAppClient.create_or_update(
            cmd=cmd, resource_group_name=resource_group_name, name=name, container_app_envelope=containerapp_def, no_wait=no_wait)
        not disable_warnings and logger.warning("\nIngress enabled. Access your app at https://{}/\n".format(r["properties"]["configuration"]["ingress"]["fqdn"]))
        return r["properties"]["configuration"]["ingress"]
    except Exception as e:
        handle_raw_exception(e)


def disable_ingress(cmd, name, resource_group_name, no_wait=False):
    _validate_subscription_registered(cmd, CONTAINER_APPS_RP)

    containerapp_def = None
    try:
        containerapp_def = ContainerAppClient.show(cmd=cmd, resource_group_name=resource_group_name, name=name)
    except:
        pass

    if not containerapp_def:
        raise ResourceNotFoundError("The containerapp '{}' does not exist".format(name))

    containerapp_def["properties"]["configuration"]["ingress"] = None

    _get_existing_secrets(cmd, resource_group_name, name, containerapp_def)

    try:
        ContainerAppClient.create_or_update(
            cmd=cmd, resource_group_name=resource_group_name, name=name, container_app_envelope=containerapp_def, no_wait=no_wait)
        logger.warning("Ingress has been disabled successfully.")
        return
    except Exception as e:
        handle_raw_exception(e)


def update_ingress(cmd, name, resource_group_name, type=None, target_port=None, transport=None, exposed_port=None, allow_insecure=False, disable_warnings=False, no_wait=False):
    _validate_subscription_registered(cmd, CONTAINER_APPS_RP)

    containerapp_def = None
    try:
        containerapp_def = ContainerAppClient.show(cmd=cmd, resource_group_name=resource_group_name, name=name)
    except:
        pass

    if not containerapp_def:
        raise ResourceNotFoundError("The containerapp '{}' does not exist".format(name))

    if containerapp_def["properties"]["configuration"]["ingress"] is None:
        raise ValidationError("The containerapp '{}' does not have ingress enabled. Try running `az containerapp ingress -h` for more info.".format(name))

    external_ingress = None
    if type is not None:
        if type.lower() == "internal":
            external_ingress = False
        elif type.lower() == "external":
            external_ingress = True

    containerapp_patch_def = {}
    containerapp_patch_def['properties'] = {}
    containerapp_patch_def['properties']['configuration'] = {}
    containerapp_patch_def['properties']['configuration']['ingress'] = {}

    ingress_def = {}
    if external_ingress is not None:
        ingress_def["external"] = external_ingress
    if target_port is not None:
        ingress_def["targetPort"] = target_port
    if transport is not None:
        ingress_def["transport"] = transport
    if allow_insecure is not None:
        ingress_def["allowInsecure"] = allow_insecure

    if "transport" in ingress_def and ingress_def["transport"] == "tcp":
        if exposed_port is not None:
            ingress_def["exposedPort"] = exposed_port
    else:
        ingress_def["exposedPort"] = None

    containerapp_patch_def["properties"]["configuration"]["ingress"] = ingress_def

    try:
        r = ContainerAppClient.update(
            cmd=cmd, resource_group_name=resource_group_name, name=name, container_app_envelope=containerapp_patch_def, no_wait=no_wait)
        not disable_warnings and logger.warning("\nIngress Updated. Access your app at https://{}/\n".format(r["properties"]["configuration"]["ingress"]["fqdn"]))
        return r["properties"]["configuration"]["ingress"]
    except Exception as e:
        handle_raw_exception(e)


def set_ingress_traffic(cmd, name, resource_group_name, label_weights=None, revision_weights=None, no_wait=False):
    _validate_subscription_registered(cmd, CONTAINER_APPS_RP)
    if not label_weights and not revision_weights:
        raise ValidationError("Must specify either --label-weight or --revision-weight.")

    containerapp_def = None
    try:
        containerapp_def = ContainerAppClient.show(cmd=cmd, resource_group_name=resource_group_name, name=name)
    except:
        pass

    if not containerapp_def:
        raise ResourceNotFoundError(f"The containerapp '{name}' does not exist in group '{resource_group_name}'")

    if containerapp_def["properties"]["configuration"]["activeRevisionsMode"].lower() == "single":
        raise ValidationError(f"Containerapp '{name}' is configured for single revision. Set revision mode to multiple in order to set ingress traffic. Try `az containerapp revision set-mode -h` for more details.")

    try:
        containerapp_def["properties"]["configuration"]["ingress"]
        containerapp_def["properties"]["configuration"]["ingress"]["traffic"]
    except Exception as e:
        raise ValidationError("Ingress must be enabled to set ingress traffic. Try running `az containerapp ingress -h` for more info.") from e

    if not revision_weights:
        revision_weights = []

    # convert label weights to appropriate revision name
    _append_label_weights(containerapp_def, label_weights, revision_weights)

    # validate sum is less than 100
    _validate_traffic_sum(revision_weights)

    # update revision weights to containerapp, get the old weight sum
    old_weight_sum = _update_revision_weights(containerapp_def, revision_weights)

    # validate revision names
    for revision in revision_weights:
        _validate_revision_name(cmd, revision.split('=')[0], resource_group_name, name)

    _update_weights(containerapp_def, revision_weights, old_weight_sum)

    containerapp_patch_def = {}
    containerapp_patch_def['properties'] = {}
    containerapp_patch_def['properties']['configuration'] = {}
    containerapp_patch_def['properties']['configuration']['ingress'] = {}
    containerapp_patch_def['properties']['configuration']['ingress']['traffic'] = containerapp_def["properties"]["configuration"]["ingress"]["traffic"]

    try:
        r = ContainerAppClient.update(
            cmd=cmd, resource_group_name=resource_group_name, name=name, container_app_envelope=containerapp_patch_def, no_wait=no_wait)
        return r['properties']['configuration']['ingress']['traffic']
    except Exception as e:
        handle_raw_exception(e)


def show_ingress_traffic(cmd, name, resource_group_name):
    _validate_subscription_registered(cmd, CONTAINER_APPS_RP)

    containerapp_def = None
    try:
        containerapp_def = ContainerAppClient.show(cmd=cmd, resource_group_name=resource_group_name, name=name)
    except:
        pass

    if not containerapp_def:
        raise ResourceNotFoundError("The containerapp '{}' does not exist".format(name))

    try:
        return containerapp_def["properties"]["configuration"]["ingress"]["traffic"]
    except Exception as e:
        raise ValidationError("Ingress must be enabled to show ingress traffic. Try running `az containerapp ingress -h` for more info.") from e


def set_ip_restriction(cmd, name, resource_group_name, rule_name, ip_address, action, description=None, no_wait=False):
    _validate_subscription_registered(cmd, CONTAINER_APPS_RP)

    containerapp_def = None
    try:
        containerapp_def = ContainerAppClient.show(cmd=cmd, resource_group_name=resource_group_name, name=name)
    except:
        pass

    if not containerapp_def:
        raise ResourceNotFoundError(f"The containerapp '{name}' does not exist in group '{resource_group_name}'")

    ip_restrictions = safe_get(containerapp_def, "properties", "configuration", "ingress", "ipSecurityRestrictions", default=[])

    ip_security_restrictions = set_ip_restrictions(ip_restrictions, rule_name, ip_address, description, action)
    containerapp_patch = {}
    safe_set(containerapp_patch, "properties", "configuration", "ingress", "ipSecurityRestrictions", value=ip_security_restrictions)
    try:
        r = ContainerAppClient.update(
            cmd=cmd, resource_group_name=resource_group_name, name=name, container_app_envelope=containerapp_patch, no_wait=no_wait)
        return r['properties']['configuration']['ingress']['ipSecurityRestrictions']
    except Exception as e:
        handle_raw_exception(e)


def remove_ip_restriction(cmd, name, resource_group_name, rule_name, no_wait=False):
    _validate_subscription_registered(cmd, CONTAINER_APPS_RP)

    containerapp_def = None
    try:
        containerapp_def = ContainerAppClient.show(cmd=cmd, resource_group_name=resource_group_name, name=name)
    except:
        pass

    if not containerapp_def:
        raise ResourceNotFoundError("The containerapp '{}' does not exist".format(name))

    ip_restrictions = safe_get(containerapp_def, "properties", "configuration", "ingress", "ipSecurityRestrictions", default=[])

    restriction_removed = False
    for index, value in enumerate(ip_restrictions):
        if value["name"].lower() == rule_name.lower():
            ip_restrictions.pop(index)
            restriction_removed = True
            break

    if not restriction_removed:
        raise ValidationError(f"Ip restriction name '{rule_name}' does not exist.")

    containerapp_patch = {}
    safe_set(containerapp_patch, "properties", "configuration", "ingress", "ipSecurityRestrictions", value=ip_restrictions)
    try:
        r = ContainerAppClient.update(
            cmd=cmd, resource_group_name=resource_group_name, name=name, container_app_envelope=containerapp_patch, no_wait=no_wait)
        ip_restrictions = safe_get(r, "properties", "configuration", "ingress", "ipSecurityRestrictions", default=[])
        return ip_restrictions
    except Exception as e:
        handle_raw_exception(e)


def show_ip_restrictions(cmd, name, resource_group_name):
    _validate_subscription_registered(cmd, CONTAINER_APPS_RP)

    containerapp_def = None
    try:
        containerapp_def = ContainerAppClient.show(cmd=cmd, resource_group_name=resource_group_name, name=name)
    except:
        pass

    if not containerapp_def:
        raise ResourceNotFoundError("The containerapp '{}' does not exist".format(name))

    try:
        try:
            containerapp_def['properties']['configuration']['ingress']
        except Exception as e:
            raise ValidationError("Ingress must be enabled to list ip restrictions. Try running `az containerapp ingress -h` for more info.") from e
        return safe_get(containerapp_def, "properties", "configuration", "ingress", "ipSecurityRestrictions", default=[])
    except:
        return []


def set_ingress_sticky_session(cmd, name, resource_group_name, affinity, no_wait=False):
    _validate_subscription_registered(cmd, CONTAINER_APPS_RP)

    containerapp_def = None
    try:
        containerapp_def = ContainerAppClient.show(cmd=cmd, resource_group_name=resource_group_name, name=name)
    except:
        pass

    if not containerapp_def:
        raise ResourceNotFoundError(f"The containerapp '{name}' does not exist in group '{resource_group_name}'")

    containerapp_patch = {}
    safe_set(containerapp_patch, "properties", "configuration", "ingress", "stickySessions", "affinity", value=affinity)
    try:
        r = ContainerAppClient.update(
            cmd=cmd, resource_group_name=resource_group_name, name=name, container_app_envelope=containerapp_patch, no_wait=no_wait)
        return r['properties']['configuration']['ingress']
    except Exception as e:
        handle_raw_exception(e)


def show_ingress_sticky_session(cmd, name, resource_group_name):
    _validate_subscription_registered(cmd, CONTAINER_APPS_RP)

    containerapp_def = None
    try:
        containerapp_def = ContainerAppClient.show(cmd=cmd, resource_group_name=resource_group_name, name=name)
    except:
        pass

    if not containerapp_def:
        raise ResourceNotFoundError("The containerapp '{}' does not exist".format(name))

    try:
        return containerapp_def["properties"]["configuration"]["ingress"]
    except Exception as e:
        raise ValidationError("Ingress must be enabled to enable sticky sessions. Try running `az containerapp ingress -h` for more info.") from e


def show_registry(cmd, name, resource_group_name, server):
    _validate_subscription_registered(cmd, CONTAINER_APPS_RP)

    containerapp_def = None
    try:
        containerapp_def = ContainerAppClient.show(cmd=cmd, resource_group_name=resource_group_name, name=name)
    except:
        pass

    if not containerapp_def:
        raise ResourceNotFoundError("The containerapp '{}' does not exist".format(name))

    try:
        containerapp_def["properties"]["configuration"]["registries"]
    except Exception as e:
        raise ValidationError("The containerapp {} has no assigned registries.".format(name)) from e

    registries_def = containerapp_def["properties"]["configuration"]["registries"]

    for r in registries_def:
        if r['server'].lower() == server.lower():
            return r
    raise InvalidArgumentValueError("The containerapp {} does not have specified registry assigned.".format(name))


def list_registry(cmd, name, resource_group_name):
    _validate_subscription_registered(cmd, CONTAINER_APPS_RP)

    containerapp_def = None
    try:
        containerapp_def = ContainerAppClient.show(cmd=cmd, resource_group_name=resource_group_name, name=name)
    except:
        pass

    if not containerapp_def:
        raise ResourceNotFoundError("The containerapp '{}' does not exist".format(name))

    try:
        return containerapp_def["properties"]["configuration"]["registries"]
    except Exception as e:
        raise ValidationError("The containerapp {} has no assigned registries.".format(name)) from e


def set_registry(cmd, name, resource_group_name, server, username=None, password=None, disable_warnings=False, identity=None, no_wait=False):
    _validate_subscription_registered(cmd, CONTAINER_APPS_RP)
    if (username or password) and identity:
        raise MutuallyExclusiveArgumentError("Use either identity or username/password.")

    containerapp_def = None
    try:
        containerapp_def = ContainerAppClient.show(cmd=cmd, resource_group_name=resource_group_name, name=name)
    except:
        pass

    if not containerapp_def:
        raise ResourceNotFoundError("The containerapp '{}' does not exist".format(name))

    _get_existing_secrets(cmd, resource_group_name, name, containerapp_def)

    registry = None

    registries_def = safe_get(containerapp_def, "properties", "configuration", "registries", default=[])
    containerapp_def["properties"]["configuration"]["registries"] = registries_def

    if (not username or not password) and not identity:
        # If registry is Azure Container Registry, we can try inferring credentials
        if ACR_IMAGE_SUFFIX not in server:
            raise RequiredArgumentMissingError('Registry username and password are required if you are not using Azure Container Registry.')
        not disable_warnings and logger.warning('No credential was provided to access Azure Container Registry. Trying to look up...')
        parsed = urlparse(server)
        registry_name = (parsed.netloc if parsed.scheme else parsed.path).split('.')[0]

        try:
            username, password, _ = _get_acr_cred(cmd.cli_ctx, registry_name)
        except Exception as ex:
            raise RequiredArgumentMissingError('Failed to retrieve credentials for container registry. Please provide the registry username and password') from ex

    # Check if updating existing registry
    updating_existing_registry = False
    for r in registries_def:
        if r['server'].lower() == server.lower():
            not disable_warnings and logger.warning("Updating existing registry.")
            updating_existing_registry = True
            if username:
                r["username"] = username
                r["identity"] = None
            if password:
                r["passwordSecretRef"] = store_as_secret_and_return_secret_ref(
                    containerapp_def["properties"]["configuration"]["secrets"],
                    r["username"],
                    r["server"],
                    password,
                    update_existing_secret=True)
                r["identity"] = None
            if identity:
                r["identity"] = identity
                r["username"] = None
                r["passwordSecretRef"] = None

    # If not updating existing registry, add as new registry
    if not updating_existing_registry:
        registry = RegistryCredentialsModel
        registry["server"] = server
        if not identity:
            registry["username"] = username
            registry["passwordSecretRef"] = store_as_secret_and_return_secret_ref(
                containerapp_def["properties"]["configuration"]["secrets"],
                username,
                server,
                password,
                update_existing_secret=True)
        else:
            registry["identity"] = identity

        registries_def.append(registry)

    if identity:
        system_assigned_identity = identity.lower() == "system"
        user_assigned = None if system_assigned_identity else [identity]
        set_managed_identity(cmd, resource_group_name, containerapp_def, system_assigned_identity, user_assigned)

    try:
        r = ContainerAppClient.create_or_update(
            cmd=cmd, resource_group_name=resource_group_name, name=name, container_app_envelope=containerapp_def, no_wait=no_wait)

        return r["properties"]["configuration"]["registries"]
    except Exception as e:
        handle_raw_exception(e)


def remove_registry(cmd, name, resource_group_name, server, no_wait=False):
    _validate_subscription_registered(cmd, CONTAINER_APPS_RP)

    containerapp_def = None
    try:
        containerapp_def = ContainerAppClient.show(cmd=cmd, resource_group_name=resource_group_name, name=name)
    except:
        pass

    if not containerapp_def:
        raise ResourceNotFoundError("The containerapp '{}' does not exist".format(name))

    _get_existing_secrets(cmd, resource_group_name, name, containerapp_def)

    registries_def = None

    try:
        containerapp_def["properties"]["configuration"]["registries"]
    except Exception as e:
        raise ValidationError("The containerapp {} has no assigned registries.".format(name)) from e

    registries_def = containerapp_def["properties"]["configuration"]["registries"]

    wasRemoved = False
    for i, value in enumerate(registries_def):
        r = value
        if r['server'].lower() == server.lower():
            registries_def.pop(i)
            _remove_registry_secret(containerapp_def=containerapp_def, server=server, username=r["username"])
            wasRemoved = True
            break

    if not wasRemoved:
        raise ValidationError("Containerapp does not have registry server {} assigned.".format(server))

    if len(containerapp_def["properties"]["configuration"]["registries"]) == 0:
        containerapp_def["properties"]["configuration"].pop("registries")

    try:
        r = ContainerAppClient.create_or_update(
            cmd=cmd, resource_group_name=resource_group_name, name=name, container_app_envelope=containerapp_def, no_wait=no_wait)
        logger.warning("Registry successfully removed.")
        return r["properties"]["configuration"]["registries"]
    # No registries to return, so return nothing
    except Exception:
        pass


def list_secrets(cmd, name, resource_group_name, show_values=False):
    _validate_subscription_registered(cmd, CONTAINER_APPS_RP)

    containerapp_def = None
    try:
        r = containerapp_def = ContainerAppClient.show(cmd=cmd, resource_group_name=resource_group_name, name=name)
    except:
        pass

    if not containerapp_def:
        raise ResourceNotFoundError("The containerapp '{}' does not exist".format(name))

    if not show_values:
        try:
            return r["properties"]["configuration"]["secrets"]
        except:
            return []
    try:
        return ContainerAppClient.list_secrets(cmd=cmd, resource_group_name=resource_group_name, name=name)["value"]
    except Exception:
        return []
        # raise ValidationError("The containerapp {} has no assigned secrets.".format(name)) from e


def show_secret(cmd, name, resource_group_name, secret_name):
    _validate_subscription_registered(cmd, CONTAINER_APPS_RP)

    containerapp_def = None
    try:
        containerapp_def = ContainerAppClient.show(cmd=cmd, resource_group_name=resource_group_name, name=name)
    except:
        pass

    if not containerapp_def:
        raise ResourceNotFoundError("The containerapp '{}' does not exist".format(name))

    r = ContainerAppClient.list_secrets(cmd=cmd, resource_group_name=resource_group_name, name=name)
    for secret in r["value"]:
        if secret["name"].lower() == secret_name.lower():
            return secret
    raise ValidationError("The containerapp {} does not have a secret assigned with name {}.".format(name, secret_name))


def remove_secrets(cmd, name, resource_group_name, secret_names, no_wait=False):
    _validate_subscription_registered(cmd, CONTAINER_APPS_RP)

    containerapp_def = None
    try:
        containerapp_def = ContainerAppClient.show(cmd=cmd, resource_group_name=resource_group_name, name=name)
    except:
        pass

    if not containerapp_def:
        raise ResourceNotFoundError("The containerapp '{}' does not exist".format(name))

    _get_existing_secrets(cmd, resource_group_name, name, containerapp_def)

    for secret_name in secret_names:
        wasRemoved = False
        for secret in containerapp_def["properties"]["configuration"]["secrets"]:
            if secret["name"].lower() == secret_name.lower():
                _remove_secret(containerapp_def, secret_name=secret["name"])
                wasRemoved = True
                break
        if not wasRemoved:
            raise ValidationError("The containerapp {} does not have a secret assigned with name {}.".format(name, secret_name))
    try:
        r = ContainerAppClient.create_or_update(
            cmd=cmd, resource_group_name=resource_group_name, name=name, container_app_envelope=containerapp_def, no_wait=no_wait)
        logger.warning("Secret(s) successfully removed.")
        try:
            return r["properties"]["configuration"]["secrets"]
        # No secrets to return
        except:
            pass
    except Exception as e:
        handle_raw_exception(e)


def set_secrets(cmd, name, resource_group_name, secrets,
                # yaml=None,
                disable_max_length=False,
                no_wait=False):
    _validate_subscription_registered(cmd, CONTAINER_APPS_RP)

    for s in secrets:
        if s:
            parsed = s.split("=")
            if parsed:
                if len(parsed[0]) > MAXIMUM_SECRET_LENGTH and not disable_max_length:
                    raise ValidationError(f"Secret names cannot be longer than {MAXIMUM_SECRET_LENGTH}. "
                                          f"Please shorten {parsed[0]}")

    # if not yaml and not secrets:
    #     raise RequiredArgumentMissingError('Usage error: --secrets is required if not using --yaml')

    # if not secrets:
    #     secrets = []

    # if yaml:
    #     yaml_secrets = load_yaml_file(yaml).split(' ')
    #     try:
    #         parse_secret_flags(yaml_secrets)
    #     except:
    #         raise ValidationError("YAML secrets must be a list of secrets in key=value format, delimited by new line.")
    #     for secret in yaml_secrets:
    #         secrets.append(secret.strip())

    containerapp_def = None
    try:
        containerapp_def = ContainerAppClient.show(cmd=cmd, resource_group_name=resource_group_name, name=name)
    except:
        pass

    if not containerapp_def:
        raise ResourceNotFoundError("The containerapp '{}' does not exist".format(name))

    _get_existing_secrets(cmd, resource_group_name, name, containerapp_def)
    _add_or_update_secrets(containerapp_def, parse_secret_flags(secrets))

    try:
        r = ContainerAppClient.create_or_update(
            cmd=cmd, resource_group_name=resource_group_name, name=name, container_app_envelope=containerapp_def, no_wait=no_wait)
        logger.warning("Containerapp '{}' must be restarted in order for secret changes to take effect.".format(name))
        return r["properties"]["configuration"]["secrets"]
    except Exception as e:
        handle_raw_exception(e)


def enable_dapr(cmd, name, resource_group_name,
                dapr_app_id=None,
                dapr_app_port=None,
                dapr_app_protocol=None,
                dapr_http_read_buffer_size=None,
                dapr_http_max_request_size=None,
                dapr_log_level=None,
                dapr_enable_api_logging=False,
                no_wait=False):
    _validate_subscription_registered(cmd, CONTAINER_APPS_RP)

    containerapp_def = None
    try:
        containerapp_def = ContainerAppClient.show(cmd=cmd, resource_group_name=resource_group_name, name=name)
    except:
        pass

    if not containerapp_def:
        raise ResourceNotFoundError("The containerapp '{}' does not exist".format(name))

    _get_existing_secrets(cmd, resource_group_name, name, containerapp_def)

    if 'configuration' not in containerapp_def['properties']:
        containerapp_def['properties']['configuration'] = {}

    if not safe_get(containerapp_def['properties']['configuration'], 'dapr'):
        containerapp_def['properties']['configuration']['dapr'] = {}

    if dapr_app_id:
        containerapp_def['properties']['configuration']['dapr']['appId'] = dapr_app_id

    if dapr_app_port:
        containerapp_def['properties']['configuration']['dapr']['appPort'] = dapr_app_port

    if dapr_app_protocol:
        containerapp_def['properties']['configuration']['dapr']['appProtocol'] = dapr_app_protocol

    if dapr_http_read_buffer_size:
        containerapp_def['properties']['configuration']['dapr']['httpReadBufferSize'] = dapr_http_read_buffer_size

    if dapr_http_max_request_size:
        containerapp_def['properties']['configuration']['dapr']['httpMaxRequestSize'] = dapr_http_max_request_size

    if dapr_log_level:
        containerapp_def['properties']['configuration']['dapr']['logLevel'] = dapr_log_level

    if dapr_enable_api_logging:
        containerapp_def['properties']['configuration']['dapr']['enableApiLogging'] = dapr_enable_api_logging

    containerapp_def['properties']['configuration']['dapr']['enabled'] = True

    try:
        r = ContainerAppClient.create_or_update(
            cmd=cmd, resource_group_name=resource_group_name, name=name, container_app_envelope=containerapp_def, no_wait=no_wait)
        return r["properties"]['configuration']['dapr']
    except Exception as e:
        handle_raw_exception(e)


def disable_dapr(cmd, name, resource_group_name, no_wait=False):
    _validate_subscription_registered(cmd, CONTAINER_APPS_RP)

    containerapp_def = None
    try:
        containerapp_def = ContainerAppClient.show(cmd=cmd, resource_group_name=resource_group_name, name=name)
    except:
        pass

    if not containerapp_def:
        raise ResourceNotFoundError("The containerapp '{}' does not exist".format(name))

    _get_existing_secrets(cmd, resource_group_name, name, containerapp_def)

    if 'configuration' not in containerapp_def['properties']:
        containerapp_def['properties']['configuration'] = {}

    if 'dapr' not in containerapp_def['properties']['configuration']:
        containerapp_def['properties']['configuration']['dapr'] = {}

    containerapp_def['properties']['configuration']['dapr']['enabled'] = False

    try:
        r = ContainerAppClient.create_or_update(
            cmd=cmd, resource_group_name=resource_group_name, name=name, container_app_envelope=containerapp_def, no_wait=no_wait)
        return r["properties"]['configuration']['dapr']
    except Exception as e:
        handle_raw_exception(e)


def list_dapr_components(cmd, resource_group_name, environment_name):
    _validate_subscription_registered(cmd, CONTAINER_APPS_RP)

    return DaprComponentClient.list(cmd, resource_group_name, environment_name)


def show_dapr_component(cmd, resource_group_name, dapr_component_name, environment_name):
    _validate_subscription_registered(cmd, CONTAINER_APPS_RP)

    return DaprComponentClient.show(cmd, resource_group_name, environment_name, name=dapr_component_name)


def create_or_update_dapr_component(cmd, resource_group_name, environment_name, dapr_component_name, yaml):
    _validate_subscription_registered(cmd, CONTAINER_APPS_RP)

    yaml_containerapp = load_yaml_file(yaml)
    if type(yaml_containerapp) != dict:  # pylint: disable=unidiomatic-typecheck
        raise ValidationError('Invalid YAML provided. Please see https://aka.ms/azure-container-apps-yaml for a valid containerapps YAML spec.')

    # Deserialize the yaml into a DaprComponent object. Need this since we're not using SDK
    daprcomponent_def = None
    try:
        deserializer = create_deserializer()

        daprcomponent_def = deserializer('DaprComponent', yaml_containerapp)
    except DeserializationError as ex:
        raise ValidationError('Invalid YAML provided. Please see https://aka.ms/azure-container-apps-yaml for a valid containerapps YAML spec.') from ex

    daprcomponent_def = _convert_object_from_snake_to_camel_case(_object_to_dict(daprcomponent_def))

    # Remove "additionalProperties" and read-only attributes that are introduced in the deserialization. Need this since we're not using SDK
    _remove_additional_attributes(daprcomponent_def)
    _remove_dapr_readonly_attributes(daprcomponent_def)

    if not daprcomponent_def["ignoreErrors"]:
        daprcomponent_def["ignoreErrors"] = False

    dapr_component_envelope = {}

    dapr_component_envelope["properties"] = daprcomponent_def

    try:
        r = DaprComponentClient.create_or_update(cmd, resource_group_name=resource_group_name, environment_name=environment_name, dapr_component_envelope=dapr_component_envelope, name=dapr_component_name)
        return r
    except Exception as e:
        handle_raw_exception(e)


def remove_dapr_component(cmd, resource_group_name, dapr_component_name, environment_name):
    _validate_subscription_registered(cmd, CONTAINER_APPS_RP)

    try:
        DaprComponentClient.show(cmd, resource_group_name, environment_name, name=dapr_component_name)
    except Exception as e:
        raise ResourceNotFoundError("Dapr component not found.") from e

    try:
        r = DaprComponentClient.delete(cmd, resource_group_name, environment_name, name=dapr_component_name)
        logger.warning("Dapr componenet successfully deleted.")
        return r
    except Exception as e:
        handle_raw_exception(e)


def list_replicas(cmd, resource_group_name, name, revision=None):
    app = ContainerAppClient.show(cmd, resource_group_name, name)
    if not revision:
        revision = app["properties"]["latestRevisionName"]
    return ContainerAppClient.list_replicas(cmd=cmd,
                                            resource_group_name=resource_group_name,
                                            container_app_name=name,
                                            revision_name=revision)


def get_replica(cmd, resource_group_name, name, replica, revision=None):
    app = ContainerAppClient.show(cmd, resource_group_name, name)
    if not revision:
        revision = app["properties"]["latestRevisionName"]
    return ContainerAppClient.get_replica(cmd=cmd,
                                          resource_group_name=resource_group_name,
                                          container_app_name=name,
                                          revision_name=revision,
                                          replica_name=replica)


def containerapp_ssh(cmd, resource_group_name, name, container=None, revision=None, replica=None, startup_command="sh"):
    if isinstance(startup_command, list):
        startup_command = startup_command[0]  # CLI seems a little buggy when calling a param "--command"

    conn = WebSocketConnection(cmd=cmd, resource_group_name=resource_group_name, name=name, revision=revision,
                               replica=replica, container=container, startup_command=startup_command)

    encodings = [SSH_DEFAULT_ENCODING, SSH_BACKUP_ENCODING]
    reader = threading.Thread(target=read_ssh, args=(conn, encodings))
    reader.daemon = True
    reader.start()

    writer = get_stdin_writer(conn)
    writer.daemon = True
    writer.start()

    logger.warning("Use ctrl + D to exit.")
    while conn.is_connected:
        try:
            time.sleep(0.1)
        except KeyboardInterrupt:
            if conn.is_connected:
                logger.info("Caught KeyboardInterrupt. Sending ctrl+c to server")
                conn.send(SSH_CTRL_C_MSG)


def stream_containerapp_logs(cmd, resource_group_name, name, container=None, revision=None, replica=None, follow=False,
                             tail=None, output_format=None, kind=None):
    if tail:
        if tail < 0 or tail > 300:
            raise ValidationError("--tail must be between 0 and 300.")
    if kind == LOG_TYPE_SYSTEM:
        if container or replica or revision:
            raise MutuallyExclusiveArgumentError("--type: --container, --replica, and --revision not supported for system logs")
        if output_format and output_format != "json":
            raise MutuallyExclusiveArgumentError("--type: only json logs supported for system logs")

    sub = get_subscription_id(cmd.cli_ctx)
    token_response = ContainerAppClient.get_auth_token(cmd, resource_group_name, name)
    token = token_response["properties"]["token"]

    base_url = ContainerAppClient.show(cmd, resource_group_name, name)["properties"]["eventStreamEndpoint"]
    base_url = base_url[:base_url.index("/subscriptions/")]

    if kind == LOG_TYPE_CONSOLE:
        url = (f"{base_url}/subscriptions/{sub}/resourceGroups/{resource_group_name}/containerApps/{name}"
               f"/revisions/{revision}/replicas/{replica}/containers/{container}/logstream")
    else:
        url = f"{base_url}/subscriptions/{sub}/resourceGroups/{resource_group_name}/containerApps/{name}/eventstream"

    logger.info("connecting to : %s", url)
    request_params = {"follow": str(follow).lower(),
                      "output": output_format,
                      "tailLines": tail}
    headers = {"Authorization": f"Bearer {token}"}
    resp = requests.get(url,
                        timeout=None,
                        stream=True,
                        params=request_params,
                        headers=headers)

    if not resp.ok:
        ValidationError(f"Got bad status from the logstream API: {resp.status_code}")

    for line in resp.iter_lines():
        if line:
            logger.info("received raw log line: %s", line)
            # these .replaces are needed to display color/quotations properly
            # for some reason the API returns garbled unicode special characters (may need to add more in the future)
            print(line.decode("utf-8").replace("\\u0022", "\u0022").replace("\\u001B", "\u001B").replace("\\u002B", "\u002B").replace("\\u0027", "\u0027"))


def stream_environment_logs(cmd, resource_group_name, name, follow=False, tail=None):
    if tail:
        if tail < 0 or tail > 300:
            raise ValidationError("--tail must be between 0 and 300.")

    env = show_managed_environment(cmd, name, resource_group_name)
    sub = get_subscription_id(cmd.cli_ctx)
    token_response = ManagedEnvironmentClient.get_auth_token(cmd, resource_group_name, name)
    token = token_response["properties"]["token"]
    base_url = f"https://{env['location']}.azurecontainerapps.dev"

    url = (f"{base_url}/subscriptions/{sub}/resourceGroups/{resource_group_name}/managedEnvironments/{name}"
           f"/eventstream")

    logger.info("connecting to : %s", url)
    request_params = {"follow": str(follow).lower(),
                      "tailLines": tail}
    headers = {"Authorization": f"Bearer {token}"}
    resp = requests.get(url,
                        timeout=None,
                        stream=True,
                        params=request_params,
                        headers=headers)

    if not resp.ok:
        ValidationError(f"Got bad status from the logstream API: {resp.status_code}")

    for line in resp.iter_lines():
        if line:
            logger.info("received raw log line: %s", line)
            # these .replaces are needed to display color/quotations properly
            # for some reason the API returns garbled unicode special characters (may need to add more in the future)
            print(line.decode("utf-8").replace("\\u0022", "\u0022").replace("\\u001B", "\u001B").replace("\\u002B", "\u002B").replace("\\u0027", "\u0027"))


def open_containerapp_in_browser(cmd, name, resource_group_name):
    app = ContainerAppClient.show(cmd, resource_group_name, name)
    url = safe_get(app, "properties", "configuration", "ingress", "fqdn")
    if not url:
        raise ValidationError("Could not open in browser: no public URL for this app")
    if not url.startswith("http"):
        url = f"http://{url}"
    open_page_in_browser(url)


def containerapp_up(cmd,
                    name,
                    resource_group_name=None,
                    managed_env=None,
                    location=None,
                    registry_server=None,
                    image=None,
                    source=None,
                    ingress=None,
                    target_port=None,
                    registry_user=None,
                    registry_pass=None,
                    env_vars=None,
                    logs_customer_id=None,
                    logs_key=None,
                    repo=None,
                    token=None,
                    branch=None,
                    browse=False,
                    context_path=None,
                    workload_profile_name=None,
                    service_principal_client_id=None,
                    service_principal_client_secret=None,
                    service_principal_tenant_id=None):
    from ._up_utils import (_validate_up_args, _reformat_image, _get_dockerfile_content, _get_ingress_and_target_port,
                            ResourceGroup, ContainerAppEnvironment, ContainerApp, _get_registry_from_app,
                            _get_registry_details, _create_github_action, _set_up_defaults, up_output,
                            check_env_name_on_rg, get_token, _validate_containerapp_name, _has_dockerfile)
    from ._github_oauth import cache_github_token
    HELLOWORLD = "mcr.microsoft.com/k8se/quickstart"
    dockerfile = "Dockerfile"  # for now the dockerfile name must be "Dockerfile" (until GH actions API is updated)

    _validate_containerapp_name(name)

    register_provider_if_needed(cmd, CONTAINER_APPS_RP)
    _validate_up_args(cmd, source, image, repo, registry_server)
    validate_container_app_name(name)
    check_env_name_on_rg(cmd, managed_env, resource_group_name, location)

    image = _reformat_image(source, repo, image)
    token = get_token(cmd, repo, token)

    if image and HELLOWORLD in image.lower():
        ingress = "external" if not ingress else ingress
        target_port = 80 if not target_port else target_port

    if image:
        if ingress and not target_port:
            target_port = 80
            logger.warning("No ingress provided, defaulting to port 80. Try `az containerapp up --ingress %s --target-port <port>` to set a custom port.", ingress)

    if source and not _has_dockerfile(source, dockerfile):
        pass
    else:
        dockerfile_content = _get_dockerfile_content(repo, branch, token, source, context_path, dockerfile)
        ingress, target_port = _get_ingress_and_target_port(ingress, target_port, dockerfile_content)

    resource_group = ResourceGroup(cmd, name=resource_group_name, location=location)
    env = ContainerAppEnvironment(cmd, managed_env, resource_group, location=location, logs_key=logs_key, logs_customer_id=logs_customer_id)
    app = ContainerApp(cmd, name, resource_group, None, image, env, target_port, registry_server, registry_user, registry_pass, env_vars, workload_profile_name, ingress)

    _set_up_defaults(cmd, name, resource_group_name, logs_customer_id, location, resource_group, env, app)

    if app.check_exists():
        if app.get()["properties"]["provisioningState"] == "InProgress":
            raise ValidationError("Containerapp has an existing provisioning in progress. Please wait until provisioning has completed and rerun the command.")

    resource_group.create_if_needed()
    env.create_if_needed(name)

    if source or repo:
        if not registry_server:
            _get_registry_from_app(app, source)  # if the app exists, get the registry
        _get_registry_details(cmd, app, source)  # fetch ACR creds from arguments registry arguments

    app.create_acr_if_needed()

    if source:
        app.run_acr_build(dockerfile, source, quiet=False, build_from_source=not _has_dockerfile(source, dockerfile))

    app.create(no_registry=bool(repo))
    if repo:
        _create_github_action(app, env, service_principal_client_id, service_principal_client_secret,
                              service_principal_tenant_id, branch, token, repo, context_path)
        cache_github_token(cmd, token, repo)

    if browse:
        open_containerapp_in_browser(cmd, app.name, app.resource_group.name)

    up_output(app, no_dockerfile=(source and not _has_dockerfile(source, dockerfile)))


def containerapp_up_logic(cmd, resource_group_name, name, managed_env, image, env_vars, ingress, target_port, registry_server, registry_user, workload_profile_name, registry_pass):
    containerapp_def = None
    try:
        containerapp_def = ContainerAppClient.show(cmd=cmd, resource_group_name=resource_group_name, name=name)
    except:
        pass

    if containerapp_def:
        return update_containerapp_logic(cmd=cmd, name=name, resource_group_name=resource_group_name, image=image, replace_env_vars=env_vars, ingress=ingress, target_port=target_port, registry_server=registry_server, registry_user=registry_user, registry_pass=registry_pass, workload_profile_name=workload_profile_name, container_name=name)
    return create_containerapp(cmd=cmd, name=name, resource_group_name=resource_group_name, managed_env=managed_env, image=image, env_vars=env_vars, ingress=ingress, target_port=target_port, registry_server=registry_server, registry_user=registry_user, registry_pass=registry_pass, workload_profile_name=workload_profile_name)


def create_managed_certificate(cmd, name, resource_group_name, hostname, validation_method, certificate_name=None):
    if certificate_name and not check_managed_cert_name_availability(cmd, resource_group_name, name, certificate_name):
        raise ValidationError(f"Certificate name '{certificate_name}' is not available.")
    cert_name = certificate_name
    while not cert_name:
        cert_name = generate_randomized_managed_cert_name(hostname, resource_group_name)
        if not check_managed_cert_name_availability(cmd, resource_group_name, name, certificate_name):
            cert_name = None
    certificate_envelop = prepare_managed_certificate_envelop(cmd, name, resource_group_name, hostname, validation_method.upper())
    try:
        r = ManagedEnvironmentClient.create_or_update_managed_certificate(cmd, resource_group_name, name, cert_name, certificate_envelop, True, validation_method.upper() == 'TXT')
        return r
    except Exception as e:
        handle_raw_exception(e)


def list_certificates(cmd, name, resource_group_name, location=None, certificate=None, thumbprint=None, managed_certificates_only=False, private_key_certificates_only=False):
    _validate_subscription_registered(cmd, CONTAINER_APPS_RP)
    if managed_certificates_only and private_key_certificates_only:
        raise MutuallyExclusiveArgumentError("Use either '--managed-certificates-only' or '--private-key-certificates-only'.")
    if managed_certificates_only and thumbprint:
        raise MutuallyExclusiveArgumentError("'--thumbprint' not supported for managed certificates.")

    if certificate and is_valid_resource_id(certificate):
        certificate_name = parse_resource_id(certificate)["resource_name"]
        certificate_type = parse_resource_id(certificate)["resource_type"]
    else:
        certificate_name = certificate
        certificate_type = PRIVATE_CERTIFICATE_RT if private_key_certificates_only or thumbprint else (MANAGED_CERTIFICATE_RT if managed_certificates_only else None)

    if certificate_type == MANAGED_CERTIFICATE_RT:
        return get_managed_certificates(cmd, name, resource_group_name, certificate_name, location)
    if certificate_type == PRIVATE_CERTIFICATE_RT:
        return get_private_certificates(cmd, name, resource_group_name, certificate_name, thumbprint, location)
    managed_certs = get_managed_certificates(cmd, name, resource_group_name, certificate_name, location)
    private_certs = get_private_certificates(cmd, name, resource_group_name, certificate_name, thumbprint, location)
    return managed_certs + private_certs


def get_private_certificates(cmd, name, resource_group_name, certificate_name=None, thumbprint=None, location=None):
    if certificate_name:
        try:
            r = ManagedEnvironmentClient.show_certificate(cmd, resource_group_name, name, certificate_name)
            return [r] if certificate_matches(r, location, thumbprint) else []
        except Exception as e:
            handle_non_404_exception(e)
            return []
    else:
        try:
            r = ManagedEnvironmentClient.list_certificates(cmd, resource_group_name, name)
            return list(filter(lambda c: certificate_matches(c, location, thumbprint), r))
        except Exception as e:
            handle_raw_exception(e)


def get_managed_certificates(cmd, name, resource_group_name, certificate_name=None, location=None):
    if certificate_name:
        try:
            r = ManagedEnvironmentClient.show_managed_certificate(cmd, resource_group_name, name, certificate_name)
            return [r] if certificate_location_matches(r, location) else []
        except Exception as e:
            handle_non_404_exception(e)
            return []
    else:
        try:
            r = ManagedEnvironmentClient.list_managed_certificates(cmd, resource_group_name, name)
            return list(filter(lambda c: certificate_location_matches(c, location), r))
        except Exception as e:
            handle_raw_exception(e)


def upload_certificate(cmd, name, resource_group_name, certificate_file, certificate_name=None, certificate_password=None, location=None, prompt=False):
    _validate_subscription_registered(cmd, CONTAINER_APPS_RP)

    blob, thumbprint = load_cert_file(certificate_file, certificate_password)

    cert_name = None
    if certificate_name:
        name_availability = check_cert_name_availability(cmd, resource_group_name, name, certificate_name)
        if not name_availability["nameAvailable"]:
            if name_availability["reason"] == NAME_ALREADY_EXISTS:
                msg = '{}. If continue with this name, it will be overwritten by the new certificate file.\nOverwrite?'
                overwrite = True
                if prompt:
                    overwrite = prompt_y_n(msg.format(name_availability["message"]))
                else:
                    logger.warning('{}. It will be overwritten by the new certificate file.'.format(name_availability["message"]))
                if overwrite:
                    cert_name = certificate_name
            else:
                raise ValidationError(name_availability["message"])
        else:
            cert_name = certificate_name

    while not cert_name:
        random_name = generate_randomized_cert_name(thumbprint, name, resource_group_name)
        check_result = check_cert_name_availability(cmd, resource_group_name, name, random_name)
        if check_result["nameAvailable"]:
            cert_name = random_name
        elif not check_result["nameAvailable"] and (check_result["reason"] == NAME_INVALID):
            raise ValidationError(check_result["message"])

    certificate = ContainerAppCertificateEnvelopeModel
    certificate["properties"]["password"] = certificate_password
    certificate["properties"]["value"] = blob
    certificate["location"] = location
    if not certificate["location"]:
        try:
            managed_env = ManagedEnvironmentClient.show(cmd, resource_group_name, name)
            certificate["location"] = managed_env["location"]
        except Exception as e:
            handle_raw_exception(e)

    try:
        r = ManagedEnvironmentClient.create_or_update_certificate(cmd, resource_group_name, name, cert_name, certificate)
        return r
    except Exception as e:
        handle_raw_exception(e)


def delete_certificate(cmd, resource_group_name, name, location=None, certificate=None, thumbprint=None):
    _validate_subscription_registered(cmd, CONTAINER_APPS_RP)

    if not certificate and not thumbprint:
        raise RequiredArgumentMissingError('Please specify at least one of parameters: --certificate and --thumbprint')

    cert_type = None
    cert_name = certificate
    if certificate and is_valid_resource_id(certificate):
        cert_type = parse_resource_id(certificate)["resource_type"]
        cert_name = parse_resource_id(certificate)["resource_name"]
    if thumbprint:
        cert_type = PRIVATE_CERTIFICATE_RT

    if cert_type == PRIVATE_CERTIFICATE_RT:
        certs = list_certificates(cmd, name, resource_group_name, location, certificate, thumbprint)
        if len(certs) == 0:
            msg = "'{}'".format(cert_name) if cert_name else "with thumbprint '{}'".format(thumbprint)
            raise ResourceNotFoundError(f"The certificate {msg} does not exist in Container app environment '{name}'.")
        for cert in certs:
            try:
                ManagedEnvironmentClient.delete_certificate(cmd, resource_group_name, name, cert["name"])
                logger.warning('Successfully deleted certificate: %s', cert["name"])
            except Exception as e:
                handle_raw_exception(e)
    elif cert_type == MANAGED_CERTIFICATE_RT:
        try:
            ManagedEnvironmentClient.delete_managed_certificate(cmd, resource_group_name, name, cert_name)
            logger.warning('Successfully deleted certificate: {}'.format(cert_name))
        except Exception as e:
            handle_raw_exception(e)
    else:
        managed_certs = list(filter(lambda c: c["name"] == cert_name, get_managed_certificates(cmd, name, resource_group_name, None, location)))
        private_certs = list(filter(lambda c: c["name"] == cert_name, get_private_certificates(cmd, name, resource_group_name, None, None, location)))
        if len(managed_certs) == 0 and len(private_certs) == 0:
            raise ResourceNotFoundError(f"The certificate '{cert_name}' does not exist in Container app environment '{name}'.")
        if len(managed_certs) > 0 and len(private_certs) > 0:
            raise RequiredArgumentMissingError(f"Found more than one certificates with name '{cert_name}':\n'{managed_certs[0]['id']}',\n'{private_certs[0]['id']}'.\nPlease specify the certificate id using --certificate.")
        try:
            ManagedEnvironmentClient.delete_managed_certificate(cmd, resource_group_name, name, cert_name)
            logger.warning('Successfully deleted certificate: %s', cert_name)
        except Exception as e:
            handle_raw_exception(e)


def upload_ssl(cmd, resource_group_name, name, environment, certificate_file, hostname, certificate_password=None, certificate_name=None, location=None):
    _validate_subscription_registered(cmd, CONTAINER_APPS_RP)

    passed, message = validate_hostname(cmd, resource_group_name, name, hostname)
    if not passed:
        raise ValidationError(message or 'Please configure the DNS records before adding the hostname.')

    custom_domains = get_custom_domains(cmd, resource_group_name, name, location, environment)
    new_custom_domains = list(filter(lambda c: c["name"] != hostname, custom_domains))

    env_name = _get_name(environment)
    logger.warning('Uploading certificate to %s.', env_name)
    if is_valid_resource_id(environment):
        cert = upload_certificate(cmd, env_name, parse_resource_id(environment)["resource_group"], certificate_file, certificate_name, certificate_password, location)
    else:
        cert = upload_certificate(cmd, env_name, resource_group_name, certificate_file, certificate_name, certificate_password, location)
    cert_id = cert["id"]

    new_domain = ContainerAppCustomDomainModel
    new_domain["name"] = hostname
    new_domain["certificateId"] = cert_id
    new_custom_domains.append(new_domain)
    logger.warning('Adding hostname %s and binding to %s.', hostname, name)
    return patch_new_custom_domain(cmd, resource_group_name, name, new_custom_domains)


def bind_hostname(cmd, resource_group_name, name, hostname, thumbprint=None, certificate=None, location=None, environment=None, validation_method=None):
    _validate_subscription_registered(cmd, CONTAINER_APPS_RP)

    if not environment and not certificate:
        raise RequiredArgumentMissingError('Please specify at least one of parameters: --certificate and --environment')
    if certificate and not is_valid_resource_id(certificate) and not environment:
        raise RequiredArgumentMissingError('Please specify the parameter: --environment')

    standardized_hostname = hostname.lower()
    passed, message = validate_hostname(cmd, resource_group_name, name, standardized_hostname)
    if not passed:
        raise ValidationError(message or 'Please configure the DNS records before adding the hostname.')

    env_name = _get_name(environment) if environment else None

    if certificate:
        if is_valid_resource_id(certificate):
            cert_id = certificate
        else:
            certs = list_certificates(cmd, env_name, resource_group_name, location, certificate, thumbprint)
            if len(certs) == 0:
                msg = "'{}' with thumbprint '{}'".format(certificate, thumbprint) if thumbprint else "'{}'".format(certificate)
                raise ResourceNotFoundError(f"The certificate {msg} does not exist in Container app environment '{env_name}'.")
            cert_id = certs[0]["id"]
    elif thumbprint:
        certs = list_certificates(cmd, env_name, resource_group_name, location, certificate, thumbprint)
        if len(certs) == 0:
            raise ResourceNotFoundError(f"The certificate with thumbprint '{thumbprint}' does not exist in Container app environment '{env_name}'.")
        cert_id = certs[0]["id"]
    else:  # look for or create a managed certificate if no certificate info provided
        managed_certs = get_managed_certificates(cmd, env_name, resource_group_name, None, None)
        managed_cert = [cert for cert in managed_certs if cert["properties"]["subjectName"].lower() == standardized_hostname]
        if len(managed_cert) > 0 and managed_cert[0]["properties"]["provisioningState"] in [SUCCEEDED_STATUS, PENDING_STATUS]:
            cert_id = managed_cert[0]["id"]
            cert_name = managed_cert[0]["name"]
        else:
            cert_name = None
            while not cert_name:
                random_name = generate_randomized_managed_cert_name(standardized_hostname, env_name)
                available = check_managed_cert_name_availability(cmd, resource_group_name, env_name, cert_name)
                if available:
                    cert_name = random_name
            logger.warning("Creating managed certificate '%s' for %s.\nIt may take up to 20 minutes to create and issue a managed certificate.", cert_name, standardized_hostname)

            validation = validation_method.upper()
            while validation not in ["TXT", "CNAME", "HTTP"]:
                validation = prompt_str('\nPlease choose one of the following domain validation methods: TXT, CNAME, HTTP\nYour answer: ').upper()

            certificate_envelop = prepare_managed_certificate_envelop(cmd, env_name, resource_group_name, standardized_hostname, validation, location)
            try:
                managed_cert = ManagedEnvironmentClient.create_or_update_managed_certificate(cmd, resource_group_name, env_name, cert_name, certificate_envelop, False, validation == 'TXT')
            except Exception as e:
                handle_raw_exception(e)
            cert_id = managed_cert["id"]

        logger.warning("\nBinding managed certificate '%s' to %s\n", cert_name, standardized_hostname)

    custom_domains = get_custom_domains(cmd, resource_group_name, name, location, environment)
    new_custom_domains = list(filter(lambda c: safe_get(c, "name", default=[]) != standardized_hostname, custom_domains))
    new_domain = ContainerAppCustomDomainModel
    new_domain["name"] = standardized_hostname
    new_domain["certificateId"] = cert_id
    new_custom_domains.append(new_domain)

    return patch_new_custom_domain(cmd, resource_group_name, name, new_custom_domains)


def add_hostname(cmd, resource_group_name, name, hostname, location=None):
    _validate_subscription_registered(cmd, CONTAINER_APPS_RP)
    standardized_hostname = hostname.lower()
    custom_domains = get_custom_domains(cmd, resource_group_name, name, location, None)
    existing_hostname = list(filter(lambda c: safe_get(c, "name", default=[]) == standardized_hostname, custom_domains))
    if len(existing_hostname) > 0:
        raise InvalidArgumentValueError("'{standardized_hostname}' already exists in container app '{name}'.")
    new_domain = ContainerAppCustomDomainModel
    new_domain["name"] = standardized_hostname
    new_domain["bindingType"] = "Disabled"
    custom_domains.append(new_domain)
    return patch_new_custom_domain(cmd, resource_group_name, name, custom_domains)


def list_hostname(cmd, resource_group_name, name, location=None):
    _validate_subscription_registered(cmd, CONTAINER_APPS_RP)

    custom_domains = get_custom_domains(cmd, resource_group_name, name, location)
    return custom_domains


def delete_hostname(cmd, resource_group_name, name, hostname, location=None):
    _validate_subscription_registered(cmd, CONTAINER_APPS_RP)

    custom_domains = get_custom_domains(cmd, resource_group_name, name, location)
    new_custom_domains = list(filter(lambda c: c["name"] != hostname, custom_domains))
    if len(new_custom_domains) == len(custom_domains):
        raise ResourceNotFoundError("The hostname '{}' in Container app '{}' was not found.".format(hostname, name))

    r = patch_new_custom_domain(cmd, resource_group_name, name, new_custom_domains)
    logger.warning('Successfully deleted custom domain: {}'.format(hostname))
    return r


def show_storage(cmd, name, storage_name, resource_group_name):
    _validate_subscription_registered(cmd, CONTAINER_APPS_RP)

    try:
        return StorageClient.show(cmd, resource_group_name, name, storage_name)
    except CLIError as e:
        handle_raw_exception(e)


def list_storage(cmd, name, resource_group_name):
    _validate_subscription_registered(cmd, CONTAINER_APPS_RP)

    try:
        return StorageClient.list(cmd, resource_group_name, name)
    except CLIError as e:
        handle_raw_exception(e)


def create_or_update_storage(cmd, storage_name, resource_group_name, name, azure_file_account_name, azure_file_share_name, azure_file_account_key, access_mode, no_wait=False):  # pylint: disable=redefined-builtin
    _validate_subscription_registered(cmd, CONTAINER_APPS_RP)

    if len(azure_file_share_name) < 3:
        raise ValidationError("File share name must be longer than 2 characters.")

    if len(azure_file_account_name) < 3:
        raise ValidationError("Account name must be longer than 2 characters.")

    r = None

    try:
        r = StorageClient.show(cmd, resource_group_name, name, storage_name)
    except:
        pass

    if r:
        logger.warning("Only AzureFile account keys can be updated. In order to change the AzureFile share name or account name, please delete this storage and create a new one.")

    storage_def = AzureFilePropertiesModel
    storage_def["accountKey"] = azure_file_account_key
    storage_def["accountName"] = azure_file_account_name
    storage_def["shareName"] = azure_file_share_name
    storage_def["accessMode"] = access_mode
    storage_envelope = {}
    storage_envelope["properties"] = {}
    storage_envelope["properties"]["azureFile"] = storage_def

    try:
        return StorageClient.create_or_update(cmd, resource_group_name, name, storage_name, storage_envelope, no_wait)
    except CLIError as e:
        handle_raw_exception(e)


def remove_storage(cmd, storage_name, name, resource_group_name, no_wait=False):
    _validate_subscription_registered(cmd, CONTAINER_APPS_RP)

    try:
        return StorageClient.delete(cmd, resource_group_name, name, storage_name, no_wait)
    except CLIError as e:
        handle_raw_exception(e)


# TODO: Refactor provider code to make it cleaner
def update_aad_settings(cmd, resource_group_name, name,
                        client_id=None, client_secret_setting_name=None,
                        issuer=None, allowed_token_audiences=None, client_secret=None,
                        client_secret_certificate_thumbprint=None,
                        client_secret_certificate_san=None,
                        client_secret_certificate_issuer=None,
                        yes=False, tenant_id=None):

    try:
        show_ingress(cmd, name, resource_group_name)
    except Exception as e:
        raise ValidationError("Authentication requires ingress to be enabled for your containerapp.") from e

    if client_secret is not None and client_secret_setting_name is not None:
        raise ArgumentUsageError('Usage Error: --client-secret and --client-secret-setting-name cannot both be '
                                 'configured to non empty strings')

    if client_secret_setting_name is not None and client_secret_certificate_thumbprint is not None:
        raise ArgumentUsageError('Usage Error: --client-secret-setting-name and --thumbprint cannot both be '
                                 'configured to non empty strings')

    if client_secret is not None and client_secret_certificate_thumbprint is not None:
        raise ArgumentUsageError('Usage Error: --client-secret and --thumbprint cannot both be '
                                 'configured to non empty strings')

    if client_secret is not None and client_secret_certificate_san is not None:
        raise ArgumentUsageError('Usage Error: --client-secret and --san cannot both be '
                                 'configured to non empty strings')

    if client_secret_setting_name is not None and client_secret_certificate_san is not None:
        raise ArgumentUsageError('Usage Error: --client-secret-setting-name and --san cannot both be '
                                 'configured to non empty strings')

    if client_secret_certificate_thumbprint is not None and client_secret_certificate_san is not None:
        raise ArgumentUsageError('Usage Error: --thumbprint and --san cannot both be '
                                 'configured to non empty strings')

    if ((client_secret_certificate_san is not None and client_secret_certificate_issuer is None) or
            (client_secret_certificate_san is None and client_secret_certificate_issuer is not None)):
        raise ArgumentUsageError('Usage Error: --san and --certificate-issuer must both be '
                                 'configured to non empty strings')

    if issuer is not None and (tenant_id is not None):
        raise ArgumentUsageError('Usage Error: --issuer and --tenant-id cannot be configured '
                                 'to non empty strings at the same time.')

    is_new_aad_app = False
    existing_auth = {}
    try:
        existing_auth = AuthClient.get(cmd=cmd, resource_group_name=resource_group_name, container_app_name=name, auth_config_name="current")["properties"]
    except:
        existing_auth = {}
        existing_auth["platform"] = {}
        existing_auth["platform"]["enabled"] = True
        existing_auth["globalValidation"] = {}
        existing_auth["login"] = {}

    registration = {}
    validation = {}
    if "identityProviders" not in existing_auth:
        existing_auth["identityProviders"] = {}
    if "azureActiveDirectory" not in existing_auth["identityProviders"]:
        existing_auth["identityProviders"]["azureActiveDirectory"] = {}
        is_new_aad_app = True

    if is_new_aad_app and issuer is None and tenant_id is None:
        raise ArgumentUsageError('Usage Error: Either --issuer or --tenant-id must be specified when configuring the '
                                 'Microsoft auth registration.')

    if client_secret is not None and not yes:
        msg = 'Configuring --client-secret will add a secret to the containerapp. Are you sure you want to continue?'
        if not prompt_y_n(msg, default="n"):
            raise ArgumentUsageError('Usage Error: --client-secret cannot be used without agreeing to add secret '
                                     'to the containerapp.')

    openid_issuer = issuer
    if openid_issuer is None:
        # cmd.cli_ctx.cloud resolves to whichever cloud the customer is currently logged into
        authority = cmd.cli_ctx.cloud.endpoints.active_directory

        if tenant_id is not None:
            openid_issuer = authority + "/" + tenant_id + "/v2.0"

    registration = {}
    validation = {}
    if "identityProviders" not in existing_auth:
        existing_auth["identityProviders"] = {}
    if "azureActiveDirectory" not in existing_auth["identityProviders"]:
        existing_auth["identityProviders"]["azureActiveDirectory"] = {}
    if (client_id is not None or client_secret is not None or
            client_secret_setting_name is not None or openid_issuer is not None or
            client_secret_certificate_thumbprint is not None or
            client_secret_certificate_san is not None or
            client_secret_certificate_issuer is not None):
        if "registration" not in existing_auth["identityProviders"]["azureActiveDirectory"]:
            existing_auth["identityProviders"]["azureActiveDirectory"]["registration"] = {}
        registration = existing_auth["identityProviders"]["azureActiveDirectory"]["registration"]
    if allowed_token_audiences is not None:
        if "validation" not in existing_auth["identityProviders"]["azureActiveDirectory"]:
            existing_auth["identityProviders"]["azureActiveDirectory"]["validation"] = {}
        validation = existing_auth["identityProviders"]["azureActiveDirectory"]["validation"]

    if client_id is not None:
        registration["clientId"] = client_id
    if client_secret_setting_name is not None:
        registration["clientSecretSettingName"] = client_secret_setting_name
    if client_secret is not None:
        registration["clientSecretSettingName"] = MICROSOFT_SECRET_SETTING_NAME
        set_secrets(cmd, name, resource_group_name, secrets=[f"{MICROSOFT_SECRET_SETTING_NAME}={client_secret}"], no_wait=True, disable_max_length=True)
    if client_secret_setting_name is not None or client_secret is not None:
        fields = ["clientSecretCertificateThumbprint", "clientSecretCertificateSubjectAlternativeName", "clientSecretCertificateIssuer"]
        for field in [f for f in fields if registration.get(f)]:
            registration[field] = None
    if client_secret_certificate_thumbprint is not None:
        registration["clientSecretCertificateThumbprint"] = client_secret_certificate_thumbprint
        fields = ["clientSecretSettingName", "clientSecretCertificateSubjectAlternativeName", "clientSecretCertificateIssuer"]
        for field in [f for f in fields if registration.get(f)]:
            registration[field] = None
    if client_secret_certificate_san is not None:
        registration["clientSecretCertificateSubjectAlternativeName"] = client_secret_certificate_san
    if client_secret_certificate_issuer is not None:
        registration["clientSecretCertificateIssuer"] = client_secret_certificate_issuer
    if client_secret_certificate_san is not None and client_secret_certificate_issuer is not None:
        if "clientSecretSettingName" in registration:
            registration["clientSecretSettingName"] = None
        if "clientSecretCertificateThumbprint" in registration:
            registration["clientSecretCertificateThumbprint"] = None
    if openid_issuer is not None:
        registration["openIdIssuer"] = openid_issuer
    if allowed_token_audiences is not None:
        validation["allowedAudiences"] = allowed_token_audiences.split(",")
        existing_auth["identityProviders"]["azureActiveDirectory"]["validation"] = validation
    if (client_id is not None or client_secret is not None or
            client_secret_setting_name is not None or issuer is not None or
            client_secret_certificate_thumbprint is not None or
            client_secret_certificate_san is not None or
            client_secret_certificate_issuer is not None):
        existing_auth["identityProviders"]["azureActiveDirectory"]["registration"] = registration

    try:
        updated_auth_settings = AuthClient.create_or_update(cmd=cmd, resource_group_name=resource_group_name, container_app_name=name, auth_config_name="current", auth_config_envelope=existing_auth)["properties"]
        return updated_auth_settings["identityProviders"]["azureActiveDirectory"]
    except Exception as e:
        handle_raw_exception(e)


def get_aad_settings(cmd, resource_group_name, name):
    auth_settings = {}
    try:
        auth_settings = AuthClient.get(cmd=cmd, resource_group_name=resource_group_name, container_app_name=name, auth_config_name="current")["properties"]
    except:
        pass
    if "identityProviders" not in auth_settings:
        return {}
    if "azureActiveDirectory" not in auth_settings["identityProviders"]:
        return {}
    return auth_settings["identityProviders"]["azureActiveDirectory"]


def get_facebook_settings(cmd, resource_group_name, name):
    auth_settings = {}
    try:
        auth_settings = AuthClient.get(cmd=cmd, resource_group_name=resource_group_name, container_app_name=name, auth_config_name="current")["properties"]
    except:
        pass
    if "identityProviders" not in auth_settings:
        return {}
    if "facebook" not in auth_settings["identityProviders"]:
        return {}
    return auth_settings["identityProviders"]["facebook"]


def update_facebook_settings(cmd, resource_group_name, name,
                             app_id=None, app_secret_setting_name=None,
                             graph_api_version=None, scopes=None, app_secret=None, yes=False):
    try:
        show_ingress(cmd, name, resource_group_name)
    except Exception as e:
        raise ValidationError("Authentication requires ingress to be enabled for your containerapp.") from e

    if app_secret is not None and app_secret_setting_name is not None:
        raise ArgumentUsageError('Usage Error: --app-secret and --app-secret-setting-name cannot both be configured '
                                 'to non empty strings')

    if app_secret is not None and not yes:
        msg = 'Configuring --client-secret will add a secret to the containerapp. Are you sure you want to continue?'
        if not prompt_y_n(msg, default="n"):
            raise ArgumentUsageError('Usage Error: --client-secret cannot be used without agreeing to add secret '
                                     'to the containerapp.')

    existing_auth = {}
    try:
        existing_auth = AuthClient.get(cmd=cmd, resource_group_name=resource_group_name, container_app_name=name, auth_config_name="current")["properties"]
    except:
        existing_auth = {}
        existing_auth["platform"] = {}
        existing_auth["platform"]["enabled"] = True
        existing_auth["globalValidation"] = {}
        existing_auth["login"] = {}

    registration = {}
    if "identityProviders" not in existing_auth:
        existing_auth["identityProviders"] = {}
    if "facebook" not in existing_auth["identityProviders"]:
        existing_auth["identityProviders"]["facebook"] = {}
    if app_id is not None or app_secret is not None or app_secret_setting_name is not None:
        if "registration" not in existing_auth["identityProviders"]["facebook"]:
            existing_auth["identityProviders"]["facebook"]["registration"] = {}
        registration = existing_auth["identityProviders"]["facebook"]["registration"]
    if scopes is not None:
        if "login" not in existing_auth["identityProviders"]["facebook"]:
            existing_auth["identityProviders"]["facebook"]["login"] = {}

    if app_id is not None:
        registration["appId"] = app_id
    if app_secret_setting_name is not None:
        registration["appSecretSettingName"] = app_secret_setting_name
    if app_secret is not None:
        registration["appSecretSettingName"] = FACEBOOK_SECRET_SETTING_NAME
        set_secrets(cmd, name, resource_group_name, secrets=[f"{FACEBOOK_SECRET_SETTING_NAME}={app_secret}"], no_wait=True, disable_max_length=True)
    if graph_api_version is not None:
        existing_auth["identityProviders"]["facebook"]["graphApiVersion"] = graph_api_version
    if scopes is not None:
        existing_auth["identityProviders"]["facebook"]["login"]["scopes"] = scopes.split(",")
    if app_id is not None or app_secret is not None or app_secret_setting_name is not None:
        existing_auth["identityProviders"]["facebook"]["registration"] = registration

    try:
        updated_auth_settings = AuthClient.create_or_update(cmd=cmd, resource_group_name=resource_group_name, container_app_name=name, auth_config_name="current", auth_config_envelope=existing_auth)["properties"]
        return updated_auth_settings["identityProviders"]["facebook"]
    except Exception as e:
        handle_raw_exception(e)


def get_github_settings(cmd, resource_group_name, name):
    auth_settings = {}
    try:
        auth_settings = AuthClient.get(cmd=cmd, resource_group_name=resource_group_name, container_app_name=name, auth_config_name="current")["properties"]
    except:
        pass
    if "identityProviders" not in auth_settings:
        return {}
    if "gitHub" not in auth_settings["identityProviders"]:
        return {}
    return auth_settings["identityProviders"]["gitHub"]


def update_github_settings(cmd, resource_group_name, name,
                           client_id=None, client_secret_setting_name=None,
                           scopes=None, client_secret=None, yes=False):
    try:
        show_ingress(cmd, name, resource_group_name)
    except Exception as e:
        raise ValidationError("Authentication requires ingress to be enabled for your containerapp.") from e

    if client_secret is not None and client_secret_setting_name is not None:
        raise ArgumentUsageError('Usage Error: --client-secret and --client-secret-setting-name cannot '
                                 'both be configured to non empty strings')

    if client_secret is not None and not yes:
        msg = 'Configuring --client-secret will add a secret to the containerapp. Are you sure you want to continue?'
        if not prompt_y_n(msg, default="n"):
            raise ArgumentUsageError('Usage Error: --client-secret cannot be used without agreeing to add secret '
                                     'to the containerapp.')

    existing_auth = {}
    try:
        existing_auth = AuthClient.get(cmd=cmd, resource_group_name=resource_group_name, container_app_name=name, auth_config_name="current")["properties"]
    except:
        existing_auth = {}
        existing_auth["platform"] = {}
        existing_auth["platform"]["enabled"] = True
        existing_auth["globalValidation"] = {}
        existing_auth["login"] = {}

    registration = {}
    if "identityProviders" not in existing_auth:
        existing_auth["identityProviders"] = {}
    if "gitHub" not in existing_auth["identityProviders"]:
        existing_auth["identityProviders"]["gitHub"] = {}
    if client_id is not None or client_secret is not None or client_secret_setting_name is not None:
        if "registration" not in existing_auth["identityProviders"]["gitHub"]:
            existing_auth["identityProviders"]["gitHub"]["registration"] = {}
        registration = existing_auth["identityProviders"]["gitHub"]["registration"]
    if scopes is not None:
        if "login" not in existing_auth["identityProviders"]["gitHub"]:
            existing_auth["identityProviders"]["gitHub"]["login"] = {}

    if client_id is not None:
        registration["clientId"] = client_id
    if client_secret_setting_name is not None:
        registration["clientSecretSettingName"] = client_secret_setting_name
    if client_secret is not None:
        registration["clientSecretSettingName"] = GITHUB_SECRET_SETTING_NAME
        set_secrets(cmd, name, resource_group_name, secrets=[f"{GITHUB_SECRET_SETTING_NAME}={client_secret}"], no_wait=True, disable_max_length=True)
    if scopes is not None:
        existing_auth["identityProviders"]["gitHub"]["login"]["scopes"] = scopes.split(",")
    if client_id is not None or client_secret is not None or client_secret_setting_name is not None:
        existing_auth["identityProviders"]["gitHub"]["registration"] = registration

    try:
        updated_auth_settings = AuthClient.create_or_update(cmd=cmd, resource_group_name=resource_group_name, container_app_name=name, auth_config_name="current", auth_config_envelope=existing_auth)["properties"]
        return updated_auth_settings["identityProviders"]["gitHub"]
    except Exception as e:
        handle_raw_exception(e)


def get_google_settings(cmd, resource_group_name, name):
    auth_settings = {}
    try:
        auth_settings = AuthClient.get(cmd=cmd, resource_group_name=resource_group_name, container_app_name=name, auth_config_name="current")["properties"]
    except:
        pass
    if "identityProviders" not in auth_settings:
        return {}
    if "google" not in auth_settings["identityProviders"]:
        return {}
    return auth_settings["identityProviders"]["google"]


def update_google_settings(cmd, resource_group_name, name,
                           client_id=None, client_secret_setting_name=None,
                           scopes=None, allowed_token_audiences=None, client_secret=None, yes=False):
    try:
        show_ingress(cmd, name, resource_group_name)
    except Exception as e:
        raise ValidationError("Authentication requires ingress to be enabled for your containerapp.") from e

    if client_secret is not None and client_secret_setting_name is not None:
        raise ArgumentUsageError('Usage Error: --client-secret and --client-secret-setting-name cannot '
                                 'both be configured to non empty strings')

    if client_secret is not None and not yes:
        msg = 'Configuring --client-secret will add a secret to the containerapp. Are you sure you want to continue?'
        if not prompt_y_n(msg, default="n"):
            raise ArgumentUsageError('Usage Error: --client-secret cannot be used without agreeing to add secret '
                                     'to the containerapp.')

    existing_auth = {}
    try:
        existing_auth = AuthClient.get(cmd=cmd, resource_group_name=resource_group_name, container_app_name=name, auth_config_name="current")["properties"]
    except:
        existing_auth = {}
        existing_auth["platform"] = {}
        existing_auth["platform"]["enabled"] = True
        existing_auth["globalValidation"] = {}
        existing_auth["login"] = {}

    registration = {}
    validation = {}
    if "identityProviders" not in existing_auth:
        existing_auth["identityProviders"] = {}
    if "google" not in existing_auth["identityProviders"]:
        existing_auth["identityProviders"]["google"] = {}
    if client_id is not None or client_secret is not None or client_secret_setting_name is not None:
        if "registration" not in existing_auth["identityProviders"]["google"]:
            existing_auth["identityProviders"]["google"]["registration"] = {}
        registration = existing_auth["identityProviders"]["google"]["registration"]
    if scopes is not None:
        if "login" not in existing_auth["identityProviders"]["google"]:
            existing_auth["identityProviders"]["google"]["login"] = {}
    if allowed_token_audiences is not None:
        if "validation" not in existing_auth["identityProviders"]["google"]:
            existing_auth["identityProviders"]["google"]["validation"] = {}

    if client_id is not None:
        registration["clientId"] = client_id
    if client_secret_setting_name is not None:
        registration["clientSecretSettingName"] = client_secret_setting_name
    if client_secret is not None:
        registration["clientSecretSettingName"] = GOOGLE_SECRET_SETTING_NAME
        set_secrets(cmd, name, resource_group_name, secrets=[f"{GOOGLE_SECRET_SETTING_NAME}={client_secret}"], no_wait=True, disable_max_length=True)
    if scopes is not None:
        existing_auth["identityProviders"]["google"]["login"]["scopes"] = scopes.split(",")
    if allowed_token_audiences is not None:
        validation["allowedAudiences"] = allowed_token_audiences.split(",")
        existing_auth["identityProviders"]["google"]["validation"] = validation
    if client_id is not None or client_secret is not None or client_secret_setting_name is not None:
        existing_auth["identityProviders"]["google"]["registration"] = registration

    try:
        updated_auth_settings = AuthClient.create_or_update(cmd=cmd, resource_group_name=resource_group_name, container_app_name=name, auth_config_name="current", auth_config_envelope=existing_auth)["properties"]
        return updated_auth_settings["identityProviders"]["google"]
    except Exception as e:
        handle_raw_exception(e)


def get_twitter_settings(cmd, resource_group_name, name):
    auth_settings = {}
    try:
        auth_settings = AuthClient.get(cmd=cmd, resource_group_name=resource_group_name, container_app_name=name, auth_config_name="current")["properties"]
    except:
        pass
    if "identityProviders" not in auth_settings:
        return {}
    if "twitter" not in auth_settings["identityProviders"]:
        return {}
    return auth_settings["identityProviders"]["twitter"]


def update_twitter_settings(cmd, resource_group_name, name,
                            consumer_key=None, consumer_secret_setting_name=None,
                            consumer_secret=None, yes=False):
    try:
        show_ingress(cmd, name, resource_group_name)
    except Exception as e:
        raise ValidationError("Authentication requires ingress to be enabled for your containerapp.") from e

    if consumer_secret is not None and consumer_secret_setting_name is not None:
        raise ArgumentUsageError('Usage Error: --consumer-secret and --consumer-secret-setting-name cannot '
                                 'both be configured to non empty strings')

    if consumer_secret is not None and not yes:
        msg = 'Configuring --client-secret will add a secret to the containerapp. Are you sure you want to continue?'
        if not prompt_y_n(msg, default="n"):
            raise ArgumentUsageError('Usage Error: --client-secret cannot be used without agreeing to add secret '
                                     'to the containerapp.')

    existing_auth = {}
    try:
        existing_auth = AuthClient.get(cmd=cmd, resource_group_name=resource_group_name, container_app_name=name, auth_config_name="current")["properties"]
    except:
        existing_auth = {}
        existing_auth["platform"] = {}
        existing_auth["platform"]["enabled"] = True
        existing_auth["globalValidation"] = {}
        existing_auth["login"] = {}

    registration = {}
    if "identityProviders" not in existing_auth:
        existing_auth["identityProviders"] = {}
    if "twitter" not in existing_auth["identityProviders"]:
        existing_auth["identityProviders"]["twitter"] = {}
    if consumer_key is not None or consumer_secret is not None or consumer_secret_setting_name is not None:
        if "registration" not in existing_auth["identityProviders"]["twitter"]:
            existing_auth["identityProviders"]["twitter"]["registration"] = {}
        registration = existing_auth["identityProviders"]["twitter"]["registration"]

    if consumer_key is not None:
        registration["consumerKey"] = consumer_key
    if consumer_secret_setting_name is not None:
        registration["consumerSecretSettingName"] = consumer_secret_setting_name
    if consumer_secret is not None:
        registration["consumerSecretSettingName"] = TWITTER_SECRET_SETTING_NAME
        set_secrets(cmd, name, resource_group_name, secrets=[f"{TWITTER_SECRET_SETTING_NAME}={consumer_secret}"], no_wait=True, disable_max_length=True)
    if consumer_key is not None or consumer_secret is not None or consumer_secret_setting_name is not None:
        existing_auth["identityProviders"]["twitter"]["registration"] = registration
    try:
        updated_auth_settings = AuthClient.create_or_update(cmd=cmd, resource_group_name=resource_group_name, container_app_name=name, auth_config_name="current", auth_config_envelope=existing_auth)["properties"]
        return updated_auth_settings["identityProviders"]["twitter"]
    except Exception as e:
        handle_raw_exception(e)


def get_apple_settings(cmd, resource_group_name, name):
    auth_settings = {}
    try:
        auth_settings = AuthClient.get(cmd=cmd, resource_group_name=resource_group_name, container_app_name=name, auth_config_name="current")["properties"]
    except:
        pass
    if "identityProviders" not in auth_settings:
        return {}
    if "apple" not in auth_settings["identityProviders"]:
        return {}
    return auth_settings["identityProviders"]["apple"]


def update_apple_settings(cmd, resource_group_name, name,
                          client_id=None, client_secret_setting_name=None,
                          scopes=None, client_secret=None, yes=False):
    try:
        show_ingress(cmd, name, resource_group_name)
    except Exception as e:
        raise ValidationError("Authentication requires ingress to be enabled for your containerapp.") from e

    if client_secret is not None and client_secret_setting_name is not None:
        raise ArgumentUsageError('Usage Error: --client-secret and --client-secret-setting-name '
                                 'cannot both be configured to non empty strings')

    if client_secret is not None and not yes:
        msg = 'Configuring --client-secret will add a secret to the containerapp. Are you sure you want to continue?'
        if not prompt_y_n(msg, default="n"):
            raise ArgumentUsageError('Usage Error: --client-secret cannot be used without agreeing to add secret '
                                     'to the containerapp.')

    existing_auth = {}
    try:
        existing_auth = AuthClient.get(cmd=cmd, resource_group_name=resource_group_name, container_app_name=name, auth_config_name="current")["properties"]
    except:
        existing_auth = {}
        existing_auth["platform"] = {}
        existing_auth["platform"]["enabled"] = True
        existing_auth["globalValidation"] = {}
        existing_auth["login"] = {}

    registration = {}
    if "identityProviders" not in existing_auth:
        existing_auth["identityProviders"] = {}
    if "apple" not in existing_auth["identityProviders"]:
        existing_auth["identityProviders"]["apple"] = {}
    if client_id is not None or client_secret is not None or client_secret_setting_name is not None:
        if "registration" not in existing_auth["identityProviders"]["apple"]:
            existing_auth["identityProviders"]["apple"]["registration"] = {}
        registration = existing_auth["identityProviders"]["apple"]["registration"]
    if scopes is not None:
        if "login" not in existing_auth["identityProviders"]["apple"]:
            existing_auth["identityProviders"]["apple"]["login"] = {}

    if client_id is not None:
        registration["clientId"] = client_id
    if client_secret_setting_name is not None:
        registration["clientSecretSettingName"] = client_secret_setting_name
    if client_secret is not None:
        registration["clientSecretSettingName"] = APPLE_SECRET_SETTING_NAME
        set_secrets(cmd, name, resource_group_name, secrets=[f"{APPLE_SECRET_SETTING_NAME}={client_secret}"], no_wait=True, disable_max_length=True)
    if scopes is not None:
        existing_auth["identityProviders"]["apple"]["login"]["scopes"] = scopes.split(",")
    if client_id is not None or client_secret is not None or client_secret_setting_name is not None:
        existing_auth["identityProviders"]["apple"]["registration"] = registration

    try:
        updated_auth_settings = AuthClient.create_or_update(cmd=cmd, resource_group_name=resource_group_name, container_app_name=name, auth_config_name="current", auth_config_envelope=existing_auth)["properties"]
        return updated_auth_settings["identityProviders"]["apple"]
    except Exception as e:
        handle_raw_exception(e)


def get_openid_connect_provider_settings(cmd, resource_group_name, name, provider_name):
    auth_settings = {}
    try:
        auth_settings = AuthClient.get(cmd=cmd, resource_group_name=resource_group_name, container_app_name=name, auth_config_name="current")["properties"]
    except:
        pass
    if "identityProviders" not in auth_settings:
        raise ArgumentUsageError('Usage Error: The following custom OpenID Connect provider '
                                 'has not been configured: ' + provider_name)
    if "customOpenIdConnectProviders" not in auth_settings["identityProviders"]:
        raise ArgumentUsageError('Usage Error: The following custom OpenID Connect provider '
                                 'has not been configured: ' + provider_name)
    if provider_name not in auth_settings["identityProviders"]["customOpenIdConnectProviders"]:
        raise ArgumentUsageError('Usage Error: The following custom OpenID Connect provider '
                                 'has not been configured: ' + provider_name)
    return auth_settings["identityProviders"]["customOpenIdConnectProviders"][provider_name]


def add_openid_connect_provider_settings(cmd, resource_group_name, name, provider_name,
                                         client_id=None, client_secret_setting_name=None,
                                         openid_configuration=None, scopes=None,
                                         client_secret=None, yes=False):
    from ._utils import get_oidc_client_setting_app_setting_name
    try:
        show_ingress(cmd, name, resource_group_name)
    except Exception as e:
        raise ValidationError("Authentication requires ingress to be enabled for your containerapp.") from e

    if client_secret is not None and not yes:
        msg = 'Configuring --client-secret will add a secret to the containerapp. Are you sure you want to continue?'
        if not prompt_y_n(msg, default="n"):
            raise ArgumentUsageError('Usage Error: --client-secret cannot be used without agreeing to add secret '
                                     'to the containerapp.')

    auth_settings = {}
    try:
        auth_settings = AuthClient.get(cmd=cmd, resource_group_name=resource_group_name, container_app_name=name, auth_config_name="current")["properties"]
    except:
        auth_settings = {}
        auth_settings["platform"] = {}
        auth_settings["platform"]["enabled"] = True
        auth_settings["globalValidation"] = {}
        auth_settings["login"] = {}

    if "identityProviders" not in auth_settings:
        auth_settings["identityProviders"] = {}
    if "customOpenIdConnectProviders" not in auth_settings["identityProviders"]:
        auth_settings["identityProviders"]["customOpenIdConnectProviders"] = {}
    if provider_name in auth_settings["identityProviders"]["customOpenIdConnectProviders"]:
        raise ArgumentUsageError('Usage Error: The following custom OpenID Connect provider has already been '
                                 'configured: ' + provider_name + '. Please use `az containerapp auth oidc update` to '
                                 'update the provider.')

    final_client_secret_setting_name = client_secret_setting_name
    if client_secret is not None:
        final_client_secret_setting_name = get_oidc_client_setting_app_setting_name(provider_name)
        set_secrets(cmd, name, resource_group_name, secrets=[f"{final_client_secret_setting_name}={client_secret}"], no_wait=True, disable_max_length=True)

    auth_settings["identityProviders"]["customOpenIdConnectProviders"][provider_name] = {
        "registration": {
            "clientId": client_id,
            "clientCredential": {
                "clientSecretSettingName": final_client_secret_setting_name
            },
            "openIdConnectConfiguration": {
                "wellKnownOpenIdConfiguration": openid_configuration
            }
        }
    }
    login = {}
    if scopes is not None:
        login["scopes"] = scopes.split(',')
    else:
        login["scopes"] = ["openid"]

    auth_settings["identityProviders"]["customOpenIdConnectProviders"][provider_name]["login"] = login

    try:
        updated_auth_settings = AuthClient.create_or_update(cmd=cmd, resource_group_name=resource_group_name, container_app_name=name, auth_config_name="current", auth_config_envelope=auth_settings)["properties"]
        return updated_auth_settings["identityProviders"]["customOpenIdConnectProviders"][provider_name]
    except Exception as e:
        handle_raw_exception(e)


def update_openid_connect_provider_settings(cmd, resource_group_name, name, provider_name,
                                            client_id=None, client_secret_setting_name=None,
                                            openid_configuration=None, scopes=None,
                                            client_secret=None, yes=False):
    from ._utils import get_oidc_client_setting_app_setting_name
    try:
        show_ingress(cmd, name, resource_group_name)
    except Exception as e:
        raise ValidationError("Authentication requires ingress to be enabled for your containerapp.") from e

    if client_secret is not None and not yes:
        msg = 'Configuring --client-secret will add a secret to the containerapp. Are you sure you want to continue?'
        if not prompt_y_n(msg, default="n"):
            raise ArgumentUsageError('Usage Error: --client-secret cannot be used without agreeing to add secret '
                                     'to the containerapp.')

    auth_settings = {}
    try:
        auth_settings = AuthClient.get(cmd=cmd, resource_group_name=resource_group_name, container_app_name=name, auth_config_name="current")["properties"]
    except:
        auth_settings = {}
        auth_settings["platform"] = {}
        auth_settings["platform"]["enabled"] = True
        auth_settings["globalValidation"] = {}
        auth_settings["login"] = {}

    if "identityProviders" not in auth_settings:
        raise ArgumentUsageError('Usage Error: The following custom OpenID Connect provider '
                                 'has not been configured: ' + provider_name)
    if "customOpenIdConnectProviders" not in auth_settings["identityProviders"]:
        raise ArgumentUsageError('Usage Error: The following custom OpenID Connect provider '
                                 'has not been configured: ' + provider_name)
    if provider_name not in auth_settings["identityProviders"]["customOpenIdConnectProviders"]:
        raise ArgumentUsageError('Usage Error: The following custom OpenID Connect provider '
                                 'has not been configured: ' + provider_name)

    custom_open_id_connect_providers = auth_settings["identityProviders"]["customOpenIdConnectProviders"]
    registration = {}
    if client_id is not None or client_secret_setting_name is not None or openid_configuration is not None:
        if "registration" not in custom_open_id_connect_providers[provider_name]:
            custom_open_id_connect_providers[provider_name]["registration"] = {}
        registration = custom_open_id_connect_providers[provider_name]["registration"]

    if client_secret_setting_name is not None or client_secret is not None:
        if "clientCredential" not in custom_open_id_connect_providers[provider_name]["registration"]:
            custom_open_id_connect_providers[provider_name]["registration"]["clientCredential"] = {}

    if openid_configuration is not None:
        if "openIdConnectConfiguration" not in custom_open_id_connect_providers[provider_name]["registration"]:
            custom_open_id_connect_providers[provider_name]["registration"]["openIdConnectConfiguration"] = {}

    if scopes is not None:
        if "login" not in auth_settings["identityProviders"]["customOpenIdConnectProviders"][provider_name]:
            custom_open_id_connect_providers[provider_name]["login"] = {}

    if client_id is not None:
        registration["clientId"] = client_id
    if client_secret_setting_name is not None:
        registration["clientCredential"]["clientSecretSettingName"] = client_secret_setting_name
    if client_secret is not None:
        final_client_secret_setting_name = get_oidc_client_setting_app_setting_name(provider_name)
        registration["clientSecretSettingName"] = final_client_secret_setting_name
        set_secrets(cmd, name, resource_group_name, secrets=[f"{final_client_secret_setting_name}={client_secret}"], no_wait=True, disable_max_length=True)
    if openid_configuration is not None:
        registration["openIdConnectConfiguration"]["wellKnownOpenIdConfiguration"] = openid_configuration
    if scopes is not None:
        custom_open_id_connect_providers[provider_name]["login"]["scopes"] = scopes.split(",")
    if client_id is not None or client_secret_setting_name is not None or openid_configuration is not None:
        custom_open_id_connect_providers[provider_name]["registration"] = registration
    auth_settings["identityProviders"]["customOpenIdConnectProviders"] = custom_open_id_connect_providers

    try:
        updated_auth_settings = AuthClient.create_or_update(cmd=cmd, resource_group_name=resource_group_name, container_app_name=name, auth_config_name="current", auth_config_envelope=auth_settings)["properties"]
        return updated_auth_settings["identityProviders"]["customOpenIdConnectProviders"][provider_name]
    except Exception as e:
        handle_raw_exception(e)


def remove_openid_connect_provider_settings(cmd, resource_group_name, name, provider_name):
    auth_settings = {}
    try:
        auth_settings = AuthClient.get(cmd=cmd, resource_group_name=resource_group_name, container_app_name=name, auth_config_name="current")["properties"]
    except:
        pass
    if "identityProviders" not in auth_settings:
        raise ArgumentUsageError('Usage Error: The following custom OpenID Connect provider '
                                 'has not been configured: ' + provider_name)
    if "customOpenIdConnectProviders" not in auth_settings["identityProviders"]:
        raise ArgumentUsageError('Usage Error: The following custom OpenID Connect provider '
                                 'has not been configured: ' + provider_name)
    if provider_name not in auth_settings["identityProviders"]["customOpenIdConnectProviders"]:
        raise ArgumentUsageError('Usage Error: The following custom OpenID Connect provider '
                                 'has not been configured: ' + provider_name)
    auth_settings["identityProviders"]["customOpenIdConnectProviders"].pop(provider_name, None)
    try:
        AuthClient.create_or_update(cmd=cmd, resource_group_name=resource_group_name, container_app_name=name, auth_config_name="current", auth_config_envelope=auth_settings)
        return {}
    except Exception as e:
        handle_raw_exception(e)


def update_auth_config(cmd, resource_group_name, name, set_string=None, enabled=None,
                       runtime_version=None, config_file_path=None, unauthenticated_client_action=None,
                       redirect_provider=None, require_https=None,
                       proxy_convention=None, proxy_custom_host_header=None,
                       proxy_custom_proto_header=None, excluded_paths=None):
    from ._utils import set_field_in_auth_settings, update_http_settings_in_auth_settings
    existing_auth = {}
    try:
        existing_auth = AuthClient.get(cmd=cmd, resource_group_name=resource_group_name, container_app_name=name, auth_config_name="current")["properties"]
    except:
        existing_auth["platform"] = {}
        existing_auth["platform"]["enabled"] = True
        existing_auth["globalValidation"] = {}
        existing_auth["login"] = {}

    existing_auth = set_field_in_auth_settings(existing_auth, set_string)

    if enabled is not None:
        if "platform" not in existing_auth:
            existing_auth["platform"] = {}
        existing_auth["platform"]["enabled"] = enabled

    if runtime_version is not None:
        if "platform" not in existing_auth:
            existing_auth["platform"] = {}
        existing_auth["platform"]["runtimeVersion"] = runtime_version

    if config_file_path is not None:
        if "platform" not in existing_auth:
            existing_auth["platform"] = {}
        existing_auth["platform"]["configFilePath"] = config_file_path

    if unauthenticated_client_action is not None:
        if "globalValidation" not in existing_auth:
            existing_auth["globalValidation"] = {}
        existing_auth["globalValidation"]["unauthenticatedClientAction"] = unauthenticated_client_action

    if redirect_provider is not None:
        if "globalValidation" not in existing_auth:
            existing_auth["globalValidation"] = {}
        existing_auth["globalValidation"]["redirectToProvider"] = redirect_provider

    if excluded_paths is not None:
        if "globalValidation" not in existing_auth:
            existing_auth["globalValidation"] = {}
        excluded_paths_list_string = excluded_paths[1:-1]
        existing_auth["globalValidation"]["excludedPaths"] = excluded_paths_list_string.split(",")

    existing_auth = update_http_settings_in_auth_settings(existing_auth, require_https,
                                                          proxy_convention, proxy_custom_host_header,
                                                          proxy_custom_proto_header)
    try:
        return AuthClient.create_or_update(cmd=cmd, resource_group_name=resource_group_name, container_app_name=name, auth_config_name="current", auth_config_envelope=existing_auth)
    except Exception as e:
        handle_raw_exception(e)


def show_auth_config(cmd, resource_group_name, name):
    auth_settings = {}
    try:
        auth_settings = AuthClient.get(cmd=cmd, resource_group_name=resource_group_name, container_app_name=name, auth_config_name="current")["properties"]
    except:
        pass
    return auth_settings


def list_dummy_values(cmd, resource_group_name, env_name, show_all=False):
    print(show_all)
    dummy_json = {
        "children":[
            {
                "targetContainerAppName": "test-rg-1",
                "oldRunImage": "mcr.microsoft.com/dotnet/sdk:6.0.100-cbl-mariner1.0",
                "newRunImage": "mcr.microsoft.com/dotnet/sdk6.0.400-cbl-mariner1.0",
                "id": "014eef45-350d-4f94-9e31-7a088d932354",
                "reason": "The image is based on Mariner and the minor version is within safe update range."
            },
            {
                "targetContainerAppName": "test-rg-1",
                "oldRunImage": "mcr.microsoft.com/dotnet/sdk:7.0.101-cbl-mariner2.0",
                "newRunImage": None,
                "id": None,
                "reason": "You're already up to date!"

            }

        ]
    } 
    return json.dumps(dummy_json)  

# Compose
          
def create_containerapps_from_compose(cmd,  # pylint: disable=R0914
                                      resource_group_name,
                                      managed_env,
                                      compose_file_path='./docker-compose.yml',
                                      registry_server=None,
                                      registry_user=None,
                                      registry_pass=None,
                                      transport_mapping=None,
                                      location=None,
                                      tags=None):

    from pycomposefile import ComposeFile

    from ._compose_utils import (create_containerapps_compose_environment,
                                 build_containerapp_from_compose_service,
                                 check_supported_platform,
                                 warn_about_unsupported_elements,
                                 resolve_ingress_and_target_port,
                                 resolve_registry_from_cli_args,
                                 resolve_transport_from_cli_args,
                                 resolve_service_startup_command,
                                 validate_memory_and_cpu_setting,
                                 resolve_cpu_configuration_from_service,
                                 resolve_memory_configuration_from_service,
                                 resolve_replicas_from_service,
                                 resolve_environment_from_service,
                                 resolve_secret_from_service)

    # Validate managed environment
    parsed_managed_env = parse_resource_id(managed_env)
    managed_env_name = parsed_managed_env['name']

    logger.info(   # pylint: disable=W1203
        f"Creating the Container Apps managed environment {managed_env_name} under {resource_group_name} in {location}.")

    try:
        managed_environment = show_managed_environment(cmd=cmd,
                                                       name=managed_env_name,
                                                       resource_group_name=resource_group_name)
    except CLIInternalError:  # pylint: disable=W0702
        managed_environment = create_containerapps_compose_environment(cmd,
                                                                       managed_env_name,
                                                                       resource_group_name,
                                                                       tags=tags)

    compose_yaml = load_yaml_file(compose_file_path)
    parsed_compose_file = ComposeFile(compose_yaml)
    logger.info(parsed_compose_file)
    containerapps_from_compose = []
    # Using the key to iterate to get the service name
    # pylint: disable=C0201,C0206
    for service_name in parsed_compose_file.ordered_services.keys():
        service = parsed_compose_file.services[service_name]
        if not check_supported_platform(service.platform):
            message = "Unsupported platform found. "
            message += "Azure Container Apps only supports linux/amd64 container images."
            raise InvalidArgumentValueError(message)
        image = service.image
        warn_about_unsupported_elements(service)
        logger.info(  # pylint: disable=W1203
            f"Creating the Container Apps instance for {service_name} under {resource_group_name} in {location}.")
        ingress_type, target_port = resolve_ingress_and_target_port(service)
        registry, registry_username, registry_password = resolve_registry_from_cli_args(registry_server, registry_user, registry_pass)  # pylint: disable=C0301
        transport_setting = resolve_transport_from_cli_args(service_name, transport_mapping)
        startup_command, startup_args = resolve_service_startup_command(service)
        cpu, memory = validate_memory_and_cpu_setting(
            resolve_cpu_configuration_from_service(service),
            resolve_memory_configuration_from_service(service)
        )
        replicas = resolve_replicas_from_service(service)
        environment = resolve_environment_from_service(service)
        secret_vars, secret_env_ref = resolve_secret_from_service(service, parsed_compose_file.secrets)
        if environment is not None and secret_env_ref is not None:
            environment.extend(secret_env_ref)
        elif secret_env_ref is not None:
            environment = secret_env_ref
        if service.build is not None:
            logger.warning("Build configuration defined for this service.")
            logger.warning("The build will be performed by Azure Container Registry.")
            context = service.build.context
            dockerfile = "Dockerfile"
            if service.build.dockerfile is not None:
                dockerfile = service.build.dockerfile
            image, registry, registry_username, registry_password = build_containerapp_from_compose_service(
                cmd,
                service_name,
                context,
                dockerfile,
                resource_group_name,
                managed_env,
                location,
                image,
                target_port,
                ingress_type,
                registry,
                registry_username,
                registry_password,
                environment)
        containerapps_from_compose.append(
            create_containerapp(cmd,
                                service_name,
                                resource_group_name,
                                image=image,
                                container_name=service.container_name,
                                managed_env=managed_environment["id"],
                                ingress=ingress_type,
                                target_port=target_port,
                                registry_server=registry,
                                registry_user=registry_username,
                                registry_pass=registry_password,
                                transport=transport_setting,
                                startup_command=startup_command,
                                args=startup_args,
                                cpu=cpu,
                                memory=memory,
                                env_vars=environment,
                                secrets=secret_vars,
                                min_replicas=replicas,
                                max_replicas=replicas,)
        )
    return containerapps_from_compose


def list_supported_workload_profiles(cmd, location):
    return WorkloadProfileClient.list_supported(cmd, location)


def list_workload_profiles(cmd, resource_group_name, env_name):
    return WorkloadProfileClient.list(cmd, resource_group_name, env_name)


def show_workload_profile(cmd, resource_group_name, env_name, workload_profile_name):
    workload_profiles = WorkloadProfileClient.list(cmd, resource_group_name, env_name)
    profile = [p for p in workload_profiles if p["name"].lower() == workload_profile_name.lower()]
    if not profile:
        raise ValidationError(f"No such workload profile found on the environment. The workload profile(s) on the environment are: {','.join([p['name'] for p in workload_profiles])}")
    return profile[0]


def set_workload_profile(cmd, resource_group_name, env_name, workload_profile_name, workload_profile_type=None, min_nodes=None, max_nodes=None):
    return update_managed_environment(cmd, env_name, resource_group_name, workload_profile_type=workload_profile_type, workload_profile_name=workload_profile_name, min_nodes=min_nodes, max_nodes=max_nodes)


def delete_workload_profile(cmd, resource_group_name, env_name, workload_profile_name):
    try:
        r = ManagedEnvironmentClient.show(cmd=cmd, resource_group_name=resource_group_name, name=env_name)
    except CLIError as e:
        handle_raw_exception(e)

    if "workloadProfiles" not in r["properties"] or not r["properties"]["workloadProfiles"]:
        raise ValidationError("This environment does not allow for workload profiles. Can create a compatible environment with 'az containerapp env create --enable-workload-profiles'")

    if workload_profile_name.lower() == "consumption":
        raise ValidationError("Cannot delete the 'Consumption' workload profile")

    workload_profiles = [p for p in r["properties"]["workloadProfiles"] if p["name"].lower() != workload_profile_name.lower()]

    r["properties"]["workloadProfiles"] = workload_profiles

    try:
        r = ManagedEnvironmentClient.create(
            cmd=cmd, resource_group_name=resource_group_name, name=env_name, managed_environment_envelope=r)

        return r
    except Exception as e:
        handle_raw_exception(e)

def patch_list(cmd, resource_group_name=None, managed_env=None):
    caList = list_containerapp(cmd, resource_group_name, managed_env)
    imgs = []
    if caList:
        for ca in caList:
            containers = ca["properties"]["template"]["containers"]
            for container in containers:
                result = dict(imageName=container["image"], targetContainerAppName=container["name"])
                imgs.append(result)

        # Get the BOM of the images
    results = []
    boms = []

    ## For production
    #
    for img in imgs:
        subprocess.run("pack inspect-image " + img["imageName"] + " --output json > /tmp/bom.json 2>&1", shell=True)
        with open("/tmp/bom.json", "rb") as f:
            bom = json.load(f)
            bom.update('{ "targetContainerAppName": img["targetContainerAppName"] }')
        boms.append(bom)

    ## For testing
    #
    # with open("./bom.json", "rb") as f:
    #     lines = f.read()
    #     # if lines.find(b"status code 401 Unauthorized") == -1 or lines.find(b"unable to find image") == -1:
    #     #     bom = dict(remote_info=401)
    #     # else:
    #     bom = json.loads(lines)
    #     bom.update({ "targetContainerAppName": "test-containerapp-1" })
    # boms.append(bom)

    # Get the current tags of Dotnet Mariners
    oryxRunImgTags = getCurrentMarinerTags()

    # Start checking if the images are based on Mariner
    for bom in boms:
        if bom["remote_info"] == 401:
            result = ImagePatchableCheck
            result["targetContainerAppName"] = bom["targetContainerAppName"]
            result["reason"] = "Failed to get BOM of the image. Please check if the image exists or you have the permission to access the image."
            results.append(result)
        else:
            # devide run-images into different parts by "/"
            runImagesProps = bom["remote_info"]["run_images"]
            for runImagesProp in runImagesProps:
                if (runImagesProp["name"].find("mcr.microsoft.com/oryx/builder") != -1):
                    runImagesProp = runImagesProp["name"].split(":")
                    runImagesTag = runImagesProp[1]
                    # Based on Mariners
                    if runImagesTag.find('mariner') != -1:
                        result = patchableCheck(runImagesTag, oryxRunImgTags, bom=bom)
                    else: 
                        result = ImagePatchableCheck
                        result["targetContainerAppName"] = bom["targetContainerAppName"]
                        result["oldRunImage"] = bom["remote_info"]["run_images"]
                        result["reason"] = "Image not based on Mariners"
                else:
                    # Not based on image from mcr.microsoft.com/dotnet
                    result = ImagePatchableCheck
                    result["targetContainerAppName"] = bom["targetContainerAppName"]
                    result["oldRunImage"] = bom["remote_info"]["run_images"]
                    result["reason"] = "Image not from mcr.microsoft.com/oryx/builder"
                results.append(result)
    return results<|MERGE_RESOLUTION|>--- conflicted
+++ resolved
@@ -10,10 +10,7 @@
 from urllib.parse import urlparse
 import requests
 import json
-<<<<<<< HEAD
 import subprocess
-=======
->>>>>>> 9f425d84
 
 from azure.cli.core.azclierror import (
     RequiredArgumentMissingError,
