--- conflicted
+++ resolved
@@ -80,11 +80,9 @@
 from .containerapp_env_storage_decorator import ContainerappEnvStorageDecorator
 from .java_component_decorator import JavaComponentDecorator
 from .containerapp_sessionpool_decorator import SessionPoolPreviewDecorator, SessionPoolCreateDecorator, SessionPoolUpdateDecorator
-<<<<<<< HEAD
 from .containerapp_session_code_interpreter_decorator import SessionCodeInterpreterPreviewDecorator, SessionCodeInterpreterCommandsPreviewDecorator
-=======
+from .containerapp_sessionpool_decorator import SessionPoolPreviewDecorator, SessionPoolCreateDecorator, SessionPoolUpdateDecorator
 from .dotnet_component_decorator import DotNetComponentDecorator
->>>>>>> a18e2a39
 from ._client_factory import handle_raw_exception, handle_non_404_status_code_exception
 from ._clients import (
     GitHubActionPreviewClient,
@@ -102,11 +100,7 @@
     ConnectedEnvCertificateClient,
     JavaComponentPreviewClient,
     SessionPoolPreviewClient,
-<<<<<<< HEAD
-    SessionCodeInterpreterPreviewClient
-=======
     DotNetComponentPreviewClient
->>>>>>> a18e2a39
 )
 from ._dev_service_utils import DevServiceUtils
 from ._models import (
@@ -2697,11 +2691,6 @@
                         name,
                         resource_group_name,
                         location=None,
-<<<<<<< HEAD
-                        managed_env=None,
-                        container_type=None,
-=======
->>>>>>> a18e2a39
                         cooldown_period=None,
                         secrets=None,
                         network_status=None,
@@ -2776,126 +2765,6 @@
 
     return r
 
-<<<<<<< HEAD
-# session code interpreter commands
-def execute_session_code_interpreter(cmd,
-                        name,
-                        resource_group_name,
-                        identifier, 
-                        code,
-                        session_pool_location=None,
-                        timeout_in_seconds=None,
-                        ):
-    raw_parameters = locals()
-    session_code_interpreter_decorater = SessionCodeInterpreterCommandsPreviewDecorator(
-        cmd=cmd,
-        client=SessionCodeInterpreterPreviewClient,
-        raw_parameters=raw_parameters,
-        models=CONTAINER_APPS_SDK_MODELS
-    )
-    session_code_interpreter_decorater.validate_arguments()
-    session_code_interpreter_decorater.register_provider(CONTAINER_APPS_RP)
-
-    session_code_interpreter_decorater.construct_payload()
-    r = session_code_interpreter_decorater.execute()
-
-    return r
-
-def upload_session_code_interpreter(cmd,
-                        name,
-                        resource_group_name,
-                        identifier, 
-                        filepath
-                        ):
-    raw_parameters = locals()
-    session_code_interpreter_decorater = SessionCodeInterpreterCommandsPreviewDecorator(
-        cmd=cmd,
-        client=SessionCodeInterpreterPreviewClient,
-        raw_parameters=raw_parameters,
-        models=CONTAINER_APPS_SDK_MODELS
-    )
-    session_code_interpreter_decorater.register_provider(CONTAINER_APPS_RP)
-    
-    r = session_code_interpreter_decorater.upload()
-
-    return r
-
-def show_file_content_session_code_interpreter(cmd,
-                        name,
-                        resource_group_name,
-                        identifier, 
-                        filename
-                        ):
-    raw_parameters = locals()
-    session_code_interpreter_decorater = SessionCodeInterpreterCommandsPreviewDecorator(
-        cmd=cmd,
-        client=SessionCodeInterpreterPreviewClient,
-        raw_parameters=raw_parameters,
-        models=CONTAINER_APPS_SDK_MODELS
-    )
-    session_code_interpreter_decorater.register_provider(CONTAINER_APPS_RP)
-
-    r = session_code_interpreter_decorater.show_file_content()
-
-    return r
-
-def show_file_metadata_session_code_interpreter(cmd,
-                        name,
-                        resource_group_name,
-                        identifier, 
-                        filename
-                        ):
-    raw_parameters = locals()
-    session_code_interpreter_decorater = SessionCodeInterpreterCommandsPreviewDecorator(
-        cmd=cmd,
-        client=SessionCodeInterpreterPreviewClient,
-        raw_parameters=raw_parameters,
-        models=CONTAINER_APPS_SDK_MODELS
-    )
-    session_code_interpreter_decorater.register_provider(CONTAINER_APPS_RP)
-
-    r = session_code_interpreter_decorater.show_file_metadata()
-
-    return r
-
-def list_files_session_code_interpreter(cmd,
-                        name,
-                        resource_group_name,
-                        identifier,
-                        path=None
-                        ):
-    raw_parameters = locals()
-    session_code_interpreter_decorater = SessionCodeInterpreterCommandsPreviewDecorator(
-        cmd=cmd,
-        client=SessionCodeInterpreterPreviewClient,
-        raw_parameters=raw_parameters,
-        models=CONTAINER_APPS_SDK_MODELS
-    )
-    session_code_interpreter_decorater.register_provider(CONTAINER_APPS_RP)
-
-    r = session_code_interpreter_decorater.list_files()
-
-    return r
-
-def delete_file_session_code_interpreter(cmd,
-                        name,
-                        resource_group_name,
-                        identifier, 
-                        filename
-                        ):
-    raw_parameters = locals()
-    session_code_interpreter_decorater = SessionCodeInterpreterCommandsPreviewDecorator(
-        cmd=cmd,
-        client=SessionCodeInterpreterPreviewClient,
-        raw_parameters=raw_parameters,
-        models=CONTAINER_APPS_SDK_MODELS
-    )
-    session_code_interpreter_decorater.register_provider(CONTAINER_APPS_RP)
-
-    r = session_code_interpreter_decorater.delete_file()
-
-    return r
-=======
 
 def list_dotnet_components(cmd, environment_name, resource_group_name):
     raw_parameters = locals()
@@ -2958,4 +2827,239 @@
         aspire_dashboard_url = dotnet_component_decorator._get_aspire_dashboard_url(environment_name, resource_group_name, dotnet_component_name)
         logger.warning("Access your Aspire Dashboard at %s.", aspire_dashboard_url)
     return
->>>>>>> a18e2a39
+def create_session_pool(cmd,
+                        name,
+                        resource_group_name,
+                        location=None,
+                        managed_env=None,
+                        container_type=None,
+                        cooldown_period=None,
+                        secrets=None,
+                        network_status=None,
+                        max_concurrent_sessions=None,
+                        ready_session_instances=None,
+                        image=None,
+                        container_name=None,
+                        cpu=None,
+                        memory=None,
+                        env_vars=None,
+                        startup_command=None,
+                        args=None,
+                        target_port=None,
+                        registry_server=None,
+                        registry_pass=None,
+                        registry_user=None):
+    raw_parameters = locals()
+    session_pool_decorator = SessionPoolCreateDecorator(
+        cmd=cmd,
+        client=SessionPoolPreviewClient,
+        raw_parameters=raw_parameters,
+        models=CONTAINER_APPS_SDK_MODELS
+    )
+    session_pool_decorator.validate_arguments()
+    session_pool_decorator.register_provider(CONTAINER_APPS_RP)
+
+    session_pool_decorator.construct_payload()
+    r = session_pool_decorator.create()
+
+    return r
+
+
+def update_session_pool(cmd,
+                        name,
+                        resource_group_name,
+                        location=None,
+                        managed_env=None,
+                        container_type=None,
+                        cooldown_period=None,
+                        secrets=None,
+                        network_status=None,
+                        max_concurrent_sessions=None,
+                        ready_session_instances=None,
+                        image=None,
+                        container_name=None,
+                        cpu=None,
+                        memory=None,
+                        env_vars=None,
+                        startup_command=None,
+                        args=None,
+                        target_port=None,
+                        registry_server=None,
+                        registry_pass=None,
+                        registry_user=None):
+    raw_parameters = locals()
+    session_pool_decorator = SessionPoolUpdateDecorator(
+        cmd=cmd,
+        client=SessionPoolPreviewClient,
+        raw_parameters=raw_parameters,
+        models=CONTAINER_APPS_SDK_MODELS
+    )
+    session_pool_decorator.construct_payload()
+    r = session_pool_decorator.update()
+
+    return r
+
+
+def show_session_pool(cmd,
+                      name,
+                      resource_group_name):
+    raw_parameters = locals()
+    session_pool_decorator = SessionPoolPreviewDecorator(
+        cmd=cmd,
+        client=SessionPoolPreviewClient,
+        raw_parameters=raw_parameters,
+        models=CONTAINER_APPS_SDK_MODELS
+    )
+    session_pool_decorator.validate_subscription_registered(CONTAINER_APPS_RP)
+    r = session_pool_decorator.show()
+
+    return r
+
+
+def list_session_pool(cmd,
+                      resource_group_name=None):
+    raw_parameters = locals()
+    session_pool_decorator = SessionPoolPreviewDecorator(
+        cmd=cmd,
+        client=SessionPoolPreviewClient,
+        raw_parameters=raw_parameters,
+        models=CONTAINER_APPS_SDK_MODELS
+    )
+    session_pool_decorator.validate_subscription_registered(CONTAINER_APPS_RP)
+    r = session_pool_decorator.list()
+
+    return r
+
+
+def delete_session_pool(cmd,
+                        name,
+                        resource_group_name):
+    raw_parameters = locals()
+    session_pool_decorator = SessionPoolPreviewDecorator(
+        cmd=cmd,
+        client=SessionPoolPreviewClient,
+        raw_parameters=raw_parameters,
+        models=CONTAINER_APPS_SDK_MODELS
+    )
+    r = session_pool_decorator.delete()
+
+    return r
+
+# session code interpreter commands
+def execute_session_code_interpreter(cmd,
+                        name,
+                        resource_group_name,
+                        identifier, 
+                        code,
+                        session_pool_location=None,
+                        timeout_in_seconds=None,
+                        ):
+    raw_parameters = locals()
+    session_code_interpreter_decorater = SessionCodeInterpreterCommandsPreviewDecorator(
+        cmd=cmd,
+        client=SessionCodeInterpreterPreviewClient,
+        raw_parameters=raw_parameters,
+        models=CONTAINER_APPS_SDK_MODELS
+    )
+    session_code_interpreter_decorater.validate_arguments()
+    session_code_interpreter_decorater.register_provider(CONTAINER_APPS_RP)
+
+    session_code_interpreter_decorater.construct_payload()
+    r = session_code_interpreter_decorater.execute()
+
+    return r
+
+def upload_session_code_interpreter(cmd,
+                        name,
+                        resource_group_name,
+                        identifier, 
+                        filepath
+                        ):
+    raw_parameters = locals()
+    session_code_interpreter_decorater = SessionCodeInterpreterCommandsPreviewDecorator(
+        cmd=cmd,
+        client=SessionCodeInterpreterPreviewClient,
+        raw_parameters=raw_parameters,
+        models=CONTAINER_APPS_SDK_MODELS
+    )
+    session_code_interpreter_decorater.register_provider(CONTAINER_APPS_RP)
+    
+    r = session_code_interpreter_decorater.upload()
+
+    return r
+
+def show_file_content_session_code_interpreter(cmd,
+                        name,
+                        resource_group_name,
+                        identifier, 
+                        filename
+                        ):
+    raw_parameters = locals()
+    session_code_interpreter_decorater = SessionCodeInterpreterCommandsPreviewDecorator(
+        cmd=cmd,
+        client=SessionCodeInterpreterPreviewClient,
+        raw_parameters=raw_parameters,
+        models=CONTAINER_APPS_SDK_MODELS
+    )
+    session_code_interpreter_decorater.register_provider(CONTAINER_APPS_RP)
+
+    r = session_code_interpreter_decorater.show_file_content()
+
+    return r
+
+def show_file_metadata_session_code_interpreter(cmd,
+                        name,
+                        resource_group_name,
+                        identifier, 
+                        filename
+                        ):
+    raw_parameters = locals()
+    session_code_interpreter_decorater = SessionCodeInterpreterCommandsPreviewDecorator(
+        cmd=cmd,
+        client=SessionCodeInterpreterPreviewClient,
+        raw_parameters=raw_parameters,
+        models=CONTAINER_APPS_SDK_MODELS
+    )
+    session_code_interpreter_decorater.register_provider(CONTAINER_APPS_RP)
+
+    r = session_code_interpreter_decorater.show_file_metadata()
+
+    return r
+
+def list_files_session_code_interpreter(cmd,
+                        name,
+                        resource_group_name,
+                        identifier,
+                        path=None
+                        ):
+    raw_parameters = locals()
+    session_code_interpreter_decorater = SessionCodeInterpreterCommandsPreviewDecorator(
+        cmd=cmd,
+        client=SessionCodeInterpreterPreviewClient,
+        raw_parameters=raw_parameters,
+        models=CONTAINER_APPS_SDK_MODELS
+    )
+    session_code_interpreter_decorater.register_provider(CONTAINER_APPS_RP)
+
+    r = session_code_interpreter_decorater.list_files()
+
+    return r
+
+def delete_file_session_code_interpreter(cmd,
+                        name,
+                        resource_group_name,
+                        identifier, 
+                        filename
+                        ):
+    raw_parameters = locals()
+    session_code_interpreter_decorater = SessionCodeInterpreterCommandsPreviewDecorator(
+        cmd=cmd,
+        client=SessionCodeInterpreterPreviewClient,
+        raw_parameters=raw_parameters,
+        models=CONTAINER_APPS_SDK_MODELS
+    )
+    session_code_interpreter_decorater.register_provider(CONTAINER_APPS_RP)
+
+    r = session_code_interpreter_decorater.delete_file()
+
+    return r