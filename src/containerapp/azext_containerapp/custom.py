# --------------------------------------------------------------------------------------------
# Copyright (c) Microsoft Corporation. All rights reserved.
# Licensed under the MIT License. See License.txt in the project root for license information.
# --------------------------------------------------------------------------------------------
# pylint: disable=line-too-long, consider-using-f-string, logging-format-interpolation, inconsistent-return-statements, broad-except, bare-except, too-many-statements, too-many-locals, too-many-boolean-expressions, too-many-branches, too-many-nested-blocks, pointless-statement, expression-not-assigned, unbalanced-tuple-unpacking, unsupported-assignment-operation

import threading
import sys
import time
from urllib.parse import urlparse
import json
import re
import subprocess
from concurrent.futures import ThreadPoolExecutor
import requests
import json
import subprocess

from azure.cli.core import telemetry as telemetry_core

from azure.cli.core.azclierror import (
    RequiredArgumentMissingError,
    ValidationError,
    ResourceNotFoundError,
    CLIError,
    CLIInternalError,
    InvalidArgumentValueError,
    ArgumentUsageError,
    MutuallyExclusiveArgumentError)
from azure.cli.core.commands.client_factory import get_subscription_id
from azure.cli.core.util import open_page_in_browser
from azure.cli.command_modules.appservice.utils import _normalize_location
from knack.log import get_logger
from knack.prompting import prompt_y_n, prompt as prompt_str

from msrestazure.tools import parse_resource_id, is_valid_resource_id
from msrest.exceptions import DeserializationError


from ._client_factory import handle_raw_exception, handle_non_404_exception
from ._clients import ManagedEnvironmentClient, ContainerAppClient, GitHubActionClient, DaprComponentClient, StorageClient, AuthClient, WorkloadProfileClient
from ._github_oauth import get_github_access_token
from ._models import (
    ManagedEnvironment as ManagedEnvironmentModel,
    VnetConfiguration as VnetConfigurationModel,
    AppLogsConfiguration as AppLogsConfigurationModel,
    LogAnalyticsConfiguration as LogAnalyticsConfigurationModel,
    Ingress as IngressModel,
    Configuration as ConfigurationModel,
    Template as TemplateModel,
    RegistryCredentials as RegistryCredentialsModel,
    ContainerApp as ContainerAppModel,
    Dapr as DaprModel,
    ContainerResources as ContainerResourcesModel,
    Scale as ScaleModel,
    Container as ContainerModel,
    GitHubActionConfiguration,
    RegistryInfo as RegistryInfoModel,
    AzureCredentials as AzureCredentialsModel,
    SourceControl as SourceControlModel,
    ManagedServiceIdentity as ManagedServiceIdentityModel,
    ContainerAppCertificateEnvelope as ContainerAppCertificateEnvelopeModel,
    ContainerAppCustomDomain as ContainerAppCustomDomainModel,
    AzureFileProperties as AzureFilePropertiesModel,
    CustomDomainConfiguration as CustomDomainConfigurationModel,
    ScaleRule as ScaleRuleModel,
    Volume as VolumeModel,
    VolumeMount as VolumeMountModel)

from ._utils import (_validate_subscription_registered, _ensure_location_allowed,
                     parse_secret_flags, store_as_secret_and_return_secret_ref, parse_env_var_flags,
                     _generate_log_analytics_if_not_provided, _get_existing_secrets, _convert_object_from_snake_to_camel_case,
                     _object_to_dict, _add_or_update_secrets, _remove_additional_attributes, _remove_readonly_attributes,
                     _add_or_update_env_vars, _add_or_update_tags, _update_revision_weights, _append_label_weights,
                     _get_app_from_revision, raise_missing_token_suggestion, _infer_acr_credentials, _remove_registry_secret, _remove_secret,
                     _ensure_identity_resource_id, _remove_dapr_readonly_attributes, _remove_env_vars, _validate_traffic_sum,
                     _update_revision_env_secretrefs, _get_acr_cred, safe_get, await_github_action, repo_url_to_name,
                     validate_container_app_name, _update_weights, get_vnet_location, register_provider_if_needed,
                     generate_randomized_cert_name, _get_name, load_cert_file, check_cert_name_availability,
                     validate_hostname, patch_new_custom_domain, get_custom_domains, _validate_revision_name, set_managed_identity,
                     create_acrpull_role_assignment, is_registry_msi_system, clean_null_values, _populate_secret_values,
                     validate_environment_location, safe_set, parse_metadata_flags, parse_auth_flags, _azure_monitor_quickstart,
                     set_ip_restrictions, certificate_location_matches, certificate_matches, generate_randomized_managed_cert_name,
                     check_managed_cert_name_availability, prepare_managed_certificate_envelop,
                     get_default_workload_profile_name_from_env, get_default_workload_profiles, ensure_workload_profile_supported, _generate_secret_volume_name,
                     get_current_mariner_tags, patchable_check, get_pack_exec_path, is_docker_running)
from ._validators import validate_create, validate_revision_suffix
from ._ssh_utils import (SSH_DEFAULT_ENCODING, WebSocketConnection, read_ssh, get_stdin_writer, SSH_CTRL_C_MSG,
                         SSH_BACKUP_ENCODING)
from ._constants import (MAXIMUM_SECRET_LENGTH, MICROSOFT_SECRET_SETTING_NAME, FACEBOOK_SECRET_SETTING_NAME, GITHUB_SECRET_SETTING_NAME,
                         GOOGLE_SECRET_SETTING_NAME, TWITTER_SECRET_SETTING_NAME, APPLE_SECRET_SETTING_NAME, CONTAINER_APPS_RP,
                         NAME_INVALID, NAME_ALREADY_EXISTS, ACR_IMAGE_SUFFIX, HELLO_WORLD_IMAGE, LOG_TYPE_SYSTEM, LOG_TYPE_CONSOLE,
                         MANAGED_CERTIFICATE_RT, PRIVATE_CERTIFICATE_RT, PENDING_STATUS, SUCCEEDED_STATUS)

logger = get_logger(__name__)


# These properties should be under the "properties" attribute. Move the properties under "properties" attribute
def process_loaded_yaml(yaml_containerapp):
    if not yaml_containerapp.get('properties'):
        yaml_containerapp['properties'] = {}

    if yaml_containerapp.get('identity') and yaml_containerapp['identity'].get('userAssignedIdentities'):
        for identity in yaml_containerapp['identity']['userAssignedIdentities']:
            # properties (principalId and clientId) are readonly and create (PUT) will throw error if they are provided
            # Update (PATCH) ignores them so it's okay to remove them as well
            yaml_containerapp['identity']['userAssignedIdentities'][identity] = {}

    nested_properties = ["provisioningState",
                         "managedEnvironmentId",
                         "environmentId",
                         "latestRevisionName",
                         "latestRevisionFqdn",
                         "customDomainVerificationId",
                         "configuration",
                         "template",
                         "outboundIPAddresses",
                         "workloadProfileName",
                         "latestReadyRevisionName",
                         "eventStreamEndpoint"]
    for nested_property in nested_properties:
        tmp = yaml_containerapp.get(nested_property)
        if nested_property in yaml_containerapp:
            yaml_containerapp['properties'][nested_property] = tmp
            del yaml_containerapp[nested_property]

    if "managedEnvironmentId" in yaml_containerapp['properties']:
        tmp = yaml_containerapp['properties']['managedEnvironmentId']
        if tmp:
            yaml_containerapp['properties']["environmentId"] = tmp
        del yaml_containerapp['properties']['managedEnvironmentId']

    return yaml_containerapp


def load_yaml_file(file_name):
    import yaml
    import errno

    try:
        with open(file_name) as stream:  # pylint: disable=unspecified-encoding
            return yaml.safe_load(stream.read().replace('\x00', ''))
    except (IOError, OSError) as ex:
        if getattr(ex, 'errno', 0) == errno.ENOENT:
            raise ValidationError('{} does not exist'.format(file_name)) from ex
        raise
    except (yaml.parser.ParserError, UnicodeDecodeError) as ex:
        raise ValidationError('Error parsing {} ({})'.format(file_name, str(ex))) from ex


def create_deserializer():
    from ._sdk_models import ContainerApp  # pylint: disable=unused-import
    from msrest import Deserializer
    import inspect

    sdkClasses = inspect.getmembers(sys.modules["azext_containerapp._sdk_models"])
    deserializer = {}

    for sdkClass in sdkClasses:
        deserializer[sdkClass[0]] = sdkClass[1]

    return Deserializer(deserializer)


def update_containerapp_yaml(cmd, name, resource_group_name, file_name, from_revision=None, no_wait=False):
    yaml_containerapp = process_loaded_yaml(load_yaml_file(file_name))
    if type(yaml_containerapp) != dict:  # pylint: disable=unidiomatic-typecheck
        raise ValidationError('Invalid YAML provided. Please see https://aka.ms/azure-container-apps-yaml for a valid containerapps YAML spec.')

    if not yaml_containerapp.get('name'):
        yaml_containerapp['name'] = name
    elif yaml_containerapp.get('name').lower() != name.lower():
        logger.warning('The app name provided in the --yaml file "{}" does not match the one provided in the --name flag "{}". The one provided in the --yaml file will be used.'.format(
            yaml_containerapp.get('name'), name))
    name = yaml_containerapp.get('name')

    if not yaml_containerapp.get('type'):
        yaml_containerapp['type'] = 'Microsoft.App/containerApps'
    elif yaml_containerapp.get('type').lower() != "microsoft.app/containerapps":
        raise ValidationError('Containerapp type must be \"Microsoft.App/ContainerApps\"')

    containerapp_def = None

    # Check if containerapp exists
    try:
        containerapp_def = ContainerAppClient.show(cmd=cmd, resource_group_name=resource_group_name, name=name)
    except Exception:
        pass

    if not containerapp_def:
        raise ValidationError("The containerapp '{}' does not exist".format(name))

    containerapp_def = None

    # Deserialize the yaml into a ContainerApp object. Need this since we're not using SDK
    try:
        deserializer = create_deserializer()
        containerapp_def = deserializer('ContainerApp', yaml_containerapp)
    except DeserializationError as ex:
        raise ValidationError('Invalid YAML provided. Please see https://aka.ms/azure-container-apps-yaml for a valid containerapps YAML spec.') from ex

    # Remove tags before converting from snake case to camel case, then re-add tags. We don't want to change the case of the tags. Need this since we're not using SDK
    tags = None
    if yaml_containerapp.get('tags'):
        tags = yaml_containerapp.get('tags')
        del yaml_containerapp['tags']

    containerapp_def = _convert_object_from_snake_to_camel_case(_object_to_dict(containerapp_def))
    containerapp_def['tags'] = tags

    # After deserializing, some properties may need to be moved under the "properties" attribute. Need this since we're not using SDK
    containerapp_def = process_loaded_yaml(containerapp_def)

    # Change which revision we update from
    if from_revision:
        r = ContainerAppClient.show_revision(cmd=cmd, resource_group_name=resource_group_name, container_app_name=name, name=from_revision)
        _update_revision_env_secretrefs(r["properties"]["template"]["containers"], name)
        containerapp_def["properties"]["template"] = r["properties"]["template"]

    # Remove "additionalProperties" and read-only attributes that are introduced in the deserialization. Need this since we're not using SDK
    _remove_additional_attributes(containerapp_def)
    _remove_readonly_attributes(containerapp_def)

    secret_values = list_secrets(cmd=cmd, name=name, resource_group_name=resource_group_name, show_values=True)
    _populate_secret_values(containerapp_def, secret_values)

    # Clean null values since this is an update
    containerapp_def = clean_null_values(containerapp_def)

    # Fix bug with revisionSuffix when containers are added
    if not safe_get(containerapp_def, "properties", "template", "revisionSuffix"):
        if "properties" not in containerapp_def:
            containerapp_def["properties"] = {}
        if "template" not in containerapp_def["properties"]:
            containerapp_def["properties"]["template"] = {}
        containerapp_def["properties"]["template"]["revisionSuffix"] = None

    try:
        r = ContainerAppClient.update(
            cmd=cmd, resource_group_name=resource_group_name, name=name, container_app_envelope=containerapp_def, no_wait=no_wait)

        if not no_wait and "properties" in r and "provisioningState" in r["properties"] and r["properties"]["provisioningState"].lower() == "waiting":
            logger.warning('Containerapp creation in progress. Please monitor the creation using `az containerapp show -n {} -g {}`'.format(
                name, resource_group_name
            ))

        return r
    except Exception as e:
        handle_raw_exception(e)


def create_containerapp_yaml(cmd, name, resource_group_name, file_name, no_wait=False):
    yaml_containerapp = process_loaded_yaml(load_yaml_file(file_name))
    if type(yaml_containerapp) != dict:  # pylint: disable=unidiomatic-typecheck
        raise ValidationError('Invalid YAML provided. Please see https://aka.ms/azure-container-apps-yaml for a valid containerapps YAML spec.')

    if not yaml_containerapp.get('name'):
        yaml_containerapp['name'] = name
    elif yaml_containerapp.get('name').lower() != name.lower():
        logger.warning('The app name provided in the --yaml file "{}" does not match the one provided in the --name flag "{}". The one provided in the --yaml file will be used.'.format(
            yaml_containerapp.get('name'), name))
    name = yaml_containerapp.get('name')

    if not yaml_containerapp.get('type'):
        yaml_containerapp['type'] = 'Microsoft.App/containerApps'
    elif yaml_containerapp.get('type').lower() != "microsoft.app/containerapps":
        raise ValidationError('Containerapp type must be \"Microsoft.App/ContainerApps\"')

    # Deserialize the yaml into a ContainerApp object. Need this since we're not using SDK
    containerapp_def = None
    try:
        deserializer = create_deserializer()

        containerapp_def = deserializer('ContainerApp', yaml_containerapp)
    except DeserializationError as ex:
        raise ValidationError('Invalid YAML provided. Please see https://aka.ms/azure-container-apps-yaml for a valid containerapps YAML spec.') from ex

    # Remove tags before converting from snake case to camel case, then re-add tags. We don't want to change the case of the tags. Need this since we're not using SDK
    tags = None
    if yaml_containerapp.get('tags'):
        tags = yaml_containerapp.get('tags')
        del yaml_containerapp['tags']

    containerapp_def = _convert_object_from_snake_to_camel_case(_object_to_dict(containerapp_def))
    containerapp_def['tags'] = tags

    # After deserializing, some properties may need to be moved under the "properties" attribute. Need this since we're not using SDK
    containerapp_def = process_loaded_yaml(containerapp_def)

    # Remove "additionalProperties" and read-only attributes that are introduced in the deserialization. Need this since we're not using SDK
    _remove_additional_attributes(containerapp_def)
    _remove_readonly_attributes(containerapp_def)

    # Remove extra workloadProfileName introduced in deserialization
    if "workloadProfileName" in containerapp_def:
        del containerapp_def["workloadProfileName"]

    # Validate managed environment
    if not containerapp_def["properties"].get('environmentId'):
        raise RequiredArgumentMissingError('environmentId is required. This can be retrieved using the `az containerapp env show -g MyResourceGroup -n MyContainerappEnvironment --query id` command. Please see https://aka.ms/azure-container-apps-yaml for a valid containerapps YAML spec.')

    env_id = containerapp_def["properties"]['environmentId']
    env_name = None
    env_rg = None
    env_info = None

    if is_valid_resource_id(env_id):
        parsed_managed_env = parse_resource_id(env_id)
        env_name = parsed_managed_env['name']
        env_rg = parsed_managed_env['resource_group']
    else:
        raise ValidationError('Invalid environmentId specified. Environment not found')

    try:
        env_info = ManagedEnvironmentClient.show(cmd=cmd, resource_group_name=env_rg, name=env_name)
    except:
        pass

    if not env_info:
        raise ValidationError("The environment '{}' in resource group '{}' was not found".format(env_name, env_rg))

    # Validate location
    if not containerapp_def.get('location'):
        containerapp_def['location'] = env_info['location']

    try:
        r = ContainerAppClient.create_or_update(
            cmd=cmd, resource_group_name=resource_group_name, name=name, container_app_envelope=containerapp_def, no_wait=no_wait)

        if r["properties"] and r["properties"]["provisioningState"] and r["properties"]["provisioningState"].lower() == "waiting" and not no_wait:
            logger.warning('Containerapp creation in progress. Please monitor the creation using `az containerapp show -n {} -g {}`'.format(
                name, resource_group_name
            ))

        if r["properties"] and r["properties"]["configuration"] and r["properties"]["configuration"]["ingress"] and r["properties"]["configuration"]["ingress"]["fqdn"]:
            logger.warning("\nContainer app created. Access your app at https://{}/\n".format(r["properties"]["configuration"]["ingress"]["fqdn"]))
        else:
            logger.warning("\nContainer app created. To access it over HTTPS, enable ingress: az containerapp ingress enable --help\n")

        return r
    except Exception as e:
        handle_raw_exception(e)


def create_containerapp(cmd,
                        name,
                        resource_group_name,
                        yaml=None,
                        image=None,
                        container_name=None,
                        managed_env=None,
                        min_replicas=None,
                        max_replicas=None,
                        scale_rule_name=None,
                        scale_rule_type=None,
                        scale_rule_http_concurrency=None,
                        scale_rule_metadata=None,
                        scale_rule_auth=None,
                        target_port=None,
                        exposed_port=None,
                        transport="auto",
                        ingress=None,
                        revisions_mode="single",
                        secrets=None,
                        env_vars=None,
                        cpu=None,
                        memory=None,
                        registry_server=None,
                        registry_user=None,
                        registry_pass=None,
                        dapr_enabled=False,
                        dapr_app_port=None,
                        dapr_app_id=None,
                        dapr_app_protocol=None,
                        dapr_http_read_buffer_size=None,
                        dapr_http_max_request_size=None,
                        dapr_log_level=None,
                        dapr_enable_api_logging=False,
                        revision_suffix=None,
                        startup_command=None,
                        args=None,
                        tags=None,
                        no_wait=False,
                        system_assigned=False,
                        disable_warnings=False,
                        user_assigned=None,
                        registry_identity=None,
                        workload_profile_name=None,
                        secret_volume_mount=None):
    register_provider_if_needed(cmd, CONTAINER_APPS_RP)
    validate_container_app_name(name)
    validate_create(registry_identity, registry_pass, registry_user, registry_server, no_wait)
    validate_revision_suffix(revision_suffix)

    if registry_identity and not is_registry_msi_system(registry_identity):
        logger.info("Creating an acrpull role assignment for the registry identity")
        create_acrpull_role_assignment(cmd, registry_server, registry_identity, skip_error=True)

    if yaml:
        if image or managed_env or min_replicas or max_replicas or target_port or ingress or\
            revisions_mode or secrets or env_vars or cpu or memory or registry_server or\
            registry_user or registry_pass or dapr_enabled or dapr_app_port or dapr_app_id or\
                startup_command or args or tags:
            not disable_warnings and logger.warning('Additional flags were passed along with --yaml. These flags will be ignored, and the configuration defined in the yaml will be used instead')
        return create_containerapp_yaml(cmd=cmd, name=name, resource_group_name=resource_group_name, file_name=yaml, no_wait=no_wait)

    if not image:
        image = HELLO_WORLD_IMAGE

    if managed_env is None:
        raise RequiredArgumentMissingError('Usage error: --environment is required if not using --yaml')

    # Validate managed environment
    parsed_managed_env = parse_resource_id(managed_env)
    managed_env_name = parsed_managed_env['name']
    managed_env_rg = parsed_managed_env['resource_group']
    managed_env_info = None

    try:
        managed_env_info = ManagedEnvironmentClient.show(cmd=cmd, resource_group_name=managed_env_rg, name=managed_env_name)
    except:
        pass

    if not managed_env_info:
        raise ValidationError("The environment '{}' does not exist. Specify a valid environment".format(managed_env))

    location = managed_env_info["location"]
    _ensure_location_allowed(cmd, location, CONTAINER_APPS_RP, "containerApps")

    if not workload_profile_name and "workloadProfiles" in managed_env_info:
        workload_profile_name = get_default_workload_profile_name_from_env(cmd, managed_env_info, managed_env_rg)

    external_ingress = None
    if ingress is not None:
        if ingress.lower() == "internal":
            external_ingress = False
        elif ingress.lower() == "external":
            external_ingress = True

    ingress_def = None
    if target_port is not None and ingress is not None:
        ingress_def = IngressModel
        ingress_def["external"] = external_ingress
        ingress_def["targetPort"] = target_port
        ingress_def["transport"] = transport
        ingress_def["exposedPort"] = exposed_port if transport == "tcp" else None

    secrets_def = None
    if secrets is not None:
        secrets_def = parse_secret_flags(secrets)

    registries_def = None
    if registry_server is not None and not is_registry_msi_system(registry_identity):
        registries_def = RegistryCredentialsModel
        registries_def["server"] = registry_server

        # Infer credentials if not supplied and its azurecr
        if (registry_user is None or registry_pass is None) and registry_identity is None:
            registry_user, registry_pass = _infer_acr_credentials(cmd, registry_server, disable_warnings)

        if not registry_identity:
            registries_def["username"] = registry_user

            if secrets_def is None:
                secrets_def = []
            registries_def["passwordSecretRef"] = store_as_secret_and_return_secret_ref(secrets_def, registry_user, registry_server, registry_pass, disable_warnings=disable_warnings)
        else:
            registries_def["identity"] = registry_identity

    dapr_def = None
    if dapr_enabled:
        dapr_def = DaprModel
        dapr_def["enabled"] = True
        dapr_def["appId"] = dapr_app_id
        dapr_def["appPort"] = dapr_app_port
        dapr_def["appProtocol"] = dapr_app_protocol
        dapr_def["httpReadBufferSize"] = dapr_http_read_buffer_size
        dapr_def["httpMaxRequestSize"] = dapr_http_max_request_size
        dapr_def["logLevel"] = dapr_log_level
        dapr_def["enableApiLogging"] = dapr_enable_api_logging

    config_def = ConfigurationModel
    config_def["secrets"] = secrets_def
    config_def["activeRevisionsMode"] = revisions_mode
    config_def["ingress"] = ingress_def
    config_def["registries"] = [registries_def] if registries_def is not None else None
    config_def["dapr"] = dapr_def

    # Identity actions
    identity_def = ManagedServiceIdentityModel
    identity_def["type"] = "None"

    assign_system_identity = system_assigned
    if user_assigned:
        assign_user_identities = [x.lower() for x in user_assigned]
    else:
        assign_user_identities = []

    if assign_system_identity and assign_user_identities:
        identity_def["type"] = "SystemAssigned, UserAssigned"
    elif assign_system_identity:
        identity_def["type"] = "SystemAssigned"
    elif assign_user_identities:
        identity_def["type"] = "UserAssigned"

    if assign_user_identities:
        identity_def["userAssignedIdentities"] = {}
        subscription_id = get_subscription_id(cmd.cli_ctx)

        for r in assign_user_identities:
            r = _ensure_identity_resource_id(subscription_id, resource_group_name, r)
            identity_def["userAssignedIdentities"][r] = {}  # pylint: disable=unsupported-assignment-operation

    scale_def = None
    if min_replicas is not None or max_replicas is not None:
        scale_def = ScaleModel
        scale_def["minReplicas"] = min_replicas
        scale_def["maxReplicas"] = max_replicas

    if scale_rule_name:
        if not scale_rule_type:
            scale_rule_type = "http"
        scale_rule_type = scale_rule_type.lower()
        scale_rule_def = ScaleRuleModel
        curr_metadata = {}
        if scale_rule_http_concurrency:
            if scale_rule_type in ('http', 'tcp'):
                curr_metadata["concurrentRequests"] = str(scale_rule_http_concurrency)
        metadata_def = parse_metadata_flags(scale_rule_metadata, curr_metadata)
        auth_def = parse_auth_flags(scale_rule_auth)
        if scale_rule_type == "http":
            scale_rule_def["name"] = scale_rule_name
            scale_rule_def["custom"] = None
            scale_rule_def["http"] = {}
            scale_rule_def["http"]["metadata"] = metadata_def
            scale_rule_def["http"]["auth"] = auth_def
        else:
            scale_rule_def["name"] = scale_rule_name
            scale_rule_def["http"] = None
            scale_rule_def["custom"] = {}
            scale_rule_def["custom"]["type"] = scale_rule_type
            scale_rule_def["custom"]["metadata"] = metadata_def
            scale_rule_def["custom"]["auth"] = auth_def
        if not scale_def:
            scale_def = ScaleModel
        scale_def["rules"] = [scale_rule_def]

    resources_def = None
    if cpu is not None or memory is not None:
        resources_def = ContainerResourcesModel
        resources_def["cpu"] = cpu
        resources_def["memory"] = memory

    container_def = ContainerModel
    container_def["name"] = container_name if container_name else name
    container_def["image"] = image if not is_registry_msi_system(registry_identity) else HELLO_WORLD_IMAGE
    if env_vars is not None:
        container_def["env"] = parse_env_var_flags(env_vars)
    if startup_command is not None:
        container_def["command"] = startup_command
    if args is not None:
        container_def["args"] = args
    if resources_def is not None:
        container_def["resources"] = resources_def

    template_def = TemplateModel
    template_def["containers"] = [container_def]
    template_def["scale"] = scale_def

    if secret_volume_mount is not None:
        volume_def = VolumeModel
        volume_mount_def = VolumeMountModel
        # generate a volume name
        volume_def["name"] = _generate_secret_volume_name()
        volume_def["storageType"] = "Secret"

        # mount the volume to the container
        volume_mount_def["volumeName"] = volume_def["name"]
        volume_mount_def["mountPath"] = secret_volume_mount
        container_def["volumeMounts"] = [volume_mount_def]
        template_def["volumes"] = [volume_def]

    if revision_suffix is not None:
        template_def["revisionSuffix"] = revision_suffix

    containerapp_def = ContainerAppModel
    containerapp_def["location"] = location
    containerapp_def["identity"] = identity_def
    containerapp_def["properties"]["environmentId"] = managed_env
    containerapp_def["properties"]["configuration"] = config_def
    containerapp_def["properties"]["template"] = template_def
    containerapp_def["tags"] = tags

    if workload_profile_name:
        containerapp_def["properties"]["workloadProfileName"] = workload_profile_name
        ensure_workload_profile_supported(cmd, managed_env_name, managed_env_rg, workload_profile_name, managed_env_info)

    if registry_identity:
        if is_registry_msi_system(registry_identity):
            set_managed_identity(cmd, resource_group_name, containerapp_def, system_assigned=True)
        else:
            set_managed_identity(cmd, resource_group_name, containerapp_def, user_assigned=[registry_identity])
    try:
        r = ContainerAppClient.create_or_update(
            cmd=cmd, resource_group_name=resource_group_name, name=name, container_app_envelope=containerapp_def, no_wait=no_wait)

        if is_registry_msi_system(registry_identity):
            while r["properties"]["provisioningState"] == "InProgress":
                r = ContainerAppClient.show(cmd, resource_group_name, name)
                time.sleep(10)
            logger.info("Creating an acrpull role assignment for the system identity")
            system_sp = r["identity"]["principalId"]
            create_acrpull_role_assignment(cmd, registry_server, registry_identity=None, service_principal=system_sp)
            container_def["image"] = image

            registries_def = RegistryCredentialsModel
            registries_def["server"] = registry_server
            registries_def["identity"] = registry_identity
            config_def["registries"] = [registries_def]

            r = ContainerAppClient.create_or_update(cmd=cmd, resource_group_name=resource_group_name, name=name, container_app_envelope=containerapp_def, no_wait=no_wait)

        if "properties" in r and "provisioningState" in r["properties"] and r["properties"]["provisioningState"].lower() == "waiting" and not no_wait:
            not disable_warnings and logger.warning('Containerapp creation in progress. Please monitor the creation using `az containerapp show -n {} -g {}`'.format(name, resource_group_name))

        if "configuration" in r["properties"] and "ingress" in r["properties"]["configuration"] and r["properties"]["configuration"]["ingress"] and "fqdn" in r["properties"]["configuration"]["ingress"]:
            not disable_warnings and logger.warning("\nContainer app created. Access your app at https://{}/\n".format(r["properties"]["configuration"]["ingress"]["fqdn"]))
        else:
            target_port = target_port or "<port>"
            not disable_warnings and logger.warning("\nContainer app created. To access it over HTTPS, enable ingress: "
                                                    "az containerapp ingress enable -n %s -g %s --type external --target-port %s"
                                                    " --transport auto\n", name, resource_group_name, target_port)

        return r
    except Exception as e:
        handle_raw_exception(e)


def update_containerapp_logic(cmd,
                              name,
                              resource_group_name,
                              yaml=None,
                              image=None,
                              container_name=None,
                              min_replicas=None,
                              max_replicas=None,
                              scale_rule_name=None,
                              scale_rule_type="http",
                              scale_rule_http_concurrency=None,
                              scale_rule_metadata=None,
                              scale_rule_auth=None,
                              set_env_vars=None,
                              remove_env_vars=None,
                              replace_env_vars=None,
                              remove_all_env_vars=False,
                              cpu=None,
                              memory=None,
                              revision_suffix=None,
                              startup_command=None,
                              args=None,
                              tags=None,
                              no_wait=False,
                              from_revision=None,
                              ingress=None,
                              target_port=None,
                              workload_profile_name=None,
                              registry_server=None,
                              registry_user=None,
                              registry_pass=None,
                              secret_volume_mount=None):
    _validate_subscription_registered(cmd, CONTAINER_APPS_RP)
    validate_revision_suffix(revision_suffix)

    # Validate that max_replicas is set to 0-1000
    if max_replicas is not None:
        if max_replicas < 1 or max_replicas > 1000:
            raise ArgumentUsageError('--max-replicas must be in the range [1,1000]')

    if yaml:
        if image or min_replicas or max_replicas or\
           set_env_vars or remove_env_vars or replace_env_vars or remove_all_env_vars or cpu or memory or\
           startup_command or args or tags:
            logger.warning('Additional flags were passed along with --yaml. These flags will be ignored, and the configuration defined in the yaml will be used instead')
        return update_containerapp_yaml(cmd=cmd, name=name, resource_group_name=resource_group_name, file_name=yaml, no_wait=no_wait, from_revision=from_revision)

    containerapp_def = None
    try:
        containerapp_def = ContainerAppClient.show(cmd=cmd, resource_group_name=resource_group_name, name=name)
    except:
        pass

    if not containerapp_def:
        raise ResourceNotFoundError("The containerapp '{}' does not exist".format(name))

    new_containerapp = {}
    new_containerapp["properties"] = {}
    if from_revision:
        try:
            r = ContainerAppClient.show_revision(cmd=cmd, resource_group_name=resource_group_name, container_app_name=name, name=from_revision)
        except CLIError as e:
            # Error handle the case where revision not found?
            handle_raw_exception(e)

        _update_revision_env_secretrefs(r["properties"]["template"]["containers"], name)
        new_containerapp["properties"]["template"] = r["properties"]["template"]

    # Doing this while API has bug. If env var is an empty string, API doesn't return "value" even though the "value" should be an empty string
    if "properties" in containerapp_def and "template" in containerapp_def["properties"] and "containers" in containerapp_def["properties"]["template"]:
        for container in containerapp_def["properties"]["template"]["containers"]:
            if "env" in container:
                for e in container["env"]:
                    if "value" not in e:
                        e["value"] = ""

    update_map = {}
    update_map['scale'] = min_replicas or max_replicas or scale_rule_name
    update_map['container'] = image or container_name or set_env_vars is not None or remove_env_vars is not None or replace_env_vars is not None or remove_all_env_vars or cpu or memory or startup_command is not None or args is not None or secret_volume_mount is not None
    update_map['ingress'] = ingress or target_port
    update_map['registry'] = registry_server or registry_user or registry_pass

    if tags:
        _add_or_update_tags(new_containerapp, tags)

    if revision_suffix is not None:
        new_containerapp["properties"]["template"] = {} if "template" not in new_containerapp["properties"] else new_containerapp["properties"]["template"]
        new_containerapp["properties"]["template"]["revisionSuffix"] = revision_suffix

    if workload_profile_name:
        new_containerapp["properties"]["workloadProfileName"] = workload_profile_name

        parsed_managed_env = parse_resource_id(containerapp_def["properties"]["managedEnvironmentId"])
        managed_env_name = parsed_managed_env['name']
        managed_env_rg = parsed_managed_env['resource_group']
        managed_env_info = None
        try:
            managed_env_info = ManagedEnvironmentClient.show(cmd=cmd, resource_group_name=managed_env_rg, name=managed_env_name)
        except:
            pass

        if not managed_env_info:
            raise ValidationError("Error parsing the managed environment '{}' from the specified containerapp".format(managed_env_name))

        ensure_workload_profile_supported(cmd, managed_env_name, managed_env_rg, workload_profile_name, managed_env_info)

    # Containers
    if update_map["container"]:
        new_containerapp["properties"]["template"] = {} if "template" not in new_containerapp["properties"] else new_containerapp["properties"]["template"]
        new_containerapp["properties"]["template"]["containers"] = containerapp_def["properties"]["template"]["containers"]
        if not container_name:
            if len(new_containerapp["properties"]["template"]["containers"]) == 1:
                container_name = new_containerapp["properties"]["template"]["containers"][0]["name"]
            else:
                raise ValidationError("Usage error: --container-name is required when adding or updating a container")

        # Check if updating existing container
        updating_existing_container = False
        for c in new_containerapp["properties"]["template"]["containers"]:
            if c["name"].lower() == container_name.lower():
                updating_existing_container = True

                if image is not None:
                    c["image"] = image

                if set_env_vars is not None:
                    if "env" not in c or not c["env"]:
                        c["env"] = []
                    # env vars
                    _add_or_update_env_vars(c["env"], parse_env_var_flags(set_env_vars))

                if replace_env_vars is not None:
                    # Remove other existing env_vars, then add them
                    c["env"] = []
                    _add_or_update_env_vars(c["env"], parse_env_var_flags(replace_env_vars))

                if remove_env_vars is not None:
                    if "env" not in c or not c["env"]:
                        c["env"] = []
                    # env vars
                    _remove_env_vars(c["env"], remove_env_vars)

                if remove_all_env_vars:
                    c["env"] = []

                if startup_command is not None:
                    if isinstance(startup_command, list) and not startup_command:
                        c["command"] = None
                    else:
                        c["command"] = startup_command
                if args is not None:
                    if isinstance(args, list) and not args:
                        c["args"] = None
                    else:
                        c["args"] = args
                if cpu is not None or memory is not None:
                    if "resources" in c and c["resources"]:
                        if cpu is not None:
                            c["resources"]["cpu"] = cpu
                        if memory is not None:
                            c["resources"]["memory"] = memory
                    else:
                        c["resources"] = {
                            "cpu": cpu,
                            "memory": memory
                        }
                if secret_volume_mount is not None:
                    new_containerapp["properties"]["template"]["volumes"] = containerapp_def["properties"]["template"]["volumes"]
                    if "volumeMounts" not in c or not c["volumeMounts"]:
                        # if no volume mount exists, create a new volume and then mount
                        volume_def = VolumeModel
                        volume_mount_def = VolumeMountModel
                        volume_def["name"] = _generate_secret_volume_name()
                        volume_def["storageType"] = "Secret"

                        volume_mount_def["volumeName"] = volume_def["name"]
                        volume_mount_def["mountPath"] = secret_volume_mount

                        if "volumes" not in new_containerapp["properties"]["template"]:
                            new_containerapp["properties"]["template"]["volumes"] = [volume_def]
                        else:
                            new_containerapp["properties"]["template"]["volumes"].append(volume_def)
                        c["volumeMounts"] = volume_mount_def
                    else:
                        if len(c["volumeMounts"]) > 1:
                            raise ValidationError("Usage error: --secret-volume-mount can only be used with a container that has a single volume mount, to define multiple volumes and mounts please use --yaml")
                        else:
                            # check that the only volume is of type secret
                            volume_name = c["volumeMounts"][0]["volumeName"]
                            for v in new_containerapp["properties"]["template"]["volumes"]:
                                if v["name"].lower() == volume_name.lower():
                                    if v["storageType"] != "Secret":
                                        raise ValidationError("Usage error: --secret-volume-mount can only be used to update volume mounts with volumes of type secret. To update other types of volumes please use --yaml")
                                    break
                            c["volumeMounts"][0]["mountPath"] = secret_volume_mount

        # If not updating existing container, add as new container
        if not updating_existing_container:
            if image is None:
                raise ValidationError("Usage error: --image is required when adding a new container")

            resources_def = None
            if cpu is not None or memory is not None:
                resources_def = ContainerResourcesModel
                resources_def["cpu"] = cpu
                resources_def["memory"] = memory

            container_def = ContainerModel
            container_def["name"] = container_name
            container_def["image"] = image
            container_def["env"] = []

            if set_env_vars is not None:
                # env vars
                _add_or_update_env_vars(container_def["env"], parse_env_var_flags(set_env_vars))

            if replace_env_vars is not None:
                # env vars
                _add_or_update_env_vars(container_def["env"], parse_env_var_flags(replace_env_vars))

            if remove_env_vars is not None:
                # env vars
                _remove_env_vars(container_def["env"], remove_env_vars)

            if remove_all_env_vars:
                container_def["env"] = []

            if startup_command is not None:
                if isinstance(startup_command, list) and not startup_command:
                    container_def["command"] = None
                else:
                    container_def["command"] = startup_command
            if args is not None:
                if isinstance(args, list) and not args:
                    container_def["args"] = None
                else:
                    container_def["args"] = args
            if resources_def is not None:
                container_def["resources"] = resources_def
            if secret_volume_mount is not None:
                new_containerapp["properties"]["template"]["volumes"] = containerapp_def["properties"]["template"]["volumes"]
                # generate a new volume name
                volume_def = VolumeModel
                volume_mount_def = VolumeMountModel
                volume_def["name"] = _generate_secret_volume_name()
                volume_def["storageType"] = "Secret"

                # mount the volume to the container
                volume_mount_def["volumeName"] = volume_def["name"]
                volume_mount_def["mountPath"] = secret_volume_mount
                container_def["volumeMounts"] = [volume_mount_def]
                if "volumes" not in new_containerapp["properties"]["template"]:
                    new_containerapp["properties"]["template"]["volumes"] = [volume_def]
                else:
                    new_containerapp["properties"]["template"]["volumes"].append(volume_def)

            new_containerapp["properties"]["template"]["containers"].append(container_def)
    # Scale
    if update_map["scale"]:
        new_containerapp["properties"]["template"] = {} if "template" not in new_containerapp["properties"] else new_containerapp["properties"]["template"]
        if "scale" not in new_containerapp["properties"]["template"]:
            new_containerapp["properties"]["template"]["scale"] = {}
        if min_replicas is not None:
            new_containerapp["properties"]["template"]["scale"]["minReplicas"] = min_replicas
        if max_replicas is not None:
            new_containerapp["properties"]["template"]["scale"]["maxReplicas"] = max_replicas

    scale_def = None
    if min_replicas is not None or max_replicas is not None:
        scale_def = ScaleModel
        scale_def["minReplicas"] = min_replicas
        scale_def["maxReplicas"] = max_replicas
    # so we don't overwrite rules
    if safe_get(new_containerapp, "properties", "template", "scale", "rules"):
        new_containerapp["properties"]["template"]["scale"].pop(["rules"])
    if scale_rule_name:
        if not scale_rule_type:
            scale_rule_type = "http"
        scale_rule_type = scale_rule_type.lower()
        scale_rule_def = ScaleRuleModel
        curr_metadata = {}
        if scale_rule_http_concurrency:
            if scale_rule_type in ('http', 'tcp'):
                curr_metadata["concurrentRequests"] = str(scale_rule_http_concurrency)
        metadata_def = parse_metadata_flags(scale_rule_metadata, curr_metadata)
        auth_def = parse_auth_flags(scale_rule_auth)
        if scale_rule_type == "http":
            scale_rule_def["name"] = scale_rule_name
            scale_rule_def["custom"] = None
            scale_rule_def["http"] = {}
            scale_rule_def["http"]["metadata"] = metadata_def
            scale_rule_def["http"]["auth"] = auth_def
        else:
            scale_rule_def["name"] = scale_rule_name
            scale_rule_def["http"] = None
            scale_rule_def["custom"] = {}
            scale_rule_def["custom"]["type"] = scale_rule_type
            scale_rule_def["custom"]["metadata"] = metadata_def
            scale_rule_def["custom"]["auth"] = auth_def
        if not scale_def:
            scale_def = ScaleModel
        scale_def["rules"] = [scale_rule_def]
        new_containerapp["properties"]["template"]["scale"]["rules"] = scale_def["rules"]
    # Ingress
    if update_map["ingress"]:
        new_containerapp["properties"]["configuration"] = {} if "configuration" not in new_containerapp["properties"] else new_containerapp["properties"]["configuration"]
        if target_port is not None or ingress is not None:
            new_containerapp["properties"]["configuration"]["ingress"] = {}
            if ingress:
                new_containerapp["properties"]["configuration"]["ingress"]["external"] = ingress.lower() == "external"
            if target_port:
                new_containerapp["properties"]["configuration"]["ingress"]["targetPort"] = target_port

    # Registry
    if update_map["registry"]:
        new_containerapp["properties"]["configuration"] = {} if "configuration" not in new_containerapp["properties"] else new_containerapp["properties"]["configuration"]
        if "registries" in containerapp_def["properties"]["configuration"]:
            new_containerapp["properties"]["configuration"]["registries"] = containerapp_def["properties"]["configuration"]["registries"]
        if "registries" not in containerapp_def["properties"]["configuration"] or containerapp_def["properties"]["configuration"]["registries"] is None:
            new_containerapp["properties"]["configuration"]["registries"] = []

        registries_def = new_containerapp["properties"]["configuration"]["registries"]

        _get_existing_secrets(cmd, resource_group_name, name, containerapp_def)
        if "secrets" in containerapp_def["properties"]["configuration"] and containerapp_def["properties"]["configuration"]["secrets"]:
            new_containerapp["properties"]["configuration"]["secrets"] = containerapp_def["properties"]["configuration"]["secrets"]
        else:
            new_containerapp["properties"]["configuration"]["secrets"] = []

        if registry_server:
            if not registry_pass or not registry_user:
                if ACR_IMAGE_SUFFIX not in registry_server:
                    raise RequiredArgumentMissingError('Registry url is required if using Azure Container Registry, otherwise Registry username and password are required if using Dockerhub')
                logger.warning('No credential was provided to access Azure Container Registry. Trying to look up...')
                parsed = urlparse(registry_server)
                registry_name = (parsed.netloc if parsed.scheme else parsed.path).split('.')[0]
                registry_user, registry_pass, _ = _get_acr_cred(cmd.cli_ctx, registry_name)
            # Check if updating existing registry
            updating_existing_registry = False
            for r in registries_def:
                if r['server'].lower() == registry_server.lower():
                    updating_existing_registry = True
                    if registry_user:
                        r["username"] = registry_user
                    if registry_pass:
                        r["passwordSecretRef"] = store_as_secret_and_return_secret_ref(
                            new_containerapp["properties"]["configuration"]["secrets"],
                            r["username"],
                            r["server"],
                            registry_pass,
                            update_existing_secret=True,
                            disable_warnings=True)

            # If not updating existing registry, add as new registry
            if not updating_existing_registry:
                registry = RegistryCredentialsModel
                registry["server"] = registry_server
                registry["username"] = registry_user
                registry["passwordSecretRef"] = store_as_secret_and_return_secret_ref(
                    new_containerapp["properties"]["configuration"]["secrets"],
                    registry_user,
                    registry_server,
                    registry_pass,
                    update_existing_secret=True,
                    disable_warnings=True)

                registries_def.append(registry)

    if not revision_suffix:
        new_containerapp["properties"]["template"] = {} if "template" not in new_containerapp["properties"] else new_containerapp["properties"]["template"]
        new_containerapp["properties"]["template"]["revisionSuffix"] = None

    try:
        r = ContainerAppClient.update(
            cmd=cmd, resource_group_name=resource_group_name, name=name, container_app_envelope=new_containerapp, no_wait=no_wait)

        if not no_wait and "properties" in r and "provisioningState" in r["properties"] and r["properties"]["provisioningState"].lower() == "waiting":
            logger.warning('Containerapp update in progress. Please monitor the update using `az containerapp show -n {} -g {}`'.format(name, resource_group_name))

        return r
    except Exception as e:
        handle_raw_exception(e)


def update_containerapp(cmd,
                        name,
                        resource_group_name,
                        yaml=None,
                        image=None,
                        container_name=None,
                        min_replicas=None,
                        max_replicas=None,
                        scale_rule_name=None,
                        scale_rule_type=None,
                        scale_rule_http_concurrency=None,
                        scale_rule_metadata=None,
                        scale_rule_auth=None,
                        set_env_vars=None,
                        remove_env_vars=None,
                        replace_env_vars=None,
                        remove_all_env_vars=False,
                        cpu=None,
                        memory=None,
                        revision_suffix=None,
                        startup_command=None,
                        args=None,
                        tags=None,
                        workload_profile_name=None,
                        no_wait=False,
                        secret_volume_mount=None):
    _validate_subscription_registered(cmd, CONTAINER_APPS_RP)

    return update_containerapp_logic(cmd=cmd,
                                     name=name,
                                     resource_group_name=resource_group_name,
                                     yaml=yaml,
                                     image=image,
                                     container_name=container_name,
                                     min_replicas=min_replicas,
                                     max_replicas=max_replicas,
                                     scale_rule_name=scale_rule_name,
                                     scale_rule_type=scale_rule_type,
                                     scale_rule_http_concurrency=scale_rule_http_concurrency,
                                     scale_rule_metadata=scale_rule_metadata,
                                     scale_rule_auth=scale_rule_auth,
                                     set_env_vars=set_env_vars,
                                     remove_env_vars=remove_env_vars,
                                     replace_env_vars=replace_env_vars,
                                     remove_all_env_vars=remove_all_env_vars,
                                     cpu=cpu,
                                     memory=memory,
                                     revision_suffix=revision_suffix,
                                     startup_command=startup_command,
                                     args=args,
                                     tags=tags,
                                     workload_profile_name=workload_profile_name,
                                     no_wait=no_wait,
                                     secret_volume_mount=secret_volume_mount)


def show_containerapp(cmd, name, resource_group_name, show_secrets=False):
    _validate_subscription_registered(cmd, CONTAINER_APPS_RP)

    try:
        r = ContainerAppClient.show(cmd=cmd, resource_group_name=resource_group_name, name=name)
        if show_secrets:
            _get_existing_secrets(cmd, resource_group_name, name, r)
        return r
    except CLIError as e:
        handle_raw_exception(e)


def list_containerapp(cmd, resource_group_name=None, managed_env=None):
    _validate_subscription_registered(cmd, CONTAINER_APPS_RP)

    try:
        containerapps = []
        if resource_group_name is None:
            containerapps = ContainerAppClient.list_by_subscription(cmd=cmd)
        else:
            containerapps = ContainerAppClient.list_by_resource_group(cmd=cmd, resource_group_name=resource_group_name)

        if managed_env:
            env_name = parse_resource_id(managed_env)["name"].lower()
            if "resource_group" in parse_resource_id(managed_env):
                ManagedEnvironmentClient.show(cmd, parse_resource_id(managed_env)["resource_group"], parse_resource_id(managed_env)["name"])
                containerapps = [c for c in containerapps if c["properties"]["environmentId"].lower() == managed_env.lower()]
            else:
                containerapps = [c for c in containerapps if parse_resource_id(c["properties"]["environmentId"])["name"].lower() == env_name]

        return containerapps
    except CLIError as e:
        handle_raw_exception(e)


def delete_containerapp(cmd, name, resource_group_name, no_wait=False):
    _validate_subscription_registered(cmd, CONTAINER_APPS_RP)

    try:
        return ContainerAppClient.delete(cmd=cmd, name=name, resource_group_name=resource_group_name, no_wait=no_wait)
    except CLIError as e:
        handle_raw_exception(e)


def create_managed_environment(cmd,
                               name,
                               resource_group_name,
                               logs_destination="log-analytics",
                               storage_account=None,
                               logs_customer_id=None,
                               logs_key=None,
                               location=None,
                               instrumentation_key=None,
                               infrastructure_subnet_resource_id=None,
                               docker_bridge_cidr=None,
                               platform_reserved_cidr=None,
                               platform_reserved_dns_ip=None,
                               internal_only=False,
                               tags=None,
                               disable_warnings=False,
                               zone_redundant=False,
                               hostname=None,
                               certificate_file=None,
                               certificate_password=None,
                               enable_workload_profiles=False,
                               no_wait=False):
    if zone_redundant:
        if not infrastructure_subnet_resource_id:
            raise RequiredArgumentMissingError("Cannot use --zone-redundant/-z without "
                                               "--infrastructure-subnet-resource-id/-s")
        if not is_valid_resource_id(infrastructure_subnet_resource_id):
            raise ValidationError("--infrastructure-subnet-resource-id must be a valid resource id")
        vnet_location = get_vnet_location(cmd, infrastructure_subnet_resource_id)
        if location:
            if _normalize_location(cmd, location) != vnet_location:
                raise ValidationError(f"Location '{location}' does not match the subnet's location: '{vnet_location}'. "
                                      "Please change either --location/-l or --infrastructure-subnet-resource-id/-s")
        else:
            location = vnet_location

    location = validate_environment_location(cmd, location)

    register_provider_if_needed(cmd, CONTAINER_APPS_RP)
    _ensure_location_allowed(cmd, location, CONTAINER_APPS_RP, "managedEnvironments")

    if (logs_customer_id is None or logs_key is None) and logs_destination == "log-analytics":
        logs_customer_id, logs_key = _generate_log_analytics_if_not_provided(cmd, logs_customer_id, logs_key, location, resource_group_name)

    if logs_destination == "log-analytics":
        log_analytics_config_def = LogAnalyticsConfigurationModel
        log_analytics_config_def["customerId"] = logs_customer_id
        log_analytics_config_def["sharedKey"] = logs_key
    else:
        log_analytics_config_def = None

    app_logs_config_def = AppLogsConfigurationModel
    app_logs_config_def["destination"] = logs_destination if logs_destination != "none" else None
    app_logs_config_def["logAnalyticsConfiguration"] = log_analytics_config_def

    managed_env_def = ManagedEnvironmentModel
    managed_env_def["location"] = location
    managed_env_def["properties"]["appLogsConfiguration"] = app_logs_config_def
    managed_env_def["tags"] = tags
    managed_env_def["properties"]["zoneRedundant"] = zone_redundant

    if enable_workload_profiles is True:
        managed_env_def["properties"]["workloadProfiles"] = get_default_workload_profiles(cmd, location)

    if hostname:
        customDomain = CustomDomainConfigurationModel
        blob, _ = load_cert_file(certificate_file, certificate_password)
        customDomain["dnsSuffix"] = hostname
        customDomain["certificatePassword"] = certificate_password
        customDomain["certificateValue"] = blob
        managed_env_def["properties"]["customDomainConfiguration"] = customDomain

    if instrumentation_key is not None:
        managed_env_def["properties"]["daprAIInstrumentationKey"] = instrumentation_key

    if infrastructure_subnet_resource_id or docker_bridge_cidr or platform_reserved_cidr or platform_reserved_dns_ip:
        vnet_config_def = VnetConfigurationModel

        if infrastructure_subnet_resource_id is not None:
            vnet_config_def["infrastructureSubnetId"] = infrastructure_subnet_resource_id

        if docker_bridge_cidr is not None:
            vnet_config_def["dockerBridgeCidr"] = docker_bridge_cidr

        if platform_reserved_cidr is not None:
            vnet_config_def["platformReservedCidr"] = platform_reserved_cidr

        if platform_reserved_dns_ip is not None:
            vnet_config_def["platformReservedDnsIP"] = platform_reserved_dns_ip

        managed_env_def["properties"]["vnetConfiguration"] = vnet_config_def

    if internal_only:
        if not infrastructure_subnet_resource_id:
            raise ValidationError('Infrastructure subnet resource ID needs to be supplied for internal only environments.')
        managed_env_def["properties"]["vnetConfiguration"]["internal"] = True

    try:
        r = ManagedEnvironmentClient.create(
            cmd=cmd, resource_group_name=resource_group_name, name=name, managed_environment_envelope=managed_env_def, no_wait=no_wait)

    except Exception as e:
        handle_raw_exception(e)

    _azure_monitor_quickstart(cmd, name, resource_group_name, storage_account, logs_destination)

    # return ENV
    if "properties" in r and "provisioningState" in r["properties"] and r["properties"]["provisioningState"].lower() != "succeeded" and not no_wait:
        not disable_warnings and logger.warning('Containerapp environment creation in progress. Please monitor the creation using `az containerapp env show -n {} -g {}`'.format(name, resource_group_name))

    if "properties" in r and "provisioningState" in r["properties"] and r["properties"]["provisioningState"].lower() == "succeeded":
        not disable_warnings and logger.warning("\nContainer Apps environment created. To deploy a container app, use: az containerapp create --help\n")

    return r


def update_managed_environment(cmd,
                               name,
                               resource_group_name,
                               logs_destination=None,
                               storage_account=None,
                               logs_customer_id=None,
                               logs_key=None,
                               hostname=None,
                               certificate_file=None,
                               certificate_password=None,
                               tags=None,
                               workload_profile_type=None,
                               workload_profile_name=None,
                               min_nodes=None,
                               max_nodes=None,
                               no_wait=False):
    if logs_destination == "log-analytics" or logs_customer_id or logs_key:
        if logs_destination != "log-analytics":
            raise ValidationError("When configuring Log Analytics workspace, --logs-destination should be \"log-analytics\"")
        if not logs_customer_id or not logs_key:
            raise ValidationError("Must provide --logs-workspace-id and --logs-workspace-key if updating logs destination to type 'log-analytics'.")

    try:
        r = ManagedEnvironmentClient.show(cmd=cmd, resource_group_name=resource_group_name, name=name)
    except CLIError as e:
        handle_raw_exception(e)

    # General setup
    env_def = {}
    safe_set(env_def, "location", value=r["location"])  # required for API
    if tags:
        safe_set(env_def, "tags", value=tags)

    # Logs
    if logs_destination:
        logs_destination = None if logs_destination == "none" else logs_destination
        safe_set(env_def, "properties", "appLogsConfiguration", "destination", value=logs_destination)

    if logs_destination == "log-analytics":
        safe_set(env_def, "properties", "appLogsConfiguration", "logAnalyticsConfiguration", "customerId", value=logs_customer_id)
        safe_set(env_def, "properties", "appLogsConfiguration", "logAnalyticsConfiguration", "sharedKey", value=logs_key)
    elif logs_destination:
        safe_set(env_def, "properties", "appLogsConfiguration", "logAnalyticsConfiguration", value=None)

    # Custom domains
    if hostname:
        safe_set(env_def, "properties", "customDomainConfiguration", value={})
        cert_def = env_def["properties"]["customDomainConfiguration"]
        if certificate_file:
            blob, _ = load_cert_file(certificate_file, certificate_password)
            safe_set(cert_def, "certificateValue", value=blob)
        safe_set(cert_def, "dnsSuffix", value=hostname)
        if certificate_password:
            safe_set(cert_def, "certificatePassword", value=certificate_password)

    if workload_profile_name:
        if "workloadProfiles" not in r["properties"] or not r["properties"]["workloadProfiles"]:
            raise ValidationError("This environment does not allow for workload profiles. Can create a compatible environment with 'az containerapp env create --enable-workload-profiles'")

        if workload_profile_type:
            workload_profile_type = workload_profile_type.upper()
        workload_profiles = r["properties"]["workloadProfiles"]
        profile = [p for p in workload_profiles if p["name"].lower() == workload_profile_name.lower()]
        update = False  # flag for updating an existing profile
        if profile:
            profile = profile[0]
            update = True
        else:
            profile = {"name": workload_profile_name}

        if workload_profile_type:
            profile["workloadProfileType"] = workload_profile_type
        if max_nodes:
            profile["maximumCount"] = max_nodes
        if min_nodes:
            profile["minimumCount"] = min_nodes

        if not update:
            workload_profiles.append(profile)
        else:
            idx = [i for i, p in enumerate(workload_profiles) if p["name"].lower() == workload_profile_name.lower()][0]
            workload_profiles[idx] = profile

        safe_set(env_def, "properties", "workloadProfiles", value=workload_profiles)

    try:
        r = ManagedEnvironmentClient.update(
            cmd=cmd, resource_group_name=resource_group_name, name=name, managed_environment_envelope=env_def, no_wait=no_wait)

    except Exception as e:
        handle_raw_exception(e)

    _azure_monitor_quickstart(cmd, name, resource_group_name, storage_account, logs_destination)

    return r


def show_managed_environment(cmd, name, resource_group_name):
    _validate_subscription_registered(cmd, CONTAINER_APPS_RP)

    try:
        return ManagedEnvironmentClient.show(cmd=cmd, resource_group_name=resource_group_name, name=name)
    except CLIError as e:
        handle_raw_exception(e)


def list_managed_environments(cmd, resource_group_name=None):
    _validate_subscription_registered(cmd, CONTAINER_APPS_RP)

    try:
        managed_envs = []
        if resource_group_name is None:
            managed_envs = ManagedEnvironmentClient.list_by_subscription(cmd=cmd)
        else:
            managed_envs = ManagedEnvironmentClient.list_by_resource_group(cmd=cmd, resource_group_name=resource_group_name)

        return managed_envs
    except CLIError as e:
        handle_raw_exception(e)


def delete_managed_environment(cmd, name, resource_group_name, no_wait=False):
    _validate_subscription_registered(cmd, CONTAINER_APPS_RP)

    try:
        return ManagedEnvironmentClient.delete(cmd=cmd, name=name, resource_group_name=resource_group_name, no_wait=no_wait)
    except CLIError as e:
        handle_raw_exception(e)


def assign_managed_identity(cmd, name, resource_group_name, system_assigned=False, user_assigned=None, no_wait=False):
    _validate_subscription_registered(cmd, CONTAINER_APPS_RP)
    containerapp_def = None

    # Get containerapp properties of CA we are updating
    try:
        containerapp_def = ContainerAppClient.show(cmd=cmd, resource_group_name=resource_group_name, name=name)
    except:
        pass

    if not containerapp_def:
        raise ResourceNotFoundError("The containerapp '{}' does not exist".format(name))

    _get_existing_secrets(cmd, resource_group_name, name, containerapp_def)
    set_managed_identity(cmd, resource_group_name, containerapp_def, system_assigned, user_assigned)

    try:
        r = ContainerAppClient.create_or_update(cmd=cmd, resource_group_name=resource_group_name, name=name, container_app_envelope=containerapp_def, no_wait=no_wait)
        # If identity is not returned, do nothing
        return r["identity"]

    except Exception as e:
        handle_raw_exception(e)


def remove_managed_identity(cmd, name, resource_group_name, system_assigned=False, user_assigned=None, no_wait=False):
    _validate_subscription_registered(cmd, CONTAINER_APPS_RP)

    remove_system_identity = system_assigned
    remove_user_identities = user_assigned

    if user_assigned:
        remove_id_size = len(remove_user_identities)

        # Remove duplicate identities that are passed and notify
        remove_user_identities = list(set(remove_user_identities))
        if remove_id_size != len(remove_user_identities):
            logger.warning("At least one identity was passed twice.")

    containerapp_def = None
    # Get containerapp properties of CA we are updating
    try:
        containerapp_def = ContainerAppClient.show(cmd=cmd, resource_group_name=resource_group_name, name=name)
    except:
        pass

    if not containerapp_def:
        raise ResourceNotFoundError("The containerapp '{}' does not exist".format(name))

    _get_existing_secrets(cmd, resource_group_name, name, containerapp_def)

    # If identity not returned
    try:
        containerapp_def["identity"]
        containerapp_def["identity"]["type"]
    except:
        containerapp_def["identity"] = {}
        containerapp_def["identity"]["type"] = "None"

    if containerapp_def["identity"]["type"] == "None":
        raise InvalidArgumentValueError("The containerapp {} has no system or user assigned identities.".format(name))

    if remove_system_identity:
        if containerapp_def["identity"]["type"] == "UserAssigned":
            raise InvalidArgumentValueError("The containerapp {} has no system assigned identities.".format(name))
        containerapp_def["identity"]["type"] = ("None" if containerapp_def["identity"]["type"] == "SystemAssigned" else "UserAssigned")

    if isinstance(user_assigned, list) and not user_assigned:
        containerapp_def["identity"]["userAssignedIdentities"] = {}
        remove_user_identities = []

        if containerapp_def["identity"]["userAssignedIdentities"] == {}:
            containerapp_def["identity"]["userAssignedIdentities"] = None
            containerapp_def["identity"]["type"] = ("None" if containerapp_def["identity"]["type"] == "UserAssigned" else "SystemAssigned")

    if remove_user_identities:
        subscription_id = get_subscription_id(cmd.cli_ctx)
        try:
            containerapp_def["identity"]["userAssignedIdentities"]
        except:
            containerapp_def["identity"]["userAssignedIdentities"] = {}
        for remove_id in remove_user_identities:
            given_id = remove_id
            remove_id = _ensure_identity_resource_id(subscription_id, resource_group_name, remove_id)
            wasRemoved = False

            for old_user_identity in containerapp_def["identity"]["userAssignedIdentities"]:
                if old_user_identity.lower() == remove_id.lower():
                    containerapp_def["identity"]["userAssignedIdentities"].pop(old_user_identity)
                    wasRemoved = True
                    break

            if not wasRemoved:
                raise InvalidArgumentValueError("The containerapp does not have specified user identity '{}' assigned, so it cannot be removed.".format(given_id))

        if containerapp_def["identity"]["userAssignedIdentities"] == {}:
            containerapp_def["identity"]["userAssignedIdentities"] = None
            containerapp_def["identity"]["type"] = ("None" if containerapp_def["identity"]["type"] == "UserAssigned" else "SystemAssigned")

    try:
        r = ContainerAppClient.create_or_update(cmd=cmd, resource_group_name=resource_group_name, name=name, container_app_envelope=containerapp_def, no_wait=no_wait)
        return r["identity"]
    except Exception as e:
        handle_raw_exception(e)


def show_managed_identity(cmd, name, resource_group_name):
    _validate_subscription_registered(cmd, CONTAINER_APPS_RP)

    try:
        r = ContainerAppClient.show(cmd=cmd, resource_group_name=resource_group_name, name=name)
    except CLIError as e:
        handle_raw_exception(e)

    try:
        return r["identity"]
    except:
        r["identity"] = {}
        r["identity"]["type"] = "None"
        return r["identity"]


def _validate_github(repo, branch, token):
    from github import Github, GithubException
    from github.GithubException import BadCredentialsException

    if repo:
        g = Github(token)
        github_repo = None
        try:
            github_repo = g.get_repo(repo)
            if not branch:
                branch = github_repo.default_branch
            if not github_repo.permissions.push or not github_repo.permissions.maintain:
                raise ValidationError("The token does not have appropriate access rights to repository {}.".format(repo))
            try:
                github_repo.get_branch(branch=branch)
            except GithubException as e:
                error_msg = "Encountered GitHub error when accessing {} branch in {} repo.".format(branch, repo)
                if e.data and e.data['message']:
                    error_msg += " Error: {}".format(e.data['message'])
                raise CLIInternalError(error_msg) from e
            logger.warning('Verified GitHub repo and branch')
        except BadCredentialsException as e:
            raise ValidationError("Could not authenticate to the repository. Please create a Personal Access Token and use "
                                  "the --token argument. Run 'az webapp deployment github-actions add --help' "
                                  "for more information.") from e
        except GithubException as e:
            error_msg = "Encountered GitHub error when accessing {} repo".format(repo)
            if e.data and e.data['message']:
                error_msg += " Error: {}".format(e.data['message'])
            raise CLIInternalError(error_msg) from e
    return branch


def create_or_update_github_action(cmd,
                                   name,
                                   resource_group_name,
                                   repo_url,
                                   registry_url=None,
                                   registry_username=None,
                                   registry_password=None,
                                   branch=None,
                                   token=None,
                                   login_with_github=False,
                                   image=None,
                                   context_path=None,
                                   service_principal_client_id=None,
                                   service_principal_client_secret=None,
                                   service_principal_tenant_id=None,
                                   no_wait=False):
    if not token and not login_with_github:
        raise_missing_token_suggestion()
    elif not token:
        scopes = ["admin:repo_hook", "repo", "workflow"]
        token = get_github_access_token(cmd, scopes)
    elif token and login_with_github:
        logger.warning("Both token and --login-with-github flag are provided. Will use provided token")

    repo = repo_url_to_name(repo_url)
    repo_url = f"https://github.com/{repo}"  # allow specifying repo as <user>/<repo> without the full github url

    branch = _validate_github(repo, branch, token)

    source_control_info = None

    try:
        source_control_info = GitHubActionClient.show(cmd=cmd, resource_group_name=resource_group_name, name=name)

    except Exception as ex:
        if not service_principal_client_id or not service_principal_client_secret or not service_principal_tenant_id:
            raise RequiredArgumentMissingError('Service principal client ID, secret and tenant ID are required to add github actions for the first time. Please create one using the command \"az ad sp create-for-rbac --name {{name}} --role contributor --scopes /subscriptions/{{subscription}}/resourceGroups/{{resourceGroup}} --sdk-auth\"') from ex
        source_control_info = SourceControlModel

    source_control_info["properties"]["repoUrl"] = repo_url
    source_control_info["properties"]["branch"] = branch

    azure_credentials = None

    if service_principal_client_id or service_principal_client_secret or service_principal_tenant_id:
        azure_credentials = AzureCredentialsModel
        azure_credentials["clientId"] = service_principal_client_id
        azure_credentials["clientSecret"] = service_principal_client_secret
        azure_credentials["tenantId"] = service_principal_tenant_id
        azure_credentials["subscriptionId"] = get_subscription_id(cmd.cli_ctx)

    # Registry
    if registry_username is None or registry_password is None:
        # If registry is Azure Container Registry, we can try inferring credentials
        if not registry_url or ACR_IMAGE_SUFFIX not in registry_url:
            raise RequiredArgumentMissingError('Registry url is required if using Azure Container Registry, otherwise Registry username and password are required if using Dockerhub')
        logger.warning('No credential was provided to access Azure Container Registry. Trying to look up...')
        parsed = urlparse(registry_url)
        registry_name = (parsed.netloc if parsed.scheme else parsed.path).split('.')[0]

        try:
            registry_username, registry_password, _ = _get_acr_cred(cmd.cli_ctx, registry_name)
        except Exception as ex:
            raise RequiredArgumentMissingError('Failed to retrieve credentials for container registry. Please provide the registry username and password') from ex

    registry_info = RegistryInfoModel
    registry_info["registryUrl"] = registry_url
    registry_info["registryUserName"] = registry_username
    registry_info["registryPassword"] = registry_password

    github_action_configuration = GitHubActionConfiguration
    github_action_configuration["registryInfo"] = registry_info
    github_action_configuration["azureCredentials"] = azure_credentials
    github_action_configuration["contextPath"] = context_path
    github_action_configuration["image"] = image

    source_control_info["properties"]["githubActionConfiguration"] = github_action_configuration

    headers = ["x-ms-github-auxiliary={}".format(token)]

    try:
        logger.warning("Creating Github action...")
        r = GitHubActionClient.create_or_update(cmd=cmd, resource_group_name=resource_group_name, name=name, github_action_envelope=source_control_info, headers=headers, no_wait=no_wait)
        if not no_wait:
            await_github_action(token, repo, r["properties"]["githubActionConfiguration"]["workflowName"])
        return r
    except Exception as e:
        handle_raw_exception(e)


def show_github_action(cmd, name, resource_group_name):
    try:
        return GitHubActionClient.show(cmd=cmd, resource_group_name=resource_group_name, name=name)
    except Exception as e:
        handle_raw_exception(e)


def delete_github_action(cmd, name, resource_group_name, token=None, login_with_github=False):
    # Check if there is an existing source control to delete
    try:
        github_action_config = GitHubActionClient.show(cmd=cmd, resource_group_name=resource_group_name, name=name)
    except Exception as e:
        handle_raw_exception(e)

    repo_url = github_action_config["properties"]["repoUrl"]

    if not token and not login_with_github:
        raise_missing_token_suggestion()
    elif not token:
        scopes = ["admin:repo_hook", "repo", "workflow"]
        token = get_github_access_token(cmd, scopes)
    elif token and login_with_github:
        logger.warning("Both token and --login-with-github flag are provided. Will use provided token")

    # Check if PAT can access repo
    try:
        # Verify github repo
        from github import Github, GithubException
        from github.GithubException import BadCredentialsException

        repo = None
        repo = repo_url.split('/')
        if len(repo) >= 2:
            repo = '/'.join(repo[-2:])

        if repo:
            g = Github(token)
            github_repo = None
            try:
                github_repo = g.get_repo(repo)
                if not github_repo.permissions.push or not github_repo.permissions.maintain:
                    raise ValidationError("The token does not have appropriate access rights to repository {}.".format(repo))
            except BadCredentialsException as e:
                raise CLIInternalError("Could not authenticate to the repository. Please create a Personal Access Token and use "
                                       "the --token argument. Run 'az webapp deployment github-actions add --help' "
                                       "for more information.") from e
            except GithubException as e:
                error_msg = "Encountered GitHub error when accessing {} repo".format(repo)
                if e.data and e.data['message']:
                    error_msg += " Error: {}".format(e.data['message'])
                raise CLIInternalError(error_msg) from e
    except CLIError as clierror:
        raise clierror
    except Exception:
        # If exception due to github package missing, etc just continue without validating the repo and rely on api validation
        pass

    headers = ["x-ms-github-auxiliary={}".format(token)]

    try:
        return GitHubActionClient.delete(cmd=cmd, resource_group_name=resource_group_name, name=name, headers=headers)
    except Exception as e:
        handle_raw_exception(e)


def list_revisions(cmd, name, resource_group_name, all=False):  # pylint: disable=redefined-builtin
    try:
        revision_list = ContainerAppClient.list_revisions(cmd=cmd, resource_group_name=resource_group_name, name=name)
        if all:
            return revision_list
        return [r for r in revision_list if r["properties"]["active"]]
    except CLIError as e:
        handle_raw_exception(e)


def show_revision(cmd, resource_group_name, revision_name, name=None):
    if not name:
        name = _get_app_from_revision(revision_name)

    try:
        return ContainerAppClient.show_revision(cmd=cmd, resource_group_name=resource_group_name, container_app_name=name, name=revision_name)
    except CLIError as e:
        handle_raw_exception(e)


def restart_revision(cmd, resource_group_name, revision_name, name=None):
    if not name:
        name = _get_app_from_revision(revision_name)

    try:
        return ContainerAppClient.restart_revision(cmd=cmd, resource_group_name=resource_group_name, container_app_name=name, name=revision_name)
    except CLIError as e:
        handle_raw_exception(e)


def activate_revision(cmd, resource_group_name, revision_name, name=None):
    if not name:
        name = _get_app_from_revision(revision_name)

    try:
        return ContainerAppClient.activate_revision(cmd=cmd, resource_group_name=resource_group_name, container_app_name=name, name=revision_name)
    except CLIError as e:
        handle_raw_exception(e)


def deactivate_revision(cmd, resource_group_name, revision_name, name=None):
    if not name:
        name = _get_app_from_revision(revision_name)

    try:
        return ContainerAppClient.deactivate_revision(cmd=cmd, resource_group_name=resource_group_name, container_app_name=name, name=revision_name)
    except CLIError as e:
        handle_raw_exception(e)


def copy_revision(cmd,
                  resource_group_name,
                  from_revision=None,
                  # label=None,
                  name=None,
                  yaml=None,
                  image=None,
                  container_name=None,
                  min_replicas=None,
                  max_replicas=None,
                  scale_rule_name=None,
                  scale_rule_type=None,
                  scale_rule_http_concurrency=None,
                  scale_rule_metadata=None,
                  scale_rule_auth=None,
                  set_env_vars=None,
                  replace_env_vars=None,
                  remove_env_vars=None,
                  remove_all_env_vars=False,
                  cpu=None,
                  memory=None,
                  revision_suffix=None,
                  startup_command=None,
                  args=None,
                  tags=None,
                  workload_profile_name=None,
                  no_wait=False):
    _validate_subscription_registered(cmd, CONTAINER_APPS_RP)

    if not name and not from_revision:
        raise RequiredArgumentMissingError('Usage error: --name is required if not using --from-revision.')

    if not name:
        name = _get_app_from_revision(from_revision)

    return update_containerapp_logic(cmd=cmd,
                                     name=name,
                                     resource_group_name=resource_group_name,
                                     yaml=yaml,
                                     image=image,
                                     container_name=container_name,
                                     min_replicas=min_replicas,
                                     max_replicas=max_replicas,
                                     scale_rule_name=scale_rule_name,
                                     scale_rule_type=scale_rule_type,
                                     scale_rule_http_concurrency=scale_rule_http_concurrency,
                                     scale_rule_metadata=scale_rule_metadata,
                                     scale_rule_auth=scale_rule_auth,
                                     set_env_vars=set_env_vars,
                                     remove_env_vars=remove_env_vars,
                                     replace_env_vars=replace_env_vars,
                                     remove_all_env_vars=remove_all_env_vars,
                                     cpu=cpu,
                                     memory=memory,
                                     revision_suffix=revision_suffix,
                                     startup_command=startup_command,
                                     args=args,
                                     tags=tags,
                                     no_wait=no_wait,
                                     workload_profile_name=workload_profile_name,
                                     from_revision=from_revision)


def set_revision_mode(cmd, resource_group_name, name, mode, no_wait=False):
    _validate_subscription_registered(cmd, CONTAINER_APPS_RP)

    containerapp_def = None
    try:
        containerapp_def = ContainerAppClient.show(cmd=cmd, resource_group_name=resource_group_name, name=name)
    except:
        pass

    if not containerapp_def:
        raise ResourceNotFoundError("The containerapp '{}' does not exist".format(name))

    containerapp_def["properties"]["configuration"]["activeRevisionsMode"] = mode.lower()

    _get_existing_secrets(cmd, resource_group_name, name, containerapp_def)

    try:
        r = ContainerAppClient.create_or_update(
            cmd=cmd, resource_group_name=resource_group_name, name=name, container_app_envelope=containerapp_def, no_wait=no_wait)
        return r["properties"]["configuration"]["activeRevisionsMode"]
    except Exception as e:
        handle_raw_exception(e)


def add_revision_label(cmd, resource_group_name, revision, label, name=None, no_wait=False, yes=False):
    _validate_subscription_registered(cmd, CONTAINER_APPS_RP)

    if not name:
        name = _get_app_from_revision(revision)

    containerapp_def = None
    try:
        containerapp_def = ContainerAppClient.show(cmd=cmd, resource_group_name=resource_group_name, name=name)
    except:
        pass

    if not containerapp_def:
        raise ResourceNotFoundError(f"The containerapp '{name}' does not exist in group '{resource_group_name}'")

    if "ingress" not in containerapp_def['properties']['configuration'] or "traffic" not in containerapp_def['properties']['configuration']['ingress']:
        raise ValidationError("Ingress and traffic weights are required to add labels.")

    traffic_weight = containerapp_def['properties']['configuration']['ingress']['traffic'] if 'traffic' in containerapp_def['properties']['configuration']['ingress'] else {}

    _validate_revision_name(cmd, revision, resource_group_name, name)

    label_added = False
    for weight in traffic_weight:
        if "label" in weight and weight["label"].lower() == label.lower():
            r_name = "latest" if "latestRevision" in weight and weight["latestRevision"] else weight["revisionName"]
            if not yes and r_name.lower() != revision.lower():
                msg = f"A weight with the label '{label}' already exists. Remove existing label '{label}' from '{r_name}' and add to '{revision}'?"
                if not prompt_y_n(msg, default="n"):
                    raise ArgumentUsageError(f"Usage Error: cannot specify existing label without agreeing to remove existing label '{label}' from '{r_name}' and add to '{revision}'.")
            weight["label"] = None

        if "latestRevision" in weight:
            if revision.lower() == "latest" and weight["latestRevision"]:
                label_added = True
                weight["label"] = label
        else:
            if revision.lower() == weight["revisionName"].lower():
                label_added = True
                weight["label"] = label

    if not label_added:
        containerapp_def["properties"]["configuration"]["ingress"]["traffic"].append({
            "revisionName": revision if revision.lower() != "latest" else None,
            "weight": 0,
            "latestRevision": revision.lower() == "latest",
            "label": label
        })

    containerapp_patch_def = {}
    containerapp_patch_def['properties'] = {}
    containerapp_patch_def['properties']['configuration'] = {}
    containerapp_patch_def['properties']['configuration']['ingress'] = {}

    containerapp_patch_def['properties']['configuration']['ingress']['traffic'] = traffic_weight

    try:
        r = ContainerAppClient.update(
            cmd=cmd, resource_group_name=resource_group_name, name=name, container_app_envelope=containerapp_patch_def, no_wait=no_wait)
        return r['properties']['configuration']['ingress']['traffic']
    except Exception as e:
        handle_raw_exception(e)


def swap_revision_label(cmd, name, resource_group_name, source_label, target_label, no_wait=False):
    _validate_subscription_registered(cmd, CONTAINER_APPS_RP)

    if source_label == target_label:
        raise ArgumentUsageError("Label names to be swapped must be different.")

    containerapp_def = None
    try:
        containerapp_def = ContainerAppClient.show(cmd=cmd, resource_group_name=resource_group_name, name=name)
    except:
        pass

    if not containerapp_def:
        raise ResourceNotFoundError(f"The containerapp '{name}' does not exist in group '{resource_group_name}'")

    if "ingress" not in containerapp_def['properties']['configuration'] or "traffic" not in containerapp_def['properties']['configuration']['ingress']:
        raise ValidationError("Ingress and traffic weights are required to swap labels.")

    traffic_weight = containerapp_def['properties']['configuration']['ingress']['traffic'] if 'traffic' in containerapp_def['properties']['configuration']['ingress'] else {}

    source_label_found = False
    target_label_found = False
    for weight in traffic_weight:
        if "label" in weight:
            if weight["label"].lower() == source_label.lower():
                if not source_label_found:
                    source_label_found = True
                    weight["label"] = target_label
            elif weight["label"].lower() == target_label.lower():
                if not target_label_found:
                    target_label_found = True
                    weight["label"] = source_label
    if not source_label_found and not target_label_found:
        raise ArgumentUsageError(f"Could not find label '{source_label}' nor label '{target_label}' in traffic.")
    if not source_label_found:
        raise ArgumentUsageError(f"Could not find label '{source_label}' in traffic.")
    if not target_label_found:
        raise ArgumentUsageError(f"Could not find label '{target_label}' in traffic.")

    containerapp_patch_def = {}
    containerapp_patch_def['properties'] = {}
    containerapp_patch_def['properties']['configuration'] = {}
    containerapp_patch_def['properties']['configuration']['ingress'] = {}

    containerapp_patch_def['properties']['configuration']['ingress']['traffic'] = traffic_weight

    try:
        r = ContainerAppClient.update(
            cmd=cmd, resource_group_name=resource_group_name, name=name, container_app_envelope=containerapp_patch_def, no_wait=no_wait)
        return r['properties']['configuration']['ingress']['traffic']
    except Exception as e:
        handle_raw_exception(e)


def remove_revision_label(cmd, resource_group_name, name, label, no_wait=False):
    _validate_subscription_registered(cmd, CONTAINER_APPS_RP)

    containerapp_def = None
    try:
        containerapp_def = ContainerAppClient.show(cmd=cmd, resource_group_name=resource_group_name, name=name)
    except:
        pass

    if not containerapp_def:
        raise ResourceNotFoundError(f"The containerapp '{name}' does not exist in group '{resource_group_name}'")

    if "ingress" not in containerapp_def['properties']['configuration'] or "traffic" not in containerapp_def['properties']['configuration']['ingress']:
        raise ValidationError("Ingress and traffic weights are required to remove labels.")

    traffic_weight = containerapp_def['properties']['configuration']['ingress']['traffic']

    label_removed = False
    for weight in traffic_weight:
        if "label" in weight and weight["label"].lower() == label.lower():
            label_removed = True
            weight["label"] = None
            break
    if not label_removed:
        raise ValidationError("Please specify a label name with an associated traffic weight.")

    containerapp_patch_def = {}
    containerapp_patch_def['properties'] = {}
    containerapp_patch_def['properties']['configuration'] = {}
    containerapp_patch_def['properties']['configuration']['ingress'] = {}

    containerapp_patch_def['properties']['configuration']['ingress']['traffic'] = traffic_weight

    try:
        r = ContainerAppClient.update(
            cmd=cmd, resource_group_name=resource_group_name, name=name, container_app_envelope=containerapp_patch_def, no_wait=no_wait)
        return r['properties']['configuration']['ingress']['traffic']
    except Exception as e:
        handle_raw_exception(e)


def show_ingress(cmd, name, resource_group_name):
    _validate_subscription_registered(cmd, CONTAINER_APPS_RP)

    containerapp_def = None
    try:
        containerapp_def = ContainerAppClient.show(cmd=cmd, resource_group_name=resource_group_name, name=name)
    except:
        pass

    if not containerapp_def:
        raise ResourceNotFoundError("The containerapp '{}' does not exist".format(name))

    try:
        return containerapp_def["properties"]["configuration"]["ingress"]
    except Exception as e:
        raise ValidationError("The containerapp '{}' does not have ingress enabled.".format(name)) from e


def enable_ingress(cmd, name, resource_group_name, type, target_port, transport="auto", exposed_port=None, allow_insecure=False, disable_warnings=False, no_wait=False):  # pylint: disable=redefined-builtin
    _validate_subscription_registered(cmd, CONTAINER_APPS_RP)

    containerapp_def = None
    try:
        containerapp_def = ContainerAppClient.show(cmd=cmd, resource_group_name=resource_group_name, name=name)
    except:
        pass

    if not containerapp_def:
        raise ResourceNotFoundError("The containerapp '{}' does not exist".format(name))

    external_ingress = None
    if type is not None:
        if type.lower() == "internal":
            external_ingress = False
        elif type.lower() == "external":
            external_ingress = True

    ingress_def = None
    if target_port is not None and type is not None:
        ingress_def = IngressModel
        ingress_def["external"] = external_ingress
        ingress_def["targetPort"] = target_port
        ingress_def["transport"] = transport
        ingress_def["allowInsecure"] = allow_insecure
        ingress_def["exposedPort"] = exposed_port if transport == "tcp" else None

    containerapp_def["properties"]["configuration"]["ingress"] = ingress_def

    _get_existing_secrets(cmd, resource_group_name, name, containerapp_def)

    try:
        r = ContainerAppClient.create_or_update(
            cmd=cmd, resource_group_name=resource_group_name, name=name, container_app_envelope=containerapp_def, no_wait=no_wait)
        not disable_warnings and logger.warning("\nIngress enabled. Access your app at https://{}/\n".format(r["properties"]["configuration"]["ingress"]["fqdn"]))
        return r["properties"]["configuration"]["ingress"]
    except Exception as e:
        handle_raw_exception(e)


def disable_ingress(cmd, name, resource_group_name, no_wait=False):
    _validate_subscription_registered(cmd, CONTAINER_APPS_RP)

    containerapp_def = None
    try:
        containerapp_def = ContainerAppClient.show(cmd=cmd, resource_group_name=resource_group_name, name=name)
    except:
        pass

    if not containerapp_def:
        raise ResourceNotFoundError("The containerapp '{}' does not exist".format(name))

    containerapp_def["properties"]["configuration"]["ingress"] = None

    _get_existing_secrets(cmd, resource_group_name, name, containerapp_def)

    try:
        ContainerAppClient.create_or_update(
            cmd=cmd, resource_group_name=resource_group_name, name=name, container_app_envelope=containerapp_def, no_wait=no_wait)
        logger.warning("Ingress has been disabled successfully.")
        return
    except Exception as e:
        handle_raw_exception(e)


def update_ingress(cmd, name, resource_group_name, type=None, target_port=None, transport=None, exposed_port=None, allow_insecure=False, disable_warnings=False, no_wait=False):
    _validate_subscription_registered(cmd, CONTAINER_APPS_RP)

    containerapp_def = None
    try:
        containerapp_def = ContainerAppClient.show(cmd=cmd, resource_group_name=resource_group_name, name=name)
    except:
        pass

    if not containerapp_def:
        raise ResourceNotFoundError("The containerapp '{}' does not exist".format(name))

    if containerapp_def["properties"]["configuration"]["ingress"] is None:
        raise ValidationError("The containerapp '{}' does not have ingress enabled. Try running `az containerapp ingress -h` for more info.".format(name))

    external_ingress = None
    if type is not None:
        if type.lower() == "internal":
            external_ingress = False
        elif type.lower() == "external":
            external_ingress = True

    containerapp_patch_def = {}
    containerapp_patch_def['properties'] = {}
    containerapp_patch_def['properties']['configuration'] = {}
    containerapp_patch_def['properties']['configuration']['ingress'] = {}

    ingress_def = {}
    if external_ingress is not None:
        ingress_def["external"] = external_ingress
    if target_port is not None:
        ingress_def["targetPort"] = target_port
    if transport is not None:
        ingress_def["transport"] = transport
    if allow_insecure is not None:
        ingress_def["allowInsecure"] = allow_insecure

    if "transport" in ingress_def and ingress_def["transport"] == "tcp":
        if exposed_port is not None:
            ingress_def["exposedPort"] = exposed_port
    else:
        ingress_def["exposedPort"] = None

    containerapp_patch_def["properties"]["configuration"]["ingress"] = ingress_def

    try:
        r = ContainerAppClient.update(
            cmd=cmd, resource_group_name=resource_group_name, name=name, container_app_envelope=containerapp_patch_def, no_wait=no_wait)
        not disable_warnings and logger.warning("\nIngress Updated. Access your app at https://{}/\n".format(r["properties"]["configuration"]["ingress"]["fqdn"]))
        return r["properties"]["configuration"]["ingress"]
    except Exception as e:
        handle_raw_exception(e)


def set_ingress_traffic(cmd, name, resource_group_name, label_weights=None, revision_weights=None, no_wait=False):
    _validate_subscription_registered(cmd, CONTAINER_APPS_RP)
    if not label_weights and not revision_weights:
        raise ValidationError("Must specify either --label-weight or --revision-weight.")

    containerapp_def = None
    try:
        containerapp_def = ContainerAppClient.show(cmd=cmd, resource_group_name=resource_group_name, name=name)
    except:
        pass

    if not containerapp_def:
        raise ResourceNotFoundError(f"The containerapp '{name}' does not exist in group '{resource_group_name}'")

    if containerapp_def["properties"]["configuration"]["activeRevisionsMode"].lower() == "single":
        raise ValidationError(f"Containerapp '{name}' is configured for single revision. Set revision mode to multiple in order to set ingress traffic. Try `az containerapp revision set-mode -h` for more details.")

    try:
        containerapp_def["properties"]["configuration"]["ingress"]
        containerapp_def["properties"]["configuration"]["ingress"]["traffic"]
    except Exception as e:
        raise ValidationError("Ingress must be enabled to set ingress traffic. Try running `az containerapp ingress -h` for more info.") from e

    if not revision_weights:
        revision_weights = []

    # convert label weights to appropriate revision name
    _append_label_weights(containerapp_def, label_weights, revision_weights)

    # validate sum is less than 100
    _validate_traffic_sum(revision_weights)

    # update revision weights to containerapp, get the old weight sum
    old_weight_sum = _update_revision_weights(containerapp_def, revision_weights)

    # validate revision names
    for revision in revision_weights:
        _validate_revision_name(cmd, revision.split('=')[0], resource_group_name, name)

    _update_weights(containerapp_def, revision_weights, old_weight_sum)

    containerapp_patch_def = {}
    containerapp_patch_def['properties'] = {}
    containerapp_patch_def['properties']['configuration'] = {}
    containerapp_patch_def['properties']['configuration']['ingress'] = {}
    containerapp_patch_def['properties']['configuration']['ingress']['traffic'] = containerapp_def["properties"]["configuration"]["ingress"]["traffic"]

    try:
        r = ContainerAppClient.update(
            cmd=cmd, resource_group_name=resource_group_name, name=name, container_app_envelope=containerapp_patch_def, no_wait=no_wait)
        return r['properties']['configuration']['ingress']['traffic']
    except Exception as e:
        handle_raw_exception(e)


def show_ingress_traffic(cmd, name, resource_group_name):
    _validate_subscription_registered(cmd, CONTAINER_APPS_RP)

    containerapp_def = None
    try:
        containerapp_def = ContainerAppClient.show(cmd=cmd, resource_group_name=resource_group_name, name=name)
    except:
        pass

    if not containerapp_def:
        raise ResourceNotFoundError("The containerapp '{}' does not exist".format(name))

    try:
        return containerapp_def["properties"]["configuration"]["ingress"]["traffic"]
    except Exception as e:
        raise ValidationError("Ingress must be enabled to show ingress traffic. Try running `az containerapp ingress -h` for more info.") from e


def set_ip_restriction(cmd, name, resource_group_name, rule_name, ip_address, action, description=None, no_wait=False):
    _validate_subscription_registered(cmd, CONTAINER_APPS_RP)

    containerapp_def = None
    try:
        containerapp_def = ContainerAppClient.show(cmd=cmd, resource_group_name=resource_group_name, name=name)
    except:
        pass

    if not containerapp_def:
        raise ResourceNotFoundError(f"The containerapp '{name}' does not exist in group '{resource_group_name}'")

    ip_restrictions = safe_get(containerapp_def, "properties", "configuration", "ingress", "ipSecurityRestrictions", default=[])

    ip_security_restrictions = set_ip_restrictions(ip_restrictions, rule_name, ip_address, description, action)
    containerapp_patch = {}
    safe_set(containerapp_patch, "properties", "configuration", "ingress", "ipSecurityRestrictions", value=ip_security_restrictions)
    try:
        r = ContainerAppClient.update(
            cmd=cmd, resource_group_name=resource_group_name, name=name, container_app_envelope=containerapp_patch, no_wait=no_wait)
        return r['properties']['configuration']['ingress']['ipSecurityRestrictions']
    except Exception as e:
        handle_raw_exception(e)


def remove_ip_restriction(cmd, name, resource_group_name, rule_name, no_wait=False):
    _validate_subscription_registered(cmd, CONTAINER_APPS_RP)

    containerapp_def = None
    try:
        containerapp_def = ContainerAppClient.show(cmd=cmd, resource_group_name=resource_group_name, name=name)
    except:
        pass

    if not containerapp_def:
        raise ResourceNotFoundError("The containerapp '{}' does not exist".format(name))

    ip_restrictions = safe_get(containerapp_def, "properties", "configuration", "ingress", "ipSecurityRestrictions", default=[])

    restriction_removed = False
    for index, value in enumerate(ip_restrictions):
        if value["name"].lower() == rule_name.lower():
            ip_restrictions.pop(index)
            restriction_removed = True
            break

    if not restriction_removed:
        raise ValidationError(f"Ip restriction name '{rule_name}' does not exist.")

    containerapp_patch = {}
    safe_set(containerapp_patch, "properties", "configuration", "ingress", "ipSecurityRestrictions", value=ip_restrictions)
    try:
        r = ContainerAppClient.update(
            cmd=cmd, resource_group_name=resource_group_name, name=name, container_app_envelope=containerapp_patch, no_wait=no_wait)
        ip_restrictions = safe_get(r, "properties", "configuration", "ingress", "ipSecurityRestrictions", default=[])
        return ip_restrictions
    except Exception as e:
        handle_raw_exception(e)


def show_ip_restrictions(cmd, name, resource_group_name):
    _validate_subscription_registered(cmd, CONTAINER_APPS_RP)

    containerapp_def = None
    try:
        containerapp_def = ContainerAppClient.show(cmd=cmd, resource_group_name=resource_group_name, name=name)
    except:
        pass

    if not containerapp_def:
        raise ResourceNotFoundError("The containerapp '{}' does not exist".format(name))

    try:
        try:
            containerapp_def['properties']['configuration']['ingress']
        except Exception as e:
            raise ValidationError("Ingress must be enabled to list ip restrictions. Try running `az containerapp ingress -h` for more info.") from e
        return safe_get(containerapp_def, "properties", "configuration", "ingress", "ipSecurityRestrictions", default=[])
    except:
        return []


def set_ingress_sticky_session(cmd, name, resource_group_name, affinity, no_wait=False):
    _validate_subscription_registered(cmd, CONTAINER_APPS_RP)

    containerapp_def = None
    try:
        containerapp_def = ContainerAppClient.show(cmd=cmd, resource_group_name=resource_group_name, name=name)
    except:
        pass

    if not containerapp_def:
        raise ResourceNotFoundError(f"The containerapp '{name}' does not exist in group '{resource_group_name}'")

    containerapp_patch = {}
    safe_set(containerapp_patch, "properties", "configuration", "ingress", "stickySessions", "affinity", value=affinity)
    try:
        r = ContainerAppClient.update(
            cmd=cmd, resource_group_name=resource_group_name, name=name, container_app_envelope=containerapp_patch, no_wait=no_wait)
        return r['properties']['configuration']['ingress']
    except Exception as e:
        handle_raw_exception(e)


def show_ingress_sticky_session(cmd, name, resource_group_name):
    _validate_subscription_registered(cmd, CONTAINER_APPS_RP)

    containerapp_def = None
    try:
        containerapp_def = ContainerAppClient.show(cmd=cmd, resource_group_name=resource_group_name, name=name)
    except:
        pass

    if not containerapp_def:
        raise ResourceNotFoundError("The containerapp '{}' does not exist".format(name))

    try:
        return containerapp_def["properties"]["configuration"]["ingress"]
    except Exception as e:
        raise ValidationError("Ingress must be enabled to enable sticky sessions. Try running `az containerapp ingress -h` for more info.") from e


def show_registry(cmd, name, resource_group_name, server):
    _validate_subscription_registered(cmd, CONTAINER_APPS_RP)

    containerapp_def = None
    try:
        containerapp_def = ContainerAppClient.show(cmd=cmd, resource_group_name=resource_group_name, name=name)
    except:
        pass

    if not containerapp_def:
        raise ResourceNotFoundError("The containerapp '{}' does not exist".format(name))

    try:
        containerapp_def["properties"]["configuration"]["registries"]
    except Exception as e:
        raise ValidationError("The containerapp {} has no assigned registries.".format(name)) from e

    registries_def = containerapp_def["properties"]["configuration"]["registries"]

    for r in registries_def:
        if r['server'].lower() == server.lower():
            return r
    raise InvalidArgumentValueError("The containerapp {} does not have specified registry assigned.".format(name))


def list_registry(cmd, name, resource_group_name):
    _validate_subscription_registered(cmd, CONTAINER_APPS_RP)

    containerapp_def = None
    try:
        containerapp_def = ContainerAppClient.show(cmd=cmd, resource_group_name=resource_group_name, name=name)
    except:
        pass

    if not containerapp_def:
        raise ResourceNotFoundError("The containerapp '{}' does not exist".format(name))

    try:
        return containerapp_def["properties"]["configuration"]["registries"]
    except Exception as e:
        raise ValidationError("The containerapp {} has no assigned registries.".format(name)) from e


def set_registry(cmd, name, resource_group_name, server, username=None, password=None, disable_warnings=False, identity=None, no_wait=False):
    _validate_subscription_registered(cmd, CONTAINER_APPS_RP)
    if (username or password) and identity:
        raise MutuallyExclusiveArgumentError("Use either identity or username/password.")

    containerapp_def = None
    try:
        containerapp_def = ContainerAppClient.show(cmd=cmd, resource_group_name=resource_group_name, name=name)
    except:
        pass

    if not containerapp_def:
        raise ResourceNotFoundError("The containerapp '{}' does not exist".format(name))

    _get_existing_secrets(cmd, resource_group_name, name, containerapp_def)

    registry = None

    registries_def = safe_get(containerapp_def, "properties", "configuration", "registries", default=[])
    containerapp_def["properties"]["configuration"]["registries"] = registries_def

    if (not username or not password) and not identity:
        # If registry is Azure Container Registry, we can try inferring credentials
        if ACR_IMAGE_SUFFIX not in server:
            raise RequiredArgumentMissingError('Registry username and password are required if you are not using Azure Container Registry.')
        not disable_warnings and logger.warning('No credential was provided to access Azure Container Registry. Trying to look up...')
        parsed = urlparse(server)
        registry_name = (parsed.netloc if parsed.scheme else parsed.path).split('.')[0]

        try:
            username, password, _ = _get_acr_cred(cmd.cli_ctx, registry_name)
        except Exception as ex:
            raise RequiredArgumentMissingError('Failed to retrieve credentials for container registry. Please provide the registry username and password') from ex

    # Check if updating existing registry
    updating_existing_registry = False
    for r in registries_def:
        if r['server'].lower() == server.lower():
            not disable_warnings and logger.warning("Updating existing registry.")
            updating_existing_registry = True
            if username:
                r["username"] = username
                r["identity"] = None
            if password:
                r["passwordSecretRef"] = store_as_secret_and_return_secret_ref(
                    containerapp_def["properties"]["configuration"]["secrets"],
                    r["username"],
                    r["server"],
                    password,
                    update_existing_secret=True)
                r["identity"] = None
            if identity:
                r["identity"] = identity
                r["username"] = None
                r["passwordSecretRef"] = None

    # If not updating existing registry, add as new registry
    if not updating_existing_registry:
        registry = RegistryCredentialsModel
        registry["server"] = server
        if not identity:
            registry["username"] = username
            registry["passwordSecretRef"] = store_as_secret_and_return_secret_ref(
                containerapp_def["properties"]["configuration"]["secrets"],
                username,
                server,
                password,
                update_existing_secret=True)
        else:
            registry["identity"] = identity

        registries_def.append(registry)

    if identity:
        system_assigned_identity = identity.lower() == "system"
        user_assigned = None if system_assigned_identity else [identity]
        set_managed_identity(cmd, resource_group_name, containerapp_def, system_assigned_identity, user_assigned)

    try:
        r = ContainerAppClient.create_or_update(
            cmd=cmd, resource_group_name=resource_group_name, name=name, container_app_envelope=containerapp_def, no_wait=no_wait)

        return r["properties"]["configuration"]["registries"]
    except Exception as e:
        handle_raw_exception(e)


def remove_registry(cmd, name, resource_group_name, server, no_wait=False):
    _validate_subscription_registered(cmd, CONTAINER_APPS_RP)

    containerapp_def = None
    try:
        containerapp_def = ContainerAppClient.show(cmd=cmd, resource_group_name=resource_group_name, name=name)
    except:
        pass

    if not containerapp_def:
        raise ResourceNotFoundError("The containerapp '{}' does not exist".format(name))

    _get_existing_secrets(cmd, resource_group_name, name, containerapp_def)

    registries_def = None

    try:
        containerapp_def["properties"]["configuration"]["registries"]
    except Exception as e:
        raise ValidationError("The containerapp {} has no assigned registries.".format(name)) from e

    registries_def = containerapp_def["properties"]["configuration"]["registries"]

    wasRemoved = False
    for i, value in enumerate(registries_def):
        r = value
        if r['server'].lower() == server.lower():
            registries_def.pop(i)
            _remove_registry_secret(containerapp_def=containerapp_def, server=server, username=r["username"])
            wasRemoved = True
            break

    if not wasRemoved:
        raise ValidationError("Containerapp does not have registry server {} assigned.".format(server))

    if len(containerapp_def["properties"]["configuration"]["registries"]) == 0:
        containerapp_def["properties"]["configuration"].pop("registries")

    try:
        r = ContainerAppClient.create_or_update(
            cmd=cmd, resource_group_name=resource_group_name, name=name, container_app_envelope=containerapp_def, no_wait=no_wait)
        logger.warning("Registry successfully removed.")
        return r["properties"]["configuration"]["registries"]
    # No registries to return, so return nothing
    except Exception:
        pass


def list_secrets(cmd, name, resource_group_name, show_values=False):
    _validate_subscription_registered(cmd, CONTAINER_APPS_RP)

    containerapp_def = None
    try:
        r = containerapp_def = ContainerAppClient.show(cmd=cmd, resource_group_name=resource_group_name, name=name)
    except:
        pass

    if not containerapp_def:
        raise ResourceNotFoundError("The containerapp '{}' does not exist".format(name))

    if not show_values:
        try:
            return r["properties"]["configuration"]["secrets"]
        except:
            return []
    try:
        return ContainerAppClient.list_secrets(cmd=cmd, resource_group_name=resource_group_name, name=name)["value"]
    except Exception:
        return []
        # raise ValidationError("The containerapp {} has no assigned secrets.".format(name)) from e


def show_secret(cmd, name, resource_group_name, secret_name):
    _validate_subscription_registered(cmd, CONTAINER_APPS_RP)

    containerapp_def = None
    try:
        containerapp_def = ContainerAppClient.show(cmd=cmd, resource_group_name=resource_group_name, name=name)
    except:
        pass

    if not containerapp_def:
        raise ResourceNotFoundError("The containerapp '{}' does not exist".format(name))

    r = ContainerAppClient.list_secrets(cmd=cmd, resource_group_name=resource_group_name, name=name)
    for secret in r["value"]:
        if secret["name"].lower() == secret_name.lower():
            return secret
    raise ValidationError("The containerapp {} does not have a secret assigned with name {}.".format(name, secret_name))


def remove_secrets(cmd, name, resource_group_name, secret_names, no_wait=False):
    _validate_subscription_registered(cmd, CONTAINER_APPS_RP)

    containerapp_def = None
    try:
        containerapp_def = ContainerAppClient.show(cmd=cmd, resource_group_name=resource_group_name, name=name)
    except:
        pass

    if not containerapp_def:
        raise ResourceNotFoundError("The containerapp '{}' does not exist".format(name))

    _get_existing_secrets(cmd, resource_group_name, name, containerapp_def)

    for secret_name in secret_names:
        wasRemoved = False
        for secret in containerapp_def["properties"]["configuration"]["secrets"]:
            if secret["name"].lower() == secret_name.lower():
                _remove_secret(containerapp_def, secret_name=secret["name"])
                wasRemoved = True
                break
        if not wasRemoved:
            raise ValidationError("The containerapp {} does not have a secret assigned with name {}.".format(name, secret_name))
    try:
        r = ContainerAppClient.create_or_update(
            cmd=cmd, resource_group_name=resource_group_name, name=name, container_app_envelope=containerapp_def, no_wait=no_wait)
        logger.warning("Secret(s) successfully removed.")
        try:
            return r["properties"]["configuration"]["secrets"]
        # No secrets to return
        except:
            pass
    except Exception as e:
        handle_raw_exception(e)


def set_secrets(cmd, name, resource_group_name, secrets,
                # yaml=None,
                disable_max_length=False,
                no_wait=False):
    _validate_subscription_registered(cmd, CONTAINER_APPS_RP)

    for s in secrets:
        if s:
            parsed = s.split("=")
            if parsed:
                if len(parsed[0]) > MAXIMUM_SECRET_LENGTH and not disable_max_length:
                    raise ValidationError(f"Secret names cannot be longer than {MAXIMUM_SECRET_LENGTH}. "
                                          f"Please shorten {parsed[0]}")

    # if not yaml and not secrets:
    #     raise RequiredArgumentMissingError('Usage error: --secrets is required if not using --yaml')

    # if not secrets:
    #     secrets = []

    # if yaml:
    #     yaml_secrets = load_yaml_file(yaml).split(' ')
    #     try:
    #         parse_secret_flags(yaml_secrets)
    #     except:
    #         raise ValidationError("YAML secrets must be a list of secrets in key=value format, delimited by new line.")
    #     for secret in yaml_secrets:
    #         secrets.append(secret.strip())

    containerapp_def = None
    try:
        containerapp_def = ContainerAppClient.show(cmd=cmd, resource_group_name=resource_group_name, name=name)
    except:
        pass

    if not containerapp_def:
        raise ResourceNotFoundError("The containerapp '{}' does not exist".format(name))

    _get_existing_secrets(cmd, resource_group_name, name, containerapp_def)
    _add_or_update_secrets(containerapp_def, parse_secret_flags(secrets))

    try:
        r = ContainerAppClient.create_or_update(
            cmd=cmd, resource_group_name=resource_group_name, name=name, container_app_envelope=containerapp_def, no_wait=no_wait)
        logger.warning("Containerapp '{}' must be restarted in order for secret changes to take effect.".format(name))
        return r["properties"]["configuration"]["secrets"]
    except Exception as e:
        handle_raw_exception(e)


def enable_dapr(cmd, name, resource_group_name,
                dapr_app_id=None,
                dapr_app_port=None,
                dapr_app_protocol=None,
                dapr_http_read_buffer_size=None,
                dapr_http_max_request_size=None,
                dapr_log_level=None,
                dapr_enable_api_logging=False,
                no_wait=False):
    _validate_subscription_registered(cmd, CONTAINER_APPS_RP)

    containerapp_def = None
    try:
        containerapp_def = ContainerAppClient.show(cmd=cmd, resource_group_name=resource_group_name, name=name)
    except:
        pass

    if not containerapp_def:
        raise ResourceNotFoundError("The containerapp '{}' does not exist".format(name))

    _get_existing_secrets(cmd, resource_group_name, name, containerapp_def)

    if 'configuration' not in containerapp_def['properties']:
        containerapp_def['properties']['configuration'] = {}

    if not safe_get(containerapp_def['properties']['configuration'], 'dapr'):
        containerapp_def['properties']['configuration']['dapr'] = {}

    if dapr_app_id:
        containerapp_def['properties']['configuration']['dapr']['appId'] = dapr_app_id

    if dapr_app_port:
        containerapp_def['properties']['configuration']['dapr']['appPort'] = dapr_app_port

    if dapr_app_protocol:
        containerapp_def['properties']['configuration']['dapr']['appProtocol'] = dapr_app_protocol

    if dapr_http_read_buffer_size:
        containerapp_def['properties']['configuration']['dapr']['httpReadBufferSize'] = dapr_http_read_buffer_size

    if dapr_http_max_request_size:
        containerapp_def['properties']['configuration']['dapr']['httpMaxRequestSize'] = dapr_http_max_request_size

    if dapr_log_level:
        containerapp_def['properties']['configuration']['dapr']['logLevel'] = dapr_log_level

    if dapr_enable_api_logging:
        containerapp_def['properties']['configuration']['dapr']['enableApiLogging'] = dapr_enable_api_logging

    containerapp_def['properties']['configuration']['dapr']['enabled'] = True

    try:
        r = ContainerAppClient.create_or_update(
            cmd=cmd, resource_group_name=resource_group_name, name=name, container_app_envelope=containerapp_def, no_wait=no_wait)
        return r["properties"]['configuration']['dapr']
    except Exception as e:
        handle_raw_exception(e)


def disable_dapr(cmd, name, resource_group_name, no_wait=False):
    _validate_subscription_registered(cmd, CONTAINER_APPS_RP)

    containerapp_def = None
    try:
        containerapp_def = ContainerAppClient.show(cmd=cmd, resource_group_name=resource_group_name, name=name)
    except:
        pass

    if not containerapp_def:
        raise ResourceNotFoundError("The containerapp '{}' does not exist".format(name))

    _get_existing_secrets(cmd, resource_group_name, name, containerapp_def)

    if 'configuration' not in containerapp_def['properties']:
        containerapp_def['properties']['configuration'] = {}

    if 'dapr' not in containerapp_def['properties']['configuration']:
        containerapp_def['properties']['configuration']['dapr'] = {}

    containerapp_def['properties']['configuration']['dapr']['enabled'] = False

    try:
        r = ContainerAppClient.create_or_update(
            cmd=cmd, resource_group_name=resource_group_name, name=name, container_app_envelope=containerapp_def, no_wait=no_wait)
        return r["properties"]['configuration']['dapr']
    except Exception as e:
        handle_raw_exception(e)


def list_dapr_components(cmd, resource_group_name, environment_name):
    _validate_subscription_registered(cmd, CONTAINER_APPS_RP)

    return DaprComponentClient.list(cmd, resource_group_name, environment_name)


def show_dapr_component(cmd, resource_group_name, dapr_component_name, environment_name):
    _validate_subscription_registered(cmd, CONTAINER_APPS_RP)

    return DaprComponentClient.show(cmd, resource_group_name, environment_name, name=dapr_component_name)


def create_or_update_dapr_component(cmd, resource_group_name, environment_name, dapr_component_name, yaml):
    _validate_subscription_registered(cmd, CONTAINER_APPS_RP)

    yaml_containerapp = load_yaml_file(yaml)
    if type(yaml_containerapp) != dict:  # pylint: disable=unidiomatic-typecheck
        raise ValidationError('Invalid YAML provided. Please see https://aka.ms/azure-container-apps-yaml for a valid containerapps YAML spec.')

    # Deserialize the yaml into a DaprComponent object. Need this since we're not using SDK
    daprcomponent_def = None
    try:
        deserializer = create_deserializer()

        daprcomponent_def = deserializer('DaprComponent', yaml_containerapp)
    except DeserializationError as ex:
        raise ValidationError('Invalid YAML provided. Please see https://aka.ms/azure-container-apps-yaml for a valid containerapps YAML spec.') from ex

    daprcomponent_def = _convert_object_from_snake_to_camel_case(_object_to_dict(daprcomponent_def))

    # Remove "additionalProperties" and read-only attributes that are introduced in the deserialization. Need this since we're not using SDK
    _remove_additional_attributes(daprcomponent_def)
    _remove_dapr_readonly_attributes(daprcomponent_def)

    if not daprcomponent_def["ignoreErrors"]:
        daprcomponent_def["ignoreErrors"] = False

    dapr_component_envelope = {}

    dapr_component_envelope["properties"] = daprcomponent_def

    try:
        r = DaprComponentClient.create_or_update(cmd, resource_group_name=resource_group_name, environment_name=environment_name, dapr_component_envelope=dapr_component_envelope, name=dapr_component_name)
        return r
    except Exception as e:
        handle_raw_exception(e)


def remove_dapr_component(cmd, resource_group_name, dapr_component_name, environment_name):
    _validate_subscription_registered(cmd, CONTAINER_APPS_RP)

    try:
        DaprComponentClient.show(cmd, resource_group_name, environment_name, name=dapr_component_name)
    except Exception as e:
        raise ResourceNotFoundError("Dapr component not found.") from e

    try:
        r = DaprComponentClient.delete(cmd, resource_group_name, environment_name, name=dapr_component_name)
        logger.warning("Dapr componenet successfully deleted.")
        return r
    except Exception as e:
        handle_raw_exception(e)


def list_replicas(cmd, resource_group_name, name, revision=None):
    app = ContainerAppClient.show(cmd, resource_group_name, name)
    if not revision:
        revision = app["properties"]["latestRevisionName"]
    return ContainerAppClient.list_replicas(cmd=cmd,
                                            resource_group_name=resource_group_name,
                                            container_app_name=name,
                                            revision_name=revision)


def get_replica(cmd, resource_group_name, name, replica, revision=None):
    app = ContainerAppClient.show(cmd, resource_group_name, name)
    if not revision:
        revision = app["properties"]["latestRevisionName"]
    return ContainerAppClient.get_replica(cmd=cmd,
                                          resource_group_name=resource_group_name,
                                          container_app_name=name,
                                          revision_name=revision,
                                          replica_name=replica)


def containerapp_ssh(cmd, resource_group_name, name, container=None, revision=None, replica=None, startup_command="sh"):
    if isinstance(startup_command, list):
        startup_command = startup_command[0]  # CLI seems a little buggy when calling a param "--command"

    conn = WebSocketConnection(cmd=cmd, resource_group_name=resource_group_name, name=name, revision=revision,
                               replica=replica, container=container, startup_command=startup_command)

    encodings = [SSH_DEFAULT_ENCODING, SSH_BACKUP_ENCODING]
    reader = threading.Thread(target=read_ssh, args=(conn, encodings))
    reader.daemon = True
    reader.start()

    writer = get_stdin_writer(conn)
    writer.daemon = True
    writer.start()

    logger.warning("Use ctrl + D to exit.")
    while conn.is_connected:
        try:
            time.sleep(0.1)
        except KeyboardInterrupt:
            if conn.is_connected:
                logger.info("Caught KeyboardInterrupt. Sending ctrl+c to server")
                conn.send(SSH_CTRL_C_MSG)


def stream_containerapp_logs(cmd, resource_group_name, name, container=None, revision=None, replica=None, follow=False,
                             tail=None, output_format=None, kind=None):
    if tail:
        if tail < 0 or tail > 300:
            raise ValidationError("--tail must be between 0 and 300.")
    if kind == LOG_TYPE_SYSTEM:
        if container or replica or revision:
            raise MutuallyExclusiveArgumentError("--type: --container, --replica, and --revision not supported for system logs")
        if output_format and output_format != "json":
            raise MutuallyExclusiveArgumentError("--type: only json logs supported for system logs")

    sub = get_subscription_id(cmd.cli_ctx)
    token_response = ContainerAppClient.get_auth_token(cmd, resource_group_name, name)
    token = token_response["properties"]["token"]

    base_url = ContainerAppClient.show(cmd, resource_group_name, name)["properties"]["eventStreamEndpoint"]
    base_url = base_url[:base_url.index("/subscriptions/")]

    if kind == LOG_TYPE_CONSOLE:
        url = (f"{base_url}/subscriptions/{sub}/resourceGroups/{resource_group_name}/containerApps/{name}"
               f"/revisions/{revision}/replicas/{replica}/containers/{container}/logstream")
    else:
        url = f"{base_url}/subscriptions/{sub}/resourceGroups/{resource_group_name}/containerApps/{name}/eventstream"

    logger.info("connecting to : %s", url)
    request_params = {"follow": str(follow).lower(),
                      "output": output_format,
                      "tailLines": tail}
    headers = {"Authorization": f"Bearer {token}"}
    resp = requests.get(url,
                        timeout=None,
                        stream=True,
                        params=request_params,
                        headers=headers)

    if not resp.ok:
        ValidationError(f"Got bad status from the logstream API: {resp.status_code}")

    for line in resp.iter_lines():
        if line:
            logger.info("received raw log line: %s", line)
            # these .replaces are needed to display color/quotations properly
            # for some reason the API returns garbled unicode special characters (may need to add more in the future)
            print(line.decode("utf-8").replace("\\u0022", "\u0022").replace("\\u001B", "\u001B").replace("\\u002B", "\u002B").replace("\\u0027", "\u0027"))


def stream_environment_logs(cmd, resource_group_name, name, follow=False, tail=None):
    if tail:
        if tail < 0 or tail > 300:
            raise ValidationError("--tail must be between 0 and 300.")

    env = show_managed_environment(cmd, name, resource_group_name)
    sub = get_subscription_id(cmd.cli_ctx)
    token_response = ManagedEnvironmentClient.get_auth_token(cmd, resource_group_name, name)
    token = token_response["properties"]["token"]
    base_url = f"https://{env['location']}.azurecontainerapps.dev"

    url = (f"{base_url}/subscriptions/{sub}/resourceGroups/{resource_group_name}/managedEnvironments/{name}"
           f"/eventstream")

    logger.info("connecting to : %s", url)
    request_params = {"follow": str(follow).lower(),
                      "tailLines": tail}
    headers = {"Authorization": f"Bearer {token}"}
    resp = requests.get(url,
                        timeout=None,
                        stream=True,
                        params=request_params,
                        headers=headers)

    if not resp.ok:
        ValidationError(f"Got bad status from the logstream API: {resp.status_code}")

    for line in resp.iter_lines():
        if line:
            logger.info("received raw log line: %s", line)
            # these .replaces are needed to display color/quotations properly
            # for some reason the API returns garbled unicode special characters (may need to add more in the future)
            print(line.decode("utf-8").replace("\\u0022", "\u0022").replace("\\u001B", "\u001B").replace("\\u002B", "\u002B").replace("\\u0027", "\u0027"))


def open_containerapp_in_browser(cmd, name, resource_group_name):
    app = ContainerAppClient.show(cmd, resource_group_name, name)
    url = safe_get(app, "properties", "configuration", "ingress", "fqdn")
    if not url:
        raise ValidationError("Could not open in browser: no public URL for this app")
    if not url.startswith("http"):
        url = f"http://{url}"
    open_page_in_browser(url)


def containerapp_up(cmd,
                    name,
                    resource_group_name=None,
                    managed_env=None,
                    location=None,
                    registry_server=None,
                    image=None,
                    source=None,
                    ingress=None,
                    target_port=None,
                    registry_user=None,
                    registry_pass=None,
                    env_vars=None,
                    logs_customer_id=None,
                    logs_key=None,
                    repo=None,
                    token=None,
                    branch=None,
                    browse=False,
                    context_path=None,
                    workload_profile_name=None,
                    service_principal_client_id=None,
                    service_principal_client_secret=None,
                    service_principal_tenant_id=None):
    from ._up_utils import (_validate_up_args, _reformat_image, _get_dockerfile_content, _get_ingress_and_target_port,
                            ResourceGroup, ContainerAppEnvironment, ContainerApp, _get_registry_from_app,
                            _get_registry_details, _create_github_action, _set_up_defaults, up_output,
                            check_env_name_on_rg, get_token, _validate_containerapp_name, _has_dockerfile)
    from ._github_oauth import cache_github_token
    HELLOWORLD = "mcr.microsoft.com/k8se/quickstart"
    dockerfile = "Dockerfile"  # for now the dockerfile name must be "Dockerfile" (until GH actions API is updated)

    _validate_containerapp_name(name)

    register_provider_if_needed(cmd, CONTAINER_APPS_RP)
    _validate_up_args(cmd, source, image, repo, registry_server)
    validate_container_app_name(name)
    check_env_name_on_rg(cmd, managed_env, resource_group_name, location)

    image = _reformat_image(source, repo, image)
    token = get_token(cmd, repo, token)

    if image and HELLOWORLD in image.lower():
        ingress = "external" if not ingress else ingress
        target_port = 80 if not target_port else target_port

    if image:
        if ingress and not target_port:
            target_port = 80
            logger.warning("No ingress provided, defaulting to port 80. Try `az containerapp up --ingress %s --target-port <port>` to set a custom port.", ingress)

    if source and not _has_dockerfile(source, dockerfile):
        pass
    else:
        dockerfile_content = _get_dockerfile_content(repo, branch, token, source, context_path, dockerfile)
        ingress, target_port = _get_ingress_and_target_port(ingress, target_port, dockerfile_content)

    resource_group = ResourceGroup(cmd, name=resource_group_name, location=location)
    env = ContainerAppEnvironment(cmd, managed_env, resource_group, location=location, logs_key=logs_key, logs_customer_id=logs_customer_id)
    app = ContainerApp(cmd, name, resource_group, None, image, env, target_port, registry_server, registry_user, registry_pass, env_vars, workload_profile_name, ingress)

    _set_up_defaults(cmd, name, resource_group_name, logs_customer_id, location, resource_group, env, app)

    if app.check_exists():
        if app.get()["properties"]["provisioningState"] == "InProgress":
            raise ValidationError("Containerapp has an existing provisioning in progress. Please wait until provisioning has completed and rerun the command.")

    resource_group.create_if_needed()
    env.create_if_needed(name)

    if source or repo:
        if not registry_server:
            _get_registry_from_app(app, source)  # if the app exists, get the registry
        _get_registry_details(cmd, app, source)  # fetch ACR creds from arguments registry arguments

    app.create_acr_if_needed()

    if source:
        app.run_acr_build(dockerfile, source, quiet=False, build_from_source=not _has_dockerfile(source, dockerfile))

    app.create(no_registry=bool(repo))
    if repo:
        _create_github_action(app, env, service_principal_client_id, service_principal_client_secret,
                              service_principal_tenant_id, branch, token, repo, context_path)
        cache_github_token(cmd, token, repo)

    if browse:
        open_containerapp_in_browser(cmd, app.name, app.resource_group.name)

    up_output(app, no_dockerfile=(source and not _has_dockerfile(source, dockerfile)))


def containerapp_up_logic(cmd, resource_group_name, name, managed_env, image, env_vars, ingress, target_port, registry_server, registry_user, workload_profile_name, registry_pass):
    containerapp_def = None
    try:
        containerapp_def = ContainerAppClient.show(cmd=cmd, resource_group_name=resource_group_name, name=name)
    except:
        pass

    if containerapp_def:
        return update_containerapp_logic(cmd=cmd, name=name, resource_group_name=resource_group_name, image=image, replace_env_vars=env_vars, ingress=ingress, target_port=target_port, registry_server=registry_server, registry_user=registry_user, registry_pass=registry_pass, workload_profile_name=workload_profile_name, container_name=name)
    return create_containerapp(cmd=cmd, name=name, resource_group_name=resource_group_name, managed_env=managed_env, image=image, env_vars=env_vars, ingress=ingress, target_port=target_port, registry_server=registry_server, registry_user=registry_user, registry_pass=registry_pass, workload_profile_name=workload_profile_name)


def create_managed_certificate(cmd, name, resource_group_name, hostname, validation_method, certificate_name=None):
    if certificate_name and not check_managed_cert_name_availability(cmd, resource_group_name, name, certificate_name):
        raise ValidationError(f"Certificate name '{certificate_name}' is not available.")
    cert_name = certificate_name
    while not cert_name:
        cert_name = generate_randomized_managed_cert_name(hostname, resource_group_name)
        if not check_managed_cert_name_availability(cmd, resource_group_name, name, certificate_name):
            cert_name = None
    certificate_envelop = prepare_managed_certificate_envelop(cmd, name, resource_group_name, hostname, validation_method.upper())
    try:
        r = ManagedEnvironmentClient.create_or_update_managed_certificate(cmd, resource_group_name, name, cert_name, certificate_envelop, True, validation_method.upper() == 'TXT')
        return r
    except Exception as e:
        handle_raw_exception(e)


def list_certificates(cmd, name, resource_group_name, location=None, certificate=None, thumbprint=None, managed_certificates_only=False, private_key_certificates_only=False):
    _validate_subscription_registered(cmd, CONTAINER_APPS_RP)
    if managed_certificates_only and private_key_certificates_only:
        raise MutuallyExclusiveArgumentError("Use either '--managed-certificates-only' or '--private-key-certificates-only'.")
    if managed_certificates_only and thumbprint:
        raise MutuallyExclusiveArgumentError("'--thumbprint' not supported for managed certificates.")

    if certificate and is_valid_resource_id(certificate):
        certificate_name = parse_resource_id(certificate)["resource_name"]
        certificate_type = parse_resource_id(certificate)["resource_type"]
    else:
        certificate_name = certificate
        certificate_type = PRIVATE_CERTIFICATE_RT if private_key_certificates_only or thumbprint else (MANAGED_CERTIFICATE_RT if managed_certificates_only else None)

    if certificate_type == MANAGED_CERTIFICATE_RT:
        return get_managed_certificates(cmd, name, resource_group_name, certificate_name, location)
    if certificate_type == PRIVATE_CERTIFICATE_RT:
        return get_private_certificates(cmd, name, resource_group_name, certificate_name, thumbprint, location)
    managed_certs = get_managed_certificates(cmd, name, resource_group_name, certificate_name, location)
    private_certs = get_private_certificates(cmd, name, resource_group_name, certificate_name, thumbprint, location)
    return managed_certs + private_certs


def get_private_certificates(cmd, name, resource_group_name, certificate_name=None, thumbprint=None, location=None):
    if certificate_name:
        try:
            r = ManagedEnvironmentClient.show_certificate(cmd, resource_group_name, name, certificate_name)
            return [r] if certificate_matches(r, location, thumbprint) else []
        except Exception as e:
            handle_non_404_exception(e)
            return []
    else:
        try:
            r = ManagedEnvironmentClient.list_certificates(cmd, resource_group_name, name)
            return list(filter(lambda c: certificate_matches(c, location, thumbprint), r))
        except Exception as e:
            handle_raw_exception(e)


def get_managed_certificates(cmd, name, resource_group_name, certificate_name=None, location=None):
    if certificate_name:
        try:
            r = ManagedEnvironmentClient.show_managed_certificate(cmd, resource_group_name, name, certificate_name)
            return [r] if certificate_location_matches(r, location) else []
        except Exception as e:
            handle_non_404_exception(e)
            return []
    else:
        try:
            r = ManagedEnvironmentClient.list_managed_certificates(cmd, resource_group_name, name)
            return list(filter(lambda c: certificate_location_matches(c, location), r))
        except Exception as e:
            handle_raw_exception(e)


def upload_certificate(cmd, name, resource_group_name, certificate_file, certificate_name=None, certificate_password=None, location=None, prompt=False):
    _validate_subscription_registered(cmd, CONTAINER_APPS_RP)

    blob, thumbprint = load_cert_file(certificate_file, certificate_password)

    cert_name = None
    if certificate_name:
        name_availability = check_cert_name_availability(cmd, resource_group_name, name, certificate_name)
        if not name_availability["nameAvailable"]:
            if name_availability["reason"] == NAME_ALREADY_EXISTS:
                msg = '{}. If continue with this name, it will be overwritten by the new certificate file.\nOverwrite?'
                overwrite = True
                if prompt:
                    overwrite = prompt_y_n(msg.format(name_availability["message"]))
                else:
                    logger.warning('{}. It will be overwritten by the new certificate file.'.format(name_availability["message"]))
                if overwrite:
                    cert_name = certificate_name
            else:
                raise ValidationError(name_availability["message"])
        else:
            cert_name = certificate_name

    while not cert_name:
        random_name = generate_randomized_cert_name(thumbprint, name, resource_group_name)
        check_result = check_cert_name_availability(cmd, resource_group_name, name, random_name)
        if check_result["nameAvailable"]:
            cert_name = random_name
        elif not check_result["nameAvailable"] and (check_result["reason"] == NAME_INVALID):
            raise ValidationError(check_result["message"])

    certificate = ContainerAppCertificateEnvelopeModel
    certificate["properties"]["password"] = certificate_password
    certificate["properties"]["value"] = blob
    certificate["location"] = location
    if not certificate["location"]:
        try:
            managed_env = ManagedEnvironmentClient.show(cmd, resource_group_name, name)
            certificate["location"] = managed_env["location"]
        except Exception as e:
            handle_raw_exception(e)

    try:
        r = ManagedEnvironmentClient.create_or_update_certificate(cmd, resource_group_name, name, cert_name, certificate)
        return r
    except Exception as e:
        handle_raw_exception(e)


def delete_certificate(cmd, resource_group_name, name, location=None, certificate=None, thumbprint=None):
    _validate_subscription_registered(cmd, CONTAINER_APPS_RP)

    if not certificate and not thumbprint:
        raise RequiredArgumentMissingError('Please specify at least one of parameters: --certificate and --thumbprint')

    cert_type = None
    cert_name = certificate
    if certificate and is_valid_resource_id(certificate):
        cert_type = parse_resource_id(certificate)["resource_type"]
        cert_name = parse_resource_id(certificate)["resource_name"]
    if thumbprint:
        cert_type = PRIVATE_CERTIFICATE_RT

    if cert_type == PRIVATE_CERTIFICATE_RT:
        certs = list_certificates(cmd, name, resource_group_name, location, certificate, thumbprint)
        if len(certs) == 0:
            msg = "'{}'".format(cert_name) if cert_name else "with thumbprint '{}'".format(thumbprint)
            raise ResourceNotFoundError(f"The certificate {msg} does not exist in Container app environment '{name}'.")
        for cert in certs:
            try:
                ManagedEnvironmentClient.delete_certificate(cmd, resource_group_name, name, cert["name"])
                logger.warning('Successfully deleted certificate: %s', cert["name"])
            except Exception as e:
                handle_raw_exception(e)
    elif cert_type == MANAGED_CERTIFICATE_RT:
        try:
            ManagedEnvironmentClient.delete_managed_certificate(cmd, resource_group_name, name, cert_name)
            logger.warning('Successfully deleted certificate: {}'.format(cert_name))
        except Exception as e:
            handle_raw_exception(e)
    else:
        managed_certs = list(filter(lambda c: c["name"] == cert_name, get_managed_certificates(cmd, name, resource_group_name, None, location)))
        private_certs = list(filter(lambda c: c["name"] == cert_name, get_private_certificates(cmd, name, resource_group_name, None, None, location)))
        if len(managed_certs) == 0 and len(private_certs) == 0:
            raise ResourceNotFoundError(f"The certificate '{cert_name}' does not exist in Container app environment '{name}'.")
        if len(managed_certs) > 0 and len(private_certs) > 0:
            raise RequiredArgumentMissingError(f"Found more than one certificates with name '{cert_name}':\n'{managed_certs[0]['id']}',\n'{private_certs[0]['id']}'.\nPlease specify the certificate id using --certificate.")
        try:
            ManagedEnvironmentClient.delete_managed_certificate(cmd, resource_group_name, name, cert_name)
            logger.warning('Successfully deleted certificate: %s', cert_name)
        except Exception as e:
            handle_raw_exception(e)


def upload_ssl(cmd, resource_group_name, name, environment, certificate_file, hostname, certificate_password=None, certificate_name=None, location=None):
    _validate_subscription_registered(cmd, CONTAINER_APPS_RP)

    passed, message = validate_hostname(cmd, resource_group_name, name, hostname)
    if not passed:
        raise ValidationError(message or 'Please configure the DNS records before adding the hostname.')

    custom_domains = get_custom_domains(cmd, resource_group_name, name, location, environment)
    new_custom_domains = list(filter(lambda c: c["name"] != hostname, custom_domains))

    env_name = _get_name(environment)
    logger.warning('Uploading certificate to %s.', env_name)
    if is_valid_resource_id(environment):
        cert = upload_certificate(cmd, env_name, parse_resource_id(environment)["resource_group"], certificate_file, certificate_name, certificate_password, location)
    else:
        cert = upload_certificate(cmd, env_name, resource_group_name, certificate_file, certificate_name, certificate_password, location)
    cert_id = cert["id"]

    new_domain = ContainerAppCustomDomainModel
    new_domain["name"] = hostname
    new_domain["certificateId"] = cert_id
    new_custom_domains.append(new_domain)
    logger.warning('Adding hostname %s and binding to %s.', hostname, name)
    return patch_new_custom_domain(cmd, resource_group_name, name, new_custom_domains)


def bind_hostname(cmd, resource_group_name, name, hostname, thumbprint=None, certificate=None, location=None, environment=None, validation_method=None):
    _validate_subscription_registered(cmd, CONTAINER_APPS_RP)

    if not environment and not certificate:
        raise RequiredArgumentMissingError('Please specify at least one of parameters: --certificate and --environment')
    if certificate and not is_valid_resource_id(certificate) and not environment:
        raise RequiredArgumentMissingError('Please specify the parameter: --environment')

    standardized_hostname = hostname.lower()
    passed, message = validate_hostname(cmd, resource_group_name, name, standardized_hostname)
    if not passed:
        raise ValidationError(message or 'Please configure the DNS records before adding the hostname.')

    env_name = _get_name(environment) if environment else None

    if certificate:
        if is_valid_resource_id(certificate):
            cert_id = certificate
        else:
            certs = list_certificates(cmd, env_name, resource_group_name, location, certificate, thumbprint)
            if len(certs) == 0:
                msg = "'{}' with thumbprint '{}'".format(certificate, thumbprint) if thumbprint else "'{}'".format(certificate)
                raise ResourceNotFoundError(f"The certificate {msg} does not exist in Container app environment '{env_name}'.")
            cert_id = certs[0]["id"]
    elif thumbprint:
        certs = list_certificates(cmd, env_name, resource_group_name, location, certificate, thumbprint)
        if len(certs) == 0:
            raise ResourceNotFoundError(f"The certificate with thumbprint '{thumbprint}' does not exist in Container app environment '{env_name}'.")
        cert_id = certs[0]["id"]
    else:  # look for or create a managed certificate if no certificate info provided
        managed_certs = get_managed_certificates(cmd, env_name, resource_group_name, None, None)
        managed_cert = [cert for cert in managed_certs if cert["properties"]["subjectName"].lower() == standardized_hostname]
        if len(managed_cert) > 0 and managed_cert[0]["properties"]["provisioningState"] in [SUCCEEDED_STATUS, PENDING_STATUS]:
            cert_id = managed_cert[0]["id"]
            cert_name = managed_cert[0]["name"]
        else:
            cert_name = None
            while not cert_name:
                random_name = generate_randomized_managed_cert_name(standardized_hostname, env_name)
                available = check_managed_cert_name_availability(cmd, resource_group_name, env_name, cert_name)
                if available:
                    cert_name = random_name
            logger.warning("Creating managed certificate '%s' for %s.\nIt may take up to 20 minutes to create and issue a managed certificate.", cert_name, standardized_hostname)

            validation = validation_method.upper()
            while validation not in ["TXT", "CNAME", "HTTP"]:
                validation = prompt_str('\nPlease choose one of the following domain validation methods: TXT, CNAME, HTTP\nYour answer: ').upper()

            certificate_envelop = prepare_managed_certificate_envelop(cmd, env_name, resource_group_name, standardized_hostname, validation, location)
            try:
                managed_cert = ManagedEnvironmentClient.create_or_update_managed_certificate(cmd, resource_group_name, env_name, cert_name, certificate_envelop, False, validation == 'TXT')
            except Exception as e:
                handle_raw_exception(e)
            cert_id = managed_cert["id"]

        logger.warning("\nBinding managed certificate '%s' to %s\n", cert_name, standardized_hostname)

    custom_domains = get_custom_domains(cmd, resource_group_name, name, location, environment)
    new_custom_domains = list(filter(lambda c: safe_get(c, "name", default=[]) != standardized_hostname, custom_domains))
    new_domain = ContainerAppCustomDomainModel
    new_domain["name"] = standardized_hostname
    new_domain["certificateId"] = cert_id
    new_custom_domains.append(new_domain)

    return patch_new_custom_domain(cmd, resource_group_name, name, new_custom_domains)


def add_hostname(cmd, resource_group_name, name, hostname, location=None):
    _validate_subscription_registered(cmd, CONTAINER_APPS_RP)
    standardized_hostname = hostname.lower()
    custom_domains = get_custom_domains(cmd, resource_group_name, name, location, None)
    existing_hostname = list(filter(lambda c: safe_get(c, "name", default=[]) == standardized_hostname, custom_domains))
    if len(existing_hostname) > 0:
        raise InvalidArgumentValueError("'{standardized_hostname}' already exists in container app '{name}'.")
    new_domain = ContainerAppCustomDomainModel
    new_domain["name"] = standardized_hostname
    new_domain["bindingType"] = "Disabled"
    custom_domains.append(new_domain)
    return patch_new_custom_domain(cmd, resource_group_name, name, custom_domains)


def list_hostname(cmd, resource_group_name, name, location=None):
    _validate_subscription_registered(cmd, CONTAINER_APPS_RP)

    custom_domains = get_custom_domains(cmd, resource_group_name, name, location)
    return custom_domains


def delete_hostname(cmd, resource_group_name, name, hostname, location=None):
    _validate_subscription_registered(cmd, CONTAINER_APPS_RP)

    custom_domains = get_custom_domains(cmd, resource_group_name, name, location)
    new_custom_domains = list(filter(lambda c: c["name"] != hostname, custom_domains))
    if len(new_custom_domains) == len(custom_domains):
        raise ResourceNotFoundError("The hostname '{}' in Container app '{}' was not found.".format(hostname, name))

    r = patch_new_custom_domain(cmd, resource_group_name, name, new_custom_domains)
    logger.warning('Successfully deleted custom domain: {}'.format(hostname))
    return r


def show_storage(cmd, name, storage_name, resource_group_name):
    _validate_subscription_registered(cmd, CONTAINER_APPS_RP)

    try:
        return StorageClient.show(cmd, resource_group_name, name, storage_name)
    except CLIError as e:
        handle_raw_exception(e)


def list_storage(cmd, name, resource_group_name):
    _validate_subscription_registered(cmd, CONTAINER_APPS_RP)

    try:
        return StorageClient.list(cmd, resource_group_name, name)
    except CLIError as e:
        handle_raw_exception(e)


def create_or_update_storage(cmd, storage_name, resource_group_name, name, azure_file_account_name, azure_file_share_name, azure_file_account_key, access_mode, no_wait=False):  # pylint: disable=redefined-builtin
    _validate_subscription_registered(cmd, CONTAINER_APPS_RP)

    if len(azure_file_share_name) < 3:
        raise ValidationError("File share name must be longer than 2 characters.")

    if len(azure_file_account_name) < 3:
        raise ValidationError("Account name must be longer than 2 characters.")

    r = None

    try:
        r = StorageClient.show(cmd, resource_group_name, name, storage_name)
    except:
        pass

    if r:
        logger.warning("Only AzureFile account keys can be updated. In order to change the AzureFile share name or account name, please delete this storage and create a new one.")

    storage_def = AzureFilePropertiesModel
    storage_def["accountKey"] = azure_file_account_key
    storage_def["accountName"] = azure_file_account_name
    storage_def["shareName"] = azure_file_share_name
    storage_def["accessMode"] = access_mode
    storage_envelope = {}
    storage_envelope["properties"] = {}
    storage_envelope["properties"]["azureFile"] = storage_def

    try:
        return StorageClient.create_or_update(cmd, resource_group_name, name, storage_name, storage_envelope, no_wait)
    except CLIError as e:
        handle_raw_exception(e)


def remove_storage(cmd, storage_name, name, resource_group_name, no_wait=False):
    _validate_subscription_registered(cmd, CONTAINER_APPS_RP)

    try:
        return StorageClient.delete(cmd, resource_group_name, name, storage_name, no_wait)
    except CLIError as e:
        handle_raw_exception(e)


# TODO: Refactor provider code to make it cleaner
def update_aad_settings(cmd, resource_group_name, name,
                        client_id=None, client_secret_setting_name=None,
                        issuer=None, allowed_token_audiences=None, client_secret=None,
                        client_secret_certificate_thumbprint=None,
                        client_secret_certificate_san=None,
                        client_secret_certificate_issuer=None,
                        yes=False, tenant_id=None):

    try:
        show_ingress(cmd, name, resource_group_name)
    except Exception as e:
        raise ValidationError("Authentication requires ingress to be enabled for your containerapp.") from e

    if client_secret is not None and client_secret_setting_name is not None:
        raise ArgumentUsageError('Usage Error: --client-secret and --client-secret-setting-name cannot both be '
                                 'configured to non empty strings')

    if client_secret_setting_name is not None and client_secret_certificate_thumbprint is not None:
        raise ArgumentUsageError('Usage Error: --client-secret-setting-name and --thumbprint cannot both be '
                                 'configured to non empty strings')

    if client_secret is not None and client_secret_certificate_thumbprint is not None:
        raise ArgumentUsageError('Usage Error: --client-secret and --thumbprint cannot both be '
                                 'configured to non empty strings')

    if client_secret is not None and client_secret_certificate_san is not None:
        raise ArgumentUsageError('Usage Error: --client-secret and --san cannot both be '
                                 'configured to non empty strings')

    if client_secret_setting_name is not None and client_secret_certificate_san is not None:
        raise ArgumentUsageError('Usage Error: --client-secret-setting-name and --san cannot both be '
                                 'configured to non empty strings')

    if client_secret_certificate_thumbprint is not None and client_secret_certificate_san is not None:
        raise ArgumentUsageError('Usage Error: --thumbprint and --san cannot both be '
                                 'configured to non empty strings')

    if ((client_secret_certificate_san is not None and client_secret_certificate_issuer is None) or
            (client_secret_certificate_san is None and client_secret_certificate_issuer is not None)):
        raise ArgumentUsageError('Usage Error: --san and --certificate-issuer must both be '
                                 'configured to non empty strings')

    if issuer is not None and (tenant_id is not None):
        raise ArgumentUsageError('Usage Error: --issuer and --tenant-id cannot be configured '
                                 'to non empty strings at the same time.')

    is_new_aad_app = False
    existing_auth = {}
    try:
        existing_auth = AuthClient.get(cmd=cmd, resource_group_name=resource_group_name, container_app_name=name, auth_config_name="current")["properties"]
    except:
        existing_auth = {}
        existing_auth["platform"] = {}
        existing_auth["platform"]["enabled"] = True
        existing_auth["globalValidation"] = {}
        existing_auth["login"] = {}

    registration = {}
    validation = {}
    if "identityProviders" not in existing_auth:
        existing_auth["identityProviders"] = {}
    if "azureActiveDirectory" not in existing_auth["identityProviders"]:
        existing_auth["identityProviders"]["azureActiveDirectory"] = {}
        is_new_aad_app = True

    if is_new_aad_app and issuer is None and tenant_id is None:
        raise ArgumentUsageError('Usage Error: Either --issuer or --tenant-id must be specified when configuring the '
                                 'Microsoft auth registration.')

    if client_secret is not None and not yes:
        msg = 'Configuring --client-secret will add a secret to the containerapp. Are you sure you want to continue?'
        if not prompt_y_n(msg, default="n"):
            raise ArgumentUsageError('Usage Error: --client-secret cannot be used without agreeing to add secret '
                                     'to the containerapp.')

    openid_issuer = issuer
    if openid_issuer is None:
        # cmd.cli_ctx.cloud resolves to whichever cloud the customer is currently logged into
        authority = cmd.cli_ctx.cloud.endpoints.active_directory

        if tenant_id is not None:
            openid_issuer = authority + "/" + tenant_id + "/v2.0"

    registration = {}
    validation = {}
    if "identityProviders" not in existing_auth:
        existing_auth["identityProviders"] = {}
    if "azureActiveDirectory" not in existing_auth["identityProviders"]:
        existing_auth["identityProviders"]["azureActiveDirectory"] = {}
    if (client_id is not None or client_secret is not None or
            client_secret_setting_name is not None or openid_issuer is not None or
            client_secret_certificate_thumbprint is not None or
            client_secret_certificate_san is not None or
            client_secret_certificate_issuer is not None):
        if "registration" not in existing_auth["identityProviders"]["azureActiveDirectory"]:
            existing_auth["identityProviders"]["azureActiveDirectory"]["registration"] = {}
        registration = existing_auth["identityProviders"]["azureActiveDirectory"]["registration"]
    if allowed_token_audiences is not None:
        if "validation" not in existing_auth["identityProviders"]["azureActiveDirectory"]:
            existing_auth["identityProviders"]["azureActiveDirectory"]["validation"] = {}
        validation = existing_auth["identityProviders"]["azureActiveDirectory"]["validation"]

    if client_id is not None:
        registration["clientId"] = client_id
    if client_secret_setting_name is not None:
        registration["clientSecretSettingName"] = client_secret_setting_name
    if client_secret is not None:
        registration["clientSecretSettingName"] = MICROSOFT_SECRET_SETTING_NAME
        set_secrets(cmd, name, resource_group_name, secrets=[f"{MICROSOFT_SECRET_SETTING_NAME}={client_secret}"], no_wait=True, disable_max_length=True)
    if client_secret_setting_name is not None or client_secret is not None:
        fields = ["clientSecretCertificateThumbprint", "clientSecretCertificateSubjectAlternativeName", "clientSecretCertificateIssuer"]
        for field in [f for f in fields if registration.get(f)]:
            registration[field] = None
    if client_secret_certificate_thumbprint is not None:
        registration["clientSecretCertificateThumbprint"] = client_secret_certificate_thumbprint
        fields = ["clientSecretSettingName", "clientSecretCertificateSubjectAlternativeName", "clientSecretCertificateIssuer"]
        for field in [f for f in fields if registration.get(f)]:
            registration[field] = None
    if client_secret_certificate_san is not None:
        registration["clientSecretCertificateSubjectAlternativeName"] = client_secret_certificate_san
    if client_secret_certificate_issuer is not None:
        registration["clientSecretCertificateIssuer"] = client_secret_certificate_issuer
    if client_secret_certificate_san is not None and client_secret_certificate_issuer is not None:
        if "clientSecretSettingName" in registration:
            registration["clientSecretSettingName"] = None
        if "clientSecretCertificateThumbprint" in registration:
            registration["clientSecretCertificateThumbprint"] = None
    if openid_issuer is not None:
        registration["openIdIssuer"] = openid_issuer
    if allowed_token_audiences is not None:
        validation["allowedAudiences"] = allowed_token_audiences.split(",")
        existing_auth["identityProviders"]["azureActiveDirectory"]["validation"] = validation
    if (client_id is not None or client_secret is not None or
            client_secret_setting_name is not None or issuer is not None or
            client_secret_certificate_thumbprint is not None or
            client_secret_certificate_san is not None or
            client_secret_certificate_issuer is not None):
        existing_auth["identityProviders"]["azureActiveDirectory"]["registration"] = registration

    try:
        updated_auth_settings = AuthClient.create_or_update(cmd=cmd, resource_group_name=resource_group_name, container_app_name=name, auth_config_name="current", auth_config_envelope=existing_auth)["properties"]
        return updated_auth_settings["identityProviders"]["azureActiveDirectory"]
    except Exception as e:
        handle_raw_exception(e)


def get_aad_settings(cmd, resource_group_name, name):
    auth_settings = {}
    try:
        auth_settings = AuthClient.get(cmd=cmd, resource_group_name=resource_group_name, container_app_name=name, auth_config_name="current")["properties"]
    except:
        pass
    if "identityProviders" not in auth_settings:
        return {}
    if "azureActiveDirectory" not in auth_settings["identityProviders"]:
        return {}
    return auth_settings["identityProviders"]["azureActiveDirectory"]


def get_facebook_settings(cmd, resource_group_name, name):
    auth_settings = {}
    try:
        auth_settings = AuthClient.get(cmd=cmd, resource_group_name=resource_group_name, container_app_name=name, auth_config_name="current")["properties"]
    except:
        pass
    if "identityProviders" not in auth_settings:
        return {}
    if "facebook" not in auth_settings["identityProviders"]:
        return {}
    return auth_settings["identityProviders"]["facebook"]


def update_facebook_settings(cmd, resource_group_name, name,
                             app_id=None, app_secret_setting_name=None,
                             graph_api_version=None, scopes=None, app_secret=None, yes=False):
    try:
        show_ingress(cmd, name, resource_group_name)
    except Exception as e:
        raise ValidationError("Authentication requires ingress to be enabled for your containerapp.") from e

    if app_secret is not None and app_secret_setting_name is not None:
        raise ArgumentUsageError('Usage Error: --app-secret and --app-secret-setting-name cannot both be configured '
                                 'to non empty strings')

    if app_secret is not None and not yes:
        msg = 'Configuring --client-secret will add a secret to the containerapp. Are you sure you want to continue?'
        if not prompt_y_n(msg, default="n"):
            raise ArgumentUsageError('Usage Error: --client-secret cannot be used without agreeing to add secret '
                                     'to the containerapp.')

    existing_auth = {}
    try:
        existing_auth = AuthClient.get(cmd=cmd, resource_group_name=resource_group_name, container_app_name=name, auth_config_name="current")["properties"]
    except:
        existing_auth = {}
        existing_auth["platform"] = {}
        existing_auth["platform"]["enabled"] = True
        existing_auth["globalValidation"] = {}
        existing_auth["login"] = {}

    registration = {}
    if "identityProviders" not in existing_auth:
        existing_auth["identityProviders"] = {}
    if "facebook" not in existing_auth["identityProviders"]:
        existing_auth["identityProviders"]["facebook"] = {}
    if app_id is not None or app_secret is not None or app_secret_setting_name is not None:
        if "registration" not in existing_auth["identityProviders"]["facebook"]:
            existing_auth["identityProviders"]["facebook"]["registration"] = {}
        registration = existing_auth["identityProviders"]["facebook"]["registration"]
    if scopes is not None:
        if "login" not in existing_auth["identityProviders"]["facebook"]:
            existing_auth["identityProviders"]["facebook"]["login"] = {}

    if app_id is not None:
        registration["appId"] = app_id
    if app_secret_setting_name is not None:
        registration["appSecretSettingName"] = app_secret_setting_name
    if app_secret is not None:
        registration["appSecretSettingName"] = FACEBOOK_SECRET_SETTING_NAME
        set_secrets(cmd, name, resource_group_name, secrets=[f"{FACEBOOK_SECRET_SETTING_NAME}={app_secret}"], no_wait=True, disable_max_length=True)
    if graph_api_version is not None:
        existing_auth["identityProviders"]["facebook"]["graphApiVersion"] = graph_api_version
    if scopes is not None:
        existing_auth["identityProviders"]["facebook"]["login"]["scopes"] = scopes.split(",")
    if app_id is not None or app_secret is not None or app_secret_setting_name is not None:
        existing_auth["identityProviders"]["facebook"]["registration"] = registration

    try:
        updated_auth_settings = AuthClient.create_or_update(cmd=cmd, resource_group_name=resource_group_name, container_app_name=name, auth_config_name="current", auth_config_envelope=existing_auth)["properties"]
        return updated_auth_settings["identityProviders"]["facebook"]
    except Exception as e:
        handle_raw_exception(e)


def get_github_settings(cmd, resource_group_name, name):
    auth_settings = {}
    try:
        auth_settings = AuthClient.get(cmd=cmd, resource_group_name=resource_group_name, container_app_name=name, auth_config_name="current")["properties"]
    except:
        pass
    if "identityProviders" not in auth_settings:
        return {}
    if "gitHub" not in auth_settings["identityProviders"]:
        return {}
    return auth_settings["identityProviders"]["gitHub"]


def update_github_settings(cmd, resource_group_name, name,
                           client_id=None, client_secret_setting_name=None,
                           scopes=None, client_secret=None, yes=False):
    try:
        show_ingress(cmd, name, resource_group_name)
    except Exception as e:
        raise ValidationError("Authentication requires ingress to be enabled for your containerapp.") from e

    if client_secret is not None and client_secret_setting_name is not None:
        raise ArgumentUsageError('Usage Error: --client-secret and --client-secret-setting-name cannot '
                                 'both be configured to non empty strings')

    if client_secret is not None and not yes:
        msg = 'Configuring --client-secret will add a secret to the containerapp. Are you sure you want to continue?'
        if not prompt_y_n(msg, default="n"):
            raise ArgumentUsageError('Usage Error: --client-secret cannot be used without agreeing to add secret '
                                     'to the containerapp.')

    existing_auth = {}
    try:
        existing_auth = AuthClient.get(cmd=cmd, resource_group_name=resource_group_name, container_app_name=name, auth_config_name="current")["properties"]
    except:
        existing_auth = {}
        existing_auth["platform"] = {}
        existing_auth["platform"]["enabled"] = True
        existing_auth["globalValidation"] = {}
        existing_auth["login"] = {}

    registration = {}
    if "identityProviders" not in existing_auth:
        existing_auth["identityProviders"] = {}
    if "gitHub" not in existing_auth["identityProviders"]:
        existing_auth["identityProviders"]["gitHub"] = {}
    if client_id is not None or client_secret is not None or client_secret_setting_name is not None:
        if "registration" not in existing_auth["identityProviders"]["gitHub"]:
            existing_auth["identityProviders"]["gitHub"]["registration"] = {}
        registration = existing_auth["identityProviders"]["gitHub"]["registration"]
    if scopes is not None:
        if "login" not in existing_auth["identityProviders"]["gitHub"]:
            existing_auth["identityProviders"]["gitHub"]["login"] = {}

    if client_id is not None:
        registration["clientId"] = client_id
    if client_secret_setting_name is not None:
        registration["clientSecretSettingName"] = client_secret_setting_name
    if client_secret is not None:
        registration["clientSecretSettingName"] = GITHUB_SECRET_SETTING_NAME
        set_secrets(cmd, name, resource_group_name, secrets=[f"{GITHUB_SECRET_SETTING_NAME}={client_secret}"], no_wait=True, disable_max_length=True)
    if scopes is not None:
        existing_auth["identityProviders"]["gitHub"]["login"]["scopes"] = scopes.split(",")
    if client_id is not None or client_secret is not None or client_secret_setting_name is not None:
        existing_auth["identityProviders"]["gitHub"]["registration"] = registration

    try:
        updated_auth_settings = AuthClient.create_or_update(cmd=cmd, resource_group_name=resource_group_name, container_app_name=name, auth_config_name="current", auth_config_envelope=existing_auth)["properties"]
        return updated_auth_settings["identityProviders"]["gitHub"]
    except Exception as e:
        handle_raw_exception(e)


def get_google_settings(cmd, resource_group_name, name):
    auth_settings = {}
    try:
        auth_settings = AuthClient.get(cmd=cmd, resource_group_name=resource_group_name, container_app_name=name, auth_config_name="current")["properties"]
    except:
        pass
    if "identityProviders" not in auth_settings:
        return {}
    if "google" not in auth_settings["identityProviders"]:
        return {}
    return auth_settings["identityProviders"]["google"]


def update_google_settings(cmd, resource_group_name, name,
                           client_id=None, client_secret_setting_name=None,
                           scopes=None, allowed_token_audiences=None, client_secret=None, yes=False):
    try:
        show_ingress(cmd, name, resource_group_name)
    except Exception as e:
        raise ValidationError("Authentication requires ingress to be enabled for your containerapp.") from e

    if client_secret is not None and client_secret_setting_name is not None:
        raise ArgumentUsageError('Usage Error: --client-secret and --client-secret-setting-name cannot '
                                 'both be configured to non empty strings')

    if client_secret is not None and not yes:
        msg = 'Configuring --client-secret will add a secret to the containerapp. Are you sure you want to continue?'
        if not prompt_y_n(msg, default="n"):
            raise ArgumentUsageError('Usage Error: --client-secret cannot be used without agreeing to add secret '
                                     'to the containerapp.')

    existing_auth = {}
    try:
        existing_auth = AuthClient.get(cmd=cmd, resource_group_name=resource_group_name, container_app_name=name, auth_config_name="current")["properties"]
    except:
        existing_auth = {}
        existing_auth["platform"] = {}
        existing_auth["platform"]["enabled"] = True
        existing_auth["globalValidation"] = {}
        existing_auth["login"] = {}

    registration = {}
    validation = {}
    if "identityProviders" not in existing_auth:
        existing_auth["identityProviders"] = {}
    if "google" not in existing_auth["identityProviders"]:
        existing_auth["identityProviders"]["google"] = {}
    if client_id is not None or client_secret is not None or client_secret_setting_name is not None:
        if "registration" not in existing_auth["identityProviders"]["google"]:
            existing_auth["identityProviders"]["google"]["registration"] = {}
        registration = existing_auth["identityProviders"]["google"]["registration"]
    if scopes is not None:
        if "login" not in existing_auth["identityProviders"]["google"]:
            existing_auth["identityProviders"]["google"]["login"] = {}
    if allowed_token_audiences is not None:
        if "validation" not in existing_auth["identityProviders"]["google"]:
            existing_auth["identityProviders"]["google"]["validation"] = {}

    if client_id is not None:
        registration["clientId"] = client_id
    if client_secret_setting_name is not None:
        registration["clientSecretSettingName"] = client_secret_setting_name
    if client_secret is not None:
        registration["clientSecretSettingName"] = GOOGLE_SECRET_SETTING_NAME
        set_secrets(cmd, name, resource_group_name, secrets=[f"{GOOGLE_SECRET_SETTING_NAME}={client_secret}"], no_wait=True, disable_max_length=True)
    if scopes is not None:
        existing_auth["identityProviders"]["google"]["login"]["scopes"] = scopes.split(",")
    if allowed_token_audiences is not None:
        validation["allowedAudiences"] = allowed_token_audiences.split(",")
        existing_auth["identityProviders"]["google"]["validation"] = validation
    if client_id is not None or client_secret is not None or client_secret_setting_name is not None:
        existing_auth["identityProviders"]["google"]["registration"] = registration

    try:
        updated_auth_settings = AuthClient.create_or_update(cmd=cmd, resource_group_name=resource_group_name, container_app_name=name, auth_config_name="current", auth_config_envelope=existing_auth)["properties"]
        return updated_auth_settings["identityProviders"]["google"]
    except Exception as e:
        handle_raw_exception(e)


def get_twitter_settings(cmd, resource_group_name, name):
    auth_settings = {}
    try:
        auth_settings = AuthClient.get(cmd=cmd, resource_group_name=resource_group_name, container_app_name=name, auth_config_name="current")["properties"]
    except:
        pass
    if "identityProviders" not in auth_settings:
        return {}
    if "twitter" not in auth_settings["identityProviders"]:
        return {}
    return auth_settings["identityProviders"]["twitter"]


def update_twitter_settings(cmd, resource_group_name, name,
                            consumer_key=None, consumer_secret_setting_name=None,
                            consumer_secret=None, yes=False):
    try:
        show_ingress(cmd, name, resource_group_name)
    except Exception as e:
        raise ValidationError("Authentication requires ingress to be enabled for your containerapp.") from e

    if consumer_secret is not None and consumer_secret_setting_name is not None:
        raise ArgumentUsageError('Usage Error: --consumer-secret and --consumer-secret-setting-name cannot '
                                 'both be configured to non empty strings')

    if consumer_secret is not None and not yes:
        msg = 'Configuring --client-secret will add a secret to the containerapp. Are you sure you want to continue?'
        if not prompt_y_n(msg, default="n"):
            raise ArgumentUsageError('Usage Error: --client-secret cannot be used without agreeing to add secret '
                                     'to the containerapp.')

    existing_auth = {}
    try:
        existing_auth = AuthClient.get(cmd=cmd, resource_group_name=resource_group_name, container_app_name=name, auth_config_name="current")["properties"]
    except:
        existing_auth = {}
        existing_auth["platform"] = {}
        existing_auth["platform"]["enabled"] = True
        existing_auth["globalValidation"] = {}
        existing_auth["login"] = {}

    registration = {}
    if "identityProviders" not in existing_auth:
        existing_auth["identityProviders"] = {}
    if "twitter" not in existing_auth["identityProviders"]:
        existing_auth["identityProviders"]["twitter"] = {}
    if consumer_key is not None or consumer_secret is not None or consumer_secret_setting_name is not None:
        if "registration" not in existing_auth["identityProviders"]["twitter"]:
            existing_auth["identityProviders"]["twitter"]["registration"] = {}
        registration = existing_auth["identityProviders"]["twitter"]["registration"]

    if consumer_key is not None:
        registration["consumerKey"] = consumer_key
    if consumer_secret_setting_name is not None:
        registration["consumerSecretSettingName"] = consumer_secret_setting_name
    if consumer_secret is not None:
        registration["consumerSecretSettingName"] = TWITTER_SECRET_SETTING_NAME
        set_secrets(cmd, name, resource_group_name, secrets=[f"{TWITTER_SECRET_SETTING_NAME}={consumer_secret}"], no_wait=True, disable_max_length=True)
    if consumer_key is not None or consumer_secret is not None or consumer_secret_setting_name is not None:
        existing_auth["identityProviders"]["twitter"]["registration"] = registration
    try:
        updated_auth_settings = AuthClient.create_or_update(cmd=cmd, resource_group_name=resource_group_name, container_app_name=name, auth_config_name="current", auth_config_envelope=existing_auth)["properties"]
        return updated_auth_settings["identityProviders"]["twitter"]
    except Exception as e:
        handle_raw_exception(e)


def get_apple_settings(cmd, resource_group_name, name):
    auth_settings = {}
    try:
        auth_settings = AuthClient.get(cmd=cmd, resource_group_name=resource_group_name, container_app_name=name, auth_config_name="current")["properties"]
    except:
        pass
    if "identityProviders" not in auth_settings:
        return {}
    if "apple" not in auth_settings["identityProviders"]:
        return {}
    return auth_settings["identityProviders"]["apple"]


def update_apple_settings(cmd, resource_group_name, name,
                          client_id=None, client_secret_setting_name=None,
                          scopes=None, client_secret=None, yes=False):
    try:
        show_ingress(cmd, name, resource_group_name)
    except Exception as e:
        raise ValidationError("Authentication requires ingress to be enabled for your containerapp.") from e

    if client_secret is not None and client_secret_setting_name is not None:
        raise ArgumentUsageError('Usage Error: --client-secret and --client-secret-setting-name '
                                 'cannot both be configured to non empty strings')

    if client_secret is not None and not yes:
        msg = 'Configuring --client-secret will add a secret to the containerapp. Are you sure you want to continue?'
        if not prompt_y_n(msg, default="n"):
            raise ArgumentUsageError('Usage Error: --client-secret cannot be used without agreeing to add secret '
                                     'to the containerapp.')

    existing_auth = {}
    try:
        existing_auth = AuthClient.get(cmd=cmd, resource_group_name=resource_group_name, container_app_name=name, auth_config_name="current")["properties"]
    except:
        existing_auth = {}
        existing_auth["platform"] = {}
        existing_auth["platform"]["enabled"] = True
        existing_auth["globalValidation"] = {}
        existing_auth["login"] = {}

    registration = {}
    if "identityProviders" not in existing_auth:
        existing_auth["identityProviders"] = {}
    if "apple" not in existing_auth["identityProviders"]:
        existing_auth["identityProviders"]["apple"] = {}
    if client_id is not None or client_secret is not None or client_secret_setting_name is not None:
        if "registration" not in existing_auth["identityProviders"]["apple"]:
            existing_auth["identityProviders"]["apple"]["registration"] = {}
        registration = existing_auth["identityProviders"]["apple"]["registration"]
    if scopes is not None:
        if "login" not in existing_auth["identityProviders"]["apple"]:
            existing_auth["identityProviders"]["apple"]["login"] = {}

    if client_id is not None:
        registration["clientId"] = client_id
    if client_secret_setting_name is not None:
        registration["clientSecretSettingName"] = client_secret_setting_name
    if client_secret is not None:
        registration["clientSecretSettingName"] = APPLE_SECRET_SETTING_NAME
        set_secrets(cmd, name, resource_group_name, secrets=[f"{APPLE_SECRET_SETTING_NAME}={client_secret}"], no_wait=True, disable_max_length=True)
    if scopes is not None:
        existing_auth["identityProviders"]["apple"]["login"]["scopes"] = scopes.split(",")
    if client_id is not None or client_secret is not None or client_secret_setting_name is not None:
        existing_auth["identityProviders"]["apple"]["registration"] = registration

    try:
        updated_auth_settings = AuthClient.create_or_update(cmd=cmd, resource_group_name=resource_group_name, container_app_name=name, auth_config_name="current", auth_config_envelope=existing_auth)["properties"]
        return updated_auth_settings["identityProviders"]["apple"]
    except Exception as e:
        handle_raw_exception(e)


def get_openid_connect_provider_settings(cmd, resource_group_name, name, provider_name):
    auth_settings = {}
    try:
        auth_settings = AuthClient.get(cmd=cmd, resource_group_name=resource_group_name, container_app_name=name, auth_config_name="current")["properties"]
    except:
        pass
    if "identityProviders" not in auth_settings:
        raise ArgumentUsageError('Usage Error: The following custom OpenID Connect provider '
                                 'has not been configured: ' + provider_name)
    if "customOpenIdConnectProviders" not in auth_settings["identityProviders"]:
        raise ArgumentUsageError('Usage Error: The following custom OpenID Connect provider '
                                 'has not been configured: ' + provider_name)
    if provider_name not in auth_settings["identityProviders"]["customOpenIdConnectProviders"]:
        raise ArgumentUsageError('Usage Error: The following custom OpenID Connect provider '
                                 'has not been configured: ' + provider_name)
    return auth_settings["identityProviders"]["customOpenIdConnectProviders"][provider_name]


def add_openid_connect_provider_settings(cmd, resource_group_name, name, provider_name,
                                         client_id=None, client_secret_setting_name=None,
                                         openid_configuration=None, scopes=None,
                                         client_secret=None, yes=False):
    from ._utils import get_oidc_client_setting_app_setting_name
    try:
        show_ingress(cmd, name, resource_group_name)
    except Exception as e:
        raise ValidationError("Authentication requires ingress to be enabled for your containerapp.") from e

    if client_secret is not None and not yes:
        msg = 'Configuring --client-secret will add a secret to the containerapp. Are you sure you want to continue?'
        if not prompt_y_n(msg, default="n"):
            raise ArgumentUsageError('Usage Error: --client-secret cannot be used without agreeing to add secret '
                                     'to the containerapp.')

    auth_settings = {}
    try:
        auth_settings = AuthClient.get(cmd=cmd, resource_group_name=resource_group_name, container_app_name=name, auth_config_name="current")["properties"]
    except:
        auth_settings = {}
        auth_settings["platform"] = {}
        auth_settings["platform"]["enabled"] = True
        auth_settings["globalValidation"] = {}
        auth_settings["login"] = {}

    if "identityProviders" not in auth_settings:
        auth_settings["identityProviders"] = {}
    if "customOpenIdConnectProviders" not in auth_settings["identityProviders"]:
        auth_settings["identityProviders"]["customOpenIdConnectProviders"] = {}
    if provider_name in auth_settings["identityProviders"]["customOpenIdConnectProviders"]:
        raise ArgumentUsageError('Usage Error: The following custom OpenID Connect provider has already been '
                                 'configured: ' + provider_name + '. Please use `az containerapp auth oidc update` to '
                                 'update the provider.')

    final_client_secret_setting_name = client_secret_setting_name
    if client_secret is not None:
        final_client_secret_setting_name = get_oidc_client_setting_app_setting_name(provider_name)
        set_secrets(cmd, name, resource_group_name, secrets=[f"{final_client_secret_setting_name}={client_secret}"], no_wait=True, disable_max_length=True)

    auth_settings["identityProviders"]["customOpenIdConnectProviders"][provider_name] = {
        "registration": {
            "clientId": client_id,
            "clientCredential": {
                "clientSecretSettingName": final_client_secret_setting_name
            },
            "openIdConnectConfiguration": {
                "wellKnownOpenIdConfiguration": openid_configuration
            }
        }
    }
    login = {}
    if scopes is not None:
        login["scopes"] = scopes.split(',')
    else:
        login["scopes"] = ["openid"]

    auth_settings["identityProviders"]["customOpenIdConnectProviders"][provider_name]["login"] = login

    try:
        updated_auth_settings = AuthClient.create_or_update(cmd=cmd, resource_group_name=resource_group_name, container_app_name=name, auth_config_name="current", auth_config_envelope=auth_settings)["properties"]
        return updated_auth_settings["identityProviders"]["customOpenIdConnectProviders"][provider_name]
    except Exception as e:
        handle_raw_exception(e)


def update_openid_connect_provider_settings(cmd, resource_group_name, name, provider_name,
                                            client_id=None, client_secret_setting_name=None,
                                            openid_configuration=None, scopes=None,
                                            client_secret=None, yes=False):
    from ._utils import get_oidc_client_setting_app_setting_name
    try:
        show_ingress(cmd, name, resource_group_name)
    except Exception as e:
        raise ValidationError("Authentication requires ingress to be enabled for your containerapp.") from e

    if client_secret is not None and not yes:
        msg = 'Configuring --client-secret will add a secret to the containerapp. Are you sure you want to continue?'
        if not prompt_y_n(msg, default="n"):
            raise ArgumentUsageError('Usage Error: --client-secret cannot be used without agreeing to add secret '
                                     'to the containerapp.')

    auth_settings = {}
    try:
        auth_settings = AuthClient.get(cmd=cmd, resource_group_name=resource_group_name, container_app_name=name, auth_config_name="current")["properties"]
    except:
        auth_settings = {}
        auth_settings["platform"] = {}
        auth_settings["platform"]["enabled"] = True
        auth_settings["globalValidation"] = {}
        auth_settings["login"] = {}

    if "identityProviders" not in auth_settings:
        raise ArgumentUsageError('Usage Error: The following custom OpenID Connect provider '
                                 'has not been configured: ' + provider_name)
    if "customOpenIdConnectProviders" not in auth_settings["identityProviders"]:
        raise ArgumentUsageError('Usage Error: The following custom OpenID Connect provider '
                                 'has not been configured: ' + provider_name)
    if provider_name not in auth_settings["identityProviders"]["customOpenIdConnectProviders"]:
        raise ArgumentUsageError('Usage Error: The following custom OpenID Connect provider '
                                 'has not been configured: ' + provider_name)

    custom_open_id_connect_providers = auth_settings["identityProviders"]["customOpenIdConnectProviders"]
    registration = {}
    if client_id is not None or client_secret_setting_name is not None or openid_configuration is not None:
        if "registration" not in custom_open_id_connect_providers[provider_name]:
            custom_open_id_connect_providers[provider_name]["registration"] = {}
        registration = custom_open_id_connect_providers[provider_name]["registration"]

    if client_secret_setting_name is not None or client_secret is not None:
        if "clientCredential" not in custom_open_id_connect_providers[provider_name]["registration"]:
            custom_open_id_connect_providers[provider_name]["registration"]["clientCredential"] = {}

    if openid_configuration is not None:
        if "openIdConnectConfiguration" not in custom_open_id_connect_providers[provider_name]["registration"]:
            custom_open_id_connect_providers[provider_name]["registration"]["openIdConnectConfiguration"] = {}

    if scopes is not None:
        if "login" not in auth_settings["identityProviders"]["customOpenIdConnectProviders"][provider_name]:
            custom_open_id_connect_providers[provider_name]["login"] = {}

    if client_id is not None:
        registration["clientId"] = client_id
    if client_secret_setting_name is not None:
        registration["clientCredential"]["clientSecretSettingName"] = client_secret_setting_name
    if client_secret is not None:
        final_client_secret_setting_name = get_oidc_client_setting_app_setting_name(provider_name)
        registration["clientSecretSettingName"] = final_client_secret_setting_name
        set_secrets(cmd, name, resource_group_name, secrets=[f"{final_client_secret_setting_name}={client_secret}"], no_wait=True, disable_max_length=True)
    if openid_configuration is not None:
        registration["openIdConnectConfiguration"]["wellKnownOpenIdConfiguration"] = openid_configuration
    if scopes is not None:
        custom_open_id_connect_providers[provider_name]["login"]["scopes"] = scopes.split(",")
    if client_id is not None or client_secret_setting_name is not None or openid_configuration is not None:
        custom_open_id_connect_providers[provider_name]["registration"] = registration
    auth_settings["identityProviders"]["customOpenIdConnectProviders"] = custom_open_id_connect_providers

    try:
        updated_auth_settings = AuthClient.create_or_update(cmd=cmd, resource_group_name=resource_group_name, container_app_name=name, auth_config_name="current", auth_config_envelope=auth_settings)["properties"]
        return updated_auth_settings["identityProviders"]["customOpenIdConnectProviders"][provider_name]
    except Exception as e:
        handle_raw_exception(e)


def remove_openid_connect_provider_settings(cmd, resource_group_name, name, provider_name):
    auth_settings = {}
    try:
        auth_settings = AuthClient.get(cmd=cmd, resource_group_name=resource_group_name, container_app_name=name, auth_config_name="current")["properties"]
    except:
        pass
    if "identityProviders" not in auth_settings:
        raise ArgumentUsageError('Usage Error: The following custom OpenID Connect provider '
                                 'has not been configured: ' + provider_name)
    if "customOpenIdConnectProviders" not in auth_settings["identityProviders"]:
        raise ArgumentUsageError('Usage Error: The following custom OpenID Connect provider '
                                 'has not been configured: ' + provider_name)
    if provider_name not in auth_settings["identityProviders"]["customOpenIdConnectProviders"]:
        raise ArgumentUsageError('Usage Error: The following custom OpenID Connect provider '
                                 'has not been configured: ' + provider_name)
    auth_settings["identityProviders"]["customOpenIdConnectProviders"].pop(provider_name, None)
    try:
        AuthClient.create_or_update(cmd=cmd, resource_group_name=resource_group_name, container_app_name=name, auth_config_name="current", auth_config_envelope=auth_settings)
        return {}
    except Exception as e:
        handle_raw_exception(e)


def update_auth_config(cmd, resource_group_name, name, set_string=None, enabled=None,
                       runtime_version=None, config_file_path=None, unauthenticated_client_action=None,
                       redirect_provider=None, require_https=None,
                       proxy_convention=None, proxy_custom_host_header=None,
                       proxy_custom_proto_header=None, excluded_paths=None):
    from ._utils import set_field_in_auth_settings, update_http_settings_in_auth_settings
    existing_auth = {}
    try:
        existing_auth = AuthClient.get(cmd=cmd, resource_group_name=resource_group_name, container_app_name=name, auth_config_name="current")["properties"]
    except:
        existing_auth["platform"] = {}
        existing_auth["platform"]["enabled"] = True
        existing_auth["globalValidation"] = {}
        existing_auth["login"] = {}

    existing_auth = set_field_in_auth_settings(existing_auth, set_string)

    if enabled is not None:
        if "platform" not in existing_auth:
            existing_auth["platform"] = {}
        existing_auth["platform"]["enabled"] = enabled

    if runtime_version is not None:
        if "platform" not in existing_auth:
            existing_auth["platform"] = {}
        existing_auth["platform"]["runtimeVersion"] = runtime_version

    if config_file_path is not None:
        if "platform" not in existing_auth:
            existing_auth["platform"] = {}
        existing_auth["platform"]["configFilePath"] = config_file_path

    if unauthenticated_client_action is not None:
        if "globalValidation" not in existing_auth:
            existing_auth["globalValidation"] = {}
        existing_auth["globalValidation"]["unauthenticatedClientAction"] = unauthenticated_client_action

    if redirect_provider is not None:
        if "globalValidation" not in existing_auth:
            existing_auth["globalValidation"] = {}
        existing_auth["globalValidation"]["redirectToProvider"] = redirect_provider

    if excluded_paths is not None:
        if "globalValidation" not in existing_auth:
            existing_auth["globalValidation"] = {}
        excluded_paths_list_string = excluded_paths[1:-1]
        existing_auth["globalValidation"]["excludedPaths"] = excluded_paths_list_string.split(",")

    existing_auth = update_http_settings_in_auth_settings(existing_auth, require_https,
                                                          proxy_convention, proxy_custom_host_header,
                                                          proxy_custom_proto_header)
    try:
        return AuthClient.create_or_update(cmd=cmd, resource_group_name=resource_group_name, container_app_name=name, auth_config_name="current", auth_config_envelope=existing_auth)
    except Exception as e:
        handle_raw_exception(e)


def show_auth_config(cmd, resource_group_name, name):
    auth_settings = {}
    try:
        auth_settings = AuthClient.get(cmd=cmd, resource_group_name=resource_group_name, container_app_name=name, auth_config_name="current")["properties"]
    except:
        pass
    return auth_settings


# Compose
def create_containerapps_from_compose(cmd,  # pylint: disable=R0914
                                      resource_group_name,
                                      managed_env,
                                      compose_file_path='./docker-compose.yml',
                                      registry_server=None,
                                      registry_user=None,
                                      registry_pass=None,
                                      transport_mapping=None,
                                      location=None,
                                      tags=None):

    from pycomposefile import ComposeFile

    from ._compose_utils import (create_containerapps_compose_environment,
                                 build_containerapp_from_compose_service,
                                 check_supported_platform,
                                 warn_about_unsupported_elements,
                                 resolve_ingress_and_target_port,
                                 resolve_registry_from_cli_args,
                                 resolve_transport_from_cli_args,
                                 resolve_service_startup_command,
                                 validate_memory_and_cpu_setting,
                                 resolve_cpu_configuration_from_service,
                                 resolve_memory_configuration_from_service,
                                 resolve_replicas_from_service,
                                 resolve_environment_from_service,
                                 resolve_secret_from_service)

    # Validate managed environment
    parsed_managed_env = parse_resource_id(managed_env)
    managed_env_name = parsed_managed_env['name']

    logger.info(   # pylint: disable=W1203
        f"Creating the Container Apps managed environment {managed_env_name} under {resource_group_name} in {location}.")

    try:
        managed_environment = show_managed_environment(cmd=cmd,
                                                       name=managed_env_name,
                                                       resource_group_name=resource_group_name)
    except CLIInternalError:  # pylint: disable=W0702
        managed_environment = create_containerapps_compose_environment(cmd,
                                                                       managed_env_name,
                                                                       resource_group_name,
                                                                       tags=tags)

    compose_yaml = load_yaml_file(compose_file_path)
    parsed_compose_file = ComposeFile(compose_yaml)
    logger.info(parsed_compose_file)
    containerapps_from_compose = []
    # Using the key to iterate to get the service name
    # pylint: disable=C0201,C0206
    for service_name in parsed_compose_file.ordered_services.keys():
        service = parsed_compose_file.services[service_name]
        if not check_supported_platform(service.platform):
            message = "Unsupported platform found. "
            message += "Azure Container Apps only supports linux/amd64 container images."
            raise InvalidArgumentValueError(message)
        image = service.image
        warn_about_unsupported_elements(service)
        logger.info(  # pylint: disable=W1203
            f"Creating the Container Apps instance for {service_name} under {resource_group_name} in {location}.")
        ingress_type, target_port = resolve_ingress_and_target_port(service)
        registry, registry_username, registry_password = resolve_registry_from_cli_args(registry_server, registry_user, registry_pass)  # pylint: disable=C0301
        transport_setting = resolve_transport_from_cli_args(service_name, transport_mapping)
        startup_command, startup_args = resolve_service_startup_command(service)
        cpu, memory = validate_memory_and_cpu_setting(
            resolve_cpu_configuration_from_service(service),
            resolve_memory_configuration_from_service(service)
        )
        replicas = resolve_replicas_from_service(service)
        environment = resolve_environment_from_service(service)
        secret_vars, secret_env_ref = resolve_secret_from_service(service, parsed_compose_file.secrets)
        if environment is not None and secret_env_ref is not None:
            environment.extend(secret_env_ref)
        elif secret_env_ref is not None:
            environment = secret_env_ref
        if service.build is not None:
            logger.warning("Build configuration defined for this service.")
            logger.warning("The build will be performed by Azure Container Registry.")
            context = service.build.context
            dockerfile = "Dockerfile"
            if service.build.dockerfile is not None:
                dockerfile = service.build.dockerfile
            image, registry, registry_username, registry_password = build_containerapp_from_compose_service(
                cmd,
                service_name,
                context,
                dockerfile,
                resource_group_name,
                managed_env,
                location,
                image,
                target_port,
                ingress_type,
                registry,
                registry_username,
                registry_password,
                environment)
        containerapps_from_compose.append(
            create_containerapp(cmd,
                                service_name,
                                resource_group_name,
                                image=image,
                                container_name=service.container_name,
                                managed_env=managed_environment["id"],
                                ingress=ingress_type,
                                target_port=target_port,
                                registry_server=registry,
                                registry_user=registry_username,
                                registry_pass=registry_password,
                                transport=transport_setting,
                                startup_command=startup_command,
                                args=startup_args,
                                cpu=cpu,
                                memory=memory,
                                env_vars=environment,
                                secrets=secret_vars,
                                min_replicas=replicas,
                                max_replicas=replicas,)
        )
    return containerapps_from_compose


def list_supported_workload_profiles(cmd, location):
    return WorkloadProfileClient.list_supported(cmd, location)


def list_workload_profiles(cmd, resource_group_name, env_name):
    return WorkloadProfileClient.list(cmd, resource_group_name, env_name)


def show_workload_profile(cmd, resource_group_name, env_name, workload_profile_name):
    workload_profiles = WorkloadProfileClient.list(cmd, resource_group_name, env_name)
    profile = [p for p in workload_profiles if p["name"].lower() == workload_profile_name.lower()]
    if not profile:
        raise ValidationError(f"No such workload profile found on the environment. The workload profile(s) on the environment are: {','.join([p['name'] for p in workload_profiles])}")
    return profile[0]


def set_workload_profile(cmd, resource_group_name, env_name, workload_profile_name, workload_profile_type=None, min_nodes=None, max_nodes=None):
    return update_managed_environment(cmd, env_name, resource_group_name, workload_profile_type=workload_profile_type, workload_profile_name=workload_profile_name, min_nodes=min_nodes, max_nodes=max_nodes)


def delete_workload_profile(cmd, resource_group_name, env_name, workload_profile_name):
    try:
        r = ManagedEnvironmentClient.show(cmd=cmd, resource_group_name=resource_group_name, name=env_name)
    except CLIError as e:
        handle_raw_exception(e)

    if "workloadProfiles" not in r["properties"] or not r["properties"]["workloadProfiles"]:
        raise ValidationError("This environment does not allow for workload profiles. Can create a compatible environment with 'az containerapp env create --enable-workload-profiles'")

    if workload_profile_name.lower() == "consumption":
        raise ValidationError("Cannot delete the 'Consumption' workload profile")

    workload_profiles = [p for p in r["properties"]["workloadProfiles"] if p["name"].lower() != workload_profile_name.lower()]

    r["properties"]["workloadProfiles"] = workload_profiles

    try:
        r = ManagedEnvironmentClient.create(
            cmd=cmd, resource_group_name=resource_group_name, name=env_name, managed_environment_envelope=r)

        return r
    except Exception as e:
        handle_raw_exception(e)


def patch_list(cmd, resource_group_name=None, managed_env=None, show_all=False):
    if is_docker_running() is False:
        logger.warning("Please install or start Docker and try again.")
        return
    pack_exec_path = get_pack_exec_path()
    print("\rListing container apps...", end="", flush=True)
    ca_list = list_containerapp(cmd, resource_group_name, managed_env)
    imgs = []
    if ca_list:
        for ca in ca_list:
            resource_group_name = re.search('/subscriptions/[^/]+/resourceGroups/([^/]+)/', ca["id"]).group(1)
            managed_env_name = ca["properties"]["managedEnvironmentId"].split('/')[-1]
            containers = ca["properties"]["template"]["containers"]
            for container in containers:
                result = dict(imageName=container["image"], targetContainerName=container["name"], targetContainerAppName=ca["name"], targetContainerAppEnvironmentName=managed_env_name, targetResourceGroup=resource_group_name)
                imgs.append(result)
    # Inspect the images
    results = []
    inspect_results = []
    # Multi-worker
    print("\rInspecting container apps images...", end="", flush=True)
    with ThreadPoolExecutor(max_workers=10) as executor:
        [executor.submit(patch_get_image_inspection, pack_exec_path, img, inspect_results) for img in imgs]

    # Get the current tags of Dotnet Mariners
    oryx_run_img_tags = get_current_mariner_tags()
    failed_reason = "Failed to inspect the image. Please make sure that you are authenticated to the container registry and that the image exists."
    not_based_mariner_reason = "Image not based on Mariner"
    mcr_check_reason = "Image not from mcr.microsoft.com/oryx/builder"
    results = []
    # Start checking if the images are based on Mariner
    print("\rChecking for patches...", end="", flush=True)
    for inspect_result in inspect_results:
        if inspect_result["remote_info"] == 401:
            results.append(dict(targetContainerName=inspect_result["targetContainerName"], targetContainerAppName=inspect_result["targetContainerAppName"], targetContainerAppEnvironmentName=inspect_result["targetContainerAppEnvironmentName"], targetResourceGroup=inspect_result["targetResourceGroup"], targetImageName=inspect_result["image_name"], oldRunImage=None, newRunImage=None, id=None, reason=failed_reason))
        else:
            # Divide run-images into different parts by "/"
            run_images_props = inspect_result["remote_info"]["run_images"]
            if run_images_props is None:
                results.append(dict(targetContainerName=inspect_result["targetContainerName"], targetContainerAppName=inspect_result["targetContainerAppName"], targetContainerAppEnvironmentName=inspect_result["targetContainerAppEnvironmentName"], targetResourceGroup=inspect_result["targetResourceGroup"], targetImageName=inspect_result["image_name"], oldRunImage=None, newRunImage=None, id=None, reason=not_based_mariner_reason))
            else:
                for run_images_prop in run_images_props:
                    if run_images_prop["name"].find("mcr.microsoft.com/oryx/builder") != -1:
                        run_images_prop = run_images_prop["name"].split(":")
                        run_images_tag = run_images_prop[1]
                        # Based on Mariners
                        if run_images_tag.find('mariner') != -1:
                            check_result = patchable_check(run_images_tag, oryx_run_img_tags, inspect_result=inspect_result)
                            results.append(check_result)
                        else:
                            results.append(dict(targetContainerName=inspect_result["targetContainerName"], targetContainerAppName=inspect_result["targetContainerAppName"], targetContainerAppEnvironmentName=inspect_result["targetContainerAppEnvironmentName"], targetResourceGroup=inspect_result["targetResourceGroup"], targetImageName=inspect_result["image_name"], oldRunImage=inspect_result["remote_info"]["run_images"]["name"], newRunImage=None, id=None, reason=failed_reason))
                    else:
                        # Not based on image from mcr.microsoft.com/dotnet
                        results.append(dict(targetContainerAppName=inspect_result["targetContainerAppName"], targetContainerAppEnvironmentName=inspect_result["targetContainerAppEnvironmentName"], targetResourceGroup=inspect_result["targetResourceGroup"], oldRunImage=inspect_result["remote_info"]["run_images"], newRunImage=None, id=None, reason=mcr_check_reason))
    # Make sure that we clear the first line before showing the new output
    print("\r                                   \r", end="", flush=True)
    if show_all is False:
        results = [result for result in results if result["id"] is not None]
    if not results:
        print("No container apps available to patch at this time. Use --show-all to show the container apps that cannot be patched.")
        return
    return results


def patch_get_image_inspection(pack_exec_path, img, info_list):
    if (img["imageName"].find("run-dotnet") != -1) and (img["imageName"].find("cbl-mariner") != -1):
        inspect_result = {"remote_info": {"run_images": [{"name": "mcr.microsoft.com/oryx/builder:" + img["imageName"].split(":")[-1]}]}, "image_name": img["imageName"], "targetContainerName": img["targetContainerName"], "targetContainerAppName": img["targetContainerAppName"], "targetContainerAppEnvironmentName": img["targetContainerAppEnvironmentName"], "targetResourceGroup": img["targetResourceGroup"]}
    else:
        img_info = subprocess.Popen(pack_exec_path + " inspect-image " + img["imageName"] + " --output json", shell=True, stderr=subprocess.PIPE, stdout=subprocess.PIPE)
        img_info_out, img_info_err = img_info.communicate()
        if img_info_err.find(b"status code 401 Unauthorized") != -1 or img_info_err.find(b"unable to find image") != -1:
            inspect_result = dict(remote_info=401, image_name=img["imageName"])
        else:
            inspect_result = json.loads(img_info_out)
        inspect_result.update({"targetContainerName": img["targetContainerName"], "targetContainerAppName": img["targetContainerAppName"], "targetContainerAppEnvironmentName": img["targetContainerAppEnvironmentName"], "targetResourceGroup": img["targetResourceGroup"]})
    info_list.append(inspect_result)


def patch_run_interactive(cmd, resource_group_name=None, managed_env=None, show_all=False):
    if is_docker_running() is False:
        logger.warning("Please install or start Docker and try again.")
        return
    patchable_check_results = patch_list(cmd, resource_group_name, managed_env, show_all=show_all)
    pack_exec_path = get_pack_exec_path()
    if patchable_check_results is None:
        return
    patchable_check_results_json = json.dumps(patchable_check_results, indent=2)
    without_unpatchable_results = []
    without_unpatchable_results = [result for result in patchable_check_results if result["id"] is not None]
    if without_unpatchable_results == [] and (patchable_check_results is None or show_all is False):
        return
    print(patchable_check_results_json)
    if without_unpatchable_results == []:
        return
<<<<<<< HEAD
    user_input = input("Do you want to apply all the patches or specify by id? (y/n/id)\n")
    if user_input != "n":
        telemetry_core.add_extension_event('containerapp', {'Context.Default.AzureCLI.PatchRun': "Ran patch run command"})
    patch_apply(cmd, patchable_check_results, user_input, pack_exec_path)
=======
    user_input = input("Do you want to apply all the patch or specify by id? (y/n/id)\n")
    return patch_apply(cmd, patchable_check_results, user_input, pack_exec_path)
>>>>>>> 3a90ea56


def patch_run(cmd, resource_group_name=None, managed_env=None, show_all=False):
    if is_docker_running() is False:
        logger.warning("Please install or start Docker and try again.")
        return
    patchable_check_results = patch_list(cmd, resource_group_name, managed_env, show_all=show_all)
    pack_exec_path = get_pack_exec_path()
    if patchable_check_results is None:
        return
    patchable_check_results_json = json.dumps(patchable_check_results, indent=2)
    without_unpatchable_results = []
    without_unpatchable_results = [result for result in patchable_check_results if result["id"] is not None]
    if without_unpatchable_results == [] and (patchable_check_results is None or show_all is False):
        return
    print(patchable_check_results_json)
    if without_unpatchable_results == []:
        return
    patch_apply(cmd, patchable_check_results, "y", pack_exec_path)


def patch_apply(cmd, patch_check_list, method, pack_exec_path):
    m = method.strip().lower()
    # Track number of times patches were applied successfully.
    patch_run_count = 0
    if m == "y":
        for patch_check in patch_check_list:
            if patch_check["id"]:
                if patch_check["newRunImage"]:
<<<<<<< HEAD
                    patch_cli_call(cmd,
                                   patch_check["targetResourceGroup"],
                                   patch_check["targetContainerAppName"],
                                   patch_check["targetContainerName"],
                                   patch_check["targetImageName"],
                                   patch_check["newRunImage"],
                                   pack_exec_path)
=======
                    results.append(patch_cli_call(cmd,
                                                  patch_check["targetResourceGroup"],
                                                  patch_check["targetContainerAppName"],
                                                  patch_check["targetContainerName"],
                                                  patch_check["targetImageName"],
                                                  patch_check["newRunImage"],
                                                  pack_exec_path))
                    # Increment patch_run_count with every successful patch.
                    patch_run_count+=1                    
>>>>>>> 3a90ea56
    elif m == "n":
        print("No patch applied.")
        return
    else:
        # Check if method is an existing id in the list
        for patch_check in patch_check_list:
            if patch_check["id"] == method:
<<<<<<< HEAD
                patch_cli_call(cmd,
                               patch_check["targetResourceGroup"],
                               patch_check["targetContainerAppName"],
                               patch_check["targetContainerName"],
                               patch_check["targetImageName"],
                               patch_check["newRunImage"],
                               pack_exec_path)
                return
        print("Invalid patch method or id.")
        return
    return
=======
                results.append(patch_cli_call(cmd,
                                              patch_check["targetResourceGroup"],
                                              patch_check["targetContainerAppName"],
                                              patch_check["targetContainerName"],
                                              patch_check["targetImageName"],
                                              patch_check["newRunImage"],
                                              pack_exec_path))
                patch_run_properties = {
                    'Context.Default.AzureCLI.PatchRunUserResponse':method,
                    'Context.Default.AzureCLI.PatchRunCount':1
                }
                telemetry_core.add_extension_event('containerapp', patch_run_properties)
                return
        print("Invalid patch method or id.")
        return
    patch_run_properties = {
                    'Context.Default.AzureCLI.UserResponse':"yes",
                    'Context.Default.AzureCLI.PatchRunCount':patch_run_count
                }
    telemetry_core.add_extension_event('containerapp', patch_run_properties)
    return results
>>>>>>> 3a90ea56


def patch_cli_call(cmd, resource_group, container_app_name, container_name, target_image_name, new_run_image, pack_exec_path):
    try:
        print("Applying patch for container app: " + container_app_name + " container: " + container_name)
        subprocess.run(f"{pack_exec_path} rebase -q {target_image_name} --run-image {new_run_image}", shell=True)
        new_target_image_name = target_image_name.split(":")[0] + ":" + new_run_image.split(":")[1]
        subprocess.run(f"docker tag {target_image_name} {new_target_image_name}", shell=True)
        print(f"Publishing {new_target_image_name} to registry...")
        subprocess.run(f"docker push -q {new_target_image_name}", shell=True)
        print("Patch applied and published successfully.\nNew image: " + new_target_image_name)
    except Exception:
        print("Error: Failed to apply patch and publish. Check if registry is logged in and has write access.")
        raise
    try:
        print("Patching container app: " + container_app_name + " container: " + container_name)
        print("Creating new revision with image: " + new_target_image_name)
        update_info_json = update_containerapp(cmd,
                                               name=container_app_name,
                                               resource_group_name=resource_group,
                                               container_name=container_name,
                                               image=new_target_image_name)
        print(json.dumps(update_info_json, indent=2))
        print("Container app revision created successfully from the patched image.")
        return
    except Exception:
        print("Error: Failed to create new revision with the container app.")
        raise<|MERGE_RESOLUTION|>--- conflicted
+++ resolved
@@ -4402,15 +4402,8 @@
     print(patchable_check_results_json)
     if without_unpatchable_results == []:
         return
-<<<<<<< HEAD
-    user_input = input("Do you want to apply all the patches or specify by id? (y/n/id)\n")
-    if user_input != "n":
-        telemetry_core.add_extension_event('containerapp', {'Context.Default.AzureCLI.PatchRun': "Ran patch run command"})
+    user_input = input("Do you want to apply all the patch or specify by id? (y/n/id)\n")
     patch_apply(cmd, patchable_check_results, user_input, pack_exec_path)
-=======
-    user_input = input("Do you want to apply all the patch or specify by id? (y/n/id)\n")
-    return patch_apply(cmd, patchable_check_results, user_input, pack_exec_path)
->>>>>>> 3a90ea56
 
 
 def patch_run(cmd, resource_group_name=None, managed_env=None, show_all=False):
@@ -4440,7 +4433,6 @@
         for patch_check in patch_check_list:
             if patch_check["id"]:
                 if patch_check["newRunImage"]:
-<<<<<<< HEAD
                     patch_cli_call(cmd,
                                    patch_check["targetResourceGroup"],
                                    patch_check["targetContainerAppName"],
@@ -4448,17 +4440,8 @@
                                    patch_check["targetImageName"],
                                    patch_check["newRunImage"],
                                    pack_exec_path)
-=======
-                    results.append(patch_cli_call(cmd,
-                                                  patch_check["targetResourceGroup"],
-                                                  patch_check["targetContainerAppName"],
-                                                  patch_check["targetContainerName"],
-                                                  patch_check["targetImageName"],
-                                                  patch_check["newRunImage"],
-                                                  pack_exec_path))
                     # Increment patch_run_count with every successful patch.
-                    patch_run_count+=1                    
->>>>>>> 3a90ea56
+                    patch_run_count+=1
     elif m == "n":
         print("No patch applied.")
         return
@@ -4466,26 +4449,13 @@
         # Check if method is an existing id in the list
         for patch_check in patch_check_list:
             if patch_check["id"] == method:
-<<<<<<< HEAD
                 patch_cli_call(cmd,
                                patch_check["targetResourceGroup"],
                                patch_check["targetContainerAppName"],
                                patch_check["targetContainerName"],
                                patch_check["targetImageName"],
                                patch_check["newRunImage"],
-                               pack_exec_path)
-                return
-        print("Invalid patch method or id.")
-        return
-    return
-=======
-                results.append(patch_cli_call(cmd,
-                                              patch_check["targetResourceGroup"],
-                                              patch_check["targetContainerAppName"],
-                                              patch_check["targetContainerName"],
-                                              patch_check["targetImageName"],
-                                              patch_check["newRunImage"],
-                                              pack_exec_path))
+                               pack_exec_path))
                 patch_run_properties = {
                     'Context.Default.AzureCLI.PatchRunUserResponse':method,
                     'Context.Default.AzureCLI.PatchRunCount':1
@@ -4499,8 +4469,7 @@
                     'Context.Default.AzureCLI.PatchRunCount':patch_run_count
                 }
     telemetry_core.add_extension_event('containerapp', patch_run_properties)
-    return results
->>>>>>> 3a90ea56
+    return
 
 
 def patch_cli_call(cmd, resource_group, container_app_name, container_name, target_image_name, new_run_image, pack_exec_path):
