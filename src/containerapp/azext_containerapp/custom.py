# --------------------------------------------------------------------------------------------
# Copyright (c) Microsoft Corporation. All rights reserved.
# Licensed under the MIT License. See License.txt in the project root for license information.
# --------------------------------------------------------------------------------------------
# pylint: disable=line-too-long, consider-using-f-string, logging-format-interpolation, inconsistent-return-statements, broad-except, bare-except, too-many-statements, too-many-locals, too-many-boolean-expressions, too-many-branches, too-many-nested-blocks, pointless-statement, expression-not-assigned, unbalanced-tuple-unpacking, unsupported-assignment-operation

import sys
import time
from urllib.parse import urlparse
import json
import subprocess
from concurrent.futures import ThreadPoolExecutor

from azure.cli.core import telemetry as telemetry_core

from azure.cli.core.azclierror import (
    RequiredArgumentMissingError,
    ValidationError,
    CLIError,
    CLIInternalError,
    InvalidArgumentValueError)
from azure.cli.core.commands.client_factory import get_subscription_id
from azure.cli.command_modules.containerapp.custom import set_secrets, open_containerapp_in_browser, create_deserializer
from azure.cli.command_modules.containerapp.containerapp_job_decorator import ContainerAppJobDecorator
from azure.cli.command_modules.containerapp.containerapp_decorator import BaseContainerAppDecorator
from azure.cli.command_modules.containerapp.containerapp_env_decorator import ContainerAppEnvUpdateDecorator, ContainerAppEnvDecorator
from azure.cli.command_modules.containerapp._decorator_utils import load_yaml_file
from azure.cli.command_modules.containerapp._github_oauth import get_github_access_token
from azure.cli.command_modules.containerapp._utils import (_validate_subscription_registered,
                                                           _convert_object_from_snake_to_camel_case,
                                                           _object_to_dict, _remove_additional_attributes,
                                                           raise_missing_token_suggestion,
                                                           _remove_dapr_readonly_attributes,
                                                           _get_acr_cred, safe_get, await_github_action, repo_url_to_name,
                                                           validate_container_app_name, register_provider_if_needed,
                                                           generate_randomized_cert_name, load_cert_file,
                                                           generate_randomized_managed_cert_name,
                                                           check_managed_cert_name_availability, prepare_managed_certificate_envelop,
                                                           trigger_workflow,
                                                           AppType)

from knack.log import get_logger
from knack.prompting import prompt_y_n

from msrestazure.tools import parse_resource_id, is_valid_resource_id
from msrest.exceptions import DeserializationError

from .connected_env_decorator import ConnectedEnvironmentDecorator, ConnectedEnvironmentCreateDecorator
from .containerapp_job_decorator import ContainerAppJobPreviewCreateDecorator
from .containerapp_env_decorator import ContainerappEnvPreviewCreateDecorator, ContainerappEnvPreviewUpdateDecorator
from .containerapp_resiliency_decorator import (
    ContainerAppResiliencyPreviewCreateDecorator,
    ContainerAppResiliencyPreviewShowDecorator,
    ContainerAppResiliencyPreviewDeleteDecorator,
    ContainerAppResiliencyPreviewListDecorator,
    ContainerAppResiliencyPreviewUpdateDecorator)
from .daprcomponent_resiliency_decorator import (
    DaprComponentResiliencyPreviewCreateDecorator,
    DaprComponentResiliencyPreviewDeleteDecorator,
    DaprComponentResiliencyPreviewShowDecorator,
    DaprComponentResiliencyPreviewListDecorator,
    DaprComponentResiliencyPreviewUpdateDecorator
)
from .containerapp_auth_decorator import ContainerAppPreviewAuthDecorator
from .containerapp_decorator import ContainerAppPreviewCreateDecorator, ContainerAppPreviewListDecorator, ContainerAppPreviewUpdateDecorator
from ._client_factory import handle_raw_exception
from ._clients import (
    GitHubActionClient,
    ContainerAppPreviewClient,
    AuthPreviewClient,
    SubscriptionPreviewClient,
    ContainerAppsJobPreviewClient,
    ContainerAppsResiliencyPreviewClient,
    DaprComponentResiliencyPreviewClient,
    ManagedEnvironmentPreviewClient,
    ConnectedEnvDaprComponentClient,
    ConnectedEnvironmentClient,
    ConnectedEnvStorageClient,
    ConnectedEnvCertificateClient
)
from ._dev_service_utils import DevServiceUtils
from ._models import (
    GitHubActionConfiguration,
    RegistryInfo as RegistryInfoModel,
    AzureCredentials as AzureCredentialsModel,
    SourceControl as SourceControlModel,
    ContainerAppCertificateEnvelope as ContainerAppCertificateEnvelopeModel,
    AzureFileProperties as AzureFilePropertiesModel)

from ._utils import connected_env_check_cert_name_availability, get_oryx_run_image_tags, patchable_check, get_pack_exec_path, is_docker_running, parse_build_env_vars

from ._constants import (CONTAINER_APPS_RP,
                         NAME_INVALID, NAME_ALREADY_EXISTS, ACR_IMAGE_SUFFIX, DEV_POSTGRES_IMAGE, DEV_POSTGRES_SERVICE_TYPE,
                         DEV_POSTGRES_CONTAINER_NAME, DEV_REDIS_IMAGE, DEV_REDIS_SERVICE_TYPE, DEV_REDIS_CONTAINER_NAME, DEV_KAFKA_CONTAINER_NAME,
                         DEV_KAFKA_IMAGE, DEV_KAFKA_SERVICE_TYPE, DEV_MARIADB_CONTAINER_NAME, DEV_MARIADB_IMAGE, DEV_MARIADB_SERVICE_TYPE, DEV_QDRANT_IMAGE,
                         DEV_QDRANT_CONTAINER_NAME, DEV_QDRANT_SERVICE_TYPE, DEV_SERVICE_LIST, CONTAINER_APPS_SDK_MODELS, BLOB_STORAGE_TOKEN_STORE_SECRET_SETTING_NAME,
                         DAPR_SUPPORTED_STATESTORE_DEV_SERVICE_LIST, DAPR_SUPPORTED_PUBSUB_DEV_SERVICE_LIST)

logger = get_logger(__name__)


def list_all_services(cmd, environment_name, resource_group_name):
    services = list_containerapp(cmd, resource_group_name=resource_group_name, managed_env=environment_name)
    dev_service_list = []

    for service in services:
        service_type = safe_get(service, "properties", "configuration", "service", "type", default="")
        if service_type in DEV_SERVICE_LIST:
            dev_service_list.append(service)

    return dev_service_list


def create_redis_service(cmd, service_name, environment_name, resource_group_name, no_wait=False,
                         disable_warnings=True):
    return DevServiceUtils.create_service(cmd, service_name, environment_name, resource_group_name, no_wait,
                                          disable_warnings, DEV_REDIS_IMAGE, DEV_REDIS_SERVICE_TYPE,
                                          DEV_REDIS_CONTAINER_NAME)


def delete_redis_service(cmd, service_name, resource_group_name, no_wait=False):
    return DevServiceUtils.delete_service(cmd, service_name, resource_group_name, no_wait, DEV_REDIS_SERVICE_TYPE)


def create_postgres_service(cmd, service_name, environment_name, resource_group_name, no_wait=False,
                            disable_warnings=True):
    return DevServiceUtils.create_service(cmd, service_name, environment_name, resource_group_name, no_wait,
                                          disable_warnings, DEV_POSTGRES_IMAGE, DEV_POSTGRES_SERVICE_TYPE,
                                          DEV_POSTGRES_CONTAINER_NAME)


def delete_postgres_service(cmd, service_name, resource_group_name, no_wait=False):
    return DevServiceUtils.delete_service(cmd, service_name, resource_group_name, no_wait, DEV_POSTGRES_SERVICE_TYPE)


def create_kafka_service(cmd, service_name, environment_name, resource_group_name, no_wait=False,
                         disable_warnings=True):
    return DevServiceUtils.create_service(cmd, service_name, environment_name, resource_group_name, no_wait,
                                          disable_warnings, DEV_KAFKA_IMAGE, DEV_KAFKA_SERVICE_TYPE,
                                          DEV_KAFKA_CONTAINER_NAME)


def delete_kafka_service(cmd, service_name, resource_group_name, no_wait=False):
    return DevServiceUtils.delete_service(cmd, service_name, resource_group_name, no_wait, DEV_KAFKA_SERVICE_TYPE)


def create_mariadb_service(cmd, service_name, environment_name, resource_group_name, no_wait=False,
                           disable_warnings=True):
    return DevServiceUtils.create_service(cmd, service_name, environment_name, resource_group_name, no_wait,
                                          disable_warnings, DEV_MARIADB_IMAGE, DEV_MARIADB_SERVICE_TYPE,
                                          DEV_MARIADB_CONTAINER_NAME)


def delete_mariadb_service(cmd, service_name, resource_group_name, no_wait=False):
    return DevServiceUtils.delete_service(cmd, service_name, resource_group_name, no_wait, DEV_MARIADB_SERVICE_TYPE)


def create_qdrant_service(cmd, service_name, environment_name, resource_group_name, no_wait=False,
                          disable_warnings=True):
    return DevServiceUtils.create_service(cmd, service_name, environment_name, resource_group_name, no_wait,
                                          disable_warnings, DEV_QDRANT_IMAGE, DEV_QDRANT_SERVICE_TYPE,
                                          DEV_QDRANT_CONTAINER_NAME)


def delete_qdrant_service(cmd, service_name, resource_group_name, no_wait=False):
    return DevServiceUtils.delete_service(cmd, service_name, resource_group_name, no_wait, DEV_QDRANT_SERVICE_TYPE)


def create_container_app_resiliency(cmd, name, resource_group_name, container_app_name,
                                    yaml=None,
                                    no_wait=False,
                                    disable_warnings=False,
                                    tcp_retry_max_connect_attempts=None,
                                    circuit_breaker_consecutive_errors=None,
                                    circuit_breaker_interval=None,
                                    circuit_breaker_max_ejection=None,
                                    tcp_connection_pool_max_connections=None,
                                    http_connection_pool_http1_max_pending_req=None,
                                    http_connection_pool_http2_max_req=None,
                                    timeout_response_in_seconds=None,
                                    timeout_connection_in_seconds=None,
                                    http_retry_max=None,
                                    http_retry_delay_in_milliseconds=None,
                                    http_retry_interval_in_milliseconds=None,
                                    http_retry_status_codes=None,
                                    http_retry_errors=None,
                                    default=False):
    raw_parameters = locals()
    containerapp_resiliency_create_decorator = ContainerAppResiliencyPreviewCreateDecorator(
        cmd=cmd,
        client=ContainerAppsResiliencyPreviewClient,
        raw_parameters=raw_parameters,
        models=CONTAINER_APPS_SDK_MODELS
    )
    containerapp_resiliency_create_decorator.validate_arguments()
    containerapp_resiliency_create_decorator.construct_payload()
    return containerapp_resiliency_create_decorator.create()


def update_container_app_resiliency(cmd, name, resource_group_name, container_app_name,
                                    yaml=None,
                                    no_wait=False,
                                    disable_warnings=False,
                                    tcp_retry_max_connect_attempts=None,
                                    circuit_breaker_consecutive_errors=None,
                                    circuit_breaker_interval=None,
                                    circuit_breaker_max_ejection=None,
                                    tcp_connection_pool_max_connections=None,
                                    http_connection_pool_http1_max_pending_req=None,
                                    http_connection_pool_http2_max_req=None,
                                    timeout_response_in_seconds=None,
                                    timeout_connection_in_seconds=None,
                                    http_retry_max=None,
                                    http_retry_delay_in_milliseconds=None,
                                    http_retry_interval_in_milliseconds=None,
                                    http_retry_status_codes=None,
                                    http_retry_errors=None):

    raw_parameters = locals()
    containerapp_resiliency_update_decorator = ContainerAppResiliencyPreviewUpdateDecorator(
        cmd=cmd,
        client=ContainerAppsResiliencyPreviewClient,
        raw_parameters=raw_parameters,
        models=CONTAINER_APPS_SDK_MODELS
    )
    containerapp_resiliency_update_decorator.validate_arguments()
    containerapp_resiliency_update_decorator.construct_payload()
    return containerapp_resiliency_update_decorator.update()


def delete_container_app_resiliency(cmd, name, resource_group_name, container_app_name, no_wait=False):

    raw_parameters = locals()
    containerapp_resiliency_delete_decorator = ContainerAppResiliencyPreviewDeleteDecorator(
        cmd=cmd,
        client=ContainerAppsResiliencyPreviewClient,
        raw_parameters=raw_parameters,
        models=CONTAINER_APPS_SDK_MODELS
    )

    return containerapp_resiliency_delete_decorator.delete()


def show_container_app_resiliency(cmd, name, resource_group_name, container_app_name):

    raw_parameters = locals()
    containerapp_resiliency_show_decorator = ContainerAppResiliencyPreviewShowDecorator(
        cmd=cmd,
        client=ContainerAppsResiliencyPreviewClient,
        raw_parameters=raw_parameters,
        models=CONTAINER_APPS_SDK_MODELS
    )

    return containerapp_resiliency_show_decorator.show()


def list_container_app_resiliencies(cmd, resource_group_name, container_app_name):

    raw_parameters = locals()
    containerapp_resiliency_list_decorator = ContainerAppResiliencyPreviewListDecorator(
        cmd=cmd,
        client=ContainerAppsResiliencyPreviewClient,
        raw_parameters=raw_parameters,
        models=CONTAINER_APPS_SDK_MODELS
    )

    return containerapp_resiliency_list_decorator.list()


def create_dapr_component_resiliency(cmd, name, resource_group_name, dapr_component_name, environment,
                                     yaml=None,
                                     no_wait=False,
                                     disable_warnings=False,
                                     in_timeout_response_in_seconds=None,
                                     out_timeout_response_in_seconds=None,
                                     in_http_retry_max=None,
                                     out_http_retry_max=None,
                                     in_http_retry_delay_in_milliseconds=None,
                                     out_http_retry_delay_in_milliseconds=None,
                                     in_http_retry_interval_in_milliseconds=None,
                                     out_http_retry_interval_in_milliseconds=None):
    raw_parameters = locals()
    component_resiliency_create_decorator = DaprComponentResiliencyPreviewCreateDecorator(
        cmd=cmd,
        client=DaprComponentResiliencyPreviewClient,
        raw_parameters=raw_parameters,
        models=CONTAINER_APPS_SDK_MODELS
    )
    component_resiliency_create_decorator.validate_arguments()
    component_resiliency_create_decorator.construct_payload()
    return component_resiliency_create_decorator.create()


def update_dapr_component_resiliency(cmd, name, resource_group_name, dapr_component_name, environment,
                                     yaml=None,
                                     no_wait=False,
                                     disable_warnings=False,
                                     in_timeout_response_in_seconds=None,
                                     out_timeout_response_in_seconds=None,
                                     in_http_retry_max=None,
                                     out_http_retry_max=None,
                                     in_http_retry_delay_in_milliseconds=None,
                                     out_http_retry_delay_in_milliseconds=None,
                                     in_http_retry_interval_in_milliseconds=None,
                                     out_http_retry_interval_in_milliseconds=None):

    raw_parameters = locals()
    component_resiliency_update_decorator = DaprComponentResiliencyPreviewUpdateDecorator(
        cmd=cmd,
        client=DaprComponentResiliencyPreviewClient,
        raw_parameters=raw_parameters,
        models=CONTAINER_APPS_SDK_MODELS
    )
    component_resiliency_update_decorator.validate_arguments()
    component_resiliency_update_decorator.construct_payload()
    return component_resiliency_update_decorator.update()


def delete_dapr_component_resiliency(cmd, name, resource_group_name, environment, dapr_component_name, no_wait=False):

    raw_parameters = locals()
    containerapp_resiliency_delete_decorator = DaprComponentResiliencyPreviewDeleteDecorator(
        cmd=cmd,
        client=DaprComponentResiliencyPreviewClient,
        raw_parameters=raw_parameters,
        models=CONTAINER_APPS_SDK_MODELS
    )

    return containerapp_resiliency_delete_decorator.delete()


def show_dapr_component_resiliency(cmd, name, resource_group_name, environment, dapr_component_name, no_wait=False):

    raw_parameters = locals()
    containerapp_resiliency_show_decorator = DaprComponentResiliencyPreviewShowDecorator(
        cmd=cmd,
        client=DaprComponentResiliencyPreviewClient,
        raw_parameters=raw_parameters,
        models=CONTAINER_APPS_SDK_MODELS
    )

    return containerapp_resiliency_show_decorator.show()


def list_dapr_component_resiliencies(cmd, resource_group_name, dapr_component_name, environment, no_wait=False):

    raw_parameters = locals()
    containerapp_resiliency_list_decorator = DaprComponentResiliencyPreviewListDecorator(
        cmd=cmd,
        client=DaprComponentResiliencyPreviewClient,
        raw_parameters=raw_parameters,
        models=CONTAINER_APPS_SDK_MODELS
    )

    return containerapp_resiliency_list_decorator.list()


def create_containerapp(cmd,
                        name,
                        resource_group_name,
                        yaml=None,
                        image=None,
                        container_name=None,
                        managed_env=None,
                        min_replicas=None,
                        max_replicas=None,
                        scale_rule_name=None,
                        scale_rule_type=None,
                        scale_rule_http_concurrency=None,
                        scale_rule_metadata=None,
                        scale_rule_auth=None,
                        target_port=None,
                        exposed_port=None,
                        transport="auto",
                        ingress=None,
                        allow_insecure=False,
                        revisions_mode="single",
                        secrets=None,
                        env_vars=None,
                        cpu=None,
                        memory=None,
                        registry_server=None,
                        registry_user=None,
                        registry_pass=None,
                        dapr_enabled=False,
                        dapr_app_port=None,
                        dapr_app_id=None,
                        dapr_app_protocol=None,
                        dapr_http_read_buffer_size=None,
                        dapr_http_max_request_size=None,
                        dapr_log_level=None,
                        dapr_enable_api_logging=False,
                        service_type=None,
                        service_bindings=None,
                        customized_keys=None,
                        revision_suffix=None,
                        startup_command=None,
                        args=None,
                        tags=None,
                        no_wait=False,
                        system_assigned=False,
                        disable_warnings=False,
                        user_assigned=None,
                        registry_identity=None,
                        workload_profile_name=None,
                        termination_grace_period=None,
                        secret_volume_mount=None,
                        environment_type="managed",
                        source=None,
                        artifact=None,
                        build_env_vars=None,
                        repo=None,
                        token=None,
                        branch=None,
                        context_path=None,
                        service_principal_client_id=None,
                        service_principal_client_secret=None,
                        service_principal_tenant_id=None):
    raw_parameters = locals()

    containerapp_create_decorator = ContainerAppPreviewCreateDecorator(
        cmd=cmd,
        client=ContainerAppPreviewClient,
        raw_parameters=raw_parameters,
        models=CONTAINER_APPS_SDK_MODELS
    )
    containerapp_create_decorator.register_provider(CONTAINER_APPS_RP)
    containerapp_create_decorator.validate_arguments()

    containerapp_create_decorator.construct_payload()
    r = containerapp_create_decorator.create()
    containerapp_create_decorator.construct_for_post_process(r)
    r = containerapp_create_decorator.post_process(r)
    return r


def update_containerapp_logic(cmd,
                              name,
                              resource_group_name,
                              yaml=None,
                              image=None,
                              container_name=None,
                              min_replicas=None,
                              max_replicas=None,
                              scale_rule_name=None,
                              scale_rule_type="http",
                              scale_rule_http_concurrency=None,
                              scale_rule_metadata=None,
                              scale_rule_auth=None,
                              service_bindings=None,
                              customized_keys=None,
                              unbind_service_bindings=None,
                              set_env_vars=None,
                              remove_env_vars=None,
                              replace_env_vars=None,
                              remove_all_env_vars=False,
                              cpu=None,
                              memory=None,
                              revision_suffix=None,
                              startup_command=None,
                              args=None,
                              tags=None,
                              no_wait=False,
                              from_revision=None,
                              ingress=None,
                              target_port=None,
                              workload_profile_name=None,
                              termination_grace_period=None,
                              registry_server=None,
                              registry_user=None,
                              registry_pass=None,
                              secret_volume_mount=None,
                              source=None,
                              artifact=None,
                              build_env_vars=None):
    raw_parameters = locals()

    containerapp_update_decorator = ContainerAppPreviewUpdateDecorator(
        cmd=cmd,
        client=ContainerAppPreviewClient,
        raw_parameters=raw_parameters,
        models=CONTAINER_APPS_SDK_MODELS
    )
    containerapp_update_decorator.register_provider(CONTAINER_APPS_RP)
    containerapp_update_decorator.validate_arguments()

    containerapp_update_decorator.construct_payload()
    r = containerapp_update_decorator.update()
    r = containerapp_update_decorator.post_process(r)
    return r


def update_containerapp(cmd,
                        name,
                        resource_group_name,
                        yaml=None,
                        image=None,
                        container_name=None,
                        min_replicas=None,
                        max_replicas=None,
                        scale_rule_name=None,
                        scale_rule_type=None,
                        scale_rule_http_concurrency=None,
                        scale_rule_metadata=None,
                        scale_rule_auth=None,
                        unbind_service_bindings=None,
                        service_bindings=None,
                        customized_keys=None,
                        set_env_vars=None,
                        remove_env_vars=None,
                        replace_env_vars=None,
                        remove_all_env_vars=False,
                        cpu=None,
                        memory=None,
                        revision_suffix=None,
                        startup_command=None,
                        args=None,
                        tags=None,
                        workload_profile_name=None,
                        termination_grace_period=None,
                        no_wait=False,
                        secret_volume_mount=None,
                        source=None,
                        artifact=None,
                        build_env_vars=None):
    _validate_subscription_registered(cmd, CONTAINER_APPS_RP)

    return update_containerapp_logic(cmd=cmd,
                                     name=name,
                                     resource_group_name=resource_group_name,
                                     yaml=yaml,
                                     image=image,
                                     container_name=container_name,
                                     min_replicas=min_replicas,
                                     max_replicas=max_replicas,
                                     scale_rule_name=scale_rule_name,
                                     scale_rule_type=scale_rule_type,
                                     scale_rule_http_concurrency=scale_rule_http_concurrency,
                                     scale_rule_metadata=scale_rule_metadata,
                                     scale_rule_auth=scale_rule_auth,
                                     service_bindings=service_bindings,
                                     customized_keys=customized_keys,
                                     unbind_service_bindings=unbind_service_bindings,
                                     set_env_vars=set_env_vars,
                                     remove_env_vars=remove_env_vars,
                                     replace_env_vars=replace_env_vars,
                                     remove_all_env_vars=remove_all_env_vars,
                                     cpu=cpu,
                                     memory=memory,
                                     revision_suffix=revision_suffix,
                                     startup_command=startup_command,
                                     args=args,
                                     tags=tags,
                                     workload_profile_name=workload_profile_name,
                                     termination_grace_period=termination_grace_period,
                                     no_wait=no_wait,
                                     secret_volume_mount=secret_volume_mount,
                                     source=source,
                                     artifact=artifact,
                                     build_env_vars=build_env_vars)


def show_containerapp(cmd, name, resource_group_name, show_secrets=False):
    raw_parameters = locals()
    containerapp_base_decorator = BaseContainerAppDecorator(
        cmd=cmd,
        client=ContainerAppPreviewClient,
        raw_parameters=raw_parameters,
        models=CONTAINER_APPS_SDK_MODELS
    )
    containerapp_base_decorator.validate_subscription_registered(CONTAINER_APPS_RP)

    return containerapp_base_decorator.show()


def list_containerapp(cmd, resource_group_name=None, managed_env=None, environment_type="all"):
    raw_parameters = locals()
    containerapp_list_decorator = ContainerAppPreviewListDecorator(
        cmd=cmd,
        client=ContainerAppPreviewClient,
        raw_parameters=raw_parameters,
        models=CONTAINER_APPS_SDK_MODELS
    )
    containerapp_list_decorator.validate_subscription_registered(CONTAINER_APPS_RP)

    return containerapp_list_decorator.list()


def show_custom_domain_verification_id(cmd):
    _validate_subscription_registered(cmd, CONTAINER_APPS_RP)
    try:
        r = SubscriptionPreviewClient.show_custom_domain_verification_id(cmd)
        return r
    except CLIError as e:
        handle_raw_exception(e)


def list_usages(cmd, location):
    _validate_subscription_registered(cmd, CONTAINER_APPS_RP)
    try:
        r = SubscriptionPreviewClient.list_usages(cmd, location)
        return r
    except CLIError as e:
        handle_raw_exception(e)


def list_environment_usages(cmd, resource_group_name, name):
    _validate_subscription_registered(cmd, CONTAINER_APPS_RP)
    try:
        r = ManagedEnvironmentPreviewClient.list_usages(cmd, resource_group_name, name)
        return r
    except CLIError as e:
        handle_raw_exception(e)


def delete_containerapp(cmd, name, resource_group_name, no_wait=False):
    raw_parameters = locals()
    containerapp_base_decorator = BaseContainerAppDecorator(
        cmd=cmd,
        client=ContainerAppPreviewClient,
        raw_parameters=raw_parameters,
        models=CONTAINER_APPS_SDK_MODELS
    )
    containerapp_base_decorator.validate_subscription_registered(CONTAINER_APPS_RP)

    return containerapp_base_decorator.delete()


def create_managed_environment(cmd,
                               name,
                               resource_group_name,
                               logs_destination="log-analytics",
                               storage_account=None,
                               logs_customer_id=None,
                               logs_key=None,
                               location=None,
                               instrumentation_key=None,
                               infrastructure_subnet_resource_id=None,
                               infrastructure_resource_group=None,
                               docker_bridge_cidr=None,
                               platform_reserved_cidr=None,
                               platform_reserved_dns_ip=None,
                               internal_only=False,
                               tags=None,
                               disable_warnings=False,
                               zone_redundant=False,
                               hostname=None,
                               certificate_file=None,
                               certificate_password=None,
                               enable_workload_profiles=True,
                               mtls_enabled=None,
                               enable_dedicated_gpu=False,
                               no_wait=False,
                               logs_dynamic_json_columns=False):
    raw_parameters = locals()
    containerapp_env_create_decorator = ContainerappEnvPreviewCreateDecorator(
        cmd=cmd,
        client=ManagedEnvironmentPreviewClient,
        raw_parameters=raw_parameters,
        models=CONTAINER_APPS_SDK_MODELS
    )
    containerapp_env_create_decorator.validate_arguments()
    containerapp_env_create_decorator.register_provider(CONTAINER_APPS_RP)

    containerapp_env_create_decorator.construct_payload()
    r = containerapp_env_create_decorator.create()
    r = containerapp_env_create_decorator.post_process(r)

    return r


def update_managed_environment(cmd,
                               name,
                               resource_group_name,
                               logs_destination=None,
                               storage_account=None,
                               logs_customer_id=None,
                               logs_key=None,
                               hostname=None,
                               certificate_file=None,
                               certificate_password=None,
                               tags=None,
                               workload_profile_type=None,
                               workload_profile_name=None,
                               min_nodes=None,
                               max_nodes=None,
                               mtls_enabled=None,
                               no_wait=False,
                               logs_dynamic_json_columns=None):
    raw_parameters = locals()
    containerapp_env_update_decorator = ContainerappEnvPreviewUpdateDecorator(
        cmd=cmd,
        client=ManagedEnvironmentPreviewClient,
        raw_parameters=raw_parameters,
        models=CONTAINER_APPS_SDK_MODELS
    )
    containerapp_env_update_decorator.validate_arguments()
    containerapp_env_update_decorator.construct_payload()
    r = containerapp_env_update_decorator.update()
    r = containerapp_env_update_decorator.post_process(r)

    return r


def show_managed_environment(cmd, name, resource_group_name):
    raw_parameters = locals()
    containerapp_env_decorator = ContainerAppEnvDecorator(
        cmd=cmd,
        client=ManagedEnvironmentPreviewClient,
        raw_parameters=raw_parameters,
        models=CONTAINER_APPS_SDK_MODELS
    )
    containerapp_env_decorator.validate_subscription_registered(CONTAINER_APPS_RP)

    return containerapp_env_decorator.show()


def list_managed_environments(cmd, resource_group_name=None):
    raw_parameters = locals()
    containerapp_env_decorator = ContainerAppEnvDecorator(
        cmd=cmd,
        client=ManagedEnvironmentPreviewClient,
        raw_parameters=raw_parameters,
        models=CONTAINER_APPS_SDK_MODELS
    )
    containerapp_env_decorator.validate_subscription_registered(CONTAINER_APPS_RP)

    return containerapp_env_decorator.list()


def delete_managed_environment(cmd, name, resource_group_name, no_wait=False):
    raw_parameters = locals()
    containerapp_env_decorator = ContainerAppEnvDecorator(
        cmd=cmd,
        client=ManagedEnvironmentPreviewClient,
        raw_parameters=raw_parameters,
        models=CONTAINER_APPS_SDK_MODELS
    )
    containerapp_env_decorator.validate_subscription_registered(CONTAINER_APPS_RP)

    return containerapp_env_decorator.delete()


def create_containerappsjob(cmd,
                            name,
                            resource_group_name,
                            yaml=None,
                            image=None,
                            container_name=None,
                            managed_env=None,
                            trigger_type=None,
                            replica_timeout=1800,
                            replica_retry_limit=0,
                            replica_completion_count=1,
                            parallelism=1,
                            cron_expression=None,
                            secrets=None,
                            env_vars=None,
                            cpu=None,
                            memory=None,
                            registry_server=None,
                            registry_user=None,
                            registry_pass=None,
                            startup_command=None,
                            args=None,
                            scale_rule_metadata=None,
                            scale_rule_name=None,
                            scale_rule_type=None,
                            scale_rule_auth=None,
                            polling_interval=30,
                            min_executions=0,
                            max_executions=10,
                            tags=None,
                            no_wait=False,
                            system_assigned=False,
                            disable_warnings=False,
                            user_assigned=None,
                            registry_identity=None,
                            workload_profile_name=None,
                            environment_type="managed"):
    raw_parameters = locals()
    containerapp_job_create_decorator = ContainerAppJobPreviewCreateDecorator(
        cmd=cmd,
        client=ContainerAppsJobPreviewClient,
        raw_parameters=raw_parameters,
        models=CONTAINER_APPS_SDK_MODELS
    )
    containerapp_job_create_decorator.register_provider(CONTAINER_APPS_RP)
    containerapp_job_create_decorator.validate_arguments()

    containerapp_job_create_decorator.construct_payload()
    r = containerapp_job_create_decorator.create()
    containerapp_job_create_decorator.construct_for_post_process(r)
    r = containerapp_job_create_decorator.post_process(r)

    return r


def show_containerappsjob(cmd, name, resource_group_name):
    raw_parameters = locals()
    containerapp_job_decorator = ContainerAppJobDecorator(
        cmd=cmd,
        client=ContainerAppsJobPreviewClient,
        raw_parameters=raw_parameters,
        models=CONTAINER_APPS_SDK_MODELS
    )
    containerapp_job_decorator.validate_subscription_registered(CONTAINER_APPS_RP)

    return containerapp_job_decorator.show()


def list_containerappsjob(cmd, resource_group_name=None):
    raw_parameters = locals()
    containerapp_job_decorator = ContainerAppJobDecorator(
        cmd=cmd,
        client=ContainerAppsJobPreviewClient,
        raw_parameters=raw_parameters,
        models=CONTAINER_APPS_SDK_MODELS
    )
    containerapp_job_decorator.validate_subscription_registered(CONTAINER_APPS_RP)

    return containerapp_job_decorator.list()


def delete_containerappsjob(cmd, name, resource_group_name, no_wait=False):
    raw_parameters = locals()
    containerapp_job_decorator = ContainerAppJobDecorator(
        cmd=cmd,
        client=ContainerAppsJobPreviewClient,
        raw_parameters=raw_parameters,
        models=CONTAINER_APPS_SDK_MODELS
    )
    containerapp_job_decorator.validate_subscription_registered(CONTAINER_APPS_RP)

    return containerapp_job_decorator.delete()


def create_or_update_github_action(cmd,
                                   name,
                                   resource_group_name,
                                   repo_url,
                                   registry_url=None,
                                   registry_username=None,
                                   registry_password=None,
                                   branch=None,
                                   token=None,
                                   login_with_github=False,
                                   image=None,
                                   context_path=None,
                                   build_env_vars=None,
                                   service_principal_client_id=None,
                                   service_principal_client_secret=None,
                                   service_principal_tenant_id=None,
                                   trigger_existing_workflow=False,
                                   no_wait=False):
    from azure.cli.command_modules.containerapp.custom import _validate_github

    if not token and not login_with_github:
        raise_missing_token_suggestion()
    elif not token:
        scopes = ["admin:repo_hook", "repo", "workflow"]
        token = get_github_access_token(cmd, scopes)
    elif token and login_with_github:
        logger.warning("Both token and --login-with-github flag are provided. Will use provided token")

    repo = repo_url_to_name(repo_url)
    repo_url = f"https://github.com/{repo}"  # allow specifying repo as <user>/<repo> without the full github url

    branch = _validate_github(repo, branch, token)

    source_control_info = None

    try:
        source_control_info = GitHubActionClient.show(cmd=cmd, resource_group_name=resource_group_name, name=name)

    except Exception as ex:
        if not service_principal_client_id or not service_principal_client_secret or not service_principal_tenant_id:
            raise RequiredArgumentMissingError('Service principal client ID, secret and tenant ID are required to add github actions for the first time. Please create one using the command \"az ad sp create-for-rbac --name {{name}} --role contributor --scopes /subscriptions/{{subscription}}/resourceGroups/{{resourceGroup}} --sdk-auth\"') from ex
        source_control_info = SourceControlModel

    # Need to trigger the workflow manually if it already exists (performing an update)
    try:
        workflow_name = GitHubActionClient.get_workflow_name(cmd=cmd, repo=repo, branch_name=branch, container_app_name=name, token=token)
        if workflow_name is not None:
            if trigger_existing_workflow:
                trigger_workflow(token, repo, workflow_name, branch)
            return source_control_info
    except:  # pylint: disable=bare-except
        pass

    source_control_info["properties"]["repoUrl"] = repo_url
    source_control_info["properties"]["branch"] = branch

    azure_credentials = None

    if service_principal_client_id or service_principal_client_secret or service_principal_tenant_id:
        azure_credentials = AzureCredentialsModel
        azure_credentials["clientId"] = service_principal_client_id
        azure_credentials["clientSecret"] = service_principal_client_secret
        azure_credentials["tenantId"] = service_principal_tenant_id
        azure_credentials["subscriptionId"] = get_subscription_id(cmd.cli_ctx)

    # Registry
    if registry_username is None or registry_password is None:
        # If registry is Azure Container Registry, we can try inferring credentials
        if not registry_url or ACR_IMAGE_SUFFIX not in registry_url:
            raise RequiredArgumentMissingError('Registry url is required if using Azure Container Registry, otherwise Registry username and password are required if using Dockerhub')
        logger.warning('No credential was provided to access Azure Container Registry. Trying to look up...')
        parsed = urlparse(registry_url)
        registry_name = (parsed.netloc if parsed.scheme else parsed.path).split('.')[0]

        try:
            registry_username, registry_password, _ = _get_acr_cred(cmd.cli_ctx, registry_name)
        except Exception as ex:
            raise RequiredArgumentMissingError('Failed to retrieve credentials for container registry. Please provide the registry username and password') from ex

    registry_info = RegistryInfoModel
    registry_info["registryUrl"] = registry_url
    registry_info["registryUserName"] = registry_username
    registry_info["registryPassword"] = registry_password

    github_action_configuration = GitHubActionConfiguration
    github_action_configuration["registryInfo"] = registry_info
    github_action_configuration["azureCredentials"] = azure_credentials
    github_action_configuration["contextPath"] = context_path
    github_action_configuration["buildEnvironmentVariables"] = build_env_vars
    github_action_configuration["image"] = image

    source_control_info["properties"]["githubActionConfiguration"] = github_action_configuration

    headers = ["x-ms-github-auxiliary={}".format(token)]

    try:
        logger.warning("Creating Github action...")
        r = GitHubActionClient.create_or_update(cmd=cmd, resource_group_name=resource_group_name, name=name, github_action_envelope=source_control_info, headers=headers, no_wait=no_wait)
        if not no_wait:
            WORKFLOW_POLL_RETRY = 6
            WORKFLOW_POLL_SLEEP = 10

            # Poll for the workflow file just created (may take up to 30s)
            for _ in range(0, WORKFLOW_POLL_RETRY):
                time.sleep(WORKFLOW_POLL_SLEEP)
                workflow_name = GitHubActionClient.get_workflow_name(cmd=cmd, repo=repo, branch_name=branch, container_app_name=name, token=token)
                if workflow_name is not None:
                    await_github_action(token, repo, workflow_name)
                    return r

            raise ValidationError(
                "Exhausted the number of re-tries allotted to polling the creation of the workflow file for Container App '{}' in .github/workflow folder for repo '{}'. ".format(name, repo) +
                "Please check the provided repository '{}' for the GitHub Action workflow that was created and the status of it. If this file was removed, please use the 'az containerapp github-action delete' command to disconnect the removed workflow file connection.".format(repo))
        return r
    except Exception as e:
        handle_raw_exception(e)


def list_replicas(cmd, resource_group_name, name, revision=None):

    try:
        app = ContainerAppPreviewClient.show(cmd, resource_group_name, name)
        if not revision:
            revision = app["properties"]["latestRevisionName"]
        return ContainerAppPreviewClient.list_replicas(cmd=cmd,
                                                       resource_group_name=resource_group_name,
                                                       container_app_name=name,
                                                       revision_name=revision)
    except Exception as e:
        handle_raw_exception(e)


def count_replicas(cmd, resource_group_name, name, revision=None):

    try:
        app = ContainerAppPreviewClient.show(cmd, resource_group_name, name)
        if not revision:
            revision = safe_get(app, "properties", "latestRevisionName")
            if not revision:
                raise ValidationError("No revision found for containerapp.")
    except Exception as e:
        handle_raw_exception(e)

    try:
        count = len(ContainerAppPreviewClient.list_replicas(cmd=cmd,
                                                            resource_group_name=resource_group_name,
                                                            container_app_name=name,
                                                            revision_name=revision))
        return count
    except Exception as e:
        handle_raw_exception(e)


def get_replica(cmd, resource_group_name, name, replica, revision=None):

    try:
        app = ContainerAppPreviewClient.show(cmd, resource_group_name, name)
        if not revision:
            revision = app["properties"]["latestRevisionName"]
        return ContainerAppPreviewClient.get_replica(cmd=cmd,
                                                     resource_group_name=resource_group_name,
                                                     container_app_name=name,
                                                     revision_name=revision,
                                                     replica_name=replica)
    except Exception as e:
        handle_raw_exception(e)


def containerapp_up(cmd,
                    name,
                    resource_group_name=None,
                    environment=None,
                    location=None,
                    registry_server=None,
                    image=None,
                    source=None,
                    artifact=None,
                    build_env_vars=None,
                    ingress=None,
                    target_port=None,
                    registry_user=None,
                    registry_pass=None,
                    env_vars=None,
                    logs_customer_id=None,
                    logs_key=None,
                    repo=None,
                    token=None,
                    branch=None,
                    browse=False,
                    context_path=None,
                    workload_profile_name=None,
                    service_principal_client_id=None,
                    service_principal_client_secret=None,
                    service_principal_tenant_id=None,
                    custom_location_id=None,
                    connected_cluster_id=None):
    from ._up_utils import (_validate_up_args, _validate_custom_location_connected_cluster_args, _reformat_image, _get_dockerfile_content, _get_ingress_and_target_port,
                            ResourceGroup, Extension, CustomLocation, ContainerAppEnvironment, ContainerApp, _get_registry_from_app,
                            _get_registry_details, _create_github_action, _set_up_defaults, up_output,
                            check_env_name_on_rg, get_token, _has_dockerfile)
    from azure.cli.command_modules.containerapp._github_oauth import cache_github_token
    HELLOWORLD = "mcr.microsoft.com/k8se/quickstart"
    dockerfile = "Dockerfile"  # for now the dockerfile name must be "Dockerfile" (until GH actions API is updated)

    register_provider_if_needed(cmd, CONTAINER_APPS_RP)
<<<<<<< HEAD
    _validate_up_args(cmd, source, artifact, build_env_vars, image, repo, registry_server)
=======
    _validate_up_args(cmd, source, artifact, image, repo, registry_server)
    _validate_custom_location_connected_cluster_args(cmd,
                                                     env=environment,
                                                     resource_group_name=resource_group_name,
                                                     location=location,
                                                     custom_location_id=custom_location_id,
                                                     connected_cluster_id=connected_cluster_id)
>>>>>>> ad9794d8
    if artifact:
        # Artifact is mostly a convenience argument provided to use --source specifically with a single artifact file.
        # At this point we know for sure that source isn't set (else _validate_up_args would have failed), so we can build with this value.
        source = artifact
    validate_container_app_name(name, AppType.ContainerApp.name)
    check_env_name_on_rg(cmd, environment, resource_group_name, location, custom_location_id, connected_cluster_id)

    image = _reformat_image(source, repo, image)
    token = get_token(cmd, repo, token)

    if image and HELLOWORLD in image.lower():
        ingress = "external" if not ingress else ingress
        target_port = 80 if not target_port else target_port

    if image:
        if ingress and not target_port:
            target_port = 80
            logger.warning("No ingress provided, defaulting to port 80. Try `az containerapp up --ingress %s --target-port <port>` to set a custom port.", ingress)

    # Check if source contains a Dockerfile
    # and ignore checking if Dockerfile exists in repo since GitHub action inherently checks for it.
    if _has_dockerfile(source, dockerfile):
        dockerfile_content = _get_dockerfile_content(repo, branch, token, source, context_path, dockerfile)
        ingress, target_port = _get_ingress_and_target_port(ingress, target_port, dockerfile_content)

    resource_group = ResourceGroup(cmd, name=resource_group_name, location=location)
    custom_location = CustomLocation(cmd, name=custom_location_id, resource_group_name=resource_group_name, connected_cluster_id=connected_cluster_id)
    extension = Extension(cmd, logs_rg=resource_group_name, logs_location=location, logs_share_key=logs_key, logs_customer_id=logs_customer_id, connected_cluster_id=connected_cluster_id)
    env = ContainerAppEnvironment(cmd, environment, resource_group, location=location, logs_key=logs_key, logs_customer_id=logs_customer_id, custom_location_id=custom_location_id, connected_cluster_id=connected_cluster_id)
    app = ContainerApp(cmd, name, resource_group, None, image, env, target_port, registry_server, registry_user, registry_pass, env_vars, workload_profile_name, ingress)

    _set_up_defaults(cmd, name, resource_group_name, logs_customer_id, location, resource_group, env, app, custom_location, extension)

    if app.check_exists():
        if app.get()["properties"]["provisioningState"] == "InProgress":
            raise ValidationError("Containerapp has an existing provisioning in progress. Please wait until provisioning has completed and rerun the command.")

    resource_group.create_if_needed()
    extension.create_if_needed()
    custom_location.create_if_needed()
    env.create_if_needed(name)

    if source or repo:
        if not registry_server:
            _get_registry_from_app(app, source)  # if the app exists, get the registry
        _get_registry_details(cmd, app, source)  # fetch ACR creds from arguments registry arguments

    used_default_container_registry = False
    build_env_vars = parse_build_env_vars(build_env_vars)
    if source:
        used_default_container_registry = app.run_source_to_cloud_flow(source, dockerfile, build_env_vars, can_create_acr_if_needed=True, registry_server=registry_server)
    else:
        app.create_acr_if_needed()

    app.create(no_registry=bool(repo or used_default_container_registry))
    if repo:
        _create_github_action(app, env, service_principal_client_id, service_principal_client_secret,
                              service_principal_tenant_id, branch, token, repo, context_path, build_env_vars)
        cache_github_token(cmd, token, repo)

    if browse:
        open_containerapp_in_browser(cmd, app.name, app.resource_group.name)

    up_output(app, no_dockerfile=(source and not _has_dockerfile(source, dockerfile)))


def containerapp_up_logic(cmd, resource_group_name, name, managed_env, image, env_vars, ingress, target_port, registry_server, registry_user, workload_profile_name, registry_pass, environment_type=None):
    containerapp_def = None
    try:
        containerapp_def = ContainerAppPreviewClient.show(cmd=cmd, resource_group_name=resource_group_name, name=name)
    except:
        pass

    if containerapp_def:
        return update_containerapp_logic(cmd=cmd, name=name, resource_group_name=resource_group_name, image=image, replace_env_vars=env_vars, ingress=ingress, target_port=target_port,
                                         registry_server=registry_server, registry_user=registry_user, registry_pass=registry_pass, workload_profile_name=workload_profile_name, container_name=name)
    return create_containerapp(cmd=cmd, name=name, resource_group_name=resource_group_name, managed_env=managed_env, image=image, env_vars=env_vars, ingress=ingress, target_port=target_port, registry_server=registry_server, registry_user=registry_user, registry_pass=registry_pass, workload_profile_name=workload_profile_name, environment_type=environment_type)


def create_managed_certificate(cmd, name, resource_group_name, hostname, validation_method, certificate_name=None):
    if certificate_name and not check_managed_cert_name_availability(cmd, resource_group_name, name, certificate_name):
        raise ValidationError(f"Certificate name '{certificate_name}' is not available.")
    cert_name = certificate_name
    while not cert_name:
        cert_name = generate_randomized_managed_cert_name(hostname, resource_group_name)
        if not check_managed_cert_name_availability(cmd, resource_group_name, name, certificate_name):
            cert_name = None
    certificate_envelop = prepare_managed_certificate_envelop(cmd, name, resource_group_name, hostname, validation_method.upper())
    try:
        r = ManagedEnvironmentPreviewClient.create_or_update_managed_certificate(cmd, resource_group_name, name, cert_name, certificate_envelop, True, validation_method.upper() == 'TXT')
        return r
    except Exception as e:
        handle_raw_exception(e)


def list_certificates(cmd, name, resource_group_name, location=None, certificate=None, thumbprint=None, managed_certificates_only=False, private_key_certificates_only=False):
    from azure.cli.command_modules.containerapp.custom import list_certificates_logic
    return list_certificates_logic(cmd, name, resource_group_name, location, certificate, thumbprint, managed_certificates_only=managed_certificates_only, private_key_certificates_only=private_key_certificates_only)


def delete_certificate(cmd, resource_group_name, name, location=None, certificate=None, thumbprint=None):
    from azure.cli.command_modules.containerapp.custom import delete_certificate_logic

    delete_certificate_logic(cmd=cmd, resource_group_name=resource_group_name, name=name, cert_name=certificate, location=location, certificate=certificate, thumbprint=thumbprint)


def bind_hostname(cmd, resource_group_name, name, hostname, thumbprint=None, certificate=None, location=None, environment=None, validation_method=None):
    from azure.cli.command_modules.containerapp.custom import bind_hostname_logic

    return bind_hostname_logic(cmd=cmd, resource_group_name=resource_group_name, name=name, hostname=hostname, thumbprint=thumbprint, certificate=certificate, location=location, environment=environment, validation_method=validation_method)


def update_auth_config(cmd, resource_group_name, name, set_string=None, enabled=None,
                       runtime_version=None, config_file_path=None, unauthenticated_client_action=None,
                       redirect_provider=None, require_https=None,
                       proxy_convention=None, proxy_custom_host_header=None,
                       proxy_custom_proto_header=None, excluded_paths=None,
                       token_store=None, sas_url_secret=None, sas_url_secret_name=None,
                       yes=False):
    raw_parameters = locals()
    containerapp_auth_decorator = ContainerAppPreviewAuthDecorator(
        cmd=cmd,
        client=AuthPreviewClient,
        raw_parameters=raw_parameters,
        models=CONTAINER_APPS_SDK_MODELS
    )

    containerapp_auth_decorator.construct_payload()
    if containerapp_auth_decorator.get_argument_token_store() and containerapp_auth_decorator.get_argument_sas_url_secret() is not None:
        set_secrets(cmd, name, resource_group_name, secrets=[f"{BLOB_STORAGE_TOKEN_STORE_SECRET_SETTING_NAME}={containerapp_auth_decorator.get_argument_sas_url_secret()}"], no_wait=True, disable_max_length=True)
    return containerapp_auth_decorator.create_or_update()


def show_auth_config(cmd, resource_group_name, name):
    raw_parameters = locals()
    containerapp_auth_decorator = ContainerAppPreviewAuthDecorator(
        cmd=cmd,
        client=AuthPreviewClient,
        raw_parameters=raw_parameters,
        models=CONTAINER_APPS_SDK_MODELS
    )

    return containerapp_auth_decorator.show()


# Compose
def create_containerapps_from_compose(cmd,  # pylint: disable=R0914
                                      resource_group_name,
                                      managed_env,
                                      compose_file_path='./docker-compose.yml',
                                      registry_server=None,
                                      registry_user=None,
                                      registry_pass=None,
                                      transport_mapping=None,
                                      location=None,
                                      tags=None):
    from pycomposefile import ComposeFile

    from azure.cli.command_modules.containerapp._compose_utils import (create_containerapps_compose_environment,
                                                                       build_containerapp_from_compose_service,
                                                                       check_supported_platform,
                                                                       warn_about_unsupported_elements,
                                                                       resolve_ingress_and_target_port,
                                                                       resolve_registry_from_cli_args,
                                                                       resolve_transport_from_cli_args,
                                                                       resolve_service_startup_command,
                                                                       resolve_cpu_configuration_from_service,
                                                                       resolve_memory_configuration_from_service,
                                                                       resolve_replicas_from_service,
                                                                       resolve_environment_from_service,
                                                                       resolve_secret_from_service)
    from ._compose_utils import validate_memory_and_cpu_setting

    # Validate managed environment
    parsed_managed_env = parse_resource_id(managed_env)
    managed_env_name = parsed_managed_env['name']
    env_rg = parsed_managed_env.get('resource_group', resource_group_name)

    try:
        managed_environment = show_managed_environment(cmd=cmd,
                                                       name=managed_env_name,
                                                       resource_group_name=env_rg)
    except CLIInternalError:  # pylint: disable=W0702
        logger.info(  # pylint: disable=W1203
            f"Creating the Container Apps managed environment {managed_env_name} under {env_rg} in {location}.")
        managed_environment = create_containerapps_compose_environment(cmd,
                                                                       managed_env_name,
                                                                       env_rg,
                                                                       tags=tags)

    compose_yaml = load_yaml_file(compose_file_path)
    parsed_compose_file = ComposeFile(compose_yaml)
    logger.info(parsed_compose_file)
    containerapps_from_compose = []
    # Using the key to iterate to get the service name
    # pylint: disable=C0201,C0206
    for service_name in parsed_compose_file.ordered_services.keys():
        service = parsed_compose_file.services[service_name]
        if not check_supported_platform(service.platform):
            message = "Unsupported platform found. "
            message += "Azure Container Apps only supports linux/amd64 container images."
            raise InvalidArgumentValueError(message)
        image = service.image
        warn_about_unsupported_elements(service)
        logger.info(  # pylint: disable=W1203
            f"Creating the Container Apps instance for {service_name} under {resource_group_name} in {location}.")
        ingress_type, target_port = resolve_ingress_and_target_port(service)
        registry, registry_username, registry_password = resolve_registry_from_cli_args(registry_server, registry_user, registry_pass)  # pylint: disable=C0301
        transport_setting = resolve_transport_from_cli_args(service_name, transport_mapping)
        startup_command, startup_args = resolve_service_startup_command(service)
        cpu, memory = validate_memory_and_cpu_setting(
            resolve_cpu_configuration_from_service(service),
            resolve_memory_configuration_from_service(service),
            managed_environment
        )
        replicas = resolve_replicas_from_service(service)
        environment = resolve_environment_from_service(service)
        secret_vars, secret_env_ref = resolve_secret_from_service(service, parsed_compose_file.secrets)
        if environment is not None and secret_env_ref is not None:
            environment.extend(secret_env_ref)
        elif secret_env_ref is not None:
            environment = secret_env_ref
        if service.build is not None:
            logger.warning("Build configuration defined for this service.")
            logger.warning("The build will be performed by Azure Container Registry.")
            context = service.build.context
            dockerfile = "Dockerfile"
            if service.build.dockerfile is not None:
                dockerfile = service.build.dockerfile
            image, registry, registry_username, registry_password = build_containerapp_from_compose_service(
                cmd,
                service_name,
                context,
                dockerfile,
                resource_group_name,
                managed_env,
                location,
                image,
                target_port,
                ingress_type,
                registry,
                registry_username,
                registry_password,
                environment)
        containerapps_from_compose.append(
            create_containerapp(cmd,
                                service_name,
                                resource_group_name,
                                image=image,
                                container_name=service.container_name,
                                managed_env=managed_environment["id"],
                                ingress=ingress_type,
                                target_port=target_port,
                                registry_server=registry,
                                registry_user=registry_username,
                                registry_pass=registry_password,
                                transport=transport_setting,
                                startup_command=startup_command,
                                args=startup_args,
                                cpu=cpu,
                                memory=memory,
                                env_vars=environment,
                                secrets=secret_vars,
                                min_replicas=replicas,
                                max_replicas=replicas, )
        )
    return containerapps_from_compose


def set_workload_profile(cmd, resource_group_name, env_name, workload_profile_name, workload_profile_type=None, min_nodes=None, max_nodes=None):
    return update_managed_environment(cmd, env_name, resource_group_name, workload_profile_type=workload_profile_type, workload_profile_name=workload_profile_name, min_nodes=min_nodes, max_nodes=max_nodes)


def patch_list(cmd, resource_group_name=None, managed_env=None, show_all=False):
    # Ensure that Docker is running locally before attempting to use the pack CLI
    if is_docker_running() is False:
        logger.error("Please install or start Docker and try again.")
        return

    # Ensure that the pack CLI is installed locally
    pack_exec_path = get_pack_exec_path()
    if pack_exec_path is None:
        return

    # List all Container Apps in the given resource group and managed environment
    logger.warning("Listing container apps...")
    ca_list = list_containerapp(cmd, resource_group_name, managed_env)

    # Fetch all images currently deployed to containers for the listed Container Apps
    imgs = []
    if ca_list:
        for ca in ca_list:
            id_parts = parse_resource_id(ca["id"])
            resource_group_name = id_parts.get('resource_group')
            container_app_name = id_parts.get('name')
            managed_env_id_parts = parse_resource_id(ca["properties"]["environmentId"])
            managed_env_name = managed_env_id_parts.get('name')
            containers = safe_get(ca, "properties", "template", "containers")
            for container in containers:
                result = dict(
                    imageName=container["image"],
                    targetContainerName=container["name"],
                    targetContainerAppName=container_app_name,
                    targetContainerAppEnvironmentName=managed_env_name,
                    targetResourceGroup=resource_group_name)
                imgs.append(result)

    # Iterate over each image and execute the `pack inspect` command to fetch the run image used (if previously built via buildpacks)
    results = []
    inspect_results = []
    logger.warning("Inspecting container apps images...")
    with ThreadPoolExecutor(max_workers=10) as executor:
        [executor.submit(patch_get_image_inspection, pack_exec_path, img, inspect_results) for img in imgs]

    # Fetch the list of Oryx-based run images that could be used to patch previously built images
    oryx_run_images = get_oryx_run_image_tags()

    # Start checking if the images are based on an Oryx image
    results = []
    logger.warning("Checking for patches...")
    for inspect_result in inspect_results:
        results.append(_get_patchable_check_result(inspect_result, oryx_run_images))
    if show_all is False:
        results = [result for result in results if result["id"] is not None]
    if not results:
        logger.warning("No container apps available to patch at this time. Use --show-all to show the container apps that cannot be patched.")
    return results


def _get_patchable_check_result(inspect_result, oryx_run_images):
    # Define reasons for patchable check failure
    failed_reason = "Failed to inspect the image. Please make sure that you are authenticated to the container registry and that the image exists."
    not_based_on_oryx_reason = "Image not based on an Oryx runtime."
    mcr_check_reason = "Image does not have a base pulled from a supported platform MCR repository."

    # Define base result object
    result = dict(
        targetContainerName=inspect_result["targetContainerName"],
        targetContainerAppName=inspect_result["targetContainerAppName"],
        targetContainerAppEnvironmentName=inspect_result["targetContainerAppEnvironmentName"],
        targetResourceGroup=inspect_result["targetResourceGroup"],
        oldRunImage=None,
        newRunImage=None,
        id=None,
    )

    # Check if the image was previously found
    if inspect_result["remote_info"] == 401:
        result.update(
            targetImageName=inspect_result["image_name"],
            reason=failed_reason
        )
        return result

    # Divide run-images into different parts by "/"
    run_images_props = inspect_result["remote_info"]["run_images"]

    # Check if a base run image was found for the image
    if run_images_props is None:
        result.update(
            targetImageName=inspect_result["image_name"],
            reason=not_based_on_oryx_reason)
        return result

    # Define the MCR repositories that are supported for patching
    mcr_repos = ["oryx/dotnetcore", "oryx/node", "oryx/python", "azure-buildpacks/java"]

    # Iterate over each base run image found to see if a patch can be applied
    for run_images_prop in run_images_props:
        base_run_image_name = run_images_prop["name"]
        if any(base_run_image_name.find(repo) != -1 for repo in mcr_repos):
            return patchable_check(base_run_image_name, oryx_run_images, inspect_result=inspect_result)

        # Not based on a supported MCR repository
        result.update(
            oldRunImage=inspect_result["remote_info"]["run_images"],
            reason=mcr_check_reason)
        return result


def patch_get_image_inspection(pack_exec_path, img, info_list):
    # Execute the 'pack inspect' command on an image and return the result (with additional Container App metadata)
    with subprocess.Popen(pack_exec_path + " inspect-image " + img["imageName"] + " --output json", shell=True, stderr=subprocess.PIPE, stdout=subprocess.PIPE) as img_info:
        img_info_out, img_info_err = img_info.communicate()
        if img_info_err.find(b"status code 401 Unauthorized") != -1 or img_info_err.find(b"unable to find image") != -1:
            inspect_result = dict(remote_info=401, image_name=img["imageName"])
        else:
            inspect_result = json.loads(img_info_out)
        inspect_result.update({
            "targetContainerName": img["targetContainerName"],
            "targetContainerAppName": img["targetContainerAppName"],
            "targetContainerAppEnvironmentName": img["targetContainerAppEnvironmentName"],
            "targetResourceGroup": img["targetResourceGroup"]
        })
    info_list.append(inspect_result)


def patch_interactive(cmd, resource_group_name=None, managed_env=None, show_all=False):
    if is_docker_running() is False:
        logger.error("Please install or start Docker and try again.")
        return
    patchable_check_results = patch_list(cmd, resource_group_name, managed_env, show_all=show_all)
    pack_exec_path = get_pack_exec_path()
    if pack_exec_path is None:
        return
    if patchable_check_results is None:
        return
    patchable_check_results_json = json.dumps(patchable_check_results, indent=2)
    without_unpatchable_results = []
    without_unpatchable_results = [result for result in patchable_check_results if result["id"] is not None]
    if without_unpatchable_results == [] and (patchable_check_results is None or show_all is False):
        return
    logger.warning(patchable_check_results_json)
    if without_unpatchable_results == []:
        return
    user_input = input("Do you want to apply all the patches or specify by id? (y/n/id)\n")
    patch_apply_handle_input(cmd, patchable_check_results, user_input, pack_exec_path)


def patch_apply(cmd, resource_group_name=None, managed_env=None, show_all=False):
    if is_docker_running() is False:
        logger.error("Please install or start Docker and try again.")
        return
    patchable_check_results = patch_list(cmd, resource_group_name, managed_env, show_all=show_all)
    pack_exec_path = get_pack_exec_path()
    if pack_exec_path is None:
        return
    if patchable_check_results is None:
        return
    patchable_check_results_json = json.dumps(patchable_check_results, indent=2)
    without_unpatchable_results = []
    without_unpatchable_results = [result for result in patchable_check_results if result["id"] is not None]
    if without_unpatchable_results == [] and (patchable_check_results is None or show_all is False):
        return
    logger.warning(patchable_check_results_json)
    if without_unpatchable_results == []:
        return
    patch_apply_handle_input(cmd, patchable_check_results, "y", pack_exec_path)


def patch_apply_handle_input(cmd, patch_check_list, method, pack_exec_path):
    input_method = method.strip().lower()
    # Track number of times patches were applied successfully.
    patch_apply_count = 0
    if input_method == "y":
        telemetry_record_method = "y"
        for patch_check in patch_check_list:
            if patch_check["id"] and patch_check["newRunImage"]:
                patch_cli_call(cmd,
                               patch_check["targetResourceGroup"],
                               patch_check["targetContainerAppName"],
                               patch_check["targetContainerName"],
                               patch_check["targetImageName"],
                               patch_check["newRunImage"],
                               pack_exec_path)
                # Increment patch_apply_count with every successful patch.
                patch_apply_count += 1
    elif input_method == "n":
        telemetry_record_method = "n"
        logger.warning("No patch applied.")
        return
    else:
        # Check if method is an existing id in the list
        for patch_check in patch_check_list:
            if patch_check["id"] == input_method:
                patch_cli_call(cmd,
                               patch_check["targetResourceGroup"],
                               patch_check["targetContainerAppName"],
                               patch_check["targetContainerName"],
                               patch_check["targetImageName"],
                               patch_check["newRunImage"],
                               pack_exec_path)
                patch_apply_count += 1
                telemetry_record_method = input_method
                break
        else:
            telemetry_record_method = "invalid"
            logger.error("Invalid patch method or id.")
    patch_apply_properties = {
        'Context.Default.AzureCLI.PatchUserResponse': telemetry_record_method,
        'Context.Default.AzureCLI.PatchApplyCount': patch_apply_count
    }
    telemetry_core.add_extension_event('containerapp', patch_apply_properties)
    return


def patch_cli_call(cmd, resource_group, container_app_name, container_name, target_image_name, new_run_image, pack_exec_path):
    try:
        logger.warning("Applying patch for container app: " + container_app_name + " container: " + container_name)
        subprocess.run(f"{pack_exec_path} rebase -q {target_image_name} --run-image {new_run_image} --force", shell=True, check=True)
        new_target_image_name = target_image_name.split(":")[0] + ":" + new_run_image.split(":")[1]
        subprocess.run(f"docker tag {target_image_name} {new_target_image_name}", shell=True, check=True)
        logger.debug(f"Publishing {new_target_image_name} to registry...")
        subprocess.run(f"docker push -q {new_target_image_name}", shell=True, check=True)
        logger.warning("Patch applied and published successfully.\nNew image: " + new_target_image_name)
    except Exception:
        logger.error("Error: Failed to apply patch and publish. Check if registry is logged in and has write access.")
        raise
    try:
        logger.warning("Patching container app: " + container_app_name + " container: " + container_name)
        logger.info("Creating new revision with image: " + new_target_image_name)
        update_info_json = update_containerapp(cmd,
                                               name=container_app_name,
                                               resource_group_name=resource_group,
                                               container_name=container_name,
                                               image=new_target_image_name)
        logger.warning(json.dumps(update_info_json, indent=2))
        logger.warning("Container app revision created successfully from the patched image.")
        return
    except Exception:
        logger.error("Error: Failed to create new revision with the container app.")
        raise


def show_connected_environment(cmd, name, resource_group_name):
    raw_parameters = locals()
    connected_env_decorator = ConnectedEnvironmentDecorator(
        cmd=cmd,
        client=ConnectedEnvironmentClient,
        raw_parameters=raw_parameters,
        models=CONTAINER_APPS_SDK_MODELS
    )
    connected_env_decorator.validate_subscription_registered(CONTAINER_APPS_RP)

    return connected_env_decorator.show()


def list_connected_environments(cmd, resource_group_name=None, custom_location=None):
    raw_parameters = locals()
    connected_env_decorator = ConnectedEnvironmentDecorator(
        cmd=cmd,
        client=ConnectedEnvironmentClient,
        raw_parameters=raw_parameters,
        models=CONTAINER_APPS_SDK_MODELS
    )
    connected_env_decorator.validate_subscription_registered(CONTAINER_APPS_RP)

    return connected_env_decorator.list()


def delete_connected_environment(cmd, name, resource_group_name, no_wait=False):
    raw_parameters = locals()
    connected_env_decorator = ConnectedEnvironmentDecorator(
        cmd=cmd,
        client=ConnectedEnvironmentClient,
        raw_parameters=raw_parameters,
        models=CONTAINER_APPS_SDK_MODELS
    )
    connected_env_decorator.validate_subscription_registered(CONTAINER_APPS_RP)

    return connected_env_decorator.delete()


def create_connected_environment(cmd,
                                 name,
                                 resource_group_name,
                                 custom_location,
                                 location=None,
                                 dapr_ai_connection_string=None,
                                 static_ip=None,
                                 tags=None,
                                 no_wait=False):
    raw_parameters = locals()
    connected_env_create_decorator = ConnectedEnvironmentCreateDecorator(
        cmd=cmd,
        client=ConnectedEnvironmentClient,
        raw_parameters=raw_parameters,
        models=CONTAINER_APPS_SDK_MODELS
    )
    connected_env_create_decorator.validate_arguments()
    connected_env_create_decorator.register_provider(CONTAINER_APPS_RP)

    connected_env_create_decorator.construct_payload()
    r = connected_env_create_decorator.create()

    return r


def connected_env_list_dapr_components(cmd, resource_group_name, environment_name):
    _validate_subscription_registered(cmd, CONTAINER_APPS_RP)

    return ConnectedEnvDaprComponentClient.list(cmd, resource_group_name, environment_name)


def connected_env_show_dapr_component(cmd, resource_group_name, dapr_component_name, environment_name):
    _validate_subscription_registered(cmd, CONTAINER_APPS_RP)

    return ConnectedEnvDaprComponentClient.show(cmd, resource_group_name, environment_name, name=dapr_component_name)


def connected_env_remove_dapr_component(cmd, resource_group_name, dapr_component_name, environment_name):
    _validate_subscription_registered(cmd, CONTAINER_APPS_RP)

    try:
        r = ConnectedEnvDaprComponentClient.delete(cmd, resource_group_name, environment_name, name=dapr_component_name)
        logger.warning("Dapr componenet successfully deleted.")
        return r
    except Exception as e:
        handle_raw_exception(e)


def connected_env_create_or_update_dapr_component(cmd, resource_group_name, environment_name, dapr_component_name, yaml):
    _validate_subscription_registered(cmd, CONTAINER_APPS_RP)

    yaml_dapr_component = load_yaml_file(yaml)
    if type(yaml_dapr_component) != dict:  # pylint: disable=unidiomatic-typecheck
        raise ValidationError('Invalid YAML provided. Please see https://learn.microsoft.com/en-us/azure/container-apps/dapr-overview?tabs=bicep1%2Cyaml#component-schema for a valid Dapr Component YAML spec.')

    # Deserialize the yaml into a DaprComponent object. Need this since we're not using SDK
    try:
        deserializer = create_deserializer()
        daprcomponent_def = deserializer('DaprComponent', yaml_dapr_component)
    except DeserializationError as ex:
        raise ValidationError('Invalid YAML provided. Please see https://learn.microsoft.com/en-us/azure/container-apps/dapr-overview?tabs=bicep1%2Cyaml#component-schema for a valid Dapr Component YAML spec.') from ex

    daprcomponent_def = _convert_object_from_snake_to_camel_case(_object_to_dict(daprcomponent_def))

    # Remove "additionalProperties" and read-only attributes that are introduced in the deserialization. Need this since we're not using SDK
    _remove_additional_attributes(daprcomponent_def)
    _remove_dapr_readonly_attributes(daprcomponent_def)

    if not daprcomponent_def["ignoreErrors"]:
        daprcomponent_def["ignoreErrors"] = False

    dapr_component_envelope = {"properties": daprcomponent_def}

    try:
        r = ConnectedEnvDaprComponentClient.create_or_update(cmd, resource_group_name=resource_group_name,
                                                             environment_name=environment_name,
                                                             dapr_component_envelope=dapr_component_envelope,
                                                             name=dapr_component_name)
        return r
    except Exception as e:
        handle_raw_exception(e)


def connected_env_list_certificates(cmd, name, resource_group_name, location=None, certificate=None, thumbprint=None):
    _validate_subscription_registered(cmd, CONTAINER_APPS_RP)

    def location_match(c):
        return c["location"] == location or not location

    def thumbprint_match(c):
        return c["properties"]["thumbprint"] == thumbprint or not thumbprint

    def both_match(c):
        return location_match(c) and thumbprint_match(c)

    if certificate:
        if is_valid_resource_id(certificate):
            certificate_name = parse_resource_id(certificate)["resource_name"]
        else:
            certificate_name = certificate
        try:
            r = ConnectedEnvCertificateClient.show_certificate(cmd, resource_group_name, name, certificate_name)
            return [r] if both_match(r) else []
        except Exception as e:
            handle_raw_exception(e)
    else:
        try:
            r = ConnectedEnvCertificateClient.list_certificates(cmd, resource_group_name, name)
            return list(filter(both_match, r))
        except Exception as e:
            handle_raw_exception(e)


def connected_env_upload_certificate(cmd, name, resource_group_name, certificate_file, certificate_name=None, certificate_password=None, location=None, prompt=False):
    _validate_subscription_registered(cmd, CONTAINER_APPS_RP)

    blob, thumbprint = load_cert_file(certificate_file, certificate_password)

    cert_name = None
    if certificate_name:
        name_availability = connected_env_check_cert_name_availability(cmd, resource_group_name, name, certificate_name)
        if not name_availability["nameAvailable"]:
            if name_availability["reason"] == NAME_ALREADY_EXISTS:
                msg = '{}. If continue with this name, it will be overwritten by the new certificate file.\nOverwrite?'
                overwrite = True
                if prompt:
                    overwrite = prompt_y_n(msg.format(name_availability["message"]))
                else:
                    logger.warning('{}. It will be overwritten by the new certificate file.'.format(name_availability["message"]))
                if overwrite:
                    cert_name = certificate_name
            else:
                raise ValidationError(name_availability["message"])
        else:
            cert_name = certificate_name

    while not cert_name:
        random_name = generate_randomized_cert_name(thumbprint, name, resource_group_name)
        check_result = connected_env_check_cert_name_availability(cmd, resource_group_name, name, random_name)
        if check_result["nameAvailable"]:
            cert_name = random_name
        elif not check_result["nameAvailable"] and (check_result["reason"] == NAME_INVALID):
            raise ValidationError(check_result["message"])

    certificate = ContainerAppCertificateEnvelopeModel
    certificate["properties"]["password"] = certificate_password
    certificate["properties"]["value"] = blob
    certificate["location"] = location
    if not certificate["location"]:
        try:
            env = ConnectedEnvironmentClient.show(cmd, resource_group_name, name)
            certificate["location"] = env["location"]
        except Exception as e:
            handle_raw_exception(e)

    try:
        r = ConnectedEnvCertificateClient.create_or_update_certificate(cmd, resource_group_name, name, cert_name, certificate)
        return r
    except Exception as e:
        handle_raw_exception(e)


def connected_env_delete_certificate(cmd, resource_group_name, name, certificate=None, thumbprint=None):
    _validate_subscription_registered(cmd, CONTAINER_APPS_RP)

    if not certificate and not thumbprint:
        raise RequiredArgumentMissingError('Please specify at least one of parameters: --certificate and --thumbprint')
    certs = connected_env_list_certificates(cmd, name, resource_group_name, certificate=certificate, thumbprint=thumbprint)
    for cert in certs:
        try:
            ConnectedEnvCertificateClient.delete_certificate(cmd, resource_group_name, name, cert["name"])
            logger.warning('Successfully deleted certificate: {}'.format(cert["name"]))
        except Exception as e:
            handle_raw_exception(e)


def connected_env_show_storage(cmd, name, storage_name, resource_group_name):
    _validate_subscription_registered(cmd, CONTAINER_APPS_RP)

    try:
        return ConnectedEnvStorageClient.show(cmd, resource_group_name, name, storage_name)
    except CLIError as e:
        handle_raw_exception(e)


def connected_env_list_storages(cmd, name, resource_group_name):
    _validate_subscription_registered(cmd, CONTAINER_APPS_RP)

    try:
        return ConnectedEnvStorageClient.list(cmd, resource_group_name, name)
    except CLIError as e:
        handle_raw_exception(e)


def connected_env_create_or_update_storage(cmd, storage_name, resource_group_name, name, azure_file_account_name=None, azure_file_share_name=None, azure_file_account_key=None, access_mode=None):  # pylint: disable=redefined-builtin
    _validate_subscription_registered(cmd, CONTAINER_APPS_RP)

    r = None

    try:
        r = ConnectedEnvStorageClient.show(cmd, resource_group_name, name, storage_name)
    except:
        pass

    if r:
        logger.warning("Only AzureFile account keys can be updated. In order to change the AzureFile share name or account name, please delete this storage and create a new one.")

    storage_def = AzureFilePropertiesModel
    storage_def["accountKey"] = azure_file_account_key
    storage_def["accountName"] = azure_file_account_name
    storage_def["shareName"] = azure_file_share_name
    storage_def["accessMode"] = access_mode
    storage_envelope = {}
    storage_envelope["properties"] = {}
    storage_envelope["properties"]["azureFile"] = storage_def

    try:
        return ConnectedEnvStorageClient.create_or_update(cmd, resource_group_name, name, storage_name, storage_envelope)
    except CLIError as e:
        handle_raw_exception(e)


def connected_env_remove_storage(cmd, storage_name, name, resource_group_name):
    _validate_subscription_registered(cmd, CONTAINER_APPS_RP)

    try:
        return ConnectedEnvStorageClient.delete(cmd, resource_group_name, name, storage_name)
    except CLIError as e:
        handle_raw_exception(e)


def init_dapr_components(cmd, resource_group_name, environment_name, statestore="redis", pubsub="redis"):
    _validate_subscription_registered(cmd, CONTAINER_APPS_RP)

    if statestore not in DAPR_SUPPORTED_STATESTORE_DEV_SERVICE_LIST:
        raise ValidationError(
            f"Statestore {statestore} is not supported. Supported statestores are {', '.join(DAPR_SUPPORTED_STATESTORE_DEV_SERVICE_LIST)}."
        )
    if pubsub not in DAPR_SUPPORTED_PUBSUB_DEV_SERVICE_LIST:
        raise ValidationError(
            f"Pubsub {pubsub} is not supported. Supported pubsubs are {', '.join(DAPR_SUPPORTED_PUBSUB_DEV_SERVICE_LIST)}."
        )

    from ._dapr_utils import DaprUtils

    statestore_metadata = {"actorStateStore": "true"}
    statestore_service_id, statestore_component_id = DaprUtils.create_dapr_component_with_service(
        cmd, "state", statestore, resource_group_name, environment_name, component_metadata=statestore_metadata)

    if statestore == pubsub:
        # For cases where statestore and pubsub are the same, we don't need to create another service.
        # E.g. Redis can be used for both statestore and pubsub.
        pubsub_service_id, pubsub_component_id = DaprUtils.create_dapr_component_with_service(
            cmd, "pubsub", pubsub, resource_group_name, environment_name, service_id=statestore_service_id)
    else:
        pubsub_service_id, pubsub_component_id = DaprUtils.create_dapr_component_with_service(
            cmd, "pubsub", pubsub, resource_group_name, environment_name)

    return {
        "message": "Operation successful.",
        "resources": {
            # Remove duplicates for services like Redis, which can be used for both statestore and pubsub
            "devServices": list(set([statestore_service_id, pubsub_service_id])),
            "daprComponents": [statestore_component_id, pubsub_component_id]
        }
    }<|MERGE_RESOLUTION|>--- conflicted
+++ resolved
@@ -1040,17 +1040,13 @@
     dockerfile = "Dockerfile"  # for now the dockerfile name must be "Dockerfile" (until GH actions API is updated)
 
     register_provider_if_needed(cmd, CONTAINER_APPS_RP)
-<<<<<<< HEAD
     _validate_up_args(cmd, source, artifact, build_env_vars, image, repo, registry_server)
-=======
-    _validate_up_args(cmd, source, artifact, image, repo, registry_server)
     _validate_custom_location_connected_cluster_args(cmd,
                                                      env=environment,
                                                      resource_group_name=resource_group_name,
                                                      location=location,
                                                      custom_location_id=custom_location_id,
                                                      connected_cluster_id=connected_cluster_id)
->>>>>>> ad9794d8
     if artifact:
         # Artifact is mostly a convenience argument provided to use --source specifically with a single artifact file.
         # At this point we know for sure that source isn't set (else _validate_up_args would have failed), so we can build with this value.
