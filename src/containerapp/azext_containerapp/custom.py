# --------------------------------------------------------------------------------------------
# Copyright (c) Microsoft Corporation. All rights reserved.
# Licensed under the MIT License. See License.txt in the project root for license information.
# --------------------------------------------------------------------------------------------
# pylint: disable=line-too-long, unused-argument, logging-fstring-interpolation, logging-not-lazy, consider-using-f-string, logging-format-interpolation, inconsistent-return-statements, broad-except, bare-except, too-many-statements, too-many-locals, too-many-boolean-expressions, too-many-branches, too-many-nested-blocks, pointless-statement, expression-not-assigned, unbalanced-tuple-unpacking, unsupported-assignment-operation

import threading
import time
from urllib.parse import urlparse
import json
import requests
import copy
import subprocess
from concurrent.futures import ThreadPoolExecutor

from azure.cli.command_modules.containerapp._ssh_utils import SSH_BACKUP_ENCODING, SSH_CTRL_C_MSG, get_stdin_writer
from azure.cli.core import telemetry as telemetry_core

from azure.cli.core.azclierror import (
    RequiredArgumentMissingError,
    ValidationError,
    CLIError,
    CLIInternalError,
    InvalidArgumentValueError,
    ResourceNotFoundError,
    ArgumentUsageError,
    MutuallyExclusiveArgumentError)
from azure.cli.core.commands.client_factory import get_subscription_id
from azure.cli.command_modules.containerapp.custom import set_secrets, open_containerapp_in_browser
from azure.cli.command_modules.containerapp.containerapp_job_decorator import ContainerAppJobDecorator
from azure.cli.command_modules.containerapp.containerapp_decorator import BaseContainerAppDecorator
from azure.cli.command_modules.containerapp.containerapp_env_decorator import ContainerAppEnvDecorator
from azure.cli.command_modules.containerapp._decorator_utils import load_yaml_file
from azure.cli.command_modules.containerapp._github_oauth import get_github_access_token
from azure.cli.command_modules.containerapp._utils import (safe_set,
                                                           _validate_subscription_registered,
                                                           _convert_object_from_snake_to_camel_case,
                                                           _object_to_dict, _remove_additional_attributes,
                                                           raise_missing_token_suggestion,
                                                           _remove_dapr_readonly_attributes,
                                                           _get_acr_cred, safe_get, await_github_action, repo_url_to_name,
                                                           validate_container_app_name, register_provider_if_needed,
                                                           generate_randomized_cert_name, load_cert_file,
                                                           trigger_workflow, _ensure_identity_resource_id,
                                                           AppType, _get_existing_secrets, store_as_secret_and_return_secret_ref,
                                                           set_managed_identity, is_registry_msi_system, _get_app_from_revision,
                                                           _validate_revision_name)
from azure.cli.command_modules.containerapp._models import (
    RegistryCredentials as RegistryCredentialsModel,
)
from azure.mgmt.core.tools import parse_resource_id, is_valid_resource_id

from knack.log import get_logger
from knack.prompting import prompt_y_n

from msrest.exceptions import DeserializationError

from ._decorator_utils import create_deserializer
from ._validators import validate_create
from .containerapp_env_certificate_decorator import ContainerappPreviewEnvCertificateListDecorator, \
    ContainerappEnvCertificatePreviweUploadDecorator
from .connected_env_decorator import ConnectedEnvironmentDecorator, ConnectedEnvironmentCreateDecorator
from .containerapp_job_decorator import ContainerAppJobPreviewCreateDecorator, ContainerAppJobPreviewUpdateDecorator
from .containerapp_env_decorator import ContainerappEnvPreviewCreateDecorator, ContainerappEnvPreviewUpdateDecorator
from .containerapp_java_decorator import ContainerappJavaLoggerDecorator, ContainerappJavaLoggerSetDecorator, ContainerappJavaLoggerDeleteDecorator
from .containerapp_resiliency_decorator import (
    ContainerAppResiliencyPreviewCreateDecorator,
    ContainerAppResiliencyPreviewShowDecorator,
    ContainerAppResiliencyPreviewDeleteDecorator,
    ContainerAppResiliencyPreviewListDecorator,
    ContainerAppResiliencyPreviewUpdateDecorator)
from .daprcomponent_resiliency_decorator import (
    DaprComponentResiliencyPreviewCreateDecorator,
    DaprComponentResiliencyPreviewDeleteDecorator,
    DaprComponentResiliencyPreviewShowDecorator,
    DaprComponentResiliencyPreviewListDecorator,
    DaprComponentResiliencyPreviewUpdateDecorator
)
from .containerapp_env_telemetry_decorator import (
    ContainerappEnvTelemetryDataDogPreviewSetDecorator,
    ContainerappEnvTelemetryAppInsightsPreviewSetDecorator,
    ContainerappEnvTelemetryOtlpPreviewSetDecorator
)
from .containerapp_auth_decorator import ContainerAppPreviewAuthDecorator
from .containerapp_decorator import ContainerAppPreviewCreateDecorator, ContainerAppPreviewListDecorator, ContainerAppPreviewUpdateDecorator
from .containerapp_env_storage_decorator import ContainerappEnvStorageDecorator
from .java_component_decorator import (
    BaseJavaComponentDecorator,
    JavaComponentCreateDecorator,
    JavaComponentUpdateDecorator
)
from .containerapp_sessionpool_decorator import SessionPoolPreviewDecorator, SessionPoolCreateDecorator, SessionPoolUpdateDecorator
from .containerapp_session_code_interpreter_decorator import SessionCodeInterpreterCommandsPreviewDecorator
from .containerapp_job_registry_decorator import ContainerAppJobRegistryPreviewSetDecorator
from .containerapp_env_maintenance_config_decorator import ContainerAppEnvMaintenanceConfigPreviewDecorator
<<<<<<< HEAD
from .containerapp_functions_decorator import (
    ContainerAppFunctionsListDecorator,
    ContainerAppFunctionsShowDecorator
=======
from .containerapp_function_keys_decorator import (
    ContainerAppFunctionKeysListDecorator,
    ContainerAppFunctionKeysUpdateDecorator,
    ContainerAppFunctionHostKeysListDecorator,
    ContainerAppFunctionHostKeysUpdateDecorator
>>>>>>> 0cf0be68
)
from .dotnet_component_decorator import DotNetComponentDecorator
from ._client_factory import handle_raw_exception, handle_non_404_status_code_exception
from ._clients import (
    GitHubActionPreviewClient,
    ContainerAppPreviewClient,
    AuthPreviewClient,
    StoragePreviewClient,
    ContainerAppsJobPreviewClient,
    ContainerAppsResiliencyPreviewClient,
    DaprComponentResiliencyPreviewClient,
    ManagedEnvironmentPreviewClient,
    ConnectedEnvDaprComponentClient,
    ConnectedEnvironmentClient,
    ConnectedEnvStorageClient,
    ConnectedEnvCertificateClient,
    JavaComponentPreviewClient,
    SessionPoolPreviewClient,
    SessionCodeInterpreterPreviewClient,
    DotNetComponentPreviewClient,
    MaintenanceConfigPreviewClient,
    HttpRouteConfigPreviewClient,
    LabelHistoryPreviewClient,
    ContainerAppFunctionsPreviewClient
)
from ._dev_service_utils import DevServiceUtils
from ._models import (
    GitHubActionConfiguration,
    RegistryInfo as RegistryInfoModel,
    AzureCredentials as AzureCredentialsModel,
    SourceControl as SourceControlModel,
    ContainerAppCertificateEnvelope as ContainerAppCertificateEnvelopeModel,
    AzureFileProperties as AzureFilePropertiesModel
)

from ._ssh_utils import (SSH_DEFAULT_ENCODING, DebugWebSocketConnection, read_debug_ssh)

from ._utils import (connected_env_check_cert_name_availability, get_oryx_run_image_tags, patchable_check,
                     get_pack_exec_path, is_docker_running, parse_build_env_vars, env_has_managed_identity)

from ._arc_utils import (extract_domain_from_configmap, get_core_dns_deployment, get_core_dns_configmap, backup_custom_core_dns_configmap,
                         replace_configmap, replace_deployment, delete_configmap, patch_coredns,
                         create_folder, create_sub_folder,
                         check_kube_connection, create_kube_client, restart_openshift_dns_daemonset)

from ._constants import (AKS_AZURE_LOCAL_DISTRO, CONTAINER_APPS_RP,
                         NAME_INVALID, NAME_ALREADY_EXISTS, ACR_IMAGE_SUFFIX, DEV_POSTGRES_IMAGE, DEV_POSTGRES_SERVICE_TYPE,
                         DEV_POSTGRES_CONTAINER_NAME, DEV_REDIS_IMAGE, DEV_REDIS_SERVICE_TYPE, DEV_REDIS_CONTAINER_NAME, DEV_KAFKA_CONTAINER_NAME,
                         DEV_KAFKA_IMAGE, DEV_KAFKA_SERVICE_TYPE, DEV_MARIADB_CONTAINER_NAME, DEV_MARIADB_IMAGE, DEV_MARIADB_SERVICE_TYPE, DEV_QDRANT_IMAGE,
                         DEV_QDRANT_CONTAINER_NAME, DEV_QDRANT_SERVICE_TYPE, DEV_WEAVIATE_IMAGE, DEV_WEAVIATE_CONTAINER_NAME, DEV_WEAVIATE_SERVICE_TYPE,
                         DEV_MILVUS_IMAGE, DEV_MILVUS_CONTAINER_NAME, DEV_MILVUS_SERVICE_TYPE, DEV_SERVICE_LIST, CONTAINER_APPS_SDK_MODELS, BLOB_STORAGE_TOKEN_STORE_SECRET_SETTING_NAME,
                         DAPR_SUPPORTED_STATESTORE_DEV_SERVICE_LIST, DAPR_SUPPORTED_PUBSUB_DEV_SERVICE_LIST,
                         JAVA_COMPONENT_CONFIG, JAVA_COMPONENT_EUREKA, JAVA_COMPONENT_ADMIN, JAVA_COMPONENT_NACOS, JAVA_COMPONENT_GATEWAY, DOTNET_COMPONENT_RESOURCE_TYPE,
                         CUSTOM_CORE_DNS, CORE_DNS, KUBE_SYSTEM, OPENSHIFT_DISTRO, OPENSHIFT_DNS)


logger = get_logger(__name__)


def list_all_services(cmd, environment_name, resource_group_name):
    services = list_containerapp(cmd, resource_group_name=resource_group_name, managed_env=environment_name)
    dev_service_list = []

    for service in services:
        service_type = safe_get(service, "properties", "configuration", "service", "type", default="")
        if service_type in DEV_SERVICE_LIST:
            dev_service_list.append(service)

    return dev_service_list


def create_redis_service(cmd, service_name, environment_name, resource_group_name, no_wait=False,
                         disable_warnings=True):
    return DevServiceUtils.create_service(cmd, service_name, environment_name, resource_group_name, no_wait,
                                          disable_warnings, DEV_REDIS_IMAGE, DEV_REDIS_SERVICE_TYPE,
                                          DEV_REDIS_CONTAINER_NAME)


def delete_redis_service(cmd, service_name, resource_group_name, no_wait=False):
    return DevServiceUtils.delete_service(cmd, service_name, resource_group_name, no_wait, DEV_REDIS_SERVICE_TYPE)


def create_postgres_service(cmd, service_name, environment_name, resource_group_name, no_wait=False,
                            disable_warnings=True):
    return DevServiceUtils.create_service(cmd, service_name, environment_name, resource_group_name, no_wait,
                                          disable_warnings, DEV_POSTGRES_IMAGE, DEV_POSTGRES_SERVICE_TYPE,
                                          DEV_POSTGRES_CONTAINER_NAME)


def delete_postgres_service(cmd, service_name, resource_group_name, no_wait=False):
    return DevServiceUtils.delete_service(cmd, service_name, resource_group_name, no_wait, DEV_POSTGRES_SERVICE_TYPE)


def create_kafka_service(cmd, service_name, environment_name, resource_group_name, no_wait=False,
                         disable_warnings=True):
    return DevServiceUtils.create_service(cmd, service_name, environment_name, resource_group_name, no_wait,
                                          disable_warnings, DEV_KAFKA_IMAGE, DEV_KAFKA_SERVICE_TYPE,
                                          DEV_KAFKA_CONTAINER_NAME)


def delete_kafka_service(cmd, service_name, resource_group_name, no_wait=False):
    return DevServiceUtils.delete_service(cmd, service_name, resource_group_name, no_wait, DEV_KAFKA_SERVICE_TYPE)


def create_mariadb_service(cmd, service_name, environment_name, resource_group_name, no_wait=False,
                           disable_warnings=True):
    return DevServiceUtils.create_service(cmd, service_name, environment_name, resource_group_name, no_wait,
                                          disable_warnings, DEV_MARIADB_IMAGE, DEV_MARIADB_SERVICE_TYPE,
                                          DEV_MARIADB_CONTAINER_NAME)


def delete_mariadb_service(cmd, service_name, resource_group_name, no_wait=False):
    return DevServiceUtils.delete_service(cmd, service_name, resource_group_name, no_wait, DEV_MARIADB_SERVICE_TYPE)


def create_qdrant_service(cmd, service_name, environment_name, resource_group_name, no_wait=False,
                          disable_warnings=True):
    return DevServiceUtils.create_service(cmd, service_name, environment_name, resource_group_name, no_wait,
                                          disable_warnings, DEV_QDRANT_IMAGE, DEV_QDRANT_SERVICE_TYPE,
                                          DEV_QDRANT_CONTAINER_NAME)


def delete_qdrant_service(cmd, service_name, resource_group_name, no_wait=False):
    return DevServiceUtils.delete_service(cmd, service_name, resource_group_name, no_wait, DEV_QDRANT_SERVICE_TYPE)


def create_weaviate_service(cmd, service_name, environment_name, resource_group_name, no_wait=False,
                            disable_warnings=True):
    return DevServiceUtils.create_service(cmd, service_name, environment_name, resource_group_name, no_wait,
                                          disable_warnings, DEV_WEAVIATE_IMAGE, DEV_WEAVIATE_SERVICE_TYPE,
                                          DEV_WEAVIATE_CONTAINER_NAME)


def delete_weaviate_service(cmd, service_name, resource_group_name, no_wait=False):
    return DevServiceUtils.delete_service(cmd, service_name, resource_group_name, no_wait, DEV_WEAVIATE_SERVICE_TYPE)


def create_milvus_service(cmd, service_name, environment_name, resource_group_name, no_wait=False,
                          disable_warnings=True):
    return DevServiceUtils.create_service(cmd, service_name, environment_name, resource_group_name, no_wait,
                                          disable_warnings, DEV_MILVUS_IMAGE, DEV_MILVUS_SERVICE_TYPE,
                                          DEV_MILVUS_CONTAINER_NAME)


def delete_milvus_service(cmd, service_name, resource_group_name, no_wait=False):
    return DevServiceUtils.delete_service(cmd, service_name, resource_group_name, no_wait, DEV_MILVUS_SERVICE_TYPE)


def create_container_app_resiliency(cmd, name, resource_group_name, container_app_name,
                                    yaml=None,
                                    no_wait=False,
                                    disable_warnings=False,
                                    tcp_retry_max_connect_attempts=None,
                                    circuit_breaker_consecutive_errors=None,
                                    circuit_breaker_interval=None,
                                    circuit_breaker_max_ejection=None,
                                    tcp_connection_pool_max_connections=None,
                                    http_connection_pool_http1_max_pending_req=None,
                                    http_connection_pool_http2_max_req=None,
                                    timeout_response_in_seconds=None,
                                    timeout_connection_in_seconds=None,
                                    http_retry_max=None,
                                    http_retry_delay_in_milliseconds=None,
                                    http_retry_interval_in_milliseconds=None,
                                    http_retry_status_codes=None,
                                    http_retry_errors=None,
                                    default=False):
    raw_parameters = locals()
    containerapp_resiliency_create_decorator = ContainerAppResiliencyPreviewCreateDecorator(
        cmd=cmd,
        client=ContainerAppsResiliencyPreviewClient,
        raw_parameters=raw_parameters,
        models=CONTAINER_APPS_SDK_MODELS
    )
    containerapp_resiliency_create_decorator.validate_arguments()
    containerapp_resiliency_create_decorator.construct_payload()
    return containerapp_resiliency_create_decorator.create()


def update_container_app_resiliency(cmd, name, resource_group_name, container_app_name,
                                    yaml=None,
                                    no_wait=False,
                                    disable_warnings=False,
                                    tcp_retry_max_connect_attempts=None,
                                    circuit_breaker_consecutive_errors=None,
                                    circuit_breaker_interval=None,
                                    circuit_breaker_max_ejection=None,
                                    tcp_connection_pool_max_connections=None,
                                    http_connection_pool_http1_max_pending_req=None,
                                    http_connection_pool_http2_max_req=None,
                                    timeout_response_in_seconds=None,
                                    timeout_connection_in_seconds=None,
                                    http_retry_max=None,
                                    http_retry_delay_in_milliseconds=None,
                                    http_retry_interval_in_milliseconds=None,
                                    http_retry_status_codes=None,
                                    http_retry_errors=None):

    raw_parameters = locals()
    containerapp_resiliency_update_decorator = ContainerAppResiliencyPreviewUpdateDecorator(
        cmd=cmd,
        client=ContainerAppsResiliencyPreviewClient,
        raw_parameters=raw_parameters,
        models=CONTAINER_APPS_SDK_MODELS
    )
    containerapp_resiliency_update_decorator.validate_arguments()
    containerapp_resiliency_update_decorator.construct_payload()
    return containerapp_resiliency_update_decorator.update()


def delete_container_app_resiliency(cmd, name, resource_group_name, container_app_name, no_wait=False):

    raw_parameters = locals()
    containerapp_resiliency_delete_decorator = ContainerAppResiliencyPreviewDeleteDecorator(
        cmd=cmd,
        client=ContainerAppsResiliencyPreviewClient,
        raw_parameters=raw_parameters,
        models=CONTAINER_APPS_SDK_MODELS
    )

    return containerapp_resiliency_delete_decorator.delete()


def show_container_app_resiliency(cmd, name, resource_group_name, container_app_name):

    raw_parameters = locals()
    containerapp_resiliency_show_decorator = ContainerAppResiliencyPreviewShowDecorator(
        cmd=cmd,
        client=ContainerAppsResiliencyPreviewClient,
        raw_parameters=raw_parameters,
        models=CONTAINER_APPS_SDK_MODELS
    )

    return containerapp_resiliency_show_decorator.show()


def list_container_app_resiliencies(cmd, resource_group_name, container_app_name):

    raw_parameters = locals()
    containerapp_resiliency_list_decorator = ContainerAppResiliencyPreviewListDecorator(
        cmd=cmd,
        client=ContainerAppsResiliencyPreviewClient,
        raw_parameters=raw_parameters,
        models=CONTAINER_APPS_SDK_MODELS
    )

    return containerapp_resiliency_list_decorator.list()


def create_dapr_component_resiliency(cmd, name, resource_group_name, dapr_component_name, environment,
                                     yaml=None,
                                     no_wait=False,
                                     disable_warnings=False,
                                     in_timeout_response_in_seconds=None,
                                     out_timeout_response_in_seconds=None,
                                     in_http_retry_max=None,
                                     out_http_retry_max=None,
                                     in_http_retry_delay_in_milliseconds=None,
                                     out_http_retry_delay_in_milliseconds=None,
                                     in_http_retry_interval_in_milliseconds=None,
                                     out_http_retry_interval_in_milliseconds=None,
                                     in_circuit_breaker_consecutive_errors=None,
                                     out_circuit_breaker_consecutive_errors=None,
                                     in_circuit_breaker_interval=None,
                                     out_circuit_breaker_interval=None,
                                     in_circuit_breaker_timeout=None,
                                     out_circuit_breaker_timeout=None):
    raw_parameters = locals()
    component_resiliency_create_decorator = DaprComponentResiliencyPreviewCreateDecorator(
        cmd=cmd,
        client=DaprComponentResiliencyPreviewClient,
        raw_parameters=raw_parameters,
        models=CONTAINER_APPS_SDK_MODELS
    )
    component_resiliency_create_decorator.validate_arguments()
    component_resiliency_create_decorator.construct_payload()
    return component_resiliency_create_decorator.create()


def update_dapr_component_resiliency(cmd, name, resource_group_name, dapr_component_name, environment,
                                     yaml=None,
                                     no_wait=False,
                                     disable_warnings=False,
                                     in_timeout_response_in_seconds=None,
                                     out_timeout_response_in_seconds=None,
                                     in_http_retry_max=None,
                                     out_http_retry_max=None,
                                     in_http_retry_delay_in_milliseconds=None,
                                     out_http_retry_delay_in_milliseconds=None,
                                     in_http_retry_interval_in_milliseconds=None,
                                     out_http_retry_interval_in_milliseconds=None,
                                     in_circuit_breaker_consecutive_errors=None,
                                     out_circuit_breaker_consecutive_errors=None,
                                     in_circuit_breaker_interval=None,
                                     out_circuit_breaker_interval=None,
                                     in_circuit_breaker_timeout=None,
                                     out_circuit_breaker_timeout=None):

    raw_parameters = locals()
    component_resiliency_update_decorator = DaprComponentResiliencyPreviewUpdateDecorator(
        cmd=cmd,
        client=DaprComponentResiliencyPreviewClient,
        raw_parameters=raw_parameters,
        models=CONTAINER_APPS_SDK_MODELS
    )
    component_resiliency_update_decorator.validate_arguments()
    component_resiliency_update_decorator.construct_payload()
    return component_resiliency_update_decorator.update()


def delete_dapr_component_resiliency(cmd, name, resource_group_name, environment, dapr_component_name, no_wait=False):

    raw_parameters = locals()
    containerapp_resiliency_delete_decorator = DaprComponentResiliencyPreviewDeleteDecorator(
        cmd=cmd,
        client=DaprComponentResiliencyPreviewClient,
        raw_parameters=raw_parameters,
        models=CONTAINER_APPS_SDK_MODELS
    )

    return containerapp_resiliency_delete_decorator.delete()


def show_dapr_component_resiliency(cmd, name, resource_group_name, environment, dapr_component_name, no_wait=False):

    raw_parameters = locals()
    containerapp_resiliency_show_decorator = DaprComponentResiliencyPreviewShowDecorator(
        cmd=cmd,
        client=DaprComponentResiliencyPreviewClient,
        raw_parameters=raw_parameters,
        models=CONTAINER_APPS_SDK_MODELS
    )

    return containerapp_resiliency_show_decorator.show()


def list_dapr_component_resiliencies(cmd, resource_group_name, dapr_component_name, environment, no_wait=False):

    raw_parameters = locals()
    containerapp_resiliency_list_decorator = DaprComponentResiliencyPreviewListDecorator(
        cmd=cmd,
        client=DaprComponentResiliencyPreviewClient,
        raw_parameters=raw_parameters,
        models=CONTAINER_APPS_SDK_MODELS
    )

    return containerapp_resiliency_list_decorator.list()


def create_containerapp(cmd,
                        name,
                        resource_group_name,
                        yaml=None,
                        image=None,
                        container_name=None,
                        managed_env=None,
                        min_replicas=None,
                        max_replicas=None,
                        scale_rule_name=None,
                        scale_rule_type=None,
                        scale_rule_http_concurrency=None,
                        scale_rule_metadata=None,
                        scale_rule_auth=None,
                        scale_rule_identity=None,
                        target_port=None,
                        exposed_port=None,
                        transport="auto",
                        ingress=None,
                        allow_insecure=False,
                        revisions_mode="single",
                        target_label=None,
                        secrets=None,
                        env_vars=None,
                        cpu=None,
                        memory=None,
                        registry_server=None,
                        registry_user=None,
                        registry_pass=None,
                        dapr_enabled=False,
                        dapr_app_port=None,
                        dapr_app_id=None,
                        dapr_app_protocol=None,
                        dapr_http_read_buffer_size=None,
                        dapr_http_max_request_size=None,
                        dapr_log_level=None,
                        dapr_enable_api_logging=False,
                        service_type=None,
                        service_bindings=None,
                        customized_keys=None,
                        revision_suffix=None,
                        startup_command=None,
                        args=None,
                        tags=None,
                        no_wait=False,
                        system_assigned=False,
                        disable_warnings=False,
                        user_assigned=None,
                        registry_identity=None,
                        workload_profile_name=None,
                        termination_grace_period=None,
                        secret_volume_mount=None,
                        environment_type="managed",
                        source=None,
                        artifact=None,
                        build_env_vars=None,
                        repo=None,
                        token=None,
                        branch=None,
                        context_path=None,
                        service_principal_client_id=None,
                        service_principal_client_secret=None,
                        service_principal_tenant_id=None,
                        max_inactive_revisions=None,
                        runtime=None,
                        enable_java_metrics=None,
                        enable_java_agent=None,
                        kind=None):
    raw_parameters = locals()

    containerapp_create_decorator = ContainerAppPreviewCreateDecorator(
        cmd=cmd,
        client=ContainerAppPreviewClient,
        raw_parameters=raw_parameters,
        models=CONTAINER_APPS_SDK_MODELS
    )
    containerapp_create_decorator.register_provider(CONTAINER_APPS_RP)
    containerapp_create_decorator.validate_arguments()

    containerapp_create_decorator.construct_payload()
    r = containerapp_create_decorator.create()
    containerapp_create_decorator.construct_for_post_process(r)
    r = containerapp_create_decorator.post_process(r)
    return r


def update_containerapp_logic(cmd,
                              name,
                              resource_group_name,
                              yaml=None,
                              image=None,
                              container_name=None,
                              min_replicas=None,
                              max_replicas=None,
                              scale_rule_name=None,
                              scale_rule_type="http",
                              scale_rule_http_concurrency=None,
                              scale_rule_metadata=None,
                              scale_rule_auth=None,
                              scale_rule_identity=None,
                              service_bindings=None,
                              customized_keys=None,
                              unbind_service_bindings=None,
                              set_env_vars=None,
                              remove_env_vars=None,
                              replace_env_vars=None,
                              remove_all_env_vars=False,
                              revisions_mode=None,
                              target_label=None,
                              cpu=None,
                              memory=None,
                              revision_suffix=None,
                              startup_command=None,
                              args=None,
                              tags=None,
                              no_wait=False,
                              from_revision=None,
                              ingress=None,
                              target_port=None,
                              workload_profile_name=None,
                              termination_grace_period=None,
                              registry_server=None,
                              registry_user=None,
                              registry_pass=None,
                              secret_volume_mount=None,
                              source=None,
                              artifact=None,
                              build_env_vars=None,
                              max_inactive_revisions=None,
                              force_single_container_updates=False,
                              runtime=None,
                              enable_java_metrics=None,
                              enable_java_agent=None,
                              user_assigned=None,
                              registry_identity=None,
                              system_assigned=None):
    raw_parameters = locals()

    containerapp_update_decorator = ContainerAppPreviewUpdateDecorator(
        cmd=cmd,
        client=ContainerAppPreviewClient,
        raw_parameters=raw_parameters,
        models=CONTAINER_APPS_SDK_MODELS
    )
    containerapp_update_decorator.register_provider(CONTAINER_APPS_RP)
    containerapp_update_decorator.validate_arguments()
    containerapp_update_decorator.construct_for_pre_process()
    containerapp_update_decorator.pre_process()
    containerapp_update_decorator.construct_payload()
    r = containerapp_update_decorator.update()
    r = containerapp_update_decorator.post_process(r)
    return r


def update_containerapp(cmd,
                        name,
                        resource_group_name,
                        yaml=None,
                        image=None,
                        container_name=None,
                        min_replicas=None,
                        max_replicas=None,
                        scale_rule_name=None,
                        scale_rule_type=None,
                        scale_rule_http_concurrency=None,
                        scale_rule_metadata=None,
                        scale_rule_auth=None,
                        scale_rule_identity=None,
                        unbind_service_bindings=None,
                        service_bindings=None,
                        customized_keys=None,
                        set_env_vars=None,
                        remove_env_vars=None,
                        replace_env_vars=None,
                        remove_all_env_vars=False,
                        revisions_mode=None,
                        target_label=None,
                        cpu=None,
                        memory=None,
                        revision_suffix=None,
                        startup_command=None,
                        args=None,
                        tags=None,
                        workload_profile_name=None,
                        termination_grace_period=None,
                        no_wait=False,
                        secret_volume_mount=None,
                        source=None,
                        artifact=None,
                        build_env_vars=None,
                        max_inactive_revisions=None,
                        runtime=None,
                        enable_java_metrics=None,
                        enable_java_agent=None):
    _validate_subscription_registered(cmd, CONTAINER_APPS_RP)

    return update_containerapp_logic(cmd=cmd,
                                     name=name,
                                     resource_group_name=resource_group_name,
                                     yaml=yaml,
                                     image=image,
                                     container_name=container_name,
                                     min_replicas=min_replicas,
                                     max_replicas=max_replicas,
                                     scale_rule_name=scale_rule_name,
                                     scale_rule_type=scale_rule_type,
                                     scale_rule_http_concurrency=scale_rule_http_concurrency,
                                     scale_rule_metadata=scale_rule_metadata,
                                     scale_rule_auth=scale_rule_auth,
                                     scale_rule_identity=scale_rule_identity,
                                     service_bindings=service_bindings,
                                     customized_keys=customized_keys,
                                     unbind_service_bindings=unbind_service_bindings,
                                     set_env_vars=set_env_vars,
                                     remove_env_vars=remove_env_vars,
                                     replace_env_vars=replace_env_vars,
                                     remove_all_env_vars=remove_all_env_vars,
                                     revisions_mode=revisions_mode,
                                     target_label=target_label,
                                     cpu=cpu,
                                     memory=memory,
                                     revision_suffix=revision_suffix,
                                     startup_command=startup_command,
                                     args=args,
                                     tags=tags,
                                     workload_profile_name=workload_profile_name,
                                     termination_grace_period=termination_grace_period,
                                     no_wait=no_wait,
                                     secret_volume_mount=secret_volume_mount,
                                     source=source,
                                     artifact=artifact,
                                     build_env_vars=build_env_vars,
                                     max_inactive_revisions=max_inactive_revisions,
                                     runtime=runtime,
                                     enable_java_metrics=enable_java_metrics,
                                     enable_java_agent=enable_java_agent)


def show_containerapp(cmd, name, resource_group_name, show_secrets=False):
    raw_parameters = locals()
    containerapp_base_decorator = BaseContainerAppDecorator(
        cmd=cmd,
        client=ContainerAppPreviewClient,
        raw_parameters=raw_parameters,
        models=CONTAINER_APPS_SDK_MODELS
    )
    containerapp_base_decorator.validate_subscription_registered(CONTAINER_APPS_RP)

    return containerapp_base_decorator.show()


def list_containerapp(cmd, resource_group_name=None, managed_env=None, environment_type="all"):
    raw_parameters = locals()
    containerapp_list_decorator = ContainerAppPreviewListDecorator(
        cmd=cmd,
        client=ContainerAppPreviewClient,
        raw_parameters=raw_parameters,
        models=CONTAINER_APPS_SDK_MODELS
    )
    containerapp_list_decorator.validate_subscription_registered(CONTAINER_APPS_RP)

    return containerapp_list_decorator.list()


def delete_containerapp(cmd, name, resource_group_name, no_wait=False):
    raw_parameters = locals()
    containerapp_base_decorator = BaseContainerAppDecorator(
        cmd=cmd,
        client=ContainerAppPreviewClient,
        raw_parameters=raw_parameters,
        models=CONTAINER_APPS_SDK_MODELS
    )
    containerapp_base_decorator.validate_subscription_registered(CONTAINER_APPS_RP)

    return containerapp_base_decorator.delete()


def create_managed_environment(cmd,
                               name,
                               resource_group_name,
                               logs_destination="log-analytics",
                               storage_account=None,
                               logs_customer_id=None,
                               logs_key=None,
                               location=None,
                               instrumentation_key=None,
                               dapr_connection_string=None,
                               infrastructure_subnet_resource_id=None,
                               infrastructure_resource_group=None,
                               docker_bridge_cidr=None,
                               platform_reserved_cidr=None,
                               platform_reserved_dns_ip=None,
                               internal_only=False,
                               tags=None,
                               disable_warnings=False,
                               zone_redundant=False,
                               hostname=None,
                               certificate_file=None,
                               certificate_password=None,
                               certificate_identity=None,
                               certificate_key_vault_url=None,
                               enable_workload_profiles=True,
                               mtls_enabled=None,
                               p2p_encryption_enabled=None,
                               enable_dedicated_gpu=False,
                               no_wait=False,
                               logs_dynamic_json_columns=False,
                               system_assigned=False,
                               user_assigned=None,
                               public_network_access=None):
    return create_managed_environment_logic(
        cmd=cmd,
        name=name,
        resource_group_name=resource_group_name,
        logs_destination=logs_destination,
        storage_account=storage_account,
        logs_customer_id=logs_customer_id,
        logs_key=logs_key,
        location=location,
        instrumentation_key=instrumentation_key,
        dapr_connection_string=dapr_connection_string,
        infrastructure_subnet_resource_id=infrastructure_subnet_resource_id,
        infrastructure_resource_group=infrastructure_resource_group,
        docker_bridge_cidr=docker_bridge_cidr,
        platform_reserved_cidr=platform_reserved_cidr,
        platform_reserved_dns_ip=platform_reserved_dns_ip,
        internal_only=internal_only,
        tags=tags,
        disable_warnings=disable_warnings,
        zone_redundant=zone_redundant,
        hostname=hostname,
        certificate_file=certificate_file,
        certificate_password=certificate_password,
        certificate_identity=certificate_identity,
        certificate_key_vault_url=certificate_key_vault_url,
        enable_workload_profiles=enable_workload_profiles,
        mtls_enabled=mtls_enabled,
        p2p_encryption_enabled=p2p_encryption_enabled,
        enable_dedicated_gpu=enable_dedicated_gpu,
        no_wait=no_wait,
        logs_dynamic_json_columns=logs_dynamic_json_columns,
        system_assigned=system_assigned,
        user_assigned=user_assigned,
        public_network_access=public_network_access
    )


def create_managed_environment_logic(cmd,
                                     name,
                                     resource_group_name,
                                     logs_destination="log-analytics",
                                     storage_account=None,
                                     logs_customer_id=None,
                                     logs_key=None,
                                     location=None,
                                     instrumentation_key=None,
                                     dapr_connection_string=None,
                                     infrastructure_subnet_resource_id=None,
                                     infrastructure_resource_group=None,
                                     docker_bridge_cidr=None,
                                     platform_reserved_cidr=None,
                                     platform_reserved_dns_ip=None,
                                     internal_only=False,
                                     tags=None,
                                     disable_warnings=False,
                                     zone_redundant=False,
                                     hostname=None,
                                     certificate_file=None,
                                     certificate_password=None,
                                     certificate_identity=None,
                                     certificate_key_vault_url=None,
                                     enable_workload_profiles=True,
                                     mtls_enabled=None,
                                     p2p_encryption_enabled=None,
                                     enable_dedicated_gpu=False,
                                     no_wait=False,
                                     logs_dynamic_json_columns=False,
                                     system_assigned=False,
                                     user_assigned=None,
                                     public_network_access=None,
                                     workload_profile_type=None,
                                     workload_profile_name=None,
                                     is_env_for_azml_app=False):
    raw_parameters = locals()
    containerapp_env_create_decorator = ContainerappEnvPreviewCreateDecorator(
        cmd=cmd,
        client=ManagedEnvironmentPreviewClient,
        raw_parameters=raw_parameters,
        models=CONTAINER_APPS_SDK_MODELS
    )
    containerapp_env_create_decorator.validate_arguments()
    containerapp_env_create_decorator.register_provider(CONTAINER_APPS_RP)

    containerapp_env_create_decorator.construct_payload()
    r = containerapp_env_create_decorator.create()
    r = containerapp_env_create_decorator.post_process(r)

    return r


def update_managed_environment(cmd,
                               name,
                               resource_group_name,
                               logs_destination=None,
                               storage_account=None,
                               logs_customer_id=None,
                               logs_key=None,
                               hostname=None,
                               certificate_file=None,
                               certificate_password=None,
                               certificate_identity=None,
                               certificate_key_vault_url=None,
                               tags=None,
                               workload_profile_type=None,
                               workload_profile_name=None,
                               min_nodes=None,
                               max_nodes=None,
                               mtls_enabled=None,
                               p2p_encryption_enabled=None,
                               no_wait=False,
                               logs_dynamic_json_columns=None,
                               public_network_access=None):
    raw_parameters = locals()
    containerapp_env_update_decorator = ContainerappEnvPreviewUpdateDecorator(
        cmd=cmd,
        client=ManagedEnvironmentPreviewClient,
        raw_parameters=raw_parameters,
        models=CONTAINER_APPS_SDK_MODELS
    )
    containerapp_env_update_decorator.validate_arguments()
    containerapp_env_update_decorator.construct_payload()
    r = containerapp_env_update_decorator.update()
    r = containerapp_env_update_decorator.post_process(r)

    return r


def show_managed_environment(cmd, name, resource_group_name):
    raw_parameters = locals()
    containerapp_env_decorator = ContainerAppEnvDecorator(
        cmd=cmd,
        client=ManagedEnvironmentPreviewClient,
        raw_parameters=raw_parameters,
        models=CONTAINER_APPS_SDK_MODELS
    )
    containerapp_env_decorator.validate_subscription_registered(CONTAINER_APPS_RP)

    return containerapp_env_decorator.show()


def list_managed_environments(cmd, resource_group_name=None):
    raw_parameters = locals()
    containerapp_env_decorator = ContainerAppEnvDecorator(
        cmd=cmd,
        client=ManagedEnvironmentPreviewClient,
        raw_parameters=raw_parameters,
        models=CONTAINER_APPS_SDK_MODELS
    )
    containerapp_env_decorator.validate_subscription_registered(CONTAINER_APPS_RP)

    return containerapp_env_decorator.list()


def delete_managed_environment(cmd, name, resource_group_name, no_wait=False):
    raw_parameters = locals()
    containerapp_env_decorator = ContainerAppEnvDecorator(
        cmd=cmd,
        client=ManagedEnvironmentPreviewClient,
        raw_parameters=raw_parameters,
        models=CONTAINER_APPS_SDK_MODELS
    )
    containerapp_env_decorator.validate_subscription_registered(CONTAINER_APPS_RP)

    return containerapp_env_decorator.delete()


def show_storage(cmd, name, storage_name, resource_group_name):
    _validate_subscription_registered(cmd, CONTAINER_APPS_RP)

    raw_parameters = locals()
    containerapp_env_storage_decorator = ContainerappEnvStorageDecorator(
        cmd=cmd,
        client=StoragePreviewClient,
        raw_parameters=raw_parameters,
        models=CONTAINER_APPS_SDK_MODELS
    )

    return containerapp_env_storage_decorator.show()


def list_storage(cmd, name, resource_group_name):
    _validate_subscription_registered(cmd, CONTAINER_APPS_RP)

    raw_parameters = locals()
    containerapp_env_storage_decorator = ContainerappEnvStorageDecorator(
        cmd=cmd,
        client=StoragePreviewClient,
        raw_parameters=raw_parameters,
        models=CONTAINER_APPS_SDK_MODELS
    )

    return containerapp_env_storage_decorator.list()


def create_or_update_storage(cmd, storage_name, resource_group_name, name, storage_type=None,
                             azure_file_account_name=None, azure_file_share_name=None, azure_file_account_key=None,
                             server=None, access_mode=None, no_wait=False):  # pylint: disable=redefined-builtin
    _validate_subscription_registered(cmd, CONTAINER_APPS_RP)

    raw_parameters = locals()
    containerapp_env_storage_decorator = ContainerappEnvStorageDecorator(
        cmd=cmd,
        client=StoragePreviewClient,
        raw_parameters=raw_parameters,
        models=CONTAINER_APPS_SDK_MODELS
    )
    containerapp_env_storage_decorator.register_provider(CONTAINER_APPS_RP)
    containerapp_env_storage_decorator.validate_arguments()
    containerapp_env_storage_decorator.construct_payload()
    return containerapp_env_storage_decorator.create_or_update()


def remove_storage(cmd, storage_name, name, resource_group_name):
    _validate_subscription_registered(cmd, CONTAINER_APPS_RP)

    raw_parameters = locals()
    containerapp_env_storage_decorator = ContainerappEnvStorageDecorator(
        cmd=cmd,
        client=StoragePreviewClient,
        raw_parameters=raw_parameters,
        models=CONTAINER_APPS_SDK_MODELS
    )

    return containerapp_env_storage_decorator.delete()


def create_containerappsjob(cmd,
                            name,
                            resource_group_name,
                            yaml=None,
                            image=None,
                            container_name=None,
                            managed_env=None,
                            trigger_type=None,
                            replica_timeout=1800,
                            replica_retry_limit=0,
                            replica_completion_count=1,
                            parallelism=1,
                            cron_expression=None,
                            secrets=None,
                            env_vars=None,
                            cpu=None,
                            memory=None,
                            registry_server=None,
                            registry_user=None,
                            registry_pass=None,
                            startup_command=None,
                            args=None,
                            scale_rule_metadata=None,
                            scale_rule_name=None,
                            scale_rule_type=None,
                            scale_rule_auth=None,
                            scale_rule_identity=None,
                            polling_interval=30,
                            min_executions=0,
                            max_executions=10,
                            tags=None,
                            no_wait=False,
                            system_assigned=False,
                            disable_warnings=False,
                            user_assigned=None,
                            registry_identity=None,
                            workload_profile_name=None,
                            environment_type="managed"):
    raw_parameters = locals()
    containerapp_job_create_decorator = ContainerAppJobPreviewCreateDecorator(
        cmd=cmd,
        client=ContainerAppsJobPreviewClient,
        raw_parameters=raw_parameters,
        models=CONTAINER_APPS_SDK_MODELS
    )
    containerapp_job_create_decorator.register_provider(CONTAINER_APPS_RP)
    containerapp_job_create_decorator.validate_arguments()

    containerapp_job_create_decorator.construct_payload()
    r = containerapp_job_create_decorator.create()
    containerapp_job_create_decorator.construct_for_post_process(r)
    r = containerapp_job_create_decorator.post_process(r)

    return r


def update_containerappsjob(cmd,
                            name,
                            resource_group_name,
                            yaml=None,
                            image=None,
                            container_name=None,
                            replica_timeout=None,
                            replica_retry_limit=None,
                            replica_completion_count=None,
                            parallelism=None,
                            cron_expression=None,
                            set_env_vars=None,
                            remove_env_vars=None,
                            replace_env_vars=None,
                            remove_all_env_vars=False,
                            cpu=None,
                            memory=None,
                            startup_command=None,
                            args=None,
                            scale_rule_metadata=None,
                            scale_rule_name=None,
                            scale_rule_type=None,
                            scale_rule_auth=None,
                            scale_rule_identity=None,
                            polling_interval=None,
                            min_executions=None,
                            max_executions=None,
                            tags=None,
                            workload_profile_name=None,
                            no_wait=False):
    raw_parameters = locals()

    containerapp_job_update_decorator = ContainerAppJobPreviewUpdateDecorator(
        cmd=cmd,
        client=ContainerAppsJobPreviewClient,
        raw_parameters=raw_parameters,
        models=CONTAINER_APPS_SDK_MODELS
    )
    containerapp_job_update_decorator.validate_subscription_registered(CONTAINER_APPS_RP)
    containerapp_job_update_decorator.validate_arguments()

    containerapp_job_update_decorator.construct_payload()
    r = containerapp_job_update_decorator.update()
    return r


def show_containerappsjob(cmd, name, resource_group_name):
    raw_parameters = locals()
    containerapp_job_decorator = ContainerAppJobDecorator(
        cmd=cmd,
        client=ContainerAppsJobPreviewClient,
        raw_parameters=raw_parameters,
        models=CONTAINER_APPS_SDK_MODELS
    )
    containerapp_job_decorator.validate_subscription_registered(CONTAINER_APPS_RP)

    return containerapp_job_decorator.show()


def list_containerappsjob(cmd, resource_group_name=None):
    raw_parameters = locals()
    containerapp_job_decorator = ContainerAppJobDecorator(
        cmd=cmd,
        client=ContainerAppsJobPreviewClient,
        raw_parameters=raw_parameters,
        models=CONTAINER_APPS_SDK_MODELS
    )
    containerapp_job_decorator.validate_subscription_registered(CONTAINER_APPS_RP)

    return containerapp_job_decorator.list()


def delete_containerappsjob(cmd, name, resource_group_name, no_wait=False):
    raw_parameters = locals()
    containerapp_job_decorator = ContainerAppJobDecorator(
        cmd=cmd,
        client=ContainerAppsJobPreviewClient,
        raw_parameters=raw_parameters,
        models=CONTAINER_APPS_SDK_MODELS
    )
    containerapp_job_decorator.validate_subscription_registered(CONTAINER_APPS_RP)

    return containerapp_job_decorator.delete()


def create_or_update_github_action(cmd,
                                   name,
                                   resource_group_name,
                                   repo_url,
                                   registry_url=None,
                                   registry_username=None,
                                   registry_password=None,
                                   branch=None,
                                   token=None,
                                   login_with_github=False,
                                   image=None,
                                   context_path=None,
                                   build_env_vars=None,
                                   service_principal_client_id=None,
                                   service_principal_client_secret=None,
                                   service_principal_tenant_id=None,
                                   trigger_existing_workflow=False,
                                   no_wait=False):
    from azure.cli.command_modules.containerapp.custom import _validate_github

    if not token and not login_with_github:
        raise_missing_token_suggestion()
    elif not token:
        scopes = ["admin:repo_hook", "repo", "workflow"]
        token = get_github_access_token(cmd, scopes)
    elif token and login_with_github:
        logger.warning("Both token and --login-with-github flag are provided. Will use provided token")

    repo = repo_url_to_name(repo_url)
    repo_url = f"https://github.com/{repo}"  # allow specifying repo as <user>/<repo> without the full github url

    branch = _validate_github(repo, branch, token)

    source_control_info = None

    try:
        source_control_info = GitHubActionPreviewClient.show(cmd=cmd, resource_group_name=resource_group_name, name=name)

    except Exception as ex:
        if not service_principal_client_id or not service_principal_client_secret or not service_principal_tenant_id:
            raise RequiredArgumentMissingError('Service principal client ID, secret and tenant ID are required to add github actions for the first time. Please create one using the command \"az ad sp create-for-rbac --name {{name}} --role contributor --scopes /subscriptions/{{subscription}}/resourceGroups/{{resourceGroup}} --sdk-auth\"') from ex
        source_control_info = SourceControlModel

    # Need to trigger the workflow manually if it already exists (performing an update)
    try:
        workflow_name = GitHubActionPreviewClient.get_workflow_name(cmd=cmd, repo=repo, branch_name=branch, container_app_name=name, token=token)
        if workflow_name is not None:
            if trigger_existing_workflow:
                trigger_workflow(token, repo, workflow_name, branch)
            return source_control_info
    except:  # pylint: disable=bare-except
        pass

    source_control_info["properties"]["repoUrl"] = repo_url
    source_control_info["properties"]["branch"] = branch

    azure_credentials = None

    if service_principal_client_id or service_principal_client_secret or service_principal_tenant_id:
        azure_credentials = AzureCredentialsModel
        azure_credentials["clientId"] = service_principal_client_id
        azure_credentials["clientSecret"] = service_principal_client_secret
        azure_credentials["tenantId"] = service_principal_tenant_id
        azure_credentials["subscriptionId"] = get_subscription_id(cmd.cli_ctx)

    # Registry
    if registry_username is None or registry_password is None:
        # If registry is Azure Container Registry, we can try inferring credentials
        if not registry_url or ACR_IMAGE_SUFFIX not in registry_url:
            raise RequiredArgumentMissingError('Registry url is required if using Azure Container Registry, otherwise Registry username and password are required if using Dockerhub')
        logger.warning('No credential was provided to access Azure Container Registry. Trying to look up...')
        parsed = urlparse(registry_url)
        registry_name = (parsed.netloc if parsed.scheme else parsed.path).split('.')[0]

        try:
            registry_username, registry_password, _ = _get_acr_cred(cmd.cli_ctx, registry_name)
        except Exception as ex:
            raise RequiredArgumentMissingError('Failed to retrieve credentials for container registry. Please provide the registry username and password') from ex

    registry_info = RegistryInfoModel
    registry_info["registryUrl"] = registry_url
    registry_info["registryUserName"] = registry_username
    registry_info["registryPassword"] = registry_password

    github_action_configuration = GitHubActionConfiguration
    github_action_configuration["registryInfo"] = registry_info
    github_action_configuration["azureCredentials"] = azure_credentials
    github_action_configuration["contextPath"] = context_path
    github_action_configuration["buildEnvironmentVariables"] = parse_build_env_vars(build_env_vars)
    github_action_configuration["image"] = image

    source_control_info["properties"]["githubActionConfiguration"] = github_action_configuration

    headers = ["x-ms-github-auxiliary={}".format(token)]

    try:
        logger.warning("Creating Github action...")
        r = GitHubActionPreviewClient.create_or_update(cmd=cmd, resource_group_name=resource_group_name, name=name, github_action_envelope=source_control_info, headers=headers, no_wait=no_wait)
        if not no_wait:
            WORKFLOW_POLL_RETRY = 6
            WORKFLOW_POLL_SLEEP = 10

            # Poll for the workflow file just created (may take up to 30s)
            for _ in range(0, WORKFLOW_POLL_RETRY):
                time.sleep(WORKFLOW_POLL_SLEEP)
                workflow_name = GitHubActionPreviewClient.get_workflow_name(cmd=cmd, repo=repo, branch_name=branch, container_app_name=name, token=token)
                if workflow_name is not None:
                    await_github_action(token, repo, workflow_name)
                    return r

            raise ValidationError(
                "Exhausted the number of re-tries allotted to polling the creation of the workflow file for Container App '{}' in .github/workflow folder for repo '{}'. ".format(name, repo) +
                "Please check the provided repository '{}' for the GitHub Action workflow that was created and the status of it. If this file was removed, please use the 'az containerapp github-action delete' command to disconnect the removed workflow file connection.".format(repo))
        return r
    except Exception as e:
        handle_raw_exception(e)


def list_replicas(cmd, resource_group_name, name, revision=None):

    try:
        app = ContainerAppPreviewClient.show(cmd, resource_group_name, name)
        if not revision:
            revision = app["properties"]["latestRevisionName"]
        return ContainerAppPreviewClient.list_replicas(cmd=cmd,
                                                       resource_group_name=resource_group_name,
                                                       container_app_name=name,
                                                       revision_name=revision)
    except Exception as e:
        handle_raw_exception(e)


def count_replicas(cmd, resource_group_name, name, revision=None):

    try:
        app = ContainerAppPreviewClient.show(cmd, resource_group_name, name)
        if not revision:
            revision = safe_get(app, "properties", "latestRevisionName")
            if not revision:
                raise ValidationError("No revision found for containerapp.")
    except Exception as e:
        handle_raw_exception(e)

    try:
        count = len(ContainerAppPreviewClient.list_replicas(cmd=cmd,
                                                            resource_group_name=resource_group_name,
                                                            container_app_name=name,
                                                            revision_name=revision))
        return count
    except Exception as e:
        handle_raw_exception(e)


def get_replica(cmd, resource_group_name, name, replica, revision=None):

    try:
        app = ContainerAppPreviewClient.show(cmd, resource_group_name, name)
        if not revision:
            revision = app["properties"]["latestRevisionName"]
        return ContainerAppPreviewClient.get_replica(cmd=cmd,
                                                     resource_group_name=resource_group_name,
                                                     container_app_name=name,
                                                     revision_name=revision,
                                                     replica_name=replica)
    except Exception as e:
        handle_raw_exception(e)


def containerapp_up(cmd,
                    name,
                    resource_group_name=None,
                    environment=None,
                    location=None,
                    registry_server=None,
                    image=None,
                    source=None,
                    artifact=None,
                    build_env_vars=None,
                    ingress=None,
                    target_port=None,
                    revisions_mode=None,
                    target_label=None,
                    registry_user=None,
                    registry_pass=None,
                    env_vars=None,
                    logs_customer_id=None,
                    logs_key=None,
                    repo=None,
                    token=None,
                    branch=None,
                    browse=False,
                    context_path=None,
                    workload_profile_name=None,
                    service_principal_client_id=None,
                    service_principal_client_secret=None,
                    service_principal_tenant_id=None,
                    registry_identity=None,
                    user_assigned=None,
                    system_assigned=None,
                    custom_location_id=None,
                    connected_cluster_id=None,
                    model_registry=None,
                    model_name=None,
                    model_version=None,
                    kind=None):
    from ._up_utils import (_validate_up_args, _validate_custom_location_connected_cluster_args, _reformat_image, _get_dockerfile_content, _get_ingress_and_target_port,
                            ResourceGroup, Extension, CustomLocation, ContainerAppEnvironment, ContainerApp, _get_registry_from_app,
                            _get_registry_details, _get_registry_details_without_get_creds, _create_github_action, _set_up_defaults, up_output,
                            check_env_name_on_rg, get_token, _has_dockerfile, _validate_azml_args, _is_azml_app, _validate_azml_env_and_create_if_needed, _set_azml_env_vars)
    from azure.cli.command_modules.containerapp._github_oauth import cache_github_token
    HELLOWORLD = "mcr.microsoft.com/k8se/quickstart"
    ACA_AZML_MCR = "mcr.microsoft.com/k8se/aca-foundry-model-host"
    dockerfile = "Dockerfile"  # for now the dockerfile name must be "Dockerfile" (until GH actions API is updated)

    register_provider_if_needed(cmd, CONTAINER_APPS_RP)
    is_azureml_app = _is_azml_app(model_registry, model_name, model_version)
    model_asset_id = None
    model_reference_endpoint = None
    if is_azureml_app:
        model_asset_id, model_reference_endpoint, model_type, model_load_class, image = _validate_azml_args(cmd, ACA_AZML_MCR, image, model_registry, model_name, model_version)
        env_vars = _set_azml_env_vars(cmd, env_vars, model_asset_id, model_reference_endpoint, model_type, model_load_class, is_azml_mcr_app=image.lower() == ACA_AZML_MCR.lower())

    _validate_up_args(cmd, source, artifact, build_env_vars, image, repo, registry_server)
    validate_create(registry_identity=registry_identity,
                    registry_pass=registry_pass,
                    registry_user=registry_user,
                    registry_server=registry_server,
                    no_wait=False)
    _validate_custom_location_connected_cluster_args(cmd,
                                                     env=environment,
                                                     resource_group_name=resource_group_name,
                                                     location=location,
                                                     custom_location_id=custom_location_id,
                                                     connected_cluster_id=connected_cluster_id)
    if artifact:
        # Artifact is mostly a convenience argument provided to use --source specifically with a single artifact file.
        # At this point we know for sure that source isn't set (else _validate_up_args would have failed), so we can build with this value.
        source = artifact
    validate_container_app_name(name, AppType.ContainerApp.name)
    check_env_name_on_rg(cmd, environment, resource_group_name, location, custom_location_id, connected_cluster_id)

    image = _reformat_image(source, repo, image)
    token = get_token(cmd, repo, token)

    if image and HELLOWORLD in image.lower():
        ingress = "external" if not ingress else ingress
        target_port = 80 if not target_port else target_port

    if image and ACA_AZML_MCR in image.lower():
        ingress = "external" if not ingress else ingress
        target_port = 8000 if not target_port else target_port

    if image:
        if ingress and not target_port and target_port != 0:
            target_port = 0
            logger.warning("No target-port provided, defaulting to auto-detect. Try `az containerapp up --ingress %s --target-port <port>` to set a custom port.", ingress)

    # Check if source contains a Dockerfile
    # and ignore checking if Dockerfile exists in repo since GitHub action inherently checks for it.
    if _has_dockerfile(source, dockerfile):
        dockerfile_content = _get_dockerfile_content(repo, branch, token, source, context_path, dockerfile)
        ingress, target_port = _get_ingress_and_target_port(ingress, target_port, dockerfile_content)

    resource_group = ResourceGroup(cmd, name=resource_group_name, location=location)
    custom_location = CustomLocation(cmd, name=custom_location_id, resource_group_name=resource_group_name, connected_cluster_id=connected_cluster_id)
    extension = Extension(cmd, logs_rg=resource_group_name, logs_location=location, logs_share_key=logs_key, logs_customer_id=logs_customer_id, connected_cluster_id=connected_cluster_id)
    env = ContainerAppEnvironment(cmd, environment, resource_group, location=location, logs_key=logs_key, logs_customer_id=logs_customer_id, custom_location_id=custom_location_id, connected_cluster_id=connected_cluster_id, is_env_for_azml_app=is_azureml_app)
    app = ContainerApp(cmd, name, resource_group, None, image, env, target_port, registry_server, registry_user, registry_pass, env_vars, workload_profile_name, ingress, registry_identity=registry_identity, user_assigned=user_assigned, system_assigned=system_assigned, revisions_mode=revisions_mode, target_label=target_label, kind=kind)

    # Check and see if registry (username and passwords) or registry-identity are specified. If so, set is_registry_server_params_set to True to use those creds.
    is_registry_server_params_set = bool(registry_server and ((registry_user and registry_pass) or registry_identity))
    _set_up_defaults(cmd, name, resource_group_name, logs_customer_id, location, resource_group, env, app, custom_location, extension, is_registry_server_params_set)

    if app.check_exists():
        if app.get()["properties"]["provisioningState"] == "InProgress":
            raise ValidationError("Containerapp has an existing provisioning in progress. Please wait until provisioning has completed and rerun the command.")

    if is_azureml_app:
        env, workload_profile_name, app_cpu_limit, app_memory_limit = _validate_azml_env_and_create_if_needed(cmd, app, env, environment, resource_group, resource_group_name, workload_profile_name)
        app.workload_profile_name = workload_profile_name
        app.cpu = app_cpu_limit
        app.memory = app_memory_limit

    resource_group.create_if_needed()
    extension.create_if_needed()
    custom_location.create_if_needed()
    env.create_if_needed(name)
    if source or repo:
        if not registry_server:
            _get_registry_from_app(app, source)  # if the app exists, get the registry
        if source:
            _get_registry_details_without_get_creds(cmd, app, source)
        if repo:
            _get_registry_details(cmd, app, source)  # fetch ACR creds from arguments registry arguments, --repo will create Github Actions, which requires ACR registry's creds

    force_single_container_updates = False
    if source:
        app.get_acr_creds = False
        force_single_container_updates = app.run_source_to_cloud_flow(source, dockerfile, build_env_vars, can_create_acr_if_needed=True, registry_server=registry_server)
        app.set_force_single_container_updates(force_single_container_updates)
    else:
        app.create_acr_if_needed()

    app.create(no_registry=bool(repo or force_single_container_updates))
    if repo:
        _create_github_action(app, env, service_principal_client_id, service_principal_client_secret,
                              service_principal_tenant_id, branch, token, repo, context_path, build_env_vars)
        cache_github_token(cmd, token, repo)

    if browse:
        open_containerapp_in_browser(cmd, app.name, app.resource_group.name)

    up_output(app, no_dockerfile=(source and not _has_dockerfile(source, dockerfile)))


def containerapp_up_logic(cmd, resource_group_name, name, managed_env, image, env_vars, ingress, target_port, registry_server, registry_user, workload_profile_name, registry_pass, environment_type=None, force_single_container_updates=False, registry_identity=None, system_assigned=None, user_assigned=None, revisions_mode=None, target_label=None, cpu=None, memory=None, kind=None):
    containerapp_def = None
    try:
        containerapp_def = ContainerAppPreviewClient.show(cmd=cmd, resource_group_name=resource_group_name, name=name)
    except:
        pass

    if containerapp_def:
        return update_containerapp_logic(cmd=cmd, name=name, resource_group_name=resource_group_name, image=image, replace_env_vars=env_vars, ingress=ingress, target_port=target_port,
                                         registry_server=registry_server, registry_user=registry_user, registry_pass=registry_pass, workload_profile_name=workload_profile_name, container_name=name, force_single_container_updates=force_single_container_updates,
                                         registry_identity=registry_identity, system_assigned=system_assigned, user_assigned=user_assigned, revisions_mode=revisions_mode, target_label=target_label)
    return create_containerapp(cmd=cmd, name=name, resource_group_name=resource_group_name, managed_env=managed_env, image=image, env_vars=env_vars, ingress=ingress, target_port=target_port, registry_server=registry_server, registry_user=registry_user, registry_pass=registry_pass, workload_profile_name=workload_profile_name, environment_type=environment_type,
                               registry_identity=registry_identity, system_assigned=system_assigned, user_assigned=user_assigned, revisions_mode=revisions_mode, target_label=target_label, cpu=cpu, memory=memory, kind=kind)


def list_certificates(cmd, name, resource_group_name, location=None, certificate=None, thumbprint=None, managed_certificates_only=False, private_key_certificates_only=False):
    raw_parameters = locals()

    containerapp_env_certificate_list_decorator = ContainerappPreviewEnvCertificateListDecorator(
        cmd=cmd,
        client=ManagedEnvironmentPreviewClient,
        raw_parameters=raw_parameters,
        models=CONTAINER_APPS_SDK_MODELS
    )
    containerapp_env_certificate_list_decorator.validate_subscription_registered(CONTAINER_APPS_RP)
    containerapp_env_certificate_list_decorator.validate_arguments()

    return containerapp_env_certificate_list_decorator.list()


def upload_certificate(cmd, name, resource_group_name, certificate_file=None, certificate_name=None, certificate_password=None, location=None, prompt=False, certificate_identity=None, certificate_key_vault_url=None):
    raw_parameters = locals()

    containerapp_env_certificate_upload_decorator = ContainerappEnvCertificatePreviweUploadDecorator(
        cmd=cmd,
        client=ManagedEnvironmentPreviewClient,
        raw_parameters=raw_parameters,
        models=CONTAINER_APPS_SDK_MODELS
    )
    containerapp_env_certificate_upload_decorator.validate_subscription_registered(CONTAINER_APPS_RP)
    containerapp_env_certificate_upload_decorator.validate_arguments()
    containerapp_env_certificate_upload_decorator.construct_payload()

    return containerapp_env_certificate_upload_decorator.create_or_update()


def delete_certificate(cmd, resource_group_name, name, location=None, certificate=None, thumbprint=None):
    from azure.cli.command_modules.containerapp.custom import delete_certificate_logic

    delete_certificate_logic(cmd=cmd, resource_group_name=resource_group_name, name=name, cert_name=certificate, location=location, certificate=certificate, thumbprint=thumbprint)


def bind_hostname(cmd, resource_group_name, name, hostname, thumbprint=None, certificate=None, location=None, environment=None, validation_method=None):
    from azure.cli.command_modules.containerapp.custom import bind_hostname_logic

    return bind_hostname_logic(cmd=cmd, resource_group_name=resource_group_name, name=name, hostname=hostname, thumbprint=thumbprint, certificate=certificate, location=location, environment=environment, validation_method=validation_method)


def update_auth_config(cmd, resource_group_name, name, set_string=None, enabled=None,
                       runtime_version=None, config_file_path=None, unauthenticated_client_action=None,
                       redirect_provider=None, require_https=None,
                       proxy_convention=None, proxy_custom_host_header=None,
                       proxy_custom_proto_header=None, excluded_paths=None,
                       token_store=None, sas_url_secret=None, sas_url_secret_name=None,
                       blob_container_uri=None, blob_container_identity=None,
                       yes=False):
    raw_parameters = locals()
    containerapp_auth_decorator = ContainerAppPreviewAuthDecorator(
        cmd=cmd,
        client=AuthPreviewClient,
        raw_parameters=raw_parameters,
        models=CONTAINER_APPS_SDK_MODELS
    )

    containerapp_auth_decorator.construct_payload()
    if containerapp_auth_decorator.get_argument_token_store() and containerapp_auth_decorator.get_argument_sas_url_secret() is not None:
        if not containerapp_auth_decorator.get_argument_yes():
            msg = 'Configuring --sas-url-secret will add a secret to the containerapp. Are you sure you want to continue?'
            if not prompt_y_n(msg, default="n"):
                raise ArgumentUsageError(
                    'Usage Error: --sas-url-secret cannot be used without agreeing to add secret to the containerapp.')
        set_secrets(cmd, name, resource_group_name, secrets=[f"{BLOB_STORAGE_TOKEN_STORE_SECRET_SETTING_NAME}={containerapp_auth_decorator.get_argument_sas_url_secret()}"], no_wait=False, disable_max_length=True)
    return containerapp_auth_decorator.create_or_update()


def show_auth_config(cmd, resource_group_name, name):
    raw_parameters = locals()
    containerapp_auth_decorator = ContainerAppPreviewAuthDecorator(
        cmd=cmd,
        client=AuthPreviewClient,
        raw_parameters=raw_parameters,
        models=CONTAINER_APPS_SDK_MODELS
    )

    return containerapp_auth_decorator.show()


# Compose
def create_containerapps_from_compose(cmd,  # pylint: disable=R0914
                                      resource_group_name,
                                      managed_env,
                                      compose_file_path='./docker-compose.yml',
                                      registry_server=None,
                                      registry_user=None,
                                      registry_pass=None,
                                      transport_mapping=None,
                                      location=None,
                                      tags=None):
    from pycomposefile import ComposeFile

    from azure.cli.command_modules.containerapp._compose_utils import (build_containerapp_from_compose_service,
                                                                       check_supported_platform,
                                                                       warn_about_unsupported_elements,
                                                                       resolve_ingress_and_target_port,
                                                                       resolve_registry_from_cli_args,
                                                                       resolve_transport_from_cli_args,
                                                                       resolve_service_startup_command,
                                                                       resolve_cpu_configuration_from_service,
                                                                       resolve_memory_configuration_from_service,
                                                                       resolve_replicas_from_service,
                                                                       resolve_environment_from_service,
                                                                       resolve_secret_from_service)
    from ._compose_utils import validate_memory_and_cpu_setting

    # Validate managed environment
    parsed_managed_env = parse_resource_id(managed_env)
    managed_env_name = parsed_managed_env['name']
    env_rg = parsed_managed_env.get('resource_group', resource_group_name)

    try:
        managed_environment = show_managed_environment(cmd=cmd,
                                                       name=managed_env_name,
                                                       resource_group_name=env_rg)
    except CLIInternalError:  # pylint: disable=W0702
        logger.info(  # pylint: disable=W1203
            f"Creating the Container Apps managed environment {managed_env_name} under {env_rg} in {location}.")
        managed_environment = create_managed_environment(cmd,
                                                         name=managed_env_name,
                                                         resource_group_name=env_rg,
                                                         tags=tags,
                                                         location=location)

    compose_yaml = load_yaml_file(compose_file_path)
    parsed_compose_file = ComposeFile(compose_yaml)
    logger.info(parsed_compose_file)
    containerapps_from_compose = []
    # Using the key to iterate to get the service name
    # pylint: disable=C0201,C0206
    for service_name in parsed_compose_file.ordered_services.keys():
        service = parsed_compose_file.services[service_name]
        if not check_supported_platform(service.platform):
            message = "Unsupported platform found. "
            message += "Azure Container Apps only supports linux/amd64 container images."
            raise InvalidArgumentValueError(message)
        image = service.image
        warn_about_unsupported_elements(service)
        logger.info(  # pylint: disable=W1203
            f"Creating the Container Apps instance for {service_name} under {resource_group_name} in {location}.")
        ingress_type, target_port = resolve_ingress_and_target_port(service)
        registry, registry_username, registry_password = resolve_registry_from_cli_args(registry_server, registry_user, registry_pass)  # pylint: disable=C0301
        transport_setting = resolve_transport_from_cli_args(service_name, transport_mapping)
        startup_command, startup_args = resolve_service_startup_command(service)
        cpu, memory = validate_memory_and_cpu_setting(
            resolve_cpu_configuration_from_service(service),
            resolve_memory_configuration_from_service(service),
            managed_environment
        )
        replicas = resolve_replicas_from_service(service)
        environment = resolve_environment_from_service(service)
        secret_vars, secret_env_ref = resolve_secret_from_service(service, parsed_compose_file.secrets)
        if environment is not None and secret_env_ref is not None:
            environment.extend(secret_env_ref)
        elif secret_env_ref is not None:
            environment = secret_env_ref
        if service.build is not None:
            logger.warning("Build configuration defined for this service.")
            logger.warning("The build will be performed by Azure Container Registry.")
            context = service.build.context
            dockerfile = "Dockerfile"
            if service.build.dockerfile is not None:
                dockerfile = service.build.dockerfile
            image, registry, registry_username, registry_password = build_containerapp_from_compose_service(
                cmd,
                service_name,
                context,
                dockerfile,
                resource_group_name,
                managed_env,
                location,
                image,
                target_port,
                ingress_type,
                registry,
                registry_username,
                registry_password,
                environment)
        containerapps_from_compose.append(
            create_containerapp(cmd,
                                service_name,
                                resource_group_name,
                                image=image,
                                container_name=service.container_name,
                                managed_env=managed_environment["id"],
                                ingress=ingress_type,
                                target_port=target_port,
                                registry_server=registry,
                                registry_user=registry_username,
                                registry_pass=registry_password,
                                transport=transport_setting,
                                startup_command=startup_command,
                                args=startup_args,
                                cpu=cpu,
                                memory=memory,
                                env_vars=environment,
                                secrets=secret_vars,
                                min_replicas=replicas,
                                max_replicas=replicas, )
        )
    return containerapps_from_compose


def set_workload_profile(cmd, resource_group_name, env_name, workload_profile_name, workload_profile_type=None, min_nodes=None, max_nodes=None):
    return update_managed_environment(cmd, env_name, resource_group_name, workload_profile_type=workload_profile_type, workload_profile_name=workload_profile_name, min_nodes=min_nodes, max_nodes=max_nodes)


def patch_list(cmd, resource_group_name=None, managed_env=None, show_all=False):
    # Ensure that Docker is running locally before attempting to use the pack CLI
    if is_docker_running() is False:
        logger.error("Please install or start Docker and try again.")
        return

    # Ensure that the pack CLI is installed locally
    pack_exec_path = get_pack_exec_path()
    if pack_exec_path is None:
        return

    # List all Container Apps in the given resource group and managed environment
    logger.warning("Listing container apps...")
    ca_list = list_containerapp(cmd, resource_group_name, managed_env)

    # Fetch all images currently deployed to containers for the listed Container Apps
    imgs = []
    if ca_list:
        for ca in ca_list:
            id_parts = parse_resource_id(ca["id"])
            resource_group_name = id_parts.get('resource_group')
            container_app_name = id_parts.get('name')
            managed_env_id_parts = parse_resource_id(ca["properties"]["environmentId"])
            managed_env_name = managed_env_id_parts.get('name')
            containers = safe_get(ca, "properties", "template", "containers")
            for container in containers:
                result = dict(
                    imageName=container["image"],
                    targetContainerName=container["name"],
                    targetContainerAppName=container_app_name,
                    targetContainerAppEnvironmentName=managed_env_name,
                    targetResourceGroup=resource_group_name)
                imgs.append(result)

    # Iterate over each image and execute the `pack inspect` command to fetch the run image used (if previously built via buildpacks)
    results = []
    inspect_results = []
    logger.warning("Inspecting container apps images...")
    with ThreadPoolExecutor(max_workers=10) as executor:
        [executor.submit(patch_get_image_inspection, pack_exec_path, img, inspect_results) for img in imgs]

    # Fetch the list of Oryx-based run images that could be used to patch previously built images
    oryx_run_images = get_oryx_run_image_tags()

    # Start checking if the images are based on an Oryx image
    results = []
    logger.warning("Checking for patches...")
    for inspect_result in inspect_results:
        results.append(_get_patchable_check_result(inspect_result, oryx_run_images))
    if show_all is False:
        results = [result for result in results if result["id"] is not None]
    if not results:
        logger.warning("No container apps available to patch at this time. Use --show-all to show the container apps that cannot be patched.")
    return results


def _get_patchable_check_result(inspect_result, oryx_run_images):
    # Define reasons for patchable check failure
    failed_reason = "Failed to inspect the image. Please make sure that you are authenticated to the container registry and that the image exists."
    not_based_on_oryx_reason = "Image not based on an Oryx runtime."
    mcr_check_reason = "Image does not have a base pulled from a supported platform MCR repository."

    # Define base result object
    result = dict(
        targetContainerName=inspect_result["targetContainerName"],
        targetContainerAppName=inspect_result["targetContainerAppName"],
        targetContainerAppEnvironmentName=inspect_result["targetContainerAppEnvironmentName"],
        targetResourceGroup=inspect_result["targetResourceGroup"],
        oldRunImage=None,
        newRunImage=None,
        id=None,
    )

    # Check if the image was previously found
    if inspect_result["remote_info"] == 401:
        result.update(
            targetImageName=inspect_result["image_name"],
            reason=failed_reason
        )
        return result

    # Divide run-images into different parts by "/"
    run_images_props = inspect_result["remote_info"]["run_images"]

    # Check if a base run image was found for the image
    if run_images_props is None:
        result.update(
            targetImageName=inspect_result["image_name"],
            reason=not_based_on_oryx_reason)
        return result

    # Define the MCR repositories that are supported for patching
    mcr_repos = ["oryx/dotnetcore", "oryx/node", "oryx/python", "azure-buildpacks/java"]

    # Iterate over each base run image found to see if a patch can be applied
    for run_images_prop in run_images_props:
        base_run_image_name = run_images_prop["name"]
        if any(base_run_image_name.find(repo) != -1 for repo in mcr_repos):
            return patchable_check(base_run_image_name, oryx_run_images, inspect_result=inspect_result)

        # Not based on a supported MCR repository
        result.update(
            oldRunImage=inspect_result["remote_info"]["run_images"],
            reason=mcr_check_reason)
        return result


def patch_get_image_inspection(pack_exec_path, img, info_list):
    # Execute the 'pack inspect' command on an image and return the result (with additional Container App metadata)
    with subprocess.Popen(pack_exec_path + " inspect-image " + img["imageName"] + " --output json", shell=True, stderr=subprocess.PIPE, stdout=subprocess.PIPE) as img_info:
        img_info_out, img_info_err = img_info.communicate()
        if img_info_err.find(b"status code 401 Unauthorized") != -1 or img_info_err.find(b"unable to find image") != -1:
            inspect_result = dict(remote_info=401, image_name=img["imageName"])
        else:
            inspect_result = json.loads(img_info_out)
        inspect_result.update({
            "targetContainerName": img["targetContainerName"],
            "targetContainerAppName": img["targetContainerAppName"],
            "targetContainerAppEnvironmentName": img["targetContainerAppEnvironmentName"],
            "targetResourceGroup": img["targetResourceGroup"]
        })
    info_list.append(inspect_result)


def patch_interactive(cmd, resource_group_name=None, managed_env=None, show_all=False):
    if is_docker_running() is False:
        logger.error("Please install or start Docker and try again.")
        return
    patchable_check_results = patch_list(cmd, resource_group_name, managed_env, show_all=show_all)
    pack_exec_path = get_pack_exec_path()
    if pack_exec_path is None:
        return
    if patchable_check_results is None:
        return
    patchable_check_results_json = json.dumps(patchable_check_results, indent=2)
    without_unpatchable_results = []
    without_unpatchable_results = [result for result in patchable_check_results if result["id"] is not None]
    if without_unpatchable_results == [] and (patchable_check_results is None or show_all is False):
        return
    logger.warning(patchable_check_results_json)
    if without_unpatchable_results == []:
        return
    user_input = input("Do you want to apply all the patches or specify by id? (y/n/id)\n")
    patch_apply_handle_input(cmd, patchable_check_results, user_input, pack_exec_path)


def patch_apply(cmd, resource_group_name=None, managed_env=None, show_all=False):
    if is_docker_running() is False:
        logger.error("Please install or start Docker and try again.")
        return
    patchable_check_results = patch_list(cmd, resource_group_name, managed_env, show_all=show_all)
    pack_exec_path = get_pack_exec_path()
    if pack_exec_path is None:
        return
    if patchable_check_results is None:
        return
    patchable_check_results_json = json.dumps(patchable_check_results, indent=2)
    without_unpatchable_results = []
    without_unpatchable_results = [result for result in patchable_check_results if result["id"] is not None]
    if without_unpatchable_results == [] and (patchable_check_results is None or show_all is False):
        return
    logger.warning(patchable_check_results_json)
    if without_unpatchable_results == []:
        return
    patch_apply_handle_input(cmd, patchable_check_results, "y", pack_exec_path)


def patch_apply_handle_input(cmd, patch_check_list, method, pack_exec_path):
    input_method = method.strip().lower()
    # Track number of times patches were applied successfully.
    patch_apply_count = 0
    if input_method == "y":
        telemetry_record_method = "y"
        for patch_check in patch_check_list:
            if patch_check["id"] and patch_check["newRunImage"]:
                patch_cli_call(cmd,
                               patch_check["targetResourceGroup"],
                               patch_check["targetContainerAppName"],
                               patch_check["targetContainerName"],
                               patch_check["targetImageName"],
                               patch_check["newRunImage"],
                               pack_exec_path)
                # Increment patch_apply_count with every successful patch.
                patch_apply_count += 1
    elif input_method == "n":
        telemetry_record_method = "n"
        logger.warning("No patch applied.")
        return
    else:
        # Check if method is an existing id in the list
        for patch_check in patch_check_list:
            if patch_check["id"] == input_method:
                patch_cli_call(cmd,
                               patch_check["targetResourceGroup"],
                               patch_check["targetContainerAppName"],
                               patch_check["targetContainerName"],
                               patch_check["targetImageName"],
                               patch_check["newRunImage"],
                               pack_exec_path)
                patch_apply_count += 1
                telemetry_record_method = input_method
                break
        else:
            telemetry_record_method = "invalid"
            logger.error("Invalid patch method or id.")
    patch_apply_properties = {
        'Context.Default.AzureCLI.PatchUserResponse': telemetry_record_method,
        'Context.Default.AzureCLI.PatchApplyCount': patch_apply_count
    }
    telemetry_core.add_extension_event('containerapp', patch_apply_properties)
    return


def patch_cli_call(cmd, resource_group, container_app_name, container_name, target_image_name, new_run_image, pack_exec_path):
    try:
        logger.warning("Applying patch for container app: " + container_app_name + " container: " + container_name)
        subprocess.run(f"{pack_exec_path} rebase -q {target_image_name} --run-image {new_run_image} --force", shell=True, check=True)
        new_target_image_name = target_image_name.split(":")[0] + ":" + new_run_image.split(":")[1]
        subprocess.run(f"docker tag {target_image_name} {new_target_image_name}", shell=True, check=True)
        logger.debug(f"Publishing {new_target_image_name} to registry...")
        subprocess.run(f"docker push -q {new_target_image_name}", shell=True, check=True)
        logger.warning("Patch applied and published successfully.\nNew image: " + new_target_image_name)
    except Exception:
        logger.error("Error: Failed to apply patch and publish. Check if registry is logged in and has write access.")
        raise
    try:
        logger.warning("Patching container app: " + container_app_name + " container: " + container_name)
        logger.info("Creating new revision with image: " + new_target_image_name)
        update_info_json = update_containerapp(cmd,
                                               name=container_app_name,
                                               resource_group_name=resource_group,
                                               container_name=container_name,
                                               image=new_target_image_name)
        logger.warning(json.dumps(update_info_json, indent=2))
        logger.warning("Container app revision created successfully from the patched image.")
        return
    except Exception:
        logger.error("Error: Failed to create new revision with the container app.")
        raise


def show_connected_environment(cmd, name, resource_group_name):
    raw_parameters = locals()
    connected_env_decorator = ConnectedEnvironmentDecorator(
        cmd=cmd,
        client=ConnectedEnvironmentClient,
        raw_parameters=raw_parameters,
        models=CONTAINER_APPS_SDK_MODELS
    )
    connected_env_decorator.validate_subscription_registered(CONTAINER_APPS_RP)

    return connected_env_decorator.show()


def list_connected_environments(cmd, resource_group_name=None, custom_location=None):
    raw_parameters = locals()
    connected_env_decorator = ConnectedEnvironmentDecorator(
        cmd=cmd,
        client=ConnectedEnvironmentClient,
        raw_parameters=raw_parameters,
        models=CONTAINER_APPS_SDK_MODELS
    )
    connected_env_decorator.validate_subscription_registered(CONTAINER_APPS_RP)

    return connected_env_decorator.list()


def delete_connected_environment(cmd, name, resource_group_name, no_wait=False):
    raw_parameters = locals()
    connected_env_decorator = ConnectedEnvironmentDecorator(
        cmd=cmd,
        client=ConnectedEnvironmentClient,
        raw_parameters=raw_parameters,
        models=CONTAINER_APPS_SDK_MODELS
    )
    connected_env_decorator.validate_subscription_registered(CONTAINER_APPS_RP)

    return connected_env_decorator.delete()


def create_connected_environment(cmd,
                                 name,
                                 resource_group_name,
                                 custom_location,
                                 location=None,
                                 dapr_ai_connection_string=None,
                                 static_ip=None,
                                 tags=None,
                                 no_wait=False):
    raw_parameters = locals()
    connected_env_create_decorator = ConnectedEnvironmentCreateDecorator(
        cmd=cmd,
        client=ConnectedEnvironmentClient,
        raw_parameters=raw_parameters,
        models=CONTAINER_APPS_SDK_MODELS
    )
    connected_env_create_decorator.validate_arguments()
    connected_env_create_decorator.register_provider(CONTAINER_APPS_RP)

    connected_env_create_decorator.construct_payload()
    r = connected_env_create_decorator.create()

    return r


def connected_env_list_dapr_components(cmd, resource_group_name, environment_name):
    _validate_subscription_registered(cmd, CONTAINER_APPS_RP)

    return ConnectedEnvDaprComponentClient.list(cmd, resource_group_name, environment_name)


def connected_env_show_dapr_component(cmd, resource_group_name, dapr_component_name, environment_name):
    _validate_subscription_registered(cmd, CONTAINER_APPS_RP)

    return ConnectedEnvDaprComponentClient.show(cmd, resource_group_name, environment_name, name=dapr_component_name)


def connected_env_remove_dapr_component(cmd, resource_group_name, dapr_component_name, environment_name, no_wait=False):
    _validate_subscription_registered(cmd, CONTAINER_APPS_RP)

    try:
        r = ConnectedEnvDaprComponentClient.delete(cmd, resource_group_name, environment_name, name=dapr_component_name, no_wait=no_wait)
        logger.warning("Dapr componenet successfully deleted.")
        return r
    except Exception as e:
        handle_raw_exception(e)


def connected_env_create_or_update_dapr_component(cmd, resource_group_name, environment_name, dapr_component_name, yaml, no_wait=False):
    _validate_subscription_registered(cmd, CONTAINER_APPS_RP)

    yaml_dapr_component = load_yaml_file(yaml)
    if not isinstance(yaml_dapr_component, dict):  # pylint: disable=unidiomatic-typecheck
        raise ValidationError('Invalid YAML provided. Please see https://learn.microsoft.com/en-us/azure/container-apps/dapr-overview?tabs=bicep1%2Cyaml#component-schema for a valid Dapr Component YAML spec.')

    # Deserialize the yaml into a DaprComponent object. Need this since we're not using SDK
    try:
        deserializer = create_deserializer(CONTAINER_APPS_SDK_MODELS)
        daprcomponent_def = deserializer('ConnectedEnvironmentDaprComponent', yaml_dapr_component)
    except DeserializationError as ex:
        raise ValidationError('Invalid YAML provided. Please see https://learn.microsoft.com/en-us/azure/container-apps/dapr-overview?tabs=bicep1%2Cyaml#component-schema for a valid Dapr Component YAML spec.') from ex

    daprcomponent_def = _convert_object_from_snake_to_camel_case(_object_to_dict(daprcomponent_def))

    # Remove "additionalProperties" and read-only attributes that are introduced in the deserialization. Need this since we're not using SDK
    _remove_additional_attributes(daprcomponent_def)
    _remove_dapr_readonly_attributes(daprcomponent_def)

    if not daprcomponent_def["ignoreErrors"]:
        daprcomponent_def["ignoreErrors"] = False

    dapr_component_envelope = {"properties": daprcomponent_def}

    try:
        r = ConnectedEnvDaprComponentClient.create_or_update(cmd, resource_group_name=resource_group_name,
                                                             environment_name=environment_name,
                                                             dapr_component_envelope=dapr_component_envelope,
                                                             name=dapr_component_name,
                                                             no_wait=no_wait)
        return r
    except Exception as e:
        handle_raw_exception(e)


def connected_env_list_certificates(cmd, name, resource_group_name, location=None, certificate=None, thumbprint=None):
    _validate_subscription_registered(cmd, CONTAINER_APPS_RP)

    def location_match(c):
        return c["location"] == location or not location

    def thumbprint_match(c):
        return c["properties"]["thumbprint"] == thumbprint or not thumbprint

    def both_match(c):
        return location_match(c) and thumbprint_match(c)

    if certificate:
        if is_valid_resource_id(certificate):
            certificate_name = parse_resource_id(certificate)["resource_name"]
        else:
            certificate_name = certificate
        try:
            r = ConnectedEnvCertificateClient.show_certificate(cmd, resource_group_name, name, certificate_name)
            return [r] if both_match(r) else []
        except Exception as e:
            handle_raw_exception(e)
    else:
        try:
            r = ConnectedEnvCertificateClient.list_certificates(cmd, resource_group_name, name)
            return list(filter(both_match, r))
        except Exception as e:
            handle_raw_exception(e)


def connected_env_upload_certificate(cmd, name, resource_group_name, certificate_file, certificate_name=None, certificate_password=None, location=None, prompt=False, no_wait=False):
    _validate_subscription_registered(cmd, CONTAINER_APPS_RP)

    blob, thumbprint = load_cert_file(certificate_file, certificate_password)

    cert_name = None
    if certificate_name:
        name_availability = connected_env_check_cert_name_availability(cmd, resource_group_name, name, certificate_name)
        if not name_availability["nameAvailable"]:
            if name_availability["reason"] == NAME_ALREADY_EXISTS:
                msg = '{}. If continue with this name, it will be overwritten by the new certificate file.\nOverwrite?'
                overwrite = True
                if prompt:
                    overwrite = prompt_y_n(msg.format(name_availability["message"]))
                else:
                    logger.warning('{}. It will be overwritten by the new certificate file.'.format(name_availability["message"]))
                if overwrite:
                    cert_name = certificate_name
            else:
                raise ValidationError(name_availability["message"])
        else:
            cert_name = certificate_name

    while not cert_name:
        random_name = generate_randomized_cert_name(thumbprint, name, resource_group_name)
        check_result = connected_env_check_cert_name_availability(cmd, resource_group_name, name, random_name)
        if check_result["nameAvailable"]:
            cert_name = random_name
        elif not check_result["nameAvailable"] and (check_result["reason"] == NAME_INVALID):
            raise ValidationError(check_result["message"])

    certificate = ContainerAppCertificateEnvelopeModel
    certificate["properties"]["password"] = certificate_password
    certificate["properties"]["value"] = blob
    certificate["location"] = location
    if not certificate["location"]:
        try:
            env = ConnectedEnvironmentClient.show(cmd, resource_group_name, name)
            certificate["location"] = env["location"]
        except Exception as e:
            handle_raw_exception(e)

    try:
        r = ConnectedEnvCertificateClient.create_or_update_certificate(cmd, resource_group_name, name, cert_name, certificate, no_wait)
        return r
    except Exception as e:
        handle_raw_exception(e)


def connected_env_delete_certificate(cmd, resource_group_name, name, certificate=None, thumbprint=None):
    _validate_subscription_registered(cmd, CONTAINER_APPS_RP)

    if not certificate and not thumbprint:
        raise RequiredArgumentMissingError('Please specify at least one of parameters: --certificate and --thumbprint')
    certs = connected_env_list_certificates(cmd, name, resource_group_name, certificate=certificate, thumbprint=thumbprint)
    for cert in certs:
        try:
            ConnectedEnvCertificateClient.delete_certificate(cmd, resource_group_name, name, cert["name"])
            logger.warning('Successfully deleted certificate: {}'.format(cert["name"]))
        except Exception as e:
            handle_raw_exception(e)


def connected_env_show_storage(cmd, name, storage_name, resource_group_name):
    _validate_subscription_registered(cmd, CONTAINER_APPS_RP)

    try:
        return ConnectedEnvStorageClient.show(cmd, resource_group_name, name, storage_name)
    except CLIError as e:
        handle_raw_exception(e)


def connected_env_list_storages(cmd, name, resource_group_name):
    _validate_subscription_registered(cmd, CONTAINER_APPS_RP)

    try:
        return ConnectedEnvStorageClient.list(cmd, resource_group_name, name)
    except CLIError as e:
        handle_raw_exception(e)


def connected_env_create_or_update_storage(cmd, storage_name, resource_group_name, name, azure_file_account_name=None, azure_file_share_name=None, azure_file_account_key=None, access_mode=None, no_wait=False):  # pylint: disable=redefined-builtin
    _validate_subscription_registered(cmd, CONTAINER_APPS_RP)

    r = None

    try:
        r = ConnectedEnvStorageClient.show(cmd, resource_group_name, name, storage_name)
    except:
        pass

    if r:
        logger.warning("Only AzureFile account keys can be updated. In order to change the AzureFile share name or account name, please delete this storage and create a new one.")

    storage_def = AzureFilePropertiesModel
    storage_def["accountKey"] = azure_file_account_key
    storage_def["accountName"] = azure_file_account_name
    storage_def["shareName"] = azure_file_share_name
    storage_def["accessMode"] = access_mode
    storage_envelope = {}
    storage_envelope["properties"] = {}
    storage_envelope["properties"]["azureFile"] = storage_def

    try:
        return ConnectedEnvStorageClient.create_or_update(cmd, resource_group_name, name, storage_name, storage_envelope, no_wait)
    except CLIError as e:
        handle_raw_exception(e)


def connected_env_remove_storage(cmd, storage_name, name, resource_group_name, no_wait=False):
    _validate_subscription_registered(cmd, CONTAINER_APPS_RP)

    try:
        return ConnectedEnvStorageClient.delete(cmd, resource_group_name, name, storage_name, no_wait)
    except CLIError as e:
        handle_raw_exception(e)


def setup_core_dns(cmd, distro=None, kube_config=None, kube_context=None, skip_ssl_verification=False):
    # Checking the connection to kubernetes cluster.
    check_kube_connection(kube_config, kube_context, skip_ssl_verification)

    # create a local path to store the original and the changed deployment and core dns configmap.
    time_stamp = time.strftime("%Y-%m-%d-%H.%M.%S")

    parent_folder, folder_status, error = create_folder("setup-core-dns", time_stamp)
    if not folder_status:
        raise ValidationError(error)

    original_folder, folder_status, error = create_sub_folder(parent_folder, "original")
    if not folder_status:
        raise ValidationError(error)
    new_filepath_with_timestamp, folder_status, error = create_sub_folder(parent_folder, "new")
    if not folder_status:
        raise ValidationError(error)

    kube_client = create_kube_client(kube_config, kube_context, skip_ssl_verification)

    if distro == AKS_AZURE_LOCAL_DISTRO:
        # backup original deployment and configmap
        logger.info("Backup existing coredns deployment and configmap")
        original_coredns_deployment = get_core_dns_deployment(kube_client, original_folder)
        coredns_deployment = copy.deepcopy(original_coredns_deployment)

        original_coredns_configmap = get_core_dns_configmap(kube_client, original_folder)
        coredns_configmap = copy.deepcopy(original_coredns_configmap)

        volumes = coredns_deployment.spec.template.spec.volumes
        if volumes is None:
            raise ValidationError('Unexpected Volumes in coredns deployment, Volumes not found')

        volume_mounts = coredns_deployment.spec.template.spec.containers[0].volume_mounts
        if volume_mounts is None:
            raise ValidationError('Unexpected Volume mounts in coredns deployment, VolumeMounts not found')

        coredns_configmap_volume_set = False
        custom_coredns_configmap_volume_set = False
        custom_coredns_configmap_volume_mounted = False

        for volume in volumes:
            if volume.config_map is not None:
                if volume.config_map.name == CORE_DNS:
                    for mount in volume_mounts:
                        if mount.name is not None and mount.name == volume.name:
                            coredns_configmap_volume_set = True
                            break
                elif volume.config_map.name == CUSTOM_CORE_DNS:
                    custom_coredns_configmap_volume_set = True
                    for mount in volume_mounts:
                        if mount.name is not None and mount.name == volume.name:
                            custom_coredns_configmap_volume_mounted = True
                            break

        if not coredns_configmap_volume_set:
            raise ValidationError("Cannot find volume and volume mounts for core dns config map")

        original_custom_core_dns_configmap = backup_custom_core_dns_configmap(kube_client, original_folder)

        try:
            patch_coredns(kube_client, coredns_configmap, coredns_deployment, new_filepath_with_timestamp,
                          original_custom_core_dns_configmap is not None, not custom_coredns_configmap_volume_set, not custom_coredns_configmap_volume_mounted)
        except Exception as e:
            logger.error(f"Failed to setup custom coredns. {e}")
            logger.info("Start to reverted coredns")
            replace_succeeded = False
            retry_count = 0
            while not replace_succeeded and retry_count < 10:
                logger.info(f"Retry the revert operation with retry count {retry_count}")

                try:
                    logger.info("Start to reverted coredns configmap")
                    latest_core_dns_configmap = get_core_dns_configmap(kube_client)
                    latest_core_dns_configmap.data = original_coredns_configmap.data

                    replace_configmap(CORE_DNS, KUBE_SYSTEM, kube_client, latest_core_dns_configmap)
                    logger.info("Reverted coredns configmap successfully")

                    logger.info("Start to reverted coredns deployment")
                    latest_core_dns_deployment = get_core_dns_deployment(kube_client)
                    latest_core_dns_deployment.spec.template.spec = original_coredns_deployment.spec.template.spec

                    replace_deployment(CORE_DNS, KUBE_SYSTEM, kube_client, latest_core_dns_deployment)
                    logger.info("Reverted coredns deployment successfully")

                    if original_custom_core_dns_configmap is None:
                        delete_configmap(CUSTOM_CORE_DNS, KUBE_SYSTEM, kube_client)
                    replace_succeeded = True
                except Exception as revertEx:
                    logger.warning(f"Failed to revert coredns configmap or deployment {revertEx}")
                    retry_count = retry_count + 1
                    time.sleep(2)

            if not replace_succeeded:
                logger.error(f"Failed to revert the deployment and configuration. "
                             f"You can get the original coredns config and deployment from {original_folder}")
    elif distro == OPENSHIFT_DISTRO:
        logger.info("Setting up CoreDNS for OpenShift")
        try:

            from ._arc_utils import create_openshift_custom_coredns_resources, patch_openshift_dns_operator

            create_openshift_custom_coredns_resources(kube_client, OPENSHIFT_DNS)

            domain = extract_domain_from_configmap(kube_client)

            # Patch the OpenShift DNS operator to use the custom CoreDNS service
            patch_openshift_dns_operator(kube_client, domain, original_folder)

            restart_openshift_dns_daemonset(kube_client)

            logger.info("Successfully set up CoreDNS for OpenShift")
        except Exception as e:
            logger.error(f"Failed to setup CoreDNS for OpenShift. {e}")
            raise ValidationError("Failed to setup CoreDNS for OpenShift distro")
    else:
        raise ValidationError(f"Unsupported distro: {distro}. Supported distros are: {AKS_AZURE_LOCAL_DISTRO}, {OPENSHIFT_DISTRO}.")


def init_dapr_components(cmd, resource_group_name, environment_name, statestore="redis", pubsub="redis"):
    _validate_subscription_registered(cmd, CONTAINER_APPS_RP)

    if statestore not in DAPR_SUPPORTED_STATESTORE_DEV_SERVICE_LIST:
        raise ValidationError(
            f"Statestore {statestore} is not supported. Supported statestores are {', '.join(DAPR_SUPPORTED_STATESTORE_DEV_SERVICE_LIST)}."
        )
    if pubsub not in DAPR_SUPPORTED_PUBSUB_DEV_SERVICE_LIST:
        raise ValidationError(
            f"Pubsub {pubsub} is not supported. Supported pubsubs are {', '.join(DAPR_SUPPORTED_PUBSUB_DEV_SERVICE_LIST)}."
        )

    from ._dapr_utils import DaprUtils

    statestore_metadata = {"actorStateStore": "true"}
    statestore_service_id, statestore_component_id = DaprUtils.create_dapr_component_with_service(
        cmd, "state", statestore, resource_group_name, environment_name, component_metadata=statestore_metadata)

    if statestore == pubsub:
        # For cases where statestore and pubsub are the same, we don't need to create another service.
        # E.g. Redis can be used for both statestore and pubsub.
        pubsub_service_id, pubsub_component_id = DaprUtils.create_dapr_component_with_service(
            cmd, "pubsub", pubsub, resource_group_name, environment_name, service_id=statestore_service_id)
    else:
        pubsub_service_id, pubsub_component_id = DaprUtils.create_dapr_component_with_service(
            cmd, "pubsub", pubsub, resource_group_name, environment_name)

    return {
        "message": "Operation successful.",
        "resources": {
            # Remove duplicates for services like Redis, which can be used for both statestore and pubsub
            "devServices": list(set([statestore_service_id, pubsub_service_id])),
            "daprComponents": [statestore_component_id, pubsub_component_id]
        }
    }


def assign_env_managed_identity(cmd, name, resource_group_name, system_assigned=False, user_assigned=None, no_wait=False):
    _validate_subscription_registered(cmd, CONTAINER_APPS_RP)
    managed_env_def = None

    try:
        managed_env_def = ManagedEnvironmentPreviewClient.show(cmd=cmd, resource_group_name=resource_group_name, name=name)
    except:
        pass

    if not managed_env_def:
        raise ResourceNotFoundError("The containerapp env '{}' does not exist".format(name))

    assign_system_identity = system_assigned
    if not user_assigned:
        user_assigned = []
    assign_user_identities = [x.lower() for x in user_assigned]
    if assign_user_identities:
        assign_id_size = len(assign_user_identities)

        # Remove duplicate identities that are passed and notify
        assign_user_identities = list(set(assign_user_identities))
        if assign_id_size != len(assign_user_identities):
            logger.warning("At least one identity was passed twice.")

    is_system_identity_changed = assign_system_identity
    to_add_user_assigned_identity = []

    # If identity not returned
    try:
        managed_env_def["identity"]
        managed_env_def["identity"]["type"]
    except:
        managed_env_def["identity"] = {}
        managed_env_def["identity"]["type"] = "None"
    payload = {"identity": {"type": managed_env_def["identity"]["type"]}}

    # check system identity is already assigned
    if assign_system_identity and managed_env_def["identity"]["type"].__contains__("SystemAssigned"):
        is_system_identity_changed = False
        logger.warning("System identity is already assigned to containerapp environment")

    # check user identity is already assigned
    if assign_user_identities:
        if "userAssignedIdentities" not in managed_env_def["identity"]:
            managed_env_def["identity"]["userAssignedIdentities"] = {}

        subscription_id = get_subscription_id(cmd.cli_ctx)

        for r in assign_user_identities:
            r = _ensure_identity_resource_id(subscription_id, resource_group_name, r).replace("resourceGroup", "resourcegroup")
            isExisting = False

            for old_user_identity in managed_env_def["identity"]["userAssignedIdentities"]:
                if old_user_identity.lower() == r.lower():
                    isExisting = True
                    logger.warning("User identity %s is already assigned to containerapp environment", old_user_identity)
                    break

            if not isExisting:
                to_add_user_assigned_identity.append(r)

    # no changes to containerapp environment
    if (not is_system_identity_changed) and (not to_add_user_assigned_identity):
        logger.warning("No managed identities changes to containerapp environment")
        return managed_env_def

    if to_add_user_assigned_identity:
        payload["identity"]["userAssignedIdentities"] = {k: {} for k in to_add_user_assigned_identity}

    # Assign correct type
    try:
        if managed_env_def["identity"]["type"] != "None":
            payload["identity"]["type"] = managed_env_def["identity"]["type"]
            if managed_env_def["identity"]["type"] == "SystemAssigned" and assign_user_identities:
                payload["identity"]["type"] = "SystemAssigned,UserAssigned"
            if managed_env_def["identity"]["type"] == "UserAssigned" and assign_system_identity:
                payload["identity"]["type"] = "SystemAssigned,UserAssigned"

        else:
            if assign_system_identity and assign_user_identities:
                payload["identity"]["type"] = "SystemAssigned,UserAssigned"
            elif assign_system_identity:
                payload["identity"]["type"] = "SystemAssigned"
            elif assign_user_identities:
                payload["identity"]["type"] = "UserAssigned"
    except:
        # Always returns "type": "None" when CA has no previous identities
        pass

    try:
        r = ManagedEnvironmentPreviewClient.update(
            cmd=cmd, resource_group_name=resource_group_name, name=name, managed_environment_envelope=payload, no_wait=no_wait)
        return r["identity"]
    except Exception as e:
        handle_raw_exception(e)


def remove_env_managed_identity(cmd, name, resource_group_name, system_assigned=False, user_assigned=None, no_wait=False):
    _validate_subscription_registered(cmd, CONTAINER_APPS_RP)

    remove_system_identity = system_assigned
    remove_user_identities = user_assigned

    if user_assigned:
        remove_id_size = len(remove_user_identities)

        # Remove duplicate identities that are passed and notify
        remove_user_identities = list(set(remove_user_identities))
        if remove_id_size != len(remove_user_identities):
            logger.warning("At least one identity was passed twice.")

    managed_env_def = None
    # Get containerapp env properties of CA we are updating
    try:
        managed_env_def = ManagedEnvironmentPreviewClient.show(cmd=cmd, resource_group_name=resource_group_name, name=name)
    except:
        pass

    if not managed_env_def:
        raise ResourceNotFoundError("The containerapp env '{}' does not exist".format(name))

    # If identity not returned
    try:
        managed_env_def["identity"]
        managed_env_def["identity"]["type"]
    except:
        managed_env_def["identity"] = {}
        managed_env_def["identity"]["type"] = "None"
    payload = {"identity": {"type": managed_env_def["identity"]["type"]}}

    if managed_env_def["identity"]["type"] == "None":
        raise InvalidArgumentValueError("The containerapp env {} has no system or user assigned identities.".format(name))

    if remove_system_identity:
        if managed_env_def["identity"]["type"] == "UserAssigned":
            raise InvalidArgumentValueError("The containerapp job {} has no system assigned identities.".format(name))
        payload["identity"]["type"] = ("None" if payload["identity"]["type"] == "SystemAssigned" else "UserAssigned")

    #  Remove all user identities
    if isinstance(user_assigned, list) and not user_assigned:
        logger.warning("remvoe all user identities.")
        payload["identity"]["type"] = ("None" if payload["identity"]["type"] == "UserAssigned" else "SystemAssigned")
        remove_user_identities = []

    if remove_user_identities:
        payload["identity"]["userAssignedIdentities"] = {}
        subscription_id = get_subscription_id(cmd.cli_ctx)
        try:
            managed_env_def["identity"]["userAssignedIdentities"]
        except:
            managed_env_def["identity"]["userAssignedIdentities"] = {}
        for remove_id in remove_user_identities:
            given_id = remove_id
            remove_id = _ensure_identity_resource_id(subscription_id, resource_group_name, remove_id)
            wasRemoved = False

            for old_user_identity in managed_env_def["identity"]["userAssignedIdentities"]:
                if old_user_identity.lower() == remove_id.lower():
                    payload["identity"]["userAssignedIdentities"][old_user_identity] = None
                    wasRemoved = True
                    break

            if not wasRemoved:
                raise InvalidArgumentValueError("The containerapp job does not have specified user identity '{}' assigned, so it cannot be removed.".format(given_id))

        # all user identities are removed
        if len(managed_env_def["identity"]["userAssignedIdentities"]) == len(payload["identity"]["userAssignedIdentities"]):
            payload["identity"].pop("userAssignedIdentities", None)
            payload["identity"]["type"] = ("None" if payload["identity"]["type"] == "UserAssigned" else "SystemAssigned")
        else:
            payload["identity"]["type"] = ("UserAssigned" if payload["identity"]["type"] == "UserAssigned" else "SystemAssigned,UserAssigned")
    try:
        r = ManagedEnvironmentPreviewClient.update(
            cmd=cmd, resource_group_name=resource_group_name, name=name, managed_environment_envelope=payload, no_wait=no_wait)
    except Exception as e:
        handle_raw_exception(e)

    try:
        return r["identity"]
    except:
        r["identity"] = {}
        r["identity"]["type"] = "None"
        return r["identity"]


def show_env_managed_identity(cmd, name, resource_group_name):
    _validate_subscription_registered(cmd, CONTAINER_APPS_RP)

    try:
        r = ManagedEnvironmentPreviewClient.show(cmd=cmd, resource_group_name=resource_group_name, name=name)
    except CLIError as e:
        handle_raw_exception(e)

    try:
        return r["identity"]
    except:
        r["identity"] = {}
        r["identity"]["type"] = "None"
        return r["identity"]


def list_java_components(cmd, environment_name, resource_group_name):
    raw_parameters = locals()
    java_component_decorator = BaseJavaComponentDecorator(
        cmd=cmd,
        client=JavaComponentPreviewClient,
        raw_parameters=raw_parameters,
        models=CONTAINER_APPS_SDK_MODELS
    )
    return java_component_decorator.list()


def show_java_component(cmd, java_component_name, environment_name, resource_group_name, target_java_component_type):
    raw_parameters = locals()
    java_component_decorator = BaseJavaComponentDecorator(
        cmd=cmd,
        client=JavaComponentPreviewClient,
        raw_parameters=raw_parameters,
        models=CONTAINER_APPS_SDK_MODELS
    )
    result = java_component_decorator.show()

    current_type = safe_get(result, "properties", "componentType")
    if current_type and target_java_component_type.lower() != current_type.lower():
        raise ResourceNotFoundError(f"(JavaComponentNotFound) JavaComponent '{java_component_name}' was not found.")

    return result


def delete_java_component(cmd, java_component_name, environment_name, resource_group_name, target_java_component_type, no_wait):
    raw_parameters = locals()
    java_component_decorator = BaseJavaComponentDecorator(
        cmd=cmd,
        client=JavaComponentPreviewClient,
        raw_parameters=raw_parameters,
        models=CONTAINER_APPS_SDK_MODELS
    )

    result = None
    try:
        result = java_component_decorator.client.show(cmd, resource_group_name, environment_name, java_component_name)
    except Exception as e:
        handle_non_404_status_code_exception(e)

    current_type = safe_get(result, "properties", "componentType")
    if current_type and target_java_component_type.lower() != current_type.lower():
        raise ResourceNotFoundError(f"(JavaComponentNotFound) JavaComponent '{java_component_name}' was not found.")

    return java_component_decorator.delete()


def create_java_component(cmd, java_component_name, environment_name, resource_group_name, target_java_component_type, configuration, set_configurations, service_bindings, unbind_service_bindings, min_replicas, max_replicas, no_wait, route_yaml=None):
    raw_parameters = locals()
    java_component_decorator = JavaComponentCreateDecorator(
        cmd=cmd,
        client=JavaComponentPreviewClient,
        raw_parameters=raw_parameters,
        models=CONTAINER_APPS_SDK_MODELS
    )
    java_component_decorator.construct_payload()
    return java_component_decorator.create()


def update_java_component(cmd, java_component_name, environment_name, resource_group_name, target_java_component_type, configuration, set_configurations, replace_configurations, remove_configurations, remove_all_configurations, service_bindings, unbind_service_bindings, min_replicas, max_replicas, no_wait, route_yaml=None):
    raw_parameters = locals()
    java_component_decorator = JavaComponentUpdateDecorator(
        cmd=cmd,
        client=JavaComponentPreviewClient,
        raw_parameters=raw_parameters,
        models=CONTAINER_APPS_SDK_MODELS
    )
    java_component_decorator.construct_payload()
    return java_component_decorator.update()


def create_config_server_for_spring(cmd, java_component_name, environment_name, resource_group_name, configuration=None, set_configurations=None, unbind_service_bindings=None, service_bindings=None, min_replicas=1, max_replicas=1, no_wait=False):
    return create_java_component(cmd, java_component_name, environment_name, resource_group_name, JAVA_COMPONENT_CONFIG, configuration, set_configurations, service_bindings, unbind_service_bindings, min_replicas, max_replicas, no_wait)


def update_config_server_for_spring(cmd, java_component_name, environment_name, resource_group_name, configuration=None, set_configurations=None, replace_configurations=None, remove_configurations=None, remove_all_configurations=None, unbind_service_bindings=None, service_bindings=None, min_replicas=None, max_replicas=None, no_wait=False):
    return update_java_component(cmd, java_component_name, environment_name, resource_group_name, JAVA_COMPONENT_CONFIG, configuration, set_configurations, replace_configurations, remove_configurations, remove_all_configurations, service_bindings, unbind_service_bindings, min_replicas, max_replicas, no_wait)


def show_config_server_for_spring(cmd, java_component_name, environment_name, resource_group_name):
    return show_java_component(cmd, java_component_name, environment_name, resource_group_name, JAVA_COMPONENT_CONFIG)


def delete_config_server_for_spring(cmd, java_component_name, environment_name, resource_group_name, no_wait=False):
    return delete_java_component(cmd, java_component_name, environment_name, resource_group_name, JAVA_COMPONENT_CONFIG, no_wait)


def create_eureka_server_for_spring(cmd, java_component_name, environment_name, resource_group_name, configuration=None, set_configurations=None, service_bindings=None, unbind_service_bindings=None, min_replicas=1, max_replicas=1, no_wait=False):
    return create_java_component(cmd, java_component_name, environment_name, resource_group_name, JAVA_COMPONENT_EUREKA, configuration, set_configurations, service_bindings, unbind_service_bindings, min_replicas, max_replicas, no_wait)


def update_eureka_server_for_spring(cmd, java_component_name, environment_name, resource_group_name, configuration=None, set_configurations=None, replace_configurations=None, remove_configurations=None, remove_all_configurations=None, service_bindings=None, unbind_service_bindings=None, min_replicas=None, max_replicas=None, no_wait=False):
    return update_java_component(cmd, java_component_name, environment_name, resource_group_name, JAVA_COMPONENT_EUREKA, configuration, set_configurations, replace_configurations, remove_configurations, remove_all_configurations, service_bindings, unbind_service_bindings, min_replicas, max_replicas, no_wait)


def show_eureka_server_for_spring(cmd, java_component_name, environment_name, resource_group_name):
    return show_java_component(cmd, java_component_name, environment_name, resource_group_name, JAVA_COMPONENT_EUREKA)


def delete_eureka_server_for_spring(cmd, java_component_name, environment_name, resource_group_name, no_wait=False):
    return delete_java_component(cmd, java_component_name, environment_name, resource_group_name, JAVA_COMPONENT_EUREKA, no_wait)


def create_nacos(cmd, java_component_name, environment_name, resource_group_name, configuration=None, set_configurations=None, service_bindings=None, unbind_service_bindings=None, min_replicas=1, max_replicas=1, no_wait=False):
    return create_java_component(cmd, java_component_name, environment_name, resource_group_name, JAVA_COMPONENT_NACOS, configuration, set_configurations, service_bindings, unbind_service_bindings, min_replicas, max_replicas, no_wait)


def update_nacos(cmd, java_component_name, environment_name, resource_group_name, configuration=None, set_configurations=None, replace_configurations=None, remove_configurations=None, remove_all_configurations=None, service_bindings=None, unbind_service_bindings=None, min_replicas=None, max_replicas=None, no_wait=False):
    return update_java_component(cmd, java_component_name, environment_name, resource_group_name, JAVA_COMPONENT_NACOS, configuration, set_configurations, replace_configurations, remove_configurations, remove_all_configurations, service_bindings, unbind_service_bindings, min_replicas, max_replicas, no_wait)


def show_nacos(cmd, java_component_name, environment_name, resource_group_name):
    return show_java_component(cmd, java_component_name, environment_name, resource_group_name, JAVA_COMPONENT_NACOS)


def delete_nacos(cmd, java_component_name, environment_name, resource_group_name, no_wait=False):
    return delete_java_component(cmd, java_component_name, environment_name, resource_group_name, JAVA_COMPONENT_NACOS, no_wait)


def create_admin_for_spring(cmd, java_component_name, environment_name, resource_group_name, configuration=None, set_configurations=None, service_bindings=None, unbind_service_bindings=None, min_replicas=1, max_replicas=1, no_wait=False):
    return create_java_component(cmd, java_component_name, environment_name, resource_group_name, JAVA_COMPONENT_ADMIN, configuration, set_configurations, service_bindings, unbind_service_bindings, min_replicas, max_replicas, no_wait)


def update_admin_for_spring(cmd, java_component_name, environment_name, resource_group_name, configuration=None, set_configurations=None, replace_configurations=None, remove_configurations=None, remove_all_configurations=None, service_bindings=None, unbind_service_bindings=None, min_replicas=None, max_replicas=None, no_wait=False):
    return update_java_component(cmd, java_component_name, environment_name, resource_group_name, JAVA_COMPONENT_ADMIN, configuration, set_configurations, replace_configurations, remove_configurations, remove_all_configurations, service_bindings, unbind_service_bindings, min_replicas, max_replicas, no_wait)


def show_admin_for_spring(cmd, java_component_name, environment_name, resource_group_name):
    return show_java_component(cmd, java_component_name, environment_name, resource_group_name, JAVA_COMPONENT_ADMIN)


def delete_admin_for_spring(cmd, java_component_name, environment_name, resource_group_name, no_wait=False):
    return delete_java_component(cmd, java_component_name, environment_name, resource_group_name, JAVA_COMPONENT_ADMIN, no_wait)


def create_gateway_for_spring(cmd, java_component_name, environment_name, resource_group_name, configuration=None, set_configurations=None, service_bindings=None, unbind_service_bindings=None, min_replicas=1, max_replicas=1, no_wait=False, route_yaml=None):
    return create_java_component(cmd, java_component_name, environment_name, resource_group_name, JAVA_COMPONENT_GATEWAY, configuration, set_configurations, service_bindings, unbind_service_bindings, min_replicas, max_replicas, no_wait, route_yaml)


def update_gateway_for_spring(cmd, java_component_name, environment_name, resource_group_name, configuration=None, set_configurations=None, replace_configurations=None, remove_configurations=None, remove_all_configurations=None, service_bindings=None, unbind_service_bindings=None, min_replicas=None, max_replicas=None, no_wait=False, route_yaml=None):
    return update_java_component(cmd, java_component_name, environment_name, resource_group_name, JAVA_COMPONENT_GATEWAY, configuration, set_configurations, replace_configurations, remove_configurations, remove_all_configurations, service_bindings, unbind_service_bindings, min_replicas, max_replicas, no_wait, route_yaml)


def show_gateway_for_spring(cmd, java_component_name, environment_name, resource_group_name):
    return show_java_component(cmd, java_component_name, environment_name, resource_group_name, JAVA_COMPONENT_GATEWAY)


def delete_gateway_for_spring(cmd, java_component_name, environment_name, resource_group_name, no_wait=False):
    return delete_java_component(cmd, java_component_name, environment_name, resource_group_name, JAVA_COMPONENT_GATEWAY, no_wait)


def set_environment_telemetry_data_dog(cmd,
                                       name,
                                       resource_group_name,
                                       site=None,
                                       key=None,
                                       enable_open_telemetry_traces=None,
                                       enable_open_telemetry_metrics=None,
                                       no_wait=False):
    raw_parameters = locals()
    containerapp_env_telemetry_data_dog_decorator = ContainerappEnvTelemetryDataDogPreviewSetDecorator(
        cmd=cmd,
        client=ManagedEnvironmentPreviewClient,
        raw_parameters=raw_parameters,
        models=CONTAINER_APPS_SDK_MODELS
    )
    containerapp_env_telemetry_data_dog_decorator.register_provider(CONTAINER_APPS_RP)

    containerapp_env_telemetry_data_dog_decorator.construct_payload()
    r = containerapp_env_telemetry_data_dog_decorator.update()

    return r


def delete_environment_telemetry_data_dog(cmd,
                                          name,
                                          resource_group_name,
                                          no_wait=False):
    raw_parameters = locals()
    raw_parameters["site"] = ""
    raw_parameters["key"] = ""
    raw_parameters["enable_open_telemetry_traces"] = False
    raw_parameters["enable_open_telemetry_metrics"] = False
    containerapp_env_telemetry_data_dog_decorator = ContainerappEnvTelemetryDataDogPreviewSetDecorator(
        cmd=cmd,
        client=ManagedEnvironmentPreviewClient,
        raw_parameters=raw_parameters,
        models=CONTAINER_APPS_SDK_MODELS
    )
    containerapp_env_telemetry_data_dog_decorator.register_provider(CONTAINER_APPS_RP)

    containerapp_env_telemetry_data_dog_decorator.construct_payload()
    r = containerapp_env_telemetry_data_dog_decorator.update()

    return r


def show_environment_telemetry_data_dog(cmd,
                                        name,
                                        resource_group_name):
    raw_parameters = locals()

    containerapp_env_telemetry_data_dog_decorator = ContainerappEnvTelemetryDataDogPreviewSetDecorator(
        cmd=cmd,
        client=ManagedEnvironmentPreviewClient,
        raw_parameters=raw_parameters,
        models=CONTAINER_APPS_SDK_MODELS
    )

    containerapp_env_def = None
    try:
        containerapp_env_def = containerapp_env_telemetry_data_dog_decorator.show()
    except Exception as e:
        handle_non_404_status_code_exception(e)

    r = safe_get(containerapp_env_def, "properties", "openTelemetryConfiguration", "destinationsConfiguration", "dataDogConfiguration")
    if r is None:
        raise ValidationError("The containerapp environment '{}' does not have data dog enabled.".format(name))

    return containerapp_env_def


def set_environment_telemetry_app_insights(cmd,
                                           name,
                                           resource_group_name,
                                           connection_string=None,
                                           enable_open_telemetry_traces=None,
                                           enable_open_telemetry_logs=None,
                                           no_wait=False):
    raw_parameters = locals()
    containerapp_env_telemetry_app_insights_decorator = ContainerappEnvTelemetryAppInsightsPreviewSetDecorator(
        cmd=cmd,
        client=ManagedEnvironmentPreviewClient,
        raw_parameters=raw_parameters,
        models=CONTAINER_APPS_SDK_MODELS
    )
    containerapp_env_telemetry_app_insights_decorator.register_provider(CONTAINER_APPS_RP)

    containerapp_env_telemetry_app_insights_decorator.construct_payload()
    r = containerapp_env_telemetry_app_insights_decorator.update()

    return r


def delete_environment_telemetry_app_insights(cmd,
                                              name,
                                              resource_group_name,
                                              no_wait=False):
    raw_parameters = locals()
    raw_parameters["connection_string"] = ""
    raw_parameters["enable_open_telemetry_traces"] = False
    raw_parameters["enable_open_telemetry_logs"] = False
    containerapp_env_telemetry_app_insights_decorator = ContainerappEnvTelemetryAppInsightsPreviewSetDecorator(
        cmd=cmd,
        client=ManagedEnvironmentPreviewClient,
        raw_parameters=raw_parameters,
        models=CONTAINER_APPS_SDK_MODELS
    )
    containerapp_env_telemetry_app_insights_decorator.register_provider(CONTAINER_APPS_RP)

    containerapp_env_telemetry_app_insights_decorator.construct_payload()
    r = containerapp_env_telemetry_app_insights_decorator.update()

    return r


def show_environment_telemetry_app_insights(cmd,
                                            name,
                                            resource_group_name):
    raw_parameters = locals()

    containerapp_env_telemetry_app_insights_decorator = ContainerappEnvTelemetryAppInsightsPreviewSetDecorator(
        cmd=cmd,
        client=ManagedEnvironmentPreviewClient,
        raw_parameters=raw_parameters,
        models=CONTAINER_APPS_SDK_MODELS
    )

    containerapp_env_def = None
    try:
        containerapp_env_def = containerapp_env_telemetry_app_insights_decorator.show()
    except Exception as e:
        handle_non_404_status_code_exception(e)

    r = safe_get(containerapp_env_def, "properties", "appInsightsConfiguration")

    if r is None:
        raise ValidationError("The containerapp environment '{}' does not have app insights enabled.".format(name))

    if not containerapp_env_def:
        raise ResourceNotFoundError("The containerapp environment '{}' does not exist".format(name))

    return containerapp_env_def


def add_environment_telemetry_otlp(cmd,
                                   name,
                                   resource_group_name,
                                   otlp_name,
                                   endpoint,
                                   insecure=False,
                                   enable_open_telemetry_traces=False,
                                   enable_open_telemetry_logs=False,
                                   enable_open_telemetry_metrics=False,
                                   headers=None,
                                   no_wait=False):
    raw_parameters = locals()
    containerapp_env_telemetry_otlp_decorator = ContainerappEnvTelemetryOtlpPreviewSetDecorator(
        cmd=cmd,
        client=ManagedEnvironmentPreviewClient,
        raw_parameters=raw_parameters,
        models=CONTAINER_APPS_SDK_MODELS
    )
    containerapp_env_telemetry_otlp_decorator.register_provider(CONTAINER_APPS_RP)

    r = {}

    try:
        r = containerapp_env_telemetry_otlp_decorator.show()
    except CLIError as e:
        handle_raw_exception(e)

    existing_otlps = safe_get(r, "properties", "openTelemetryConfiguration", "destinationsConfiguration", "otlpConfigurations")
    if existing_otlps is not None:
        otlp = [p for p in existing_otlps if p["name"].lower() == otlp_name.lower()]

        if otlp:
            raise ValidationError(f"Otlp entry with name --otlp-name {otlp_name} already exist, please retry with different name")

    containerapp_env_telemetry_otlp_decorator.construct_payload()
    r = containerapp_env_telemetry_otlp_decorator.update()

    return r


def update_environment_telemetry_otlp(cmd,
                                      name,
                                      resource_group_name,
                                      otlp_name,
                                      endpoint=None,
                                      insecure=None,
                                      enable_open_telemetry_traces=None,
                                      enable_open_telemetry_logs=None,
                                      enable_open_telemetry_metrics=None,
                                      headers=None,
                                      no_wait=False):
    raw_parameters = locals()
    containerapp_env_telemetry_otlp_decorator = ContainerappEnvTelemetryOtlpPreviewSetDecorator(
        cmd=cmd,
        client=ManagedEnvironmentPreviewClient,
        raw_parameters=raw_parameters,
        models=CONTAINER_APPS_SDK_MODELS
    )
    containerapp_env_telemetry_otlp_decorator.register_provider(CONTAINER_APPS_RP)

    r = {}

    try:
        r = containerapp_env_telemetry_otlp_decorator.show()
    except Exception as e:
        handle_non_404_status_code_exception(e)

    existing_otlps = safe_get(r, "properties", "openTelemetryConfiguration", "destinationsConfiguration", "otlpConfigurations")
    if existing_otlps is not None:
        otlp = [p for p in existing_otlps if p["name"].lower() == otlp_name.lower()]

        if not otlp:
            raise ValidationError(f"Otlp entry with name --otlp-name {otlp_name} does not exist, please make sure the {otlp_name} already added")

    containerapp_env_telemetry_otlp_decorator.construct_payload()
    r = containerapp_env_telemetry_otlp_decorator.update()

    return r


def remove_environment_telemetry_otlp(cmd,
                                      name,
                                      resource_group_name,
                                      otlp_name,
                                      no_wait=False):
    raw_parameters = locals()
    raw_parameters["enable_open_telemetry_traces"] = False
    raw_parameters["enable_open_telemetry_logs"] = False
    raw_parameters["enable_open_telemetry_metrics"] = False
    containerapp_env_telemetry_otlp_decorator = ContainerappEnvTelemetryOtlpPreviewSetDecorator(
        cmd=cmd,
        client=ManagedEnvironmentPreviewClient,
        raw_parameters=raw_parameters,
        models=CONTAINER_APPS_SDK_MODELS
    )
    containerapp_env_telemetry_otlp_decorator.register_provider(CONTAINER_APPS_RP)

    containerapp_env_telemetry_otlp_decorator.construct_remove_payload()
    r = containerapp_env_telemetry_otlp_decorator.update()

    return r


def show_environment_telemetry_otlp(cmd,
                                    name,
                                    resource_group_name,
                                    otlp_name):
    raw_parameters = locals()

    containerapp_env_telemetry_otlp_decorator = ContainerappEnvTelemetryOtlpPreviewSetDecorator(
        cmd=cmd,
        client=ManagedEnvironmentPreviewClient,
        raw_parameters=raw_parameters,
        models=CONTAINER_APPS_SDK_MODELS
    )

    containerapp_env_def = None
    try:
        containerapp_env_def = containerapp_env_telemetry_otlp_decorator.show()
    except Exception as e:
        handle_non_404_status_code_exception(e)

    if not containerapp_env_def:
        raise ResourceNotFoundError("The containerapp environment '{}' does not exist".format(name))

    existing_otlps = safe_get(containerapp_env_def, "properties", "openTelemetryConfiguration", "destinationsConfiguration", "otlpConfigurations")
    if existing_otlps is not None:
        otlp = [p for p in existing_otlps if p["name"].lower() == otlp_name.lower()]

        if not otlp:
            raise ResourceNotFoundError(f"Otlp entry with name --otlp-name {otlp_name} does not exist, please retry with different name")

        existing_otlps = otlp
        safe_set(containerapp_env_def, "properties", "openTelemetryConfiguration", "destinationsConfiguration", "otlpConfigurations", value=existing_otlps)

    return containerapp_env_def


def list_environment_telemetry_otlp(cmd,
                                    name,
                                    resource_group_name):
    raw_parameters = locals()

    containerapp_env_telemetry_otlp_decorator = ContainerappEnvTelemetryOtlpPreviewSetDecorator(
        cmd=cmd,
        client=ManagedEnvironmentPreviewClient,
        raw_parameters=raw_parameters,
        models=CONTAINER_APPS_SDK_MODELS
    )

    containerapp_env_def = None
    try:
        containerapp_env_def = containerapp_env_telemetry_otlp_decorator.show()
    except Exception as e:
        handle_non_404_status_code_exception(e)

    return containerapp_env_def


def list_replica_containerappsjob(cmd, resource_group_name, name, execution=None):
    if execution is None:
        executions = ContainerAppsJobPreviewClient.get_executions(cmd=cmd, resource_group_name=resource_group_name, name=name)
        execution = executions['value'][0]['name']
        logger.warning('No execution specified. Using the latest execution: %s', execution)
    try:
        replicas = ContainerAppsJobPreviewClient.get_replicas(cmd, resource_group_name, name, execution)
        return replicas['value']
    except CLIError as e:
        handle_raw_exception(e)


def stream_job_logs(cmd, resource_group_name, name, container, execution=None, replica=None, follow=False, tail=None, output_format=None):
    if tail:
        if tail < 0 or tail > 300:
            raise ValidationError("--tail must be between 0 and 300.")

    sub = get_subscription_id(cmd.cli_ctx)
    token_response = ContainerAppsJobPreviewClient.get_auth_token(cmd, resource_group_name, name)
    token = token_response["properties"]["token"]

    job = ContainerAppsJobPreviewClient.show(cmd, resource_group_name, name)
    base_url = job["properties"]["eventStreamEndpoint"]
    base_url = base_url[:base_url.index("/subscriptions/")]

    if execution is None and replica is not None:
        raise ValidationError("Cannot specify a replica without an execution")

    if execution is None:
        executions = ContainerAppsJobPreviewClient.get_executions(cmd, resource_group_name, name)['value']
        if not executions:
            raise ValidationError("No executions found for this job")
        execution = executions[0]["name"]
        logger.warning("No execution provided, defaulting to latest execution: %s", execution)

    if replica is None:
        replicas = ContainerAppsJobPreviewClient.get_replicas(cmd, resource_group_name, name, execution)['value']
        if not replicas:
            raise ValidationError("No replicas found for execution")
        replica = replicas[0]["name"]
        logger.warning("No replica provided, defaulting to latest replica: %s", replica)

    url = (f"{base_url}/subscriptions/{sub}/resourceGroups/{resource_group_name}/jobs/{name}"
           f"/executions/{execution}/replicas/{replica}/containers/{container}/logstream")

    logger.info("connecting to : %s", url)
    request_params = {"follow": str(follow).lower(),
                      "output": output_format,
                      "tailLines": tail}
    headers = {"Authorization": f"Bearer {token}"}
    resp = requests.get(url,
                        timeout=None,
                        stream=True,
                        params=request_params,
                        headers=headers)

    if not resp.ok:
        raise ValidationError(f"Got bad status from the logstream API: {resp.status_code}. Error: {str(resp.content)}")

    for line in resp.iter_lines():
        if line:
            logger.info("received raw log line: %s", line)
            # these .replaces are needed to display color/quotations properly
            # for some reason the API returns garbled unicode special characters (may need to add more in the future)
            print(line.decode("utf-8").replace("\\u0022", "\u0022").replace("\\u001B", "\u001B").replace("\\u002B", "\u002B").replace("\\u0027", "\u0027"))


def create_or_update_java_logger(cmd, logger_name, logger_level, name, resource_group_name, no_wait=False):
    raw_parameters = locals()
    containerapp_java_logger_set_decorator = ContainerappJavaLoggerSetDecorator(
        cmd=cmd,
        client=ContainerAppPreviewClient,
        raw_parameters=raw_parameters,
        models=CONTAINER_APPS_SDK_MODELS
    )
    containerapp_java_logger_set_decorator.validate_arguments()
    containerapp_java_logger_set_decorator.construct_payload()
    return containerapp_java_logger_set_decorator.create_or_update()


# pylint: disable=redefined-builtin
def delete_java_logger(cmd, name, resource_group_name, logger_name=None, all=None, no_wait=False):
    raw_parameters = locals()
    containerapp_java_logger_decorator = ContainerappJavaLoggerDeleteDecorator(
        cmd=cmd,
        client=ContainerAppPreviewClient,
        raw_parameters=raw_parameters,
        models=CONTAINER_APPS_SDK_MODELS
    )
    containerapp_java_logger_decorator.validate_arguments()
    containerapp_java_logger_decorator.construct_payload()
    return containerapp_java_logger_decorator.delete()


# pylint: disable=redefined-builtin
def show_java_logger(cmd, name, resource_group_name, logger_name=None, all=None):
    raw_parameters = locals()
    containerapp_java_logger_decorator = ContainerappJavaLoggerDecorator(
        cmd=cmd,
        client=ContainerAppPreviewClient,
        raw_parameters=raw_parameters,
        models=CONTAINER_APPS_SDK_MODELS
    )
    containerapp_java_logger_decorator.validate_arguments()
    return containerapp_java_logger_decorator.show()


def create_session_pool(cmd,
                        name,
                        resource_group_name,
                        location=None,
                        managed_env=None,
                        container_type=None,
                        lifecycle_type=None,
                        cooldown_period=None,
                        max_alive_period=None,
                        secrets=None,
                        network_status=None,
                        max_concurrent_sessions=None,
                        ready_session_instances=None,
                        image=None,
                        container_name=None,
                        cpu=None,
                        memory=None,
                        env_vars=None,
                        startup_command=None,
                        args=None,
                        target_port=None,
                        registry_server=None,
                        registry_pass=None,
                        registry_user=None,
                        mi_user_assigned=None,
                        registry_identity=None,
                        mi_system_assigned=False,
                        probe_yaml=None):
    raw_parameters = locals()
    session_pool_decorator = SessionPoolCreateDecorator(
        cmd=cmd,
        client=SessionPoolPreviewClient,
        raw_parameters=raw_parameters,
        models=CONTAINER_APPS_SDK_MODELS
    )
    session_pool_decorator.validate_arguments()
    session_pool_decorator.register_provider(CONTAINER_APPS_RP)

    session_pool_decorator.construct_payload()
    r = session_pool_decorator.create()

    return r


def update_session_pool(cmd,
                        name,
                        resource_group_name,
                        location=None,
                        lifecycle_type=None,
                        cooldown_period=None,
                        max_alive_period=None,
                        secrets=None,
                        network_status=None,
                        max_concurrent_sessions=None,
                        ready_session_instances=None,
                        image=None,
                        container_name=None,
                        cpu=None,
                        memory=None,
                        env_vars=None,
                        startup_command=None,
                        args=None,
                        target_port=None,
                        registry_server=None,
                        registry_pass=None,
                        registry_user=None,
                        mi_user_assigned=None,
                        registry_identity=None,
                        mi_system_assigned=False,
                        probe_yaml=None):
    raw_parameters = locals()
    session_pool_decorator = SessionPoolUpdateDecorator(
        cmd=cmd,
        client=SessionPoolPreviewClient,
        raw_parameters=raw_parameters,
        models=CONTAINER_APPS_SDK_MODELS
    )
    session_pool_decorator.validate_arguments()
    session_pool_decorator.construct_payload()
    r = session_pool_decorator.update()

    return r


def show_session_pool(cmd,
                      name,
                      resource_group_name):
    raw_parameters = locals()
    session_pool_decorator = SessionPoolPreviewDecorator(
        cmd=cmd,
        client=SessionPoolPreviewClient,
        raw_parameters=raw_parameters,
        models=CONTAINER_APPS_SDK_MODELS
    )
    session_pool_decorator.validate_subscription_registered(CONTAINER_APPS_RP)
    r = session_pool_decorator.show()

    return r


def list_session_pool(cmd,
                      resource_group_name=None):
    raw_parameters = locals()
    session_pool_decorator = SessionPoolPreviewDecorator(
        cmd=cmd,
        client=SessionPoolPreviewClient,
        raw_parameters=raw_parameters,
        models=CONTAINER_APPS_SDK_MODELS
    )
    session_pool_decorator.validate_subscription_registered(CONTAINER_APPS_RP)
    r = session_pool_decorator.list()

    return r


def delete_session_pool(cmd,
                        name,
                        resource_group_name):
    raw_parameters = locals()
    session_pool_decorator = SessionPoolPreviewDecorator(
        cmd=cmd,
        client=SessionPoolPreviewClient,
        raw_parameters=raw_parameters,
        models=CONTAINER_APPS_SDK_MODELS
    )
    r = session_pool_decorator.delete()

    return r


# session code interpreter commands
def execute_session_code_interpreter(cmd,
                                     name,
                                     resource_group_name,
                                     identifier,
                                     code,
                                     session_pool_location=None,
                                     timeout_in_seconds=None):
    raw_parameters = locals()
    session_code_interpreter_decorator = SessionCodeInterpreterCommandsPreviewDecorator(
        cmd=cmd,
        client=SessionCodeInterpreterPreviewClient,
        raw_parameters=raw_parameters,
        models=CONTAINER_APPS_SDK_MODELS
    )
    session_code_interpreter_decorator.validate_arguments()
    session_code_interpreter_decorator.register_provider(CONTAINER_APPS_RP)

    session_code_interpreter_decorator.construct_payload()
    r = session_code_interpreter_decorator.execute()

    return r


def upload_session_code_interpreter(cmd,
                                    name,
                                    resource_group_name,
                                    identifier,
                                    filepath,
                                    path=None,
                                    session_pool_location=None):
    raw_parameters = locals()
    session_code_interpreter_decorator = SessionCodeInterpreterCommandsPreviewDecorator(
        cmd=cmd,
        client=SessionCodeInterpreterPreviewClient,
        raw_parameters=raw_parameters,
        models=CONTAINER_APPS_SDK_MODELS
    )
    session_code_interpreter_decorator.register_provider(CONTAINER_APPS_RP)

    r = session_code_interpreter_decorator.upload()

    return r


def show_file_content_session_code_interpreter(cmd,
                                               name,
                                               resource_group_name,
                                               identifier,
                                               filename,
                                               path=None,
                                               session_pool_location=None):
    raw_parameters = locals()
    session_code_interpreter_decorator = SessionCodeInterpreterCommandsPreviewDecorator(
        cmd=cmd,
        client=SessionCodeInterpreterPreviewClient,
        raw_parameters=raw_parameters,
        models=CONTAINER_APPS_SDK_MODELS
    )
    session_code_interpreter_decorator.register_provider(CONTAINER_APPS_RP)

    r = session_code_interpreter_decorator.show_file_content()

    return r


def show_file_metadata_session_code_interpreter(cmd,
                                                name,
                                                resource_group_name,
                                                identifier,
                                                filename,
                                                path=None,
                                                session_pool_location=None):
    raw_parameters = locals()
    session_code_interpreter_decorator = SessionCodeInterpreterCommandsPreviewDecorator(
        cmd=cmd,
        client=SessionCodeInterpreterPreviewClient,
        raw_parameters=raw_parameters,
        models=CONTAINER_APPS_SDK_MODELS
    )
    session_code_interpreter_decorator.register_provider(CONTAINER_APPS_RP)

    r = session_code_interpreter_decorator.show_file_metadata()

    return r


def list_files_session_code_interpreter(cmd,
                                        name,
                                        resource_group_name,
                                        identifier,
                                        path=None,
                                        session_pool_location=None):
    raw_parameters = locals()
    session_code_interpreter_decorator = SessionCodeInterpreterCommandsPreviewDecorator(
        cmd=cmd,
        client=SessionCodeInterpreterPreviewClient,
        raw_parameters=raw_parameters,
        models=CONTAINER_APPS_SDK_MODELS
    )
    session_code_interpreter_decorator.register_provider(CONTAINER_APPS_RP)

    r = session_code_interpreter_decorator.list_files()

    return r


def delete_file_session_code_interpreter(cmd,
                                         name,
                                         resource_group_name,
                                         identifier,
                                         filename,
                                         path=None,
                                         session_pool_location=None):
    raw_parameters = locals()
    session_code_interpreter_decorator = SessionCodeInterpreterCommandsPreviewDecorator(
        cmd=cmd,
        client=SessionCodeInterpreterPreviewClient,
        raw_parameters=raw_parameters,
        models=CONTAINER_APPS_SDK_MODELS
    )
    session_code_interpreter_decorator.register_provider(CONTAINER_APPS_RP)

    r = session_code_interpreter_decorator.delete_file()

    return r


def list_dotnet_components(cmd, environment_name, resource_group_name):
    raw_parameters = locals()
    dotnet_component_decorator = DotNetComponentDecorator(
        cmd=cmd,
        client=DotNetComponentPreviewClient,
        raw_parameters=raw_parameters,
        models=CONTAINER_APPS_SDK_MODELS
    )
    return dotnet_component_decorator.list()


# pylint: disable=protected-access
def show_dotnet_component(cmd, dotnet_component_name, environment_name, resource_group_name):
    raw_parameters = locals()
    dotnet_component_decorator = DotNetComponentDecorator(
        cmd=cmd,
        client=DotNetComponentPreviewClient,
        raw_parameters=raw_parameters,
        models=CONTAINER_APPS_SDK_MODELS
    )
    result = dotnet_component_decorator.show()
    if result is not None:
        logger.warning("Found DotNet Component '%s' in environment '%s' in resource group '%s'.", dotnet_component_name, environment_name, resource_group_name)

    component_type = safe_get(result, "properties", "componentType")
    if component_type == DOTNET_COMPONENT_RESOURCE_TYPE:
        aspire_dashboard_url = dotnet_component_decorator._get_aspire_dashboard_url(environment_name, resource_group_name, dotnet_component_name)
        logger.warning("Aspire Dashboard URL: %s.", aspire_dashboard_url)
    return result


def delete_dotnet_component(cmd, dotnet_component_name, environment_name, resource_group_name, no_wait=False):
    raw_parameters = locals()
    dotnet_component_decorator = DotNetComponentDecorator(
        cmd=cmd,
        client=DotNetComponentPreviewClient,
        raw_parameters=raw_parameters,
        models=CONTAINER_APPS_SDK_MODELS
    )
    logger.warning("Deleting DotNet Component '%s' in environment '%s' in resource group '%s'.", dotnet_component_name, environment_name, resource_group_name)
    dotnet_component_decorator.delete()
    logger.warning("Successfully deleted DotNet Component '%s' in environment '%s' in resource group '%s'.", dotnet_component_name, environment_name, resource_group_name)


# pylint: disable=useless-return, protected-access
def create_dotnet_component(cmd, dotnet_component_name, environment_name, resource_group_name, dotnet_component_type=DOTNET_COMPONENT_RESOURCE_TYPE, no_wait=False):
    raw_parameters = locals()
    dotnet_component_decorator = DotNetComponentDecorator(
        cmd=cmd,
        client=DotNetComponentPreviewClient,
        raw_parameters=raw_parameters,
        models=CONTAINER_APPS_SDK_MODELS
    )
    dotnet_component_decorator.construct_payload()
    logger.warning("Creating DotNet Component '%s' in environment '%s' in resource group '%s.", dotnet_component_name, environment_name, resource_group_name)
    r = dotnet_component_decorator.create()
    if r is not None:
        logger.warning("Successfully created DotNet Component '%s' in environment '%s' in resource group '%s'.", dotnet_component_name, environment_name, resource_group_name)
    component_type = safe_get(r, "properties", "componentType")
    if component_type == DOTNET_COMPONENT_RESOURCE_TYPE:
        aspire_dashboard_url = dotnet_component_decorator._get_aspire_dashboard_url(environment_name, resource_group_name, dotnet_component_name)
        logger.warning("Access your Aspire Dashboard at %s.", aspire_dashboard_url)
    return


def set_registry(cmd, name, resource_group_name, server, username=None, password=None, disable_warnings=False, identity=None, no_wait=False):
    # copy from parent
    _validate_subscription_registered(cmd, CONTAINER_APPS_RP)
    if (username or password) and identity:
        raise MutuallyExclusiveArgumentError("Use either identity or username/password.")

    containerapp_def = None
    try:
        containerapp_def = ContainerAppPreviewClient.show(cmd=cmd, resource_group_name=resource_group_name, name=name)
    except:
        pass

    if not containerapp_def:
        raise ResourceNotFoundError("The containerapp '{}' does not exist".format(name))

    _get_existing_secrets(cmd, resource_group_name, name, containerapp_def)

    registry = None

    registries_def = safe_get(containerapp_def, "properties", "configuration", "registries", default=[])
    containerapp_def["properties"]["configuration"]["registries"] = registries_def

    if (not username or not password) and not identity:
        # If registry is Azure Container Registry, we can try inferring credentials
        if ACR_IMAGE_SUFFIX not in server:
            raise RequiredArgumentMissingError('Registry username and password are required if you are not using Azure Container Registry.')
        not disable_warnings and logger.warning('No credential was provided to access Azure Container Registry. Trying to look up...')
        parsed = urlparse(server)
        registry_name = (parsed.netloc if parsed.scheme else parsed.path).split('.')[0]

        try:
            username, password, _ = _get_acr_cred(cmd.cli_ctx, registry_name)
        except Exception as ex:
            raise RequiredArgumentMissingError('Failed to retrieve credentials for container registry. Please provide the registry username and password') from ex

    # Check if updating existing registry
    updating_existing_registry = False
    for r in registries_def:
        if r['server'].lower() == server.lower():
            not disable_warnings and logger.warning("Updating existing registry.")
            updating_existing_registry = True
            if username:
                r["username"] = username
                r["identity"] = None
            if password:
                r["passwordSecretRef"] = store_as_secret_and_return_secret_ref(
                    containerapp_def["properties"]["configuration"]["secrets"],
                    r["username"],
                    r["server"],
                    password,
                    update_existing_secret=True)
                r["identity"] = None
            if identity:
                r["identity"] = identity
                r["username"] = None
                r["passwordSecretRef"] = None

    # If not updating existing registry, add as new registry
    if not updating_existing_registry:
        registry = RegistryCredentialsModel
        registry["server"] = server
        if not identity:
            registry["username"] = username
            registry["passwordSecretRef"] = store_as_secret_and_return_secret_ref(
                containerapp_def["properties"]["configuration"]["secrets"],
                username,
                server,
                password,
                update_existing_secret=True)
        else:
            registry["identity"] = identity

        registries_def.append(registry)

    # preview logic
    if identity:
        if is_registry_msi_system(identity):
            set_managed_identity(cmd, resource_group_name, containerapp_def, system_assigned=True)

        if is_valid_resource_id(identity):
            env_id = safe_get(containerapp_def, "properties", "environmentId", default="")
            parsed_managed_env = parse_resource_id(env_id)
            managed_env_name = parsed_managed_env['name']
            managed_env_rg = parsed_managed_env['resource_group']
            if not env_has_managed_identity(cmd, managed_env_rg, managed_env_name, identity):
                set_managed_identity(cmd, resource_group_name, containerapp_def, user_assigned=[identity])

    try:
        r = ContainerAppPreviewClient.create_or_update(
            cmd=cmd, resource_group_name=resource_group_name, name=name, container_app_envelope=containerapp_def, no_wait=no_wait)

        return r["properties"]["configuration"]["registries"]
    except Exception as e:
        handle_raw_exception(e)


def set_registry_job(cmd, name, resource_group_name, server, username=None, password=None, disable_warnings=False, identity=None, no_wait=False):
    raw_parameters = locals()

    containerapp_job_registry_set_decorator = ContainerAppJobRegistryPreviewSetDecorator(
        cmd=cmd,
        client=ContainerAppsJobPreviewClient,
        raw_parameters=raw_parameters,
        models=CONTAINER_APPS_SDK_MODELS
    )
    containerapp_job_registry_set_decorator.validate_subscription_registered(CONTAINER_APPS_RP)
    containerapp_job_registry_set_decorator.validate_arguments()
    containerapp_job_registry_set_decorator.construct_payload()
    r = containerapp_job_registry_set_decorator.set()
    return r


# maintenance config
def add_maintenance_config(cmd, resource_group_name, env_name, duration, start_hour_utc, weekday):
    raw_parameters = locals()
    maintenance_config_decorator = ContainerAppEnvMaintenanceConfigPreviewDecorator(
        cmd=cmd,
        client=MaintenanceConfigPreviewClient,
        raw_parameters=raw_parameters,
        models=CONTAINER_APPS_SDK_MODELS
    )
    maintenance_config_decorator.construct_payload()
    maintenance_config_decorator.validate_arguments()
    r = maintenance_config_decorator.create_or_update()
    return r


def update_maintenance_config(cmd, resource_group_name, env_name, duration=None, start_hour_utc=None, weekday=None):
    raw_parameters = locals()
    maintenance_config_decorator = ContainerAppEnvMaintenanceConfigPreviewDecorator(
        cmd=cmd,
        client=MaintenanceConfigPreviewClient,
        raw_parameters=raw_parameters,
        models=CONTAINER_APPS_SDK_MODELS
    )
    forUpdate = True
    maintenance_config_decorator.construct_payload(forUpdate)
    maintenance_config_decorator.validate_arguments()
    r = maintenance_config_decorator.create_or_update()
    return r


def remove_maintenance_config(cmd, resource_group_name, env_name):
    raw_parameters = locals()
    maintenance_config_decorator = ContainerAppEnvMaintenanceConfigPreviewDecorator(
        cmd=cmd,
        client=MaintenanceConfigPreviewClient,
        raw_parameters=raw_parameters,
        models=CONTAINER_APPS_SDK_MODELS
    )
    r = maintenance_config_decorator.remove()
    return r


def list_maintenance_config(cmd, resource_group_name, env_name):
    raw_parameters = locals()
    maintenance_config_decorator = ContainerAppEnvMaintenanceConfigPreviewDecorator(
        cmd=cmd,
        client=MaintenanceConfigPreviewClient,
        raw_parameters=raw_parameters,
        models=CONTAINER_APPS_SDK_MODELS
    )
    r = maintenance_config_decorator.list()
    return r


def containerapp_debug(cmd, resource_group_name, name, container=None, revision=None, replica=None):
    logger.warning("Connecting...")
    conn = DebugWebSocketConnection(
        cmd=cmd,
        resource_group_name=resource_group_name,
        name=name,
        revision=revision,
        replica=replica,
        container=container
    )

    encodings = [SSH_DEFAULT_ENCODING, SSH_BACKUP_ENCODING]
    reader = threading.Thread(target=read_debug_ssh, args=(conn, encodings))
    reader.daemon = True
    reader.start()

    writer = get_stdin_writer(conn)
    writer.daemon = True
    writer.start()

    while conn.is_connected:
        if not reader.is_alive() or not writer.is_alive():
            logger.warning("Reader or Writer for WebSocket is not alive. Closing the connection.")
            conn.disconnect()

        try:
            time.sleep(0.1)
        except KeyboardInterrupt:
            if conn.is_connected:
                logger.info("Caught KeyboardInterrupt. Sending ctrl+c to server")
                conn.send(SSH_CTRL_C_MSG)


def create_http_route_config(cmd, resource_group_name, name, http_route_config_name, yaml):
    _validate_subscription_registered(cmd, CONTAINER_APPS_RP)
    yaml_http_route_config = load_yaml_file(yaml)
    # check if the type is dict
    if not isinstance(yaml_http_route_config, dict):
        raise ValidationError('Invalid YAML provided. Please see https://aka.ms/azure-container-apps-yaml for a valid YAML spec.')

    http_route_config_envelope = {"properties": yaml_http_route_config}

    try:
        return HttpRouteConfigPreviewClient.create(cmd, resource_group_name, name, http_route_config_name, http_route_config_envelope)
    except Exception as e:
        handle_raw_exception(e)


def update_http_route_config(cmd, resource_group_name, name, http_route_config_name, yaml):
    _validate_subscription_registered(cmd, CONTAINER_APPS_RP)
    yaml_http_route_config = load_yaml_file(yaml)
    # check if the type is dict
    if not isinstance(yaml_http_route_config, dict):
        raise ValidationError('Invalid YAML provided. Please see https://aka.ms/azure-container-apps-yaml for a valid YAML spec.')

    http_route_config_envelope = {"properties": yaml_http_route_config}

    try:
        return HttpRouteConfigPreviewClient.update(cmd, resource_group_name, name, http_route_config_name, http_route_config_envelope)
    except Exception as e:
        handle_raw_exception(e)


def list_http_route_configs(cmd, resource_group_name, name):
    _validate_subscription_registered(cmd, CONTAINER_APPS_RP)
    try:
        return HttpRouteConfigPreviewClient.list(cmd, resource_group_name, name)
    except Exception as e:
        handle_raw_exception(e)


def show_http_route_config(cmd, resource_group_name, name, http_route_config_name):
    _validate_subscription_registered(cmd, CONTAINER_APPS_RP)
    try:
        return HttpRouteConfigPreviewClient.show(cmd, resource_group_name, name, http_route_config_name)
    except Exception as e:
        handle_raw_exception(e)


def delete_http_route_config(cmd, resource_group_name, name, http_route_config_name):
    _validate_subscription_registered(cmd, CONTAINER_APPS_RP)
    try:
        return HttpRouteConfigPreviewClient.delete(cmd, resource_group_name, name, http_route_config_name)
    except Exception as e:
        handle_raw_exception(e)


def list_label_history(cmd, resource_group_name, name):
    _validate_subscription_registered(cmd, CONTAINER_APPS_RP)
    try:
        return LabelHistoryPreviewClient.list(cmd, resource_group_name, name)
    except Exception as e:
        handle_raw_exception(e)


def show_label_history(cmd, resource_group_name, name, label):
    _validate_subscription_registered(cmd, CONTAINER_APPS_RP)
    try:
        return LabelHistoryPreviewClient.show(cmd, resource_group_name, name, label)
    except Exception as e:
        handle_raw_exception(e)


def set_revision_mode(cmd, resource_group_name, name, mode, target_label=None, no_wait=False):
    _validate_subscription_registered(cmd, CONTAINER_APPS_RP)

    containerapp_def = None
    try:
        containerapp_def = ContainerAppPreviewClient.show(cmd=cmd, resource_group_name=resource_group_name, name=name)
    except Exception as e:
        handle_raw_exception(e)

    if not containerapp_def:
        raise ResourceNotFoundError("The containerapp '{}' does not exist".format(name))

    # Mode unchanged, no-op
    if containerapp_def["properties"]["configuration"]["activeRevisionsMode"].lower() == mode.lower():
        return containerapp_def["properties"]["configuration"]["activeRevisionsMode"]

    if mode.lower() == "labels" and "ingress" not in containerapp_def['properties']['configuration']:
        raise ValidationError("Ingress is requried for labels mode.")

    containerapp_patch_def = {}
    safe_set(containerapp_patch_def, "properties", "configuration", "activeRevisionsMode", value=mode)
    safe_set(containerapp_patch_def, "properties", "configuration", "targetLabel", value=target_label)

    # If we're going into labels mode, replace the default traffic config with the target label and latest revision.
    # Otherwise all revisions will be deactivated.
    traffic = safe_get(containerapp_def, "properties", "configuration", "ingress", "traffic")
    if mode.lower() == "labels" and len(traffic) == 1 and safe_get(traffic[0], "latestRevision") is True:
        safe_set(containerapp_patch_def, "properties", "configuration", "ingress", "traffic", value=[{
            "revisionName": containerapp_def["properties"]["latestRevisionName"],
            "weight": 100,
            "label": target_label
        }])
    try:
        r = ContainerAppPreviewClient.update(
            cmd=cmd, resource_group_name=resource_group_name, name=name, container_app_envelope=containerapp_patch_def, no_wait=no_wait)
        return r["properties"]["configuration"]["activeRevisionsMode"]
    except Exception as e:
        handle_raw_exception(e)


def add_revision_label(cmd, resource_group_name, revision, label, name=None, no_wait=False, yes=False):
    _validate_subscription_registered(cmd, CONTAINER_APPS_RP)

    if not name:
        name = _get_app_from_revision(revision)

    containerapp_def = None
    try:
        containerapp_def = ContainerAppPreviewClient.show(cmd=cmd, resource_group_name=resource_group_name, name=name)
    except Exception as e:
        handle_raw_exception(e)

    if not containerapp_def:
        raise ResourceNotFoundError(f"The containerapp '{name}' does not exist in group '{resource_group_name}'")

    if "ingress" not in containerapp_def['properties']['configuration'] or "traffic" not in containerapp_def['properties']['configuration']['ingress']:
        raise ValidationError("Ingress and traffic weights are required to add labels.")

    traffic_weight = safe_get(containerapp_def, 'properties', 'configuration', 'ingress', 'traffic')

    _validate_revision_name(cmd, revision, resource_group_name, name)

    is_labels_mode = safe_get(containerapp_def, 'properties', 'configuration', 'activeRevisionsMode', default='single').lower() == 'labels'

    label_added = False
    for weight in traffic_weight:
        if "label" in weight and weight["label"].lower() == label.lower():
            r_name = "latest" if "latestRevision" in weight and weight["latestRevision"] else weight["revisionName"]
            if not yes and r_name.lower() != revision.lower():
                msg = f"A weight with the label '{label}' already exists. Remove existing label '{label}' from '{r_name}' and add to '{revision}'?"
                if is_labels_mode:
                    msg = f"Label '{label}' already exists with revision '{r_name}'. Replace '{r_name}' with '{revision}'?"
                if not prompt_y_n(msg, default="n"):
                    raise ArgumentUsageError("Usage Error: cannot specify existing label without agreeing to update values.")

            # in labels mode we update the revision assigned to the label, not the label assigned to the revision
            if is_labels_mode:
                weight["revisionName"] = revision
                label_added = True
            else:
                weight["label"] = None

        if "latestRevision" in weight:
            if revision.lower() == "latest" and weight["latestRevision"]:
                label_added = True
                weight["label"] = label
        elif not is_labels_mode:
            if revision.lower() == weight["revisionName"].lower():
                label_added = True
                weight["label"] = label

    if not label_added:
        traffic_weight.append({
            "revisionName": revision if revision.lower() != "latest" else None,
            "weight": 0,
            "latestRevision": revision.lower() == "latest",
            "label": label
        })

    containerapp_patch_def = {}
    safe_set(containerapp_patch_def, 'properties', 'configuration', 'ingress', 'traffic', value=traffic_weight)

    try:
        r = ContainerAppPreviewClient.update(
            cmd=cmd, resource_group_name=resource_group_name, name=name, container_app_envelope=containerapp_patch_def, no_wait=no_wait)
        return r['properties']['configuration']['ingress']['traffic']
    except Exception as e:
        handle_raw_exception(e)


def remove_revision_label(cmd, resource_group_name, name, label, no_wait=False):
    _validate_subscription_registered(cmd, CONTAINER_APPS_RP)

    containerapp_def = None
    try:
        containerapp_def = ContainerAppPreviewClient.show(cmd=cmd, resource_group_name=resource_group_name, name=name)
    except Exception as e:
        handle_raw_exception(e)

    if not containerapp_def:
        raise ResourceNotFoundError(f"The containerapp '{name}' does not exist in group '{resource_group_name}'")

    if "ingress" not in containerapp_def['properties']['configuration'] or "traffic" not in containerapp_def['properties']['configuration']['ingress']:
        raise ValidationError("Ingress and traffic weights are required to remove labels.")

    traffic_list = safe_get(containerapp_def, 'properties', 'configuration', 'ingress', 'traffic')

    label_removed = False
    is_labels_mode = safe_get(containerapp_def, 'properties', 'configuration', 'activeRevisionsMode', default='single').lower() == 'labels'

    new_traffic_list = []
    for traffic in traffic_list:
        if "label" in traffic and traffic["label"].lower() == label.lower():
            label_removed = True
            # in labels mode we remove the whole entry, otherwise just clear the label.
            if not is_labels_mode:
                traffic["label"] = None
                new_traffic_list.append(traffic)
        else:
            new_traffic_list.append(traffic)

    if not label_removed:
        raise ValidationError("Please specify a label name with an associated traffic weight.")

    containerapp_patch_def = {}
    safe_set(containerapp_patch_def, 'properties', 'configuration', 'ingress', 'traffic', value=new_traffic_list)

    try:
        r = ContainerAppPreviewClient.update(
            cmd=cmd, resource_group_name=resource_group_name, name=name, container_app_envelope=containerapp_patch_def, no_wait=no_wait)
        return r['properties']['configuration']['ingress']['traffic']
    except Exception as e:
        handle_raw_exception(e)


def show_environment_premium_ingress(cmd, name, resource_group_name):
    _validate_subscription_registered(cmd, CONTAINER_APPS_RP)

    try:
        env = ManagedEnvironmentPreviewClient.show(cmd, resource_group_name, name)
        ingress_config = safe_get(env, "properties", "ingressConfiguration")
        if not ingress_config:
            return {"message": "No premium ingress configuration found for this environment, using default values."}

        return ingress_config
    except Exception as e:
        handle_raw_exception(e)


def add_environment_premium_ingress(cmd, name, resource_group_name, workload_profile_name, min_replicas=None, max_replicas=None, termination_grace_period=None, request_idle_timeout=None, header_count_limit=None, no_wait=False):
    _validate_subscription_registered(cmd, CONTAINER_APPS_RP)

    try:
        ManagedEnvironmentPreviewClient.show(cmd, resource_group_name, name)
        env_patch = {}
        ingress_config = {}
        safe_set(env_patch, "properties", "ingressConfiguration", value=ingress_config)

        # Required
        ingress_config["workloadProfileName"] = workload_profile_name
        # Optional, remove if None
        ingress_config["terminationGracePeriodSeconds"] = termination_grace_period
        ingress_config["requestIdleTimeout"] = request_idle_timeout
        ingress_config["headerCountLimit"] = header_count_limit

        result = ManagedEnvironmentPreviewClient.update(
            cmd=cmd,
            resource_group_name=resource_group_name,
            name=name,
            managed_environment_envelope=env_patch,
            no_wait=no_wait
        )

        return safe_get(result, "properties", "ingressConfiguration")

    except Exception as e:
        handle_raw_exception(e)


def update_environment_premium_ingress(cmd, name, resource_group_name, workload_profile_name=None, min_replicas=None, max_replicas=None, termination_grace_period=None, request_idle_timeout=None, header_count_limit=None, no_wait=False):
    _validate_subscription_registered(cmd, CONTAINER_APPS_RP)

    try:
        ManagedEnvironmentPreviewClient.show(cmd, resource_group_name, name)
        env_patch = {}
        ingress_config = {}

        if workload_profile_name is not None:
            ingress_config["workloadProfileName"] = workload_profile_name
        if termination_grace_period is not None:
            ingress_config["terminationGracePeriodSeconds"] = termination_grace_period
        if request_idle_timeout is not None:
            ingress_config["requestIdleTimeout"] = request_idle_timeout
        if header_count_limit is not None:
            ingress_config["headerCountLimit"] = header_count_limit

        # Only add ingressConfiguration to the patch if any values were specified
        if ingress_config:
            safe_set(env_patch, "properties", "ingressConfiguration", value=ingress_config)
        else:
            return {"message": "No changes specified for premium ingress configuration"}

        # Update the environment with the patched ingress configuration
        result = ManagedEnvironmentPreviewClient.update(
            cmd=cmd,
            resource_group_name=resource_group_name,
            name=name,
            managed_environment_envelope=env_patch,
            no_wait=no_wait
        )

        return safe_get(result, "properties", "ingressConfiguration")

    except Exception as e:
        handle_raw_exception(e)


def remove_environment_premium_ingress(cmd, name, resource_group_name, no_wait=False):
    _validate_subscription_registered(cmd, CONTAINER_APPS_RP)

    try:
        ManagedEnvironmentPreviewClient.show(cmd, resource_group_name, name)
        env_patch = {}
        # Remove the whole section to restore defaults
        safe_set(env_patch, "properties", "ingressConfiguration", value=None)

        ManagedEnvironmentPreviewClient.update(
            cmd=cmd,
            resource_group_name=resource_group_name,
            name=name,
            managed_environment_envelope=env_patch,
            no_wait=no_wait
        )

    except Exception as e:
        handle_raw_exception(e)

<<<<<<< HEAD

# Container App Functions commands
def list_containerapp_functions(cmd, resource_group_name, name, revision_name=None):
    """List functions for a container app or specific revision"""
    containerapp_functions_list_decorator = ContainerAppFunctionsListDecorator(
        cmd=cmd,
        client=ContainerAppFunctionsPreviewClient,
        raw_parameters={
            'resource_group_name': resource_group_name,
            'container_app_name': name,
            'revision_name': revision_name
        },
        models=CONTAINER_APPS_SDK_MODELS
    )

    return containerapp_functions_list_decorator.list()


def show_containerapp_function(cmd, resource_group_name, name, function_name, revision_name=None):
    """Show details of a specific function for a container app or revision"""
    containerapp_functions_show_decorator = ContainerAppFunctionsShowDecorator(
        cmd=cmd,
        client=ContainerAppFunctionsPreviewClient,
        raw_parameters={
            'resource_group_name': resource_group_name,
            'container_app_name': name,
            'function_name': function_name,
            'revision_name': revision_name
        },
        models=CONTAINER_APPS_SDK_MODELS
    )

    return containerapp_functions_show_decorator.show()
=======
# Container App Function Key Commands
def list_containerapp_function_keys(cmd, name, resource_group_name, function_name, revision=None):
    """List function keys for a specific function"""
    raw_parameters = locals()
    containerapp_function_decorator = ContainerAppFunctionKeysListDecorator(
        cmd=cmd,
        client=ContainerAppFunctionsPreviewClient,
        raw_parameters=raw_parameters,
        models=CONTAINER_APPS_SDK_MODELS
    )
    return containerapp_function_decorator.list_keys()


def update_containerapp_function_keys(cmd, name, resource_group_name, function_name, key_name, key_value=None, revision=None):
    """Update function keys for a specific function"""
    raw_parameters = locals()
    containerapp_function_decorator = ContainerAppFunctionKeysUpdateDecorator(
        cmd=cmd,
        client=ContainerAppFunctionsPreviewClient,
        raw_parameters=raw_parameters,
        models=CONTAINER_APPS_SDK_MODELS
    )
    return containerapp_function_decorator.update_keys()


def list_containerapp_function_hostkeys(cmd, name, resource_group_name, revision=None):
    """List host keys for the container app function host"""
    raw_parameters = locals()
    containerapp_function_decorator = ContainerAppFunctionHostKeysListDecorator(
        cmd=cmd,
        client=ContainerAppFunctionsPreviewClient,
        raw_parameters=raw_parameters,
        models=CONTAINER_APPS_SDK_MODELS
    )
    return containerapp_function_decorator.list_host_keys()


def update_containerapp_function_hostkeys(cmd, name, resource_group_name, key_type, key_name, key_value=None, revision=None):
    """Update host keys for the container app function host"""
    raw_parameters = locals()
    containerapp_function_decorator = ContainerAppFunctionHostKeysUpdateDecorator(
        cmd=cmd,
        client=ContainerAppFunctionsPreviewClient,
        raw_parameters=raw_parameters,
        models=CONTAINER_APPS_SDK_MODELS
    )
    return containerapp_function_decorator.update_host_keys()
>>>>>>> 0cf0be68
<|MERGE_RESOLUTION|>--- conflicted
+++ resolved
@@ -93,17 +93,15 @@
 from .containerapp_session_code_interpreter_decorator import SessionCodeInterpreterCommandsPreviewDecorator
 from .containerapp_job_registry_decorator import ContainerAppJobRegistryPreviewSetDecorator
 from .containerapp_env_maintenance_config_decorator import ContainerAppEnvMaintenanceConfigPreviewDecorator
-<<<<<<< HEAD
 from .containerapp_functions_decorator import (
     ContainerAppFunctionsListDecorator,
     ContainerAppFunctionsShowDecorator
-=======
+)
 from .containerapp_function_keys_decorator import (
     ContainerAppFunctionKeysListDecorator,
     ContainerAppFunctionKeysUpdateDecorator,
     ContainerAppFunctionHostKeysListDecorator,
     ContainerAppFunctionHostKeysUpdateDecorator
->>>>>>> 0cf0be68
 )
 from .dotnet_component_decorator import DotNetComponentDecorator
 from ._client_factory import handle_raw_exception, handle_non_404_status_code_exception
@@ -3953,7 +3951,6 @@
     except Exception as e:
         handle_raw_exception(e)
 
-<<<<<<< HEAD
 
 # Container App Functions commands
 def list_containerapp_functions(cmd, resource_group_name, name, revision_name=None):
@@ -3987,7 +3984,7 @@
     )
 
     return containerapp_functions_show_decorator.show()
-=======
+
 # Container App Function Key Commands
 def list_containerapp_function_keys(cmd, name, resource_group_name, function_name, revision=None):
     """List function keys for a specific function"""
@@ -4035,4 +4032,3 @@
         models=CONTAINER_APPS_SDK_MODELS
     )
     return containerapp_function_decorator.update_host_keys()
->>>>>>> 0cf0be68
