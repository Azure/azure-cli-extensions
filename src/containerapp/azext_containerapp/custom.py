--- conflicted
+++ resolved
@@ -3274,7 +3274,60 @@
     return r
 
 
-<<<<<<< HEAD
+# maintenance config
+def add_maintenance_config(cmd, resource_group_name, env_name, duration, start_hour_utc, weekday):
+    raw_parameters = locals()
+    maintenance_config_decorator = ContainerAppEnvMaintenanceConfigPreviewDecorator(
+        cmd=cmd,
+        client=MaintenanceConfigPreviewClient,
+        raw_parameters=raw_parameters,
+        models=CONTAINER_APPS_SDK_MODELS
+    )
+    maintenance_config_decorator.construct_payload()
+    maintenance_config_decorator.validate_arguments()
+    r = maintenance_config_decorator.create_or_update()
+    return r
+
+
+def update_maintenance_config(cmd, resource_group_name, env_name, duration=None, start_hour_utc=None, weekday=None):
+    raw_parameters = locals()
+    maintenance_config_decorator = ContainerAppEnvMaintenanceConfigPreviewDecorator(
+        cmd=cmd,
+        client=MaintenanceConfigPreviewClient,
+        raw_parameters=raw_parameters,
+        models=CONTAINER_APPS_SDK_MODELS
+    )
+    forUpdate = True
+    maintenance_config_decorator.construct_payload(forUpdate)
+    maintenance_config_decorator.validate_arguments()
+    r = maintenance_config_decorator.create_or_update()
+    return r
+
+
+def remove_maintenance_config(cmd, resource_group_name, env_name):
+    raw_parameters = locals()
+    maintenance_config_decorator = ContainerAppEnvMaintenanceConfigPreviewDecorator(
+        cmd=cmd,
+        client=MaintenanceConfigPreviewClient,
+        raw_parameters=raw_parameters,
+        models=CONTAINER_APPS_SDK_MODELS
+    )
+    r = maintenance_config_decorator.remove()
+    return r
+
+
+def list_maintenance_config(cmd, resource_group_name, env_name):
+    raw_parameters = locals()
+    maintenance_config_decorator = ContainerAppEnvMaintenanceConfigPreviewDecorator(
+        cmd=cmd,
+        client=MaintenanceConfigPreviewClient,
+        raw_parameters=raw_parameters,
+        models=CONTAINER_APPS_SDK_MODELS
+    )
+    r = maintenance_config_decorator.list()
+    return r
+
+
 def containerapp_debug(cmd, resource_group_name, name, container=None, revision=None, replica=None):
     logger.warning("Connecting...")
     conn = DebugWebSocketConnection(
@@ -3305,58 +3358,4 @@
         except KeyboardInterrupt:
             if conn.is_connected:
                 logger.info("Caught KeyboardInterrupt. Sending ctrl+c to server")
-                conn.send(SSH_CTRL_C_MSG)
-=======
-# maintenance config
-def add_maintenance_config(cmd, resource_group_name, env_name, duration, start_hour_utc, weekday):
-    raw_parameters = locals()
-    maintenance_config_decorator = ContainerAppEnvMaintenanceConfigPreviewDecorator(
-        cmd=cmd,
-        client=MaintenanceConfigPreviewClient,
-        raw_parameters=raw_parameters,
-        models=CONTAINER_APPS_SDK_MODELS
-    )
-    maintenance_config_decorator.construct_payload()
-    maintenance_config_decorator.validate_arguments()
-    r = maintenance_config_decorator.create_or_update()
-    return r
-
-
-def update_maintenance_config(cmd, resource_group_name, env_name, duration=None, start_hour_utc=None, weekday=None):
-    raw_parameters = locals()
-    maintenance_config_decorator = ContainerAppEnvMaintenanceConfigPreviewDecorator(
-        cmd=cmd,
-        client=MaintenanceConfigPreviewClient,
-        raw_parameters=raw_parameters,
-        models=CONTAINER_APPS_SDK_MODELS
-    )
-    forUpdate = True
-    maintenance_config_decorator.construct_payload(forUpdate)
-    maintenance_config_decorator.validate_arguments()
-    r = maintenance_config_decorator.create_or_update()
-    return r
-
-
-def remove_maintenance_config(cmd, resource_group_name, env_name):
-    raw_parameters = locals()
-    maintenance_config_decorator = ContainerAppEnvMaintenanceConfigPreviewDecorator(
-        cmd=cmd,
-        client=MaintenanceConfigPreviewClient,
-        raw_parameters=raw_parameters,
-        models=CONTAINER_APPS_SDK_MODELS
-    )
-    r = maintenance_config_decorator.remove()
-    return r
-
-
-def list_maintenance_config(cmd, resource_group_name, env_name):
-    raw_parameters = locals()
-    maintenance_config_decorator = ContainerAppEnvMaintenanceConfigPreviewDecorator(
-        cmd=cmd,
-        client=MaintenanceConfigPreviewClient,
-        raw_parameters=raw_parameters,
-        models=CONTAINER_APPS_SDK_MODELS
-    )
-    r = maintenance_config_decorator.list()
-    return r
->>>>>>> 4019972c
+                conn.send(SSH_CTRL_C_MSG)