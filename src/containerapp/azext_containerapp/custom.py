--- conflicted
+++ resolved
@@ -1197,7 +1197,6 @@
         if certificate_password:
             safe_set(cert_def, "certificatePassword", value=certificate_password)
 
-<<<<<<< HEAD
     # if plan and plan.lower() == "premium":
     #     safe_set(env_def, "sku", "name", value="Premium")
     #     safe_set(env_def, "properties", "workloadProfiles", value=get_default_workload_profiles(cmd, r["location"]))
@@ -1236,8 +1235,6 @@
         if safe_get(r, "properties", "appLogsConfiguration"):
             safe_set(env_def, "properties", "appLogsConfiguration", value=safe_get(r, "properties", "appLogsConfiguration"))
 
-=======
->>>>>>> 5620401d
     try:
         r = ManagedEnvironmentClient.update(
             cmd=cmd, resource_group_name=resource_group_name, name=name, managed_environment_envelope=env_def, no_wait=no_wait)
