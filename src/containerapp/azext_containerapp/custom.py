--- conflicted
+++ resolved
@@ -13,7 +13,6 @@
 import subprocess
 from concurrent.futures import ThreadPoolExecutor
 import requests
-import json
 
 from azure.cli.core import telemetry as telemetry_core
 
@@ -92,12 +91,8 @@
                      set_ip_restrictions, certificate_location_matches, certificate_matches, generate_randomized_managed_cert_name,
                      check_managed_cert_name_availability, prepare_managed_certificate_envelop,
                      get_default_workload_profile_name_from_env, get_default_workload_profiles, ensure_workload_profile_supported, _generate_secret_volume_name,
-<<<<<<< HEAD
-                     parse_service_bindings, get_linker_client, check_unique_bindings, AppType)
-=======
                      parse_service_bindings, get_linker_client, check_unique_bindings,
-                     get_current_mariner_tags, patchable_check, get_pack_exec_path, is_docker_running)
->>>>>>> dcb1a834
+                     get_current_mariner_tags, patchable_check, get_pack_exec_path, is_docker_running, AppType)
 from ._validators import validate_create, validate_revision_suffix
 from ._ssh_utils import (SSH_DEFAULT_ENCODING, WebSocketConnection, read_ssh, get_stdin_writer, SSH_CTRL_C_MSG,
                          SSH_BACKUP_ENCODING)
