# --------------------------------------------------------------------------------------------
# Copyright (c) Microsoft Corporation. All rights reserved.
# Licensed under the MIT License. See License.txt in the project root for license information.
# --------------------------------------------------------------------------------------------
# pylint: disable=line-too-long, consider-using-f-string, logging-format-interpolation, inconsistent-return-statements, broad-except, bare-except, too-many-statements, too-many-locals, too-many-boolean-expressions, too-many-branches, too-many-nested-blocks, pointless-statement, expression-not-assigned, unbalanced-tuple-unpacking, unsupported-assignment-operation

import threading
import sys
import time
from urllib.parse import urlparse
import requests

from azure.cli.core.azclierror import (
    RequiredArgumentMissingError,
    ValidationError,
    ResourceNotFoundError,
    CLIError,
    CLIInternalError,
    InvalidArgumentValueError,
    ArgumentUsageError,
    MutuallyExclusiveArgumentError)
from azure.cli.core.commands.client_factory import get_subscription_id
from azure.cli.core.util import open_page_in_browser
from azure.cli.command_modules.appservice.utils import _normalize_location
from knack.log import get_logger
from knack.prompting import prompt_y_n

from msrestazure.tools import parse_resource_id, is_valid_resource_id
from msrest.exceptions import DeserializationError

from ._client_factory import handle_raw_exception
from ._clients import ManagedEnvironmentClient, ContainerAppClient, GitHubActionClient, DaprComponentClient, StorageClient, AuthClient
from ._github_oauth import get_github_access_token
from ._models import (
    ManagedEnvironment as ManagedEnvironmentModel,
    VnetConfiguration as VnetConfigurationModel,
    AppLogsConfiguration as AppLogsConfigurationModel,
    LogAnalyticsConfiguration as LogAnalyticsConfigurationModel,
    Ingress as IngressModel,
    Configuration as ConfigurationModel,
    Template as TemplateModel,
    RegistryCredentials as RegistryCredentialsModel,
    ContainerApp as ContainerAppModel,
    Dapr as DaprModel,
    ContainerResources as ContainerResourcesModel,
    Scale as ScaleModel,
    Container as ContainerModel,
    GitHubActionConfiguration,
    RegistryInfo as RegistryInfoModel,
    AzureCredentials as AzureCredentialsModel,
    SourceControl as SourceControlModel,
    ManagedServiceIdentity as ManagedServiceIdentityModel,
    ContainerAppCertificateEnvelope as ContainerAppCertificateEnvelopeModel,
    ContainerAppCustomDomain as ContainerAppCustomDomainModel,
    AzureFileProperties as AzureFilePropertiesModel,
    CustomDomainConfiguration as CustomDomainConfigurationModel,
    ScaleRule as ScaleRuleModel)

from ._utils import (_validate_subscription_registered, _ensure_location_allowed,
                     parse_secret_flags, store_as_secret_and_return_secret_ref, parse_env_var_flags,
                     _generate_log_analytics_if_not_provided, _get_existing_secrets, _convert_object_from_snake_to_camel_case,
                     _object_to_dict, _add_or_update_secrets, _remove_additional_attributes, _remove_readonly_attributes,
                     _add_or_update_env_vars, _add_or_update_tags, _update_revision_weights, _append_label_weights,
                     _get_app_from_revision, raise_missing_token_suggestion, _infer_acr_credentials, _remove_registry_secret, _remove_secret,
                     _ensure_identity_resource_id, _remove_dapr_readonly_attributes, _remove_env_vars, _validate_traffic_sum,
                     _update_revision_env_secretrefs, _get_acr_cred, safe_get, await_github_action, repo_url_to_name,
                     validate_container_app_name, _update_weights, get_vnet_location, register_provider_if_needed,
                     generate_randomized_cert_name, _get_name, load_cert_file, check_cert_name_availability,
                     validate_hostname, patch_new_custom_domain, get_custom_domains, _validate_revision_name, set_managed_identity,
                     create_acrpull_role_assignment, is_registry_msi_system, clean_null_values, _populate_secret_values,
                     validate_environment_location, safe_set, parse_metadata_flags, parse_auth_flags)
<<<<<<< HEAD
from ._validators import validate_create, validate_revision_suffix
=======
from ._validators import validate_create
>>>>>>> bba5c1f1
from ._ssh_utils import (SSH_DEFAULT_ENCODING, WebSocketConnection, read_ssh, get_stdin_writer, SSH_CTRL_C_MSG,
                         SSH_BACKUP_ENCODING)
from ._constants import (MAXIMUM_SECRET_LENGTH, MICROSOFT_SECRET_SETTING_NAME, FACEBOOK_SECRET_SETTING_NAME, GITHUB_SECRET_SETTING_NAME,
                         GOOGLE_SECRET_SETTING_NAME, TWITTER_SECRET_SETTING_NAME, APPLE_SECRET_SETTING_NAME, CONTAINER_APPS_RP,
                         NAME_INVALID, NAME_ALREADY_EXISTS, ACR_IMAGE_SUFFIX, HELLO_WORLD_IMAGE, LOG_TYPE_SYSTEM, LOG_TYPE_CONSOLE)

logger = get_logger(__name__)


# These properties should be under the "properties" attribute. Move the properties under "properties" attribute
def process_loaded_yaml(yaml_containerapp):
    if not yaml_containerapp.get('properties'):
        yaml_containerapp['properties'] = {}

    nested_properties = ["provisioningState", "managedEnvironmentId", "latestRevisionName", "latestRevisionFqdn",
                         "customDomainVerificationId", "configuration", "template", "outboundIPAddresses"]
    for nested_property in nested_properties:
        tmp = yaml_containerapp.get(nested_property)
        if tmp:
            yaml_containerapp['properties'][nested_property] = tmp
            del yaml_containerapp[nested_property]

    return yaml_containerapp


def load_yaml_file(file_name):
    import yaml
    import errno

    try:
        with open(file_name) as stream:  # pylint: disable=unspecified-encoding
            return yaml.safe_load(stream.read().replace('\x00', ''))
    except (IOError, OSError) as ex:
        if getattr(ex, 'errno', 0) == errno.ENOENT:
            raise ValidationError('{} does not exist'.format(file_name)) from ex
        raise
    except (yaml.parser.ParserError, UnicodeDecodeError) as ex:
        raise ValidationError('Error parsing {} ({})'.format(file_name, str(ex))) from ex


def create_deserializer():
    from ._sdk_models import ContainerApp  # pylint: disable=unused-import
    from msrest import Deserializer
    import inspect

    sdkClasses = inspect.getmembers(sys.modules["azext_containerapp._sdk_models"])
    deserializer = {}

    for sdkClass in sdkClasses:
        deserializer[sdkClass[0]] = sdkClass[1]

    return Deserializer(deserializer)


def update_containerapp_yaml(cmd, name, resource_group_name, file_name, from_revision=None, no_wait=False):
    yaml_containerapp = process_loaded_yaml(load_yaml_file(file_name))
    if type(yaml_containerapp) != dict:  # pylint: disable=unidiomatic-typecheck
        raise ValidationError('Invalid YAML provided. Please see https://aka.ms/azure-container-apps-yaml for a valid containerapps YAML spec.')

    if not yaml_containerapp.get('name'):
        yaml_containerapp['name'] = name
    elif yaml_containerapp.get('name').lower() != name.lower():
        logger.warning('The app name provided in the --yaml file "{}" does not match the one provided in the --name flag "{}". The one provided in the --yaml file will be used.'.format(
            yaml_containerapp.get('name'), name))
    name = yaml_containerapp.get('name')

    if not yaml_containerapp.get('type'):
        yaml_containerapp['type'] = 'Microsoft.App/containerApps'
    elif yaml_containerapp.get('type').lower() != "microsoft.app/containerapps":
        raise ValidationError('Containerapp type must be \"Microsoft.App/ContainerApps\"')

    containerapp_def = None

    # Check if containerapp exists
    try:
        containerapp_def = ContainerAppClient.show(cmd=cmd, resource_group_name=resource_group_name, name=name)
    except Exception:
        pass

    if not containerapp_def:
        raise ValidationError("The containerapp '{}' does not exist".format(name))

    containerapp_def = None

    # Deserialize the yaml into a ContainerApp object. Need this since we're not using SDK
    try:
        deserializer = create_deserializer()
        containerapp_def = deserializer('ContainerApp', yaml_containerapp)
    except DeserializationError as ex:
        raise ValidationError('Invalid YAML provided. Please see https://aka.ms/azure-container-apps-yaml for a valid containerapps YAML spec.') from ex

    # Remove tags before converting from snake case to camel case, then re-add tags. We don't want to change the case of the tags. Need this since we're not using SDK
    tags = None
    if yaml_containerapp.get('tags'):
        tags = yaml_containerapp.get('tags')
        del yaml_containerapp['tags']

    containerapp_def = _convert_object_from_snake_to_camel_case(_object_to_dict(containerapp_def))
    containerapp_def['tags'] = tags

    # After deserializing, some properties may need to be moved under the "properties" attribute. Need this since we're not using SDK
    containerapp_def = process_loaded_yaml(containerapp_def)

    # Change which revision we update from
    if from_revision:
        r = ContainerAppClient.show_revision(cmd=cmd, resource_group_name=resource_group_name, container_app_name=name, name=from_revision)
        _update_revision_env_secretrefs(r["properties"]["template"]["containers"], name)
        containerapp_def["properties"]["template"] = r["properties"]["template"]

    # Remove "additionalProperties" and read-only attributes that are introduced in the deserialization. Need this since we're not using SDK
    _remove_additional_attributes(containerapp_def)
    _remove_readonly_attributes(containerapp_def)

    secret_values = list_secrets(cmd=cmd, name=name, resource_group_name=resource_group_name, show_values=True)
    _populate_secret_values(containerapp_def, secret_values)

    # Clean null values since this is an update
    containerapp_def = clean_null_values(containerapp_def)

    # Fix bug with revisionSuffix when containers are added
    if not safe_get(containerapp_def, "properties", "template", "revisionSuffix"):
        if "properties" not in containerapp_def:
            containerapp_def["properties"] = {}
        if "template" not in containerapp_def["properties"]:
            containerapp_def["properties"]["template"] = {}
        containerapp_def["properties"]["template"]["revisionSuffix"] = None

    try:
        r = ContainerAppClient.update(
            cmd=cmd, resource_group_name=resource_group_name, name=name, container_app_envelope=containerapp_def, no_wait=no_wait)

        if "properties" in r and "provisioningState" in r["properties"] and r["properties"]["provisioningState"].lower() == "waiting" and not no_wait:
            logger.warning('Containerapp creation in progress. Please monitor the creation using `az containerapp show -n {} -g {}`'.format(
                name, resource_group_name
            ))

        return r
    except Exception as e:
        handle_raw_exception(e)


def create_containerapp_yaml(cmd, name, resource_group_name, file_name, no_wait=False):
    yaml_containerapp = process_loaded_yaml(load_yaml_file(file_name))
    if type(yaml_containerapp) != dict:  # pylint: disable=unidiomatic-typecheck
        raise ValidationError('Invalid YAML provided. Please see https://aka.ms/azure-container-apps-yaml for a valid containerapps YAML spec.')

    if not yaml_containerapp.get('name'):
        yaml_containerapp['name'] = name
    elif yaml_containerapp.get('name').lower() != name.lower():
        logger.warning('The app name provided in the --yaml file "{}" does not match the one provided in the --name flag "{}". The one provided in the --yaml file will be used.'.format(
            yaml_containerapp.get('name'), name))
    name = yaml_containerapp.get('name')

    if not yaml_containerapp.get('type'):
        yaml_containerapp['type'] = 'Microsoft.App/containerApps'
    elif yaml_containerapp.get('type').lower() != "microsoft.app/containerapps":
        raise ValidationError('Containerapp type must be \"Microsoft.App/ContainerApps\"')

    # Deserialize the yaml into a ContainerApp object. Need this since we're not using SDK
    containerapp_def = None
    try:
        deserializer = create_deserializer()

        containerapp_def = deserializer('ContainerApp', yaml_containerapp)
    except DeserializationError as ex:
        raise ValidationError('Invalid YAML provided. Please see https://aka.ms/azure-container-apps-yaml for a valid containerapps YAML spec.') from ex

    # Remove tags before converting from snake case to camel case, then re-add tags. We don't want to change the case of the tags. Need this since we're not using SDK
    tags = None
    if yaml_containerapp.get('tags'):
        tags = yaml_containerapp.get('tags')
        del yaml_containerapp['tags']

    containerapp_def = _convert_object_from_snake_to_camel_case(_object_to_dict(containerapp_def))
    containerapp_def['tags'] = tags

    # After deserializing, some properties may need to be moved under the "properties" attribute. Need this since we're not using SDK
    containerapp_def = process_loaded_yaml(containerapp_def)

    # Remove "additionalProperties" and read-only attributes that are introduced in the deserialization. Need this since we're not using SDK
    _remove_additional_attributes(containerapp_def)
    _remove_readonly_attributes(containerapp_def)

    # Validate managed environment
    if not containerapp_def["properties"].get('managedEnvironmentId'):
        raise RequiredArgumentMissingError('managedEnvironmentId is required. This can be retrieved using the `az containerapp env show -g MyResourceGroup -n MyContainerappEnvironment --query id` command. Please see https://aka.ms/azure-container-apps-yaml for a valid containerapps YAML spec.')

    env_id = containerapp_def["properties"]['managedEnvironmentId']
    env_name = None
    env_rg = None
    env_info = None

    if is_valid_resource_id(env_id):
        parsed_managed_env = parse_resource_id(env_id)
        env_name = parsed_managed_env['name']
        env_rg = parsed_managed_env['resource_group']
    else:
        raise ValidationError('Invalid managedEnvironmentId specified. Environment not found')

    try:
        env_info = ManagedEnvironmentClient.show(cmd=cmd, resource_group_name=env_rg, name=env_name)
    except:
        pass

    if not env_info:
        raise ValidationError("The environment '{}' in resource group '{}' was not found".format(env_name, env_rg))

    # Validate location
    if not containerapp_def.get('location'):
        containerapp_def['location'] = env_info['location']

    try:
        r = ContainerAppClient.create_or_update(
            cmd=cmd, resource_group_name=resource_group_name, name=name, container_app_envelope=containerapp_def, no_wait=no_wait)

        if "properties" in r and "provisioningState" in r["properties"] and r["properties"]["provisioningState"].lower() == "waiting" and not no_wait:
            logger.warning('Containerapp creation in progress. Please monitor the creation using `az containerapp show -n {} -g {}`'.format(
                name, resource_group_name
            ))

        if "configuration" in r["properties"] and "ingress" in r["properties"]["configuration"] and "fqdn" in r["properties"]["configuration"]["ingress"]:
            logger.warning("\nContainer app created. Access your app at https://{}/\n".format(r["properties"]["configuration"]["ingress"]["fqdn"]))
        else:
            logger.warning("\nContainer app created. To access it over HTTPS, enable ingress: az containerapp ingress enable --help\n")

        return r
    except Exception as e:
        handle_raw_exception(e)


def create_containerapp(cmd,
                        name,
                        resource_group_name,
                        yaml=None,
                        image=None,
                        container_name=None,
                        managed_env=None,
                        min_replicas=None,
                        max_replicas=None,
                        scale_rule_name=None,
                        scale_rule_type=None,
                        scale_rule_http_concurrency=None,
                        scale_rule_metadata=None,
                        scale_rule_auth=None,
                        target_port=None,
                        exposed_port=None,
                        transport="auto",
                        ingress=None,
                        revisions_mode="single",
                        secrets=None,
                        env_vars=None,
                        cpu=None,
                        memory=None,
                        registry_server=None,
                        registry_user=None,
                        registry_pass=None,
                        dapr_enabled=False,
                        dapr_app_port=None,
                        dapr_app_id=None,
                        dapr_app_protocol=None,
                        dapr_http_read_buffer_size=None,
                        dapr_http_max_request_size=None,
                        dapr_log_level=None,
                        dapr_enable_api_logging=False,
                        revision_suffix=None,
                        startup_command=None,
                        args=None,
                        tags=None,
                        no_wait=False,
                        system_assigned=False,
                        disable_warnings=False,
                        user_assigned=None,
                        registry_identity=None):
    register_provider_if_needed(cmd, CONTAINER_APPS_RP)
    validate_container_app_name(name)
    validate_create(registry_identity, registry_pass, registry_user, registry_server, no_wait)
    validate_revision_suffix(revision_suffix)

    if registry_identity and not is_registry_msi_system(registry_identity):
        logger.info("Creating an acrpull role assignment for the registry identity")
        create_acrpull_role_assignment(cmd, registry_server, registry_identity, skip_error=True)

    if yaml:
        if image or managed_env or min_replicas or max_replicas or target_port or ingress or\
            revisions_mode or secrets or env_vars or cpu or memory or registry_server or\
            registry_user or registry_pass or dapr_enabled or dapr_app_port or dapr_app_id or\
                startup_command or args or tags:
            not disable_warnings and logger.warning('Additional flags were passed along with --yaml. These flags will be ignored, and the configuration defined in the yaml will be used instead')
        return create_containerapp_yaml(cmd=cmd, name=name, resource_group_name=resource_group_name, file_name=yaml, no_wait=no_wait)

    if not image:
        image = HELLO_WORLD_IMAGE

    if managed_env is None:
        raise RequiredArgumentMissingError('Usage error: --environment is required if not using --yaml')

    # Validate managed environment
    parsed_managed_env = parse_resource_id(managed_env)
    managed_env_name = parsed_managed_env['name']
    managed_env_rg = parsed_managed_env['resource_group']
    managed_env_info = None

    try:
        managed_env_info = ManagedEnvironmentClient.show(cmd=cmd, resource_group_name=managed_env_rg, name=managed_env_name)
    except:
        pass

    if not managed_env_info:
        raise ValidationError("The environment '{}' does not exist. Specify a valid environment".format(managed_env))

    location = managed_env_info["location"]
    _ensure_location_allowed(cmd, location, CONTAINER_APPS_RP, "containerApps")

    external_ingress = None
    if ingress is not None:
        if ingress.lower() == "internal":
            external_ingress = False
        elif ingress.lower() == "external":
            external_ingress = True

    ingress_def = None
    if target_port is not None and ingress is not None:
        ingress_def = IngressModel
        ingress_def["external"] = external_ingress
        ingress_def["targetPort"] = target_port
        ingress_def["transport"] = transport
        ingress_def["exposedPort"] = exposed_port if transport == "tcp" else None

    secrets_def = None
    if secrets is not None:
        secrets_def = parse_secret_flags(secrets)

    registries_def = None
    if registry_server is not None and not is_registry_msi_system(registry_identity):
        registries_def = RegistryCredentialsModel
        registries_def["server"] = registry_server

        # Infer credentials if not supplied and its azurecr
        if (registry_user is None or registry_pass is None) and registry_identity is None:
            registry_user, registry_pass = _infer_acr_credentials(cmd, registry_server, disable_warnings)

        if not registry_identity:
            registries_def["username"] = registry_user

            if secrets_def is None:
                secrets_def = []
            registries_def["passwordSecretRef"] = store_as_secret_and_return_secret_ref(secrets_def, registry_user, registry_server, registry_pass, disable_warnings=disable_warnings)
        else:
            registries_def["identity"] = registry_identity

    dapr_def = None
    if dapr_enabled:
        dapr_def = DaprModel
        dapr_def["enabled"] = True
        dapr_def["appId"] = dapr_app_id
        dapr_def["appPort"] = dapr_app_port
        dapr_def["appProtocol"] = dapr_app_protocol
        dapr_def["httpReadBufferSize"] = dapr_http_read_buffer_size
        dapr_def["httpMaxRequestSize"] = dapr_http_max_request_size
        dapr_def["logLevel"] = dapr_log_level
        dapr_def["enableApiLogging"] = dapr_enable_api_logging

    config_def = ConfigurationModel
    config_def["secrets"] = secrets_def
    config_def["activeRevisionsMode"] = revisions_mode
    config_def["ingress"] = ingress_def
    config_def["registries"] = [registries_def] if registries_def is not None else None
    config_def["dapr"] = dapr_def

    # Identity actions
    identity_def = ManagedServiceIdentityModel
    identity_def["type"] = "None"

    assign_system_identity = system_assigned
    if user_assigned:
        assign_user_identities = [x.lower() for x in user_assigned]
    else:
        assign_user_identities = []

    if assign_system_identity and assign_user_identities:
        identity_def["type"] = "SystemAssigned, UserAssigned"
    elif assign_system_identity:
        identity_def["type"] = "SystemAssigned"
    elif assign_user_identities:
        identity_def["type"] = "UserAssigned"

    if assign_user_identities:
        identity_def["userAssignedIdentities"] = {}
        subscription_id = get_subscription_id(cmd.cli_ctx)

        for r in assign_user_identities:
            r = _ensure_identity_resource_id(subscription_id, resource_group_name, r)
            identity_def["userAssignedIdentities"][r] = {}  # pylint: disable=unsupported-assignment-operation

    scale_def = None
    if min_replicas is not None or max_replicas is not None:
        scale_def = ScaleModel
        scale_def["minReplicas"] = min_replicas
        scale_def["maxReplicas"] = max_replicas

    if scale_rule_name:
        if not scale_rule_type:
            scale_rule_type = "http"
        scale_rule_type = scale_rule_type.lower()
        scale_rule_def = ScaleRuleModel
        curr_metadata = {}
        if scale_rule_http_concurrency:
            if scale_rule_type in ('http', 'tcp'):
                curr_metadata["concurrentRequests"] = str(scale_rule_http_concurrency)
        metadata_def = parse_metadata_flags(scale_rule_metadata, curr_metadata)
        auth_def = parse_auth_flags(scale_rule_auth)
        if scale_rule_type == "http":
            scale_rule_def["name"] = scale_rule_name
            scale_rule_def["custom"] = None
            scale_rule_def["http"] = {}
            scale_rule_def["http"]["metadata"] = metadata_def
            scale_rule_def["http"]["auth"] = auth_def
        else:
            scale_rule_def["name"] = scale_rule_name
            scale_rule_def["http"] = None
            scale_rule_def["custom"] = {}
            scale_rule_def["custom"]["type"] = scale_rule_type
            scale_rule_def["custom"]["metadata"] = metadata_def
            scale_rule_def["custom"]["auth"] = auth_def
        if not scale_def:
            scale_def = ScaleModel
        scale_def["rules"] = [scale_rule_def]

    resources_def = None
    if cpu is not None or memory is not None:
        resources_def = ContainerResourcesModel
        resources_def["cpu"] = cpu
        resources_def["memory"] = memory

    container_def = ContainerModel
    container_def["name"] = container_name if container_name else name
    container_def["image"] = image if not is_registry_msi_system(registry_identity) else HELLO_WORLD_IMAGE
    if env_vars is not None:
        container_def["env"] = parse_env_var_flags(env_vars)
    if startup_command is not None:
        container_def["command"] = startup_command
    if args is not None:
        container_def["args"] = args
    if resources_def is not None:
        container_def["resources"] = resources_def

    template_def = TemplateModel
    template_def["containers"] = [container_def]
    template_def["scale"] = scale_def

    if revision_suffix is not None:
        template_def["revisionSuffix"] = revision_suffix

    containerapp_def = ContainerAppModel
    containerapp_def["location"] = location
    containerapp_def["identity"] = identity_def
    containerapp_def["properties"]["managedEnvironmentId"] = managed_env
    containerapp_def["properties"]["configuration"] = config_def
    containerapp_def["properties"]["template"] = template_def
    containerapp_def["tags"] = tags

    if registry_identity:
        if is_registry_msi_system(registry_identity):
            set_managed_identity(cmd, resource_group_name, containerapp_def, system_assigned=True)
        else:
            set_managed_identity(cmd, resource_group_name, containerapp_def, user_assigned=[registry_identity])
    try:
        r = ContainerAppClient.create_or_update(
            cmd=cmd, resource_group_name=resource_group_name, name=name, container_app_envelope=containerapp_def, no_wait=no_wait)

        if is_registry_msi_system(registry_identity):
            while r["properties"]["provisioningState"] == "InProgress":
                r = ContainerAppClient.show(cmd, resource_group_name, name)
                time.sleep(10)
            logger.info("Creating an acrpull role assignment for the system identity")
            system_sp = r["identity"]["principalId"]
            create_acrpull_role_assignment(cmd, registry_server, registry_identity=None, service_principal=system_sp)
            container_def["image"] = image

            registries_def = RegistryCredentialsModel
            registries_def["server"] = registry_server
            registries_def["identity"] = registry_identity
            config_def["registries"] = [registries_def]

            r = ContainerAppClient.create_or_update(cmd=cmd, resource_group_name=resource_group_name, name=name, container_app_envelope=containerapp_def, no_wait=no_wait)

        if "properties" in r and "provisioningState" in r["properties"] and r["properties"]["provisioningState"].lower() == "waiting" and not no_wait:
            not disable_warnings and logger.warning('Containerapp creation in progress. Please monitor the creation using `az containerapp show -n {} -g {}`'.format(name, resource_group_name))

        if "configuration" in r["properties"] and "ingress" in r["properties"]["configuration"] and "fqdn" in r["properties"]["configuration"]["ingress"]:
            not disable_warnings and logger.warning("\nContainer app created. Access your app at https://{}/\n".format(r["properties"]["configuration"]["ingress"]["fqdn"]))
        else:
            target_port = target_port or "<port>"
            not disable_warnings and logger.warning("\nContainer app created. To access it over HTTPS, enable ingress: "
                                                    "az containerapp ingress enable -n %s -g %s --type external --target-port %s"
                                                    " --transport auto\n", name, resource_group_name, target_port)

        return r
    except Exception as e:
        handle_raw_exception(e)


def update_containerapp_logic(cmd,
                              name,
                              resource_group_name,
                              yaml=None,
                              image=None,
                              container_name=None,
                              min_replicas=None,
                              max_replicas=None,
                              scale_rule_name=None,
                              scale_rule_type="http",
                              scale_rule_http_concurrency=None,
                              scale_rule_metadata=None,
                              scale_rule_auth=None,
                              set_env_vars=None,
                              remove_env_vars=None,
                              replace_env_vars=None,
                              remove_all_env_vars=False,
                              cpu=None,
                              memory=None,
                              revision_suffix=None,
                              startup_command=None,
                              args=None,
                              tags=None,
                              no_wait=False,
                              from_revision=None,
                              ingress=None,
                              target_port=None,
                              registry_server=None,
                              registry_user=None,
                              registry_pass=None):
    _validate_subscription_registered(cmd, CONTAINER_APPS_RP)
    validate_revision_suffix(revision_suffix)

    # Validate that max_replicas is set to 0-30
    if max_replicas is not None:
        if max_replicas < 1 or max_replicas > 30:
            raise ArgumentUsageError('--max-replicas must be in the range [1,30]')

    if yaml:
        if image or min_replicas or max_replicas or\
           set_env_vars or remove_env_vars or replace_env_vars or remove_all_env_vars or cpu or memory or\
           startup_command or args or tags:
            logger.warning('Additional flags were passed along with --yaml. These flags will be ignored, and the configuration defined in the yaml will be used instead')
        return update_containerapp_yaml(cmd=cmd, name=name, resource_group_name=resource_group_name, file_name=yaml, no_wait=no_wait, from_revision=from_revision)

    containerapp_def = None
    try:
        containerapp_def = ContainerAppClient.show(cmd=cmd, resource_group_name=resource_group_name, name=name)
    except:
        pass

    if not containerapp_def:
        raise ResourceNotFoundError("The containerapp '{}' does not exist".format(name))

    new_containerapp = {}
    new_containerapp["properties"] = {}
    if from_revision:
        try:
            r = ContainerAppClient.show_revision(cmd=cmd, resource_group_name=resource_group_name, container_app_name=name, name=from_revision)
        except CLIError as e:
            # Error handle the case where revision not found?
            handle_raw_exception(e)

        _update_revision_env_secretrefs(r["properties"]["template"]["containers"], name)
        new_containerapp["properties"]["template"] = r["properties"]["template"]

    # Doing this while API has bug. If env var is an empty string, API doesn't return "value" even though the "value" should be an empty string
    if "properties" in containerapp_def and "template" in containerapp_def["properties"] and "containers" in containerapp_def["properties"]["template"]:
        for container in containerapp_def["properties"]["template"]["containers"]:
            if "env" in container:
                for e in container["env"]:
                    if "value" not in e:
                        e["value"] = ""

    update_map = {}
    update_map['scale'] = min_replicas or max_replicas or scale_rule_name
    update_map['container'] = image or container_name or set_env_vars is not None or remove_env_vars is not None or replace_env_vars is not None or remove_all_env_vars or cpu or memory or startup_command is not None or args is not None
    update_map['ingress'] = ingress or target_port
    update_map['registry'] = registry_server or registry_user or registry_pass

    if tags:
        _add_or_update_tags(new_containerapp, tags)

    if revision_suffix is not None:
        new_containerapp["properties"]["template"] = {} if "template" not in new_containerapp["properties"] else new_containerapp["properties"]["template"]
        new_containerapp["properties"]["template"]["revisionSuffix"] = revision_suffix

    # Containers
    if update_map["container"]:
        new_containerapp["properties"]["template"] = {} if "template" not in new_containerapp["properties"] else new_containerapp["properties"]["template"]
        new_containerapp["properties"]["template"]["containers"] = containerapp_def["properties"]["template"]["containers"]
        if not container_name:
            if len(new_containerapp["properties"]["template"]["containers"]) == 1:
                container_name = new_containerapp["properties"]["template"]["containers"][0]["name"]
            else:
                raise ValidationError("Usage error: --container-name is required when adding or updating a container")

        # Check if updating existing container
        updating_existing_container = False
        for c in new_containerapp["properties"]["template"]["containers"]:
            if c["name"].lower() == container_name.lower():
                updating_existing_container = True

                if image is not None:
                    c["image"] = image

                if set_env_vars is not None:
                    if "env" not in c or not c["env"]:
                        c["env"] = []
                    # env vars
                    _add_or_update_env_vars(c["env"], parse_env_var_flags(set_env_vars))

                if replace_env_vars is not None:
                    # Remove other existing env_vars, then add them
                    c["env"] = []
                    _add_or_update_env_vars(c["env"], parse_env_var_flags(replace_env_vars))

                if remove_env_vars is not None:
                    if "env" not in c or not c["env"]:
                        c["env"] = []
                    # env vars
                    _remove_env_vars(c["env"], remove_env_vars)

                if remove_all_env_vars:
                    c["env"] = []

                if startup_command is not None:
                    if isinstance(startup_command, list) and not startup_command:
                        c["command"] = None
                    else:
                        c["command"] = startup_command
                if args is not None:
                    if isinstance(args, list) and not args:
                        c["args"] = None
                    else:
                        c["args"] = args
                if cpu is not None or memory is not None:
                    if "resources" in c and c["resources"]:
                        if cpu is not None:
                            c["resources"]["cpu"] = cpu
                        if memory is not None:
                            c["resources"]["memory"] = memory
                    else:
                        c["resources"] = {
                            "cpu": cpu,
                            "memory": memory
                        }

        # If not updating existing container, add as new container
        if not updating_existing_container:
            if image is None:
                raise ValidationError("Usage error: --image is required when adding a new container")

            resources_def = None
            if cpu is not None or memory is not None:
                resources_def = ContainerResourcesModel
                resources_def["cpu"] = cpu
                resources_def["memory"] = memory

            container_def = ContainerModel
            container_def["name"] = container_name
            container_def["image"] = image
            container_def["env"] = []

            if set_env_vars is not None:
                # env vars
                _add_or_update_env_vars(container_def["env"], parse_env_var_flags(set_env_vars))

            if replace_env_vars is not None:
                # env vars
                _add_or_update_env_vars(container_def["env"], parse_env_var_flags(replace_env_vars))

            if remove_env_vars is not None:
                # env vars
                _remove_env_vars(container_def["env"], remove_env_vars)

            if remove_all_env_vars:
                container_def["env"] = []

            if startup_command is not None:
                if isinstance(startup_command, list) and not startup_command:
                    container_def["command"] = None
                else:
                    container_def["command"] = startup_command
            if args is not None:
                if isinstance(args, list) and not args:
                    container_def["args"] = None
                else:
                    container_def["args"] = args
            if resources_def is not None:
                container_def["resources"] = resources_def

            new_containerapp["properties"]["template"]["containers"].append(container_def)

    # Scale
    if update_map["scale"]:
        new_containerapp["properties"]["template"] = {} if "template" not in new_containerapp["properties"] else new_containerapp["properties"]["template"]
        if "scale" not in new_containerapp["properties"]["template"]:
            new_containerapp["properties"]["template"]["scale"] = {}
        if min_replicas is not None:
            new_containerapp["properties"]["template"]["scale"]["minReplicas"] = min_replicas
        if max_replicas is not None:
            new_containerapp["properties"]["template"]["scale"]["maxReplicas"] = max_replicas

    scale_def = None
    if min_replicas is not None or max_replicas is not None:
        scale_def = ScaleModel
        scale_def["minReplicas"] = min_replicas
        scale_def["maxReplicas"] = max_replicas
    # so we don't overwrite rules
    if safe_get(new_containerapp, "properties", "template", "scale", "rules"):
        new_containerapp["properties"]["template"]["scale"].pop(["rules"])
    if scale_rule_name:
        if not scale_rule_type:
            scale_rule_type = "http"
        scale_rule_type = scale_rule_type.lower()
        scale_rule_def = ScaleRuleModel
        curr_metadata = {}
        if scale_rule_http_concurrency:
            if scale_rule_type in ('http', 'tcp'):
                curr_metadata["concurrentRequests"] = str(scale_rule_http_concurrency)
        metadata_def = parse_metadata_flags(scale_rule_metadata, curr_metadata)
        auth_def = parse_auth_flags(scale_rule_auth)
        if scale_rule_type == "http":
            scale_rule_def["name"] = scale_rule_name
            scale_rule_def["custom"] = None
            scale_rule_def["http"] = {}
            scale_rule_def["http"]["metadata"] = metadata_def
            scale_rule_def["http"]["auth"] = auth_def
        else:
            scale_rule_def["name"] = scale_rule_name
            scale_rule_def["http"] = None
            scale_rule_def["custom"] = {}
            scale_rule_def["custom"]["type"] = scale_rule_type
            scale_rule_def["custom"]["metadata"] = metadata_def
            scale_rule_def["custom"]["auth"] = auth_def
        if not scale_def:
            scale_def = ScaleModel
        scale_def["rules"] = [scale_rule_def]
        new_containerapp["properties"]["template"]["scale"]["rules"] = scale_def["rules"]
    # Ingress
    if update_map["ingress"]:
        new_containerapp["properties"]["configuration"] = {} if "configuration" not in new_containerapp["properties"] else new_containerapp["properties"]["configuration"]
        if target_port is not None or ingress is not None:
            new_containerapp["properties"]["configuration"]["ingress"] = {}
            if ingress:
                new_containerapp["properties"]["configuration"]["ingress"]["external"] = ingress.lower() == "external"
            if target_port:
                new_containerapp["properties"]["configuration"]["ingress"]["targetPort"] = target_port

    # Registry
    if update_map["registry"]:
        new_containerapp["properties"]["configuration"] = {} if "configuration" not in new_containerapp["properties"] else new_containerapp["properties"]["configuration"]
        if "registries" in containerapp_def["properties"]["configuration"]:
            new_containerapp["properties"]["configuration"]["registries"] = containerapp_def["properties"]["configuration"]["registries"]
        if "registries" not in containerapp_def["properties"]["configuration"] or containerapp_def["properties"]["configuration"]["registries"] is None:
            new_containerapp["properties"]["configuration"]["registries"] = []

        registries_def = new_containerapp["properties"]["configuration"]["registries"]

        _get_existing_secrets(cmd, resource_group_name, name, containerapp_def)
        if "secrets" in containerapp_def["properties"]["configuration"] and containerapp_def["properties"]["configuration"]["secrets"]:
            new_containerapp["properties"]["configuration"]["secrets"] = containerapp_def["properties"]["configuration"]["secrets"]
        else:
            new_containerapp["properties"]["configuration"]["secrets"] = []

        if registry_server:
            if not registry_pass or not registry_user:
                if ACR_IMAGE_SUFFIX not in registry_server:
                    raise RequiredArgumentMissingError('Registry url is required if using Azure Container Registry, otherwise Registry username and password are required if using Dockerhub')
                logger.warning('No credential was provided to access Azure Container Registry. Trying to look up...')
                parsed = urlparse(registry_server)
                registry_name = (parsed.netloc if parsed.scheme else parsed.path).split('.')[0]
                registry_user, registry_pass, _ = _get_acr_cred(cmd.cli_ctx, registry_name)
            # Check if updating existing registry
            updating_existing_registry = False
            for r in registries_def:
                if r['server'].lower() == registry_server.lower():
                    updating_existing_registry = True
                    if registry_user:
                        r["username"] = registry_user
                    if registry_pass:
                        r["passwordSecretRef"] = store_as_secret_and_return_secret_ref(
                            new_containerapp["properties"]["configuration"]["secrets"],
                            r["username"],
                            r["server"],
                            registry_pass,
                            update_existing_secret=True,
                            disable_warnings=True)

            # If not updating existing registry, add as new registry
            if not updating_existing_registry:
                registry = RegistryCredentialsModel
                registry["server"] = registry_server
                registry["username"] = registry_user
                registry["passwordSecretRef"] = store_as_secret_and_return_secret_ref(
                    new_containerapp["properties"]["configuration"]["secrets"],
                    registry_user,
                    registry_server,
                    registry_pass,
                    update_existing_secret=True,
                    disable_warnings=True)

                registries_def.append(registry)

    if not revision_suffix:
        new_containerapp["properties"]["template"] = {} if "template" not in new_containerapp["properties"] else new_containerapp["properties"]["template"]
        new_containerapp["properties"]["template"]["revisionSuffix"] = None

    try:
        r = ContainerAppClient.update(
            cmd=cmd, resource_group_name=resource_group_name, name=name, container_app_envelope=new_containerapp, no_wait=no_wait)

        if "properties" in r and "provisioningState" in r["properties"] and r["properties"]["provisioningState"].lower() == "waiting" and not no_wait:
            logger.warning('Containerapp update in progress. Please monitor the update using `az containerapp show -n {} -g {}`'.format(name, resource_group_name))

        return r
    except Exception as e:
        handle_raw_exception(e)


def update_containerapp(cmd,
                        name,
                        resource_group_name,
                        yaml=None,
                        image=None,
                        container_name=None,
                        min_replicas=None,
                        max_replicas=None,
                        scale_rule_name=None,
                        scale_rule_type=None,
                        scale_rule_http_concurrency=None,
                        scale_rule_metadata=None,
                        scale_rule_auth=None,
                        set_env_vars=None,
                        remove_env_vars=None,
                        replace_env_vars=None,
                        remove_all_env_vars=False,
                        cpu=None,
                        memory=None,
                        revision_suffix=None,
                        startup_command=None,
                        args=None,
                        tags=None,
                        no_wait=False):
    _validate_subscription_registered(cmd, CONTAINER_APPS_RP)

    return update_containerapp_logic(cmd=cmd,
                                     name=name,
                                     resource_group_name=resource_group_name,
                                     yaml=yaml,
                                     image=image,
                                     container_name=container_name,
                                     min_replicas=min_replicas,
                                     max_replicas=max_replicas,
                                     scale_rule_name=scale_rule_name,
                                     scale_rule_type=scale_rule_type,
                                     scale_rule_http_concurrency=scale_rule_http_concurrency,
                                     scale_rule_metadata=scale_rule_metadata,
                                     scale_rule_auth=scale_rule_auth,
                                     set_env_vars=set_env_vars,
                                     remove_env_vars=remove_env_vars,
                                     replace_env_vars=replace_env_vars,
                                     remove_all_env_vars=remove_all_env_vars,
                                     cpu=cpu,
                                     memory=memory,
                                     revision_suffix=revision_suffix,
                                     startup_command=startup_command,
                                     args=args,
                                     tags=tags,
                                     no_wait=no_wait)


def show_containerapp(cmd, name, resource_group_name, show_secrets=False):
    _validate_subscription_registered(cmd, CONTAINER_APPS_RP)

    try:
        r = ContainerAppClient.show(cmd=cmd, resource_group_name=resource_group_name, name=name)
        if show_secrets:
            _get_existing_secrets(cmd, resource_group_name, name, r)
        return r
    except CLIError as e:
        handle_raw_exception(e)


def list_containerapp(cmd, resource_group_name=None, managed_env=None):
    _validate_subscription_registered(cmd, CONTAINER_APPS_RP)

    try:
        containerapps = []
        if resource_group_name is None:
            containerapps = ContainerAppClient.list_by_subscription(cmd=cmd)
        else:
            containerapps = ContainerAppClient.list_by_resource_group(cmd=cmd, resource_group_name=resource_group_name)

        if managed_env:
            env_name = parse_resource_id(managed_env)["name"].lower()
            if "resource_group" in parse_resource_id(managed_env):
                ManagedEnvironmentClient.show(cmd, parse_resource_id(managed_env)["resource_group"], parse_resource_id(managed_env)["name"])
                containerapps = [c for c in containerapps if c["properties"]["managedEnvironmentId"].lower() == managed_env.lower()]
            else:
                containerapps = [c for c in containerapps if parse_resource_id(c["properties"]["managedEnvironmentId"])["name"].lower() == env_name]

        return containerapps
    except CLIError as e:
        handle_raw_exception(e)


def delete_containerapp(cmd, name, resource_group_name, no_wait=False):
    _validate_subscription_registered(cmd, CONTAINER_APPS_RP)

    try:
        return ContainerAppClient.delete(cmd=cmd, name=name, resource_group_name=resource_group_name, no_wait=no_wait)
    except CLIError as e:
        handle_raw_exception(e)


def create_managed_environment(cmd,
                               name,
                               resource_group_name,
                               logs_customer_id=None,
                               logs_key=None,
                               location=None,
                               instrumentation_key=None,
                               infrastructure_subnet_resource_id=None,
                               docker_bridge_cidr=None,
                               platform_reserved_cidr=None,
                               platform_reserved_dns_ip=None,
                               internal_only=False,
                               tags=None,
                               disable_warnings=False,
                               zone_redundant=False,
                               hostname=None,
                               certificate_file=None,
                               certificate_password=None,
                               no_wait=False):
    if zone_redundant:
        if not infrastructure_subnet_resource_id:
            raise RequiredArgumentMissingError("Cannot use --zone-redundant/-z without "
                                               "--infrastructure-subnet-resource-id/-s")
        if not is_valid_resource_id(infrastructure_subnet_resource_id):
            raise ValidationError("--infrastructure-subnet-resource-id must be a valid resource id")
        vnet_location = get_vnet_location(cmd, infrastructure_subnet_resource_id)
        if location:
            if _normalize_location(cmd, location) != vnet_location:
                raise ValidationError(f"Location '{location}' does not match the subnet's location: '{vnet_location}'. "
                                      "Please change either --location/-l or --infrastructure-subnet-resource-id/-s")
        else:
            location = vnet_location

    location = validate_environment_location(cmd, location)

    register_provider_if_needed(cmd, CONTAINER_APPS_RP)
    _ensure_location_allowed(cmd, location, CONTAINER_APPS_RP, "managedEnvironments")

    if logs_customer_id is None or logs_key is None:
        logs_customer_id, logs_key = _generate_log_analytics_if_not_provided(cmd, logs_customer_id, logs_key, location, resource_group_name)

    log_analytics_config_def = LogAnalyticsConfigurationModel
    log_analytics_config_def["customerId"] = logs_customer_id
    log_analytics_config_def["sharedKey"] = logs_key

    app_logs_config_def = AppLogsConfigurationModel
    app_logs_config_def["destination"] = "log-analytics"
    app_logs_config_def["logAnalyticsConfiguration"] = log_analytics_config_def

    managed_env_def = ManagedEnvironmentModel
    managed_env_def["location"] = location
    managed_env_def["properties"]["appLogsConfiguration"] = app_logs_config_def
    managed_env_def["tags"] = tags
    managed_env_def["properties"]["zoneRedundant"] = zone_redundant

    if hostname:
        customDomain = CustomDomainConfigurationModel
        blob, _ = load_cert_file(certificate_file, certificate_password)
        customDomain["dnsSuffix"] = hostname
        customDomain["certificatePassword"] = certificate_password
        customDomain["certificateValue"] = blob
        managed_env_def["properties"]["customDomainConfiguration"] = customDomain

    if instrumentation_key is not None:
        managed_env_def["properties"]["daprAIInstrumentationKey"] = instrumentation_key

    if infrastructure_subnet_resource_id or docker_bridge_cidr or platform_reserved_cidr or platform_reserved_dns_ip:
        vnet_config_def = VnetConfigurationModel

        if infrastructure_subnet_resource_id is not None:
            vnet_config_def["infrastructureSubnetId"] = infrastructure_subnet_resource_id

        if docker_bridge_cidr is not None:
            vnet_config_def["dockerBridgeCidr"] = docker_bridge_cidr

        if platform_reserved_cidr is not None:
            vnet_config_def["platformReservedCidr"] = platform_reserved_cidr

        if platform_reserved_dns_ip is not None:
            vnet_config_def["platformReservedDnsIP"] = platform_reserved_dns_ip

        managed_env_def["properties"]["vnetConfiguration"] = vnet_config_def

    if internal_only:
        if not infrastructure_subnet_resource_id:
            raise ValidationError('Infrastructure subnet resource ID needs to be supplied for internal only environments.')
        managed_env_def["properties"]["vnetConfiguration"]["internal"] = True

    try:
        r = ManagedEnvironmentClient.create(
            cmd=cmd, resource_group_name=resource_group_name, name=name, managed_environment_envelope=managed_env_def, no_wait=no_wait)

        if "properties" in r and "provisioningState" in r["properties"] and r["properties"]["provisioningState"].lower() == "waiting" and not no_wait:
            not disable_warnings and logger.warning('Containerapp environment creation in progress. Please monitor the creation using `az containerapp env show -n {} -g {}`'.format(name, resource_group_name))

        if "properties" in r and "provisioningState" in r["properties"] and r["properties"]["provisioningState"].lower() == "succeeded":
            not disable_warnings and logger.warning("\nContainer Apps environment created. To deploy a container app, use: az containerapp create --help\n")

        return r
    except Exception as e:
        handle_raw_exception(e)


def update_managed_environment(cmd,
                               name,
                               resource_group_name,
                               hostname=None,
                               certificate_file=None,
                               certificate_password=None,
                               tags=None,
                               no_wait=False):
    try:
        r = ManagedEnvironmentClient.show(cmd=cmd, resource_group_name=resource_group_name, name=name)
    except CLIError as e:
        handle_raw_exception(e)

    # General setup
    env_def = {}
    safe_set(env_def, "location", value=r["location"])  # required for API
    safe_set(env_def, "tags", value=tags)

    # Custom domains
    safe_set(env_def, "properties", "customDomainConfiguration", value={})
    cert_def = env_def["properties"]["customDomainConfiguration"]
    if hostname:
        blob, _ = load_cert_file(certificate_file, certificate_password)
        safe_set(cert_def, "dnsSuffix", value=hostname)
        safe_set(cert_def, "certificatePassword", value=certificate_password)
        safe_set(cert_def, "certificateValue", value=blob)

    # no PATCH api support atm, put works fine even with partial json
    try:
        r = ManagedEnvironmentClient.create(
            cmd=cmd, resource_group_name=resource_group_name, name=name, managed_environment_envelope=env_def, no_wait=no_wait)

        return r
    except Exception as e:
        handle_raw_exception(e)


def show_managed_environment(cmd, name, resource_group_name):
    _validate_subscription_registered(cmd, CONTAINER_APPS_RP)

    try:
        return ManagedEnvironmentClient.show(cmd=cmd, resource_group_name=resource_group_name, name=name)
    except CLIError as e:
        handle_raw_exception(e)


def list_managed_environments(cmd, resource_group_name=None):
    _validate_subscription_registered(cmd, CONTAINER_APPS_RP)

    try:
        managed_envs = []
        if resource_group_name is None:
            managed_envs = ManagedEnvironmentClient.list_by_subscription(cmd=cmd)
        else:
            managed_envs = ManagedEnvironmentClient.list_by_resource_group(cmd=cmd, resource_group_name=resource_group_name)

        return managed_envs
    except CLIError as e:
        handle_raw_exception(e)


def delete_managed_environment(cmd, name, resource_group_name, no_wait=False):
    _validate_subscription_registered(cmd, CONTAINER_APPS_RP)

    try:
        return ManagedEnvironmentClient.delete(cmd=cmd, name=name, resource_group_name=resource_group_name, no_wait=no_wait)
    except CLIError as e:
        handle_raw_exception(e)


def assign_managed_identity(cmd, name, resource_group_name, system_assigned=False, user_assigned=None, no_wait=False):
    _validate_subscription_registered(cmd, CONTAINER_APPS_RP)
    containerapp_def = None

    # Get containerapp properties of CA we are updating
    try:
        containerapp_def = ContainerAppClient.show(cmd=cmd, resource_group_name=resource_group_name, name=name)
    except:
        pass

    if not containerapp_def:
        raise ResourceNotFoundError("The containerapp '{}' does not exist".format(name))

    _get_existing_secrets(cmd, resource_group_name, name, containerapp_def)
    set_managed_identity(cmd, resource_group_name, containerapp_def, system_assigned, user_assigned)

    try:
        r = ContainerAppClient.create_or_update(cmd=cmd, resource_group_name=resource_group_name, name=name, container_app_envelope=containerapp_def, no_wait=no_wait)
        # If identity is not returned, do nothing
        return r["identity"]

    except Exception as e:
        handle_raw_exception(e)


def remove_managed_identity(cmd, name, resource_group_name, system_assigned=False, user_assigned=None, no_wait=False):
    _validate_subscription_registered(cmd, CONTAINER_APPS_RP)

    remove_system_identity = system_assigned
    remove_user_identities = user_assigned

    if user_assigned:
        remove_id_size = len(remove_user_identities)

        # Remove duplicate identities that are passed and notify
        remove_user_identities = list(set(remove_user_identities))
        if remove_id_size != len(remove_user_identities):
            logger.warning("At least one identity was passed twice.")

    containerapp_def = None
    # Get containerapp properties of CA we are updating
    try:
        containerapp_def = ContainerAppClient.show(cmd=cmd, resource_group_name=resource_group_name, name=name)
    except:
        pass

    if not containerapp_def:
        raise ResourceNotFoundError("The containerapp '{}' does not exist".format(name))

    _get_existing_secrets(cmd, resource_group_name, name, containerapp_def)

    # If identity not returned
    try:
        containerapp_def["identity"]
        containerapp_def["identity"]["type"]
    except:
        containerapp_def["identity"] = {}
        containerapp_def["identity"]["type"] = "None"

    if containerapp_def["identity"]["type"] == "None":
        raise InvalidArgumentValueError("The containerapp {} has no system or user assigned identities.".format(name))

    if remove_system_identity:
        if containerapp_def["identity"]["type"] == "UserAssigned":
            raise InvalidArgumentValueError("The containerapp {} has no system assigned identities.".format(name))
        containerapp_def["identity"]["type"] = ("None" if containerapp_def["identity"]["type"] == "SystemAssigned" else "UserAssigned")

    if isinstance(user_assigned, list) and not user_assigned:
        containerapp_def["identity"]["userAssignedIdentities"] = {}
        remove_user_identities = []

        if containerapp_def["identity"]["userAssignedIdentities"] == {}:
            containerapp_def["identity"]["userAssignedIdentities"] = None
            containerapp_def["identity"]["type"] = ("None" if containerapp_def["identity"]["type"] == "UserAssigned" else "SystemAssigned")

    if remove_user_identities:
        subscription_id = get_subscription_id(cmd.cli_ctx)
        try:
            containerapp_def["identity"]["userAssignedIdentities"]
        except:
            containerapp_def["identity"]["userAssignedIdentities"] = {}
        for remove_id in remove_user_identities:
            given_id = remove_id
            remove_id = _ensure_identity_resource_id(subscription_id, resource_group_name, remove_id)
            wasRemoved = False

            for old_user_identity in containerapp_def["identity"]["userAssignedIdentities"]:
                if old_user_identity.lower() == remove_id.lower():
                    containerapp_def["identity"]["userAssignedIdentities"].pop(old_user_identity)
                    wasRemoved = True
                    break

            if not wasRemoved:
                raise InvalidArgumentValueError("The containerapp does not have specified user identity '{}' assigned, so it cannot be removed.".format(given_id))

        if containerapp_def["identity"]["userAssignedIdentities"] == {}:
            containerapp_def["identity"]["userAssignedIdentities"] = None
            containerapp_def["identity"]["type"] = ("None" if containerapp_def["identity"]["type"] == "UserAssigned" else "SystemAssigned")

    try:
        r = ContainerAppClient.create_or_update(cmd=cmd, resource_group_name=resource_group_name, name=name, container_app_envelope=containerapp_def, no_wait=no_wait)
        return r["identity"]
    except Exception as e:
        handle_raw_exception(e)


def show_managed_identity(cmd, name, resource_group_name):
    _validate_subscription_registered(cmd, CONTAINER_APPS_RP)

    try:
        r = ContainerAppClient.show(cmd=cmd, resource_group_name=resource_group_name, name=name)
    except CLIError as e:
        handle_raw_exception(e)

    try:
        return r["identity"]
    except:
        r["identity"] = {}
        r["identity"]["type"] = "None"
        return r["identity"]


def _validate_github(repo, branch, token):
    from github import Github, GithubException
    from github.GithubException import BadCredentialsException

    if repo:
        g = Github(token)
        github_repo = None
        try:
            github_repo = g.get_repo(repo)
            if not branch:
                branch = github_repo.default_branch
            if not github_repo.permissions.push or not github_repo.permissions.maintain:
                raise ValidationError("The token does not have appropriate access rights to repository {}.".format(repo))
            try:
                github_repo.get_branch(branch=branch)
            except GithubException as e:
                error_msg = "Encountered GitHub error when accessing {} branch in {} repo.".format(branch, repo)
                if e.data and e.data['message']:
                    error_msg += " Error: {}".format(e.data['message'])
                raise CLIInternalError(error_msg) from e
            logger.warning('Verified GitHub repo and branch')
        except BadCredentialsException as e:
            raise ValidationError("Could not authenticate to the repository. Please create a Personal Access Token and use "
                                  "the --token argument. Run 'az webapp deployment github-actions add --help' "
                                  "for more information.") from e
        except GithubException as e:
            error_msg = "Encountered GitHub error when accessing {} repo".format(repo)
            if e.data and e.data['message']:
                error_msg += " Error: {}".format(e.data['message'])
            raise CLIInternalError(error_msg) from e
    return branch


def create_or_update_github_action(cmd,
                                   name,
                                   resource_group_name,
                                   repo_url,
                                   registry_url=None,
                                   registry_username=None,
                                   registry_password=None,
                                   branch=None,
                                   token=None,
                                   login_with_github=False,
                                   image=None,
                                   context_path=None,
                                   service_principal_client_id=None,
                                   service_principal_client_secret=None,
                                   service_principal_tenant_id=None,
                                   no_wait=False):
    if not token and not login_with_github:
        raise_missing_token_suggestion()
    elif not token:
        scopes = ["admin:repo_hook", "repo", "workflow"]
        token = get_github_access_token(cmd, scopes)
    elif token and login_with_github:
        logger.warning("Both token and --login-with-github flag are provided. Will use provided token")

    repo = repo_url_to_name(repo_url)
    repo_url = f"https://github.com/{repo}"  # allow specifying repo as <user>/<repo> without the full github url

    branch = _validate_github(repo, branch, token)

    source_control_info = None

    try:
        source_control_info = GitHubActionClient.show(cmd=cmd, resource_group_name=resource_group_name, name=name)

    except Exception as ex:
        if not service_principal_client_id or not service_principal_client_secret or not service_principal_tenant_id:
            raise RequiredArgumentMissingError('Service principal client ID, secret and tenant ID are required to add github actions for the first time. Please create one using the command \"az ad sp create-for-rbac --name {{name}} --role contributor --scopes /subscriptions/{{subscription}}/resourceGroups/{{resourceGroup}} --sdk-auth\"') from ex
        source_control_info = SourceControlModel

    source_control_info["properties"]["repoUrl"] = repo_url
    source_control_info["properties"]["branch"] = branch

    azure_credentials = None

    if service_principal_client_id or service_principal_client_secret or service_principal_tenant_id:
        azure_credentials = AzureCredentialsModel
        azure_credentials["clientId"] = service_principal_client_id
        azure_credentials["clientSecret"] = service_principal_client_secret
        azure_credentials["tenantId"] = service_principal_tenant_id
        azure_credentials["subscriptionId"] = get_subscription_id(cmd.cli_ctx)

    # Registry
    if registry_username is None or registry_password is None:
        # If registry is Azure Container Registry, we can try inferring credentials
        if not registry_url or ACR_IMAGE_SUFFIX not in registry_url:
            raise RequiredArgumentMissingError('Registry url is required if using Azure Container Registry, otherwise Registry username and password are required if using Dockerhub')
        logger.warning('No credential was provided to access Azure Container Registry. Trying to look up...')
        parsed = urlparse(registry_url)
        registry_name = (parsed.netloc if parsed.scheme else parsed.path).split('.')[0]

        try:
            registry_username, registry_password, _ = _get_acr_cred(cmd.cli_ctx, registry_name)
        except Exception as ex:
            raise RequiredArgumentMissingError('Failed to retrieve credentials for container registry. Please provide the registry username and password') from ex

    registry_info = RegistryInfoModel
    registry_info["registryUrl"] = registry_url
    registry_info["registryUserName"] = registry_username
    registry_info["registryPassword"] = registry_password

    github_action_configuration = GitHubActionConfiguration
    github_action_configuration["registryInfo"] = registry_info
    github_action_configuration["azureCredentials"] = azure_credentials
    github_action_configuration["contextPath"] = context_path
    github_action_configuration["image"] = image

    source_control_info["properties"]["githubActionConfiguration"] = github_action_configuration

    headers = ["x-ms-github-auxiliary={}".format(token)]

    try:
        logger.warning("Creating Github action...")
        r = GitHubActionClient.create_or_update(cmd=cmd, resource_group_name=resource_group_name, name=name, github_action_envelope=source_control_info, headers=headers, no_wait=no_wait)
        if not no_wait:
            await_github_action(token, repo, r["properties"]["githubActionConfiguration"]["workflowName"])
        return r
    except Exception as e:
        handle_raw_exception(e)


def show_github_action(cmd, name, resource_group_name):
    try:
        return GitHubActionClient.show(cmd=cmd, resource_group_name=resource_group_name, name=name)
    except Exception as e:
        handle_raw_exception(e)


def delete_github_action(cmd, name, resource_group_name, token=None, login_with_github=False):
    # Check if there is an existing source control to delete
    try:
        github_action_config = GitHubActionClient.show(cmd=cmd, resource_group_name=resource_group_name, name=name)
    except Exception as e:
        handle_raw_exception(e)

    repo_url = github_action_config["properties"]["repoUrl"]

    if not token and not login_with_github:
        raise_missing_token_suggestion()
    elif not token:
        scopes = ["admin:repo_hook", "repo", "workflow"]
        token = get_github_access_token(cmd, scopes)
    elif token and login_with_github:
        logger.warning("Both token and --login-with-github flag are provided. Will use provided token")

    # Check if PAT can access repo
    try:
        # Verify github repo
        from github import Github, GithubException
        from github.GithubException import BadCredentialsException

        repo = None
        repo = repo_url.split('/')
        if len(repo) >= 2:
            repo = '/'.join(repo[-2:])

        if repo:
            g = Github(token)
            github_repo = None
            try:
                github_repo = g.get_repo(repo)
                if not github_repo.permissions.push or not github_repo.permissions.maintain:
                    raise ValidationError("The token does not have appropriate access rights to repository {}.".format(repo))
            except BadCredentialsException as e:
                raise CLIInternalError("Could not authenticate to the repository. Please create a Personal Access Token and use "
                                       "the --token argument. Run 'az webapp deployment github-actions add --help' "
                                       "for more information.") from e
            except GithubException as e:
                error_msg = "Encountered GitHub error when accessing {} repo".format(repo)
                if e.data and e.data['message']:
                    error_msg += " Error: {}".format(e.data['message'])
                raise CLIInternalError(error_msg) from e
    except CLIError as clierror:
        raise clierror
    except Exception:
        # If exception due to github package missing, etc just continue without validating the repo and rely on api validation
        pass

    headers = ["x-ms-github-auxiliary={}".format(token)]

    try:
        return GitHubActionClient.delete(cmd=cmd, resource_group_name=resource_group_name, name=name, headers=headers)
    except Exception as e:
        handle_raw_exception(e)


def list_revisions(cmd, name, resource_group_name, all=False):  # pylint: disable=redefined-builtin
    try:
        revision_list = ContainerAppClient.list_revisions(cmd=cmd, resource_group_name=resource_group_name, name=name)
        if all:
            return revision_list
        return [r for r in revision_list if r["properties"]["active"]]
    except CLIError as e:
        handle_raw_exception(e)


def show_revision(cmd, resource_group_name, revision_name, name=None):
    if not name:
        name = _get_app_from_revision(revision_name)

    try:
        return ContainerAppClient.show_revision(cmd=cmd, resource_group_name=resource_group_name, container_app_name=name, name=revision_name)
    except CLIError as e:
        handle_raw_exception(e)


def restart_revision(cmd, resource_group_name, revision_name, name=None):
    if not name:
        name = _get_app_from_revision(revision_name)

    try:
        return ContainerAppClient.restart_revision(cmd=cmd, resource_group_name=resource_group_name, container_app_name=name, name=revision_name)
    except CLIError as e:
        handle_raw_exception(e)


def activate_revision(cmd, resource_group_name, revision_name, name=None):
    if not name:
        name = _get_app_from_revision(revision_name)

    try:
        return ContainerAppClient.activate_revision(cmd=cmd, resource_group_name=resource_group_name, container_app_name=name, name=revision_name)
    except CLIError as e:
        handle_raw_exception(e)


def deactivate_revision(cmd, resource_group_name, revision_name, name=None):
    if not name:
        name = _get_app_from_revision(revision_name)

    try:
        return ContainerAppClient.deactivate_revision(cmd=cmd, resource_group_name=resource_group_name, container_app_name=name, name=revision_name)
    except CLIError as e:
        handle_raw_exception(e)


def copy_revision(cmd,
                  resource_group_name,
                  from_revision=None,
                  # label=None,
                  name=None,
                  yaml=None,
                  image=None,
                  container_name=None,
                  min_replicas=None,
                  max_replicas=None,
                  scale_rule_name=None,
                  scale_rule_type=None,
                  scale_rule_http_concurrency=None,
                  scale_rule_metadata=None,
                  scale_rule_auth=None,
                  set_env_vars=None,
                  replace_env_vars=None,
                  remove_env_vars=None,
                  remove_all_env_vars=False,
                  cpu=None,
                  memory=None,
                  revision_suffix=None,
                  startup_command=None,
                  args=None,
                  tags=None,
                  no_wait=False):
    _validate_subscription_registered(cmd, CONTAINER_APPS_RP)

    if not name and not from_revision:
        raise RequiredArgumentMissingError('Usage error: --name is required if not using --from-revision.')

    if not name:
        name = _get_app_from_revision(from_revision)

    return update_containerapp_logic(cmd=cmd,
                                     name=name,
                                     resource_group_name=resource_group_name,
                                     yaml=yaml,
                                     image=image,
                                     container_name=container_name,
                                     min_replicas=min_replicas,
                                     max_replicas=max_replicas,
                                     scale_rule_name=scale_rule_name,
                                     scale_rule_type=scale_rule_type,
                                     scale_rule_http_concurrency=scale_rule_http_concurrency,
                                     scale_rule_metadata=scale_rule_metadata,
                                     scale_rule_auth=scale_rule_auth,
                                     set_env_vars=set_env_vars,
                                     remove_env_vars=remove_env_vars,
                                     replace_env_vars=replace_env_vars,
                                     remove_all_env_vars=remove_all_env_vars,
                                     cpu=cpu,
                                     memory=memory,
                                     revision_suffix=revision_suffix,
                                     startup_command=startup_command,
                                     args=args,
                                     tags=tags,
                                     no_wait=no_wait,
                                     from_revision=from_revision)


def set_revision_mode(cmd, resource_group_name, name, mode, no_wait=False):
    _validate_subscription_registered(cmd, CONTAINER_APPS_RP)

    containerapp_def = None
    try:
        containerapp_def = ContainerAppClient.show(cmd=cmd, resource_group_name=resource_group_name, name=name)
    except:
        pass

    if not containerapp_def:
        raise ResourceNotFoundError("The containerapp '{}' does not exist".format(name))

    containerapp_def["properties"]["configuration"]["activeRevisionsMode"] = mode.lower()

    _get_existing_secrets(cmd, resource_group_name, name, containerapp_def)

    try:
        r = ContainerAppClient.create_or_update(
            cmd=cmd, resource_group_name=resource_group_name, name=name, container_app_envelope=containerapp_def, no_wait=no_wait)
        return r["properties"]["configuration"]["activeRevisionsMode"]
    except Exception as e:
        handle_raw_exception(e)


def add_revision_label(cmd, resource_group_name, revision, label, name=None, no_wait=False, yes=False):
    _validate_subscription_registered(cmd, CONTAINER_APPS_RP)

    if not name:
        name = _get_app_from_revision(revision)

    containerapp_def = None
    try:
        containerapp_def = ContainerAppClient.show(cmd=cmd, resource_group_name=resource_group_name, name=name)
    except:
        pass

    if not containerapp_def:
        raise ResourceNotFoundError(f"The containerapp '{name}' does not exist in group '{resource_group_name}'")

    if "ingress" not in containerapp_def['properties']['configuration'] or "traffic" not in containerapp_def['properties']['configuration']['ingress']:
        raise ValidationError("Ingress and traffic weights are required to add labels.")

    traffic_weight = containerapp_def['properties']['configuration']['ingress']['traffic'] if 'traffic' in containerapp_def['properties']['configuration']['ingress'] else {}

    _validate_revision_name(cmd, revision, resource_group_name, name)

    label_added = False
    for weight in traffic_weight:
        if "label" in weight and weight["label"].lower() == label.lower():
            r_name = "latest" if "latestRevision" in weight and weight["latestRevision"] else weight["revisionName"]
            if not yes and r_name.lower() != revision.lower():
                msg = f"A weight with the label '{label}' already exists. Remove existing label '{label}' from '{r_name}' and add to '{revision}'?"
                if not prompt_y_n(msg, default="n"):
                    raise ArgumentUsageError(f"Usage Error: cannot specify existing label without agreeing to remove existing label '{label}' from '{r_name}' and add to '{revision}'.")
            weight["label"] = None

        if "latestRevision" in weight:
            if revision.lower() == "latest" and weight["latestRevision"]:
                label_added = True
                weight["label"] = label
        else:
            if revision.lower() == weight["revisionName"].lower():
                label_added = True
                weight["label"] = label

    if not label_added:
        containerapp_def["properties"]["configuration"]["ingress"]["traffic"].append({
            "revisionName": revision if revision.lower() != "latest" else None,
            "weight": 0,
            "latestRevision": revision.lower() == "latest",
            "label": label
        })

    containerapp_patch_def = {}
    containerapp_patch_def['properties'] = {}
    containerapp_patch_def['properties']['configuration'] = {}
    containerapp_patch_def['properties']['configuration']['ingress'] = {}

    containerapp_patch_def['properties']['configuration']['ingress']['traffic'] = traffic_weight

    try:
        r = ContainerAppClient.update(
            cmd=cmd, resource_group_name=resource_group_name, name=name, container_app_envelope=containerapp_patch_def, no_wait=no_wait)
        return r['properties']['configuration']['ingress']['traffic']
    except Exception as e:
        handle_raw_exception(e)


def swap_revision_label(cmd, name, resource_group_name, source_label, target_label, no_wait=False):
    _validate_subscription_registered(cmd, CONTAINER_APPS_RP)

    if source_label == target_label:
        raise ArgumentUsageError("Label names to be swapped must be different.")

    containerapp_def = None
    try:
        containerapp_def = ContainerAppClient.show(cmd=cmd, resource_group_name=resource_group_name, name=name)
    except:
        pass

    if not containerapp_def:
        raise ResourceNotFoundError(f"The containerapp '{name}' does not exist in group '{resource_group_name}'")

    if "ingress" not in containerapp_def['properties']['configuration'] or "traffic" not in containerapp_def['properties']['configuration']['ingress']:
        raise ValidationError("Ingress and traffic weights are required to swap labels.")

    traffic_weight = containerapp_def['properties']['configuration']['ingress']['traffic'] if 'traffic' in containerapp_def['properties']['configuration']['ingress'] else {}

    source_label_found = False
    target_label_found = False
    for weight in traffic_weight:
        if "label" in weight:
            if weight["label"].lower() == source_label.lower():
                if not source_label_found:
                    source_label_found = True
                    weight["label"] = target_label
            elif weight["label"].lower() == target_label.lower():
                if not target_label_found:
                    target_label_found = True
                    weight["label"] = source_label
    if not source_label_found and not target_label_found:
        raise ArgumentUsageError(f"Could not find label '{source_label}' nor label '{target_label}' in traffic.")
    if not source_label_found:
        raise ArgumentUsageError(f"Could not find label '{source_label}' in traffic.")
    if not target_label_found:
        raise ArgumentUsageError(f"Could not find label '{target_label}' in traffic.")

    containerapp_patch_def = {}
    containerapp_patch_def['properties'] = {}
    containerapp_patch_def['properties']['configuration'] = {}
    containerapp_patch_def['properties']['configuration']['ingress'] = {}

    containerapp_patch_def['properties']['configuration']['ingress']['traffic'] = traffic_weight

    try:
        r = ContainerAppClient.update(
            cmd=cmd, resource_group_name=resource_group_name, name=name, container_app_envelope=containerapp_patch_def, no_wait=no_wait)
        return r['properties']['configuration']['ingress']['traffic']
    except Exception as e:
        handle_raw_exception(e)


def remove_revision_label(cmd, resource_group_name, name, label, no_wait=False):
    _validate_subscription_registered(cmd, CONTAINER_APPS_RP)

    containerapp_def = None
    try:
        containerapp_def = ContainerAppClient.show(cmd=cmd, resource_group_name=resource_group_name, name=name)
    except:
        pass

    if not containerapp_def:
        raise ResourceNotFoundError(f"The containerapp '{name}' does not exist in group '{resource_group_name}'")

    if "ingress" not in containerapp_def['properties']['configuration'] or "traffic" not in containerapp_def['properties']['configuration']['ingress']:
        raise ValidationError("Ingress and traffic weights are required to remove labels.")

    traffic_weight = containerapp_def['properties']['configuration']['ingress']['traffic']

    label_removed = False
    for weight in traffic_weight:
        if "label" in weight and weight["label"].lower() == label.lower():
            label_removed = True
            weight["label"] = None
            break
    if not label_removed:
        raise ValidationError("Please specify a label name with an associated traffic weight.")

    containerapp_patch_def = {}
    containerapp_patch_def['properties'] = {}
    containerapp_patch_def['properties']['configuration'] = {}
    containerapp_patch_def['properties']['configuration']['ingress'] = {}

    containerapp_patch_def['properties']['configuration']['ingress']['traffic'] = traffic_weight

    try:
        r = ContainerAppClient.update(
            cmd=cmd, resource_group_name=resource_group_name, name=name, container_app_envelope=containerapp_patch_def, no_wait=no_wait)
        return r['properties']['configuration']['ingress']['traffic']
    except Exception as e:
        handle_raw_exception(e)


def show_ingress(cmd, name, resource_group_name):
    _validate_subscription_registered(cmd, CONTAINER_APPS_RP)

    containerapp_def = None
    try:
        containerapp_def = ContainerAppClient.show(cmd=cmd, resource_group_name=resource_group_name, name=name)
    except:
        pass

    if not containerapp_def:
        raise ResourceNotFoundError("The containerapp '{}' does not exist".format(name))

    try:
        return containerapp_def["properties"]["configuration"]["ingress"]
    except Exception as e:
        raise ValidationError("The containerapp '{}' does not have ingress enabled.".format(name)) from e


def enable_ingress(cmd, name, resource_group_name, type, target_port, transport="auto", exposed_port=None, allow_insecure=False, disable_warnings=False, no_wait=False):  # pylint: disable=redefined-builtin
    _validate_subscription_registered(cmd, CONTAINER_APPS_RP)

    containerapp_def = None
    try:
        containerapp_def = ContainerAppClient.show(cmd=cmd, resource_group_name=resource_group_name, name=name)
    except:
        pass

    if not containerapp_def:
        raise ResourceNotFoundError("The containerapp '{}' does not exist".format(name))

    external_ingress = None
    if type is not None:
        if type.lower() == "internal":
            external_ingress = False
        elif type.lower() == "external":
            external_ingress = True

    ingress_def = None
    if target_port is not None and type is not None:
        ingress_def = IngressModel
        ingress_def["external"] = external_ingress
        ingress_def["targetPort"] = target_port
        ingress_def["transport"] = transport
        ingress_def["allowInsecure"] = allow_insecure
        ingress_def["exposedPort"] = exposed_port if transport == "tcp" else None

    containerapp_def["properties"]["configuration"]["ingress"] = ingress_def

    _get_existing_secrets(cmd, resource_group_name, name, containerapp_def)

    try:
        r = ContainerAppClient.create_or_update(
            cmd=cmd, resource_group_name=resource_group_name, name=name, container_app_envelope=containerapp_def, no_wait=no_wait)
        not disable_warnings and logger.warning("\nIngress enabled. Access your app at https://{}/\n".format(r["properties"]["configuration"]["ingress"]["fqdn"]))
        return r["properties"]["configuration"]["ingress"]
    except Exception as e:
        handle_raw_exception(e)


def disable_ingress(cmd, name, resource_group_name, no_wait=False):
    _validate_subscription_registered(cmd, CONTAINER_APPS_RP)

    containerapp_def = None
    try:
        containerapp_def = ContainerAppClient.show(cmd=cmd, resource_group_name=resource_group_name, name=name)
    except:
        pass

    if not containerapp_def:
        raise ResourceNotFoundError("The containerapp '{}' does not exist".format(name))

    containerapp_def["properties"]["configuration"]["ingress"] = None

    _get_existing_secrets(cmd, resource_group_name, name, containerapp_def)

    try:
        ContainerAppClient.create_or_update(
            cmd=cmd, resource_group_name=resource_group_name, name=name, container_app_envelope=containerapp_def, no_wait=no_wait)
        logger.warning("Ingress has been disabled successfully.")
        return
    except Exception as e:
        handle_raw_exception(e)


def set_ingress_traffic(cmd, name, resource_group_name, label_weights=None, revision_weights=None, no_wait=False):
    _validate_subscription_registered(cmd, CONTAINER_APPS_RP)
    if not label_weights and not revision_weights:
        raise ValidationError("Must specify either --label-weight or --revision-weight.")

    containerapp_def = None
    try:
        containerapp_def = ContainerAppClient.show(cmd=cmd, resource_group_name=resource_group_name, name=name)
    except:
        pass

    if not containerapp_def:
        raise ResourceNotFoundError(f"The containerapp '{name}' does not exist in group '{resource_group_name}'")

    if containerapp_def["properties"]["configuration"]["activeRevisionsMode"].lower() == "single":
        raise ValidationError(f"Containerapp '{name}' is configured for single revision. Set revision mode to multiple in order to set ingress traffic. Try `az containerapp revision set-mode -h` for more details.")

    try:
        containerapp_def["properties"]["configuration"]["ingress"]
        containerapp_def["properties"]["configuration"]["ingress"]["traffic"]
    except Exception as e:
        raise ValidationError("Ingress must be enabled to set ingress traffic. Try running `az containerapp ingress -h` for more info.") from e

    if not revision_weights:
        revision_weights = []

    # convert label weights to appropriate revision name
    _append_label_weights(containerapp_def, label_weights, revision_weights)

    # validate sum is less than 100
    _validate_traffic_sum(revision_weights)

    # update revision weights to containerapp, get the old weight sum
    old_weight_sum = _update_revision_weights(containerapp_def, revision_weights)

    # validate revision names
    for revision in revision_weights:
        _validate_revision_name(cmd, revision.split('=')[0], resource_group_name, name)

    _update_weights(containerapp_def, revision_weights, old_weight_sum)

    containerapp_patch_def = {}
    containerapp_patch_def['properties'] = {}
    containerapp_patch_def['properties']['configuration'] = {}
    containerapp_patch_def['properties']['configuration']['ingress'] = {}
    containerapp_patch_def['properties']['configuration']['ingress']['traffic'] = containerapp_def["properties"]["configuration"]["ingress"]["traffic"]

    try:
        r = ContainerAppClient.update(
            cmd=cmd, resource_group_name=resource_group_name, name=name, container_app_envelope=containerapp_patch_def, no_wait=no_wait)
        return r['properties']['configuration']['ingress']['traffic']
    except Exception as e:
        handle_raw_exception(e)


def show_ingress_traffic(cmd, name, resource_group_name):
    _validate_subscription_registered(cmd, CONTAINER_APPS_RP)

    containerapp_def = None
    try:
        containerapp_def = ContainerAppClient.show(cmd=cmd, resource_group_name=resource_group_name, name=name)
    except:
        pass

    if not containerapp_def:
        raise ResourceNotFoundError("The containerapp '{}' does not exist".format(name))

    try:
        return containerapp_def["properties"]["configuration"]["ingress"]["traffic"]
    except Exception as e:
        raise ValidationError("Ingress must be enabled to show ingress traffic. Try running `az containerapp ingress -h` for more info.") from e


def show_registry(cmd, name, resource_group_name, server):
    _validate_subscription_registered(cmd, CONTAINER_APPS_RP)

    containerapp_def = None
    try:
        containerapp_def = ContainerAppClient.show(cmd=cmd, resource_group_name=resource_group_name, name=name)
    except:
        pass

    if not containerapp_def:
        raise ResourceNotFoundError("The containerapp '{}' does not exist".format(name))

    try:
        containerapp_def["properties"]["configuration"]["registries"]
    except Exception as e:
        raise ValidationError("The containerapp {} has no assigned registries.".format(name)) from e

    registries_def = containerapp_def["properties"]["configuration"]["registries"]

    for r in registries_def:
        if r['server'].lower() == server.lower():
            return r
    raise InvalidArgumentValueError("The containerapp {} does not have specified registry assigned.".format(name))


def list_registry(cmd, name, resource_group_name):
    _validate_subscription_registered(cmd, CONTAINER_APPS_RP)

    containerapp_def = None
    try:
        containerapp_def = ContainerAppClient.show(cmd=cmd, resource_group_name=resource_group_name, name=name)
    except:
        pass

    if not containerapp_def:
        raise ResourceNotFoundError("The containerapp '{}' does not exist".format(name))

    try:
        return containerapp_def["properties"]["configuration"]["registries"]
    except Exception as e:
        raise ValidationError("The containerapp {} has no assigned registries.".format(name)) from e


def set_registry(cmd, name, resource_group_name, server, username=None, password=None, disable_warnings=False, identity=None, no_wait=False):
    _validate_subscription_registered(cmd, CONTAINER_APPS_RP)
    if (username or password) and identity:
        raise MutuallyExclusiveArgumentError("Use either identity or username/password.")

    containerapp_def = None
    try:
        containerapp_def = ContainerAppClient.show(cmd=cmd, resource_group_name=resource_group_name, name=name)
    except:
        pass

    if not containerapp_def:
        raise ResourceNotFoundError("The containerapp '{}' does not exist".format(name))

    _get_existing_secrets(cmd, resource_group_name, name, containerapp_def)

    registries_def = None
    registry = None

    if "registries" not in containerapp_def["properties"]["configuration"]:
        containerapp_def["properties"]["configuration"]["registries"] = []

    registries_def = containerapp_def["properties"]["configuration"]["registries"]

    if (not username or not password) and not identity:
        # If registry is Azure Container Registry, we can try inferring credentials
        if ACR_IMAGE_SUFFIX not in server:
            raise RequiredArgumentMissingError('Registry username and password are required if you are not using Azure Container Registry.')
        not disable_warnings and logger.warning('No credential was provided to access Azure Container Registry. Trying to look up...')
        parsed = urlparse(server)
        registry_name = (parsed.netloc if parsed.scheme else parsed.path).split('.')[0]

        try:
            username, password, _ = _get_acr_cred(cmd.cli_ctx, registry_name)
        except Exception as ex:
            raise RequiredArgumentMissingError('Failed to retrieve credentials for container registry. Please provide the registry username and password') from ex

    # Check if updating existing registry
    updating_existing_registry = False
    for r in registries_def:
        if r['server'].lower() == server.lower():
            not disable_warnings and logger.warning("Updating existing registry.")
            updating_existing_registry = True
            if username:
                r["username"] = username
                r["identity"] = None
            if password:
                r["passwordSecretRef"] = store_as_secret_and_return_secret_ref(
                    containerapp_def["properties"]["configuration"]["secrets"],
                    r["username"],
                    r["server"],
                    password,
                    update_existing_secret=True)
                r["identity"] = None
            if identity:
                r["identity"] = identity
                r["username"] = None
                r["passwordSecretRef"] = None

    # If not updating existing registry, add as new registry
    if not updating_existing_registry:
        registry = RegistryCredentialsModel
        registry["server"] = server
        if not identity:
            registry["username"] = username
            registry["passwordSecretRef"] = store_as_secret_and_return_secret_ref(
                containerapp_def["properties"]["configuration"]["secrets"],
                username,
                server,
                password,
                update_existing_secret=True)
        else:
            registry["identity"] = identity

        registries_def.append(registry)

    if identity:
        system_assigned_identity = identity.lower() == "system"
        user_assigned = None if system_assigned_identity else [identity]
        set_managed_identity(cmd, resource_group_name, containerapp_def, system_assigned_identity, user_assigned)

    try:
        r = ContainerAppClient.create_or_update(
            cmd=cmd, resource_group_name=resource_group_name, name=name, container_app_envelope=containerapp_def, no_wait=no_wait)

        return r["properties"]["configuration"]["registries"]
    except Exception as e:
        handle_raw_exception(e)


def remove_registry(cmd, name, resource_group_name, server, no_wait=False):
    _validate_subscription_registered(cmd, CONTAINER_APPS_RP)

    containerapp_def = None
    try:
        containerapp_def = ContainerAppClient.show(cmd=cmd, resource_group_name=resource_group_name, name=name)
    except:
        pass

    if not containerapp_def:
        raise ResourceNotFoundError("The containerapp '{}' does not exist".format(name))

    _get_existing_secrets(cmd, resource_group_name, name, containerapp_def)

    registries_def = None

    try:
        containerapp_def["properties"]["configuration"]["registries"]
    except Exception as e:
        raise ValidationError("The containerapp {} has no assigned registries.".format(name)) from e

    registries_def = containerapp_def["properties"]["configuration"]["registries"]

    wasRemoved = False
    for i, value in enumerate(registries_def):
        r = value
        if r['server'].lower() == server.lower():
            registries_def.pop(i)
            _remove_registry_secret(containerapp_def=containerapp_def, server=server, username=r["username"])
            wasRemoved = True
            break

    if not wasRemoved:
        raise ValidationError("Containerapp does not have registry server {} assigned.".format(server))

    if len(containerapp_def["properties"]["configuration"]["registries"]) == 0:
        containerapp_def["properties"]["configuration"].pop("registries")

    try:
        r = ContainerAppClient.create_or_update(
            cmd=cmd, resource_group_name=resource_group_name, name=name, container_app_envelope=containerapp_def, no_wait=no_wait)
        logger.warning("Registry successfully removed.")
        return r["properties"]["configuration"]["registries"]
    # No registries to return, so return nothing
    except Exception:
        pass


def list_secrets(cmd, name, resource_group_name, show_values=False):
    _validate_subscription_registered(cmd, CONTAINER_APPS_RP)

    containerapp_def = None
    try:
        r = containerapp_def = ContainerAppClient.show(cmd=cmd, resource_group_name=resource_group_name, name=name)
    except:
        pass

    if not containerapp_def:
        raise ResourceNotFoundError("The containerapp '{}' does not exist".format(name))

    if not show_values:
        try:
            return r["properties"]["configuration"]["secrets"]
        except:
            return []
    try:
        return ContainerAppClient.list_secrets(cmd=cmd, resource_group_name=resource_group_name, name=name)["value"]
    except Exception:
        return []
        # raise ValidationError("The containerapp {} has no assigned secrets.".format(name)) from e


def show_secret(cmd, name, resource_group_name, secret_name):
    _validate_subscription_registered(cmd, CONTAINER_APPS_RP)

    containerapp_def = None
    try:
        containerapp_def = ContainerAppClient.show(cmd=cmd, resource_group_name=resource_group_name, name=name)
    except:
        pass

    if not containerapp_def:
        raise ResourceNotFoundError("The containerapp '{}' does not exist".format(name))

    r = ContainerAppClient.list_secrets(cmd=cmd, resource_group_name=resource_group_name, name=name)
    for secret in r["value"]:
        if secret["name"].lower() == secret_name.lower():
            return secret
    raise ValidationError("The containerapp {} does not have a secret assigned with name {}.".format(name, secret_name))


def remove_secrets(cmd, name, resource_group_name, secret_names, no_wait=False):
    _validate_subscription_registered(cmd, CONTAINER_APPS_RP)

    containerapp_def = None
    try:
        containerapp_def = ContainerAppClient.show(cmd=cmd, resource_group_name=resource_group_name, name=name)
    except:
        pass

    if not containerapp_def:
        raise ResourceNotFoundError("The containerapp '{}' does not exist".format(name))

    _get_existing_secrets(cmd, resource_group_name, name, containerapp_def)

    for secret_name in secret_names:
        wasRemoved = False
        for secret in containerapp_def["properties"]["configuration"]["secrets"]:
            if secret["name"].lower() == secret_name.lower():
                _remove_secret(containerapp_def, secret_name=secret["name"])
                wasRemoved = True
                break
        if not wasRemoved:
            raise ValidationError("The containerapp {} does not have a secret assigned with name {}.".format(name, secret_name))
    try:
        r = ContainerAppClient.create_or_update(
            cmd=cmd, resource_group_name=resource_group_name, name=name, container_app_envelope=containerapp_def, no_wait=no_wait)
        logger.warning("Secret(s) successfully removed.")
        try:
            return r["properties"]["configuration"]["secrets"]
        # No secrets to return
        except:
            pass
    except Exception as e:
        handle_raw_exception(e)


def set_secrets(cmd, name, resource_group_name, secrets,
                # yaml=None,
                disable_max_length=False,
                no_wait=False):
    _validate_subscription_registered(cmd, CONTAINER_APPS_RP)

    for s in secrets:
        if s:
            parsed = s.split("=")
            if parsed:
                if len(parsed[0]) > MAXIMUM_SECRET_LENGTH and not disable_max_length:
                    raise ValidationError(f"Secret names cannot be longer than {MAXIMUM_SECRET_LENGTH}. "
                                          f"Please shorten {parsed[0]}")

    # if not yaml and not secrets:
    #     raise RequiredArgumentMissingError('Usage error: --secrets is required if not using --yaml')

    # if not secrets:
    #     secrets = []

    # if yaml:
    #     yaml_secrets = load_yaml_file(yaml).split(' ')
    #     try:
    #         parse_secret_flags(yaml_secrets)
    #     except:
    #         raise ValidationError("YAML secrets must be a list of secrets in key=value format, delimited by new line.")
    #     for secret in yaml_secrets:
    #         secrets.append(secret.strip())

    containerapp_def = None
    try:
        containerapp_def = ContainerAppClient.show(cmd=cmd, resource_group_name=resource_group_name, name=name)
    except:
        pass

    if not containerapp_def:
        raise ResourceNotFoundError("The containerapp '{}' does not exist".format(name))

    _get_existing_secrets(cmd, resource_group_name, name, containerapp_def)
    _add_or_update_secrets(containerapp_def, parse_secret_flags(secrets))

    try:
        r = ContainerAppClient.create_or_update(
            cmd=cmd, resource_group_name=resource_group_name, name=name, container_app_envelope=containerapp_def, no_wait=no_wait)
        logger.warning("Containerapp '{}' must be restarted in order for secret changes to take effect.".format(name))
        return r["properties"]["configuration"]["secrets"]
    except Exception as e:
        handle_raw_exception(e)


def enable_dapr(cmd, name, resource_group_name,
                dapr_app_id=None,
                dapr_app_port=None,
                dapr_app_protocol=None,
                dapr_http_read_buffer_size=None,
                dapr_http_max_request_size=None,
                dapr_log_level=None,
                dapr_enable_api_logging=False,
                no_wait=False):
    _validate_subscription_registered(cmd, CONTAINER_APPS_RP)

    containerapp_def = None
    try:
        containerapp_def = ContainerAppClient.show(cmd=cmd, resource_group_name=resource_group_name, name=name)
    except:
        pass

    if not containerapp_def:
        raise ResourceNotFoundError("The containerapp '{}' does not exist".format(name))

    _get_existing_secrets(cmd, resource_group_name, name, containerapp_def)

    if 'configuration' not in containerapp_def['properties']:
        containerapp_def['properties']['configuration'] = {}

    if 'dapr' not in containerapp_def['properties']['configuration']:
        containerapp_def['properties']['configuration']['dapr'] = {}

    if dapr_app_id:
        containerapp_def['properties']['configuration']['dapr']['appId'] = dapr_app_id

    if dapr_app_port:
        containerapp_def['properties']['configuration']['dapr']['appPort'] = dapr_app_port

    if dapr_app_protocol:
        containerapp_def['properties']['configuration']['dapr']['appProtocol'] = dapr_app_protocol

    if dapr_http_read_buffer_size:
        containerapp_def['properties']['configuration']['dapr']['httpReadBufferSize'] = dapr_http_read_buffer_size

    if dapr_http_max_request_size:
        containerapp_def['properties']['configuration']['dapr']['httpMaxRequestSize'] = dapr_http_max_request_size

    if dapr_log_level:
        containerapp_def['properties']['configuration']['dapr']['logLevel'] = dapr_log_level

    if dapr_enable_api_logging:
        containerapp_def['properties']['configuration']['dapr']['enableApiLogging'] = dapr_enable_api_logging

    containerapp_def['properties']['configuration']['dapr']['enabled'] = True

    try:
        r = ContainerAppClient.create_or_update(
            cmd=cmd, resource_group_name=resource_group_name, name=name, container_app_envelope=containerapp_def, no_wait=no_wait)
        return r["properties"]['configuration']['dapr']
    except Exception as e:
        handle_raw_exception(e)


def disable_dapr(cmd, name, resource_group_name, no_wait=False):
    _validate_subscription_registered(cmd, CONTAINER_APPS_RP)

    containerapp_def = None
    try:
        containerapp_def = ContainerAppClient.show(cmd=cmd, resource_group_name=resource_group_name, name=name)
    except:
        pass

    if not containerapp_def:
        raise ResourceNotFoundError("The containerapp '{}' does not exist".format(name))

    _get_existing_secrets(cmd, resource_group_name, name, containerapp_def)

    if 'configuration' not in containerapp_def['properties']:
        containerapp_def['properties']['configuration'] = {}

    if 'dapr' not in containerapp_def['properties']['configuration']:
        containerapp_def['properties']['configuration']['dapr'] = {}

    containerapp_def['properties']['configuration']['dapr']['enabled'] = False

    try:
        r = ContainerAppClient.create_or_update(
            cmd=cmd, resource_group_name=resource_group_name, name=name, container_app_envelope=containerapp_def, no_wait=no_wait)
        return r["properties"]['configuration']['dapr']
    except Exception as e:
        handle_raw_exception(e)


def list_dapr_components(cmd, resource_group_name, environment_name):
    _validate_subscription_registered(cmd, CONTAINER_APPS_RP)

    return DaprComponentClient.list(cmd, resource_group_name, environment_name)


def show_dapr_component(cmd, resource_group_name, dapr_component_name, environment_name):
    _validate_subscription_registered(cmd, CONTAINER_APPS_RP)

    return DaprComponentClient.show(cmd, resource_group_name, environment_name, name=dapr_component_name)


def create_or_update_dapr_component(cmd, resource_group_name, environment_name, dapr_component_name, yaml):
    _validate_subscription_registered(cmd, CONTAINER_APPS_RP)

    yaml_containerapp = load_yaml_file(yaml)
    if type(yaml_containerapp) != dict:  # pylint: disable=unidiomatic-typecheck
        raise ValidationError('Invalid YAML provided. Please see https://aka.ms/azure-container-apps-yaml for a valid containerapps YAML spec.')

    # Deserialize the yaml into a DaprComponent object. Need this since we're not using SDK
    daprcomponent_def = None
    try:
        deserializer = create_deserializer()

        daprcomponent_def = deserializer('DaprComponent', yaml_containerapp)
    except DeserializationError as ex:
        raise ValidationError('Invalid YAML provided. Please see https://aka.ms/azure-container-apps-yaml for a valid containerapps YAML spec.') from ex

    daprcomponent_def = _convert_object_from_snake_to_camel_case(_object_to_dict(daprcomponent_def))

    # Remove "additionalProperties" and read-only attributes that are introduced in the deserialization. Need this since we're not using SDK
    _remove_additional_attributes(daprcomponent_def)
    _remove_dapr_readonly_attributes(daprcomponent_def)

    if not daprcomponent_def["ignoreErrors"]:
        daprcomponent_def["ignoreErrors"] = False

    dapr_component_envelope = {}

    dapr_component_envelope["properties"] = daprcomponent_def

    try:
        r = DaprComponentClient.create_or_update(cmd, resource_group_name=resource_group_name, environment_name=environment_name, dapr_component_envelope=dapr_component_envelope, name=dapr_component_name)
        return r
    except Exception as e:
        handle_raw_exception(e)


def remove_dapr_component(cmd, resource_group_name, dapr_component_name, environment_name):
    _validate_subscription_registered(cmd, CONTAINER_APPS_RP)

    try:
        DaprComponentClient.show(cmd, resource_group_name, environment_name, name=dapr_component_name)
    except Exception as e:
        raise ResourceNotFoundError("Dapr component not found.") from e

    try:
        r = DaprComponentClient.delete(cmd, resource_group_name, environment_name, name=dapr_component_name)
        logger.warning("Dapr componenet successfully deleted.")
        return r
    except Exception as e:
        handle_raw_exception(e)


def list_replicas(cmd, resource_group_name, name, revision=None):
    app = ContainerAppClient.show(cmd, resource_group_name, name)
    if not revision:
        revision = app["properties"]["latestRevisionName"]
    return ContainerAppClient.list_replicas(cmd=cmd,
                                            resource_group_name=resource_group_name,
                                            container_app_name=name,
                                            revision_name=revision)


def get_replica(cmd, resource_group_name, name, replica, revision=None):
    app = ContainerAppClient.show(cmd, resource_group_name, name)
    if not revision:
        revision = app["properties"]["latestRevisionName"]
    return ContainerAppClient.get_replica(cmd=cmd,
                                          resource_group_name=resource_group_name,
                                          container_app_name=name,
                                          revision_name=revision,
                                          replica_name=replica)


def containerapp_ssh(cmd, resource_group_name, name, container=None, revision=None, replica=None, startup_command="sh"):
    if isinstance(startup_command, list):
        startup_command = startup_command[0]  # CLI seems a little buggy when calling a param "--command"

    conn = WebSocketConnection(cmd=cmd, resource_group_name=resource_group_name, name=name, revision=revision,
                               replica=replica, container=container, startup_command=startup_command)

    encodings = [SSH_DEFAULT_ENCODING, SSH_BACKUP_ENCODING]
    reader = threading.Thread(target=read_ssh, args=(conn, encodings))
    reader.daemon = True
    reader.start()

    writer = get_stdin_writer(conn)
    writer.daemon = True
    writer.start()

    logger.warning("Use ctrl + D to exit.")
    while conn.is_connected:
        try:
            time.sleep(0.1)
        except KeyboardInterrupt:
            if conn.is_connected:
                logger.info("Caught KeyboardInterrupt. Sending ctrl+c to server")
                conn.send(SSH_CTRL_C_MSG)


def stream_containerapp_logs(cmd, resource_group_name, name, container=None, revision=None, replica=None, follow=False,
                             tail=None, output_format=None, kind=None):
    if tail:
        if tail < 0 or tail > 300:
            raise ValidationError("--tail must be between 0 and 300.")
    if kind == LOG_TYPE_SYSTEM:
        if container or replica or revision:
            raise MutuallyExclusiveArgumentError("--type: --container, --replica, and --revision not supported for system logs")
        if output_format and output_format != "json":
            raise MutuallyExclusiveArgumentError("--type: only json logs supported for system logs")

    sub = get_subscription_id(cmd.cli_ctx)
    token_response = ContainerAppClient.get_auth_token(cmd, resource_group_name, name)
    token = token_response["properties"]["token"]
    logstream_endpoint = token_response["properties"]["logStreamEndpoint"]
    base_url = logstream_endpoint[:logstream_endpoint.index("/subscriptions/")]

    if kind == LOG_TYPE_CONSOLE:
        url = (f"{base_url}/subscriptions/{sub}/resourceGroups/{resource_group_name}/containerApps/{name}"
               f"/revisions/{revision}/replicas/{replica}/containers/{container}/logstream")
    else:
        url = f"{base_url}/subscriptions/{sub}/resourceGroups/{resource_group_name}/containerApps/{name}/eventstream"

    logger.info("connecting to : %s", url)
    request_params = {"follow": str(follow).lower(),
                      "output": output_format,
                      "tailLines": tail}
    headers = {"Authorization": f"Bearer {token}"}
    resp = requests.get(url,
                        timeout=None,
                        stream=True,
                        params=request_params,
                        headers=headers)

    if not resp.ok:
        ValidationError(f"Got bad status from the logstream API: {resp.status_code}")

    for line in resp.iter_lines():
        if line:
            logger.info("received raw log line: %s", line)
            # these .replaces are needed to display color/quotations properly
            # for some reason the API returns garbled unicode special characters (may need to add more in the future)
            print(line.decode("utf-8").replace("\\u0022", "\u0022").replace("\\u001B", "\u001B").replace("\\u002B", "\u002B").replace("\\u0027", "\u0027"))


def stream_environment_logs(cmd, resource_group_name, name, follow=False, tail=None):
    if tail:
        if tail < 0 or tail > 300:
            raise ValidationError("--tail must be between 0 and 300.")

    env = show_managed_environment(cmd, name, resource_group_name)
    sub = get_subscription_id(cmd.cli_ctx)
    token_response = ManagedEnvironmentClient.get_auth_token(cmd, resource_group_name, name)
    token = token_response["properties"]["token"]
    base_url = f"https://{env['location']}.azurecontainerapps.dev"

    url = (f"{base_url}/subscriptions/{sub}/resourceGroups/{resource_group_name}/managedEnvironments/{name}"
           f"/eventstream")

    logger.info("connecting to : %s", url)
    request_params = {"follow": str(follow).lower(),
                      "tailLines": tail}
    headers = {"Authorization": f"Bearer {token}"}
    resp = requests.get(url,
                        timeout=None,
                        stream=True,
                        params=request_params,
                        headers=headers)

    if not resp.ok:
        ValidationError(f"Got bad status from the logstream API: {resp.status_code}")

    for line in resp.iter_lines():
        if line:
            logger.info("received raw log line: %s", line)
            # these .replaces are needed to display color/quotations properly
            # for some reason the API returns garbled unicode special characters (may need to add more in the future)
            print(line.decode("utf-8").replace("\\u0022", "\u0022").replace("\\u001B", "\u001B").replace("\\u002B", "\u002B").replace("\\u0027", "\u0027"))


def open_containerapp_in_browser(cmd, name, resource_group_name):
    app = ContainerAppClient.show(cmd, resource_group_name, name)
    url = safe_get(app, "properties", "configuration", "ingress", "fqdn")
    if not url:
        raise ValidationError("Could not open in browser: no public URL for this app")
    if not url.startswith("http"):
        url = f"http://{url}"
    open_page_in_browser(url)


def containerapp_up(cmd,
                    name,
                    resource_group_name=None,
                    managed_env=None,
                    location=None,
                    registry_server=None,
                    image=None,
                    source=None,
                    ingress=None,
                    target_port=None,
                    registry_user=None,
                    registry_pass=None,
                    env_vars=None,
                    logs_customer_id=None,
                    logs_key=None,
                    repo=None,
                    token=None,
                    branch=None,
                    browse=False,
                    context_path=None,
                    service_principal_client_id=None,
                    service_principal_client_secret=None,
                    service_principal_tenant_id=None):
    from ._up_utils import (_validate_up_args, _reformat_image, _get_dockerfile_content, _get_ingress_and_target_port,
                            ResourceGroup, ContainerAppEnvironment, ContainerApp, _get_registry_from_app,
                            _get_registry_details, _create_github_action, _set_up_defaults, up_output,
                            check_env_name_on_rg, get_token, _validate_containerapp_name, _has_dockerfile)
    from ._github_oauth import cache_github_token
    HELLOWORLD = "mcr.microsoft.com/azuredocs/containerapps-helloworld"
    dockerfile = "Dockerfile"  # for now the dockerfile name must be "Dockerfile" (until GH actions API is updated)

    _validate_containerapp_name(name)

    register_provider_if_needed(cmd, CONTAINER_APPS_RP)
    _validate_up_args(cmd, source, image, repo, registry_server)
    validate_container_app_name(name)
    check_env_name_on_rg(cmd, managed_env, resource_group_name, location)

    image = _reformat_image(source, repo, image)
    token = get_token(cmd, repo, token)

    if image and HELLOWORLD in image.lower():
        ingress = "external" if not ingress else ingress
        target_port = 80 if not target_port else target_port

    if image:
        if ingress and not target_port:
            target_port = 80
            logger.warning("No ingress provided, defaulting to port 80. Try `az containerapp up --ingress %s --target-port <port>` to set a custom port.", ingress)

    if source and not _has_dockerfile(source, dockerfile):
        pass
    else:
        dockerfile_content = _get_dockerfile_content(repo, branch, token, source, context_path, dockerfile)
        ingress, target_port = _get_ingress_and_target_port(ingress, target_port, dockerfile_content)

    resource_group = ResourceGroup(cmd, name=resource_group_name, location=location)
    env = ContainerAppEnvironment(cmd, managed_env, resource_group, location=location, logs_key=logs_key, logs_customer_id=logs_customer_id)
    app = ContainerApp(cmd, name, resource_group, None, image, env, target_port, registry_server, registry_user, registry_pass, env_vars, ingress)

    _set_up_defaults(cmd, name, resource_group_name, logs_customer_id, location, resource_group, env, app)

    if app.check_exists():
        if app.get()["properties"]["provisioningState"] == "InProgress":
            raise ValidationError("Containerapp has an existing provisioning in progress. Please wait until provisioning has completed and rerun the command.")

    resource_group.create_if_needed()
    env.create_if_needed(name)

    if source or repo:
        if not registry_server:
            _get_registry_from_app(app, source)  # if the app exists, get the registry
        _get_registry_details(cmd, app, source)  # fetch ACR creds from arguments registry arguments

    app.create_acr_if_needed()

    if source:
        app.run_acr_build(dockerfile, source, quiet=False, build_from_source=not _has_dockerfile(source, dockerfile))

    app.create(no_registry=bool(repo))
    if repo:
        _create_github_action(app, env, service_principal_client_id, service_principal_client_secret,
                              service_principal_tenant_id, branch, token, repo, context_path)
        cache_github_token(cmd, token, repo)

    if browse:
        open_containerapp_in_browser(cmd, app.name, app.resource_group.name)

    up_output(app, no_dockerfile=(source and not _has_dockerfile(source, dockerfile)))


def containerapp_up_logic(cmd, resource_group_name, name, managed_env, image, env_vars, ingress, target_port, registry_server, registry_user, registry_pass):
    containerapp_def = None
    try:
        containerapp_def = ContainerAppClient.show(cmd=cmd, resource_group_name=resource_group_name, name=name)
    except:
        pass

    if containerapp_def:
        return update_containerapp_logic(cmd=cmd, name=name, resource_group_name=resource_group_name, image=image, replace_env_vars=env_vars, ingress=ingress, target_port=target_port, registry_server=registry_server, registry_user=registry_user, registry_pass=registry_pass, container_name=name)
    return create_containerapp(cmd=cmd, name=name, resource_group_name=resource_group_name, managed_env=managed_env, image=image, env_vars=env_vars, ingress=ingress, target_port=target_port, registry_server=registry_server, registry_user=registry_user, registry_pass=registry_pass)


def list_certificates(cmd, name, resource_group_name, location=None, certificate=None, thumbprint=None):
    _validate_subscription_registered(cmd, CONTAINER_APPS_RP)

    def location_match(c):
        return c["location"] == location or not location

    def thumbprint_match(c):
        return c["properties"]["thumbprint"] == thumbprint or not thumbprint

    def both_match(c):
        return location_match(c) and thumbprint_match(c)

    if certificate:
        if is_valid_resource_id(certificate):
            certificate_name = parse_resource_id(certificate)["resource_name"]
        else:
            certificate_name = certificate
        try:
            r = ManagedEnvironmentClient.show_certificate(cmd, resource_group_name, name, certificate_name)
            return [r] if both_match(r) else []
        except Exception as e:
            handle_raw_exception(e)
    else:
        try:
            r = ManagedEnvironmentClient.list_certificates(cmd, resource_group_name, name)
            return list(filter(both_match, r))
        except Exception as e:
            handle_raw_exception(e)


def upload_certificate(cmd, name, resource_group_name, certificate_file, certificate_name=None, certificate_password=None, location=None, prompt=False):
    _validate_subscription_registered(cmd, CONTAINER_APPS_RP)

    blob, thumbprint = load_cert_file(certificate_file, certificate_password)

    cert_name = None
    if certificate_name:
        name_availability = check_cert_name_availability(cmd, resource_group_name, name, certificate_name)
        if not name_availability["nameAvailable"]:
            if name_availability["reason"] == NAME_ALREADY_EXISTS:
                msg = '{}. If continue with this name, it will be overwritten by the new certificate file.\nOverwrite?'
                overwrite = True
                if prompt:
                    overwrite = prompt_y_n(msg.format(name_availability["message"]))
                else:
                    logger.warning('{}. It will be overwritten by the new certificate file.'.format(name_availability["message"]))
                if overwrite:
                    cert_name = certificate_name
            else:
                raise ValidationError(name_availability["message"])
        else:
            cert_name = certificate_name

    while not cert_name:
        random_name = generate_randomized_cert_name(thumbprint, name, resource_group_name)
        check_result = check_cert_name_availability(cmd, resource_group_name, name, random_name)
        if check_result["nameAvailable"]:
            cert_name = random_name
        elif not check_result["nameAvailable"] and (check_result["reason"] == NAME_INVALID):
            raise ValidationError(check_result["message"])

    certificate = ContainerAppCertificateEnvelopeModel
    certificate["properties"]["password"] = certificate_password
    certificate["properties"]["value"] = blob
    certificate["location"] = location
    if not certificate["location"]:
        try:
            managed_env = ManagedEnvironmentClient.show(cmd, resource_group_name, name)
            certificate["location"] = managed_env["location"]
        except Exception as e:
            handle_raw_exception(e)

    try:
        r = ManagedEnvironmentClient.create_or_update_certificate(cmd, resource_group_name, name, cert_name, certificate)
        return r
    except Exception as e:
        handle_raw_exception(e)


def delete_certificate(cmd, resource_group_name, name, location=None, certificate=None, thumbprint=None):
    _validate_subscription_registered(cmd, CONTAINER_APPS_RP)

    if not certificate and not thumbprint:
        raise RequiredArgumentMissingError('Please specify at least one of parameters: --certificate and --thumbprint')
    certs = list_certificates(cmd, name, resource_group_name, location, certificate, thumbprint)
    for cert in certs:
        try:
            ManagedEnvironmentClient.delete_certificate(cmd, resource_group_name, name, cert["name"])
            logger.warning('Successfully deleted certificate: {}'.format(cert["name"]))
        except Exception as e:
            handle_raw_exception(e)


def upload_ssl(cmd, resource_group_name, name, environment, certificate_file, hostname, certificate_password=None, certificate_name=None, location=None):
    _validate_subscription_registered(cmd, CONTAINER_APPS_RP)

    passed, message = validate_hostname(cmd, resource_group_name, name, hostname)
    if not passed:
        raise ValidationError(message or 'Please configure the DNS records before adding the hostname.')

    custom_domains = get_custom_domains(cmd, resource_group_name, name, location, environment)
    new_custom_domains = list(filter(lambda c: c["name"] != hostname, custom_domains))

    if is_valid_resource_id(environment):
        cert = upload_certificate(cmd, _get_name(environment), parse_resource_id(environment)["resource_group"], certificate_file, certificate_name, certificate_password, location)
    else:
        cert = upload_certificate(cmd, _get_name(environment), resource_group_name, certificate_file, certificate_name, certificate_password, location)
    cert_id = cert["id"]

    new_domain = ContainerAppCustomDomainModel
    new_domain["name"] = hostname
    new_domain["certificateId"] = cert_id
    new_custom_domains.append(new_domain)

    return patch_new_custom_domain(cmd, resource_group_name, name, new_custom_domains)


def bind_hostname(cmd, resource_group_name, name, hostname, thumbprint=None, certificate=None, location=None, environment=None):
    _validate_subscription_registered(cmd, CONTAINER_APPS_RP)

    if not thumbprint and not certificate:
        raise RequiredArgumentMissingError('Please specify at least one of parameters: --certificate and --thumbprint')
    if not environment and not certificate:
        raise RequiredArgumentMissingError('Please specify at least one of parameters: --certificate and --environment')
    if certificate and not is_valid_resource_id(certificate) and not environment:
        raise RequiredArgumentMissingError('Please specify the parameter: --environment')

    passed, message = validate_hostname(cmd, resource_group_name, name, hostname)
    if not passed:
        raise ValidationError(message or 'Please configure the DNS records before adding the hostname.')

    env_name = None
    cert_name = None
    cert_id = None
    if certificate:
        if is_valid_resource_id(certificate):
            cert_id = certificate
        else:
            cert_name = certificate
    if environment:
        env_name = _get_name(environment)
    if not cert_id:
        certs = list_certificates(cmd, env_name, resource_group_name, location, cert_name, thumbprint)
        cert_id = certs[0]["id"]

    custom_domains = get_custom_domains(cmd, resource_group_name, name, location, environment)
    new_custom_domains = list(filter(lambda c: c["name"] != hostname, custom_domains))
    new_domain = ContainerAppCustomDomainModel
    new_domain["name"] = hostname
    new_domain["certificateId"] = cert_id
    new_custom_domains.append(new_domain)

    return patch_new_custom_domain(cmd, resource_group_name, name, new_custom_domains)


def list_hostname(cmd, resource_group_name, name, location=None):
    _validate_subscription_registered(cmd, CONTAINER_APPS_RP)

    custom_domains = get_custom_domains(cmd, resource_group_name, name, location)
    return custom_domains


def delete_hostname(cmd, resource_group_name, name, hostname, location=None):
    _validate_subscription_registered(cmd, CONTAINER_APPS_RP)

    custom_domains = get_custom_domains(cmd, resource_group_name, name, location)
    new_custom_domains = list(filter(lambda c: c["name"] != hostname, custom_domains))
    if len(new_custom_domains) == len(custom_domains):
        raise ResourceNotFoundError("The hostname '{}' in Container app '{}' was not found.".format(hostname, name))

    r = patch_new_custom_domain(cmd, resource_group_name, name, new_custom_domains)
    logger.warning('Successfully deleted custom domain: {}'.format(hostname))
    return r


def show_storage(cmd, name, storage_name, resource_group_name):
    _validate_subscription_registered(cmd, CONTAINER_APPS_RP)

    try:
        return StorageClient.show(cmd, resource_group_name, name, storage_name)
    except CLIError as e:
        handle_raw_exception(e)


def list_storage(cmd, name, resource_group_name):
    _validate_subscription_registered(cmd, CONTAINER_APPS_RP)

    try:
        return StorageClient.list(cmd, resource_group_name, name)
    except CLIError as e:
        handle_raw_exception(e)


def create_or_update_storage(cmd, storage_name, resource_group_name, name, azure_file_account_name, azure_file_share_name, azure_file_account_key, access_mode, no_wait=False):  # pylint: disable=redefined-builtin
    _validate_subscription_registered(cmd, CONTAINER_APPS_RP)

    if len(azure_file_share_name) < 3:
        raise ValidationError("File share name must be longer than 2 characters.")

    if len(azure_file_account_name) < 3:
        raise ValidationError("Account name must be longer than 2 characters.")

    r = None

    try:
        r = StorageClient.show(cmd, resource_group_name, name, storage_name)
    except:
        pass

    if r:
        logger.warning("Only AzureFile account keys can be updated. In order to change the AzureFile share name or account name, please delete this storage and create a new one.")

    storage_def = AzureFilePropertiesModel
    storage_def["accountKey"] = azure_file_account_key
    storage_def["accountName"] = azure_file_account_name
    storage_def["shareName"] = azure_file_share_name
    storage_def["accessMode"] = access_mode
    storage_envelope = {}
    storage_envelope["properties"] = {}
    storage_envelope["properties"]["azureFile"] = storage_def

    try:
        return StorageClient.create_or_update(cmd, resource_group_name, name, storage_name, storage_envelope, no_wait)
    except CLIError as e:
        handle_raw_exception(e)


def remove_storage(cmd, storage_name, name, resource_group_name, no_wait=False):
    _validate_subscription_registered(cmd, CONTAINER_APPS_RP)

    try:
        return StorageClient.delete(cmd, resource_group_name, name, storage_name, no_wait)
    except CLIError as e:
        handle_raw_exception(e)


# TODO: Refactor provider code to make it cleaner
def update_aad_settings(cmd, resource_group_name, name,
                        client_id=None, client_secret_setting_name=None,
                        issuer=None, allowed_token_audiences=None, client_secret=None,
                        client_secret_certificate_thumbprint=None,
                        client_secret_certificate_san=None,
                        client_secret_certificate_issuer=None,
                        yes=False, tenant_id=None):

    try:
        show_ingress(cmd, name, resource_group_name)
    except Exception as e:
        raise ValidationError("Authentication requires ingress to be enabled for your containerapp.") from e

    if client_secret is not None and client_secret_setting_name is not None:
        raise ArgumentUsageError('Usage Error: --client-secret and --client-secret-setting-name cannot both be '
                                 'configured to non empty strings')

    if client_secret_setting_name is not None and client_secret_certificate_thumbprint is not None:
        raise ArgumentUsageError('Usage Error: --client-secret-setting-name and --thumbprint cannot both be '
                                 'configured to non empty strings')

    if client_secret is not None and client_secret_certificate_thumbprint is not None:
        raise ArgumentUsageError('Usage Error: --client-secret and --thumbprint cannot both be '
                                 'configured to non empty strings')

    if client_secret is not None and client_secret_certificate_san is not None:
        raise ArgumentUsageError('Usage Error: --client-secret and --san cannot both be '
                                 'configured to non empty strings')

    if client_secret_setting_name is not None and client_secret_certificate_san is not None:
        raise ArgumentUsageError('Usage Error: --client-secret-setting-name and --san cannot both be '
                                 'configured to non empty strings')

    if client_secret_certificate_thumbprint is not None and client_secret_certificate_san is not None:
        raise ArgumentUsageError('Usage Error: --thumbprint and --san cannot both be '
                                 'configured to non empty strings')

    if ((client_secret_certificate_san is not None and client_secret_certificate_issuer is None) or
            (client_secret_certificate_san is None and client_secret_certificate_issuer is not None)):
        raise ArgumentUsageError('Usage Error: --san and --certificate-issuer must both be '
                                 'configured to non empty strings')

    if issuer is not None and (tenant_id is not None):
        raise ArgumentUsageError('Usage Error: --issuer and --tenant-id cannot be configured '
                                 'to non empty strings at the same time.')

    is_new_aad_app = False
    existing_auth = {}
    try:
        existing_auth = AuthClient.get(cmd=cmd, resource_group_name=resource_group_name, container_app_name=name, auth_config_name="current")["properties"]
    except:
        existing_auth = {}
        existing_auth["platform"] = {}
        existing_auth["platform"]["enabled"] = True
        existing_auth["globalValidation"] = {}
        existing_auth["login"] = {}

    registration = {}
    validation = {}
    if "identityProviders" not in existing_auth:
        existing_auth["identityProviders"] = {}
    if "azureActiveDirectory" not in existing_auth["identityProviders"]:
        existing_auth["identityProviders"]["azureActiveDirectory"] = {}
        is_new_aad_app = True

    if is_new_aad_app and issuer is None and tenant_id is None:
        raise ArgumentUsageError('Usage Error: Either --issuer or --tenant-id must be specified when configuring the '
                                 'Microsoft auth registration.')

    if client_secret is not None and not yes:
        msg = 'Configuring --client-secret will add a secret to the containerapp. Are you sure you want to continue?'
        if not prompt_y_n(msg, default="n"):
            raise ArgumentUsageError('Usage Error: --client-secret cannot be used without agreeing to add secret '
                                     'to the containerapp.')

    openid_issuer = issuer
    if openid_issuer is None:
        # cmd.cli_ctx.cloud resolves to whichever cloud the customer is currently logged into
        authority = cmd.cli_ctx.cloud.endpoints.active_directory

        if tenant_id is not None:
            openid_issuer = authority + "/" + tenant_id + "/v2.0"

    registration = {}
    validation = {}
    if "identityProviders" not in existing_auth:
        existing_auth["identityProviders"] = {}
    if "azureActiveDirectory" not in existing_auth["identityProviders"]:
        existing_auth["identityProviders"]["azureActiveDirectory"] = {}
    if (client_id is not None or client_secret is not None or
            client_secret_setting_name is not None or openid_issuer is not None or
            client_secret_certificate_thumbprint is not None or
            client_secret_certificate_san is not None or
            client_secret_certificate_issuer is not None):
        if "registration" not in existing_auth["identityProviders"]["azureActiveDirectory"]:
            existing_auth["identityProviders"]["azureActiveDirectory"]["registration"] = {}
        registration = existing_auth["identityProviders"]["azureActiveDirectory"]["registration"]
    if allowed_token_audiences is not None:
        if "validation" not in existing_auth["identityProviders"]["azureActiveDirectory"]:
            existing_auth["identityProviders"]["azureActiveDirectory"]["validation"] = {}
        validation = existing_auth["identityProviders"]["azureActiveDirectory"]["validation"]

    if client_id is not None:
        registration["clientId"] = client_id
    if client_secret_setting_name is not None:
        registration["clientSecretSettingName"] = client_secret_setting_name
    if client_secret is not None:
        registration["clientSecretSettingName"] = MICROSOFT_SECRET_SETTING_NAME
        set_secrets(cmd, name, resource_group_name, secrets=[f"{MICROSOFT_SECRET_SETTING_NAME}={client_secret}"], no_wait=True, disable_max_length=True)
    if client_secret_setting_name is not None or client_secret is not None:
        fields = ["clientSecretCertificateThumbprint", "clientSecretCertificateSubjectAlternativeName", "clientSecretCertificateIssuer"]
        for field in [f for f in fields if registration.get(f)]:
            registration[field] = None
    if client_secret_certificate_thumbprint is not None:
        registration["clientSecretCertificateThumbprint"] = client_secret_certificate_thumbprint
        fields = ["clientSecretSettingName", "clientSecretCertificateSubjectAlternativeName", "clientSecretCertificateIssuer"]
        for field in [f for f in fields if registration.get(f)]:
            registration[field] = None
    if client_secret_certificate_san is not None:
        registration["clientSecretCertificateSubjectAlternativeName"] = client_secret_certificate_san
    if client_secret_certificate_issuer is not None:
        registration["clientSecretCertificateIssuer"] = client_secret_certificate_issuer
    if client_secret_certificate_san is not None and client_secret_certificate_issuer is not None:
        if "clientSecretSettingName" in registration:
            registration["clientSecretSettingName"] = None
        if "clientSecretCertificateThumbprint" in registration:
            registration["clientSecretCertificateThumbprint"] = None
    if openid_issuer is not None:
        registration["openIdIssuer"] = openid_issuer
    if allowed_token_audiences is not None:
        validation["allowedAudiences"] = allowed_token_audiences.split(",")
        existing_auth["identityProviders"]["azureActiveDirectory"]["validation"] = validation
    if (client_id is not None or client_secret is not None or
            client_secret_setting_name is not None or issuer is not None or
            client_secret_certificate_thumbprint is not None or
            client_secret_certificate_san is not None or
            client_secret_certificate_issuer is not None):
        existing_auth["identityProviders"]["azureActiveDirectory"]["registration"] = registration

    try:
        updated_auth_settings = AuthClient.create_or_update(cmd=cmd, resource_group_name=resource_group_name, container_app_name=name, auth_config_name="current", auth_config_envelope=existing_auth)["properties"]
        return updated_auth_settings["identityProviders"]["azureActiveDirectory"]
    except Exception as e:
        handle_raw_exception(e)


def get_aad_settings(cmd, resource_group_name, name):
    auth_settings = {}
    try:
        auth_settings = AuthClient.get(cmd=cmd, resource_group_name=resource_group_name, container_app_name=name, auth_config_name="current")["properties"]
    except:
        pass
    if "identityProviders" not in auth_settings:
        return {}
    if "azureActiveDirectory" not in auth_settings["identityProviders"]:
        return {}
    return auth_settings["identityProviders"]["azureActiveDirectory"]


def get_facebook_settings(cmd, resource_group_name, name):
    auth_settings = {}
    try:
        auth_settings = AuthClient.get(cmd=cmd, resource_group_name=resource_group_name, container_app_name=name, auth_config_name="current")["properties"]
    except:
        pass
    if "identityProviders" not in auth_settings:
        return {}
    if "facebook" not in auth_settings["identityProviders"]:
        return {}
    return auth_settings["identityProviders"]["facebook"]


def update_facebook_settings(cmd, resource_group_name, name,
                             app_id=None, app_secret_setting_name=None,
                             graph_api_version=None, scopes=None, app_secret=None, yes=False):
    try:
        show_ingress(cmd, name, resource_group_name)
    except Exception as e:
        raise ValidationError("Authentication requires ingress to be enabled for your containerapp.") from e

    if app_secret is not None and app_secret_setting_name is not None:
        raise ArgumentUsageError('Usage Error: --app-secret and --app-secret-setting-name cannot both be configured '
                                 'to non empty strings')

    if app_secret is not None and not yes:
        msg = 'Configuring --client-secret will add a secret to the containerapp. Are you sure you want to continue?'
        if not prompt_y_n(msg, default="n"):
            raise ArgumentUsageError('Usage Error: --client-secret cannot be used without agreeing to add secret '
                                     'to the containerapp.')

    existing_auth = {}
    try:
        existing_auth = AuthClient.get(cmd=cmd, resource_group_name=resource_group_name, container_app_name=name, auth_config_name="current")["properties"]
    except:
        existing_auth = {}
        existing_auth["platform"] = {}
        existing_auth["platform"]["enabled"] = True
        existing_auth["globalValidation"] = {}
        existing_auth["login"] = {}

    registration = {}
    if "identityProviders" not in existing_auth:
        existing_auth["identityProviders"] = {}
    if "facebook" not in existing_auth["identityProviders"]:
        existing_auth["identityProviders"]["facebook"] = {}
    if app_id is not None or app_secret is not None or app_secret_setting_name is not None:
        if "registration" not in existing_auth["identityProviders"]["facebook"]:
            existing_auth["identityProviders"]["facebook"]["registration"] = {}
        registration = existing_auth["identityProviders"]["facebook"]["registration"]
    if scopes is not None:
        if "login" not in existing_auth["identityProviders"]["facebook"]:
            existing_auth["identityProviders"]["facebook"]["login"] = {}

    if app_id is not None:
        registration["appId"] = app_id
    if app_secret_setting_name is not None:
        registration["appSecretSettingName"] = app_secret_setting_name
    if app_secret is not None:
        registration["appSecretSettingName"] = FACEBOOK_SECRET_SETTING_NAME
        set_secrets(cmd, name, resource_group_name, secrets=[f"{FACEBOOK_SECRET_SETTING_NAME}={app_secret}"], no_wait=True, disable_max_length=True)
    if graph_api_version is not None:
        existing_auth["identityProviders"]["facebook"]["graphApiVersion"] = graph_api_version
    if scopes is not None:
        existing_auth["identityProviders"]["facebook"]["login"]["scopes"] = scopes.split(",")
    if app_id is not None or app_secret is not None or app_secret_setting_name is not None:
        existing_auth["identityProviders"]["facebook"]["registration"] = registration

    try:
        updated_auth_settings = AuthClient.create_or_update(cmd=cmd, resource_group_name=resource_group_name, container_app_name=name, auth_config_name="current", auth_config_envelope=existing_auth)["properties"]
        return updated_auth_settings["identityProviders"]["facebook"]
    except Exception as e:
        handle_raw_exception(e)


def get_github_settings(cmd, resource_group_name, name):
    auth_settings = {}
    try:
        auth_settings = AuthClient.get(cmd=cmd, resource_group_name=resource_group_name, container_app_name=name, auth_config_name="current")["properties"]
    except:
        pass
    if "identityProviders" not in auth_settings:
        return {}
    if "gitHub" not in auth_settings["identityProviders"]:
        return {}
    return auth_settings["identityProviders"]["gitHub"]


def update_github_settings(cmd, resource_group_name, name,
                           client_id=None, client_secret_setting_name=None,
                           scopes=None, client_secret=None, yes=False):
    try:
        show_ingress(cmd, name, resource_group_name)
    except Exception as e:
        raise ValidationError("Authentication requires ingress to be enabled for your containerapp.") from e

    if client_secret is not None and client_secret_setting_name is not None:
        raise ArgumentUsageError('Usage Error: --client-secret and --client-secret-setting-name cannot '
                                 'both be configured to non empty strings')

    if client_secret is not None and not yes:
        msg = 'Configuring --client-secret will add a secret to the containerapp. Are you sure you want to continue?'
        if not prompt_y_n(msg, default="n"):
            raise ArgumentUsageError('Usage Error: --client-secret cannot be used without agreeing to add secret '
                                     'to the containerapp.')

    existing_auth = {}
    try:
        existing_auth = AuthClient.get(cmd=cmd, resource_group_name=resource_group_name, container_app_name=name, auth_config_name="current")["properties"]
    except:
        existing_auth = {}
        existing_auth["platform"] = {}
        existing_auth["platform"]["enabled"] = True
        existing_auth["globalValidation"] = {}
        existing_auth["login"] = {}

    registration = {}
    if "identityProviders" not in existing_auth:
        existing_auth["identityProviders"] = {}
    if "gitHub" not in existing_auth["identityProviders"]:
        existing_auth["identityProviders"]["gitHub"] = {}
    if client_id is not None or client_secret is not None or client_secret_setting_name is not None:
        if "registration" not in existing_auth["identityProviders"]["gitHub"]:
            existing_auth["identityProviders"]["gitHub"]["registration"] = {}
        registration = existing_auth["identityProviders"]["gitHub"]["registration"]
    if scopes is not None:
        if "login" not in existing_auth["identityProviders"]["gitHub"]:
            existing_auth["identityProviders"]["gitHub"]["login"] = {}

    if client_id is not None:
        registration["clientId"] = client_id
    if client_secret_setting_name is not None:
        registration["clientSecretSettingName"] = client_secret_setting_name
    if client_secret is not None:
        registration["clientSecretSettingName"] = GITHUB_SECRET_SETTING_NAME
        set_secrets(cmd, name, resource_group_name, secrets=[f"{GITHUB_SECRET_SETTING_NAME}={client_secret}"], no_wait=True, disable_max_length=True)
    if scopes is not None:
        existing_auth["identityProviders"]["gitHub"]["login"]["scopes"] = scopes.split(",")
    if client_id is not None or client_secret is not None or client_secret_setting_name is not None:
        existing_auth["identityProviders"]["gitHub"]["registration"] = registration

    try:
        updated_auth_settings = AuthClient.create_or_update(cmd=cmd, resource_group_name=resource_group_name, container_app_name=name, auth_config_name="current", auth_config_envelope=existing_auth)["properties"]
        return updated_auth_settings["identityProviders"]["gitHub"]
    except Exception as e:
        handle_raw_exception(e)


def get_google_settings(cmd, resource_group_name, name):
    auth_settings = {}
    try:
        auth_settings = AuthClient.get(cmd=cmd, resource_group_name=resource_group_name, container_app_name=name, auth_config_name="current")["properties"]
    except:
        pass
    if "identityProviders" not in auth_settings:
        return {}
    if "google" not in auth_settings["identityProviders"]:
        return {}
    return auth_settings["identityProviders"]["google"]


def update_google_settings(cmd, resource_group_name, name,
                           client_id=None, client_secret_setting_name=None,
                           scopes=None, allowed_token_audiences=None, client_secret=None, yes=False):
    try:
        show_ingress(cmd, name, resource_group_name)
    except Exception as e:
        raise ValidationError("Authentication requires ingress to be enabled for your containerapp.") from e

    if client_secret is not None and client_secret_setting_name is not None:
        raise ArgumentUsageError('Usage Error: --client-secret and --client-secret-setting-name cannot '
                                 'both be configured to non empty strings')

    if client_secret is not None and not yes:
        msg = 'Configuring --client-secret will add a secret to the containerapp. Are you sure you want to continue?'
        if not prompt_y_n(msg, default="n"):
            raise ArgumentUsageError('Usage Error: --client-secret cannot be used without agreeing to add secret '
                                     'to the containerapp.')

    existing_auth = {}
    try:
        existing_auth = AuthClient.get(cmd=cmd, resource_group_name=resource_group_name, container_app_name=name, auth_config_name="current")["properties"]
    except:
        existing_auth = {}
        existing_auth["platform"] = {}
        existing_auth["platform"]["enabled"] = True
        existing_auth["globalValidation"] = {}
        existing_auth["login"] = {}

    registration = {}
    validation = {}
    if "identityProviders" not in existing_auth:
        existing_auth["identityProviders"] = {}
    if "google" not in existing_auth["identityProviders"]:
        existing_auth["identityProviders"]["google"] = {}
    if client_id is not None or client_secret is not None or client_secret_setting_name is not None:
        if "registration" not in existing_auth["identityProviders"]["google"]:
            existing_auth["identityProviders"]["google"]["registration"] = {}
        registration = existing_auth["identityProviders"]["google"]["registration"]
    if scopes is not None:
        if "login" not in existing_auth["identityProviders"]["google"]:
            existing_auth["identityProviders"]["google"]["login"] = {}
    if allowed_token_audiences is not None:
        if "validation" not in existing_auth["identityProviders"]["google"]:
            existing_auth["identityProviders"]["google"]["validation"] = {}

    if client_id is not None:
        registration["clientId"] = client_id
    if client_secret_setting_name is not None:
        registration["clientSecretSettingName"] = client_secret_setting_name
    if client_secret is not None:
        registration["clientSecretSettingName"] = GOOGLE_SECRET_SETTING_NAME
        set_secrets(cmd, name, resource_group_name, secrets=[f"{GOOGLE_SECRET_SETTING_NAME}={client_secret}"], no_wait=True, disable_max_length=True)
    if scopes is not None:
        existing_auth["identityProviders"]["google"]["login"]["scopes"] = scopes.split(",")
    if allowed_token_audiences is not None:
        validation["allowedAudiences"] = allowed_token_audiences.split(",")
        existing_auth["identityProviders"]["google"]["validation"] = validation
    if client_id is not None or client_secret is not None or client_secret_setting_name is not None:
        existing_auth["identityProviders"]["google"]["registration"] = registration

    try:
        updated_auth_settings = AuthClient.create_or_update(cmd=cmd, resource_group_name=resource_group_name, container_app_name=name, auth_config_name="current", auth_config_envelope=existing_auth)["properties"]
        return updated_auth_settings["identityProviders"]["google"]
    except Exception as e:
        handle_raw_exception(e)


def get_twitter_settings(cmd, resource_group_name, name):
    auth_settings = {}
    try:
        auth_settings = AuthClient.get(cmd=cmd, resource_group_name=resource_group_name, container_app_name=name, auth_config_name="current")["properties"]
    except:
        pass
    if "identityProviders" not in auth_settings:
        return {}
    if "twitter" not in auth_settings["identityProviders"]:
        return {}
    return auth_settings["identityProviders"]["twitter"]


def update_twitter_settings(cmd, resource_group_name, name,
                            consumer_key=None, consumer_secret_setting_name=None,
                            consumer_secret=None, yes=False):
    try:
        show_ingress(cmd, name, resource_group_name)
    except Exception as e:
        raise ValidationError("Authentication requires ingress to be enabled for your containerapp.") from e

    if consumer_secret is not None and consumer_secret_setting_name is not None:
        raise ArgumentUsageError('Usage Error: --consumer-secret and --consumer-secret-setting-name cannot '
                                 'both be configured to non empty strings')

    if consumer_secret is not None and not yes:
        msg = 'Configuring --client-secret will add a secret to the containerapp. Are you sure you want to continue?'
        if not prompt_y_n(msg, default="n"):
            raise ArgumentUsageError('Usage Error: --client-secret cannot be used without agreeing to add secret '
                                     'to the containerapp.')

    existing_auth = {}
    try:
        existing_auth = AuthClient.get(cmd=cmd, resource_group_name=resource_group_name, container_app_name=name, auth_config_name="current")["properties"]
    except:
        existing_auth = {}
        existing_auth["platform"] = {}
        existing_auth["platform"]["enabled"] = True
        existing_auth["globalValidation"] = {}
        existing_auth["login"] = {}

    registration = {}
    if "identityProviders" not in existing_auth:
        existing_auth["identityProviders"] = {}
    if "twitter" not in existing_auth["identityProviders"]:
        existing_auth["identityProviders"]["twitter"] = {}
    if consumer_key is not None or consumer_secret is not None or consumer_secret_setting_name is not None:
        if "registration" not in existing_auth["identityProviders"]["twitter"]:
            existing_auth["identityProviders"]["twitter"]["registration"] = {}
        registration = existing_auth["identityProviders"]["twitter"]["registration"]

    if consumer_key is not None:
        registration["consumerKey"] = consumer_key
    if consumer_secret_setting_name is not None:
        registration["consumerSecretSettingName"] = consumer_secret_setting_name
    if consumer_secret is not None:
        registration["consumerSecretSettingName"] = TWITTER_SECRET_SETTING_NAME
        set_secrets(cmd, name, resource_group_name, secrets=[f"{TWITTER_SECRET_SETTING_NAME}={consumer_secret}"], no_wait=True, disable_max_length=True)
    if consumer_key is not None or consumer_secret is not None or consumer_secret_setting_name is not None:
        existing_auth["identityProviders"]["twitter"]["registration"] = registration
    try:
        updated_auth_settings = AuthClient.create_or_update(cmd=cmd, resource_group_name=resource_group_name, container_app_name=name, auth_config_name="current", auth_config_envelope=existing_auth)["properties"]
        return updated_auth_settings["identityProviders"]["twitter"]
    except Exception as e:
        handle_raw_exception(e)


def get_apple_settings(cmd, resource_group_name, name):
    auth_settings = {}
    try:
        auth_settings = AuthClient.get(cmd=cmd, resource_group_name=resource_group_name, container_app_name=name, auth_config_name="current")["properties"]
    except:
        pass
    if "identityProviders" not in auth_settings:
        return {}
    if "apple" not in auth_settings["identityProviders"]:
        return {}
    return auth_settings["identityProviders"]["apple"]


def update_apple_settings(cmd, resource_group_name, name,
                          client_id=None, client_secret_setting_name=None,
                          scopes=None, client_secret=None, yes=False):
    try:
        show_ingress(cmd, name, resource_group_name)
    except Exception as e:
        raise ValidationError("Authentication requires ingress to be enabled for your containerapp.") from e

    if client_secret is not None and client_secret_setting_name is not None:
        raise ArgumentUsageError('Usage Error: --client-secret and --client-secret-setting-name '
                                 'cannot both be configured to non empty strings')

    if client_secret is not None and not yes:
        msg = 'Configuring --client-secret will add a secret to the containerapp. Are you sure you want to continue?'
        if not prompt_y_n(msg, default="n"):
            raise ArgumentUsageError('Usage Error: --client-secret cannot be used without agreeing to add secret '
                                     'to the containerapp.')

    existing_auth = {}
    try:
        existing_auth = AuthClient.get(cmd=cmd, resource_group_name=resource_group_name, container_app_name=name, auth_config_name="current")["properties"]
    except:
        existing_auth = {}
        existing_auth["platform"] = {}
        existing_auth["platform"]["enabled"] = True
        existing_auth["globalValidation"] = {}
        existing_auth["login"] = {}

    registration = {}
    if "identityProviders" not in existing_auth:
        existing_auth["identityProviders"] = {}
    if "apple" not in existing_auth["identityProviders"]:
        existing_auth["identityProviders"]["apple"] = {}
    if client_id is not None or client_secret is not None or client_secret_setting_name is not None:
        if "registration" not in existing_auth["identityProviders"]["apple"]:
            existing_auth["identityProviders"]["apple"]["registration"] = {}
        registration = existing_auth["identityProviders"]["apple"]["registration"]
    if scopes is not None:
        if "login" not in existing_auth["identityProviders"]["apple"]:
            existing_auth["identityProviders"]["apple"]["login"] = {}

    if client_id is not None:
        registration["clientId"] = client_id
    if client_secret_setting_name is not None:
        registration["clientSecretSettingName"] = client_secret_setting_name
    if client_secret is not None:
        registration["clientSecretSettingName"] = APPLE_SECRET_SETTING_NAME
        set_secrets(cmd, name, resource_group_name, secrets=[f"{APPLE_SECRET_SETTING_NAME}={client_secret}"], no_wait=True, disable_max_length=True)
    if scopes is not None:
        existing_auth["identityProviders"]["apple"]["login"]["scopes"] = scopes.split(",")
    if client_id is not None or client_secret is not None or client_secret_setting_name is not None:
        existing_auth["identityProviders"]["apple"]["registration"] = registration

    try:
        updated_auth_settings = AuthClient.create_or_update(cmd=cmd, resource_group_name=resource_group_name, container_app_name=name, auth_config_name="current", auth_config_envelope=existing_auth)["properties"]
        return updated_auth_settings["identityProviders"]["apple"]
    except Exception as e:
        handle_raw_exception(e)


def get_openid_connect_provider_settings(cmd, resource_group_name, name, provider_name):
    auth_settings = {}
    try:
        auth_settings = AuthClient.get(cmd=cmd, resource_group_name=resource_group_name, container_app_name=name, auth_config_name="current")["properties"]
    except:
        pass
    if "identityProviders" not in auth_settings:
        raise ArgumentUsageError('Usage Error: The following custom OpenID Connect provider '
                                 'has not been configured: ' + provider_name)
    if "customOpenIdConnectProviders" not in auth_settings["identityProviders"]:
        raise ArgumentUsageError('Usage Error: The following custom OpenID Connect provider '
                                 'has not been configured: ' + provider_name)
    if provider_name not in auth_settings["identityProviders"]["customOpenIdConnectProviders"]:
        raise ArgumentUsageError('Usage Error: The following custom OpenID Connect provider '
                                 'has not been configured: ' + provider_name)
    return auth_settings["identityProviders"]["customOpenIdConnectProviders"][provider_name]


def add_openid_connect_provider_settings(cmd, resource_group_name, name, provider_name,
                                         client_id=None, client_secret_setting_name=None,
                                         openid_configuration=None, scopes=None,
                                         client_secret=None, yes=False):
    from ._utils import get_oidc_client_setting_app_setting_name
    try:
        show_ingress(cmd, name, resource_group_name)
    except Exception as e:
        raise ValidationError("Authentication requires ingress to be enabled for your containerapp.") from e

    if client_secret is not None and not yes:
        msg = 'Configuring --client-secret will add a secret to the containerapp. Are you sure you want to continue?'
        if not prompt_y_n(msg, default="n"):
            raise ArgumentUsageError('Usage Error: --client-secret cannot be used without agreeing to add secret '
                                     'to the containerapp.')

    auth_settings = {}
    try:
        auth_settings = AuthClient.get(cmd=cmd, resource_group_name=resource_group_name, container_app_name=name, auth_config_name="current")["properties"]
    except:
        auth_settings = {}
        auth_settings["platform"] = {}
        auth_settings["platform"]["enabled"] = True
        auth_settings["globalValidation"] = {}
        auth_settings["login"] = {}

    if "identityProviders" not in auth_settings:
        auth_settings["identityProviders"] = {}
    if "customOpenIdConnectProviders" not in auth_settings["identityProviders"]:
        auth_settings["identityProviders"]["customOpenIdConnectProviders"] = {}
    if provider_name in auth_settings["identityProviders"]["customOpenIdConnectProviders"]:
        raise ArgumentUsageError('Usage Error: The following custom OpenID Connect provider has already been '
                                 'configured: ' + provider_name + '. Please use `az containerapp auth oidc update` to '
                                 'update the provider.')

    final_client_secret_setting_name = client_secret_setting_name
    if client_secret is not None:
        final_client_secret_setting_name = get_oidc_client_setting_app_setting_name(provider_name)
        set_secrets(cmd, name, resource_group_name, secrets=[f"{final_client_secret_setting_name}={client_secret}"], no_wait=True, disable_max_length=True)

    auth_settings["identityProviders"]["customOpenIdConnectProviders"][provider_name] = {
        "registration": {
            "clientId": client_id,
            "clientCredential": {
                "clientSecretSettingName": final_client_secret_setting_name
            },
            "openIdConnectConfiguration": {
                "wellKnownOpenIdConfiguration": openid_configuration
            }
        }
    }
    login = {}
    if scopes is not None:
        login["scopes"] = scopes.split(',')
    else:
        login["scopes"] = ["openid"]

    auth_settings["identityProviders"]["customOpenIdConnectProviders"][provider_name]["login"] = login

    try:
        updated_auth_settings = AuthClient.create_or_update(cmd=cmd, resource_group_name=resource_group_name, container_app_name=name, auth_config_name="current", auth_config_envelope=auth_settings)["properties"]
        return updated_auth_settings["identityProviders"]["customOpenIdConnectProviders"][provider_name]
    except Exception as e:
        handle_raw_exception(e)


def update_openid_connect_provider_settings(cmd, resource_group_name, name, provider_name,
                                            client_id=None, client_secret_setting_name=None,
                                            openid_configuration=None, scopes=None,
                                            client_secret=None, yes=False):
    from ._utils import get_oidc_client_setting_app_setting_name
    try:
        show_ingress(cmd, name, resource_group_name)
    except Exception as e:
        raise ValidationError("Authentication requires ingress to be enabled for your containerapp.") from e

    if client_secret is not None and not yes:
        msg = 'Configuring --client-secret will add a secret to the containerapp. Are you sure you want to continue?'
        if not prompt_y_n(msg, default="n"):
            raise ArgumentUsageError('Usage Error: --client-secret cannot be used without agreeing to add secret '
                                     'to the containerapp.')

    auth_settings = {}
    try:
        auth_settings = AuthClient.get(cmd=cmd, resource_group_name=resource_group_name, container_app_name=name, auth_config_name="current")["properties"]
    except:
        auth_settings = {}
        auth_settings["platform"] = {}
        auth_settings["platform"]["enabled"] = True
        auth_settings["globalValidation"] = {}
        auth_settings["login"] = {}

    if "identityProviders" not in auth_settings:
        raise ArgumentUsageError('Usage Error: The following custom OpenID Connect provider '
                                 'has not been configured: ' + provider_name)
    if "customOpenIdConnectProviders" not in auth_settings["identityProviders"]:
        raise ArgumentUsageError('Usage Error: The following custom OpenID Connect provider '
                                 'has not been configured: ' + provider_name)
    if provider_name not in auth_settings["identityProviders"]["customOpenIdConnectProviders"]:
        raise ArgumentUsageError('Usage Error: The following custom OpenID Connect provider '
                                 'has not been configured: ' + provider_name)

    custom_open_id_connect_providers = auth_settings["identityProviders"]["customOpenIdConnectProviders"]
    registration = {}
    if client_id is not None or client_secret_setting_name is not None or openid_configuration is not None:
        if "registration" not in custom_open_id_connect_providers[provider_name]:
            custom_open_id_connect_providers[provider_name]["registration"] = {}
        registration = custom_open_id_connect_providers[provider_name]["registration"]

    if client_secret_setting_name is not None or client_secret is not None:
        if "clientCredential" not in custom_open_id_connect_providers[provider_name]["registration"]:
            custom_open_id_connect_providers[provider_name]["registration"]["clientCredential"] = {}

    if openid_configuration is not None:
        if "openIdConnectConfiguration" not in custom_open_id_connect_providers[provider_name]["registration"]:
            custom_open_id_connect_providers[provider_name]["registration"]["openIdConnectConfiguration"] = {}

    if scopes is not None:
        if "login" not in auth_settings["identityProviders"]["customOpenIdConnectProviders"][provider_name]:
            custom_open_id_connect_providers[provider_name]["login"] = {}

    if client_id is not None:
        registration["clientId"] = client_id
    if client_secret_setting_name is not None:
        registration["clientCredential"]["clientSecretSettingName"] = client_secret_setting_name
    if client_secret is not None:
        final_client_secret_setting_name = get_oidc_client_setting_app_setting_name(provider_name)
        registration["clientSecretSettingName"] = final_client_secret_setting_name
        set_secrets(cmd, name, resource_group_name, secrets=[f"{final_client_secret_setting_name}={client_secret}"], no_wait=True, disable_max_length=True)
    if openid_configuration is not None:
        registration["openIdConnectConfiguration"]["wellKnownOpenIdConfiguration"] = openid_configuration
    if scopes is not None:
        custom_open_id_connect_providers[provider_name]["login"]["scopes"] = scopes.split(",")
    if client_id is not None or client_secret_setting_name is not None or openid_configuration is not None:
        custom_open_id_connect_providers[provider_name]["registration"] = registration
    auth_settings["identityProviders"]["customOpenIdConnectProviders"] = custom_open_id_connect_providers

    try:
        updated_auth_settings = AuthClient.create_or_update(cmd=cmd, resource_group_name=resource_group_name, container_app_name=name, auth_config_name="current", auth_config_envelope=auth_settings)["properties"]
        return updated_auth_settings["identityProviders"]["customOpenIdConnectProviders"][provider_name]
    except Exception as e:
        handle_raw_exception(e)


def remove_openid_connect_provider_settings(cmd, resource_group_name, name, provider_name):
    auth_settings = {}
    try:
        auth_settings = AuthClient.get(cmd=cmd, resource_group_name=resource_group_name, container_app_name=name, auth_config_name="current")["properties"]
    except:
        pass
    if "identityProviders" not in auth_settings:
        raise ArgumentUsageError('Usage Error: The following custom OpenID Connect provider '
                                 'has not been configured: ' + provider_name)
    if "customOpenIdConnectProviders" not in auth_settings["identityProviders"]:
        raise ArgumentUsageError('Usage Error: The following custom OpenID Connect provider '
                                 'has not been configured: ' + provider_name)
    if provider_name not in auth_settings["identityProviders"]["customOpenIdConnectProviders"]:
        raise ArgumentUsageError('Usage Error: The following custom OpenID Connect provider '
                                 'has not been configured: ' + provider_name)
    auth_settings["identityProviders"]["customOpenIdConnectProviders"].pop(provider_name, None)
    try:
        AuthClient.create_or_update(cmd=cmd, resource_group_name=resource_group_name, container_app_name=name, auth_config_name="current", auth_config_envelope=auth_settings)
        return {}
    except Exception as e:
        handle_raw_exception(e)


def update_auth_config(cmd, resource_group_name, name, set_string=None, enabled=None,
                       runtime_version=None, config_file_path=None, unauthenticated_client_action=None,
                       redirect_provider=None, enable_token_store=None, require_https=None,
                       proxy_convention=None, proxy_custom_host_header=None,
                       proxy_custom_proto_header=None, excluded_paths=None):
    from ._utils import set_field_in_auth_settings, update_http_settings_in_auth_settings
    existing_auth = {}
    try:
        existing_auth = AuthClient.get(cmd=cmd, resource_group_name=resource_group_name, container_app_name=name, auth_config_name="current")["properties"]
    except:
        existing_auth["platform"] = {}
        existing_auth["platform"]["enabled"] = True
        existing_auth["globalValidation"] = {}
        existing_auth["login"] = {}

    existing_auth = set_field_in_auth_settings(existing_auth, set_string)

    if enabled is not None:
        if "platform" not in existing_auth:
            existing_auth["platform"] = {}
        existing_auth["platform"]["enabled"] = enabled

    if runtime_version is not None:
        if "platform" not in existing_auth:
            existing_auth["platform"] = {}
        existing_auth["platform"]["runtimeVersion"] = runtime_version

    if config_file_path is not None:
        if "platform" not in existing_auth:
            existing_auth["platform"] = {}
        existing_auth["platform"]["configFilePath"] = config_file_path

    if unauthenticated_client_action is not None:
        if "globalValidation" not in existing_auth:
            existing_auth["globalValidation"] = {}
        existing_auth["globalValidation"]["unauthenticatedClientAction"] = unauthenticated_client_action

    if redirect_provider is not None:
        if "globalValidation" not in existing_auth:
            existing_auth["globalValidation"] = {}
        existing_auth["globalValidation"]["redirectToProvider"] = redirect_provider

    if enable_token_store is not None:
        if "login" not in existing_auth:
            existing_auth["login"] = {}
        if "tokenStore" not in existing_auth["login"]:
            existing_auth["login"]["tokenStore"] = {}
        existing_auth["login"]["tokenStore"]["enabled"] = enable_token_store

    if excluded_paths is not None:
        if "globalValidation" not in existing_auth:
            existing_auth["globalValidation"] = {}
        excluded_paths_list_string = excluded_paths[1:-1]
        existing_auth["globalValidation"]["excludedPaths"] = excluded_paths_list_string.split(",")

    existing_auth = update_http_settings_in_auth_settings(existing_auth, require_https,
                                                          proxy_convention, proxy_custom_host_header,
                                                          proxy_custom_proto_header)
    try:
        return AuthClient.create_or_update(cmd=cmd, resource_group_name=resource_group_name, container_app_name=name, auth_config_name="current", auth_config_envelope=existing_auth)
    except Exception as e:
        handle_raw_exception(e)


def show_auth_config(cmd, resource_group_name, name):
    auth_settings = {}
    try:
        auth_settings = AuthClient.get(cmd=cmd, resource_group_name=resource_group_name, container_app_name=name, auth_config_name="current")["properties"]
    except:
        pass
    return auth_settings

# Compose


def create_containerapps_from_compose(cmd,  # pylint: disable=R0914
                                      resource_group_name,
                                      managed_env,
                                      compose_file_path='./docker-compose.yml',
                                      registry_server=None,
                                      registry_user=None,
                                      registry_pass=None,
                                      transport_mapping=None,
                                      location=None,
                                      tags=None):

    from pycomposefile import ComposeFile

    from ._compose_utils import (create_containerapps_compose_environment,
                                 build_containerapp_from_compose_service,
                                 check_supported_platform,
                                 warn_about_unsupported_elements,
                                 resolve_ingress_and_target_port,
                                 resolve_registry_from_cli_args,
                                 resolve_transport_from_cli_args,
                                 resolve_service_startup_command,
                                 validate_memory_and_cpu_setting,
                                 resolve_cpu_configuration_from_service,
                                 resolve_memory_configuration_from_service,
                                 resolve_replicas_from_service,
                                 resolve_environment_from_service,
                                 resolve_secret_from_service)

    # Validate managed environment
    parsed_managed_env = parse_resource_id(managed_env)
    managed_env_name = parsed_managed_env['name']

    logger.info(   # pylint: disable=W1203
        f"Creating the Container Apps managed environment {managed_env_name} under {resource_group_name} in {location}.")

    try:
        managed_environment = show_managed_environment(cmd=cmd,
                                                       name=managed_env_name,
                                                       resource_group_name=resource_group_name)
    except CLIInternalError:  # pylint: disable=W0702
        managed_environment = create_containerapps_compose_environment(cmd,
                                                                       managed_env_name,
                                                                       resource_group_name,
                                                                       tags=tags)

    compose_yaml = load_yaml_file(compose_file_path)
    parsed_compose_file = ComposeFile(compose_yaml)
    logger.info(parsed_compose_file)
    containerapps_from_compose = []
    # Using the key to iterate to get the service name
    # pylint: disable=C0201,C0206
    for service_name in parsed_compose_file.ordered_services.keys():
        service = parsed_compose_file.services[service_name]
        if not check_supported_platform(service.platform):
            message = "Unsupported platform found. "
            message += "Azure Container Apps only supports linux/amd64 container images."
            raise InvalidArgumentValueError(message)
        image = service.image
        warn_about_unsupported_elements(service)
        logger.info(  # pylint: disable=W1203
            f"Creating the Container Apps instance for {service_name} under {resource_group_name} in {location}.")
        ingress_type, target_port = resolve_ingress_and_target_port(service)
        registry, registry_username, registry_password = resolve_registry_from_cli_args(registry_server, registry_user, registry_pass)  # pylint: disable=C0301
        transport_setting = resolve_transport_from_cli_args(service_name, transport_mapping)
        startup_command, startup_args = resolve_service_startup_command(service)
        cpu, memory = validate_memory_and_cpu_setting(
            resolve_cpu_configuration_from_service(service),
            resolve_memory_configuration_from_service(service)
        )
        replicas = resolve_replicas_from_service(service)
        environment = resolve_environment_from_service(service)
        secret_vars, secret_env_ref = resolve_secret_from_service(service, parsed_compose_file.secrets)
        if environment is not None and secret_env_ref is not None:
            environment.extend(secret_env_ref)
        elif secret_env_ref is not None:
            environment = secret_env_ref
        if service.build is not None:
            logger.warning("Build configuration defined for this service.")
            logger.warning("The build will be performed by Azure Container Registry.")
            context = service.build.context
            dockerfile = "Dockerfile"
            if service.build.dockerfile is not None:
                dockerfile = service.build.dockerfile
            image, registry, registry_username, registry_password = build_containerapp_from_compose_service(
                cmd,
                service_name,
                context,
                dockerfile,
                resource_group_name,
                managed_env,
                location,
                image,
                target_port,
                ingress_type,
                registry,
                registry_username,
                registry_password,
                environment)
        containerapps_from_compose.append(
            create_containerapp(cmd,
                                service_name,
                                resource_group_name,
                                image=image,
                                container_name=service.container_name,
                                managed_env=managed_environment["id"],
                                ingress=ingress_type,
                                target_port=target_port,
                                registry_server=registry,
                                registry_user=registry_username,
                                registry_pass=registry_password,
                                transport=transport_setting,
                                startup_command=startup_command,
                                args=startup_args,
                                cpu=cpu,
                                memory=memory,
                                env_vars=environment,
                                secrets=secret_vars,
                                min_replicas=replicas,
                                max_replicas=replicas,)
        )
    return containerapps_from_compose<|MERGE_RESOLUTION|>--- conflicted
+++ resolved
@@ -69,11 +69,7 @@
                      validate_hostname, patch_new_custom_domain, get_custom_domains, _validate_revision_name, set_managed_identity,
                      create_acrpull_role_assignment, is_registry_msi_system, clean_null_values, _populate_secret_values,
                      validate_environment_location, safe_set, parse_metadata_flags, parse_auth_flags)
-<<<<<<< HEAD
 from ._validators import validate_create, validate_revision_suffix
-=======
-from ._validators import validate_create
->>>>>>> bba5c1f1
 from ._ssh_utils import (SSH_DEFAULT_ENCODING, WebSocketConnection, read_ssh, get_stdin_writer, SSH_CTRL_C_MSG,
                          SSH_BACKUP_ENCODING)
 from ._constants import (MAXIMUM_SECRET_LENGTH, MICROSOFT_SECRET_SETTING_NAME, FACEBOOK_SECRET_SETTING_NAME, GITHUB_SECRET_SETTING_NAME,
