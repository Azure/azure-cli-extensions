--- conflicted
+++ resolved
@@ -2443,7 +2443,6 @@
     return r
 
 
-<<<<<<< HEAD
 def listreplica_containerappsjob(cmd, resource_group_name, name, execution=None):
     if execution is None:
         executions = ContainerAppsJobPreviewClient.get_executions(cmd=cmd, resource_group_name=resource_group_name, name=name)
@@ -2509,7 +2508,8 @@
             # these .replaces are needed to display color/quotations properly
             # for some reason the API returns garbled unicode special characters (may need to add more in the future)
             print(line.decode("utf-8").replace("\\u0022", "\u0022").replace("\\u001B", "\u001B").replace("\\u002B", "\u002B").replace("\\u0027", "\u0027"))
-=======
+
+
 def show_environment_telemetry_app_insights(cmd,
                                             name,
                                             resource_group_name):
@@ -2696,4 +2696,3 @@
         handle_non_404_status_code_exception(e)
 
     return containerapp_env_def
->>>>>>> 3cfa2a44
