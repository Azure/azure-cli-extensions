--- conflicted
+++ resolved
@@ -4402,11 +4402,7 @@
     print(patchable_check_results_json)
     if without_unpatchable_results == []:
         return
-<<<<<<< HEAD
     user_input = input("Do you want to apply all the patches or specify by id? (y/n/id)\n")
-=======
-    user_input = input("Do you want to apply all the patch or specify by id? (y/n/id)\n")
->>>>>>> c67fd7b7
     patch_apply(cmd, patchable_check_results, user_input, pack_exec_path)
 
 
@@ -4459,11 +4455,7 @@
                                patch_check["targetContainerName"],
                                patch_check["targetImageName"],
                                patch_check["newRunImage"],
-<<<<<<< HEAD
                                pack_exec_path)
-=======
-                               pack_exec_path))
->>>>>>> c67fd7b7
                 patch_run_properties = {
                     'Context.Default.AzureCLI.PatchRunUserResponse':method,
                     'Context.Default.AzureCLI.PatchRunCount':1
