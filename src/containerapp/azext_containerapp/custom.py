--- conflicted
+++ resolved
@@ -3111,9 +3111,6 @@
     if component_type == DOTNET_COMPONENT_RESOURCE_TYPE:
         aspire_dashboard_url = dotnet_component_decorator._get_aspire_dashboard_url(environment_name, resource_group_name, dotnet_component_name)
         logger.warning("Access your Aspire Dashboard at %s.", aspire_dashboard_url)
-<<<<<<< HEAD
-    return
-=======
     return
 
 
@@ -3226,5 +3223,4 @@
     containerapp_job_registry_set_decorator.validate_arguments()
     containerapp_job_registry_set_decorator.construct_payload()
     r = containerapp_job_registry_set_decorator.set()
-    return r
->>>>>>> 3f45891d
+    return r