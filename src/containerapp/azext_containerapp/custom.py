--- conflicted
+++ resolved
@@ -83,11 +83,8 @@
                      set_ip_restrictions, certificate_location_matches, certificate_matches, generate_randomized_managed_cert_name,
                      check_managed_cert_name_availability, prepare_managed_certificate_envelop,
                      get_default_workload_profile_name_from_env, get_default_workload_profiles, ensure_workload_profile_supported, _generate_secret_volume_name,
-<<<<<<< HEAD
+                     parse_service_bindings, get_linker_client, check_unique_bindings,
                      get_current_mariner_tags, patchable_check, get_pack_exec_path, is_docker_running)
-=======
-                     parse_service_bindings, get_linker_client, check_unique_bindings)
->>>>>>> 862e7ea9
 from ._validators import validate_create, validate_revision_suffix
 from ._ssh_utils import (SSH_DEFAULT_ENCODING, WebSocketConnection, read_ssh, get_stdin_writer, SSH_CTRL_C_MSG,
                          SSH_BACKUP_ENCODING)
@@ -4291,10 +4288,6 @@
     except:
         pass
     return auth_settings
-<<<<<<< HEAD
-=======
-# Compose
->>>>>>> 862e7ea9
 
 
 # Compose
