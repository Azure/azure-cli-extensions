--- conflicted
+++ resolved
@@ -2128,10 +2128,7 @@
 
     if not managed_env_def:
         raise ResourceNotFoundError("The containerapp env '{}' does not exist".format(name))
-<<<<<<< HEAD
-=======
-
->>>>>>> 7b2ba863
+
     # If identity not returned
     try:
         managed_env_def["identity"]
