--- conflicted
+++ resolved
@@ -2002,30 +2002,6 @@
         }
     }
 
-<<<<<<< HEAD
-def set_environment_telemetry(cmd,
-                                 name,
-                                 resource_group_name,
-                                 app_insights_connection_string = None,
-                                 open_telemetry_traces_destinations = None,
-                                 open_telemetry_logs_destinations = None,
-                                 open_telemetry_metrics_destinations = None,
-                                 open_telemetry_dataDog_site = None,
-                                 open_telemetry_dataDog_key = None):
-    raw_parameters = locals()
-    containerapp_env_telemetry_decorator = ContainerappEnvTelemetryPreviewSetDecorator(
-        cmd=cmd,
-        client=ManagedEnvironmentPreviewClient,
-        raw_parameters=raw_parameters,
-        models=CONTAINER_APPS_SDK_MODELS
-    )
-    containerapp_env_telemetry_decorator.register_provider(CONTAINER_APPS_RP)
-
-    containerapp_env_telemetry_decorator.construct_payload()
-    r = containerapp_env_telemetry_decorator.update()
-    
-    return r
-=======
 def assign_env_managed_identity(cmd, name, resource_group_name, system_assigned=False, user_assigned=None, no_wait=False):
     _validate_subscription_registered(cmd, CONTAINER_APPS_RP)
     managed_env_def = None
@@ -2224,4 +2200,26 @@
         r["identity"] = {}
         r["identity"]["type"] = "None"
         return r["identity"]
->>>>>>> 0b645c31
+
+def set_environment_telemetry(cmd,
+                                 name,
+                                 resource_group_name,
+                                 app_insights_connection_string = None,
+                                 open_telemetry_traces_destinations = None,
+                                 open_telemetry_logs_destinations = None,
+                                 open_telemetry_metrics_destinations = None,
+                                 open_telemetry_dataDog_site = None,
+                                 open_telemetry_dataDog_key = None):
+    raw_parameters = locals()
+    containerapp_env_telemetry_decorator = ContainerappEnvTelemetryPreviewSetDecorator(
+        cmd=cmd,
+        client=ManagedEnvironmentPreviewClient,
+        raw_parameters=raw_parameters,
+        models=CONTAINER_APPS_SDK_MODELS
+    )
+    containerapp_env_telemetry_decorator.register_provider(CONTAINER_APPS_RP)
+
+    containerapp_env_telemetry_decorator.construct_payload()
+    r = containerapp_env_telemetry_decorator.update()
+    
+    return r