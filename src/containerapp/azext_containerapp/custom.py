--- conflicted
+++ resolved
@@ -79,11 +79,8 @@
 from .containerapp_decorator import ContainerAppPreviewCreateDecorator, ContainerAppPreviewListDecorator, ContainerAppPreviewUpdateDecorator
 from .containerapp_env_storage_decorator import ContainerappEnvStorageDecorator
 from .java_component_decorator import JavaComponentDecorator
-<<<<<<< HEAD
+from .containerapp_sessionpool_decorator import SessionPoolPreviewDecorator, SessionPoolCreateDecorator, SessionPoolUpdateDecorator
 from .dotnet_component_decorator import DotNetComponentDecorator
-=======
-from .containerapp_sessionpool_decorator import SessionPoolPreviewDecorator, SessionPoolCreateDecorator, SessionPoolUpdateDecorator
->>>>>>> 09c69e8d
 from ._client_factory import handle_raw_exception, handle_non_404_status_code_exception
 from ._clients import (
     GitHubActionPreviewClient,
@@ -100,11 +97,8 @@
     ConnectedEnvStorageClient,
     ConnectedEnvCertificateClient,
     JavaComponentPreviewClient,
-<<<<<<< HEAD
+    SessionPoolPreviewClient,
     DotNetComponentPreviewClient
-=======
-    SessionPoolPreviewClient
->>>>>>> 09c69e8d
 )
 from ._dev_service_utils import DevServiceUtils
 from ._models import (
@@ -2653,69 +2647,6 @@
     return containerapp_env_def
 
 
-<<<<<<< HEAD
-def list_dotnet_components(cmd, environment_name, resource_group_name):
-    raw_parameters = locals()
-    dotnet_component_decorator = DotNetComponentDecorator(
-        cmd=cmd,
-        client=DotNetComponentPreviewClient,
-        raw_parameters=raw_parameters,
-        models=CONTAINER_APPS_SDK_MODELS
-    )
-    return dotnet_component_decorator.list()
-
-
-def show_dotnet_component(cmd, dotnet_component_name, environment_name, resource_group_name):
-    raw_parameters = locals()
-    dotnet_component_decorator = DotNetComponentDecorator(
-        cmd=cmd,
-        client=DotNetComponentPreviewClient,
-        raw_parameters=raw_parameters,
-        models=CONTAINER_APPS_SDK_MODELS
-    )
-    result = dotnet_component_decorator.show()
-    if result is not None:
-        logger.warning("Found DotNet Component '%s' in environment '%s' in resource group '%s'.", dotnet_component_name, environment_name, resource_group_name)
-
-    component_type = safe_get(result, "properties", "componentType")
-    if component_type == DOTNET_COMPONENT_RESOURCE_TYPE:
-        aspire_dashboard_url = dotnet_component_decorator._get_aspire_dashboard_url(environment_name, resource_group_name, dotnet_component_name)
-        logger.warning("Aspire Dashboard URL: %s.", aspire_dashboard_url)
-    return result
-
-
-def delete_dotnet_component(cmd, dotnet_component_name, environment_name, resource_group_name, no_wait=False):
-    raw_parameters = locals()
-    dotnet_component_decorator = DotNetComponentDecorator(
-        cmd=cmd,
-        client=DotNetComponentPreviewClient,
-        raw_parameters=raw_parameters,
-        models=CONTAINER_APPS_SDK_MODELS
-    )
-    logger.warning("Deleting DotNet Component '%s' in environment '%s' in resource group '%s'.", dotnet_component_name, environment_name, resource_group_name)
-    dotnet_component_decorator.delete()
-    logger.warning("Successfully deleted DotNet Component '%s' in environment '%s' in resource group '%s'.", dotnet_component_name, environment_name, resource_group_name)
-
-
-def create_dotnet_component(cmd, dotnet_component_name, environment_name, resource_group_name, dotnet_component_type=DOTNET_COMPONENT_RESOURCE_TYPE, no_wait=False):
-    raw_parameters = locals()
-    dotnet_component_decorator = DotNetComponentDecorator(
-        cmd=cmd,
-        client=DotNetComponentPreviewClient,
-        raw_parameters=raw_parameters,
-        models=CONTAINER_APPS_SDK_MODELS
-    )
-    dotnet_component_decorator.construct_payload()
-    logger.warning("Creating DotNet Component '%s' in environment '%s' in resource group '%s.", dotnet_component_name, environment_name, resource_group_name)
-    r = dotnet_component_decorator.create()
-    if r is not None:
-        logger.warning("Successfully created DotNet Component '%s' in environment '%s' in resource group '%s'.", dotnet_component_name, environment_name, resource_group_name)
-    component_type = safe_get(r, "properties", "componentType")
-    if component_type == DOTNET_COMPONENT_RESOURCE_TYPE:
-        aspire_dashboard_url = dotnet_component_decorator._get_aspire_dashboard_url(environment_name, resource_group_name, dotnet_component_name)
-        logger.warning("Access your Aspire Dashboard at %s.", aspire_dashboard_url)
-    return
-=======
 def create_session_pool(cmd,
                         name,
                         resource_group_name,
@@ -2831,4 +2762,66 @@
     r = session_pool_decorator.delete()
 
     return r
->>>>>>> 09c69e8d
+
+
+def list_dotnet_components(cmd, environment_name, resource_group_name):
+    raw_parameters = locals()
+    dotnet_component_decorator = DotNetComponentDecorator(
+        cmd=cmd,
+        client=DotNetComponentPreviewClient,
+        raw_parameters=raw_parameters,
+        models=CONTAINER_APPS_SDK_MODELS
+    )
+    return dotnet_component_decorator.list()
+
+
+def show_dotnet_component(cmd, dotnet_component_name, environment_name, resource_group_name):
+    raw_parameters = locals()
+    dotnet_component_decorator = DotNetComponentDecorator(
+        cmd=cmd,
+        client=DotNetComponentPreviewClient,
+        raw_parameters=raw_parameters,
+        models=CONTAINER_APPS_SDK_MODELS
+    )
+    result = dotnet_component_decorator.show()
+    if result is not None:
+        logger.warning("Found DotNet Component '%s' in environment '%s' in resource group '%s'.", dotnet_component_name, environment_name, resource_group_name)
+
+    component_type = safe_get(result, "properties", "componentType")
+    if component_type == DOTNET_COMPONENT_RESOURCE_TYPE:
+        aspire_dashboard_url = dotnet_component_decorator._get_aspire_dashboard_url(environment_name, resource_group_name, dotnet_component_name)
+        logger.warning("Aspire Dashboard URL: %s.", aspire_dashboard_url)
+    return result
+
+
+def delete_dotnet_component(cmd, dotnet_component_name, environment_name, resource_group_name, no_wait=False):
+    raw_parameters = locals()
+    dotnet_component_decorator = DotNetComponentDecorator(
+        cmd=cmd,
+        client=DotNetComponentPreviewClient,
+        raw_parameters=raw_parameters,
+        models=CONTAINER_APPS_SDK_MODELS
+    )
+    logger.warning("Deleting DotNet Component '%s' in environment '%s' in resource group '%s'.", dotnet_component_name, environment_name, resource_group_name)
+    dotnet_component_decorator.delete()
+    logger.warning("Successfully deleted DotNet Component '%s' in environment '%s' in resource group '%s'.", dotnet_component_name, environment_name, resource_group_name)
+
+
+def create_dotnet_component(cmd, dotnet_component_name, environment_name, resource_group_name, dotnet_component_type=DOTNET_COMPONENT_RESOURCE_TYPE, no_wait=False):
+    raw_parameters = locals()
+    dotnet_component_decorator = DotNetComponentDecorator(
+        cmd=cmd,
+        client=DotNetComponentPreviewClient,
+        raw_parameters=raw_parameters,
+        models=CONTAINER_APPS_SDK_MODELS
+    )
+    dotnet_component_decorator.construct_payload()
+    logger.warning("Creating DotNet Component '%s' in environment '%s' in resource group '%s.", dotnet_component_name, environment_name, resource_group_name)
+    r = dotnet_component_decorator.create()
+    if r is not None:
+        logger.warning("Successfully created DotNet Component '%s' in environment '%s' in resource group '%s'.", dotnet_component_name, environment_name, resource_group_name)
+    component_type = safe_get(r, "properties", "componentType")
+    if component_type == DOTNET_COMPONENT_RESOURCE_TYPE:
+        aspire_dashboard_url = dotnet_component_decorator._get_aspire_dashboard_url(environment_name, resource_group_name, dotnet_component_name)
+        logger.warning("Access your Aspire Dashboard at %s.", aspire_dashboard_url)
+    return