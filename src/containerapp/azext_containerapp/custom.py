# --------------------------------------------------------------------------------------------
# Copyright (c) Microsoft Corporation. All rights reserved.
# Licensed under the MIT License. See License.txt in the project root for license information.
# --------------------------------------------------------------------------------------------
# pylint: disable=line-too-long, consider-using-f-string, logging-format-interpolation, inconsistent-return-statements, broad-except, bare-except, too-many-statements, too-many-locals, too-many-boolean-expressions, too-many-branches, too-many-nested-blocks, pointless-statement, expression-not-assigned, unbalanced-tuple-unpacking

import threading
import sys
import time
from urllib.parse import urlparse
import requests

from azure.cli.core.azclierror import (
    RequiredArgumentMissingError,
    ValidationError,
    ResourceNotFoundError,
    CLIError,
    CLIInternalError,
    InvalidArgumentValueError,
    ArgumentUsageError,
    MutuallyExclusiveArgumentError)
from azure.cli.core.commands.client_factory import get_subscription_id
from azure.cli.core.util import open_page_in_browser
from azure.cli.command_modules.appservice.utils import _normalize_location
from knack.log import get_logger
from knack.prompting import prompt_y_n

from msrestazure.tools import parse_resource_id, is_valid_resource_id
from msrest.exceptions import DeserializationError

from ._client_factory import handle_raw_exception
from ._clients import ManagedEnvironmentClient, ContainerAppClient, GitHubActionClient, DaprComponentClient, StorageClient, AuthClient
from ._github_oauth import get_github_access_token
from ._models import (
    ManagedEnvironment as ManagedEnvironmentModel,
    VnetConfiguration as VnetConfigurationModel,
    AppLogsConfiguration as AppLogsConfigurationModel,
    LogAnalyticsConfiguration as LogAnalyticsConfigurationModel,
    Ingress as IngressModel,
    Configuration as ConfigurationModel,
    Template as TemplateModel,
    RegistryCredentials as RegistryCredentialsModel,
    ContainerApp as ContainerAppModel,
    Dapr as DaprModel,
    ContainerResources as ContainerResourcesModel,
    Scale as ScaleModel,
    Container as ContainerModel,
    GitHubActionConfiguration,
    RegistryInfo as RegistryInfoModel,
    AzureCredentials as AzureCredentialsModel,
    SourceControl as SourceControlModel,
    ManagedServiceIdentity as ManagedServiceIdentityModel,
    ContainerAppCertificateEnvelope as ContainerAppCertificateEnvelopeModel,
    ContainerAppCustomDomain as ContainerAppCustomDomainModel,
    AzureFileProperties as AzureFilePropertiesModel)
from ._utils import (_validate_subscription_registered, _get_location_from_resource_group, _ensure_location_allowed,
                     parse_secret_flags, store_as_secret_and_return_secret_ref, parse_env_var_flags,
                     _generate_log_analytics_if_not_provided, _get_existing_secrets, _convert_object_from_snake_to_camel_case,
                     _object_to_dict, _add_or_update_secrets, _remove_additional_attributes, _remove_readonly_attributes,
                     _add_or_update_env_vars, _add_or_update_tags, update_nested_dictionary, _update_revision_weights, _append_label_weights,
                     _get_app_from_revision, raise_missing_token_suggestion, _infer_acr_credentials, _remove_registry_secret, _remove_secret,
                     _ensure_identity_resource_id, _remove_dapr_readonly_attributes, _remove_env_vars, _validate_traffic_sum,
                     _update_revision_env_secretrefs, _get_acr_cred, safe_get, await_github_action, repo_url_to_name,
                     validate_container_app_name, _update_weights, get_vnet_location, register_provider_if_needed,
                     generate_randomized_cert_name, _get_name, load_cert_file, check_cert_name_availability,
                     validate_hostname, patch_new_custom_domain, get_custom_domains, _validate_revision_name, set_managed_identity,
<<<<<<< HEAD
                     create_acrpull_role_assignment, is_registry_msi_system)
from ._validators import validate_create
=======
                     clean_null_values, _populate_secret_values)
>>>>>>> 9f3bae11


from ._ssh_utils import (SSH_DEFAULT_ENCODING, WebSocketConnection, read_ssh, get_stdin_writer, SSH_CTRL_C_MSG,
                         SSH_BACKUP_ENCODING)
from ._constants import (MAXIMUM_SECRET_LENGTH, MICROSOFT_SECRET_SETTING_NAME, FACEBOOK_SECRET_SETTING_NAME, GITHUB_SECRET_SETTING_NAME,
                         GOOGLE_SECRET_SETTING_NAME, TWITTER_SECRET_SETTING_NAME, APPLE_SECRET_SETTING_NAME, CONTAINER_APPS_RP,
                         NAME_INVALID, NAME_ALREADY_EXISTS, ACR_IMAGE_SUFFIX, HELLO_WORLD_IMAGE)

logger = get_logger(__name__)


# These properties should be under the "properties" attribute. Move the properties under "properties" attribute
def process_loaded_yaml(yaml_containerapp):
    if not yaml_containerapp.get('properties'):
        yaml_containerapp['properties'] = {}

    nested_properties = ["provisioningState", "managedEnvironmentId", "latestRevisionName", "latestRevisionFqdn",
                         "customDomainVerificationId", "configuration", "template", "outboundIPAddresses"]
    for nested_property in nested_properties:
        tmp = yaml_containerapp.get(nested_property)
        if tmp:
            yaml_containerapp['properties'][nested_property] = tmp
            del yaml_containerapp[nested_property]

    return yaml_containerapp


def load_yaml_file(file_name):
    import yaml
    import errno

    try:
        with open(file_name) as stream:  # pylint: disable=unspecified-encoding
            return yaml.safe_load(stream.read().replace(u'\x00', ''))
    except (IOError, OSError) as ex:
        if getattr(ex, 'errno', 0) == errno.ENOENT:
            raise ValidationError('{} does not exist'.format(file_name)) from ex
        raise
    except (yaml.parser.ParserError, UnicodeDecodeError) as ex:
        raise ValidationError('Error parsing {} ({})'.format(file_name, str(ex))) from ex


def create_deserializer():
    from ._sdk_models import ContainerApp  # pylint: disable=unused-import
    from msrest import Deserializer
    import inspect

    sdkClasses = inspect.getmembers(sys.modules["azext_containerapp._sdk_models"])
    deserializer = {}

    for sdkClass in sdkClasses:
        deserializer[sdkClass[0]] = sdkClass[1]

    return Deserializer(deserializer)


def update_containerapp_yaml(cmd, name, resource_group_name, file_name, from_revision=None, no_wait=False):
    yaml_containerapp = process_loaded_yaml(load_yaml_file(file_name))
    if type(yaml_containerapp) != dict:  # pylint: disable=unidiomatic-typecheck
        raise ValidationError('Invalid YAML provided. Please see https://aka.ms/azure-container-apps-yaml for a valid containerapps YAML spec.')

    if not yaml_containerapp.get('name'):
        yaml_containerapp['name'] = name
    elif yaml_containerapp.get('name').lower() != name.lower():
        logger.warning('The app name provided in the --yaml file "{}" does not match the one provided in the --name flag "{}". The one provided in the --yaml file will be used.'.format(
            yaml_containerapp.get('name'), name))
    name = yaml_containerapp.get('name')

    if not yaml_containerapp.get('type'):
        yaml_containerapp['type'] = 'Microsoft.App/containerApps'
    elif yaml_containerapp.get('type').lower() != "microsoft.app/containerapps":
        raise ValidationError('Containerapp type must be \"Microsoft.App/ContainerApps\"')

    containerapp_def = None

    # Check if containerapp exists
    try:
        containerapp_def = ContainerAppClient.show(cmd=cmd, resource_group_name=resource_group_name, name=name)
    except Exception:
        pass

    if not containerapp_def:
        raise ValidationError("The containerapp '{}' does not exist".format(name))

    containerapp_def = None

    # Deserialize the yaml into a ContainerApp object. Need this since we're not using SDK
    try:
        deserializer = create_deserializer()
        containerapp_def = deserializer('ContainerApp', yaml_containerapp)
    except DeserializationError as ex:
        raise ValidationError('Invalid YAML provided. Please see https://aka.ms/azure-container-apps-yaml for a valid containerapps YAML spec.') from ex

    # Remove tags before converting from snake case to camel case, then re-add tags. We don't want to change the case of the tags. Need this since we're not using SDK
    tags = None
    if yaml_containerapp.get('tags'):
        tags = yaml_containerapp.get('tags')
        del yaml_containerapp['tags']

    containerapp_def = _convert_object_from_snake_to_camel_case(_object_to_dict(containerapp_def))
    containerapp_def['tags'] = tags

    # After deserializing, some properties may need to be moved under the "properties" attribute. Need this since we're not using SDK
    containerapp_def = process_loaded_yaml(containerapp_def)

    # Change which revision we update from
    if from_revision:
        r = ContainerAppClient.show_revision(cmd=cmd, resource_group_name=resource_group_name, container_app_name=name, name=from_revision)
        _update_revision_env_secretrefs(r["properties"]["template"]["containers"], name)
        containerapp_def["properties"]["template"] = r["properties"]["template"]

    # Remove "additionalProperties" and read-only attributes that are introduced in the deserialization. Need this since we're not using SDK
    _remove_additional_attributes(containerapp_def)
    _remove_readonly_attributes(containerapp_def)

    secret_values = list_secrets(cmd=cmd, name=name, resource_group_name=resource_group_name, show_values=True)
    _populate_secret_values(containerapp_def, secret_values)

    # Clean null values since this is an update
    containerapp_def = clean_null_values(containerapp_def)

    # Fix bug with revisionSuffix when containers are added
    if not safe_get(containerapp_def, "properties", "template", "revisionSuffix"):
        if "properties" not in containerapp_def:
            containerapp_def["properties"] = {}
        if "template" not in containerapp_def["properties"]:
            containerapp_def["properties"]["template"] = {}
        containerapp_def["properties"]["template"]["revisionSuffix"] = None

    try:
        r = ContainerAppClient.update(
            cmd=cmd, resource_group_name=resource_group_name, name=name, container_app_envelope=containerapp_def, no_wait=no_wait)

        if "properties" in r and "provisioningState" in r["properties"] and r["properties"]["provisioningState"].lower() == "waiting" and not no_wait:
            logger.warning('Containerapp creation in progress. Please monitor the creation using `az containerapp show -n {} -g {}`'.format(
                name, resource_group_name
            ))

        return r
    except Exception as e:
        handle_raw_exception(e)


def create_containerapp_yaml(cmd, name, resource_group_name, file_name, no_wait=False):
    yaml_containerapp = process_loaded_yaml(load_yaml_file(file_name))
    if type(yaml_containerapp) != dict:  # pylint: disable=unidiomatic-typecheck
        raise ValidationError('Invalid YAML provided. Please see https://aka.ms/azure-container-apps-yaml for a valid containerapps YAML spec.')

    if not yaml_containerapp.get('name'):
        yaml_containerapp['name'] = name
    elif yaml_containerapp.get('name').lower() != name.lower():
        logger.warning('The app name provided in the --yaml file "{}" does not match the one provided in the --name flag "{}". The one provided in the --yaml file will be used.'.format(
            yaml_containerapp.get('name'), name))
    name = yaml_containerapp.get('name')

    if not yaml_containerapp.get('type'):
        yaml_containerapp['type'] = 'Microsoft.App/containerApps'
    elif yaml_containerapp.get('type').lower() != "microsoft.app/containerapps":
        raise ValidationError('Containerapp type must be \"Microsoft.App/ContainerApps\"')

    # Deserialize the yaml into a ContainerApp object. Need this since we're not using SDK
    containerapp_def = None
    try:
        deserializer = create_deserializer()

        containerapp_def = deserializer('ContainerApp', yaml_containerapp)
    except DeserializationError as ex:
        raise ValidationError('Invalid YAML provided. Please see https://aka.ms/azure-container-apps-yaml for a valid containerapps YAML spec.') from ex

    # Remove tags before converting from snake case to camel case, then re-add tags. We don't want to change the case of the tags. Need this since we're not using SDK
    tags = None
    if yaml_containerapp.get('tags'):
        tags = yaml_containerapp.get('tags')
        del yaml_containerapp['tags']

    containerapp_def = _convert_object_from_snake_to_camel_case(_object_to_dict(containerapp_def))
    containerapp_def['tags'] = tags

    # After deserializing, some properties may need to be moved under the "properties" attribute. Need this since we're not using SDK
    containerapp_def = process_loaded_yaml(containerapp_def)

    # Remove "additionalProperties" and read-only attributes that are introduced in the deserialization. Need this since we're not using SDK
    _remove_additional_attributes(containerapp_def)
    _remove_readonly_attributes(containerapp_def)

    # Validate managed environment
    if not containerapp_def["properties"].get('managedEnvironmentId'):
        raise RequiredArgumentMissingError('managedEnvironmentId is required. This can be retrieved using the `az containerapp env show -g MyResourceGroup -n MyContainerappEnvironment --query id` command. Please see https://aka.ms/azure-container-apps-yaml for a valid containerapps YAML spec.')

    env_id = containerapp_def["properties"]['managedEnvironmentId']
    env_name = None
    env_rg = None
    env_info = None

    if is_valid_resource_id(env_id):
        parsed_managed_env = parse_resource_id(env_id)
        env_name = parsed_managed_env['name']
        env_rg = parsed_managed_env['resource_group']
    else:
        raise ValidationError('Invalid managedEnvironmentId specified. Environment not found')

    try:
        env_info = ManagedEnvironmentClient.show(cmd=cmd, resource_group_name=env_rg, name=env_name)
    except:
        pass

    if not env_info:
        raise ValidationError("The environment '{}' in resource group '{}' was not found".format(env_name, env_rg))

    # Validate location
    if not containerapp_def.get('location'):
        containerapp_def['location'] = env_info['location']

    try:
        r = ContainerAppClient.create_or_update(
            cmd=cmd, resource_group_name=resource_group_name, name=name, container_app_envelope=containerapp_def, no_wait=no_wait)

        if "properties" in r and "provisioningState" in r["properties"] and r["properties"]["provisioningState"].lower() == "waiting" and not no_wait:
            logger.warning('Containerapp creation in progress. Please monitor the creation using `az containerapp show -n {} -g {}`'.format(
                name, resource_group_name
            ))

        if "configuration" in r["properties"] and "ingress" in r["properties"]["configuration"] and "fqdn" in r["properties"]["configuration"]["ingress"]:
            logger.warning("\nContainer app created. Access your app at https://{}/\n".format(r["properties"]["configuration"]["ingress"]["fqdn"]))
        else:
            logger.warning("\nContainer app created. To access it over HTTPS, enable ingress: az containerapp ingress enable --help\n")

        return r
    except Exception as e:
        handle_raw_exception(e)


def create_containerapp(cmd,
                        name,
                        resource_group_name,
                        yaml=None,
                        image=None,
                        container_name=None,
                        managed_env=None,
                        min_replicas=None,
                        max_replicas=None,
                        target_port=None,
                        transport="auto",
                        ingress=None,
                        revisions_mode="single",
                        secrets=None,
                        env_vars=None,
                        cpu=None,
                        memory=None,
                        registry_server=None,
                        registry_user=None,
                        registry_pass=None,
                        dapr_enabled=False,
                        dapr_app_port=None,
                        dapr_app_id=None,
                        dapr_app_protocol=None,
                        revision_suffix=None,
                        startup_command=None,
                        args=None,
                        tags=None,
                        no_wait=False,
                        system_assigned=False,
                        disable_warnings=False,
                        user_assigned=None,
                        registry_identity=None):
    register_provider_if_needed(cmd, CONTAINER_APPS_RP)
    validate_container_app_name(name)
    validate_create(registry_identity, registry_pass, registry_user, registry_server, no_wait)

    if registry_identity and not is_registry_msi_system(registry_identity):
        logger.info("Creating an acrpull role assignment for the registry identity")
        create_acrpull_role_assignment(cmd, registry_server, registry_identity)

    if yaml:
        if image or managed_env or min_replicas or max_replicas or target_port or ingress or\
            revisions_mode or secrets or env_vars or cpu or memory or registry_server or\
            registry_user or registry_pass or dapr_enabled or dapr_app_port or dapr_app_id or\
                startup_command or args or tags:
            not disable_warnings and logger.warning('Additional flags were passed along with --yaml. These flags will be ignored, and the configuration defined in the yaml will be used instead')
        return create_containerapp_yaml(cmd=cmd, name=name, resource_group_name=resource_group_name, file_name=yaml, no_wait=no_wait)

    if not image:
        image = HELLO_WORLD_IMAGE

    if managed_env is None:
        raise RequiredArgumentMissingError('Usage error: --environment is required if not using --yaml')

    # Validate managed environment
    parsed_managed_env = parse_resource_id(managed_env)
    managed_env_name = parsed_managed_env['name']
    managed_env_rg = parsed_managed_env['resource_group']
    managed_env_info = None

    try:
        managed_env_info = ManagedEnvironmentClient.show(cmd=cmd, resource_group_name=managed_env_rg, name=managed_env_name)
    except:
        pass

    if not managed_env_info:
        raise ValidationError("The environment '{}' does not exist. Specify a valid environment".format(managed_env))

    location = managed_env_info["location"]
    _ensure_location_allowed(cmd, location, CONTAINER_APPS_RP, "containerApps")

    external_ingress = None
    if ingress is not None:
        if ingress.lower() == "internal":
            external_ingress = False
        elif ingress.lower() == "external":
            external_ingress = True

    ingress_def = None
    if target_port is not None and ingress is not None:
        ingress_def = IngressModel
        ingress_def["external"] = external_ingress
        ingress_def["targetPort"] = target_port
        ingress_def["transport"] = transport

    secrets_def = None
    if secrets is not None:
        secrets_def = parse_secret_flags(secrets)

    registries_def = None
    if registry_server is not None and not is_registry_msi_system(registry_identity):
        registries_def = RegistryCredentialsModel
        registries_def["server"] = registry_server

        # Infer credentials if not supplied and its azurecr
        if (registry_user is None or registry_pass is None) and registry_identity is None:
            registry_user, registry_pass = _infer_acr_credentials(cmd, registry_server, disable_warnings)

        if not registry_identity:
            registries_def["username"] = registry_user

            if secrets_def is None:
                secrets_def = []
            registries_def["passwordSecretRef"] = store_as_secret_and_return_secret_ref(secrets_def, registry_user, registry_server, registry_pass, disable_warnings=disable_warnings)
        else:
            registries_def["identity"] = registry_identity

    dapr_def = None
    if dapr_enabled:
        dapr_def = DaprModel
        dapr_def["enabled"] = True
        dapr_def["appId"] = dapr_app_id
        dapr_def["appPort"] = dapr_app_port
        dapr_def["appProtocol"] = dapr_app_protocol

    config_def = ConfigurationModel
    config_def["secrets"] = secrets_def
    config_def["activeRevisionsMode"] = revisions_mode
    config_def["ingress"] = ingress_def
    config_def["registries"] = [registries_def] if registries_def is not None else None
    config_def["dapr"] = dapr_def

    # Identity actions
    identity_def = ManagedServiceIdentityModel
    identity_def["type"] = "None"

    assign_system_identity = system_assigned
    if user_assigned:
        assign_user_identities = [x.lower() for x in user_assigned]
    else:
        assign_user_identities = []

    if assign_system_identity and assign_user_identities:
        identity_def["type"] = "SystemAssigned, UserAssigned"
    elif assign_system_identity:
        identity_def["type"] = "SystemAssigned"
    elif assign_user_identities:
        identity_def["type"] = "UserAssigned"

    if assign_user_identities:
        identity_def["userAssignedIdentities"] = {}
        subscription_id = get_subscription_id(cmd.cli_ctx)

        for r in assign_user_identities:
            r = _ensure_identity_resource_id(subscription_id, resource_group_name, r)
            identity_def["userAssignedIdentities"][r] = {}  # pylint: disable=unsupported-assignment-operation

    scale_def = None
    if min_replicas is not None or max_replicas is not None:
        scale_def = ScaleModel
        scale_def["minReplicas"] = min_replicas
        scale_def["maxReplicas"] = max_replicas

    resources_def = None
    if cpu is not None or memory is not None:
        resources_def = ContainerResourcesModel
        resources_def["cpu"] = cpu
        resources_def["memory"] = memory

    container_def = ContainerModel
    container_def["name"] = container_name if container_name else name
    container_def["image"] = image if not is_registry_msi_system(registry_identity) else HELLO_WORLD_IMAGE
    if env_vars is not None:
        container_def["env"] = parse_env_var_flags(env_vars)
    if startup_command is not None:
        container_def["command"] = startup_command
    if args is not None:
        container_def["args"] = args
    if resources_def is not None:
        container_def["resources"] = resources_def

    template_def = TemplateModel
    template_def["containers"] = [container_def]
    template_def["scale"] = scale_def

    if revision_suffix is not None:
        template_def["revisionSuffix"] = revision_suffix

    containerapp_def = ContainerAppModel
    containerapp_def["location"] = location
    containerapp_def["identity"] = identity_def
    containerapp_def["properties"]["managedEnvironmentId"] = managed_env
    containerapp_def["properties"]["configuration"] = config_def
    containerapp_def["properties"]["template"] = template_def
    containerapp_def["tags"] = tags

    if registry_identity:
        if is_registry_msi_system(registry_identity):
            set_managed_identity(cmd, resource_group_name, containerapp_def, system_assigned=True)
        else:
            set_managed_identity(cmd, resource_group_name, containerapp_def, user_assigned=[registry_identity])

    try:
        r = ContainerAppClient.create_or_update(
            cmd=cmd, resource_group_name=resource_group_name, name=name, container_app_envelope=containerapp_def, no_wait=no_wait)

        if is_registry_msi_system(registry_identity):
            while r["properties"]["provisioningState"] == "InProgress":
                r = ContainerAppClient.show(cmd, resource_group_name, name)
                time.sleep(10)
            logger.info("Creating an acrpull role assignment for the system identity")
            system_sp = r["identity"]["principalId"]
            create_acrpull_role_assignment(cmd, registry_server, registry_identity=None, service_principal=system_sp)
            container_def["image"] = image

            registries_def = RegistryCredentialsModel
            registries_def["server"] = registry_server
            registries_def["identity"] = registry_identity
            config_def["registries"] = [registries_def]

            r = ContainerAppClient.create_or_update(cmd=cmd, resource_group_name=resource_group_name, name=name, container_app_envelope=containerapp_def, no_wait=no_wait)

        if "properties" in r and "provisioningState" in r["properties"] and r["properties"]["provisioningState"].lower() == "waiting" and not no_wait:
            not disable_warnings and logger.warning('Containerapp creation in progress. Please monitor the creation using `az containerapp show -n {} -g {}`'.format(name, resource_group_name))

        if "configuration" in r["properties"] and "ingress" in r["properties"]["configuration"] and "fqdn" in r["properties"]["configuration"]["ingress"]:
            not disable_warnings and logger.warning("\nContainer app created. Access your app at https://{}/\n".format(r["properties"]["configuration"]["ingress"]["fqdn"]))
        else:
            not disable_warnings and logger.warning("\nContainer app created. To access it over HTTPS, enable ingress: az containerapp ingress enable --help\n")

        return r
    except Exception as e:
        handle_raw_exception(e)


def update_containerapp_logic(cmd,
                              name,
                              resource_group_name,
                              yaml=None,
                              image=None,
                              container_name=None,
                              min_replicas=None,
                              max_replicas=None,
                              set_env_vars=None,
                              remove_env_vars=None,
                              replace_env_vars=None,
                              remove_all_env_vars=False,
                              cpu=None,
                              memory=None,
                              revision_suffix=None,
                              startup_command=None,
                              args=None,
                              tags=None,
                              no_wait=False,
                              from_revision=None,
                              ingress=None,
                              target_port=None,
                              registry_server=None,
                              registry_user=None,
                              registry_pass=None):
    _validate_subscription_registered(cmd, CONTAINER_APPS_RP)

    # Validate that max_replicas is set to 0-30
    if max_replicas is not None:
        if max_replicas < 1 or max_replicas > 30:
            raise ArgumentUsageError('--max-replicas must be in the range [1,30]')

    if yaml:
        if image or min_replicas or max_replicas or\
           set_env_vars or remove_env_vars or replace_env_vars or remove_all_env_vars or cpu or memory or\
           startup_command or args or tags:
            logger.warning('Additional flags were passed along with --yaml. These flags will be ignored, and the configuration defined in the yaml will be used instead')
        return update_containerapp_yaml(cmd=cmd, name=name, resource_group_name=resource_group_name, file_name=yaml, no_wait=no_wait, from_revision=from_revision)

    containerapp_def = None
    try:
        containerapp_def = ContainerAppClient.show(cmd=cmd, resource_group_name=resource_group_name, name=name)
    except:
        pass

    if not containerapp_def:
        raise ResourceNotFoundError("The containerapp '{}' does not exist".format(name))

    new_containerapp = {}
    new_containerapp["properties"] = {}
    if from_revision:
        try:
            r = ContainerAppClient.show_revision(cmd=cmd, resource_group_name=resource_group_name, container_app_name=name, name=from_revision)
        except CLIError as e:
            # Error handle the case where revision not found?
            handle_raw_exception(e)

        _update_revision_env_secretrefs(r["properties"]["template"]["containers"], name)
        new_containerapp["properties"]["template"] = r["properties"]["template"]

    # Doing this while API has bug. If env var is an empty string, API doesn't return "value" even though the "value" should be an empty string
    if "properties" in containerapp_def and "template" in containerapp_def["properties"] and "containers" in containerapp_def["properties"]["template"]:
        for container in containerapp_def["properties"]["template"]["containers"]:
            if "env" in container:
                for e in container["env"]:
                    if "value" not in e:
                        e["value"] = ""

    update_map = {}
    update_map['scale'] = min_replicas or max_replicas
    update_map['container'] = image or container_name or set_env_vars is not None or remove_env_vars is not None or replace_env_vars is not None or remove_all_env_vars or cpu or memory or startup_command is not None or args is not None
    update_map['ingress'] = ingress or target_port
    update_map['registry'] = registry_server or registry_user or registry_pass

    if tags:
        _add_or_update_tags(new_containerapp, tags)

    if revision_suffix is not None:
        new_containerapp["properties"]["template"] = {} if "template" not in new_containerapp["properties"] else new_containerapp["properties"]["template"]
        new_containerapp["properties"]["template"]["revisionSuffix"] = revision_suffix

    # Containers
    if update_map["container"]:
        new_containerapp["properties"]["template"] = {} if "template" not in new_containerapp["properties"] else new_containerapp["properties"]["template"]
        new_containerapp["properties"]["template"]["containers"] = containerapp_def["properties"]["template"]["containers"]
        if not container_name:
            if len(new_containerapp["properties"]["template"]["containers"]) == 1:
                container_name = new_containerapp["properties"]["template"]["containers"][0]["name"]
            else:
                raise ValidationError("Usage error: --container-name is required when adding or updating a container")

        # Check if updating existing container
        updating_existing_container = False
        for c in new_containerapp["properties"]["template"]["containers"]:
            if c["name"].lower() == container_name.lower():
                updating_existing_container = True

                if image is not None:
                    c["image"] = image

                if set_env_vars is not None:
                    if "env" not in c or not c["env"]:
                        c["env"] = []
                    # env vars
                    _add_or_update_env_vars(c["env"], parse_env_var_flags(set_env_vars))

                if replace_env_vars is not None:
                    # Remove other existing env_vars, then add them
                    c["env"] = []
                    _add_or_update_env_vars(c["env"], parse_env_var_flags(replace_env_vars))

                if remove_env_vars is not None:
                    if "env" not in c or not c["env"]:
                        c["env"] = []
                    # env vars
                    _remove_env_vars(c["env"], remove_env_vars)

                if remove_all_env_vars:
                    c["env"] = []

                if startup_command is not None:
                    if isinstance(startup_command, list) and not startup_command:
                        c["command"] = None
                    else:
                        c["command"] = startup_command
                if args is not None:
                    if isinstance(args, list) and not args:
                        c["args"] = None
                    else:
                        c["args"] = args
                if cpu is not None or memory is not None:
                    if "resources" in c and c["resources"]:
                        if cpu is not None:
                            c["resources"]["cpu"] = cpu
                        if memory is not None:
                            c["resources"]["memory"] = memory
                    else:
                        c["resources"] = {
                            "cpu": cpu,
                            "memory": memory
                        }

        # If not updating existing container, add as new container
        if not updating_existing_container:
            if image is None:
                raise ValidationError("Usage error: --image is required when adding a new container")

            resources_def = None
            if cpu is not None or memory is not None:
                resources_def = ContainerResourcesModel
                resources_def["cpu"] = cpu
                resources_def["memory"] = memory

            container_def = ContainerModel
            container_def["name"] = container_name
            container_def["image"] = image
            container_def["env"] = []

            if set_env_vars is not None:
                # env vars
                _add_or_update_env_vars(container_def["env"], parse_env_var_flags(set_env_vars))

            if replace_env_vars is not None:
                # env vars
                _add_or_update_env_vars(container_def["env"], parse_env_var_flags(replace_env_vars))

            if remove_env_vars is not None:
                # env vars
                _remove_env_vars(container_def["env"], remove_env_vars)

            if remove_all_env_vars:
                container_def["env"] = []

            if startup_command is not None:
                if isinstance(startup_command, list) and not startup_command:
                    container_def["command"] = None
                else:
                    container_def["command"] = startup_command
            if args is not None:
                if isinstance(args, list) and not args:
                    container_def["args"] = None
                else:
                    container_def["args"] = args
            if resources_def is not None:
                container_def["resources"] = resources_def

            new_containerapp["properties"]["template"]["containers"].append(container_def)

    # Scale
    if update_map["scale"]:
        new_containerapp["properties"]["template"] = {} if "template" not in new_containerapp["properties"] else new_containerapp["properties"]["template"]
        if "scale" not in new_containerapp["properties"]["template"]:
            new_containerapp["properties"]["template"]["scale"] = {}
        if min_replicas is not None:
            new_containerapp["properties"]["template"]["scale"]["minReplicas"] = min_replicas
        if max_replicas is not None:
            new_containerapp["properties"]["template"]["scale"]["maxReplicas"] = max_replicas

    # Ingress
    if update_map["ingress"]:
        new_containerapp["properties"]["configuration"] = {} if "configuration" not in new_containerapp["properties"] else new_containerapp["properties"]["configuration"]
        if target_port is not None or ingress is not None:
            new_containerapp["properties"]["configuration"]["ingress"] = {}
            if ingress:
                new_containerapp["properties"]["configuration"]["ingress"]["external"] = ingress.lower() == "external"
            if target_port:
                new_containerapp["properties"]["configuration"]["ingress"]["targetPort"] = target_port

    # Registry
    if update_map["registry"]:
        new_containerapp["properties"]["configuration"] = {} if "configuration" not in new_containerapp["properties"] else new_containerapp["properties"]["configuration"]
        if "registries" in containerapp_def["properties"]["configuration"]:
            new_containerapp["properties"]["configuration"]["registries"] = containerapp_def["properties"]["configuration"]["registries"]
        if "registries" not in containerapp_def["properties"]["configuration"] or containerapp_def["properties"]["configuration"]["registries"] is None:
            new_containerapp["properties"]["configuration"]["registries"] = []

        registries_def = new_containerapp["properties"]["configuration"]["registries"]

        _get_existing_secrets(cmd, resource_group_name, name, containerapp_def)
        if "secrets" in containerapp_def["properties"]["configuration"] and containerapp_def["properties"]["configuration"]["secrets"]:
            new_containerapp["properties"]["configuration"]["secrets"] = containerapp_def["properties"]["configuration"]["secrets"]
        else:
            new_containerapp["properties"]["configuration"]["secrets"] = []

        if registry_server:
            if not registry_pass or not registry_user:
                if ACR_IMAGE_SUFFIX not in registry_server:
                    raise RequiredArgumentMissingError('Registry url is required if using Azure Container Registry, otherwise Registry username and password are required if using Dockerhub')
                logger.warning('No credential was provided to access Azure Container Registry. Trying to look up...')
                parsed = urlparse(registry_server)
                registry_name = (parsed.netloc if parsed.scheme else parsed.path).split('.')[0]
                registry_user, registry_pass, _ = _get_acr_cred(cmd.cli_ctx, registry_name)
            # Check if updating existing registry
            updating_existing_registry = False
            for r in registries_def:
                if r['server'].lower() == registry_server.lower():
                    updating_existing_registry = True
                    if registry_user:
                        r["username"] = registry_user
                    if registry_pass:
                        r["passwordSecretRef"] = store_as_secret_and_return_secret_ref(
                            new_containerapp["properties"]["configuration"]["secrets"],
                            r["username"],
                            r["server"],
                            registry_pass,
                            update_existing_secret=True,
                            disable_warnings=True)

            # If not updating existing registry, add as new registry
            if not updating_existing_registry:
                registry = RegistryCredentialsModel
                registry["server"] = registry_server
                registry["username"] = registry_user
                registry["passwordSecretRef"] = store_as_secret_and_return_secret_ref(
                    new_containerapp["properties"]["configuration"]["secrets"],
                    registry_user,
                    registry_server,
                    registry_pass,
                    update_existing_secret=True,
                    disable_warnings=True)

                registries_def.append(registry)

    if not revision_suffix:
        new_containerapp["properties"]["template"] = {} if "template" not in new_containerapp["properties"] else new_containerapp["properties"]["template"]
        new_containerapp["properties"]["template"]["revisionSuffix"] = None

    try:
        r = ContainerAppClient.update(
            cmd=cmd, resource_group_name=resource_group_name, name=name, container_app_envelope=new_containerapp, no_wait=no_wait)

        if "properties" in r and "provisioningState" in r["properties"] and r["properties"]["provisioningState"].lower() == "waiting" and not no_wait:
            logger.warning('Containerapp update in progress. Please monitor the update using `az containerapp show -n {} -g {}`'.format(name, resource_group_name))

        return r
    except Exception as e:
        handle_raw_exception(e)


def update_containerapp(cmd,
                        name,
                        resource_group_name,
                        yaml=None,
                        image=None,
                        container_name=None,
                        min_replicas=None,
                        max_replicas=None,
                        set_env_vars=None,
                        remove_env_vars=None,
                        replace_env_vars=None,
                        remove_all_env_vars=False,
                        cpu=None,
                        memory=None,
                        revision_suffix=None,
                        startup_command=None,
                        args=None,
                        tags=None,
                        no_wait=False):
    _validate_subscription_registered(cmd, CONTAINER_APPS_RP)

    return update_containerapp_logic(cmd,
                                     name,
                                     resource_group_name,
                                     yaml,
                                     image,
                                     container_name,
                                     min_replicas,
                                     max_replicas,
                                     set_env_vars,
                                     remove_env_vars,
                                     replace_env_vars,
                                     remove_all_env_vars,
                                     cpu,
                                     memory,
                                     revision_suffix,
                                     startup_command,
                                     args,
                                     tags,
                                     no_wait)


def show_containerapp(cmd, name, resource_group_name):
    _validate_subscription_registered(cmd, CONTAINER_APPS_RP)

    try:
        return ContainerAppClient.show(cmd=cmd, resource_group_name=resource_group_name, name=name)
    except CLIError as e:
        handle_raw_exception(e)


def list_containerapp(cmd, resource_group_name=None, managed_env=None):
    _validate_subscription_registered(cmd, CONTAINER_APPS_RP)

    try:
        containerapps = []
        if resource_group_name is None:
            containerapps = ContainerAppClient.list_by_subscription(cmd=cmd)
        else:
            containerapps = ContainerAppClient.list_by_resource_group(cmd=cmd, resource_group_name=resource_group_name)

        if managed_env:
            env_name = parse_resource_id(managed_env)["name"].lower()
            if "resource_group" in parse_resource_id(managed_env):
                ManagedEnvironmentClient.show(cmd, parse_resource_id(managed_env)["resource_group"], parse_resource_id(managed_env)["name"])
                containerapps = [c for c in containerapps if c["properties"]["managedEnvironmentId"].lower() == managed_env.lower()]
            else:
                containerapps = [c for c in containerapps if parse_resource_id(c["properties"]["managedEnvironmentId"])["name"].lower() == env_name]

        return containerapps
    except CLIError as e:
        handle_raw_exception(e)


def delete_containerapp(cmd, name, resource_group_name, no_wait=False):
    _validate_subscription_registered(cmd, CONTAINER_APPS_RP)

    try:
        return ContainerAppClient.delete(cmd=cmd, name=name, resource_group_name=resource_group_name, no_wait=no_wait)
    except CLIError as e:
        handle_raw_exception(e)


def create_managed_environment(cmd,
                               name,
                               resource_group_name,
                               logs_customer_id=None,
                               logs_key=None,
                               location=None,
                               instrumentation_key=None,
                               infrastructure_subnet_resource_id=None,
                               docker_bridge_cidr=None,
                               platform_reserved_cidr=None,
                               platform_reserved_dns_ip=None,
                               internal_only=False,
                               tags=None,
                               disable_warnings=False,
                               zone_redundant=False,
                               no_wait=False):
    if zone_redundant:
        if not infrastructure_subnet_resource_id:
            raise RequiredArgumentMissingError("Cannot use --zone-redundant/-z without "
                                               "--infrastructure-subnet-resource-id/-s")
        if not is_valid_resource_id(infrastructure_subnet_resource_id):
            raise ValidationError("--infrastructure-subnet-resource-id must be a valid resource id")
        vnet_location = get_vnet_location(cmd, infrastructure_subnet_resource_id)
        if location:
            if _normalize_location(cmd, location) != vnet_location:
                raise ValidationError(f"Location '{location}' does not match the subnet's location: '{vnet_location}'. "
                                      "Please change either --location/-l or --infrastructure-subnet-resource-id/-s")
        else:
            location = vnet_location

    location = location or _get_location_from_resource_group(cmd.cli_ctx, resource_group_name)

    register_provider_if_needed(cmd, CONTAINER_APPS_RP)
    _ensure_location_allowed(cmd, location, CONTAINER_APPS_RP, "managedEnvironments")

    if logs_customer_id is None or logs_key is None:
        logs_customer_id, logs_key = _generate_log_analytics_if_not_provided(cmd, logs_customer_id, logs_key, location, resource_group_name)

    log_analytics_config_def = LogAnalyticsConfigurationModel
    log_analytics_config_def["customerId"] = logs_customer_id
    log_analytics_config_def["sharedKey"] = logs_key

    app_logs_config_def = AppLogsConfigurationModel
    app_logs_config_def["destination"] = "log-analytics"
    app_logs_config_def["logAnalyticsConfiguration"] = log_analytics_config_def

    managed_env_def = ManagedEnvironmentModel
    managed_env_def["location"] = location
    managed_env_def["properties"]["appLogsConfiguration"] = app_logs_config_def
    managed_env_def["tags"] = tags
    managed_env_def["properties"]["zoneRedundant"] = zone_redundant

    if instrumentation_key is not None:
        managed_env_def["properties"]["daprAIInstrumentationKey"] = instrumentation_key

    if infrastructure_subnet_resource_id or docker_bridge_cidr or platform_reserved_cidr or platform_reserved_dns_ip:
        vnet_config_def = VnetConfigurationModel

        if infrastructure_subnet_resource_id is not None:
            vnet_config_def["infrastructureSubnetId"] = infrastructure_subnet_resource_id

        if docker_bridge_cidr is not None:
            vnet_config_def["dockerBridgeCidr"] = docker_bridge_cidr

        if platform_reserved_cidr is not None:
            vnet_config_def["platformReservedCidr"] = platform_reserved_cidr

        if platform_reserved_dns_ip is not None:
            vnet_config_def["platformReservedDnsIP"] = platform_reserved_dns_ip

        managed_env_def["properties"]["vnetConfiguration"] = vnet_config_def

    if internal_only:
        if not infrastructure_subnet_resource_id:
            raise ValidationError('Infrastructure subnet resource ID needs to be supplied for internal only environments.')
        managed_env_def["properties"]["vnetConfiguration"]["internal"] = True

    try:
        r = ManagedEnvironmentClient.create(
            cmd=cmd, resource_group_name=resource_group_name, name=name, managed_environment_envelope=managed_env_def, no_wait=no_wait)

        if "properties" in r and "provisioningState" in r["properties"] and r["properties"]["provisioningState"].lower() == "waiting" and not no_wait:
            not disable_warnings and logger.warning('Containerapp environment creation in progress. Please monitor the creation using `az containerapp env show -n {} -g {}`'.format(name, resource_group_name))

        not disable_warnings and logger.warning("\nContainer Apps environment created. To deploy a container app, use: az containerapp create --help\n")

        return r
    except Exception as e:
        handle_raw_exception(e)


def update_managed_environment(cmd,
                               name,
                               resource_group_name,
                               tags=None,
                               no_wait=False):
    raise CLIInternalError('Containerapp env update is not yet supported.')


def show_managed_environment(cmd, name, resource_group_name):
    _validate_subscription_registered(cmd, CONTAINER_APPS_RP)

    try:
        return ManagedEnvironmentClient.show(cmd=cmd, resource_group_name=resource_group_name, name=name)
    except CLIError as e:
        handle_raw_exception(e)


def list_managed_environments(cmd, resource_group_name=None):
    _validate_subscription_registered(cmd, CONTAINER_APPS_RP)

    try:
        managed_envs = []
        if resource_group_name is None:
            managed_envs = ManagedEnvironmentClient.list_by_subscription(cmd=cmd)
        else:
            managed_envs = ManagedEnvironmentClient.list_by_resource_group(cmd=cmd, resource_group_name=resource_group_name)

        return managed_envs
    except CLIError as e:
        handle_raw_exception(e)


def delete_managed_environment(cmd, name, resource_group_name, no_wait=False):
    _validate_subscription_registered(cmd, CONTAINER_APPS_RP)

    try:
        return ManagedEnvironmentClient.delete(cmd=cmd, name=name, resource_group_name=resource_group_name, no_wait=no_wait)
    except CLIError as e:
        handle_raw_exception(e)


def assign_managed_identity(cmd, name, resource_group_name, system_assigned=False, user_assigned=None, no_wait=False):
    _validate_subscription_registered(cmd, CONTAINER_APPS_RP)
    containerapp_def = None

    # Get containerapp properties of CA we are updating
    try:
        containerapp_def = ContainerAppClient.show(cmd=cmd, resource_group_name=resource_group_name, name=name)
    except:
        pass

    if not containerapp_def:
        raise ResourceNotFoundError("The containerapp '{}' does not exist".format(name))

    _get_existing_secrets(cmd, resource_group_name, name, containerapp_def)
    set_managed_identity(cmd, resource_group_name, containerapp_def, system_assigned, user_assigned)

    try:
        r = ContainerAppClient.create_or_update(cmd=cmd, resource_group_name=resource_group_name, name=name, container_app_envelope=containerapp_def, no_wait=no_wait)
        # If identity is not returned, do nothing
        return r["identity"]

    except Exception as e:
        handle_raw_exception(e)


def remove_managed_identity(cmd, name, resource_group_name, system_assigned=False, user_assigned=None, no_wait=False):
    _validate_subscription_registered(cmd, CONTAINER_APPS_RP)

    remove_system_identity = system_assigned
    remove_user_identities = user_assigned

    if user_assigned:
        remove_id_size = len(remove_user_identities)

        # Remove duplicate identities that are passed and notify
        remove_user_identities = list(set(remove_user_identities))
        if remove_id_size != len(remove_user_identities):
            logger.warning("At least one identity was passed twice.")

    containerapp_def = None
    # Get containerapp properties of CA we are updating
    try:
        containerapp_def = ContainerAppClient.show(cmd=cmd, resource_group_name=resource_group_name, name=name)
    except:
        pass

    if not containerapp_def:
        raise ResourceNotFoundError("The containerapp '{}' does not exist".format(name))

    _get_existing_secrets(cmd, resource_group_name, name, containerapp_def)

    # If identity not returned
    try:
        containerapp_def["identity"]
        containerapp_def["identity"]["type"]
    except:
        containerapp_def["identity"] = {}
        containerapp_def["identity"]["type"] = "None"

    if containerapp_def["identity"]["type"] == "None":
        raise InvalidArgumentValueError("The containerapp {} has no system or user assigned identities.".format(name))

    if remove_system_identity:
        if containerapp_def["identity"]["type"] == "UserAssigned":
            raise InvalidArgumentValueError("The containerapp {} has no system assigned identities.".format(name))
        containerapp_def["identity"]["type"] = ("None" if containerapp_def["identity"]["type"] == "SystemAssigned" else "UserAssigned")

    if isinstance(user_assigned, list) and not user_assigned:
        containerapp_def["identity"]["userAssignedIdentities"] = {}
        remove_user_identities = []

        if containerapp_def["identity"]["userAssignedIdentities"] == {}:
            containerapp_def["identity"]["userAssignedIdentities"] = None
            containerapp_def["identity"]["type"] = ("None" if containerapp_def["identity"]["type"] == "UserAssigned" else "SystemAssigned")

    if remove_user_identities:
        subscription_id = get_subscription_id(cmd.cli_ctx)
        try:
            containerapp_def["identity"]["userAssignedIdentities"]
        except:
            containerapp_def["identity"]["userAssignedIdentities"] = {}
        for remove_id in remove_user_identities:
            given_id = remove_id
            remove_id = _ensure_identity_resource_id(subscription_id, resource_group_name, remove_id)
            wasRemoved = False

            for old_user_identity in containerapp_def["identity"]["userAssignedIdentities"]:
                if old_user_identity.lower() == remove_id.lower():
                    containerapp_def["identity"]["userAssignedIdentities"].pop(old_user_identity)
                    wasRemoved = True
                    break

            if not wasRemoved:
                raise InvalidArgumentValueError("The containerapp does not have specified user identity '{}' assigned, so it cannot be removed.".format(given_id))

        if containerapp_def["identity"]["userAssignedIdentities"] == {}:
            containerapp_def["identity"]["userAssignedIdentities"] = None
            containerapp_def["identity"]["type"] = ("None" if containerapp_def["identity"]["type"] == "UserAssigned" else "SystemAssigned")

    try:
        r = ContainerAppClient.create_or_update(cmd=cmd, resource_group_name=resource_group_name, name=name, container_app_envelope=containerapp_def, no_wait=no_wait)
        return r["identity"]
    except Exception as e:
        handle_raw_exception(e)


def show_managed_identity(cmd, name, resource_group_name):
    _validate_subscription_registered(cmd, CONTAINER_APPS_RP)

    try:
        r = ContainerAppClient.show(cmd=cmd, resource_group_name=resource_group_name, name=name)
    except CLIError as e:
        handle_raw_exception(e)

    try:
        return r["identity"]
    except:
        r["identity"] = {}
        r["identity"]["type"] = "None"
        return r["identity"]


def _validate_github(repo, branch, token):
    from github import Github, GithubException
    from github.GithubException import BadCredentialsException

    if repo:
        g = Github(token)
        github_repo = None
        try:
            github_repo = g.get_repo(repo)
            if not branch:
                branch = github_repo.default_branch
            if not github_repo.permissions.push or not github_repo.permissions.maintain:
                raise ValidationError("The token does not have appropriate access rights to repository {}.".format(repo))
            try:
                github_repo.get_branch(branch=branch)
            except GithubException as e:
                error_msg = "Encountered GitHub error when accessing {} branch in {} repo.".format(branch, repo)
                if e.data and e.data['message']:
                    error_msg += " Error: {}".format(e.data['message'])
                raise CLIInternalError(error_msg) from e
            logger.warning('Verified GitHub repo and branch')
        except BadCredentialsException as e:
            raise ValidationError("Could not authenticate to the repository. Please create a Personal Access Token and use "
                                  "the --token argument. Run 'az webapp deployment github-actions add --help' "
                                  "for more information.") from e
        except GithubException as e:
            error_msg = "Encountered GitHub error when accessing {} repo".format(repo)
            if e.data and e.data['message']:
                error_msg += " Error: {}".format(e.data['message'])
            raise CLIInternalError(error_msg) from e
    return branch


def create_or_update_github_action(cmd,
                                   name,
                                   resource_group_name,
                                   repo_url,
                                   registry_url=None,
                                   registry_username=None,
                                   registry_password=None,
                                   branch=None,
                                   token=None,
                                   login_with_github=False,
                                   image=None,
                                   context_path=None,
                                   service_principal_client_id=None,
                                   service_principal_client_secret=None,
                                   service_principal_tenant_id=None,
                                   no_wait=False):
    if not token and not login_with_github:
        raise_missing_token_suggestion()
    elif not token:
        scopes = ["admin:repo_hook", "repo", "workflow"]
        token = get_github_access_token(cmd, scopes)
    elif token and login_with_github:
        logger.warning("Both token and --login-with-github flag are provided. Will use provided token")

    repo = repo_url_to_name(repo_url)
    repo_url = f"https://github.com/{repo}"  # allow specifying repo as <user>/<repo> without the full github url

    branch = _validate_github(repo, branch, token)

    source_control_info = None

    try:
        source_control_info = GitHubActionClient.show(cmd=cmd, resource_group_name=resource_group_name, name=name)

    except Exception as ex:
        if not service_principal_client_id or not service_principal_client_secret or not service_principal_tenant_id:
            raise RequiredArgumentMissingError('Service principal client ID, secret and tenant ID are required to add github actions for the first time. Please create one using the command \"az ad sp create-for-rbac --name {{name}} --role contributor --scopes /subscriptions/{{subscription}}/resourceGroups/{{resourceGroup}} --sdk-auth\"') from ex
        source_control_info = SourceControlModel

    source_control_info["properties"]["repoUrl"] = repo_url
    source_control_info["properties"]["branch"] = branch

    azure_credentials = None

    if service_principal_client_id or service_principal_client_secret or service_principal_tenant_id:
        azure_credentials = AzureCredentialsModel
        azure_credentials["clientId"] = service_principal_client_id
        azure_credentials["clientSecret"] = service_principal_client_secret
        azure_credentials["tenantId"] = service_principal_tenant_id
        azure_credentials["subscriptionId"] = get_subscription_id(cmd.cli_ctx)

    # Registry
    if registry_username is None or registry_password is None:
        # If registry is Azure Container Registry, we can try inferring credentials
        if not registry_url or ACR_IMAGE_SUFFIX not in registry_url:
            raise RequiredArgumentMissingError('Registry url is required if using Azure Container Registry, otherwise Registry username and password are required if using Dockerhub')
        logger.warning('No credential was provided to access Azure Container Registry. Trying to look up...')
        parsed = urlparse(registry_url)
        registry_name = (parsed.netloc if parsed.scheme else parsed.path).split('.')[0]

        try:
            registry_username, registry_password, _ = _get_acr_cred(cmd.cli_ctx, registry_name)
        except Exception as ex:
            raise RequiredArgumentMissingError('Failed to retrieve credentials for container registry. Please provide the registry username and password') from ex

    registry_info = RegistryInfoModel
    registry_info["registryUrl"] = registry_url
    registry_info["registryUserName"] = registry_username
    registry_info["registryPassword"] = registry_password

    github_action_configuration = GitHubActionConfiguration
    github_action_configuration["registryInfo"] = registry_info
    github_action_configuration["azureCredentials"] = azure_credentials
    github_action_configuration["contextPath"] = context_path
    github_action_configuration["image"] = image

    source_control_info["properties"]["githubActionConfiguration"] = github_action_configuration

    headers = ["x-ms-github-auxiliary={}".format(token)]

    try:
        logger.warning("Creating Github action...")
        r = GitHubActionClient.create_or_update(cmd=cmd, resource_group_name=resource_group_name, name=name, github_action_envelope=source_control_info, headers=headers, no_wait=no_wait)
        if not no_wait:
            await_github_action(cmd, token, repo, branch, name, resource_group_name)
        return r
    except Exception as e:
        handle_raw_exception(e)


def show_github_action(cmd, name, resource_group_name):
    try:
        return GitHubActionClient.show(cmd=cmd, resource_group_name=resource_group_name, name=name)
    except Exception as e:
        handle_raw_exception(e)


def delete_github_action(cmd, name, resource_group_name, token=None, login_with_github=False):
    # Check if there is an existing source control to delete
    try:
        github_action_config = GitHubActionClient.show(cmd=cmd, resource_group_name=resource_group_name, name=name)
    except Exception as e:
        handle_raw_exception(e)

    repo_url = github_action_config["properties"]["repoUrl"]

    if not token and not login_with_github:
        raise_missing_token_suggestion()
    elif not token:
        scopes = ["admin:repo_hook", "repo", "workflow"]
        token = get_github_access_token(cmd, scopes)
    elif token and login_with_github:
        logger.warning("Both token and --login-with-github flag are provided. Will use provided token")

    # Check if PAT can access repo
    try:
        # Verify github repo
        from github import Github, GithubException
        from github.GithubException import BadCredentialsException

        repo = None
        repo = repo_url.split('/')
        if len(repo) >= 2:
            repo = '/'.join(repo[-2:])

        if repo:
            g = Github(token)
            github_repo = None
            try:
                github_repo = g.get_repo(repo)
                if not github_repo.permissions.push or not github_repo.permissions.maintain:
                    raise ValidationError("The token does not have appropriate access rights to repository {}.".format(repo))
            except BadCredentialsException as e:
                raise CLIInternalError("Could not authenticate to the repository. Please create a Personal Access Token and use "
                                       "the --token argument. Run 'az webapp deployment github-actions add --help' "
                                       "for more information.") from e
            except GithubException as e:
                error_msg = "Encountered GitHub error when accessing {} repo".format(repo)
                if e.data and e.data['message']:
                    error_msg += " Error: {}".format(e.data['message'])
                raise CLIInternalError(error_msg) from e
    except CLIError as clierror:
        raise clierror
    except Exception:
        # If exception due to github package missing, etc just continue without validating the repo and rely on api validation
        pass

    headers = ["x-ms-github-auxiliary={}".format(token)]

    try:
        return GitHubActionClient.delete(cmd=cmd, resource_group_name=resource_group_name, name=name, headers=headers)
    except Exception as e:
        handle_raw_exception(e)


def list_revisions(cmd, name, resource_group_name, all=False):
    try:
        revision_list = ContainerAppClient.list_revisions(cmd=cmd, resource_group_name=resource_group_name, name=name)
        if all:
            return revision_list
        return [r for r in revision_list if r["properties"]["active"]]
    except CLIError as e:
        handle_raw_exception(e)


def show_revision(cmd, resource_group_name, revision_name, name=None):
    if not name:
        name = _get_app_from_revision(revision_name)

    try:
        return ContainerAppClient.show_revision(cmd=cmd, resource_group_name=resource_group_name, container_app_name=name, name=revision_name)
    except CLIError as e:
        handle_raw_exception(e)


def restart_revision(cmd, resource_group_name, revision_name, name=None):
    if not name:
        name = _get_app_from_revision(revision_name)

    try:
        return ContainerAppClient.restart_revision(cmd=cmd, resource_group_name=resource_group_name, container_app_name=name, name=revision_name)
    except CLIError as e:
        handle_raw_exception(e)


def activate_revision(cmd, resource_group_name, revision_name, name=None):
    if not name:
        name = _get_app_from_revision(revision_name)

    try:
        return ContainerAppClient.activate_revision(cmd=cmd, resource_group_name=resource_group_name, container_app_name=name, name=revision_name)
    except CLIError as e:
        handle_raw_exception(e)


def deactivate_revision(cmd, resource_group_name, revision_name, name=None):
    if not name:
        name = _get_app_from_revision(revision_name)

    try:
        return ContainerAppClient.deactivate_revision(cmd=cmd, resource_group_name=resource_group_name, container_app_name=name, name=revision_name)
    except CLIError as e:
        handle_raw_exception(e)


def copy_revision(cmd,
                  resource_group_name,
                  from_revision=None,
                  # label=None,
                  name=None,
                  yaml=None,
                  image=None,
                  container_name=None,
                  min_replicas=None,
                  max_replicas=None,
                  set_env_vars=None,
                  replace_env_vars=None,
                  remove_env_vars=None,
                  remove_all_env_vars=False,
                  cpu=None,
                  memory=None,
                  revision_suffix=None,
                  startup_command=None,
                  args=None,
                  tags=None,
                  no_wait=False):
    _validate_subscription_registered(cmd, CONTAINER_APPS_RP)

    if not name and not from_revision:
        raise RequiredArgumentMissingError('Usage error: --name is required if not using --from-revision.')

    if not name:
        name = _get_app_from_revision(from_revision)

    return update_containerapp_logic(cmd,
                                     name,
                                     resource_group_name,
                                     yaml,
                                     image,
                                     container_name,
                                     min_replicas,
                                     max_replicas,
                                     set_env_vars,
                                     remove_env_vars,
                                     replace_env_vars,
                                     remove_all_env_vars,
                                     cpu,
                                     memory,
                                     revision_suffix,
                                     startup_command,
                                     args,
                                     tags,
                                     no_wait,
                                     from_revision)


def set_revision_mode(cmd, resource_group_name, name, mode, no_wait=False):
    _validate_subscription_registered(cmd, CONTAINER_APPS_RP)

    containerapp_def = None
    try:
        containerapp_def = ContainerAppClient.show(cmd=cmd, resource_group_name=resource_group_name, name=name)
    except:
        pass

    if not containerapp_def:
        raise ResourceNotFoundError("The containerapp '{}' does not exist".format(name))

    containerapp_def["properties"]["configuration"]["activeRevisionsMode"] = mode.lower()

    _get_existing_secrets(cmd, resource_group_name, name, containerapp_def)

    try:
        r = ContainerAppClient.create_or_update(
            cmd=cmd, resource_group_name=resource_group_name, name=name, container_app_envelope=containerapp_def, no_wait=no_wait)
        return r["properties"]["configuration"]["activeRevisionsMode"]
    except Exception as e:
        handle_raw_exception(e)


def add_revision_label(cmd, resource_group_name, revision, label, name=None, no_wait=False, yes=False):
    _validate_subscription_registered(cmd, CONTAINER_APPS_RP)

    if not name:
        name = _get_app_from_revision(revision)

    containerapp_def = None
    try:
        containerapp_def = ContainerAppClient.show(cmd=cmd, resource_group_name=resource_group_name, name=name)
    except:
        pass

    if not containerapp_def:
        raise ResourceNotFoundError(f"The containerapp '{name}' does not exist in group '{resource_group_name}'")

    if "ingress" not in containerapp_def['properties']['configuration'] or "traffic" not in containerapp_def['properties']['configuration']['ingress']:
        raise ValidationError("Ingress and traffic weights are required to add labels.")

    traffic_weight = containerapp_def['properties']['configuration']['ingress']['traffic'] if 'traffic' in containerapp_def['properties']['configuration']['ingress'] else {}

    _validate_revision_name(cmd, revision, resource_group_name, name)

    label_added = False
    for weight in traffic_weight:
        if "label" in weight and weight["label"].lower() == label.lower():
            r_name = "latest" if "latestRevision" in weight and weight["latestRevision"] else weight["revisionName"]
            if not yes and r_name.lower() != revision.lower():
                msg = f"A weight with the label '{label}' already exists. Remove existing label '{label}' from '{r_name}' and add to '{revision}'?"
                if not prompt_y_n(msg, default="n"):
                    raise ArgumentUsageError(f"Usage Error: cannot specify existing label without agreeing to remove existing label '{label}' from '{r_name}' and add to '{revision}'.")
            weight["label"] = None

        if "latestRevision" in weight:
            if revision.lower() == "latest" and weight["latestRevision"]:
                label_added = True
                weight["label"] = label
        else:
            if revision.lower() == weight["revisionName"].lower():
                label_added = True
                weight["label"] = label

    if not label_added:
        containerapp_def["properties"]["configuration"]["ingress"]["traffic"].append({
            "revisionName": revision if revision.lower() != "latest" else None,
            "weight": 0,
            "latestRevision": revision.lower() == "latest",
            "label": label
        })

    containerapp_patch_def = {}
    containerapp_patch_def['properties'] = {}
    containerapp_patch_def['properties']['configuration'] = {}
    containerapp_patch_def['properties']['configuration']['ingress'] = {}

    containerapp_patch_def['properties']['configuration']['ingress']['traffic'] = traffic_weight

    try:
        r = ContainerAppClient.update(
            cmd=cmd, resource_group_name=resource_group_name, name=name, container_app_envelope=containerapp_patch_def, no_wait=no_wait)
        return r['properties']['configuration']['ingress']['traffic']
    except Exception as e:
        handle_raw_exception(e)


def swap_revision_label(cmd, name, resource_group_name, source_label, target_label, no_wait=False):
    _validate_subscription_registered(cmd, CONTAINER_APPS_RP)

    if source_label == target_label:
        raise ArgumentUsageError("Label names to be swapped must be different.")

    containerapp_def = None
    try:
        containerapp_def = ContainerAppClient.show(cmd=cmd, resource_group_name=resource_group_name, name=name)
    except:
        pass

    if not containerapp_def:
        raise ResourceNotFoundError(f"The containerapp '{name}' does not exist in group '{resource_group_name}'")

    if "ingress" not in containerapp_def['properties']['configuration'] or "traffic" not in containerapp_def['properties']['configuration']['ingress']:
        raise ValidationError("Ingress and traffic weights are required to swap labels.")

    traffic_weight = containerapp_def['properties']['configuration']['ingress']['traffic'] if 'traffic' in containerapp_def['properties']['configuration']['ingress'] else {}

    source_label_found = False
    target_label_found = False
    for weight in traffic_weight:
        if "label" in weight:
            if weight["label"].lower() == source_label.lower():
                if not source_label_found:
                    source_label_found = True
                    weight["label"] = target_label
            elif weight["label"].lower() == target_label.lower():
                if not target_label_found:
                    target_label_found = True
                    weight["label"] = source_label
    if not source_label_found and not target_label_found:
        raise ArgumentUsageError(f"Could not find label '{source_label}' nor label '{target_label}' in traffic.")
    if not source_label_found:
        raise ArgumentUsageError(f"Could not find label '{source_label}' in traffic.")
    if not target_label_found:
        raise ArgumentUsageError(f"Could not find label '{target_label}' in traffic.")

    containerapp_patch_def = {}
    containerapp_patch_def['properties'] = {}
    containerapp_patch_def['properties']['configuration'] = {}
    containerapp_patch_def['properties']['configuration']['ingress'] = {}

    containerapp_patch_def['properties']['configuration']['ingress']['traffic'] = traffic_weight

    try:
        r = ContainerAppClient.update(
            cmd=cmd, resource_group_name=resource_group_name, name=name, container_app_envelope=containerapp_patch_def, no_wait=no_wait)
        return r['properties']['configuration']['ingress']['traffic']
    except Exception as e:
        handle_raw_exception(e)


def remove_revision_label(cmd, resource_group_name, name, label, no_wait=False):
    _validate_subscription_registered(cmd, CONTAINER_APPS_RP)

    containerapp_def = None
    try:
        containerapp_def = ContainerAppClient.show(cmd=cmd, resource_group_name=resource_group_name, name=name)
    except:
        pass

    if not containerapp_def:
        raise ResourceNotFoundError(f"The containerapp '{name}' does not exist in group '{resource_group_name}'")

    if "ingress" not in containerapp_def['properties']['configuration'] or "traffic" not in containerapp_def['properties']['configuration']['ingress']:
        raise ValidationError("Ingress and traffic weights are required to remove labels.")

    traffic_weight = containerapp_def['properties']['configuration']['ingress']['traffic']

    label_removed = False
    for weight in traffic_weight:
        if "label" in weight and weight["label"].lower() == label.lower():
            label_removed = True
            weight["label"] = None
            break
    if not label_removed:
        raise ValidationError("Please specify a label name with an associated traffic weight.")

    containerapp_patch_def = {}
    containerapp_patch_def['properties'] = {}
    containerapp_patch_def['properties']['configuration'] = {}
    containerapp_patch_def['properties']['configuration']['ingress'] = {}

    containerapp_patch_def['properties']['configuration']['ingress']['traffic'] = traffic_weight

    try:
        r = ContainerAppClient.update(
            cmd=cmd, resource_group_name=resource_group_name, name=name, container_app_envelope=containerapp_patch_def, no_wait=no_wait)
        return r['properties']['configuration']['ingress']['traffic']
    except Exception as e:
        handle_raw_exception(e)


def show_ingress(cmd, name, resource_group_name):
    _validate_subscription_registered(cmd, CONTAINER_APPS_RP)

    containerapp_def = None
    try:
        containerapp_def = ContainerAppClient.show(cmd=cmd, resource_group_name=resource_group_name, name=name)
    except:
        pass

    if not containerapp_def:
        raise ResourceNotFoundError("The containerapp '{}' does not exist".format(name))

    try:
        return containerapp_def["properties"]["configuration"]["ingress"]
    except Exception as e:
        raise ValidationError("The containerapp '{}' does not have ingress enabled.".format(name)) from e


def enable_ingress(cmd, name, resource_group_name, type, target_port, transport="auto", allow_insecure=False, disable_warnings=False, no_wait=False):  # pylint: disable=redefined-builtin
    _validate_subscription_registered(cmd, CONTAINER_APPS_RP)

    containerapp_def = None
    try:
        containerapp_def = ContainerAppClient.show(cmd=cmd, resource_group_name=resource_group_name, name=name)
    except:
        pass

    if not containerapp_def:
        raise ResourceNotFoundError("The containerapp '{}' does not exist".format(name))

    external_ingress = None
    if type is not None:
        if type.lower() == "internal":
            external_ingress = False
        elif type.lower() == "external":
            external_ingress = True

    ingress_def = None
    if target_port is not None and type is not None:
        ingress_def = IngressModel
        ingress_def["external"] = external_ingress
        ingress_def["targetPort"] = target_port
        ingress_def["transport"] = transport
        ingress_def["allowInsecure"] = allow_insecure

    containerapp_def["properties"]["configuration"]["ingress"] = ingress_def

    _get_existing_secrets(cmd, resource_group_name, name, containerapp_def)

    try:
        r = ContainerAppClient.create_or_update(
            cmd=cmd, resource_group_name=resource_group_name, name=name, container_app_envelope=containerapp_def, no_wait=no_wait)
        not disable_warnings and logger.warning("\nIngress enabled. Access your app at https://{}/\n".format(r["properties"]["configuration"]["ingress"]["fqdn"]))
        return r["properties"]["configuration"]["ingress"]
    except Exception as e:
        handle_raw_exception(e)


def disable_ingress(cmd, name, resource_group_name, no_wait=False):
    _validate_subscription_registered(cmd, CONTAINER_APPS_RP)

    containerapp_def = None
    try:
        containerapp_def = ContainerAppClient.show(cmd=cmd, resource_group_name=resource_group_name, name=name)
    except:
        pass

    if not containerapp_def:
        raise ResourceNotFoundError("The containerapp '{}' does not exist".format(name))

    containerapp_def["properties"]["configuration"]["ingress"] = None

    _get_existing_secrets(cmd, resource_group_name, name, containerapp_def)

    try:
        ContainerAppClient.create_or_update(
            cmd=cmd, resource_group_name=resource_group_name, name=name, container_app_envelope=containerapp_def, no_wait=no_wait)
        logger.warning("Ingress has been disabled successfully.")
        return
    except Exception as e:
        handle_raw_exception(e)


def set_ingress_traffic(cmd, name, resource_group_name, label_weights=None, revision_weights=None, no_wait=False):
    _validate_subscription_registered(cmd, CONTAINER_APPS_RP)
    if not label_weights and not revision_weights:
        raise ValidationError("Must specify either --label-weight or --revision-weight.")

    containerapp_def = None
    try:
        containerapp_def = ContainerAppClient.show(cmd=cmd, resource_group_name=resource_group_name, name=name)
    except:
        pass

    if not containerapp_def:
        raise ResourceNotFoundError(f"The containerapp '{name}' does not exist in group '{resource_group_name}'")

    if containerapp_def["properties"]["configuration"]["activeRevisionsMode"].lower() == "single":
        raise ValidationError(f"Containerapp '{name}' is configured for single revision. Set revision mode to multiple in order to set ingress traffic. Try `az containerapp revision set-mode -h` for more details.")

    try:
        containerapp_def["properties"]["configuration"]["ingress"]
        containerapp_def["properties"]["configuration"]["ingress"]["traffic"]
    except Exception as e:
        raise ValidationError("Ingress must be enabled to set ingress traffic. Try running `az containerapp ingress -h` for more info.") from e

    if not revision_weights:
        revision_weights = []

    # convert label weights to appropriate revision name
    _append_label_weights(containerapp_def, label_weights, revision_weights)

    # validate sum is less than 100
    _validate_traffic_sum(revision_weights)

    # update revision weights to containerapp, get the old weight sum
    old_weight_sum = _update_revision_weights(containerapp_def, revision_weights)

    # validate revision names
    for revision in revision_weights:
        _validate_revision_name(cmd, revision.split('=')[0], resource_group_name, name)

    _update_weights(containerapp_def, revision_weights, old_weight_sum)

    containerapp_patch_def = {}
    containerapp_patch_def['properties'] = {}
    containerapp_patch_def['properties']['configuration'] = {}
    containerapp_patch_def['properties']['configuration']['ingress'] = {}
    containerapp_patch_def['properties']['configuration']['ingress']['traffic'] = containerapp_def["properties"]["configuration"]["ingress"]["traffic"]

    try:
        r = ContainerAppClient.update(
            cmd=cmd, resource_group_name=resource_group_name, name=name, container_app_envelope=containerapp_patch_def, no_wait=no_wait)
        return r['properties']['configuration']['ingress']['traffic']
    except Exception as e:
        handle_raw_exception(e)


def show_ingress_traffic(cmd, name, resource_group_name):
    _validate_subscription_registered(cmd, CONTAINER_APPS_RP)

    containerapp_def = None
    try:
        containerapp_def = ContainerAppClient.show(cmd=cmd, resource_group_name=resource_group_name, name=name)
    except:
        pass

    if not containerapp_def:
        raise ResourceNotFoundError("The containerapp '{}' does not exist".format(name))

    try:
        return containerapp_def["properties"]["configuration"]["ingress"]["traffic"]
    except Exception as e:
        raise ValidationError("Ingress must be enabled to show ingress traffic. Try running `az containerapp ingress -h` for more info.") from e


def show_registry(cmd, name, resource_group_name, server):
    _validate_subscription_registered(cmd, CONTAINER_APPS_RP)

    containerapp_def = None
    try:
        containerapp_def = ContainerAppClient.show(cmd=cmd, resource_group_name=resource_group_name, name=name)
    except:
        pass

    if not containerapp_def:
        raise ResourceNotFoundError("The containerapp '{}' does not exist".format(name))

    try:
        containerapp_def["properties"]["configuration"]["registries"]
    except Exception as e:
        raise ValidationError("The containerapp {} has no assigned registries.".format(name)) from e

    registries_def = containerapp_def["properties"]["configuration"]["registries"]

    for r in registries_def:
        if r['server'].lower() == server.lower():
            return r
    raise InvalidArgumentValueError("The containerapp {} does not have specified registry assigned.".format(name))


def list_registry(cmd, name, resource_group_name):
    _validate_subscription_registered(cmd, CONTAINER_APPS_RP)

    containerapp_def = None
    try:
        containerapp_def = ContainerAppClient.show(cmd=cmd, resource_group_name=resource_group_name, name=name)
    except:
        pass

    if not containerapp_def:
        raise ResourceNotFoundError("The containerapp '{}' does not exist".format(name))

    try:
        return containerapp_def["properties"]["configuration"]["registries"]
    except Exception as e:
        raise ValidationError("The containerapp {} has no assigned registries.".format(name)) from e


def set_registry(cmd, name, resource_group_name, server, username=None, password=None, disable_warnings=False, identity=None, no_wait=False):
    _validate_subscription_registered(cmd, CONTAINER_APPS_RP)
    if (username or password) and identity:
        raise MutuallyExclusiveArgumentError("Use either identity or username/password.")

    containerapp_def = None
    try:
        containerapp_def = ContainerAppClient.show(cmd=cmd, resource_group_name=resource_group_name, name=name)
    except:
        pass

    if not containerapp_def:
        raise ResourceNotFoundError("The containerapp '{}' does not exist".format(name))

    _get_existing_secrets(cmd, resource_group_name, name, containerapp_def)

    registries_def = None
    registry = None

    if "registries" not in containerapp_def["properties"]["configuration"]:
        containerapp_def["properties"]["configuration"]["registries"] = []

    registries_def = containerapp_def["properties"]["configuration"]["registries"]

    if (not username or not password) and not identity:
        # If registry is Azure Container Registry, we can try inferring credentials
        if ACR_IMAGE_SUFFIX not in server:
            raise RequiredArgumentMissingError('Registry username and password are required if you are not using Azure Container Registry.')
        not disable_warnings and logger.warning('No credential was provided to access Azure Container Registry. Trying to look up...')
        parsed = urlparse(server)
        registry_name = (parsed.netloc if parsed.scheme else parsed.path).split('.')[0]

        try:
            username, password, _ = _get_acr_cred(cmd.cli_ctx, registry_name)
        except Exception as ex:
            raise RequiredArgumentMissingError('Failed to retrieve credentials for container registry. Please provide the registry username and password') from ex

    # Check if updating existing registry
    updating_existing_registry = False
    for r in registries_def:
        if r['server'].lower() == server.lower():
            not disable_warnings and logger.warning("Updating existing registry.")
            updating_existing_registry = True
            if username:
                r["username"] = username
                r["identity"] = None
            if password:
                r["passwordSecretRef"] = store_as_secret_and_return_secret_ref(
                    containerapp_def["properties"]["configuration"]["secrets"],
                    r["username"],
                    r["server"],
                    password,
                    update_existing_secret=True)
                r["identity"] = None
            if identity:
                r["identity"] = identity
                r["username"] = None
                r["passwordSecretRef"] = None

    # If not updating existing registry, add as new registry
    if not updating_existing_registry:
        registry = RegistryCredentialsModel
        registry["server"] = server
        if not identity:
            registry["username"] = username
            registry["passwordSecretRef"] = store_as_secret_and_return_secret_ref(
                containerapp_def["properties"]["configuration"]["secrets"],
                username,
                server,
                password,
                update_existing_secret=True)
        else:
            registry["identity"] = identity

        registries_def.append(registry)

    if identity:
        system_assigned_identity = identity.lower() == "system"
        user_assigned = None if system_assigned_identity else [identity]
        set_managed_identity(cmd, resource_group_name, containerapp_def, system_assigned_identity, user_assigned)

    try:
        r = ContainerAppClient.create_or_update(
            cmd=cmd, resource_group_name=resource_group_name, name=name, container_app_envelope=containerapp_def, no_wait=no_wait)

        return r["properties"]["configuration"]["registries"]
    except Exception as e:
        handle_raw_exception(e)


def remove_registry(cmd, name, resource_group_name, server, no_wait=False):
    _validate_subscription_registered(cmd, CONTAINER_APPS_RP)

    containerapp_def = None
    try:
        containerapp_def = ContainerAppClient.show(cmd=cmd, resource_group_name=resource_group_name, name=name)
    except:
        pass

    if not containerapp_def:
        raise ResourceNotFoundError("The containerapp '{}' does not exist".format(name))

    _get_existing_secrets(cmd, resource_group_name, name, containerapp_def)

    registries_def = None

    try:
        containerapp_def["properties"]["configuration"]["registries"]
    except Exception as e:
        raise ValidationError("The containerapp {} has no assigned registries.".format(name)) from e

    registries_def = containerapp_def["properties"]["configuration"]["registries"]

    wasRemoved = False
    for i, value in enumerate(registries_def):
        r = value
        if r['server'].lower() == server.lower():
            registries_def.pop(i)
            _remove_registry_secret(containerapp_def=containerapp_def, server=server, username=r["username"])
            wasRemoved = True
            break

    if not wasRemoved:
        raise ValidationError("Containerapp does not have registry server {} assigned.".format(server))

    if len(containerapp_def["properties"]["configuration"]["registries"]) == 0:
        containerapp_def["properties"]["configuration"].pop("registries")

    try:
        r = ContainerAppClient.create_or_update(
            cmd=cmd, resource_group_name=resource_group_name, name=name, container_app_envelope=containerapp_def, no_wait=no_wait)
        logger.warning("Registry successfully removed.")
        return r["properties"]["configuration"]["registries"]
    # No registries to return, so return nothing
    except Exception:
        pass


def list_secrets(cmd, name, resource_group_name, show_values=False):
    _validate_subscription_registered(cmd, CONTAINER_APPS_RP)

    containerapp_def = None
    try:
        r = containerapp_def = ContainerAppClient.show(cmd=cmd, resource_group_name=resource_group_name, name=name)
    except:
        pass

    if not containerapp_def:
        raise ResourceNotFoundError("The containerapp '{}' does not exist".format(name))

    if not show_values:
        try:
            return r["properties"]["configuration"]["secrets"]
        except:
            return []
    try:
        return ContainerAppClient.list_secrets(cmd=cmd, resource_group_name=resource_group_name, name=name)["value"]
    except Exception:
        return []
        # raise ValidationError("The containerapp {} has no assigned secrets.".format(name)) from e


def show_secret(cmd, name, resource_group_name, secret_name):
    _validate_subscription_registered(cmd, CONTAINER_APPS_RP)

    containerapp_def = None
    try:
        containerapp_def = ContainerAppClient.show(cmd=cmd, resource_group_name=resource_group_name, name=name)
    except:
        pass

    if not containerapp_def:
        raise ResourceNotFoundError("The containerapp '{}' does not exist".format(name))

    r = ContainerAppClient.list_secrets(cmd=cmd, resource_group_name=resource_group_name, name=name)
    for secret in r["value"]:
        if secret["name"].lower() == secret_name.lower():
            return secret
    raise ValidationError("The containerapp {} does not have a secret assigned with name {}.".format(name, secret_name))


def remove_secrets(cmd, name, resource_group_name, secret_names, no_wait=False):
    _validate_subscription_registered(cmd, CONTAINER_APPS_RP)

    containerapp_def = None
    try:
        containerapp_def = ContainerAppClient.show(cmd=cmd, resource_group_name=resource_group_name, name=name)
    except:
        pass

    if not containerapp_def:
        raise ResourceNotFoundError("The containerapp '{}' does not exist".format(name))

    _get_existing_secrets(cmd, resource_group_name, name, containerapp_def)

    for secret_name in secret_names:
        wasRemoved = False
        for secret in containerapp_def["properties"]["configuration"]["secrets"]:
            if secret["name"].lower() == secret_name.lower():
                _remove_secret(containerapp_def, secret_name=secret["name"])
                wasRemoved = True
                break
        if not wasRemoved:
            raise ValidationError("The containerapp {} does not have a secret assigned with name {}.".format(name, secret_name))
    try:
        r = ContainerAppClient.create_or_update(
            cmd=cmd, resource_group_name=resource_group_name, name=name, container_app_envelope=containerapp_def, no_wait=no_wait)
        logger.warning("Secret(s) successfully removed.")
        try:
            return r["properties"]["configuration"]["secrets"]
        # No secrets to return
        except:
            pass
    except Exception as e:
        handle_raw_exception(e)


def set_secrets(cmd, name, resource_group_name, secrets,
                # yaml=None,
                disable_max_length=False,
                no_wait=False):
    _validate_subscription_registered(cmd, CONTAINER_APPS_RP)

    for s in secrets:
        if s:
            parsed = s.split("=")
            if parsed:
                if len(parsed[0]) > MAXIMUM_SECRET_LENGTH and not disable_max_length:
                    raise ValidationError(f"Secret names cannot be longer than {MAXIMUM_SECRET_LENGTH}. "
                                          f"Please shorten {parsed[0]}")

    # if not yaml and not secrets:
    #     raise RequiredArgumentMissingError('Usage error: --secrets is required if not using --yaml')

    # if not secrets:
    #     secrets = []

    # if yaml:
    #     yaml_secrets = load_yaml_file(yaml).split(' ')
    #     try:
    #         parse_secret_flags(yaml_secrets)
    #     except:
    #         raise ValidationError("YAML secrets must be a list of secrets in key=value format, delimited by new line.")
    #     for secret in yaml_secrets:
    #         secrets.append(secret.strip())

    containerapp_def = None
    try:
        containerapp_def = ContainerAppClient.show(cmd=cmd, resource_group_name=resource_group_name, name=name)
    except:
        pass

    if not containerapp_def:
        raise ResourceNotFoundError("The containerapp '{}' does not exist".format(name))

    _get_existing_secrets(cmd, resource_group_name, name, containerapp_def)
    _add_or_update_secrets(containerapp_def, parse_secret_flags(secrets))

    try:
        r = ContainerAppClient.create_or_update(
            cmd=cmd, resource_group_name=resource_group_name, name=name, container_app_envelope=containerapp_def, no_wait=no_wait)
        logger.warning("Containerapp '{}' must be restarted in order for secret changes to take effect.".format(name))
        return r["properties"]["configuration"]["secrets"]
    except Exception as e:
        handle_raw_exception(e)


def enable_dapr(cmd, name, resource_group_name, dapr_app_id=None, dapr_app_port=None, dapr_app_protocol=None, no_wait=False):
    _validate_subscription_registered(cmd, CONTAINER_APPS_RP)

    containerapp_def = None
    try:
        containerapp_def = ContainerAppClient.show(cmd=cmd, resource_group_name=resource_group_name, name=name)
    except:
        pass

    if not containerapp_def:
        raise ResourceNotFoundError("The containerapp '{}' does not exist".format(name))

    _get_existing_secrets(cmd, resource_group_name, name, containerapp_def)

    if 'configuration' not in containerapp_def['properties']:
        containerapp_def['properties']['configuration'] = {}

    if 'dapr' not in containerapp_def['properties']['configuration']:
        containerapp_def['properties']['configuration']['dapr'] = {}

    if dapr_app_id:
        containerapp_def['properties']['configuration']['dapr']['appId'] = dapr_app_id

    if dapr_app_port:
        containerapp_def['properties']['configuration']['dapr']['appPort'] = dapr_app_port

    if dapr_app_protocol:
        containerapp_def['properties']['configuration']['dapr']['appProtocol'] = dapr_app_protocol

    containerapp_def['properties']['configuration']['dapr']['enabled'] = True

    try:
        r = ContainerAppClient.create_or_update(
            cmd=cmd, resource_group_name=resource_group_name, name=name, container_app_envelope=containerapp_def, no_wait=no_wait)
        return r["properties"]['configuration']['dapr']
    except Exception as e:
        handle_raw_exception(e)


def disable_dapr(cmd, name, resource_group_name, no_wait=False):
    _validate_subscription_registered(cmd, CONTAINER_APPS_RP)

    containerapp_def = None
    try:
        containerapp_def = ContainerAppClient.show(cmd=cmd, resource_group_name=resource_group_name, name=name)
    except:
        pass

    if not containerapp_def:
        raise ResourceNotFoundError("The containerapp '{}' does not exist".format(name))

    _get_existing_secrets(cmd, resource_group_name, name, containerapp_def)

    if 'configuration' not in containerapp_def['properties']:
        containerapp_def['properties']['configuration'] = {}

    if 'dapr' not in containerapp_def['properties']['configuration']:
        containerapp_def['properties']['configuration']['dapr'] = {}

    containerapp_def['properties']['configuration']['dapr']['enabled'] = False

    try:
        r = ContainerAppClient.create_or_update(
            cmd=cmd, resource_group_name=resource_group_name, name=name, container_app_envelope=containerapp_def, no_wait=no_wait)
        return r["properties"]['configuration']['dapr']
    except Exception as e:
        handle_raw_exception(e)


def list_dapr_components(cmd, resource_group_name, environment_name):
    _validate_subscription_registered(cmd, CONTAINER_APPS_RP)

    return DaprComponentClient.list(cmd, resource_group_name, environment_name)


def show_dapr_component(cmd, resource_group_name, dapr_component_name, environment_name):
    _validate_subscription_registered(cmd, CONTAINER_APPS_RP)

    return DaprComponentClient.show(cmd, resource_group_name, environment_name, name=dapr_component_name)


def create_or_update_dapr_component(cmd, resource_group_name, environment_name, dapr_component_name, yaml):
    _validate_subscription_registered(cmd, CONTAINER_APPS_RP)

    yaml_containerapp = load_yaml_file(yaml)
    if type(yaml_containerapp) != dict:  # pylint: disable=unidiomatic-typecheck
        raise ValidationError('Invalid YAML provided. Please see https://aka.ms/azure-container-apps-yaml for a valid containerapps YAML spec.')

    # Deserialize the yaml into a DaprComponent object. Need this since we're not using SDK
    daprcomponent_def = None
    try:
        deserializer = create_deserializer()

        daprcomponent_def = deserializer('DaprComponent', yaml_containerapp)
    except DeserializationError as ex:
        raise ValidationError('Invalid YAML provided. Please see https://aka.ms/azure-container-apps-yaml for a valid containerapps YAML spec.') from ex

    daprcomponent_def = _convert_object_from_snake_to_camel_case(_object_to_dict(daprcomponent_def))

    # Remove "additionalProperties" and read-only attributes that are introduced in the deserialization. Need this since we're not using SDK
    _remove_additional_attributes(daprcomponent_def)
    _remove_dapr_readonly_attributes(daprcomponent_def)

    if not daprcomponent_def["ignoreErrors"]:
        daprcomponent_def["ignoreErrors"] = False

    dapr_component_envelope = {}

    dapr_component_envelope["properties"] = daprcomponent_def

    try:
        r = DaprComponentClient.create_or_update(cmd, resource_group_name=resource_group_name, environment_name=environment_name, dapr_component_envelope=dapr_component_envelope, name=dapr_component_name)
        return r
    except Exception as e:
        handle_raw_exception(e)


def remove_dapr_component(cmd, resource_group_name, dapr_component_name, environment_name):
    _validate_subscription_registered(cmd, CONTAINER_APPS_RP)

    try:
        DaprComponentClient.show(cmd, resource_group_name, environment_name, name=dapr_component_name)
    except Exception as e:
        raise ResourceNotFoundError("Dapr component not found.") from e

    try:
        r = DaprComponentClient.delete(cmd, resource_group_name, environment_name, name=dapr_component_name)
        logger.warning("Dapr componenet successfully deleted.")
        return r
    except Exception as e:
        handle_raw_exception(e)


def list_replicas(cmd, resource_group_name, name, revision=None):
    app = ContainerAppClient.show(cmd, resource_group_name, name)
    if not revision:
        revision = app["properties"]["latestRevisionName"]
    return ContainerAppClient.list_replicas(cmd=cmd,
                                            resource_group_name=resource_group_name,
                                            container_app_name=name,
                                            revision_name=revision)


def get_replica(cmd, resource_group_name, name, replica, revision=None):
    app = ContainerAppClient.show(cmd, resource_group_name, name)
    if not revision:
        revision = app["properties"]["latestRevisionName"]
    return ContainerAppClient.get_replica(cmd=cmd,
                                          resource_group_name=resource_group_name,
                                          container_app_name=name,
                                          revision_name=revision,
                                          replica_name=replica)


def containerapp_ssh(cmd, resource_group_name, name, container=None, revision=None, replica=None, startup_command="sh"):
    if isinstance(startup_command, list):
        startup_command = startup_command[0]  # CLI seems a little buggy when calling a param "--command"

    conn = WebSocketConnection(cmd=cmd, resource_group_name=resource_group_name, name=name, revision=revision,
                               replica=replica, container=container, startup_command=startup_command)

    encodings = [SSH_DEFAULT_ENCODING, SSH_BACKUP_ENCODING]
    reader = threading.Thread(target=read_ssh, args=(conn, encodings))
    reader.daemon = True
    reader.start()

    writer = get_stdin_writer(conn)
    writer.daemon = True
    writer.start()

    logger.warning("Use ctrl + D to exit.")
    while conn.is_connected:
        try:
            time.sleep(0.1)
        except KeyboardInterrupt:
            if conn.is_connected:
                logger.info("Caught KeyboardInterrupt. Sending ctrl+c to server")
                conn.send(SSH_CTRL_C_MSG)


def stream_containerapp_logs(cmd, resource_group_name, name, container=None, revision=None, replica=None, follow=False,
                             tail=None, output_format=None):
    if tail:
        if tail < 0 or tail > 300:
            raise ValidationError("--tail must be between 0 and 300.")

    sub = get_subscription_id(cmd.cli_ctx)
    token_response = ContainerAppClient.get_auth_token(cmd, resource_group_name, name)
    token = token_response["properties"]["token"]
    logstream_endpoint = token_response["properties"]["logStreamEndpoint"]
    base_url = logstream_endpoint[:logstream_endpoint.index("/subscriptions/")]

    url = (f"{base_url}/subscriptions/{sub}/resourceGroups/{resource_group_name}/containerApps/{name}"
           f"/revisions/{revision}/replicas/{replica}/containers/{container}/logstream")

    logger.info("connecting to : %s", url)
    request_params = {"follow": str(follow).lower(), "output": output_format, "tailLines": tail}
    headers = {"Authorization": f"Bearer {token}"}
    resp = requests.get(url, timeout=None, stream=True, params=request_params, headers=headers)

    if not resp.ok:
        ValidationError(f"Got bad status from the logstream API: {resp.status_code}")

    for line in resp.iter_lines():
        if line:
            logger.info("received raw log line: %s", line)
            # these .replaces are needed to display color/quotations properly
            # for some reason the API returns garbled unicode special characters (may need to add more in the future)
            print(line.decode("utf-8").replace("\\u0022", "\u0022").replace("\\u001B", "\u001B").replace("\\u002B", "\u002B").replace("\\u0027", "\u0027"))


def open_containerapp_in_browser(cmd, name, resource_group_name):
    app = ContainerAppClient.show(cmd, resource_group_name, name)
    url = safe_get(app, "properties", "configuration", "ingress", "fqdn")
    if not url:
        raise ValidationError("Could not open in browser: no public URL for this app")
    if not url.startswith("http"):
        url = f"http://{url}"
    open_page_in_browser(url)


def containerapp_up(cmd,
                    name,
                    resource_group_name=None,
                    managed_env=None,
                    location=None,
                    registry_server=None,
                    image=None,
                    source=None,
                    ingress=None,
                    target_port=None,
                    registry_user=None,
                    registry_pass=None,
                    env_vars=None,
                    logs_customer_id=None,
                    logs_key=None,
                    repo=None,
                    token=None,
                    branch=None,
                    browse=False,
                    context_path=None,
                    service_principal_client_id=None,
                    service_principal_client_secret=None,
                    service_principal_tenant_id=None):
    from ._up_utils import (_validate_up_args, _reformat_image, _get_dockerfile_content, _get_ingress_and_target_port,
                            ResourceGroup, ContainerAppEnvironment, ContainerApp, _get_registry_from_app,
                            _get_registry_details, _create_github_action, _set_up_defaults, up_output,
                            check_env_name_on_rg, get_token, _validate_containerapp_name)
    from ._github_oauth import cache_github_token
    HELLOWORLD = "mcr.microsoft.com/azuredocs/containerapps-helloworld"
    dockerfile = "Dockerfile"  # for now the dockerfile name must be "Dockerfile" (until GH actions API is updated)

    _validate_containerapp_name(name)

    register_provider_if_needed(cmd, CONTAINER_APPS_RP)
    _validate_up_args(cmd, source, image, repo, registry_server)
    validate_container_app_name(name)
    check_env_name_on_rg(cmd, managed_env, resource_group_name, location)

    image = _reformat_image(source, repo, image)
    token = get_token(cmd, repo, token)

    if image and HELLOWORLD in image.lower():
        ingress = "external" if not ingress else ingress
        target_port = 80 if not target_port else target_port

    if image:
        if ingress and not target_port:
            target_port = 80
            logger.warning("No ingress provided, defaulting to port 80. Try `az containerapp up --ingress %s --target-port <port>` to set a custom port.", ingress)

    dockerfile_content = _get_dockerfile_content(repo, branch, token, source, context_path, dockerfile)
    ingress, target_port = _get_ingress_and_target_port(ingress, target_port, dockerfile_content)

    resource_group = ResourceGroup(cmd, name=resource_group_name, location=location)
    env = ContainerAppEnvironment(cmd, managed_env, resource_group, location=location, logs_key=logs_key, logs_customer_id=logs_customer_id)
    app = ContainerApp(cmd, name, resource_group, None, image, env, target_port, registry_server, registry_user, registry_pass, env_vars, ingress)

    _set_up_defaults(cmd, name, resource_group_name, logs_customer_id, location, resource_group, env, app)

    if app.check_exists():
        if app.get()["properties"]["provisioningState"] == "InProgress":
            raise ValidationError("Containerapp has an existing provisioning in progress. Please wait until provisioning has completed and rerun the command.")

    resource_group.create_if_needed()
    env.create_if_needed(name)

    if source or repo:
        if not registry_server:
            _get_registry_from_app(app, source)  # if the app exists, get the registry
        _get_registry_details(cmd, app, source)  # fetch ACR creds from arguments registry arguments

    app.create_acr_if_needed()

    if source:
        app.run_acr_build(dockerfile, source, False)

    app.create(no_registry=bool(repo))
    if repo:
        _create_github_action(app, env, service_principal_client_id, service_principal_client_secret,
                              service_principal_tenant_id, branch, token, repo, context_path)
        cache_github_token(cmd, token, repo)

    if browse:
        open_containerapp_in_browser(cmd, app.name, app.resource_group.name)

    up_output(app)


def containerapp_up_logic(cmd, resource_group_name, name, managed_env, image, env_vars, ingress, target_port, registry_server, registry_user, registry_pass):
    containerapp_def = None
    try:
        containerapp_def = ContainerAppClient.show(cmd=cmd, resource_group_name=resource_group_name, name=name)
    except:
        pass

    if containerapp_def:
<<<<<<< HEAD
        ca_exists = True

    # When using repo, image is not passed, so we have to assign it a value (will be overwritten with gh-action)
    if image is None:
        image = HELLO_WORLD_IMAGE

    if not ca_exists:
        containerapp_def = None
        containerapp_def = ContainerAppModel
        containerapp_def["location"] = location
        containerapp_def["properties"]["managedEnvironmentId"] = managed_env
        containerapp_def["properties"]["configuration"] = ConfigurationModel
    else:
        # check provisioning state here instead of secrets so no error
        _get_existing_secrets(cmd, resource_group_name, name, containerapp_def)

    container = ContainerModel
    container["image"] = image
    container["name"] = name

    if env_vars:
        container["env"] = parse_env_var_flags(env_vars)

    external_ingress = None
    if ingress is not None:
        if ingress.lower() == "internal":
            external_ingress = False
        elif ingress.lower() == "external":
            external_ingress = True

    ingress_def = None
    if target_port is not None and ingress is not None:
        if ca_exists:
            ingress_def = containerapp_def["properties"]["configuration"]["ingress"]
        else:
            ingress_def = IngressModel
        ingress_def["external"] = external_ingress
        ingress_def["targetPort"] = target_port
        containerapp_def["properties"]["configuration"]["ingress"] = ingress_def

    # handle multi-container case
    if ca_exists:
        existing_containers = containerapp_def["properties"]["template"]["containers"]
        if len(existing_containers) == 0:
            # No idea how this would ever happen, failed provisioning maybe?
            containerapp_def["properties"]["template"] = TemplateModel
            containerapp_def["properties"]["template"]["containers"] = [container]
        if len(existing_containers) == 1:
            # Assume they want it updated
            existing_containers[0] = container
        if len(existing_containers) > 1:
            # Assume they want to update, if not existing just add it
            existing_containers = [x for x in existing_containers if x['name'].lower() == name.lower()]
            if len(existing_containers) == 1:
                existing_containers[0] = container
            else:
                existing_containers.append(container)
        containerapp_def["properties"]["template"]["containers"] = existing_containers
    else:
        containerapp_def["properties"]["template"] = TemplateModel
        containerapp_def["properties"]["template"]["containers"] = [container]

    registries_def = None
    registry = None

    if "secrets" not in containerapp_def["properties"]["configuration"] or containerapp_def["properties"]["configuration"]["secrets"] is None:
        containerapp_def["properties"]["configuration"]["secrets"] = []

    if "registries" not in containerapp_def["properties"]["configuration"] or containerapp_def["properties"]["configuration"]["registries"] is None:
        containerapp_def["properties"]["configuration"]["registries"] = []

    registries_def = containerapp_def["properties"]["configuration"]["registries"]

    if registry_server:
        if not registry_pass or not registry_user:
            if ACR_IMAGE_SUFFIX not in registry_server:
                raise RequiredArgumentMissingError('Registry url is required if using Azure Container Registry, otherwise Registry username and password are required if using Dockerhub')
            logger.warning('No credential was provided to access Azure Container Registry. Trying to look up...')
            parsed = urlparse(registry_server)
            registry_name = (parsed.netloc if parsed.scheme else parsed.path).split('.')[0]
            registry_user, registry_pass, _ = _get_acr_cred(cmd.cli_ctx, registry_name)
        # Check if updating existing registry
        updating_existing_registry = False
        for r in registries_def:
            if r['server'].lower() == registry_server.lower():
                updating_existing_registry = True
                if registry_user:
                    r["username"] = registry_user
                if registry_pass:
                    r["passwordSecretRef"] = store_as_secret_and_return_secret_ref(
                        containerapp_def["properties"]["configuration"]["secrets"],
                        r["username"],
                        r["server"],
                        registry_pass,
                        update_existing_secret=True,
                        disable_warnings=True)

        # If not updating existing registry, add as new registry
        if not updating_existing_registry:
            registry = RegistryCredentialsModel
            registry["server"] = registry_server
            registry["username"] = registry_user
            registry["passwordSecretRef"] = store_as_secret_and_return_secret_ref(
                containerapp_def["properties"]["configuration"]["secrets"],
                registry_user,
                registry_server,
                registry_pass,
                update_existing_secret=True,
                disable_warnings=True)

            registries_def.append(registry)

    try:
        if ca_exists:
            return ContainerAppClient.update(cmd, resource_group_name, name, containerapp_def)
        return ContainerAppClient.create_or_update(cmd, resource_group_name, name, containerapp_def)
    except Exception as e:
        handle_raw_exception(e)
=======
        return update_containerapp_logic(cmd=cmd, name=name, resource_group_name=resource_group_name, image=image, replace_env_vars=env_vars, ingress=ingress, target_port=target_port, registry_server=registry_server, registry_user=registry_user, registry_pass=registry_pass, container_name=name)
    return create_containerapp(cmd=cmd, name=name, resource_group_name=resource_group_name, managed_env=managed_env, image=image, env_vars=env_vars, ingress=ingress, target_port=target_port, registry_server=registry_server, registry_user=registry_user, registry_pass=registry_pass)
>>>>>>> 9f3bae11


def list_certificates(cmd, name, resource_group_name, location=None, certificate=None, thumbprint=None):
    _validate_subscription_registered(cmd, CONTAINER_APPS_RP)

    def location_match(c):
        return c["location"] == location or not location

    def thumbprint_match(c):
        return c["properties"]["thumbprint"] == thumbprint or not thumbprint

    def both_match(c):
        return location_match(c) and thumbprint_match(c)

    if certificate:
        if is_valid_resource_id(certificate):
            certificate_name = parse_resource_id(certificate)["resource_name"]
        else:
            certificate_name = certificate
        try:
            r = ManagedEnvironmentClient.show_certificate(cmd, resource_group_name, name, certificate_name)
            return [r] if both_match(r) else []
        except Exception as e:
            handle_raw_exception(e)
    else:
        try:
            r = ManagedEnvironmentClient.list_certificates(cmd, resource_group_name, name)
            return list(filter(both_match, r))
        except Exception as e:
            handle_raw_exception(e)


def upload_certificate(cmd, name, resource_group_name, certificate_file, certificate_name=None, certificate_password=None, location=None, prompt=False):
    _validate_subscription_registered(cmd, CONTAINER_APPS_RP)

    blob, thumbprint = load_cert_file(certificate_file, certificate_password)

    cert_name = None
    if certificate_name:
        name_availability = check_cert_name_availability(cmd, resource_group_name, name, certificate_name)
        if not name_availability["nameAvailable"]:
            if name_availability["reason"] == NAME_ALREADY_EXISTS:
                msg = '{}. If continue with this name, it will be overwritten by the new certificate file.\nOverwrite?'
                overwrite = True
                if prompt:
                    overwrite = prompt_y_n(msg.format(name_availability["message"]))
                else:
                    logger.warning('{}. It will be overwritten by the new certificate file.'.format(name_availability["message"]))
                if overwrite:
                    cert_name = certificate_name
            else:
                raise ValidationError(name_availability["message"])
        else:
            cert_name = certificate_name

    while not cert_name:
        random_name = generate_randomized_cert_name(thumbprint, name, resource_group_name)
        check_result = check_cert_name_availability(cmd, resource_group_name, name, random_name)
        if check_result["nameAvailable"]:
            cert_name = random_name
        elif not check_result["nameAvailable"] and (check_result["reason"] == NAME_INVALID):
            raise ValidationError(check_result["message"])

    certificate = ContainerAppCertificateEnvelopeModel
    certificate["properties"]["password"] = certificate_password
    certificate["properties"]["value"] = blob
    certificate["location"] = location
    if not certificate["location"]:
        try:
            managed_env = ManagedEnvironmentClient.show(cmd, resource_group_name, name)
            certificate["location"] = managed_env["location"]
        except Exception as e:
            handle_raw_exception(e)

    try:
        r = ManagedEnvironmentClient.create_or_update_certificate(cmd, resource_group_name, name, cert_name, certificate)
        return r
    except Exception as e:
        handle_raw_exception(e)


def delete_certificate(cmd, resource_group_name, name, location=None, certificate=None, thumbprint=None):
    _validate_subscription_registered(cmd, CONTAINER_APPS_RP)

    if not certificate and not thumbprint:
        raise RequiredArgumentMissingError('Please specify at least one of parameters: --certificate and --thumbprint')
    certs = list_certificates(cmd, name, resource_group_name, location, certificate, thumbprint)
    for cert in certs:
        try:
            ManagedEnvironmentClient.delete_certificate(cmd, resource_group_name, name, cert["name"])
            logger.warning('Successfully deleted certificate: {}'.format(cert["name"]))
        except Exception as e:
            handle_raw_exception(e)


def upload_ssl(cmd, resource_group_name, name, environment, certificate_file, hostname, certificate_password=None, certificate_name=None, location=None):
    _validate_subscription_registered(cmd, CONTAINER_APPS_RP)

    passed, message = validate_hostname(cmd, resource_group_name, name, hostname)
    if not passed:
        raise ValidationError(message or 'Please configure the DNS records before adding the hostname.')

    custom_domains = get_custom_domains(cmd, resource_group_name, name, location, environment)
    new_custom_domains = list(filter(lambda c: c["name"] != hostname, custom_domains))

    if is_valid_resource_id(environment):
        cert = upload_certificate(cmd, _get_name(environment), parse_resource_id(environment)["resource_group"], certificate_file, certificate_name, certificate_password, location)
    else:
        cert = upload_certificate(cmd, _get_name(environment), resource_group_name, certificate_file, certificate_name, certificate_password, location)
    cert_id = cert["id"]

    new_domain = ContainerAppCustomDomainModel
    new_domain["name"] = hostname
    new_domain["certificateId"] = cert_id
    new_custom_domains.append(new_domain)

    return patch_new_custom_domain(cmd, resource_group_name, name, new_custom_domains)


def bind_hostname(cmd, resource_group_name, name, hostname, thumbprint=None, certificate=None, location=None, environment=None):
    _validate_subscription_registered(cmd, CONTAINER_APPS_RP)

    if not thumbprint and not certificate:
        raise RequiredArgumentMissingError('Please specify at least one of parameters: --certificate and --thumbprint')
    if not environment and not certificate:
        raise RequiredArgumentMissingError('Please specify at least one of parameters: --certificate and --environment')
    if certificate and not is_valid_resource_id(certificate) and not environment:
        raise RequiredArgumentMissingError('Please specify the parameter: --environment')

    passed, message = validate_hostname(cmd, resource_group_name, name, hostname)
    if not passed:
        raise ValidationError(message or 'Please configure the DNS records before adding the hostname.')

    env_name = None
    cert_name = None
    cert_id = None
    if certificate:
        if is_valid_resource_id(certificate):
            cert_id = certificate
        else:
            cert_name = certificate
    if environment:
        env_name = _get_name(environment)
    if not cert_id:
        certs = list_certificates(cmd, env_name, resource_group_name, location, cert_name, thumbprint)
        cert_id = certs[0]["id"]

    custom_domains = get_custom_domains(cmd, resource_group_name, name, location, environment)
    new_custom_domains = list(filter(lambda c: c["name"] != hostname, custom_domains))
    new_domain = ContainerAppCustomDomainModel
    new_domain["name"] = hostname
    new_domain["certificateId"] = cert_id
    new_custom_domains.append(new_domain)

    return patch_new_custom_domain(cmd, resource_group_name, name, new_custom_domains)


def list_hostname(cmd, resource_group_name, name, location=None):
    _validate_subscription_registered(cmd, CONTAINER_APPS_RP)

    custom_domains = get_custom_domains(cmd, resource_group_name, name, location)
    return custom_domains


def delete_hostname(cmd, resource_group_name, name, hostname, location=None):
    _validate_subscription_registered(cmd, CONTAINER_APPS_RP)

    custom_domains = get_custom_domains(cmd, resource_group_name, name, location)
    new_custom_domains = list(filter(lambda c: c["name"] != hostname, custom_domains))
    if len(new_custom_domains) == len(custom_domains):
        raise ResourceNotFoundError("The hostname '{}' in Container app '{}' was not found.".format(hostname, name))

    r = patch_new_custom_domain(cmd, resource_group_name, name, new_custom_domains)
    logger.warning('Successfully deleted custom domain: {}'.format(hostname))
    return r


def show_storage(cmd, name, storage_name, resource_group_name):
    _validate_subscription_registered(cmd, CONTAINER_APPS_RP)

    try:
        return StorageClient.show(cmd, resource_group_name, name, storage_name)
    except CLIError as e:
        handle_raw_exception(e)


def list_storage(cmd, name, resource_group_name):
    _validate_subscription_registered(cmd, CONTAINER_APPS_RP)

    try:
        return StorageClient.list(cmd, resource_group_name, name)
    except CLIError as e:
        handle_raw_exception(e)


def create_or_update_storage(cmd, storage_name, resource_group_name, name, azure_file_account_name, azure_file_share_name, azure_file_account_key, access_mode, no_wait=False):  # pylint: disable=redefined-builtin
    _validate_subscription_registered(cmd, CONTAINER_APPS_RP)

    if len(azure_file_share_name) < 3:
        raise ValidationError("File share name must be longer than 2 characters.")

    if len(azure_file_account_name) < 3:
        raise ValidationError("Account name must be longer than 2 characters.")

    r = None

    try:
        r = StorageClient.show(cmd, resource_group_name, name, storage_name)
    except:
        pass

    if r:
        logger.warning("Only AzureFile account keys can be updated. In order to change the AzureFile share name or account name, please delete this storage and create a new one.")

    storage_def = AzureFilePropertiesModel
    storage_def["accountKey"] = azure_file_account_key
    storage_def["accountName"] = azure_file_account_name
    storage_def["shareName"] = azure_file_share_name
    storage_def["accessMode"] = access_mode
    storage_envelope = {}
    storage_envelope["properties"] = {}
    storage_envelope["properties"]["azureFile"] = storage_def

    try:
        return StorageClient.create_or_update(cmd, resource_group_name, name, storage_name, storage_envelope, no_wait)
    except CLIError as e:
        handle_raw_exception(e)


def remove_storage(cmd, storage_name, name, resource_group_name, no_wait=False):
    _validate_subscription_registered(cmd, CONTAINER_APPS_RP)

    try:
        return StorageClient.delete(cmd, resource_group_name, name, storage_name, no_wait)
    except CLIError as e:
        handle_raw_exception(e)


# TODO: Refactor provider code to make it cleaner
def update_aad_settings(cmd, resource_group_name, name,
                        client_id=None, client_secret_setting_name=None,
                        issuer=None, allowed_token_audiences=None, client_secret=None,
                        client_secret_certificate_thumbprint=None,
                        client_secret_certificate_san=None,
                        client_secret_certificate_issuer=None,
                        yes=False, tenant_id=None):

    try:
        show_ingress(cmd, name, resource_group_name)
    except Exception as e:
        raise ValidationError("Authentication requires ingress to be enabled for your containerapp.") from e

    if client_secret is not None and client_secret_setting_name is not None:
        raise ArgumentUsageError('Usage Error: --client-secret and --client-secret-setting-name cannot both be '
                                 'configured to non empty strings')

    if client_secret_setting_name is not None and client_secret_certificate_thumbprint is not None:
        raise ArgumentUsageError('Usage Error: --client-secret-setting-name and --thumbprint cannot both be '
                                 'configured to non empty strings')

    if client_secret is not None and client_secret_certificate_thumbprint is not None:
        raise ArgumentUsageError('Usage Error: --client-secret and --thumbprint cannot both be '
                                 'configured to non empty strings')

    if client_secret is not None and client_secret_certificate_san is not None:
        raise ArgumentUsageError('Usage Error: --client-secret and --san cannot both be '
                                 'configured to non empty strings')

    if client_secret_setting_name is not None and client_secret_certificate_san is not None:
        raise ArgumentUsageError('Usage Error: --client-secret-setting-name and --san cannot both be '
                                 'configured to non empty strings')

    if client_secret_certificate_thumbprint is not None and client_secret_certificate_san is not None:
        raise ArgumentUsageError('Usage Error: --thumbprint and --san cannot both be '
                                 'configured to non empty strings')

    if ((client_secret_certificate_san is not None and client_secret_certificate_issuer is None) or
            (client_secret_certificate_san is None and client_secret_certificate_issuer is not None)):
        raise ArgumentUsageError('Usage Error: --san and --certificate-issuer must both be '
                                 'configured to non empty strings')

    if issuer is not None and (tenant_id is not None):
        raise ArgumentUsageError('Usage Error: --issuer and --tenant-id cannot be configured '
                                 'to non empty strings at the same time.')

    is_new_aad_app = False
    existing_auth = {}
    try:
        existing_auth = AuthClient.get(cmd=cmd, resource_group_name=resource_group_name, container_app_name=name, auth_config_name="current")["properties"]
    except:
        existing_auth = {}
        existing_auth["platform"] = {}
        existing_auth["platform"]["enabled"] = True
        existing_auth["globalValidation"] = {}
        existing_auth["login"] = {}

    registration = {}
    validation = {}
    if "identityProviders" not in existing_auth:
        existing_auth["identityProviders"] = {}
    if "azureActiveDirectory" not in existing_auth["identityProviders"]:
        existing_auth["identityProviders"]["azureActiveDirectory"] = {}
        is_new_aad_app = True

    if is_new_aad_app and issuer is None and tenant_id is None:
        raise ArgumentUsageError('Usage Error: Either --issuer or --tenant-id must be specified when configuring the '
                                 'Microsoft auth registration.')

    if client_secret is not None and not yes:
        msg = 'Configuring --client-secret will add a secret to the containerapp. Are you sure you want to continue?'
        if not prompt_y_n(msg, default="n"):
            raise ArgumentUsageError('Usage Error: --client-secret cannot be used without agreeing to add secret '
                                     'to the containerapp.')

    openid_issuer = issuer
    if openid_issuer is None:
        # cmd.cli_ctx.cloud resolves to whichever cloud the customer is currently logged into
        authority = cmd.cli_ctx.cloud.endpoints.active_directory

        if tenant_id is not None:
            openid_issuer = authority + "/" + tenant_id + "/v2.0"

    registration = {}
    validation = {}
    if "identityProviders" not in existing_auth:
        existing_auth["identityProviders"] = {}
    if "azureActiveDirectory" not in existing_auth["identityProviders"]:
        existing_auth["identityProviders"]["azureActiveDirectory"] = {}
    if (client_id is not None or client_secret is not None or
            client_secret_setting_name is not None or openid_issuer is not None or
            client_secret_certificate_thumbprint is not None or
            client_secret_certificate_san is not None or
            client_secret_certificate_issuer is not None):
        if "registration" not in existing_auth["identityProviders"]["azureActiveDirectory"]:
            existing_auth["identityProviders"]["azureActiveDirectory"]["registration"] = {}
        registration = existing_auth["identityProviders"]["azureActiveDirectory"]["registration"]
    if allowed_token_audiences is not None:
        if "validation" not in existing_auth["identityProviders"]["azureActiveDirectory"]:
            existing_auth["identityProviders"]["azureActiveDirectory"]["validation"] = {}
        validation = existing_auth["identityProviders"]["azureActiveDirectory"]["validation"]

    if client_id is not None:
        registration["clientId"] = client_id
    if client_secret_setting_name is not None:
        registration["clientSecretSettingName"] = client_secret_setting_name
    if client_secret is not None:
        registration["clientSecretSettingName"] = MICROSOFT_SECRET_SETTING_NAME
        set_secrets(cmd, name, resource_group_name, secrets=[f"{MICROSOFT_SECRET_SETTING_NAME}={client_secret}"], no_wait=True, disable_max_length=True)
    if client_secret_setting_name is not None or client_secret is not None:
        fields = ["clientSecretCertificateThumbprint", "clientSecretCertificateSubjectAlternativeName", "clientSecretCertificateIssuer"]
        for field in [f for f in fields if registration.get(f)]:
            registration[field] = None
    if client_secret_certificate_thumbprint is not None:
        registration["clientSecretCertificateThumbprint"] = client_secret_certificate_thumbprint
        fields = ["clientSecretSettingName", "clientSecretCertificateSubjectAlternativeName", "clientSecretCertificateIssuer"]
        for field in [f for f in fields if registration.get(f)]:
            registration[field] = None
    if client_secret_certificate_san is not None:
        registration["clientSecretCertificateSubjectAlternativeName"] = client_secret_certificate_san
    if client_secret_certificate_issuer is not None:
        registration["clientSecretCertificateIssuer"] = client_secret_certificate_issuer
    if client_secret_certificate_san is not None and client_secret_certificate_issuer is not None:
        if "clientSecretSettingName" in registration:
            registration["clientSecretSettingName"] = None
        if "clientSecretCertificateThumbprint" in registration:
            registration["clientSecretCertificateThumbprint"] = None
    if openid_issuer is not None:
        registration["openIdIssuer"] = openid_issuer
    if allowed_token_audiences is not None:
        validation["allowedAudiences"] = allowed_token_audiences.split(",")
        existing_auth["identityProviders"]["azureActiveDirectory"]["validation"] = validation
    if (client_id is not None or client_secret is not None or
            client_secret_setting_name is not None or issuer is not None or
            client_secret_certificate_thumbprint is not None or
            client_secret_certificate_san is not None or
            client_secret_certificate_issuer is not None):
        existing_auth["identityProviders"]["azureActiveDirectory"]["registration"] = registration

    try:
        updated_auth_settings = AuthClient.create_or_update(cmd=cmd, resource_group_name=resource_group_name, container_app_name=name, auth_config_name="current", auth_config_envelope=existing_auth)["properties"]
        return updated_auth_settings["identityProviders"]["azureActiveDirectory"]
    except Exception as e:
        handle_raw_exception(e)


def get_aad_settings(cmd, resource_group_name, name):
    auth_settings = {}
    try:
        auth_settings = AuthClient.get(cmd=cmd, resource_group_name=resource_group_name, container_app_name=name, auth_config_name="current")["properties"]
    except:
        pass
    if "identityProviders" not in auth_settings:
        return {}
    if "azureActiveDirectory" not in auth_settings["identityProviders"]:
        return {}
    return auth_settings["identityProviders"]["azureActiveDirectory"]


def get_facebook_settings(cmd, resource_group_name, name):
    auth_settings = {}
    try:
        auth_settings = AuthClient.get(cmd=cmd, resource_group_name=resource_group_name, container_app_name=name, auth_config_name="current")["properties"]
    except:
        pass
    if "identityProviders" not in auth_settings:
        return {}
    if "facebook" not in auth_settings["identityProviders"]:
        return {}
    return auth_settings["identityProviders"]["facebook"]


def update_facebook_settings(cmd, resource_group_name, name,
                             app_id=None, app_secret_setting_name=None,
                             graph_api_version=None, scopes=None, app_secret=None, yes=False):
    try:
        show_ingress(cmd, name, resource_group_name)
    except Exception as e:
        raise ValidationError("Authentication requires ingress to be enabled for your containerapp.") from e

    if app_secret is not None and app_secret_setting_name is not None:
        raise ArgumentUsageError('Usage Error: --app-secret and --app-secret-setting-name cannot both be configured '
                                 'to non empty strings')

    if app_secret is not None and not yes:
        msg = 'Configuring --client-secret will add a secret to the containerapp. Are you sure you want to continue?'
        if not prompt_y_n(msg, default="n"):
            raise ArgumentUsageError('Usage Error: --client-secret cannot be used without agreeing to add secret '
                                     'to the containerapp.')

    existing_auth = {}
    try:
        existing_auth = AuthClient.get(cmd=cmd, resource_group_name=resource_group_name, container_app_name=name, auth_config_name="current")["properties"]
    except:
        existing_auth = {}
        existing_auth["platform"] = {}
        existing_auth["platform"]["enabled"] = True
        existing_auth["globalValidation"] = {}
        existing_auth["login"] = {}

    registration = {}
    if "identityProviders" not in existing_auth:
        existing_auth["identityProviders"] = {}
    if "facebook" not in existing_auth["identityProviders"]:
        existing_auth["identityProviders"]["facebook"] = {}
    if app_id is not None or app_secret is not None or app_secret_setting_name is not None:
        if "registration" not in existing_auth["identityProviders"]["facebook"]:
            existing_auth["identityProviders"]["facebook"]["registration"] = {}
        registration = existing_auth["identityProviders"]["facebook"]["registration"]
    if scopes is not None:
        if "login" not in existing_auth["identityProviders"]["facebook"]:
            existing_auth["identityProviders"]["facebook"]["login"] = {}

    if app_id is not None:
        registration["appId"] = app_id
    if app_secret_setting_name is not None:
        registration["appSecretSettingName"] = app_secret_setting_name
    if app_secret is not None:
        registration["appSecretSettingName"] = FACEBOOK_SECRET_SETTING_NAME
        set_secrets(cmd, name, resource_group_name, secrets=[f"{FACEBOOK_SECRET_SETTING_NAME}={app_secret}"], no_wait=True, disable_max_length=True)
    if graph_api_version is not None:
        existing_auth["identityProviders"]["facebook"]["graphApiVersion"] = graph_api_version
    if scopes is not None:
        existing_auth["identityProviders"]["facebook"]["login"]["scopes"] = scopes.split(",")
    if app_id is not None or app_secret is not None or app_secret_setting_name is not None:
        existing_auth["identityProviders"]["facebook"]["registration"] = registration

    try:
        updated_auth_settings = AuthClient.create_or_update(cmd=cmd, resource_group_name=resource_group_name, container_app_name=name, auth_config_name="current", auth_config_envelope=existing_auth)["properties"]
        return updated_auth_settings["identityProviders"]["facebook"]
    except Exception as e:
        handle_raw_exception(e)


def get_github_settings(cmd, resource_group_name, name):
    auth_settings = {}
    try:
        auth_settings = AuthClient.get(cmd=cmd, resource_group_name=resource_group_name, container_app_name=name, auth_config_name="current")["properties"]
    except:
        pass
    if "identityProviders" not in auth_settings:
        return {}
    if "gitHub" not in auth_settings["identityProviders"]:
        return {}
    return auth_settings["identityProviders"]["gitHub"]


def update_github_settings(cmd, resource_group_name, name,
                           client_id=None, client_secret_setting_name=None,
                           scopes=None, client_secret=None, yes=False):
    try:
        show_ingress(cmd, name, resource_group_name)
    except Exception as e:
        raise ValidationError("Authentication requires ingress to be enabled for your containerapp.") from e

    if client_secret is not None and client_secret_setting_name is not None:
        raise ArgumentUsageError('Usage Error: --client-secret and --client-secret-setting-name cannot '
                                 'both be configured to non empty strings')

    if client_secret is not None and not yes:
        msg = 'Configuring --client-secret will add a secret to the containerapp. Are you sure you want to continue?'
        if not prompt_y_n(msg, default="n"):
            raise ArgumentUsageError('Usage Error: --client-secret cannot be used without agreeing to add secret '
                                     'to the containerapp.')

    existing_auth = {}
    try:
        existing_auth = AuthClient.get(cmd=cmd, resource_group_name=resource_group_name, container_app_name=name, auth_config_name="current")["properties"]
    except:
        existing_auth = {}
        existing_auth["platform"] = {}
        existing_auth["platform"]["enabled"] = True
        existing_auth["globalValidation"] = {}
        existing_auth["login"] = {}

    registration = {}
    if "identityProviders" not in existing_auth:
        existing_auth["identityProviders"] = {}
    if "gitHub" not in existing_auth["identityProviders"]:
        existing_auth["identityProviders"]["gitHub"] = {}
    if client_id is not None or client_secret is not None or client_secret_setting_name is not None:
        if "registration" not in existing_auth["identityProviders"]["gitHub"]:
            existing_auth["identityProviders"]["gitHub"]["registration"] = {}
        registration = existing_auth["identityProviders"]["gitHub"]["registration"]
    if scopes is not None:
        if "login" not in existing_auth["identityProviders"]["gitHub"]:
            existing_auth["identityProviders"]["gitHub"]["login"] = {}

    if client_id is not None:
        registration["clientId"] = client_id
    if client_secret_setting_name is not None:
        registration["clientSecretSettingName"] = client_secret_setting_name
    if client_secret is not None:
        registration["clientSecretSettingName"] = GITHUB_SECRET_SETTING_NAME
        set_secrets(cmd, name, resource_group_name, secrets=[f"{GITHUB_SECRET_SETTING_NAME}={client_secret}"], no_wait=True, disable_max_length=True)
    if scopes is not None:
        existing_auth["identityProviders"]["gitHub"]["login"]["scopes"] = scopes.split(",")
    if client_id is not None or client_secret is not None or client_secret_setting_name is not None:
        existing_auth["identityProviders"]["gitHub"]["registration"] = registration

    try:
        updated_auth_settings = AuthClient.create_or_update(cmd=cmd, resource_group_name=resource_group_name, container_app_name=name, auth_config_name="current", auth_config_envelope=existing_auth)["properties"]
        return updated_auth_settings["identityProviders"]["gitHub"]
    except Exception as e:
        handle_raw_exception(e)


def get_google_settings(cmd, resource_group_name, name):
    auth_settings = {}
    try:
        auth_settings = AuthClient.get(cmd=cmd, resource_group_name=resource_group_name, container_app_name=name, auth_config_name="current")["properties"]
    except:
        pass
    if "identityProviders" not in auth_settings:
        return {}
    if "google" not in auth_settings["identityProviders"]:
        return {}
    return auth_settings["identityProviders"]["google"]


def update_google_settings(cmd, resource_group_name, name,
                           client_id=None, client_secret_setting_name=None,
                           scopes=None, allowed_token_audiences=None, client_secret=None, yes=False):
    try:
        show_ingress(cmd, name, resource_group_name)
    except Exception as e:
        raise ValidationError("Authentication requires ingress to be enabled for your containerapp.") from e

    if client_secret is not None and client_secret_setting_name is not None:
        raise ArgumentUsageError('Usage Error: --client-secret and --client-secret-setting-name cannot '
                                 'both be configured to non empty strings')

    if client_secret is not None and not yes:
        msg = 'Configuring --client-secret will add a secret to the containerapp. Are you sure you want to continue?'
        if not prompt_y_n(msg, default="n"):
            raise ArgumentUsageError('Usage Error: --client-secret cannot be used without agreeing to add secret '
                                     'to the containerapp.')

    existing_auth = {}
    try:
        existing_auth = AuthClient.get(cmd=cmd, resource_group_name=resource_group_name, container_app_name=name, auth_config_name="current")["properties"]
    except:
        existing_auth = {}
        existing_auth["platform"] = {}
        existing_auth["platform"]["enabled"] = True
        existing_auth["globalValidation"] = {}
        existing_auth["login"] = {}

    registration = {}
    validation = {}
    if "identityProviders" not in existing_auth:
        existing_auth["identityProviders"] = {}
    if "google" not in existing_auth["identityProviders"]:
        existing_auth["identityProviders"]["google"] = {}
    if client_id is not None or client_secret is not None or client_secret_setting_name is not None:
        if "registration" not in existing_auth["identityProviders"]["google"]:
            existing_auth["identityProviders"]["google"]["registration"] = {}
        registration = existing_auth["identityProviders"]["google"]["registration"]
    if scopes is not None:
        if "login" not in existing_auth["identityProviders"]["google"]:
            existing_auth["identityProviders"]["google"]["login"] = {}
    if allowed_token_audiences is not None:
        if "validation" not in existing_auth["identityProviders"]["google"]:
            existing_auth["identityProviders"]["google"]["validation"] = {}

    if client_id is not None:
        registration["clientId"] = client_id
    if client_secret_setting_name is not None:
        registration["clientSecretSettingName"] = client_secret_setting_name
    if client_secret is not None:
        registration["clientSecretSettingName"] = GOOGLE_SECRET_SETTING_NAME
        set_secrets(cmd, name, resource_group_name, secrets=[f"{GOOGLE_SECRET_SETTING_NAME}={client_secret}"], no_wait=True, disable_max_length=True)
    if scopes is not None:
        existing_auth["identityProviders"]["google"]["login"]["scopes"] = scopes.split(",")
    if allowed_token_audiences is not None:
        validation["allowedAudiences"] = allowed_token_audiences.split(",")
        existing_auth["identityProviders"]["google"]["validation"] = validation
    if client_id is not None or client_secret is not None or client_secret_setting_name is not None:
        existing_auth["identityProviders"]["google"]["registration"] = registration

    try:
        updated_auth_settings = AuthClient.create_or_update(cmd=cmd, resource_group_name=resource_group_name, container_app_name=name, auth_config_name="current", auth_config_envelope=existing_auth)["properties"]
        return updated_auth_settings["identityProviders"]["google"]
    except Exception as e:
        handle_raw_exception(e)


def get_twitter_settings(cmd, resource_group_name, name):
    auth_settings = {}
    try:
        auth_settings = AuthClient.get(cmd=cmd, resource_group_name=resource_group_name, container_app_name=name, auth_config_name="current")["properties"]
    except:
        pass
    if "identityProviders" not in auth_settings:
        return {}
    if "twitter" not in auth_settings["identityProviders"]:
        return {}
    return auth_settings["identityProviders"]["twitter"]


def update_twitter_settings(cmd, resource_group_name, name,
                            consumer_key=None, consumer_secret_setting_name=None,
                            consumer_secret=None, yes=False):
    try:
        show_ingress(cmd, name, resource_group_name)
    except Exception as e:
        raise ValidationError("Authentication requires ingress to be enabled for your containerapp.") from e

    if consumer_secret is not None and consumer_secret_setting_name is not None:
        raise ArgumentUsageError('Usage Error: --consumer-secret and --consumer-secret-setting-name cannot '
                                 'both be configured to non empty strings')

    if consumer_secret is not None and not yes:
        msg = 'Configuring --client-secret will add a secret to the containerapp. Are you sure you want to continue?'
        if not prompt_y_n(msg, default="n"):
            raise ArgumentUsageError('Usage Error: --client-secret cannot be used without agreeing to add secret '
                                     'to the containerapp.')

    existing_auth = {}
    try:
        existing_auth = AuthClient.get(cmd=cmd, resource_group_name=resource_group_name, container_app_name=name, auth_config_name="current")["properties"]
    except:
        existing_auth = {}
        existing_auth["platform"] = {}
        existing_auth["platform"]["enabled"] = True
        existing_auth["globalValidation"] = {}
        existing_auth["login"] = {}

    registration = {}
    if "identityProviders" not in existing_auth:
        existing_auth["identityProviders"] = {}
    if "twitter" not in existing_auth["identityProviders"]:
        existing_auth["identityProviders"]["twitter"] = {}
    if consumer_key is not None or consumer_secret is not None or consumer_secret_setting_name is not None:
        if "registration" not in existing_auth["identityProviders"]["twitter"]:
            existing_auth["identityProviders"]["twitter"]["registration"] = {}
        registration = existing_auth["identityProviders"]["twitter"]["registration"]

    if consumer_key is not None:
        registration["consumerKey"] = consumer_key
    if consumer_secret_setting_name is not None:
        registration["consumerSecretSettingName"] = consumer_secret_setting_name
    if consumer_secret is not None:
        registration["consumerSecretSettingName"] = TWITTER_SECRET_SETTING_NAME
        set_secrets(cmd, name, resource_group_name, secrets=[f"{TWITTER_SECRET_SETTING_NAME}={consumer_secret}"], no_wait=True, disable_max_length=True)
    if consumer_key is not None or consumer_secret is not None or consumer_secret_setting_name is not None:
        existing_auth["identityProviders"]["twitter"]["registration"] = registration
    try:
        updated_auth_settings = AuthClient.create_or_update(cmd=cmd, resource_group_name=resource_group_name, container_app_name=name, auth_config_name="current", auth_config_envelope=existing_auth)["properties"]
        return updated_auth_settings["identityProviders"]["twitter"]
    except Exception as e:
        handle_raw_exception(e)


def get_apple_settings(cmd, resource_group_name, name):
    auth_settings = {}
    try:
        auth_settings = AuthClient.get(cmd=cmd, resource_group_name=resource_group_name, container_app_name=name, auth_config_name="current")["properties"]
    except:
        pass
    if "identityProviders" not in auth_settings:
        return {}
    if "apple" not in auth_settings["identityProviders"]:
        return {}
    return auth_settings["identityProviders"]["apple"]


def update_apple_settings(cmd, resource_group_name, name,
                          client_id=None, client_secret_setting_name=None,
                          scopes=None, client_secret=None, yes=False):
    try:
        show_ingress(cmd, name, resource_group_name)
    except Exception as e:
        raise ValidationError("Authentication requires ingress to be enabled for your containerapp.") from e

    if client_secret is not None and client_secret_setting_name is not None:
        raise ArgumentUsageError('Usage Error: --client-secret and --client-secret-setting-name '
                                 'cannot both be configured to non empty strings')

    if client_secret is not None and not yes:
        msg = 'Configuring --client-secret will add a secret to the containerapp. Are you sure you want to continue?'
        if not prompt_y_n(msg, default="n"):
            raise ArgumentUsageError('Usage Error: --client-secret cannot be used without agreeing to add secret '
                                     'to the containerapp.')

    existing_auth = {}
    try:
        existing_auth = AuthClient.get(cmd=cmd, resource_group_name=resource_group_name, container_app_name=name, auth_config_name="current")["properties"]
    except:
        existing_auth = {}
        existing_auth["platform"] = {}
        existing_auth["platform"]["enabled"] = True
        existing_auth["globalValidation"] = {}
        existing_auth["login"] = {}

    registration = {}
    if "identityProviders" not in existing_auth:
        existing_auth["identityProviders"] = {}
    if "apple" not in existing_auth["identityProviders"]:
        existing_auth["identityProviders"]["apple"] = {}
    if client_id is not None or client_secret is not None or client_secret_setting_name is not None:
        if "registration" not in existing_auth["identityProviders"]["apple"]:
            existing_auth["identityProviders"]["apple"]["registration"] = {}
        registration = existing_auth["identityProviders"]["apple"]["registration"]
    if scopes is not None:
        if "login" not in existing_auth["identityProviders"]["apple"]:
            existing_auth["identityProviders"]["apple"]["login"] = {}

    if client_id is not None:
        registration["clientId"] = client_id
    if client_secret_setting_name is not None:
        registration["clientSecretSettingName"] = client_secret_setting_name
    if client_secret is not None:
        registration["clientSecretSettingName"] = APPLE_SECRET_SETTING_NAME
        set_secrets(cmd, name, resource_group_name, secrets=[f"{APPLE_SECRET_SETTING_NAME}={client_secret}"], no_wait=True, disable_max_length=True)
    if scopes is not None:
        existing_auth["identityProviders"]["apple"]["login"]["scopes"] = scopes.split(",")
    if client_id is not None or client_secret is not None or client_secret_setting_name is not None:
        existing_auth["identityProviders"]["apple"]["registration"] = registration

    try:
        updated_auth_settings = AuthClient.create_or_update(cmd=cmd, resource_group_name=resource_group_name, container_app_name=name, auth_config_name="current", auth_config_envelope=existing_auth)["properties"]
        return updated_auth_settings["identityProviders"]["apple"]
    except Exception as e:
        handle_raw_exception(e)


def get_openid_connect_provider_settings(cmd, resource_group_name, name, provider_name):
    auth_settings = {}
    try:
        auth_settings = AuthClient.get(cmd=cmd, resource_group_name=resource_group_name, container_app_name=name, auth_config_name="current")["properties"]
    except:
        pass
    if "identityProviders" not in auth_settings:
        raise ArgumentUsageError('Usage Error: The following custom OpenID Connect provider '
                                 'has not been configured: ' + provider_name)
    if "customOpenIdConnectProviders" not in auth_settings["identityProviders"]:
        raise ArgumentUsageError('Usage Error: The following custom OpenID Connect provider '
                                 'has not been configured: ' + provider_name)
    if provider_name not in auth_settings["identityProviders"]["customOpenIdConnectProviders"]:
        raise ArgumentUsageError('Usage Error: The following custom OpenID Connect provider '
                                 'has not been configured: ' + provider_name)
    return auth_settings["identityProviders"]["customOpenIdConnectProviders"][provider_name]


def add_openid_connect_provider_settings(cmd, resource_group_name, name, provider_name,
                                         client_id=None, client_secret_setting_name=None,
                                         openid_configuration=None, scopes=None,
                                         client_secret=None, yes=False):
    from ._utils import get_oidc_client_setting_app_setting_name
    try:
        show_ingress(cmd, name, resource_group_name)
    except Exception as e:
        raise ValidationError("Authentication requires ingress to be enabled for your containerapp.") from e

    if client_secret is not None and not yes:
        msg = 'Configuring --client-secret will add a secret to the containerapp. Are you sure you want to continue?'
        if not prompt_y_n(msg, default="n"):
            raise ArgumentUsageError('Usage Error: --client-secret cannot be used without agreeing to add secret '
                                     'to the containerapp.')

    auth_settings = {}
    try:
        auth_settings = AuthClient.get(cmd=cmd, resource_group_name=resource_group_name, container_app_name=name, auth_config_name="current")["properties"]
    except:
        auth_settings = {}
        auth_settings["platform"] = {}
        auth_settings["platform"]["enabled"] = True
        auth_settings["globalValidation"] = {}
        auth_settings["login"] = {}

    if "identityProviders" not in auth_settings:
        auth_settings["identityProviders"] = {}
    if "customOpenIdConnectProviders" not in auth_settings["identityProviders"]:
        auth_settings["identityProviders"]["customOpenIdConnectProviders"] = {}
    if provider_name in auth_settings["identityProviders"]["customOpenIdConnectProviders"]:
        raise ArgumentUsageError('Usage Error: The following custom OpenID Connect provider has already been '
                                 'configured: ' + provider_name + '. Please use `az containerapp auth oidc update` to '
                                 'update the provider.')

    final_client_secret_setting_name = client_secret_setting_name
    if client_secret is not None:
        final_client_secret_setting_name = get_oidc_client_setting_app_setting_name(provider_name)
        set_secrets(cmd, name, resource_group_name, secrets=[f"{final_client_secret_setting_name}={client_secret}"], no_wait=True, disable_max_length=True)

    auth_settings["identityProviders"]["customOpenIdConnectProviders"][provider_name] = {
        "registration": {
            "clientId": client_id,
            "clientCredential": {
                "clientSecretSettingName": final_client_secret_setting_name
            },
            "openIdConnectConfiguration": {
                "wellKnownOpenIdConfiguration": openid_configuration
            }
        }
    }
    login = {}
    if scopes is not None:
        login["scopes"] = scopes.split(',')
    else:
        login["scopes"] = ["openid"]

    auth_settings["identityProviders"]["customOpenIdConnectProviders"][provider_name]["login"] = login

    try:
        updated_auth_settings = AuthClient.create_or_update(cmd=cmd, resource_group_name=resource_group_name, container_app_name=name, auth_config_name="current", auth_config_envelope=auth_settings)["properties"]
        return updated_auth_settings["identityProviders"]["customOpenIdConnectProviders"][provider_name]
    except Exception as e:
        handle_raw_exception(e)


def update_openid_connect_provider_settings(cmd, resource_group_name, name, provider_name,
                                            client_id=None, client_secret_setting_name=None,
                                            openid_configuration=None, scopes=None,
                                            client_secret=None, yes=False):
    from ._utils import get_oidc_client_setting_app_setting_name
    try:
        show_ingress(cmd, name, resource_group_name)
    except Exception as e:
        raise ValidationError("Authentication requires ingress to be enabled for your containerapp.") from e

    if client_secret is not None and not yes:
        msg = 'Configuring --client-secret will add a secret to the containerapp. Are you sure you want to continue?'
        if not prompt_y_n(msg, default="n"):
            raise ArgumentUsageError('Usage Error: --client-secret cannot be used without agreeing to add secret '
                                     'to the containerapp.')

    auth_settings = {}
    try:
        auth_settings = AuthClient.get(cmd=cmd, resource_group_name=resource_group_name, container_app_name=name, auth_config_name="current")["properties"]
    except:
        auth_settings = {}
        auth_settings["platform"] = {}
        auth_settings["platform"]["enabled"] = True
        auth_settings["globalValidation"] = {}
        auth_settings["login"] = {}

    if "identityProviders" not in auth_settings:
        raise ArgumentUsageError('Usage Error: The following custom OpenID Connect provider '
                                 'has not been configured: ' + provider_name)
    if "customOpenIdConnectProviders" not in auth_settings["identityProviders"]:
        raise ArgumentUsageError('Usage Error: The following custom OpenID Connect provider '
                                 'has not been configured: ' + provider_name)
    if provider_name not in auth_settings["identityProviders"]["customOpenIdConnectProviders"]:
        raise ArgumentUsageError('Usage Error: The following custom OpenID Connect provider '
                                 'has not been configured: ' + provider_name)

    custom_open_id_connect_providers = auth_settings["identityProviders"]["customOpenIdConnectProviders"]
    registration = {}
    if client_id is not None or client_secret_setting_name is not None or openid_configuration is not None:
        if "registration" not in custom_open_id_connect_providers[provider_name]:
            custom_open_id_connect_providers[provider_name]["registration"] = {}
        registration = custom_open_id_connect_providers[provider_name]["registration"]

    if client_secret_setting_name is not None or client_secret is not None:
        if "clientCredential" not in custom_open_id_connect_providers[provider_name]["registration"]:
            custom_open_id_connect_providers[provider_name]["registration"]["clientCredential"] = {}

    if openid_configuration is not None:
        if "openIdConnectConfiguration" not in custom_open_id_connect_providers[provider_name]["registration"]:
            custom_open_id_connect_providers[provider_name]["registration"]["openIdConnectConfiguration"] = {}

    if scopes is not None:
        if "login" not in auth_settings["identityProviders"]["customOpenIdConnectProviders"][provider_name]:
            custom_open_id_connect_providers[provider_name]["login"] = {}

    if client_id is not None:
        registration["clientId"] = client_id
    if client_secret_setting_name is not None:
        registration["clientCredential"]["clientSecretSettingName"] = client_secret_setting_name
    if client_secret is not None:
        final_client_secret_setting_name = get_oidc_client_setting_app_setting_name(provider_name)
        registration["clientSecretSettingName"] = final_client_secret_setting_name
        set_secrets(cmd, name, resource_group_name, secrets=[f"{final_client_secret_setting_name}={client_secret}"], no_wait=True, disable_max_length=True)
    if openid_configuration is not None:
        registration["openIdConnectConfiguration"]["wellKnownOpenIdConfiguration"] = openid_configuration
    if scopes is not None:
        custom_open_id_connect_providers[provider_name]["login"]["scopes"] = scopes.split(",")
    if client_id is not None or client_secret_setting_name is not None or openid_configuration is not None:
        custom_open_id_connect_providers[provider_name]["registration"] = registration
    auth_settings["identityProviders"]["customOpenIdConnectProviders"] = custom_open_id_connect_providers

    try:
        updated_auth_settings = AuthClient.create_or_update(cmd=cmd, resource_group_name=resource_group_name, container_app_name=name, auth_config_name="current", auth_config_envelope=auth_settings)["properties"]
        return updated_auth_settings["identityProviders"]["customOpenIdConnectProviders"][provider_name]
    except Exception as e:
        handle_raw_exception(e)


def remove_openid_connect_provider_settings(cmd, resource_group_name, name, provider_name):
    auth_settings = {}
    try:
        auth_settings = AuthClient.get(cmd=cmd, resource_group_name=resource_group_name, container_app_name=name, auth_config_name="current")["properties"]
    except:
        pass
    if "identityProviders" not in auth_settings:
        raise ArgumentUsageError('Usage Error: The following custom OpenID Connect provider '
                                 'has not been configured: ' + provider_name)
    if "customOpenIdConnectProviders" not in auth_settings["identityProviders"]:
        raise ArgumentUsageError('Usage Error: The following custom OpenID Connect provider '
                                 'has not been configured: ' + provider_name)
    if provider_name not in auth_settings["identityProviders"]["customOpenIdConnectProviders"]:
        raise ArgumentUsageError('Usage Error: The following custom OpenID Connect provider '
                                 'has not been configured: ' + provider_name)
    auth_settings["identityProviders"]["customOpenIdConnectProviders"].pop(provider_name, None)
    try:
        AuthClient.create_or_update(cmd=cmd, resource_group_name=resource_group_name, container_app_name=name, auth_config_name="current", auth_config_envelope=auth_settings)
        return {}
    except Exception as e:
        handle_raw_exception(e)


def update_auth_config(cmd, resource_group_name, name, set_string=None, enabled=None,
                       runtime_version=None, config_file_path=None, unauthenticated_client_action=None,
                       redirect_provider=None, enable_token_store=None, require_https=None,
                       proxy_convention=None, proxy_custom_host_header=None,
                       proxy_custom_proto_header=None, excluded_paths=None):
    from ._utils import set_field_in_auth_settings, update_http_settings_in_auth_settings
    existing_auth = {}
    try:
        existing_auth = AuthClient.get(cmd=cmd, resource_group_name=resource_group_name, container_app_name=name, auth_config_name="current")["properties"]
    except:
        existing_auth["platform"] = {}
        existing_auth["platform"]["enabled"] = True
        existing_auth["globalValidation"] = {}
        existing_auth["login"] = {}

    existing_auth = set_field_in_auth_settings(existing_auth, set_string)

    if enabled is not None:
        if "platform" not in existing_auth:
            existing_auth["platform"] = {}
        existing_auth["platform"]["enabled"] = enabled

    if runtime_version is not None:
        if "platform" not in existing_auth:
            existing_auth["platform"] = {}
        existing_auth["platform"]["runtimeVersion"] = runtime_version

    if config_file_path is not None:
        if "platform" not in existing_auth:
            existing_auth["platform"] = {}
        existing_auth["platform"]["configFilePath"] = config_file_path

    if unauthenticated_client_action is not None:
        if "globalValidation" not in existing_auth:
            existing_auth["globalValidation"] = {}
        existing_auth["globalValidation"]["unauthenticatedClientAction"] = unauthenticated_client_action

    if redirect_provider is not None:
        if "globalValidation" not in existing_auth:
            existing_auth["globalValidation"] = {}
        existing_auth["globalValidation"]["redirectToProvider"] = redirect_provider

    if enable_token_store is not None:
        if "login" not in existing_auth:
            existing_auth["login"] = {}
        if "tokenStore" not in existing_auth["login"]:
            existing_auth["login"]["tokenStore"] = {}
        existing_auth["login"]["tokenStore"]["enabled"] = enable_token_store

    if excluded_paths is not None:
        if "globalValidation" not in existing_auth:
            existing_auth["globalValidation"] = {}
        excluded_paths_list_string = excluded_paths[1:-1]
        existing_auth["globalValidation"]["excludedPaths"] = excluded_paths_list_string.split(",")

    existing_auth = update_http_settings_in_auth_settings(existing_auth, require_https,
                                                          proxy_convention, proxy_custom_host_header,
                                                          proxy_custom_proto_header)
    try:
        return AuthClient.create_or_update(cmd=cmd, resource_group_name=resource_group_name, container_app_name=name, auth_config_name="current", auth_config_envelope=existing_auth)
    except Exception as e:
        handle_raw_exception(e)


def show_auth_config(cmd, resource_group_name, name):
    auth_settings = {}
    try:
        auth_settings = AuthClient.get(cmd=cmd, resource_group_name=resource_group_name, container_app_name=name, auth_config_name="current")["properties"]
    except:
        pass
    return auth_settings<|MERGE_RESOLUTION|>--- conflicted
+++ resolved
@@ -64,14 +64,8 @@
                      validate_container_app_name, _update_weights, get_vnet_location, register_provider_if_needed,
                      generate_randomized_cert_name, _get_name, load_cert_file, check_cert_name_availability,
                      validate_hostname, patch_new_custom_domain, get_custom_domains, _validate_revision_name, set_managed_identity,
-<<<<<<< HEAD
-                     create_acrpull_role_assignment, is_registry_msi_system)
+                     create_acrpull_role_assignment, is_registry_msi_system, clean_null_values, _populate_secret_values)
 from ._validators import validate_create
-=======
-                     clean_null_values, _populate_secret_values)
->>>>>>> 9f3bae11
-
-
 from ._ssh_utils import (SSH_DEFAULT_ENCODING, WebSocketConnection, read_ssh, get_stdin_writer, SSH_CTRL_C_MSG,
                          SSH_BACKUP_ENCODING)
 from ._constants import (MAXIMUM_SECRET_LENGTH, MICROSOFT_SECRET_SETTING_NAME, FACEBOOK_SECRET_SETTING_NAME, GITHUB_SECRET_SETTING_NAME,
@@ -2399,129 +2393,8 @@
         pass
 
     if containerapp_def:
-<<<<<<< HEAD
-        ca_exists = True
-
-    # When using repo, image is not passed, so we have to assign it a value (will be overwritten with gh-action)
-    if image is None:
-        image = HELLO_WORLD_IMAGE
-
-    if not ca_exists:
-        containerapp_def = None
-        containerapp_def = ContainerAppModel
-        containerapp_def["location"] = location
-        containerapp_def["properties"]["managedEnvironmentId"] = managed_env
-        containerapp_def["properties"]["configuration"] = ConfigurationModel
-    else:
-        # check provisioning state here instead of secrets so no error
-        _get_existing_secrets(cmd, resource_group_name, name, containerapp_def)
-
-    container = ContainerModel
-    container["image"] = image
-    container["name"] = name
-
-    if env_vars:
-        container["env"] = parse_env_var_flags(env_vars)
-
-    external_ingress = None
-    if ingress is not None:
-        if ingress.lower() == "internal":
-            external_ingress = False
-        elif ingress.lower() == "external":
-            external_ingress = True
-
-    ingress_def = None
-    if target_port is not None and ingress is not None:
-        if ca_exists:
-            ingress_def = containerapp_def["properties"]["configuration"]["ingress"]
-        else:
-            ingress_def = IngressModel
-        ingress_def["external"] = external_ingress
-        ingress_def["targetPort"] = target_port
-        containerapp_def["properties"]["configuration"]["ingress"] = ingress_def
-
-    # handle multi-container case
-    if ca_exists:
-        existing_containers = containerapp_def["properties"]["template"]["containers"]
-        if len(existing_containers) == 0:
-            # No idea how this would ever happen, failed provisioning maybe?
-            containerapp_def["properties"]["template"] = TemplateModel
-            containerapp_def["properties"]["template"]["containers"] = [container]
-        if len(existing_containers) == 1:
-            # Assume they want it updated
-            existing_containers[0] = container
-        if len(existing_containers) > 1:
-            # Assume they want to update, if not existing just add it
-            existing_containers = [x for x in existing_containers if x['name'].lower() == name.lower()]
-            if len(existing_containers) == 1:
-                existing_containers[0] = container
-            else:
-                existing_containers.append(container)
-        containerapp_def["properties"]["template"]["containers"] = existing_containers
-    else:
-        containerapp_def["properties"]["template"] = TemplateModel
-        containerapp_def["properties"]["template"]["containers"] = [container]
-
-    registries_def = None
-    registry = None
-
-    if "secrets" not in containerapp_def["properties"]["configuration"] or containerapp_def["properties"]["configuration"]["secrets"] is None:
-        containerapp_def["properties"]["configuration"]["secrets"] = []
-
-    if "registries" not in containerapp_def["properties"]["configuration"] or containerapp_def["properties"]["configuration"]["registries"] is None:
-        containerapp_def["properties"]["configuration"]["registries"] = []
-
-    registries_def = containerapp_def["properties"]["configuration"]["registries"]
-
-    if registry_server:
-        if not registry_pass or not registry_user:
-            if ACR_IMAGE_SUFFIX not in registry_server:
-                raise RequiredArgumentMissingError('Registry url is required if using Azure Container Registry, otherwise Registry username and password are required if using Dockerhub')
-            logger.warning('No credential was provided to access Azure Container Registry. Trying to look up...')
-            parsed = urlparse(registry_server)
-            registry_name = (parsed.netloc if parsed.scheme else parsed.path).split('.')[0]
-            registry_user, registry_pass, _ = _get_acr_cred(cmd.cli_ctx, registry_name)
-        # Check if updating existing registry
-        updating_existing_registry = False
-        for r in registries_def:
-            if r['server'].lower() == registry_server.lower():
-                updating_existing_registry = True
-                if registry_user:
-                    r["username"] = registry_user
-                if registry_pass:
-                    r["passwordSecretRef"] = store_as_secret_and_return_secret_ref(
-                        containerapp_def["properties"]["configuration"]["secrets"],
-                        r["username"],
-                        r["server"],
-                        registry_pass,
-                        update_existing_secret=True,
-                        disable_warnings=True)
-
-        # If not updating existing registry, add as new registry
-        if not updating_existing_registry:
-            registry = RegistryCredentialsModel
-            registry["server"] = registry_server
-            registry["username"] = registry_user
-            registry["passwordSecretRef"] = store_as_secret_and_return_secret_ref(
-                containerapp_def["properties"]["configuration"]["secrets"],
-                registry_user,
-                registry_server,
-                registry_pass,
-                update_existing_secret=True,
-                disable_warnings=True)
-
-            registries_def.append(registry)
-
-    try:
-        if ca_exists:
-            return ContainerAppClient.update(cmd, resource_group_name, name, containerapp_def)
-        return ContainerAppClient.create_or_update(cmd, resource_group_name, name, containerapp_def)
-    except Exception as e:
-        handle_raw_exception(e)
-=======
         return update_containerapp_logic(cmd=cmd, name=name, resource_group_name=resource_group_name, image=image, replace_env_vars=env_vars, ingress=ingress, target_port=target_port, registry_server=registry_server, registry_user=registry_user, registry_pass=registry_pass, container_name=name)
     return create_containerapp(cmd=cmd, name=name, resource_group_name=resource_group_name, managed_env=managed_env, image=image, env_vars=env_vars, ingress=ingress, target_port=target_port, registry_server=registry_server, registry_user=registry_user, registry_pass=registry_pass)
->>>>>>> 9f3bae11
 
 
 def list_certificates(cmd, name, resource_group_name, location=None, certificate=None, thumbprint=None):
