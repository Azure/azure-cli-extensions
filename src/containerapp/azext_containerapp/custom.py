--- conflicted
+++ resolved
@@ -2648,7 +2648,6 @@
     return containerapp_env_def
 
 
-<<<<<<< HEAD
 def list_replica_containerappsjob(cmd, resource_group_name, name, execution=None):
     if execution is None:
         executions = ContainerAppsJobPreviewClient.get_executions(cmd=cmd, resource_group_name=resource_group_name, name=name)
@@ -2714,7 +2713,7 @@
             # these .replaces are needed to display color/quotations properly
             # for some reason the API returns garbled unicode special characters (may need to add more in the future)
             print(line.decode("utf-8").replace("\\u0022", "\u0022").replace("\\u001B", "\u001B").replace("\\u002B", "\u002B").replace("\\u0027", "\u0027"))
-=======
+
 def create_session_pool(cmd,
                         name,
                         resource_group_name,
@@ -2892,5 +2891,4 @@
     if component_type == DOTNET_COMPONENT_RESOURCE_TYPE:
         aspire_dashboard_url = dotnet_component_decorator._get_aspire_dashboard_url(environment_name, resource_group_name, dotnet_component_name)
         logger.warning("Access your Aspire Dashboard at %s.", aspire_dashboard_url)
-    return
->>>>>>> a18e2a39
+    return