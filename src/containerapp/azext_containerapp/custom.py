--- conflicted
+++ resolved
@@ -96,14 +96,9 @@
                          NAME_INVALID, NAME_ALREADY_EXISTS, ACR_IMAGE_SUFFIX, DEV_POSTGRES_IMAGE, DEV_POSTGRES_SERVICE_TYPE,
                          DEV_POSTGRES_CONTAINER_NAME, DEV_REDIS_IMAGE, DEV_REDIS_SERVICE_TYPE, DEV_REDIS_CONTAINER_NAME, DEV_KAFKA_CONTAINER_NAME,
                          DEV_KAFKA_IMAGE, DEV_KAFKA_SERVICE_TYPE, DEV_MARIADB_CONTAINER_NAME, DEV_MARIADB_IMAGE, DEV_MARIADB_SERVICE_TYPE, DEV_QDRANT_IMAGE,
-<<<<<<< HEAD
                          DEV_QDRANT_CONTAINER_NAME, DEV_QDRANT_SERVICE_TYPE, DEV_WEAVIATE_IMAGE, DEV_WEAVIATE_CONTAINER_NAME, DEV_WEAVIATE_SERVICE_TYPE,
                          DEV_MILVUS_IMAGE, DEV_MILVUS_CONTAINER_NAME, DEV_MILVUS_SERVICE_TYPE, DEV_SERVICE_LIST, CONTAINER_APPS_SDK_MODELS, BLOB_STORAGE_TOKEN_STORE_SECRET_SETTING_NAME,
-                         DAPR_SUPPORTED_STATESTORE_DEV_SERVICE_LIST, DAPR_SUPPORTED_PUBSUB_DEV_SERVICE_LIST)
-=======
-                         DEV_QDRANT_CONTAINER_NAME, DEV_QDRANT_SERVICE_TYPE, DEV_SERVICE_LIST, CONTAINER_APPS_SDK_MODELS, BLOB_STORAGE_TOKEN_STORE_SECRET_SETTING_NAME,
                          DAPR_SUPPORTED_STATESTORE_DEV_SERVICE_LIST, DAPR_SUPPORTED_PUBSUB_DEV_SERVICE_LIST, JAVA_COMPONENT_CONFIG, JAVA_COMPONENT_EUREKA)
->>>>>>> 9d9dec66
 
 logger = get_logger(__name__)
 
