# --------------------------------------------------------------------------------------------
# Copyright (c) Microsoft Corporation. All rights reserved.
# Licensed under the MIT License. See License.txt in the project root for license information.
# --------------------------------------------------------------------------------------------
# pylint: disable=line-too-long, consider-using-f-string, logging-format-interpolation, inconsistent-return-statements, broad-except, bare-except, too-many-statements, too-many-locals, too-many-boolean-expressions, too-many-branches, too-many-nested-blocks, pointless-statement, expression-not-assigned, unbalanced-tuple-unpacking, unsupported-assignment-operation

import threading
import sys
import time
from urllib.parse import urlparse
import requests

from azure.cli.core.azclierror import (
    RequiredArgumentMissingError,
    ValidationError,
    ResourceNotFoundError,
    CLIError,
    CLIInternalError,
    InvalidArgumentValueError,
    ArgumentUsageError,
    MutuallyExclusiveArgumentError)
from azure.cli.core.commands.client_factory import get_subscription_id
from azure.cli.core.util import open_page_in_browser
from azure.cli.command_modules.appservice.utils import _normalize_location
from knack.log import get_logger
from knack.prompting import prompt_y_n, prompt as prompt_str

from msrestazure.tools import parse_resource_id, is_valid_resource_id
from msrest.exceptions import DeserializationError

from ._client_factory import handle_raw_exception, handle_non_404_exception
from ._clients import ManagedEnvironmentClient, ContainerAppClient, GitHubActionClient, DaprComponentClient, StorageClient, AuthClient, WorkloadProfileClient
from ._github_oauth import get_github_access_token
from ._models import (
    ManagedEnvironment as ManagedEnvironmentModel,
    VnetConfiguration as VnetConfigurationModel,
    AppLogsConfiguration as AppLogsConfigurationModel,
    LogAnalyticsConfiguration as LogAnalyticsConfigurationModel,
    Ingress as IngressModel,
    Configuration as ConfigurationModel,
    Template as TemplateModel,
    RegistryCredentials as RegistryCredentialsModel,
    ContainerApp as ContainerAppModel,
    Dapr as DaprModel,
    ContainerResources as ContainerResourcesModel,
    Scale as ScaleModel,
    Container as ContainerModel,
    GitHubActionConfiguration,
    RegistryInfo as RegistryInfoModel,
    AzureCredentials as AzureCredentialsModel,
    SourceControl as SourceControlModel,
    ManagedServiceIdentity as ManagedServiceIdentityModel,
    ContainerAppCertificateEnvelope as ContainerAppCertificateEnvelopeModel,
    ContainerAppCustomDomain as ContainerAppCustomDomainModel,
    AzureFileProperties as AzureFilePropertiesModel,
    CustomDomainConfiguration as CustomDomainConfigurationModel,
    ScaleRule as ScaleRuleModel)

from ._utils import (_validate_subscription_registered, _ensure_location_allowed,
                     parse_secret_flags, store_as_secret_and_return_secret_ref, parse_env_var_flags,
                     _generate_log_analytics_if_not_provided, _get_existing_secrets, _convert_object_from_snake_to_camel_case,
                     _object_to_dict, _add_or_update_secrets, _remove_additional_attributes, _remove_readonly_attributes,
                     _add_or_update_env_vars, _add_or_update_tags, _update_revision_weights, _append_label_weights,
                     _get_app_from_revision, raise_missing_token_suggestion, _infer_acr_credentials, _remove_registry_secret, _remove_secret,
                     _ensure_identity_resource_id, _remove_dapr_readonly_attributes, _remove_env_vars, _validate_traffic_sum,
                     _update_revision_env_secretrefs, _get_acr_cred, safe_get, await_github_action, repo_url_to_name,
                     validate_container_app_name, _update_weights, get_vnet_location, register_provider_if_needed,
                     generate_randomized_cert_name, _get_name, load_cert_file, check_cert_name_availability,
                     validate_hostname, patch_new_custom_domain, get_custom_domains, _validate_revision_name, set_managed_identity,
                     create_acrpull_role_assignment, is_registry_msi_system, clean_null_values, _populate_secret_values,
                     validate_environment_location, safe_set, parse_metadata_flags, parse_auth_flags, _azure_monitor_quickstart,
                     set_ip_restrictions, certificate_location_matches, certificate_matches, generate_randomized_managed_cert_name,
                     check_managed_cert_name_availability, prepare_managed_certificate_envelop,
                     get_default_workload_profile_name_from_env, get_default_workload_profiles, ensure_workload_profile_supported)
from ._validators import validate_create, validate_revision_suffix
from ._ssh_utils import (SSH_DEFAULT_ENCODING, WebSocketConnection, read_ssh, get_stdin_writer, SSH_CTRL_C_MSG,
                         SSH_BACKUP_ENCODING)
from ._constants import (MAXIMUM_SECRET_LENGTH, MICROSOFT_SECRET_SETTING_NAME, FACEBOOK_SECRET_SETTING_NAME, GITHUB_SECRET_SETTING_NAME,
                         GOOGLE_SECRET_SETTING_NAME, TWITTER_SECRET_SETTING_NAME, APPLE_SECRET_SETTING_NAME, CONTAINER_APPS_RP,
                         NAME_INVALID, NAME_ALREADY_EXISTS, ACR_IMAGE_SUFFIX, HELLO_WORLD_IMAGE, LOG_TYPE_SYSTEM, LOG_TYPE_CONSOLE,
                         MANAGED_CERTIFICATE_RT, PRIVATE_CERTIFICATE_RT, PENDING_STATUS, SUCCEEDED_STATUS)

logger = get_logger(__name__)


# These properties should be under the "properties" attribute. Move the properties under "properties" attribute
def process_loaded_yaml(yaml_containerapp):
    if not yaml_containerapp.get('properties'):
        yaml_containerapp['properties'] = {}

    if yaml_containerapp.get('identity') and yaml_containerapp['identity'].get('userAssignedIdentities'):
        for identity in yaml_containerapp['identity']['userAssignedIdentities']:
            # properties (principalId and clientId) are readonly and create (PUT) will throw error if they are provided
            # Update (PATCH) ignores them so it's okay to remove them as well
            yaml_containerapp['identity']['userAssignedIdentities'][identity] = {}

    nested_properties = ["provisioningState", "managedEnvironmentId", "environmentId", "latestRevisionName", "latestRevisionFqdn",
                         "customDomainVerificationId", "configuration", "template", "outboundIPAddresses"]
    for nested_property in nested_properties:
        tmp = yaml_containerapp.get(nested_property)
        if tmp:
            yaml_containerapp['properties'][nested_property] = tmp
            del yaml_containerapp[nested_property]

    if "managedEnvironmentId" in yaml_containerapp['properties']:
        yaml_containerapp['properties']["environmentId"] = yaml_containerapp['properties']['managedEnvironmentId']
        del yaml_containerapp['properties']['managedEnvironmentId']

    return yaml_containerapp


def load_yaml_file(file_name):
    import yaml
    import errno

    try:
        with open(file_name) as stream:  # pylint: disable=unspecified-encoding
            return yaml.safe_load(stream.read().replace('\x00', ''))
    except (IOError, OSError) as ex:
        if getattr(ex, 'errno', 0) == errno.ENOENT:
            raise ValidationError('{} does not exist'.format(file_name)) from ex
        raise
    except (yaml.parser.ParserError, UnicodeDecodeError) as ex:
        raise ValidationError('Error parsing {} ({})'.format(file_name, str(ex))) from ex


def create_deserializer():
    from ._sdk_models import ContainerApp  # pylint: disable=unused-import
    from msrest import Deserializer
    import inspect

    sdkClasses = inspect.getmembers(sys.modules["azext_containerapp._sdk_models"])
    deserializer = {}

    for sdkClass in sdkClasses:
        deserializer[sdkClass[0]] = sdkClass[1]

    return Deserializer(deserializer)


def update_containerapp_yaml(cmd, name, resource_group_name, file_name, from_revision=None, no_wait=False):
    yaml_containerapp = process_loaded_yaml(load_yaml_file(file_name))
    if type(yaml_containerapp) != dict:  # pylint: disable=unidiomatic-typecheck
        raise ValidationError('Invalid YAML provided. Please see https://aka.ms/azure-container-apps-yaml for a valid containerapps YAML spec.')

    if not yaml_containerapp.get('name'):
        yaml_containerapp['name'] = name
    elif yaml_containerapp.get('name').lower() != name.lower():
        logger.warning('The app name provided in the --yaml file "{}" does not match the one provided in the --name flag "{}". The one provided in the --yaml file will be used.'.format(
            yaml_containerapp.get('name'), name))
    name = yaml_containerapp.get('name')

    if not yaml_containerapp.get('type'):
        yaml_containerapp['type'] = 'Microsoft.App/containerApps'
    elif yaml_containerapp.get('type').lower() != "microsoft.app/containerapps":
        raise ValidationError('Containerapp type must be \"Microsoft.App/ContainerApps\"')

    containerapp_def = None

    # Check if containerapp exists
    try:
        containerapp_def = ContainerAppClient.show(cmd=cmd, resource_group_name=resource_group_name, name=name)
    except Exception:
        pass

    if not containerapp_def:
        raise ValidationError("The containerapp '{}' does not exist".format(name))

    containerapp_def = None

    # Deserialize the yaml into a ContainerApp object. Need this since we're not using SDK
    try:
        deserializer = create_deserializer()
        containerapp_def = deserializer('ContainerApp', yaml_containerapp)
    except DeserializationError as ex:
        raise ValidationError('Invalid YAML provided. Please see https://aka.ms/azure-container-apps-yaml for a valid containerapps YAML spec.') from ex

    # Remove tags before converting from snake case to camel case, then re-add tags. We don't want to change the case of the tags. Need this since we're not using SDK
    tags = None
    if yaml_containerapp.get('tags'):
        tags = yaml_containerapp.get('tags')
        del yaml_containerapp['tags']

    containerapp_def = _convert_object_from_snake_to_camel_case(_object_to_dict(containerapp_def))
    containerapp_def['tags'] = tags

    # After deserializing, some properties may need to be moved under the "properties" attribute. Need this since we're not using SDK
    containerapp_def = process_loaded_yaml(containerapp_def)

    # Change which revision we update from
    if from_revision:
        r = ContainerAppClient.show_revision(cmd=cmd, resource_group_name=resource_group_name, container_app_name=name, name=from_revision)
        _update_revision_env_secretrefs(r["properties"]["template"]["containers"], name)
        containerapp_def["properties"]["template"] = r["properties"]["template"]

    # Remove "additionalProperties" and read-only attributes that are introduced in the deserialization. Need this since we're not using SDK
    _remove_additional_attributes(containerapp_def)
    _remove_readonly_attributes(containerapp_def)

    secret_values = list_secrets(cmd=cmd, name=name, resource_group_name=resource_group_name, show_values=True)
    _populate_secret_values(containerapp_def, secret_values)

    # Clean null values since this is an update
    containerapp_def = clean_null_values(containerapp_def)

    # Fix bug with revisionSuffix when containers are added
    if not safe_get(containerapp_def, "properties", "template", "revisionSuffix"):
        if "properties" not in containerapp_def:
            containerapp_def["properties"] = {}
        if "template" not in containerapp_def["properties"]:
            containerapp_def["properties"]["template"] = {}
        containerapp_def["properties"]["template"]["revisionSuffix"] = None

    try:
        r = ContainerAppClient.update(
            cmd=cmd, resource_group_name=resource_group_name, name=name, container_app_envelope=containerapp_def, no_wait=no_wait)

        if "properties" in r and "provisioningState" in r["properties"] and r["properties"]["provisioningState"].lower() == "waiting" and not no_wait:
            logger.warning('Containerapp creation in progress. Please monitor the creation using `az containerapp show -n {} -g {}`'.format(
                name, resource_group_name
            ))

        return r
    except Exception as e:
        handle_raw_exception(e)


def create_containerapp_yaml(cmd, name, resource_group_name, file_name, no_wait=False):
    yaml_containerapp = process_loaded_yaml(load_yaml_file(file_name))
    if type(yaml_containerapp) != dict:  # pylint: disable=unidiomatic-typecheck
        raise ValidationError('Invalid YAML provided. Please see https://aka.ms/azure-container-apps-yaml for a valid containerapps YAML spec.')

    if not yaml_containerapp.get('name'):
        yaml_containerapp['name'] = name
    elif yaml_containerapp.get('name').lower() != name.lower():
        logger.warning('The app name provided in the --yaml file "{}" does not match the one provided in the --name flag "{}". The one provided in the --yaml file will be used.'.format(
            yaml_containerapp.get('name'), name))
    name = yaml_containerapp.get('name')

    if not yaml_containerapp.get('type'):
        yaml_containerapp['type'] = 'Microsoft.App/containerApps'
    elif yaml_containerapp.get('type').lower() != "microsoft.app/containerapps":
        raise ValidationError('Containerapp type must be \"Microsoft.App/ContainerApps\"')

    # Deserialize the yaml into a ContainerApp object. Need this since we're not using SDK
    containerapp_def = None
    try:
        deserializer = create_deserializer()

        containerapp_def = deserializer('ContainerApp', yaml_containerapp)
    except DeserializationError as ex:
        raise ValidationError('Invalid YAML provided. Please see https://aka.ms/azure-container-apps-yaml for a valid containerapps YAML spec.') from ex

    # Remove tags before converting from snake case to camel case, then re-add tags. We don't want to change the case of the tags. Need this since we're not using SDK
    tags = None
    if yaml_containerapp.get('tags'):
        tags = yaml_containerapp.get('tags')
        del yaml_containerapp['tags']

    containerapp_def = _convert_object_from_snake_to_camel_case(_object_to_dict(containerapp_def))
    containerapp_def['tags'] = tags

    # After deserializing, some properties may need to be moved under the "properties" attribute. Need this since we're not using SDK
    containerapp_def = process_loaded_yaml(containerapp_def)

    # Remove "additionalProperties" and read-only attributes that are introduced in the deserialization. Need this since we're not using SDK
    _remove_additional_attributes(containerapp_def)
    _remove_readonly_attributes(containerapp_def)

    # Validate managed environment
    if not containerapp_def["properties"].get('environmentId'):
        raise RequiredArgumentMissingError('environmentId is required. This can be retrieved using the `az containerapp env show -g MyResourceGroup -n MyContainerappEnvironment --query id` command. Please see https://aka.ms/azure-container-apps-yaml for a valid containerapps YAML spec.')

    env_id = containerapp_def["properties"]['environmentId']
    env_name = None
    env_rg = None
    env_info = None

    if is_valid_resource_id(env_id):
        parsed_managed_env = parse_resource_id(env_id)
        env_name = parsed_managed_env['name']
        env_rg = parsed_managed_env['resource_group']
    else:
        raise ValidationError('Invalid environmentId specified. Environment not found')

    try:
        env_info = ManagedEnvironmentClient.show(cmd=cmd, resource_group_name=env_rg, name=env_name)
    except:
        pass

    if not env_info:
        raise ValidationError("The environment '{}' in resource group '{}' was not found".format(env_name, env_rg))

    # Validate location
    if not containerapp_def.get('location'):
        containerapp_def['location'] = env_info['location']

    try:
        r = ContainerAppClient.create_or_update(
            cmd=cmd, resource_group_name=resource_group_name, name=name, container_app_envelope=containerapp_def, no_wait=no_wait)

        if r["properties"] and r["properties"]["provisioningState"] and r["properties"]["provisioningState"].lower() == "waiting" and not no_wait:
            logger.warning('Containerapp creation in progress. Please monitor the creation using `az containerapp show -n {} -g {}`'.format(
                name, resource_group_name
            ))

        if r["properties"] and r["properties"]["configuration"] and r["properties"]["configuration"]["ingress"] and r["properties"]["configuration"]["ingress"]["fqdn"]:
            logger.warning("\nContainer app created. Access your app at https://{}/\n".format(r["properties"]["configuration"]["ingress"]["fqdn"]))
        else:
            logger.warning("\nContainer app created. To access it over HTTPS, enable ingress: az containerapp ingress enable --help\n")

        return r
    except Exception as e:
        handle_raw_exception(e)


def create_containerapp(cmd,
                        name,
                        resource_group_name,
                        yaml=None,
                        image=None,
                        container_name=None,
                        managed_env=None,
                        min_replicas=None,
                        max_replicas=None,
                        scale_rule_name=None,
                        scale_rule_type=None,
                        scale_rule_http_concurrency=None,
                        scale_rule_metadata=None,
                        scale_rule_auth=None,
                        target_port=None,
                        exposed_port=None,
                        transport="auto",
                        ingress=None,
                        revisions_mode="single",
                        secrets=None,
                        env_vars=None,
                        cpu=None,
                        memory=None,
                        registry_server=None,
                        registry_user=None,
                        registry_pass=None,
                        dapr_enabled=False,
                        dapr_app_port=None,
                        dapr_app_id=None,
                        dapr_app_protocol=None,
                        dapr_http_read_buffer_size=None,
                        dapr_http_max_request_size=None,
                        dapr_log_level=None,
                        dapr_enable_api_logging=False,
                        revision_suffix=None,
                        startup_command=None,
                        args=None,
                        tags=None,
                        no_wait=False,
                        system_assigned=False,
                        disable_warnings=False,
                        user_assigned=None,
                        registry_identity=None,
                        workload_profile_name=None):
    register_provider_if_needed(cmd, CONTAINER_APPS_RP)
    validate_container_app_name(name)
    validate_create(registry_identity, registry_pass, registry_user, registry_server, no_wait)
    validate_revision_suffix(revision_suffix)

    if registry_identity and not is_registry_msi_system(registry_identity):
        logger.info("Creating an acrpull role assignment for the registry identity")
        create_acrpull_role_assignment(cmd, registry_server, registry_identity, skip_error=True)

    if yaml:
        if image or managed_env or min_replicas or max_replicas or target_port or ingress or\
            revisions_mode or secrets or env_vars or cpu or memory or registry_server or\
            registry_user or registry_pass or dapr_enabled or dapr_app_port or dapr_app_id or\
                startup_command or args or tags:
            not disable_warnings and logger.warning('Additional flags were passed along with --yaml. These flags will be ignored, and the configuration defined in the yaml will be used instead')
        return create_containerapp_yaml(cmd=cmd, name=name, resource_group_name=resource_group_name, file_name=yaml, no_wait=no_wait)

    if not image:
        image = HELLO_WORLD_IMAGE

    if managed_env is None:
        raise RequiredArgumentMissingError('Usage error: --environment is required if not using --yaml')

    # Validate managed environment
    parsed_managed_env = parse_resource_id(managed_env)
    managed_env_name = parsed_managed_env['name']
    managed_env_rg = parsed_managed_env['resource_group']
    managed_env_info = None

    try:
        managed_env_info = ManagedEnvironmentClient.show(cmd=cmd, resource_group_name=managed_env_rg, name=managed_env_name)
    except:
        pass

    if not managed_env_info:
        raise ValidationError("The environment '{}' does not exist. Specify a valid environment".format(managed_env))

    location = managed_env_info["location"]
    _ensure_location_allowed(cmd, location, CONTAINER_APPS_RP, "containerApps")

    if not workload_profile_name and "workloadProfiles" in managed_env_info:
        workload_profile_name = get_default_workload_profile_name_from_env(cmd, managed_env_info, managed_env_rg)

    external_ingress = None
    if ingress is not None:
        if ingress.lower() == "internal":
            external_ingress = False
        elif ingress.lower() == "external":
            external_ingress = True

    ingress_def = None
    if target_port is not None and ingress is not None:
        ingress_def = IngressModel
        ingress_def["external"] = external_ingress
        ingress_def["targetPort"] = target_port
        ingress_def["transport"] = transport
        ingress_def["exposedPort"] = exposed_port if transport == "tcp" else None

    secrets_def = None
    if secrets is not None:
        secrets_def = parse_secret_flags(secrets)

    registries_def = None
    if registry_server is not None and not is_registry_msi_system(registry_identity):
        registries_def = RegistryCredentialsModel
        registries_def["server"] = registry_server

        # Infer credentials if not supplied and its azurecr
        if (registry_user is None or registry_pass is None) and registry_identity is None:
            registry_user, registry_pass = _infer_acr_credentials(cmd, registry_server, disable_warnings)

        if not registry_identity:
            registries_def["username"] = registry_user

            if secrets_def is None:
                secrets_def = []
            registries_def["passwordSecretRef"] = store_as_secret_and_return_secret_ref(secrets_def, registry_user, registry_server, registry_pass, disable_warnings=disable_warnings)
        else:
            registries_def["identity"] = registry_identity

    dapr_def = None
    if dapr_enabled:
        dapr_def = DaprModel
        dapr_def["enabled"] = True
        dapr_def["appId"] = dapr_app_id
        dapr_def["appPort"] = dapr_app_port
        dapr_def["appProtocol"] = dapr_app_protocol
        dapr_def["httpReadBufferSize"] = dapr_http_read_buffer_size
        dapr_def["httpMaxRequestSize"] = dapr_http_max_request_size
        dapr_def["logLevel"] = dapr_log_level
        dapr_def["enableApiLogging"] = dapr_enable_api_logging

    config_def = ConfigurationModel
    config_def["secrets"] = secrets_def
    config_def["activeRevisionsMode"] = revisions_mode
    config_def["ingress"] = ingress_def
    config_def["registries"] = [registries_def] if registries_def is not None else None
    config_def["dapr"] = dapr_def

    # Identity actions
    identity_def = ManagedServiceIdentityModel
    identity_def["type"] = "None"

    assign_system_identity = system_assigned
    if user_assigned:
        assign_user_identities = [x.lower() for x in user_assigned]
    else:
        assign_user_identities = []

    if assign_system_identity and assign_user_identities:
        identity_def["type"] = "SystemAssigned, UserAssigned"
    elif assign_system_identity:
        identity_def["type"] = "SystemAssigned"
    elif assign_user_identities:
        identity_def["type"] = "UserAssigned"

    if assign_user_identities:
        identity_def["userAssignedIdentities"] = {}
        subscription_id = get_subscription_id(cmd.cli_ctx)

        for r in assign_user_identities:
            r = _ensure_identity_resource_id(subscription_id, resource_group_name, r)
            identity_def["userAssignedIdentities"][r] = {}  # pylint: disable=unsupported-assignment-operation

    scale_def = None
    if min_replicas is not None or max_replicas is not None:
        scale_def = ScaleModel
        scale_def["minReplicas"] = min_replicas
        scale_def["maxReplicas"] = max_replicas

    if scale_rule_name:
        if not scale_rule_type:
            scale_rule_type = "http"
        scale_rule_type = scale_rule_type.lower()
        scale_rule_def = ScaleRuleModel
        curr_metadata = {}
        if scale_rule_http_concurrency:
            if scale_rule_type in ('http', 'tcp'):
                curr_metadata["concurrentRequests"] = str(scale_rule_http_concurrency)
        metadata_def = parse_metadata_flags(scale_rule_metadata, curr_metadata)
        auth_def = parse_auth_flags(scale_rule_auth)
        if scale_rule_type == "http":
            scale_rule_def["name"] = scale_rule_name
            scale_rule_def["custom"] = None
            scale_rule_def["http"] = {}
            scale_rule_def["http"]["metadata"] = metadata_def
            scale_rule_def["http"]["auth"] = auth_def
        else:
            scale_rule_def["name"] = scale_rule_name
            scale_rule_def["http"] = None
            scale_rule_def["custom"] = {}
            scale_rule_def["custom"]["type"] = scale_rule_type
            scale_rule_def["custom"]["metadata"] = metadata_def
            scale_rule_def["custom"]["auth"] = auth_def
        if not scale_def:
            scale_def = ScaleModel
        scale_def["rules"] = [scale_rule_def]

    resources_def = None
    if cpu is not None or memory is not None:
        resources_def = ContainerResourcesModel
        resources_def["cpu"] = cpu
        resources_def["memory"] = memory

    container_def = ContainerModel
    container_def["name"] = container_name if container_name else name
    container_def["image"] = image if not is_registry_msi_system(registry_identity) else HELLO_WORLD_IMAGE
    if env_vars is not None:
        container_def["env"] = parse_env_var_flags(env_vars)
    if startup_command is not None:
        container_def["command"] = startup_command
    if args is not None:
        container_def["args"] = args
    if resources_def is not None:
        container_def["resources"] = resources_def

    template_def = TemplateModel
    template_def["containers"] = [container_def]
    template_def["scale"] = scale_def

    if revision_suffix is not None:
        template_def["revisionSuffix"] = revision_suffix

    containerapp_def = ContainerAppModel
    containerapp_def["location"] = location
    containerapp_def["identity"] = identity_def
    containerapp_def["properties"]["environmentId"] = managed_env
    containerapp_def["properties"]["configuration"] = config_def
    containerapp_def["properties"]["template"] = template_def
    containerapp_def["tags"] = tags

    if workload_profile_name:
        containerapp_def["properties"]["workloadProfileName"] = workload_profile_name
        ensure_workload_profile_supported(cmd, managed_env_name, managed_env_rg, workload_profile_name, managed_env_info)

    if registry_identity:
        if is_registry_msi_system(registry_identity):
            set_managed_identity(cmd, resource_group_name, containerapp_def, system_assigned=True)
        else:
            set_managed_identity(cmd, resource_group_name, containerapp_def, user_assigned=[registry_identity])
    try:
        r = ContainerAppClient.create_or_update(
            cmd=cmd, resource_group_name=resource_group_name, name=name, container_app_envelope=containerapp_def, no_wait=no_wait)

        if is_registry_msi_system(registry_identity):
            while r["properties"]["provisioningState"] == "InProgress":
                r = ContainerAppClient.show(cmd, resource_group_name, name)
                time.sleep(10)
            logger.info("Creating an acrpull role assignment for the system identity")
            system_sp = r["identity"]["principalId"]
            create_acrpull_role_assignment(cmd, registry_server, registry_identity=None, service_principal=system_sp)
            container_def["image"] = image

            registries_def = RegistryCredentialsModel
            registries_def["server"] = registry_server
            registries_def["identity"] = registry_identity
            config_def["registries"] = [registries_def]

            r = ContainerAppClient.create_or_update(cmd=cmd, resource_group_name=resource_group_name, name=name, container_app_envelope=containerapp_def, no_wait=no_wait)

        if "properties" in r and "provisioningState" in r["properties"] and r["properties"]["provisioningState"].lower() == "waiting" and not no_wait:
            not disable_warnings and logger.warning('Containerapp creation in progress. Please monitor the creation using `az containerapp show -n {} -g {}`'.format(name, resource_group_name))

        if "configuration" in r["properties"] and "ingress" in r["properties"]["configuration"] and r["properties"]["configuration"]["ingress"] and "fqdn" in r["properties"]["configuration"]["ingress"]:
            not disable_warnings and logger.warning("\nContainer app created. Access your app at https://{}/\n".format(r["properties"]["configuration"]["ingress"]["fqdn"]))
        else:
            target_port = target_port or "<port>"
            not disable_warnings and logger.warning("\nContainer app created. To access it over HTTPS, enable ingress: "
                                                    "az containerapp ingress enable -n %s -g %s --type external --target-port %s"
                                                    " --transport auto\n", name, resource_group_name, target_port)

        return r
    except Exception as e:
        handle_raw_exception(e)


def update_containerapp_logic(cmd,
                              name,
                              resource_group_name,
                              yaml=None,
                              image=None,
                              container_name=None,
                              min_replicas=None,
                              max_replicas=None,
                              scale_rule_name=None,
                              scale_rule_type="http",
                              scale_rule_http_concurrency=None,
                              scale_rule_metadata=None,
                              scale_rule_auth=None,
                              set_env_vars=None,
                              remove_env_vars=None,
                              replace_env_vars=None,
                              remove_all_env_vars=False,
                              cpu=None,
                              memory=None,
                              revision_suffix=None,
                              startup_command=None,
                              args=None,
                              tags=None,
                              no_wait=False,
                              from_revision=None,
                              ingress=None,
                              target_port=None,
                              workload_profile_name=None,
                              registry_server=None,
                              registry_user=None,
                              registry_pass=None):
    _validate_subscription_registered(cmd, CONTAINER_APPS_RP)
    validate_revision_suffix(revision_suffix)

    # Validate that max_replicas is set to 0-30
    if max_replicas is not None:
        if max_replicas < 1 or max_replicas > 30:
            raise ArgumentUsageError('--max-replicas must be in the range [1,30]')

    if yaml:
        if image or min_replicas or max_replicas or\
           set_env_vars or remove_env_vars or replace_env_vars or remove_all_env_vars or cpu or memory or\
           startup_command or args or tags:
            logger.warning('Additional flags were passed along with --yaml. These flags will be ignored, and the configuration defined in the yaml will be used instead')
        return update_containerapp_yaml(cmd=cmd, name=name, resource_group_name=resource_group_name, file_name=yaml, no_wait=no_wait, from_revision=from_revision)

    containerapp_def = None
    try:
        containerapp_def = ContainerAppClient.show(cmd=cmd, resource_group_name=resource_group_name, name=name)
    except:
        pass

    if not containerapp_def:
        raise ResourceNotFoundError("The containerapp '{}' does not exist".format(name))

    new_containerapp = {}
    new_containerapp["properties"] = {}
    if from_revision:
        try:
            r = ContainerAppClient.show_revision(cmd=cmd, resource_group_name=resource_group_name, container_app_name=name, name=from_revision)
        except CLIError as e:
            # Error handle the case where revision not found?
            handle_raw_exception(e)

        _update_revision_env_secretrefs(r["properties"]["template"]["containers"], name)
        new_containerapp["properties"]["template"] = r["properties"]["template"]

    # Doing this while API has bug. If env var is an empty string, API doesn't return "value" even though the "value" should be an empty string
    if "properties" in containerapp_def and "template" in containerapp_def["properties"] and "containers" in containerapp_def["properties"]["template"]:
        for container in containerapp_def["properties"]["template"]["containers"]:
            if "env" in container:
                for e in container["env"]:
                    if "value" not in e:
                        e["value"] = ""

    update_map = {}
    update_map['scale'] = min_replicas or max_replicas or scale_rule_name
    update_map['container'] = image or container_name or set_env_vars is not None or remove_env_vars is not None or replace_env_vars is not None or remove_all_env_vars or cpu or memory or startup_command is not None or args is not None
    update_map['ingress'] = ingress or target_port
    update_map['registry'] = registry_server or registry_user or registry_pass

    if tags:
        _add_or_update_tags(new_containerapp, tags)

    if revision_suffix is not None:
        new_containerapp["properties"]["template"] = {} if "template" not in new_containerapp["properties"] else new_containerapp["properties"]["template"]
        new_containerapp["properties"]["template"]["revisionSuffix"] = revision_suffix

    if workload_profile_name:
        new_containerapp["properties"]["workloadProfileName"] = workload_profile_name

    # Containers
    if update_map["container"]:
        new_containerapp["properties"]["template"] = {} if "template" not in new_containerapp["properties"] else new_containerapp["properties"]["template"]
        new_containerapp["properties"]["template"]["containers"] = containerapp_def["properties"]["template"]["containers"]
        if not container_name:
            if len(new_containerapp["properties"]["template"]["containers"]) == 1:
                container_name = new_containerapp["properties"]["template"]["containers"][0]["name"]
            else:
                raise ValidationError("Usage error: --container-name is required when adding or updating a container")

        # Check if updating existing container
        updating_existing_container = False
        for c in new_containerapp["properties"]["template"]["containers"]:
            if c["name"].lower() == container_name.lower():
                updating_existing_container = True

                if image is not None:
                    c["image"] = image

                if set_env_vars is not None:
                    if "env" not in c or not c["env"]:
                        c["env"] = []
                    # env vars
                    _add_or_update_env_vars(c["env"], parse_env_var_flags(set_env_vars))

                if replace_env_vars is not None:
                    # Remove other existing env_vars, then add them
                    c["env"] = []
                    _add_or_update_env_vars(c["env"], parse_env_var_flags(replace_env_vars))

                if remove_env_vars is not None:
                    if "env" not in c or not c["env"]:
                        c["env"] = []
                    # env vars
                    _remove_env_vars(c["env"], remove_env_vars)

                if remove_all_env_vars:
                    c["env"] = []

                if startup_command is not None:
                    if isinstance(startup_command, list) and not startup_command:
                        c["command"] = None
                    else:
                        c["command"] = startup_command
                if args is not None:
                    if isinstance(args, list) and not args:
                        c["args"] = None
                    else:
                        c["args"] = args
                if cpu is not None or memory is not None:
                    if "resources" in c and c["resources"]:
                        if cpu is not None:
                            c["resources"]["cpu"] = cpu
                        if memory is not None:
                            c["resources"]["memory"] = memory
                    else:
                        c["resources"] = {
                            "cpu": cpu,
                            "memory": memory
                        }

        # If not updating existing container, add as new container
        if not updating_existing_container:
            if image is None:
                raise ValidationError("Usage error: --image is required when adding a new container")

            resources_def = None
            if cpu is not None or memory is not None:
                resources_def = ContainerResourcesModel
                resources_def["cpu"] = cpu
                resources_def["memory"] = memory

            container_def = ContainerModel
            container_def["name"] = container_name
            container_def["image"] = image
            container_def["env"] = []

            if set_env_vars is not None:
                # env vars
                _add_or_update_env_vars(container_def["env"], parse_env_var_flags(set_env_vars))

            if replace_env_vars is not None:
                # env vars
                _add_or_update_env_vars(container_def["env"], parse_env_var_flags(replace_env_vars))

            if remove_env_vars is not None:
                # env vars
                _remove_env_vars(container_def["env"], remove_env_vars)

            if remove_all_env_vars:
                container_def["env"] = []

            if startup_command is not None:
                if isinstance(startup_command, list) and not startup_command:
                    container_def["command"] = None
                else:
                    container_def["command"] = startup_command
            if args is not None:
                if isinstance(args, list) and not args:
                    container_def["args"] = None
                else:
                    container_def["args"] = args
            if resources_def is not None:
                container_def["resources"] = resources_def

            new_containerapp["properties"]["template"]["containers"].append(container_def)

    # Scale
    if update_map["scale"]:
        new_containerapp["properties"]["template"] = {} if "template" not in new_containerapp["properties"] else new_containerapp["properties"]["template"]
        if "scale" not in new_containerapp["properties"]["template"]:
            new_containerapp["properties"]["template"]["scale"] = {}
        if min_replicas is not None:
            new_containerapp["properties"]["template"]["scale"]["minReplicas"] = min_replicas
        if max_replicas is not None:
            new_containerapp["properties"]["template"]["scale"]["maxReplicas"] = max_replicas

    scale_def = None
    if min_replicas is not None or max_replicas is not None:
        scale_def = ScaleModel
        scale_def["minReplicas"] = min_replicas
        scale_def["maxReplicas"] = max_replicas
    # so we don't overwrite rules
    if safe_get(new_containerapp, "properties", "template", "scale", "rules"):
        new_containerapp["properties"]["template"]["scale"].pop(["rules"])
    if scale_rule_name:
        if not scale_rule_type:
            scale_rule_type = "http"
        scale_rule_type = scale_rule_type.lower()
        scale_rule_def = ScaleRuleModel
        curr_metadata = {}
        if scale_rule_http_concurrency:
            if scale_rule_type in ('http', 'tcp'):
                curr_metadata["concurrentRequests"] = str(scale_rule_http_concurrency)
        metadata_def = parse_metadata_flags(scale_rule_metadata, curr_metadata)
        auth_def = parse_auth_flags(scale_rule_auth)
        if scale_rule_type == "http":
            scale_rule_def["name"] = scale_rule_name
            scale_rule_def["custom"] = None
            scale_rule_def["http"] = {}
            scale_rule_def["http"]["metadata"] = metadata_def
            scale_rule_def["http"]["auth"] = auth_def
        else:
            scale_rule_def["name"] = scale_rule_name
            scale_rule_def["http"] = None
            scale_rule_def["custom"] = {}
            scale_rule_def["custom"]["type"] = scale_rule_type
            scale_rule_def["custom"]["metadata"] = metadata_def
            scale_rule_def["custom"]["auth"] = auth_def
        if not scale_def:
            scale_def = ScaleModel
        scale_def["rules"] = [scale_rule_def]
        new_containerapp["properties"]["template"]["scale"]["rules"] = scale_def["rules"]
    # Ingress
    if update_map["ingress"]:
        new_containerapp["properties"]["configuration"] = {} if "configuration" not in new_containerapp["properties"] else new_containerapp["properties"]["configuration"]
        if target_port is not None or ingress is not None:
            new_containerapp["properties"]["configuration"]["ingress"] = {}
            if ingress:
                new_containerapp["properties"]["configuration"]["ingress"]["external"] = ingress.lower() == "external"
            if target_port:
                new_containerapp["properties"]["configuration"]["ingress"]["targetPort"] = target_port

    # Registry
    if update_map["registry"]:
        new_containerapp["properties"]["configuration"] = {} if "configuration" not in new_containerapp["properties"] else new_containerapp["properties"]["configuration"]
        if "registries" in containerapp_def["properties"]["configuration"]:
            new_containerapp["properties"]["configuration"]["registries"] = containerapp_def["properties"]["configuration"]["registries"]
        if "registries" not in containerapp_def["properties"]["configuration"] or containerapp_def["properties"]["configuration"]["registries"] is None:
            new_containerapp["properties"]["configuration"]["registries"] = []

        registries_def = new_containerapp["properties"]["configuration"]["registries"]

        _get_existing_secrets(cmd, resource_group_name, name, containerapp_def)
        if "secrets" in containerapp_def["properties"]["configuration"] and containerapp_def["properties"]["configuration"]["secrets"]:
            new_containerapp["properties"]["configuration"]["secrets"] = containerapp_def["properties"]["configuration"]["secrets"]
        else:
            new_containerapp["properties"]["configuration"]["secrets"] = []

        if registry_server:
            if not registry_pass or not registry_user:
                if ACR_IMAGE_SUFFIX not in registry_server:
                    raise RequiredArgumentMissingError('Registry url is required if using Azure Container Registry, otherwise Registry username and password are required if using Dockerhub')
                logger.warning('No credential was provided to access Azure Container Registry. Trying to look up...')
                parsed = urlparse(registry_server)
                registry_name = (parsed.netloc if parsed.scheme else parsed.path).split('.')[0]
                registry_user, registry_pass, _ = _get_acr_cred(cmd.cli_ctx, registry_name)
            # Check if updating existing registry
            updating_existing_registry = False
            for r in registries_def:
                if r['server'].lower() == registry_server.lower():
                    updating_existing_registry = True
                    if registry_user:
                        r["username"] = registry_user
                    if registry_pass:
                        r["passwordSecretRef"] = store_as_secret_and_return_secret_ref(
                            new_containerapp["properties"]["configuration"]["secrets"],
                            r["username"],
                            r["server"],
                            registry_pass,
                            update_existing_secret=True,
                            disable_warnings=True)

            # If not updating existing registry, add as new registry
            if not updating_existing_registry:
                registry = RegistryCredentialsModel
                registry["server"] = registry_server
                registry["username"] = registry_user
                registry["passwordSecretRef"] = store_as_secret_and_return_secret_ref(
                    new_containerapp["properties"]["configuration"]["secrets"],
                    registry_user,
                    registry_server,
                    registry_pass,
                    update_existing_secret=True,
                    disable_warnings=True)

                registries_def.append(registry)

    if not revision_suffix:
        new_containerapp["properties"]["template"] = {} if "template" not in new_containerapp["properties"] else new_containerapp["properties"]["template"]
        new_containerapp["properties"]["template"]["revisionSuffix"] = None

    try:
        r = ContainerAppClient.update(
            cmd=cmd, resource_group_name=resource_group_name, name=name, container_app_envelope=new_containerapp, no_wait=no_wait)

        if "properties" in r and "provisioningState" in r["properties"] and r["properties"]["provisioningState"].lower() == "waiting" and not no_wait:
            logger.warning('Containerapp update in progress. Please monitor the update using `az containerapp show -n {} -g {}`'.format(name, resource_group_name))

        return r
    except Exception as e:
        handle_raw_exception(e)


def update_containerapp(cmd,
                        name,
                        resource_group_name,
                        yaml=None,
                        image=None,
                        container_name=None,
                        min_replicas=None,
                        max_replicas=None,
                        scale_rule_name=None,
                        scale_rule_type=None,
                        scale_rule_http_concurrency=None,
                        scale_rule_metadata=None,
                        scale_rule_auth=None,
                        set_env_vars=None,
                        remove_env_vars=None,
                        replace_env_vars=None,
                        remove_all_env_vars=False,
                        cpu=None,
                        memory=None,
                        revision_suffix=None,
                        startup_command=None,
                        args=None,
                        tags=None,
                        workload_profile_name=None,
                        no_wait=False):
    _validate_subscription_registered(cmd, CONTAINER_APPS_RP)

    return update_containerapp_logic(cmd=cmd,
                                     name=name,
                                     resource_group_name=resource_group_name,
                                     yaml=yaml,
                                     image=image,
                                     container_name=container_name,
                                     min_replicas=min_replicas,
                                     max_replicas=max_replicas,
                                     scale_rule_name=scale_rule_name,
                                     scale_rule_type=scale_rule_type,
                                     scale_rule_http_concurrency=scale_rule_http_concurrency,
                                     scale_rule_metadata=scale_rule_metadata,
                                     scale_rule_auth=scale_rule_auth,
                                     set_env_vars=set_env_vars,
                                     remove_env_vars=remove_env_vars,
                                     replace_env_vars=replace_env_vars,
                                     remove_all_env_vars=remove_all_env_vars,
                                     cpu=cpu,
                                     memory=memory,
                                     revision_suffix=revision_suffix,
                                     startup_command=startup_command,
                                     args=args,
                                     tags=tags,
                                     workload_profile_name=workload_profile_name,
                                     no_wait=no_wait)


def show_containerapp(cmd, name, resource_group_name, show_secrets=False):
    _validate_subscription_registered(cmd, CONTAINER_APPS_RP)

    try:
        r = ContainerAppClient.show(cmd=cmd, resource_group_name=resource_group_name, name=name)
        if show_secrets:
            _get_existing_secrets(cmd, resource_group_name, name, r)
        return r
    except CLIError as e:
        handle_raw_exception(e)


def list_containerapp(cmd, resource_group_name=None, managed_env=None):
    _validate_subscription_registered(cmd, CONTAINER_APPS_RP)

    try:
        containerapps = []
        if resource_group_name is None:
            containerapps = ContainerAppClient.list_by_subscription(cmd=cmd)
        else:
            containerapps = ContainerAppClient.list_by_resource_group(cmd=cmd, resource_group_name=resource_group_name)

        if managed_env:
            env_name = parse_resource_id(managed_env)["name"].lower()
            if "resource_group" in parse_resource_id(managed_env):
                ManagedEnvironmentClient.show(cmd, parse_resource_id(managed_env)["resource_group"], parse_resource_id(managed_env)["name"])
                containerapps = [c for c in containerapps if c["properties"]["environmentId"].lower() == managed_env.lower()]
            else:
                containerapps = [c for c in containerapps if parse_resource_id(c["properties"]["environmentId"])["name"].lower() == env_name]

        return containerapps
    except CLIError as e:
        handle_raw_exception(e)


def delete_containerapp(cmd, name, resource_group_name, no_wait=False):
    _validate_subscription_registered(cmd, CONTAINER_APPS_RP)

    try:
        return ContainerAppClient.delete(cmd=cmd, name=name, resource_group_name=resource_group_name, no_wait=no_wait)
    except CLIError as e:
        handle_raw_exception(e)


def create_managed_environment(cmd,
                               name,
                               resource_group_name,
                               logs_destination="log-analytics",
                               storage_account=None,
                               logs_customer_id=None,
                               logs_key=None,
                               location=None,
                               instrumentation_key=None,
                               infrastructure_subnet_resource_id=None,
                               docker_bridge_cidr=None,
                               platform_reserved_cidr=None,
                               platform_reserved_dns_ip=None,
                               internal_only=False,
                               tags=None,
                               disable_warnings=False,
                               zone_redundant=False,
                               hostname=None,
                               certificate_file=None,
                               certificate_password=None,
                               enable_workload_profiles=False,
                               no_wait=False):
    if zone_redundant:
        if not infrastructure_subnet_resource_id:
            raise RequiredArgumentMissingError("Cannot use --zone-redundant/-z without "
                                               "--infrastructure-subnet-resource-id/-s")
        if not is_valid_resource_id(infrastructure_subnet_resource_id):
            raise ValidationError("--infrastructure-subnet-resource-id must be a valid resource id")
        vnet_location = get_vnet_location(cmd, infrastructure_subnet_resource_id)
        if location:
            if _normalize_location(cmd, location) != vnet_location:
                raise ValidationError(f"Location '{location}' does not match the subnet's location: '{vnet_location}'. "
                                      "Please change either --location/-l or --infrastructure-subnet-resource-id/-s")
        else:
            location = vnet_location

    location = validate_environment_location(cmd, location)

    register_provider_if_needed(cmd, CONTAINER_APPS_RP)
    _ensure_location_allowed(cmd, location, CONTAINER_APPS_RP, "managedEnvironments")

    if (logs_customer_id is None or logs_key is None) and logs_destination == "log-analytics":
        logs_customer_id, logs_key = _generate_log_analytics_if_not_provided(cmd, logs_customer_id, logs_key, location, resource_group_name)

    if logs_destination == "log-analytics":
        log_analytics_config_def = LogAnalyticsConfigurationModel
        log_analytics_config_def["customerId"] = logs_customer_id
        log_analytics_config_def["sharedKey"] = logs_key
    else:
        log_analytics_config_def = None

    app_logs_config_def = AppLogsConfigurationModel
    app_logs_config_def["destination"] = logs_destination if logs_destination != "none" else None
    app_logs_config_def["logAnalyticsConfiguration"] = log_analytics_config_def

    managed_env_def = ManagedEnvironmentModel
    managed_env_def["location"] = location
    managed_env_def["properties"]["appLogsConfiguration"] = app_logs_config_def
    managed_env_def["tags"] = tags
    managed_env_def["properties"]["zoneRedundant"] = zone_redundant

    if enable_workload_profiles is True:
        managed_env_def["properties"]["workloadProfiles"] = get_default_workload_profiles(cmd, location)

    if hostname:
        customDomain = CustomDomainConfigurationModel
        blob, _ = load_cert_file(certificate_file, certificate_password)
        customDomain["dnsSuffix"] = hostname
        customDomain["certificatePassword"] = certificate_password
        customDomain["certificateValue"] = blob
        managed_env_def["properties"]["customDomainConfiguration"] = customDomain

    if instrumentation_key is not None:
        managed_env_def["properties"]["daprAIInstrumentationKey"] = instrumentation_key

    if infrastructure_subnet_resource_id or docker_bridge_cidr or platform_reserved_cidr or platform_reserved_dns_ip:
        vnet_config_def = VnetConfigurationModel

        if infrastructure_subnet_resource_id is not None:
            vnet_config_def["infrastructureSubnetId"] = infrastructure_subnet_resource_id

        if docker_bridge_cidr is not None:
            vnet_config_def["dockerBridgeCidr"] = docker_bridge_cidr

        if platform_reserved_cidr is not None:
            vnet_config_def["platformReservedCidr"] = platform_reserved_cidr

        if platform_reserved_dns_ip is not None:
            vnet_config_def["platformReservedDnsIP"] = platform_reserved_dns_ip

        managed_env_def["properties"]["vnetConfiguration"] = vnet_config_def

    if internal_only:
        if not infrastructure_subnet_resource_id:
            raise ValidationError('Infrastructure subnet resource ID needs to be supplied for internal only environments.')
        managed_env_def["properties"]["vnetConfiguration"]["internal"] = True

    try:
        r = ManagedEnvironmentClient.create(
            cmd=cmd, resource_group_name=resource_group_name, name=name, managed_environment_envelope=managed_env_def, no_wait=no_wait)

    except Exception as e:
        handle_raw_exception(e)

    _azure_monitor_quickstart(cmd, name, resource_group_name, storage_account, logs_destination)

    # return ENV
    if "properties" in r and "provisioningState" in r["properties"] and r["properties"]["provisioningState"].lower() != "succeeded" and not no_wait:
        not disable_warnings and logger.warning('Containerapp environment creation in progress. Please monitor the creation using `az containerapp env show -n {} -g {}`'.format(name, resource_group_name))

    if "properties" in r and "provisioningState" in r["properties"] and r["properties"]["provisioningState"].lower() == "succeeded":
        not disable_warnings and logger.warning("\nContainer Apps environment created. To deploy a container app, use: az containerapp create --help\n")

    return r


def update_managed_environment(cmd,
                               name,
                               resource_group_name,
                               logs_destination=None,
                               storage_account=None,
                               logs_customer_id=None,
                               logs_key=None,
                               hostname=None,
                               certificate_file=None,
                               certificate_password=None,
                               tags=None,
                               workload_profile_type=None,
                               workload_profile_name=None,
                               min_nodes=None,
                               max_nodes=None,
                               no_wait=False):
    if logs_destination == "log-analytics" or logs_customer_id or logs_key:
        if logs_destination != "log-analytics":
            raise ValidationError("When configuring Log Analytics workspace, --logs-destination should be \"log-analytics\"")
        if not logs_customer_id or not logs_key:
            raise ValidationError("Must provide --logs-workspace-id and --logs-workspace-key if updating logs destination to type 'log-analytics'.")

    try:
        r = ManagedEnvironmentClient.show(cmd=cmd, resource_group_name=resource_group_name, name=name)
    except CLIError as e:
        handle_raw_exception(e)

    # General setup
    env_def = {}
    safe_set(env_def, "location", value=r["location"])  # required for API
    if tags:
        safe_set(env_def, "tags", value=tags)

    # Logs
    if logs_destination:
        logs_destination = None if logs_destination == "none" else logs_destination
        safe_set(env_def, "properties", "appLogsConfiguration", "destination", value=logs_destination)

    if logs_destination == "log-analytics":
        safe_set(env_def, "properties", "appLogsConfiguration", "logAnalyticsConfiguration", "customerId", value=logs_customer_id)
        safe_set(env_def, "properties", "appLogsConfiguration", "logAnalyticsConfiguration", "sharedKey", value=logs_key)
    elif logs_destination:
        safe_set(env_def, "properties", "appLogsConfiguration", "logAnalyticsConfiguration", value=None)

    # Custom domains
    if hostname:
        safe_set(env_def, "properties", "customDomainConfiguration", value={})
        cert_def = env_def["properties"]["customDomainConfiguration"]
        if certificate_file:
            blob, _ = load_cert_file(certificate_file, certificate_password)
            safe_set(cert_def, "certificateValue", value=blob)
        safe_set(cert_def, "dnsSuffix", value=hostname)
        if certificate_password:
            safe_set(cert_def, "certificatePassword", value=certificate_password)

    if workload_profile_name:
        if "workloadProfiles" not in r["properties"] or not r["properties"]["workloadProfiles"]:
            raise ValidationError("This environment does not allow for workload profiles. Can create a compatible environment with 'az containerapp env create --enable-workload-profiles'")

        if workload_profile_type:
            workload_profile_type = workload_profile_type.upper()
        workload_profiles = r["properties"]["workloadProfiles"]
        profile = [p for p in workload_profiles if p["name"].lower() == workload_profile_name.lower()]
        update = False  # flag for updating an existing profile
        if profile:
            profile = profile[0]
            update = True
        else:
            profile = {"name": workload_profile_name}

        if workload_profile_type:
            profile["workloadProfileType"] = workload_profile_type
        if max_nodes:
            profile["maximumCount"] = max_nodes
        if min_nodes:
            profile["minimumCount"] = min_nodes

        if not update:
            workload_profiles.append(profile)
        else:
            idx = [i for i, p in enumerate(workload_profiles) if p["name"].lower() == workload_profile_name.lower()][0]
            workload_profiles[idx] = profile

        safe_set(env_def, "properties", "workloadProfiles", value=workload_profiles)

    try:
        r = ManagedEnvironmentClient.update(
            cmd=cmd, resource_group_name=resource_group_name, name=name, managed_environment_envelope=env_def, no_wait=no_wait)

    except Exception as e:
        handle_raw_exception(e)

    _azure_monitor_quickstart(cmd, name, resource_group_name, storage_account, logs_destination)

    return r


def show_managed_environment(cmd, name, resource_group_name):
    _validate_subscription_registered(cmd, CONTAINER_APPS_RP)

    try:
        return ManagedEnvironmentClient.show(cmd=cmd, resource_group_name=resource_group_name, name=name)
    except CLIError as e:
        handle_raw_exception(e)


def list_managed_environments(cmd, resource_group_name=None):
    _validate_subscription_registered(cmd, CONTAINER_APPS_RP)

    try:
        managed_envs = []
        if resource_group_name is None:
            managed_envs = ManagedEnvironmentClient.list_by_subscription(cmd=cmd)
        else:
            managed_envs = ManagedEnvironmentClient.list_by_resource_group(cmd=cmd, resource_group_name=resource_group_name)

        return managed_envs
    except CLIError as e:
        handle_raw_exception(e)


def delete_managed_environment(cmd, name, resource_group_name, no_wait=False):
    _validate_subscription_registered(cmd, CONTAINER_APPS_RP)

    try:
        return ManagedEnvironmentClient.delete(cmd=cmd, name=name, resource_group_name=resource_group_name, no_wait=no_wait)
    except CLIError as e:
        handle_raw_exception(e)


def assign_managed_identity(cmd, name, resource_group_name, system_assigned=False, user_assigned=None, no_wait=False):
    _validate_subscription_registered(cmd, CONTAINER_APPS_RP)
    containerapp_def = None

    # Get containerapp properties of CA we are updating
    try:
        containerapp_def = ContainerAppClient.show(cmd=cmd, resource_group_name=resource_group_name, name=name)
    except:
        pass

    if not containerapp_def:
        raise ResourceNotFoundError("The containerapp '{}' does not exist".format(name))

    _get_existing_secrets(cmd, resource_group_name, name, containerapp_def)
    set_managed_identity(cmd, resource_group_name, containerapp_def, system_assigned, user_assigned)

    try:
        r = ContainerAppClient.create_or_update(cmd=cmd, resource_group_name=resource_group_name, name=name, container_app_envelope=containerapp_def, no_wait=no_wait)
        # If identity is not returned, do nothing
        return r["identity"]

    except Exception as e:
        handle_raw_exception(e)


def remove_managed_identity(cmd, name, resource_group_name, system_assigned=False, user_assigned=None, no_wait=False):
    _validate_subscription_registered(cmd, CONTAINER_APPS_RP)

    remove_system_identity = system_assigned
    remove_user_identities = user_assigned

    if user_assigned:
        remove_id_size = len(remove_user_identities)

        # Remove duplicate identities that are passed and notify
        remove_user_identities = list(set(remove_user_identities))
        if remove_id_size != len(remove_user_identities):
            logger.warning("At least one identity was passed twice.")

    containerapp_def = None
    # Get containerapp properties of CA we are updating
    try:
        containerapp_def = ContainerAppClient.show(cmd=cmd, resource_group_name=resource_group_name, name=name)
    except:
        pass

    if not containerapp_def:
        raise ResourceNotFoundError("The containerapp '{}' does not exist".format(name))

    _get_existing_secrets(cmd, resource_group_name, name, containerapp_def)

    # If identity not returned
    try:
        containerapp_def["identity"]
        containerapp_def["identity"]["type"]
    except:
        containerapp_def["identity"] = {}
        containerapp_def["identity"]["type"] = "None"

    if containerapp_def["identity"]["type"] == "None":
        raise InvalidArgumentValueError("The containerapp {} has no system or user assigned identities.".format(name))

    if remove_system_identity:
        if containerapp_def["identity"]["type"] == "UserAssigned":
            raise InvalidArgumentValueError("The containerapp {} has no system assigned identities.".format(name))
        containerapp_def["identity"]["type"] = ("None" if containerapp_def["identity"]["type"] == "SystemAssigned" else "UserAssigned")

    if isinstance(user_assigned, list) and not user_assigned:
        containerapp_def["identity"]["userAssignedIdentities"] = {}
        remove_user_identities = []

        if containerapp_def["identity"]["userAssignedIdentities"] == {}:
            containerapp_def["identity"]["userAssignedIdentities"] = None
            containerapp_def["identity"]["type"] = ("None" if containerapp_def["identity"]["type"] == "UserAssigned" else "SystemAssigned")

    if remove_user_identities:
        subscription_id = get_subscription_id(cmd.cli_ctx)
        try:
            containerapp_def["identity"]["userAssignedIdentities"]
        except:
            containerapp_def["identity"]["userAssignedIdentities"] = {}
        for remove_id in remove_user_identities:
            given_id = remove_id
            remove_id = _ensure_identity_resource_id(subscription_id, resource_group_name, remove_id)
            wasRemoved = False

            for old_user_identity in containerapp_def["identity"]["userAssignedIdentities"]:
                if old_user_identity.lower() == remove_id.lower():
                    containerapp_def["identity"]["userAssignedIdentities"].pop(old_user_identity)
                    wasRemoved = True
                    break

            if not wasRemoved:
                raise InvalidArgumentValueError("The containerapp does not have specified user identity '{}' assigned, so it cannot be removed.".format(given_id))

        if containerapp_def["identity"]["userAssignedIdentities"] == {}:
            containerapp_def["identity"]["userAssignedIdentities"] = None
            containerapp_def["identity"]["type"] = ("None" if containerapp_def["identity"]["type"] == "UserAssigned" else "SystemAssigned")

    try:
        r = ContainerAppClient.create_or_update(cmd=cmd, resource_group_name=resource_group_name, name=name, container_app_envelope=containerapp_def, no_wait=no_wait)
        return r["identity"]
    except Exception as e:
        handle_raw_exception(e)


def show_managed_identity(cmd, name, resource_group_name):
    _validate_subscription_registered(cmd, CONTAINER_APPS_RP)

    try:
        r = ContainerAppClient.show(cmd=cmd, resource_group_name=resource_group_name, name=name)
    except CLIError as e:
        handle_raw_exception(e)

    try:
        return r["identity"]
    except:
        r["identity"] = {}
        r["identity"]["type"] = "None"
        return r["identity"]


def _validate_github(repo, branch, token):
    from github import Github, GithubException
    from github.GithubException import BadCredentialsException

    if repo:
        g = Github(token)
        github_repo = None
        try:
            github_repo = g.get_repo(repo)
            if not branch:
                branch = github_repo.default_branch
            if not github_repo.permissions.push or not github_repo.permissions.maintain:
                raise ValidationError("The token does not have appropriate access rights to repository {}.".format(repo))
            try:
                github_repo.get_branch(branch=branch)
            except GithubException as e:
                error_msg = "Encountered GitHub error when accessing {} branch in {} repo.".format(branch, repo)
                if e.data and e.data['message']:
                    error_msg += " Error: {}".format(e.data['message'])
                raise CLIInternalError(error_msg) from e
            logger.warning('Verified GitHub repo and branch')
        except BadCredentialsException as e:
            raise ValidationError("Could not authenticate to the repository. Please create a Personal Access Token and use "
                                  "the --token argument. Run 'az webapp deployment github-actions add --help' "
                                  "for more information.") from e
        except GithubException as e:
            error_msg = "Encountered GitHub error when accessing {} repo".format(repo)
            if e.data and e.data['message']:
                error_msg += " Error: {}".format(e.data['message'])
            raise CLIInternalError(error_msg) from e
    return branch


def create_or_update_github_action(cmd,
                                   name,
                                   resource_group_name,
                                   repo_url,
                                   registry_url=None,
                                   registry_username=None,
                                   registry_password=None,
                                   branch=None,
                                   token=None,
                                   login_with_github=False,
                                   image=None,
                                   context_path=None,
                                   service_principal_client_id=None,
                                   service_principal_client_secret=None,
                                   service_principal_tenant_id=None,
                                   no_wait=False):
    if not token and not login_with_github:
        raise_missing_token_suggestion()
    elif not token:
        scopes = ["admin:repo_hook", "repo", "workflow"]
        token = get_github_access_token(cmd, scopes)
    elif token and login_with_github:
        logger.warning("Both token and --login-with-github flag are provided. Will use provided token")

    repo = repo_url_to_name(repo_url)
    repo_url = f"https://github.com/{repo}"  # allow specifying repo as <user>/<repo> without the full github url

    branch = _validate_github(repo, branch, token)

    source_control_info = None

    try:
        source_control_info = GitHubActionClient.show(cmd=cmd, resource_group_name=resource_group_name, name=name)

    except Exception as ex:
        if not service_principal_client_id or not service_principal_client_secret or not service_principal_tenant_id:
            raise RequiredArgumentMissingError('Service principal client ID, secret and tenant ID are required to add github actions for the first time. Please create one using the command \"az ad sp create-for-rbac --name {{name}} --role contributor --scopes /subscriptions/{{subscription}}/resourceGroups/{{resourceGroup}} --sdk-auth\"') from ex
        source_control_info = SourceControlModel

    source_control_info["properties"]["repoUrl"] = repo_url
    source_control_info["properties"]["branch"] = branch

    azure_credentials = None

    if service_principal_client_id or service_principal_client_secret or service_principal_tenant_id:
        azure_credentials = AzureCredentialsModel
        azure_credentials["clientId"] = service_principal_client_id
        azure_credentials["clientSecret"] = service_principal_client_secret
        azure_credentials["tenantId"] = service_principal_tenant_id
        azure_credentials["subscriptionId"] = get_subscription_id(cmd.cli_ctx)

    # Registry
    if registry_username is None or registry_password is None:
        # If registry is Azure Container Registry, we can try inferring credentials
        if not registry_url or ACR_IMAGE_SUFFIX not in registry_url:
            raise RequiredArgumentMissingError('Registry url is required if using Azure Container Registry, otherwise Registry username and password are required if using Dockerhub')
        logger.warning('No credential was provided to access Azure Container Registry. Trying to look up...')
        parsed = urlparse(registry_url)
        registry_name = (parsed.netloc if parsed.scheme else parsed.path).split('.')[0]

        try:
            registry_username, registry_password, _ = _get_acr_cred(cmd.cli_ctx, registry_name)
        except Exception as ex:
            raise RequiredArgumentMissingError('Failed to retrieve credentials for container registry. Please provide the registry username and password') from ex

    registry_info = RegistryInfoModel
    registry_info["registryUrl"] = registry_url
    registry_info["registryUserName"] = registry_username
    registry_info["registryPassword"] = registry_password

    github_action_configuration = GitHubActionConfiguration
    github_action_configuration["registryInfo"] = registry_info
    github_action_configuration["azureCredentials"] = azure_credentials
    github_action_configuration["contextPath"] = context_path
    github_action_configuration["image"] = image

    source_control_info["properties"]["githubActionConfiguration"] = github_action_configuration

    headers = ["x-ms-github-auxiliary={}".format(token)]

    try:
        logger.warning("Creating Github action...")
        r = GitHubActionClient.create_or_update(cmd=cmd, resource_group_name=resource_group_name, name=name, github_action_envelope=source_control_info, headers=headers, no_wait=no_wait)
        if not no_wait:
            await_github_action(token, repo, r["properties"]["githubActionConfiguration"]["workflowName"])
        return r
    except Exception as e:
        handle_raw_exception(e)


def show_github_action(cmd, name, resource_group_name):
    try:
        return GitHubActionClient.show(cmd=cmd, resource_group_name=resource_group_name, name=name)
    except Exception as e:
        handle_raw_exception(e)


def delete_github_action(cmd, name, resource_group_name, token=None, login_with_github=False):
    # Check if there is an existing source control to delete
    try:
        github_action_config = GitHubActionClient.show(cmd=cmd, resource_group_name=resource_group_name, name=name)
    except Exception as e:
        handle_raw_exception(e)

    repo_url = github_action_config["properties"]["repoUrl"]

    if not token and not login_with_github:
        raise_missing_token_suggestion()
    elif not token:
        scopes = ["admin:repo_hook", "repo", "workflow"]
        token = get_github_access_token(cmd, scopes)
    elif token and login_with_github:
        logger.warning("Both token and --login-with-github flag are provided. Will use provided token")

    # Check if PAT can access repo
    try:
        # Verify github repo
        from github import Github, GithubException
        from github.GithubException import BadCredentialsException

        repo = None
        repo = repo_url.split('/')
        if len(repo) >= 2:
            repo = '/'.join(repo[-2:])

        if repo:
            g = Github(token)
            github_repo = None
            try:
                github_repo = g.get_repo(repo)
                if not github_repo.permissions.push or not github_repo.permissions.maintain:
                    raise ValidationError("The token does not have appropriate access rights to repository {}.".format(repo))
            except BadCredentialsException as e:
                raise CLIInternalError("Could not authenticate to the repository. Please create a Personal Access Token and use "
                                       "the --token argument. Run 'az webapp deployment github-actions add --help' "
                                       "for more information.") from e
            except GithubException as e:
                error_msg = "Encountered GitHub error when accessing {} repo".format(repo)
                if e.data and e.data['message']:
                    error_msg += " Error: {}".format(e.data['message'])
                raise CLIInternalError(error_msg) from e
    except CLIError as clierror:
        raise clierror
    except Exception:
        # If exception due to github package missing, etc just continue without validating the repo and rely on api validation
        pass

    headers = ["x-ms-github-auxiliary={}".format(token)]

    try:
        return GitHubActionClient.delete(cmd=cmd, resource_group_name=resource_group_name, name=name, headers=headers)
    except Exception as e:
        handle_raw_exception(e)


def list_revisions(cmd, name, resource_group_name, all=False):  # pylint: disable=redefined-builtin
    try:
        revision_list = ContainerAppClient.list_revisions(cmd=cmd, resource_group_name=resource_group_name, name=name)
        if all:
            return revision_list
        return [r for r in revision_list if r["properties"]["active"]]
    except CLIError as e:
        handle_raw_exception(e)


def show_revision(cmd, resource_group_name, revision_name, name=None):
    if not name:
        name = _get_app_from_revision(revision_name)

    try:
        return ContainerAppClient.show_revision(cmd=cmd, resource_group_name=resource_group_name, container_app_name=name, name=revision_name)
    except CLIError as e:
        handle_raw_exception(e)


def restart_revision(cmd, resource_group_name, revision_name, name=None):
    if not name:
        name = _get_app_from_revision(revision_name)

    try:
        return ContainerAppClient.restart_revision(cmd=cmd, resource_group_name=resource_group_name, container_app_name=name, name=revision_name)
    except CLIError as e:
        handle_raw_exception(e)


def activate_revision(cmd, resource_group_name, revision_name, name=None):
    if not name:
        name = _get_app_from_revision(revision_name)

    try:
        return ContainerAppClient.activate_revision(cmd=cmd, resource_group_name=resource_group_name, container_app_name=name, name=revision_name)
    except CLIError as e:
        handle_raw_exception(e)


def deactivate_revision(cmd, resource_group_name, revision_name, name=None):
    if not name:
        name = _get_app_from_revision(revision_name)

    try:
        return ContainerAppClient.deactivate_revision(cmd=cmd, resource_group_name=resource_group_name, container_app_name=name, name=revision_name)
    except CLIError as e:
        handle_raw_exception(e)


def copy_revision(cmd,
                  resource_group_name,
                  from_revision=None,
                  # label=None,
                  name=None,
                  yaml=None,
                  image=None,
                  container_name=None,
                  min_replicas=None,
                  max_replicas=None,
                  scale_rule_name=None,
                  scale_rule_type=None,
                  scale_rule_http_concurrency=None,
                  scale_rule_metadata=None,
                  scale_rule_auth=None,
                  set_env_vars=None,
                  replace_env_vars=None,
                  remove_env_vars=None,
                  remove_all_env_vars=False,
                  cpu=None,
                  memory=None,
                  revision_suffix=None,
                  startup_command=None,
                  args=None,
                  tags=None,
                  workload_profile_name=None,
                  no_wait=False):
    _validate_subscription_registered(cmd, CONTAINER_APPS_RP)

    if not name and not from_revision:
        raise RequiredArgumentMissingError('Usage error: --name is required if not using --from-revision.')

    if not name:
        name = _get_app_from_revision(from_revision)

    return update_containerapp_logic(cmd=cmd,
                                     name=name,
                                     resource_group_name=resource_group_name,
                                     yaml=yaml,
                                     image=image,
                                     container_name=container_name,
                                     min_replicas=min_replicas,
                                     max_replicas=max_replicas,
                                     scale_rule_name=scale_rule_name,
                                     scale_rule_type=scale_rule_type,
                                     scale_rule_http_concurrency=scale_rule_http_concurrency,
                                     scale_rule_metadata=scale_rule_metadata,
                                     scale_rule_auth=scale_rule_auth,
                                     set_env_vars=set_env_vars,
                                     remove_env_vars=remove_env_vars,
                                     replace_env_vars=replace_env_vars,
                                     remove_all_env_vars=remove_all_env_vars,
                                     cpu=cpu,
                                     memory=memory,
                                     revision_suffix=revision_suffix,
                                     startup_command=startup_command,
                                     args=args,
                                     tags=tags,
                                     no_wait=no_wait,
                                     workload_profile_name=workload_profile_name,
                                     from_revision=from_revision)


def set_revision_mode(cmd, resource_group_name, name, mode, no_wait=False):
    _validate_subscription_registered(cmd, CONTAINER_APPS_RP)

    containerapp_def = None
    try:
        containerapp_def = ContainerAppClient.show(cmd=cmd, resource_group_name=resource_group_name, name=name)
    except:
        pass

    if not containerapp_def:
        raise ResourceNotFoundError("The containerapp '{}' does not exist".format(name))

    containerapp_def["properties"]["configuration"]["activeRevisionsMode"] = mode.lower()

    _get_existing_secrets(cmd, resource_group_name, name, containerapp_def)

    try:
        r = ContainerAppClient.create_or_update(
            cmd=cmd, resource_group_name=resource_group_name, name=name, container_app_envelope=containerapp_def, no_wait=no_wait)
        return r["properties"]["configuration"]["activeRevisionsMode"]
    except Exception as e:
        handle_raw_exception(e)


def add_revision_label(cmd, resource_group_name, revision, label, name=None, no_wait=False, yes=False):
    _validate_subscription_registered(cmd, CONTAINER_APPS_RP)

    if not name:
        name = _get_app_from_revision(revision)

    containerapp_def = None
    try:
        containerapp_def = ContainerAppClient.show(cmd=cmd, resource_group_name=resource_group_name, name=name)
    except:
        pass

    if not containerapp_def:
        raise ResourceNotFoundError(f"The containerapp '{name}' does not exist in group '{resource_group_name}'")

    if "ingress" not in containerapp_def['properties']['configuration'] or "traffic" not in containerapp_def['properties']['configuration']['ingress']:
        raise ValidationError("Ingress and traffic weights are required to add labels.")

    traffic_weight = containerapp_def['properties']['configuration']['ingress']['traffic'] if 'traffic' in containerapp_def['properties']['configuration']['ingress'] else {}

    _validate_revision_name(cmd, revision, resource_group_name, name)

    label_added = False
    for weight in traffic_weight:
        if "label" in weight and weight["label"].lower() == label.lower():
            r_name = "latest" if "latestRevision" in weight and weight["latestRevision"] else weight["revisionName"]
            if not yes and r_name.lower() != revision.lower():
                msg = f"A weight with the label '{label}' already exists. Remove existing label '{label}' from '{r_name}' and add to '{revision}'?"
                if not prompt_y_n(msg, default="n"):
                    raise ArgumentUsageError(f"Usage Error: cannot specify existing label without agreeing to remove existing label '{label}' from '{r_name}' and add to '{revision}'.")
            weight["label"] = None

        if "latestRevision" in weight:
            if revision.lower() == "latest" and weight["latestRevision"]:
                label_added = True
                weight["label"] = label
        else:
            if revision.lower() == weight["revisionName"].lower():
                label_added = True
                weight["label"] = label

    if not label_added:
        containerapp_def["properties"]["configuration"]["ingress"]["traffic"].append({
            "revisionName": revision if revision.lower() != "latest" else None,
            "weight": 0,
            "latestRevision": revision.lower() == "latest",
            "label": label
        })

    containerapp_patch_def = {}
    containerapp_patch_def['properties'] = {}
    containerapp_patch_def['properties']['configuration'] = {}
    containerapp_patch_def['properties']['configuration']['ingress'] = {}

    containerapp_patch_def['properties']['configuration']['ingress']['traffic'] = traffic_weight

    try:
        r = ContainerAppClient.update(
            cmd=cmd, resource_group_name=resource_group_name, name=name, container_app_envelope=containerapp_patch_def, no_wait=no_wait)
        return r['properties']['configuration']['ingress']['traffic']
    except Exception as e:
        handle_raw_exception(e)


def swap_revision_label(cmd, name, resource_group_name, source_label, target_label, no_wait=False):
    _validate_subscription_registered(cmd, CONTAINER_APPS_RP)

    if source_label == target_label:
        raise ArgumentUsageError("Label names to be swapped must be different.")

    containerapp_def = None
    try:
        containerapp_def = ContainerAppClient.show(cmd=cmd, resource_group_name=resource_group_name, name=name)
    except:
        pass

    if not containerapp_def:
        raise ResourceNotFoundError(f"The containerapp '{name}' does not exist in group '{resource_group_name}'")

    if "ingress" not in containerapp_def['properties']['configuration'] or "traffic" not in containerapp_def['properties']['configuration']['ingress']:
        raise ValidationError("Ingress and traffic weights are required to swap labels.")

    traffic_weight = containerapp_def['properties']['configuration']['ingress']['traffic'] if 'traffic' in containerapp_def['properties']['configuration']['ingress'] else {}

    source_label_found = False
    target_label_found = False
    for weight in traffic_weight:
        if "label" in weight:
            if weight["label"].lower() == source_label.lower():
                if not source_label_found:
                    source_label_found = True
                    weight["label"] = target_label
            elif weight["label"].lower() == target_label.lower():
                if not target_label_found:
                    target_label_found = True
                    weight["label"] = source_label
    if not source_label_found and not target_label_found:
        raise ArgumentUsageError(f"Could not find label '{source_label}' nor label '{target_label}' in traffic.")
    if not source_label_found:
        raise ArgumentUsageError(f"Could not find label '{source_label}' in traffic.")
    if not target_label_found:
        raise ArgumentUsageError(f"Could not find label '{target_label}' in traffic.")

    containerapp_patch_def = {}
    containerapp_patch_def['properties'] = {}
    containerapp_patch_def['properties']['configuration'] = {}
    containerapp_patch_def['properties']['configuration']['ingress'] = {}

    containerapp_patch_def['properties']['configuration']['ingress']['traffic'] = traffic_weight

    try:
        r = ContainerAppClient.update(
            cmd=cmd, resource_group_name=resource_group_name, name=name, container_app_envelope=containerapp_patch_def, no_wait=no_wait)
        return r['properties']['configuration']['ingress']['traffic']
    except Exception as e:
        handle_raw_exception(e)


def remove_revision_label(cmd, resource_group_name, name, label, no_wait=False):
    _validate_subscription_registered(cmd, CONTAINER_APPS_RP)

    containerapp_def = None
    try:
        containerapp_def = ContainerAppClient.show(cmd=cmd, resource_group_name=resource_group_name, name=name)
    except:
        pass

    if not containerapp_def:
        raise ResourceNotFoundError(f"The containerapp '{name}' does not exist in group '{resource_group_name}'")

    if "ingress" not in containerapp_def['properties']['configuration'] or "traffic" not in containerapp_def['properties']['configuration']['ingress']:
        raise ValidationError("Ingress and traffic weights are required to remove labels.")

    traffic_weight = containerapp_def['properties']['configuration']['ingress']['traffic']

    label_removed = False
    for weight in traffic_weight:
        if "label" in weight and weight["label"].lower() == label.lower():
            label_removed = True
            weight["label"] = None
            break
    if not label_removed:
        raise ValidationError("Please specify a label name with an associated traffic weight.")

    containerapp_patch_def = {}
    containerapp_patch_def['properties'] = {}
    containerapp_patch_def['properties']['configuration'] = {}
    containerapp_patch_def['properties']['configuration']['ingress'] = {}

    containerapp_patch_def['properties']['configuration']['ingress']['traffic'] = traffic_weight

    try:
        r = ContainerAppClient.update(
            cmd=cmd, resource_group_name=resource_group_name, name=name, container_app_envelope=containerapp_patch_def, no_wait=no_wait)
        return r['properties']['configuration']['ingress']['traffic']
    except Exception as e:
        handle_raw_exception(e)


def show_ingress(cmd, name, resource_group_name):
    _validate_subscription_registered(cmd, CONTAINER_APPS_RP)

    containerapp_def = None
    try:
        containerapp_def = ContainerAppClient.show(cmd=cmd, resource_group_name=resource_group_name, name=name)
    except:
        pass

    if not containerapp_def:
        raise ResourceNotFoundError("The containerapp '{}' does not exist".format(name))

    try:
        return containerapp_def["properties"]["configuration"]["ingress"]
    except Exception as e:
        raise ValidationError("The containerapp '{}' does not have ingress enabled.".format(name)) from e


def enable_ingress(cmd, name, resource_group_name, type, target_port, transport="auto", exposed_port=None, allow_insecure=False, disable_warnings=False, no_wait=False):  # pylint: disable=redefined-builtin
    _validate_subscription_registered(cmd, CONTAINER_APPS_RP)

    containerapp_def = None
    try:
        containerapp_def = ContainerAppClient.show(cmd=cmd, resource_group_name=resource_group_name, name=name)
    except:
        pass

    if not containerapp_def:
        raise ResourceNotFoundError("The containerapp '{}' does not exist".format(name))

    external_ingress = None
    if type is not None:
        if type.lower() == "internal":
            external_ingress = False
        elif type.lower() == "external":
            external_ingress = True

    ingress_def = None
    if target_port is not None and type is not None:
        ingress_def = IngressModel
        ingress_def["external"] = external_ingress
        ingress_def["targetPort"] = target_port
        ingress_def["transport"] = transport
        ingress_def["allowInsecure"] = allow_insecure
        ingress_def["exposedPort"] = exposed_port if transport == "tcp" else None

    containerapp_def["properties"]["configuration"]["ingress"] = ingress_def

    _get_existing_secrets(cmd, resource_group_name, name, containerapp_def)

    try:
        r = ContainerAppClient.create_or_update(
            cmd=cmd, resource_group_name=resource_group_name, name=name, container_app_envelope=containerapp_def, no_wait=no_wait)
        not disable_warnings and logger.warning("\nIngress enabled. Access your app at https://{}/\n".format(r["properties"]["configuration"]["ingress"]["fqdn"]))
        return r["properties"]["configuration"]["ingress"]
    except Exception as e:
        handle_raw_exception(e)


def disable_ingress(cmd, name, resource_group_name, no_wait=False):
    _validate_subscription_registered(cmd, CONTAINER_APPS_RP)

    containerapp_def = None
    try:
        containerapp_def = ContainerAppClient.show(cmd=cmd, resource_group_name=resource_group_name, name=name)
    except:
        pass

    if not containerapp_def:
        raise ResourceNotFoundError("The containerapp '{}' does not exist".format(name))

    containerapp_def["properties"]["configuration"]["ingress"] = None

    _get_existing_secrets(cmd, resource_group_name, name, containerapp_def)

    try:
        ContainerAppClient.create_or_update(
            cmd=cmd, resource_group_name=resource_group_name, name=name, container_app_envelope=containerapp_def, no_wait=no_wait)
        logger.warning("Ingress has been disabled successfully.")
        return
    except Exception as e:
        handle_raw_exception(e)


<<<<<<< HEAD
def set_ingress_sticky_session(cmd, name, resource_group_name, affinity, no_wait=False):
=======
def update_ingress(cmd, name, resource_group_name, type=None, target_port=None, transport=None, exposed_port=None, allow_insecure=False, disable_warnings=False, no_wait=False):
>>>>>>> e13dba35
    _validate_subscription_registered(cmd, CONTAINER_APPS_RP)

    containerapp_def = None
    try:
        containerapp_def = ContainerAppClient.show(cmd=cmd, resource_group_name=resource_group_name, name=name)
    except:
        pass

    if not containerapp_def:
<<<<<<< HEAD
        raise ResourceNotFoundError(f"The containerapp '{name}' does not exist in group '{resource_group_name}'")

    containerapp_patch = {}
    safe_set(containerapp_patch, "properties", "configuration", "ingress", "stickySessions", "affinity", value=affinity)
    try:
        r = ContainerAppClient.update(
            cmd=cmd, resource_group_name=resource_group_name, name=name, container_app_envelope=containerapp_patch, no_wait=no_wait)
        return r['properties']['configuration']['ingress']
=======
        raise ResourceNotFoundError("The containerapp '{}' does not exist".format(name))

    if containerapp_def["properties"]["configuration"]["ingress"] is None:
        raise ValidationError("The containerapp '{}' does not have ingress enabled. Try running `az containerapp ingress -h` for more info.".format(name))

    external_ingress = None
    if type is not None:
        if type.lower() == "internal":
            external_ingress = False
        elif type.lower() == "external":
            external_ingress = True

    containerapp_patch_def = {}
    containerapp_patch_def['properties'] = {}
    containerapp_patch_def['properties']['configuration'] = {}
    containerapp_patch_def['properties']['configuration']['ingress'] = {}

    ingress_def = {}
    if external_ingress is not None:
        ingress_def["external"] = external_ingress
    if target_port is not None:
        ingress_def["targetPort"] = target_port
    if transport is not None:
        ingress_def["transport"] = transport
    if allow_insecure is not None:
        ingress_def["allowInsecure"] = allow_insecure

    if "transport" in ingress_def and ingress_def["transport"] == "tcp":
        if exposed_port is not None:
            ingress_def["exposedPort"] = exposed_port
    else:
        ingress_def["exposedPort"] = None

    containerapp_patch_def["properties"]["configuration"]["ingress"] = ingress_def

    try:
        r = ContainerAppClient.update(
            cmd=cmd, resource_group_name=resource_group_name, name=name, container_app_envelope=containerapp_patch_def, no_wait=no_wait)
        not disable_warnings and logger.warning("\nIngress Updated. Access your app at https://{}/\n".format(r["properties"]["configuration"]["ingress"]["fqdn"]))
        return r["properties"]["configuration"]["ingress"]
>>>>>>> e13dba35
    except Exception as e:
        handle_raw_exception(e)


<<<<<<< HEAD
def show_ingress_sticky_session(cmd, name, resource_group_name):
    _validate_subscription_registered(cmd, CONTAINER_APPS_RP)

    containerapp_def = None
    try:
        containerapp_def = ContainerAppClient.show(cmd=cmd, resource_group_name=resource_group_name, name=name)
    except:
        pass

    if not containerapp_def:
        raise ResourceNotFoundError("The containerapp '{}' does not exist".format(name))

    try:
        return containerapp_def["properties"]["configuration"]["ingress"]
    except Exception as e:
        raise ValidationError("Ingress must be enabled to enable sticky sessions. Try running `az containerapp ingress -h` for more info.") from e


=======
>>>>>>> e13dba35
def set_ingress_traffic(cmd, name, resource_group_name, label_weights=None, revision_weights=None, no_wait=False):
    _validate_subscription_registered(cmd, CONTAINER_APPS_RP)
    if not label_weights and not revision_weights:
        raise ValidationError("Must specify either --label-weight or --revision-weight.")

    containerapp_def = None
    try:
        containerapp_def = ContainerAppClient.show(cmd=cmd, resource_group_name=resource_group_name, name=name)
    except:
        pass

    if not containerapp_def:
        raise ResourceNotFoundError(f"The containerapp '{name}' does not exist in group '{resource_group_name}'")

    if containerapp_def["properties"]["configuration"]["activeRevisionsMode"].lower() == "single":
        raise ValidationError(f"Containerapp '{name}' is configured for single revision. Set revision mode to multiple in order to set ingress traffic. Try `az containerapp revision set-mode -h` for more details.")

    try:
        containerapp_def["properties"]["configuration"]["ingress"]
        containerapp_def["properties"]["configuration"]["ingress"]["traffic"]
    except Exception as e:
        raise ValidationError("Ingress must be enabled to set ingress traffic. Try running `az containerapp ingress -h` for more info.") from e

    if not revision_weights:
        revision_weights = []

    # convert label weights to appropriate revision name
    _append_label_weights(containerapp_def, label_weights, revision_weights)

    # validate sum is less than 100
    _validate_traffic_sum(revision_weights)

    # update revision weights to containerapp, get the old weight sum
    old_weight_sum = _update_revision_weights(containerapp_def, revision_weights)

    # validate revision names
    for revision in revision_weights:
        _validate_revision_name(cmd, revision.split('=')[0], resource_group_name, name)

    _update_weights(containerapp_def, revision_weights, old_weight_sum)

    containerapp_patch_def = {}
    containerapp_patch_def['properties'] = {}
    containerapp_patch_def['properties']['configuration'] = {}
    containerapp_patch_def['properties']['configuration']['ingress'] = {}
    containerapp_patch_def['properties']['configuration']['ingress']['traffic'] = containerapp_def["properties"]["configuration"]["ingress"]["traffic"]

    try:
        r = ContainerAppClient.update(
            cmd=cmd, resource_group_name=resource_group_name, name=name, container_app_envelope=containerapp_patch_def, no_wait=no_wait)
        return r['properties']['configuration']['ingress']['traffic']
    except Exception as e:
        handle_raw_exception(e)


def show_ingress_traffic(cmd, name, resource_group_name):
    _validate_subscription_registered(cmd, CONTAINER_APPS_RP)

    containerapp_def = None
    try:
        containerapp_def = ContainerAppClient.show(cmd=cmd, resource_group_name=resource_group_name, name=name)
    except:
        pass

    if not containerapp_def:
        raise ResourceNotFoundError("The containerapp '{}' does not exist".format(name))

    try:
        return containerapp_def["properties"]["configuration"]["ingress"]["traffic"]
    except Exception as e:
        raise ValidationError("Ingress must be enabled to show ingress traffic. Try running `az containerapp ingress -h` for more info.") from e


def set_ip_restriction(cmd, name, resource_group_name, rule_name, ip_address, action, description=None, no_wait=False):
    _validate_subscription_registered(cmd, CONTAINER_APPS_RP)

    containerapp_def = None
    try:
        containerapp_def = ContainerAppClient.show(cmd=cmd, resource_group_name=resource_group_name, name=name)
    except:
        pass

    if not containerapp_def:
        raise ResourceNotFoundError(f"The containerapp '{name}' does not exist in group '{resource_group_name}'")

    ip_restrictions = safe_get(containerapp_def, "properties", "configuration", "ingress", "ipSecurityRestrictions", default=[])

    ip_security_restrictions = set_ip_restrictions(ip_restrictions, rule_name, ip_address, description, action)
    containerapp_patch = {}
    safe_set(containerapp_patch, "properties", "configuration", "ingress", "ipSecurityRestrictions", value=ip_security_restrictions)
    try:
        r = ContainerAppClient.update(
            cmd=cmd, resource_group_name=resource_group_name, name=name, container_app_envelope=containerapp_patch, no_wait=no_wait)
        return r['properties']['configuration']['ingress']['ipSecurityRestrictions']
    except Exception as e:
        handle_raw_exception(e)


def remove_ip_restriction(cmd, name, resource_group_name, rule_name, no_wait=False):
    _validate_subscription_registered(cmd, CONTAINER_APPS_RP)

    containerapp_def = None
    try:
        containerapp_def = ContainerAppClient.show(cmd=cmd, resource_group_name=resource_group_name, name=name)
    except:
        pass

    if not containerapp_def:
        raise ResourceNotFoundError("The containerapp '{}' does not exist".format(name))

    ip_restrictions = safe_get(containerapp_def, "properties", "configuration", "ingress", "ipSecurityRestrictions", default=[])

    restriction_removed = False
    for index, value in enumerate(ip_restrictions):
        if value["name"].lower() == rule_name.lower():
            ip_restrictions.pop(index)
            restriction_removed = True
            break

    if not restriction_removed:
        raise ValidationError(f"Ip restriction name '{rule_name}' does not exist.")

    containerapp_patch = {}
    safe_set(containerapp_patch, "properties", "configuration", "ingress", "ipSecurityRestrictions", value=ip_restrictions)
    try:
        r = ContainerAppClient.update(
            cmd=cmd, resource_group_name=resource_group_name, name=name, container_app_envelope=containerapp_patch, no_wait=no_wait)
        ip_restrictions = safe_get(r, "properties", "configuration", "ingress", "ipSecurityRestrictions", default=[])
        return ip_restrictions
    except Exception as e:
        handle_raw_exception(e)


def show_ip_restrictions(cmd, name, resource_group_name):
    _validate_subscription_registered(cmd, CONTAINER_APPS_RP)

    containerapp_def = None
    try:
        containerapp_def = ContainerAppClient.show(cmd=cmd, resource_group_name=resource_group_name, name=name)
    except:
        pass

    if not containerapp_def:
        raise ResourceNotFoundError("The containerapp '{}' does not exist".format(name))

    try:
        try:
            containerapp_def['properties']['configuration']['ingress']
        except Exception as e:
            raise ValidationError("Ingress must be enabled to list ip restrictions. Try running `az containerapp ingress -h` for more info.") from e
        return safe_get(containerapp_def, "properties", "configuration", "ingress", "ipSecurityRestrictions", default=[])
    except:
        return []


def show_registry(cmd, name, resource_group_name, server):
    _validate_subscription_registered(cmd, CONTAINER_APPS_RP)

    containerapp_def = None
    try:
        containerapp_def = ContainerAppClient.show(cmd=cmd, resource_group_name=resource_group_name, name=name)
    except:
        pass

    if not containerapp_def:
        raise ResourceNotFoundError("The containerapp '{}' does not exist".format(name))

    try:
        containerapp_def["properties"]["configuration"]["registries"]
    except Exception as e:
        raise ValidationError("The containerapp {} has no assigned registries.".format(name)) from e

    registries_def = containerapp_def["properties"]["configuration"]["registries"]

    for r in registries_def:
        if r['server'].lower() == server.lower():
            return r
    raise InvalidArgumentValueError("The containerapp {} does not have specified registry assigned.".format(name))


def list_registry(cmd, name, resource_group_name):
    _validate_subscription_registered(cmd, CONTAINER_APPS_RP)

    containerapp_def = None
    try:
        containerapp_def = ContainerAppClient.show(cmd=cmd, resource_group_name=resource_group_name, name=name)
    except:
        pass

    if not containerapp_def:
        raise ResourceNotFoundError("The containerapp '{}' does not exist".format(name))

    try:
        return containerapp_def["properties"]["configuration"]["registries"]
    except Exception as e:
        raise ValidationError("The containerapp {} has no assigned registries.".format(name)) from e


def set_registry(cmd, name, resource_group_name, server, username=None, password=None, disable_warnings=False, identity=None, no_wait=False):
    _validate_subscription_registered(cmd, CONTAINER_APPS_RP)
    if (username or password) and identity:
        raise MutuallyExclusiveArgumentError("Use either identity or username/password.")

    containerapp_def = None
    try:
        containerapp_def = ContainerAppClient.show(cmd=cmd, resource_group_name=resource_group_name, name=name)
    except:
        pass

    if not containerapp_def:
        raise ResourceNotFoundError("The containerapp '{}' does not exist".format(name))

    _get_existing_secrets(cmd, resource_group_name, name, containerapp_def)

    registry = None

    registries_def = safe_get(containerapp_def, "properties", "configuration", "registries", default=[])
    containerapp_def["properties"]["configuration"]["registries"] = registries_def

    if (not username or not password) and not identity:
        # If registry is Azure Container Registry, we can try inferring credentials
        if ACR_IMAGE_SUFFIX not in server:
            raise RequiredArgumentMissingError('Registry username and password are required if you are not using Azure Container Registry.')
        not disable_warnings and logger.warning('No credential was provided to access Azure Container Registry. Trying to look up...')
        parsed = urlparse(server)
        registry_name = (parsed.netloc if parsed.scheme else parsed.path).split('.')[0]

        try:
            username, password, _ = _get_acr_cred(cmd.cli_ctx, registry_name)
        except Exception as ex:
            raise RequiredArgumentMissingError('Failed to retrieve credentials for container registry. Please provide the registry username and password') from ex

    # Check if updating existing registry
    updating_existing_registry = False
    for r in registries_def:
        if r['server'].lower() == server.lower():
            not disable_warnings and logger.warning("Updating existing registry.")
            updating_existing_registry = True
            if username:
                r["username"] = username
                r["identity"] = None
            if password:
                r["passwordSecretRef"] = store_as_secret_and_return_secret_ref(
                    containerapp_def["properties"]["configuration"]["secrets"],
                    r["username"],
                    r["server"],
                    password,
                    update_existing_secret=True)
                r["identity"] = None
            if identity:
                r["identity"] = identity
                r["username"] = None
                r["passwordSecretRef"] = None

    # If not updating existing registry, add as new registry
    if not updating_existing_registry:
        registry = RegistryCredentialsModel
        registry["server"] = server
        if not identity:
            registry["username"] = username
            registry["passwordSecretRef"] = store_as_secret_and_return_secret_ref(
                containerapp_def["properties"]["configuration"]["secrets"],
                username,
                server,
                password,
                update_existing_secret=True)
        else:
            registry["identity"] = identity

        registries_def.append(registry)

    if identity:
        system_assigned_identity = identity.lower() == "system"
        user_assigned = None if system_assigned_identity else [identity]
        set_managed_identity(cmd, resource_group_name, containerapp_def, system_assigned_identity, user_assigned)

    try:
        r = ContainerAppClient.create_or_update(
            cmd=cmd, resource_group_name=resource_group_name, name=name, container_app_envelope=containerapp_def, no_wait=no_wait)

        return r["properties"]["configuration"]["registries"]
    except Exception as e:
        handle_raw_exception(e)


def remove_registry(cmd, name, resource_group_name, server, no_wait=False):
    _validate_subscription_registered(cmd, CONTAINER_APPS_RP)

    containerapp_def = None
    try:
        containerapp_def = ContainerAppClient.show(cmd=cmd, resource_group_name=resource_group_name, name=name)
    except:
        pass

    if not containerapp_def:
        raise ResourceNotFoundError("The containerapp '{}' does not exist".format(name))

    _get_existing_secrets(cmd, resource_group_name, name, containerapp_def)

    registries_def = None

    try:
        containerapp_def["properties"]["configuration"]["registries"]
    except Exception as e:
        raise ValidationError("The containerapp {} has no assigned registries.".format(name)) from e

    registries_def = containerapp_def["properties"]["configuration"]["registries"]

    wasRemoved = False
    for i, value in enumerate(registries_def):
        r = value
        if r['server'].lower() == server.lower():
            registries_def.pop(i)
            _remove_registry_secret(containerapp_def=containerapp_def, server=server, username=r["username"])
            wasRemoved = True
            break

    if not wasRemoved:
        raise ValidationError("Containerapp does not have registry server {} assigned.".format(server))

    if len(containerapp_def["properties"]["configuration"]["registries"]) == 0:
        containerapp_def["properties"]["configuration"].pop("registries")

    try:
        r = ContainerAppClient.create_or_update(
            cmd=cmd, resource_group_name=resource_group_name, name=name, container_app_envelope=containerapp_def, no_wait=no_wait)
        logger.warning("Registry successfully removed.")
        return r["properties"]["configuration"]["registries"]
    # No registries to return, so return nothing
    except Exception:
        pass


def list_secrets(cmd, name, resource_group_name, show_values=False):
    _validate_subscription_registered(cmd, CONTAINER_APPS_RP)

    containerapp_def = None
    try:
        r = containerapp_def = ContainerAppClient.show(cmd=cmd, resource_group_name=resource_group_name, name=name)
    except:
        pass

    if not containerapp_def:
        raise ResourceNotFoundError("The containerapp '{}' does not exist".format(name))

    if not show_values:
        try:
            return r["properties"]["configuration"]["secrets"]
        except:
            return []
    try:
        return ContainerAppClient.list_secrets(cmd=cmd, resource_group_name=resource_group_name, name=name)["value"]
    except Exception:
        return []
        # raise ValidationError("The containerapp {} has no assigned secrets.".format(name)) from e


def show_secret(cmd, name, resource_group_name, secret_name):
    _validate_subscription_registered(cmd, CONTAINER_APPS_RP)

    containerapp_def = None
    try:
        containerapp_def = ContainerAppClient.show(cmd=cmd, resource_group_name=resource_group_name, name=name)
    except:
        pass

    if not containerapp_def:
        raise ResourceNotFoundError("The containerapp '{}' does not exist".format(name))

    r = ContainerAppClient.list_secrets(cmd=cmd, resource_group_name=resource_group_name, name=name)
    for secret in r["value"]:
        if secret["name"].lower() == secret_name.lower():
            return secret
    raise ValidationError("The containerapp {} does not have a secret assigned with name {}.".format(name, secret_name))


def remove_secrets(cmd, name, resource_group_name, secret_names, no_wait=False):
    _validate_subscription_registered(cmd, CONTAINER_APPS_RP)

    containerapp_def = None
    try:
        containerapp_def = ContainerAppClient.show(cmd=cmd, resource_group_name=resource_group_name, name=name)
    except:
        pass

    if not containerapp_def:
        raise ResourceNotFoundError("The containerapp '{}' does not exist".format(name))

    _get_existing_secrets(cmd, resource_group_name, name, containerapp_def)

    for secret_name in secret_names:
        wasRemoved = False
        for secret in containerapp_def["properties"]["configuration"]["secrets"]:
            if secret["name"].lower() == secret_name.lower():
                _remove_secret(containerapp_def, secret_name=secret["name"])
                wasRemoved = True
                break
        if not wasRemoved:
            raise ValidationError("The containerapp {} does not have a secret assigned with name {}.".format(name, secret_name))
    try:
        r = ContainerAppClient.create_or_update(
            cmd=cmd, resource_group_name=resource_group_name, name=name, container_app_envelope=containerapp_def, no_wait=no_wait)
        logger.warning("Secret(s) successfully removed.")
        try:
            return r["properties"]["configuration"]["secrets"]
        # No secrets to return
        except:
            pass
    except Exception as e:
        handle_raw_exception(e)


def set_secrets(cmd, name, resource_group_name, secrets,
                # yaml=None,
                disable_max_length=False,
                no_wait=False):
    _validate_subscription_registered(cmd, CONTAINER_APPS_RP)

    for s in secrets:
        if s:
            parsed = s.split("=")
            if parsed:
                if len(parsed[0]) > MAXIMUM_SECRET_LENGTH and not disable_max_length:
                    raise ValidationError(f"Secret names cannot be longer than {MAXIMUM_SECRET_LENGTH}. "
                                          f"Please shorten {parsed[0]}")

    # if not yaml and not secrets:
    #     raise RequiredArgumentMissingError('Usage error: --secrets is required if not using --yaml')

    # if not secrets:
    #     secrets = []

    # if yaml:
    #     yaml_secrets = load_yaml_file(yaml).split(' ')
    #     try:
    #         parse_secret_flags(yaml_secrets)
    #     except:
    #         raise ValidationError("YAML secrets must be a list of secrets in key=value format, delimited by new line.")
    #     for secret in yaml_secrets:
    #         secrets.append(secret.strip())

    containerapp_def = None
    try:
        containerapp_def = ContainerAppClient.show(cmd=cmd, resource_group_name=resource_group_name, name=name)
    except:
        pass

    if not containerapp_def:
        raise ResourceNotFoundError("The containerapp '{}' does not exist".format(name))

    _get_existing_secrets(cmd, resource_group_name, name, containerapp_def)
    _add_or_update_secrets(containerapp_def, parse_secret_flags(secrets))

    try:
        r = ContainerAppClient.create_or_update(
            cmd=cmd, resource_group_name=resource_group_name, name=name, container_app_envelope=containerapp_def, no_wait=no_wait)
        logger.warning("Containerapp '{}' must be restarted in order for secret changes to take effect.".format(name))
        return r["properties"]["configuration"]["secrets"]
    except Exception as e:
        handle_raw_exception(e)


def enable_dapr(cmd, name, resource_group_name,
                dapr_app_id=None,
                dapr_app_port=None,
                dapr_app_protocol=None,
                dapr_http_read_buffer_size=None,
                dapr_http_max_request_size=None,
                dapr_log_level=None,
                dapr_enable_api_logging=False,
                no_wait=False):
    _validate_subscription_registered(cmd, CONTAINER_APPS_RP)

    containerapp_def = None
    try:
        containerapp_def = ContainerAppClient.show(cmd=cmd, resource_group_name=resource_group_name, name=name)
    except:
        pass

    if not containerapp_def:
        raise ResourceNotFoundError("The containerapp '{}' does not exist".format(name))

    _get_existing_secrets(cmd, resource_group_name, name, containerapp_def)

    if 'configuration' not in containerapp_def['properties']:
        containerapp_def['properties']['configuration'] = {}

    if not safe_get(containerapp_def['properties']['configuration'], 'dapr'):
        containerapp_def['properties']['configuration']['dapr'] = {}

    if dapr_app_id:
        containerapp_def['properties']['configuration']['dapr']['appId'] = dapr_app_id

    if dapr_app_port:
        containerapp_def['properties']['configuration']['dapr']['appPort'] = dapr_app_port

    if dapr_app_protocol:
        containerapp_def['properties']['configuration']['dapr']['appProtocol'] = dapr_app_protocol

    if dapr_http_read_buffer_size:
        containerapp_def['properties']['configuration']['dapr']['httpReadBufferSize'] = dapr_http_read_buffer_size

    if dapr_http_max_request_size:
        containerapp_def['properties']['configuration']['dapr']['httpMaxRequestSize'] = dapr_http_max_request_size

    if dapr_log_level:
        containerapp_def['properties']['configuration']['dapr']['logLevel'] = dapr_log_level

    if dapr_enable_api_logging:
        containerapp_def['properties']['configuration']['dapr']['enableApiLogging'] = dapr_enable_api_logging

    containerapp_def['properties']['configuration']['dapr']['enabled'] = True

    try:
        r = ContainerAppClient.create_or_update(
            cmd=cmd, resource_group_name=resource_group_name, name=name, container_app_envelope=containerapp_def, no_wait=no_wait)
        return r["properties"]['configuration']['dapr']
    except Exception as e:
        handle_raw_exception(e)


def disable_dapr(cmd, name, resource_group_name, no_wait=False):
    _validate_subscription_registered(cmd, CONTAINER_APPS_RP)

    containerapp_def = None
    try:
        containerapp_def = ContainerAppClient.show(cmd=cmd, resource_group_name=resource_group_name, name=name)
    except:
        pass

    if not containerapp_def:
        raise ResourceNotFoundError("The containerapp '{}' does not exist".format(name))

    _get_existing_secrets(cmd, resource_group_name, name, containerapp_def)

    if 'configuration' not in containerapp_def['properties']:
        containerapp_def['properties']['configuration'] = {}

    if 'dapr' not in containerapp_def['properties']['configuration']:
        containerapp_def['properties']['configuration']['dapr'] = {}

    containerapp_def['properties']['configuration']['dapr']['enabled'] = False

    try:
        r = ContainerAppClient.create_or_update(
            cmd=cmd, resource_group_name=resource_group_name, name=name, container_app_envelope=containerapp_def, no_wait=no_wait)
        return r["properties"]['configuration']['dapr']
    except Exception as e:
        handle_raw_exception(e)


def list_dapr_components(cmd, resource_group_name, environment_name):
    _validate_subscription_registered(cmd, CONTAINER_APPS_RP)

    return DaprComponentClient.list(cmd, resource_group_name, environment_name)


def show_dapr_component(cmd, resource_group_name, dapr_component_name, environment_name):
    _validate_subscription_registered(cmd, CONTAINER_APPS_RP)

    return DaprComponentClient.show(cmd, resource_group_name, environment_name, name=dapr_component_name)


def create_or_update_dapr_component(cmd, resource_group_name, environment_name, dapr_component_name, yaml):
    _validate_subscription_registered(cmd, CONTAINER_APPS_RP)

    yaml_containerapp = load_yaml_file(yaml)
    if type(yaml_containerapp) != dict:  # pylint: disable=unidiomatic-typecheck
        raise ValidationError('Invalid YAML provided. Please see https://aka.ms/azure-container-apps-yaml for a valid containerapps YAML spec.')

    # Deserialize the yaml into a DaprComponent object. Need this since we're not using SDK
    daprcomponent_def = None
    try:
        deserializer = create_deserializer()

        daprcomponent_def = deserializer('DaprComponent', yaml_containerapp)
    except DeserializationError as ex:
        raise ValidationError('Invalid YAML provided. Please see https://aka.ms/azure-container-apps-yaml for a valid containerapps YAML spec.') from ex

    daprcomponent_def = _convert_object_from_snake_to_camel_case(_object_to_dict(daprcomponent_def))

    # Remove "additionalProperties" and read-only attributes that are introduced in the deserialization. Need this since we're not using SDK
    _remove_additional_attributes(daprcomponent_def)
    _remove_dapr_readonly_attributes(daprcomponent_def)

    if not daprcomponent_def["ignoreErrors"]:
        daprcomponent_def["ignoreErrors"] = False

    dapr_component_envelope = {}

    dapr_component_envelope["properties"] = daprcomponent_def

    try:
        r = DaprComponentClient.create_or_update(cmd, resource_group_name=resource_group_name, environment_name=environment_name, dapr_component_envelope=dapr_component_envelope, name=dapr_component_name)
        return r
    except Exception as e:
        handle_raw_exception(e)


def remove_dapr_component(cmd, resource_group_name, dapr_component_name, environment_name):
    _validate_subscription_registered(cmd, CONTAINER_APPS_RP)

    try:
        DaprComponentClient.show(cmd, resource_group_name, environment_name, name=dapr_component_name)
    except Exception as e:
        raise ResourceNotFoundError("Dapr component not found.") from e

    try:
        r = DaprComponentClient.delete(cmd, resource_group_name, environment_name, name=dapr_component_name)
        logger.warning("Dapr componenet successfully deleted.")
        return r
    except Exception as e:
        handle_raw_exception(e)


def list_replicas(cmd, resource_group_name, name, revision=None):
    app = ContainerAppClient.show(cmd, resource_group_name, name)
    if not revision:
        revision = app["properties"]["latestRevisionName"]
    return ContainerAppClient.list_replicas(cmd=cmd,
                                            resource_group_name=resource_group_name,
                                            container_app_name=name,
                                            revision_name=revision)


def get_replica(cmd, resource_group_name, name, replica, revision=None):
    app = ContainerAppClient.show(cmd, resource_group_name, name)
    if not revision:
        revision = app["properties"]["latestRevisionName"]
    return ContainerAppClient.get_replica(cmd=cmd,
                                          resource_group_name=resource_group_name,
                                          container_app_name=name,
                                          revision_name=revision,
                                          replica_name=replica)


def containerapp_ssh(cmd, resource_group_name, name, container=None, revision=None, replica=None, startup_command="sh"):
    if isinstance(startup_command, list):
        startup_command = startup_command[0]  # CLI seems a little buggy when calling a param "--command"

    conn = WebSocketConnection(cmd=cmd, resource_group_name=resource_group_name, name=name, revision=revision,
                               replica=replica, container=container, startup_command=startup_command)

    encodings = [SSH_DEFAULT_ENCODING, SSH_BACKUP_ENCODING]
    reader = threading.Thread(target=read_ssh, args=(conn, encodings))
    reader.daemon = True
    reader.start()

    writer = get_stdin_writer(conn)
    writer.daemon = True
    writer.start()

    logger.warning("Use ctrl + D to exit.")
    while conn.is_connected:
        try:
            time.sleep(0.1)
        except KeyboardInterrupt:
            if conn.is_connected:
                logger.info("Caught KeyboardInterrupt. Sending ctrl+c to server")
                conn.send(SSH_CTRL_C_MSG)


def stream_containerapp_logs(cmd, resource_group_name, name, container=None, revision=None, replica=None, follow=False,
                             tail=None, output_format=None, kind=None):
    if tail:
        if tail < 0 or tail > 300:
            raise ValidationError("--tail must be between 0 and 300.")
    if kind == LOG_TYPE_SYSTEM:
        if container or replica or revision:
            raise MutuallyExclusiveArgumentError("--type: --container, --replica, and --revision not supported for system logs")
        if output_format and output_format != "json":
            raise MutuallyExclusiveArgumentError("--type: only json logs supported for system logs")

    sub = get_subscription_id(cmd.cli_ctx)
    token_response = ContainerAppClient.get_auth_token(cmd, resource_group_name, name)
    token = token_response["properties"]["token"]

    base_url = ContainerAppClient.show(cmd, resource_group_name, name)["properties"]["eventStreamEndpoint"]
    base_url = base_url[:base_url.index("/subscriptions/")]

    if kind == LOG_TYPE_CONSOLE:
        url = (f"{base_url}/subscriptions/{sub}/resourceGroups/{resource_group_name}/containerApps/{name}"
               f"/revisions/{revision}/replicas/{replica}/containers/{container}/logstream")
    else:
        url = f"{base_url}/subscriptions/{sub}/resourceGroups/{resource_group_name}/containerApps/{name}/eventstream"

    logger.info("connecting to : %s", url)
    request_params = {"follow": str(follow).lower(),
                      "output": output_format,
                      "tailLines": tail}
    headers = {"Authorization": f"Bearer {token}"}
    resp = requests.get(url,
                        timeout=None,
                        stream=True,
                        params=request_params,
                        headers=headers)

    if not resp.ok:
        ValidationError(f"Got bad status from the logstream API: {resp.status_code}")

    for line in resp.iter_lines():
        if line:
            logger.info("received raw log line: %s", line)
            # these .replaces are needed to display color/quotations properly
            # for some reason the API returns garbled unicode special characters (may need to add more in the future)
            print(line.decode("utf-8").replace("\\u0022", "\u0022").replace("\\u001B", "\u001B").replace("\\u002B", "\u002B").replace("\\u0027", "\u0027"))


def stream_environment_logs(cmd, resource_group_name, name, follow=False, tail=None):
    if tail:
        if tail < 0 or tail > 300:
            raise ValidationError("--tail must be between 0 and 300.")

    env = show_managed_environment(cmd, name, resource_group_name)
    sub = get_subscription_id(cmd.cli_ctx)
    token_response = ManagedEnvironmentClient.get_auth_token(cmd, resource_group_name, name)
    token = token_response["properties"]["token"]
    base_url = f"https://{env['location']}.azurecontainerapps.dev"

    url = (f"{base_url}/subscriptions/{sub}/resourceGroups/{resource_group_name}/managedEnvironments/{name}"
           f"/eventstream")

    logger.info("connecting to : %s", url)
    request_params = {"follow": str(follow).lower(),
                      "tailLines": tail}
    headers = {"Authorization": f"Bearer {token}"}
    resp = requests.get(url,
                        timeout=None,
                        stream=True,
                        params=request_params,
                        headers=headers)

    if not resp.ok:
        ValidationError(f"Got bad status from the logstream API: {resp.status_code}")

    for line in resp.iter_lines():
        if line:
            logger.info("received raw log line: %s", line)
            # these .replaces are needed to display color/quotations properly
            # for some reason the API returns garbled unicode special characters (may need to add more in the future)
            print(line.decode("utf-8").replace("\\u0022", "\u0022").replace("\\u001B", "\u001B").replace("\\u002B", "\u002B").replace("\\u0027", "\u0027"))


def open_containerapp_in_browser(cmd, name, resource_group_name):
    app = ContainerAppClient.show(cmd, resource_group_name, name)
    url = safe_get(app, "properties", "configuration", "ingress", "fqdn")
    if not url:
        raise ValidationError("Could not open in browser: no public URL for this app")
    if not url.startswith("http"):
        url = f"http://{url}"
    open_page_in_browser(url)


def containerapp_up(cmd,
                    name,
                    resource_group_name=None,
                    managed_env=None,
                    location=None,
                    registry_server=None,
                    image=None,
                    source=None,
                    ingress=None,
                    target_port=None,
                    registry_user=None,
                    registry_pass=None,
                    env_vars=None,
                    logs_customer_id=None,
                    logs_key=None,
                    repo=None,
                    token=None,
                    branch=None,
                    browse=False,
                    context_path=None,
                    workload_profile_name=None,
                    service_principal_client_id=None,
                    service_principal_client_secret=None,
                    service_principal_tenant_id=None):
    from ._up_utils import (_validate_up_args, _reformat_image, _get_dockerfile_content, _get_ingress_and_target_port,
                            ResourceGroup, ContainerAppEnvironment, ContainerApp, _get_registry_from_app,
                            _get_registry_details, _create_github_action, _set_up_defaults, up_output,
                            check_env_name_on_rg, get_token, _validate_containerapp_name, _has_dockerfile)
    from ._github_oauth import cache_github_token
    HELLOWORLD = "mcr.microsoft.com/azuredocs/containerapps-helloworld"
    dockerfile = "Dockerfile"  # for now the dockerfile name must be "Dockerfile" (until GH actions API is updated)

    _validate_containerapp_name(name)

    register_provider_if_needed(cmd, CONTAINER_APPS_RP)
    _validate_up_args(cmd, source, image, repo, registry_server)
    validate_container_app_name(name)
    check_env_name_on_rg(cmd, managed_env, resource_group_name, location)

    image = _reformat_image(source, repo, image)
    token = get_token(cmd, repo, token)

    if image and HELLOWORLD in image.lower():
        ingress = "external" if not ingress else ingress
        target_port = 80 if not target_port else target_port

    if image:
        if ingress and not target_port:
            target_port = 80
            logger.warning("No ingress provided, defaulting to port 80. Try `az containerapp up --ingress %s --target-port <port>` to set a custom port.", ingress)

    if source and not _has_dockerfile(source, dockerfile):
        pass
    else:
        dockerfile_content = _get_dockerfile_content(repo, branch, token, source, context_path, dockerfile)
        ingress, target_port = _get_ingress_and_target_port(ingress, target_port, dockerfile_content)

    resource_group = ResourceGroup(cmd, name=resource_group_name, location=location)
    env = ContainerAppEnvironment(cmd, managed_env, resource_group, location=location, logs_key=logs_key, logs_customer_id=logs_customer_id)
    app = ContainerApp(cmd, name, resource_group, None, image, env, target_port, registry_server, registry_user, registry_pass, env_vars, workload_profile_name, ingress)

    _set_up_defaults(cmd, name, resource_group_name, logs_customer_id, location, resource_group, env, app)

    if app.check_exists():
        if app.get()["properties"]["provisioningState"] == "InProgress":
            raise ValidationError("Containerapp has an existing provisioning in progress. Please wait until provisioning has completed and rerun the command.")

    resource_group.create_if_needed()
    env.create_if_needed(name)

    if source or repo:
        if not registry_server:
            _get_registry_from_app(app, source)  # if the app exists, get the registry
        _get_registry_details(cmd, app, source)  # fetch ACR creds from arguments registry arguments

    app.create_acr_if_needed()

    if source:
        app.run_acr_build(dockerfile, source, quiet=False, build_from_source=not _has_dockerfile(source, dockerfile))

    app.create(no_registry=bool(repo))
    if repo:
        _create_github_action(app, env, service_principal_client_id, service_principal_client_secret,
                              service_principal_tenant_id, branch, token, repo, context_path)
        cache_github_token(cmd, token, repo)

    if browse:
        open_containerapp_in_browser(cmd, app.name, app.resource_group.name)

    up_output(app, no_dockerfile=(source and not _has_dockerfile(source, dockerfile)))


def containerapp_up_logic(cmd, resource_group_name, name, managed_env, image, env_vars, ingress, target_port, registry_server, registry_user, workload_profile_name, registry_pass):
    containerapp_def = None
    try:
        containerapp_def = ContainerAppClient.show(cmd=cmd, resource_group_name=resource_group_name, name=name)
    except:
        pass

    if containerapp_def:
        return update_containerapp_logic(cmd=cmd, name=name, resource_group_name=resource_group_name, image=image, replace_env_vars=env_vars, ingress=ingress, target_port=target_port, registry_server=registry_server, registry_user=registry_user, registry_pass=registry_pass, workload_profile_name=workload_profile_name, container_name=name)
    return create_containerapp(cmd=cmd, name=name, resource_group_name=resource_group_name, managed_env=managed_env, image=image, env_vars=env_vars, ingress=ingress, target_port=target_port, registry_server=registry_server, registry_user=registry_user, registry_pass=registry_pass, workload_profile_name=workload_profile_name)


def create_managed_certificate(cmd, name, resource_group_name, hostname, validation_method, certificate_name=None):
    if certificate_name and not check_managed_cert_name_availability(cmd, resource_group_name, name, certificate_name):
        raise ValidationError(f"Certificate name '{certificate_name}' is not available.")
    cert_name = certificate_name
    while not cert_name:
        cert_name = generate_randomized_managed_cert_name(hostname, resource_group_name)
        if not check_managed_cert_name_availability(cmd, resource_group_name, name, certificate_name):
            cert_name = None
    certificate_envelop = prepare_managed_certificate_envelop(cmd, name, resource_group_name, hostname, validation_method)
    try:
        r = ManagedEnvironmentClient.create_or_update_managed_certificate(cmd, resource_group_name, name, cert_name, certificate_envelop, True, validation_method == 'TXT')
        return r
    except Exception as e:
        handle_raw_exception(e)


def list_certificates(cmd, name, resource_group_name, location=None, certificate=None, thumbprint=None, managed_certificates_only=False, private_key_certificates_only=False):
    _validate_subscription_registered(cmd, CONTAINER_APPS_RP)
    if managed_certificates_only and private_key_certificates_only:
        raise MutuallyExclusiveArgumentError("Use either '--managed-certificates-only' or '--private-key-certificates-only'.")
    if managed_certificates_only and thumbprint:
        raise MutuallyExclusiveArgumentError("'--thumbprint' not supported for managed certificates.")

    if certificate and is_valid_resource_id(certificate):
        certificate_name = parse_resource_id(certificate)["resource_name"]
        certificate_type = parse_resource_id(certificate)["resource_type"]
    else:
        certificate_name = certificate
        certificate_type = PRIVATE_CERTIFICATE_RT if private_key_certificates_only or thumbprint else (MANAGED_CERTIFICATE_RT if managed_certificates_only else None)

    if certificate_type == MANAGED_CERTIFICATE_RT:
        return get_managed_certificates(cmd, name, resource_group_name, certificate_name, location)
    if certificate_type == PRIVATE_CERTIFICATE_RT:
        return get_private_certificates(cmd, name, resource_group_name, certificate_name, thumbprint, location)
    managed_certs = get_managed_certificates(cmd, name, resource_group_name, certificate_name, location)
    private_certs = get_private_certificates(cmd, name, resource_group_name, certificate_name, thumbprint, location)
    return managed_certs + private_certs


def get_private_certificates(cmd, name, resource_group_name, certificate_name=None, thumbprint=None, location=None):
    if certificate_name:
        try:
            r = ManagedEnvironmentClient.show_certificate(cmd, resource_group_name, name, certificate_name)
            return [r] if certificate_matches(r, location, thumbprint) else []
        except Exception as e:
            handle_non_404_exception(e)
            return []
    else:
        try:
            r = ManagedEnvironmentClient.list_certificates(cmd, resource_group_name, name)
            return list(filter(lambda c: certificate_matches(c, location, thumbprint), r))
        except Exception as e:
            handle_raw_exception(e)


def get_managed_certificates(cmd, name, resource_group_name, certificate_name=None, location=None):
    if certificate_name:
        try:
            r = ManagedEnvironmentClient.show_managed_certificate(cmd, resource_group_name, name, certificate_name)
            return [r] if certificate_location_matches(r, location) else []
        except Exception as e:
            handle_non_404_exception(e)
            return []
    else:
        try:
            r = ManagedEnvironmentClient.list_managed_certificates(cmd, resource_group_name, name)
            return list(filter(lambda c: certificate_location_matches(c, location), r))
        except Exception as e:
            handle_raw_exception(e)


def upload_certificate(cmd, name, resource_group_name, certificate_file, certificate_name=None, certificate_password=None, location=None, prompt=False):
    _validate_subscription_registered(cmd, CONTAINER_APPS_RP)

    blob, thumbprint = load_cert_file(certificate_file, certificate_password)

    cert_name = None
    if certificate_name:
        name_availability = check_cert_name_availability(cmd, resource_group_name, name, certificate_name)
        if not name_availability["nameAvailable"]:
            if name_availability["reason"] == NAME_ALREADY_EXISTS:
                msg = '{}. If continue with this name, it will be overwritten by the new certificate file.\nOverwrite?'
                overwrite = True
                if prompt:
                    overwrite = prompt_y_n(msg.format(name_availability["message"]))
                else:
                    logger.warning('{}. It will be overwritten by the new certificate file.'.format(name_availability["message"]))
                if overwrite:
                    cert_name = certificate_name
            else:
                raise ValidationError(name_availability["message"])
        else:
            cert_name = certificate_name

    while not cert_name:
        random_name = generate_randomized_cert_name(thumbprint, name, resource_group_name)
        check_result = check_cert_name_availability(cmd, resource_group_name, name, random_name)
        if check_result["nameAvailable"]:
            cert_name = random_name
        elif not check_result["nameAvailable"] and (check_result["reason"] == NAME_INVALID):
            raise ValidationError(check_result["message"])

    certificate = ContainerAppCertificateEnvelopeModel
    certificate["properties"]["password"] = certificate_password
    certificate["properties"]["value"] = blob
    certificate["location"] = location
    if not certificate["location"]:
        try:
            managed_env = ManagedEnvironmentClient.show(cmd, resource_group_name, name)
            certificate["location"] = managed_env["location"]
        except Exception as e:
            handle_raw_exception(e)

    try:
        r = ManagedEnvironmentClient.create_or_update_certificate(cmd, resource_group_name, name, cert_name, certificate)
        return r
    except Exception as e:
        handle_raw_exception(e)


def delete_certificate(cmd, resource_group_name, name, location=None, certificate=None, thumbprint=None):
    _validate_subscription_registered(cmd, CONTAINER_APPS_RP)

    if not certificate and not thumbprint:
        raise RequiredArgumentMissingError('Please specify at least one of parameters: --certificate and --thumbprint')

    cert_type = None
    cert_name = certificate
    if certificate and is_valid_resource_id(certificate):
        cert_type = parse_resource_id(certificate)["resource_type"]
        cert_name = parse_resource_id(certificate)["resource_name"]
    if thumbprint:
        cert_type = PRIVATE_CERTIFICATE_RT

    if cert_type == PRIVATE_CERTIFICATE_RT:
        certs = list_certificates(cmd, name, resource_group_name, location, certificate, thumbprint)
        if len(certs) == 0:
            msg = "'{}'".format(cert_name) if cert_name else "with thumbprint '{}'".format(thumbprint)
            raise ResourceNotFoundError(f"The certificate {msg} does not exist in Container app environment '{name}'.")
        for cert in certs:
            try:
                ManagedEnvironmentClient.delete_certificate(cmd, resource_group_name, name, cert["name"])
                logger.warning('Successfully deleted certificate: %s', cert["name"])
            except Exception as e:
                handle_raw_exception(e)
    elif cert_type == MANAGED_CERTIFICATE_RT:
        try:
            ManagedEnvironmentClient.delete_managed_certificate(cmd, resource_group_name, name, cert_name)
            logger.warning('Successfully deleted certificate: {}'.format(cert_name))
        except Exception as e:
            handle_raw_exception(e)
    else:
        managed_certs = list(filter(lambda c: c["name"] == cert_name, get_managed_certificates(cmd, name, resource_group_name, None, location)))
        private_certs = list(filter(lambda c: c["name"] == cert_name, get_private_certificates(cmd, name, resource_group_name, None, None, location)))
        if len(managed_certs) == 0 and len(private_certs) == 0:
            raise ResourceNotFoundError(f"The certificate '{cert_name}' does not exist in Container app environment '{name}'.")
        if len(managed_certs) > 0 and len(private_certs) > 0:
            raise RequiredArgumentMissingError(f"Found more than one certificates with name '{cert_name}':\n'{managed_certs[0]['id']}',\n'{private_certs[0]['id']}'.\nPlease specify the certificate id using --certificate.")
        try:
            ManagedEnvironmentClient.delete_managed_certificate(cmd, resource_group_name, name, cert_name)
            logger.warning('Successfully deleted certificate: %s', cert_name)
        except Exception as e:
            handle_raw_exception(e)


def upload_ssl(cmd, resource_group_name, name, environment, certificate_file, hostname, certificate_password=None, certificate_name=None, location=None):
    _validate_subscription_registered(cmd, CONTAINER_APPS_RP)

    passed, message = validate_hostname(cmd, resource_group_name, name, hostname)
    if not passed:
        raise ValidationError(message or 'Please configure the DNS records before adding the hostname.')

    custom_domains = get_custom_domains(cmd, resource_group_name, name, location, environment)
    new_custom_domains = list(filter(lambda c: c["name"] != hostname, custom_domains))

    env_name = _get_name(environment)
    logger.warning('Uploading certificate to %s.', env_name)
    if is_valid_resource_id(environment):
        cert = upload_certificate(cmd, env_name, parse_resource_id(environment)["resource_group"], certificate_file, certificate_name, certificate_password, location)
    else:
        cert = upload_certificate(cmd, env_name, resource_group_name, certificate_file, certificate_name, certificate_password, location)
    cert_id = cert["id"]

    new_domain = ContainerAppCustomDomainModel
    new_domain["name"] = hostname
    new_domain["certificateId"] = cert_id
    new_custom_domains.append(new_domain)
    logger.warning('Adding hostname %s and binding to %s.', hostname, name)
    return patch_new_custom_domain(cmd, resource_group_name, name, new_custom_domains)


def bind_hostname(cmd, resource_group_name, name, hostname, thumbprint=None, certificate=None, location=None, environment=None, validation_method=None):
    _validate_subscription_registered(cmd, CONTAINER_APPS_RP)

    if not environment and not certificate:
        raise RequiredArgumentMissingError('Please specify at least one of parameters: --certificate and --environment')
    if certificate and not is_valid_resource_id(certificate) and not environment:
        raise RequiredArgumentMissingError('Please specify the parameter: --environment')

    standardized_hostname = hostname.lower()
    passed, message = validate_hostname(cmd, resource_group_name, name, standardized_hostname)
    if not passed:
        raise ValidationError(message or 'Please configure the DNS records before adding the hostname.')

    env_name = _get_name(environment) if environment else None

    if certificate:
        if is_valid_resource_id(certificate):
            cert_id = certificate
        else:
            certs = list_certificates(cmd, env_name, resource_group_name, location, certificate, thumbprint)
            if len(certs) == 0:
                msg = "'{}' with thumbprint '{}'".format(certificate, thumbprint) if thumbprint else "'{}'".format(certificate)
                raise ResourceNotFoundError(f"The certificate {msg} does not exist in Container app environment '{env_name}'.")
            cert_id = certs[0]["id"]
    elif thumbprint:
        certs = list_certificates(cmd, env_name, resource_group_name, location, certificate, thumbprint)
        if len(certs) == 0:
            raise ResourceNotFoundError(f"The certificate with thumbprint '{thumbprint}' does not exist in Container app environment '{env_name}'.")
        cert_id = certs[0]["id"]
    else:  # look for or create a managed certificate if no certificate info provided
        managed_certs = get_managed_certificates(cmd, env_name, resource_group_name, None, None)
        managed_cert = [cert for cert in managed_certs if cert["properties"]["subjectName"].lower() == standardized_hostname]
        if len(managed_cert) > 0 and managed_cert[0]["properties"]["provisioningState"] in [SUCCEEDED_STATUS, PENDING_STATUS]:
            cert_id = managed_cert[0]["id"]
            cert_name = managed_cert[0]["name"]
        else:
            cert_name = None
            while not cert_name:
                random_name = generate_randomized_managed_cert_name(standardized_hostname, env_name)
                available = check_managed_cert_name_availability(cmd, resource_group_name, env_name, cert_name)
                if available:
                    cert_name = random_name
            logger.warning("Creating managed certificate '%s' for %s.\nIt may take up to 20 minutes to create and issue a managed certificate.", cert_name, standardized_hostname)

            validation = validation_method
            while validation not in ["TXT", "CNAME", "HTTP"]:
                validation = prompt_str('\nPlease choose one of the following domain validation methods: TXT, CNAME, HTTP\nYour answer: ')

            certificate_envelop = prepare_managed_certificate_envelop(cmd, env_name, resource_group_name, standardized_hostname, validation_method, location)
            try:
                managed_cert = ManagedEnvironmentClient.create_or_update_managed_certificate(cmd, resource_group_name, env_name, cert_name, certificate_envelop, False, validation_method == 'TXT')
            except Exception as e:
                handle_raw_exception(e)
            cert_id = managed_cert["id"]

        logger.warning("\nBinding managed certificate '%s' to %s\n", cert_name, standardized_hostname)

    custom_domains = get_custom_domains(cmd, resource_group_name, name, location, environment)
    new_custom_domains = list(filter(lambda c: safe_get(c, "name", default=[]) != standardized_hostname, custom_domains))
    new_domain = ContainerAppCustomDomainModel
    new_domain["name"] = standardized_hostname
    new_domain["certificateId"] = cert_id
    new_custom_domains.append(new_domain)

    return patch_new_custom_domain(cmd, resource_group_name, name, new_custom_domains)


def add_hostname(cmd, resource_group_name, name, hostname, location=None):
    _validate_subscription_registered(cmd, CONTAINER_APPS_RP)
    standardized_hostname = hostname.lower()
    custom_domains = get_custom_domains(cmd, resource_group_name, name, location, None)
    existing_hostname = list(filter(lambda c: safe_get(c, "name", default=[]) == standardized_hostname, custom_domains))
    if len(existing_hostname) > 0:
        raise InvalidArgumentValueError("'{standardized_hostname}' already exists in container app '{name}'.")
    new_domain = ContainerAppCustomDomainModel
    new_domain["name"] = standardized_hostname
    new_domain["bindingType"] = "Disabled"
    custom_domains.append(new_domain)
    return patch_new_custom_domain(cmd, resource_group_name, name, custom_domains)


def list_hostname(cmd, resource_group_name, name, location=None):
    _validate_subscription_registered(cmd, CONTAINER_APPS_RP)

    custom_domains = get_custom_domains(cmd, resource_group_name, name, location)
    return custom_domains


def delete_hostname(cmd, resource_group_name, name, hostname, location=None):
    _validate_subscription_registered(cmd, CONTAINER_APPS_RP)

    custom_domains = get_custom_domains(cmd, resource_group_name, name, location)
    new_custom_domains = list(filter(lambda c: c["name"] != hostname, custom_domains))
    if len(new_custom_domains) == len(custom_domains):
        raise ResourceNotFoundError("The hostname '{}' in Container app '{}' was not found.".format(hostname, name))

    r = patch_new_custom_domain(cmd, resource_group_name, name, new_custom_domains)
    logger.warning('Successfully deleted custom domain: {}'.format(hostname))
    return r


def show_storage(cmd, name, storage_name, resource_group_name):
    _validate_subscription_registered(cmd, CONTAINER_APPS_RP)

    try:
        return StorageClient.show(cmd, resource_group_name, name, storage_name)
    except CLIError as e:
        handle_raw_exception(e)


def list_storage(cmd, name, resource_group_name):
    _validate_subscription_registered(cmd, CONTAINER_APPS_RP)

    try:
        return StorageClient.list(cmd, resource_group_name, name)
    except CLIError as e:
        handle_raw_exception(e)


def create_or_update_storage(cmd, storage_name, resource_group_name, name, azure_file_account_name, azure_file_share_name, azure_file_account_key, access_mode, no_wait=False):  # pylint: disable=redefined-builtin
    _validate_subscription_registered(cmd, CONTAINER_APPS_RP)

    if len(azure_file_share_name) < 3:
        raise ValidationError("File share name must be longer than 2 characters.")

    if len(azure_file_account_name) < 3:
        raise ValidationError("Account name must be longer than 2 characters.")

    r = None

    try:
        r = StorageClient.show(cmd, resource_group_name, name, storage_name)
    except:
        pass

    if r:
        logger.warning("Only AzureFile account keys can be updated. In order to change the AzureFile share name or account name, please delete this storage and create a new one.")

    storage_def = AzureFilePropertiesModel
    storage_def["accountKey"] = azure_file_account_key
    storage_def["accountName"] = azure_file_account_name
    storage_def["shareName"] = azure_file_share_name
    storage_def["accessMode"] = access_mode
    storage_envelope = {}
    storage_envelope["properties"] = {}
    storage_envelope["properties"]["azureFile"] = storage_def

    try:
        return StorageClient.create_or_update(cmd, resource_group_name, name, storage_name, storage_envelope, no_wait)
    except CLIError as e:
        handle_raw_exception(e)


def remove_storage(cmd, storage_name, name, resource_group_name, no_wait=False):
    _validate_subscription_registered(cmd, CONTAINER_APPS_RP)

    try:
        return StorageClient.delete(cmd, resource_group_name, name, storage_name, no_wait)
    except CLIError as e:
        handle_raw_exception(e)


# TODO: Refactor provider code to make it cleaner
def update_aad_settings(cmd, resource_group_name, name,
                        client_id=None, client_secret_setting_name=None,
                        issuer=None, allowed_token_audiences=None, client_secret=None,
                        client_secret_certificate_thumbprint=None,
                        client_secret_certificate_san=None,
                        client_secret_certificate_issuer=None,
                        yes=False, tenant_id=None):

    try:
        show_ingress(cmd, name, resource_group_name)
    except Exception as e:
        raise ValidationError("Authentication requires ingress to be enabled for your containerapp.") from e

    if client_secret is not None and client_secret_setting_name is not None:
        raise ArgumentUsageError('Usage Error: --client-secret and --client-secret-setting-name cannot both be '
                                 'configured to non empty strings')

    if client_secret_setting_name is not None and client_secret_certificate_thumbprint is not None:
        raise ArgumentUsageError('Usage Error: --client-secret-setting-name and --thumbprint cannot both be '
                                 'configured to non empty strings')

    if client_secret is not None and client_secret_certificate_thumbprint is not None:
        raise ArgumentUsageError('Usage Error: --client-secret and --thumbprint cannot both be '
                                 'configured to non empty strings')

    if client_secret is not None and client_secret_certificate_san is not None:
        raise ArgumentUsageError('Usage Error: --client-secret and --san cannot both be '
                                 'configured to non empty strings')

    if client_secret_setting_name is not None and client_secret_certificate_san is not None:
        raise ArgumentUsageError('Usage Error: --client-secret-setting-name and --san cannot both be '
                                 'configured to non empty strings')

    if client_secret_certificate_thumbprint is not None and client_secret_certificate_san is not None:
        raise ArgumentUsageError('Usage Error: --thumbprint and --san cannot both be '
                                 'configured to non empty strings')

    if ((client_secret_certificate_san is not None and client_secret_certificate_issuer is None) or
            (client_secret_certificate_san is None and client_secret_certificate_issuer is not None)):
        raise ArgumentUsageError('Usage Error: --san and --certificate-issuer must both be '
                                 'configured to non empty strings')

    if issuer is not None and (tenant_id is not None):
        raise ArgumentUsageError('Usage Error: --issuer and --tenant-id cannot be configured '
                                 'to non empty strings at the same time.')

    is_new_aad_app = False
    existing_auth = {}
    try:
        existing_auth = AuthClient.get(cmd=cmd, resource_group_name=resource_group_name, container_app_name=name, auth_config_name="current")["properties"]
    except:
        existing_auth = {}
        existing_auth["platform"] = {}
        existing_auth["platform"]["enabled"] = True
        existing_auth["globalValidation"] = {}
        existing_auth["login"] = {}

    registration = {}
    validation = {}
    if "identityProviders" not in existing_auth:
        existing_auth["identityProviders"] = {}
    if "azureActiveDirectory" not in existing_auth["identityProviders"]:
        existing_auth["identityProviders"]["azureActiveDirectory"] = {}
        is_new_aad_app = True

    if is_new_aad_app and issuer is None and tenant_id is None:
        raise ArgumentUsageError('Usage Error: Either --issuer or --tenant-id must be specified when configuring the '
                                 'Microsoft auth registration.')

    if client_secret is not None and not yes:
        msg = 'Configuring --client-secret will add a secret to the containerapp. Are you sure you want to continue?'
        if not prompt_y_n(msg, default="n"):
            raise ArgumentUsageError('Usage Error: --client-secret cannot be used without agreeing to add secret '
                                     'to the containerapp.')

    openid_issuer = issuer
    if openid_issuer is None:
        # cmd.cli_ctx.cloud resolves to whichever cloud the customer is currently logged into
        authority = cmd.cli_ctx.cloud.endpoints.active_directory

        if tenant_id is not None:
            openid_issuer = authority + "/" + tenant_id + "/v2.0"

    registration = {}
    validation = {}
    if "identityProviders" not in existing_auth:
        existing_auth["identityProviders"] = {}
    if "azureActiveDirectory" not in existing_auth["identityProviders"]:
        existing_auth["identityProviders"]["azureActiveDirectory"] = {}
    if (client_id is not None or client_secret is not None or
            client_secret_setting_name is not None or openid_issuer is not None or
            client_secret_certificate_thumbprint is not None or
            client_secret_certificate_san is not None or
            client_secret_certificate_issuer is not None):
        if "registration" not in existing_auth["identityProviders"]["azureActiveDirectory"]:
            existing_auth["identityProviders"]["azureActiveDirectory"]["registration"] = {}
        registration = existing_auth["identityProviders"]["azureActiveDirectory"]["registration"]
    if allowed_token_audiences is not None:
        if "validation" not in existing_auth["identityProviders"]["azureActiveDirectory"]:
            existing_auth["identityProviders"]["azureActiveDirectory"]["validation"] = {}
        validation = existing_auth["identityProviders"]["azureActiveDirectory"]["validation"]

    if client_id is not None:
        registration["clientId"] = client_id
    if client_secret_setting_name is not None:
        registration["clientSecretSettingName"] = client_secret_setting_name
    if client_secret is not None:
        registration["clientSecretSettingName"] = MICROSOFT_SECRET_SETTING_NAME
        set_secrets(cmd, name, resource_group_name, secrets=[f"{MICROSOFT_SECRET_SETTING_NAME}={client_secret}"], no_wait=True, disable_max_length=True)
    if client_secret_setting_name is not None or client_secret is not None:
        fields = ["clientSecretCertificateThumbprint", "clientSecretCertificateSubjectAlternativeName", "clientSecretCertificateIssuer"]
        for field in [f for f in fields if registration.get(f)]:
            registration[field] = None
    if client_secret_certificate_thumbprint is not None:
        registration["clientSecretCertificateThumbprint"] = client_secret_certificate_thumbprint
        fields = ["clientSecretSettingName", "clientSecretCertificateSubjectAlternativeName", "clientSecretCertificateIssuer"]
        for field in [f for f in fields if registration.get(f)]:
            registration[field] = None
    if client_secret_certificate_san is not None:
        registration["clientSecretCertificateSubjectAlternativeName"] = client_secret_certificate_san
    if client_secret_certificate_issuer is not None:
        registration["clientSecretCertificateIssuer"] = client_secret_certificate_issuer
    if client_secret_certificate_san is not None and client_secret_certificate_issuer is not None:
        if "clientSecretSettingName" in registration:
            registration["clientSecretSettingName"] = None
        if "clientSecretCertificateThumbprint" in registration:
            registration["clientSecretCertificateThumbprint"] = None
    if openid_issuer is not None:
        registration["openIdIssuer"] = openid_issuer
    if allowed_token_audiences is not None:
        validation["allowedAudiences"] = allowed_token_audiences.split(",")
        existing_auth["identityProviders"]["azureActiveDirectory"]["validation"] = validation
    if (client_id is not None or client_secret is not None or
            client_secret_setting_name is not None or issuer is not None or
            client_secret_certificate_thumbprint is not None or
            client_secret_certificate_san is not None or
            client_secret_certificate_issuer is not None):
        existing_auth["identityProviders"]["azureActiveDirectory"]["registration"] = registration

    try:
        updated_auth_settings = AuthClient.create_or_update(cmd=cmd, resource_group_name=resource_group_name, container_app_name=name, auth_config_name="current", auth_config_envelope=existing_auth)["properties"]
        return updated_auth_settings["identityProviders"]["azureActiveDirectory"]
    except Exception as e:
        handle_raw_exception(e)


def get_aad_settings(cmd, resource_group_name, name):
    auth_settings = {}
    try:
        auth_settings = AuthClient.get(cmd=cmd, resource_group_name=resource_group_name, container_app_name=name, auth_config_name="current")["properties"]
    except:
        pass
    if "identityProviders" not in auth_settings:
        return {}
    if "azureActiveDirectory" not in auth_settings["identityProviders"]:
        return {}
    return auth_settings["identityProviders"]["azureActiveDirectory"]


def get_facebook_settings(cmd, resource_group_name, name):
    auth_settings = {}
    try:
        auth_settings = AuthClient.get(cmd=cmd, resource_group_name=resource_group_name, container_app_name=name, auth_config_name="current")["properties"]
    except:
        pass
    if "identityProviders" not in auth_settings:
        return {}
    if "facebook" not in auth_settings["identityProviders"]:
        return {}
    return auth_settings["identityProviders"]["facebook"]


def update_facebook_settings(cmd, resource_group_name, name,
                             app_id=None, app_secret_setting_name=None,
                             graph_api_version=None, scopes=None, app_secret=None, yes=False):
    try:
        show_ingress(cmd, name, resource_group_name)
    except Exception as e:
        raise ValidationError("Authentication requires ingress to be enabled for your containerapp.") from e

    if app_secret is not None and app_secret_setting_name is not None:
        raise ArgumentUsageError('Usage Error: --app-secret and --app-secret-setting-name cannot both be configured '
                                 'to non empty strings')

    if app_secret is not None and not yes:
        msg = 'Configuring --client-secret will add a secret to the containerapp. Are you sure you want to continue?'
        if not prompt_y_n(msg, default="n"):
            raise ArgumentUsageError('Usage Error: --client-secret cannot be used without agreeing to add secret '
                                     'to the containerapp.')

    existing_auth = {}
    try:
        existing_auth = AuthClient.get(cmd=cmd, resource_group_name=resource_group_name, container_app_name=name, auth_config_name="current")["properties"]
    except:
        existing_auth = {}
        existing_auth["platform"] = {}
        existing_auth["platform"]["enabled"] = True
        existing_auth["globalValidation"] = {}
        existing_auth["login"] = {}

    registration = {}
    if "identityProviders" not in existing_auth:
        existing_auth["identityProviders"] = {}
    if "facebook" not in existing_auth["identityProviders"]:
        existing_auth["identityProviders"]["facebook"] = {}
    if app_id is not None or app_secret is not None or app_secret_setting_name is not None:
        if "registration" not in existing_auth["identityProviders"]["facebook"]:
            existing_auth["identityProviders"]["facebook"]["registration"] = {}
        registration = existing_auth["identityProviders"]["facebook"]["registration"]
    if scopes is not None:
        if "login" not in existing_auth["identityProviders"]["facebook"]:
            existing_auth["identityProviders"]["facebook"]["login"] = {}

    if app_id is not None:
        registration["appId"] = app_id
    if app_secret_setting_name is not None:
        registration["appSecretSettingName"] = app_secret_setting_name
    if app_secret is not None:
        registration["appSecretSettingName"] = FACEBOOK_SECRET_SETTING_NAME
        set_secrets(cmd, name, resource_group_name, secrets=[f"{FACEBOOK_SECRET_SETTING_NAME}={app_secret}"], no_wait=True, disable_max_length=True)
    if graph_api_version is not None:
        existing_auth["identityProviders"]["facebook"]["graphApiVersion"] = graph_api_version
    if scopes is not None:
        existing_auth["identityProviders"]["facebook"]["login"]["scopes"] = scopes.split(",")
    if app_id is not None or app_secret is not None or app_secret_setting_name is not None:
        existing_auth["identityProviders"]["facebook"]["registration"] = registration

    try:
        updated_auth_settings = AuthClient.create_or_update(cmd=cmd, resource_group_name=resource_group_name, container_app_name=name, auth_config_name="current", auth_config_envelope=existing_auth)["properties"]
        return updated_auth_settings["identityProviders"]["facebook"]
    except Exception as e:
        handle_raw_exception(e)


def get_github_settings(cmd, resource_group_name, name):
    auth_settings = {}
    try:
        auth_settings = AuthClient.get(cmd=cmd, resource_group_name=resource_group_name, container_app_name=name, auth_config_name="current")["properties"]
    except:
        pass
    if "identityProviders" not in auth_settings:
        return {}
    if "gitHub" not in auth_settings["identityProviders"]:
        return {}
    return auth_settings["identityProviders"]["gitHub"]


def update_github_settings(cmd, resource_group_name, name,
                           client_id=None, client_secret_setting_name=None,
                           scopes=None, client_secret=None, yes=False):
    try:
        show_ingress(cmd, name, resource_group_name)
    except Exception as e:
        raise ValidationError("Authentication requires ingress to be enabled for your containerapp.") from e

    if client_secret is not None and client_secret_setting_name is not None:
        raise ArgumentUsageError('Usage Error: --client-secret and --client-secret-setting-name cannot '
                                 'both be configured to non empty strings')

    if client_secret is not None and not yes:
        msg = 'Configuring --client-secret will add a secret to the containerapp. Are you sure you want to continue?'
        if not prompt_y_n(msg, default="n"):
            raise ArgumentUsageError('Usage Error: --client-secret cannot be used without agreeing to add secret '
                                     'to the containerapp.')

    existing_auth = {}
    try:
        existing_auth = AuthClient.get(cmd=cmd, resource_group_name=resource_group_name, container_app_name=name, auth_config_name="current")["properties"]
    except:
        existing_auth = {}
        existing_auth["platform"] = {}
        existing_auth["platform"]["enabled"] = True
        existing_auth["globalValidation"] = {}
        existing_auth["login"] = {}

    registration = {}
    if "identityProviders" not in existing_auth:
        existing_auth["identityProviders"] = {}
    if "gitHub" not in existing_auth["identityProviders"]:
        existing_auth["identityProviders"]["gitHub"] = {}
    if client_id is not None or client_secret is not None or client_secret_setting_name is not None:
        if "registration" not in existing_auth["identityProviders"]["gitHub"]:
            existing_auth["identityProviders"]["gitHub"]["registration"] = {}
        registration = existing_auth["identityProviders"]["gitHub"]["registration"]
    if scopes is not None:
        if "login" not in existing_auth["identityProviders"]["gitHub"]:
            existing_auth["identityProviders"]["gitHub"]["login"] = {}

    if client_id is not None:
        registration["clientId"] = client_id
    if client_secret_setting_name is not None:
        registration["clientSecretSettingName"] = client_secret_setting_name
    if client_secret is not None:
        registration["clientSecretSettingName"] = GITHUB_SECRET_SETTING_NAME
        set_secrets(cmd, name, resource_group_name, secrets=[f"{GITHUB_SECRET_SETTING_NAME}={client_secret}"], no_wait=True, disable_max_length=True)
    if scopes is not None:
        existing_auth["identityProviders"]["gitHub"]["login"]["scopes"] = scopes.split(",")
    if client_id is not None or client_secret is not None or client_secret_setting_name is not None:
        existing_auth["identityProviders"]["gitHub"]["registration"] = registration

    try:
        updated_auth_settings = AuthClient.create_or_update(cmd=cmd, resource_group_name=resource_group_name, container_app_name=name, auth_config_name="current", auth_config_envelope=existing_auth)["properties"]
        return updated_auth_settings["identityProviders"]["gitHub"]
    except Exception as e:
        handle_raw_exception(e)


def get_google_settings(cmd, resource_group_name, name):
    auth_settings = {}
    try:
        auth_settings = AuthClient.get(cmd=cmd, resource_group_name=resource_group_name, container_app_name=name, auth_config_name="current")["properties"]
    except:
        pass
    if "identityProviders" not in auth_settings:
        return {}
    if "google" not in auth_settings["identityProviders"]:
        return {}
    return auth_settings["identityProviders"]["google"]


def update_google_settings(cmd, resource_group_name, name,
                           client_id=None, client_secret_setting_name=None,
                           scopes=None, allowed_token_audiences=None, client_secret=None, yes=False):
    try:
        show_ingress(cmd, name, resource_group_name)
    except Exception as e:
        raise ValidationError("Authentication requires ingress to be enabled for your containerapp.") from e

    if client_secret is not None and client_secret_setting_name is not None:
        raise ArgumentUsageError('Usage Error: --client-secret and --client-secret-setting-name cannot '
                                 'both be configured to non empty strings')

    if client_secret is not None and not yes:
        msg = 'Configuring --client-secret will add a secret to the containerapp. Are you sure you want to continue?'
        if not prompt_y_n(msg, default="n"):
            raise ArgumentUsageError('Usage Error: --client-secret cannot be used without agreeing to add secret '
                                     'to the containerapp.')

    existing_auth = {}
    try:
        existing_auth = AuthClient.get(cmd=cmd, resource_group_name=resource_group_name, container_app_name=name, auth_config_name="current")["properties"]
    except:
        existing_auth = {}
        existing_auth["platform"] = {}
        existing_auth["platform"]["enabled"] = True
        existing_auth["globalValidation"] = {}
        existing_auth["login"] = {}

    registration = {}
    validation = {}
    if "identityProviders" not in existing_auth:
        existing_auth["identityProviders"] = {}
    if "google" not in existing_auth["identityProviders"]:
        existing_auth["identityProviders"]["google"] = {}
    if client_id is not None or client_secret is not None or client_secret_setting_name is not None:
        if "registration" not in existing_auth["identityProviders"]["google"]:
            existing_auth["identityProviders"]["google"]["registration"] = {}
        registration = existing_auth["identityProviders"]["google"]["registration"]
    if scopes is not None:
        if "login" not in existing_auth["identityProviders"]["google"]:
            existing_auth["identityProviders"]["google"]["login"] = {}
    if allowed_token_audiences is not None:
        if "validation" not in existing_auth["identityProviders"]["google"]:
            existing_auth["identityProviders"]["google"]["validation"] = {}

    if client_id is not None:
        registration["clientId"] = client_id
    if client_secret_setting_name is not None:
        registration["clientSecretSettingName"] = client_secret_setting_name
    if client_secret is not None:
        registration["clientSecretSettingName"] = GOOGLE_SECRET_SETTING_NAME
        set_secrets(cmd, name, resource_group_name, secrets=[f"{GOOGLE_SECRET_SETTING_NAME}={client_secret}"], no_wait=True, disable_max_length=True)
    if scopes is not None:
        existing_auth["identityProviders"]["google"]["login"]["scopes"] = scopes.split(",")
    if allowed_token_audiences is not None:
        validation["allowedAudiences"] = allowed_token_audiences.split(",")
        existing_auth["identityProviders"]["google"]["validation"] = validation
    if client_id is not None or client_secret is not None or client_secret_setting_name is not None:
        existing_auth["identityProviders"]["google"]["registration"] = registration

    try:
        updated_auth_settings = AuthClient.create_or_update(cmd=cmd, resource_group_name=resource_group_name, container_app_name=name, auth_config_name="current", auth_config_envelope=existing_auth)["properties"]
        return updated_auth_settings["identityProviders"]["google"]
    except Exception as e:
        handle_raw_exception(e)


def get_twitter_settings(cmd, resource_group_name, name):
    auth_settings = {}
    try:
        auth_settings = AuthClient.get(cmd=cmd, resource_group_name=resource_group_name, container_app_name=name, auth_config_name="current")["properties"]
    except:
        pass
    if "identityProviders" not in auth_settings:
        return {}
    if "twitter" not in auth_settings["identityProviders"]:
        return {}
    return auth_settings["identityProviders"]["twitter"]


def update_twitter_settings(cmd, resource_group_name, name,
                            consumer_key=None, consumer_secret_setting_name=None,
                            consumer_secret=None, yes=False):
    try:
        show_ingress(cmd, name, resource_group_name)
    except Exception as e:
        raise ValidationError("Authentication requires ingress to be enabled for your containerapp.") from e

    if consumer_secret is not None and consumer_secret_setting_name is not None:
        raise ArgumentUsageError('Usage Error: --consumer-secret and --consumer-secret-setting-name cannot '
                                 'both be configured to non empty strings')

    if consumer_secret is not None and not yes:
        msg = 'Configuring --client-secret will add a secret to the containerapp. Are you sure you want to continue?'
        if not prompt_y_n(msg, default="n"):
            raise ArgumentUsageError('Usage Error: --client-secret cannot be used without agreeing to add secret '
                                     'to the containerapp.')

    existing_auth = {}
    try:
        existing_auth = AuthClient.get(cmd=cmd, resource_group_name=resource_group_name, container_app_name=name, auth_config_name="current")["properties"]
    except:
        existing_auth = {}
        existing_auth["platform"] = {}
        existing_auth["platform"]["enabled"] = True
        existing_auth["globalValidation"] = {}
        existing_auth["login"] = {}

    registration = {}
    if "identityProviders" not in existing_auth:
        existing_auth["identityProviders"] = {}
    if "twitter" not in existing_auth["identityProviders"]:
        existing_auth["identityProviders"]["twitter"] = {}
    if consumer_key is not None or consumer_secret is not None or consumer_secret_setting_name is not None:
        if "registration" not in existing_auth["identityProviders"]["twitter"]:
            existing_auth["identityProviders"]["twitter"]["registration"] = {}
        registration = existing_auth["identityProviders"]["twitter"]["registration"]

    if consumer_key is not None:
        registration["consumerKey"] = consumer_key
    if consumer_secret_setting_name is not None:
        registration["consumerSecretSettingName"] = consumer_secret_setting_name
    if consumer_secret is not None:
        registration["consumerSecretSettingName"] = TWITTER_SECRET_SETTING_NAME
        set_secrets(cmd, name, resource_group_name, secrets=[f"{TWITTER_SECRET_SETTING_NAME}={consumer_secret}"], no_wait=True, disable_max_length=True)
    if consumer_key is not None or consumer_secret is not None or consumer_secret_setting_name is not None:
        existing_auth["identityProviders"]["twitter"]["registration"] = registration
    try:
        updated_auth_settings = AuthClient.create_or_update(cmd=cmd, resource_group_name=resource_group_name, container_app_name=name, auth_config_name="current", auth_config_envelope=existing_auth)["properties"]
        return updated_auth_settings["identityProviders"]["twitter"]
    except Exception as e:
        handle_raw_exception(e)


def get_apple_settings(cmd, resource_group_name, name):
    auth_settings = {}
    try:
        auth_settings = AuthClient.get(cmd=cmd, resource_group_name=resource_group_name, container_app_name=name, auth_config_name="current")["properties"]
    except:
        pass
    if "identityProviders" not in auth_settings:
        return {}
    if "apple" not in auth_settings["identityProviders"]:
        return {}
    return auth_settings["identityProviders"]["apple"]


def update_apple_settings(cmd, resource_group_name, name,
                          client_id=None, client_secret_setting_name=None,
                          scopes=None, client_secret=None, yes=False):
    try:
        show_ingress(cmd, name, resource_group_name)
    except Exception as e:
        raise ValidationError("Authentication requires ingress to be enabled for your containerapp.") from e

    if client_secret is not None and client_secret_setting_name is not None:
        raise ArgumentUsageError('Usage Error: --client-secret and --client-secret-setting-name '
                                 'cannot both be configured to non empty strings')

    if client_secret is not None and not yes:
        msg = 'Configuring --client-secret will add a secret to the containerapp. Are you sure you want to continue?'
        if not prompt_y_n(msg, default="n"):
            raise ArgumentUsageError('Usage Error: --client-secret cannot be used without agreeing to add secret '
                                     'to the containerapp.')

    existing_auth = {}
    try:
        existing_auth = AuthClient.get(cmd=cmd, resource_group_name=resource_group_name, container_app_name=name, auth_config_name="current")["properties"]
    except:
        existing_auth = {}
        existing_auth["platform"] = {}
        existing_auth["platform"]["enabled"] = True
        existing_auth["globalValidation"] = {}
        existing_auth["login"] = {}

    registration = {}
    if "identityProviders" not in existing_auth:
        existing_auth["identityProviders"] = {}
    if "apple" not in existing_auth["identityProviders"]:
        existing_auth["identityProviders"]["apple"] = {}
    if client_id is not None or client_secret is not None or client_secret_setting_name is not None:
        if "registration" not in existing_auth["identityProviders"]["apple"]:
            existing_auth["identityProviders"]["apple"]["registration"] = {}
        registration = existing_auth["identityProviders"]["apple"]["registration"]
    if scopes is not None:
        if "login" not in existing_auth["identityProviders"]["apple"]:
            existing_auth["identityProviders"]["apple"]["login"] = {}

    if client_id is not None:
        registration["clientId"] = client_id
    if client_secret_setting_name is not None:
        registration["clientSecretSettingName"] = client_secret_setting_name
    if client_secret is not None:
        registration["clientSecretSettingName"] = APPLE_SECRET_SETTING_NAME
        set_secrets(cmd, name, resource_group_name, secrets=[f"{APPLE_SECRET_SETTING_NAME}={client_secret}"], no_wait=True, disable_max_length=True)
    if scopes is not None:
        existing_auth["identityProviders"]["apple"]["login"]["scopes"] = scopes.split(",")
    if client_id is not None or client_secret is not None or client_secret_setting_name is not None:
        existing_auth["identityProviders"]["apple"]["registration"] = registration

    try:
        updated_auth_settings = AuthClient.create_or_update(cmd=cmd, resource_group_name=resource_group_name, container_app_name=name, auth_config_name="current", auth_config_envelope=existing_auth)["properties"]
        return updated_auth_settings["identityProviders"]["apple"]
    except Exception as e:
        handle_raw_exception(e)


def get_openid_connect_provider_settings(cmd, resource_group_name, name, provider_name):
    auth_settings = {}
    try:
        auth_settings = AuthClient.get(cmd=cmd, resource_group_name=resource_group_name, container_app_name=name, auth_config_name="current")["properties"]
    except:
        pass
    if "identityProviders" not in auth_settings:
        raise ArgumentUsageError('Usage Error: The following custom OpenID Connect provider '
                                 'has not been configured: ' + provider_name)
    if "customOpenIdConnectProviders" not in auth_settings["identityProviders"]:
        raise ArgumentUsageError('Usage Error: The following custom OpenID Connect provider '
                                 'has not been configured: ' + provider_name)
    if provider_name not in auth_settings["identityProviders"]["customOpenIdConnectProviders"]:
        raise ArgumentUsageError('Usage Error: The following custom OpenID Connect provider '
                                 'has not been configured: ' + provider_name)
    return auth_settings["identityProviders"]["customOpenIdConnectProviders"][provider_name]


def add_openid_connect_provider_settings(cmd, resource_group_name, name, provider_name,
                                         client_id=None, client_secret_setting_name=None,
                                         openid_configuration=None, scopes=None,
                                         client_secret=None, yes=False):
    from ._utils import get_oidc_client_setting_app_setting_name
    try:
        show_ingress(cmd, name, resource_group_name)
    except Exception as e:
        raise ValidationError("Authentication requires ingress to be enabled for your containerapp.") from e

    if client_secret is not None and not yes:
        msg = 'Configuring --client-secret will add a secret to the containerapp. Are you sure you want to continue?'
        if not prompt_y_n(msg, default="n"):
            raise ArgumentUsageError('Usage Error: --client-secret cannot be used without agreeing to add secret '
                                     'to the containerapp.')

    auth_settings = {}
    try:
        auth_settings = AuthClient.get(cmd=cmd, resource_group_name=resource_group_name, container_app_name=name, auth_config_name="current")["properties"]
    except:
        auth_settings = {}
        auth_settings["platform"] = {}
        auth_settings["platform"]["enabled"] = True
        auth_settings["globalValidation"] = {}
        auth_settings["login"] = {}

    if "identityProviders" not in auth_settings:
        auth_settings["identityProviders"] = {}
    if "customOpenIdConnectProviders" not in auth_settings["identityProviders"]:
        auth_settings["identityProviders"]["customOpenIdConnectProviders"] = {}
    if provider_name in auth_settings["identityProviders"]["customOpenIdConnectProviders"]:
        raise ArgumentUsageError('Usage Error: The following custom OpenID Connect provider has already been '
                                 'configured: ' + provider_name + '. Please use `az containerapp auth oidc update` to '
                                 'update the provider.')

    final_client_secret_setting_name = client_secret_setting_name
    if client_secret is not None:
        final_client_secret_setting_name = get_oidc_client_setting_app_setting_name(provider_name)
        set_secrets(cmd, name, resource_group_name, secrets=[f"{final_client_secret_setting_name}={client_secret}"], no_wait=True, disable_max_length=True)

    auth_settings["identityProviders"]["customOpenIdConnectProviders"][provider_name] = {
        "registration": {
            "clientId": client_id,
            "clientCredential": {
                "clientSecretSettingName": final_client_secret_setting_name
            },
            "openIdConnectConfiguration": {
                "wellKnownOpenIdConfiguration": openid_configuration
            }
        }
    }
    login = {}
    if scopes is not None:
        login["scopes"] = scopes.split(',')
    else:
        login["scopes"] = ["openid"]

    auth_settings["identityProviders"]["customOpenIdConnectProviders"][provider_name]["login"] = login

    try:
        updated_auth_settings = AuthClient.create_or_update(cmd=cmd, resource_group_name=resource_group_name, container_app_name=name, auth_config_name="current", auth_config_envelope=auth_settings)["properties"]
        return updated_auth_settings["identityProviders"]["customOpenIdConnectProviders"][provider_name]
    except Exception as e:
        handle_raw_exception(e)


def update_openid_connect_provider_settings(cmd, resource_group_name, name, provider_name,
                                            client_id=None, client_secret_setting_name=None,
                                            openid_configuration=None, scopes=None,
                                            client_secret=None, yes=False):
    from ._utils import get_oidc_client_setting_app_setting_name
    try:
        show_ingress(cmd, name, resource_group_name)
    except Exception as e:
        raise ValidationError("Authentication requires ingress to be enabled for your containerapp.") from e

    if client_secret is not None and not yes:
        msg = 'Configuring --client-secret will add a secret to the containerapp. Are you sure you want to continue?'
        if not prompt_y_n(msg, default="n"):
            raise ArgumentUsageError('Usage Error: --client-secret cannot be used without agreeing to add secret '
                                     'to the containerapp.')

    auth_settings = {}
    try:
        auth_settings = AuthClient.get(cmd=cmd, resource_group_name=resource_group_name, container_app_name=name, auth_config_name="current")["properties"]
    except:
        auth_settings = {}
        auth_settings["platform"] = {}
        auth_settings["platform"]["enabled"] = True
        auth_settings["globalValidation"] = {}
        auth_settings["login"] = {}

    if "identityProviders" not in auth_settings:
        raise ArgumentUsageError('Usage Error: The following custom OpenID Connect provider '
                                 'has not been configured: ' + provider_name)
    if "customOpenIdConnectProviders" not in auth_settings["identityProviders"]:
        raise ArgumentUsageError('Usage Error: The following custom OpenID Connect provider '
                                 'has not been configured: ' + provider_name)
    if provider_name not in auth_settings["identityProviders"]["customOpenIdConnectProviders"]:
        raise ArgumentUsageError('Usage Error: The following custom OpenID Connect provider '
                                 'has not been configured: ' + provider_name)

    custom_open_id_connect_providers = auth_settings["identityProviders"]["customOpenIdConnectProviders"]
    registration = {}
    if client_id is not None or client_secret_setting_name is not None or openid_configuration is not None:
        if "registration" not in custom_open_id_connect_providers[provider_name]:
            custom_open_id_connect_providers[provider_name]["registration"] = {}
        registration = custom_open_id_connect_providers[provider_name]["registration"]

    if client_secret_setting_name is not None or client_secret is not None:
        if "clientCredential" not in custom_open_id_connect_providers[provider_name]["registration"]:
            custom_open_id_connect_providers[provider_name]["registration"]["clientCredential"] = {}

    if openid_configuration is not None:
        if "openIdConnectConfiguration" not in custom_open_id_connect_providers[provider_name]["registration"]:
            custom_open_id_connect_providers[provider_name]["registration"]["openIdConnectConfiguration"] = {}

    if scopes is not None:
        if "login" not in auth_settings["identityProviders"]["customOpenIdConnectProviders"][provider_name]:
            custom_open_id_connect_providers[provider_name]["login"] = {}

    if client_id is not None:
        registration["clientId"] = client_id
    if client_secret_setting_name is not None:
        registration["clientCredential"]["clientSecretSettingName"] = client_secret_setting_name
    if client_secret is not None:
        final_client_secret_setting_name = get_oidc_client_setting_app_setting_name(provider_name)
        registration["clientSecretSettingName"] = final_client_secret_setting_name
        set_secrets(cmd, name, resource_group_name, secrets=[f"{final_client_secret_setting_name}={client_secret}"], no_wait=True, disable_max_length=True)
    if openid_configuration is not None:
        registration["openIdConnectConfiguration"]["wellKnownOpenIdConfiguration"] = openid_configuration
    if scopes is not None:
        custom_open_id_connect_providers[provider_name]["login"]["scopes"] = scopes.split(",")
    if client_id is not None or client_secret_setting_name is not None or openid_configuration is not None:
        custom_open_id_connect_providers[provider_name]["registration"] = registration
    auth_settings["identityProviders"]["customOpenIdConnectProviders"] = custom_open_id_connect_providers

    try:
        updated_auth_settings = AuthClient.create_or_update(cmd=cmd, resource_group_name=resource_group_name, container_app_name=name, auth_config_name="current", auth_config_envelope=auth_settings)["properties"]
        return updated_auth_settings["identityProviders"]["customOpenIdConnectProviders"][provider_name]
    except Exception as e:
        handle_raw_exception(e)


def remove_openid_connect_provider_settings(cmd, resource_group_name, name, provider_name):
    auth_settings = {}
    try:
        auth_settings = AuthClient.get(cmd=cmd, resource_group_name=resource_group_name, container_app_name=name, auth_config_name="current")["properties"]
    except:
        pass
    if "identityProviders" not in auth_settings:
        raise ArgumentUsageError('Usage Error: The following custom OpenID Connect provider '
                                 'has not been configured: ' + provider_name)
    if "customOpenIdConnectProviders" not in auth_settings["identityProviders"]:
        raise ArgumentUsageError('Usage Error: The following custom OpenID Connect provider '
                                 'has not been configured: ' + provider_name)
    if provider_name not in auth_settings["identityProviders"]["customOpenIdConnectProviders"]:
        raise ArgumentUsageError('Usage Error: The following custom OpenID Connect provider '
                                 'has not been configured: ' + provider_name)
    auth_settings["identityProviders"]["customOpenIdConnectProviders"].pop(provider_name, None)
    try:
        AuthClient.create_or_update(cmd=cmd, resource_group_name=resource_group_name, container_app_name=name, auth_config_name="current", auth_config_envelope=auth_settings)
        return {}
    except Exception as e:
        handle_raw_exception(e)


def update_auth_config(cmd, resource_group_name, name, set_string=None, enabled=None,
                       runtime_version=None, config_file_path=None, unauthenticated_client_action=None,
                       redirect_provider=None, enable_token_store=None, require_https=None,
                       proxy_convention=None, proxy_custom_host_header=None,
                       proxy_custom_proto_header=None, excluded_paths=None):
    from ._utils import set_field_in_auth_settings, update_http_settings_in_auth_settings
    existing_auth = {}
    try:
        existing_auth = AuthClient.get(cmd=cmd, resource_group_name=resource_group_name, container_app_name=name, auth_config_name="current")["properties"]
    except:
        existing_auth["platform"] = {}
        existing_auth["platform"]["enabled"] = True
        existing_auth["globalValidation"] = {}
        existing_auth["login"] = {}

    existing_auth = set_field_in_auth_settings(existing_auth, set_string)

    if enabled is not None:
        if "platform" not in existing_auth:
            existing_auth["platform"] = {}
        existing_auth["platform"]["enabled"] = enabled

    if runtime_version is not None:
        if "platform" not in existing_auth:
            existing_auth["platform"] = {}
        existing_auth["platform"]["runtimeVersion"] = runtime_version

    if config_file_path is not None:
        if "platform" not in existing_auth:
            existing_auth["platform"] = {}
        existing_auth["platform"]["configFilePath"] = config_file_path

    if unauthenticated_client_action is not None:
        if "globalValidation" not in existing_auth:
            existing_auth["globalValidation"] = {}
        existing_auth["globalValidation"]["unauthenticatedClientAction"] = unauthenticated_client_action

    if redirect_provider is not None:
        if "globalValidation" not in existing_auth:
            existing_auth["globalValidation"] = {}
        existing_auth["globalValidation"]["redirectToProvider"] = redirect_provider

    if enable_token_store is not None:
        if "login" not in existing_auth:
            existing_auth["login"] = {}
        if "tokenStore" not in existing_auth["login"]:
            existing_auth["login"]["tokenStore"] = {}
        existing_auth["login"]["tokenStore"]["enabled"] = enable_token_store

    if excluded_paths is not None:
        if "globalValidation" not in existing_auth:
            existing_auth["globalValidation"] = {}
        excluded_paths_list_string = excluded_paths[1:-1]
        existing_auth["globalValidation"]["excludedPaths"] = excluded_paths_list_string.split(",")

    existing_auth = update_http_settings_in_auth_settings(existing_auth, require_https,
                                                          proxy_convention, proxy_custom_host_header,
                                                          proxy_custom_proto_header)
    try:
        return AuthClient.create_or_update(cmd=cmd, resource_group_name=resource_group_name, container_app_name=name, auth_config_name="current", auth_config_envelope=existing_auth)
    except Exception as e:
        handle_raw_exception(e)


def show_auth_config(cmd, resource_group_name, name):
    auth_settings = {}
    try:
        auth_settings = AuthClient.get(cmd=cmd, resource_group_name=resource_group_name, container_app_name=name, auth_config_name="current")["properties"]
    except:
        pass
    return auth_settings

# Compose


def create_containerapps_from_compose(cmd,  # pylint: disable=R0914
                                      resource_group_name,
                                      managed_env,
                                      compose_file_path='./docker-compose.yml',
                                      registry_server=None,
                                      registry_user=None,
                                      registry_pass=None,
                                      transport_mapping=None,
                                      location=None,
                                      tags=None):

    from pycomposefile import ComposeFile

    from ._compose_utils import (create_containerapps_compose_environment,
                                 build_containerapp_from_compose_service,
                                 check_supported_platform,
                                 warn_about_unsupported_elements,
                                 resolve_ingress_and_target_port,
                                 resolve_registry_from_cli_args,
                                 resolve_transport_from_cli_args,
                                 resolve_service_startup_command,
                                 validate_memory_and_cpu_setting,
                                 resolve_cpu_configuration_from_service,
                                 resolve_memory_configuration_from_service,
                                 resolve_replicas_from_service,
                                 resolve_environment_from_service,
                                 resolve_secret_from_service)

    # Validate managed environment
    parsed_managed_env = parse_resource_id(managed_env)
    managed_env_name = parsed_managed_env['name']

    logger.info(   # pylint: disable=W1203
        f"Creating the Container Apps managed environment {managed_env_name} under {resource_group_name} in {location}.")

    try:
        managed_environment = show_managed_environment(cmd=cmd,
                                                       name=managed_env_name,
                                                       resource_group_name=resource_group_name)
    except CLIInternalError:  # pylint: disable=W0702
        managed_environment = create_containerapps_compose_environment(cmd,
                                                                       managed_env_name,
                                                                       resource_group_name,
                                                                       tags=tags)

    compose_yaml = load_yaml_file(compose_file_path)
    parsed_compose_file = ComposeFile(compose_yaml)
    logger.info(parsed_compose_file)
    containerapps_from_compose = []
    # Using the key to iterate to get the service name
    # pylint: disable=C0201,C0206
    for service_name in parsed_compose_file.ordered_services.keys():
        service = parsed_compose_file.services[service_name]
        if not check_supported_platform(service.platform):
            message = "Unsupported platform found. "
            message += "Azure Container Apps only supports linux/amd64 container images."
            raise InvalidArgumentValueError(message)
        image = service.image
        warn_about_unsupported_elements(service)
        logger.info(  # pylint: disable=W1203
            f"Creating the Container Apps instance for {service_name} under {resource_group_name} in {location}.")
        ingress_type, target_port = resolve_ingress_and_target_port(service)
        registry, registry_username, registry_password = resolve_registry_from_cli_args(registry_server, registry_user, registry_pass)  # pylint: disable=C0301
        transport_setting = resolve_transport_from_cli_args(service_name, transport_mapping)
        startup_command, startup_args = resolve_service_startup_command(service)
        cpu, memory = validate_memory_and_cpu_setting(
            resolve_cpu_configuration_from_service(service),
            resolve_memory_configuration_from_service(service)
        )
        replicas = resolve_replicas_from_service(service)
        environment = resolve_environment_from_service(service)
        secret_vars, secret_env_ref = resolve_secret_from_service(service, parsed_compose_file.secrets)
        if environment is not None and secret_env_ref is not None:
            environment.extend(secret_env_ref)
        elif secret_env_ref is not None:
            environment = secret_env_ref
        if service.build is not None:
            logger.warning("Build configuration defined for this service.")
            logger.warning("The build will be performed by Azure Container Registry.")
            context = service.build.context
            dockerfile = "Dockerfile"
            if service.build.dockerfile is not None:
                dockerfile = service.build.dockerfile
            image, registry, registry_username, registry_password = build_containerapp_from_compose_service(
                cmd,
                service_name,
                context,
                dockerfile,
                resource_group_name,
                managed_env,
                location,
                image,
                target_port,
                ingress_type,
                registry,
                registry_username,
                registry_password,
                environment)
        containerapps_from_compose.append(
            create_containerapp(cmd,
                                service_name,
                                resource_group_name,
                                image=image,
                                container_name=service.container_name,
                                managed_env=managed_environment["id"],
                                ingress=ingress_type,
                                target_port=target_port,
                                registry_server=registry,
                                registry_user=registry_username,
                                registry_pass=registry_password,
                                transport=transport_setting,
                                startup_command=startup_command,
                                args=startup_args,
                                cpu=cpu,
                                memory=memory,
                                env_vars=environment,
                                secrets=secret_vars,
                                min_replicas=replicas,
                                max_replicas=replicas,)
        )
    return containerapps_from_compose


def list_supported_workload_profiles(cmd, location):
    return WorkloadProfileClient.list_supported(cmd, location)


def list_workload_profiles(cmd, resource_group_name, env_name):
    return WorkloadProfileClient.list(cmd, resource_group_name, env_name)


def show_workload_profile(cmd, resource_group_name, env_name, workload_profile_name):
    workload_profiles = WorkloadProfileClient.list(cmd, resource_group_name, env_name)
    profile = [p for p in workload_profiles if p["name"].lower() == workload_profile_name.lower()]
    if not profile:
        raise ValidationError(f"No such workload profile found on the environment. The workload profile(s) on the environment are: {','.join([p['name'] for p in workload_profiles])}")
    return profile[0]


def set_workload_profile(cmd, resource_group_name, env_name, workload_profile_name, workload_profile_type=None, min_nodes=None, max_nodes=None):
    return update_managed_environment(cmd, env_name, resource_group_name, workload_profile_type=workload_profile_type, workload_profile_name=workload_profile_name, min_nodes=min_nodes, max_nodes=max_nodes)


def delete_workload_profile(cmd, resource_group_name, env_name, workload_profile_name):
    try:
        r = ManagedEnvironmentClient.show(cmd=cmd, resource_group_name=resource_group_name, name=env_name)
    except CLIError as e:
        handle_raw_exception(e)

    if "workloadProfiles" not in r["properties"] or not r["properties"]["workloadProfiles"]:
        raise ValidationError("This environment does not allow for workload profiles. Can create a compatible environment with 'az containerapp env create --enable-workload-profiles'")

    if workload_profile_name.lower() == "consumption":
        raise ValidationError("Cannot delete the 'Consumption' workload profile")

    workload_profiles = [p for p in r["properties"]["workloadProfiles"] if p["name"].lower() != workload_profile_name.lower()]

    r["properties"]["workloadProfiles"] = workload_profiles

    try:
        r = ManagedEnvironmentClient.create(
            cmd=cmd, resource_group_name=resource_group_name, name=env_name, managed_environment_envelope=r)

        return r
    except Exception as e:
        handle_raw_exception(e)<|MERGE_RESOLUTION|>--- conflicted
+++ resolved
@@ -1953,11 +1953,7 @@
         handle_raw_exception(e)
 
 
-<<<<<<< HEAD
-def set_ingress_sticky_session(cmd, name, resource_group_name, affinity, no_wait=False):
-=======
 def update_ingress(cmd, name, resource_group_name, type=None, target_port=None, transport=None, exposed_port=None, allow_insecure=False, disable_warnings=False, no_wait=False):
->>>>>>> e13dba35
     _validate_subscription_registered(cmd, CONTAINER_APPS_RP)
 
     containerapp_def = None
@@ -1967,16 +1963,6 @@
         pass
 
     if not containerapp_def:
-<<<<<<< HEAD
-        raise ResourceNotFoundError(f"The containerapp '{name}' does not exist in group '{resource_group_name}'")
-
-    containerapp_patch = {}
-    safe_set(containerapp_patch, "properties", "configuration", "ingress", "stickySessions", "affinity", value=affinity)
-    try:
-        r = ContainerAppClient.update(
-            cmd=cmd, resource_group_name=resource_group_name, name=name, container_app_envelope=containerapp_patch, no_wait=no_wait)
-        return r['properties']['configuration']['ingress']
-=======
         raise ResourceNotFoundError("The containerapp '{}' does not exist".format(name))
 
     if containerapp_def["properties"]["configuration"]["ingress"] is None:
@@ -2017,32 +2003,10 @@
             cmd=cmd, resource_group_name=resource_group_name, name=name, container_app_envelope=containerapp_patch_def, no_wait=no_wait)
         not disable_warnings and logger.warning("\nIngress Updated. Access your app at https://{}/\n".format(r["properties"]["configuration"]["ingress"]["fqdn"]))
         return r["properties"]["configuration"]["ingress"]
->>>>>>> e13dba35
-    except Exception as e:
-        handle_raw_exception(e)
-
-
-<<<<<<< HEAD
-def show_ingress_sticky_session(cmd, name, resource_group_name):
-    _validate_subscription_registered(cmd, CONTAINER_APPS_RP)
-
-    containerapp_def = None
-    try:
-        containerapp_def = ContainerAppClient.show(cmd=cmd, resource_group_name=resource_group_name, name=name)
-    except:
-        pass
-
-    if not containerapp_def:
-        raise ResourceNotFoundError("The containerapp '{}' does not exist".format(name))
-
-    try:
-        return containerapp_def["properties"]["configuration"]["ingress"]
-    except Exception as e:
-        raise ValidationError("Ingress must be enabled to enable sticky sessions. Try running `az containerapp ingress -h` for more info.") from e
-
-
-=======
->>>>>>> e13dba35
+    except Exception as e:
+        handle_raw_exception(e)
+
+
 def set_ingress_traffic(cmd, name, resource_group_name, label_weights=None, revision_weights=None, no_wait=False):
     _validate_subscription_registered(cmd, CONTAINER_APPS_RP)
     if not label_weights and not revision_weights:
@@ -2197,6 +2161,44 @@
     except:
         return []
 
+def set_ingress_sticky_session(cmd, name, resource_group_name, affinity, no_wait=False):
+    _validate_subscription_registered(cmd, CONTAINER_APPS_RP)
+
+    containerapp_def = None
+    try:
+        containerapp_def = ContainerAppClient.show(cmd=cmd, resource_group_name=resource_group_name, name=name)
+    except:
+        pass
+
+    if not containerapp_def:
+        raise ResourceNotFoundError(f"The containerapp '{name}' does not exist in group '{resource_group_name}'")
+
+    containerapp_patch = {}
+    safe_set(containerapp_patch, "properties", "configuration", "ingress", "stickySessions", "affinity", value=affinity)
+    try:
+        r = ContainerAppClient.update(
+            cmd=cmd, resource_group_name=resource_group_name, name=name, container_app_envelope=containerapp_patch, no_wait=no_wait)
+        return r['properties']['configuration']['ingress']
+    except Exception as e:
+        handle_raw_exception(e)
+
+
+def show_ingress_sticky_session(cmd, name, resource_group_name):
+    _validate_subscription_registered(cmd, CONTAINER_APPS_RP)
+
+    containerapp_def = None
+    try:
+        containerapp_def = ContainerAppClient.show(cmd=cmd, resource_group_name=resource_group_name, name=name)
+    except:
+        pass
+
+    if not containerapp_def:
+        raise ResourceNotFoundError("The containerapp '{}' does not exist".format(name))
+
+    try:
+        return containerapp_def["properties"]["configuration"]["ingress"]
+    except Exception as e:
+        raise ValidationError("Ingress must be enabled to enable sticky sessions. Try running `az containerapp ingress -h` for more info.") from e
 
 def show_registry(cmd, name, resource_group_name, server):
     _validate_subscription_registered(cmd, CONTAINER_APPS_RP)
