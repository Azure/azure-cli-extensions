# --------------------------------------------------------------------------------------------
# Copyright (c) Microsoft Corporation. All rights reserved.
# Licensed under the MIT License. See License.txt in the project root for license information.
# --------------------------------------------------------------------------------------------
# pylint: disable=line-too-long, too-many-statements, consider-using-f-string

from knack.arguments import CLIArgumentType

from azure.cli.core.commands.parameters import (resource_group_name_type, get_location_type,
                                                file_type,
                                                get_three_state_flag, get_enum_type, tags_type)

from ._validators import (validate_memory, validate_cpu, validate_managed_env_name_or_id, validate_registry_server,
                          validate_registry_user, validate_registry_pass, validate_target_port, validate_ingress,
                          validate_storage_name_or_id, validate_cors_max_age, validate_env_name_or_id,
                          validate_allow_insecure)
from ._constants import UNAUTHENTICATED_CLIENT_ACTION, FORWARD_PROXY_CONVENTION, MAXIMUM_CONTAINER_APP_NAME_LENGTH, LOG_TYPE_CONSOLE, LOG_TYPE_SYSTEM


def load_arguments(self, _):

    name_type = CLIArgumentType(options_list=['--name', '-n'])

    with self.argument_context('containerapp') as c:
        # Base arguments
        c.argument('name', name_type, metavar='NAME', id_part='name', help=f"The name of the Containerapp. A name must consist of lower case alphanumeric characters or '-', start with a letter, end with an alphanumeric character, cannot have '--', and must be less than {MAXIMUM_CONTAINER_APP_NAME_LENGTH} characters.")
        c.argument('resource_group_name', arg_type=resource_group_name_type)
        c.argument('location', arg_type=get_location_type(self.cli_ctx))
        c.ignore('disable_warnings')

    with self.argument_context('containerapp') as c:
        c.argument('tags', arg_type=tags_type)
        c.argument('managed_env', validator=validate_managed_env_name_or_id, options_list=['--environment'], help="Name or resource ID of the container app's environment.")
        c.argument('yaml', type=file_type, help='Path to a .yaml file with the configuration of a container app. All other parameters will be ignored. For an example, see  https://docs.microsoft.com/azure/container-apps/azure-resource-manager-api-spec#examples')

    with self.argument_context('containerapp exec') as c:
        c.argument('container', help="The name of the container to ssh into")
        c.argument('replica', help="The name of the replica to ssh into. List replicas with 'az containerapp replica list'. A replica may not exist if there is not traffic to your app.")
        c.argument('revision', help="The name of the container app revision to ssh into. Defaults to the latest revision.")
        c.argument('startup_command', options_list=["--command"], help="The startup command (bash, zsh, sh, etc.).")
        c.argument('name', name_type, id_part=None, help="The name of the Containerapp.")
        c.argument('resource_group_name', arg_type=resource_group_name_type, id_part=None)

    with self.argument_context('containerapp logs show') as c:
        c.argument('follow', help="Print logs in real time if present.", arg_type=get_three_state_flag())
        c.argument('tail', help="The number of past logs to print (0-300)", type=int, default=20)
        c.argument('container', help="The name of the container")
        c.argument('output_format', options_list=["--format"], help="Log output format", arg_type=get_enum_type(["json", "text"]), default="json")
        c.argument('replica', help="The name of the replica. List replicas with 'az containerapp replica list'. A replica may not exist if there is not traffic to your app.")
        c.argument('revision', help="The name of the container app revision. Defaults to the latest revision.")
        c.argument('name', name_type, id_part=None, help="The name of the Containerapp.")
        c.argument('resource_group_name', arg_type=resource_group_name_type, id_part=None)
        c.argument('kind', options_list=["--type", "-t"], help="Type of logs to stream", arg_type=get_enum_type([LOG_TYPE_CONSOLE, LOG_TYPE_SYSTEM]), default=LOG_TYPE_CONSOLE)

    with self.argument_context('containerapp env logs show') as c:
        c.argument('follow', help="Print logs in real time if present.", arg_type=get_three_state_flag())
        c.argument('tail', help="The number of past logs to print (0-300)", type=int, default=20)

    # Replica
    with self.argument_context('containerapp replica') as c:
        c.argument('replica', help="The name of the replica. ")
        c.argument('revision', help="The name of the container app revision. Defaults to the latest revision.")
        c.argument('name', name_type, id_part=None, help="The name of the Containerapp.")
        c.argument('resource_group_name', arg_type=resource_group_name_type, id_part=None)

    # Container
    with self.argument_context('containerapp', arg_group='Container') as c:
        c.argument('container_name', help="Name of the container.")
        c.argument('cpu', type=float, validator=validate_cpu, help="Required CPU in cores from 0.25 - 2.0, e.g. 0.5")
        c.argument('memory', validator=validate_memory, help="Required memory from 0.5 - 4.0 ending with \"Gi\", e.g. 1.0Gi")
        c.argument('env_vars', nargs='*', help="A list of environment variable(s) for the container. Space-separated values in 'key=value' format. Empty string to clear existing values. Prefix value with 'secretref:' to reference a secret.")
        c.argument('startup_command', nargs='*', options_list=['--command'], help="A list of supported commands on the container that will executed during startup. Space-separated values e.g. \"/bin/queue\" \"mycommand\". Empty string to clear existing values")
        c.argument('args', nargs='*', help="A list of container startup command argument(s). Space-separated values e.g. \"-c\" \"mycommand\". Empty string to clear existing values")
        c.argument('revision_suffix', help='User friendly suffix that is appended to the revision name')

    # Env vars
    with self.argument_context('containerapp', arg_group='Environment variables') as c:
        c.argument('set_env_vars', nargs='*', help="Add or update environment variable(s) in container. Existing environment variables are not modified. Space-separated values in 'key=value' format. If stored as a secret, value must start with 'secretref:' followed by the secret name.")
        c.argument('remove_env_vars', nargs='*', help="Remove environment variable(s) from container. Space-separated environment variable names.")
        c.argument('replace_env_vars', nargs='*', help="Replace environment variable(s) in container. Other existing environment variables are removed. Space-separated values in 'key=value' format. If stored as a secret, value must start with 'secretref:' followed by the secret name.")
        c.argument('remove_all_env_vars', help="Remove all environment variable(s) from container..")

    # Scale
    with self.argument_context('containerapp', arg_group='Scale') as c:
        c.argument('min_replicas', type=int, help="The minimum number of replicas.")
        c.argument('max_replicas', type=int, help="The maximum number of replicas.")
        c.argument('scale_rule_name', options_list=['--scale-rule-name', '--srn'], help="The name of the scale rule.")
        c.argument('scale_rule_type', options_list=['--scale-rule-type', '--srt'], help="The type of the scale rule. Default: http. For more information please visit https://learn.microsoft.com/azure/container-apps/scale-app#scale-triggers")
        c.argument('scale_rule_http_concurrency', type=int, options_list=['--scale-rule-http-concurrency', '--srhc', '--srtc', '--scale-rule-tcp-concurrency'], help="The maximum number of concurrent requests before scale out. Only supported for http and tcp scale rules.")
        c.argument('scale_rule_metadata', nargs="+", options_list=['--scale-rule-metadata', '--srm'], help="Scale rule metadata. Metadata must be in format \"<key>=<value> <key>=<value> ...\".")
        c.argument('scale_rule_auth', nargs="+", options_list=['--scale-rule-auth', '--sra'], help="Scale rule auth parameters. Auth parameters must be in format \"<triggerParameter>=<secretRef> <triggerParameter>=<secretRef> ...\".")

    # Dapr
    with self.argument_context('containerapp', arg_group='Dapr') as c:
        c.argument('dapr_enabled', options_list=['--enable-dapr'], default=False, arg_type=get_three_state_flag(), help="Boolean indicating if the Dapr side car is enabled.")
        c.argument('dapr_app_port', type=int, help="The port Dapr uses to talk to the application.")
        c.argument('dapr_app_id', help="The Dapr application identifier.")
        c.argument('dapr_app_protocol', arg_type=get_enum_type(['http', 'grpc']), help="The protocol Dapr uses to talk to the application.")
        c.argument('dapr_http_read_buffer_size', options_list=['--dapr-http-read-buffer-size', '--dhrbs'], type=int, help="Dapr max size of http header read buffer in KB to handle when sending multi-KB headers..")
        c.argument('dapr_http_max_request_size', options_list=['--dapr-http-max-request-size', '--dhmrs'], type=int, help="Increase max size of request body http and grpc servers parameter in MB to handle uploading of big files.")
        c.argument('dapr_log_level', arg_type=get_enum_type(["info", "debug", "warn", "error"]), help="Set the log level for the Dapr sidecar.")
        c.argument('dapr_enable_api_logging', options_list=['--dapr-enable-api-logging', '--dal'], help="Enable API logging for the Dapr sidecar.")

    # Configuration
    with self.argument_context('containerapp', arg_group='Configuration') as c:
        c.argument('revisions_mode', arg_type=get_enum_type(['single', 'multiple']), help="The active revisions mode for the container app.")
        c.argument('registry_server', validator=validate_registry_server, help="The container registry server hostname, e.g. myregistry.azurecr.io.")
        c.argument('registry_pass', validator=validate_registry_pass, options_list=['--registry-password'], help="The password to log in to container registry. If stored as a secret, value must start with \'secretref:\' followed by the secret name.")
        c.argument('registry_user', validator=validate_registry_user, options_list=['--registry-username'], help="The username to log in to container registry.")
        c.argument('secrets', nargs='*', options_list=['--secrets', '-s'], help="A list of secret(s) for the container app. Space-separated values in 'key=value' format.")
        c.argument('registry_identity', help="A Managed Identity to authenticate with the registry server instead of username/password. Use a resource ID or 'system' for user-defined and system-defined identities, respectively. The registry must be an ACR. If possible, an 'acrpull' role assignemnt will be created for the identity automatically.")

    # Ingress
    with self.argument_context('containerapp', arg_group='Ingress') as c:
        c.argument('ingress', validator=validate_ingress, default=None, arg_type=get_enum_type(['internal', 'external']), help="The ingress type.")
        c.argument('target_port', type=int, validator=validate_target_port, help="The application port used for ingress traffic.")
        c.argument('transport', arg_type=get_enum_type(['auto', 'http', 'http2', 'tcp']), help="The transport protocol used for ingress traffic.")
        c.argument('exposed_port', type=int, help="Additional exposed port. Only supported by tcp transport protocol. Must be unique per environment if the app ingress is external.")
        c.argument('allow_insecure', validator=validate_allow_insecure, arg_type=get_three_state_flag(), help='Allow insecure connections for ingress traffic.')

    with self.argument_context('containerapp create') as c:
        c.argument('traffic_weights', nargs='*', options_list=['--traffic-weight'], help="A list of revision weight(s) for the container app. Space-separated values in 'revision_name=weight' format. For latest revision, use 'latest=weight'")
<<<<<<< HEAD
        c.argument('workload_profile_name', options_list=['--workload-profile-name', '-w'], help="Name of the workload profile to run the app on.", is_preview=True)
        c.argument('secret_volume_mount', help="Path to mount all secrets e.g. mnt/secrets", is_preview=True)
        c.argument('termination_grace_period', type=int, options_list=['--termination-grace-period', '--tgp'], help="Duration in seconds a replica is given to gracefully shut down before it is forcefully terminated. (Default: 30)", is_preview=True)
        c.argument('source', help="Local directory path containing the application source and Dockerfile for building the container image. Preview: If no Dockerfile is present, a container image is generated using buildpacks. If Docker is not running or buildpacks cannot be used, Oryx will be used to generate the image. See the supported Oryx runtimes here: https://github.com/microsoft/Oryx/blob/main/doc/supportedRuntimeVersions.md.")
=======
        c.argument('workload_profile_name', options_list=['--workload-profile-name', '-w'], help="Name of the workload profile to run the app on.")
        c.argument('secret_volume_mount', help="Path to mount all secrets e.g. mnt/secrets")
        c.argument('termination_grace_period', type=int, options_list=['--termination-grace-period', '--tgp'], help="Duration in seconds a replica is given to gracefully shut down before it is forcefully terminated. (Default: 30)")
>>>>>>> 0bd4831f

    with self.argument_context('containerapp create', arg_group='Identity') as c:
        c.argument('user_assigned', nargs='+', help="Space-separated user identities to be assigned.")
        c.argument('system_assigned', help="Boolean indicating whether to assign system-assigned identity.")

    with self.argument_context('containerapp create', arg_group='Container') as c:
        c.argument('image', options_list=['--image', '-i'], help="Container image, e.g. publisher/image-name:tag.")

    # Springboard
    with self.argument_context('containerapp create', arg_group='Service Binding') as c:
        c.argument('service_bindings', nargs='*', options_list=['--bind'], help="Space separated list of services(bindings) to be connected to this app. e.g. SVC_NAME1[:BIND_NAME1] SVC_NAME2[:BIND_NAME2]...")
        c.argument('service_type', help="The service information for dev services.")
        c.ignore('service_type')

    with self.argument_context('containerapp create', arg_group='GitHub Repository') as c:
        c.argument('repo', help='Create an app via GitHub Actions in the format: https://github.com/<owner>/<repository-name> or <owner>/<repository-name>')
        c.argument('token', help='A Personal Access Token with write access to the specified repository. For more information: https://help.github.com/en/github/authenticating-to-github/creating-a-personal-access-token-for-the-command-line. If not provided or not found in the cache (and using --repo), a browser page will be opened to authenticate with Github.')
        c.argument('branch', options_list=['--branch', '-b'], help='Branch in the provided GitHub repository. Assumed to be the GitHub repository\'s default branch if not specified.')
        c.argument('context_path', help='Path in the repository to run docker build. Defaults to "./". Dockerfile is assumed to be named "Dockerfile" and in this directory.')
        c.argument('service_principal_client_id', help='The service principal client ID. Used by GitHub Actions to authenticate with Azure.', options_list=["--service-principal-client-id", "--sp-cid"])
        c.argument('service_principal_client_secret', help='The service principal client secret. Used by GitHub Actions to authenticate with Azure.', options_list=["--service-principal-client-secret", "--sp-sec"])
        c.argument('service_principal_tenant_id', help='The service principal tenant ID. Used by GitHub Actions to authenticate with Azure.', options_list=["--service-principal-tenant-id", "--sp-tid"])

    with self.argument_context('containerapp show') as c:
        c.argument('show_secrets', help="Show Containerapp secrets.", action='store_true')

    # Source
    with self.argument_context('containerapp update') as c:
        c.argument('source', help="Local directory path containing the application source and Dockerfile for building the container image. Preview: If no Dockerfile is present, a container image is generated using buildpacks. If Docker is not running or buildpacks cannot be used, Oryx will be used to generate the image. See the supported Oryx runtimes here: https://github.com/microsoft/Oryx/blob/main/doc/supportedRuntimeVersions.md.")

    with self.argument_context('containerapp update', arg_group='Container') as c:
        c.argument('image', options_list=['--image', '-i'], help="Container image, e.g. publisher/image-name:tag.")
        c.argument('workload_profile_name', options_list=['--workload-profile-name', '-w'], help='The friendly name for the workload profile')
        c.argument('secret_volume_mount', help="Path to mount all secrets e.g. mnt/secrets")
        c.argument('termination_grace_period', type=int, options_list=['--termination-grace-period', '--tgp'], help="Duration in seconds a replica is given to gracefully shut down before it is forcefully terminated. (Default: 30)")

    # Springboard
    with self.argument_context('containerapp update', arg_group='Service Binding') as c:
        c.argument('service_bindings', nargs='*', options_list=['--bind'], help="Space separated list of services(bindings) to be connected to this app. e.g. SVC_NAME1[:BIND_NAME1] SVC_NAME2[:BIND_NAME2]...")
        c.argument('unbind_service_bindings', nargs='*', options_list=['--unbind'], help="Space separated list of services(bindings) to be removed from this app. e.g. BIND_NAME1...")

    with self.argument_context('containerapp scale') as c:
        c.argument('min_replicas', type=int, help="The minimum number of replicas.")
        c.argument('max_replicas', type=int, help="The maximum number of replicas.")

    with self.argument_context('containerapp env') as c:
        c.argument('name', name_type, help='Name of the Container Apps environment.')
        c.argument('resource_group_name', arg_type=resource_group_name_type)
        c.argument('location', arg_type=get_location_type(self.cli_ctx), help='Location of resource. Examples: eastus2, northeurope')
        c.argument('tags', arg_type=tags_type)

    with self.argument_context('containerapp env', arg_group='Monitoring') as c:
        c.argument('logs_destination', arg_type=get_enum_type(["log-analytics", "azure-monitor", "none"]), help='Logs destination.')
        c.argument('logs_customer_id', options_list=['--logs-workspace-id'], help='Workspace ID of the Log Analytics workspace to send diagnostics logs to. Only works with logs destination "log-analytics". You can use \"az monitor log-analytics workspace create\" to create one. Extra billing may apply.')
        c.argument('logs_key', options_list=['--logs-workspace-key'], help='Log Analytics workspace key to configure your Log Analytics workspace. Only works with logs destination "log-analytics". You can use \"az monitor log-analytics workspace get-shared-keys\" to retrieve the key.')
        c.argument('storage_account', validator=validate_storage_name_or_id, help="Name or resource ID of the storage account used for Azure Monitor. If this value is provided, Azure Monitor Diagnostic Settings will be created automatically.")

    with self.argument_context('containerapp env', arg_group='Dapr') as c:
        c.argument('instrumentation_key', options_list=['--dapr-instrumentation-key'], help='Application Insights instrumentation key used by Dapr to export Service to Service communication telemetry')

    with self.argument_context('containerapp env', arg_group='Virtual Network') as c:
        c.argument('infrastructure_subnet_resource_id', options_list=['--infrastructure-subnet-resource-id', '-s'], help='Resource ID of a subnet for infrastructure components and user app containers.')
        c.argument('app_subnet_resource_id', options_list=['--app-subnet-resource-id'], help='Resource ID of a subnet that Container App containers are injected into. This subnet must be in the same VNET as the subnet defined in infrastructureSubnetResourceId.')
        c.argument('docker_bridge_cidr', options_list=['--docker-bridge-cidr'], help='CIDR notation IP range assigned to the Docker bridge. It must not overlap with any Subnet IP ranges or the IP range defined in Platform Reserved CIDR, if defined')
        c.argument('platform_reserved_cidr', options_list=['--platform-reserved-cidr'], help='IP range in CIDR notation that can be reserved for environment infrastructure IP addresses. It must not overlap with any other Subnet IP ranges')
        c.argument('platform_reserved_dns_ip', options_list=['--platform-reserved-dns-ip'], help='An IP address from the IP range defined by Platform Reserved CIDR that will be reserved for the internal DNS server.')
        c.argument('internal_only', arg_type=get_three_state_flag(), options_list=['--internal-only'], help='Boolean indicating the environment only has an internal load balancer. These environments do not have a public static IP resource, therefore must provide infrastructureSubnetResourceId if enabling this property')
    with self.argument_context('containerapp env', arg_group='Custom Domain') as c:
        c.argument('hostname', options_list=['--custom-domain-dns-suffix', '--dns-suffix'], help='The DNS suffix for the environment\'s custom domain.')
        c.argument('certificate_file', options_list=['--custom-domain-certificate-file', '--certificate-file'], help='The filepath of the certificate file (.pfx or .pem) for the environment\'s custom domain. To manage certificates for container apps, use `az containerapp env certificate`.')
        c.argument('certificate_password', options_list=['--custom-domain-certificate-password', '--certificate-password'], help='The certificate file password for the environment\'s custom domain.')

    with self.argument_context('containerapp env', arg_group='Peer Authentication') as c:
        c.argument('mtls_enabled', arg_type=get_three_state_flag(), options_list=['--enable-mtls'], help='Boolean indicating if mTLS peer authentication is enabled for the environment.')

    with self.argument_context('containerapp service') as c:
        c.argument('service_name', options_list=['--name', '-n'], help="The service name.")
        c.argument('environment_name', options_list=['--environment'], help="The environment name.")
        c.argument('resource_group_name', arg_type=resource_group_name_type, id_part=None)

    with self.argument_context('containerapp env create') as c:
        c.argument('zone_redundant', options_list=["--zone-redundant", "-z"], help="Enable zone redundancy on the environment. Cannot be used without --infrastructure-subnet-resource-id. If used with --location, the subnet's location must match")
        c.argument('enable_workload_profiles', arg_type=get_three_state_flag(), options_list=["--enable-workload-profiles", "-w"], help="Boolean indicating if the environment is enabled to have workload profiles", is_preview=True)

    with self.argument_context('containerapp env update') as c:
        c.argument('name', name_type, help='Name of the Container Apps environment.')
        c.argument('tags', arg_type=tags_type)
        # c.argument('plan', help="The sku of the containerapp environment. Downgrading from premium to consumption is not supported. Environment must have a subnet to be upgraded to premium sku.", arg_type=get_enum_type(['consumption', 'premium', None], default=None))
        c.argument('workload_profile_type', help='The type of workload profile to add or update in this environment, --workload-profile-name required')
        c.argument('workload_profile_name', options_list=['--workload-profile-name', '-w'], help='The friendly name for the workload profile')
        c.argument('min_nodes', help='The minimum nodes for this workload profile, --workload-profile-name required')
        c.argument('max_nodes', help='The maximum nodes for this workload profile, --workload-profile-name required')

    with self.argument_context('containerapp env delete') as c:
        c.argument('name', name_type, help='Name of the Container Apps Environment.')

    with self.argument_context('containerapp env show') as c:
        c.argument('name', name_type, help='Name of the Container Apps Environment.')

    with self.argument_context('containerapp env certificate create') as c:
        c.argument('hostname', options_list=['--hostname'], help='The custom domain name.')
        c.argument('certificate_name', options_list=['--certificate-name', '-c'], help='Name of the managed certificate which should be unique within the Container Apps environment.')
        c.argument('validation_method', options_list=['--validation-method', '-v'], help='Validation method of custom domain ownership. Supported methods are HTTP, CNAME and TXT.')

    with self.argument_context('containerapp env certificate upload') as c:
        c.argument('certificate_file', options_list=['--certificate-file', '-f'], help='The filepath of the .pfx or .pem file')
        c.argument('certificate_name', options_list=['--certificate-name', '-c'], help='Name of the certificate which should be unique within the Container Apps environment.')
        c.argument('certificate_password', options_list=['--password', '-p'], help='The certificate file password')
        c.argument('prompt', options_list=['--show-prompt'], action='store_true', help='Show prompt to upload an existing certificate.')

    with self.argument_context('containerapp env certificate list') as c:
        c.argument('name', id_part=None)
        c.argument('certificate', options_list=['--certificate', '-c'], help='Name or resource id of the certificate.')
        c.argument('thumbprint', options_list=['--thumbprint', '-t'], help='Thumbprint of the certificate.')
        c.argument('managed_certificates_only', options_list=['--managed-certificates-only', '-m'], help='List managed certificates only.')
        c.argument('private_key_certificates_only', options_list=['--private-key-certificates-only', '-p'], help='List private-key certificates only.')

    with self.argument_context('containerapp env certificate delete') as c:
        c.argument('certificate', options_list=['--certificate', '-c'], help='Name or resource id of the certificate.')
        c.argument('thumbprint', options_list=['--thumbprint', '-t'], help='Thumbprint of the certificate.')

    with self.argument_context('containerapp env storage') as c:
        c.argument('name', id_part=None)
        c.argument('storage_name', help="Name of the storage.")
        c.argument('access_mode', id_part=None, arg_type=get_enum_type(["ReadWrite", "ReadOnly"]), help="Access mode for the AzureFile storage.")
        c.argument('azure_file_account_key', options_list=["--azure-file-account-key", "--storage-account-key", "-k"], help="Key of the AzureFile storage account.")
        c.argument('azure_file_share_name', options_list=["--azure-file-share-name", "--file-share", "-f"], help="Name of the share on the AzureFile storage.")
        c.argument('azure_file_account_name', options_list=["--azure-file-account-name", "--account-name", "-a"], help="Name of the AzureFile storage account.")

    with self.argument_context('containerapp identity') as c:
        c.argument('user_assigned', nargs='+', help="Space-separated user identities.")
        c.argument('system_assigned', help="Boolean indicating whether to assign system-assigned identity.")

    with self.argument_context('containerapp identity remove') as c:
        c.argument('user_assigned', nargs='*', help="Space-separated user identities. If no user identities are specified, all user identities will be removed.")

    with self.argument_context('containerapp github-action add') as c:
        c.argument('repo_url', help='The GitHub repository to which the workflow file will be added. In the format: https://github.com/<owner>/<repository-name>')
        c.argument('token', help='A Personal Access Token with write access to the specified repository. For more information: https://help.github.com/en/github/authenticating-to-github/creating-a-personal-access-token-for-the-command-line')
        c.argument('branch', options_list=['--branch', '-b'], help='The branch of the Github repo. Assumed to be the Github repo\'s default branch if not specified.')
        c.argument('login_with_github', help='Interactively log in with Github to retrieve the Personal Access Token')
        c.argument('registry_url', help='The container registry server, e.g. myregistry.azurecr.io')
        c.argument('registry_username', help='The username of the registry. If using Azure Container Registry, we will try to infer the credentials if not supplied')
        c.argument('registry_password', help='The password of the registry. If using Azure Container Registry, we will try to infer the credentials if not supplied')
        c.argument('context_path', help='Path in the repo from which to run the docker build. Defaults to "./"')
        c.argument('service_principal_client_id', help='The service principal client ID. ')
        c.argument('service_principal_client_secret', help='The service principal client secret.')
        c.argument('service_principal_tenant_id', help='The service principal tenant ID.')
        c.argument('image', options_list=['--image', '-i'], help="Container image name that the Github Action should use. Defaults to the Container App name.")
        c.ignore('trigger_existing_workflow')

    with self.argument_context('containerapp github-action delete') as c:
        c.argument('token', help='A Personal Access Token with write access to the specified repository. For more information: https://help.github.com/en/github/authenticating-to-github/creating-a-personal-access-token-for-the-command-line')
        c.argument('login_with_github', help='Interactively log in with Github to retrieve the Personal Access Token')

    with self.argument_context('containerapp revision') as c:
        c.argument('revision_name', options_list=['--revision'], help='Name of the revision.')
        c.argument('all', help='Show inactive revisions.', action='store_true')

    with self.argument_context('containerapp revision copy') as c:
        c.argument('from_revision', help='Revision to copy from. Default: latest revision.')
        c.argument('image', options_list=['--image', '-i'], help="Container image, e.g. publisher/image-name:tag.")
        c.argument('workload_profile_name', options_list=['--workload-profile-name', '-w'], help='The friendly name for the workload profile')

    with self.argument_context('containerapp revision label') as c:
        c.argument('name', id_part=None)
        c.argument('revision', help='Name of the revision.')
        c.argument('label', help='Name of the label.')
        c.argument('yes', options_list=['--no-prompt', '--yes', '-y'], help='Do not prompt for confirmation.', action='store_true')

    with self.argument_context('containerapp revision label') as c:
        c.argument('source_label', options_list=['--source'], help='Source label to be swapped.')
        c.argument('target_label', options_list=['--target'], help='Target label to be swapped to.')

    with self.argument_context('containerapp ingress') as c:
        c.argument('allow_insecure', arg_type=get_three_state_flag(), help='Allow insecure connections for ingress traffic.')
        c.argument('type', validator=validate_ingress, arg_type=get_enum_type(['internal', 'external']), help="The ingress type.")
        c.argument('transport', arg_type=get_enum_type(['auto', 'http', 'http2', 'tcp']), help="The transport protocol used for ingress traffic.")
        c.argument('target_port', type=int, validator=validate_target_port, help="The application port used for ingress traffic.")
        c.argument('exposed_port', type=int, help="Additional exposed port. Only supported by tcp transport protocol. Must be unique per environment if the app ingress is external.")

    with self.argument_context('containerapp ingress access-restriction') as c:
        c.argument('action', arg_type=get_enum_type(['Allow', 'Deny']), help='Whether the IP security restriction allows or denies access. All restrictions must be use the same action. If no restrictions are set, all traffic is allowed.')
        c.argument('rule_name', help="The IP security restriction name.")
        c.argument('description', help="The description of the IP security restriction.")
        c.argument('ip_address', help="The address range of the IP security restriction in IPv4 CIDR notation. (for example, '198.51.100.14/24')")

    with self.argument_context('containerapp ingress access-restriction list') as c:
        c.argument('name', id_part=None)

    with self.argument_context('containerapp ingress traffic') as c:
        c.argument('revision_weights', nargs='+', options_list=['--revision-weight', c.deprecate(target='--traffic-weight', redirect='--revision-weight')], help="A list of revision weight(s) for the container app. Space-separated values in 'revision_name=weight' format. For latest revision, use 'latest=weight'")
        c.argument('label_weights', nargs='+', options_list=['--label-weight'], help="A list of label weight(s) for the container app. Space-separated values in 'label_name=weight' format.")

    with self.argument_context('containerapp ingress sticky-sessions') as c:
        c.argument('affinity', arg_type=get_enum_type(['sticky', 'none']), help='Whether the affinity for the container app is Sticky or None.')

    with self.argument_context('containerapp ingress cors') as c:
        c.argument('allowed_origins', nargs='*', options_list=['--allowed-origins', '-r'], help="A list of allowed origin(s) for the container app. Values are space-separated. Empty string to clear existing values.")
        c.argument('allowed_methods', nargs='*', options_list=['--allowed-methods', '-m'], help="A list of allowed method(s) for the container app. Values are space-separated. Empty string to clear existing values.")
        c.argument('allowed_headers', nargs='*', options_list=['--allowed-headers', '-a'], help="A list of allowed header(s) for the container app. Values are space-separated. Empty string to clear existing values.")
        c.argument('expose_headers', nargs='*', options_list=['--expose-headers', '-e'], help="A list of expose header(s) for the container app. Values are space-separated. Empty string to clear existing values.")
        c.argument('allow_credentials', options_list=['--allow-credentials'], arg_type=get_three_state_flag(), help='Whether the credential is allowed for the container app.')
        c.argument('max_age', nargs='?', const='', validator=validate_cors_max_age, help="The maximum age of the allowed origin in seconds. Only postive integer or empty string are allowed. Empty string resets max_age to null.")

    with self.argument_context('containerapp secret') as c:
        c.argument('secrets', nargs='+', options_list=['--secrets', '-s'], help="A list of secret(s) for the container app. Space-separated values in 'key=value' or 'key=keyvaultref:keyvaulturl,identityref:identity' format (where 'key' cannot be longer than 20 characters).")
        c.argument('secret_name', help="The name of the secret to show.")
        c.argument('secret_names', nargs='+', help="A list of secret(s) for the container app. Space-separated secret values names.")
        c.argument('show_values', help='Show the secret values.')
        c.ignore('disable_max_length')

    with self.argument_context('containerapp env dapr-component') as c:
        c.argument('dapr_app_id', help="The Dapr app ID.")
        c.argument('dapr_app_port', help="The port of your app.")
        c.argument('dapr_app_protocol', help="Tell Dapr which protocol your application is using.  Allowed values: grpc, http.")
        c.argument('dapr_component_name', help="The Dapr component name.")
        c.argument('environment_name', options_list=['--name', '-n'], help="The environment name.")

    with self.argument_context('containerapp revision set-mode') as c:
        c.argument('mode', arg_type=get_enum_type(['single', 'multiple']), help="The active revisions mode for the container app.")

    with self.argument_context('containerapp registry') as c:
        c.argument('server', help="The container registry server, e.g. myregistry.azurecr.io")
        c.argument('username', help='The username of the registry. If using Azure Container Registry, we will try to infer the credentials if not supplied')
        c.argument('password', help='The password of the registry. If using Azure Container Registry, we will try to infer the credentials if not supplied')
        c.argument('identity', help="The managed identity with which to authenticate to the Azure Container Registry (instead of username/password). Use 'system' for a system-defined identity or a resource id for a user-defined identity. The managed identity should have been assigned acrpull permissions on the ACR before deployment (use 'az role assignment create --role acrpull ...').")

    with self.argument_context('containerapp registry list') as c:
        c.argument('name', id_part=None)

    with self.argument_context('containerapp secret list') as c:
        c.argument('name', id_part=None)

    with self.argument_context('containerapp revision list') as c:
        c.argument('name', id_part=None)

    with self.argument_context('containerapp up') as c:
        c.argument('resource_group_name', configured_default='resource_group_name', id_part=None)
        c.argument('location', configured_default='location')
        c.argument('name', configured_default='name', id_part=None)
        c.argument('managed_env', configured_default='managed_env')
        c.argument('registry_server', configured_default='registry_server')
        c.argument('source', help='Local directory path containing the application source and Dockerfile for building the container image. Preview: If no Dockerfile is present, a container image is generated using buildpacks. If Docker is not running or buildpacks cannot be used, Oryx will be used to generate the image. See the supported Oryx runtimes here: https://github.com/microsoft/Oryx/blob/main/doc/supportedRuntimeVersions.md.')
        c.argument('image', options_list=['--image', '-i'], help="Container image, e.g. publisher/image-name:tag.")
        c.argument('browse', help='Open the app in a web browser after creation and deployment, if possible.')
        c.argument('workload_profile_name', options_list=['--workload-profile-name', '-w'], help='The friendly name for the workload profile')

    with self.argument_context('containerapp up', arg_group='Log Analytics (Environment)') as c:
        c.argument('logs_customer_id', options_list=['--logs-workspace-id'], help='Workspace ID of the Log Analytics workspace to send diagnostics logs to. You can use \"az monitor log-analytics workspace create\" to create one. Extra billing may apply.')
        c.argument('logs_key', options_list=['--logs-workspace-key'], help='Log Analytics workspace key to configure your Log Analytics workspace. You can use \"az monitor log-analytics workspace get-shared-keys\" to retrieve the key.')
        c.ignore('no_wait')

    with self.argument_context('containerapp up', arg_group='Github Repo') as c:
        c.argument('repo', help='Create an app via Github Actions. In the format: https://github.com/<owner>/<repository-name> or <owner>/<repository-name>')
        c.argument('token', help='A Personal Access Token with write access to the specified repository. For more information: https://help.github.com/en/github/authenticating-to-github/creating-a-personal-access-token-for-the-command-line. If not provided or not found in the cache (and using --repo), a browser page will be opened to authenticate with Github.')
        c.argument('branch', options_list=['--branch', '-b'], help='The branch of the Github repo. Assumed to be the Github repo\'s default branch if not specified.')
        c.argument('context_path', help='Path in the repo from which to run the docker build. Defaults to "./". Dockerfile is assumed to be named "Dockerfile" and in this directory.')
        c.argument('service_principal_client_id', help='The service principal client ID. Used by Github Actions to authenticate with Azure.', options_list=["--service-principal-client-id", "--sp-cid"])
        c.argument('service_principal_client_secret', help='The service principal client secret. Used by Github Actions to authenticate with Azure.', options_list=["--service-principal-client-secret", "--sp-sec"])
        c.argument('service_principal_tenant_id', help='The service principal tenant ID. Used by Github Actions to authenticate with Azure.', options_list=["--service-principal-tenant-id", "--sp-tid"])

    with self.argument_context('containerapp auth') as c:
        # subgroup update
        c.argument('client_id', help='The Client ID of the app used for login.')
        c.argument('client_secret', help='The client secret.')
        c.argument('client_secret_setting_name', options_list=['--client-secret-name'], help='The app secret name that contains the client secret of the relying party application.')
        c.argument('issuer', help='The OpenID Connect Issuer URI that represents the entity which issues access tokens for this application.')
        c.argument('allowed_token_audiences', options_list=['--allowed-token-audiences', '--allowed-audiences'], help='The configuration settings of the allowed list of audiences from which to validate the JWT token.')
        c.argument('client_secret_certificate_thumbprint', options_list=['--thumbprint', '--client-secret-certificate-thumbprint'], help='Alternative to AAD Client Secret, thumbprint of a certificate used for signing purposes')
        c.argument('client_secret_certificate_san', options_list=['--san', '--client-secret-certificate-san'], help='Alternative to AAD Client Secret and thumbprint, subject alternative name of a certificate used for signing purposes')
        c.argument('client_secret_certificate_issuer', options_list=['--certificate-issuer', '--client-secret-certificate-issuer'], help='Alternative to AAD Client Secret and thumbprint, issuer of a certificate used for signing purposes')
        c.argument('yes', options_list=['--yes', '-y'], help='Do not prompt for confirmation.', action='store_true')
        c.argument('tenant_id', help='The tenant id of the application.')
        c.argument('app_id', help='The App ID of the app used for login.')
        c.argument('app_secret', help='The app secret.')
        c.argument('app_secret_setting_name', options_list=['--app-secret-name', '--secret-name'], help='The app secret name that contains the app secret.')
        c.argument('graph_api_version', help='The version of the Facebook api to be used while logging in.')
        c.argument('scopes', help='A list of the scopes that should be requested while authenticating.')
        c.argument('consumer_key', help='The OAuth 1.0a consumer key of the Twitter application used for sign-in.')
        c.argument('consumer_secret', help='The consumer secret.')
        c.argument('consumer_secret_setting_name', options_list=['--consumer-secret-name', '--secret-name'], help='The consumer secret name that contains the app secret.')
        c.argument('provider_name', required=True, help='The name of the custom OpenID Connect provider.')
        c.argument('openid_configuration', help='The endpoint that contains all the configuration endpoints for the provider.')
        # auth update
        c.argument('set_string', options_list=['--set'], help='Value of a specific field within the configuration settings for the Azure App Service Authentication / Authorization feature.')
        c.argument('config_file_path', help='The path of the config file containing auth settings if they come from a file.')
        c.argument('unauthenticated_client_action', options_list=['--unauthenticated-client-action', '--action'], arg_type=get_enum_type(UNAUTHENTICATED_CLIENT_ACTION), help='The action to take when an unauthenticated client attempts to access the app.')
        c.argument('redirect_provider', help='The default authentication provider to use when multiple providers are configured.')
        c.argument('require_https', arg_type=get_three_state_flag(), help='false if the authentication/authorization responses not having the HTTPS scheme are permissible; otherwise, true.')
        c.argument('proxy_convention', arg_type=get_enum_type(FORWARD_PROXY_CONVENTION), help='The convention used to determine the url of the request made.')
        c.argument('proxy_custom_host_header', options_list=['--proxy-custom-host-header', '--custom-host-header'], help='The name of the header containing the host of the request.')
        c.argument('proxy_custom_proto_header', options_list=['--proxy-custom-proto-header', '--custom-proto-header'], help='The name of the header containing the scheme of the request.')
        c.argument('excluded_paths', help='The list of paths that should be excluded from authentication rules.')
        c.argument('enabled', arg_type=get_three_state_flag(), help='true if the Authentication / Authorization feature is enabled for the current app; otherwise, false.')
        c.argument('runtime_version', help='The RuntimeVersion of the Authentication / Authorization feature in use for the current app.')

    with self.argument_context('containerapp ssl upload') as c:
        c.argument('hostname', help='The custom domain name.')
        c.argument('environment', options_list=['--environment', '-e'], help='Name or resource id of the Container App environment.')
        c.argument('certificate_file', options_list=['--certificate-file', '-f'], help='The filepath of the .pfx or .pem file')
        c.argument('certificate_password', options_list=['--password', '-p'], help='The certificate file password')
        c.argument('certificate_name', options_list=['--certificate-name', '-c'], help='Name of the certificate which should be unique within the Container Apps environment.')

    with self.argument_context('containerapp hostname bind') as c:
        c.argument('hostname', help='The custom domain name.')
        c.argument('thumbprint', options_list=['--thumbprint', '-t'], help='Thumbprint of the certificate.')
        c.argument('certificate', options_list=['--certificate', '-c'], help='Name or resource id of the certificate.')
        c.argument('environment', options_list=['--environment', '-e'], help='Name or resource id of the Container App environment.')
        c.argument('validation_method', options_list=['--validation-method', '-v'], help='Validation method of custom domain ownership.')

    with self.argument_context('containerapp hostname add') as c:
        c.argument('hostname', help='The custom domain name.')
        c.argument('location', arg_type=get_location_type(self.cli_ctx))

    with self.argument_context('containerapp hostname list') as c:
        c.argument('name', id_part=None)
        c.argument('location', arg_type=get_location_type(self.cli_ctx))

    with self.argument_context('containerapp hostname delete') as c:
        c.argument('hostname', help='The custom domain name.')

    # Compose
    with self.argument_context('containerapp compose create') as c:
        c.argument('environment', options_list=['--environment', '-e'], help='Name or resource id of the Container App environment.')
        c.argument('compose_file_path', options_list=['--compose-file-path', '-f'], help='Path to a Docker Compose file with the configuration to import to Azure Container Apps.')
        c.argument('transport_mapping', options_list=['--transport-mapping', c.deprecate(target='--transport', redirect='--transport-mapping')], action='append', nargs='+', help="Transport options per Container App instance (servicename=transportsetting).")

    with self.argument_context('containerapp env workload-profile') as c:
        c.argument('env_name', options_list=['--name', '-n'], help="The name of the Container App environment")
        c.argument('workload_profile_name', options_list=['--workload-profile-name', '-w'], help='The friendly name for the workload profile')

    with self.argument_context('containerapp env workload-profile set') as c:
        c.argument('workload_profile_type', help="The type of workload profile to add or update. Run 'az containerapp env workload-profile list-supported -l <region>' to check the options for your region.")
        c.argument('min_nodes', help="The minimum node count for the workload profile")
        c.argument('max_nodes', help="The maximum node count for the workload profile")

    with self.argument_context('containerapp env workload-profile add') as c:
        c.argument('workload_profile_type', help="The type of workload profile to add to this environment. Run 'az containerapp env workload-profile list-supported -l <region>' to check the options for your region.")
        c.argument('min_nodes', help="The minimum node count for the workload profile")
        c.argument('max_nodes', help="The maximum node count for the workload profile")

    with self.argument_context('containerapp env workload-profile update') as c:
        c.argument('workload_profile_type', help="The type of workload profile to update. Run 'az containerapp env workload-profile list-supported -l <region>' to check the options for your region.")
        c.argument('min_nodes', help="The minimum node count for the workload profile")
        c.argument('max_nodes', help="The maximum node count for the workload profile")

    # Patch
    with self.argument_context('containerapp patch') as c:
        c.argument('resource_group_name', arg_type=resource_group_name_type)
        c.argument('managed_env', options_list=['--environment', '-e'], help='Name or resource id of the Container App environment.')
        c.argument('show_all', action='store_true', help='Show all patchable and unpatchable container apps')

    # Container App job
    with self.argument_context('containerapp job') as c:
        c.argument('name', name_type, metavar='NAME', id_part='name', help=f"The name of the Container Apps Job. A name must consist of lower case alphanumeric characters or '-', start with a letter, end with an alphanumeric character, cannot have '--', and must be less than {MAXIMUM_CONTAINER_APP_NAME_LENGTH} characters.")
        c.argument('cron_expression', help='Cron expression. Only supported for trigger type "Schedule"')
        c.argument('image', help="Container image, e.g. publisher/image-name:tag.")
        c.argument('replica_completion_count', type=int, options_list=['--replica-completion-count', '--rcc'], help='Number of replicas that need to complete successfully for execution to succeed.')
        c.argument('replica_retry_limit', type=int, help='Maximum number of retries before the replica fails.')
        c.argument('replica_timeout', type=int, help='Maximum number of seconds a replica can execute.')
        c.argument('parallelism', type=int, help='Maximum number of replicas to run per execution.')
        c.argument('workload_profile_name', options_list=['--workload-profile-name', '-w'], help='The friendly name for the workload profile')
        c.argument('min_executions', type=int, help="Minimum number of job executions that are created for a trigger, default 0.")
        c.argument('max_executions', type=int, help="Maximum number of job executions that are created for a trigger, default 100.")
        c.argument('polling_interval', type=int, help="Interval to check each event source in seconds. Defaults to 30s.", default=30)

    with self.argument_context('containerapp job create') as c:
        c.argument('system_assigned', options_list=['--mi-system-assigned', c.deprecate(target='--system-assigned', redirect='--mi-system-assigned', hide=True)], help='Boolean indicating whether to assign system-assigned identity.', action='store_true')
        c.argument('trigger_type', help='Trigger type. Schedule | Event | Manual')
        c.argument('user_assigned', options_list=['--mi-user-assigned', c.deprecate(target='--user-assigned', redirect='--mi-user-assigned', hide=True)], nargs='+', help='Space-separated user identities to be assigned.')

    with self.argument_context('containerapp job', arg_group='Scale') as c:
        c.argument('min_executions', type=int, help="Minimum number of job executions to run per polling interval.")
        c.argument('max_executions', type=int, help="Maximum number of job executions to run per polling interval.")
        c.argument('polling_interval', type=int, help="Interval to check each event source in seconds. Defaults to 30s.")
        c.argument('scale_rule_type', options_list=['--scale-rule-type', '--srt'], help="The type of the scale rule.")

    with self.argument_context('containerapp job stop') as c:
        c.argument('job_execution_name', help='name of the specific job execution which needs to be stopped.')
        c.argument('execution_name_list', help='comma separated list of job execution names.')

    with self.argument_context('containerapp job execution') as c:
        c.argument('name', id_part=None)
        c.argument('job_execution_name', help='name of the specific job execution.')

    with self.argument_context('containerapp job secret') as c:
        c.argument('secrets', nargs='+', options_list=['--secrets', '-s'], help="A list of secret(s) for the container app job. Space-separated values in 'key=value' or 'key=keyvaultref:keyvaulturl,identityref:identity' format (where 'key' cannot be longer than 20 characters).")
        c.argument('name', id_part=None, help="The name of the container app job for which the secret needs to be retrieved.")
        c.argument('secret_name', id_part=None, help="The name of the secret to show.")
        c.argument('secret_names', id_part=None, nargs='+', help="A list of secret(s) for the container app job. Space-separated secret values names.")
        c.argument('show_values', action='store_true', help='Show the secret values.')
        c.ignore('disable_max_length')

    with self.argument_context('containerapp job identity') as c:
        c.argument('user_assigned', nargs='+', help="Space-separated user identities.")
        c.argument('system_assigned', help="Boolean indicating whether to assign system-assigned identity.", action='store_true')

    with self.argument_context('containerapp job identity remove') as c:
        c.argument('user_assigned', nargs='*', help="Space-separated user identities. If no user identities are specified, all user identities will be removed.")

    # params for preview
    with self.argument_context('containerapp') as c:
        c.argument('managed_env', validator=validate_env_name_or_id, options_list=['--environment'], help="Name or resource ID of the container app's environment.")
        c.argument('environment_type', arg_type=get_enum_type(["managed", "connected"]), help="Type of environment.", is_preview=True)<|MERGE_RESOLUTION|>--- conflicted
+++ resolved
@@ -120,16 +120,10 @@
 
     with self.argument_context('containerapp create') as c:
         c.argument('traffic_weights', nargs='*', options_list=['--traffic-weight'], help="A list of revision weight(s) for the container app. Space-separated values in 'revision_name=weight' format. For latest revision, use 'latest=weight'")
-<<<<<<< HEAD
-        c.argument('workload_profile_name', options_list=['--workload-profile-name', '-w'], help="Name of the workload profile to run the app on.", is_preview=True)
-        c.argument('secret_volume_mount', help="Path to mount all secrets e.g. mnt/secrets", is_preview=True)
-        c.argument('termination_grace_period', type=int, options_list=['--termination-grace-period', '--tgp'], help="Duration in seconds a replica is given to gracefully shut down before it is forcefully terminated. (Default: 30)", is_preview=True)
-        c.argument('source', help="Local directory path containing the application source and Dockerfile for building the container image. Preview: If no Dockerfile is present, a container image is generated using buildpacks. If Docker is not running or buildpacks cannot be used, Oryx will be used to generate the image. See the supported Oryx runtimes here: https://github.com/microsoft/Oryx/blob/main/doc/supportedRuntimeVersions.md.")
-=======
         c.argument('workload_profile_name', options_list=['--workload-profile-name', '-w'], help="Name of the workload profile to run the app on.")
         c.argument('secret_volume_mount', help="Path to mount all secrets e.g. mnt/secrets")
         c.argument('termination_grace_period', type=int, options_list=['--termination-grace-period', '--tgp'], help="Duration in seconds a replica is given to gracefully shut down before it is forcefully terminated. (Default: 30)")
->>>>>>> 0bd4831f
+        c.argument('source', help="Local directory path containing the application source and Dockerfile for building the container image. Preview: If no Dockerfile is present, a container image is generated using buildpacks. If Docker is not running or buildpacks cannot be used, Oryx will be used to generate the image. See the supported Oryx runtimes here: https://github.com/microsoft/Oryx/blob/main/doc/supportedRuntimeVersions.md.")
 
     with self.argument_context('containerapp create', arg_group='Identity') as c:
         c.argument('user_assigned', nargs='+', help="Space-separated user identities to be assigned.")
