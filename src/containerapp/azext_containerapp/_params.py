--- conflicted
+++ resolved
@@ -405,7 +405,15 @@
         c.argument('compose_file_path', options_list=['--compose-file-path', '-f'], help='Path to a Docker Compose file with the configuration to import to Azure Container Apps.')
         c.argument('transport_mapping', options_list=['--transport-mapping', c.deprecate(target='--transport', redirect='--transport-mapping')], action='append', nargs='+', help="Transport options per Container App instance (servicename=transportsetting).")
 
-<<<<<<< HEAD
+    with self.argument_context('containerapp env workload-profile') as c:
+        c.argument('env_name', options_list=['--name', '-n'], help="The name of the Container App environment")
+        c.argument('workload_profile_name', options_list=['--workload-profile-name', '-w'], help='The friendly name for the workload profile')
+
+    with self.argument_context('containerapp env workload-profile set') as c:
+        c.argument('workload_profile_type', help="The type of workload profile to add or update. Run 'az containerapp env workload-profile list-supported -l <region>' to check the options for your region.")
+        c.argument('min_nodes', help="The minimum node count for the workload profile")
+        c.argument('max_nodes', help="The maximum node count for the workload profile")
+
     # Container App job
     with self.argument_context('containerapp job create') as c:
         c.argument('cron_expression', options_list=['--cron-expression'], help='Cron expression for schedule trigger job.')
@@ -427,14 +435,4 @@
         c.argument('replica_count', options_list=['--replica-count'], help='number of replicas that will be created when the job is triggered')
         c.argument('replica_retry_limit', options_list=['--replica-retry-limit'], help='maximum number of replica retries before the job execution fails')
         c.argument('replica_timeout', options_list=['--replica-timeout'], help='number of seconds from underlying Pods are active.')
-        c.argument('parallelism', options_list=['--parallelism'], help='maximum number of tasks that can run in parallel.')
-=======
-    with self.argument_context('containerapp env workload-profile') as c:
-        c.argument('env_name', options_list=['--name', '-n'], help="The name of the Container App environment")
-        c.argument('workload_profile_name', options_list=['--workload-profile-name', '-w'], help='The friendly name for the workload profile')
-
-    with self.argument_context('containerapp env workload-profile set') as c:
-        c.argument('workload_profile_type', help="The type of workload profile to add or update. Run 'az containerapp env workload-profile list-supported -l <region>' to check the options for your region.")
-        c.argument('min_nodes', help="The minimum node count for the workload profile")
-        c.argument('max_nodes', help="The maximum node count for the workload profile")
->>>>>>> 6b0c3466
+        c.argument('parallelism', options_list=['--parallelism'], help='maximum number of tasks that can run in parallel.')