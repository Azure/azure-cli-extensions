--- conflicted
+++ resolved
@@ -18,11 +18,7 @@
 from .action import AddCustomizedKeys
 from ._validators import (validate_env_name_or_id, validate_build_env_vars,
                           validate_custom_location_name_or_id, validate_env_name_or_id_for_up,
-<<<<<<< HEAD
                           validate_otlp_headers, validate_target_port_range,validate_timeout_in_seconds)
-=======
-                          validate_otlp_headers, validate_target_port_range)
->>>>>>> a18e2a39
 from ._constants import MAXIMUM_CONTAINER_APP_NAME_LENGTH, MAXIMUM_APP_RESILIENCY_NAME_LENGTH, MAXIMUM_COMPONENT_RESILIENCY_NAME_LENGTH
 
 
@@ -354,8 +350,6 @@
         c.argument('resource_group_name', arg_type=resource_group_name_type, id_part=None)
         c.argument('configuration', nargs="*", help="Java component configuration. Configuration must be in format \"<propertyName>=<value> <propertyName>=<value> ...\".")
 
-<<<<<<< HEAD
-=======
     with self.argument_context('containerapp env dotnet-component') as c:
         c.argument('dotnet_component_name', options_list=['--name', '-n'], help="The DotNet component name.")
         c.argument('environment_name', options_list=['--environment'], help="The environment name.")
@@ -365,21 +359,14 @@
     with self.argument_context('containerapp env', arg_group='Peer Traffic Configuration') as c:
         c.argument('p2p_encryption_enabled', arg_type=get_three_state_flag(), options_list=['--enable-peer-to-peer-encryption'], is_preview=True, help='Boolean indicating whether the peer-to-peer traffic encryption is enabled for the environment.')
     
->>>>>>> a18e2a39
     with self.argument_context('containerapp sessionpool') as c:
         c.argument('name', options_list=['--name', '-n'], help="The Session Pool name.")
         c.argument('resource_group_name', arg_type=resource_group_name_type, id_part=None)
 
     with self.argument_context('containerapp sessionpool', arg_group='Configuration') as c:
-<<<<<<< HEAD
-        c.argument('container_type', arg_type=get_enum_type(["CustomContainer", "PythonLTS"]), help="The pool type of the Session Pool, default=PythonLTS")
-        c.argument('cooldown_period', help="Period (in seconds), after which the session will be deleted, default=300")
-        c.argument('secrets', nargs='*', options_list=['--secrets', '-s'], help="A list of secret(s) for the session pool. Space-separated values in 'key=value' format.")
-=======
         c.argument('container_type', arg_type=get_enum_type(["CustomContainer", "PythonLTS"]), help="The pool type of the Session Pool, default='PythonLTS'")
         c.argument('cooldown_period', help="Period (in seconds), after which the session will be deleted, default=300")
         c.argument('secrets', nargs='*', options_list=['--secrets', '-s'], help="A list of secret(s) for the session pool. Space-separated values in 'key=value' format. Empty string to clear existing values.")
->>>>>>> a18e2a39
         c.argument('network_status', arg_type=get_enum_type(["EgressEnabled", "EgressDisabled"]), help="Egress is enabled for the Sessions or not.")
 
     with self.argument_context('containerapp sessionpool', arg_group='Scale') as c:
@@ -401,7 +388,6 @@
         c.argument('registry_server', validator=validate_registry_server, help="The container registry server hostname, e.g. myregistry.azurecr.io.")
         c.argument('registry_pass', validator=validate_registry_pass, options_list=['--registry-password'], help="The password to log in to container registry. If stored as a secret, value must start with \'secretref:\' followed by the secret name.")
         c.argument('registry_user', validator=validate_registry_user, options_list=['--registry-username'], help="The username to log in to container registry.")
-<<<<<<< HEAD
 
     # sessions code interpreter commands
     with self.argument_context('containerapp session code-interpreter') as c:
@@ -418,6 +404,3 @@
     with self.argument_context('containerapp session code-interpreter', arg_group='execute') as c:
         c.argument('code', help="The code to execute in the code interpreter session")
         c.argument('timeout_in_seconds', type=int, validator=validate_timeout_in_seconds, help="Duration in seconds code in session can run prior to timing out 0 - 60 secs, e.g. 30")
-
-=======
->>>>>>> a18e2a39
