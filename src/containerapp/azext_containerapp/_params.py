# --------------------------------------------------------------------------------------------
# Copyright (c) Microsoft Corporation. All rights reserved.
# Licensed under the MIT License. See License.txt in the project root for license information.
# --------------------------------------------------------------------------------------------
# pylint: disable=line-too-long, too-many-statements, consider-using-f-string

from knack.arguments import CLIArgumentType

from azure.cli.core.commands.parameters import (resource_group_name_type, get_location_type,
                                                file_type,
                                                get_three_state_flag, get_enum_type, tags_type)
from azure.cli.command_modules.containerapp._validators import (validate_memory, validate_cpu,
                                                                validate_managed_env_name_or_id,
                                                                validate_registry_server,
                                                                validate_registry_user, validate_registry_pass
                                                                )

from .action import AddCustomizedKeys
from ._validators import (validate_env_name_or_id, validate_build_env_vars,
                          validate_custom_location_name_or_id, validate_env_name_or_id_for_up,
                          validate_otlp_headers, validate_target_port_range)
from ._constants import MAXIMUM_CONTAINER_APP_NAME_LENGTH, MAXIMUM_APP_RESILIENCY_NAME_LENGTH, MAXIMUM_COMPONENT_RESILIENCY_NAME_LENGTH


def load_arguments(self, _):

    name_type = CLIArgumentType(options_list=['--name', '-n'])

    with self.argument_context('containerapp create') as c:
        c.argument('source', help="Local directory path containing the application source and Dockerfile for building the container image. Preview: If no Dockerfile is present, a container image is generated using buildpacks. If Docker is not running or buildpacks cannot be used, Oryx will be used to generate the image. See the supported Oryx runtimes here: https://aka.ms/SourceToCloudSupportedVersions.", is_preview=True)
        c.argument('artifact', help="Local path to the application artifact for building the container image. See the supported artifacts here: https://aka.ms/SourceToCloudSupportedArtifacts.", is_preview=True)
        c.argument('build_env_vars', nargs='*', help="A list of environment variable(s) for the build. Space-separated values in 'key=value' format.",
                   validator=validate_build_env_vars, is_preview=True)
        c.argument('max_inactive_revisions', type=int, help="Max inactive revisions a Container App can have.", is_preview=True)

    # Springboard
    with self.argument_context('containerapp create', arg_group='Service Binding', is_preview=True) as c:
        c.argument('service_bindings', nargs='*', options_list=['--bind'], help="Space separated list of services, bindings or Java components to be connected to this app. e.g. SVC_NAME1[:BIND_NAME1] SVC_NAME2[:BIND_NAME2]...")
        c.argument('customized_keys', action=AddCustomizedKeys, nargs='*', help='The customized keys used to change default configuration names. Key is the original name, value is the customized name.')
        c.argument('service_type', help="The service information for dev services.")
        c.ignore('service_type')

    with self.argument_context('containerapp create', arg_group='GitHub Repository', is_preview=True) as c:
        c.argument('repo', help='Create an app via GitHub Actions in the format: https://github.com/<owner>/<repository-name> or <owner>/<repository-name>')
        c.argument('token', help='A Personal Access Token with write access to the specified repository. For more information: https://help.github.com/en/github/authenticating-to-github/creating-a-personal-access-token-for-the-command-line. If not provided or not found in the cache (and using --repo), a browser page will be opened to authenticate with Github.')
        c.argument('branch', options_list=['--branch', '-b'], help='Branch in the provided GitHub repository. Assumed to be the GitHub repository\'s default branch if not specified.')
        c.argument('context_path', help='Path in the repository to run docker build. Defaults to "./". Dockerfile is assumed to be named "Dockerfile" and in this directory.')
        c.argument('service_principal_client_id', help='The service principal client ID. Used by GitHub Actions to authenticate with Azure.', options_list=["--service-principal-client-id", "--sp-cid"])
        c.argument('service_principal_client_secret', help='The service principal client secret. Used by GitHub Actions to authenticate with Azure.', options_list=["--service-principal-client-secret", "--sp-sec"])
        c.argument('service_principal_tenant_id', help='The service principal tenant ID. Used by GitHub Actions to authenticate with Azure.', options_list=["--service-principal-tenant-id", "--sp-tid"])

    # Runtime
    with self.argument_context('containerapp create', arg_group='Runtime', is_preview=True) as c:
        c.argument('runtime', arg_type=get_enum_type(['generic', 'java']), help='The runtime of the container app.', is_preview=True)
        c.argument('enable_java_metrics', arg_type=get_three_state_flag(), help='Boolean indicating whether to enable Java metrics for the app. Only applicable for Java runtime.', is_preview=True)
        c.argument('enable_java_agent', arg_type=get_three_state_flag(), help='Boolean indicating whether to enable Java agent for the app. Only applicable for Java runtime.', is_preview=True)

    # Source and Artifact
    with self.argument_context('containerapp update') as c:
        c.argument('source', help="Local directory path containing the application source and Dockerfile for building the container image. Preview: If no Dockerfile is present, a container image is generated using buildpacks. If Docker is not running or buildpacks cannot be used, Oryx will be used to generate the image. See the supported Oryx runtimes here: https://aka.ms/SourceToCloudSupportedVersions.", is_preview=True)
        c.argument('artifact', help="Local path to the application artifact for building the container image. See the supported artifacts here: https://aka.ms/SourceToCloudSupportedArtifacts.", is_preview=True)
        c.argument('build_env_vars', nargs='*', help="A list of environment variable(s) for the build. Space-separated values in 'key=value' format.",
                   validator=validate_build_env_vars, is_preview=True)
        c.argument('max_inactive_revisions', type=int, help="Max inactive revisions a Container App can have.", is_preview=True)

    # Springboard
    with self.argument_context('containerapp update', arg_group='Service Binding', is_preview=True) as c:
        c.argument('service_bindings', nargs='*', options_list=['--bind'], help="Space separated list of services, bindings or Java components to be connected to this app. e.g. SVC_NAME1[:BIND_NAME1] SVC_NAME2[:BIND_NAME2]...")
        c.argument('customized_keys', action=AddCustomizedKeys, nargs='*', help='The customized keys used to change default configuration names. Key is the original name, value is the customized name.')
        c.argument('unbind_service_bindings', nargs='*', options_list=['--unbind'], help="Space separated list of services, bindings or Java components to be removed from this app. e.g. BIND_NAME1...")

    # Runtime
    with self.argument_context('containerapp update', arg_group='Runtime', is_preview=True) as c:
        c.argument('runtime', arg_type=get_enum_type(['generic', 'java']), help='The runtime of the container app.', is_preview=True)
        c.argument('enable_java_metrics', arg_type=get_three_state_flag(), help='Boolean indicating whether to enable Java metrics for the app. Only applicable for Java runtime.', is_preview=True)
        c.argument('enable_java_agent', arg_type=get_three_state_flag(), help='Boolean indicating whether to enable Java agent for the app. Only applicable for Java runtime.', is_preview=True)

    with self.argument_context('containerapp env', arg_group='Virtual Network') as c:
        c.argument('infrastructure_resource_group', options_list=['--infrastructure-resource-group', '-i'], help='Name for resource group that will contain infrastructure resources. If not provided, a resource group name will be generated.', is_preview=True)

    with self.argument_context('containerapp env', arg_group='Monitoring') as c:
        c.argument('logs_dynamic_json_columns', options_list=['--logs-dynamic-json-columns', '-j'], arg_type=get_three_state_flag(),
                   help='Boolean indicating whether to parse json string log into dynamic json columns. Only work for destination log-analytics.', is_preview=True)

    # Telemetry 
    with self.argument_context('containerapp env telemetry') as c:
        c.argument('name', id_part=None)

    with self.argument_context('containerapp env telemetry data-dog set') as c:
        c.argument('site', help='Specify the data dog site')
        c.argument('key', help='Specify the data dog api key')
        c.argument('enable_open_telemetry_traces', options_list=['--enable-open-telemetry-traces', '-t'], arg_type=get_three_state_flag(), help='Boolean indicating whether to enable data dog open telemetry traces')
        c.argument('enable_open_telemetry_metrics', options_list=['--enable-open-telemetry-metrics', '-m'], arg_type=get_three_state_flag(), help='Boolean indicating whether to enable data dog open telemetry metrics')

    with self.argument_context('containerapp env telemetry app-insights set') as c:
        c.argument('connection_string', help='Application Insights connection string used by container apps environment')
        c.argument('enable_open_telemetry_traces', options_list=['--enable-open-telemetry-traces', '-t'], arg_type=get_three_state_flag(), help='Boolean indicating whether to enable application insights open telemetry traces')
        c.argument('enable_open_telemetry_logs', options_list=['--enable-open-telemetry-logs', '-l'], arg_type=get_three_state_flag(), help='Boolean indicating whether to enable application insights open telemetry logs')

    with self.argument_context('containerapp env telemetry otlp') as c:
        c.argument('otlp_name', help='The name of the otlp entry')
        c.argument('endpoint', options_list=['--endpoint', '-e'], help='The endpoint of the otlp entry')
        c.argument('insecure', arg_type=get_three_state_flag(), help='Boolean indicating whether the otlp is insecure or not')
        c.argument('enable_open_telemetry_traces', options_list=['--enable-open-telemetry-traces', '-t'], arg_type=get_three_state_flag(), help='Boolean indicating whether to enable open telemetry traces')
        c.argument('enable_open_telemetry_logs', options_list=['--enable-open-telemetry-logs', '-l'], arg_type=get_three_state_flag(), help='Boolean indicating whether to enable open telemetry logs')
        c.argument('enable_open_telemetry_metrics', options_list=['--enable-open-telemetry-metrics', '-m'], arg_type=get_three_state_flag(), help='Boolean indicating whether to enable open telemetry metrics')
        c.argument('headers', nargs='+', help="A list of headers for the otlp. Space-separated values in 'key=value' format.",
                   validator=validate_otlp_headers)

    # Storage
    with self.argument_context('containerapp env storage') as c:
        c.argument('storage_type', arg_type=get_enum_type(['AzureFile', 'NfsAzureFile']), help="Type of the storage. Assumed to be AzureFile if not specified.", is_preview=True)
        c.argument('access_mode', id_part=None, arg_type=get_enum_type(["ReadWrite", "ReadOnly"]),
                   help="Access mode for the AzureFile or nfs AzureFile storage.")
        c.argument('azure_file_share_name', options_list=["--azure-file-share-name", "--file-share", "-f"],
                   help="Name of the share on the AzureFile or nfs AzureFile storage.")
        c.argument('server', options_list=["--server", "-s"],
                   help="Server of the NfsAzureFile storage account.", is_preview=True)
        
    # App Resiliency
    with self.argument_context('containerapp resiliency') as c:
        c.argument('resource_group_name', arg_type=resource_group_name_type, id_part=None)
        c.argument('container_app_name', options_list=['--container-app-name'], help=f"The name of the existing Container App.")
        c.argument('name', name_type, help=f"The name of the Container App Resiliency Policy. A name must consist of lower case alphanumeric characters or '-', start with a letter, end with an alphanumeric character, cannot have '--', and must be less than {MAXIMUM_APP_RESILIENCY_NAME_LENGTH} characters.")
        c.argument('yaml', type=file_type, help='Path to a .yaml file with the configuration of a container app resiliency policy. All other parameters will be ignored.')
        c.argument('default', options_list=['--recommended'], help='Set recommended values of resiliency policies for a container app.')

    with self.argument_context('containerapp resiliency', arg_group='Timeout Policy') as c:
        c.argument('timeout_response_in_seconds', type=int, options_list=['--timeout'], help='Specify the timeout in seconds. This spans between the point at which the entire request has been processed and when the response has been completely processed. This timeout includes all retries. Default: 60.')
        c.argument('timeout_connection_in_seconds', type=int, options_list=['--timeout-connect'], help='The timeout in seconds for new network connections to the container app. Default: 5.')

    with self.argument_context('containerapp resiliency', arg_group='HTTP Retry Policy') as c:
        c.argument('http_retry_max', type=int, options_list=['--http-retries'], help='Specify the max number of retries. Default: 3.')
        c.argument('http_retry_delay_in_milliseconds', type=int, options_list=['--http-delay'], help='Specify the base interval in milliseconds between retries. Default: 1000.')
        c.argument('http_retry_interval_in_milliseconds', type=int, options_list=['--http-interval'], help='Specify the maximum interval in milliseconds between retries. Default: 10000.')
        c.argument('http_retry_status_codes', nargs='*', options_list=['--http-codes'], help='A retry will be attempted if the response status code matches any status code in this list.')
        c.argument('http_retry_errors', nargs='+', options_list=['--http-errors'], help='A retry will be attempted if the response error message matches any error in this list. Default: 5xx')

    with self.argument_context('containerapp resiliency', arg_group='TCP Retry Policy') as c:
        c.argument('tcp_retry_max_connect_attempts', type=int, options_list=['--tcp-retries'], help='The maximum number of unsuccessful connection attempts that will be made before giving up.')

    with self.argument_context('containerapp resiliency', arg_group='TCP Connection Pool Policy') as c:
        c.argument('tcp_connection_pool_max_connections', type=int, options_list=['--tcp-connections'], help='The maximum number of connections that will be made to the container app.')

    with self.argument_context('containerapp resiliency', arg_group='HTTP Connection Pool Policy') as c:
        c.argument('http_connection_pool_http1_max_pending_req', type=int, options_list=['--http1-pending'], help='The maximum number of pending requests that will be allowed to the container app. Default: 1024.')
        c.argument('http_connection_pool_http2_max_req', type=int, options_list=['--http2-parallel'], help='The maximum number of parallel requests that will be made to the container app. Default: 1024.')

    with self.argument_context('containerapp resiliency', arg_group='Circuit Breaker Policy') as c:
        c.argument('circuit_breaker_consecutive_errors', type=int, options_list=['--cb-sequential-errors'], help='The number of consecutive server-side error responses (for HTTP traffic, 5xx responses; for TCP traffic, failure to respond PONG; etc.) before a consecutive 5xx ejection occurs. Default: 5.')
        c.argument('circuit_breaker_interval', type=int, options_list=['--cb-interval'], help='The time interval in seconds between ejection analysis sweeps. This can result in both new ejections as well as hosts being returned to service. Default: 10.')
        c.argument('circuit_breaker_max_ejection', type=int, options_list=['--cb-max-ejection'], help='The maximum % of container app replicas that can be ejected. It will eject at least one host regardless of the value. Default: 100.')

    with self.argument_context('containerapp service') as c:
        c.argument('service_name', options_list=['--name', '-n'], help="The service name.")
        c.argument('environment_name', options_list=['--environment'], help="The environment name.")
        c.argument('resource_group_name', arg_type=resource_group_name_type, id_part=None)

    with self.argument_context('containerapp add-on') as c:
        c.argument('service_name', options_list=['--name', '-n'], help="The service name.")
        c.argument('environment_name', options_list=['--environment'], help="The environment name.")
        c.argument('resource_group_name', arg_type=resource_group_name_type, id_part=None)

    with self.argument_context('containerapp env', arg_group='Custom Domain') as c:
        c.argument('certificate_identity', options_list=['--custom-domain-certificate-identity', '--certificate-identity'],
                   help='Resource ID of a managed identity to authenticate with Azure Key Vault, or System to use a system-assigned identity.', is_preview=True)
        c.argument('certificate_key_vault_url', options_list=['--custom-domain-certificate-akv-url', '--certificate-akv-url'],
                   help='The URL pointing to the Azure Key Vault secret that holds the certificate.', is_preview=True)
     
    with self.argument_context('containerapp env create') as c:
        c.argument('enable_workload_profiles', arg_type=get_three_state_flag(), options_list=["--enable-workload-profiles", "-w"], help="Boolean indicating if the environment is enabled to have workload profiles")
        c.argument('enable_dedicated_gpu', arg_type=get_three_state_flag(), options_list=["--enable-dedicated-gpu"],
                   help="Boolean indicating if the environment is enabled to have dedicated gpu", is_preview=True)

    with self.argument_context('containerapp env create', arg_group='Identity', is_preview=True) as c:
        c.argument('system_assigned', options_list=['--mi-system-assigned'], help='Boolean indicating whether to assign system-assigned identity.', action='store_true')
        c.argument('user_assigned', options_list=['--mi-user-assigned'], nargs='+', help='Space-separated user identities to be assigned.')

    with self.argument_context('containerapp env certificate upload') as c:
        c.argument('certificate_identity', options_list=['--certificate-identity', '--identity'], 
                   help='Resource ID of a managed identity to authenticate with Azure Key Vault, or System to use a system-assigned identity.', is_preview=True)
        c.argument('certificate_key_vault_url', options_list=['--certificate-akv-url', '--akv-url'], 
                   help='The URL pointing to the Azure Key Vault secret that holds the certificate.', is_preview=True)

    with self.argument_context('containerapp env certificate create') as c:
        c.argument('hostname', options_list=['--hostname'], help='The custom domain name.')
        c.argument('certificate_name', options_list=['--certificate-name', '-c'], help='Name of the managed certificate which should be unique within the Container Apps environment.')
        c.argument('validation_method', options_list=['--validation-method', '-v'], help='Validation method of custom domain ownership. Supported methods are HTTP, CNAME and TXT.')

    with self.argument_context('containerapp env certificate list') as c:
        c.argument('managed_certificates_only', options_list=['--managed-certificates-only', '-m'], help='List managed certificates only.')
        c.argument('private_key_certificates_only', options_list=['--private-key-certificates-only', '-p'], help='List private-key certificates only.')

    with self.argument_context('containerapp env dapr-component resiliency') as c:
        c.argument('resource_group_name', arg_type=resource_group_name_type, id_part=None)
        c.argument('dapr_component_name', help="The name of the existing Dapr Component.")
        c.argument('environment', options_list=['--environment'], help="The environment name.")
        c.argument('name', options_list=['--name', '-n'], help=f"The name of the Dapr Component Resiliency Policy. A name must consist of lower case alphanumeric characters or '-', start with a letter, end with an alphanumeric character, cannot have '--', and must be less than {MAXIMUM_COMPONENT_RESILIENCY_NAME_LENGTH} characters.")
        c.argument('yaml', type=file_type, help='Path to a .yaml file with the configuration of a dapr component resiliency policy. All other parameters will be ignored.')

    with self.argument_context('containerapp env dapr-component resiliency', arg_group='Inbound HTTP Retry Policy') as c:
        c.argument('in_http_retry_max', type=int, options_list=['--in-http-retries'], help='Specify the max number of retries for the inbound policy. Default: 3.')
        c.argument('in_http_retry_delay_in_milliseconds', type=int, options_list=['--in-http-delay'], help='Specify the base interval in milliseconds between retries for the inbound policy. Default: 1000.')
        c.argument('in_http_retry_interval_in_milliseconds', type=int, options_list=['--in-http-interval'], help='Specify the maximum interval in milliseconds between retries for the inbound policy. Default: 10000.')

    with self.argument_context('containerapp env dapr-component resiliency', arg_group='Inbound Timeout Policy') as c:
        c.argument('in_timeout_response_in_seconds', type=int, options_list=['--in-timeout'], help='Specify the response timeout in seconds for the inbound policy. This spans between the point at which the entire request has been processed and when the response has been completely processed. This timeout includes all retries.')

    with self.argument_context('containerapp env dapr-component resiliency', arg_group='Inbound Circuit Breaker Policy') as c:
        c.argument('in_circuit_breaker_consecutive_errors', type=int, options_list=['--in-cb-sequential-err'], help='The number of consecutive errors before the circuit is opened.')
        c.argument('in_circuit_breaker_interval', type=int, options_list=['--in-cb-interval'], help='The optional interval in seconds after which the error count resets to 0. An interval of 0 will never reset. If not specified, the timeout value will be used.')
        c.argument('in_circuit_breaker_timeout', type=int, options_list=['--in-cb-timeout'], help='The interval in seconds until a retry attempt is made after the circuit is opened.')

    with self.argument_context('containerapp env dapr-component resiliency', arg_group='Outbound HTTP Retry Policy') as c:
        c.argument('out_http_retry_max', type=int, options_list=['--out-http-retries'], help='Specify the max number of retries for the outbound policy. Default: 3.')
        c.argument('out_http_retry_delay_in_milliseconds', type=int, options_list=['--out-http-delay'], help='Specify the base interval in milliseconds between retries for the outbound policy. Default: 1000.')
        c.argument('out_http_retry_interval_in_milliseconds', type=int, options_list=['--out-http-interval'], help='Specify the maximum interval in milliseconds between retries for the outbound policy. Default: 10000.')

    with self.argument_context('containerapp env dapr-component resiliency', arg_group='Outbound Timeout Policy') as c:
        c.argument('out_timeout_response_in_seconds', type=int, options_list=['--out-timeout'], help='Specify the response timeout in seconds for the outbound policy. This spans between the point at which the entire request has been processed and when the response has been completely processed. This timeout includes all retries.')

    with self.argument_context('containerapp env dapr-component resiliency', arg_group='Outbound Circuit Breaker Policy') as c:
        c.argument('out_circuit_breaker_consecutive_errors', type=int, options_list=['--out-cb-sequential-err'], help='The number of consecutive errors before the circuit is opened.')
        c.argument('out_circuit_breaker_interval', type=int, options_list=['--out-cb-interval'], help='The optional interval in seconds after which the error count resets to 0. An interval of 0 will never reset. If not specified, the timeout value will be used.')
        c.argument('out_circuit_breaker_timeout', type=int, options_list=['--out-cb-timeout'], help='The interval in seconds until a retry attempt is made after the circuit is opened.')

    with self.argument_context('containerapp env dapr-component init') as c:
        c.argument('statestore', help="The state store component and dev service to create.")
        c.argument('pubsub', help="The pubsub component and dev service to create.")
    
    with self.argument_context('containerapp env identity', is_preview=True) as c:
        c.argument('user_assigned', nargs='+', help="Space-separated user identities.")
        c.argument('system_assigned', help="Boolean indicating whether to assign system-assigned identity.", action='store_true')

    with self.argument_context('containerapp env identity remove', is_preview=True) as c:
        c.argument('user_assigned', nargs='*', help="Space-separated user identities. If no user identities are specified, all user identities will be removed.")

    with self.argument_context('containerapp up') as c:
        c.argument('environment', validator=validate_env_name_or_id_for_up, options_list=['--environment'], help="Name or resource ID of the container app's managed environment or connected environment.")
        c.argument('artifact', help="Local path to the application artifact for building the container image. See the supported artifacts here: https://aka.ms/SourceToCloudSupportedArtifacts.", is_preview=True)
        c.argument('build_env_vars', nargs='*', help="A list of environment variable(s) for the build. Space-separated values in 'key=value' format.",
                   validator=validate_build_env_vars, is_preview=True)
        c.argument('custom_location_id', options_list=['--custom-location'], help="Resource ID of custom location. List using 'az customlocation list'.", is_preview=True)
        c.argument('connected_cluster_id', help="Resource ID of connected cluster. List using 'az connectedk8s list'.", configured_default='connected_cluster_id', is_preview=True)

    with self.argument_context('containerapp up', arg_group='Github Repo') as c:
        c.argument('repo', help='Create an app via Github Actions. In the format: https://github.com/<owner>/<repository-name> or <owner>/<repository-name>')
        c.argument('token', help='A Personal Access Token with write access to the specified repository. For more information: https://help.github.com/en/github/authenticating-to-github/creating-a-personal-access-token-for-the-command-line. If not provided or not found in the cache (and using --repo), a browser page will be opened to authenticate with Github.')
        c.argument('branch', options_list=['--branch', '-b'], help='The branch of the Github repo. Assumed to be the Github repo\'s default branch if not specified.')
        c.argument('context_path', help='Path in the repo from which to run the docker build. Defaults to "./". Dockerfile is assumed to be named "Dockerfile" and in this directory.')
        c.argument('service_principal_client_id', help='The service principal client ID. Used by Github Actions to authenticate with Azure.', options_list=["--service-principal-client-id", "--sp-cid"])
        c.argument('service_principal_client_secret', help='The service principal client secret. Used by Github Actions to authenticate with Azure.', options_list=["--service-principal-client-secret", "--sp-sec"])
        c.argument('service_principal_tenant_id', help='The service principal tenant ID. Used by Github Actions to authenticate with Azure.', options_list=["--service-principal-tenant-id", "--sp-tid"])

    with self.argument_context('containerapp auth') as c:
        # subgroup update
        c.argument('token_store', arg_type=get_three_state_flag(), help='Boolean indicating if token store is enabled for the app.', is_preview=True)
        c.argument('sas_url_secret', help='The blob storage SAS URL to be used for token store.', is_preview=True)
        c.argument('sas_url_secret_name', help='The secret name that contains blob storage SAS URL to be used for token store.', is_preview=True)

    with self.argument_context('containerapp env workload-profile set') as c:
        c.argument('workload_profile_type', help="The type of workload profile to add or update. Run 'az containerapp env workload-profile list-supported -l <region>' to check the options for your region.")
        c.argument('min_nodes', help="The minimum node count for the workload profile")
        c.argument('max_nodes', help="The maximum node count for the workload profile")

    # Patch
    with self.argument_context('containerapp patch') as c:
        c.argument('resource_group_name', arg_type=resource_group_name_type)
        c.argument('managed_env', options_list=['--environment', '-e'], help='Name or resource id of the Container App environment.')
        c.argument('show_all', action='store_true', help='Show all patchable and unpatchable container apps')

    # Container App job
    with self.argument_context('containerapp job') as c:
        c.argument('name', name_type, metavar='NAME', id_part='name', help=f"The name of the Container Apps Job. A name must consist of lower case alphanumeric characters or '-', start with a letter, end with an alphanumeric character, cannot have '--', and must be less than {MAXIMUM_CONTAINER_APP_NAME_LENGTH} characters.")
        c.argument('cron_expression', help='Cron expression. Only supported for trigger type "Schedule"')
        c.argument('image', help="Container image, e.g. publisher/image-name:tag.")
        c.argument('replica_completion_count', type=int, options_list=['--replica-completion-count', '--rcc'], help='Number of replicas that need to complete successfully for execution to succeed')
        c.argument('replica_retry_limit', type=int, help='Maximum number of retries before the replica fails')
        c.argument('replica_timeout', type=int, help='Maximum number of seconds a replica can execute')
        c.argument('parallelism', type=int, help='Maximum number of replicas to run per execution')
        c.argument('workload_profile_name', options_list=['--workload-profile-name', '-w'], help='The friendly name for the workload profile')
        c.argument('min_executions', type=int, help="Minimum number of job executions that are created for a trigger")
        c.argument('max_executions', type=int, help="Maximum number of job executions that are created for a trigger")
        c.argument('polling_interval', type=int, help="Interval to check each event source in seconds.")

    with self.argument_context('containerapp job create') as c:
        c.argument('system_assigned', options_list=['--mi-system-assigned', c.deprecate(target='--system-assigned', redirect='--mi-system-assigned', hide=True)], help='Boolean indicating whether to assign system-assigned identity.', action='store_true')
        c.argument('trigger_type', help='Trigger type. Schedule | Event | Manual')
        c.argument('user_assigned', options_list=['--mi-user-assigned', c.deprecate(target='--user-assigned', redirect='--mi-user-assigned', hide=True)], nargs='+', help='Space-separated user identities to be assigned.')
        c.argument('replica_completion_count', type=int, options_list=['--replica-completion-count', '--rcc'], help='Number of replicas that need to complete successfully for execution to succeed', default=1)
        c.argument('replica_retry_limit', type=int, help='Maximum number of retries before the replica fails. Default: 0.', default=0)
        c.argument('replica_timeout', type=int, help='Maximum number of seconds a replica can execute', default=1800)
        c.argument('parallelism', type=int, help='Maximum number of replicas to run per execution', default=1)
        c.argument('min_executions', type=int, help="Minimum number of job executions that are created for a trigger. Default: 0.", default=0)
        c.argument('max_executions', type=int, help="Maximum number of job executions that are created for a trigger", default=100)
        c.argument('polling_interval', type=int, help="Interval to check each event source in seconds.", default=30)

    with self.argument_context('containerapp job', arg_group='Scale') as c:
        c.argument('min_executions', type=int, help="Minimum number of job executions to run per polling interval.")
        c.argument('max_executions', type=int, help="Maximum number of job executions to run per polling interval.")
        c.argument('polling_interval', type=int, help="Interval to check each event source in seconds. Defaults to 30s.")
        c.argument('scale_rule_type', options_list=['--scale-rule-type', '--srt'], help="The type of the scale rule.")

    # params for preview
    with self.argument_context('containerapp') as c:
        c.argument('managed_env', validator=validate_env_name_or_id, options_list=['--environment'], help="Name or resource ID of the container app's environment.")
        c.argument('environment_type', arg_type=get_enum_type(["managed", "connected"]), help="Type of environment.", is_preview=True)

    with self.argument_context('containerapp connected-env') as c:
        c.argument('name', name_type, help='Name of the Container Apps connected environment.')
        c.argument('resource_group_name', arg_type=resource_group_name_type)
        c.argument('tags', arg_type=tags_type)
        c.argument('custom_location', help="Resource ID of custom location. List using 'az customlocation list'.", validator=validate_custom_location_name_or_id)
        c.argument('dapr_ai_connection_string', options_list=['--dapr-ai-connection-string', '-d'], help='Application Insights connection string used by Dapr to export Service to Service communication telemetry.')
        c.argument('static_ip', help='Static IP of the connectedEnvironment.')

    with self.argument_context('containerapp connected-env certificate upload') as c:
        c.argument('certificate_file', options_list=['--certificate-file', '-f'], help='The filepath of the .pfx or .pem file')
        c.argument('certificate_name', options_list=['--certificate-name', '-c'], help='Name of the certificate which should be unique within the Container Apps connected environment.')
        c.argument('certificate_password', options_list=['--password', '-p'], help='The certificate file password')
        c.argument('prompt', options_list=['--show-prompt'], action='store_true', help='Show prompt to upload an existing certificate.')

    with self.argument_context('containerapp connected-env certificate list') as c:
        c.argument('name', id_part=None)
        c.argument('certificate', options_list=['--certificate', '-c'], help='Name or resource id of the certificate.')
        c.argument('thumbprint', options_list=['--thumbprint', '-t'], help='Thumbprint of the certificate.')

    with self.argument_context('containerapp connected-env certificate delete') as c:
        c.argument('certificate', options_list=['--certificate', '-c'], help='Name or resource id of the certificate.')
        c.argument('thumbprint', options_list=['--thumbprint', '-t'], help='Thumbprint of the certificate.')

    with self.argument_context('containerapp connected-env storage') as c:
        c.argument('name', id_part=None)
        c.argument('storage_name', help="Name of the storage.")
        c.argument('access_mode', id_part=None, arg_type=get_enum_type(["ReadWrite", "ReadOnly"]), help="Access mode for the AzureFile storage.")
        c.argument('azure_file_account_key', options_list=["--azure-file-account-key", "--storage-account-key", "-k"], help="Key of the AzureFile storage account.")
        c.argument('azure_file_share_name', options_list=["--azure-file-share-name", "--file-share", "-f"], help="Name of the share on the AzureFile storage.")
        c.argument('azure_file_account_name', options_list=["--azure-file-account-name", "--account-name", "-a"], help="Name of the AzureFile storage account.")

    with self.argument_context('containerapp connected-env dapr-component') as c:
        c.argument('dapr_component_name', help="The Dapr component name.")
        c.argument('environment_name', options_list=['--name', '-n'], help="The environment name.")
        c.argument('yaml', type=file_type, help='Path to a .yaml file with the configuration of a Dapr component. All other parameters will be ignored. For an example, see https://learn.microsoft.com/en-us/azure/container-apps/dapr-overview?tabs=bicep1%2Cyaml#component-schema')

    with self.argument_context('containerapp github-action add') as c:
        c.argument('build_env_vars', nargs='*', help="A list of environment variable(s) for the build. Space-separated values in 'key=value' format.",
                   validator=validate_build_env_vars, is_preview=True)

    with self.argument_context('containerapp env java-component') as c:
        c.argument('java_component_name', options_list=['--name', '-n'], help="The Java component name.")
        c.argument('environment_name', options_list=['--environment'], help="The environment name.")
        c.argument('resource_group_name', arg_type=resource_group_name_type, id_part=None)
        c.argument('configuration', nargs="*", help="Java component configuration. Configuration must be in format \"<propertyName>=<value> <propertyName>=<value> ...\".")

    with self.argument_context('containerapp env', arg_group='Peer Traffic Configuration') as c:
        c.argument('p2p_encryption_enabled', arg_type=get_three_state_flag(), options_list=['--enable-peer-to-peer-encryption'], is_preview=True, help='Boolean indicating whether the peer-to-peer traffic encryption is enabled for the environment.')
<<<<<<< HEAD

    with self.argument_context('containerapp java logger set') as c:
        c.argument('logger_name', help="The existing logger name to update or new logger name.")
        c.argument('logger_level', arg_type=get_enum_type(["off", "error", "info", "debug", "trace", "warn"]), help="Set the log level for the specific logger name. Allowed values: off, error, info, debug, trace, warn.")

    with self.argument_context('containerapp java logger delete') as c:
        c.argument('logger_name', help="The existing logger name to be deleted.")
        c.argument('all', help="The flag to indicate delete all logger settings.", action="store_true")

    with self.argument_context('containerapp java logger show') as c:
        c.argument('logger_name', help="The existing logger name to display.")
        c.argument('all', help="The flag to indicate display all logger settings.", action="store_true")
=======
    
    with self.argument_context('containerapp sessionpool') as c:
        c.argument('name', options_list=['--name', '-n'], help="The Session Pool name.")
        c.argument('resource_group_name', arg_type=resource_group_name_type, id_part=None)

    with self.argument_context('containerapp sessionpool', arg_group='Configuration') as c:
        c.argument('container_type', arg_type=get_enum_type(["CustomContainer", "PythonLTS"]), help="The pool type of the Session Pool, default='PythonLTS'")
        c.argument('cooldown_period', help="Period (in seconds), after which the session will be deleted, default=300")
        c.argument('secrets', nargs='*', options_list=['--secrets', '-s'], help="A list of secret(s) for the session pool. Space-separated values in 'key=value' format. Empty string to clear existing values.")
        c.argument('network_status', arg_type=get_enum_type(["EgressEnabled", "EgressDisabled"]), help="Egress is enabled for the Sessions or not.")

    with self.argument_context('containerapp sessionpool', arg_group='Scale') as c:
        c.argument('max_concurrent_sessions', options_list=['--max-sessions'], help="Max count of sessions can be run at the same time.", type=int)
        c.argument('ready_session_instances', options_list=['--ready-sessions'], help="The number of sessions that will be ready in the session pool all the time.", type=int)

    with self.argument_context('containerapp sessionpool', arg_group='Container') as c:
        c.argument('managed_env', validator=validate_managed_env_name_or_id, options_list=['--environment'], help="Name or resource ID of the container app's environment.")
        c.argument('image', options_list=['--image', '-i'], help="Container image, e.g. publisher/image-name:tag.")
        c.argument('container_name', help="Name of the container.")
        c.argument('cpu', type=float, validator=validate_cpu, help="Required CPU in cores from 0.25 - 2.0, e.g. 0.5")
        c.argument('memory', validator=validate_memory, help="Required memory from 0.5 - 4.0 ending with \"Gi\", e.g. 1.0Gi")
        c.argument('env_vars', nargs='*',  help="A list of environment variable(s) for the container. Space-separated values in 'key=value' format. Empty string to clear existing values. Prefix value with 'secretref:' to reference a secret.")
        c.argument('startup_command', nargs='*', options_list=['--command'], help="A list of supported commands on the container that will executed during startup. Space-separated values e.g. \"/bin/queue\" \"mycommand\". Empty string to clear existing values")
        c.argument('args', nargs='*',  help="A list of container startup command argument(s). Space-separated values e.g. \"-c\" \"mycommand\". Empty string to clear existing values")
        c.argument('target_port', type=int, validator=validate_target_port_range, help="The session port used for ingress traffic.")

    with self.argument_context('containerapp sessionpool', arg_group='Registry') as c:
        c.argument('registry_server', validator=validate_registry_server, help="The container registry server hostname, e.g. myregistry.azurecr.io.")
        c.argument('registry_pass', validator=validate_registry_pass, options_list=['--registry-password'], help="The password to log in to container registry. If stored as a secret, value must start with \'secretref:\' followed by the secret name.")
        c.argument('registry_user', validator=validate_registry_user, options_list=['--registry-username'], help="The username to log in to container registry.")
>>>>>>> e1d6a22d
<|MERGE_RESOLUTION|>--- conflicted
+++ resolved
@@ -53,7 +53,6 @@
     with self.argument_context('containerapp create', arg_group='Runtime', is_preview=True) as c:
         c.argument('runtime', arg_type=get_enum_type(['generic', 'java']), help='The runtime of the container app.', is_preview=True)
         c.argument('enable_java_metrics', arg_type=get_three_state_flag(), help='Boolean indicating whether to enable Java metrics for the app. Only applicable for Java runtime.', is_preview=True)
-        c.argument('enable_java_agent', arg_type=get_three_state_flag(), help='Boolean indicating whether to enable Java agent for the app. Only applicable for Java runtime.', is_preview=True)
 
     # Source and Artifact
     with self.argument_context('containerapp update') as c:
@@ -73,7 +72,6 @@
     with self.argument_context('containerapp update', arg_group='Runtime', is_preview=True) as c:
         c.argument('runtime', arg_type=get_enum_type(['generic', 'java']), help='The runtime of the container app.', is_preview=True)
         c.argument('enable_java_metrics', arg_type=get_three_state_flag(), help='Boolean indicating whether to enable Java metrics for the app. Only applicable for Java runtime.', is_preview=True)
-        c.argument('enable_java_agent', arg_type=get_three_state_flag(), help='Boolean indicating whether to enable Java agent for the app. Only applicable for Java runtime.', is_preview=True)
 
     with self.argument_context('containerapp env', arg_group='Virtual Network') as c:
         c.argument('infrastructure_resource_group', options_list=['--infrastructure-resource-group', '-i'], help='Name for resource group that will contain infrastructure resources. If not provided, a resource group name will be generated.', is_preview=True)
@@ -354,21 +352,7 @@
 
     with self.argument_context('containerapp env', arg_group='Peer Traffic Configuration') as c:
         c.argument('p2p_encryption_enabled', arg_type=get_three_state_flag(), options_list=['--enable-peer-to-peer-encryption'], is_preview=True, help='Boolean indicating whether the peer-to-peer traffic encryption is enabled for the environment.')
-<<<<<<< HEAD
-
-    with self.argument_context('containerapp java logger set') as c:
-        c.argument('logger_name', help="The existing logger name to update or new logger name.")
-        c.argument('logger_level', arg_type=get_enum_type(["off", "error", "info", "debug", "trace", "warn"]), help="Set the log level for the specific logger name. Allowed values: off, error, info, debug, trace, warn.")
-
-    with self.argument_context('containerapp java logger delete') as c:
-        c.argument('logger_name', help="The existing logger name to be deleted.")
-        c.argument('all', help="The flag to indicate delete all logger settings.", action="store_true")
-
-    with self.argument_context('containerapp java logger show') as c:
-        c.argument('logger_name', help="The existing logger name to display.")
-        c.argument('all', help="The flag to indicate display all logger settings.", action="store_true")
-=======
-    
+
     with self.argument_context('containerapp sessionpool') as c:
         c.argument('name', options_list=['--name', '-n'], help="The Session Pool name.")
         c.argument('resource_group_name', arg_type=resource_group_name_type, id_part=None)
@@ -398,4 +382,16 @@
         c.argument('registry_server', validator=validate_registry_server, help="The container registry server hostname, e.g. myregistry.azurecr.io.")
         c.argument('registry_pass', validator=validate_registry_pass, options_list=['--registry-password'], help="The password to log in to container registry. If stored as a secret, value must start with \'secretref:\' followed by the secret name.")
         c.argument('registry_user', validator=validate_registry_user, options_list=['--registry-username'], help="The username to log in to container registry.")
->>>>>>> e1d6a22d
+
+
+    with self.argument_context('containerapp java logger set') as c:
+        c.argument('logger_name', help="The existing logger name to update or new logger name.")
+        c.argument('logger_level', arg_type=get_enum_type(["off", "error", "info", "debug", "trace", "warn"]), help="Set the log level for the specific logger name. Allowed values: off, error, info, debug, trace, warn.")
+
+    with self.argument_context('containerapp java logger delete') as c:
+        c.argument('logger_name', help="The existing logger name to be deleted.")
+        c.argument('all', help="The flag to indicate delete all logger settings.", action="store_true")
+
+    with self.argument_context('containerapp java logger show') as c:
+        c.argument('logger_name', help="The existing logger name to display.")
+        c.argument('all', help="The flag to indicate display all logger settings.", action="store_true")
