# --------------------------------------------------------------------------------------------
# Copyright (c) Microsoft Corporation. All rights reserved.
# Licensed under the MIT License. See License.txt in the project root for license information.
# --------------------------------------------------------------------------------------------
# pylint: disable=line-too-long, too-many-statements, consider-using-f-string

from knack.arguments import CLIArgumentType

from azure.cli.core.commands.parameters import (resource_group_name_type, get_location_type,
                                                file_type,
                                                get_three_state_flag, get_enum_type, tags_type)

from ._validators import (validate_memory, validate_cpu, validate_managed_env_name_or_id, validate_registry_server,
                          validate_registry_user, validate_registry_pass, validate_target_port, validate_ingress,
                          validate_storage_name_or_id)
from ._constants import UNAUTHENTICATED_CLIENT_ACTION, FORWARD_PROXY_CONVENTION, MAXIMUM_CONTAINER_APP_NAME_LENGTH, LOG_TYPE_CONSOLE, LOG_TYPE_SYSTEM


def load_arguments(self, _):

    name_type = CLIArgumentType(options_list=['--name', '-n'])

    with self.argument_context('containerapp') as c:
        # Base arguments
        c.argument('name', name_type, metavar='NAME', id_part='name', help=f"The name of the Containerapp. A name must consist of lower case alphanumeric characters or '-', start with a letter, end with an alphanumeric character, cannot have '--', and must be less than {MAXIMUM_CONTAINER_APP_NAME_LENGTH} characters.")
        c.argument('resource_group_name', arg_type=resource_group_name_type)
        c.argument('location', arg_type=get_location_type(self.cli_ctx))
        c.ignore('disable_warnings')

    with self.argument_context('containerapp') as c:
        c.argument('tags', arg_type=tags_type)
        c.argument('managed_env', validator=validate_managed_env_name_or_id, options_list=['--environment'], help="Name or resource ID of the container app's environment.")
        c.argument('yaml', type=file_type, help='Path to a .yaml file with the configuration of a container app. All other parameters will be ignored. For an example, see  https://docs.microsoft.com/azure/container-apps/azure-resource-manager-api-spec#examples')

    with self.argument_context('containerapp exec') as c:
        c.argument('container', help="The name of the container to ssh into")
        c.argument('replica', help="The name of the replica to ssh into. List replicas with 'az containerapp replica list'. A replica may not exist if there is not traffic to your app.")
        c.argument('revision', help="The name of the container app revision to ssh into. Defaults to the latest revision.")
        c.argument('startup_command', options_list=["--command"], help="The startup command (bash, zsh, sh, etc.).")
        c.argument('name', name_type, id_part=None, help="The name of the Containerapp.")
        c.argument('resource_group_name', arg_type=resource_group_name_type, id_part=None)

    with self.argument_context('containerapp logs show') as c:
        c.argument('follow', help="Print logs in real time if present.", arg_type=get_three_state_flag())
        c.argument('tail', help="The number of past logs to print (0-300)", type=int, default=20)
        c.argument('container', help="The name of the container")
        c.argument('output_format', options_list=["--format"], help="Log output format", arg_type=get_enum_type(["json", "text"]), default="json")
        c.argument('replica', help="The name of the replica. List replicas with 'az containerapp replica list'. A replica may not exist if there is not traffic to your app.")
        c.argument('revision', help="The name of the container app revision. Defaults to the latest revision.")
        c.argument('name', name_type, id_part=None, help="The name of the Containerapp.")
        c.argument('resource_group_name', arg_type=resource_group_name_type, id_part=None)
        c.argument('kind', options_list=["--type", "-t"], help="Type of logs to stream", arg_type=get_enum_type([LOG_TYPE_CONSOLE, LOG_TYPE_SYSTEM]), default=LOG_TYPE_CONSOLE)

    with self.argument_context('containerapp env logs show') as c:
        c.argument('follow', help="Print logs in real time if present.", arg_type=get_three_state_flag())
        c.argument('tail', help="The number of past logs to print (0-300)", type=int, default=20)

    # Replica
    with self.argument_context('containerapp replica') as c:
        c.argument('replica', help="The name of the replica. ")
        c.argument('revision', help="The name of the container app revision. Defaults to the latest revision.")
        c.argument('name', name_type, id_part=None, help="The name of the Containerapp.")
        c.argument('resource_group_name', arg_type=resource_group_name_type, id_part=None)

    # Container
    with self.argument_context('containerapp', arg_group='Container') as c:
        c.argument('container_name', help="Name of the container.")
        c.argument('cpu', type=float, validator=validate_cpu, help="Required CPU in cores from 0.25 - 2.0, e.g. 0.5")
        c.argument('memory', validator=validate_memory, help="Required memory from 0.5 - 4.0 ending with \"Gi\", e.g. 1.0Gi")
        c.argument('env_vars', nargs='*', help="A list of environment variable(s) for the container. Space-separated values in 'key=value' format. Empty string to clear existing values. Prefix value with 'secretref:' to reference a secret.")
        c.argument('startup_command', nargs='*', options_list=['--command'], help="A list of supported commands on the container that will executed during startup. Space-separated values e.g. \"/bin/queue\" \"mycommand\". Empty string to clear existing values")
        c.argument('args', nargs='*', help="A list of container startup command argument(s). Space-separated values e.g. \"-c\" \"mycommand\". Empty string to clear existing values")
        c.argument('revision_suffix', help='User friendly suffix that is appended to the revision name')

    # Env vars
    with self.argument_context('containerapp', arg_group='Environment variables') as c:
        c.argument('set_env_vars', nargs='*', help="Add or update environment variable(s) in container. Existing environmentenvironment variables are not modified. Space-separated values in 'key=value' format. If stored as a secret, value must start with 'secretref:' followed by the secret name.")
        c.argument('remove_env_vars', nargs='*', help="Remove environment variable(s) from container. Space-separated environment variable names.")
        c.argument('replace_env_vars', nargs='*', help="Replace environment variable(s) in container. Other existing environment variables are removed. Space-separated values in 'key=value' format. If stored as a secret, value must start with 'secretref:' followed by the secret name.")
        c.argument('remove_all_env_vars', help="Remove all environment variable(s) from container..")

    # Scale
    with self.argument_context('containerapp', arg_group='Scale') as c:
        c.argument('min_replicas', type=int, help="The minimum number of replicas.")
        c.argument('max_replicas', type=int, help="The maximum number of replicas.")
        c.argument('scale_rule_name', options_list=['--scale-rule-name', '--srn'], help="The name of the scale rule.")
        c.argument('scale_rule_type', options_list=['--scale-rule-type', '--srt'], help="The type of the scale rule. Default: http. For more information please visit https://learn.microsoft.com/azure/container-apps/scale-app#scale-triggers")
        c.argument('scale_rule_http_concurrency', type=int, options_list=['--scale-rule-http-concurrency', '--srhc', '--srtc', '--scale-rule-tcp-concurrency'], help="The maximum number of concurrent requests before scale out. Only supported for http and tcp scale rules.")
        c.argument('scale_rule_metadata', nargs="+", options_list=['--scale-rule-metadata', '--srm'], help="Scale rule metadata. Metadata must be in format \"<key>=<value> <key>=<value> ...\".")
        c.argument('scale_rule_auth', nargs="+", options_list=['--scale-rule-auth', '--sra'], help="Scale rule auth parameters. Auth parameters must be in format \"<triggerParameter>=<secretRef> <triggerParameter>=<secretRef> ...\".")

    # Dapr
    with self.argument_context('containerapp', arg_group='Dapr') as c:
        c.argument('dapr_enabled', options_list=['--enable-dapr'], default=False, arg_type=get_three_state_flag(), help="Boolean indicating if the Dapr side car is enabled.")
        c.argument('dapr_app_port', type=int, help="The port Dapr uses to talk to the application.")
        c.argument('dapr_app_id', help="The Dapr application identifier.")
        c.argument('dapr_app_protocol', arg_type=get_enum_type(['http', 'grpc']), help="The protocol Dapr uses to talk to the application.")
        c.argument('dapr_http_read_buffer_size', options_list=['--dapr-http-read-buffer-size', '--dhrbs'], type=int, help="Dapr max size of http header read buffer in KB to handle when sending multi-KB headers..")
        c.argument('dapr_http_max_request_size', options_list=['--dapr-http-max-request-size', '--dhmrs'], type=int, help="Increase max size of request body http and grpc servers parameter in MB to handle uploading of big files.")
        c.argument('dapr_log_level', arg_type=get_enum_type(["info", "debug", "warn", "error"]), help="Set the log level for the Dapr sidecar.")
        c.argument('dapr_enable_api_logging', options_list=['--dapr-enable-api-logging', '--dal'], help="Enable API logging for the Dapr sidecar.")

    # Configuration
    with self.argument_context('containerapp', arg_group='Configuration') as c:
        c.argument('revisions_mode', arg_type=get_enum_type(['single', 'multiple']), help="The active revisions mode for the container app.")
        c.argument('registry_server', validator=validate_registry_server, help="The container registry server hostname, e.g. myregistry.azurecr.io.")
        c.argument('registry_pass', validator=validate_registry_pass, options_list=['--registry-password'], help="The password to log in to container registry. If stored as a secret, value must start with \'secretref:\' followed by the secret name.")
        c.argument('registry_user', validator=validate_registry_user, options_list=['--registry-username'], help="The username to log in to container registry.")
        c.argument('secrets', nargs='*', options_list=['--secrets', '-s'], help="A list of secret(s) for the container app. Space-separated values in 'key=value' format.")
        c.argument('registry_identity', help="A Managed Identity to authenticate with the registry server instead of username/password. Use a resource ID or 'system' for user-defined and system-defined identities, respectively. The registry must be an ACR. If possible, an 'acrpull' role assignemnt will be created for the identity automatically.")

    # Ingress
    with self.argument_context('containerapp', arg_group='Ingress') as c:
        c.argument('ingress', validator=validate_ingress, default=None, arg_type=get_enum_type(['internal', 'external']), help="The ingress type.")
        c.argument('target_port', type=int, validator=validate_target_port, help="The application port used for ingress traffic.")
        c.argument('transport', arg_type=get_enum_type(['auto', 'http', 'http2', 'tcp']), help="The transport protocol used for ingress traffic.")
        c.argument('exposed_port', type=int, help="Additional exposed port. Only supported by tcp transport protocol. Must be unique per environment if the app ingress is external.")

    with self.argument_context('containerapp create') as c:
        c.argument('traffic_weights', nargs='*', options_list=['--traffic-weight'], help="A list of revision weight(s) for the container app. Space-separated values in 'revision_name=weight' format. For latest revision, use 'latest=weight'")
        c.argument('workload_profile_name', options_list=['--workload-profile-name', '-w'], help="Name of the workload profile to run the app on.", is_preview=True)
        c.argument('secret_volume_mount', help="Path to mount all secrets e.g. mnt/secrets", is_preview=True)

    with self.argument_context('containerapp create', arg_group='Identity') as c:
        c.argument('user_assigned', nargs='+', help="Space-separated user identities to be assigned.")
        c.argument('system_assigned', help="Boolean indicating whether to assign system-assigned identity.")

    with self.argument_context('containerapp create', arg_group='Container') as c:
        c.argument('image', options_list=['--image', '-i'], help="Container image, e.g. publisher/image-name:tag.")

    with self.argument_context('containerapp show') as c:
        c.argument('show_secrets', help="Show Containerapp secrets.", action='store_true')

    with self.argument_context('containerapp update', arg_group='Container') as c:
        c.argument('image', options_list=['--image', '-i'], help="Container image, e.g. publisher/image-name:tag.")
        c.argument('workload_profile_name', options_list=['--workload-profile-name', '-w'], help='The friendly name for the workload profile', is_preview=True)
        c.argument('secret_volume_mount', help="Path to mount all secrets e.g. mnt/secrets", is_preview=True)

    with self.argument_context('containerapp scale') as c:
        c.argument('min_replicas', type=int, help="The minimum number of replicas.")
        c.argument('max_replicas', type=int, help="The maximum number of replicas.")

    with self.argument_context('containerapp env') as c:
        c.argument('name', name_type, help='Name of the Container Apps environment.')
        c.argument('resource_group_name', arg_type=resource_group_name_type)
        c.argument('location', arg_type=get_location_type(self.cli_ctx), help='Location of resource. Examples: eastus2, northeurope')
        c.argument('tags', arg_type=tags_type)

    with self.argument_context('containerapp env', arg_group='Monitoring') as c:
        c.argument('logs_destination', arg_type=get_enum_type(["log-analytics", "azure-monitor", "none"]), help='Logs destination.')
        c.argument('logs_customer_id', options_list=['--logs-workspace-id'], help='Workspace ID of the Log Analytics workspace to send diagnostics logs to. Only works with logs destination "log-analytics". You can use \"az monitor log-analytics workspace create\" to create one. Extra billing may apply.')
        c.argument('logs_key', options_list=['--logs-workspace-key'], help='Log Analytics workspace key to configure your Log Analytics workspace. Only works with logs destination "log-analytics". You can use \"az monitor log-analytics workspace get-shared-keys\" to retrieve the key.')
        c.argument('storage_account', validator=validate_storage_name_or_id, help="Name or resource ID of the storage account used for Azure Monitor. If this value is provided, Azure Monitor Diagnostic Settings will be created automatically.")

    with self.argument_context('containerapp env', arg_group='Dapr') as c:
        c.argument('instrumentation_key', options_list=['--dapr-instrumentation-key'], help='Application Insights instrumentation key used by Dapr to export Service to Service communication telemetry')

    with self.argument_context('containerapp env', arg_group='Virtual Network') as c:
        c.argument('infrastructure_subnet_resource_id', options_list=['--infrastructure-subnet-resource-id', '-s'], help='Resource ID of a subnet for infrastructure components and user app containers.')
        c.argument('app_subnet_resource_id', options_list=['--app-subnet-resource-id'], help='Resource ID of a subnet that Container App containers are injected into. This subnet must be in the same VNET as the subnet defined in infrastructureSubnetResourceId.')
        c.argument('docker_bridge_cidr', options_list=['--docker-bridge-cidr'], help='CIDR notation IP range assigned to the Docker bridge. It must not overlap with any Subnet IP ranges or the IP range defined in Platform Reserved CIDR, if defined')
        c.argument('platform_reserved_cidr', options_list=['--platform-reserved-cidr'], help='IP range in CIDR notation that can be reserved for environment infrastructure IP addresses. It must not overlap with any other Subnet IP ranges')
        c.argument('platform_reserved_dns_ip', options_list=['--platform-reserved-dns-ip'], help='An IP address from the IP range defined by Platform Reserved CIDR that will be reserved for the internal DNS server.')
        c.argument('internal_only', arg_type=get_three_state_flag(), options_list=['--internal-only'], help='Boolean indicating the environment only has an internal load balancer. These environments do not have a public static IP resource, therefore must provide infrastructureSubnetResourceId if enabling this property')
    with self.argument_context('containerapp env', arg_group='Custom Domain') as c:
        c.argument('hostname', options_list=['--custom-domain-dns-suffix', '--dns-suffix'], help='The DNS suffix for the environment\'s custom domain.')
        c.argument('certificate_file', options_list=['--custom-domain-certificate-file', '--certificate-file'], help='The filepath of the certificate file (.pfx or .pem) for the environment\'s custom domain. To manage certificates for container apps, use `az containerapp env certificate`.')
        c.argument('certificate_password', options_list=['--custom-domain-certificate-password', '--certificate-password'], help='The certificate file password for the environment\'s custom domain.')

    with self.argument_context('containerapp env create') as c:
        c.argument('zone_redundant', options_list=["--zone-redundant", "-z"], help="Enable zone redundancy on the environment. Cannot be used without --infrastructure-subnet-resource-id. If used with --location, the subnet's location must match")
        c.argument('enable_workload_profiles', action='store_true', options_list=["--enable-workload-profiles", "-w"], help="Allow this environment to have workload profiles", is_preview=True)

    with self.argument_context('containerapp env update') as c:
        c.argument('name', name_type, help='Name of the Container Apps environment.')
        c.argument('tags', arg_type=tags_type)
        # c.argument('plan', help="The sku of the containerapp environment. Downgrading from premium to consumption is not supported. Environment must have a subnet to be upgraded to premium sku.", arg_type=get_enum_type(['consumption', 'premium', None], default=None))
        c.argument('workload_profile_type', help='The type of workload profile to add or update in this environment, --workload-profile-name required')
        c.argument('workload_profile_name', options_list=['--workload-profile-name', '-w'], help='The friendly name for the workload profile')
        c.argument('min_nodes', help='The minimum nodes for this workload profile, --workload-profile-name required')
        c.argument('max_nodes', help='The maximum nodes for this workload profile, --workload-profile-name required')

    with self.argument_context('containerapp env delete') as c:
        c.argument('name', name_type, help='Name of the Container Apps Environment.')

    with self.argument_context('containerapp env show') as c:
        c.argument('name', name_type, help='Name of the Container Apps Environment.')

    with self.argument_context('containerapp env certificate create') as c:
        c.argument('hostname', options_list=['--hostname'], help='The custom domain name.')
        c.argument('certificate_name', options_list=['--certificate-name', '-c'], help='Name of the managed certificate which should be unique within the Container Apps environment.')
        c.argument('validation_method', options_list=['--validation-method', '-v'], help='Validation method of custom domain ownership. Supported methods are HTTP, CNAME and TXT.')

    with self.argument_context('containerapp env certificate upload') as c:
        c.argument('certificate_file', options_list=['--certificate-file', '-f'], help='The filepath of the .pfx or .pem file')
        c.argument('certificate_name', options_list=['--certificate-name', '-c'], help='Name of the certificate which should be unique within the Container Apps environment.')
        c.argument('certificate_password', options_list=['--password', '-p'], help='The certificate file password')
        c.argument('prompt', options_list=['--show-prompt'], action='store_true', help='Show prompt to upload an existing certificate.')

    with self.argument_context('containerapp env certificate list') as c:
        c.argument('name', id_part=None)
        c.argument('certificate', options_list=['--certificate', '-c'], help='Name or resource id of the certificate.')
        c.argument('thumbprint', options_list=['--thumbprint', '-t'], help='Thumbprint of the certificate.')
        c.argument('managed_certificates_only', options_list=['--managed-certificates-only', '-m'], help='List managed certificates only.')
        c.argument('private_key_certificates_only', options_list=['--private-key-certificates-only', '-p'], help='List private-key certificates only.')

    with self.argument_context('containerapp env certificate delete') as c:
        c.argument('certificate', options_list=['--certificate', '-c'], help='Name or resource id of the certificate.')
        c.argument('thumbprint', options_list=['--thumbprint', '-t'], help='Thumbprint of the certificate.')

    with self.argument_context('containerapp env storage') as c:
        c.argument('name', id_part=None)
        c.argument('storage_name', help="Name of the storage.")
        c.argument('access_mode', id_part=None, arg_type=get_enum_type(["ReadWrite", "ReadOnly"]), help="Access mode for the AzureFile storage.")
        c.argument('azure_file_account_key', options_list=["--azure-file-account-key", "--storage-account-key", "-k"], help="Key of the AzureFile storage account.")
        c.argument('azure_file_share_name', options_list=["--azure-file-share-name", "--file-share", "-f"], help="Name of the share on the AzureFile storage.")
        c.argument('azure_file_account_name', options_list=["--azure-file-account-name", "--account-name", "-a"], help="Name of the AzureFile storage account.")

    with self.argument_context('containerapp identity') as c:
        c.argument('user_assigned', nargs='+', help="Space-separated user identities.")
        c.argument('system_assigned', help="Boolean indicating whether to assign system-assigned identity.")

    with self.argument_context('containerapp identity remove') as c:
        c.argument('user_assigned', nargs='*', help="Space-separated user identities. If no user identities are specified, all user identities will be removed.")

    with self.argument_context('containerapp github-action add') as c:
        c.argument('repo_url', help='The GitHub repository to which the workflow file will be added. In the format: https://github.com/<owner>/<repository-name>')
        c.argument('token', help='A Personal Access Token with write access to the specified repository. For more information: https://help.github.com/en/github/authenticating-to-github/creating-a-personal-access-token-for-the-command-line')
        c.argument('branch', options_list=['--branch', '-b'], help='The branch of the Github repo. Assumed to be the Github repo\'s default branch if not specified.')
        c.argument('login_with_github', help='Interactively log in with Github to retrieve the Personal Access Token')
        c.argument('registry_url', help='The container registry server, e.g. myregistry.azurecr.io')
        c.argument('registry_username', help='The username of the registry. If using Azure Container Registry, we will try to infer the credentials if not supplied')
        c.argument('registry_password', help='The password of the registry. If using Azure Container Registry, we will try to infer the credentials if not supplied')
        c.argument('context_path', help='Path in the repo from which to run the docker build. Defaults to "./"')
        c.argument('service_principal_client_id', help='The service principal client ID. ')
        c.argument('service_principal_client_secret', help='The service principal client secret.')
        c.argument('service_principal_tenant_id', help='The service principal tenant ID.')
        c.argument('image', options_list=['--image', '-i'], help="Container image name that the Github Action should use. Defaults to the Container App name.")

    with self.argument_context('containerapp github-action delete') as c:
        c.argument('token', help='A Personal Access Token with write access to the specified repository. For more information: https://help.github.com/en/github/authenticating-to-github/creating-a-personal-access-token-for-the-command-line')
        c.argument('login_with_github', help='Interactively log in with Github to retrieve the Personal Access Token')

    with self.argument_context('containerapp revision') as c:
        c.argument('revision_name', options_list=['--revision'], help='Name of the revision.')
        c.argument('all', help='Show inactive revisions.', action='store_true')

    with self.argument_context('containerapp revision copy') as c:
        c.argument('from_revision', help='Revision to copy from. Default: latest revision.')
        c.argument('image', options_list=['--image', '-i'], help="Container image, e.g. publisher/image-name:tag.")
        c.argument('workload_profile_name', options_list=['--workload-profile-name', '-w'], help='The friendly name for the workload profile', is_preview=True)

    with self.argument_context('containerapp revision label') as c:
        c.argument('name', id_part=None)
        c.argument('revision', help='Name of the revision.')
        c.argument('label', help='Name of the label.')
        c.argument('yes', options_list=['--no-prompt', '--yes', '-y'], help='Do not prompt for confirmation.', action='store_true')

    with self.argument_context('containerapp revision label') as c:
        c.argument('source_label', options_list=['--source'], help='Source label to be swapped.')
        c.argument('target_label', options_list=['--target'], help='Target label to be swapped to.')

    with self.argument_context('containerapp ingress') as c:
        c.argument('allow_insecure', arg_type=get_three_state_flag(), help='Allow insecure connections for ingress traffic.')
        c.argument('type', validator=validate_ingress, arg_type=get_enum_type(['internal', 'external']), help="The ingress type.")
        c.argument('transport', arg_type=get_enum_type(['auto', 'http', 'http2', 'tcp']), help="The transport protocol used for ingress traffic.")
        c.argument('target_port', type=int, validator=validate_target_port, help="The application port used for ingress traffic.")
        c.argument('exposed_port', type=int, help="Additional exposed port. Only supported by tcp transport protocol. Must be unique per environment if the app ingress is external.")

    with self.argument_context('containerapp ingress access-restriction') as c:
        c.argument('action', arg_type=get_enum_type(['Allow', 'Deny']), help='Whether the IP security restriction allows or denies access. All restrictions must be use the same action. If no restrictions are set, all traffic is allowed.')
        c.argument('rule_name', help="The IP security restriction name.")
        c.argument('description', help="The description of the IP security restriction.")
        c.argument('ip_address', help="The address range of the IP security restriction in IPv4 CIDR notation. (for example, '198.51.100.14/24')")

    with self.argument_context('containerapp ingress access-restriction list') as c:
        c.argument('name', id_part=None)

    with self.argument_context('containerapp ingress traffic') as c:
        c.argument('revision_weights', nargs='+', options_list=['--revision-weight', c.deprecate(target='--traffic-weight', redirect='--revision-weight')], help="A list of revision weight(s) for the container app. Space-separated values in 'revision_name=weight' format. For latest revision, use 'latest=weight'")
        c.argument('label_weights', nargs='+', options_list=['--label-weight'], help="A list of label weight(s) for the container app. Space-separated values in 'label_name=weight' format.")

    with self.argument_context('containerapp ingress sticky-sessions') as c:
        c.argument('affinity', arg_type=get_enum_type(['sticky', 'none']), help='Whether the affinity for the container app is Sticky or None.')

    with self.argument_context('containerapp secret') as c:
        c.argument('secrets', nargs='+', options_list=['--secrets', '-s'], help="A list of secret(s) for the container app. Space-separated values in 'key=value' or 'key=keyvaultref:keyvaulturl,identityref:identity' format (where 'key' cannot be longer than 20 characters).")
        c.argument('secret_name', help="The name of the secret to show.")
        c.argument('secret_names', nargs='+', help="A list of secret(s) for the container app. Space-separated secret values names.")
        c.argument('show_values', help='Show the secret values.')
        c.ignore('disable_max_length')

    with self.argument_context('containerapp env dapr-component') as c:
        c.argument('dapr_app_id', help="The Dapr app ID.")
        c.argument('dapr_app_port', help="The port of your app.")
        c.argument('dapr_app_protocol', help="Tell Dapr which protocol your application is using.  Allowed values: grpc, http.")
        c.argument('dapr_component_name', help="The Dapr component name.")
        c.argument('environment_name', options_list=['--name', '-n'], help="The environment name.")

    with self.argument_context('containerapp revision set-mode') as c:
        c.argument('mode', arg_type=get_enum_type(['single', 'multiple']), help="The active revisions mode for the container app.")

    with self.argument_context('containerapp registry') as c:
        c.argument('server', help="The container registry server, e.g. myregistry.azurecr.io")
        c.argument('username', help='The username of the registry. If using Azure Container Registry, we will try to infer the credentials if not supplied')
        c.argument('password', help='The password of the registry. If using Azure Container Registry, we will try to infer the credentials if not supplied')
        c.argument('identity', help="The managed identity with which to authenticate to the Azure Container Registry (instead of username/password). Use 'system' for a system-defined identity or a resource id for a user-defined identity. The managed identity should have been assigned acrpull permissions on the ACR before deployment (use 'az role assignment create --role acrpull ...').")

    with self.argument_context('containerapp registry list') as c:
        c.argument('name', id_part=None)

    with self.argument_context('containerapp secret list') as c:
        c.argument('name', id_part=None)

    with self.argument_context('containerapp revision list') as c:
        c.argument('name', id_part=None)

    with self.argument_context('containerapp up') as c:
        c.argument('resource_group_name', configured_default='resource_group_name', id_part=None)
        c.argument('location', configured_default='location')
        c.argument('name', configured_default='name', id_part=None)
        c.argument('managed_env', configured_default='managed_env')
        c.argument('registry_server', configured_default='registry_server')
        c.argument('source', help='Local directory path containing the application source and Dockerfile for building the container image. Preview: If no Dockerfile is present, a container image is generated using buildpacks. If Docker is not running or buildpacks cannot be used, Oryx will be used to generate the image. See the supported Oryx runtimes here: https://github.com/microsoft/Oryx/blob/main/doc/supportedRuntimeVersions.md.')
        c.argument('image', options_list=['--image', '-i'], help="Container image, e.g. publisher/image-name:tag.")
        c.argument('browse', help='Open the app in a web browser after creation and deployment, if possible.')
        c.argument('workload_profile_name', options_list=['--workload-profile-name', '-w'], help='The friendly name for the workload profile')

    with self.argument_context('containerapp up', arg_group='Log Analytics (Environment)') as c:
        c.argument('logs_customer_id', options_list=['--logs-workspace-id'], help='Workspace ID of the Log Analytics workspace to send diagnostics logs to. You can use \"az monitor log-analytics workspace create\" to create one. Extra billing may apply.')
        c.argument('logs_key', options_list=['--logs-workspace-key'], help='Log Analytics workspace key to configure your Log Analytics workspace. You can use \"az monitor log-analytics workspace get-shared-keys\" to retrieve the key.')
        c.ignore('no_wait')

    with self.argument_context('containerapp up', arg_group='Github Repo') as c:
        c.argument('repo', help='Create an app via Github Actions. In the format: https://github.com/<owner>/<repository-name> or <owner>/<repository-name>')
        c.argument('token', help='A Personal Access Token with write access to the specified repository. For more information: https://help.github.com/en/github/authenticating-to-github/creating-a-personal-access-token-for-the-command-line. If not provided or not found in the cache (and using --repo), a browser page will be opened to authenticate with Github.')
        c.argument('branch', options_list=['--branch', '-b'], help='The branch of the Github repo. Assumed to be the Github repo\'s default branch if not specified.')
        c.argument('context_path', help='Path in the repo from which to run the docker build. Defaults to "./". Dockerfile is assumed to be named "Dockerfile" and in this directory.')
        c.argument('service_principal_client_id', help='The service principal client ID. Used by Github Actions to authenticate with Azure.', options_list=["--service-principal-client-id", "--sp-cid"])
        c.argument('service_principal_client_secret', help='The service principal client secret. Used by Github Actions to authenticate with Azure.', options_list=["--service-principal-client-secret", "--sp-sec"])
        c.argument('service_principal_tenant_id', help='The service principal tenant ID. Used by Github Actions to authenticate with Azure.', options_list=["--service-principal-tenant-id", "--sp-tid"])

    with self.argument_context('containerapp auth') as c:
        # subgroup update
        c.argument('client_id', help='The Client ID of the app used for login.')
        c.argument('client_secret', help='The client secret.')
        c.argument('client_secret_setting_name', options_list=['--client-secret-name'], help='The app secret name that contains the client secret of the relying party application.')
        c.argument('issuer', help='The OpenID Connect Issuer URI that represents the entity which issues access tokens for this application.')
        c.argument('allowed_token_audiences', options_list=['--allowed-token-audiences', '--allowed-audiences'], help='The configuration settings of the allowed list of audiences from which to validate the JWT token.')
        c.argument('client_secret_certificate_thumbprint', options_list=['--thumbprint', '--client-secret-certificate-thumbprint'], help='Alternative to AAD Client Secret, thumbprint of a certificate used for signing purposes')
        c.argument('client_secret_certificate_san', options_list=['--san', '--client-secret-certificate-san'], help='Alternative to AAD Client Secret and thumbprint, subject alternative name of a certificate used for signing purposes')
        c.argument('client_secret_certificate_issuer', options_list=['--certificate-issuer', '--client-secret-certificate-issuer'], help='Alternative to AAD Client Secret and thumbprint, issuer of a certificate used for signing purposes')
        c.argument('yes', options_list=['--yes', '-y'], help='Do not prompt for confirmation.', action='store_true')
        c.argument('tenant_id', help='The tenant id of the application.')
        c.argument('app_id', help='The App ID of the app used for login.')
        c.argument('app_secret', help='The app secret.')
        c.argument('app_secret_setting_name', options_list=['--app-secret-name', '--secret-name'], help='The app secret name that contains the app secret.')
        c.argument('graph_api_version', help='The version of the Facebook api to be used while logging in.')
        c.argument('scopes', help='A list of the scopes that should be requested while authenticating.')
        c.argument('consumer_key', help='The OAuth 1.0a consumer key of the Twitter application used for sign-in.')
        c.argument('consumer_secret', help='The consumer secret.')
        c.argument('consumer_secret_setting_name', options_list=['--consumer-secret-name', '--secret-name'], help='The consumer secret name that contains the app secret.')
        c.argument('provider_name', required=True, help='The name of the custom OpenID Connect provider.')
        c.argument('openid_configuration', help='The endpoint that contains all the configuration endpoints for the provider.')
        # auth update
        c.argument('set_string', options_list=['--set'], help='Value of a specific field within the configuration settings for the Azure App Service Authentication / Authorization feature.')
        c.argument('config_file_path', help='The path of the config file containing auth settings if they come from a file.')
        c.argument('unauthenticated_client_action', options_list=['--unauthenticated-client-action', '--action'], arg_type=get_enum_type(UNAUTHENTICATED_CLIENT_ACTION), help='The action to take when an unauthenticated client attempts to access the app.')
        c.argument('redirect_provider', help='The default authentication provider to use when multiple providers are configured.')
        c.argument('require_https', arg_type=get_three_state_flag(), help='false if the authentication/authorization responses not having the HTTPS scheme are permissible; otherwise, true.')
        c.argument('proxy_convention', arg_type=get_enum_type(FORWARD_PROXY_CONVENTION), help='The convention used to determine the url of the request made.')
        c.argument('proxy_custom_host_header', options_list=['--proxy-custom-host-header', '--custom-host-header'], help='The name of the header containing the host of the request.')
        c.argument('proxy_custom_proto_header', options_list=['--proxy-custom-proto-header', '--custom-proto-header'], help='The name of the header containing the scheme of the request.')
        c.argument('excluded_paths', help='The list of paths that should be excluded from authentication rules.')
        c.argument('enabled', arg_type=get_three_state_flag(), help='true if the Authentication / Authorization feature is enabled for the current app; otherwise, false.')
        c.argument('runtime_version', help='The RuntimeVersion of the Authentication / Authorization feature in use for the current app.')

    with self.argument_context('containerapp ssl upload') as c:
        c.argument('hostname', help='The custom domain name.')
        c.argument('environment', options_list=['--environment', '-e'], help='Name or resource id of the Container App environment.')
        c.argument('certificate_file', options_list=['--certificate-file', '-f'], help='The filepath of the .pfx or .pem file')
        c.argument('certificate_password', options_list=['--password', '-p'], help='The certificate file password')
        c.argument('certificate_name', options_list=['--certificate-name', '-c'], help='Name of the certificate which should be unique within the Container Apps environment.')

    with self.argument_context('containerapp hostname bind') as c:
        c.argument('hostname', help='The custom domain name.')
        c.argument('thumbprint', options_list=['--thumbprint', '-t'], help='Thumbprint of the certificate.')
        c.argument('certificate', options_list=['--certificate', '-c'], help='Name or resource id of the certificate.')
        c.argument('environment', options_list=['--environment', '-e'], help='Name or resource id of the Container App environment.')
        c.argument('validation_method', options_list=['--validation-method', '-v'], help='Validation method of custom domain ownership.', is_preview=True)

    with self.argument_context('containerapp hostname add') as c:
        c.argument('hostname', help='The custom domain name.')
        c.argument('location', arg_type=get_location_type(self.cli_ctx))

    with self.argument_context('containerapp hostname list') as c:
        c.argument('name', id_part=None)
        c.argument('location', arg_type=get_location_type(self.cli_ctx))

    with self.argument_context('containerapp hostname delete') as c:
        c.argument('hostname', help='The custom domain name.')

    # Compose
    with self.argument_context('containerapp compose create') as c:
        c.argument('environment', options_list=['--environment', '-e'], help='Name or resource id of the Container App environment.')
        c.argument('compose_file_path', options_list=['--compose-file-path', '-f'], help='Path to a Docker Compose file with the configuration to import to Azure Container Apps.')
        c.argument('transport_mapping', options_list=['--transport-mapping', c.deprecate(target='--transport', redirect='--transport-mapping')], action='append', nargs='+', help="Transport options per Container App instance (servicename=transportsetting).")

    with self.argument_context('containerapp env workload-profile') as c:
        c.argument('env_name', options_list=['--name', '-n'], help="The name of the Container App environment")
        c.argument('workload_profile_name', options_list=['--workload-profile-name', '-w'], help='The friendly name for the workload profile')

    with self.argument_context('containerapp env workload-profile set') as c:
        c.argument('workload_profile_type', help="The type of workload profile to add or update. Run 'az containerapp env workload-profile list-supported -l <region>' to check the options for your region.")
        c.argument('min_nodes', help="The minimum node count for the workload profile")
        c.argument('max_nodes', help="The maximum node count for the workload profile")

<<<<<<< HEAD
    # Patch
    with self.argument_context('containerapp patch list') as c:
        c.argument('resource_group_name', arg_type=resource_group_name_type)
        c.argument('managed_env', options_list=['--environment', '-e'], help='Name or resource id of the Container App environment.')
        c.argument('show_all', help='Show all patchable and unpatchable container apps')

    with self.argument_context('containerapp patch apply') as c:
        c.argument('resource_group_name', arg_type=resource_group_name_type)
        c.argument('managed_env', validator=validate_managed_env_name_or_id, options_list=['--environment', '-e'], help='Name or resource id of the Container App environment.')
        c.argument('show_all', help='Show all patchable and unpatchable container apps')

    with self.argument_context('containerapp patch interactive') as c:
        c.argument('resource_group_name', arg_type=resource_group_name_type)
        c.argument('managed_env', options_list=['--environment', '-e'], help='Name or resource id of the Container App environment.')
        c.argument('show_all', help='Show all patchable and unpatchable container apps')
=======
    with self.argument_context('containerapp env workload-profile add') as c:
        c.argument('workload_profile_type', help="The type of workload profile to add to this environment. Run 'az containerapp env workload-profile list-supported -l <region>' to check the options for your region.")
        c.argument('min_nodes', help="The minimum node count for the workload profile")
        c.argument('max_nodes', help="The maximum node count for the workload profile")

    with self.argument_context('containerapp env workload-profile update') as c:
        c.argument('workload_profile_type', help="The type of workload profile to update. Run 'az containerapp env workload-profile list-supported -l <region>' to check the options for your region.")
        c.argument('min_nodes', help="The minimum node count for the workload profile")
        c.argument('max_nodes', help="The maximum node count for the workload profile")
>>>>>>> 406bcc65
<|MERGE_RESOLUTION|>--- conflicted
+++ resolved
@@ -415,7 +415,16 @@
         c.argument('min_nodes', help="The minimum node count for the workload profile")
         c.argument('max_nodes', help="The maximum node count for the workload profile")
 
-<<<<<<< HEAD
+     with self.argument_context('containerapp env workload-profile add') as c:
+        c.argument('workload_profile_type', help="The type of workload profile to add to this environment. Run 'az containerapp env workload-profile list-supported -l <region>' to check the options for your region.")
+        c.argument('min_nodes', help="The minimum node count for the workload profile")
+        c.argument('max_nodes', help="The maximum node count for the workload profile")
+
+    with self.argument_context('containerapp env workload-profile update') as c:
+        c.argument('workload_profile_type', help="The type of workload profile to update. Run 'az containerapp env workload-profile list-supported -l <region>' to check the options for your region.")
+        c.argument('min_nodes', help="The minimum node count for the workload profile")
+        c.argument('max_nodes', help="The maximum node count for the workload profile")
+        
     # Patch
     with self.argument_context('containerapp patch list') as c:
         c.argument('resource_group_name', arg_type=resource_group_name_type)
@@ -430,15 +439,4 @@
     with self.argument_context('containerapp patch interactive') as c:
         c.argument('resource_group_name', arg_type=resource_group_name_type)
         c.argument('managed_env', options_list=['--environment', '-e'], help='Name or resource id of the Container App environment.')
-        c.argument('show_all', help='Show all patchable and unpatchable container apps')
-=======
-    with self.argument_context('containerapp env workload-profile add') as c:
-        c.argument('workload_profile_type', help="The type of workload profile to add to this environment. Run 'az containerapp env workload-profile list-supported -l <region>' to check the options for your region.")
-        c.argument('min_nodes', help="The minimum node count for the workload profile")
-        c.argument('max_nodes', help="The maximum node count for the workload profile")
-
-    with self.argument_context('containerapp env workload-profile update') as c:
-        c.argument('workload_profile_type', help="The type of workload profile to update. Run 'az containerapp env workload-profile list-supported -l <region>' to check the options for your region.")
-        c.argument('min_nodes', help="The minimum node count for the workload profile")
-        c.argument('max_nodes', help="The maximum node count for the workload profile")
->>>>>>> 406bcc65
+        c.argument('show_all', help='Show all patchable and unpatchable container apps')