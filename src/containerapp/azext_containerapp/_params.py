--- conflicted
+++ resolved
@@ -415,7 +415,16 @@
         c.argument('min_nodes', help="The minimum node count for the workload profile")
         c.argument('max_nodes', help="The maximum node count for the workload profile")
 
-<<<<<<< HEAD
+    with self.argument_context('containerapp env workload-profile add') as c:
+        c.argument('workload_profile_type', help="The type of workload profile to add to this environment. Run 'az containerapp env workload-profile list-supported -l <region>' to check the options for your region.")
+        c.argument('min_nodes', help="The minimum node count for the workload profile")
+        c.argument('max_nodes', help="The maximum node count for the workload profile")
+
+    with self.argument_context('containerapp env workload-profile update') as c:
+        c.argument('workload_profile_type', help="The type of workload profile to update. Run 'az containerapp env workload-profile list-supported -l <region>' to check the options for your region.")
+        c.argument('min_nodes', help="The minimum node count for the workload profile")
+        c.argument('max_nodes', help="The maximum node count for the workload profile")
+
     # Container App job
     with self.argument_context('containerapp job') as c:
         c.argument('name', name_type, metavar='NAME', id_part='name', help=f"The name of the Container Apps Job. A name must consist of lower case alphanumeric characters or '-', start with a letter, end with an alphanumeric character, cannot have '--', and must be less than {MAXIMUM_CONTAINER_APP_NAME_LENGTH} characters.")
@@ -447,15 +456,4 @@
 
     with self.argument_context('containerapp job execution') as c:
         c.argument('name', id_part=None)
-        c.argument('job_execution_name', options_list=['--job-execution-name'], help='name of the specific job execution.')
-=======
-    with self.argument_context('containerapp env workload-profile add') as c:
-        c.argument('workload_profile_type', help="The type of workload profile to add to this environment. Run 'az containerapp env workload-profile list-supported -l <region>' to check the options for your region.")
-        c.argument('min_nodes', help="The minimum node count for the workload profile")
-        c.argument('max_nodes', help="The maximum node count for the workload profile")
-
-    with self.argument_context('containerapp env workload-profile update') as c:
-        c.argument('workload_profile_type', help="The type of workload profile to update. Run 'az containerapp env workload-profile list-supported -l <region>' to check the options for your region.")
-        c.argument('min_nodes', help="The minimum node count for the workload profile")
-        c.argument('max_nodes', help="The maximum node count for the workload profile")
->>>>>>> 406bcc65
+        c.argument('job_execution_name', options_list=['--job-execution-name'], help='name of the specific job execution.')