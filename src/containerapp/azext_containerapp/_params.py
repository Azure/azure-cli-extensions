--- conflicted
+++ resolved
@@ -254,14 +254,12 @@
         c.argument('environment_name', options_list=['--name', '-n'], help="The environment name.")
         c.argument('yaml', type=file_type, help='Path to a .yaml file with the configuration of a Dapr component. All other parameters will be ignored. For an example, see https://learn.microsoft.com/en-us/azure/container-apps/dapr-overview?tabs=bicep1%2Cyaml#component-schema')
 
-<<<<<<< HEAD
+    with self.argument_context('containerapp github-action add') as c:
+        c.argument('build_env_vars', nargs='*', help="A list of environment variable(s) for the build. Space-separated values in 'key=value' format.",
+                   validator=validate_build_env_vars, is_preview=True)
+
     with self.argument_context('containerapp env java-component') as c:
         c.argument('java_component_name', options_list=['--name', '-n'], help="The Java component name.")
         c.argument('environment_name', options_list=['--environment'], help="The environment name.")
         c.argument('resource_group_name', arg_type=resource_group_name_type, id_part=None)
-        c.argument('configuration', nargs="*", help="Java component configuration. Configuration must be in format \"<propertyName>=<value> <propertyName>=<value> ...\".")
-=======
-    with self.argument_context('containerapp github-action add') as c:
-        c.argument('build_env_vars', nargs='*', help="A list of environment variable(s) for the build. Space-separated values in 'key=value' format.",
-                   validator=validate_build_env_vars, is_preview=True)
->>>>>>> 84c5691c
+        c.argument('configuration', nargs="*", help="Java component configuration. Configuration must be in format \"<propertyName>=<value> <propertyName>=<value> ...\".")