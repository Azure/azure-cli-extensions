# --------------------------------------------------------------------------------------------
# Copyright (c) Microsoft Corporation. All rights reserved.
# Licensed under the MIT License. See License.txt in the project root for license information.
# --------------------------------------------------------------------------------------------
# pylint: disable=line-too-long, too-many-statements, consider-using-f-string

from knack.arguments import CLIArgumentType

from azure.cli.core.commands.parameters import (resource_group_name_type,
                                                file_type,
                                                get_three_state_flag, get_enum_type, tags_type)
from azure.cli.command_modules.containerapp._validators import (validate_memory, validate_cpu,
                                                                validate_managed_env_name_or_id,
                                                                validate_registry_server,
                                                                validate_registry_user, validate_registry_pass
                                                                )

from .action import AddCustomizedKeys
from ._validators import (validate_env_name_or_id, validate_build_env_vars,
                          validate_custom_location_name_or_id, validate_env_name_or_id_for_up,
                          validate_otlp_headers, validate_target_port_range, validate_timeout_in_seconds)
from ._constants import MAXIMUM_CONTAINER_APP_NAME_LENGTH, MAXIMUM_APP_RESILIENCY_NAME_LENGTH, MAXIMUM_COMPONENT_RESILIENCY_NAME_LENGTH


def load_arguments(self, _):

    name_type = CLIArgumentType(options_list=['--name', '-n'])

    with self.argument_context('containerapp create') as c:
        c.argument('source', help="Local directory path containing the application source and Dockerfile for building the container image. Preview: If no Dockerfile is present, a container image is generated using buildpacks. If Docker is not running or buildpacks cannot be used, Oryx will be used to generate the image. See the supported Oryx runtimes here: https://aka.ms/SourceToCloudSupportedVersions.", is_preview=True)
        c.argument('artifact', help="Local path to the application artifact for building the container image. See the supported artifacts here: https://aka.ms/SourceToCloudSupportedArtifacts.", is_preview=True)
        c.argument('build_env_vars', nargs='*', help="A list of environment variable(s) for the build. Space-separated values in 'key=value' format.",
                   validator=validate_build_env_vars, is_preview=True)
        c.argument('max_inactive_revisions', type=int, help="Max inactive revisions a Container App can have.", is_preview=True)

    # Springboard
    with self.argument_context('containerapp create', arg_group='Service Binding', is_preview=True) as c:
        c.argument('service_bindings', nargs='*', options_list=['--bind'], help="Space separated list of services, bindings or Java components to be connected to this app. e.g. SVC_NAME1[:BIND_NAME1] SVC_NAME2[:BIND_NAME2]...")
        c.argument('customized_keys', action=AddCustomizedKeys, nargs='*', help='The customized keys used to change default configuration names. Key is the original name, value is the customized name.')
        c.argument('service_type', help="The service information for dev services.")
        c.ignore('service_type')

    with self.argument_context('containerapp create', arg_group='GitHub Repository', is_preview=True) as c:
        c.argument('repo', help='Create an app via GitHub Actions in the format: https://github.com/<owner>/<repository-name> or <owner>/<repository-name>')
        c.argument('token', help='A Personal Access Token with write access to the specified repository. For more information: https://help.github.com/en/github/authenticating-to-github/creating-a-personal-access-token-for-the-command-line. If not provided or not found in the cache (and using --repo), a browser page will be opened to authenticate with Github.')
        c.argument('branch', options_list=['--branch', '-b'], help='Branch in the provided GitHub repository. Assumed to be the GitHub repository\'s default branch if not specified.')
        c.argument('context_path', help='Path in the repository to run docker build. Defaults to "./". Dockerfile is assumed to be named "Dockerfile" and in this directory.')
        c.argument('service_principal_client_id', help='The service principal client ID. Used by GitHub Actions to authenticate with Azure.', options_list=["--service-principal-client-id", "--sp-cid"])
        c.argument('service_principal_client_secret', help='The service principal client secret. Used by GitHub Actions to authenticate with Azure.', options_list=["--service-principal-client-secret", "--sp-sec"])
        c.argument('service_principal_tenant_id', help='The service principal tenant ID. Used by GitHub Actions to authenticate with Azure.', options_list=["--service-principal-tenant-id", "--sp-tid"])

    # Runtime
    with self.argument_context('containerapp create', arg_group='Runtime', is_preview=True) as c:
        c.argument('runtime', arg_type=get_enum_type(['generic', 'java']), help='The runtime of the container app.', is_preview=True)
        c.argument('enable_java_metrics', arg_type=get_three_state_flag(), help='Boolean indicating whether to enable Java metrics for the app. Only applicable for Java runtime.', is_preview=True)
        c.argument('enable_java_agent', arg_type=get_three_state_flag(), help='Boolean indicating whether to enable Java agent for the app. Only applicable for Java runtime.', is_preview=True)

    # Source and Artifact
    with self.argument_context('containerapp update') as c:
        c.argument('source', help="Local directory path containing the application source and Dockerfile for building the container image. Preview: If no Dockerfile is present, a container image is generated using buildpacks. If Docker is not running or buildpacks cannot be used, Oryx will be used to generate the image. See the supported Oryx runtimes here: https://aka.ms/SourceToCloudSupportedVersions.", is_preview=True)
        c.argument('artifact', help="Local path to the application artifact for building the container image. See the supported artifacts here: https://aka.ms/SourceToCloudSupportedArtifacts.", is_preview=True)
        c.argument('build_env_vars', nargs='*', help="A list of environment variable(s) for the build. Space-separated values in 'key=value' format.",
                   validator=validate_build_env_vars, is_preview=True)
        c.argument('max_inactive_revisions', type=int, help="Max inactive revisions a Container App can have.", is_preview=True)

    # Springboard
    with self.argument_context('containerapp update', arg_group='Service Binding', is_preview=True) as c:
        c.argument('service_bindings', nargs='*', options_list=['--bind'], help="Space separated list of services, bindings or Java components to be connected to this app. e.g. SVC_NAME1[:BIND_NAME1] SVC_NAME2[:BIND_NAME2]...")
        c.argument('customized_keys', action=AddCustomizedKeys, nargs='*', help='The customized keys used to change default configuration names. Key is the original name, value is the customized name.')
        c.argument('unbind_service_bindings', nargs='*', options_list=['--unbind'], help="Space separated list of services, bindings or Java components to be removed from this app. e.g. BIND_NAME1...")

    # Runtime
    with self.argument_context('containerapp update', arg_group='Runtime', is_preview=True) as c:
        c.argument('runtime', arg_type=get_enum_type(['generic', 'java']), help='The runtime of the container app.', is_preview=True)
        c.argument('enable_java_metrics', arg_type=get_three_state_flag(), help='Boolean indicating whether to enable Java metrics for the app. Only applicable for Java runtime.', is_preview=True)
        c.argument('enable_java_agent', arg_type=get_three_state_flag(), help='Boolean indicating whether to enable Java agent for the app. Only applicable for Java runtime.', is_preview=True)

    with self.argument_context('containerapp env', arg_group='Virtual Network') as c:
        c.argument('infrastructure_resource_group', options_list=['--infrastructure-resource-group', '-i'], help='Name for resource group that will contain infrastructure resources. If not provided, a resource group name will be generated.', is_preview=True)

    with self.argument_context('containerapp env', arg_group='Monitoring') as c:
        c.argument('logs_dynamic_json_columns', options_list=['--logs-dynamic-json-columns', '-j'], arg_type=get_three_state_flag(),
                   help='Boolean indicating whether to parse json string log into dynamic json columns. Only work for destination log-analytics.', is_preview=True)

    # Telemetry
    with self.argument_context('containerapp env telemetry') as c:
        c.argument('name', id_part=None)

    with self.argument_context('containerapp env telemetry data-dog set') as c:
        c.argument('site', help='Specify the data dog site')
        c.argument('key', help='Specify the data dog api key')
        c.argument('enable_open_telemetry_traces', options_list=['--enable-open-telemetry-traces', '-t'], arg_type=get_three_state_flag(), help='Boolean indicating whether to enable data dog open telemetry traces')
        c.argument('enable_open_telemetry_metrics', options_list=['--enable-open-telemetry-metrics', '-m'], arg_type=get_three_state_flag(), help='Boolean indicating whether to enable data dog open telemetry metrics')

    with self.argument_context('containerapp env telemetry app-insights set') as c:
        c.argument('connection_string', help='Application Insights connection string used by container apps environment')
        c.argument('enable_open_telemetry_traces', options_list=['--enable-open-telemetry-traces', '-t'], arg_type=get_three_state_flag(), help='Boolean indicating whether to enable application insights open telemetry traces')
        c.argument('enable_open_telemetry_logs', options_list=['--enable-open-telemetry-logs', '-l'], arg_type=get_three_state_flag(), help='Boolean indicating whether to enable application insights open telemetry logs')

    with self.argument_context('containerapp env telemetry otlp') as c:
        c.argument('otlp_name', help='The name of the otlp entry')
        c.argument('endpoint', options_list=['--endpoint', '-e'], help='The endpoint of the otlp entry')
        c.argument('insecure', arg_type=get_three_state_flag(), help='Boolean indicating whether the otlp is insecure or not')
        c.argument('enable_open_telemetry_traces', options_list=['--enable-open-telemetry-traces', '-t'], arg_type=get_three_state_flag(), help='Boolean indicating whether to enable open telemetry traces')
        c.argument('enable_open_telemetry_logs', options_list=['--enable-open-telemetry-logs', '-l'], arg_type=get_three_state_flag(), help='Boolean indicating whether to enable open telemetry logs')
        c.argument('enable_open_telemetry_metrics', options_list=['--enable-open-telemetry-metrics', '-m'], arg_type=get_three_state_flag(), help='Boolean indicating whether to enable open telemetry metrics')
        c.argument('headers', nargs='+', help="A list of headers for the otlp. Space-separated values in 'key=value' format.",
                   validator=validate_otlp_headers)

    # Storage
    with self.argument_context('containerapp env storage') as c:
        c.argument('storage_type', arg_type=get_enum_type(['AzureFile', 'NfsAzureFile']), help="Type of the storage. Assumed to be AzureFile if not specified.", is_preview=True)
        c.argument('access_mode', id_part=None, arg_type=get_enum_type(["ReadWrite", "ReadOnly"]),
                   help="Access mode for the AzureFile or nfs AzureFile storage.")
        c.argument('azure_file_share_name', options_list=["--azure-file-share-name", "--file-share", "-f"],
                   help="Name of the share on the AzureFile or nfs AzureFile storage.")
        c.argument('server', options_list=["--server", "-s"],
                   help="Server of the NfsAzureFile storage account.", is_preview=True)

    # App Resiliency
    with self.argument_context('containerapp resiliency') as c:
        c.argument('resource_group_name', arg_type=resource_group_name_type, id_part=None)
        c.argument('container_app_name', options_list=['--container-app-name'], help=f"The name of the existing Container App.")
        c.argument('name', name_type, help=f"The name of the Container App Resiliency Policy. A name must consist of lower case alphanumeric characters or '-', start with a letter, end with an alphanumeric character, cannot have '--', and must be less than {MAXIMUM_APP_RESILIENCY_NAME_LENGTH} characters.")
        c.argument('yaml', type=file_type, help='Path to a .yaml file with the configuration of a container app resiliency policy. All other parameters will be ignored.')
        c.argument('default', options_list=['--recommended'], help='Set recommended values of resiliency policies for a container app.')

    with self.argument_context('containerapp resiliency', arg_group='Timeout Policy') as c:
        c.argument('timeout_response_in_seconds', type=int, options_list=['--timeout'], help='Specify the timeout in seconds. This spans between the point at which the entire request has been processed and when the response has been completely processed. This timeout includes all retries. Default: 60.')
        c.argument('timeout_connection_in_seconds', type=int, options_list=['--timeout-connect'], help='The timeout in seconds for new network connections to the container app. Default: 5.')

    with self.argument_context('containerapp resiliency', arg_group='HTTP Retry Policy') as c:
        c.argument('http_retry_max', type=int, options_list=['--http-retries'], help='Specify the max number of retries. Default: 3.')
        c.argument('http_retry_delay_in_milliseconds', type=int, options_list=['--http-delay'], help='Specify the base interval in milliseconds between retries. Default: 1000.')
        c.argument('http_retry_interval_in_milliseconds', type=int, options_list=['--http-interval'], help='Specify the maximum interval in milliseconds between retries. Default: 10000.')
        c.argument('http_retry_status_codes', nargs='*', options_list=['--http-codes'], help='A retry will be attempted if the response status code matches any status code in this list.')
        c.argument('http_retry_errors', nargs='+', options_list=['--http-errors'], help='A retry will be attempted if the response error message matches any error in this list. Default: 5xx')

    with self.argument_context('containerapp resiliency', arg_group='TCP Retry Policy') as c:
        c.argument('tcp_retry_max_connect_attempts', type=int, options_list=['--tcp-retries'], help='The maximum number of unsuccessful connection attempts that will be made before giving up.')

    with self.argument_context('containerapp resiliency', arg_group='TCP Connection Pool Policy') as c:
        c.argument('tcp_connection_pool_max_connections', type=int, options_list=['--tcp-connections'], help='The maximum number of connections that will be made to the container app.')

    with self.argument_context('containerapp resiliency', arg_group='HTTP Connection Pool Policy') as c:
        c.argument('http_connection_pool_http1_max_pending_req', type=int, options_list=['--http1-pending'], help='The maximum number of pending requests that will be allowed to the container app. Default: 1024.')
        c.argument('http_connection_pool_http2_max_req', type=int, options_list=['--http2-parallel'], help='The maximum number of parallel requests that will be made to the container app. Default: 1024.')

    with self.argument_context('containerapp resiliency', arg_group='Circuit Breaker Policy') as c:
        c.argument('circuit_breaker_consecutive_errors', type=int, options_list=['--cb-sequential-errors'], help='The number of consecutive server-side error responses (for HTTP traffic, 5xx responses; for TCP traffic, failure to respond PONG; etc.) before a consecutive 5xx ejection occurs. Default: 5.')
        c.argument('circuit_breaker_interval', type=int, options_list=['--cb-interval'], help='The time interval in seconds between ejection analysis sweeps. This can result in both new ejections as well as hosts being returned to service. Default: 10.')
        c.argument('circuit_breaker_max_ejection', type=int, options_list=['--cb-max-ejection'], help='The maximum % of container app replicas that can be ejected. It will eject at least one host regardless of the value. Default: 100.')

    with self.argument_context('containerapp service') as c:
        c.argument('service_name', options_list=['--name', '-n'], help="The service name.")
        c.argument('environment_name', options_list=['--environment'], help="The environment name.")
        c.argument('resource_group_name', arg_type=resource_group_name_type, id_part=None)

    with self.argument_context('containerapp add-on') as c:
        c.argument('service_name', options_list=['--name', '-n'], help="The service name.")
        c.argument('environment_name', options_list=['--environment'], help="The environment name.")
        c.argument('resource_group_name', arg_type=resource_group_name_type, id_part=None)

    with self.argument_context('containerapp env', arg_group='Custom Domain') as c:
        c.argument('certificate_identity', options_list=['--custom-domain-certificate-identity', '--certificate-identity'],
                   help='Resource ID of a managed identity to authenticate with Azure Key Vault, or System to use a system-assigned identity.', is_preview=True)
        c.argument('certificate_key_vault_url', options_list=['--custom-domain-certificate-akv-url', '--certificate-akv-url'],
                   help='The URL pointing to the Azure Key Vault secret that holds the certificate.', is_preview=True)

    with self.argument_context('containerapp env create') as c:
        c.argument('enable_workload_profiles', arg_type=get_three_state_flag(), options_list=["--enable-workload-profiles", "-w"], help="Boolean indicating if the environment is enabled to have workload profiles")
        c.argument('enable_dedicated_gpu', arg_type=get_three_state_flag(), options_list=["--enable-dedicated-gpu"],
                   help="Boolean indicating if the environment is enabled to have dedicated gpu", is_preview=True)

    with self.argument_context('containerapp env create', arg_group='Identity', is_preview=True) as c:
        c.argument('system_assigned', options_list=['--mi-system-assigned'], help='Boolean indicating whether to assign system-assigned identity.', action='store_true')
        c.argument('user_assigned', options_list=['--mi-user-assigned'], nargs='+', help='Space-separated user identities to be assigned.')

    with self.argument_context('containerapp env certificate upload') as c:
        c.argument('certificate_identity', options_list=['--certificate-identity', '--identity'],
                   help='Resource ID of a managed identity to authenticate with Azure Key Vault, or System to use a system-assigned identity.', is_preview=True)
        c.argument('certificate_key_vault_url', options_list=['--certificate-akv-url', '--akv-url'],
                   help='The URL pointing to the Azure Key Vault secret that holds the certificate.', is_preview=True)

    with self.argument_context('containerapp env certificate create') as c:
        c.argument('hostname', options_list=['--hostname'], help='The custom domain name.')
        c.argument('certificate_name', options_list=['--certificate-name', '-c'], help='Name of the managed certificate which should be unique within the Container Apps environment.')
        c.argument('validation_method', options_list=['--validation-method', '-v'], help='Validation method of custom domain ownership. Supported methods are HTTP, CNAME and TXT.')

    with self.argument_context('containerapp env certificate list') as c:
        c.argument('managed_certificates_only', options_list=['--managed-certificates-only', '-m'], help='List managed certificates only.')
        c.argument('private_key_certificates_only', options_list=['--private-key-certificates-only', '-p'], help='List private-key certificates only.')

    with self.argument_context('containerapp env dapr-component resiliency') as c:
        c.argument('resource_group_name', arg_type=resource_group_name_type, id_part=None)
        c.argument('dapr_component_name', help="The name of the existing Dapr Component.")
        c.argument('environment', options_list=['--environment'], help="The environment name.")
        c.argument('name', options_list=['--name', '-n'], help=f"The name of the Dapr Component Resiliency Policy. A name must consist of lower case alphanumeric characters or '-', start with a letter, end with an alphanumeric character, cannot have '--', and must be less than {MAXIMUM_COMPONENT_RESILIENCY_NAME_LENGTH} characters.")
        c.argument('yaml', type=file_type, help='Path to a .yaml file with the configuration of a dapr component resiliency policy. All other parameters will be ignored.')

    with self.argument_context('containerapp env dapr-component resiliency', arg_group='Inbound HTTP Retry Policy') as c:
        c.argument('in_http_retry_max', type=int, options_list=['--in-http-retries'], help='Specify the max number of retries for the inbound policy. Default: 3.')
        c.argument('in_http_retry_delay_in_milliseconds', type=int, options_list=['--in-http-delay'], help='Specify the base interval in milliseconds between retries for the inbound policy. Default: 1000.')
        c.argument('in_http_retry_interval_in_milliseconds', type=int, options_list=['--in-http-interval'], help='Specify the maximum interval in milliseconds between retries for the inbound policy. Default: 10000.')

    with self.argument_context('containerapp env dapr-component resiliency', arg_group='Inbound Timeout Policy') as c:
        c.argument('in_timeout_response_in_seconds', type=int, options_list=['--in-timeout'], help='Specify the response timeout in seconds for the inbound policy. This spans between the point at which the entire request has been processed and when the response has been completely processed. This timeout includes all retries.')

    with self.argument_context('containerapp env dapr-component resiliency', arg_group='Inbound Circuit Breaker Policy') as c:
        c.argument('in_circuit_breaker_consecutive_errors', type=int, options_list=['--in-cb-sequential-err'], help='The number of consecutive errors before the circuit is opened.')
        c.argument('in_circuit_breaker_interval', type=int, options_list=['--in-cb-interval'], help='The optional interval in seconds after which the error count resets to 0. An interval of 0 will never reset. If not specified, the timeout value will be used.')
        c.argument('in_circuit_breaker_timeout', type=int, options_list=['--in-cb-timeout'], help='The interval in seconds until a retry attempt is made after the circuit is opened.')

    with self.argument_context('containerapp env dapr-component resiliency', arg_group='Outbound HTTP Retry Policy') as c:
        c.argument('out_http_retry_max', type=int, options_list=['--out-http-retries'], help='Specify the max number of retries for the outbound policy. Default: 3.')
        c.argument('out_http_retry_delay_in_milliseconds', type=int, options_list=['--out-http-delay'], help='Specify the base interval in milliseconds between retries for the outbound policy. Default: 1000.')
        c.argument('out_http_retry_interval_in_milliseconds', type=int, options_list=['--out-http-interval'], help='Specify the maximum interval in milliseconds between retries for the outbound policy. Default: 10000.')

    with self.argument_context('containerapp env dapr-component resiliency', arg_group='Outbound Timeout Policy') as c:
        c.argument('out_timeout_response_in_seconds', type=int, options_list=['--out-timeout'], help='Specify the response timeout in seconds for the outbound policy. This spans between the point at which the entire request has been processed and when the response has been completely processed. This timeout includes all retries.')

    with self.argument_context('containerapp env dapr-component resiliency', arg_group='Outbound Circuit Breaker Policy') as c:
        c.argument('out_circuit_breaker_consecutive_errors', type=int, options_list=['--out-cb-sequential-err'], help='The number of consecutive errors before the circuit is opened.')
        c.argument('out_circuit_breaker_interval', type=int, options_list=['--out-cb-interval'], help='The optional interval in seconds after which the error count resets to 0. An interval of 0 will never reset. If not specified, the timeout value will be used.')
        c.argument('out_circuit_breaker_timeout', type=int, options_list=['--out-cb-timeout'], help='The interval in seconds until a retry attempt is made after the circuit is opened.')

    with self.argument_context('containerapp env dapr-component init') as c:
        c.argument('statestore', help="The state store component and dev service to create.")
        c.argument('pubsub', help="The pubsub component and dev service to create.")

    with self.argument_context('containerapp env identity', is_preview=True) as c:
        c.argument('user_assigned', nargs='+', help="Space-separated user identities.")
        c.argument('system_assigned', help="Boolean indicating whether to assign system-assigned identity.", action='store_true')

    with self.argument_context('containerapp env identity remove', is_preview=True) as c:
        c.argument('user_assigned', nargs='*', help="Space-separated user identities. If no user identities are specified, all user identities will be removed.")

    with self.argument_context('containerapp up') as c:
        c.argument('environment', validator=validate_env_name_or_id_for_up, options_list=['--environment'], help="Name or resource ID of the container app's managed environment or connected environment.")
        c.argument('artifact', help="Local path to the application artifact for building the container image. See the supported artifacts here: https://aka.ms/SourceToCloudSupportedArtifacts.", is_preview=True)
        c.argument('build_env_vars', nargs='*', help="A list of environment variable(s) for the build. Space-separated values in 'key=value' format.",
                   validator=validate_build_env_vars, is_preview=True)
        c.argument('custom_location_id', options_list=['--custom-location'], help="Resource ID of custom location. List using 'az customlocation list'.", is_preview=True)
        c.argument('connected_cluster_id', help="Resource ID of connected cluster. List using 'az connectedk8s list'.", configured_default='connected_cluster_id', is_preview=True)

    with self.argument_context('containerapp up', arg_group='Github Repo') as c:
        c.argument('repo', help='Create an app via Github Actions. In the format: https://github.com/<owner>/<repository-name> or <owner>/<repository-name>')
        c.argument('token', help='A Personal Access Token with write access to the specified repository. For more information: https://help.github.com/en/github/authenticating-to-github/creating-a-personal-access-token-for-the-command-line. If not provided or not found in the cache (and using --repo), a browser page will be opened to authenticate with Github.')
        c.argument('branch', options_list=['--branch', '-b'], help='The branch of the Github repo. Assumed to be the Github repo\'s default branch if not specified.')
        c.argument('context_path', help='Path in the repo from which to run the docker build. Defaults to "./". Dockerfile is assumed to be named "Dockerfile" and in this directory.')
        c.argument('service_principal_client_id', help='The service principal client ID. Used by Github Actions to authenticate with Azure.', options_list=["--service-principal-client-id", "--sp-cid"])
        c.argument('service_principal_client_secret', help='The service principal client secret. Used by Github Actions to authenticate with Azure.', options_list=["--service-principal-client-secret", "--sp-sec"])
        c.argument('service_principal_tenant_id', help='The service principal tenant ID. Used by Github Actions to authenticate with Azure.', options_list=["--service-principal-tenant-id", "--sp-tid"])

    with self.argument_context('containerapp auth') as c:
        # subgroup update
        c.argument('token_store', arg_type=get_three_state_flag(), help='Boolean indicating if token store is enabled for the app.', is_preview=True)
        c.argument('sas_url_secret', help='The blob storage SAS URL to be used for token store.', is_preview=True)
        c.argument('sas_url_secret_name', help='The secret name that contains blob storage SAS URL to be used for token store.', is_preview=True)

    with self.argument_context('containerapp env workload-profile set') as c:
        c.argument('workload_profile_type', help="The type of workload profile to add or update. Run 'az containerapp env workload-profile list-supported -l <region>' to check the options for your region.")
        c.argument('min_nodes', help="The minimum node count for the workload profile")
        c.argument('max_nodes', help="The maximum node count for the workload profile")

    # Patch
    with self.argument_context('containerapp patch') as c:
        c.argument('resource_group_name', arg_type=resource_group_name_type)
        c.argument('managed_env', options_list=['--environment', '-e'], help='Name or resource id of the Container App environment.')
        c.argument('show_all', action='store_true', help='Show all patchable and unpatchable container apps')

    # Container App job
    with self.argument_context('containerapp job') as c:
        c.argument('name', name_type, metavar='NAME', id_part='name', help=f"The name of the Container Apps Job. A name must consist of lower case alphanumeric characters or '-', start with a letter, end with an alphanumeric character, cannot have '--', and must be less than {MAXIMUM_CONTAINER_APP_NAME_LENGTH} characters.")
        c.argument('cron_expression', help='Cron expression. Only supported for trigger type "Schedule"')
        c.argument('image', help="Container image, e.g. publisher/image-name:tag.")
        c.argument('replica_completion_count', type=int, options_list=['--replica-completion-count', '--rcc'], help='Number of replicas that need to complete successfully for execution to succeed')
        c.argument('replica_retry_limit', type=int, help='Maximum number of retries before the replica fails')
        c.argument('replica_timeout', type=int, help='Maximum number of seconds a replica can execute')
        c.argument('parallelism', type=int, help='Maximum number of replicas to run per execution')
        c.argument('workload_profile_name', options_list=['--workload-profile-name', '-w'], help='The friendly name for the workload profile')
        c.argument('min_executions', type=int, help="Minimum number of job executions that are created for a trigger")
        c.argument('max_executions', type=int, help="Maximum number of job executions that are created for a trigger")
        c.argument('polling_interval', type=int, help="Interval to check each event source in seconds.")

    with self.argument_context('containerapp job create') as c:
        c.argument('system_assigned', options_list=['--mi-system-assigned', c.deprecate(target='--system-assigned', redirect='--mi-system-assigned', hide=True)], help='Boolean indicating whether to assign system-assigned identity.', action='store_true')
        c.argument('trigger_type', help='Trigger type. Schedule | Event | Manual')
        c.argument('user_assigned', options_list=['--mi-user-assigned', c.deprecate(target='--user-assigned', redirect='--mi-user-assigned', hide=True)], nargs='+', help='Space-separated user identities to be assigned.')
        c.argument('replica_completion_count', type=int, options_list=['--replica-completion-count', '--rcc'], help='Number of replicas that need to complete successfully for execution to succeed', default=1)
        c.argument('replica_retry_limit', type=int, help='Maximum number of retries before the replica fails. Default: 0.', default=0)
        c.argument('replica_timeout', type=int, help='Maximum number of seconds a replica can execute', default=1800)
        c.argument('parallelism', type=int, help='Maximum number of replicas to run per execution', default=1)
        c.argument('min_executions', type=int, help="Minimum number of job executions that are created for a trigger. Default: 0.", default=0)
        c.argument('max_executions', type=int, help="Maximum number of job executions that are created for a trigger", default=100)
        c.argument('polling_interval', type=int, help="Interval to check each event source in seconds.", default=30)

    with self.argument_context('containerapp job', arg_group='Scale') as c:
        c.argument('min_executions', type=int, help="Minimum number of job executions to run per polling interval.")
        c.argument('max_executions', type=int, help="Maximum number of job executions to run per polling interval.")
        c.argument('polling_interval', type=int, help="Interval to check each event source in seconds. Defaults to 30s.")
        c.argument('scale_rule_type', options_list=['--scale-rule-type', '--srt'], help="The type of the scale rule.")

    # params for preview
    with self.argument_context('containerapp') as c:
        c.argument('managed_env', validator=validate_env_name_or_id, options_list=['--environment'], help="Name or resource ID of the container app's environment.")
        c.argument('environment_type', arg_type=get_enum_type(["managed", "connected"]), help="Type of environment.", is_preview=True)

    with self.argument_context('containerapp connected-env') as c:
        c.argument('name', name_type, help='Name of the Container Apps connected environment.')
        c.argument('resource_group_name', arg_type=resource_group_name_type)
        c.argument('tags', arg_type=tags_type)
        c.argument('custom_location', help="Resource ID of custom location. List using 'az customlocation list'.", validator=validate_custom_location_name_or_id)
        c.argument('dapr_ai_connection_string', options_list=['--dapr-ai-connection-string', '-d'], help='Application Insights connection string used by Dapr to export Service to Service communication telemetry.')
        c.argument('static_ip', help='Static IP of the connectedEnvironment.')

    with self.argument_context('containerapp connected-env certificate upload') as c:
        c.argument('certificate_file', options_list=['--certificate-file', '-f'], help='The filepath of the .pfx or .pem file')
        c.argument('certificate_name', options_list=['--certificate-name', '-c'], help='Name of the certificate which should be unique within the Container Apps connected environment.')
        c.argument('certificate_password', options_list=['--password', '-p'], help='The certificate file password')
        c.argument('prompt', options_list=['--show-prompt'], action='store_true', help='Show prompt to upload an existing certificate.')

    with self.argument_context('containerapp connected-env certificate list') as c:
        c.argument('name', id_part=None)
        c.argument('certificate', options_list=['--certificate', '-c'], help='Name or resource id of the certificate.')
        c.argument('thumbprint', options_list=['--thumbprint', '-t'], help='Thumbprint of the certificate.')

    with self.argument_context('containerapp connected-env certificate delete') as c:
        c.argument('certificate', options_list=['--certificate', '-c'], help='Name or resource id of the certificate.')
        c.argument('thumbprint', options_list=['--thumbprint', '-t'], help='Thumbprint of the certificate.')

    with self.argument_context('containerapp connected-env storage') as c:
        c.argument('name', id_part=None)
        c.argument('storage_name', help="Name of the storage.")
        c.argument('access_mode', id_part=None, arg_type=get_enum_type(["ReadWrite", "ReadOnly"]), help="Access mode for the AzureFile storage.")
        c.argument('azure_file_account_key', options_list=["--azure-file-account-key", "--storage-account-key", "-k"], help="Key of the AzureFile storage account.")
        c.argument('azure_file_share_name', options_list=["--azure-file-share-name", "--file-share", "-f"], help="Name of the share on the AzureFile storage.")
        c.argument('azure_file_account_name', options_list=["--azure-file-account-name", "--account-name", "-a"], help="Name of the AzureFile storage account.")

    with self.argument_context('containerapp connected-env dapr-component') as c:
        c.argument('dapr_component_name', help="The Dapr component name.")
        c.argument('environment_name', options_list=['--name', '-n'], help="The environment name.")
        c.argument('yaml', type=file_type, help='Path to a .yaml file with the configuration of a Dapr component. All other parameters will be ignored. For an example, see https://learn.microsoft.com/en-us/azure/container-apps/dapr-overview?tabs=bicep1%2Cyaml#component-schema')

    with self.argument_context('containerapp github-action add') as c:
        c.argument('build_env_vars', nargs='*', help="A list of environment variable(s) for the build. Space-separated values in 'key=value' format.",
                   validator=validate_build_env_vars, is_preview=True)

    with self.argument_context('containerapp env java-component') as c:
        c.argument('java_component_name', options_list=['--name', '-n'], help="The Java component name.")
        c.argument('environment_name', options_list=['--environment'], help="The environment name.")
        c.argument('resource_group_name', arg_type=resource_group_name_type, id_part=None)
        c.argument('configuration', nargs="*", help="Java component configuration. Configuration must be in format \"<propertyName>=<value> <propertyName>=<value> ...\".")

    with self.argument_context('containerapp env dotnet-component') as c:
        c.argument('dotnet_component_name', options_list=['--name', '-n'], help="The DotNet component name.")
        c.argument('environment_name', options_list=['--environment'], help="The environment name.")
        c.argument('resource_group_name', arg_type=resource_group_name_type, id_part=None)
        c.argument('dotnet_component_type', options_list=['--type'], arg_type=get_enum_type(['AspireDashboard']), help="The type of DotNet component.")

    with self.argument_context('containerapp env', arg_group='Peer Traffic Configuration') as c:
        c.argument('p2p_encryption_enabled', arg_type=get_three_state_flag(), options_list=['--enable-peer-to-peer-encryption'], is_preview=True, help='Boolean indicating whether the peer-to-peer traffic encryption is enabled for the environment.')

    with self.argument_context('containerapp sessionpool') as c:
        c.argument('name', options_list=['--name', '-n'], help="The Session Pool name.")
        c.argument('resource_group_name', arg_type=resource_group_name_type, id_part=None)

    with self.argument_context('containerapp sessionpool', arg_group='Configuration') as c:
        c.argument('container_type', arg_type=get_enum_type(["CustomContainer", "PythonLTS"]), help="The pool type of the Session Pool, default='PythonLTS'")
        c.argument('cooldown_period', help="Period (in seconds), after which the session will be deleted, default=300")
        c.argument('secrets', nargs='*', options_list=['--secrets', '-s'], help="A list of secret(s) for the session pool. Space-separated values in 'key=value' format. Empty string to clear existing values.")
        c.argument('network_status', arg_type=get_enum_type(["EgressEnabled", "EgressDisabled"]), help="Egress is enabled for the Sessions or not.")

    with self.argument_context('containerapp sessionpool', arg_group='Scale') as c:
        c.argument('max_concurrent_sessions', options_list=['--max-sessions'], help="Max count of sessions can be run at the same time.", type=int)
        c.argument('ready_session_instances', options_list=['--ready-sessions'], help="The number of sessions that will be ready in the session pool all the time.", type=int)

    with self.argument_context('containerapp sessionpool', arg_group='Container') as c:
        c.argument('managed_env', validator=validate_managed_env_name_or_id, options_list=['--environment'], help="Name or resource ID of the container app's environment.")
        c.argument('image', options_list=['--image', '-i'], help="Container image, e.g. publisher/image-name:tag.")
        c.argument('container_name', help="Name of the container.")
        c.argument('cpu', type=float, validator=validate_cpu, help="Required CPU in cores from 0.25 - 2.0, e.g. 0.5")
        c.argument('memory', validator=validate_memory, help="Required memory from 0.5 - 4.0 ending with \"Gi\", e.g. 1.0Gi")
        c.argument('env_vars', nargs='*', help="A list of environment variable(s) for the container. Space-separated values in 'key=value' format. Empty string to clear existing values. Prefix value with 'secretref:' to reference a secret.")
        c.argument('startup_command', nargs='*', options_list=['--command'], help="A list of supported commands on the container that will executed during startup. Space-separated values e.g. \"/bin/queue\" \"mycommand\". Empty string to clear existing values")
        c.argument('args', nargs='*', help="A list of container startup command argument(s). Space-separated values e.g. \"-c\" \"mycommand\". Empty string to clear existing values")
        c.argument('target_port', type=int, validator=validate_target_port_range, help="The session port used for ingress traffic.")

    with self.argument_context('containerapp sessionpool', arg_group='Registry') as c:
        c.argument('registry_server', validator=validate_registry_server, help="The container registry server hostname, e.g. myregistry.azurecr.io.")
        c.argument('registry_pass', validator=validate_registry_pass, options_list=['--registry-password'], help="The password to log in to container registry. If stored as a secret, value must start with \'secretref:\' followed by the secret name.")
        c.argument('registry_user', validator=validate_registry_user, options_list=['--registry-username'], help="The username to log in to container registry.")

<<<<<<< HEAD
    # sessions code interpreter commands
    with self.argument_context('containerapp session code-interpreter') as c:
        c.argument('name', options_list=['--name', '-n'], help="The Session Pool name.")
        c.argument('resource_group_name', arg_type=resource_group_name_type, id_part=None)
        c.argument('identifier', options_list=['--identifier', '-i'], help="The Session Identifier")
        c.argument('session_pool_location', help="The location of the session pool")

    with self.argument_context('containerapp session code-interpreter', arg_group='file') as c:
        c.argument('filename', help="The file to delete or show from the session")
        c.argument('filepath', help="The local path to the file to upload to the session")
        c.argument('path', help="The path to list files from the session")

    with self.argument_context('containerapp session code-interpreter', arg_group='execute') as c:
        c.argument('code', help="The code to execute in the code interpreter session")
        c.argument('timeout_in_seconds', type=int, validator=validate_timeout_in_seconds, default=60, help="Duration in seconds code in session can run prior to timing out 0 - 60 secs, e.g. 30")
=======
    with self.argument_context('containerapp java logger') as c:
        c.argument('logger_name', help="The logger name.")
        c.argument('logger_level', arg_type=get_enum_type(["off", "error", "info", "debug", "trace", "warn"]), help="Set the log level for the specific logger name.")
        c.argument('all', help="The flag to indicate all logger settings.", action="store_true")
>>>>>>> 3762831c
<|MERGE_RESOLUTION|>--- conflicted
+++ resolved
@@ -391,7 +391,6 @@
         c.argument('registry_pass', validator=validate_registry_pass, options_list=['--registry-password'], help="The password to log in to container registry. If stored as a secret, value must start with \'secretref:\' followed by the secret name.")
         c.argument('registry_user', validator=validate_registry_user, options_list=['--registry-username'], help="The username to log in to container registry.")
 
-<<<<<<< HEAD
     # sessions code interpreter commands
     with self.argument_context('containerapp session code-interpreter') as c:
         c.argument('name', options_list=['--name', '-n'], help="The Session Pool name.")
@@ -407,9 +406,8 @@
     with self.argument_context('containerapp session code-interpreter', arg_group='execute') as c:
         c.argument('code', help="The code to execute in the code interpreter session")
         c.argument('timeout_in_seconds', type=int, validator=validate_timeout_in_seconds, default=60, help="Duration in seconds code in session can run prior to timing out 0 - 60 secs, e.g. 30")
-=======
+
     with self.argument_context('containerapp java logger') as c:
         c.argument('logger_name', help="The logger name.")
         c.argument('logger_level', arg_type=get_enum_type(["off", "error", "info", "debug", "trace", "warn"]), help="Set the log level for the specific logger name.")
-        c.argument('all', help="The flag to indicate all logger settings.", action="store_true")
->>>>>>> 3762831c
+        c.argument('all', help="The flag to indicate all logger settings.", action="store_true")