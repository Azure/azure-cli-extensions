# --------------------------------------------------------------------------------------------
# Copyright (c) Microsoft Corporation. All rights reserved.
# Licensed under the MIT License. See License.txt in the project root for license information.
# --------------------------------------------------------------------------------------------
# pylint: disable=line-too-long, too-many-statements, consider-using-f-string

from knack.arguments import CLIArgumentType

from azure.cli.core.commands.parameters import (resource_group_name_type, get_location_type,
                                                file_type,
                                                get_three_state_flag, get_enum_type, tags_type)

from .action import AddCustomizedKeys
from ._validators import (validate_env_name_or_id, validate_build_env_vars,
                          validate_custom_location_name_or_id, validate_env_name_or_id_for_up,
                          validate_otlp_headers)
from ._constants import MAXIMUM_CONTAINER_APP_NAME_LENGTH, MAXIMUM_APP_RESILIENCY_NAME_LENGTH, MAXIMUM_COMPONENT_RESILIENCY_NAME_LENGTH


def load_arguments(self, _):

    name_type = CLIArgumentType(options_list=['--name', '-n'])

    with self.argument_context('containerapp create') as c:
        c.argument('source', help="Local directory path containing the application source and Dockerfile for building the container image. Preview: If no Dockerfile is present, a container image is generated using buildpacks. If Docker is not running or buildpacks cannot be used, Oryx will be used to generate the image. See the supported Oryx runtimes here: https://aka.ms/SourceToCloudSupportedVersions.", is_preview=True)
        c.argument('artifact', help="Local path to the application artifact for building the container image. See the supported artifacts here: https://aka.ms/SourceToCloudSupportedArtifacts.", is_preview=True)
        c.argument('build_env_vars', nargs='*', help="A list of environment variable(s) for the build. Space-separated values in 'key=value' format.",
                   validator=validate_build_env_vars, is_preview=True)
        c.argument('max_inactive_revisions', type=int, help="Max inactive revisions a Container App can have.", is_preview=True)

    # Springboard
    with self.argument_context('containerapp create', arg_group='Service Binding', is_preview=True) as c:
        c.argument('service_bindings', nargs='*', options_list=['--bind'], help="Space separated list of services, bindings or Java components to be connected to this app. e.g. SVC_NAME1[:BIND_NAME1] SVC_NAME2[:BIND_NAME2]...")
        c.argument('customized_keys', action=AddCustomizedKeys, nargs='*', help='The customized keys used to change default configuration names. Key is the original name, value is the customized name.')
        c.argument('service_type', help="The service information for dev services.")
        c.ignore('service_type')

    with self.argument_context('containerapp create', arg_group='GitHub Repository', is_preview=True) as c:
        c.argument('repo', help='Create an app via GitHub Actions in the format: https://github.com/<owner>/<repository-name> or <owner>/<repository-name>')
        c.argument('token', help='A Personal Access Token with write access to the specified repository. For more information: https://help.github.com/en/github/authenticating-to-github/creating-a-personal-access-token-for-the-command-line. If not provided or not found in the cache (and using --repo), a browser page will be opened to authenticate with Github.')
        c.argument('branch', options_list=['--branch', '-b'], help='Branch in the provided GitHub repository. Assumed to be the GitHub repository\'s default branch if not specified.')
        c.argument('context_path', help='Path in the repository to run docker build. Defaults to "./". Dockerfile is assumed to be named "Dockerfile" and in this directory.')
        c.argument('service_principal_client_id', help='The service principal client ID. Used by GitHub Actions to authenticate with Azure.', options_list=["--service-principal-client-id", "--sp-cid"])
        c.argument('service_principal_client_secret', help='The service principal client secret. Used by GitHub Actions to authenticate with Azure.', options_list=["--service-principal-client-secret", "--sp-sec"])
        c.argument('service_principal_tenant_id', help='The service principal tenant ID. Used by GitHub Actions to authenticate with Azure.', options_list=["--service-principal-tenant-id", "--sp-tid"])

    # Runtime
    with self.argument_context('containerapp create', arg_group='Runtime', is_preview=True) as c:
        c.argument('runtime', arg_type=get_enum_type(['generic', 'java']), help='The runtime of the container app.', is_preview=True)
        c.argument('enable_java_metrics', arg_type=get_three_state_flag(), help='Boolean indicating whether to enable Java metrics for the app. Only applicable for Java runtime.', is_preview=True)

    # Source and Artifact
    with self.argument_context('containerapp update') as c:
        c.argument('source', help="Local directory path containing the application source and Dockerfile for building the container image. Preview: If no Dockerfile is present, a container image is generated using buildpacks. If Docker is not running or buildpacks cannot be used, Oryx will be used to generate the image. See the supported Oryx runtimes here: https://aka.ms/SourceToCloudSupportedVersions.", is_preview=True)
        c.argument('artifact', help="Local path to the application artifact for building the container image. See the supported artifacts here: https://aka.ms/SourceToCloudSupportedArtifacts.", is_preview=True)
        c.argument('build_env_vars', nargs='*', help="A list of environment variable(s) for the build. Space-separated values in 'key=value' format.",
                   validator=validate_build_env_vars, is_preview=True)
        c.argument('max_inactive_revisions', type=int, help="Max inactive revisions a Container App can have.", is_preview=True)

    # Springboard
    with self.argument_context('containerapp update', arg_group='Service Binding', is_preview=True) as c:
        c.argument('service_bindings', nargs='*', options_list=['--bind'], help="Space separated list of services, bindings or Java components to be connected to this app. e.g. SVC_NAME1[:BIND_NAME1] SVC_NAME2[:BIND_NAME2]...")
        c.argument('customized_keys', action=AddCustomizedKeys, nargs='*', help='The customized keys used to change default configuration names. Key is the original name, value is the customized name.')
        c.argument('unbind_service_bindings', nargs='*', options_list=['--unbind'], help="Space separated list of services, bindings or Java components to be removed from this app. e.g. BIND_NAME1...")

    # Runtime
    with self.argument_context('containerapp update', arg_group='Runtime', is_preview=True) as c:
        c.argument('runtime', arg_type=get_enum_type(['generic', 'java']), help='The runtime of the container app.', is_preview=True)
        c.argument('enable_java_metrics', arg_type=get_three_state_flag(), help='Boolean indicating whether to enable Java metrics for the app. Only applicable for Java runtime.', is_preview=True)

    with self.argument_context('containerapp env', arg_group='Virtual Network') as c:
        c.argument('infrastructure_resource_group', options_list=['--infrastructure-resource-group', '-i'], help='Name for resource group that will contain infrastructure resources. If not provided, a resource group name will be generated.', is_preview=True)

    with self.argument_context('containerapp env', arg_group='Monitoring') as c:
        c.argument('logs_dynamic_json_columns', options_list=['--logs-dynamic-json-columns', '-j'], arg_type=get_three_state_flag(),
                   help='Boolean indicating whether to parse json string log into dynamic json columns. Only work for destination log-analytics.', is_preview=True)

    # Telemetry
    with self.argument_context('containerapp env telemetry') as c:
        c.argument('name', id_part=None)

    with self.argument_context('containerapp env telemetry data-dog set') as c:
        c.argument('site', help='Specify the data dog site')
        c.argument('key', help='Specify the data dog api key')
        c.argument('enable_open_telemetry_traces', options_list=['--enable-open-telemetry-traces', '-t'], arg_type=get_three_state_flag(), help='Boolean indicating whether to enable data dog open telemetry traces')
        c.argument('enable_open_telemetry_metrics', options_list=['--enable-open-telemetry-metrics', '-m'], arg_type=get_three_state_flag(), help='Boolean indicating whether to enable data dog open telemetry metrics')

    with self.argument_context('containerapp env telemetry app-insights set') as c:
        c.argument('connection_string', help='Application Insights connection string used by container apps environment')
        c.argument('enable_open_telemetry_traces', options_list=['--enable-open-telemetry-traces', '-t'], arg_type=get_three_state_flag(), help='Boolean indicating whether to enable application insights open telemetry traces')
        c.argument('enable_open_telemetry_logs', options_list=['--enable-open-telemetry-logs', '-l'], arg_type=get_three_state_flag(), help='Boolean indicating whether to enable application insights open telemetry logs')

    with self.argument_context('containerapp env telemetry otlp') as c:
        c.argument('otlp_name', help='The name of the otlp entry')
        c.argument('endpoint', options_list=['--endpoint', '-e'], help='The endpoint of the otlp entry')
        c.argument('insecure', arg_type=get_three_state_flag(), help='Boolean indicating whether the otlp is insecure or not')
        c.argument('enable_open_telemetry_traces', options_list=['--enable-open-telemetry-traces', '-t'], arg_type=get_three_state_flag(), help='Boolean indicating whether to enable open telemetry traces')
        c.argument('enable_open_telemetry_logs', options_list=['--enable-open-telemetry-logs', '-l'], arg_type=get_three_state_flag(), help='Boolean indicating whether to enable open telemetry logs')
        c.argument('enable_open_telemetry_metrics', options_list=['--enable-open-telemetry-metrics', '-m'], arg_type=get_three_state_flag(), help='Boolean indicating whether to enable open telemetry metrics')
        c.argument('headers', nargs='+', help="A list of headers for the otlp. Space-separated values in 'key=value' format.",
                   validator=validate_otlp_headers)

    # Storage
    with self.argument_context('containerapp env storage') as c:
        c.argument('storage_type', arg_type=get_enum_type(['AzureFile', 'NfsAzureFile']), help="Type of the storage. Assumed to be AzureFile if not specified.", is_preview=True)
        c.argument('access_mode', id_part=None, arg_type=get_enum_type(["ReadWrite", "ReadOnly"]),
                   help="Access mode for the AzureFile or nfs AzureFile storage.")
        c.argument('azure_file_share_name', options_list=["--azure-file-share-name", "--file-share", "-f"],
                   help="Name of the share on the AzureFile or nfs AzureFile storage.")
        c.argument('server', options_list=["--server", "-s"],
                   help="Server of the NfsAzureFile storage account.", is_preview=True)

    # App Resiliency
    with self.argument_context('containerapp resiliency') as c:
        c.argument('resource_group_name', arg_type=resource_group_name_type, id_part=None)
        c.argument('container_app_name', options_list=['--container-app-name'], help=f"The name of the existing Container App.")
        c.argument('name', name_type, help=f"The name of the Container App Resiliency Policy. A name must consist of lower case alphanumeric characters or '-', start with a letter, end with an alphanumeric character, cannot have '--', and must be less than {MAXIMUM_APP_RESILIENCY_NAME_LENGTH} characters.")
        c.argument('yaml', type=file_type, help='Path to a .yaml file with the configuration of a container app resiliency policy. All other parameters will be ignored.')
        c.argument('default', options_list=['--recommended'], help='Set recommended values of resiliency policies for a container app.')

    with self.argument_context('containerapp resiliency', arg_group='Timeout Policy') as c:
        c.argument('timeout_response_in_seconds', type=int, options_list=['--timeout'], help='Specify the timeout in seconds. This spans between the point at which the entire request has been processed and when the response has been completely processed. This timeout includes all retries. Default: 60.')
        c.argument('timeout_connection_in_seconds', type=int, options_list=['--timeout-connect'], help='The timeout in seconds for new network connections to the container app. Default: 5.')

    with self.argument_context('containerapp resiliency', arg_group='HTTP Retry Policy') as c:
        c.argument('http_retry_max', type=int, options_list=['--http-retries'], help='Specify the max number of retries. Default: 3.')
        c.argument('http_retry_delay_in_milliseconds', type=int, options_list=['--http-delay'], help='Specify the base interval in milliseconds between retries. Default: 1000.')
        c.argument('http_retry_interval_in_milliseconds', type=int, options_list=['--http-interval'], help='Specify the maximum interval in milliseconds between retries. Default: 10000.')
        c.argument('http_retry_status_codes', nargs='*', options_list=['--http-codes'], help='A retry will be attempted if the response status code matches any status code in this list.')
        c.argument('http_retry_errors', nargs='+', options_list=['--http-errors'], help='A retry will be attempted if the response error message matches any error in this list. Default: 5xx')

    with self.argument_context('containerapp resiliency', arg_group='TCP Retry Policy') as c:
        c.argument('tcp_retry_max_connect_attempts', type=int, options_list=['--tcp-retries'], help='The maximum number of unsuccessful connection attempts that will be made before giving up.')

    with self.argument_context('containerapp resiliency', arg_group='TCP Connection Pool Policy') as c:
        c.argument('tcp_connection_pool_max_connections', type=int, options_list=['--tcp-connections'], help='The maximum number of connections that will be made to the container app.')

    with self.argument_context('containerapp resiliency', arg_group='HTTP Connection Pool Policy') as c:
        c.argument('http_connection_pool_http1_max_pending_req', type=int, options_list=['--http1-pending'], help='The maximum number of pending requests that will be allowed to the container app. Default: 1024.')
        c.argument('http_connection_pool_http2_max_req', type=int, options_list=['--http2-parallel'], help='The maximum number of parallel requests that will be made to the container app. Default: 1024.')

    with self.argument_context('containerapp resiliency', arg_group='Circuit Breaker Policy') as c:
        c.argument('circuit_breaker_consecutive_errors', type=int, options_list=['--cb-sequential-errors'], help='The number of consecutive server-side error responses (for HTTP traffic, 5xx responses; for TCP traffic, failure to respond PONG; etc.) before a consecutive 5xx ejection occurs. Default: 5.')
        c.argument('circuit_breaker_interval', type=int, options_list=['--cb-interval'], help='The time interval in seconds between ejection analysis sweeps. This can result in both new ejections as well as hosts being returned to service. Default: 10.')
        c.argument('circuit_breaker_max_ejection', type=int, options_list=['--cb-max-ejection'], help='The maximum % of container app replicas that can be ejected. It will eject at least one host regardless of the value. Default: 100.')

    with self.argument_context('containerapp service') as c:
        c.argument('service_name', options_list=['--name', '-n'], help="The service name.")
        c.argument('environment_name', options_list=['--environment'], help="The environment name.")
        c.argument('resource_group_name', arg_type=resource_group_name_type, id_part=None)

    with self.argument_context('containerapp add-on') as c:
        c.argument('service_name', options_list=['--name', '-n'], help="The service name.")
        c.argument('environment_name', options_list=['--environment'], help="The environment name.")
        c.argument('resource_group_name', arg_type=resource_group_name_type, id_part=None)

    with self.argument_context('containerapp env', arg_group='Custom Domain') as c:
        c.argument('certificate_identity', options_list=['--custom-domain-certificate-identity', '--certificate-identity'],
                   help='Resource ID of a managed identity to authenticate with Azure Key Vault, or System to use a system-assigned identity.', is_preview=True)
        c.argument('certificate_key_vault_url', options_list=['--custom-domain-certificate-akv-url', '--certificate-akv-url'],
                   help='The URL pointing to the Azure Key Vault secret that holds the certificate.', is_preview=True)

    with self.argument_context('containerapp env create') as c:
        c.argument('enable_workload_profiles', arg_type=get_three_state_flag(), options_list=["--enable-workload-profiles", "-w"], help="Boolean indicating if the environment is enabled to have workload profiles")
        c.argument('enable_dedicated_gpu', arg_type=get_three_state_flag(), options_list=["--enable-dedicated-gpu"],
                   help="Boolean indicating if the environment is enabled to have dedicated gpu", is_preview=True)

    with self.argument_context('containerapp env create', arg_group='Identity', is_preview=True) as c:
        c.argument('system_assigned', options_list=['--mi-system-assigned'], help='Boolean indicating whether to assign system-assigned identity.', action='store_true')
        c.argument('user_assigned', options_list=['--mi-user-assigned'], nargs='+', help='Space-separated user identities to be assigned.')

    with self.argument_context('containerapp env certificate upload') as c:
        c.argument('certificate_identity', options_list=['--certificate-identity', '--identity'],
                   help='Resource ID of a managed identity to authenticate with Azure Key Vault, or System to use a system-assigned identity.', is_preview=True)
        c.argument('certificate_key_vault_url', options_list=['--certificate-akv-url', '--akv-url'],
                   help='The URL pointing to the Azure Key Vault secret that holds the certificate.', is_preview=True)

    with self.argument_context('containerapp env certificate create') as c:
        c.argument('hostname', options_list=['--hostname'], help='The custom domain name.')
        c.argument('certificate_name', options_list=['--certificate-name', '-c'], help='Name of the managed certificate which should be unique within the Container Apps environment.')
        c.argument('validation_method', options_list=['--validation-method', '-v'], help='Validation method of custom domain ownership. Supported methods are HTTP, CNAME and TXT.')

    with self.argument_context('containerapp env certificate list') as c:
        c.argument('managed_certificates_only', options_list=['--managed-certificates-only', '-m'], help='List managed certificates only.')
        c.argument('private_key_certificates_only', options_list=['--private-key-certificates-only', '-p'], help='List private-key certificates only.')

    with self.argument_context('containerapp env dapr-component resiliency') as c:
        c.argument('resource_group_name', arg_type=resource_group_name_type, id_part=None)
        c.argument('dapr_component_name', help="The name of the existing Dapr Component.")
        c.argument('environment', options_list=['--environment'], help="The environment name.")
        c.argument('name', options_list=['--name', '-n'], help=f"The name of the Dapr Component Resiliency Policy. A name must consist of lower case alphanumeric characters or '-', start with a letter, end with an alphanumeric character, cannot have '--', and must be less than {MAXIMUM_COMPONENT_RESILIENCY_NAME_LENGTH} characters.")
        c.argument('yaml', type=file_type, help='Path to a .yaml file with the configuration of a dapr component resiliency policy. All other parameters will be ignored.')

    with self.argument_context('containerapp env dapr-component resiliency', arg_group='Inbound HTTP Retry Policy') as c:
        c.argument('in_http_retry_max', type=int, options_list=['--in-http-retries'], help='Specify the max number of retries for the inbound policy. Default: 3.')
        c.argument('in_http_retry_delay_in_milliseconds', type=int, options_list=['--in-http-delay'], help='Specify the base interval in milliseconds between retries for the inbound policy. Default: 1000.')
        c.argument('in_http_retry_interval_in_milliseconds', type=int, options_list=['--in-http-interval'], help='Specify the maximum interval in milliseconds between retries for the inbound policy. Default: 10000.')

    with self.argument_context('containerapp env dapr-component resiliency', arg_group='Inbound Timeout Policy') as c:
        c.argument('in_timeout_response_in_seconds', type=int, options_list=['--in-timeout'], help='Specify the response timeout in seconds for the inbound policy. This spans between the point at which the entire request has been processed and when the response has been completely processed. This timeout includes all retries.')

    with self.argument_context('containerapp env dapr-component resiliency', arg_group='Inbound Circuit Breaker Policy') as c:
        c.argument('in_circuit_breaker_consecutive_errors', type=int, options_list=['--in-cb-sequential-err'], help='The number of consecutive errors before the circuit is opened.')
        c.argument('in_circuit_breaker_interval', type=int, options_list=['--in-cb-interval'], help='The optional interval in seconds after which the error count resets to 0. An interval of 0 will never reset. If not specified, the timeout value will be used.')
        c.argument('in_circuit_breaker_timeout', type=int, options_list=['--in-cb-timeout'], help='The interval in seconds until a retry attempt is made after the circuit is opened.')

    with self.argument_context('containerapp env dapr-component resiliency', arg_group='Outbound HTTP Retry Policy') as c:
        c.argument('out_http_retry_max', type=int, options_list=['--out-http-retries'], help='Specify the max number of retries for the outbound policy. Default: 3.')
        c.argument('out_http_retry_delay_in_milliseconds', type=int, options_list=['--out-http-delay'], help='Specify the base interval in milliseconds between retries for the outbound policy. Default: 1000.')
        c.argument('out_http_retry_interval_in_milliseconds', type=int, options_list=['--out-http-interval'], help='Specify the maximum interval in milliseconds between retries for the outbound policy. Default: 10000.')

    with self.argument_context('containerapp env dapr-component resiliency', arg_group='Outbound Timeout Policy') as c:
        c.argument('out_timeout_response_in_seconds', type=int, options_list=['--out-timeout'], help='Specify the response timeout in seconds for the outbound policy. This spans between the point at which the entire request has been processed and when the response has been completely processed. This timeout includes all retries.')

    with self.argument_context('containerapp env dapr-component resiliency', arg_group='Outbound Circuit Breaker Policy') as c:
        c.argument('out_circuit_breaker_consecutive_errors', type=int, options_list=['--out-cb-sequential-err'], help='The number of consecutive errors before the circuit is opened.')
        c.argument('out_circuit_breaker_interval', type=int, options_list=['--out-cb-interval'], help='The optional interval in seconds after which the error count resets to 0. An interval of 0 will never reset. If not specified, the timeout value will be used.')
        c.argument('out_circuit_breaker_timeout', type=int, options_list=['--out-cb-timeout'], help='The interval in seconds until a retry attempt is made after the circuit is opened.')

    with self.argument_context('containerapp env dapr-component init') as c:
        c.argument('statestore', help="The state store component and dev service to create.")
        c.argument('pubsub', help="The pubsub component and dev service to create.")

    with self.argument_context('containerapp env identity', is_preview=True) as c:
        c.argument('user_assigned', nargs='+', help="Space-separated user identities.")
        c.argument('system_assigned', help="Boolean indicating whether to assign system-assigned identity.", action='store_true')

    with self.argument_context('containerapp env identity remove', is_preview=True) as c:
        c.argument('user_assigned', nargs='*', help="Space-separated user identities. If no user identities are specified, all user identities will be removed.")

    with self.argument_context('containerapp up') as c:
        c.argument('environment', validator=validate_env_name_or_id_for_up, options_list=['--environment'], help="Name or resource ID of the container app's managed environment or connected environment.")
        c.argument('artifact', help="Local path to the application artifact for building the container image. See the supported artifacts here: https://aka.ms/SourceToCloudSupportedArtifacts.", is_preview=True)
        c.argument('build_env_vars', nargs='*', help="A list of environment variable(s) for the build. Space-separated values in 'key=value' format.",
                   validator=validate_build_env_vars, is_preview=True)
        c.argument('custom_location_id', options_list=['--custom-location'], help="Resource ID of custom location. List using 'az customlocation list'.", is_preview=True)
        c.argument('connected_cluster_id', help="Resource ID of connected cluster. List using 'az connectedk8s list'.", configured_default='connected_cluster_id', is_preview=True)

    with self.argument_context('containerapp up', arg_group='Github Repo') as c:
        c.argument('repo', help='Create an app via Github Actions. In the format: https://github.com/<owner>/<repository-name> or <owner>/<repository-name>')
        c.argument('token', help='A Personal Access Token with write access to the specified repository. For more information: https://help.github.com/en/github/authenticating-to-github/creating-a-personal-access-token-for-the-command-line. If not provided or not found in the cache (and using --repo), a browser page will be opened to authenticate with Github.')
        c.argument('branch', options_list=['--branch', '-b'], help='The branch of the Github repo. Assumed to be the Github repo\'s default branch if not specified.')
        c.argument('context_path', help='Path in the repo from which to run the docker build. Defaults to "./". Dockerfile is assumed to be named "Dockerfile" and in this directory.')
        c.argument('service_principal_client_id', help='The service principal client ID. Used by Github Actions to authenticate with Azure.', options_list=["--service-principal-client-id", "--sp-cid"])
        c.argument('service_principal_client_secret', help='The service principal client secret. Used by Github Actions to authenticate with Azure.', options_list=["--service-principal-client-secret", "--sp-sec"])
        c.argument('service_principal_tenant_id', help='The service principal tenant ID. Used by Github Actions to authenticate with Azure.', options_list=["--service-principal-tenant-id", "--sp-tid"])

    with self.argument_context('containerapp auth') as c:
        # subgroup update
        c.argument('token_store', arg_type=get_three_state_flag(), help='Boolean indicating if token store is enabled for the app.', is_preview=True)
        c.argument('sas_url_secret', help='The blob storage SAS URL to be used for token store.', is_preview=True)
        c.argument('sas_url_secret_name', help='The secret name that contains blob storage SAS URL to be used for token store.', is_preview=True)

    with self.argument_context('containerapp env workload-profile set') as c:
        c.argument('workload_profile_type', help="The type of workload profile to add or update. Run 'az containerapp env workload-profile list-supported -l <region>' to check the options for your region.")
        c.argument('min_nodes', help="The minimum node count for the workload profile")
        c.argument('max_nodes', help="The maximum node count for the workload profile")

    # Patch
    with self.argument_context('containerapp patch') as c:
        c.argument('resource_group_name', arg_type=resource_group_name_type)
        c.argument('managed_env', options_list=['--environment', '-e'], help='Name or resource id of the Container App environment.')
        c.argument('show_all', action='store_true', help='Show all patchable and unpatchable container apps')

    # Container App job
    with self.argument_context('containerapp job') as c:
        c.argument('name', name_type, metavar='NAME', id_part='name', help=f"The name of the Container Apps Job. A name must consist of lower case alphanumeric characters or '-', start with a letter, end with an alphanumeric character, cannot have '--', and must be less than {MAXIMUM_CONTAINER_APP_NAME_LENGTH} characters.")
        c.argument('cron_expression', help='Cron expression. Only supported for trigger type "Schedule"')
        c.argument('image', help="Container image, e.g. publisher/image-name:tag.")
        c.argument('replica_completion_count', type=int, options_list=['--replica-completion-count', '--rcc'], help='Number of replicas that need to complete successfully for execution to succeed')
        c.argument('replica_retry_limit', type=int, help='Maximum number of retries before the replica fails')
        c.argument('replica_timeout', type=int, help='Maximum number of seconds a replica can execute')
        c.argument('parallelism', type=int, help='Maximum number of replicas to run per execution')
        c.argument('workload_profile_name', options_list=['--workload-profile-name', '-w'], help='The friendly name for the workload profile')
        c.argument('min_executions', type=int, help="Minimum number of job executions that are created for a trigger")
        c.argument('max_executions', type=int, help="Maximum number of job executions that are created for a trigger")
        c.argument('polling_interval', type=int, help="Interval to check each event source in seconds.")

    with self.argument_context('containerapp job create') as c:
        c.argument('system_assigned', options_list=['--mi-system-assigned', c.deprecate(target='--system-assigned', redirect='--mi-system-assigned', hide=True)], help='Boolean indicating whether to assign system-assigned identity.', action='store_true')
        c.argument('trigger_type', help='Trigger type. Schedule | Event | Manual')
        c.argument('user_assigned', options_list=['--mi-user-assigned', c.deprecate(target='--user-assigned', redirect='--mi-user-assigned', hide=True)], nargs='+', help='Space-separated user identities to be assigned.')
        c.argument('replica_completion_count', type=int, options_list=['--replica-completion-count', '--rcc'], help='Number of replicas that need to complete successfully for execution to succeed', default=1)
        c.argument('replica_retry_limit', type=int, help='Maximum number of retries before the replica fails. Default: 0.', default=0)
        c.argument('replica_timeout', type=int, help='Maximum number of seconds a replica can execute', default=1800)
        c.argument('parallelism', type=int, help='Maximum number of replicas to run per execution', default=1)
        c.argument('min_executions', type=int, help="Minimum number of job executions that are created for a trigger. Default: 0.", default=0)
        c.argument('max_executions', type=int, help="Maximum number of job executions that are created for a trigger", default=100)
        c.argument('polling_interval', type=int, help="Interval to check each event source in seconds.", default=30)

    with self.argument_context('containerapp job', arg_group='Scale') as c:
        c.argument('min_executions', type=int, help="Minimum number of job executions to run per polling interval.")
        c.argument('max_executions', type=int, help="Maximum number of job executions to run per polling interval.")
        c.argument('polling_interval', type=int, help="Interval to check each event source in seconds. Defaults to 30s.")
        c.argument('scale_rule_type', options_list=['--scale-rule-type', '--srt'], help="The type of the scale rule.")

    # params for preview
    with self.argument_context('containerapp') as c:
        c.argument('managed_env', validator=validate_env_name_or_id, options_list=['--environment'], help="Name or resource ID of the container app's environment.")
        c.argument('environment_type', arg_type=get_enum_type(["managed", "connected"]), help="Type of environment.", is_preview=True)

    with self.argument_context('containerapp connected-env') as c:
        c.argument('name', name_type, help='Name of the Container Apps connected environment.')
        c.argument('resource_group_name', arg_type=resource_group_name_type)
        c.argument('tags', arg_type=tags_type)
        c.argument('custom_location', help="Resource ID of custom location. List using 'az customlocation list'.", validator=validate_custom_location_name_or_id)
        c.argument('dapr_ai_connection_string', options_list=['--dapr-ai-connection-string', '-d'], help='Application Insights connection string used by Dapr to export Service to Service communication telemetry.')
        c.argument('static_ip', help='Static IP of the connectedEnvironment.')

    with self.argument_context('containerapp connected-env certificate upload') as c:
        c.argument('certificate_file', options_list=['--certificate-file', '-f'], help='The filepath of the .pfx or .pem file')
        c.argument('certificate_name', options_list=['--certificate-name', '-c'], help='Name of the certificate which should be unique within the Container Apps connected environment.')
        c.argument('certificate_password', options_list=['--password', '-p'], help='The certificate file password')
        c.argument('prompt', options_list=['--show-prompt'], action='store_true', help='Show prompt to upload an existing certificate.')

    with self.argument_context('containerapp connected-env certificate list') as c:
        c.argument('name', id_part=None)
        c.argument('certificate', options_list=['--certificate', '-c'], help='Name or resource id of the certificate.')
        c.argument('thumbprint', options_list=['--thumbprint', '-t'], help='Thumbprint of the certificate.')

    with self.argument_context('containerapp connected-env certificate delete') as c:
        c.argument('certificate', options_list=['--certificate', '-c'], help='Name or resource id of the certificate.')
        c.argument('thumbprint', options_list=['--thumbprint', '-t'], help='Thumbprint of the certificate.')

    with self.argument_context('containerapp connected-env storage') as c:
        c.argument('name', id_part=None)
        c.argument('storage_name', help="Name of the storage.")
        c.argument('access_mode', id_part=None, arg_type=get_enum_type(["ReadWrite", "ReadOnly"]), help="Access mode for the AzureFile storage.")
        c.argument('azure_file_account_key', options_list=["--azure-file-account-key", "--storage-account-key", "-k"], help="Key of the AzureFile storage account.")
        c.argument('azure_file_share_name', options_list=["--azure-file-share-name", "--file-share", "-f"], help="Name of the share on the AzureFile storage.")
        c.argument('azure_file_account_name', options_list=["--azure-file-account-name", "--account-name", "-a"], help="Name of the AzureFile storage account.")

    with self.argument_context('containerapp connected-env dapr-component') as c:
        c.argument('dapr_component_name', help="The Dapr component name.")
        c.argument('environment_name', options_list=['--name', '-n'], help="The environment name.")
        c.argument('yaml', type=file_type, help='Path to a .yaml file with the configuration of a Dapr component. All other parameters will be ignored. For an example, see https://learn.microsoft.com/en-us/azure/container-apps/dapr-overview?tabs=bicep1%2Cyaml#component-schema')

    with self.argument_context('containerapp github-action add') as c:
        c.argument('build_env_vars', nargs='*', help="A list of environment variable(s) for the build. Space-separated values in 'key=value' format.",
                   validator=validate_build_env_vars, is_preview=True)

    with self.argument_context('containerapp env java-component') as c:
        c.argument('java_component_name', options_list=['--name', '-n'], help="The Java component name.")
        c.argument('environment_name', options_list=['--environment'], help="The environment name.")
        c.argument('resource_group_name', arg_type=resource_group_name_type, id_part=None)
        c.argument('configuration', nargs="*", help="Java component configuration. Configuration must be in format \"<propertyName>=<value> <propertyName>=<value> ...\".")

<<<<<<< HEAD
    with self.argument_context('containerapp env dotnet-component') as c:
        c.argument('dotnet_component_name', options_list=['--name', '-n'], help="The DotNet component name.")
        c.argument('environment_name', options_list=['--environment'], help="The environment name.")
        c.argument('resource_group_name', arg_type=resource_group_name_type, id_part=None)
        c.argument('dotnet_component_type', options_list=['--type'], arg_type=get_enum_type(['AspireDashboard']), help="The type of DotNet component.")
=======
    with self.argument_context('containerapp env', arg_group='Peer Traffic Configuration') as c:
        c.argument('p2p_encryption_enabled', arg_type=get_three_state_flag(), options_list=['--enable-peer-to-peer-encryption'], is_preview=True, help='Boolean indicating whether the peer-to-peer traffic encryption is enabled for the environment.')
>>>>>>> 39c18af0
<|MERGE_RESOLUTION|>--- conflicted
+++ resolved
@@ -345,13 +345,11 @@
         c.argument('resource_group_name', arg_type=resource_group_name_type, id_part=None)
         c.argument('configuration', nargs="*", help="Java component configuration. Configuration must be in format \"<propertyName>=<value> <propertyName>=<value> ...\".")
 
-<<<<<<< HEAD
     with self.argument_context('containerapp env dotnet-component') as c:
         c.argument('dotnet_component_name', options_list=['--name', '-n'], help="The DotNet component name.")
         c.argument('environment_name', options_list=['--environment'], help="The environment name.")
         c.argument('resource_group_name', arg_type=resource_group_name_type, id_part=None)
         c.argument('dotnet_component_type', options_list=['--type'], arg_type=get_enum_type(['AspireDashboard']), help="The type of DotNet component.")
-=======
+
     with self.argument_context('containerapp env', arg_group='Peer Traffic Configuration') as c:
-        c.argument('p2p_encryption_enabled', arg_type=get_three_state_flag(), options_list=['--enable-peer-to-peer-encryption'], is_preview=True, help='Boolean indicating whether the peer-to-peer traffic encryption is enabled for the environment.')
->>>>>>> 39c18af0
+        c.argument('p2p_encryption_enabled', arg_type=get_three_state_flag(), options_list=['--enable-peer-to-peer-encryption'], is_preview=True, help='Boolean indicating whether the peer-to-peer traffic encryption is enabled for the environment.')