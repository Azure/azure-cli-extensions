--- conflicted
+++ resolved
@@ -18,11 +18,7 @@
 from .action import AddCustomizedKeys
 from ._validators import (validate_env_name_or_id, validate_build_env_vars,
                           validate_custom_location_name_or_id, validate_env_name_or_id_for_up,
-<<<<<<< HEAD
-                          validate_otlp_headers, validate_target_port_range)
-=======
                           validate_otlp_headers, validate_target_port_range, validate_timeout_in_seconds)
->>>>>>> ffc75309
 from ._constants import MAXIMUM_CONTAINER_APP_NAME_LENGTH, MAXIMUM_APP_RESILIENCY_NAME_LENGTH, MAXIMUM_COMPONENT_RESILIENCY_NAME_LENGTH
 
 
@@ -364,11 +360,7 @@
 
     with self.argument_context('containerapp env', arg_group='Peer Traffic Configuration') as c:
         c.argument('p2p_encryption_enabled', arg_type=get_three_state_flag(), options_list=['--enable-peer-to-peer-encryption'], is_preview=True, help='Boolean indicating whether the peer-to-peer traffic encryption is enabled for the environment.')
-<<<<<<< HEAD
-    
-=======
-
->>>>>>> ffc75309
+
     with self.argument_context('containerapp sessionpool') as c:
         c.argument('name', options_list=['--name', '-n'], help="The Session Pool name.")
         c.argument('resource_group_name', arg_type=resource_group_name_type, id_part=None)
@@ -389,23 +381,15 @@
         c.argument('container_name', help="Name of the container.")
         c.argument('cpu', type=float, validator=validate_cpu, help="Required CPU in cores from 0.25 - 2.0, e.g. 0.5")
         c.argument('memory', validator=validate_memory, help="Required memory from 0.5 - 4.0 ending with \"Gi\", e.g. 1.0Gi")
-<<<<<<< HEAD
-        c.argument('env_vars', nargs='*',  help="A list of environment variable(s) for the container. Space-separated values in 'key=value' format. Empty string to clear existing values. Prefix value with 'secretref:' to reference a secret.")
-        c.argument('startup_command', nargs='*', options_list=['--command'], help="A list of supported commands on the container that will executed during startup. Space-separated values e.g. \"/bin/queue\" \"mycommand\". Empty string to clear existing values")
-        c.argument('args', nargs='*',  help="A list of container startup command argument(s). Space-separated values e.g. \"-c\" \"mycommand\". Empty string to clear existing values")
-=======
         c.argument('env_vars', nargs='*', help="A list of environment variable(s) for the container. Space-separated values in 'key=value' format. Empty string to clear existing values. Prefix value with 'secretref:' to reference a secret.")
         c.argument('startup_command', nargs='*', options_list=['--command'], help="A list of supported commands on the container that will executed during startup. Space-separated values e.g. \"/bin/queue\" \"mycommand\". Empty string to clear existing values")
         c.argument('args', nargs='*', help="A list of container startup command argument(s). Space-separated values e.g. \"-c\" \"mycommand\". Empty string to clear existing values")
->>>>>>> ffc75309
         c.argument('target_port', type=int, validator=validate_target_port_range, help="The session port used for ingress traffic.")
 
     with self.argument_context('containerapp sessionpool', arg_group='Registry') as c:
         c.argument('registry_server', validator=validate_registry_server, help="The container registry server hostname, e.g. myregistry.azurecr.io.")
         c.argument('registry_pass', validator=validate_registry_pass, options_list=['--registry-password'], help="The password to log in to container registry. If stored as a secret, value must start with \'secretref:\' followed by the secret name.")
         c.argument('registry_user', validator=validate_registry_user, options_list=['--registry-username'], help="The username to log in to container registry.")
-<<<<<<< HEAD
-=======
 
     # sessions code interpreter commands
     with self.argument_context('containerapp session code-interpreter') as c:
@@ -426,5 +410,4 @@
     with self.argument_context('containerapp java logger') as c:
         c.argument('logger_name', help="The logger name.")
         c.argument('logger_level', arg_type=get_enum_type(["off", "error", "info", "debug", "trace", "warn"]), help="Set the log level for the specific logger name.")
-        c.argument('all', help="The flag to indicate all logger settings.", action="store_true")
->>>>>>> ffc75309
+        c.argument('all', help="The flag to indicate all logger settings.", action="store_true")