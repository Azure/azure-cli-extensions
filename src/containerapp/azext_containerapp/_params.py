# --------------------------------------------------------------------------------------------
# Copyright (c) Microsoft Corporation. All rights reserved.
# Licensed under the MIT License. See License.txt in the project root for license information.
# --------------------------------------------------------------------------------------------
# pylint: disable=line-too-long, too-many-statements, consider-using-f-string

from knack.arguments import CLIArgumentType

from azure.cli.core.commands.parameters import (resource_group_name_type, get_location_type,
                                                file_type,
                                                get_three_state_flag, get_enum_type, tags_type)

from ._validators import (validate_memory, validate_cpu, validate_managed_env_name_or_id, validate_registry_server,
                          validate_registry_user, validate_registry_pass, validate_target_port, validate_ingress)
<<<<<<< HEAD
from ._constants import UNAUTHENTICATED_CLIENT_ACTION, FORWARD_PROXY_CONVENTION, MAXIMUM_CONTAINER_APP_NAME_LENGTH, LOG_TYPE_CONSOLE, LOG_TYPE_SYSTEM
=======
from ._constants import UNAUTHENTICATED_CLIENT_ACTION, FORWARD_PROXY_CONVENTION, MAXIMUM_CONTAINER_APP_NAME_LENGTH
>>>>>>> bba5c1f1


def load_arguments(self, _):

    name_type = CLIArgumentType(options_list=['--name', '-n'])

    with self.argument_context('containerapp') as c:
        # Base arguments
        c.argument('name', name_type, metavar='NAME', id_part='name', help=f"The name of the Containerapp. A name must consist of lower case alphanumeric characters or '-', start with a letter, end with an alphanumeric character, cannot have '--', and must be less than {MAXIMUM_CONTAINER_APP_NAME_LENGTH} characters.")
        c.argument('resource_group_name', arg_type=resource_group_name_type)
        c.argument('location', arg_type=get_location_type(self.cli_ctx))
        c.ignore('disable_warnings')

    with self.argument_context('containerapp') as c:
        c.argument('tags', arg_type=tags_type)
        c.argument('managed_env', validator=validate_managed_env_name_or_id, options_list=['--environment'], help="Name or resource ID of the container app's environment.")
        c.argument('yaml', type=file_type, help='Path to a .yaml file with the configuration of a container app. All other parameters will be ignored. For an example, see  https://docs.microsoft.com/azure/container-apps/azure-resource-manager-api-spec#examples')

    with self.argument_context('containerapp exec') as c:
        c.argument('container', help="The name of the container to ssh into")
        c.argument('replica', help="The name of the replica to ssh into. List replicas with 'az containerapp replica list'. A replica may not exist if there is not traffic to your app.")
        c.argument('revision', help="The name of the container app revision to ssh into. Defaults to the latest revision.")
        c.argument('startup_command', options_list=["--command"], help="The startup command (bash, zsh, sh, etc.).")
        c.argument('name', name_type, id_part=None, help="The name of the Containerapp.")
        c.argument('resource_group_name', arg_type=resource_group_name_type, id_part=None)

    with self.argument_context('containerapp logs show') as c:
        c.argument('follow', help="Print logs in real time if present.", arg_type=get_three_state_flag())
        c.argument('tail', help="The number of past logs to print (0-300)", type=int, default=20)
        c.argument('container', help="The name of the container")
        c.argument('output_format', options_list=["--format"], help="Log output format", arg_type=get_enum_type(["json", "text"]), default="json")
        c.argument('replica', help="The name of the replica. List replicas with 'az containerapp replica list'. A replica may not exist if there is not traffic to your app.")
        c.argument('revision', help="The name of the container app revision. Defaults to the latest revision.")
        c.argument('name', name_type, id_part=None, help="The name of the Containerapp.")
        c.argument('resource_group_name', arg_type=resource_group_name_type, id_part=None)
        c.argument('kind', options_list=["--type", "-t"], help="Type of logs to stream", arg_type=get_enum_type([LOG_TYPE_CONSOLE, LOG_TYPE_SYSTEM]), default=LOG_TYPE_CONSOLE)

    with self.argument_context('containerapp env logs show') as c:
        c.argument('follow', help="Print logs in real time if present.", arg_type=get_three_state_flag())
        c.argument('tail', help="The number of past logs to print (0-300)", type=int, default=20)

    # Replica
    with self.argument_context('containerapp replica') as c:
        c.argument('replica', help="The name of the replica. ")
        c.argument('revision', help="The name of the container app revision. Defaults to the latest revision.")
        c.argument('name', name_type, id_part=None, help="The name of the Containerapp.")
        c.argument('resource_group_name', arg_type=resource_group_name_type, id_part=None)

    # Container
    with self.argument_context('containerapp', arg_group='Container') as c:
        c.argument('container_name', help="Name of the container.")
        c.argument('cpu', type=float, validator=validate_cpu, help="Required CPU in cores from 0.25 - 2.0, e.g. 0.5")
        c.argument('memory', validator=validate_memory, help="Required memory from 0.5 - 4.0 ending with \"Gi\", e.g. 1.0Gi")
        c.argument('env_vars', nargs='*', help="A list of environment variable(s) for the container. Space-separated values in 'key=value' format. Empty string to clear existing values. Prefix value with 'secretref:' to reference a secret.")
        c.argument('startup_command', nargs='*', options_list=['--command'], help="A list of supported commands on the container that will executed during startup. Space-separated values e.g. \"/bin/queue\" \"mycommand\". Empty string to clear existing values")
        c.argument('args', nargs='*', help="A list of container startup command argument(s). Space-separated values e.g. \"-c\" \"mycommand\". Empty string to clear existing values")
        c.argument('revision_suffix', help='User friendly suffix that is appended to the revision name')

    # Env vars
    with self.argument_context('containerapp', arg_group='Environment variables') as c:
        c.argument('set_env_vars', nargs='*', help="Add or update environment variable(s) in container. Existing environmentenvironment variables are not modified. Space-separated values in 'key=value' format. If stored as a secret, value must start with 'secretref:' followed by the secret name.")
        c.argument('remove_env_vars', nargs='*', help="Remove environment variable(s) from container. Space-separated environment variable names.")
        c.argument('replace_env_vars', nargs='*', help="Replace environment variable(s) in container. Other existing environment variables are removed. Space-separated values in 'key=value' format. If stored as a secret, value must start with 'secretref:' followed by the secret name.")
        c.argument('remove_all_env_vars', help="Remove all environment variable(s) from container..")

    # Scale
    with self.argument_context('containerapp', arg_group='Scale') as c:
        c.argument('min_replicas', type=int, help="The minimum number of replicas.")
        c.argument('max_replicas', type=int, help="The maximum number of replicas.")
        c.argument('scale_rule_name', options_list=['--scale-rule-name', '--srn'], help="The name of the scale rule.")
        c.argument('scale_rule_type', options_list=['--scale-rule-type', '--srt'], help="The type of the scale rule. Default: http.")
        c.argument('scale_rule_http_concurrency', type=int, options_list=['--scale-rule-http-concurrency', '--srhc', '--srtc', '--scale-rule-tcp-concurrency'], help="The maximum number of concurrent requests before scale out. Only supported for http and tcp scale rules.")
        c.argument('scale_rule_metadata', nargs="+", options_list=['--scale-rule-metadata', '--srm'], help="Scale rule metadata. Metadata must be in format \"<key>=<value> <key>=<value> ...\".")
        c.argument('scale_rule_auth', nargs="+", options_list=['--scale-rule-auth', '--sra'], help="Scale rule auth parameters. Auth parameters must be in format \"<triggerParameter>=<secretRef> <triggerParameter>=<secretRef> ...\".")

    # Dapr
    with self.argument_context('containerapp', arg_group='Dapr') as c:
        c.argument('dapr_enabled', options_list=['--enable-dapr'], default=False, arg_type=get_three_state_flag(), help="Boolean indicating if the Dapr side car is enabled.")
        c.argument('dapr_app_port', type=int, help="The port Dapr uses to talk to the application.")
        c.argument('dapr_app_id', help="The Dapr application identifier.")
        c.argument('dapr_app_protocol', arg_type=get_enum_type(['http', 'grpc']), help="The protocol Dapr uses to talk to the application.")
        c.argument('dapr_http_read_buffer_size', options_list=['--dapr-http-read-buffer-size', '--dhrbs'], type=int, help="Dapr max size of http header read buffer in KB to handle when sending multi-KB headers..")
        c.argument('dapr_http_max_request_size', options_list=['--dapr-http-max-request-size', '--dhmrs'], type=int, help="Increase max size of request body http and grpc servers parameter in MB to handle uploading of big files.")
        c.argument('dapr_log_level', arg_type=get_enum_type(["info", "debug", "warn", "error"]), help="Set the log level for the Dapr sidecar.")
        c.argument('dapr_enable_api_logging', options_list=['--dapr-enable-api-logging', '--dal'], help="Enable API logging for the Dapr sidecar.")

    # Configuration
    with self.argument_context('containerapp', arg_group='Configuration') as c:
        c.argument('revisions_mode', arg_type=get_enum_type(['single', 'multiple']), help="The active revisions mode for the container app.")
        c.argument('registry_server', validator=validate_registry_server, help="The container registry server hostname, e.g. myregistry.azurecr.io.")
        c.argument('registry_pass', validator=validate_registry_pass, options_list=['--registry-password'], help="The password to log in to container registry. If stored as a secret, value must start with \'secretref:\' followed by the secret name.")
        c.argument('registry_user', validator=validate_registry_user, options_list=['--registry-username'], help="The username to log in to container registry.")
        c.argument('secrets', nargs='*', options_list=['--secrets', '-s'], help="A list of secret(s) for the container app. Space-separated values in 'key=value' format.")
        c.argument('registry_identity', help="A Managed Identity to authenticate with the registry server instead of username/password. Use a resource ID or 'system' for user-defined and system-defined identities, respectively. The registry must be an ACR. If possible, an 'acrpull' role assignemnt will be created for the identity automatically.")

    # Ingress
    with self.argument_context('containerapp', arg_group='Ingress') as c:
        c.argument('ingress', validator=validate_ingress, default=None, arg_type=get_enum_type(['internal', 'external']), help="The ingress type.")
        c.argument('target_port', type=int, validator=validate_target_port, help="The application port used for ingress traffic.")
        c.argument('transport', arg_type=get_enum_type(['auto', 'http', 'http2', 'tcp']), help="The transport protocol used for ingress traffic.")
        c.argument('exposed_port', type=int, help="Additional exposed port. Only supported by tcp transport protocol. Must be unique per environment if the app ingress is external.")

    with self.argument_context('containerapp create') as c:
        c.argument('traffic_weights', nargs='*', options_list=['--traffic-weight'], help="A list of revision weight(s) for the container app. Space-separated values in 'revision_name=weight' format. For latest revision, use 'latest=weight'")

    with self.argument_context('containerapp create', arg_group='Identity') as c:
        c.argument('user_assigned', nargs='+', help="Space-separated user identities to be assigned.")
        c.argument('system_assigned', help="Boolean indicating whether to assign system-assigned identity.")

    with self.argument_context('containerapp create', arg_group='Container') as c:
        c.argument('image', options_list=['--image', '-i'], help="Container image, e.g. publisher/image-name:tag.")

    with self.argument_context('containerapp show') as c:
        c.argument('show_secrets', help="Show Containerapp secrets.", action='store_true')

    with self.argument_context('containerapp update', arg_group='Container') as c:
        c.argument('image', options_list=['--image', '-i'], help="Container image, e.g. publisher/image-name:tag.")

    with self.argument_context('containerapp scale') as c:
        c.argument('min_replicas', type=int, help="The minimum number of replicas.")
        c.argument('max_replicas', type=int, help="The maximum number of replicas.")

    with self.argument_context('containerapp env') as c:
        c.argument('name', name_type, help='Name of the Container Apps environment.')
        c.argument('resource_group_name', arg_type=resource_group_name_type)
        c.argument('location', arg_type=get_location_type(self.cli_ctx), help='Location of resource. Examples: eastus2, northeurope')
        c.argument('tags', arg_type=tags_type)

    with self.argument_context('containerapp env', arg_group='Log Analytics') as c:
        c.argument('logs_customer_id', options_list=['--logs-workspace-id'], help='Workspace ID of the Log Analytics workspace to send diagnostics logs to. You can use \"az monitor log-analytics workspace create\" to create one. Extra billing may apply.')
        c.argument('logs_key', options_list=['--logs-workspace-key'], help='Log Analytics workspace key to configure your Log Analytics workspace. You can use \"az monitor log-analytics workspace get-shared-keys\" to retrieve the key.')

    with self.argument_context('containerapp env', arg_group='Dapr') as c:
        c.argument('instrumentation_key', options_list=['--dapr-instrumentation-key'], help='Application Insights instrumentation key used by Dapr to export Service to Service communication telemetry')

    with self.argument_context('containerapp env', arg_group='Virtual Network') as c:
        c.argument('infrastructure_subnet_resource_id', options_list=['--infrastructure-subnet-resource-id', '-s'], help='Resource ID of a subnet for infrastructure components and user app containers.')
        c.argument('app_subnet_resource_id', options_list=['--app-subnet-resource-id'], help='Resource ID of a subnet that Container App containers are injected into. This subnet must be in the same VNET as the subnet defined in infrastructureSubnetResourceId.')
        c.argument('docker_bridge_cidr', options_list=['--docker-bridge-cidr'], help='CIDR notation IP range assigned to the Docker bridge. It must not overlap with any Subnet IP ranges or the IP range defined in Platform Reserved CIDR, if defined')
        c.argument('platform_reserved_cidr', options_list=['--platform-reserved-cidr'], help='IP range in CIDR notation that can be reserved for environment infrastructure IP addresses. It must not overlap with any other Subnet IP ranges')
        c.argument('platform_reserved_dns_ip', options_list=['--platform-reserved-dns-ip'], help='An IP address from the IP range defined by Platform Reserved CIDR that will be reserved for the internal DNS server.')
        c.argument('internal_only', arg_type=get_three_state_flag(), options_list=['--internal-only'], help='Boolean indicating the environment only has an internal load balancer. These environments do not have a public static IP resource, therefore must provide infrastructureSubnetResourceId if enabling this property')
<<<<<<< HEAD

=======
    
>>>>>>> bba5c1f1
    with self.argument_context('containerapp env', arg_group='Custom Domain') as c:
        c.argument('hostname', options_list=['--custom-domain-dns-suffix', '--dns-suffix'], help='The DNS suffix for the environment\'s custom domain.')
        c.argument('certificate_file', options_list=['--custom-domain-certificate-file', '--certificate-file'], help='The filepath of the certificate file (.pfx or .pem) for the environment\'s custom domain. To manage certificates for container apps, use `az containerapp env certificate`.')
        c.argument('certificate_password', options_list=['--custom-domain-certificate-password', '--certificate-password'], help='The certificate file password for the environment\'s custom domain.')

    with self.argument_context('containerapp env create') as c:
        c.argument('zone_redundant', options_list=["--zone-redundant", "-z"], help="Enable zone redundancy on the environment. Cannot be used without --infrastructure-subnet-resource-id. If used with --location, the subnet's location must match")

    with self.argument_context('containerapp env update') as c:
        c.argument('name', name_type, help='Name of the Container Apps environment.')
        c.argument('tags', arg_type=tags_type)

    with self.argument_context('containerapp env delete') as c:
        c.argument('name', name_type, help='Name of the Container Apps Environment.')

    with self.argument_context('containerapp env show') as c:
        c.argument('name', name_type, help='Name of the Container Apps Environment.')

    with self.argument_context('containerapp env certificate upload') as c:
        c.argument('certificate_file', options_list=['--certificate-file', '-f'], help='The filepath of the .pfx or .pem file')
        c.argument('certificate_name', options_list=['--certificate-name', '-c'], help='Name of the certificate which should be unique within the Container Apps environment.')
        c.argument('certificate_password', options_list=['--password', '-p'], help='The certificate file password')
        c.argument('prompt', options_list=['--show-prompt'], action='store_true', help='Show prompt to upload an existing certificate.')

    with self.argument_context('containerapp env certificate list') as c:
        c.argument('name', id_part=None)
        c.argument('certificate', options_list=['--certificate', '-c'], help='Name or resource id of the certificate.')
        c.argument('thumbprint', options_list=['--thumbprint', '-t'], help='Thumbprint of the certificate.')

    with self.argument_context('containerapp env certificate delete') as c:
        c.argument('certificate', options_list=['--certificate', '-c'], help='Name or resource id of the certificate.')
        c.argument('thumbprint', options_list=['--thumbprint', '-t'], help='Thumbprint of the certificate.')

    with self.argument_context('containerapp env storage') as c:
        c.argument('name', id_part=None)
        c.argument('storage_name', help="Name of the storage.")
        c.argument('access_mode', id_part=None, arg_type=get_enum_type(["ReadWrite", "ReadOnly"]), help="Access mode for the AzureFile storage.")
        c.argument('azure_file_account_key', options_list=["--azure-file-account-key", "--storage-account-key", "-k"], help="Key of the AzureFile storage account.")
        c.argument('azure_file_share_name', options_list=["--azure-file-share-name", "--file-share", "-f"], help="Name of the share on the AzureFile storage.")
        c.argument('azure_file_account_name', options_list=["--azure-file-account-name", "--account-name", "-a"], help="Name of the AzureFile storage account.")

    with self.argument_context('containerapp identity') as c:
        c.argument('user_assigned', nargs='+', help="Space-separated user identities.")
        c.argument('system_assigned', help="Boolean indicating whether to assign system-assigned identity.")

    with self.argument_context('containerapp identity remove') as c:
        c.argument('user_assigned', nargs='*', help="Space-separated user identities. If no user identities are specified, all user identities will be removed.")

    with self.argument_context('containerapp github-action add') as c:
        c.argument('repo_url', help='The GitHub repository to which the workflow file will be added. In the format: https://github.com/<owner>/<repository-name>')
        c.argument('token', help='A Personal Access Token with write access to the specified repository. For more information: https://help.github.com/en/github/authenticating-to-github/creating-a-personal-access-token-for-the-command-line')
        c.argument('branch', options_list=['--branch', '-b'], help='The branch of the Github repo. Assumed to be the Github repo\'s default branch if not specified.')
        c.argument('login_with_github', help='Interactively log in with Github to retrieve the Personal Access Token')
        c.argument('registry_url', help='The container registry server, e.g. myregistry.azurecr.io')
        c.argument('registry_username', help='The username of the registry. If using Azure Container Registry, we will try to infer the credentials if not supplied')
        c.argument('registry_password', help='The password of the registry. If using Azure Container Registry, we will try to infer the credentials if not supplied')
        c.argument('context_path', help='Path in the repo from which to run the docker build. Defaults to "./"')
        c.argument('service_principal_client_id', help='The service principal client ID. ')
        c.argument('service_principal_client_secret', help='The service principal client secret.')
        c.argument('service_principal_tenant_id', help='The service principal tenant ID.')
        c.argument('image', options_list=['--image', '-i'], help="Container image name that the Github Action should use. Defaults to the Container App name.")

    with self.argument_context('containerapp github-action delete') as c:
        c.argument('token', help='A Personal Access Token with write access to the specified repository. For more information: https://help.github.com/en/github/authenticating-to-github/creating-a-personal-access-token-for-the-command-line')
        c.argument('login_with_github', help='Interactively log in with Github to retrieve the Personal Access Token')

    with self.argument_context('containerapp revision') as c:
        c.argument('revision_name', options_list=['--revision'], help='Name of the revision.')
        c.argument('all', help='Show inactive revisions.', action='store_true')

    with self.argument_context('containerapp revision copy') as c:
        c.argument('from_revision', help='Revision to copy from. Default: latest revision.')
        c.argument('image', options_list=['--image', '-i'], help="Container image, e.g. publisher/image-name:tag.")

    with self.argument_context('containerapp revision label') as c:
        c.argument('name', id_part=None)
        c.argument('revision', help='Name of the revision.')
        c.argument('label', help='Name of the label.')
        c.argument('yes', options_list=['--no-prompt', '--yes', '-y'], help='Do not prompt for confirmation.', action='store_true')

    with self.argument_context('containerapp revision label') as c:
        c.argument('source_label', options_list=['--source'], help='Source label to be swapped.')
        c.argument('target_label', options_list=['--target'], help='Target label to be swapped to.')

    with self.argument_context('containerapp ingress') as c:
        c.argument('allow_insecure', help='Allow insecure connections for ingress traffic.')
        c.argument('type', validator=validate_ingress, arg_type=get_enum_type(['internal', 'external']), help="The ingress type.")
        c.argument('transport', arg_type=get_enum_type(['auto', 'http', 'http2', 'tcp']), help="The transport protocol used for ingress traffic.")
        c.argument('target_port', type=int, validator=validate_target_port, help="The application port used for ingress traffic.")
        c.argument('exposed_port', type=int, help="Additional exposed port. Only supported by tcp transport protocol. Must be unique per environment if the app ingress is external.")

    with self.argument_context('containerapp ingress traffic') as c:
        c.argument('revision_weights', nargs='+', options_list=['--revision-weight', c.deprecate(target='--traffic-weight', redirect='--revision-weight')], help="A list of revision weight(s) for the container app. Space-separated values in 'revision_name=weight' format. For latest revision, use 'latest=weight'")
        c.argument('label_weights', nargs='+', options_list=['--label-weight'], help="A list of label weight(s) for the container app. Space-separated values in 'label_name=weight' format.")

    with self.argument_context('containerapp secret') as c:
        c.argument('secrets', nargs='+', options_list=['--secrets', '-s'], help="A list of secret(s) for the container app. Space-separated values in 'key=value' format (where 'key' cannot be longer than 20 characters).")
        c.argument('secret_name', help="The name of the secret to show.")
        c.argument('secret_names', nargs='+', help="A list of secret(s) for the container app. Space-separated secret values names.")
        c.argument('show_values', help='Show the secret values.')
        c.ignore('disable_max_length')

    with self.argument_context('containerapp env dapr-component') as c:
        c.argument('dapr_app_id', help="The Dapr app ID.")
        c.argument('dapr_app_port', help="The port of your app.")
        c.argument('dapr_app_protocol', help="Tell Dapr which protocol your application is using.  Allowed values: grpc, http.")
        c.argument('dapr_component_name', help="The Dapr component name.")
        c.argument('environment_name', options_list=['--name', '-n'], help="The environment name.")

    with self.argument_context('containerapp revision set-mode') as c:
        c.argument('mode', arg_type=get_enum_type(['single', 'multiple']), help="The active revisions mode for the container app.")

    with self.argument_context('containerapp registry') as c:
        c.argument('server', help="The container registry server, e.g. myregistry.azurecr.io")
        c.argument('username', help='The username of the registry. If using Azure Container Registry, we will try to infer the credentials if not supplied')
        c.argument('password', help='The password of the registry. If using Azure Container Registry, we will try to infer the credentials if not supplied')
        c.argument('identity', help="The managed identity with which to authenticate to the Azure Container Registry (instead of username/password). Use 'system' for a system-defined identity or a resource id for a user-defined identity. The managed identity should have been assigned acrpull permissions on the ACR before deployment (use 'az role assignment create --role acrpull ...').")

    with self.argument_context('containerapp registry list') as c:
        c.argument('name', id_part=None)

    with self.argument_context('containerapp secret list') as c:
        c.argument('name', id_part=None)

    with self.argument_context('containerapp revision list') as c:
        c.argument('name', id_part=None)

    with self.argument_context('containerapp up') as c:
        c.argument('resource_group_name', configured_default='resource_group_name', id_part=None)
        c.argument('location', configured_default='location')
        c.argument('name', configured_default='name', id_part=None)
        c.argument('managed_env', configured_default='managed_env')
        c.argument('registry_server', configured_default='registry_server')
        c.argument('source', help='Local directory path containing the application source and Dockerfile for building the container image. Preview: If no Dockerfile is present, a container image is generated using Oryx. See the supported Oryx runtimes here: https://github.com/microsoft/Oryx/blob/main/doc/supportedRuntimeVersions.md.')
        c.argument('image', options_list=['--image', '-i'], help="Container image, e.g. publisher/image-name:tag.")
        c.argument('browse', help='Open the app in a web browser after creation and deployment, if possible.')

    with self.argument_context('containerapp up', arg_group='Log Analytics (Environment)') as c:
        c.argument('logs_customer_id', options_list=['--logs-workspace-id'], help='Workspace ID of the Log Analytics workspace to send diagnostics logs to. You can use \"az monitor log-analytics workspace create\" to create one. Extra billing may apply.')
        c.argument('logs_key', options_list=['--logs-workspace-key'], help='Log Analytics workspace key to configure your Log Analytics workspace. You can use \"az monitor log-analytics workspace get-shared-keys\" to retrieve the key.')
        c.ignore('no_wait')

    with self.argument_context('containerapp up', arg_group='Github Repo') as c:
        c.argument('repo', help='Create an app via Github Actions. In the format: https://github.com/<owner>/<repository-name> or <owner>/<repository-name>')
        c.argument('token', help='A Personal Access Token with write access to the specified repository. For more information: https://help.github.com/en/github/authenticating-to-github/creating-a-personal-access-token-for-the-command-line. If not provided or not found in the cache (and using --repo), a browser page will be opened to authenticate with Github.')
        c.argument('branch', options_list=['--branch', '-b'], help='The branch of the Github repo. Assumed to be the Github repo\'s default branch if not specified.')
        c.argument('context_path', help='Path in the repo from which to run the docker build. Defaults to "./". Dockerfile is assumed to be named "Dockerfile" and in this directory.')
        c.argument('service_principal_client_id', help='The service principal client ID. Used by Github Actions to authenticate with Azure.', options_list=["--service-principal-client-id", "--sp-cid"])
        c.argument('service_principal_client_secret', help='The service principal client secret. Used by Github Actions to authenticate with Azure.', options_list=["--service-principal-client-secret", "--sp-sec"])
        c.argument('service_principal_tenant_id', help='The service principal tenant ID. Used by Github Actions to authenticate with Azure.', options_list=["--service-principal-tenant-id", "--sp-tid"])

    with self.argument_context('containerapp auth') as c:
        # subgroup update
        c.argument('client_id', help='The Client ID of the app used for login.')
        c.argument('client_secret', help='The client secret.')
        c.argument('client_secret_setting_name', options_list=['--client-secret-name'], help='The app secret name that contains the client secret of the relying party application.')
        c.argument('issuer', help='The OpenID Connect Issuer URI that represents the entity which issues access tokens for this application.')
        c.argument('allowed_token_audiences', options_list=['--allowed-token-audiences', '--allowed-audiences'], help='The configuration settings of the allowed list of audiences from which to validate the JWT token.')
        c.argument('client_secret_certificate_thumbprint', options_list=['--thumbprint', '--client-secret-certificate-thumbprint'], help='Alternative to AAD Client Secret, thumbprint of a certificate used for signing purposes')
        c.argument('client_secret_certificate_san', options_list=['--san', '--client-secret-certificate-san'], help='Alternative to AAD Client Secret and thumbprint, subject alternative name of a certificate used for signing purposes')
        c.argument('client_secret_certificate_issuer', options_list=['--certificate-issuer', '--client-secret-certificate-issuer'], help='Alternative to AAD Client Secret and thumbprint, issuer of a certificate used for signing purposes')
        c.argument('yes', options_list=['--yes', '-y'], help='Do not prompt for confirmation.', action='store_true')
        c.argument('tenant_id', help='The tenant id of the application.')
        c.argument('app_id', help='The App ID of the app used for login.')
        c.argument('app_secret', help='The app secret.')
        c.argument('app_secret_setting_name', options_list=['--app-secret-name', '--secret-name'], help='The app secret name that contains the app secret.')
        c.argument('graph_api_version', help='The version of the Facebook api to be used while logging in.')
        c.argument('scopes', help='A list of the scopes that should be requested while authenticating.')
        c.argument('consumer_key', help='The OAuth 1.0a consumer key of the Twitter application used for sign-in.')
        c.argument('consumer_secret', help='The consumer secret.')
        c.argument('consumer_secret_setting_name', options_list=['--consumer-secret-name', '--secret-name'], help='The consumer secret name that contains the app secret.')
        c.argument('provider_name', required=True, help='The name of the custom OpenID Connect provider.')
        c.argument('openid_configuration', help='The endpoint that contains all the configuration endpoints for the provider.')
        # auth update
        c.argument('set_string', options_list=['--set'], help='Value of a specific field within the configuration settings for the Azure App Service Authentication / Authorization feature.')
        c.argument('config_file_path', help='The path of the config file containing auth settings if they come from a file.')
        c.argument('unauthenticated_client_action', options_list=['--unauthenticated-client-action', '--action'], arg_type=get_enum_type(UNAUTHENTICATED_CLIENT_ACTION), help='The action to take when an unauthenticated client attempts to access the app.')
        c.argument('redirect_provider', help='The default authentication provider to use when multiple providers are configured.')
        c.argument('enable_token_store', arg_type=get_three_state_flag(), help='true to durably store platform-specific security tokens that are obtained during login flows; otherwise, false.')
        c.argument('require_https', arg_type=get_three_state_flag(), help='false if the authentication/authorization responses not having the HTTPS scheme are permissible; otherwise, true.')
        c.argument('proxy_convention', arg_type=get_enum_type(FORWARD_PROXY_CONVENTION), help='The convention used to determine the url of the request made.')
        c.argument('proxy_custom_host_header', options_list=['--proxy-custom-host-header', '--custom-host-header'], help='The name of the header containing the host of the request.')
        c.argument('proxy_custom_proto_header', options_list=['--proxy-custom-proto-header', '--custom-proto-header'], help='The name of the header containing the scheme of the request.')
        c.argument('excluded_paths', help='The list of paths that should be excluded from authentication rules.')
        c.argument('enabled', arg_type=get_three_state_flag(), help='true if the Authentication / Authorization feature is enabled for the current app; otherwise, false.')
        c.argument('runtime_version', help='The RuntimeVersion of the Authentication / Authorization feature in use for the current app.')

    with self.argument_context('containerapp ssl upload') as c:
        c.argument('hostname', help='The custom domain name.')
        c.argument('environment', options_list=['--environment', '-e'], help='Name or resource id of the Container App environment.')
        c.argument('certificate_file', options_list=['--certificate-file', '-f'], help='The filepath of the .pfx or .pem file')
        c.argument('certificate_password', options_list=['--password', '-p'], help='The certificate file password')
        c.argument('certificate_name', options_list=['--certificate-name', '-c'], help='Name of the certificate which should be unique within the Container Apps environment.')

    with self.argument_context('containerapp hostname bind') as c:
        c.argument('hostname', help='The custom domain name.')
        c.argument('thumbprint', options_list=['--thumbprint', '-t'], help='Thumbprint of the certificate.')
        c.argument('certificate', options_list=['--certificate', '-c'], help='Name or resource id of the certificate.')
        c.argument('environment', options_list=['--environment', '-e'], help='Name or resource id of the Container App environment.')

    with self.argument_context('containerapp hostname list') as c:
        c.argument('name', id_part=None)
        c.argument('location', arg_type=get_location_type(self.cli_ctx))

    with self.argument_context('containerapp hostname delete') as c:
        c.argument('hostname', help='The custom domain name.')

    # Compose

    with self.argument_context('containerapp compose create') as c:
        c.argument('environment', options_list=['--environment', '-e'], help='Name or resource id of the Container App environment.')
        c.argument('compose_file_path', options_list=['--compose-file-path', '-f'], help='Path to a Docker Compose file with the configuration to import to Azure Container Apps.')
        c.argument('transport_mapping', options_list=['--transport-mapping', c.deprecate(target='--transport', redirect='--transport-mapping')], action='append', nargs='+', help="Transport options per Container App instance (servicename=transportsetting).")<|MERGE_RESOLUTION|>--- conflicted
+++ resolved
@@ -12,11 +12,7 @@
 
 from ._validators import (validate_memory, validate_cpu, validate_managed_env_name_or_id, validate_registry_server,
                           validate_registry_user, validate_registry_pass, validate_target_port, validate_ingress)
-<<<<<<< HEAD
 from ._constants import UNAUTHENTICATED_CLIENT_ACTION, FORWARD_PROXY_CONVENTION, MAXIMUM_CONTAINER_APP_NAME_LENGTH, LOG_TYPE_CONSOLE, LOG_TYPE_SYSTEM
-=======
-from ._constants import UNAUTHENTICATED_CLIENT_ACTION, FORWARD_PROXY_CONVENTION, MAXIMUM_CONTAINER_APP_NAME_LENGTH
->>>>>>> bba5c1f1
 
 
 def load_arguments(self, _):
@@ -159,11 +155,6 @@
         c.argument('platform_reserved_cidr', options_list=['--platform-reserved-cidr'], help='IP range in CIDR notation that can be reserved for environment infrastructure IP addresses. It must not overlap with any other Subnet IP ranges')
         c.argument('platform_reserved_dns_ip', options_list=['--platform-reserved-dns-ip'], help='An IP address from the IP range defined by Platform Reserved CIDR that will be reserved for the internal DNS server.')
         c.argument('internal_only', arg_type=get_three_state_flag(), options_list=['--internal-only'], help='Boolean indicating the environment only has an internal load balancer. These environments do not have a public static IP resource, therefore must provide infrastructureSubnetResourceId if enabling this property')
-<<<<<<< HEAD
-
-=======
-    
->>>>>>> bba5c1f1
     with self.argument_context('containerapp env', arg_group='Custom Domain') as c:
         c.argument('hostname', options_list=['--custom-domain-dns-suffix', '--dns-suffix'], help='The DNS suffix for the environment\'s custom domain.')
         c.argument('certificate_file', options_list=['--custom-domain-certificate-file', '--certificate-file'], help='The filepath of the certificate file (.pfx or .pem) for the environment\'s custom domain. To manage certificates for container apps, use `az containerapp env certificate`.')
@@ -372,7 +363,6 @@
         c.argument('hostname', help='The custom domain name.')
 
     # Compose
-
     with self.argument_context('containerapp compose create') as c:
         c.argument('environment', options_list=['--environment', '-e'], help='Name or resource id of the Container App environment.')
         c.argument('compose_file_path', options_list=['--compose-file-path', '-f'], help='Path to a Docker Compose file with the configuration to import to Azure Container Apps.')
