--- conflicted
+++ resolved
@@ -1601,54 +1601,6 @@
           az containerapp env telemetry otlp list -n MyContainerappEnvironment -g MyResourceGroup
 """
 
-<<<<<<< HEAD
-# DotNet Components Commands
-helps['containerapp env dotnet-component'] = """
-    type: group
-    short-summary: Commands to manage DotNet components within the environment.
-"""
-
-helps['containerapp env dotnet-component list'] = """
-    type: command
-    short-summary: Command to list DotNet components within the environment.
-    examples:
-    - name: List all DotNet components within an environment.
-      text: |
-          az containerapp env dotnet-component list -g MyResourceGroup --environment MyEnvironment
-"""
-
-helps['containerapp env dotnet-component create'] = """
-    type: command
-    short-summary: Command to create DotNet component to enable Aspire Dashboard. Supported DotNet component type is Aspire Dashboard.
-    examples:
-    - name: Create a DotNet component to enable Aspire Dashboard.
-      text: |
-          az containerapp env dotnet-component create -g MyResourceGroup \\
-              -n MyDotNetComponentName \\
-              --environment MyEnvironment \\
-              --type AspireDashboard
-"""
-
-helps['containerapp env dotnet-component delete'] = """
-    type: command
-    short-summary: Command to delete DotNet component to disable Aspire Dashboard.
-    examples:
-    - name: Delete DotNet component.
-      text: |
-          az containerapp env dotnet-component delete -g MyResourceGroup \\
-              -n MyDotNetComponentName \\
-              --environment MyEnvironment
-"""
-
-helps['containerapp env dotnet-component show'] = """
-    type: command
-    short-summary: Command to show DotNet component in environment.
-    examples:
-    - name: Show the details of an environment.
-      text: |
-          az containerapp env dotnet-component show -n MyDotNetComponentName --environment MyContainerappEnvironment -g MyResourceGroup
-"""
-=======
 # SessionPool Commands
 helps['containerapp sessionpool'] = """
     type: group
@@ -1657,7 +1609,7 @@
 
 helps['containerapp sessionpool create'] = """
     type: command
-    short-summary: Create or update a Session pool. 
+    short-summary: Create or update a Session pool.
     examples:
     - name: Create or update a Session Pool with container type PythonLTS default settings.
       text: |
@@ -1731,4 +1683,133 @@
       text: |
           az containerapp sessionpool list -g MyResourceGroup
 """
->>>>>>> 09c69e8d
+
+# SessionPool Commands
+helps['containerapp sessionpool'] = """
+    type: group
+    short-summary: Commands to manage session pools.
+"""
+
+helps['containerapp sessionpool create'] = """
+    type: command
+    short-summary: Create or update a Session pool.
+    examples:
+    - name: Create or update a Session Pool with container type PythonLTS default settings.
+      text: |
+          az containerapp sessionpool create -n mysessionpool -g MyResourceGroup \\
+              --location eastasia
+    - name: Create or update a Session Pool with container type PythonLTS, with max concurrent sessions is 30, ready session instances 20.
+      text: |
+          az containerapp sessionpool create -n mysessionpool -g MyResourceGroup \\
+              --container-type PythonLTS --max-sessions 30 --ready-sessions 20 \\
+              --location eastasia
+    - name: Create or update a Session Pool with container type CustomContainer with default quickstart image.
+      text: |
+          az containerapp sessionpool create -n mysessionpool -g MyResourceGroup \\
+              --container-type CustomContainer --environment MyEnvironment \\
+              --cpu 0.5 --memory 1Gi --target-port 80 --location eastasia --image mcr.microsoft.com/k8se/quickstart:latest
+    - name: Create or update a Session Pool with container type CustomContainer that has secrets and environment variables.
+      text: |
+          az containerapp sessionpool create -n mysessionpool -g MyResourceGroup \\
+              --container-type CustomContainer --environment MyEnvironment \\
+              --cpu 0.5 --memory 1Gi --target-port 80 --image MyImage \\
+              --env-vars GREETING="Hello, world" SECRETENV=secretref:anothersecret \\
+              --secrets mysecret=secretvalue1 anothersecret="secret value 2" --location eastasia
+    - name: Create or update a Session Pool with container type CustomContainer that from private registry
+      text: |
+          az containerapp sessionpool create -n mysessionpool -g MyResourceGroup \\
+              --container-type CustomContainer --environment MyEnvironment --image MyImage \\
+              --cpu 0.5 --memory 1Gi --target-port 80 --registry-server myregistry.azurecr.io \\
+              --registry-username myregistry --registry-password $REGISTRY_PASSWORD \\
+              --location eastasia
+    - name: Create or update a Session Pool with container type CustomContainer with cooldown period 360s
+      text: |
+          az containerapp sessionpool create -n mysessionpool -g MyResourceGroup \\
+              --environment MyEnvironment --cpu 0.5 --memory 1Gi --target-port 80 --container-type CustomContainer \\
+              --cooldown-period 360 --location eastasia
+"""
+
+helps['containerapp sessionpool update'] = """
+    type: command
+    short-summary: Update a Session pool.
+    examples:
+    - name: Update a session pool's max concurrent sessions configuration and image.
+      text: |
+          az containerapp sessionpool update -n mysessionpool -g MyResourceGroup --max-sessions 20 --image MyNewImage
+"""
+
+helps['containerapp sessionpool delete'] = """
+    type: command
+    short-summary: Delete a session pool.
+    examples:
+    - name: Delete a session pool.
+      text: az containerapp sessionpool delete -n mysessionpool -g MyResourceGroup
+"""
+
+helps['containerapp sessionpool show'] = """
+    type: command
+    short-summary: Show details of a Session Pool.
+    examples:
+    - name: Show the details of a Session Pool.
+      text: |
+          az containerapp sessionpool show -n mysessionpool -g MyResourceGroup
+"""
+
+helps['containerapp sessionpool list'] = """
+    type: command
+    short-summary: List Session Pools by subscription or resource group.
+    examples:
+    - name: List Session Pools in the current subscription.
+      text: |
+          az containerapp sessionpool list
+    - name: List Session Pools by resource group.
+      text: |
+          az containerapp sessionpool list -g MyResourceGroup
+"""
+
+# DotNet Components Commands
+helps['containerapp env dotnet-component'] = """
+    type: group
+    short-summary: Commands to manage DotNet components within the environment.
+"""
+
+helps['containerapp env dotnet-component list'] = """
+    type: command
+    short-summary: Command to list DotNet components within the environment.
+    examples:
+    - name: List all DotNet components within an environment.
+      text: |
+          az containerapp env dotnet-component list -g MyResourceGroup --environment MyEnvironment
+"""
+
+helps['containerapp env dotnet-component create'] = """
+    type: command
+    short-summary: Command to create DotNet component to enable Aspire Dashboard. Supported DotNet component type is Aspire Dashboard.
+    examples:
+    - name: Create a DotNet component to enable Aspire Dashboard.
+      text: |
+          az containerapp env dotnet-component create -g MyResourceGroup \\
+              -n MyDotNetComponentName \\
+              --environment MyEnvironment \\
+              --type AspireDashboard
+"""
+
+helps['containerapp env dotnet-component delete'] = """
+    type: command
+    short-summary: Command to delete DotNet component to disable Aspire Dashboard.
+    examples:
+    - name: Delete DotNet component.
+      text: |
+          az containerapp env dotnet-component delete -g MyResourceGroup \\
+              -n MyDotNetComponentName \\
+              --environment MyEnvironment
+"""
+
+helps['containerapp env dotnet-component show'] = """
+    type: command
+    short-summary: Command to show DotNet component in environment.
+    examples:
+    - name: Show the details of an environment.
+      text: |
+          az containerapp env dotnet-component show -n MyDotNetComponentName --environment MyContainerappEnvironment -g MyResourceGroup
+"""