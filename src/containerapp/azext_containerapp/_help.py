--- conflicted
+++ resolved
@@ -2199,7 +2199,6 @@
           az containerapp debug -n MyContainerapp -g MyResourceGroup --revision MyRevision --replica MyReplica --container MyContainer
 """
 
-<<<<<<< HEAD
 helps['containerapp label-history'] = """
     type: group
     short-summary: Show the history for one or more labels on the Container App.
@@ -2225,7 +2224,8 @@
     - name: Show Label History
       text: |
           az containerapp label-history show -n my-containerapp -g MyResourceGroup --label LabelName
-=======
+"""
+
 helps['containerapp env http-route-config'] = """
     type: group
     short-summary: Commands to manage environment level http routing.
@@ -2274,5 +2274,4 @@
     - name: Delete a route from the environment.
       text: |
           az containerapp env http-route-config delete -g MyResourceGroup -n MyEnvironment -r configname
->>>>>>> 14881704
 """