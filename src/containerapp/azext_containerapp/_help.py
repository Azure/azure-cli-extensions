--- conflicted
+++ resolved
@@ -1601,7 +1601,6 @@
           az containerapp env telemetry otlp list -n MyContainerappEnvironment -g MyResourceGroup
 """
 
-<<<<<<< HEAD
 helps['containerapp job logs'] = """
     type: group
     short-summary: Show container app job logs
@@ -1634,7 +1633,8 @@
     - name: List a container app job's replicas in a particular execution
       text: |
           az containerapp job replica list -n my-containerappjob -g MyResourceGroup --execution MyExecution
-=======
+"""
+
 # SessionPool Commands
 helps['containerapp sessionpool'] = """
     type: group
@@ -1763,5 +1763,4 @@
     - name: Show the details of an environment.
       text: |
           az containerapp env dotnet-component show -n MyDotNetComponentName --environment MyContainerappEnvironment -g MyResourceGroup
->>>>>>> a18e2a39
 """