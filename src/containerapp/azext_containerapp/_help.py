--- conflicted
+++ resolved
@@ -1411,41 +1411,6 @@
           az containerapp env telemetry app-insights delete -n MyContainerappEnvironment -g MyResourceGroup
 """
 
-<<<<<<< HEAD
-helps['containerapp job logs'] = """
-    type: group
-    short-summary: Show container app job logs
-"""
-
-helps['containerapp job logs show'] = """
-    type: command
-    short-summary: Show past logs and/or print logs in real time (with the --follow parameter). Note that the logs are only taken from one execution, replica, and container.
-    examples:
-    - name: Fetch the past 20 lines of logs from a job and return
-      text: |
-          az containerapp job logs show -n my-containerapp -g MyResourceGroup --container MyContainer
-    - name: Fetch 30 lines of past logs logs from a job and print logs as they come in
-      text: |
-          az containerapp job logs show -n my-containerapp -g MyResourceGroup --container MyContainer --follow --tail 30
-    - name: Fetch logs for a particular execution, replica, and container
-      text: |
-          az containerapp job logs show -n my-containerapp -g MyResourceGroup --execution MyExecution --replica MyReplica --container MyContainer
-"""
-
-helps['containerapp job replica'] = """
-    type: group
-    short-summary: Manage container app replicas
-"""
-
-helps['containerapp job replica list'] = """
-    type: command
-    short-summary: List a container app job execution's replica
-    examples:
-    - name: List a container app job's replicas in a particular execution
-      text: |
-          az containerapp job replica list -n my-containerapp -g MyResourceGroup --execution MyExecution
-"""
-=======
 helps['containerapp env telemetry otlp'] = """
     type: group
     short-summary: Commands to manage otlp settings for the container apps environment.
@@ -1501,4 +1466,37 @@
       text: |
           az containerapp env telemetry otlp list -n MyContainerappEnvironment -g MyResourceGroup
 """
->>>>>>> 3cfa2a44
+
+helps['containerapp job logs'] = """
+    type: group
+    short-summary: Show container app job logs
+"""
+
+helps['containerapp job logs show'] = """
+    type: command
+    short-summary: Show past logs and/or print logs in real time (with the --follow parameter). Note that the logs are only taken from one execution, replica, and container.
+    examples:
+    - name: Fetch the past 20 lines of logs from a job and return
+      text: |
+          az containerapp job logs show -n my-containerapp -g MyResourceGroup --container MyContainer
+    - name: Fetch 30 lines of past logs logs from a job and print logs as they come in
+      text: |
+          az containerapp job logs show -n my-containerapp -g MyResourceGroup --container MyContainer --follow --tail 30
+    - name: Fetch logs for a particular execution, replica, and container
+      text: |
+          az containerapp job logs show -n my-containerapp -g MyResourceGroup --execution MyExecution --replica MyReplica --container MyContainer
+"""
+
+helps['containerapp job replica'] = """
+    type: group
+    short-summary: Manage container app replicas
+"""
+
+helps['containerapp job replica list'] = """
+    type: command
+    short-summary: List a container app job execution's replica
+    examples:
+    - name: List a container app job's replicas in a particular execution
+      text: |
+          az containerapp job replica list -n my-containerapp -g MyResourceGroup --execution MyExecution
+"""