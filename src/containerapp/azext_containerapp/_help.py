# coding=utf-8
# --------------------------------------------------------------------------------------------
# Copyright (c) Microsoft Corporation. All rights reserved.
# Licensed under the MIT License. See License.txt in the project root for license information.
# --------------------------------------------------------------------------------------------

from knack.help_files import helps  # pylint: disable=unused-import

helps['containerapp'] = """
    type: group
    short-summary: Manage Azure Container Apps.
"""

helps['containerapp list-usages'] = """
    type: command
    short-summary: List usages of subscription level quotas in specific region.
    examples:
    - name: List usages of  quotas in specific region.
      text: |
          az containerapp list-usages -l eastus
"""

helps['containerapp env list-usages'] = """
    type: command
    short-summary: List usages of quotas for specific managed environment.
    examples:
    - name: List usages of quotas for specific managed environment.
      text: |
          az containerapp env list-usages -n MyEnv -g MyResourceGroup
"""

helps['containerapp env dapr-component resiliency'] = """
    type: group
    short-summary: Commands to manage resiliency policies for a dapr component.
"""

helps['containerapp env dapr-component resiliency create'] = """
    type: command
    short-summary: Create resiliency policies for a dapr component.
    examples:
    - name: Create timeout resiliency policy for a dapr component.
      text: |
          az containerapp env dapr-component resiliency create -g MyResourceGroup \\
            -n MyDaprResiliency --dapr-component-name MyDaprComponentName \\
            --environment MyEnvironment --out-timeout 45
    - name: Create resiliency policies for a dapr component using a yaml configuration.
      text: |
          az containerapp env dapr-component resiliency create -g MyResourceGroup \\
            -n MyDaprResiliency --dapr-component-name MyDaprComponentName \\
            --environment MyEnvironment --yaml "path/to/yaml/file.yml"
"""

helps['containerapp env dapr-component resiliency update'] = """
    type: command
    short-summary: Update resiliency policies for a dapr component.
    examples:
    - name: Update timeout resiliency policy for a dapr component.
      text: |
          az containerapp env dapr-component resiliency update -g MyResourceGroup \\
            -n MyDaprResiliency --dapr-component-name MyDaprComponentName \\
            --environment MyEnvironment --in-timeout 45
    - name: Update resiliency policies for a dapr component using a yaml configuration.
      text: |
          az containerapp env dapr-component resiliency update -g MyResourceGroup \\
            -n MyDaprResiliency --dapr-component-name MyDaprComponentName \\
            --environment MyEnvironment --yaml "path/to/yaml/file.yml"
"""

helps['containerapp env dapr-component resiliency show'] = """
    type: command
    short-summary: Show resiliency policies for a dapr component.
    examples:
    - name: Show resiliency policies for a dapr component.
      text: |
          az containerapp env dapr-component resiliency show -g MyResourceGroup \\
            -n MyDaprResiliency --dapr-component-name MyDaprComponentName \\
            --environment MyEnvironment
"""

helps['containerapp env dapr-component resiliency delete'] = """
    type: command
    short-summary: Delete resiliency policies for a dapr component.
    examples:
    - name: Delete resiliency policies for a dapr component.
      text: |
          az containerapp env dapr-component resiliency delete -g MyResourceGroup \\
            -n MyDaprResiliency --dapr-component-name MyDaprComponentName \\
            --environment MyEnvironment
"""

helps['containerapp env dapr-component resiliency list'] = """
    type: command
    short-summary: List resiliency policies for a dapr component.
    examples:
    - name: List resiliency policies for a dapr component.
      text: |
          az containerapp env dapr-component resiliency list -g MyResourceGroup \\
           --dapr-component-name MyDaprComponentName --environment MyEnvironment
"""

# Identity Commands
helps['containerapp env identity'] = """
    type: group
    short-summary: Commands to manage environment managed identities.
"""

helps['containerapp env identity assign'] = """
    type: command
    short-summary: Assign managed identity to a managed environment.
    long-summary: Managed identities can be user-assigned or system-assigned.
    examples:
    - name: Assign system identity.
      text: |
          az containerapp env identity assign -n my-env -g MyResourceGroup --system-assigned
    - name: Assign user identity.
      text: |
          az containerapp env identity assign -n my-env -g MyResourceGroup --user-assigned myUserIdentityName
    - name: Assign user identity (from a different resource group than the managed environment).
      text: |
          az containerapp env identity assign -n my-env -g MyResourceGroup --user-assigned myUserIdentityResourceId
    - name: Assign system and user identity.
      text: |
          az containerapp env identity assign -n my-env -g MyResourceGroup --system-assigned --user-assigned myUserIdentityResourceId
"""

helps['containerapp env identity remove'] = """
    type: command
    short-summary: Remove a managed identity from a managed environment.
    examples:
    - name: Remove system identity.
      text: |
          az containerapp env identity remove -n my-env -g MyResourceGroup --system-assigned
    - name: Remove user identity.
      text: |
          az containerapp env identity remove -n my-env -g MyResourceGroup --user-assigned myUserIdentityName
    - name: Remove system and user identity (from a different resource group than the containerapp).
      text: |
          az containerapp env identity remove -n my-env -g MyResourceGroup --system-assigned --user-assigned myUserIdentityResourceId
    - name: Remove all user identities.
      text: |
          az containerapp env identity remove -n my-env -g MyResourceGroup --user-assigned
    - name: Remove system identity and all user identities.
      text: |
          az containerapp env identity remove -n my-env -g MyResourceGroup --system-assigned --user-assigned
"""

helps['containerapp env identity show'] = """
    type: command
    short-summary: Show managed identities of a managed environment.
    examples:
    - name: Show managed identities.
      text: |
          az containerapp env identity show -n my-env -g MyResourceGroup
"""

helps['containerapp up'] = """
    type: command
    short-summary: Create or update a container app as well as any associated resources (ACR, resource group, container apps environment, GitHub Actions, etc.)
    examples:
    - name: Create a container app from a dockerfile in a GitHub repo (setting up github actions)
      text: |
          az containerapp up -n my-containerapp --repo https://github.com/myAccount/myRepo
    - name: Create a container app from a dockerfile in a local directory (or autogenerate a container if no dockerfile is found)
      text: |
          az containerapp up -n my-containerapp --source .
    - name: Create a container app from an image in a registry
      text: |
          az containerapp up -n my-containerapp --image myregistry.azurecr.io/myImage:myTag
    - name: Create a container app from an image in a registry with ingress enabled and a specified environment
      text: |
          az containerapp up -n my-containerapp --image myregistry.azurecr.io/myImage:myTag --ingress external --target-port 80 --environment MyEnv
    - name: Create a container app from an image in a registry on a Connected cluster
      text: |
          az containerapp up -n my-containerapp --image myregistry.azurecr.io/myImage:myTag --connected-cluster-id MyConnectedClusterResourceId
    - name: Create a container app from an image in a registry on a connected environment
      text: |
          az containerapp up -n my-containerapp --image myregistry.azurecr.io/myImage:myTag --environment MyConnectedEnvironmentId
"""

helps['containerapp show-custom-domain-verification-id'] = """
    type: command
    short-summary: Show the verification id for binding app or environment custom domains
    examples:
    - name: Get the verification id, which needs to be added as a TXT record for app custom domain to verify domain ownership
      text: |
          az containerapp show-custom-domain-verification-id
    - name: Get the verification id, which needs to be added as a TXT record for custom environment DNS suffix to verify domain ownership
      text: |
          az containerapp show-custom-domain-verification-id
"""

helps['containerapp replica count'] = """
    type: command
    short-summary: Count of a container app's replica(s)
    examples:
    - name: Count replicas of a particular revision
      text: |
          az containerapp replica count -n my-containerapp -g MyResourceGroup --revision MyRevision
    - name: Count replicas of the latest revision
      text: |
          az containerapp replica count -n my-containerapp -g MyResourceGroup
"""

# Environment Commands
helps['containerapp env'] = """
    type: group
    short-summary: Commands to manage Container Apps environments.
"""

helps['containerapp env create'] = """
    type: command
    short-summary: Create a Container Apps environment.
    examples:
    - name: Create an environment with an auto-generated Log Analytics workspace.
      text: |
          az containerapp env create -n MyContainerappEnvironment -g MyResourceGroup \\
              --location eastus2
    - name: Create a zone-redundant environment
      text: |
          az containerapp env create -n MyContainerappEnvironment -g MyResourceGroup \\
              --location eastus2 --zone-redundant
    - name: Create an environment with an existing Log Analytics workspace.
      text: |
          az containerapp env create -n MyContainerappEnvironment -g MyResourceGroup \\
              --logs-workspace-id myLogsWorkspaceID \\
              --logs-workspace-key myLogsWorkspaceKey \\
              --location eastus2
    - name: Create an environment with workload profiles enabled.
      text: |
          az containerapp env create -n MyContainerappEnvironment -g MyResourceGroup \\
              --location eastus2 --enable-workload-profiles
    - name: Create an environment without workload profiles enabled.
      text: |
          az containerapp env create -n MyContainerappEnvironment -g MyResourceGroup \\
              --location eastus2 --enable-workload-profiles false
    - name: Create an environment with system assigned and user assigned identity.
      text: |
          az containerapp env create -n MyContainerappEnvironment -g MyResourceGroup \\
              --location eastus2 --mi-system-assigned --mi-user-assigned MyUserIdentityResourceId
"""

helps['containerapp add-on'] = """
    type: group
    short-summary: Commands to manage add-ons available within the environment.
"""

helps['containerapp add-on list'] = """
    type: command
    short-summary: List all add-ons within the environment.
"""

helps['containerapp resiliency'] = """
    type: group
    short-summary: Commands to manage resiliency policies for a container app.
"""

helps['containerapp resiliency create'] = """
    type: command
    short-summary: Create resiliency policies for a container app.
    examples:
    - name: Create recommended resiliency policies.
      text: |
          az containerapp resiliency create -g MyResourceGroup \\
            -n MyResiliencyName --container-app-name my-containerapp --recommended
    - name: Create the timeout resiliency policy.
      text: |
          az containerapp resiliency create -g MyResourceGroup \\
            -n MyResiliencyName --container-app-name my-containerapp \\
            --timeout 15 --timeout-connect 5
    - name: Create resiliency policies using a yaml configuration.
      text: |
          az containerapp resiliency create -g MyResourceGroup \\
            -n MyResiliencyName --container-app-name my-containerapp \\
            --yaml "path/to/yaml/file.yml"
"""

helps['containerapp resiliency update'] = """
    type: command
    short-summary: Update resiliency policies for a container app.
    examples:
    - name: Update the TCP Connection Pool resiliency policy.
      text: |
          az containerapp resiliency update -g MyResourceGroup \\
            -n MyResiliencyName --container-app-name my-containerapp \\
            --tcp-connections 1024
    - name: Update resiliency policies using a yaml configuration.
      text: |
          az containerapp resiliency update -g MyResourceGroup \\
            -n MyResiliencyName --container-app-name my-containerapp \\
            --yaml "path/to/yaml/file.yml"

"""

helps['containerapp resiliency delete'] = """
    type: command
    short-summary: Delete resiliency policies for a container app.
    examples:
    - name: Delete resiliency policies for a container app.
      text: |
          az containerapp resiliency delete -g MyResourceGroup \\
            -n MyResiliencyName --container-app-name MyContainerApp
"""

helps['containerapp resiliency show'] = """
    type: command
    short-summary: Show resiliency policies for a container app.
    examples:
    - name: Show resiliency policies for a container app.
      text: |
          az containerapp resiliency show -g MyResourceGroup \\
            -n MyResiliencyName --container-app-name MyContainerApp
"""

helps['containerapp resiliency list'] = """
    type: command
    short-summary: List resiliency policies for a container app.
    examples:
    - name: List resiliency policies for a container app.
      text: |
          az containerapp resiliency list -g MyResourceGroup \\
            --container-app-name MyContainerApp
"""

helps['containerapp add-on redis'] = """
    type: group
    short-summary: Commands to manage the redis add-on for the Container Apps environment.
"""

helps['containerapp add-on postgres'] = """
    type: group
    short-summary: Commands to manage the postgres add-on for the Container Apps environment.
"""

helps['containerapp add-on kafka'] = """
    type: group
    short-summary: Commands to manage the kafka add-on for the Container Apps environment.
"""

helps['containerapp add-on mariadb'] = """
    type: group
    short-summary: Commands to manage the mariadb add-on for the Container Apps environment.
"""

helps['containerapp add-on qdrant'] = """
    type: group
    short-summary: Commands to manage the qdrant add-on for the Container Apps environment.
"""

helps['containerapp add-on weaviate'] = """
    type: group
    short-summary: Commands to manage the weaviate add-on for the Container Apps environment.
"""

helps['containerapp add-on milvus'] = """
    type: group
    short-summary: Commands to manage the milvus add-on for the Container Apps environment.
"""

helps['containerapp add-on redis create'] = """
    type: command
    short-summary: Command to create the redis add-on.
"""

helps['containerapp add-on postgres create'] = """
    type: command
    short-summary: Command to create the postgres add-on.
"""

helps['containerapp add-on kafka create'] = """
    type: command
    short-summary: Command to create the kafka add-on.
"""

helps['containerapp add-on mariadb create'] = """
    type: command
    short-summary: Command to create the mariadb add-on.
"""

helps['containerapp add-on qdrant create'] = """
    type: command
    short-summary: Command to create the qdrant add-on.
"""

helps['containerapp add-on weaviate create'] = """
    type: command
    short-summary: Command to create the weaviate add-on.
"""

helps['containerapp add-on milvus create'] = """
    type: command
    short-summary: Command to create the milvus add-on.
"""

helps['containerapp add-on redis delete'] = """
    type: command
    short-summary: Command to delete the redis add-on.
"""

helps['containerapp add-on postgres delete'] = """
    type: command
    short-summary: Command to delete the postgres add-on.
"""

helps['containerapp add-on kafka delete'] = """
    type: command
    short-summary: Command to delete the kafka add-on.
"""

helps['containerapp add-on mariadb delete'] = """
    type: command
    short-summary: Command to delete the mariadb add-on.
"""

helps['containerapp add-on qdrant delete'] = """
    type: command
    short-summary: Command to delete the qdrant add-on.
"""

helps['containerapp add-on weaviate delete'] = """
    type: command
    short-summary: Command to delete the weaviate service.
"""

helps['containerapp add-on milvus delete'] = """
    type: command
    short-summary: Command to delete the milvus service.
"""

helps['containerapp env update'] = """
    type: command
    short-summary: Update a Container Apps environment.
    examples:
    - name: Update an environment's custom domain configuration.
      text: |
          az containerapp env update -n MyContainerappEnvironment -g MyResourceGroup \\
              --dns-suffix my-suffix.net --certificate-file MyFilePath \\
              --certificate-password MyCertPass
"""


helps['containerapp env delete'] = """
    type: command
    short-summary: Delete a Container Apps environment.
    examples:
    - name: Delete an environment.
      text: az containerapp env delete -n MyContainerappEnvironment -g MyResourceGroup
"""

helps['containerapp env show'] = """
    type: command
    short-summary: Show details of a Container Apps environment.
    examples:
    - name: Show the details of an environment.
      text: |
          az containerapp env show -n MyContainerappEnvironment -g MyResourceGroup
"""

helps['containerapp env list'] = """
    type: command
    short-summary: List Container Apps environments by subscription or resource group.
    examples:
    - name: List environments in the current subscription.
      text: |
          az containerapp env list
    - name: List environments by resource group.
      text: |
          az containerapp env list -g MyResourceGroup
"""

# Container Apps Job Commands
helps['containerapp job'] = """
    type: group
    short-summary: Commands to manage Container Apps jobs.
"""

helps['containerapp job create'] = """
    type: command
    short-summary: Create a container apps job.
    examples:
    - name: Create a container apps job with Trigger Type as Manual.
      text: |
          az containerapp job create -n MyContainerappsjob -g MyResourceGroup \\
              --environment MyContainerappEnv
              --trigger-type Manual \\
              --replica-timeout 5 \\
              --replica-retry-limit 2 \\
              --replica-completion-count 1 \\
              --parallelism 1 \\
              --image imageName \\
              --workload-profile-name my-wlp
    - name: Create a container apps job with Trigger Type as Schedule.
      text: |
          az containerapp job create -n MyContainerappsjob -g MyResourceGroup \\
              --environment MyContainerappEnv
              --trigger-type Schedule \\
              --replica-timeout 5 \\
              --replica-retry-limit 2 \\
              --replica-completion-count 1 \\
              --parallelism 1 \\
              --cron-expression \"*/1 * * * *\" \\
              --image imageName
    - name: Create a container apps job with Trigger Type as Event.
      text: |
          az containerapp job create -n MyContainerappsjob -g MyResourceGroup \\
              --environment MyContainerappEnv
              --trigger-type Event \\
              --replica-timeout 5 \\
              --replica-retry-limit 2 \\
              --replica-completion-count 1 \\
              --parallelism 1 \\
              --polling-interval 30 \\
              --min-executions 0 \\
              --max-executions 1 \\
              --scale-rule-name queueJob \\
              --scale-rule-type azure-queue \\
              --scale-rule-metadata "accountName=mystorageaccountname" \\
                                    "cloud=AzurePublicCloud" \\
                                    "queueLength": "5" "queueName": "foo" \\
              --scale-rule-auth "connection=my-connection-string-secret-name" \\
              --image imageName
"""

helps['containerapp job delete'] = """
    type: command
    short-summary: Delete a Container Apps Job.
    examples:
    - name: Delete a job.
      text: az containerapp job delete -n my-containerapp-job -g MyResourceGroup
"""

helps['containerapp job show'] = """
    type: command
    short-summary: Show details of a Container Apps Job.
    examples:
    - name: Show the details of a job.
      text: |
          az containerapp job show -n my-containerapp-job -g MyResourceGroup
"""

helps['containerapp job list'] = """
    type: command
    short-summary: List Container Apps Job by subscription or resource group.
    examples:
    - name: List jobs in the current subscription.
      text: |
          az containerapp job list
    - name: List environments by resource group.
      text: |
          az containerapp job list -g MyResourceGroup
"""

helps['containerapp job start'] = """
    type: command
    short-summary: Start a Container Apps Job execution.
    examples:
    - name: Start a job execution.
      text: az containerapp job start -n my-containerapp-job -g MyResourceGroup
    - name: Start a job with different image and configurations.
      text: az containerapp job start -n my-containerapp-job -g MyResourceGroup --image MyImageName --cpu 0.5 --memory 1.0Gi
"""

helps['containerapp job stop'] = """
    type: command
    short-summary: Stops a Container Apps Job execution.
    examples:
    - name: Stop a job execution.
      text: az containerapp job stop -n my-containerapp-job -g MyResourceGroup
    - name: Stop a job execution giving a specific job execution name.
      text: az containerapp job stop -n my-containerapp-job -g MyResourceGroup --job-execution-name MyContainerAppJob-66v9xh0
    - name: Stop multiple job executions giving a list of execution names.
      text: az containerapp job stop -n my-containerapp-job -g MyResourceGroup --execution-name-list MyContainerAppJob-66v9xh0,MyContainerAppJob-66v9xh1
"""

# Certificates Commands
helps['containerapp env certificate'] = """
    type: group
    short-summary: Commands to manage certificates for the Container Apps environment.
"""

helps['containerapp env certificate create'] = """
    type: command
    short-summary: Create a managed certificate.
    examples:
    - name: Create a managed certificate.
      text: |
          az containerapp env certificate create -g MyResourceGroup --name MyEnvironment --certificate-name MyCertificate --hostname MyHostname --validation-method CNAME
"""

helps['containerapp env certificate upload'] = """
    type: command
    short-summary: Add or update a certificate.
    examples:
    - name: Add or update a certificate.
      text: |
          az containerapp env certificate upload -g MyResourceGroup --name MyEnvironment --certificate-file MyFilepath
    - name: Add or update a certificate with a user-provided certificate name.
      text: |
          az containerapp env certificate upload -g MyResourceGroup --name MyEnvironment --certificate-file MyFilepath --certificate-name MyCertificateName
    - name: Add or update a certificate from azure key vault using managed identity.
      text: |
          az containerapp env certificate upload -g MyResourceGroup --name MyEnvironment --akv-url akvSecretUrl --identity system
"""

helps['containerapp env certificate list'] = """
    type: command
    short-summary: List certificates for an environment.
    examples:
    - name: List certificates for an environment.
      text: |
          az containerapp env certificate list -g MyResourceGroup --name MyEnvironment
    - name: Show a certificate by certificate id.
      text: |
          az containerapp env certificate list -g MyResourceGroup --name MyEnvironment --certificate MyCertificateId
    - name: List certificates by certificate name.
      text: |
          az containerapp env certificate list -g MyResourceGroup --name MyEnvironment --certificate MyCertificateName
    - name: List certificates by certificate thumbprint.
      text: |
          az containerapp env certificate list -g MyResourceGroup --name MyEnvironment --thumbprint MyCertificateThumbprint
    - name: List managed certificates for an environment.
      text: |
          az containerapp env certificate list -g MyResourceGroup --name MyEnvironment --managed-certificates-only
    - name: List private key certificates for an environment.
      text: |
          az containerapp env certificate list -g MyResourceGroup --name MyEnvironment --private-key-certificates-only
"""

helps['containerapp env certificate delete'] = """
    type: command
    short-summary: Delete a certificate from the Container Apps environment.
    examples:
    - name: Delete a certificate from the Container Apps environment by certificate name
      text: |
          az containerapp env certificate delete -g MyResourceGroup --name MyEnvironment --certificate MyCertificateName
    - name: Delete a certificate from the Container Apps environment by certificate id
      text: |
          az containerapp env certificate delete -g MyResourceGroup --name MyEnvironment --certificate MyCertificateId
    - name: Delete all certificates that have a matching thumbprint from the Container Apps environment
      text: |
          az containerapp env certificate delete -g MyResourceGroup --name MyEnvironment --thumbprint MyCertificateThumbprint
"""

helps['containerapp env dapr-component init'] = """
    type: command
    short-summary: Initializes Dapr components and dev services for an environment.
    examples:
    - name: Initialize Dapr components with default statestore and pubsub.
      text: |
          az containerapp env dapr-component init -g MyResourceGroup --name MyEnvironment
    - name: Initialize Dapr components with Postgres statestore and Kafka pubsub.
      text: |
          az containerapp env dapr-component init -g MyResourceGroup --name MyEnvironment --statestore postgres --pubsub kafka
"""

helps['containerapp github-action'] = """
    type: group
    short-summary: Commands to manage GitHub Actions.
"""

helps['containerapp github-action add'] = """
    type: command
    short-summary: Add a GitHub Actions workflow to a repository to deploy a container app.
    examples:
    - name: Add GitHub Actions, using Azure Container Registry and personal access token.
      text: az containerapp github-action add -g MyResourceGroup -n my-containerapp --repo-url https://github.com/userid/repo --branch main
          --registry-url myregistryurl.azurecr.io
          --service-principal-client-id 00000000-0000-0000-0000-00000000
          --service-principal-tenant-id 00000000-0000-0000-0000-00000000
          --service-principal-client-secret ClientSecret
          --token MyAccessToken
    - name: Add GitHub Actions, using Azure Container Registry and personal access token, configure image build via build environment variables.
      text: az containerapp github-action add -g MyResourceGroup -n my-containerapp --repo-url https://github.com/userid/repo --branch main
          --registry-url myregistryurl.azurecr.io
          --service-principal-client-id 00000000-0000-0000-0000-00000000
          --service-principal-tenant-id 00000000-0000-0000-0000-00000000
          --service-principal-client-secret ClientSecret
          --token MyAccessToken
          --build-env-vars BP_JVM_VERSION=21 BP_MAVEN_VERSION=4
    - name: Add GitHub Actions, using Azure Container Registry and log in to GitHub flow to retrieve personal access token.
      text: az containerapp github-action add -g MyResourceGroup -n my-containerapp --repo-url https://github.com/userid/repo --branch main
          --registry-url myregistryurl.azurecr.io
          --service-principal-client-id 00000000-0000-0000-0000-00000000
          --service-principal-tenant-id 00000000-0000-0000-0000-00000000
          --service-principal-client-secret ClientSecret
          --login-with-github
    - name: Add GitHub Actions, using Docker Hub and log in to GitHub flow to retrieve personal access token.
      text: az containerapp github-action add -g MyResourceGroup -n my-containerapp --repo-url https://github.com/userid/repo --branch main
          --registry-username MyUsername
          --registry-password MyPassword
          --service-principal-client-id 00000000-0000-0000-0000-00000000
          --service-principal-tenant-id 00000000-0000-0000-0000-00000000
          --service-principal-client-secret ClientSecret
          --login-with-github
"""

helps['containerapp hostname'] = """
    type: group
    short-summary: Commands to manage hostnames of a container app.
"""

helps['containerapp hostname bind'] = """
    type: command
    short-summary: Add or update the hostname and binding with a certificate.
    examples:
    - name: Add or update hostname and binding with a provided certificate.
      text: |
          az containerapp hostname bind -n my-containerapp -g MyResourceGroup --hostname MyHostname --certificate MyCertificateId
    - name: Look for or create a managed certificate and bind with the hostname if no certificate or thumbprint is provided.
      text: |
          az containerapp hostname bind -n my-containerapp -g MyResourceGroup --hostname MyHostname
"""

# Auth commands
helps['containerapp auth'] = """
type: group
short-summary: Manage containerapp authentication and authorization.
"""

helps['containerapp auth show'] = """
type: command
short-summary: Show the authentication settings for the containerapp.
examples:
  - name: Show the authentication settings for the containerapp.
    text: az containerapp auth show --name my-containerapp --resource-group MyResourceGroup
"""

helps['containerapp auth update'] = """
type: command
short-summary: Update the authentication settings for the containerapp.
examples:
  - name: Update the client ID of the AAD provider already configured.
    text: |
        az containerapp auth update -g myResourceGroup --name my-containerapp --set identityProviders.azureActiveDirectory.registration.clientId=my-client-id
  - name: Configure the app with file based authentication by setting the config file path.
    text: |
        az containerapp auth update -g myResourceGroup --name my-containerapp --config-file-path D:\\home\\site\\wwwroot\\auth.json
  - name: Configure the app to allow unauthenticated requests to hit the app.
    text: |
        az containerapp auth update -g myResourceGroup --name my-containerapp --unauthenticated-client-action AllowAnonymous
  - name: Configure the app to redirect unauthenticated requests to the Facebook provider.
    text: |
        az containerapp auth update -g myResourceGroup --name my-containerapp --redirect-provider Facebook
  - name: Configure the app to listen to the forward headers X-FORWARDED-HOST and X-FORWARDED-PROTO.
    text: |
        az containerapp auth update -g myResourceGroup --name my-containerapp --proxy-convention Standard
"""

helps['containerapp env workload-profile set'] = """
    type: command
    short-summary: Create or update an existing workload profile in a Container Apps environment
    examples:
    - name: Create or update an existing workload profile in a Container Apps environment
      text: |
          az containerapp env workload-profile set -g MyResourceGroup -n MyEnvironment --workload-profile-name my-wlp --workload-profile-type D4 --min-nodes 1 --max-nodes 2
"""

helps['containerapp env storage set'] = """
    type: command
    short-summary: Create or update a storage.
    examples:
    - name: Create a azure file storage.
      text: |
          az containerapp env storage set -g MyResourceGroup -n MyEnv --storage-name MyStorageName --access-mode ReadOnly --azure-file-account-key MyAccountKey --azure-file-account-name MyAccountName --azure-file-share-name MyShareName
    - name: Create a nfs azure file storage.
      text: |
          az containerapp env storage set -g MyResourceGroup -n MyEnv --storage-name MyStorageName --storage-type NfsAzureFile --access-mode ReadOnly --server MyNfsServer.file.core.windows.net --file-share /MyNfsServer/MyShareName
"""

# Compose commands
helps['containerapp compose'] = """
    type: group
    short-summary: Commands to create Azure Container Apps from Compose specifications.
"""

helps['containerapp compose create'] = """
    type: command
    short-summary: Create one or more Container Apps in a new or existing Container App Environment from a Compose specification.
    examples:
    - name: Create a container app by implicitly passing in a Compose configuration file from current directory.
      text: |
          az containerapp compose create -g MyResourceGroup \\
              --environment MyContainerappEnv
    - name: Create a container app by explicitly passing in a Compose configuration file.
      text: |
          az containerapp compose create -g MyResourceGroup \\
              --environment MyContainerappEnv \\
              --compose-file-path "path/to/docker-compose.yml"
"""

# Patch commands
helps['containerapp patch'] = """
    type: group
    short-summary: Patch Azure Container Apps. Patching is only available for the apps built using the source to cloud feature. See https://aka.ms/aca-local-source-to-cloud
"""

helps['containerapp patch list'] = """
   type: command
   short-summary: List container apps that can be patched. Patching is only available for the apps built using the source to cloud feature. See https://aka.ms/aca-local-source-to-cloud
   examples:
    - name: List patchable container apps in the current subscription.
      text: |
          az containerapp patch list
    - name: List patchable container apps by resource group.
      text: |
          az containerapp patch list -g MyResourceGroup
    - name: List patchable container apps by managed environment.
      text: |
          az containerapp patch list -g MyResourceGroup --environment MyContainerAppEnv
    - name: List patchable and unpatchable container apps by managed environment with the show-all option.
      text: |
          az containerapp patch list -g MyResourceGroup --environment MyContainerAppEnv --show-all
"""

helps['containerapp patch apply'] = """
    type: command
    short-summary: List and apply container apps to be patched. Patching is only available for the apps built using the source to cloud feature. See https://aka.ms/aca-local-source-to-cloud
    examples:
    - name: List patchable container apps in the current subscription and apply patch.
      text: |
          az containerapp patch apply
    - name: List patchable container apps by resource group and apply patch.
      text: |
          az containerapp patch apply -g MyResourceGroup
    - name: List patchable container apps by managed environment and apply patch.
      text: |
          az containerapp patch apply -g MyResourceGroup --environment MyContainerAppEnv
    - name: List patchable and unpatchable container apps by managed environment with the show-all option and apply patch for patchable container apps.
      text: |
          az containerapp patch apply -g MyResourceGroup --environment MyContainerAppEnv --show-all
"""

helps['containerapp patch interactive'] = """
    type: command
    short-summary: List and select container apps to be patched in an interactive way. Patching is only available for the apps built using the source to cloud feature. See https://aka.ms/aca-local-source-to-cloud
    examples:
    - name: List patchable container apps in the current subscription and apply patch interactively.
      text: |
          az containerapp patch interactive
    - name: List patchable container apps by resource group and apply patch interactively.
      text: |
          az containerapp patch interactive -g MyResourceGroup
    - name: List patchable container apps by managed environment and apply patch interactively.
      text: |
          az containerapp patch interactive -g MyResourceGroup --environment MyContainerAppEnv
    - name: List patchable and unpatchable container apps by managed environment with the show-all option and apply patch for patchable container apps interactively.
      text: |
          az containerapp patch interactive -g MyResourceGroup --environment MyContainerAppEnv --show-all
"""

# containerapp create for preview
helps['containerapp create'] = """
    type: command
    short-summary: Create a container app.
    examples:
    - name: Create a container app and retrieve its fully qualified domain name.
      text: |
          az containerapp create -n my-containerapp -g MyResourceGroup \\
              --image myregistry.azurecr.io/my-app:v1.0 --environment MyContainerappEnv \\
              --ingress external --target-port 80 \\
              --registry-server myregistry.azurecr.io --registry-username myregistry --registry-password $REGISTRY_PASSWORD \\
              --query properties.configuration.ingress.fqdn
    - name: Create a container app with resource requirements and replica count limits.
      text: |
          az containerapp create -n my-containerapp -g MyResourceGroup \\
              --image nginx --environment MyContainerappEnv \\
              --cpu 0.5 --memory 1.0Gi \\
              --min-replicas 4 --max-replicas 8
    - name: Create a container app with secrets and environment variables.
      text: |
          az containerapp create -n my-containerapp -g MyResourceGroup \\
              --image my-app:v1.0 --environment MyContainerappEnv \\
              --secrets mysecret=secretvalue1 anothersecret="secret value 2" \\
              --env-vars GREETING="Hello, world" SECRETENV=secretref:anothersecret
    - name: Create a container app using a YAML configuration. Example YAML configuration - https://aka.ms/azure-container-apps-yaml
      text: |
          az containerapp create -n my-containerapp -g MyResourceGroup \\
              --environment MyContainerappEnv \\
              --yaml "path/to/yaml/file.yml"
    - name: Create a container app with an http scale rule
      text: |
          az containerapp create -n myapp -g mygroup --environment myenv --image nginx \\
              --scale-rule-name my-http-rule \\
              --scale-rule-http-concurrency 50
    - name: Create a container app with a custom scale rule
      text: |
          az containerapp create -n my-containerapp -g MyResourceGroup \\
              --image my-queue-processor --environment MyContainerappEnv \\
              --min-replicas 4 --max-replicas 8 \\
              --scale-rule-name queue-based-autoscaling \\
              --scale-rule-type azure-queue \\
              --scale-rule-metadata "accountName=mystorageaccountname" \\
                                    "cloud=AzurePublicCloud" \\
                                    "queueLength": "5" "queueName": "foo" \\
              --scale-rule-auth "connection=my-connection-string-secret-name"
    - name: Create a container app with secrets and mounts them in a volume.
      text: |
          az containerapp create -n my-containerapp -g MyResourceGroup \\
              --image my-app:v1.0 --environment MyContainerappEnv \\
              --secrets mysecret=secretvalue1 anothersecret="secret value 2" \\
              --secret-volume-mount "mnt/secrets"
    - name: Create a container app hosted on a Connected Environment.
      text: |
          az containerapp create -n my-containerapp -g MyResourceGroup \\
              --image my-app:v1.0 --environment MyContainerappConnectedEnv \\
              --environment-type connected
    - name: Create a container app from a new GitHub Actions workflow in the provided GitHub repository
      text: |
          az containerapp create -n my-containerapp -g MyResourceGroup \\
          --environment MyContainerappEnv --registry-server MyRegistryServer \\
          --registry-user MyRegistryUser --registry-pass MyRegistryPass \\
          --repo https://github.com/myAccount/myRepo
    - name: Create a Container App from the provided application source
      text: |
          az containerapp create -n my-containerapp -g MyResourceGroup \\
          --environment MyContainerappEnv --registry-server MyRegistryServer \\
          --registry-user MyRegistryUser --registry-pass MyRegistryPass \\
          --source .
    - name: Create a container app with java metrics enabled
      text: |
          az containerapp create -n my-containerapp -g MyResourceGroup \\
              --image my-app:v1.0 --environment MyContainerappEnv \\
              --enable-java-metrics
    - name: Create a container app with java agent enabled
      text: |
          az containerapp create -n my-containerapp -g MyResourceGroup \\
              --image my-app:v1.0 --environment MyContainerappEnv \\
              --enable-java-agent
"""

# containerapp update for preview
helps['containerapp update'] = """
    type: command
    short-summary: Update a container app. In multiple revisions mode, create a new revision based on the latest revision.
    examples:
    - name: Update a container app's container image.
      text: |
          az containerapp update -n my-containerapp -g MyResourceGroup \\
              --image myregistry.azurecr.io/my-app:v2.0
    - name: Update a container app's resource requirements and scale limits.
      text: |
          az containerapp update -n my-containerapp -g MyResourceGroup \\
              --cpu 0.5 --memory 1.0Gi \\
              --min-replicas 4 --max-replicas 8
    - name: Update a container app with an http scale rule
      text: |
          az containerapp update -n myapp -g mygroup \\
              --scale-rule-name my-http-rule \\
              --scale-rule-http-concurrency 50
    - name: Update a container app with a custom scale rule
      text: |
          az containerapp update -n myapp -g mygroup \\
              --scale-rule-name my-custom-rule \\
              --scale-rule-type my-custom-type \\
              --scale-rule-metadata key=value key2=value2 \\
              --scale-rule-auth triggerparam=secretref triggerparam=secretref
    - name: Update a Container App from the provided application source
      text: |
          az containerapp update -n my-containerapp -g MyResourceGroup --source .
    - name: Update a container app with java metrics enabled
      text: |
          az containerapp update -n my-containerapp -g MyResourceGroup \\
              --enable-java-metrics
    - name: Update a container app with java agent enabled
      text: |
          az containerapp update -n my-containerapp -g MyResourceGroup \\
              --enable-java-agent
    - name: Update a container app to erase java enhancement capabilities, like java metrics, java agent, etc.
      text: |
          az containerapp update -n my-containerapp -g MyResourceGroup \\
              --runtime generic
"""

# containerapp list for preview
helps['containerapp list'] = """
    type: command
    short-summary: List container apps.
    examples:
    - name: List container apps in the current subscription.
      text: |
          az containerapp list
    - name: List container apps by resource group.
      text: |
          az containerapp list -g MyResourceGroup
    - name: List container apps by environment type.
      text: |
          az containerapp list --environment-type connected
"""

# Connected Environment Commands
helps['containerapp connected-env'] = """
    type: group
    short-summary: Commands to manage Container Apps Connected environments for use with Arc enabled Container Apps.
"""

helps['containerapp connected-env create'] = """
    type: command
    short-summary: Create a Container Apps connected environment.
    long-summary: Create a Container Apps Connected environment for use with Arc enabled Container Apps.  Environments are an isolation boundary around a collection of container apps.
    examples:
    - name: Create a connected environment
      text: |
          az containerapp connected-env create -n MyContainerappConnectedEnv -g MyResourceGroup \\
              --location eastus --custom-location MyCustomLocationResourceID
"""

helps['containerapp connected-env delete'] = """
    type: command
    short-summary: Delete a Container Apps connected environment.
    examples:
    - name: Delete a connected environment.
      text: az containerapp connected-env delete -n MyContainerappConnectedEnv -g MyResourceGroup
"""

helps['containerapp connected-env show'] = """
    type: command
    short-summary: Show details of a Container Apps connected environment.
    examples:
    - name: Show the details of a connected environment.
      text: |
          az containerapp connected-env show -n MyContainerappConnectedEnv -g MyResourceGroup
"""

helps['containerapp connected-env list'] = """
    type: command
    short-summary: List Container Apps connected environments by subscription or resource group.
    examples:
    - name: List connected environments in the current subscription.
      text: |
          az containerapp connected-env list
    - name: List connected environments by resource group.
      text: |
          az containerapp connected-env list -g MyResourceGroup
"""

helps['containerapp connected-env dapr-component'] = """
    type: group
    short-summary: Commands to manage Dapr components for Container Apps connected environments.
"""

helps['containerapp connected-env dapr-component list'] = """
    type: command
    short-summary: List Dapr components for a connected environment.
    examples:
    - name: List Dapr components for a connected environment.
      text: |
          az containerapp connected-env dapr-component list -g MyResourceGroup --name MyConnectedEnv
"""

helps['containerapp connected-env dapr-component show'] = """
    type: command
    short-summary: Show the details of a Dapr component.
    examples:
    - name: Show the details of a Dapr component.
      text: |
          az containerapp connected-env dapr-component show -g MyResourceGroup --dapr-component-name MyDaprComponentName --name MyConnectedEnv
"""

helps['containerapp connected-env dapr-component set'] = """
    type: command
    short-summary: Create or update a Dapr component.
    examples:
    - name: Create a Dapr component.
      text: |
          az containerapp connected-env dapr-component set -g MyResourceGroup --name MyEnv --yaml MyYAMLPath --dapr-component-name MyDaprComponentName
"""

helps['containerapp connected-env dapr-component remove'] = """
    type: command
    short-summary: Remove a Dapr component from a connected environment.
    examples:
    - name: Remove a Dapr component from a Container Apps connected environment.
      text: |
          az containerapp connected-env dapr-component remove -g MyResourceGroup --dapr-component-name MyDaprComponentName --name MyConnectedEnv
"""

helps['containerapp connected-env storage'] = """
    type: group
    short-summary: Commands to manage storage for the Container Apps connected environment.
"""

helps['containerapp connected-env storage list'] = """
    type: command
    short-summary: List the storages for a connected environment.
    examples:
    - name: List the storages for a connected environment.
      text: |
          az containerapp connected-env storage list -g MyResourceGroup -n MyConnectedEnv
"""

helps['containerapp connected-env storage show'] = """
    type: command
    short-summary: Show the details of a storage.
    examples:
    - name: Show the details of a storage.
      text: |
          az containerapp connected-env storage show -g MyResourceGroup --storage-name MyStorageName -n MyConnectedEnv
"""

helps['containerapp connected-env storage set'] = """
    type: command
    short-summary: Create or update a storage.
    examples:
    - name: Create a storage.
      text: |
          az containerapp connected-env storage set -g MyResourceGroup -n MyEnv --storage-name MyStorageName --access-mode ReadOnly --azure-file-account-key MyAccountKey --azure-file-account-name MyAccountName --azure-file-share-name MyShareName
"""

helps['containerapp connected-env storage remove'] = """
    type: command
    short-summary: Remove a storage from a connected environment.
    examples:
    - name: Remove a storage from a Container Apps connected environment.
      text: |
          az containerapp connected-env storage remove -g MyResourceGroup --storage-name MyStorageName -n MyConnectedEnv
"""

# Certificates Commands
helps['containerapp connected-env certificate'] = """
    type: group
    short-summary: Commands to manage certificates for the Container Apps connected environment.
"""

helps['containerapp connected-env certificate list'] = """
    type: command
    short-summary: List certificates for a connected environment.
    examples:
    - name: List certificates for a connected environment.
      text: |
          az containerapp connected-env certificate list -g MyResourceGroup --name MyConnectedEnv
    - name: List certificates by certificate id.
      text: |
          az containerapp connected-env certificate list -g MyResourceGroup --name MyConnectedEnv --certificate MyCertificateId
    - name: List certificates by certificate name.
      text: |
          az containerapp connected-env certificate list -g MyResourceGroup --name MyConnectedEnv --certificate MyCertificateName
    - name: List certificates by certificate thumbprint.
      text: |
          az containerapp connected-env certificate list -g MyResourceGroup --name MyConnectedEnv --thumbprint MyCertificateThumbprint
"""

helps['containerapp connected-env certificate upload'] = """
    type: command
    short-summary: Add or update a certificate.
    examples:
    - name: Add or update a certificate.
      text: |
          az containerapp connected-env certificate upload -g MyResourceGroup --name MyConnectedEnv --certificate-file MyFilepath
    - name: Add or update a certificate with a user-provided certificate name.
      text: |
          az containerapp connected-env certificate upload -g MyResourceGroup --name MyConnectedEnv --certificate-file MyFilepath --certificate-name MyCertificateName
"""

helps['containerapp connected-env certificate delete'] = """
    type: command
    short-summary: Delete a certificate from the Container Apps connected environment.
    examples:
    - name: Delete a certificate from the Container Apps connected environment by certificate name
      text: |
          az containerapp connected-env certificate delete -g MyResourceGroup --name MyConnectedEnv --certificate MyCertificateName
    - name: Delete a certificate from the Container Apps connected environment by certificate id
      text: |
          az containerapp connected-env certificate delete -g MyResourceGroup --name MyConnectedEnv --certificate MyCertificateId
    - name: Delete a certificate from the Container Apps connected environment by certificate thumbprint
      text: |
          az containerapp connected-env certificate delete -g MyResourceGroup --name MyConnectedEnv --thumbprint MyCertificateThumbprint
"""

# Container Apps Job Commands

helps['containerapp job create'] = """
    type: command
    short-summary: Create a container apps job.
    examples:
    - name: Create a container apps job with Trigger Type as Manual.
      text: |
          az containerapp job create -n MyContainerappsjob -g MyResourceGroup \\
              --environment MyContainerappEnv
              --trigger-type Manual \\
              --replica-timeout 5 \\
              --replica-retry-limit 2 \\
              --replica-completion-count 1 \\
              --parallelism 1 \\
              --image imageName \\
              --workload-profile-name my-wlp
    - name: Create a container apps job with Trigger Type as Schedule.
      text: |
          az containerapp job create -n MyContainerappsjob -g MyResourceGroup \\
              --environment MyContainerappEnv
              --trigger-type Schedule \\
              --replica-timeout 5 \\
              --replica-retry-limit 2 \\
              --replica-completion-count 1 \\
              --parallelism 1 \\
              --cron-expression \"*/1 * * * *\" \\
              --image imageName
    - name: Create a container apps job with Trigger Type as Event.
      text: |
          az containerapp job create -n MyContainerappsjob -g MyResourceGroup \\
              --environment MyContainerappEnv
              --trigger-type Event \\
              --replica-timeout 5 \\
              --replica-retry-limit 2 \\
              --replica-completion-count 1 \\
              --parallelism 1 \\
              --polling-interval 30 \\
              --min-executions 0 \\
              --max-executions 1 \\
              --scale-rule-name queueJob \\
              --scale-rule-type azure-queue \\
              --scale-rule-metadata "accountName=mystorageaccountname" \\
                                    "cloud=AzurePublicCloud" \\
                                    "queueLength": "5" "queueName": "foo" \\
              --scale-rule-auth "connection=my-connection-string-secret-name" \\
              --image imageName
    - name: Create a container apps job hosted on a Connected Environment.
      text: |
          az containerapp job create -n MyContainerappsjob -g MyResourceGroup \\
              --environment MyContainerappConnectedEnv
              --environment-type connected
              --trigger-type Manual \\
              --replica-timeout 5 \\
              --replica-retry-limit 2 \\
              --replica-completion-count 1 \\
              --parallelism 1 \\
              --image imageName \\
              --workload-profile-name my-wlp
"""

# Java Components Commands
helps['containerapp env java-component'] = """
    type: group
    short-summary: Commands to manage Java components within the environment.
"""

helps['containerapp env java-component list'] = """
    type: command
    short-summary: List all Java components within the environment.
    examples:
    - name: List all Java components within an environment.
      text: |
          az containerapp env java-component list -g MyResourceGroup --environment MyEnvironment
"""

helps['containerapp env java-component spring-cloud-config'] = """
    type: group
    short-summary: Commands to manage the Config Server for Spring for the Container Apps environment.
    deprecate_info: This command group is deprecated. Use 'az containerapp env java-component config-server-for-spring' instead.
"""

helps['containerapp env java-component spring-cloud-config create'] = """
    type: command
    short-summary: Command to create the Spring Cloud Config.
    examples:
    - name: Create a Spring Cloud Config.
      text: |
          az containerapp env java-component spring-cloud-config create -g MyResourceGroup \\
              -n MyJavaComponentName \\
              --environment MyEnvironment \\
              --configuration PropertyName1=Value1 PropertyName2=Value2
"""

helps['containerapp env java-component spring-cloud-config delete'] = """
    type: command
    short-summary: Command to delete the Spring Cloud Config.
    examples:
    - name: Delete a Spring Cloud Config.
      text: |
          az containerapp env java-component spring-cloud-config delete -g MyResourceGroup \\
              -n MyJavaComponentName \\
              --environment MyEnvironment
"""

helps['containerapp env java-component spring-cloud-config show'] = """
    type: command
    short-summary: Command to show the Spring Cloud Config.
    examples:
    - name: Show a Spring Cloud Config.
      text: |
          az containerapp env java-component spring-cloud-config show -g MyResourceGroup \\
              -n MyJavaComponentName \\
              --environment MyEnvironment
"""

helps['containerapp env java-component spring-cloud-config update'] = """
    type: command
    short-summary: Command to update the Spring Cloud Config.
    examples:
    - name: Delete all configurations of the Spring Cloud Config.
      text: |
          az containerapp env java-component spring-cloud-config update -g MyResourceGroup \\
              -n MyJavaComponentName \\
              --environment MyEnvironment \\
              --configuration
    - name: Update a Spring Cloud Config with custom configurations.
      text: |
          az containerapp env java-component spring-cloud-config update -g MyResourceGroup \\
              -n MyJavaComponentName \\
              --environment MyEnvironment \\
              --configuration PropertyName1=Value1 PropertyName2=Value2
"""

helps['containerapp env java-component config-server-for-spring'] = """
    type: group
    short-summary: Commands to manage the Config Server for Spring for the Container Apps environment.
"""

helps['containerapp env java-component config-server-for-spring create'] = """
    type: command
    short-summary: Command to create the Config Server for Spring.
    examples:
    - name: Create a Config Server for Spring.
      text: |
          az containerapp env java-component config-server-for-spring create -g MyResourceGroup \\
              -n MyJavaComponentName \\
              --environment MyEnvironment \\
              --configuration PropertyName1=Value1 PropertyName2=Value2
"""

helps['containerapp env java-component config-server-for-spring delete'] = """
    type: command
    short-summary: Command to delete the Config Server for Spring.
    examples:
    - name: Delete a Config Server for Spring.
      text: |
          az containerapp env java-component config-server-for-spring delete -g MyResourceGroup \\
              -n MyJavaComponentName \\
              --environment MyEnvironment
"""

helps['containerapp env java-component config-server-for-spring show'] = """
    type: command
    short-summary: Command to show the Config Server for Spring.
    examples:
    - name: Show a Config Server for Spring.
      text: |
          az containerapp env java-component config-server-for-spring show -g MyResourceGroup \\
              -n MyJavaComponentName \\
              --environment MyEnvironment
"""

helps['containerapp env java-component config-server-for-spring update'] = """
    type: command
    short-summary: Command to update the Config Server for Spring.
    examples:
    - name: Delete all configurations of the Config Server for Spring.
      text: |
          az containerapp env java-component config-server-for-spring update -g MyResourceGroup \\
              -n MyJavaComponentName \\
              --environment MyEnvironment \\
              --configuration
    - name: Update a Config Server for Spring with custom configurations.
      text: |
          az containerapp env java-component config-server-for-spring update -g MyResourceGroup \\
              -n MyJavaComponentName \\
              --environment MyEnvironment \\
              --configuration PropertyName1=Value1 PropertyName2=Value2
"""

helps['containerapp env java-component spring-cloud-eureka'] = """
    type: group
    short-summary: Commands to manage the Spring Cloud Eureka for the Container Apps environment.
    deprecate_info: This command group is deprecated. Use 'az containerapp env java-component eureka-server-for-spring' instead.
"""

helps['containerapp env java-component spring-cloud-eureka create'] = """
    type: command
    short-summary: Command to create the Spring Cloud Eureka.
    examples:
    - name: Create a Spring Cloud Eureka with default configuration.
      text: |
          az containerapp env java-component spring-cloud-eureka create -g MyResourceGroup \\
              -n MyJavaComponentName \\
              --environment MyEnvironment
    - name: Create a Spring Cloud Eureka with custom configurations.
      text: |
          az containerapp env java-component spring-cloud-eureka create -g MyResourceGroup \\
              -n MyJavaComponentName \\
              --environment MyEnvironment \\
              --configuration PropertyName1=Value1 PropertyName2=Value2
"""

helps['containerapp env java-component spring-cloud-eureka delete'] = """
    type: command
    short-summary: Command to delete the Spring Cloud Eureka.
    examples:
    - name: Delete a Spring Cloud Eureka.
      text: |
          az containerapp env java-component spring-cloud-eureka delete -g MyResourceGroup \\
              -n MyJavaComponentName \\
              --environment MyEnvironment
"""

helps['containerapp env java-component spring-cloud-eureka show'] = """
    type: command
    short-summary: Command to show the Spring Cloud Eureka.
    examples:
    - name: Show a Spring Cloud Eureka.
      text: |
          az containerapp env java-component spring-cloud-eureka show -g MyResourceGroup \\
              -n MyJavaComponentName \\
              --environment MyEnvironment
"""

helps['containerapp env java-component spring-cloud-eureka update'] = """
    type: command
    short-summary: Command to update the Spring Cloud Eureka.
    examples:
    - name: Delete all configurations of the Spring Cloud Eureka.
      text: |
          az containerapp env java-component spring-cloud-eureka update -g MyResourceGroup \\
              -n MyJavaComponentName \\
              --environment MyEnvironment \\
              --configuration
    - name: Update a Spring Cloud Eureka with custom configurations.
      text: |
          az containerapp env java-component spring-cloud-eureka update -g MyResourceGroup \\
              -n MyJavaComponentName \\
              --environment MyEnvironment \\
              --configuration PropertyName1=Value1 PropertyName2=Value2
"""

helps['containerapp env java-component eureka-server-for-spring'] = """
    type: group
    short-summary: Commands to manage the Eureka Server for Spring for the Container Apps environment.
"""

helps['containerapp env java-component eureka-server-for-spring create'] = """
    type: command
    short-summary: Command to create the Eureka Server for Spring.
    examples:
    - name: Create a Eureka Server for Spring with default configuration.
      text: |
          az containerapp env java-component eureka-server-for-spring create -g MyResourceGroup \\
              -n MyJavaComponentName \\
              --environment MyEnvironment
    - name: Create a Eureka Server for Spring with custom configurations.
      text: |
          az containerapp env java-component eureka-server-for-spring create -g MyResourceGroup \\
              -n MyJavaComponentName \\
              --environment MyEnvironment \\
              --configuration PropertyName1=Value1 PropertyName2=Value2
"""

helps['containerapp env java-component eureka-server-for-spring delete'] = """
    type: command
    short-summary: Command to delete the Eureka Server for Spring.
    examples:
    - name: Delete a Eureka Server for Spring.
      text: |
          az containerapp env java-component eureka-server-for-spring delete -g MyResourceGroup \\
              -n MyJavaComponentName \\
              --environment MyEnvironment
"""

helps['containerapp env java-component eureka-server-for-spring show'] = """
    type: command
    short-summary: Command to show the Eureka Server for Spring.
    examples:
    - name: Show a Eureka Server for Spring.
      text: |
          az containerapp env java-component eureka-server-for-spring show -g MyResourceGroup \\
              -n MyJavaComponentName \\
              --environment MyEnvironment
"""

helps['containerapp env java-component eureka-server-for-spring update'] = """
    type: command
    short-summary: Command to update the Eureka Server for Spring.
    examples:
    - name: Delete all configurations of the Eureka Server for Spring.
      text: |
          az containerapp env java-component eureka-server-for-spring update -g MyResourceGroup \\
              -n MyJavaComponentName \\
              --environment MyEnvironment \\
              --configuration
    - name: Update a Eureka Server for Spring with custom configurations.
      text: |
          az containerapp env java-component eureka-server-for-spring update -g MyResourceGroup \\
              -n MyJavaComponentName \\
              --environment MyEnvironment \\
              --configuration PropertyName1=Value1 PropertyName2=Value2
"""

# Container Apps Telemetry Commands

helps['containerapp env telemetry'] = """
    type: group
    short-summary: Commands to manage telemetry settings for the container apps environment.
"""

helps['containerapp env telemetry data-dog'] = """
    type: group
    short-summary: Commands to manage data dog settings for the container apps environment.
"""

helps['containerapp env telemetry app-insights'] = """
    type: group
    short-summary: Commands to manage app insights settings for the container apps environment.
"""

helps['containerapp env telemetry data-dog set'] = """
    type: command
    short-summary: Create or update container apps environment telemetry data dog settings.
    examples:
    - name: Create or update container apps environment telemetry data dog settings.
      text: |
          az containerapp env telemetry data-dog set -n MyContainerappEnvironment -g MyResourceGroup \\
              --site dataDogSite --key dataDogKey --enable-open-telemetry-traces true --enable-open-telemetry-metrics true
"""

helps['containerapp env telemetry data-dog show'] = """
    type: command
    short-summary: Show container apps environment telemetry data dog settings.
    examples:
    - name: Show container apps environment telemetry data dog settings.
      text: |
          az containerapp env telemetry data-dog show -n MyContainerappEnvironment -g MyResourceGroup 
"""

helps['containerapp env telemetry app-insights set'] = """
    type: command
    short-summary: Create or update container apps environment telemetry app insights settings.
    examples:
    - name: Create or update container apps environment telemetry app insights settings.
      text: |
          az containerapp env telemetry app-insights set -n MyContainerappEnvironment -g MyResourceGroup \\
              --connection-string connectionString --enable-open-telemetry-traces true --enable-open-telemetry-logs true
"""

helps['containerapp env telemetry app-insights show'] = """
    type: command
    short-summary: Show container apps environment telemetry app insights settings.
    examples:
    - name: Show container apps environment telemetry app insights settings.
      text: |
          az containerapp env telemetry app-insights show -n MyContainerappEnvironment -g MyResourceGroup 
"""

helps['containerapp env telemetry data-dog delete'] = """
    type: command
    short-summary: Delete container apps environment telemetry data dog settings.
    examples:
    - name: Delete container apps environment telemetry data dog settings.
      text: |
          az containerapp env telemetry data-dog delete -n MyContainerappEnvironment -g MyResourceGroup
"""

helps['containerapp env telemetry app-insights delete'] = """
    type: command
    short-summary: Delete container apps environment telemetry app insights settings.
    examples:
    - name: Delete container apps environment telemetry app insights settings.
      text: |
          az containerapp env telemetry app-insights delete -n MyContainerappEnvironment -g MyResourceGroup
"""

helps['containerapp env telemetry otlp'] = """
    type: group
    short-summary: Commands to manage otlp settings for the container apps environment.
"""

helps['containerapp env telemetry otlp add'] = """
    type: command
    short-summary: Add container apps environment telemetry otlp settings.
    examples:
    - name: Add container apps environment telemetry otlp settings.
      text: |
          az containerapp env telemetry otlp add -n MyContainerappEnvironment -g MyResourceGroup \\
              --otlp-name otlpName --endpoint otlpEndpoint --insecure false --headers api-key=apiKey \\
              --enable-open-telemetry-traces true --enable-open-telemetry-logs true --enable-open-telemetry-metrics true
"""

helps['containerapp env telemetry otlp update'] = """
    type: command
    short-summary: Update container apps environment telemetry otlp settings.
    examples:
    - name: Update container apps environment telemetry otlp settings.
      text: |
          az containerapp env telemetry otlp update -n MyContainerappEnvironment -g MyResourceGroup \\
              --otlp-name otlpName --endpoint otlpEndpoint --insecure false --headers api-key=apiKey \\
              --enable-open-telemetry-traces true --enable-open-telemetry-logs true --enable-open-telemetry-metrics true
"""

helps['containerapp env telemetry otlp remove'] = """
    type: command
    short-summary: Remove container apps environment telemetry otlp settings.
    examples:
    - name: Remove container apps environment telemetry otlp settings.
      text: |
          az containerapp env telemetry otlp remove -n MyContainerappEnvironment -g MyResourceGroup \\
              --otlp-name otlpName
"""

helps['containerapp env telemetry otlp show'] = """
    type: command
    short-summary: Show container apps environment telemetry otlp settings.
    examples:
    - name: Show container apps environment telemetry otlp settings.
      text: |
          az containerapp env telemetry otlp show -n MyContainerappEnvironment -g MyResourceGroup \\
              --otlp-name otlpName
"""

helps['containerapp env telemetry otlp list'] = """
    type: command
    short-summary: List container apps environment telemetry otlp settings.
    examples:
    - name: List container apps environment telemetry otlp settings.
      text: |
          az containerapp env telemetry otlp list -n MyContainerappEnvironment -g MyResourceGroup
"""

# SessionPool Commands
helps['containerapp sessionpool'] = """
    type: group
    short-summary: Commands to manage session pools.
"""

helps['containerapp sessionpool create'] = """
    type: command
    short-summary: Create or update a Session pool. 
    examples:
    - name: Create or update a Session Pool with container type PythonLTS default settings.
      text: |
          az containerapp sessionpool create -n mysessionpool -g MyResourceGroup \\
              --location eastasia
    - name: Create or update a Session Pool with container type PythonLTS, with max concurrent sessions is 30, ready session instances 20.
      text: |
          az containerapp sessionpool create -n mysessionpool -g MyResourceGroup \\
              --container-type PythonLTS --max-sessions 30 --ready-sessions 20 \\
              --location eastasia
    - name: Create or update a Session Pool with container type CustomContainer with default quickstart image.
      text: |
          az containerapp sessionpool create -n mysessionpool -g MyResourceGroup \\
              --container-type CustomContainer --environment MyEnvironment \\
              --cpu 0.5 --memory 1Gi --target-port 80 --location eastasia --image mcr.microsoft.com/k8se/quickstart:latest
    - name: Create or update a Session Pool with container type CustomContainer that has secrets and environment variables.
      text: |
          az containerapp sessionpool create -n mysessionpool -g MyResourceGroup \\
              --container-type CustomContainer --environment MyEnvironment \\
              --cpu 0.5 --memory 1Gi --target-port 80 --image MyImage \\
              --env-vars GREETING="Hello, world" SECRETENV=secretref:anothersecret \\
              --secrets mysecret=secretvalue1 anothersecret="secret value 2" --location eastasia
    - name: Create or update a Session Pool with container type CustomContainer that from private registry
      text: |
          az containerapp sessionpool create -n mysessionpool -g MyResourceGroup \\
              --container-type CustomContainer --environment MyEnvironment --image MyImage \\
              --cpu 0.5 --memory 1Gi --target-port 80 --registry-server myregistry.azurecr.io \\
              --registry-username myregistry --registry-password $REGISTRY_PASSWORD \\
              --location eastasia
    - name: Create or update a Session Pool with container type CustomContainer with cooldown period 360s
      text: |
          az containerapp sessionpool create -n mysessionpool -g MyResourceGroup \\
              --environment MyEnvironment --cpu 0.5 --memory 1Gi --target-port 80 --container-type CustomContainer \\
              --cooldown-period 360 --location eastasia
"""

helps['containerapp sessionpool update'] = """
    type: command
    short-summary: Update a Session pool.
    examples:
    - name: Update a session pool's max concurrent sessions configuration and image.
      text: |
          az containerapp sessionpool update -n mysessionpool -g MyResourceGroup --max-sessions 20 --image MyNewImage
"""

helps['containerapp sessionpool delete'] = """
    type: command
    short-summary: Delete a session pool.
    examples:
    - name: Delete a session pool.
      text: az containerapp sessionpool delete -n mysessionpool -g MyResourceGroup
"""

helps['containerapp sessionpool show'] = """
    type: command
    short-summary: Show details of a Session Pool.
    examples:
    - name: Show the details of a Session Pool.
      text: |
          az containerapp sessionpool show -n mysessionpool -g MyResourceGroup
"""

helps['containerapp sessionpool list'] = """
    type: command
    short-summary: List Session Pools by subscription or resource group.
    examples:
    - name: List Session Pools in the current subscription.
      text: |
          az containerapp sessionpool list
    - name: List Session Pools by resource group.
      text: |
          az containerapp sessionpool list -g MyResourceGroup
"""

<<<<<<< HEAD
helps['containerapp java'] = """
    type: group
    short-summary: Commands to manage Java workloads.
"""

# Java Logging logger Commands
helps['containerapp java logger'] = """
    type: group
    short-summary: Dynamically change log level for Java workloads.
"""

# Java Logging logger Commands
helps['containerapp java logger set'] = """
    type: command
    short-summary: Create or update logger for Java workloads.
    examples:
    - name: Create root logger with debug level.
      text: |
          az containerapp java logger set --logger-name root --logger-level debug -n my-containerapp -g MyResourceGroup
    - name: Update root logger with debug level.
      text: |
          az containerapp java logger set --logger-name root --logger-level info -n my-containerapp -g MyResourceGroup
"""

helps['containerapp java logger show'] = """
    type: command
    short-summary: Display logger setting for Java workloads.
    examples:
    - name: Display all logger settings for Java workloads.
      text: |
          az containerapp java logger show --all -n my-containerapp -g MyResourceGroup
    - name: Display specific logger with name for Java workloads.
      text: |
          az containerapp java logger show --logger-name root -n my-containerapp -g MyResourceGroup
"""

helps['containerapp java logger delete'] = """
    type: command
    short-summary: Delete logger for Java workloads.
    examples:
    - name: Delete all logger settings for Java workloads.
      text: |
          az containerapp java logger delete --all -n my-containerapp -g MyResourceGroup
    - name: Delete specific logger with name for Java workloads.
      text: |
          az containerapp java logger delete --logger-name root -n my-containerapp -g MyResourceGroup
=======
# DotNet Components Commands
helps['containerapp env dotnet-component'] = """
    type: group
    short-summary: Commands to manage DotNet components within the environment.
"""

helps['containerapp env dotnet-component list'] = """
    type: command
    short-summary: Command to list DotNet components within the environment.
    examples:
    - name: List all DotNet components within an environment.
      text: |
          az containerapp env dotnet-component list -g MyResourceGroup --environment MyEnvironment
"""

helps['containerapp env dotnet-component create'] = """
    type: command
    short-summary: Command to create DotNet component to enable Aspire Dashboard. Supported DotNet component type is Aspire Dashboard.
    examples:
    - name: Create a DotNet component to enable Aspire Dashboard.
      text: |
          az containerapp env dotnet-component create -g MyResourceGroup \\
              -n MyDotNetComponentName \\
              --environment MyEnvironment \\
              --type AspireDashboard
"""

helps['containerapp env dotnet-component delete'] = """
    type: command
    short-summary: Command to delete DotNet component to disable Aspire Dashboard.
    examples:
    - name: Delete DotNet component.
      text: |
          az containerapp env dotnet-component delete -g MyResourceGroup \\
              -n MyDotNetComponentName \\
              --environment MyEnvironment
"""

helps['containerapp env dotnet-component show'] = """
    type: command
    short-summary: Command to show DotNet component in environment.
    examples:
    - name: Show the details of an environment.
      text: |
          az containerapp env dotnet-component show -n MyDotNetComponentName --environment MyContainerappEnvironment -g MyResourceGroup
>>>>>>> a18e2a39
"""<|MERGE_RESOLUTION|>--- conflicted
+++ resolved
@@ -1693,7 +1693,6 @@
           az containerapp sessionpool list -g MyResourceGroup
 """
 
-<<<<<<< HEAD
 helps['containerapp java'] = """
     type: group
     short-summary: Commands to manage Java workloads.
@@ -1740,7 +1739,7 @@
     - name: Delete specific logger with name for Java workloads.
       text: |
           az containerapp java logger delete --logger-name root -n my-containerapp -g MyResourceGroup
-=======
+"""
 # DotNet Components Commands
 helps['containerapp env dotnet-component'] = """
     type: group
@@ -1786,5 +1785,4 @@
     - name: Show the details of an environment.
       text: |
           az containerapp env dotnet-component show -n MyDotNetComponentName --environment MyContainerappEnvironment -g MyResourceGroup
->>>>>>> a18e2a39
 """