--- conflicted
+++ resolved
@@ -161,11 +161,7 @@
     - name: Create a container app and deploy a model from Azure AI Foundry
       text: |
             az containerapp up -n my-containerapp -l westus3 --model-registry azureml --model-name Phi-4 --model-version 7
-<<<<<<< HEAD
-    - name: Create an Azure Functions on Azure Container Apps (kind=functionapp)
-=======
     - name: Create an Azure Functions on Container Apps (kind=functionapp)
->>>>>>> 7de63500
       text: |
             az containerapp up -n my-containerapp --image my-app:v1.0 --kind functionapp
 """
@@ -1052,11 +1048,7 @@
           az containerapp create -n my-containerapp -g MyResourceGroup \\
               --image my-app:v1.0 --environment MyContainerappEnv \\
               --enable-java-agent
-<<<<<<< HEAD
-    - name: Create an Azure Functions on Azure Container Apps (kind=functionapp)
-=======
     - name: Create an Azure Functions on Container Apps (kind=functionapp)
->>>>>>> 7de63500
       text: |
           az containerapp create -n my-containerapp -g MyResourceGroup \\
               --image my-app:v1.0 --environment MyContainerappEnv \\
