--- conflicted
+++ resolved
@@ -2027,15 +2027,6 @@
           az containerapp env dotnet-component show -n MyDotNetComponentName --environment MyContainerappEnvironment -g MyResourceGroup
 """
 
-<<<<<<< HEAD
-helps['containerapp debug'] = """
-    type: command
-    short-summary: Open an SSH-like interactive shell within a container app ephemeral container.
-    examples:
-    - name: debug into a particular container app replica and revision
-      text: |
-          az containerapp debug -n MyContainerapp -g MyResourceGroup --revision MyRevision --replica MyReplica --runtime Java_17
-=======
 helps['containerapp registry set'] = """
     type: command
     short-summary: Add or update a container registry's details.
@@ -2062,5 +2053,13 @@
       text: |
           az containerapp job registry set -n my-containerapp-job -g MyResourceGroup \\
               --server MyContainerappJobRegistry.azurecr.io --identity system-environment
->>>>>>> 8dbc9091
+"""
+
+helps['containerapp debug'] = """
+    type: command
+    short-summary: Open an SSH-like interactive shell within a container app ephemeral container.
+    examples:
+    - name: debug into a particular container app replica and revision
+      text: |
+          az containerapp debug -n MyContainerapp -g MyResourceGroup --revision MyRevision --replica MyReplica --runtime Java_17
 """