# coding=utf-8
# --------------------------------------------------------------------------------------------
# Copyright (c) Microsoft Corporation. All rights reserved.
# Licensed under the MIT License. See License.txt in the project root for license information.
# --------------------------------------------------------------------------------------------

from knack.help_files import helps  # pylint: disable=unused-import

helps['containerapp'] = """
    type: group
    short-summary: Manage Azure Container Apps.
"""

helps['containerapp list-usages'] = """
    type: command
    short-summary: List usages of subscription level quotas in specific region.
    examples:
    - name: List usages of  quotas in specific region.
      text: |
          az containerapp list-usages -l eastus
"""

helps['containerapp env list-usages'] = """
    type: command
    short-summary: List usages of quotas for specific managed environment.
    examples:
    - name: List usages of quotas for specific managed environment.
      text: |
          az containerapp env list-usages -n MyEnv -g MyResourceGroup
"""

helps['containerapp env dapr-component resiliency'] = """
    type: group
    short-summary: Commands to manage resiliency policies for a dapr component.
"""

helps['containerapp env dapr-component resiliency create'] = """
    type: command
    short-summary: Create resiliency policies for a dapr component.
    examples:
    - name: Create timeout resiliency policy for a dapr component.
      text: |
          az containerapp env dapr-component resiliency create -g MyResourceGroup \\
            -n MyDaprResiliency --dapr-component-name MyDaprComponentName \\
            --environment MyEnvironment --out-timeout 45
    - name: Create resiliency policies for a dapr component using a yaml configuration.
      text: |
          az containerapp env dapr-component resiliency create -g MyResourceGroup \\
            -n MyDaprResiliency --dapr-component-name MyDaprComponentName \\
            --environment MyEnvironment --yaml "path/to/yaml/file.yml"
"""

helps['containerapp env dapr-component resiliency update'] = """
    type: command
    short-summary: Update resiliency policies for a dapr component.
    examples:
    - name: Update timeout resiliency policy for a dapr component.
      text: |
          az containerapp env dapr-component resiliency update -g MyResourceGroup \\
            -n MyDaprResiliency --dapr-component-name MyDaprComponentName \\
            --environment MyEnvironment --in-timeout 45
    - name: Update resiliency policies for a dapr component using a yaml configuration.
      text: |
          az containerapp env dapr-component resiliency update -g MyResourceGroup \\
            -n MyDaprResiliency --dapr-component-name MyDaprComponentName \\
            --environment MyEnvironment --yaml "path/to/yaml/file.yml"
"""

helps['containerapp env dapr-component resiliency show'] = """
    type: command
    short-summary: Show resiliency policies for a dapr component.
    examples:
    - name: Show resiliency policies for a dapr component.
      text: |
          az containerapp env dapr-component resiliency show -g MyResourceGroup \\
            -n MyDaprResiliency --dapr-component-name MyDaprComponentName \\
            --environment MyEnvironment
"""

helps['containerapp env dapr-component resiliency delete'] = """
    type: command
    short-summary: Delete resiliency policies for a dapr component.
    examples:
    - name: Delete resiliency policies for a dapr component.
      text: |
          az containerapp env dapr-component resiliency delete -g MyResourceGroup \\
            -n MyDaprResiliency --dapr-component-name MyDaprComponentName \\
            --environment MyEnvironment
"""

helps['containerapp env dapr-component resiliency list'] = """
    type: command
    short-summary: List resiliency policies for a dapr component.
    examples:
    - name: List resiliency policies for a dapr component.
      text: |
          az containerapp env dapr-component resiliency list -g MyResourceGroup \\
           --dapr-component-name MyDaprComponentName --environment MyEnvironment
"""

# Identity Commands
helps['containerapp env identity'] = """
    type: group
    short-summary: Commands to manage environment managed identities.
"""

helps['containerapp env identity assign'] = """
    type: command
    short-summary: Assign managed identity to a managed environment.
    long-summary: Managed identities can be user-assigned or system-assigned.
    examples:
    - name: Assign system identity.
      text: |
          az containerapp env identity assign -n my-env -g MyResourceGroup --system-assigned
    - name: Assign user identity.
      text: |
          az containerapp env identity assign -n my-env -g MyResourceGroup --user-assigned myUserIdentityName
    - name: Assign user identity (from a different resource group than the managed environment).
      text: |
          az containerapp env identity assign -n my-env -g MyResourceGroup --user-assigned myUserIdentityResourceId
    - name: Assign system and user identity.
      text: |
          az containerapp env identity assign -n my-env -g MyResourceGroup --system-assigned --user-assigned myUserIdentityResourceId
"""

helps['containerapp env identity remove'] = """
    type: command
    short-summary: Remove a managed identity from a managed environment.
    examples:
    - name: Remove system identity.
      text: |
          az containerapp env identity remove -n my-env -g MyResourceGroup --system-assigned
    - name: Remove user identity.
      text: |
          az containerapp env identity remove -n my-env -g MyResourceGroup --user-assigned myUserIdentityName
    - name: Remove system and user identity (from a different resource group than the containerapp).
      text: |
          az containerapp env identity remove -n my-env -g MyResourceGroup --system-assigned --user-assigned myUserIdentityResourceId
    - name: Remove all user identities.
      text: |
          az containerapp env identity remove -n my-env -g MyResourceGroup --user-assigned
    - name: Remove system identity and all user identities.
      text: |
          az containerapp env identity remove -n my-env -g MyResourceGroup --system-assigned --user-assigned
"""

helps['containerapp env identity show'] = """
    type: command
    short-summary: Show managed identities of a managed environment.
    examples:
    - name: Show managed identities.
      text: |
          az containerapp env identity show -n my-env -g MyResourceGroup
"""

helps['containerapp up'] = """
    type: command
    short-summary: Create or update a container app as well as any associated resources (ACR, resource group, container apps environment, GitHub Actions, etc.)
    examples:
    - name: Create a container app from a dockerfile in a GitHub repo (setting up github actions)
      text: |
          az containerapp up -n my-containerapp --repo https://github.com/myAccount/myRepo
    - name: Create a container app from a dockerfile in a local directory (or autogenerate a container if no dockerfile is found)
      text: |
          az containerapp up -n my-containerapp --source .
    - name: Create a container app from an image in a registry
      text: |
          az containerapp up -n my-containerapp --image myregistry.azurecr.io/myImage:myTag
    - name: Create a container app from an image in a registry with ingress enabled and a specified environment
      text: |
          az containerapp up -n my-containerapp --image myregistry.azurecr.io/myImage:myTag --ingress external --target-port 80 --environment MyEnv
    - name: Create a container app from an image in a registry on a Connected cluster
      text: |
          az containerapp up -n my-containerapp --image myregistry.azurecr.io/myImage:myTag --connected-cluster-id MyConnectedClusterResourceId
    - name: Create a container app from an image in a registry on a connected environment
      text: |
          az containerapp up -n my-containerapp --image myregistry.azurecr.io/myImage:myTag --environment MyConnectedEnvironmentId
"""

helps['containerapp show-custom-domain-verification-id'] = """
    type: command
    short-summary: Show the verification id for binding app or environment custom domains
    examples:
    - name: Get the verification id, which needs to be added as a TXT record for app custom domain to verify domain ownership
      text: |
          az containerapp show-custom-domain-verification-id
    - name: Get the verification id, which needs to be added as a TXT record for custom environment DNS suffix to verify domain ownership
      text: |
          az containerapp show-custom-domain-verification-id
"""

helps['containerapp replica count'] = """
    type: command
    short-summary: Count of a container app's replica(s)
    examples:
    - name: Count replicas of a particular revision
      text: |
          az containerapp replica count -n my-containerapp -g MyResourceGroup --revision MyRevision
    - name: Count replicas of the latest revision
      text: |
          az containerapp replica count -n my-containerapp -g MyResourceGroup
"""

# Environment Commands
helps['containerapp env'] = """
    type: group
    short-summary: Commands to manage Container Apps environments.
"""

helps['containerapp env create'] = """
    type: command
    short-summary: Create a Container Apps environment.
    examples:
    - name: Create an environment with an auto-generated Log Analytics workspace.
      text: |
          az containerapp env create -n MyContainerappEnvironment -g MyResourceGroup \\
              --location eastus2
    - name: Create a zone-redundant environment
      text: |
          az containerapp env create -n MyContainerappEnvironment -g MyResourceGroup \\
              --location eastus2 --zone-redundant
    - name: Create an environment with an existing Log Analytics workspace.
      text: |
          az containerapp env create -n MyContainerappEnvironment -g MyResourceGroup \\
              --logs-workspace-id myLogsWorkspaceID \\
              --logs-workspace-key myLogsWorkspaceKey \\
              --location eastus2
    - name: Create an environment with workload profiles enabled.
      text: |
          az containerapp env create -n MyContainerappEnvironment -g MyResourceGroup \\
              --location eastus2 --enable-workload-profiles
    - name: Create an environment without workload profiles enabled.
      text: |
          az containerapp env create -n MyContainerappEnvironment -g MyResourceGroup \\
              --location eastus2 --enable-workload-profiles false
    - name: Create an environment with system assigned and user assigned identity.
      text: |
          az containerapp env create -n MyContainerappEnvironment -g MyResourceGroup \\
              --location eastus2 --mi-system-assigned --mi-user-assigned MyUserIdentityResourceId
"""

helps['containerapp add-on'] = """
    type: group
    short-summary: Commands to manage add-ons available within the environment.
"""

helps['containerapp add-on list'] = """
    type: command
    short-summary: List all add-ons within the environment.
"""

helps['containerapp resiliency'] = """
    type: group
    short-summary: Commands to manage resiliency policies for a container app.
"""

helps['containerapp resiliency create'] = """
    type: command
    short-summary: Create resiliency policies for a container app.
    examples:
    - name: Create recommended resiliency policies.
      text: |
          az containerapp resiliency create -g MyResourceGroup \\
            -n MyResiliencyName --container-app-name my-containerapp --recommended
    - name: Create the timeout resiliency policy.
      text: |
          az containerapp resiliency create -g MyResourceGroup \\
            -n MyResiliencyName --container-app-name my-containerapp \\
            --timeout 15 --timeout-connect 5
    - name: Create resiliency policies using a yaml configuration.
      text: |
          az containerapp resiliency create -g MyResourceGroup \\
            -n MyResiliencyName --container-app-name my-containerapp \\
            --yaml "path/to/yaml/file.yml"
"""

helps['containerapp resiliency update'] = """
    type: command
    short-summary: Update resiliency policies for a container app.
    examples:
    - name: Update the TCP Connection Pool resiliency policy.
      text: |
          az containerapp resiliency update -g MyResourceGroup \\
            -n MyResiliencyName --container-app-name my-containerapp \\
            --tcp-connections 1024
    - name: Update resiliency policies using a yaml configuration.
      text: |
          az containerapp resiliency update -g MyResourceGroup \\
            -n MyResiliencyName --container-app-name my-containerapp \\
            --yaml "path/to/yaml/file.yml"

"""

helps['containerapp resiliency delete'] = """
    type: command
    short-summary: Delete resiliency policies for a container app.
    examples:
    - name: Delete resiliency policies for a container app.
      text: |
          az containerapp resiliency delete -g MyResourceGroup \\
            -n MyResiliencyName --container-app-name MyContainerApp
"""

helps['containerapp resiliency show'] = """
    type: command
    short-summary: Show resiliency policies for a container app.
    examples:
    - name: Show resiliency policies for a container app.
      text: |
          az containerapp resiliency show -g MyResourceGroup \\
            -n MyResiliencyName --container-app-name MyContainerApp
"""

helps['containerapp resiliency list'] = """
    type: command
    short-summary: List resiliency policies for a container app.
    examples:
    - name: List resiliency policies for a container app.
      text: |
          az containerapp resiliency list -g MyResourceGroup \\
            --container-app-name MyContainerApp
"""

helps['containerapp add-on redis'] = """
    type: group
    short-summary: Commands to manage the redis add-on for the Container Apps environment.
"""

helps['containerapp add-on postgres'] = """
    type: group
    short-summary: Commands to manage the postgres add-on for the Container Apps environment.
"""

helps['containerapp add-on kafka'] = """
    type: group
    short-summary: Commands to manage the kafka add-on for the Container Apps environment.
"""

helps['containerapp add-on mariadb'] = """
    type: group
    short-summary: Commands to manage the mariadb add-on for the Container Apps environment.
"""

helps['containerapp add-on qdrant'] = """
    type: group
    short-summary: Commands to manage the qdrant add-on for the Container Apps environment.
"""

helps['containerapp add-on weaviate'] = """
    type: group
    short-summary: Commands to manage the weaviate add-on for the Container Apps environment.
"""

helps['containerapp add-on milvus'] = """
    type: group
    short-summary: Commands to manage the milvus add-on for the Container Apps environment.
"""

helps['containerapp add-on redis create'] = """
    type: command
    short-summary: Command to create the redis add-on.
"""

helps['containerapp add-on postgres create'] = """
    type: command
    short-summary: Command to create the postgres add-on.
"""

helps['containerapp add-on kafka create'] = """
    type: command
    short-summary: Command to create the kafka add-on.
"""

helps['containerapp add-on mariadb create'] = """
    type: command
    short-summary: Command to create the mariadb add-on.
"""

helps['containerapp add-on qdrant create'] = """
    type: command
    short-summary: Command to create the qdrant add-on.
"""

helps['containerapp add-on weaviate create'] = """
    type: command
    short-summary: Command to create the weaviate add-on.
"""

helps['containerapp add-on milvus create'] = """
    type: command
    short-summary: Command to create the milvus add-on.
"""

helps['containerapp add-on redis delete'] = """
    type: command
    short-summary: Command to delete the redis add-on.
"""

helps['containerapp add-on postgres delete'] = """
    type: command
    short-summary: Command to delete the postgres add-on.
"""

helps['containerapp add-on kafka delete'] = """
    type: command
    short-summary: Command to delete the kafka add-on.
"""

helps['containerapp add-on mariadb delete'] = """
    type: command
    short-summary: Command to delete the mariadb add-on.
"""

helps['containerapp add-on qdrant delete'] = """
    type: command
    short-summary: Command to delete the qdrant add-on.
"""

helps['containerapp add-on weaviate delete'] = """
    type: command
    short-summary: Command to delete the weaviate service.
"""

helps['containerapp add-on milvus delete'] = """
    type: command
    short-summary: Command to delete the milvus service.
"""

helps['containerapp env update'] = """
    type: command
    short-summary: Update a Container Apps environment.
    examples:
    - name: Update an environment's custom domain configuration.
      text: |
          az containerapp env update -n MyContainerappEnvironment -g MyResourceGroup \\
              --dns-suffix my-suffix.net --certificate-file MyFilePath \\
              --certificate-password MyCertPass
"""


helps['containerapp env delete'] = """
    type: command
    short-summary: Delete a Container Apps environment.
    examples:
    - name: Delete an environment.
      text: az containerapp env delete -n MyContainerappEnvironment -g MyResourceGroup
"""

helps['containerapp env show'] = """
    type: command
    short-summary: Show details of a Container Apps environment.
    examples:
    - name: Show the details of an environment.
      text: |
          az containerapp env show -n MyContainerappEnvironment -g MyResourceGroup
"""

helps['containerapp env list'] = """
    type: command
    short-summary: List Container Apps environments by subscription or resource group.
    examples:
    - name: List environments in the current subscription.
      text: |
          az containerapp env list
    - name: List environments by resource group.
      text: |
          az containerapp env list -g MyResourceGroup
"""

# Container Apps Job Commands
helps['containerapp job'] = """
    type: group
    short-summary: Commands to manage Container Apps jobs.
"""

helps['containerapp job create'] = """
    type: command
    short-summary: Create a container apps job.
    examples:
    - name: Create a container apps job with Trigger Type as Manual.
      text: |
          az containerapp job create -n MyContainerappsjob -g MyResourceGroup \\
              --environment MyContainerappEnv
              --trigger-type Manual \\
              --replica-timeout 5 \\
              --replica-retry-limit 2 \\
              --replica-completion-count 1 \\
              --parallelism 1 \\
              --image imageName \\
              --workload-profile-name my-wlp
    - name: Create a container apps job with Trigger Type as Schedule.
      text: |
          az containerapp job create -n MyContainerappsjob -g MyResourceGroup \\
              --environment MyContainerappEnv
              --trigger-type Schedule \\
              --replica-timeout 5 \\
              --replica-retry-limit 2 \\
              --replica-completion-count 1 \\
              --parallelism 1 \\
              --cron-expression \"*/1 * * * *\" \\
              --image imageName
    - name: Create a container apps job with Trigger Type as Event.
      text: |
          az containerapp job create -n MyContainerappsjob -g MyResourceGroup \\
              --environment MyContainerappEnv
              --trigger-type Event \\
              --replica-timeout 5 \\
              --replica-retry-limit 2 \\
              --replica-completion-count 1 \\
              --parallelism 1 \\
              --polling-interval 30 \\
              --min-executions 0 \\
              --max-executions 1 \\
              --scale-rule-name queueJob \\
              --scale-rule-type azure-queue \\
              --scale-rule-metadata "accountName=mystorageaccountname" \\
                                    "cloud=AzurePublicCloud" \\
                                    "queueLength": "5" "queueName": "foo" \\
              --scale-rule-auth "connection=my-connection-string-secret-name" \\
              --image imageName
"""

helps['containerapp job delete'] = """
    type: command
    short-summary: Delete a Container Apps Job.
    examples:
    - name: Delete a job.
      text: az containerapp job delete -n my-containerapp-job -g MyResourceGroup
"""

helps['containerapp job show'] = """
    type: command
    short-summary: Show details of a Container Apps Job.
    examples:
    - name: Show the details of a job.
      text: |
          az containerapp job show -n my-containerapp-job -g MyResourceGroup
"""

helps['containerapp job list'] = """
    type: command
    short-summary: List Container Apps Job by subscription or resource group.
    examples:
    - name: List jobs in the current subscription.
      text: |
          az containerapp job list
    - name: List environments by resource group.
      text: |
          az containerapp job list -g MyResourceGroup
"""

helps['containerapp job start'] = """
    type: command
    short-summary: Start a Container Apps Job execution.
    examples:
    - name: Start a job execution.
      text: az containerapp job start -n my-containerapp-job -g MyResourceGroup
    - name: Start a job with different image and configurations.
      text: az containerapp job start -n my-containerapp-job -g MyResourceGroup --image MyImageName --cpu 0.5 --memory 1.0Gi
"""

helps['containerapp job stop'] = """
    type: command
    short-summary: Stops a Container Apps Job execution.
    examples:
    - name: Stop a job execution.
      text: az containerapp job stop -n my-containerapp-job -g MyResourceGroup
    - name: Stop a job execution giving a specific job execution name.
      text: az containerapp job stop -n my-containerapp-job -g MyResourceGroup --job-execution-name MyContainerAppJob-66v9xh0
    - name: Stop multiple job executions giving a list of execution names.
      text: az containerapp job stop -n my-containerapp-job -g MyResourceGroup --execution-name-list MyContainerAppJob-66v9xh0,MyContainerAppJob-66v9xh1
"""

# Certificates Commands
helps['containerapp env certificate'] = """
    type: group
    short-summary: Commands to manage certificates for the Container Apps environment.
"""

helps['containerapp env certificate create'] = """
    type: command
    short-summary: Create a managed certificate.
    examples:
    - name: Create a managed certificate.
      text: |
          az containerapp env certificate create -g MyResourceGroup --name MyEnvironment --certificate-name MyCertificate --hostname MyHostname --validation-method CNAME
"""

helps['containerapp env certificate upload'] = """
    type: command
    short-summary: Add or update a certificate.
    examples:
    - name: Add or update a certificate.
      text: |
          az containerapp env certificate upload -g MyResourceGroup --name MyEnvironment --certificate-file MyFilepath
    - name: Add or update a certificate with a user-provided certificate name.
      text: |
          az containerapp env certificate upload -g MyResourceGroup --name MyEnvironment --certificate-file MyFilepath --certificate-name MyCertificateName
    - name: Add or update a certificate from azure key vault using managed identity.
      text: |
          az containerapp env certificate upload -g MyResourceGroup --name MyEnvironment --akv-url akvSecretUrl --identity system
"""

helps['containerapp env certificate list'] = """
    type: command
    short-summary: List certificates for an environment.
    examples:
    - name: List certificates for an environment.
      text: |
          az containerapp env certificate list -g MyResourceGroup --name MyEnvironment
    - name: Show a certificate by certificate id.
      text: |
          az containerapp env certificate list -g MyResourceGroup --name MyEnvironment --certificate MyCertificateId
    - name: List certificates by certificate name.
      text: |
          az containerapp env certificate list -g MyResourceGroup --name MyEnvironment --certificate MyCertificateName
    - name: List certificates by certificate thumbprint.
      text: |
          az containerapp env certificate list -g MyResourceGroup --name MyEnvironment --thumbprint MyCertificateThumbprint
    - name: List managed certificates for an environment.
      text: |
          az containerapp env certificate list -g MyResourceGroup --name MyEnvironment --managed-certificates-only
    - name: List private key certificates for an environment.
      text: |
          az containerapp env certificate list -g MyResourceGroup --name MyEnvironment --private-key-certificates-only
"""

helps['containerapp env certificate delete'] = """
    type: command
    short-summary: Delete a certificate from the Container Apps environment.
    examples:
    - name: Delete a certificate from the Container Apps environment by certificate name
      text: |
          az containerapp env certificate delete -g MyResourceGroup --name MyEnvironment --certificate MyCertificateName
    - name: Delete a certificate from the Container Apps environment by certificate id
      text: |
          az containerapp env certificate delete -g MyResourceGroup --name MyEnvironment --certificate MyCertificateId
    - name: Delete all certificates that have a matching thumbprint from the Container Apps environment
      text: |
          az containerapp env certificate delete -g MyResourceGroup --name MyEnvironment --thumbprint MyCertificateThumbprint
"""

helps['containerapp env dapr-component init'] = """
    type: command
    short-summary: Initializes Dapr components and dev services for an environment.
    examples:
    - name: Initialize Dapr components with default statestore and pubsub.
      text: |
          az containerapp env dapr-component init -g MyResourceGroup --name MyEnvironment
    - name: Initialize Dapr components with Postgres statestore and Kafka pubsub.
      text: |
          az containerapp env dapr-component init -g MyResourceGroup --name MyEnvironment --statestore postgres --pubsub kafka
"""

helps['containerapp github-action'] = """
    type: group
    short-summary: Commands to manage GitHub Actions.
"""

helps['containerapp github-action add'] = """
    type: command
    short-summary: Add a GitHub Actions workflow to a repository to deploy a container app.
    examples:
    - name: Add GitHub Actions, using Azure Container Registry and personal access token.
      text: az containerapp github-action add -g MyResourceGroup -n my-containerapp --repo-url https://github.com/userid/repo --branch main
          --registry-url myregistryurl.azurecr.io
          --service-principal-client-id 00000000-0000-0000-0000-00000000
          --service-principal-tenant-id 00000000-0000-0000-0000-00000000
          --service-principal-client-secret ClientSecret
          --token MyAccessToken
    - name: Add GitHub Actions, using Azure Container Registry and personal access token, configure image build via build environment variables.
      text: az containerapp github-action add -g MyResourceGroup -n my-containerapp --repo-url https://github.com/userid/repo --branch main
          --registry-url myregistryurl.azurecr.io
          --service-principal-client-id 00000000-0000-0000-0000-00000000
          --service-principal-tenant-id 00000000-0000-0000-0000-00000000
          --service-principal-client-secret ClientSecret
          --token MyAccessToken
          --build-env-vars BP_JVM_VERSION=21 BP_MAVEN_VERSION=4
    - name: Add GitHub Actions, using Azure Container Registry and log in to GitHub flow to retrieve personal access token.
      text: az containerapp github-action add -g MyResourceGroup -n my-containerapp --repo-url https://github.com/userid/repo --branch main
          --registry-url myregistryurl.azurecr.io
          --service-principal-client-id 00000000-0000-0000-0000-00000000
          --service-principal-tenant-id 00000000-0000-0000-0000-00000000
          --service-principal-client-secret ClientSecret
          --login-with-github
    - name: Add GitHub Actions, using Docker Hub and log in to GitHub flow to retrieve personal access token.
      text: az containerapp github-action add -g MyResourceGroup -n my-containerapp --repo-url https://github.com/userid/repo --branch main
          --registry-username MyUsername
          --registry-password MyPassword
          --service-principal-client-id 00000000-0000-0000-0000-00000000
          --service-principal-tenant-id 00000000-0000-0000-0000-00000000
          --service-principal-client-secret ClientSecret
          --login-with-github
"""

helps['containerapp hostname'] = """
    type: group
    short-summary: Commands to manage hostnames of a container app.
"""

helps['containerapp hostname bind'] = """
    type: command
    short-summary: Add or update the hostname and binding with a certificate.
    examples:
    - name: Add or update hostname and binding with a provided certificate.
      text: |
          az containerapp hostname bind -n my-containerapp -g MyResourceGroup --hostname MyHostname --certificate MyCertificateId
    - name: Look for or create a managed certificate and bind with the hostname if no certificate or thumbprint is provided.
      text: |
          az containerapp hostname bind -n my-containerapp -g MyResourceGroup --hostname MyHostname
"""

# Auth commands
helps['containerapp auth'] = """
type: group
short-summary: Manage containerapp authentication and authorization.
"""

helps['containerapp auth show'] = """
type: command
short-summary: Show the authentication settings for the containerapp.
examples:
  - name: Show the authentication settings for the containerapp.
    text: az containerapp auth show --name my-containerapp --resource-group MyResourceGroup
"""

helps['containerapp auth update'] = """
type: command
short-summary: Update the authentication settings for the containerapp.
examples:
  - name: Update the client ID of the AAD provider already configured.
    text: |
        az containerapp auth update -g myResourceGroup --name my-containerapp --set identityProviders.azureActiveDirectory.registration.clientId=my-client-id
  - name: Configure the app with file based authentication by setting the config file path.
    text: |
        az containerapp auth update -g myResourceGroup --name my-containerapp --config-file-path D:\\home\\site\\wwwroot\\auth.json
  - name: Configure the app to allow unauthenticated requests to hit the app.
    text: |
        az containerapp auth update -g myResourceGroup --name my-containerapp --unauthenticated-client-action AllowAnonymous
  - name: Configure the app to redirect unauthenticated requests to the Facebook provider.
    text: |
        az containerapp auth update -g myResourceGroup --name my-containerapp --redirect-provider Facebook
  - name: Configure the app to listen to the forward headers X-FORWARDED-HOST and X-FORWARDED-PROTO.
    text: |
        az containerapp auth update -g myResourceGroup --name my-containerapp --proxy-convention Standard
"""

helps['containerapp env workload-profile set'] = """
    type: command
    short-summary: Create or update an existing workload profile in a Container Apps environment
    examples:
    - name: Create or update an existing workload profile in a Container Apps environment
      text: |
          az containerapp env workload-profile set -g MyResourceGroup -n MyEnvironment --workload-profile-name my-wlp --workload-profile-type D4 --min-nodes 1 --max-nodes 2
"""

helps['containerapp env storage set'] = """
    type: command
    short-summary: Create or update a storage.
    examples:
    - name: Create a azure file storage.
      text: |
          az containerapp env storage set -g MyResourceGroup -n MyEnv --storage-name MyStorageName --access-mode ReadOnly --azure-file-account-key MyAccountKey --azure-file-account-name MyAccountName --azure-file-share-name MyShareName
    - name: Create a nfs azure file storage.
      text: |
          az containerapp env storage set -g MyResourceGroup -n MyEnv --storage-name MyStorageName --storage-type NfsAzureFile --access-mode ReadOnly --server MyNfsServer.file.core.windows.net --file-share /MyNfsServer/MyShareName
"""

# Compose commands
helps['containerapp compose'] = """
    type: group
    short-summary: Commands to create Azure Container Apps from Compose specifications.
"""

helps['containerapp compose create'] = """
    type: command
    short-summary: Create one or more Container Apps in a new or existing Container App Environment from a Compose specification.
    examples:
    - name: Create a container app by implicitly passing in a Compose configuration file from current directory.
      text: |
          az containerapp compose create -g MyResourceGroup \\
              --environment MyContainerappEnv
    - name: Create a container app by explicitly passing in a Compose configuration file.
      text: |
          az containerapp compose create -g MyResourceGroup \\
              --environment MyContainerappEnv \\
              --compose-file-path "path/to/docker-compose.yml"
"""

# Patch commands
helps['containerapp patch'] = """
    type: group
    short-summary: Patch Azure Container Apps. Patching is only available for the apps built using the source to cloud feature. See https://aka.ms/aca-local-source-to-cloud
"""

helps['containerapp patch list'] = """
   type: command
   short-summary: List container apps that can be patched. Patching is only available for the apps built using the source to cloud feature. See https://aka.ms/aca-local-source-to-cloud
   examples:
    - name: List patchable container apps in the current subscription.
      text: |
          az containerapp patch list
    - name: List patchable container apps by resource group.
      text: |
          az containerapp patch list -g MyResourceGroup
    - name: List patchable container apps by managed environment.
      text: |
          az containerapp patch list -g MyResourceGroup --environment MyContainerAppEnv
    - name: List patchable and unpatchable container apps by managed environment with the show-all option.
      text: |
          az containerapp patch list -g MyResourceGroup --environment MyContainerAppEnv --show-all
    - name: List available patches for a container app.
      text: |
            az containerapp patch list -g MyResourceGroup --container-app-name MyContainerApp
"""

helps['containerapp patch apply'] = """
    type: command
    short-summary: List and apply container apps to be patched. Patching is only available for the apps built using the source to cloud feature. See https://aka.ms/aca-local-source-to-cloud
    examples:
    - name: List patchable container apps in the current subscription and apply patch.
      text: |
          az containerapp patch apply
    - name: List patchable container apps by resource group and apply patch.
      text: |
          az containerapp patch apply -g MyResourceGroup
    - name: List patchable container apps by managed environment and apply patch.
      text: |
          az containerapp patch apply -g MyResourceGroup --environment MyContainerAppEnv
    - name: List patchable and unpatchable container apps by managed environment with the show-all option and apply patch for patchable container apps.
      text: |
          az containerapp patch apply -g MyResourceGroup --environment MyContainerAppEnv --show-all
    - name: Apply a patch for a container app by patch name using Cloud Patching.
      text: |
          az containerapp patch apply -g MyResourceGroup --container-app-name MyContainerApp --patch-name patch-12345
"""

helps['containerapp patch delete'] = """
    type: command
    short-summary: Delete a Container App Cloud Patch from a Container App.
    examples:
    - name: Delete a Cloud Patch.
      text: |
          az containerapp patch delete -g MyResourceGroup --container-app-name MyContainerApp --patch-name patch-12345
"""

helps['containerapp patch show'] = """
    type: command
    short-summary: Show the details of a Container App Cloud Patch.
    examples:
    - name: Show the details of a Cloud Patch.
      text: |
          az containerapp patch show -g MyResourceGroup --container-app-name MyContainerApp --patch-name patch-12345
"""

helps['containerapp patch interactive'] = """
    type: command
    short-summary: List and select container apps to be patched in an interactive way. Patching is only available for the apps built using the source to cloud feature. See https://aka.ms/aca-local-source-to-cloud
    examples:
    - name: List patchable container apps in the current subscription and apply patch interactively.
      text: |
          az containerapp patch interactive
    - name: List patchable container apps by resource group and apply patch interactively.
      text: |
          az containerapp patch interactive -g MyResourceGroup
    - name: List patchable container apps by managed environment and apply patch interactively.
      text: |
          az containerapp patch interactive -g MyResourceGroup --environment MyContainerAppEnv
    - name: List patchable and unpatchable container apps by managed environment with the show-all option and apply patch for patchable container apps interactively.
      text: |
          az containerapp patch interactive -g MyResourceGroup --environment MyContainerAppEnv --show-all
"""

helps["containerapp patch configure"] = """
    type: group
    short-summary: Commands to configure the patching settings for a container app.
"""

helps["containerapp patch configure mode"] = """
    type: command
    short-summary: Configure the patching mode for a container app.
    examples:
    - name: Configure the patching mode for a container app to be manually patched.
      text: |
          az containerapp patch configure mode -g MyResourceGroup --container-app-name MyContainerApp --patch-mode Manual
"""

# containerapp create for preview
helps['containerapp create'] = """
    type: command
    short-summary: Create a container app.
    examples:
    - name: Create a container app and retrieve its fully qualified domain name.
      text: |
          az containerapp create -n my-containerapp -g MyResourceGroup \\
              --image myregistry.azurecr.io/my-app:v1.0 --environment MyContainerappEnv \\
              --ingress external --target-port 80 \\
              --registry-server myregistry.azurecr.io --registry-username myregistry --registry-password $REGISTRY_PASSWORD \\
              --query properties.configuration.ingress.fqdn
    - name: Create a container app with resource requirements and replica count limits.
      text: |
          az containerapp create -n my-containerapp -g MyResourceGroup \\
              --image nginx --environment MyContainerappEnv \\
              --cpu 0.5 --memory 1.0Gi \\
              --min-replicas 4 --max-replicas 8
    - name: Create a container app with secrets and environment variables.
      text: |
          az containerapp create -n my-containerapp -g MyResourceGroup \\
              --image my-app:v1.0 --environment MyContainerappEnv \\
              --secrets mysecret=secretvalue1 anothersecret="secret value 2" \\
              --env-vars GREETING="Hello, world" SECRETENV=secretref:anothersecret
    - name: Create a container app using a YAML configuration. Example YAML configuration - https://aka.ms/azure-container-apps-yaml
      text: |
          az containerapp create -n my-containerapp -g MyResourceGroup \\
              --environment MyContainerappEnv \\
              --yaml "path/to/yaml/file.yml"
    - name: Create a container app with an http scale rule
      text: |
          az containerapp create -n myapp -g mygroup --environment myenv --image nginx \\
              --scale-rule-name my-http-rule \\
              --scale-rule-http-concurrency 50
    - name: Create a container app with a custom scale rule
      text: |
          az containerapp create -n my-containerapp -g MyResourceGroup \\
              --image my-queue-processor --environment MyContainerappEnv \\
              --min-replicas 4 --max-replicas 8 \\
              --scale-rule-name queue-based-autoscaling \\
              --scale-rule-type azure-queue \\
              --scale-rule-metadata "accountName=mystorageaccountname" \\
                                    "cloud=AzurePublicCloud" \\
                                    "queueLength": "5" "queueName": "foo" \\
              --scale-rule-auth "connection=my-connection-string-secret-name"
    - name: Create a container app with secrets and mounts them in a volume.
      text: |
          az containerapp create -n my-containerapp -g MyResourceGroup \\
              --image my-app:v1.0 --environment MyContainerappEnv \\
              --secrets mysecret=secretvalue1 anothersecret="secret value 2" \\
              --secret-volume-mount "mnt/secrets"
    - name: Create a container app hosted on a Connected Environment.
      text: |
          az containerapp create -n my-containerapp -g MyResourceGroup \\
              --image my-app:v1.0 --environment MyContainerappConnectedEnv \\
              --environment-type connected
    - name: Create a container app from a new GitHub Actions workflow in the provided GitHub repository
      text: |
          az containerapp create -n my-containerapp -g MyResourceGroup \\
          --environment MyContainerappEnv --registry-server MyRegistryServer \\
          --registry-user MyRegistryUser --registry-pass MyRegistryPass \\
          --repo https://github.com/myAccount/myRepo
    - name: Create a Container App from the provided application source
      text: |
          az containerapp create -n my-containerapp -g MyResourceGroup \\
          --environment MyContainerappEnv --registry-server MyRegistryServer \\
          --registry-user MyRegistryUser --registry-pass MyRegistryPass \\
          --source .
    - name: Create a container app with java metrics enabled
      text: |
          az containerapp create -n my-containerapp -g MyResourceGroup \\
              --image my-app:v1.0 --environment MyContainerappEnv \\
              --enable-java-metrics
"""

# containerapp update for preview
helps['containerapp update'] = """
    type: command
    short-summary: Update a container app. In multiple revisions mode, create a new revision based on the latest revision.
    examples:
    - name: Update a container app's container image.
      text: |
          az containerapp update -n my-containerapp -g MyResourceGroup \\
              --image myregistry.azurecr.io/my-app:v2.0
    - name: Update a container app's resource requirements and scale limits.
      text: |
          az containerapp update -n my-containerapp -g MyResourceGroup \\
              --cpu 0.5 --memory 1.0Gi \\
              --min-replicas 4 --max-replicas 8
    - name: Update a container app with an http scale rule
      text: |
          az containerapp update -n myapp -g mygroup \\
              --scale-rule-name my-http-rule \\
              --scale-rule-http-concurrency 50
    - name: Update a container app with a custom scale rule
      text: |
          az containerapp update -n myapp -g mygroup \\
              --scale-rule-name my-custom-rule \\
              --scale-rule-type my-custom-type \\
              --scale-rule-metadata key=value key2=value2 \\
              --scale-rule-auth triggerparam=secretref triggerparam=secretref
    - name: Update a Container App from the provided application source
      text: |
          az containerapp update -n my-containerapp -g MyResourceGroup --source .
    - name: Update a container app with java metrics enabled
      text: |
          az containerapp update -n my-containerapp -g MyResourceGroup \\
              --enable-java-metrics
    - name: Update a container app without java metrics enabled
      text: |
          az containerapp update -n my-containerapp -g MyResourceGroup \\
              --runtime generic
"""

# containerapp list for preview
helps['containerapp list'] = """
    type: command
    short-summary: List container apps.
    examples:
    - name: List container apps in the current subscription.
      text: |
          az containerapp list
    - name: List container apps by resource group.
      text: |
          az containerapp list -g MyResourceGroup
    - name: List container apps by environment type.
      text: |
          az containerapp list --environment-type connected
"""

# Connected Environment Commands
helps['containerapp connected-env'] = """
    type: group
    short-summary: Commands to manage Container Apps Connected environments for use with Arc enabled Container Apps.
"""

helps['containerapp connected-env create'] = """
    type: command
    short-summary: Create a Container Apps connected environment.
    long-summary: Create a Container Apps Connected environment for use with Arc enabled Container Apps.  Environments are an isolation boundary around a collection of container apps.
    examples:
    - name: Create a connected environment
      text: |
          az containerapp connected-env create -n MyContainerappConnectedEnv -g MyResourceGroup \\
              --location eastus --custom-location MyCustomLocationResourceID
"""

helps['containerapp connected-env delete'] = """
    type: command
    short-summary: Delete a Container Apps connected environment.
    examples:
    - name: Delete a connected environment.
      text: az containerapp connected-env delete -n MyContainerappConnectedEnv -g MyResourceGroup
"""

helps['containerapp connected-env show'] = """
    type: command
    short-summary: Show details of a Container Apps connected environment.
    examples:
    - name: Show the details of a connected environment.
      text: |
          az containerapp connected-env show -n MyContainerappConnectedEnv -g MyResourceGroup
"""

helps['containerapp connected-env list'] = """
    type: command
    short-summary: List Container Apps connected environments by subscription or resource group.
    examples:
    - name: List connected environments in the current subscription.
      text: |
          az containerapp connected-env list
    - name: List connected environments by resource group.
      text: |
          az containerapp connected-env list -g MyResourceGroup
"""

helps['containerapp connected-env dapr-component'] = """
    type: group
    short-summary: Commands to manage Dapr components for Container Apps connected environments.
"""

helps['containerapp connected-env dapr-component list'] = """
    type: command
    short-summary: List Dapr components for a connected environment.
    examples:
    - name: List Dapr components for a connected environment.
      text: |
          az containerapp connected-env dapr-component list -g MyResourceGroup --name MyConnectedEnv
"""

helps['containerapp connected-env dapr-component show'] = """
    type: command
    short-summary: Show the details of a Dapr component.
    examples:
    - name: Show the details of a Dapr component.
      text: |
          az containerapp connected-env dapr-component show -g MyResourceGroup --dapr-component-name MyDaprComponentName --name MyConnectedEnv
"""

helps['containerapp connected-env dapr-component set'] = """
    type: command
    short-summary: Create or update a Dapr component.
    examples:
    - name: Create a Dapr component.
      text: |
          az containerapp connected-env dapr-component set -g MyResourceGroup --name MyEnv --yaml MyYAMLPath --dapr-component-name MyDaprComponentName
"""

helps['containerapp connected-env dapr-component remove'] = """
    type: command
    short-summary: Remove a Dapr component from a connected environment.
    examples:
    - name: Remove a Dapr component from a Container Apps connected environment.
      text: |
          az containerapp connected-env dapr-component remove -g MyResourceGroup --dapr-component-name MyDaprComponentName --name MyConnectedEnv
"""

helps['containerapp connected-env storage'] = """
    type: group
    short-summary: Commands to manage storage for the Container Apps connected environment.
"""

helps['containerapp connected-env storage list'] = """
    type: command
    short-summary: List the storages for a connected environment.
    examples:
    - name: List the storages for a connected environment.
      text: |
          az containerapp connected-env storage list -g MyResourceGroup -n MyConnectedEnv
"""

helps['containerapp connected-env storage show'] = """
    type: command
    short-summary: Show the details of a storage.
    examples:
    - name: Show the details of a storage.
      text: |
          az containerapp connected-env storage show -g MyResourceGroup --storage-name MyStorageName -n MyConnectedEnv
"""

helps['containerapp connected-env storage set'] = """
    type: command
    short-summary: Create or update a storage.
    examples:
    - name: Create a storage.
      text: |
          az containerapp connected-env storage set -g MyResourceGroup -n MyEnv --storage-name MyStorageName --access-mode ReadOnly --azure-file-account-key MyAccountKey --azure-file-account-name MyAccountName --azure-file-share-name MyShareName
"""

helps['containerapp connected-env storage remove'] = """
    type: command
    short-summary: Remove a storage from a connected environment.
    examples:
    - name: Remove a storage from a Container Apps connected environment.
      text: |
          az containerapp connected-env storage remove -g MyResourceGroup --storage-name MyStorageName -n MyConnectedEnv
"""

# Certificates Commands
helps['containerapp connected-env certificate'] = """
    type: group
    short-summary: Commands to manage certificates for the Container Apps connected environment.
"""

helps['containerapp connected-env certificate list'] = """
    type: command
    short-summary: List certificates for a connected environment.
    examples:
    - name: List certificates for a connected environment.
      text: |
          az containerapp connected-env certificate list -g MyResourceGroup --name MyConnectedEnv
    - name: List certificates by certificate id.
      text: |
          az containerapp connected-env certificate list -g MyResourceGroup --name MyConnectedEnv --certificate MyCertificateId
    - name: List certificates by certificate name.
      text: |
          az containerapp connected-env certificate list -g MyResourceGroup --name MyConnectedEnv --certificate MyCertificateName
    - name: List certificates by certificate thumbprint.
      text: |
          az containerapp connected-env certificate list -g MyResourceGroup --name MyConnectedEnv --thumbprint MyCertificateThumbprint
"""

helps['containerapp connected-env certificate upload'] = """
    type: command
    short-summary: Add or update a certificate.
    examples:
    - name: Add or update a certificate.
      text: |
          az containerapp connected-env certificate upload -g MyResourceGroup --name MyConnectedEnv --certificate-file MyFilepath
    - name: Add or update a certificate with a user-provided certificate name.
      text: |
          az containerapp connected-env certificate upload -g MyResourceGroup --name MyConnectedEnv --certificate-file MyFilepath --certificate-name MyCertificateName
"""

helps['containerapp connected-env certificate delete'] = """
    type: command
    short-summary: Delete a certificate from the Container Apps connected environment.
    examples:
    - name: Delete a certificate from the Container Apps connected environment by certificate name
      text: |
          az containerapp connected-env certificate delete -g MyResourceGroup --name MyConnectedEnv --certificate MyCertificateName
    - name: Delete a certificate from the Container Apps connected environment by certificate id
      text: |
          az containerapp connected-env certificate delete -g MyResourceGroup --name MyConnectedEnv --certificate MyCertificateId
    - name: Delete a certificate from the Container Apps connected environment by certificate thumbprint
      text: |
          az containerapp connected-env certificate delete -g MyResourceGroup --name MyConnectedEnv --thumbprint MyCertificateThumbprint
"""

# Container Apps Job Commands

helps['containerapp job create'] = """
    type: command
    short-summary: Create a container apps job.
    examples:
    - name: Create a container apps job with Trigger Type as Manual.
      text: |
          az containerapp job create -n MyContainerappsjob -g MyResourceGroup \\
              --environment MyContainerappEnv
              --trigger-type Manual \\
              --replica-timeout 5 \\
              --replica-retry-limit 2 \\
              --replica-completion-count 1 \\
              --parallelism 1 \\
              --image imageName \\
              --workload-profile-name my-wlp
    - name: Create a container apps job with Trigger Type as Schedule.
      text: |
          az containerapp job create -n MyContainerappsjob -g MyResourceGroup \\
              --environment MyContainerappEnv
              --trigger-type Schedule \\
              --replica-timeout 5 \\
              --replica-retry-limit 2 \\
              --replica-completion-count 1 \\
              --parallelism 1 \\
              --cron-expression \"*/1 * * * *\" \\
              --image imageName
    - name: Create a container apps job with Trigger Type as Event.
      text: |
          az containerapp job create -n MyContainerappsjob -g MyResourceGroup \\
              --environment MyContainerappEnv
              --trigger-type Event \\
              --replica-timeout 5 \\
              --replica-retry-limit 2 \\
              --replica-completion-count 1 \\
              --parallelism 1 \\
              --polling-interval 30 \\
              --min-executions 0 \\
              --max-executions 1 \\
              --scale-rule-name queueJob \\
              --scale-rule-type azure-queue \\
              --scale-rule-metadata "accountName=mystorageaccountname" \\
                                    "cloud=AzurePublicCloud" \\
                                    "queueLength": "5" "queueName": "foo" \\
              --scale-rule-auth "connection=my-connection-string-secret-name" \\
              --image imageName
    - name: Create a container apps job hosted on a Connected Environment.
      text: |
          az containerapp job create -n MyContainerappsjob -g MyResourceGroup \\
              --environment MyContainerappConnectedEnv
              --environment-type connected
              --trigger-type Manual \\
              --replica-timeout 5 \\
              --replica-retry-limit 2 \\
              --replica-completion-count 1 \\
              --parallelism 1 \\
              --image imageName \\
              --workload-profile-name my-wlp
"""

# Java Components Commands
helps['containerapp env java-component'] = """
    type: group
    short-summary: Commands to manage Java components within the environment.
"""

helps['containerapp env java-component list'] = """
    type: command
    short-summary: List all Java components within the environment.
    examples:
    - name: List all Java components within an environment.
      text: |
          az containerapp env java-component list -g MyResourceGroup --environment MyEnvironment
"""

helps['containerapp env java-component spring-cloud-config'] = """
    type: group
    short-summary: Commands to manage the Config Server for Spring for the Container Apps environment.
    deprecate_info: This command group is deprecated. Use 'az containerapp env java-component config-server-for-spring' instead.
"""

helps['containerapp env java-component spring-cloud-config create'] = """
    type: command
    short-summary: Command to create the Spring Cloud Config.
    examples:
    - name: Create a Spring Cloud Config.
      text: |
          az containerapp env java-component spring-cloud-config create -g MyResourceGroup \\
              -n MyJavaComponentName \\
              --environment MyEnvironment \\
              --configuration PropertyName1=Value1 PropertyName2=Value2
"""

helps['containerapp env java-component spring-cloud-config delete'] = """
    type: command
    short-summary: Command to delete the Spring Cloud Config.
    examples:
    - name: Delete a Spring Cloud Config.
      text: |
          az containerapp env java-component spring-cloud-config delete -g MyResourceGroup \\
              -n MyJavaComponentName \\
              --environment MyEnvironment
"""

helps['containerapp env java-component spring-cloud-config show'] = """
    type: command
    short-summary: Command to show the Spring Cloud Config.
    examples:
    - name: Show a Spring Cloud Config.
      text: |
          az containerapp env java-component spring-cloud-config show -g MyResourceGroup \\
              -n MyJavaComponentName \\
              --environment MyEnvironment
"""

helps['containerapp env java-component spring-cloud-config update'] = """
    type: command
    short-summary: Command to update the Spring Cloud Config.
    examples:
    - name: Delete all configurations of the Spring Cloud Config.
      text: |
          az containerapp env java-component spring-cloud-config update -g MyResourceGroup \\
              -n MyJavaComponentName \\
              --environment MyEnvironment \\
              --configuration
    - name: Update a Spring Cloud Config with custom configurations.
      text: |
          az containerapp env java-component spring-cloud-config update -g MyResourceGroup \\
              -n MyJavaComponentName \\
              --environment MyEnvironment \\
              --configuration PropertyName1=Value1 PropertyName2=Value2
"""

helps['containerapp env java-component config-server-for-spring'] = """
    type: group
    short-summary: Commands to manage the Config Server for Spring for the Container Apps environment.
"""

helps['containerapp env java-component config-server-for-spring create'] = """
    type: command
    short-summary: Command to create the Config Server for Spring.
    examples:
    - name: Create a Config Server for Spring.
      text: |
          az containerapp env java-component config-server-for-spring create -g MyResourceGroup \\
              -n MyJavaComponentName \\
              --environment MyEnvironment \\
              --configuration PropertyName1=Value1 PropertyName2=Value2
"""

helps['containerapp env java-component config-server-for-spring delete'] = """
    type: command
    short-summary: Command to delete the Config Server for Spring.
    examples:
    - name: Delete a Config Server for Spring.
      text: |
          az containerapp env java-component config-server-for-spring delete -g MyResourceGroup \\
              -n MyJavaComponentName \\
              --environment MyEnvironment
"""

helps['containerapp env java-component config-server-for-spring show'] = """
    type: command
    short-summary: Command to show the Config Server for Spring.
    examples:
    - name: Show a Config Server for Spring.
      text: |
          az containerapp env java-component config-server-for-spring show -g MyResourceGroup \\
              -n MyJavaComponentName \\
              --environment MyEnvironment
"""

helps['containerapp env java-component config-server-for-spring update'] = """
    type: command
    short-summary: Command to update the Config Server for Spring.
    examples:
    - name: Delete all configurations of the Config Server for Spring.
      text: |
          az containerapp env java-component config-server-for-spring update -g MyResourceGroup \\
              -n MyJavaComponentName \\
              --environment MyEnvironment \\
              --configuration
    - name: Update a Config Server for Spring with custom configurations.
      text: |
          az containerapp env java-component config-server-for-spring update -g MyResourceGroup \\
              -n MyJavaComponentName \\
              --environment MyEnvironment \\
              --configuration PropertyName1=Value1 PropertyName2=Value2
"""

helps['containerapp env java-component spring-cloud-eureka'] = """
    type: group
    short-summary: Commands to manage the Spring Cloud Eureka for the Container Apps environment.
    deprecate_info: This command group is deprecated. Use 'az containerapp env java-component eureka-server-for-spring' instead.
"""

helps['containerapp env java-component spring-cloud-eureka create'] = """
    type: command
    short-summary: Command to create the Spring Cloud Eureka.
    examples:
    - name: Create a Spring Cloud Eureka with default configuration.
      text: |
          az containerapp env java-component spring-cloud-eureka create -g MyResourceGroup \\
              -n MyJavaComponentName \\
              --environment MyEnvironment
    - name: Create a Spring Cloud Eureka with custom configurations.
      text: |
          az containerapp env java-component spring-cloud-eureka create -g MyResourceGroup \\
              -n MyJavaComponentName \\
              --environment MyEnvironment \\
              --configuration PropertyName1=Value1 PropertyName2=Value2
"""

helps['containerapp env java-component spring-cloud-eureka delete'] = """
    type: command
    short-summary: Command to delete the Spring Cloud Eureka.
    examples:
    - name: Delete a Spring Cloud Eureka.
      text: |
          az containerapp env java-component spring-cloud-eureka delete -g MyResourceGroup \\
              -n MyJavaComponentName \\
              --environment MyEnvironment
"""

helps['containerapp env java-component spring-cloud-eureka show'] = """
    type: command
    short-summary: Command to show the Spring Cloud Eureka.
    examples:
    - name: Show a Spring Cloud Eureka.
      text: |
          az containerapp env java-component spring-cloud-eureka show -g MyResourceGroup \\
              -n MyJavaComponentName \\
              --environment MyEnvironment
"""

helps['containerapp env java-component spring-cloud-eureka update'] = """
    type: command
    short-summary: Command to update the Spring Cloud Eureka.
    examples:
    - name: Delete all configurations of the Spring Cloud Eureka.
      text: |
          az containerapp env java-component spring-cloud-eureka update -g MyResourceGroup \\
              -n MyJavaComponentName \\
              --environment MyEnvironment \\
              --configuration
    - name: Update a Spring Cloud Eureka with custom configurations.
      text: |
          az containerapp env java-component spring-cloud-eureka update -g MyResourceGroup \\
              -n MyJavaComponentName \\
              --environment MyEnvironment \\
              --configuration PropertyName1=Value1 PropertyName2=Value2
"""

helps['containerapp env java-component eureka-server-for-spring'] = """
    type: group
    short-summary: Commands to manage the Eureka Server for Spring for the Container Apps environment.
"""

helps['containerapp env java-component eureka-server-for-spring create'] = """
    type: command
    short-summary: Command to create the Eureka Server for Spring.
    examples:
    - name: Create a Eureka Server for Spring with default configuration.
      text: |
          az containerapp env java-component eureka-server-for-spring create -g MyResourceGroup \\
              -n MyJavaComponentName \\
              --environment MyEnvironment
    - name: Create a Eureka Server for Spring with custom configurations.
      text: |
          az containerapp env java-component eureka-server-for-spring create -g MyResourceGroup \\
              -n MyJavaComponentName \\
              --environment MyEnvironment \\
              --configuration PropertyName1=Value1 PropertyName2=Value2
"""

helps['containerapp env java-component eureka-server-for-spring delete'] = """
    type: command
    short-summary: Command to delete the Eureka Server for Spring.
    examples:
    - name: Delete a Eureka Server for Spring.
      text: |
          az containerapp env java-component eureka-server-for-spring delete -g MyResourceGroup \\
              -n MyJavaComponentName \\
              --environment MyEnvironment
"""

helps['containerapp env java-component eureka-server-for-spring show'] = """
    type: command
    short-summary: Command to show the Eureka Server for Spring.
    examples:
    - name: Show a Eureka Server for Spring.
      text: |
          az containerapp env java-component eureka-server-for-spring show -g MyResourceGroup \\
              -n MyJavaComponentName \\
              --environment MyEnvironment
"""

helps['containerapp env java-component eureka-server-for-spring update'] = """
    type: command
    short-summary: Command to update the Eureka Server for Spring.
    examples:
    - name: Delete all configurations of the Eureka Server for Spring.
      text: |
          az containerapp env java-component eureka-server-for-spring update -g MyResourceGroup \\
              -n MyJavaComponentName \\
              --environment MyEnvironment \\
              --configuration
    - name: Update a Eureka Server for Spring with custom configurations.
      text: |
          az containerapp env java-component eureka-server-for-spring update -g MyResourceGroup \\
              -n MyJavaComponentName \\
              --environment MyEnvironment \\
              --configuration PropertyName1=Value1 PropertyName2=Value2
"""

# Container Apps Telemetry Commands

helps['containerapp env telemetry'] = """
    type: group
    short-summary: Commands to manage telemetry settings for the container apps environment.
"""

helps['containerapp env telemetry data-dog'] = """
    type: group
    short-summary: Commands to manage data dog settings for the container apps environment.
"""

helps['containerapp env telemetry app-insights'] = """
    type: group
    short-summary: Commands to manage app insights settings for the container apps environment.
"""

helps['containerapp env telemetry data-dog set'] = """
    type: command
    short-summary: Create or update container apps environment telemetry data dog settings.
    examples:
    - name: Create or update container apps environment telemetry data dog settings.
      text: |
          az containerapp env telemetry data-dog set -n MyContainerappEnvironment -g MyResourceGroup \\
              --site dataDogSite --key dataDogKey --enable-open-telemetry-traces true --enable-open-telemetry-metrics true
"""

helps['containerapp env telemetry data-dog show'] = """
    type: command
    short-summary: Show container apps environment telemetry data dog settings.
    examples:
    - name: Show container apps environment telemetry data dog settings.
      text: |
          az containerapp env telemetry data-dog show -n MyContainerappEnvironment -g MyResourceGroup 
"""

helps['containerapp env telemetry app-insights set'] = """
    type: command
    short-summary: Create or update container apps environment telemetry app insights settings.
    examples:
    - name: Create or update container apps environment telemetry app insights settings.
      text: |
          az containerapp env telemetry app-insights set -n MyContainerappEnvironment -g MyResourceGroup \\
              --connection-string connectionString --enable-open-telemetry-traces true --enable-open-telemetry-logs true
"""

helps['containerapp env telemetry app-insights show'] = """
    type: command
    short-summary: Show container apps environment telemetry app insights settings.
    examples:
    - name: Show container apps environment telemetry app insights settings.
      text: |
          az containerapp env telemetry app-insights show -n MyContainerappEnvironment -g MyResourceGroup 
"""

helps['containerapp env telemetry data-dog delete'] = """
    type: command
    short-summary: Delete container apps environment telemetry data dog settings.
    examples:
    - name: Delete container apps environment telemetry data dog settings.
      text: |
          az containerapp env telemetry data-dog delete -n MyContainerappEnvironment -g MyResourceGroup
"""

helps['containerapp env telemetry app-insights delete'] = """
    type: command
    short-summary: Delete container apps environment telemetry app insights settings.
    examples:
    - name: Delete container apps environment telemetry app insights settings.
      text: |
          az containerapp env telemetry app-insights delete -n MyContainerappEnvironment -g MyResourceGroup
"""

helps['containerapp env telemetry otlp'] = """
    type: group
    short-summary: Commands to manage otlp settings for the container apps environment.
"""

helps['containerapp env telemetry otlp add'] = """
    type: command
    short-summary: Add container apps environment telemetry otlp settings.
    examples:
    - name: Add container apps environment telemetry otlp settings.
      text: |
          az containerapp env telemetry otlp add -n MyContainerappEnvironment -g MyResourceGroup \\
              --otlp-name otlpName --endpoint otlpEndpoint --insecure false --headers api-key=apiKey \\
              --enable-open-telemetry-traces true --enable-open-telemetry-logs true --enable-open-telemetry-metrics true
"""

helps['containerapp env telemetry otlp update'] = """
    type: command
    short-summary: Update container apps environment telemetry otlp settings.
    examples:
    - name: Update container apps environment telemetry otlp settings.
      text: |
          az containerapp env telemetry otlp update -n MyContainerappEnvironment -g MyResourceGroup \\
              --otlp-name otlpName --endpoint otlpEndpoint --insecure false --headers api-key=apiKey \\
              --enable-open-telemetry-traces true --enable-open-telemetry-logs true --enable-open-telemetry-metrics true
"""

helps['containerapp env telemetry otlp remove'] = """
    type: command
    short-summary: Remove container apps environment telemetry otlp settings.
    examples:
    - name: Remove container apps environment telemetry otlp settings.
      text: |
          az containerapp env telemetry otlp remove -n MyContainerappEnvironment -g MyResourceGroup \\
              --otlp-name otlpName
"""

helps['containerapp env telemetry otlp show'] = """
    type: command
    short-summary: Show container apps environment telemetry otlp settings.
    examples:
    - name: Show container apps environment telemetry otlp settings.
      text: |
          az containerapp env telemetry otlp show -n MyContainerappEnvironment -g MyResourceGroup \\
              --otlp-name otlpName
"""

helps['containerapp env telemetry otlp list'] = """
    type: command
    short-summary: List container apps environment telemetry otlp settings.
    examples:
    - name: List container apps environment telemetry otlp settings.
      text: |
          az containerapp env telemetry otlp list -n MyContainerappEnvironment -g MyResourceGroup
<<<<<<< HEAD
=======
"""

# SessionPool Commands
helps['containerapp sessionpool'] = """
    type: group
    short-summary: Commands to manage session pools.
"""

helps['containerapp sessionpool create'] = """
    type: command
    short-summary: Create or update a Session pool. 
    examples:
    - name: Create or update a Session Pool with container type PythonLTS default settings.
      text: |
          az containerapp sessionpool create -n mysessionpool -g MyResourceGroup \\
              --location eastasia
    - name: Create or update a Session Pool with container type PythonLTS, with max concurrent sessions is 30, ready session instances 20.
      text: |
          az containerapp sessionpool create -n mysessionpool -g MyResourceGroup \\
              --container-type PythonLTS --max-sessions 30 --ready-sessions 20 \\
              --location eastasia
    - name: Create or update a Session Pool with container type CustomContainer with default quickstart image.
      text: |
          az containerapp sessionpool create -n mysessionpool -g MyResourceGroup \\
              --container-type CustomContainer --environment MyEnvironment \\
              --cpu 0.5 --memory 1Gi --target-port 80 --location eastasia --image mcr.microsoft.com/k8se/quickstart:latest
    - name: Create or update a Session Pool with container type CustomContainer that has secrets and environment variables.
      text: |
          az containerapp sessionpool create -n mysessionpool -g MyResourceGroup \\
              --container-type CustomContainer --environment MyEnvironment \\
              --cpu 0.5 --memory 1Gi --target-port 80 --image MyImage \\
              --env-vars GREETING="Hello, world" SECRETENV=secretref:anothersecret \\
              --secrets mysecret=secretvalue1 anothersecret="secret value 2" --location eastasia
    - name: Create or update a Session Pool with container type CustomContainer that from private registry
      text: |
          az containerapp sessionpool create -n mysessionpool -g MyResourceGroup \\
              --container-type CustomContainer --environment MyEnvironment --image MyImage \\
              --cpu 0.5 --memory 1Gi --target-port 80 --registry-server myregistry.azurecr.io \\
              --registry-username myregistry --registry-password $REGISTRY_PASSWORD \\
              --location eastasia
    - name: Create or update a Session Pool with container type CustomContainer with cooldown period 360s
      text: |
          az containerapp sessionpool create -n mysessionpool -g MyResourceGroup \\
              --environment MyEnvironment --cpu 0.5 --memory 1Gi --target-port 80 --container-type CustomContainer \\
              --cooldown-period 360 --location eastasia
"""

helps['containerapp sessionpool update'] = """
    type: command
    short-summary: Update a Session pool.
    examples:
    - name: Update a session pool's max concurrent sessions configuration and image.
      text: |
          az containerapp sessionpool update -n mysessionpool -g MyResourceGroup --max-sessions 20 --image MyNewImage
"""

helps['containerapp sessionpool delete'] = """
    type: command
    short-summary: Delete a session pool.
    examples:
    - name: Delete a session pool.
      text: az containerapp sessionpool delete -n mysessionpool -g MyResourceGroup
"""

helps['containerapp sessionpool show'] = """
    type: command
    short-summary: Show details of a Session Pool.
    examples:
    - name: Show the details of a Session Pool.
      text: |
          az containerapp sessionpool show -n mysessionpool -g MyResourceGroup
"""

helps['containerapp sessionpool list'] = """
    type: command
    short-summary: List Session Pools by subscription or resource group.
    examples:
    - name: List Session Pools in the current subscription.
      text: |
          az containerapp sessionpool list
    - name: List Session Pools by resource group.
      text: |
          az containerapp sessionpool list -g MyResourceGroup
"""

# DotNet Components Commands
helps['containerapp env dotnet-component'] = """
    type: group
    short-summary: Commands to manage DotNet components within the environment.
"""

helps['containerapp env dotnet-component list'] = """
    type: command
    short-summary: Command to list DotNet components within the environment.
    examples:
    - name: List all DotNet components within an environment.
      text: |
          az containerapp env dotnet-component list -g MyResourceGroup --environment MyEnvironment
"""

helps['containerapp env dotnet-component create'] = """
    type: command
    short-summary: Command to create DotNet component to enable Aspire Dashboard. Supported DotNet component type is Aspire Dashboard.
    examples:
    - name: Create a DotNet component to enable Aspire Dashboard.
      text: |
          az containerapp env dotnet-component create -g MyResourceGroup \\
              -n MyDotNetComponentName \\
              --environment MyEnvironment \\
              --type AspireDashboard
"""

helps['containerapp env dotnet-component delete'] = """
    type: command
    short-summary: Command to delete DotNet component to disable Aspire Dashboard.
    examples:
    - name: Delete DotNet component.
      text: |
          az containerapp env dotnet-component delete -g MyResourceGroup \\
              -n MyDotNetComponentName \\
              --environment MyEnvironment
"""

helps['containerapp env dotnet-component show'] = """
    type: command
    short-summary: Command to show DotNet component in environment.
    examples:
    - name: Show the details of an environment.
      text: |
          az containerapp env dotnet-component show -n MyDotNetComponentName --environment MyContainerappEnvironment -g MyResourceGroup
>>>>>>> a18e2a39
"""<|MERGE_RESOLUTION|>--- conflicted
+++ resolved
@@ -1637,8 +1637,6 @@
     - name: List container apps environment telemetry otlp settings.
       text: |
           az containerapp env telemetry otlp list -n MyContainerappEnvironment -g MyResourceGroup
-<<<<<<< HEAD
-=======
 """
 
 # SessionPool Commands
@@ -1769,5 +1767,4 @@
     - name: Show the details of an environment.
       text: |
           az containerapp env dotnet-component show -n MyDotNetComponentName --environment MyContainerappEnvironment -g MyResourceGroup
->>>>>>> a18e2a39
 """