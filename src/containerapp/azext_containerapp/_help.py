# coding=utf-8
# --------------------------------------------------------------------------------------------
# Copyright (c) Microsoft Corporation. All rights reserved.
# Licensed under the MIT License. See License.txt in the project root for license information.
# --------------------------------------------------------------------------------------------

from knack.help_files import helps  # pylint: disable=unused-import

helps['containerapp'] = """
    type: group
    short-summary: Manage Azure Container Apps.
"""

helps['containerapp create'] = """
    type: command
    short-summary: Create a container app.
    examples:
    - name: Create a container app and retrieve its fully qualified domain name.
      text: |
          az containerapp create -n MyContainerapp -g MyResourceGroup \\
              --image myregistry.azurecr.io/my-app:v1.0 --environment MyContainerappEnv \\
              --ingress external --target-port 80 \\
              --registry-server myregistry.azurecr.io --registry-username myregistry --registry-password $REGISTRY_PASSWORD \\
              --query properties.configuration.ingress.fqdn
    - name: Create a container app with resource requirements and replica count limits.
      text: |
          az containerapp create -n MyContainerapp -g MyResourceGroup \\
              --image nginx --environment MyContainerappEnv \\
              --cpu 0.5 --memory 1.0Gi \\
              --min-replicas 4 --max-replicas 8
    - name: Create a container app with secrets and environment variables.
      text: |
          az containerapp create -n MyContainerapp -g MyResourceGroup \\
              --image my-app:v1.0 --environment MyContainerappEnv \\
              --secrets mysecret=secretvalue1 anothersecret="secret value 2" \\
              --env-vars GREETING="Hello, world" SECRETENV=secretref:anothersecret
    - name: Create a container app using a YAML configuration. Example YAML configuration - https://aka.ms/azure-container-apps-yaml
      text: |
          az containerapp create -n MyContainerapp -g MyResourceGroup \\
              --environment MyContainerappEnv \\
              --yaml "path/to/yaml/file.yml"
    - name: Create a container app with an http scale rule
      text: |
          az containerapp create -n myapp -g mygroup --environment myenv --image nginx \\
              --scale-rule-name my-http-rule \\
              --scale-rule-http-concurrency 50
    - name: Create a container app with a custom scale rule
      text: |
          az containerapp create -n MyContainerapp -g MyResourceGroup \\
              --image my-queue-processor --environment MyContainerappEnv \\
              --min-replicas 4 --max-replicas 8 \\
              --scale-rule-name queue-based-autoscaling \\
              --scale-rule-type azure-queue \\
              --scale-rule-metadata "accountName=mystorageaccountname" \\
                                    "cloud=AzurePublicCloud" \\
                                    "queueLength": "5" "queueName": "foo" \\
              --scale-rule-auth "connection=my-connection-string-secret-name"
"""

helps['containerapp update'] = """
    type: command
    short-summary: Update a container app. In multiple revisions mode, create a new revision based on the latest revision.
    examples:
    - name: Update a container app's container image.
      text: |
          az containerapp update -n MyContainerapp -g MyResourceGroup \\
              --image myregistry.azurecr.io/my-app:v2.0
    - name: Update a container app's resource requirements and scale limits.
      text: |
          az containerapp update -n MyContainerapp -g MyResourceGroup \\
              --cpu 0.5 --memory 1.0Gi \\
              --min-replicas 4 --max-replicas 8
    - name: Update a container app with an http scale rule
      text: |
          az containerapp update -n myapp -g mygroup \\
              --scale-rule-name my-http-rule \\
              --scale-rule-http-concurrency 50
    - name: Update a container app with a custom scale rule
      text: |
          az containerapp update -n myapp -g mygroup \\
              --scale-rule-name my-custom-rule \\
              --scale-rule-type my-custom-type \\
              --scale-rule-metadata key=value key2=value2 \\
              --scale-rule-auth triggerparam=secretref triggerparam=secretref
"""

helps['containerapp delete'] = """
    type: command
    short-summary: Delete a container app.
    examples:
    - name: Delete a container app.
      text: az containerapp delete -g MyResourceGroup -n MyContainerapp
"""

helps['containerapp show'] = """
    type: command
    short-summary: Show details of a container app.
    examples:
    - name: Show the details of a container app.
      text: |
          az containerapp show -n MyContainerapp -g MyResourceGroup
"""

helps['containerapp list'] = """
    type: command
    short-summary: List container apps.
    examples:
    - name: List container apps in the current subscription.
      text: |
          az containerapp list
    - name: List container apps by resource group.
      text: |
          az containerapp list -g MyResourceGroup
"""

helps['containerapp exec'] = """
    type: command
    short-summary: Open an SSH-like interactive shell within a container app replica
    examples:
    - name: exec into a container app
      text: |
          az containerapp exec -n MyContainerapp -g MyResourceGroup
    - name: exec into a particular container app replica and revision
      text: |
          az containerapp exec -n MyContainerapp -g MyResourceGroup --replica MyReplica --revision MyRevision
    - name: open a bash shell in a containerapp
      text: |
          az containerapp exec -n MyContainerapp -g MyResourceGroup --command bash
"""

helps['containerapp browse'] = """
    type: command
    short-summary: Open a containerapp in the browser, if possible
    examples:
    - name: open a containerapp in the browser
      text: |
          az containerapp browse -n MyContainerapp -g MyResourceGroup
"""

helps['containerapp up'] = """
    type: command
    short-summary: Create or update a container app as well as any associated resources (ACR, resource group, container apps environment, GitHub Actions, etc.)
    examples:
    - name: Create a container app from a dockerfile in a GitHub repo (setting up github actions)
      text: |
          az containerapp up -n MyContainerapp --repo https://github.com/myAccount/myRepo
    - name: Create a container app from a dockerfile in a local directory (or autogenerate a container if no dockerfile is found)
      text: |
          az containerapp up -n MyContainerapp --source .
    - name: Create a container app from an image in a registry
      text: |
          az containerapp up -n MyContainerapp --image myregistry.azurecr.io/myImage:myTag
    - name: Create a container app from an image in a registry with ingress enabled and a specified environment
      text: |
          az containerapp up -n MyContainerapp --image myregistry.azurecr.io/myImage:myTag --ingress external --target-port 80 --environment MyEnv
"""

helps['containerapp env logs'] = """
    type: group
    short-summary: Show container app environment logs
"""

helps['containerapp env logs show'] = """
    type: command
    short-summary: Show past environment logs and/or print logs in real time (with the --follow parameter)
    examples:
    - name: Fetch the past 20 lines of logs from an app and return
      text: |
          az containerapp env logs show -n MyEnvironment -g MyResourceGroup
    - name: Fetch 30 lines of past logs logs from an environment and print logs as they come in
      text: |
          az containerapp env logs show -n MyEnvironment -g MyResourceGroup --follow --tail 30
"""

helps['containerapp logs'] = """
    type: group
    short-summary: Show container app logs
"""

helps['containerapp logs show'] = """
    type: command
    short-summary: Show past logs and/or print logs in real time (with the --follow parameter). Note that the logs are only taken from one revision, replica, and container (for non-system logs).
    examples:
    - name: Fetch the past 20 lines of logs from an app and return
      text: |
          az containerapp logs show -n MyContainerapp -g MyResourceGroup
    - name: Fetch the past 20 lines of system logs from an app and return
      text: |
          az containerapp logs show -n MyContainerapp -g MyResourceGroup --type system
    - name: Fetch 30 lines of past logs logs from an app and print logs as they come in
      text: |
          az containerapp logs show -n MyContainerapp -g MyResourceGroup --follow --tail 30
    - name: Fetch logs for a particular revision, replica, and container
      text: |
          az containerapp logs show -n MyContainerapp -g MyResourceGroup --replica MyReplica --revision MyRevision --container MyContainer
"""

# Replica Commands
helps['containerapp replica'] = """
    type: group
    short-summary: Manage container app replicas
"""

helps['containerapp replica list'] = """
    type: command
    short-summary: List a container app revision's replica
    examples:
    - name: List a container app's replicas in the latest revision
      text: |
          az containerapp replica list -n MyContainerapp -g MyResourceGroup
    - name: List a container app's replicas in a particular revision
      text: |
          az containerapp replica list -n MyContainerapp -g MyResourceGroup --revision MyRevision
"""

helps['containerapp replica show'] = """
    type: command
    short-summary: Show a container app replica
    examples:
    - name: Show a replica from the latest revision
      text: |
          az containerapp replica show -n MyContainerapp -g MyResourceGroup --replica MyReplica
    - name: Show a replica from the a particular revision
      text: |
          az containerapp replica show -n MyContainerapp -g MyResourceGroup --replica MyReplica --revision MyRevision
"""

# Revision Commands
helps['containerapp revision'] = """
    type: group
    short-summary: Commands to manage revisions.
"""

helps['containerapp revision show'] = """
    type: command
    short-summary: Show details of a revision.
    examples:
    - name: Show details of a revision.
      text: |
          az containerapp revision show -n MyContainerapp -g MyResourceGroup \\
              --revision MyContainerappRevision
"""

helps['containerapp revision list'] = """
    type: command
    short-summary: List a container app's revisions.
    examples:
    - name: List a container app's revisions.
      text: |
          az containerapp revision list -n MyContainerapp -g MyResourceGroup
"""

helps['containerapp revision restart'] = """
    type: command
    short-summary: Restart a revision.
    examples:
    - name: Restart a revision.
      text: |
          az containerapp revision restart -n MyContainerapp -g MyResourceGroup --revision MyContainerappRevision
"""

helps['containerapp revision activate'] = """
    type: command
    short-summary: Activate a revision.
    examples:
    - name: Activate a revision.
      text: |
          az containerapp revision activate -g MyResourceGroup --revision MyContainerappRevision
"""

helps['containerapp revision deactivate'] = """
    type: command
    short-summary: Deactivate a revision.
    examples:
    - name: Deactivate a revision.
      text: |
          az containerapp revision deactivate -g MyResourceGroup --revision MyContainerappRevision
"""

helps['containerapp revision set-mode'] = """
    type: command
    short-summary: Set the revision mode of a container app.
    examples:
    - name: Set a container app to single revision mode.
      text: |
          az containerapp revision set-mode -n MyContainerapp -g MyResourceGroup --mode Single
"""

helps['containerapp revision copy'] = """
    type: command
    short-summary: Create a revision based on a previous revision.
    examples:
    - name: Create a revision based on the latest revision.
      text: |
          az containerapp revision copy -n MyContainerapp -g MyResourceGroup \\
              --cpu 0.75 --memory 1.5Gi
    - name: Create a revision based on a previous revision.
      text: |
          az containerapp revision copy -g MyResourceGroup \\
              --from-revision PreviousRevisionName --cpu 0.75 --memory 1.5Gi

"""

helps['containerapp revision copy'] = """
    type: command
    short-summary: Create a revision based on a previous revision.
    examples:
    - name: Create a revision based on a previous revision.
      text: |
          az containerapp revision copy -n MyContainerapp -g MyResourceGroup --cpu 0.75 --memory 1.5Gi
"""

helps['containerapp revision label'] = """
    type: group
    short-summary: Manage revision labels assigned to traffic weights.
"""

helps['containerapp revision label add'] = """
    type: command
    short-summary: Set a revision label to a revision with an associated traffic weight.
    examples:
    - name: Add a label to the latest revision.
      text: |
          az containerapp revision label add -n MyContainerapp -g MyResourceGroup --label myLabel --revision latest
    - name: Add a label to a previous revision.
      text: |
          az containerapp revision label add -g MyResourceGroup --label myLabel --revision revisionName
"""

helps['containerapp revision label remove'] = """
    type: command
    short-summary: Remove a revision label from a revision with an associated traffic weight.
    examples:
    - name: Remove a label.
      text: |
          az containerapp revision label remove -n MyContainerapp -g MyResourceGroup --label myLabel
"""

helps['containerapp revision label swap'] = """
    type: command
    short-summary: Swap a revision label between two revisions with associated traffic weights.
    examples:
    - name: Swap a revision label between two revisions.
      text: |
          az containerapp revision label swap -n MyContainerapp -g MyResourceGroup --source myLabel1 --target myLabel2
"""

# Environment Commands
helps['containerapp env'] = """
    type: group
    short-summary: Commands to manage Container Apps environments.
"""

helps['containerapp env create'] = """
    type: command
    short-summary: Create a Container Apps environment.
    examples:
    - name: Create an environment with an auto-generated Log Analytics workspace.
      text: |
          az containerapp env create -n MyContainerappEnvironment -g MyResourceGroup \\
              --location eastus2
    - name: Create a zone-redundant environment
      text: |
          az containerapp env create -n MyContainerappEnvironment -g MyResourceGroup \\
              --location eastus2 --zone-redundant
    - name: Create an environment with an existing Log Analytics workspace.
      text: |
          az containerapp env create -n MyContainerappEnvironment -g MyResourceGroup \\
              --logs-workspace-id myLogsWorkspaceID \\
              --logs-workspace-key myLogsWorkspaceKey \\
              --location eastus2
"""

helps['containerapp env update'] = """
    type: command
    short-summary: Update a Container Apps environment.
    examples:
    - name: Update an environment's custom domain configuration.
      text: |
          az containerapp env update -n MyContainerappEnvironment -g MyResourceGroup \\
              --dns-suffix my-suffix.net --certificate-file MyFilePath \\
              --certificate-password MyCertPass
"""


helps['containerapp env delete'] = """
    type: command
    short-summary: Delete a Container Apps environment.
    examples:
    - name: Delete an environment.
      text: az containerapp env delete -n MyContainerappEnvironment -g MyResourceGroup
"""

helps['containerapp env show'] = """
    type: command
    short-summary: Show details of a Container Apps environment.
    examples:
    - name: Show the details of an environment.
      text: |
          az containerapp env show -n MyContainerappEnvironment -g MyResourceGroup
"""

helps['containerapp env list'] = """
    type: command
    short-summary: List Container Apps environments by subscription or resource group.
    examples:
    - name: List environments in the current subscription.
      text: |
          az containerapp env list
    - name: List environments by resource group.
      text: |
          az containerapp env list -g MyResourceGroup
"""

helps['containerapp env dapr-component'] = """
    type: group
    short-summary: Commands to manage Dapr components for the Container Apps environment.
"""

helps['containerapp env dapr-component list'] = """
    type: command
    short-summary: List Dapr components for an environment.
    examples:
    - name: List Dapr components for an environment.
      text: |
          az containerapp env dapr-component list -g MyResourceGroup --name MyEnvironment
"""

helps['containerapp env dapr-component show'] = """
    type: command
    short-summary: Show the details of a Dapr component.
    examples:
    - name: Show the details of a Dapr component.
      text: |
          az containerapp env dapr-component show -g MyResourceGroup --dapr-component-name MyDaprComponentName --name MyEnvironment
"""

helps['containerapp env dapr-component set'] = """
    type: command
    short-summary: Create or update a Dapr component.
    examples:
    - name: Create a Dapr component.
      text: |
          az containerapp env dapr-component set -g MyResourceGroup --name MyEnv --yaml MyYAMLPath --dapr-component-name MyDaprComponentName
"""

helps['containerapp env dapr-component remove'] = """
    type: command
    short-summary: Remove a Dapr component from an environment.
    examples:
    - name: Remove a Dapr component from a Container Apps environment.
      text: |
          az containerapp env dapr-component remove -g MyResourceGroup --dapr-component-name MyDaprComponentName --name MyEnvironment
"""

helps['containerapp env storage'] = """
    type: group
    short-summary: Commands to manage storage for the Container Apps environment.
"""

helps['containerapp env storage list'] = """
    type: command
    short-summary: List the storages for an environment.
    examples:
    - name: List the storages for an environment.
      text: |
          az containerapp env storage list -g MyResourceGroup -n MyEnvironment
"""

helps['containerapp env storage show'] = """
    type: command
    short-summary: Show the details of a storage.
    examples:
    - name: Show the details of a storage.
      text: |
          az containerapp env storage show -g MyResourceGroup --storage-name MyStorageName -n MyEnvironment
"""

helps['containerapp env storage set'] = """
    type: command
    short-summary: Create or update a storage.
    examples:
    - name: Create a storage.
      text: |
          az containerapp env storage set -g MyResourceGroup -n MyEnv --storage-name MyStorageName --access-mode ReadOnly --azure-file-account-key MyAccountKey --azure-file-account-name MyAccountName --azure-file-share-name MyShareName
"""

helps['containerapp env storage remove'] = """
    type: command
    short-summary: Remove a storage from an environment.
    examples:
    - name: Remove a storage from a Container Apps environment.
      text: |
          az containerapp env storage remove -g MyResourceGroup --storage-name MyStorageName -n MyEnvironment
"""

<<<<<<< HEAD
# Container Apps Job Commands
helps['containerapp job'] = """
    type: group
    short-summary: Commands to manage Container Apps jobs.
"""

helps['containerapp job create'] = """
    type: command
    short-summary: Create a container apps job.
    examples:
    - name: Create a container apps job with Trigger Type as Manual.
      text: |
          az containerapp job create -n MyContainerappsjob -g MyResourceGroup \\
              --trigger-type Manual \\
              --replica-timeout 5 \\
              --replica-retry-limit 2 \\
              --replica-count 1 \\
              --parallelism 1 \\
              --image imageName
    - name: Create a container apps job with Trigger Type as Schedule.
      text: |
          az containerapp job create -n MyContainerappsjob -g MyResourceGroup \\
              --trigger-type Manual \\
              --replica-timeout 5 \\
              --replica-retry-limit 2 \\
              --replica-count 1 \\
              --parallelism 1
              --cron-expression */1 * * * * \\
              --image imageName
"""

helps['containerapp job update'] = """
    type: command
    short-summary: Update a Container Apps Job.
    examples:
    - name: Update a job's replica timeout.
      text: |
          az containerapp job update -n MyContainerappsjob -g MyResourceGroup \\
              --replica-timeout 10
"""

helps['containerapp job delete'] = """
    type: command
    short-summary: Delete a Container Apps Job.
    examples:
    - name: Delete a job.
      text: az containerapp job delete -n MyContainerappjob -g MyResourceGroup
"""

helps['containerapp job show'] = """
    type: command
    short-summary: Show details of a Container Apps Job.
    examples:
    - name: Show the details of a job.
      text: |
          az containerapp job show -n MyContainerappjob -g MyResourceGroup
"""

helps['containerapp job list'] = """
    type: command
    short-summary: List Container Apps Job by subscription or resource group.
    examples:
    - name: List jobs in the current subscription.
      text: |
          az containerapp job list
    - name: List environments by resource group.
      text: |
          az containerapp job list -g MyResourceGroup
"""

helps['containerapp job start'] = """
    type: command
    short-summary: Start a Container Apps Job execution.
    examples:
    - name: Start a job execution.
      text: az containerapp job start -n MyContainerappjob -g MyResourceGroup
"""

helps['containerapp job stop'] = """
    type: command
    short-summary: Stops a Container Apps Job execution.
    examples:
    - name: Stop a job execution.
      text: az containerapp job stop -n MyContainerappjob -g MyResourceGroup
    - name: Stop a job execution giving a specific job execution name.
      text: az containerapp job stop -n MyContainerappjob -g MyResourceGroup --job-execution-name MyContainerappjob-66v9xh0
"""

helps['containerapp job executionhistory'] = """
    type: command
    short-summary: Shows a Container Apps Job execution history.
    examples:
    - name: Show a job's execution history.
      text: az containerapp job executionhistory -n MyContainerappjob -g MyResourceGroup
=======
helps['containerapp env workload-profile'] = """
    type: group
    short-summary: Manage the workload profiles of a Container Apps environment
"""

helps['containerapp env workload-profile delete'] = """
    type: command
    short-summary: Delete a workload profile from a Container Apps environment
    examples:
    - name: Delete a workload profile from a Container Apps environment
      text: |
          az containerapp env workload-profile delete -g MyResourceGroup -n MyEnvironment --workload-profile-name my-wlp
"""

helps['containerapp env workload-profile list'] = """
    type: command
    short-summary: List the workload profiles from a Container Apps environment
    examples:
    - name: List the workload profiles from a Container Apps environment
      text: |
          az containerapp env workload-profile list -g MyResourceGroup -n MyEnvironment
"""

helps['containerapp env workload-profile show'] = """
    type: command
    short-summary: Show a workload profile from a Container Apps environment
    examples:
    - name: Show a workload profile from a Container Apps environment
      text: |
          az containerapp env workload-profile show -g MyResourceGroup -n MyEnvironment --workload-profile-name my-wlp
"""

helps['containerapp env workload-profile list-supported'] = """
    type: command
    short-summary: List the supported workload profiles in a region
    examples:
    - name: List the supported workload profiles in a region
      text: |
          az containerapp env workload-profile list-supported -l region
"""

helps['containerapp env workload-profile set'] = """
    type: command
    short-summary: Create or update an existing workload profile in a Container Apps environment
    examples:
    - name: Create or update an existing workload profile in a Container Apps environment
      text: |
          az containerapp env workload-profile set -g MyResourceGroup -n MyEnvironment --workload-profile-name my-wlp --workload-profile-type D4 --min-nodes 1 --max-nodes 2
>>>>>>> 6b0c3466
"""

# Certificates Commands
helps['containerapp env certificate'] = """
    type: group
    short-summary: Commands to manage certificates for the Container Apps environment.
"""

helps['containerapp env certificate create'] = """
    type: command
    short-summary: Create a managed certificate.
    examples:
    - name: Create a managed certificate.
      text: |
          az containerapp env certificate create -g MyResourceGroup --name MyEnvironment --certificate-name MyCertificate --hostname MyHostname --validation-method CNAME
"""

helps['containerapp env certificate list'] = """
    type: command
    short-summary: List certificates for an environment.
    examples:
    - name: List certificates for an environment.
      text: |
          az containerapp env certificate list -g MyResourceGroup --name MyEnvironment
    - name: Show a certificate by certificate id.
      text: |
          az containerapp env certificate list -g MyResourceGroup --name MyEnvironment --certificate MyCertificateId
    - name: List certificates by certificate name.
      text: |
          az containerapp env certificate list -g MyResourceGroup --name MyEnvironment --certificate MyCertificateName
    - name: List certificates by certificate thumbprint.
      text: |
          az containerapp env certificate list -g MyResourceGroup --name MyEnvironment --thumbprint MyCertificateThumbprint
    - name: List managed certificates for an environment.
      text: |
          az containerapp env certificate list -g MyResourceGroup --name MyEnvironment --managed-certificates-only
    - name: List private key certificates for an environment.
      text: |
          az containerapp env certificate list -g MyResourceGroup --name MyEnvironment --private-key-certificates-only
"""

helps['containerapp env certificate upload'] = """
    type: command
    short-summary: Add or update a certificate.
    examples:
    - name: Add or update a certificate.
      text: |
          az containerapp env certificate upload -g MyResourceGroup --name MyEnvironment --certificate-file MyFilepath
    - name: Add or update a certificate with a user-provided certificate name.
      text: |
          az containerapp env certificate upload -g MyResourceGroup --name MyEnvironment --certificate-file MyFilepath --certificate-name MyCertificateName
"""

helps['containerapp env certificate delete'] = """
    type: command
    short-summary: Delete a certificate from the Container Apps environment.
    examples:
    - name: Delete a certificate from the Container Apps environment by certificate name
      text: |
          az containerapp env certificate delete -g MyResourceGroup --name MyEnvironment --certificate MyCertificateName
    - name: Delete a certificate from the Container Apps environment by certificate id
      text: |
          az containerapp env certificate delete -g MyResourceGroup --name MyEnvironment --certificate MyCertificateId
    - name: Delete all certificates that have a matching thumbprint from the Container Apps environment
      text: |
          az containerapp env certificate delete -g MyResourceGroup --name MyEnvironment --thumbprint MyCertificateThumbprint
"""

# Identity Commands
helps['containerapp identity'] = """
    type: group
    short-summary: Commands to manage managed identities.
"""

helps['containerapp identity assign'] = """
    type: command
    short-summary: Assign managed identity to a container app.
    long-summary: Managed identities can be user-assigned or system-assigned.
    examples:
    - name: Assign system identity.
      text: |
          az containerapp identity assign -n myContainerapp -g MyResourceGroup --system-assigned
    - name: Assign user identity.
      text: |
          az containerapp identity assign -n myContainerapp -g MyResourceGroup --user-assigned myUserIdentityName
    - name: Assign user identity (from a different resource group than the containerapp).
      text: |
          az containerapp identity assign -n myContainerapp -g MyResourceGroup --user-assigned myUserIdentityResourceId
    - name: Assign system and user identity.
      text: |
          az containerapp identity assign -n myContainerapp -g MyResourceGroup --system-assigned --user-assigned myUserIdentityResourceId
"""

helps['containerapp identity remove'] = """
    type: command
    short-summary: Remove a managed identity from a container app.
    examples:
    - name: Remove system identity.
      text: |
          az containerapp identity remove -n myContainerapp -g MyResourceGroup --system-assigned
    - name: Remove user identity.
      text: |
          az containerapp identity remove -n myContainerapp -g MyResourceGroup --user-assigned myUserIdentityName
    - name: Remove system and user identity (from a different resource group than the containerapp).
      text: |
          az containerapp identity remove -n myContainerapp -g MyResourceGroup --system-assigned --user-assigned myUserIdentityResourceId
    - name: Remove all user identities.
      text: |
          az containerapp identity remove -n myContainerapp -g MyResourceGroup --user-assigned
    - name: Remove system identity and all user identities.
      text: |
          az containerapp identity remove -n myContainerapp -g MyResourceGroup --system-assigned --user-assigned
"""

helps['containerapp identity show'] = """
    type: command
    short-summary: Show managed identities of a container app.
    examples:
    - name: Show managed identities.
      text: |
          az containerapp identity show -n myContainerapp -g MyResourceGroup
"""

# Ingress Commands
helps['containerapp ingress'] = """
    type: group
    short-summary: Commands to manage ingress and traffic-splitting.
"""

helps['containerapp ingress traffic'] = """
    type: subgroup
    short-summary: Commands to manage traffic-splitting.
"""

helps['containerapp ingress show'] = """
    type: command
    short-summary: Show details of a container app's ingress.
    examples:
    - name: Show the details of a container app's ingress.
      text: |
          az containerapp ingress show -n MyContainerapp -g MyResourceGroup
"""

helps['containerapp ingress enable'] = """
    type: command
    short-summary: Enable or update ingress for a container app.
    examples:
    - name: Enable or update ingress for a container app.
      text: |
          az containerapp ingress enable -n MyContainerapp -g MyResourceGroup \\
              --type external --allow-insecure --target-port 80 --transport auto
"""

helps['containerapp ingress disable'] = """
    type: command
    short-summary: Disable ingress for a container app.
    examples:
    - name: Disable ingress for a container app.
      text: |
          az containerapp ingress disable -n MyContainerapp -g MyResourceGroup
"""

helps['containerapp ingress update'] = """
    type: command
    short-summary: Update ingress for a container app.
    examples:
    - name: Update ingress for a container app.
      text: |
          az containerapp ingress update -n MyContainerapp -g MyResourceGroup \\
              --target-port 8080
"""

helps['containerapp ingress traffic'] = """
    type: group
    short-summary: Commands to manage traffic-splitting.
"""

helps['containerapp ingress traffic set'] = """
    type: command
    short-summary: Configure traffic-splitting for a container app.
    examples:
    - name: Route 100% of a container app's traffic to its latest revision.
      text: |
          az containerapp ingress traffic set -n MyContainerapp -g MyResourceGroup --revision-weight latest=100
    - name: Split a container app's traffic between two revisions.
      text: |
          az containerapp ingress traffic set -n MyContainerapp -g MyResourceGroup --revision-weight latest=80 MyRevisionName=20
    - name: Split a container app's traffic between two labels.
      text: |
          az containerapp ingress traffic set -n MyContainerapp -g MyResourceGroup --label-weight myLabel=80 myLabel2=20
    - name: Split a container app's traffic between a label and a revision.
      text: |
          az containerapp ingress traffic set -n MyContainerapp -g MyResourceGroup --revision-weight latest=80 --label-weight myLabel=20
"""

helps['containerapp ingress traffic show'] = """
    type: command
    short-summary: Show traffic-splitting configuration for a container app.
    examples:
    - name: Show a container app's ingress traffic configuration.
      text: |
          az containerapp ingress traffic show -n MyContainerapp -g MyResourceGroup
"""

helps['containerapp ingress access-restriction'] = """
    type: group
    short-summary: Commands to manage IP access restrictions.
"""

helps['containerapp ingress access-restriction set'] = """
    type: command
    short-summary: Configure IP access restrictions for a container app.
    examples:
    - name: Add an allow IP access restriction.
      text: |
          az containerapp ingress access-restriction set -n MyContainerapp -g MyResourceGroup --rule-name restrictionName --ip-address 192.168.1.1/32 --description "Restriction description." --action Allow
"""

helps['containerapp ingress access-restriction remove'] = """
    type: command
    short-summary: Remove IP access restrictions from a container app.
    examples:
    - name: Remove an IP access restriction.
      text: |
          az containerapp ingress access-restriction remove -n MyContainerapp -g MyResourceGroup --rule-name restrictionName
"""

helps['containerapp ingress access-restriction list'] = """
    type: command
    short-summary: List IP access restrictions for a container app.
    examples:
    - name: List IP access restrictions.
      text: |
          az containerapp ingress access-restriction list -n MyContainerapp -g MyResourceGroup
"""

helps['containerapp ingress sticky-sessions'] = """
    type: group
    short-summary: Commands to set Sticky session affinity for a container app.
"""

helps['containerapp ingress sticky-sessions set'] = """
    type: command
    short-summary: Configure Sticky session for a container app.
    examples:
    - name: Set affinity to sticky for a container app.
      text: |
          az containerapp ingress sticky-sessions set -n MyContainerapp -g MyResourceGroup --affinity sticky
    - name: Set affinity to none for a container app.
      text: |
          az containerapp ingress sticky-sessions set -n MyContainerapp -g MyResourceGroup --affinity none
"""

helps['containerapp ingress sticky-sessions show'] = """
    type: command
    short-summary: Show the Affinity for a container app.
    examples:
    - name: Show a container app's Sticky affinity configuration.
      text: |
          az containerapp ingress sticky-sessions show -n MyContainerapp -g MyResourceGroup
"""

# Registry Commands
helps['containerapp registry'] = """
    type: group
    short-summary: Commands to manage container registry information.
"""

helps['containerapp registry show'] = """
    type: command
    short-summary: Show details of a container registry.
    examples:
    - name: Show the details of a container registry.
      text: |
          az containerapp registry show -n MyContainerapp -g MyResourceGroup --server MyContainerappRegistry.azurecr.io
"""

helps['containerapp registry list'] = """
    type: command
    short-summary: List container registries configured in a container app.
    examples:
    - name: List container registries configured in a container app.
      text: |
          az containerapp registry list -n MyContainerapp -g MyResourceGroup
"""

helps['containerapp registry set'] = """
    type: command
    short-summary: Add or update a container registry's details.
    examples:
    - name: Configure a container app to use a registry.
      text: |
          az containerapp registry set -n MyContainerapp -g MyResourceGroup \\
              --server MyExistingContainerappRegistry.azurecr.io --username MyRegistryUsername --password MyRegistryPassword
"""

helps['containerapp registry remove'] = """
    type: command
    short-summary: Remove a container registry's details.
    examples:
    - name: Remove a registry from a Containerapp.
      text: |
          az containerapp registry remove -n MyContainerapp -g MyResourceGroup --server MyContainerappRegistry.azurecr.io
"""

# Secret Commands
helps['containerapp secret'] = """
    type: group
    short-summary: Commands to manage secrets.
"""

helps['containerapp secret show'] = """
    type: command
    short-summary: Show details of a secret.
    examples:
    - name: Show the details of a secret.
      text: |
          az containerapp secret show -n MyContainerapp -g MyResourceGroup --secret-name MySecret
"""

helps['containerapp secret list'] = """
    type: command
    short-summary: List the secrets of a container app.
    examples:
    - name: List the secrets of a container app.
      text: |
          az containerapp secret list -n MyContainerapp -g MyResourceGroup
"""

helps['containerapp secret remove'] = """
    type: command
    short-summary: Remove secrets from a container app.
    examples:
    - name: Remove secrets from a container app.
      text: |
          az containerapp secret remove -n MyContainerapp -g MyResourceGroup --secret-names MySecret MySecret2
"""

helps['containerapp secret set'] = """
    type: command
    short-summary: Create/update secrets.
    examples:
    - name: Add secrets to a container app.
      text: |
          az containerapp secret set -n MyContainerapp -g MyResourceGroup --secrets MySecretName1=MySecretValue1 MySecretName2=keyvaultref:http://example.vault.azure.net/secret/mysecret,identityref:/subscriptions/sub/resourceGroups/rg/providers/Microsoft.ManagedIdentity/userAssignedIdentities/myidentity
    - name: Update a secret.
      text: |
          az containerapp secret set -n MyContainerapp -g MyResourceGroup --secrets MyExistingSecretName=MyNewSecretValue MyExistingSecretName2=keyvaultref:https://example.vault.azure.net/secret/mysecret,identityref:/subscriptions/sub/resourceGroups/rg/providers/Microsoft.ManagedIdentity/userAssignedIdentities/myidentity
"""

helps['containerapp github-action'] = """
    type: group
    short-summary: Commands to manage GitHub Actions.
"""

helps['containerapp github-action add'] = """
    type: command
    short-summary: Add a GitHub Actions workflow to a repository to deploy a container app.
    examples:
    - name: Add GitHub Actions, using Azure Container Registry and personal access token.
      text: az containerapp github-action add -g MyResourceGroup -n MyContainerapp --repo-url https://github.com/userid/repo --branch main
          --registry-url myregistryurl.azurecr.io
          --service-principal-client-id 00000000-0000-0000-0000-00000000
          --service-principal-tenant-id 00000000-0000-0000-0000-00000000
          --service-principal-client-secret ClientSecret
          --token MyAccessToken
    - name: Add GitHub Actions, using Azure Container Registry and log in to GitHub flow to retrieve personal access token.
      text: az containerapp github-action add -g MyResourceGroup -n MyContainerapp --repo-url https://github.com/userid/repo --branch main
          --registry-url myregistryurl.azurecr.io
          --service-principal-client-id 00000000-0000-0000-0000-00000000
          --service-principal-tenant-id 00000000-0000-0000-0000-00000000
          --service-principal-client-secret ClientSecret
          --login-with-github
    - name: Add GitHub Actions, using Docker Hub and log in to GitHub flow to retrieve personal access token.
      text: az containerapp github-action add -g MyResourceGroup -n MyContainerapp --repo-url https://github.com/userid/repo --branch main
          --registry-username MyUsername
          --registry-password MyPassword
          --service-principal-client-id 00000000-0000-0000-0000-00000000
          --service-principal-tenant-id 00000000-0000-0000-0000-00000000
          --service-principal-client-secret ClientSecret
          --login-with-github
"""

helps['containerapp github-action delete'] = """
    type: command
    short-summary: Remove a previously configured Container Apps GitHub Actions workflow from a repository.
    examples:
    - name: Remove GitHub Actions using a personal access token.
      text: az containerapp github-action delete -g MyResourceGroup -n MyContainerapp
          --token MyAccessToken
    - name: Remove GitHub Actions using log in to GitHub flow to retrieve personal access token.
      text: az containerapp github-action delete -g MyResourceGroup -n MyContainerapp
          --login-with-github
"""

helps['containerapp github-action show'] = """
    type: command
    short-summary: Show the GitHub Actions configuration on a container app.
    examples:
    - name: Show the GitHub Actions configuration on a Containerapp.
      text: az containerapp github-action show -g MyResourceGroup -n MyContainerapp
"""

# Dapr Commands
helps['containerapp dapr'] = """
    type: group
    short-summary: Commands to manage Dapr. To manage Dapr components, see `az containerapp env dapr-component`.
"""

helps['containerapp dapr enable'] = """
    type: command
    short-summary: Enable Dapr for a container app. Updates existing values.
    examples:
    - name: Enable Dapr for a container app.
      text: |
          az containerapp dapr enable -n MyContainerapp -g MyResourceGroup --dapr-app-id my-app-id --dapr-app-port 8080
"""

helps['containerapp dapr disable'] = """
    type: command
    short-summary: Disable Dapr for a container app. Removes existing values.
    examples:
    - name: Disable Dapr for a container app.
      text: |
          az containerapp dapr disable -n MyContainerapp -g MyResourceGroup
"""

# custom domain Commands
helps['containerapp ssl'] = """
    type: group
    short-summary: Upload certificate to a managed environment, add hostname to an app in that environment, and bind the certificate to the hostname
"""

helps['containerapp ssl upload'] = """
    type: command
    short-summary: Upload certificate to a managed environment, add hostname to an app in that environment, and bind the certificate to the hostname
"""

helps['containerapp hostname'] = """
    type: group
    short-summary: Commands to manage hostnames of a container app.
"""

helps['containerapp hostname add'] = """
    type: command
    short-summary: Add the hostname to a container app without binding.
    examples:
    - name: Add hostname without binding.
      text: |
          az containerapp hostname add -n MyContainerapp -g MyResourceGroup --hostname MyHostname
"""

helps['containerapp hostname bind'] = """
    type: command
    short-summary: Add or update the hostname and binding with a certificate.
    examples:
    - name: Add or update hostname and binding with a provided certificate.
      text: |
          az containerapp hostname bind -n MyContainerapp -g MyResourceGroup --hostname MyHostname --certificate MyCertificateId
    - name: Look for or create a managed certificate and bind with the hostname if no certificate or thumbprint is provided.
      text: |
          az containerapp hostname bind -n MyContainerapp -g MyResourceGroup --hostname MyHostname
"""

helps['containerapp hostname delete'] = """
    type: command
    short-summary: Delete hostnames from a container app.
    examples:
    - name: Delete secrets from a container app.
      text: |
          az containerapp hostname delete -n MyContainerapp -g MyResourceGroup --hostname MyHostname
"""

helps['containerapp hostname list'] = """
    type: command
    short-summary: List the hostnames of a container app.
    examples:
    - name: List the hostnames of a container app.
      text: |
          az containerapp hostname list -n MyContainerapp -g MyResourceGroup
"""

# Auth commands
helps['containerapp auth'] = """
type: group
short-summary: Manage containerapp authentication and authorization.
"""

helps['containerapp auth show'] = """
type: command
short-summary: Show the authentication settings for the containerapp.
examples:
  - name: Show the authentication settings for the containerapp.
    text: az containerapp auth show --name MyContainerapp --resource-group MyResourceGroup
"""

helps['containerapp auth update'] = """
type: command
short-summary: Update the authentication settings for the containerapp.
examples:
  - name: Update the client ID of the AAD provider already configured.
    text: |
        az containerapp auth update -g myResourceGroup --name MyContainerapp --set identityProviders.azureActiveDirectory.registration.clientId=my-client-id
  - name: Configure the app with file based authentication by setting the config file path.
    text: |
        az containerapp auth update -g myResourceGroup --name MyContainerapp --config-file-path D:\\home\\site\\wwwroot\\auth.json
  - name: Configure the app to allow unauthenticated requests to hit the app.
    text: |
        az containerapp auth update -g myResourceGroup --name MyContainerapp --unauthenticated-client-action AllowAnonymous
  - name: Configure the app to redirect unauthenticated requests to the Facebook provider.
    text: |
        az containerapp auth update -g myResourceGroup --name MyContainerapp --redirect-provider Facebook
  - name: Configure the app to listen to the forward headers X-FORWARDED-HOST and X-FORWARDED-PROTO.
    text: |
        az containerapp auth update -g myResourceGroup --name MyContainerapp --proxy-convention Standard
"""

helps['containerapp auth apple'] = """
type: group
short-summary: Manage containerapp authentication and authorization of the Apple identity provider.
"""

helps['containerapp auth apple show'] = """
type: command
short-summary: Show the authentication settings for the Apple identity provider.
examples:
  - name: Show the authentication settings for the Apple identity provider.
    text: az containerapp auth apple show --name MyContainerapp --resource-group MyResourceGroup
"""

helps['containerapp auth apple update'] = """
type: command
short-summary: Update the client id and client secret for the Apple identity provider.
examples:
  - name: Update the client id and client secret for the Apple identity provider.
    text: |
        az containerapp auth apple update  -g myResourceGroup --name MyContainerapp \\
          --client-id my-client-id --client-secret very_secret_password
"""

helps['containerapp auth facebook'] = """
type: group
short-summary: Manage containerapp authentication and authorization of the Facebook identity provider.
"""

helps['containerapp auth facebook show'] = """
type: command
short-summary: Show the authentication settings for the Facebook identity provider.
examples:
  - name: Show the authentication settings for the Facebook identity provider.
    text: az containerapp auth facebook show --name MyContainerapp --resource-group MyResourceGroup
"""

helps['containerapp auth facebook update'] = """
type: command
short-summary: Update the app id and app secret for the Facebook identity provider.
examples:
  - name: Update the app id and app secret for the Facebook identity provider.
    text: |
        az containerapp auth facebook update  -g myResourceGroup --name MyContainerapp \\
          --app-id my-client-id --app-secret very_secret_password
"""

helps['containerapp auth github'] = """
type: group
short-summary: Manage containerapp authentication and authorization of the GitHub identity provider.
"""

helps['containerapp auth github show'] = """
type: command
short-summary: Show the authentication settings for the GitHub identity provider.
examples:
  - name: Show the authentication settings for the GitHub identity provider.
    text: az containerapp auth github show --name MyContainerapp --resource-group MyResourceGroup
"""

helps['containerapp auth github update'] = """
type: command
short-summary: Update the client id and client secret for the GitHub identity provider.
examples:
  - name: Update the client id and client secret for the GitHub identity provider.
    text: |
        az containerapp auth github update  -g myResourceGroup --name MyContainerapp \\
          --client-id my-client-id --client-secret very_secret_password
"""

helps['containerapp auth google'] = """
type: group
short-summary: Manage containerapp authentication and authorization of the Google identity provider.
"""

helps['containerapp auth google show'] = """
type: command
short-summary: Show the authentication settings for the Google identity provider.
examples:
  - name: Show the authentication settings for the Google identity provider.
    text: az containerapp auth google show --name MyContainerapp --resource-group MyResourceGroup
"""

helps['containerapp auth google update'] = """
type: command
short-summary: Update the client id and client secret for the Google identity provider.
examples:
  - name: Update the client id and client secret for the Google identity provider.
    text: |
        az containerapp auth google update  -g myResourceGroup --name MyContainerapp \\
          --client-id my-client-id --client-secret very_secret_password
"""

helps['containerapp auth microsoft'] = """
type: group
short-summary: Manage containerapp authentication and authorization of the Microsoft identity provider.
"""

helps['containerapp auth microsoft show'] = """
type: command
short-summary: Show the authentication settings for the Azure Active Directory identity provider.
examples:
  - name: Show the authentication settings for the Azure Active Directory identity provider.
    text: az containerapp auth microsoft show --name MyContainerapp --resource-group MyResourceGroup
"""

helps['containerapp auth microsoft update'] = """
type: command
short-summary: Update the client id and client secret for the Azure Active Directory identity provider.
examples:
  - name: Update the open id issuer, client id and client secret for the Azure Active Directory identity provider.
    text: |
        az containerapp auth microsoft update  -g myResourceGroup --name MyContainerapp \\
          --client-id my-client-id --client-secret very_secret_password \\
          --issuer https://sts.windows.net/54826b22-38d6-4fb2-bad9-b7983a3e9c5a/
"""

helps['containerapp auth openid-connect'] = """
type: group
short-summary: Manage containerapp authentication and authorization of the custom OpenID Connect identity providers.
"""

helps['containerapp auth openid-connect show'] = """
type: command
short-summary: Show the authentication settings for the custom OpenID Connect identity provider.
examples:
  - name: Show the authentication settings for the custom OpenID Connect identity provider.
    text: az containerapp auth openid-connect show --name MyContainerapp --resource-group MyResourceGroup \\
            --provider-name myOpenIdConnectProvider
"""

helps['containerapp auth openid-connect add'] = """
type: command
short-summary: Configure a new custom OpenID Connect identity provider.
examples:
  - name: Configure a new custom OpenID Connect identity provider.
    text: |
        az containerapp auth openid-connect add -g myResourceGroup --name MyContainerapp \\
          --provider-name myOpenIdConnectProvider --client-id my-client-id \\
          --client-secret-name MY_SECRET_APP_SETTING \\
          --openid-configuration https://myopenidprovider.net/.well-known/openid-configuration
"""

helps['containerapp auth openid-connect update'] = """
type: command
short-summary: Update the client id and client secret setting name for an existing custom OpenID Connect identity provider.
examples:
  - name: Update the client id and client secret setting name for an existing custom OpenID Connect identity provider.
    text: |
        az containerapp auth openid-connect update -g myResourceGroup --name MyContainerapp \\
          --provider-name myOpenIdConnectProvider --client-id my-client-id \\
          --client-secret-name MY_SECRET_APP_SETTING
"""

helps['containerapp auth openid-connect remove'] = """
type: command
short-summary: Removes an existing custom OpenID Connect identity provider.
examples:
  - name: Removes an existing custom OpenID Connect identity provider.
    text: |
        az containerapp auth openid-connect remove --name MyContainerapp --resource-group MyResourceGroup \\
          --provider-name myOpenIdConnectProvider
"""

helps['containerapp auth twitter'] = """
type: group
short-summary: Manage containerapp authentication and authorization of the Twitter identity provider.
"""

helps['containerapp auth twitter show'] = """
type: command
short-summary: Show the authentication settings for the Twitter identity provider.
examples:
  - name: Show the authentication settings for the Twitter identity provider.
    text: az containerapp auth twitter show --name MyContainerapp --resource-group MyResourceGroup
"""

helps['containerapp auth twitter update'] = """
type: command
short-summary: Update the consumer key and consumer secret for the Twitter identity provider.
examples:
  - name: Update the consumer key and consumer secret for the Twitter identity provider.
    text: |
        az containerapp auth twitter update  -g myResourceGroup --name MyContainerapp \\
          --consumer-key my-client-id --consumer-secret very_secret_password
"""

# Compose commands
helps['containerapp compose'] = """
    type: group
    short-summary: Commands to create Azure Container Apps from Compose specifications.
"""

helps['containerapp compose create'] = """
    type: command
    short-summary: Create one or more Container Apps in a new or existing Container App Environment from a Compose specification.
    examples:
    - name: Create a container app by implicitly passing in a Compose configuration file from current directory.
      text: |
          az containerapp compose create -g MyResourceGroup \\
              --environment MyContainerappEnv
    - name: Create a container app by explicitly passing in a Compose configuration file.
      text: |
          az containerapp compose create -g MyResourceGroup \\
              --environment MyContainerappEnv \\
              --compose-file-path "path/to/docker-compose.yml"
"""<|MERGE_RESOLUTION|>--- conflicted
+++ resolved
@@ -494,7 +494,56 @@
           az containerapp env storage remove -g MyResourceGroup --storage-name MyStorageName -n MyEnvironment
 """
 
-<<<<<<< HEAD
+helps['containerapp env workload-profile'] = """
+    type: group
+    short-summary: Manage the workload profiles of a Container Apps environment
+"""
+
+helps['containerapp env workload-profile delete'] = """
+    type: command
+    short-summary: Delete a workload profile from a Container Apps environment
+    examples:
+    - name: Delete a workload profile from a Container Apps environment
+      text: |
+          az containerapp env workload-profile delete -g MyResourceGroup -n MyEnvironment --workload-profile-name my-wlp
+"""
+
+helps['containerapp env workload-profile list'] = """
+    type: command
+    short-summary: List the workload profiles from a Container Apps environment
+    examples:
+    - name: List the workload profiles from a Container Apps environment
+      text: |
+          az containerapp env workload-profile list -g MyResourceGroup -n MyEnvironment
+"""
+
+helps['containerapp env workload-profile show'] = """
+    type: command
+    short-summary: Show a workload profile from a Container Apps environment
+    examples:
+    - name: Show a workload profile from a Container Apps environment
+      text: |
+          az containerapp env workload-profile show -g MyResourceGroup -n MyEnvironment --workload-profile-name my-wlp
+"""
+
+helps['containerapp env workload-profile list-supported'] = """
+    type: command
+    short-summary: List the supported workload profiles in a region
+    examples:
+    - name: List the supported workload profiles in a region
+      text: |
+          az containerapp env workload-profile list-supported -l region
+"""
+
+helps['containerapp env workload-profile set'] = """
+    type: command
+    short-summary: Create or update an existing workload profile in a Container Apps environment
+    examples:
+    - name: Create or update an existing workload profile in a Container Apps environment
+      text: |
+          az containerapp env workload-profile set -g MyResourceGroup -n MyEnvironment --workload-profile-name my-wlp --workload-profile-type D4 --min-nodes 1 --max-nodes 2
+"""
+
 # Container Apps Job Commands
 helps['containerapp job'] = """
     type: group
@@ -589,56 +638,6 @@
     examples:
     - name: Show a job's execution history.
       text: az containerapp job executionhistory -n MyContainerappjob -g MyResourceGroup
-=======
-helps['containerapp env workload-profile'] = """
-    type: group
-    short-summary: Manage the workload profiles of a Container Apps environment
-"""
-
-helps['containerapp env workload-profile delete'] = """
-    type: command
-    short-summary: Delete a workload profile from a Container Apps environment
-    examples:
-    - name: Delete a workload profile from a Container Apps environment
-      text: |
-          az containerapp env workload-profile delete -g MyResourceGroup -n MyEnvironment --workload-profile-name my-wlp
-"""
-
-helps['containerapp env workload-profile list'] = """
-    type: command
-    short-summary: List the workload profiles from a Container Apps environment
-    examples:
-    - name: List the workload profiles from a Container Apps environment
-      text: |
-          az containerapp env workload-profile list -g MyResourceGroup -n MyEnvironment
-"""
-
-helps['containerapp env workload-profile show'] = """
-    type: command
-    short-summary: Show a workload profile from a Container Apps environment
-    examples:
-    - name: Show a workload profile from a Container Apps environment
-      text: |
-          az containerapp env workload-profile show -g MyResourceGroup -n MyEnvironment --workload-profile-name my-wlp
-"""
-
-helps['containerapp env workload-profile list-supported'] = """
-    type: command
-    short-summary: List the supported workload profiles in a region
-    examples:
-    - name: List the supported workload profiles in a region
-      text: |
-          az containerapp env workload-profile list-supported -l region
-"""
-
-helps['containerapp env workload-profile set'] = """
-    type: command
-    short-summary: Create or update an existing workload profile in a Container Apps environment
-    examples:
-    - name: Create or update an existing workload profile in a Container Apps environment
-      text: |
-          az containerapp env workload-profile set -g MyResourceGroup -n MyEnvironment --workload-profile-name my-wlp --workload-profile-type D4 --min-nodes 1 --max-nodes 2
->>>>>>> 6b0c3466
 """
 
 # Certificates Commands
