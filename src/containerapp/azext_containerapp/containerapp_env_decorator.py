# --------------------------------------------------------------------------------------------
# Copyright (c) Microsoft Corporation. All rights reserved.
# Licensed under the MIT License. See License.txt in the project root for license information.
# --------------------------------------------------------------------------------------------
from knack.log import get_logger

<<<<<<< HEAD
from azure.cli.core.azclierror import RequiredArgumentMissingError
from azure.cli.command_modules.containerapp.containerapp_env_decorator import ContainerAppEnvCreateDecorator
=======
from azure.cli.command_modules.appservice.utils import _normalize_location
from azure.cli.core.azclierror import RequiredArgumentMissingError, ValidationError
from azure.cli.core.commands import AzCliCommand
from knack.util import CLIError
from msrestazure.tools import is_valid_resource_id

from ._constants import CONTAINER_APPS_RP
from ._utils import (get_vnet_location,
                     validate_environment_location,
                     _ensure_location_allowed,
                     _generate_log_analytics_if_not_provided,
                     load_cert_file,
                     safe_set,
                     get_default_workload_profiles,
                     _azure_monitor_quickstart, safe_get)
from ._client_factory import handle_raw_exception, handle_non_404_status_code_exception
from .base_resource import BaseResource
from ._models import (
    ManagedEnvironment as ManagedEnvironmentModel,
    VnetConfiguration as VnetConfigurationModel,
    AppLogsConfiguration as AppLogsConfigurationModel,
    LogAnalyticsConfiguration as LogAnalyticsConfigurationModel,
    CustomDomainConfiguration as CustomDomainConfigurationModel)
>>>>>>> 96c6ddfd

logger = get_logger(__name__)


class ContainerappEnvPreviewCreateDecorator(ContainerAppEnvCreateDecorator):
    def get_argument_infrastructure_resource_group(self):
        return self.get_param("infrastructure_resource_group")

    def construct_payload(self):
        super().construct_payload()

        self.set_up_infrastructure_resource_group()

    def validate_arguments(self):
        super().validate_arguments()

        # Infrastructure Resource Group
        if self.get_argument_infrastructure_resource_group() is not None:
            if not self.get_argument_infrastructure_subnet_resource_id():
                raise RequiredArgumentMissingError("Cannot use --infrastructure-resource-group/-i without "
                                                   "--infrastructure-subnet-resource-id/-s")
            if not self.get_argument_enable_workload_profiles():
                raise RequiredArgumentMissingError("Cannot use --infrastructure-resource-group/-i without "
                                                   "--enable-workload-profiles/-w")

    def set_up_infrastructure_resource_group(self):
        if self.get_argument_enable_workload_profiles() and self.get_argument_infrastructure_subnet_resource_id() is not None:
<<<<<<< HEAD
            self.managed_env_def["properties"]["InfrastructureResourceGroup"] = self.get_argument_infrastructure_resource_group()
=======
            self.managed_env_def["properties"]["InfrastructureResourceGroup"] = self.get_argument_infrastructure_resource_group()

    def set_up_workload_profiles(self):
        if self.get_argument_enable_workload_profiles():
            # If the environment exists, infer the environment type
            existing_environment = None
            try:
                existing_environment = self.client.show(cmd=self.cmd, resource_group_name=self.get_argument_resource_group_name(), name=self.get_argument_name())
            except Exception as e:
                handle_non_404_status_code_exception(e)

            if existing_environment and safe_get(existing_environment, "properties", "workloadProfiles") is None:
                # check if input params include -w/--enable-workload-profiles
                if self.cmd.cli_ctx.data.get('safe_params') and ('-w' in self.cmd.cli_ctx.data.get('safe_params') or '--enable-workload-profiles' in self.cmd.cli_ctx.data.get('safe_params')):
                    raise ValidationError(f"Existing environment {self.get_argument_name()} cannot enable workload profiles. If you want to use Consumption and Dedicated environment, please create a new one.")
                return

            self.managed_env_def["properties"]["workloadProfiles"] = get_default_workload_profiles(self.cmd, self.get_argument_location())

    def get_argument_enable_workload_profiles(self):
        return self.get_param("enable_workload_profiles")
>>>>>>> 96c6ddfd
<|MERGE_RESOLUTION|>--- conflicted
+++ resolved
@@ -2,36 +2,13 @@
 # Copyright (c) Microsoft Corporation. All rights reserved.
 # Licensed under the MIT License. See License.txt in the project root for license information.
 # --------------------------------------------------------------------------------------------
+from azure.cli.command_modules.containerapp._utils import get_default_workload_profiles
 from knack.log import get_logger
 
-<<<<<<< HEAD
-from azure.cli.core.azclierror import RequiredArgumentMissingError
 from azure.cli.command_modules.containerapp.containerapp_env_decorator import ContainerAppEnvCreateDecorator
-=======
-from azure.cli.command_modules.appservice.utils import _normalize_location
 from azure.cli.core.azclierror import RequiredArgumentMissingError, ValidationError
-from azure.cli.core.commands import AzCliCommand
-from knack.util import CLIError
-from msrestazure.tools import is_valid_resource_id
-
-from ._constants import CONTAINER_APPS_RP
-from ._utils import (get_vnet_location,
-                     validate_environment_location,
-                     _ensure_location_allowed,
-                     _generate_log_analytics_if_not_provided,
-                     load_cert_file,
-                     safe_set,
-                     get_default_workload_profiles,
-                     _azure_monitor_quickstart, safe_get)
-from ._client_factory import handle_raw_exception, handle_non_404_status_code_exception
-from .base_resource import BaseResource
-from ._models import (
-    ManagedEnvironment as ManagedEnvironmentModel,
-    VnetConfiguration as VnetConfigurationModel,
-    AppLogsConfiguration as AppLogsConfigurationModel,
-    LogAnalyticsConfiguration as LogAnalyticsConfigurationModel,
-    CustomDomainConfiguration as CustomDomainConfigurationModel)
->>>>>>> 96c6ddfd
+from ._utils import safe_get
+from ._client_factory import handle_non_404_status_code_exception
 
 logger = get_logger(__name__)
 
@@ -59,9 +36,6 @@
 
     def set_up_infrastructure_resource_group(self):
         if self.get_argument_enable_workload_profiles() and self.get_argument_infrastructure_subnet_resource_id() is not None:
-<<<<<<< HEAD
-            self.managed_env_def["properties"]["InfrastructureResourceGroup"] = self.get_argument_infrastructure_resource_group()
-=======
             self.managed_env_def["properties"]["InfrastructureResourceGroup"] = self.get_argument_infrastructure_resource_group()
 
     def set_up_workload_profiles(self):
@@ -82,5 +56,4 @@
             self.managed_env_def["properties"]["workloadProfiles"] = get_default_workload_profiles(self.cmd, self.get_argument_location())
 
     def get_argument_enable_workload_profiles(self):
-        return self.get_param("enable_workload_profiles")
->>>>>>> 96c6ddfd
+        return self.get_param("enable_workload_profiles")