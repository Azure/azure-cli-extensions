--- conflicted
+++ resolved
@@ -1131,8 +1131,6 @@
         return sessionpools
 
 
-<<<<<<< HEAD
-=======
 class SessionCodeInterpreterPreviewClient():
     api_version = PREVIEW_API_VERSION
 
@@ -1259,7 +1257,6 @@
         return r.json()
 
 
->>>>>>> ffc75309
 class DotNetComponentPreviewClient():
     api_version = PREVIEW_API_VERSION
 
