--- conflicted
+++ resolved
@@ -27,12 +27,8 @@
 
 logger = get_logger(__name__)
 
-<<<<<<< HEAD
-PREVIEW_API_VERSION = "2023-08-01-preview"
-PREVIEW_API_VERSION_2023_11_02 = "2023-11-02-preview"
-=======
+
 PREVIEW_API_VERSION = "2023-11-02-preview"
->>>>>>> 5a10ced2
 POLLING_TIMEOUT = 1500  # how many seconds before exiting
 POLLING_SECONDS = 2  # how many seconds between requests
 POLLING_TIMEOUT_FOR_MANAGED_CERTIFICATE = 1500  # how many seconds before exiting
@@ -42,7 +38,7 @@
 
 
 class GitHubActionPreviewClient(GitHubActionClient):
-    api_version = PREVIEW_API_VERSION_2023_11_02
+    api_version = PREVIEW_API_VERSION
 
 
 # Clients for preview
@@ -739,7 +735,7 @@
 
 
 class BuilderClient():
-    api_version = PREVIEW_API_VERSION_2023_11_02
+    api_version = PREVIEW_API_VERSION
 
     @classmethod
     def list(cls, cmd, resource_group_name):
@@ -785,7 +781,7 @@
 
 
 class BuildClient():
-    api_version = PREVIEW_API_VERSION_2023_11_02
+    api_version = PREVIEW_API_VERSION
 
     @classmethod
     def create(cls, cmd, builder_name, build_name, resource_group_name, location, build_env_vars, no_wait=False):
