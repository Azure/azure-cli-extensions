# --------------------------------------------------------------------------------------------
# Copyright (c) Microsoft Corporation. All rights reserved.
# Licensed under the MIT License. See License.txt in the project root for license information.
# --------------------------------------------------------------------------------------------

# pylint: disable=line-too-long, too-many-statements, super-with-arguments

VnetConfiguration = {
    "infrastructureSubnetId": None,
    "dockerBridgeCidr": None,
    "platformReservedCidr": None,
    "platformReservedDnsIP": None
}

ManagedEnvironment = {
    "location": None,
    "tags": None,
    "properties": {
        "daprAIInstrumentationKey": None,
        "vnetConfiguration": None,  # VnetConfiguration
        "appLogsConfiguration": None,
        "customDomainConfiguration": None,  # CustomDomainConfiguration,
        "workloadProfiles": None
    }
}

CustomDomainConfiguration = {
    "dnsSuffix": None,
    "certificateValue": None,
    "certificatePassword": None
}

AppLogsConfiguration = {
    "destination": None,
    "logAnalyticsConfiguration": None
}

LogAnalyticsConfiguration = {
    "customerId": None,
    "sharedKey": None
}

# Containerapp

Dapr = {
    "enabled": False,
    "appId": None,
    "appProtocol": None,
    "appPort": None,
    "httpReadBufferSize": None,
    "httpMaxRequestSize": None,
    "logLevel": None,
    "enableApiLogging": None
}

EnvironmentVar = {
    "name": None,
    "value": None,
    "secretRef": None
}

ContainerResources = {
    "cpu": None,
    "memory": None
}

VolumeMount = {
    "volumeName": None,
    "mountPath": None
}

Container = {
    "image": None,
    "name": None,
    "command": None,
    "args": None,
    "env": None,  # [EnvironmentVar]
    "resources": None,  # ContainerResources
    "volumeMounts": None,  # [VolumeMount]
}

SecretVolumeItem = {
    "secretRef": None,
    "path": None,
}

Volume = {
    "name": None,
    "storageType": "EmptyDir",  # AzureFile, EmptyDir or Secret
    "storageName": None,   # None for EmptyDir or Secret, otherwise name of storage resource
    "secrets": None,  # [SecretVolumeItem]
}

ScaleRuleAuth = {
    "secretRef": None,
    "triggerParameter": None
}

QueueScaleRule = {
    "queueName": None,
    "queueLength": None,
    "auth": None  # ScaleRuleAuth
}

CustomScaleRule = {
    "type": None,
    "metadata": {},
    "auth": None  # ScaleRuleAuth
}

HttpScaleRule = {
    "metadata": {},
    "auth": None  # ScaleRuleAuth
}

ScaleRule = {
    "name": None,
    "azureQueue": None,  # QueueScaleRule
    "custom": None,  # CustomScaleRule
    "http": None,  # HttpScaleRule
}

Secret = {
    "name": None,
    "value": None,
    "keyVaultUrl": None,
    "identity": None
}

Scale = {
    "minReplicas": None,
    "maxReplicas": None,
    "rules": []  # list of ScaleRule
}

TrafficWeight = {
    "revisionName": None,
    "weight": None,
    "latestRevision": False
}

BindingType = {

}

CustomDomain = {
    "name": None,
    "bindingType": None,  # BindingType
    "certificateId": None
}

Ingress = {
    "fqdn": None,
    "external": False,
    "targetPort": None,
    "transport": None,  # 'auto', 'http', 'http2', 'tcp'
    "exposedPort": None,
    "traffic": None,  # TrafficWeight
    "customDomains": None,  # [CustomDomain]
    "ipSecurityRestrictions": None,  # [IPSecurityRestrictions]
    "stickySessions": None  # StickySessions
}

RegistryCredentials = {
    "server": None,
    "username": None,
    "passwordSecretRef": None
}

Template = {
    "revisionSuffix": None,
    "containers": None,  # [Container]
    "initContainers": None,  # [Container]
    "scale": Scale,
    "volumes": None  # [Volume]
}

Configuration = {
    "secrets": None,  # [Secret]
    "activeRevisionsMode": None,  # 'multiple' or 'single'
    "ingress": None,  # Ingress
    "dapr": Dapr,
    "registries": None  # [RegistryCredentials]
}

UserAssignedIdentity = {

}

ManagedServiceIdentity = {
    "type": None,  # 'None', 'SystemAssigned', 'UserAssigned', 'SystemAssigned,UserAssigned'
    "userAssignedIdentities": None  # {string: UserAssignedIdentity}
}

ContainerApp = {
    "location": None,
    "identity": None,  # ManagedServiceIdentity
    "properties": {
        "environmentId": None,
        "configuration": None,  # Configuration
        "template": None,  # Template
        "workloadProfileName": None
    },
    "tags": None
}

ContainerAppCertificateEnvelope = {
    "location": None,
    "properties": {
        "password": None,
        "value": None
    }
}

DaprComponent = {
    "properties": {
        "componentType": None,  # String
        "version": None,
        "ignoreErrors": None,
        "initTimeout": None,
        "secrets": None,
        "metadata": None,
        "scopes": None
    }
}

DaprMetadata = {
    "key": None,  # str
    "value": None,  # str
    "secret_ref": None  # str
}

SourceControl = {
    "properties": {
        "repoUrl": None,
        "branch": None,
        "githubActionConfiguration": None  # [GitHubActionConfiguration]
    }

}

GitHubActionConfiguration = {
    "registryInfo": None,  # [RegistryInfo]
    "azureCredentials": None,  # [AzureCredentials]
    "image": None,  # str
    "contextPath": None,  # str
    "publishType": None,  # str
    "os": None,  # str
    "runtimeStack": None,  # str
    "runtimeVersion": None  # str
}

RegistryInfo = {
    "registryUrl": None,  # str
    "registryUserName": None,  # str
    "registryPassword": None  # str
}

AzureCredentials = {
    "clientId": None,  # str
    "clientSecret": None,  # str
    "tenantId": None,  # str
    "subscriptionId": None  # str
}

ContainerAppCustomDomainEnvelope = {
    "properties": {
        "configuration": {
            "ingress": {
                "customDomains": None
            }
        }
    }
}

ContainerAppCustomDomain = {
    "name": None,
    "bindingType": "SniEnabled",
    "certificateId": None
}

AzureFileProperties = {
    "accountName": None,
    "accountKey": None,
    "accessMode": None,
    "shareName": None
}

ManagedCertificateEnvelop = {
    "location": None,  # str
    "properties": {
        "subjectName": None,  # str
        "validationMethod": None  # str
    }
}

# ContainerApp Patch
ImageProperties = {
    "imageName": None,
<<<<<<< HEAD
    "targetContainerAppName": None
=======
    "targetContainerName": None,
    "targetContainerAppName": None,
    "revisionMode": None,
>>>>>>> 52626032
}

ImagePatchableCheck = {
    "targetContainerAppName": None,
<<<<<<< HEAD
    "oldRunImage": None,
    "newRunImage": None,
    "id": None,
    "reason": None
=======
    "targetContainerName": None,
    "revisionMode": None,
    "targetImageName": None,
    "oldRunImage": None,
    "newRunImage": None,
    "id": None,
    "reason": None,
>>>>>>> 52626032
}

OryxMarinerRunImgTagProperty = {
    "fullTag": None,
    "framework": None,
    "version": None,
    "marinerVersion": None,
    "architectures": None,
    "support": None,
}<|MERGE_RESOLUTION|>--- conflicted
+++ resolved
@@ -297,23 +297,13 @@
 # ContainerApp Patch
 ImageProperties = {
     "imageName": None,
-<<<<<<< HEAD
-    "targetContainerAppName": None
-=======
     "targetContainerName": None,
     "targetContainerAppName": None,
     "revisionMode": None,
->>>>>>> 52626032
 }
 
 ImagePatchableCheck = {
     "targetContainerAppName": None,
-<<<<<<< HEAD
-    "oldRunImage": None,
-    "newRunImage": None,
-    "id": None,
-    "reason": None
-=======
     "targetContainerName": None,
     "revisionMode": None,
     "targetImageName": None,
@@ -321,7 +311,6 @@
     "newRunImage": None,
     "id": None,
     "reason": None,
->>>>>>> 52626032
 }
 
 OryxMarinerRunImgTagProperty = {
