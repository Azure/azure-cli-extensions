--- conflicted
+++ resolved
@@ -133,17 +133,16 @@
     "rules": []  # list of ScaleRule
 }
 
-<<<<<<< HEAD
+ServiceBinding = {
+    "serviceId": None,
+    "name": None
+}
+
 JobScale = {
     "minExecutions": None,
     "maxExecutions": None,
     "pollingInterval": None,
     "rules": []  # list of ScaleRule
-=======
-ServiceBinding = {
-    "serviceId": None,
-    "name": None
->>>>>>> 862e7ea9
 }
 
 TrafficWeight = {
