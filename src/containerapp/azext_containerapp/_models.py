--- conflicted
+++ resolved
@@ -588,13 +588,12 @@
     "certificateKeyVaultProperties": None
 }
 
-<<<<<<< HEAD
-DotNetComponent = {
-    "properties": {
-        "componentType": "AspireDashboard"
-    }
-=======
 RuntimeJava = {
     "enableMetrics": False
->>>>>>> fee101c6
+}
+
+DotNetComponent = {
+    "properties": {
+        "componentType": "AspireDashboard"
+    }
 }