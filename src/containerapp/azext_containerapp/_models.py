# --------------------------------------------------------------------------------------------
# Copyright (c) Microsoft Corporation. All rights reserved.
# Licensed under the MIT License. See License.txt in the project root for license information.
# --------------------------------------------------------------------------------------------

# pylint: disable=line-too-long, too-many-statements, super-with-arguments

VnetConfiguration = {
    "infrastructureSubnetId": None,
    "dockerBridgeCidr": None,
    "platformReservedCidr": None,
    "platformReservedDnsIP": None
}

ManagedEnvironment = {
    "location": None,
    "tags": None,
    "properties": {
        "daprAIInstrumentationKey": None,
        "vnetConfiguration": None,  # VnetConfiguration
        "appLogsConfiguration": None,
        "customDomainConfiguration": None,  # CustomDomainConfiguration,
        "workloadProfiles": None,
        "infrastructureResourceGroup": None,
        "openTelemetryConfiguration": None
    }
}

CustomDomainConfiguration = {
    "dnsSuffix": None,
    "certificateValue": None,
    "certificatePassword": None
}

AppLogsConfiguration = {
    "destination": None,
    "logAnalyticsConfiguration": None
}

LogAnalyticsConfiguration = {
    "customerId": None,
    "sharedKey": None
}

# Containerapp

Dapr = {
    "enabled": False,
    "appId": None,
    "appProtocol": None,
    "appPort": None,
    "httpReadBufferSize": None,
    "httpMaxRequestSize": None,
    "logLevel": None,
    "enableApiLogging": None
}

EnvironmentVar = {
    "name": None,
    "value": None,
    "secretRef": None
}

ContainerResources = {
    "cpu": None,
    "memory": None
}

VolumeMount = {
    "volumeName": None,
    "mountPath": None,
    "subPath": None
}

Container = {
    "image": None,
    "name": None,
    "command": None,
    "args": None,
    "env": None,  # [EnvironmentVar]
    "resources": None,  # ContainerResources
    "volumeMounts": None,  # [VolumeMount]
}

SecretVolumeItem = {
    "secretRef": None,
    "path": None,
}

Volume = {
    "name": None,
    "storageType": "EmptyDir",  # AzureFile, EmptyDir, Secret or NfsAzureFile
    "storageName": None,   # None for EmptyDir or Secret, otherwise name of storage resource
    "secrets": None,  # [SecretVolumeItem]
    "mountOptions": None,
}

ScaleRuleAuth = {
    "secretRef": None,
    "triggerParameter": None
}

QueueScaleRule = {
    "queueName": None,
    "queueLength": None,
    "auth": None  # ScaleRuleAuth
}

CustomScaleRule = {
    "type": None,
    "metadata": {},
    "auth": None  # ScaleRuleAuth
}

HttpScaleRule = {
    "metadata": {},
    "auth": None  # ScaleRuleAuth
}

ScaleRule = {
    "name": None,
    "azureQueue": None,  # QueueScaleRule
    "custom": None,  # CustomScaleRule
    "http": None,  # HttpScaleRule
}

Secret = {
    "name": None,
    "value": None,
    "keyVaultUrl": None,
    "identity": None
}

Scale = {
    "minReplicas": None,
    "maxReplicas": None,
    "rules": []  # list of ScaleRule
}

ServiceBinding = {
    "serviceId": None,
    "name": None
}

JobScale = {
    "minExecutions": None,
    "maxExecutions": None,
    "pollingInterval": None,
    "rules": []  # list of ScaleRule
}

TrafficWeight = {
    "revisionName": None,
    "weight": None,
    "latestRevision": False
}

BindingType = {

}

CustomDomain = {
    "name": None,
    "bindingType": None,  # BindingType
    "certificateId": None
}

Ingress = {
    "fqdn": None,
    "external": False,
    "targetPort": None,
    "transport": None,  # 'auto', 'http', 'http2', 'tcp'
    "exposedPort": None,
    "allowInsecure": False,
    "traffic": None,  # TrafficWeight
    "customDomains": None,  # [CustomDomain]
    "ipSecurityRestrictions": None,  # [IPSecurityRestrictions]
    "stickySessions": None  # StickySessions
}

RegistryCredentials = {
    "server": None,
    "username": None,
    "passwordSecretRef": None
}

Template = {
    "revisionSuffix": None,
    "containers": None,  # [Container]
    "initContainers": None,  # [Container]
    "scale": Scale,
    "volumes": None,  # [Volume]
    "serviceBinds": None  # [ServiceBinding]
}

Configuration = {
    "secrets": None,  # [Secret]
    "activeRevisionsMode": None,  # 'multiple' or 'single'
    "ingress": None,  # Ingress
    "dapr": Dapr,
    "registries": None  # [RegistryCredentials]
}

JobTemplate = {
    "containers": None,  # [Container]
    "initContainers": None,  # [Container]
    "volumes": None  # [Volume]
}

# Added template for starting job executions
JobExecutionTemplate = {
    "containers": None,  # [Container]
    "initContainers": None  # [Container]
}

JobConfiguration = {
    "secrets": None,  # [Secret]
    "triggerType": None,  # 'manual' or 'schedule' or 'event'
    "replicaTimeout": None,
    "replicaRetryLimit": None,
    "manualTriggerConfig": None,  # ManualTriggerConfig
    "scheduleTriggerConfig": None,  # ScheduleTriggerConfig
    "eventTriggerConfig": None,  # EventTriggerConfig
    "registries": None,  # [RegistryCredentials]
    "dapr": None
}

ManualTriggerConfig = {
    "replicaCompletionCount": None,
    "parallelism": None
}

ScheduleTriggerConfig = {
    "replicaCompletionCount": None,
    "parallelism": None,
    "cronExpression": None
}

EventTriggerConfig = {
    "replicaCompletionCount": None,
    "parallelism": None,
    "scale": None,  # [JobScale]
}

UserAssignedIdentity = {

}

ManagedServiceIdentity = {
    "type": None,  # 'None', 'SystemAssigned', 'UserAssigned', 'SystemAssigned,UserAssigned'
    "userAssignedIdentities": None  # {string: UserAssignedIdentity}
}

ServiceConnector = {
    "properties": {
        "targetService": {
            "id": None,
            "type": "AzureResource"
        },
        "authInfo": {
            "authType": None,
        },
        "scope": None,
    }
}

Service = {
    "type": None
}

ContainerApp = {
    "location": None,
    "identity": None,  # ManagedServiceIdentity
    "properties": {
        "environmentId": None,
        "configuration": None,  # Configuration
        "template": None,  # Template
        "workloadProfileName": None
    },
    "tags": None
}

ContainerAppsJob = {
    "location": None,
    "identity": None,  # ManagedServiceIdentity
    "properties": {
        "environmentId": None,
        "configuration": None,  # JobConfiguration
        "template": None,  # JobTemplate
        "workloadProfileName": None
    },
    "tags": None
}

SessionPool = {
    "location": None,
    "properties": {
        "environmentId": None,
        "poolManagementType": None,
        "containerType": None,
        "customContainerTemplate": None,
        "secrets": None,
        "dynamicPoolConfiguration": None,
        "scaleConfiguration": None,
        "sessionNetworkConfiguration": None
    }
}

<<<<<<< HEAD
=======
SessionCodeInterpreterPythonExecution = {
    "properties": {
        "identifier": None,
        "codeInputType": None,
        "executionType": None,
        "code": None,
        "timeoutInSeconds": None
    }
}

>>>>>>> ffc75309
DaprComponentResiliency = {
    "properties": {
        "inboundPolicy": {
            "timeoutPolicy": {
                "responseTimeoutInSeconds": None,
            },
            "httpRetryPolicy": {
                "maxRetries": None,
                "retryBackOff": {
                    "initialDelayInMilliseconds": None,
                    "maxIntervalInMilliseconds": None,
                }
            },
            "circuitBreakerPolicy": {
                "consecutiveErrors": None,
                "timeoutInSeconds": None,
                "intervalInSeconds": None
            }
        },
        "outboundPolicy": {
            "timeoutPolicy": {
                "responseTimeoutInSeconds": None,
            },
            "httpRetryPolicy": {
                "maxRetries": None,
                "retryBackOff": {
                    "initialDelayInMilliseconds": None,
                    "maxIntervalInMilliseconds": None,
                }
            },
            "circuitBreakerPolicy": {
                "consecutiveErrors": None,
                "timeoutInSeconds": None,
                "intervalInSeconds": None
            }
        }
    }
}

ContainerAppsResiliency = {
    "properties": {
        "timeoutPolicy": None,
        "httpRetryPolicy": None,
        "tcpRetryPolicy": None,
        "circuitBreakerPolicy": None,
        "tcpConnectionPool": None,
        "httpConnectionPool": None
    }
}

HttpRetryPolicy = {
    "maxRetries": None,
    "retryBackOff": {
        "initialDelayInMilliseconds": None,
        "maxIntervalInMilliseconds": None,
    },
    "matches": {
        "headers": None,
        "httpStatusCodes": None,
        "errors": None
    }
}

TcpConnectionPool = {
    "maxConnections": None
}

TimeoutPolicy = {
    "responseTimeoutInSeconds": None,
    "connectionTimeoutInSeconds": None
}

TcpRetryPolicy = {
    "maxConnectAttempts": None
}

CircuitBreakerPolicy = {
    "consecutiveErrors": None,
    "intervalInSeconds": None,
    "maxEjectionPercent": None
}

HttpConnectionPool = {
    "http1MaxPendingRequests": None,
    "http2MaxRequests": None
}

ContainerAppCertificateEnvelope = {
    "location": None,
    "properties": {
        "password": None,
        "value": None,
        "certificateKeyVaultProperties": None
    }
}

DaprComponent = {
    "properties": {
        "componentType": None,  # str
        "ignoreErrors": None,  # str
        "initTimeout": None,  # str
        "metadata": None,  # [DaprMetadata]
        "scopes": None,  # [str]
        "secrets": None,  # [Secret]
        "secretStoreComponent": None,  # str
        "serviceComponentBind": None,  # DaprServiceComponentBinding
        "version": None,  # str
    }
}

DaprServiceComponentBinding = {
    "name": None,  # str
    "serviceId": None,  # str
    "metadata": None,  # Dict[str, str]
}

DaprMetadata = {
    "name": None,  # str
    "value": None,  # str
    "secretRef": None  # str
}

SourceControl = {
    "properties": {
        "repoUrl": None,
        "branch": None,
        "githubActionConfiguration": None  # [GitHubActionConfiguration]
    }

}

GitHubActionConfiguration = {
    "registryInfo": None,  # [RegistryInfo]
    "azureCredentials": None,  # [AzureCredentials]
    "image": None,  # str
    "contextPath": None,  # str
    "publishType": None,  # str
    "os": None,  # str
    "runtimeStack": None,  # str
    "runtimeVersion": None,  # str
    "buildEnvironmentVariables": None  # [EnvironmentVar]
}

RegistryInfo = {
    "registryUrl": None,  # str
    "registryUserName": None,  # str
    "registryPassword": None  # str
}

AzureCredentials = {
    "clientId": None,  # str
    "clientSecret": None,  # str
    "tenantId": None,  # str
    "subscriptionId": None  # str
}

ContainerAppCustomDomainEnvelope = {
    "properties": {
        "configuration": {
            "ingress": {
                "customDomains": None
            }
        }
    }
}

ContainerAppCustomDomain = {
    "name": None,
    "bindingType": "SniEnabled",
    "certificateId": None
}

ManagedEnvironmentStorageProperties = {
    "location": None,
    "properties": {
        "azureFile": None,
        "nfsAzureFile": None,
    }
}

AzureFileProperties = {
    "accountName": None,
    "accountKey": None,
    "accessMode": None,
    "shareName": None
}

NfsAzureFileProperties = {
    "server": None,
    "accessMode": None,
    "shareName": None
}

ManagedCertificateEnvelop = {
    "location": None,  # str
    "properties": {
        "subjectName": None,  # str
        "validationMethod": None  # str
    }
}

# ContainerApp Patch
ImageProperties = {
    "imageName": None,
    "targetContainerName": None,
    "targetContainerAppName": None,
    "revisionMode": None,
}

ImagePatchableCheck = {
    "targetContainerAppName": None,
    "targetContainerName": None,
    "revisionMode": None,
    "targetImageName": None,
    "oldRunImage": None,
    "newRunImage": None,
    "id": None,
    "reason": None,
}

OryxRunImageTagProperty = {
    "fullTag": None,
    "framework": None,
    "version": None,
    "os": None,
    "architectures": None,
    "support": None,
}


# model for preview extension
ConnectedEnvironment = {
    "extendedLocation": None,
    "tags": None,
    "location": None,
    "properties": {
        "staticIp": None,
        "daprAIConnectionString": None
    }
}

ExtendedLocation = {
    "name": None,
    "type": None
}

AppInsightsConfiguration = {
    "connectionString": None
}

OpenTelemetryConfiguration = {
    "destinationsConfiguration": None,
    "tracesConfiguration": None,
    "logsConfiguration": None,
    "metricsConfiguration": None
}

DestinationsConfiguration = {
    "dataDogConfiguration": None
}

DataDogConfiguration = {
    "site": None,
    "key": None
}

TracesConfiguration = {
    "destinations": []
}

LogsConfiguration = {
    "destinations": []
}

MetricsConfiguration = {
    "destinations": []
}

ManagedServiceIdentity = {
    "type": None,  # 'None', 'SystemAssigned', 'UserAssigned', 'SystemAssigned,UserAssigned'
    "userAssignedIdentities": None  # {string: UserAssignedIdentity}
}

JavaComponent = {
    "properties": {
        "componentType": None
    }
}

CustomDomainConfiguration = {
    "dnsSuffix": None,
    "certificateValue": None,
    "certificatePassword": None,
    "certificateKeyVaultProperties": None
}

RuntimeJava = {
<<<<<<< HEAD
    "enableMetrics": False
=======
    "enableMetrics": False,
    "javaAgent": {
        "enabled": False,
        "logging": {}
    }
>>>>>>> ffc75309
}

DotNetComponent = {
    "properties": {
        "componentType": "AspireDashboard"
    }
<<<<<<< HEAD
=======
}

JavaLoggerSetting = {
    "logger": None,
    "level": None
>>>>>>> ffc75309
}<|MERGE_RESOLUTION|>--- conflicted
+++ resolved
@@ -306,8 +306,6 @@
     }
 }
 
-<<<<<<< HEAD
-=======
 SessionCodeInterpreterPythonExecution = {
     "properties": {
         "identifier": None,
@@ -318,7 +316,6 @@
     }
 }
 
->>>>>>> ffc75309
 DaprComponentResiliency = {
     "properties": {
         "inboundPolicy": {
@@ -616,27 +613,20 @@
 }
 
 RuntimeJava = {
-<<<<<<< HEAD
-    "enableMetrics": False
-=======
     "enableMetrics": False,
     "javaAgent": {
         "enabled": False,
         "logging": {}
     }
->>>>>>> ffc75309
 }
 
 DotNetComponent = {
     "properties": {
         "componentType": "AspireDashboard"
     }
-<<<<<<< HEAD
-=======
 }
 
 JavaLoggerSetting = {
     "logger": None,
     "level": None
->>>>>>> ffc75309
 }