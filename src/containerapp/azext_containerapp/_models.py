# --------------------------------------------------------------------------------------------
# Copyright (c) Microsoft Corporation. All rights reserved.
# Licensed under the MIT License. See License.txt in the project root for license information.
# --------------------------------------------------------------------------------------------

# pylint: disable=line-too-long, too-many-statements, super-with-arguments

VnetConfiguration = {
    "infrastructureSubnetId": None,
    "dockerBridgeCidr": None,
    "platformReservedCidr": None,
    "platformReservedDnsIP": None
}

ManagedEnvironment = {
    "location": None,
    "tags": None,
    "properties": {
        "daprAIInstrumentationKey": None,
        "vnetConfiguration": None,  # VnetConfiguration
        "appLogsConfiguration": None,
        "customDomainConfiguration": None,  # CustomDomainConfiguration,
        "workloadProfiles": None,
        "InfrastructureResourceGroup": None,
        "openTelemetryConfiguration": None
    }
}

CustomDomainConfiguration = {
    "dnsSuffix": None,
    "certificateValue": None,
    "certificatePassword": None
}

AppLogsConfiguration = {
    "destination": None,
    "logAnalyticsConfiguration": None
}

LogAnalyticsConfiguration = {
    "customerId": None,
    "sharedKey": None
}

# Containerapp

Dapr = {
    "enabled": False,
    "appId": None,
    "appProtocol": None,
    "appPort": None,
    "httpReadBufferSize": None,
    "httpMaxRequestSize": None,
    "logLevel": None,
    "enableApiLogging": None
}

EnvironmentVar = {
    "name": None,
    "value": None,
    "secretRef": None
}

ContainerResources = {
    "cpu": None,
    "memory": None
}

VolumeMount = {
    "volumeName": None,
    "mountPath": None,
    "subPath": None
}

Container = {
    "image": None,
    "name": None,
    "command": None,
    "args": None,
    "env": None,  # [EnvironmentVar]
    "resources": None,  # ContainerResources
    "volumeMounts": None,  # [VolumeMount]
}

SecretVolumeItem = {
    "secretRef": None,
    "path": None,
}

Volume = {
    "name": None,
    "storageType": "EmptyDir",  # AzureFile, EmptyDir, Secret or NfsAzureFile
    "storageName": None,   # None for EmptyDir or Secret, otherwise name of storage resource
    "secrets": None,  # [SecretVolumeItem]
    "mountOptions": None,
}

ScaleRuleAuth = {
    "secretRef": None,
    "triggerParameter": None
}

QueueScaleRule = {
    "queueName": None,
    "queueLength": None,
    "auth": None  # ScaleRuleAuth
}

CustomScaleRule = {
    "type": None,
    "metadata": {},
    "auth": None  # ScaleRuleAuth
}

HttpScaleRule = {
    "metadata": {},
    "auth": None  # ScaleRuleAuth
}

ScaleRule = {
    "name": None,
    "azureQueue": None,  # QueueScaleRule
    "custom": None,  # CustomScaleRule
    "http": None,  # HttpScaleRule
}

Secret = {
    "name": None,
    "value": None,
    "keyVaultUrl": None,
    "identity": None
}

Scale = {
    "minReplicas": None,
    "maxReplicas": None,
    "rules": []  # list of ScaleRule
}

ServiceBinding = {
    "serviceId": None,
    "name": None
}

JobScale = {
    "minExecutions": None,
    "maxExecutions": None,
    "pollingInterval": None,
    "rules": []  # list of ScaleRule
}

TrafficWeight = {
    "revisionName": None,
    "weight": None,
    "latestRevision": False
}

BindingType = {

}

CustomDomain = {
    "name": None,
    "bindingType": None,  # BindingType
    "certificateId": None
}

Ingress = {
    "fqdn": None,
    "external": False,
    "targetPort": None,
    "transport": None,  # 'auto', 'http', 'http2', 'tcp'
    "exposedPort": None,
    "allowInsecure": False,
    "traffic": None,  # TrafficWeight
    "customDomains": None,  # [CustomDomain]
    "ipSecurityRestrictions": None,  # [IPSecurityRestrictions]
    "stickySessions": None  # StickySessions
}

RegistryCredentials = {
    "server": None,
    "username": None,
    "passwordSecretRef": None
}

Template = {
    "revisionSuffix": None,
    "containers": None,  # [Container]
    "initContainers": None,  # [Container]
    "scale": Scale,
    "volumes": None,  # [Volume]
    "serviceBinds": None  # [ServiceBinding]
}

Configuration = {
    "secrets": None,  # [Secret]
    "activeRevisionsMode": None,  # 'multiple' or 'single'
    "ingress": None,  # Ingress
    "dapr": Dapr,
    "registries": None  # [RegistryCredentials]
}

JobTemplate = {
    "containers": None,  # [Container]
    "initContainers": None,  # [Container]
    "volumes": None  # [Volume]
}

# Added template for starting job executions
JobExecutionTemplate = {
    "containers": None,  # [Container]
    "initContainers": None  # [Container]
}

JobConfiguration = {
    "secrets": None,  # [Secret]
    "triggerType": None,  # 'manual' or 'schedule' or 'event'
    "replicaTimeout": None,
    "replicaRetryLimit": None,
    "manualTriggerConfig": None,  # ManualTriggerConfig
    "scheduleTriggerConfig": None,  # ScheduleTriggerConfig
    "eventTriggerConfig": None,  # EventTriggerConfig
    "registries": None,  # [RegistryCredentials]
    "dapr": None
}

ManualTriggerConfig = {
    "replicaCompletionCount": None,
    "parallelism": None
}

ScheduleTriggerConfig = {
    "replicaCompletionCount": None,
    "parallelism": None,
    "cronExpression": None
}

EventTriggerConfig = {
    "replicaCompletionCount": None,
    "parallelism": None,
    "scale": None,  # [JobScale]
}

UserAssignedIdentity = {

}

ManagedServiceIdentity = {
    "type": None,  # 'None', 'SystemAssigned', 'UserAssigned', 'SystemAssigned,UserAssigned'
    "userAssignedIdentities": None  # {string: UserAssignedIdentity}
}

ServiceConnector = {
    "properties": {
        "targetService": {
            "id": None,
            "type": "AzureResource"
        },
        "authInfo": {
            "authType": None,
        },
        "scope": None,
    }
}

Service = {
    "type": None
}

ContainerApp = {
    "location": None,
    "identity": None,  # ManagedServiceIdentity
    "properties": {
        "environmentId": None,
        "configuration": None,  # Configuration
        "template": None,  # Template
        "workloadProfileName": None
    },
    "tags": None
}

ContainerAppsJob = {
    "location": None,
    "identity": None,  # ManagedServiceIdentity
    "properties": {
        "environmentId": None,
        "configuration": None,  # JobConfiguration
        "template": None,  # JobTemplate
        "workloadProfileName": None
    },
    "tags": None
}

DaprComponentResiliency = {
    "properties": {
        "inboundPolicy": {
            "timeoutPolicy": {
                "responseTimeoutInSeconds": None,
            },
            "httpRetryPolicy": {
                "maxRetries": None,
                "retryBackOff": {
                    "initialDelayInMilliseconds": None,
                    "maxIntervalInMilliseconds": None,
                }
            },
            "circuitBreakerPolicy": {
                "consecutiveErrors": None,
                "timeoutInSeconds": None,
                "intervalInSeconds": None
            }
        },
        "outboundPolicy": {
            "timeoutPolicy": {
                "responseTimeoutInSeconds": None,
            },
            "httpRetryPolicy": {
                "maxRetries": None,
                "retryBackOff": {
                    "initialDelayInMilliseconds": None,
                    "maxIntervalInMilliseconds": None,
                }
            },
            "circuitBreakerPolicy": {
                "consecutiveErrors": None,
                "timeoutInSeconds": None,
                "intervalInSeconds": None
            }
        }
    }
}

ContainerAppsResiliency = {
    "properties": {
        "timeoutPolicy": None,
        "httpRetryPolicy": None,
        "tcpRetryPolicy": None,
        "circuitBreakerPolicy": None,
        "tcpConnectionPool": None,
        "httpConnectionPool": None
    }
}

HttpRetryPolicy = {
    "maxRetries": None,
    "retryBackOff": {
        "initialDelayInMilliseconds": None,
        "maxIntervalInMilliseconds": None,
    },
    "matches": {
        "headers": None,
        "httpStatusCodes": None,
        "errors": None
    }
}

TcpConnectionPool = {
    "maxConnections": None
}

TimeoutPolicy = {
    "responseTimeoutInSeconds": None,
    "connectionTimeoutInSeconds": None
}

TcpRetryPolicy = {
    "maxConnectAttempts": None
}

CircuitBreakerPolicy = {
    "consecutiveErrors": None,
    "intervalInSeconds": None,
    "maxEjectionPercent": None
}

HttpConnectionPool = {
    "http1MaxPendingRequests": None,
    "http2MaxRequests": None
}

ContainerAppCertificateEnvelope = {
    "location": None,
    "properties": {
        "password": None,
        "value": None
    }
}

DaprComponent = {
    "properties": {
        "componentType": None,  # str
        "ignoreErrors": None,  # str
        "initTimeout": None,  # str
        "metadata": None,  # [DaprMetadata]
        "scopes": None,  # [str]
        "secrets": None,  # [Secret]
        "secretStoreComponent": None,  # str
        "serviceComponentBind": None,  # DaprServiceComponentBinding
        "version": None,  # str
    }
}

DaprServiceComponentBinding = {
    "name": None,  # str
    "serviceId": None,  # str
    "metadata": None,  # Dict[str, str]
}

DaprMetadata = {
    "name": None,  # str
    "value": None,  # str
    "secretRef": None  # str
}

SourceControl = {
    "properties": {
        "repoUrl": None,
        "branch": None,
        "githubActionConfiguration": None  # [GitHubActionConfiguration]
    }

}

GitHubActionConfiguration = {
    "registryInfo": None,  # [RegistryInfo]
    "azureCredentials": None,  # [AzureCredentials]
    "image": None,  # str
    "contextPath": None,  # str
    "publishType": None,  # str
    "os": None,  # str
    "runtimeStack": None,  # str
    "runtimeVersion": None,  # str
    "buildEnvironmentVariables": None  # [EnvironmentVar]
}

RegistryInfo = {
    "registryUrl": None,  # str
    "registryUserName": None,  # str
    "registryPassword": None  # str
}

AzureCredentials = {
    "clientId": None,  # str
    "clientSecret": None,  # str
    "tenantId": None,  # str
    "subscriptionId": None  # str
}

ContainerAppCustomDomainEnvelope = {
    "properties": {
        "configuration": {
            "ingress": {
                "customDomains": None
            }
        }
    }
}

ContainerAppCustomDomain = {
    "name": None,
    "bindingType": "SniEnabled",
    "certificateId": None
}

ManagedEnvironmentStorageProperties = {
    "location": None,
    "properties": {
        "azureFile": None,
        "nfsAzureFile": None,
    }
}

AzureFileProperties = {
    "accountName": None,
    "accountKey": None,
    "accessMode": None,
    "shareName": None
}

NfsAzureFileProperties = {
    "server": None,
    "accessMode": None,
    "shareName": None
}

ManagedCertificateEnvelop = {
    "location": None,  # str
    "properties": {
        "subjectName": None,  # str
        "validationMethod": None  # str
    }
}

# ContainerApp Patch
ImageProperties = {
    "imageName": None,
    "targetContainerName": None,
    "targetContainerAppName": None,
    "revisionMode": None,
}

ImagePatchableCheck = {
    "targetContainerAppName": None,
    "targetContainerName": None,
    "revisionMode": None,
    "targetImageName": None,
    "oldRunImage": None,
    "newRunImage": None,
    "id": None,
    "reason": None,
}

OryxRunImageTagProperty = {
    "fullTag": None,
    "framework": None,
    "version": None,
    "os": None,
    "architectures": None,
    "support": None,
}


# model for preview extension
ConnectedEnvironment = {
    "extendedLocation": None,
    "tags": None,
    "location": None,
    "properties": {
        "staticIp": None,
        "daprAIConnectionString": None
    }
}

ExtendedLocation = {
    "name": None,
    "type": None
}

<<<<<<< HEAD
AppInsightsConfiguration = {
    "connectionString": None
}

OpenTelemetryConfiguration = {
    "destinationsConfiguration": None,
    "tracesConfiguration": None,
    "logsConfiguration": None,
    "metricsConfiguration": None
}

DestinationsConfiguration = {
    "dataDogConfiguration": None
}

DataDogConfiguration = {
    "site": None,
    "key": None
}

TracesConfiguration = {
    "destinations": []
}

LogsConfiguration = {
    "destinations": []
}

MetricsConfiguration = {
    "destinations": []
=======
ManagedServiceIdentity = {
    "type": None,  # 'None', 'SystemAssigned', 'UserAssigned', 'SystemAssigned,UserAssigned'
    "userAssignedIdentities": None  # {string: UserAssignedIdentity}
>>>>>>> 0b645c31
}<|MERGE_RESOLUTION|>--- conflicted
+++ resolved
@@ -537,7 +537,6 @@
     "type": None
 }
 
-<<<<<<< HEAD
 AppInsightsConfiguration = {
     "connectionString": None
 }
@@ -568,9 +567,9 @@
 
 MetricsConfiguration = {
     "destinations": []
-=======
+}
+
 ManagedServiceIdentity = {
     "type": None,  # 'None', 'SystemAssigned', 'UserAssigned', 'SystemAssigned,UserAssigned'
     "userAssignedIdentities": None  # {string: UserAssignedIdentity}
->>>>>>> 0b645c31
 }