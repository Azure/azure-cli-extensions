--- conflicted
+++ resolved
@@ -526,7 +526,11 @@
     "type": None
 }
 
-<<<<<<< HEAD
+ManagedServiceIdentity = {
+    "type": None,  # 'None', 'SystemAssigned', 'UserAssigned', 'SystemAssigned,UserAssigned'
+    "userAssignedIdentities": None  # {string: UserAssignedIdentity}
+}
+
 JavaComponent = {
     "properties": {
         "componentType": None,
@@ -537,9 +541,4 @@
 JavaComponentConfiguration = {
     "propertyName": None,
     "value": None
-=======
-ManagedServiceIdentity = {
-    "type": None,  # 'None', 'SystemAssigned', 'UserAssigned', 'SystemAssigned,UserAssigned'
-    "userAssignedIdentities": None  # {string: UserAssignedIdentity}
->>>>>>> 80d31a8b
 }