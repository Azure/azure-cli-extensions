# --------------------------------------------------------------------------------------------
# Copyright (c) Microsoft Corporation. All rights reserved.
# Licensed under the MIT License. See License.txt in the project root for license information.
# --------------------------------------------------------------------------------------------

# pylint: disable=line-too-long, too-many-statements, super-with-arguments

VnetConfiguration = {
    "infrastructureSubnetId": None,
    "dockerBridgeCidr": None,
    "platformReservedCidr": None,
    "platformReservedDnsIP": None
}

ManagedEnvironment = {
    "location": None,
    "tags": None,
    "properties": {
        "daprAIInstrumentationKey": None,
        "vnetConfiguration": None,  # VnetConfiguration
        "appLogsConfiguration": None,
        "customDomainConfiguration": None,  # CustomDomainConfiguration,
        "workloadProfiles": None,
        "infrastructureResourceGroup": None,
        "openTelemetryConfiguration": None
    }
}

CustomDomainConfiguration = {
    "dnsSuffix": None,
    "certificateValue": None,
    "certificatePassword": None
}

AppLogsConfiguration = {
    "destination": None,
    "logAnalyticsConfiguration": None
}

LogAnalyticsConfiguration = {
    "customerId": None,
    "sharedKey": None
}

# Containerapp

Dapr = {
    "enabled": False,
    "appId": None,
    "appProtocol": None,
    "appPort": None,
    "httpReadBufferSize": None,
    "httpMaxRequestSize": None,
    "logLevel": None,
    "enableApiLogging": None
}

EnvironmentVar = {
    "name": None,
    "value": None,
    "secretRef": None
}

ContainerResources = {
    "cpu": None,
    "memory": None
}

VolumeMount = {
    "volumeName": None,
    "mountPath": None,
    "subPath": None
}

Container = {
    "image": None,
    "name": None,
    "command": None,
    "args": None,
    "env": None,  # [EnvironmentVar]
    "resources": None,  # ContainerResources
    "volumeMounts": None,  # [VolumeMount]
}

SecretVolumeItem = {
    "secretRef": None,
    "path": None,
}

Volume = {
    "name": None,
    "storageType": "EmptyDir",  # AzureFile, EmptyDir, Secret or NfsAzureFile
    "storageName": None,   # None for EmptyDir or Secret, otherwise name of storage resource
    "secrets": None,  # [SecretVolumeItem]
    "mountOptions": None,
}

ScaleRuleAuth = {
    "secretRef": None,
    "triggerParameter": None
}

QueueScaleRule = {
    "queueName": None,
    "queueLength": None,
    "auth": None  # ScaleRuleAuth
}

CustomScaleRule = {
    "type": None,
    "metadata": {},
    "auth": None  # ScaleRuleAuth
}

HttpScaleRule = {
    "metadata": {},
    "auth": None  # ScaleRuleAuth
}

ScaleRule = {
    "name": None,
    "azureQueue": None,  # QueueScaleRule
    "custom": None,  # CustomScaleRule
    "http": None,  # HttpScaleRule
}

Secret = {
    "name": None,
    "value": None,
    "keyVaultUrl": None,
    "identity": None
}

Scale = {
    "minReplicas": None,
    "maxReplicas": None,
    "rules": []  # list of ScaleRule
}

ServiceBinding = {
    "serviceId": None,
    "name": None
}

JobScale = {
    "minExecutions": None,
    "maxExecutions": None,
    "pollingInterval": None,
    "rules": []  # list of ScaleRule
}

TrafficWeight = {
    "revisionName": None,
    "weight": None,
    "latestRevision": False
}

BindingType = {

}

CustomDomain = {
    "name": None,
    "bindingType": None,  # BindingType
    "certificateId": None
}

Ingress = {
    "fqdn": None,
    "external": False,
    "targetPort": None,
    "transport": None,  # 'auto', 'http', 'http2', 'tcp'
    "exposedPort": None,
    "allowInsecure": False,
    "traffic": None,  # TrafficWeight
    "customDomains": None,  # [CustomDomain]
    "ipSecurityRestrictions": None,  # [IPSecurityRestrictions]
    "stickySessions": None  # StickySessions
}

RegistryCredentials = {
    "server": None,
    "username": None,
    "passwordSecretRef": None
}

Template = {
    "revisionSuffix": None,
    "containers": None,  # [Container]
    "initContainers": None,  # [Container]
    "scale": Scale,
    "volumes": None,  # [Volume]
    "serviceBinds": None  # [ServiceBinding]
}

Configuration = {
    "secrets": None,  # [Secret]
    "activeRevisionsMode": None,  # 'multiple' or 'single'
    "ingress": None,  # Ingress
    "dapr": Dapr,
    "registries": None  # [RegistryCredentials]
}

JobTemplate = {
    "containers": None,  # [Container]
    "initContainers": None,  # [Container]
    "volumes": None  # [Volume]
}

# Added template for starting job executions
JobExecutionTemplate = {
    "containers": None,  # [Container]
    "initContainers": None  # [Container]
}

JobConfiguration = {
    "secrets": None,  # [Secret]
    "triggerType": None,  # 'manual' or 'schedule' or 'event'
    "replicaTimeout": None,
    "replicaRetryLimit": None,
    "manualTriggerConfig": None,  # ManualTriggerConfig
    "scheduleTriggerConfig": None,  # ScheduleTriggerConfig
    "eventTriggerConfig": None,  # EventTriggerConfig
    "registries": None,  # [RegistryCredentials]
    "dapr": None
}

ManualTriggerConfig = {
    "replicaCompletionCount": None,
    "parallelism": None
}

ScheduleTriggerConfig = {
    "replicaCompletionCount": None,
    "parallelism": None,
    "cronExpression": None
}

EventTriggerConfig = {
    "replicaCompletionCount": None,
    "parallelism": None,
    "scale": None,  # [JobScale]
}

UserAssignedIdentity = {

}

ManagedServiceIdentity = {
    "type": None,  # 'None', 'SystemAssigned', 'UserAssigned', 'SystemAssigned,UserAssigned'
    "userAssignedIdentities": None  # {string: UserAssignedIdentity}
}

ServiceConnector = {
    "properties": {
        "targetService": {
            "id": None,
            "type": "AzureResource"
        },
        "authInfo": {
            "authType": None,
        },
        "scope": None,
    }
}

Service = {
    "type": None
}

ContainerApp = {
    "location": None,
    "identity": None,  # ManagedServiceIdentity
    "properties": {
        "environmentId": None,
        "configuration": None,  # Configuration
        "template": None,  # Template
        "workloadProfileName": None
    },
    "tags": None
}

ContainerAppsJob = {
    "location": None,
    "identity": None,  # ManagedServiceIdentity
    "properties": {
        "environmentId": None,
        "configuration": None,  # JobConfiguration
        "template": None,  # JobTemplate
        "workloadProfileName": None
    },
    "tags": None
}

SessionPool = {
    "location": None,
    "properties": {
        "environmentId": None,
        "poolManagementType": None,
        "containerType": None,
        "customContainerTemplate": None,
        "secrets": None,
        "dynamicPoolConfiguration": None,
        "scaleConfiguration": None,
        "sessionNetworkConfiguration": None
    }
}

DaprComponentResiliency = {
    "properties": {
        "inboundPolicy": {
            "timeoutPolicy": {
                "responseTimeoutInSeconds": None,
            },
            "httpRetryPolicy": {
                "maxRetries": None,
                "retryBackOff": {
                    "initialDelayInMilliseconds": None,
                    "maxIntervalInMilliseconds": None,
                }
            },
            "circuitBreakerPolicy": {
                "consecutiveErrors": None,
                "timeoutInSeconds": None,
                "intervalInSeconds": None
            }
        },
        "outboundPolicy": {
            "timeoutPolicy": {
                "responseTimeoutInSeconds": None,
            },
            "httpRetryPolicy": {
                "maxRetries": None,
                "retryBackOff": {
                    "initialDelayInMilliseconds": None,
                    "maxIntervalInMilliseconds": None,
                }
            },
            "circuitBreakerPolicy": {
                "consecutiveErrors": None,
                "timeoutInSeconds": None,
                "intervalInSeconds": None
            }
        }
    }
}

ContainerAppsResiliency = {
    "properties": {
        "timeoutPolicy": None,
        "httpRetryPolicy": None,
        "tcpRetryPolicy": None,
        "circuitBreakerPolicy": None,
        "tcpConnectionPool": None,
        "httpConnectionPool": None
    }
}

HttpRetryPolicy = {
    "maxRetries": None,
    "retryBackOff": {
        "initialDelayInMilliseconds": None,
        "maxIntervalInMilliseconds": None,
    },
    "matches": {
        "headers": None,
        "httpStatusCodes": None,
        "errors": None
    }
}

TcpConnectionPool = {
    "maxConnections": None
}

TimeoutPolicy = {
    "responseTimeoutInSeconds": None,
    "connectionTimeoutInSeconds": None
}

TcpRetryPolicy = {
    "maxConnectAttempts": None
}

CircuitBreakerPolicy = {
    "consecutiveErrors": None,
    "intervalInSeconds": None,
    "maxEjectionPercent": None
}

HttpConnectionPool = {
    "http1MaxPendingRequests": None,
    "http2MaxRequests": None
}

ContainerAppCertificateEnvelope = {
    "location": None,
    "properties": {
        "password": None,
        "value": None,
        "certificateKeyVaultProperties": None
    }
}

DaprComponent = {
    "properties": {
        "componentType": None,  # str
        "ignoreErrors": None,  # str
        "initTimeout": None,  # str
        "metadata": None,  # [DaprMetadata]
        "scopes": None,  # [str]
        "secrets": None,  # [Secret]
        "secretStoreComponent": None,  # str
        "serviceComponentBind": None,  # DaprServiceComponentBinding
        "version": None,  # str
    }
}

DaprServiceComponentBinding = {
    "name": None,  # str
    "serviceId": None,  # str
    "metadata": None,  # Dict[str, str]
}

DaprMetadata = {
    "name": None,  # str
    "value": None,  # str
    "secretRef": None  # str
}

SourceControl = {
    "properties": {
        "repoUrl": None,
        "branch": None,
        "githubActionConfiguration": None  # [GitHubActionConfiguration]
    }

}

GitHubActionConfiguration = {
    "registryInfo": None,  # [RegistryInfo]
    "azureCredentials": None,  # [AzureCredentials]
    "image": None,  # str
    "contextPath": None,  # str
    "publishType": None,  # str
    "os": None,  # str
    "runtimeStack": None,  # str
    "runtimeVersion": None,  # str
    "buildEnvironmentVariables": None  # [EnvironmentVar]
}

RegistryInfo = {
    "registryUrl": None,  # str
    "registryUserName": None,  # str
    "registryPassword": None  # str
}

AzureCredentials = {
    "clientId": None,  # str
    "clientSecret": None,  # str
    "tenantId": None,  # str
    "subscriptionId": None  # str
}

ContainerAppCustomDomainEnvelope = {
    "properties": {
        "configuration": {
            "ingress": {
                "customDomains": None
            }
        }
    }
}

ContainerAppCustomDomain = {
    "name": None,
    "bindingType": "SniEnabled",
    "certificateId": None
}

ManagedEnvironmentStorageProperties = {
    "location": None,
    "properties": {
        "azureFile": None,
        "nfsAzureFile": None,
    }
}

AzureFileProperties = {
    "accountName": None,
    "accountKey": None,
    "accessMode": None,
    "shareName": None
}

NfsAzureFileProperties = {
    "server": None,
    "accessMode": None,
    "shareName": None
}

ManagedCertificateEnvelop = {
    "location": None,  # str
    "properties": {
        "subjectName": None,  # str
        "validationMethod": None  # str
    }
}

# ContainerApp Patch
ImageProperties = {
    "imageName": None,
    "targetContainerName": None,
    "targetContainerAppName": None,
    "revisionMode": None,
}

ImagePatchableCheck = {
    "targetContainerAppName": None,
    "targetContainerName": None,
    "revisionMode": None,
    "targetImageName": None,
    "oldRunImage": None,
    "newRunImage": None,
    "id": None,
    "reason": None,
}

OryxRunImageTagProperty = {
    "fullTag": None,
    "framework": None,
    "version": None,
    "os": None,
    "architectures": None,
    "support": None,
}


# model for preview extension
ConnectedEnvironment = {
    "extendedLocation": None,
    "tags": None,
    "location": None,
    "properties": {
        "staticIp": None,
        "daprAIConnectionString": None
    }
}

ExtendedLocation = {
    "name": None,
    "type": None
}

AppInsightsConfiguration = {
    "connectionString": None
}

OpenTelemetryConfiguration = {
    "destinationsConfiguration": None,
    "tracesConfiguration": None,
    "logsConfiguration": None,
    "metricsConfiguration": None
}

DestinationsConfiguration = {
    "dataDogConfiguration": None
}

DataDogConfiguration = {
    "site": None,
    "key": None
}

TracesConfiguration = {
    "destinations": []
}

LogsConfiguration = {
    "destinations": []
}

MetricsConfiguration = {
    "destinations": []
}

ManagedServiceIdentity = {
    "type": None,  # 'None', 'SystemAssigned', 'UserAssigned', 'SystemAssigned,UserAssigned'
    "userAssignedIdentities": None  # {string: UserAssignedIdentity}
}

JavaComponent = {
    "properties": {
        "componentType": None
    }
}

CustomDomainConfiguration = {
    "dnsSuffix": None,
    "certificateValue": None,
    "certificatePassword": None,
    "certificateKeyVaultProperties": None
}

RuntimeJava = {
<<<<<<< HEAD
    "enableMetrics": False,
    "javaAgent": {
        "enabled": False,
        "logging": {}
    }
}

JavaLoggerSetting = {
    "logger": None,
    "level": None
=======
    "enableMetrics": False
}

DotNetComponent = {
    "properties": {
        "componentType": "AspireDashboard"
    }
>>>>>>> a18e2a39
}<|MERGE_RESOLUTION|>--- conflicted
+++ resolved
@@ -603,7 +603,6 @@
 }
 
 RuntimeJava = {
-<<<<<<< HEAD
     "enableMetrics": False,
     "javaAgent": {
         "enabled": False,
@@ -611,16 +610,13 @@
     }
 }
 
+DotNetComponent = {
+    "properties": {
+        "componentType": "AspireDashboard"
+    }
+}
+
 JavaLoggerSetting = {
     "logger": None,
     "level": None
-=======
-    "enableMetrics": False
-}
-
-DotNetComponent = {
-    "properties": {
-        "componentType": "AspireDashboard"
-    }
->>>>>>> a18e2a39
 }