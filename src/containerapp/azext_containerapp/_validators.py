# --------------------------------------------------------------------------------------------
# Copyright (c) Microsoft Corporation. All rights reserved.
# Licensed under the MIT License. See License.txt in the project root for license information.
# --------------------------------------------------------------------------------------------
# pylint: disable=line-too-long

from azure.cli.core.azclierror import (ValidationError, ResourceNotFoundError, InvalidArgumentValueError,
                                       MutuallyExclusiveArgumentError)
from msrestazure.tools import is_valid_resource_id
from knack.log import get_logger

from ._clients import ContainerAppClient
from ._ssh_utils import ping_container_app
from ._utils import safe_get, is_registry_msi_system
<<<<<<< HEAD
from ._constants import ACR_IMAGE_SUFFIX, LOG_TYPE_SYSTEM
=======
from ._constants import ACR_IMAGE_SUFFIX
import re
>>>>>>> ae8d23ba


logger = get_logger(__name__)


# called directly from custom method bc otherwise it disrupts the --environment auto RID functionality
def validate_create(registry_identity, registry_pass, registry_user, registry_server, no_wait):
    if registry_identity and (registry_pass or registry_user):
        raise MutuallyExclusiveArgumentError("Cannot provide both registry identity and username/password")
    if is_registry_msi_system(registry_identity) and no_wait:
        raise MutuallyExclusiveArgumentError("--no-wait is not supported with system registry identity")
    if registry_identity and not is_valid_resource_id(registry_identity) and not is_registry_msi_system(registry_identity):
        raise InvalidArgumentValueError("--registry-identity must be an identity resource ID or 'system'")
    if registry_identity and ACR_IMAGE_SUFFIX not in (registry_server or ""):
        raise InvalidArgumentValueError("--registry-identity: expected an ACR registry (*.azurecr.io) for --registry-server")


def _is_number(s):
    try:
        float(s)
        return True
    except ValueError:
        return False


def validate_revision_suffix(value):
    if value is not None:
        matched = re.match(r"^[a-z](?!.*-{2})([-a-z0-9]*[a-z0-9])?$", value)
        if not matched:
            raise ValidationError(f"Invalid Container App revision name '{value}'. A revision name must consist of lower case alphanumeric characters or '-', start with a letter, end with an alphanumeric character and cannot have '--'.")



def validate_memory(namespace):
    if namespace.memory is not None:
        valid = False

        if not namespace.memory.endswith("Gi"):
            namespace.memory = namespace.memory.rstrip()
            namespace.memory += "Gi"

        valid = _is_number(namespace.memory[:-2])

        if not valid:
            raise ValidationError("Usage error: --memory must be a number ending with \"Gi\"")


def validate_cpu(namespace):
    if namespace.cpu:
        cpu = namespace.cpu
        try:
            float(cpu)
        except ValueError as e:
            raise ValidationError("Usage error: --cpu must be a number eg. \"0.5\"") from e


def validate_managed_env_name_or_id(cmd, namespace):
    from azure.cli.core.commands.client_factory import get_subscription_id
    from msrestazure.tools import resource_id

    if namespace.managed_env:
        if not is_valid_resource_id(namespace.managed_env):
            namespace.managed_env = resource_id(
                subscription=get_subscription_id(cmd.cli_ctx),
                resource_group=namespace.resource_group_name,
                namespace='Microsoft.App',
                type='managedEnvironments',
                name=namespace.managed_env
            )


def validate_registry_server(namespace):
    if "create" in namespace.command.lower():
        if namespace.registry_server:
            if not namespace.registry_user or not namespace.registry_pass:
                if ACR_IMAGE_SUFFIX not in namespace.registry_server:
                    raise ValidationError("Usage error: --registry-server, --registry-password and --registry-username are required together if not using Azure Container Registry")


def validate_registry_user(namespace):
    if "create" in namespace.command.lower():
        if namespace.registry_user:
            if not namespace.registry_server or (not namespace.registry_pass and ACR_IMAGE_SUFFIX not in namespace.registry_server):
                raise ValidationError("Usage error: --registry-server, --registry-password and --registry-username are required together if not using Azure Container Registry")


def validate_registry_pass(namespace):
    if "create" in namespace.command.lower():
        if namespace.registry_pass:
            if not namespace.registry_server or (not namespace.registry_user and ACR_IMAGE_SUFFIX not in namespace.registry_server):
                raise ValidationError("Usage error: --registry-server, --registry-password and --registry-username are required together if not using Azure Container Registry")


def validate_target_port(namespace):
    if "create" in namespace.command.lower():
        if namespace.target_port:
            if not namespace.ingress:
                raise ValidationError("Usage error: must specify --ingress with --target-port")


def validate_ingress(namespace):
    if "create" in namespace.command.lower():
        if namespace.ingress:
            if not namespace.target_port:
                raise ValidationError("Usage error: must specify --target-port with --ingress")


def _set_ssh_defaults(cmd, namespace):
    app = ContainerAppClient.show(cmd, namespace.resource_group_name, namespace.name)
    if not app:
        raise ResourceNotFoundError("Could not find a container app")
    replicas = []
    if not namespace.revision:
        namespace.revision = app.get("properties", {}).get("latestRevisionName")
        if not namespace.revision:
            raise ResourceNotFoundError("Could not find a revision")
    if not namespace.replica:
        # VVV this may not be necessary according to Anthony Chu
        try:
            ping_container_app(app)  # needed to get an alive replica
        except Exception as e:  # pylint: disable=broad-except
            logger.warning("Failed to ping container app with error '%s' \nPlease ensure there is an alive replica. ", str(e))
        replicas = ContainerAppClient.list_replicas(cmd=cmd,
                                                    resource_group_name=namespace.resource_group_name,
                                                    container_app_name=namespace.name,
                                                    revision_name=namespace.revision)
        if not replicas:
            raise ResourceNotFoundError("Could not find a replica for this app")
        namespace.replica = replicas[0]["name"]
    if not namespace.container:
        revision = ContainerAppClient.show_revision(cmd, resource_group_name=namespace.resource_group_name,
                                                    container_app_name=namespace.name,
                                                    name=namespace.revision)
        revision_containers = safe_get(revision, "properties", "template", "containers")
        if revision_containers:
            namespace.container = revision_containers[0]["name"]


def _validate_revision_exists(cmd, namespace):
    revision = ContainerAppClient.show_revision(cmd, resource_group_name=namespace.resource_group_name,
                                                container_app_name=namespace.name, name=namespace.revision)
    if not revision:
        raise ResourceNotFoundError("Could not find revision")


def _validate_replica_exists(cmd, namespace):
    replica = ContainerAppClient.get_replica(cmd=cmd,
                                             resource_group_name=namespace.resource_group_name,
                                             container_app_name=namespace.name,
                                             revision_name=namespace.revision,
                                             replica_name=namespace.replica)
    if not replica:
        raise ResourceNotFoundError("Could not find replica")


def _validate_container_exists(cmd, namespace):
    replica_containers = ContainerAppClient.get_replica(cmd=cmd,
                                                        resource_group_name=namespace.resource_group_name,
                                                        container_app_name=namespace.name,
                                                        revision_name=namespace.revision,
                                                        replica_name=namespace.replica)["properties"]["containers"]
    matches = [r for r in replica_containers if r["name"].lower() == namespace.container.lower()]
    if not matches:
        raise ResourceNotFoundError("Could not find container")


# also used to validate logstream
def validate_ssh(cmd, namespace):
    if not hasattr(namespace, "kind") or (namespace.kind and namespace.kind.lower() != LOG_TYPE_SYSTEM):
        _set_ssh_defaults(cmd, namespace)
        _validate_revision_exists(cmd, namespace)
        _validate_replica_exists(cmd, namespace)
        _validate_container_exists(cmd, namespace)<|MERGE_RESOLUTION|>--- conflicted
+++ resolved
@@ -8,16 +8,12 @@
                                        MutuallyExclusiveArgumentError)
 from msrestazure.tools import is_valid_resource_id
 from knack.log import get_logger
+import re
 
 from ._clients import ContainerAppClient
 from ._ssh_utils import ping_container_app
 from ._utils import safe_get, is_registry_msi_system
-<<<<<<< HEAD
 from ._constants import ACR_IMAGE_SUFFIX, LOG_TYPE_SYSTEM
-=======
-from ._constants import ACR_IMAGE_SUFFIX
-import re
->>>>>>> ae8d23ba
 
 
 logger = get_logger(__name__)
