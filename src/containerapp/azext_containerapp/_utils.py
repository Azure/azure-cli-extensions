# --------------------------------------------------------------------------------------------
# Copyright (c) Microsoft Corporation. All rights reserved.
# Licensed under the MIT License. See License.txt in the project root for license information.
# --------------------------------------------------------------------------------------------
# pylint: disable=line-too-long, consider-using-f-string, no-else-return, duplicate-string-formatting-argument, expression-not-assigned, too-many-locals, logging-fstring-interpolation, broad-except, pointless-statement, bare-except

import time
import json
import platform
<<<<<<< HEAD
=======
import docker
>>>>>>> 8e4c60dd
import stat
import io
import os
import tarfile
import zipfile
import hashlib
import re
import requests
import docker
import packaging.version as SemVer

from urllib.parse import urlparse
from urllib.request import urlopen
from datetime import datetime
from dateutil.relativedelta import relativedelta
from azure.cli.core.azclierror import (ValidationError, RequiredArgumentMissingError, CLIInternalError,
                                       ResourceNotFoundError, FileOperationError, CLIError, UnauthorizedError)
from azure.cli.core.commands.client_factory import get_subscription_id
from azure.cli.command_modules.appservice.utils import _normalize_location
from .aaz.latest.network.vnet import Show as VNetShow
from azure.cli.command_modules.role.custom import create_role_assignment
from azure.cli.command_modules.acr.custom import acr_show
from azure.cli.core.commands.client_factory import get_mgmt_service_client
from azure.cli.core.profiles import ResourceType
from azure.mgmt.containerregistry import ContainerRegistryManagementClient

from knack.log import get_logger
from msrestazure.tools import parse_resource_id, is_valid_resource_id, resource_id

from ._clients import ContainerAppClient, ManagedEnvironmentClient, WorkloadProfileClient
from ._client_factory import handle_raw_exception, providers_client_factory, cf_resource_groups, log_analytics_client_factory, log_analytics_shared_key_client_factory
from ._constants import (MAXIMUM_CONTAINER_APP_NAME_LENGTH, SHORT_POLLING_INTERVAL_SECS, LONG_POLLING_INTERVAL_SECS,
                         LOG_ANALYTICS_RP, CONTAINER_APPS_RP, CHECK_CERTIFICATE_NAME_AVAILABILITY_TYPE, ACR_IMAGE_SUFFIX,
                         LOGS_STRING, PENDING_STATUS, SUCCEEDED_STATUS, UPDATING_STATUS)
from ._models import (ContainerAppCustomDomainEnvelope as ContainerAppCustomDomainEnvelopeModel, ManagedCertificateEnvelop as ManagedCertificateEnvelopModel)
from ._models import OryxMarinerRunImgTagProperty

logger = get_logger(__name__)


def register_provider_if_needed(cmd, rp_name):
    if not _is_resource_provider_registered(cmd, rp_name):
        _register_resource_provider(cmd, rp_name)


def validate_container_app_name(name):
    if name and len(name) > MAXIMUM_CONTAINER_APP_NAME_LENGTH:
        raise ValidationError(f"Container App names cannot be longer than {MAXIMUM_CONTAINER_APP_NAME_LENGTH}. "
                              f"Please shorten {name}")


def retry_until_success(operation, err_txt, retry_limit, *args, **kwargs):
    while True:
        try:
            return operation(*args, **kwargs)
        except Exception as e:
            retry_limit -= 1
            if retry_limit <= 0:
                raise CLIInternalError(err_txt) from e
            time.sleep(5)
            logger.info(f"Encountered error: {e}. Retrying...")


def get_vnet_location(cmd, subnet_resource_id):
    parsed_rid = parse_resource_id(subnet_resource_id)
    vnet = VNetShow(cli_ctx=cmd.cli_ctx)(command_args={
        "resource_group": parsed_rid.get("resource_group"),
        "name": parsed_rid.get("name")
    })
    location = vnet['location']
    return _normalize_location(cmd, location)


def _create_application(client, display_name):
    from azure.cli.command_modules.role.custom import GraphError
    body = {"displayName": display_name, "keyCredentials": []}

    try:
        result = client.application_create(body)
    except GraphError as ex:
        if 'insufficient privileges' in str(ex).lower():
            link = 'https://docs.microsoft.com/azure/azure-resource-manager/resource-group-create-service-principal-portal'  # pylint: disable=line-too-long
            raise ValidationError("Directory permission is needed for the current user to register the application. "
                                  "For how to configure, please refer '{}'. Original error: {}".format(link, ex)) from ex
        raise
    return result


def _create_service_principal(client, app_id):
    return client.service_principal_create({"appId": app_id, "accountEnabled": True})


def _create_role_assignment(cli_ctx, role, assignee, scope=None):
    import uuid
    from azure.cli.core.profiles import get_sdk, supported_api_version

    auth_client = get_mgmt_service_client(cli_ctx, ResourceType.MGMT_AUTHORIZATION)
    assignments_client = auth_client.role_assignments
    definitions_client = auth_client.role_definitions

    assignment_name = uuid.uuid4()
    role_defs = list(definitions_client.list(scope, "roleName eq '{}'".format(role)))
    role_id = role_defs[0].id

    api_version = supported_api_version(cli_ctx, resource_type=ResourceType.MGMT_AUTHORIZATION, max_api='2015-07-01')
    RoleAssignmentCreateParameters = get_sdk(cli_ctx, ResourceType.MGMT_AUTHORIZATION,
                                             'RoleAssignmentProperties' if api_version else 'RoleAssignmentCreateParameters',
                                             mod='models', operation_group='role_assignments')
    parameters = RoleAssignmentCreateParameters(role_definition_id=role_id, principal_id=assignee)
    parameters.principal_type = "ServicePrincipal"
    return assignments_client.create(scope, assignment_name, parameters)


def create_service_principal_for_github_action(cmd, scopes=None, role="contributor"):
    from azure.cli.command_modules.role import graph_client_factory

    SP_CREATION_ERR_TXT = "Failed to create service principal."
    RETRY_LIMIT = 36

    client = graph_client_factory(cmd.cli_ctx)
    now = datetime.utcnow()
    app_display_name = 'azure-cli-' + now.strftime('%Y-%m-%d-%H-%M-%S')
    app = retry_until_success(_create_application, SP_CREATION_ERR_TXT, RETRY_LIMIT, client, display_name=app_display_name)
    sp = retry_until_success(_create_service_principal, SP_CREATION_ERR_TXT, RETRY_LIMIT, client, app_id=app["appId"])
    for scope in scopes:
        retry_until_success(_create_role_assignment, SP_CREATION_ERR_TXT, RETRY_LIMIT, cmd.cli_ctx, role=role, assignee=sp["id"], scope=scope)
    service_principal = retry_until_success(client.service_principal_get, SP_CREATION_ERR_TXT, RETRY_LIMIT, sp["id"])

    body = {
        "passwordCredential": {
            "displayName": None,
            "startDateTime": now.strftime('%Y-%m-%dT%H:%M:%SZ'),
            "endDateTime": (now + relativedelta(years=1)).strftime('%Y-%m-%dT%H:%M:%SZ'),
        }
    }
    add_password_result = retry_until_success(client.service_principal_add_password, SP_CREATION_ERR_TXT, RETRY_LIMIT, service_principal["id"], body)

    return {
        'appId': service_principal['appId'],
        'password': add_password_result['secretText'],
        'tenant': client.tenant
    }


def is_int(s):
    try:
        int(s)
        return True
    except ValueError:
        pass
    return False


def get_github_repo(token, repo):
    from github import Github

    g = Github(token)
    return g.get_repo(repo)


def get_workflow(github_repo, workflow_name):  # pylint: disable=inconsistent-return-statements
    workflows = list(github_repo.get_workflows())
    workflows.sort(key=lambda r: r.created_at, reverse=True)  # sort by latest first
    workflow = [wf for wf in workflows if wf.path == f".github/workflows/{workflow_name}.yml"]

    if not workflow:
        raise CLIInternalError("Could not find workflow on github repo.")
    return workflow[0]


def trigger_workflow(token, repo, workflow_name, branch):
    wf = get_workflow(get_github_repo(token, repo), workflow_name)
    logger.warning(f"Triggering Github Action: {wf.path}")
    wf.create_dispatch(branch)


# pylint:disable=unused-argument
def await_github_action(token, repo, workflow_name, timeout_secs=1200):
    from ._clients import PollingAnimation

    start = datetime.utcnow()
    animation = PollingAnimation()
    animation.tick()

    github_repo = get_github_repo(token, repo)

    workflow = None
    while workflow is None:
        animation.tick()
        time.sleep(SHORT_POLLING_INTERVAL_SECS)
        try:
            workflow = get_workflow(github_repo, workflow_name)
        except CLIInternalError:
            pass
        animation.flush()

        if (datetime.utcnow() - start).seconds >= timeout_secs:
            raise CLIInternalError("Timed out while waiting for the Github action to start.")

    runs = workflow.get_runs()
    while runs is None or not [r for r in runs if r.status in ('queued', 'in_progress')]:
        time.sleep(SHORT_POLLING_INTERVAL_SECS)
        runs = workflow.get_runs()
        if (datetime.utcnow() - start).seconds >= timeout_secs:
            raise CLIInternalError("Timed out while waiting for the Github action to be started.")
    runs = [r for r in runs if r.status in ('queued', 'in_progress')]
    runs.sort(key=lambda r: r.created_at, reverse=True)
    run = runs[0]  # run with the latest created_at date that's either in progress or queued
    logger.warning(f"Github action run: https://github.com/{repo}/actions/runs/{run.id}")
    logger.warning("Waiting for deployment to complete...")
    run_id = run.id
    status = run.status
    while status in ('queued', 'in_progress'):
        time.sleep(LONG_POLLING_INTERVAL_SECS)
        animation.tick()
        status = github_repo.get_workflow_run(run_id).status
        animation.flush()
        if (datetime.utcnow() - start).seconds >= timeout_secs:
            raise CLIInternalError("Timed out while waiting for the Github action to complete.")

    animation.flush()  # needed to clear the animation from the terminal
    run = github_repo.get_workflow_run(run_id)
    if run.status != "completed" or run.conclusion != "success":
        raise ValidationError("Github action build or deployment failed. "
                              f"Please see https://github.com/{repo}/actions/runs/{run.id} for more details")


def repo_url_to_name(repo_url):
    repo = None
    repo = [s for s in repo_url.split('/') if s]
    if len(repo) >= 2:
        repo = '/'.join(repo[-2:])
    return repo


def _get_location_from_resource_group(cli_ctx, resource_group_name):
    client = cf_resource_groups(cli_ctx)
    group = client.get(resource_group_name)
    return group.location


def _register_resource_provider(cmd, resource_provider):
    from azure.mgmt.resource.resources.models import ProviderRegistrationRequest, ProviderConsentDefinition

    logger.warning(f"Registering resource provider {resource_provider} ...")
    properties = ProviderRegistrationRequest(third_party_provider_consent=ProviderConsentDefinition(consent_to_authorization=True))

    client = providers_client_factory(cmd.cli_ctx)
    try:
        client.register(resource_provider, properties=properties)
        # wait for registration to finish
        timeout_secs = 120
        registration = _is_resource_provider_registered(cmd, resource_provider)
        start = datetime.utcnow()
        while not registration:
            registration = _is_resource_provider_registered(cmd, resource_provider)
            time.sleep(SHORT_POLLING_INTERVAL_SECS)
            if (datetime.utcnow() - start).seconds >= timeout_secs:
                raise CLIInternalError(f"Timed out while waiting for the {resource_provider} resource provider to be registered.")

    except Exception as e:
        msg = ("This operation requires requires registering the resource provider {0}. "
               "We were unable to perform that registration on your behalf: "
               "Server responded with error message -- {1} . "
               "Please check with your admin on permissions, "
               "or try running registration manually with: az provider register --wait --namespace {0}")
        raise ValidationError(resource_provider, msg.format(e.args)) from e


def _is_resource_provider_registered(cmd, resource_provider, subscription_id=None):
    registered = None
    if not subscription_id:
        subscription_id = get_subscription_id(cmd.cli_ctx)
    try:
        providers_client = providers_client_factory(cmd.cli_ctx, subscription_id)
        registration_state = getattr(providers_client.get(resource_provider), 'registration_state', "NotRegistered")

        registered = (registration_state and registration_state.lower() == 'registered')
    except Exception:  # pylint: disable=broad-except
        pass
    return registered


def _validate_subscription_registered(cmd, resource_provider, subscription_id=None):
    if not subscription_id:
        subscription_id = get_subscription_id(cmd.cli_ctx)
    registered = _is_resource_provider_registered(cmd, resource_provider, subscription_id)
    if registered is False:
        raise ValidationError(f'Subscription {subscription_id} is not registered for the {resource_provider} '
                              f'resource provider. Please run "az provider register -n {resource_provider} --wait" '
                              'to register your subscription.')


def _ensure_location_allowed(cmd, location, resource_provider, resource_type):
    providers_client = None
    try:
        providers_client = providers_client_factory(cmd.cli_ctx, get_subscription_id(cmd.cli_ctx))
    except Exception as ex:
        handle_raw_exception(ex)

    if providers_client is not None:
        try:
            resource_types = getattr(providers_client.get(resource_provider), 'resource_types', [])
        except Exception as ex:
            handle_raw_exception(ex)

        res_locations = []
        for res in resource_types:
            if res and getattr(res, 'resource_type', "") == resource_type:
                res_locations = getattr(res, 'locations', [])

        res_locations = [format_location(res_loc) for res_loc in res_locations if res_loc.strip()]

        location_formatted = format_location(location)
        if location_formatted not in res_locations:
            raise ValidationError(f"Location '{location}' is not currently supported. To get list of supported locations, run `az provider show -n {resource_provider} --query \"resourceTypes[?resourceType=='{resource_type}'].locations\"`")


def parse_env_var_flags(env_list, is_update_containerapp=False):
    env_pairs = {}

    for pair in env_list:
        key_val = pair.split('=', 1)
        if len(key_val) != 2:
            if is_update_containerapp:
                raise ValidationError("Environment variables must be in the format \"<key>=<value> <key>=secretref:<value> ...\".")
            raise ValidationError("Environment variables must be in the format \"<key>=<value> <key>=secretref:<value> ...\".")
        if key_val[0] in env_pairs:
            raise ValidationError("Duplicate environment variable {env} found, environment variable names must be unique.".format(env=key_val[0]))
        value = key_val[1].split('secretref:')
        env_pairs[key_val[0]] = value

    env_var_def = []
    for key, value in env_pairs.items():
        if len(value) == 2:
            env_var_def.append({
                "name": key,
                "secretRef": value[1]
            })
        else:
            env_var_def.append({
                "name": key,
                "value": value[0]
            })

    return env_var_def


def parse_secret_flags(secret_list):
    secret_entries = []
    secret_var_def = []

    for secret in secret_list:
        key_val = secret.split('=', 1)
        if len(key_val) != 2:
            raise ValidationError("Secrets must be in format \"<key>=<value> <key>=<value> ...\" or \"<key>=<keyvaultref:keyvaulturl,identityref:indentityId> ...\".")
        if key_val[0] in secret_entries:
            raise ValidationError("Duplicate secret \"{secret}\" found, secret names must be unique.".format(secret=key_val[0]))
        secret_entries.append(key_val[0])

        name = key_val[0]
        value = key_val[1]
        kv_url = ""
        identity_Id = ""

        kv_identity = value.split(',', 2)
        if len(kv_identity) == 1:
            if kv_identity[0].startswith('keyvaultref:'):
                raise ValidationError("Identityref is missing. Secrets must be in format \"<key>=<value> <key>=<value> ...\" or \"<key>=<keyvaultref:keyvaulturl,identityref:indentityId> ...\".")
            if kv_identity[0].startswith('identityref:'):
                raise ValidationError("Keyvaultref is missing. Secrets must be in format \"<key>=<value> <key>=<value> ...\" or \"<key>=<keyvaultref:keyvaulturl,identityref:indentityId> ...\".")

        if len(kv_identity) == 2:
            kv = kv_identity[0]
            identity = kv_identity[1]
            if kv.startswith('keyvaultref:') and identity.startswith('identityref:'):
                kv_url = kv.split('keyvaultref:', 1)[1]
                identity_Id = identity.split('identityref:', 1)[1]
                value = ""

        secret_var_def.append({
            "name": name,
            "value": value,
            "keyVaultUrl": kv_url,
            "identity": identity_Id
        })

    return secret_var_def


def parse_metadata_flags(metadata_list, metadata_def={}):  # pylint: disable=dangerous-default-value
    if not metadata_list:
        metadata_list = []
    for pair in metadata_list:
        key_val = pair.split('=', 1)
        if len(key_val) != 2:
            raise ValidationError("Metadata must be in format \"<key>=<value> <key>=<value> ...\".")
        if key_val[0] in metadata_def:
            raise ValidationError("Duplicate metadata \"{metadata}\" found, metadata keys must be unique.".format(metadata=key_val[0]))
        metadata_def[key_val[0]] = key_val[1]

    return metadata_def


def parse_auth_flags(auth_list):
    auth_pairs = {}
    if not auth_list:
        auth_list = []
    for pair in auth_list:
        key_val = pair.split('=', 1)
        if len(key_val) != 2:
            raise ValidationError("Auth parameters must be in format \"<triggerParameter>=<secretRef> <triggerParameter>=<secretRef> ...\".")
        if key_val[0] in auth_pairs:
            raise ValidationError("Duplicate trigger parameter \"{param}\" found, trigger paramaters must be unique.".format(param=key_val[0]))
        auth_pairs[key_val[0]] = key_val[1]

    auth_def = []
    for key, value in auth_pairs.items():
        auth_def.append({
            "triggerParameter": key,
            "secretRef": value
        })

    return auth_def


def _update_revision_env_secretrefs(containers, name):
    for container in containers:
        if "env" in container:
            for var in container["env"]:
                if "secretRef" in var:
                    var["secretRef"] = var["secretRef"].replace("{}-".format(name), "")


def _update_revision_env_secretrefs(containers, name):
    for container in containers:
        if "env" in container:
            for var in container["env"]:
                if "secretRef" in var:
                    var["secretRef"] = var["secretRef"].replace("{}-".format(name), "")


def store_as_secret_and_return_secret_ref(secrets_list, registry_user, registry_server, registry_pass, update_existing_secret=False, disable_warnings=False):
    if registry_pass.startswith("secretref:"):
        # If user passed in registry password using a secret

        registry_pass = registry_pass.split("secretref:")
        if len(registry_pass) <= 1:
            raise ValidationError("Invalid registry password secret. Value must be a non-empty value starting with \'secretref:\'.")
        registry_pass = registry_pass[1:]
        registry_pass = ''.join(registry_pass)

        if not any(secret for secret in secrets_list if secret['name'].lower() == registry_pass.lower()):
            raise ValidationError("Registry password secret with name '{}' does not exist. Add the secret using --secrets".format(registry_pass))

        return registry_pass
    else:
        # If user passed in registry password
        if urlparse(registry_server).hostname is not None:
            registry_secret_name = "{server}-{user}".format(server=urlparse(registry_server).hostname.replace('.', ''), user=registry_user.lower())
        else:
            registry_secret_name = "{server}-{user}".format(server=registry_server.replace('.', ''), user=registry_user.lower())

        for secret in secrets_list:
            if secret['name'].lower() == registry_secret_name.lower():
                if secret['value'].lower() != registry_pass.lower():
                    if update_existing_secret:
                        secret['value'] = registry_pass
                    else:
                        raise ValidationError('Found secret with name \"{}\" but value does not equal the supplied registry password.'.format(registry_secret_name))
                return registry_secret_name

        if not disable_warnings:
            logger.warning('Adding registry password as a secret with name \"{}\"'.format(registry_secret_name))  # pylint: disable=logging-format-interpolation
        secrets_list.append({
            "name": registry_secret_name,
            "value": registry_pass
        })

        return registry_secret_name


def parse_list_of_strings(comma_separated_string):
    comma_separated = comma_separated_string.split(',')
    return [s.strip() for s in comma_separated]


def raise_missing_token_suggestion():
    pat_documentation = "https://help.github.com/en/articles/creating-a-personal-access-token-for-the-command-line"
    raise RequiredArgumentMissingError("GitHub access token is required to authenticate to your repositories. "
                                       "If you need to create a Github Personal Access Token, "
                                       "please run with the '--login-with-github' flag or follow "
                                       "the steps found at the following link:\n{0}".format(pat_documentation))


def _get_default_log_analytics_location(cmd):
    default_location = "eastus"
    providers_client = None
    try:
        providers_client = providers_client_factory(cmd.cli_ctx, get_subscription_id(cmd.cli_ctx))
        resource_types = getattr(providers_client.get(LOG_ANALYTICS_RP), 'resource_types', [])
        res_locations = []
        for res in resource_types:
            if res and getattr(res, 'resource_type', "") == "workspaces":
                res_locations = getattr(res, 'locations', [])

        if len(res_locations) > 0:
            location = res_locations[0].lower().replace(" ", "").replace("(", "").replace(")", "")
            if location:
                return location

    except Exception:  # pylint: disable=broad-except
        return default_location
    return default_location


def get_container_app_if_exists(cmd, resource_group_name, name):
    app = None
    try:
        app = ContainerAppClient.show(cmd=cmd, resource_group_name=resource_group_name, name=name)
    except:  # pylint: disable=bare-except
        pass
    return app


def _get_name(name_or_rid):
    if is_valid_resource_id(name_or_rid):
        return parse_resource_id(name_or_rid)["name"]
    return name_or_rid


def _get_default_containerapps_location(cmd, location=None):
    if location:
        return location
    default_location = "eastus"
    providers_client = None
    try:
        providers_client = providers_client_factory(cmd.cli_ctx, get_subscription_id(cmd.cli_ctx))
        resource_types = getattr(providers_client.get(CONTAINER_APPS_RP), 'resource_types', [])
        res_locations = []
        for res in resource_types:
            if res and getattr(res, 'resource_type', "") == "workspaces":
                res_locations = getattr(res, 'locations', [])

        if len(res_locations) > 0:
            location = res_locations[0].lower().replace(" ", "").replace("(", "").replace(")", "")
            if location:
                return location

    except Exception:  # pylint: disable=broad-except
        return default_location
    return default_location


# Generate random 4 character string
def _new_tiny_guid():
    import random
    import string
    return ''.join(random.choices(string.ascii_letters + string.digits, k=4))


#  Generate a random volume name using same method as log analytics workspace
def _generate_secret_volume_name():
    import re
    prefix = "secret-volume"
    # volume name must be lowercase
    suffix = _new_tiny_guid().lower()
    maxLength = 40

    name = "{}-{}".format(
        prefix,
        suffix
    )

    if len(name) > maxLength:
        name = name[:maxLength]
    return name


# Follow same naming convention as Portal
def _generate_log_analytics_workspace_name(resource_group_name):
    import re
    prefix = "workspace"
    suffix = _new_tiny_guid()
    alphaNumericRG = resource_group_name
    alphaNumericRG = re.sub(r'[^0-9a-z]', '', resource_group_name)
    maxLength = 40

    name = "{}-{}{}".format(
        prefix,
        alphaNumericRG,
        suffix
    )

    if len(name) > maxLength:
        name = name[:maxLength]
    return name


def _get_log_analytics_workspace_name(cmd, logs_customer_id, resource_group_name):
    log_analytics_client = log_analytics_client_factory(cmd.cli_ctx)
    logs_list = log_analytics_client.list_by_resource_group(resource_group_name)
    for log in logs_list:
        if log.customer_id.lower() == logs_customer_id.lower():
            return log.name
    raise ResourceNotFoundError("Cannot find Log Analytics workspace with customer ID {}".format(logs_customer_id))


def _generate_log_analytics_if_not_provided(cmd, logs_customer_id, logs_key, location, resource_group_name):  # pylint: disable=too-many-statements
    if logs_customer_id is None and logs_key is None:
        logger.warning("No Log Analytics workspace provided.")
        _validate_subscription_registered(cmd, LOG_ANALYTICS_RP)

        try:
            log_analytics_client = log_analytics_client_factory(cmd.cli_ctx)
            log_analytics_shared_key_client = log_analytics_shared_key_client_factory(cmd.cli_ctx)
        except Exception as ex:
            handle_raw_exception(ex)

        log_analytics_location = location
        try:
            _ensure_location_allowed(cmd, log_analytics_location, LOG_ANALYTICS_RP, "workspaces")
        except ValidationError:  # pylint: disable=broad-except
            log_analytics_location = _get_default_log_analytics_location(cmd)

        from azure.cli.core.commands import LongRunningOperation
        from azure.mgmt.loganalytics.models import Workspace

        workspace_name = _generate_log_analytics_workspace_name(resource_group_name)
        workspace_instance = Workspace(location=log_analytics_location)
        logger.warning("Generating a Log Analytics workspace with name \"{}\"".format(workspace_name))  # pylint: disable=logging-format-interpolation

        try:
            poller = log_analytics_client.begin_create_or_update(resource_group_name, workspace_name, workspace_instance)
            log_analytics_workspace = LongRunningOperation(cmd.cli_ctx)(poller)
        except Exception as ex:
            handle_raw_exception(ex)

        logs_customer_id = log_analytics_workspace.customer_id
        try:
            logs_key = log_analytics_shared_key_client.get_shared_keys(
                workspace_name=workspace_name,
                resource_group_name=resource_group_name).primary_shared_key
        except Exception as ex:
            handle_raw_exception(ex)

    elif logs_customer_id is None:
        raise ValidationError("Usage error: Supply the --logs-customer-id associated with the --logs-key")
    elif logs_key is None:  # Try finding the logs-key
        log_analytics_client = log_analytics_client_factory(cmd.cli_ctx)
        log_analytics_shared_key_client = log_analytics_shared_key_client_factory(cmd.cli_ctx)

        log_analytics_name = None
        log_analytics_rg = None

        try:
            log_analytics = log_analytics_client.list()
        except Exception as ex:
            handle_raw_exception(ex)

        for la in log_analytics:
            if la.customer_id and la.customer_id.lower() == logs_customer_id.lower():
                log_analytics_name = la.name
                parsed_la = parse_resource_id(la.id)
                log_analytics_rg = parsed_la['resource_group']

        if log_analytics_name is None:
            raise ValidationError('Usage error: Supply the --logs-key associated with the --logs-customer-id')

        try:
            shared_keys = log_analytics_shared_key_client.get_shared_keys(workspace_name=log_analytics_name, resource_group_name=log_analytics_rg)
        except Exception as ex:
            handle_raw_exception(ex)

        if not shared_keys or not shared_keys.primary_shared_key:
            raise ValidationError('Usage error: Supply the --logs-key associated with the --logs-customer-id')

        logs_key = shared_keys.primary_shared_key

    return logs_customer_id, logs_key


def _get_existing_secrets(cmd, resource_group_name, name, containerapp_def):
    if "secrets" not in containerapp_def["properties"]["configuration"]:
        containerapp_def["properties"]["configuration"]["secrets"] = []
    else:
        secrets = []
        try:
            secrets = ContainerAppClient.list_secrets(cmd=cmd, resource_group_name=resource_group_name, name=name)
        except Exception as e:  # pylint: disable=broad-except
            handle_raw_exception(e)

        containerapp_def["properties"]["configuration"]["secrets"] = secrets["value"]


def _ensure_identity_resource_id(subscription_id, resource_group, resource):
    if is_valid_resource_id(resource):
        return resource

    return resource_id(subscription=subscription_id,
                       resource_group=resource_group,
                       namespace='Microsoft.ManagedIdentity',
                       type='userAssignedIdentities',
                       name=resource)


def _add_or_update_secrets(containerapp_def, add_secrets):
    if "secrets" not in containerapp_def["properties"]["configuration"]:
        containerapp_def["properties"]["configuration"]["secrets"] = []
    for new_secret in add_secrets:
        is_existing = False
        for existing_secret in containerapp_def["properties"]["configuration"]["secrets"]:
            if existing_secret["name"].lower() == new_secret["name"].lower():
                is_existing = True
                existing_secret["value"] = new_secret["value"]
                existing_secret["keyVaultUrl"] = new_secret["keyVaultUrl"]
                existing_secret["identity"] = new_secret["identity"]
                break

        if not is_existing:
            containerapp_def["properties"]["configuration"]["secrets"].append(new_secret)


def _remove_registry_secret(containerapp_def, server, username):
    if urlparse(server).hostname is not None:
        registry_secret_name = "{server}-{user}".format(server=urlparse(server).hostname.replace('.', ''), user=username.lower())
    else:
        registry_secret_name = "{server}-{user}".format(server=server.replace('.', ''), user=username.lower())

    _remove_secret(containerapp_def, secret_name=registry_secret_name)


def _remove_secret(containerapp_def, secret_name):
    if "secrets" not in containerapp_def["properties"]["configuration"]:
        containerapp_def["properties"]["configuration"]["secrets"] = []

    for index, value in enumerate(containerapp_def["properties"]["configuration"]["secrets"]):
        existing_secret = value
        if existing_secret["name"].lower() == secret_name.lower():
            containerapp_def["properties"]["configuration"]["secrets"].pop(index)
            break


def _add_or_update_env_vars(existing_env_vars, new_env_vars):
    for new_env_var in new_env_vars:

        # Check if updating existing env var
        is_existing = False
        for existing_env_var in existing_env_vars:
            if existing_env_var["name"].lower() == new_env_var["name"].lower():
                is_existing = True

                if "value" in new_env_var:
                    existing_env_var["value"] = new_env_var["value"]
                else:
                    existing_env_var["value"] = None

                if "secretRef" in new_env_var:
                    existing_env_var["secretRef"] = new_env_var["secretRef"]
                else:
                    existing_env_var["secretRef"] = None
                break

        # If not updating existing env var, add it as a new env var
        if not is_existing:
            existing_env_vars.append(new_env_var)


def _remove_env_vars(existing_env_vars, remove_env_vars):
    for old_env_var in remove_env_vars:

        # Check if updating existing env var
        is_existing = False
        for i, value in enumerate(existing_env_vars):
            existing_env_var = value
            if existing_env_var["name"].lower() == old_env_var.lower():
                is_existing = True
                existing_env_vars.pop(i)
                break

        # If not updating existing env var, add it as a new env var
        if not is_existing:
            logger.warning("Environment variable {} does not exist.".format(old_env_var))  # pylint: disable=logging-format-interpolation


def _remove_env_vars(existing_env_vars, remove_env_vars):
    for old_env_var in remove_env_vars:

        # Check if updating existing env var
        is_existing = False
        for index, value in enumerate(existing_env_vars):
            existing_env_var = value
            if existing_env_var["name"].lower() == old_env_var.lower():
                is_existing = True
                existing_env_vars.pop(index)
                break

        # If not updating existing env var, add it as a new env var
        if not is_existing:
            logger.warning("Environment variable {} does not exist.".format(old_env_var))  # pylint: disable=logging-format-interpolation


def _add_or_update_tags(containerapp_def, tags):
    if 'tags' not in containerapp_def:
        if tags:
            containerapp_def['tags'] = tags
        else:
            containerapp_def['tags'] = {}
    else:
        for key in tags:
            containerapp_def['tags'][key] = tags[key]


def _object_to_dict(obj):

    def default_handler(x):
        if isinstance(x, datetime):
            return x.isoformat()
        return x.__dict__

    return json.loads(json.dumps(obj, default=default_handler))


def _to_camel_case(snake_str):
    components = snake_str.split('_')
    return components[0] + ''.join(x.title() for x in components[1:])


def _convert_object_from_snake_to_camel_case(o):
    if isinstance(o, list):
        return [_convert_object_from_snake_to_camel_case(i) if isinstance(i, (dict, list)) else i for i in o]
    return {
        _to_camel_case(a): _convert_object_from_snake_to_camel_case(b) if isinstance(b, (dict, list)) else b for a, b in o.items()
    }


def _remove_additional_attributes(o):
    if isinstance(o, list):
        for i in o:
            _remove_additional_attributes(i)
    elif isinstance(o, dict):
        if "additionalProperties" in o:
            del o["additionalProperties"]

        for key in o:
            _remove_additional_attributes(o[key])


def _remove_readonly_attributes(containerapp_def):
    unneeded_properties = [
        "id",
        "name",
        "type",
        "systemData",
        "provisioningState",
        "latestRevisionName",
        "latestRevisionFqdn",
        "customDomainVerificationId",
        "outboundIpAddresses",
        "fqdn"
    ]

    for unneeded_property in unneeded_properties:
        if unneeded_property in containerapp_def:
            del containerapp_def[unneeded_property]
        elif unneeded_property in containerapp_def['properties']:
            del containerapp_def['properties'][unneeded_property]


# Remove null/None properties in a model since the PATCH API will delete those. Not needed once we move to the SDK
def clean_null_values(d):
    if isinstance(d, dict):
        return {
            k: v
            for k, v in ((k, clean_null_values(v)) for k, v in d.items())
            if v or isinstance(v, list)
        }
    if isinstance(d, list):
        return [v for v in map(clean_null_values, d) if v]
    return d


def _populate_secret_values(containerapp_def, secret_values):
    secrets = safe_get(containerapp_def, "properties", "configuration", "secrets", default=None)
    if not secrets:
        secrets = []
    if not secret_values:
        secret_values = []
    index = 0
    while index < len(secrets):
        value = secrets[index]
        if "value" not in value or not value["value"]:
            try:
                value["value"] = next(s["value"] for s in secret_values if s["name"] == value["name"])
            except StopIteration:
                pass
        index += 1


def _remove_dapr_readonly_attributes(daprcomponent_def):
    unneeded_properties = [
        "id",
        "name",
        "type",
        "systemData",
        "provisioningState",
        "latestRevisionName",
        "latestRevisionFqdn",
        "customDomainVerificationId",
        "outboundIpAddresses",
        "fqdn"
    ]

    for unneeded_property in unneeded_properties:
        if unneeded_property in daprcomponent_def:
            del daprcomponent_def[unneeded_property]


def update_nested_dictionary(orig_dict, new_dict):
    # Recursively update a nested dictionary. If the value is a list, replace the old list with new list
    from collections.abc import Mapping

    for key, val in new_dict.items():
        if isinstance(val, Mapping):
            tmp = update_nested_dictionary(orig_dict.get(key, {}), val)
            orig_dict[key] = tmp
        elif isinstance(val, list):
            if new_dict[key]:
                orig_dict[key] = new_dict[key]
        else:
            if new_dict[key] is not None:
                orig_dict[key] = new_dict[key]
    return orig_dict


def _validate_weight(weight):
    try:
        n = int(weight)
        if 0 <= n <= 100:
            return True
        raise ValidationError('Traffic weights must be integers between 0 and 100')
    except ValueError as ex:
        raise ValidationError('Traffic weights must be integers between 0 and 100') from ex


def _update_revision_weights(containerapp_def, list_weights):
    old_weight_sum = 0
    if "traffic" not in containerapp_def["properties"]["configuration"]["ingress"]:
        containerapp_def["properties"]["configuration"]["ingress"]["traffic"] = []

    if not list_weights:
        return 0

    for new_weight in list_weights:
        key_val = new_weight.split('=', 1)
        if len(key_val) != 2:
            raise ValidationError('Traffic weights must be in format \"<revision>=<weight> <revision2>=<weight2> ...\"')
        revision = key_val[0]
        weight = key_val[1]
        _validate_weight(weight)
        is_existing = False

        for existing_weight in containerapp_def["properties"]["configuration"]["ingress"]["traffic"]:
            if "latestRevision" in existing_weight and existing_weight["latestRevision"]:
                if revision.lower() == "latest":
                    old_weight_sum += existing_weight["weight"]
                    existing_weight["weight"] = weight
                    is_existing = True
                    break
            elif "revisionName" in existing_weight and existing_weight["revisionName"].lower() == revision.lower():
                old_weight_sum += existing_weight["weight"]
                existing_weight["weight"] = weight
                is_existing = True
                break
        if not is_existing:
            containerapp_def["properties"]["configuration"]["ingress"]["traffic"].append({
                "revisionName": revision if revision.lower() != "latest" else None,
                "weight": int(weight),
                "latestRevision": revision.lower() == "latest"
            })
    return old_weight_sum


def _validate_revision_name(cmd, revision, resource_group_name, name):
    if revision.lower() == "latest":
        return
    revision_def = None
    try:
        revision_def = ContainerAppClient.show_revision(cmd, resource_group_name, name, revision)
    except:  # pylint: disable=bare-except
        pass

    if not revision_def:
        raise ValidationError(f"Revision '{revision}' is not a valid revision name.")


def _append_label_weights(containerapp_def, label_weights, revision_weights):
    if "traffic" not in containerapp_def["properties"]["configuration"]["ingress"]:
        containerapp_def["properties"]["configuration"]["ingress"]["traffic"] = []

    if not label_weights:
        return

    bad_labels = []
    revision_weight_names = [w.split('=', 1)[0].lower() for w in revision_weights]  # this is to check if we already have that revision weight passed
    for new_weight in label_weights:
        key_val = new_weight.split('=', 1)
        if len(key_val) != 2:
            raise ValidationError('Traffic weights must be in format \"<revision>=<weight> <revision2>=<weight2> ...\"')
        label = key_val[0]
        weight = key_val[1]
        _validate_weight(weight)
        is_existing = False

        for existing_weight in containerapp_def["properties"]["configuration"]["ingress"]["traffic"]:
            if "label" in existing_weight and existing_weight["label"].lower() == label.lower():
                if "revisionName" in existing_weight and existing_weight["revisionName"] and existing_weight["revisionName"].lower() in revision_weight_names:
                    logger.warning("Already passed value for revision {}, will not overwrite with {}.".format(existing_weight["revisionName"], new_weight))  # pylint: disable=logging-format-interpolation
                    is_existing = True
                    break
                revision_weights.append("{}={}".format(existing_weight["revisionName"] if "revisionName" in existing_weight and existing_weight["revisionName"] else "latest", weight))
                is_existing = True
                break

        if not is_existing:
            bad_labels.append(label)

    if len(bad_labels) > 0:
        raise ValidationError(f"No labels '{', '.join(bad_labels)}' assigned to any traffic weight.")


def _update_weights(containerapp_def, revision_weights, old_weight_sum):

    new_weight_sum = sum([int(w.split('=', 1)[1]) for w in revision_weights])
    revision_weight_names = [w.split('=', 1)[0].lower() for w in revision_weights]
    divisor = sum([int(w["weight"]) for w in containerapp_def["properties"]["configuration"]["ingress"]["traffic"]]) - new_weight_sum
    # if there is no change to be made, don't even try (also can't divide by zero)
    if divisor == 0:
        return

    scale_factor = (old_weight_sum - new_weight_sum) / divisor + 1

    for existing_weight in containerapp_def["properties"]["configuration"]["ingress"]["traffic"]:
        if "latestRevision" in existing_weight and existing_weight["latestRevision"]:
            if "latest" not in revision_weight_names:
                existing_weight["weight"] = round(scale_factor * existing_weight["weight"])
        elif "revisionName" in existing_weight and existing_weight["revisionName"].lower() not in revision_weight_names:
            existing_weight["weight"] = round(scale_factor * existing_weight["weight"])

    total_sum = sum([int(w["weight"]) for w in containerapp_def["properties"]["configuration"]["ingress"]["traffic"]])
    index = 0
    while total_sum < 100:
        weight = containerapp_def["properties"]["configuration"]["ingress"]["traffic"][index % len(containerapp_def["properties"]["configuration"]["ingress"]["traffic"])]
        index += 1
        total_sum += 1
        weight["weight"] += 1


def _validate_traffic_sum(revision_weights):
    weight_sum = sum([int(w.split('=', 1)[1]) for w in revision_weights if len(w.split('=', 1)) == 2 and _validate_weight(w.split('=', 1)[1])])
    if weight_sum > 100:
        raise ValidationError("Traffic sums may not exceed 100.")


def _get_app_from_revision(revision):
    if not revision:
        raise ValidationError('Invalid revision. Revision must not be empty')
    if revision.lower() == "latest":
        raise ValidationError('Please provide a name for your containerapp. Cannot lookup name of containerapp without a full revision name.')
    revision = revision.split('--')
    revision.pop()
    revision = "--".join(revision)
    return revision


def _infer_acr_credentials(cmd, registry_server, disable_warnings=False):
    # If registry is Azure Container Registry, we can try inferring credentials
    if ACR_IMAGE_SUFFIX not in registry_server:
        raise RequiredArgumentMissingError('Registry username and password are required if not using Azure Container Registry.')
    not disable_warnings and logger.warning('No credential was provided to access Azure Container Registry. Trying to look up credentials...')
    parsed = urlparse(registry_server)
    registry_name = (parsed.netloc if parsed.scheme else parsed.path).split('.')[0]

    try:
        registry_user, registry_pass, registry_rg = _get_acr_cred(cmd.cli_ctx, registry_name)  # pylint: disable=unused-variable
        return (registry_user, registry_pass)
    except Exception as ex:
        raise RequiredArgumentMissingError('Failed to retrieve credentials for container registry {}. Please provide the registry username and password'.format(registry_name)) from ex


def _registry_exists(containerapp_def, registry_server):
    exists = False
    if "properties" in containerapp_def and "configuration" in containerapp_def["properties"] and "registries" in containerapp_def["properties"]["configuration"]:
        for registry in containerapp_def["properties"]["configuration"]["registries"]:
            if "server" in registry and registry["server"] and registry["server"].lower() == registry_server.lower():
                exists = True
                break
    return exists


# get a value from nested dict without getting IndexError (returns None instead)
# for example, model["key1"]["key2"]["key3"] would become safe_get(model, "key1", "key2", "key3")
def safe_get(model, *keys, default=None):
    if not model:
        return default
    for k in keys[:-1]:
        model = model.get(k)
        if model is None:
            return default
    value = model.get(keys[-1], default)
    return default if not value else value


def safe_set(model, *keys, value):
    penult = {}
    for k in keys:
        if k not in model:
            model[k] = {}
        penult = model
        model = model[k]
    penult[keys[-1]] = value


def is_platform_windows():
    return platform.system() == "Windows"


def get_randomized_name(prefix, name=None, initial="rg"):
    from random import randint
    default = "{}_{}_{:04}".format(prefix, initial, randint(0, 9999))
    if name is not None:
        return name
    return default


def generate_randomized_cert_name(thumbprint, prefix, initial="rg"):
    from random import randint
    cert_name = "{}-{}-{}-{:04}".format(prefix[:14], initial[:14], thumbprint[:4].lower(), randint(0, 9999))
    for c in cert_name:
        if not (c.isalnum() or c == '-' or c == '.'):
            cert_name = cert_name.replace(c, '-')
    return cert_name.lower()


def generate_randomized_managed_cert_name(hostname, env_name):
    from random import randint
    cert_name = "mc-{}-{}-{:04}".format(env_name[:14], hostname[:16].lower(), randint(0, 9999))
    for c in cert_name:
        if not (c.isalnum() or c == '-'):
            cert_name = cert_name.replace(c, '-')
    return cert_name.lower()


def _set_webapp_up_default_args(cmd, resource_group_name, location, name, registry_server):
    from azure.cli.core.util import ConfiguredDefaultSetter
    with ConfiguredDefaultSetter(cmd.cli_ctx.config, True):
        logger.warning("Setting 'az containerapp up' default arguments for current directory. "
                       "Manage defaults with 'az configure --scope local'")

        cmd.cli_ctx.config.set_value('defaults', 'resource_group_name', resource_group_name)
        logger.warning("--resource-group/-g default: %s", resource_group_name)

        cmd.cli_ctx.config.set_value('defaults', 'location', location)
        logger.warning("--location/-l default: %s", location)

        cmd.cli_ctx.config.set_value('defaults', 'name', name)
        logger.warning("--name/-n default: %s", name)

        # cmd.cli_ctx.config.set_value('defaults', 'managed_env', managed_env)
        # logger.warning("--environment default: %s", managed_env)

        cmd.cli_ctx.config.set_value('defaults', 'registry_server', registry_server)
        logger.warning("--registry-server default: %s", registry_server)


def get_profile_username():
    from azure.cli.core._profile import Profile
    user = Profile().get_current_account_user()
    user = user.split('@', 1)[0]
    if len(user.split('#', 1)) > 1:  # on cloudShell user is in format live.com#user@domain.com
        user = user.split('#', 1)[1]
    return user


def create_resource_group(cmd, rg_name, location):
    from azure.cli.core.profiles import get_sdk
    rcf = _resource_client_factory(cmd.cli_ctx)
    resource_group = get_sdk(cmd.cli_ctx, ResourceType.MGMT_RESOURCE_RESOURCES, 'ResourceGroup', mod='models')
    rg_params = resource_group(location=location)
    return rcf.resource_groups.create_or_update(rg_name, rg_params)


def get_resource_group(cmd, rg_name):
    rcf = _resource_client_factory(cmd.cli_ctx)
    return rcf.resource_groups.get(rg_name)


def _resource_client_factory(cli_ctx, **_):
    return get_mgmt_service_client(cli_ctx, ResourceType.MGMT_RESOURCE_RESOURCES)


def queue_acr_build(cmd, registry_rg, registry_name, img_name, src_dir, dockerfile="Dockerfile", quiet=False):
    import os
    import uuid
    import tempfile
    from ._archive_utils import upload_source_code
    from azure.cli.command_modules.acr._stream_utils import stream_logs
    from azure.cli.command_modules.acr._client_factory import cf_acr_registries_tasks
    from azure.cli.core.commands import LongRunningOperation

    # client_registries = get_acr_service_client(cmd.cli_ctx).registries
    client_registries = cf_acr_registries_tasks(cmd.cli_ctx)

    if not os.path.isdir(src_dir):
        raise ValidationError("Source directory should be a local directory path.")

    docker_file_path = os.path.join(src_dir, dockerfile)
    if not os.path.isfile(docker_file_path):
        raise ValidationError("Unable to find '{}'.".format(docker_file_path))

    # NOTE: os.path.basename is unable to parse "\" in the file path
    original_docker_file_name = os.path.basename(docker_file_path.replace("\\", "/"))
    docker_file_in_tar = '{}_{}'.format(uuid.uuid4().hex, original_docker_file_name)
    tar_file_path = os.path.join(tempfile.gettempdir(), 'build_archive_{}.tar.gz'.format(uuid.uuid4().hex))

    source_location = upload_source_code(cmd, client_registries, registry_name, registry_rg, src_dir, tar_file_path, docker_file_path, docker_file_in_tar)

    # For local source, the docker file is added separately into tar as the new file name (docker_file_in_tar)
    # So we need to update the docker_file_path
    docker_file_path = docker_file_in_tar

    OS, Architecture = cmd.get_models('OS', 'Architecture', resource_type=ResourceType.MGMT_CONTAINERREGISTRY, operation_group='runs')
    # Default platform values
    platform_os = OS.linux.value
    platform_arch = Architecture.amd64.value
    platform_variant = None

    DockerBuildRequest, PlatformProperties = cmd.get_models('DockerBuildRequest', 'PlatformProperties',
                                                            resource_type=ResourceType.MGMT_CONTAINERREGISTRY, operation_group='runs')
    docker_build_request = DockerBuildRequest(
        image_names=[img_name],
        is_push_enabled=True,
        source_location=source_location,
        platform=PlatformProperties(
            os=platform_os,
            architecture=platform_arch,
            variant=platform_variant
        ),
        docker_file_path=docker_file_path,
        timeout=None,
        arguments=[])

    queued_build = LongRunningOperation(cmd.cli_ctx)(client_registries.begin_schedule_run(
        resource_group_name=registry_rg,
        registry_name=registry_name,
        run_request=docker_build_request))

    run_id = queued_build.run_id
    logger.info("Queued a build with ID: %s", run_id)
    not quiet and logger.info("Waiting for agent...")

    from azure.cli.command_modules.acr._client_factory import (cf_acr_runs)
    from ._acr_run_polling import get_run_with_polling
    client_runs = cf_acr_runs(cmd.cli_ctx)

    if quiet:
        lro_poller = get_run_with_polling(cmd, client_runs, run_id, registry_name, registry_rg)
        acr = LongRunningOperation(cmd.cli_ctx)(lro_poller)
        logger.info("Build {}.".format(acr.status.lower()))  # pylint: disable=logging-format-interpolation
        if acr.status.lower() != "succeeded":
            raise CLIInternalError("ACR build {}.".format(acr.status.lower()))
        return acr

    return stream_logs(cmd, client_runs, run_id, registry_name, registry_rg, None, False, True)


def _get_acr_cred(cli_ctx, registry_name):
    from azure.cli.core.commands.parameters import get_resources_in_subscription

    client = get_mgmt_service_client(cli_ctx, ContainerRegistryManagementClient).registries

    result = get_resources_in_subscription(cli_ctx, 'Microsoft.ContainerRegistry/registries')
    result = [item for item in result if item.name.lower() == registry_name]
    if not result or len(result) > 1:
        raise ResourceNotFoundError("No resource or more than one were found with name '{}'.".format(registry_name))
    resource_group_name = parse_resource_id(result[0].id)['resource_group']

    registry = client.get(resource_group_name, registry_name)

    if registry.admin_user_enabled:  # pylint: disable=no-member
        cred = client.list_credentials(resource_group_name, registry_name)
        return cred.username, cred.passwords[0].value, resource_group_name
    raise ResourceNotFoundError("Failed to retrieve container registry credentials. Please either provide the "
                                "credentials or run 'az acr update -n {} --admin-enabled true' to enable "
                                "admin first.".format(registry_name))


def create_new_acr(cmd, registry_name, resource_group_name, location=None, sku="Basic"):
    # from azure.cli.command_modules.acr.custom import acr_create
    from azure.cli.command_modules.acr._client_factory import cf_acr_registries
    from azure.cli.core.commands import LongRunningOperation

    client = cf_acr_registries(cmd.cli_ctx)
    # return acr_create(cmd, client, registry_name, resource_group_name, sku, location)

    Registry, Sku = cmd.get_models('Registry', 'Sku', resource_type=ResourceType.MGMT_CONTAINERREGISTRY, operation_group="registries")
    registry = Registry(location=location, sku=Sku(name=sku), admin_user_enabled=True,
                        zone_redundancy=None, tags=None)

    lro_poller = client.begin_create(resource_group_name, registry_name, registry)
    acr = LongRunningOperation(cmd.cli_ctx)(lro_poller)
    return acr


def set_field_in_auth_settings(auth_settings, set_string):
    if set_string is not None:
        split1 = set_string.split("=")
        fieldName = split1[0]
        fieldValue = split1[1]
        split2 = fieldName.split(".")
        auth_settings = set_field_in_auth_settings_recursive(split2, fieldValue, auth_settings)
    return auth_settings


def set_field_in_auth_settings_recursive(field_name_split, field_value, auth_settings):
    if len(field_name_split) == 1:
        if not field_value.startswith('[') or not field_value.endswith(']'):
            auth_settings[field_name_split[0]] = field_value
        else:
            field_value_list_string = field_value[1:-1]
            auth_settings[field_name_split[0]] = field_value_list_string.split(",")
        return auth_settings

    remaining_field_names = field_name_split[1:]
    if field_name_split[0] not in auth_settings:
        auth_settings[field_name_split[0]] = {}
    auth_settings[field_name_split[0]] = set_field_in_auth_settings_recursive(remaining_field_names,
                                                                              field_value,
                                                                              auth_settings[field_name_split[0]])
    return auth_settings


def update_http_settings_in_auth_settings(auth_settings, require_https, proxy_convention,
                                          proxy_custom_host_header, proxy_custom_proto_header):
    if require_https is not None:
        if "httpSettings" not in auth_settings:
            auth_settings["httpSettings"] = {}
        auth_settings["httpSettings"]["requireHttps"] = require_https

    if proxy_convention is not None:
        if "httpSettings" not in auth_settings:
            auth_settings["httpSettings"] = {}
        if "forwardProxy" not in auth_settings["httpSettings"]:
            auth_settings["httpSettings"]["forwardProxy"] = {}
        auth_settings["httpSettings"]["forwardProxy"]["convention"] = proxy_convention

    if proxy_custom_host_header is not None:
        if "httpSettings" not in auth_settings:
            auth_settings["httpSettings"] = {}
        if "forwardProxy" not in auth_settings["httpSettings"]:
            auth_settings["httpSettings"]["forwardProxy"] = {}
        auth_settings["httpSettings"]["forwardProxy"]["customHostHeaderName"] = proxy_custom_host_header

    if proxy_custom_proto_header is not None:
        if "httpSettings" not in auth_settings:
            auth_settings["httpSettings"] = {}
        if "forwardProxy" not in auth_settings["httpSettings"]:
            auth_settings["httpSettings"]["forwardProxy"] = {}
        auth_settings["httpSettings"]["forwardProxy"]["customProtoHeaderName"] = proxy_custom_proto_header

    return auth_settings


def get_oidc_client_setting_app_setting_name(provider_name):
    provider_name_prefix = provider_name.lower()[:10]  # secret names can't be too long
    return provider_name_prefix + "-authentication-secret"


# only accept .pfx or .pem file
def load_cert_file(file_path, cert_password=None):
    from base64 import b64encode
    from OpenSSL import crypto
    import os

    cert_data = None
    thumbprint = None
    blob = None
    try:
        with open(file_path, "rb") as f:
            if os.path.splitext(file_path)[1] in ['.pem']:
                cert_data = f.read()
                x509 = crypto.load_certificate(crypto.FILETYPE_PEM, cert_data)
                digest_algorithm = 'sha256'
                thumbprint = x509.digest(digest_algorithm).decode("utf-8").replace(':', '')
                blob = b64encode(cert_data).decode("utf-8")
            elif os.path.splitext(file_path)[1] in ['.pfx']:
                cert_data = f.read()
                try:
                    p12 = crypto.load_pkcs12(cert_data, cert_password)
                except Exception as e:
                    raise FileOperationError('Failed to load the certificate file. This may be due to an incorrect or missing password. Please double check and try again.\nError: {}'.format(e)) from e
                x509 = p12.get_certificate()
                digest_algorithm = 'sha256'
                thumbprint = x509.digest(digest_algorithm).decode("utf-8").replace(':', '')
                blob = b64encode(cert_data).decode("utf-8")
            else:
                raise FileOperationError('Not a valid file type. Only .PFX and .PEM files are supported.')
    except Exception as e:
        raise CLIInternalError(e) from e
    return blob, thumbprint


def check_cert_name_availability(cmd, resource_group_name, name, cert_name):
    name_availability_request = {}
    name_availability_request["name"] = cert_name
    name_availability_request["type"] = CHECK_CERTIFICATE_NAME_AVAILABILITY_TYPE
    try:
        r = ManagedEnvironmentClient.check_name_availability(cmd, resource_group_name, name, name_availability_request)
    except CLIError as e:
        handle_raw_exception(e)
    return r


def prepare_managed_certificate_envelop(cmd, name, resource_group_name, hostname, validation_method, location=None):
    certificate_envelop = ManagedCertificateEnvelopModel
    certificate_envelop["location"] = location
    certificate_envelop["properties"]["subjectName"] = hostname
    certificate_envelop["properties"]["validationMethod"] = validation_method
    if not location:
        try:
            managed_env = ManagedEnvironmentClient.show(cmd, resource_group_name, name)
            certificate_envelop["location"] = managed_env["location"]
        except Exception as e:
            handle_raw_exception(e)
    return certificate_envelop


def check_managed_cert_name_availability(cmd, resource_group_name, name, cert_name):
    try:
        certs = ManagedEnvironmentClient.list_managed_certificates(cmd, resource_group_name, name)
        r = any(cert["name"] == cert_name and cert["properties"]["provisioningState"] in [PENDING_STATUS, SUCCEEDED_STATUS, UPDATING_STATUS] for cert in certs)
    except CLIError as e:
        handle_raw_exception(e)
    return not r


def validate_hostname(cmd, resource_group_name, name, hostname):
    passed = False
    message = None
    try:
        r = ContainerAppClient.validate_domain(cmd, resource_group_name, name, hostname)
        passed = r["customDomainVerificationTest"] == "Passed" and not r["hasConflictOnManagedEnvironment"]
        if "customDomainVerificationFailureInfo" in r:
            message = r["customDomainVerificationFailureInfo"]["message"]
        elif r["hasConflictOnManagedEnvironment"] and ("conflictingContainerAppResourceId" in r):
            message = "Custom Domain {} Conflicts on the same environment with {}.".format(hostname, r["conflictingContainerAppResourceId"])
    except CLIError as e:
        handle_raw_exception(e)
    return passed, message


def patch_new_custom_domain(cmd, resource_group_name, name, new_custom_domains):
    envelope = ContainerAppCustomDomainEnvelopeModel
    envelope["properties"]["configuration"]["ingress"]["customDomains"] = new_custom_domains
    try:
        r = ContainerAppClient.update(cmd, resource_group_name, name, envelope)
    except CLIError as e:
        handle_raw_exception(e)
    return safe_get(r, "properties", "configuration", "ingress", "customDomains", default=[])


def get_custom_domains(cmd, resource_group_name, name, location=None, environment=None):
    try:
        app = ContainerAppClient.show(cmd=cmd, resource_group_name=resource_group_name, name=name)
        if location:
            _ensure_location_allowed(cmd, location, "Microsoft.App", "containerApps")
            if _normalize_location(cmd, app["location"]) != _normalize_location(cmd, location):
                raise ResourceNotFoundError('Container app {} is not in location {}.'.format(name, location))
        if environment and (_get_name(environment) != _get_name(app["properties"]["environmentId"])):
            raise ResourceNotFoundError('Container app {} is not under environment {}.'.format(name, environment))
        custom_domains = safe_get(app, "properties", "configuration", "ingress", "customDomains", default=[])
    except CLIError as e:
        handle_raw_exception(e)
    return custom_domains


def set_managed_identity(cmd, resource_group_name, containerapp_def, system_assigned=False, user_assigned=None):
    assign_system_identity = system_assigned
    if not user_assigned:
        user_assigned = []
    assign_user_identities = [x.lower() for x in user_assigned]

    # If identity not returned
    try:
        containerapp_def["identity"]
        containerapp_def["identity"]["type"]
    except:
        containerapp_def["identity"] = {}
        containerapp_def["identity"]["type"] = "None"

    if assign_system_identity and containerapp_def["identity"]["type"].__contains__("SystemAssigned"):
        logger.warning("System identity is already assigned to containerapp")

    # Assign correct type
    try:
        if containerapp_def["identity"]["type"] != "None":
            if containerapp_def["identity"]["type"] == "SystemAssigned" and assign_user_identities:
                containerapp_def["identity"]["type"] = "SystemAssigned,UserAssigned"
            if containerapp_def["identity"]["type"] == "UserAssigned" and assign_system_identity:
                containerapp_def["identity"]["type"] = "SystemAssigned,UserAssigned"
        else:
            if assign_system_identity and assign_user_identities:
                containerapp_def["identity"]["type"] = "SystemAssigned,UserAssigned"
            elif assign_system_identity:
                containerapp_def["identity"]["type"] = "SystemAssigned"
            elif assign_user_identities:
                containerapp_def["identity"]["type"] = "UserAssigned"
    except:
        # Always returns "type": "None" when CA has no previous identities
        pass

    if assign_user_identities:
        try:
            containerapp_def["identity"]["userAssignedIdentities"]
        except:
            containerapp_def["identity"]["userAssignedIdentities"] = {}

        subscription_id = get_subscription_id(cmd.cli_ctx)

        for r in assign_user_identities:
            r = _ensure_identity_resource_id(subscription_id, resource_group_name, r).replace("resourceGroup", "resourcegroup")
            isExisting = False

            if not containerapp_def["identity"].get("userAssignedIdentities"):
                containerapp_def["identity"]["userAssignedIdentities"] = {}

            for old_user_identity in containerapp_def["identity"]["userAssignedIdentities"]:
                if old_user_identity.lower() == r.lower():
                    isExisting = True
                    logger.warning("User identity %s is already assigned to containerapp", old_user_identity)
                    break

            if not isExisting:
                containerapp_def["identity"]["userAssignedIdentities"][r] = {}


def create_acrpull_role_assignment(cmd, registry_server, registry_identity=None, service_principal=None, skip_error=False):
    from azure.cli.command_modules.acr._utils import ResourceNotFound

    if registry_identity:
        registry_identity_parsed = parse_resource_id(registry_identity)
        registry_identity_name, registry_identity_rg, registry_identity_sub = registry_identity_parsed.get("name"), registry_identity_parsed.get("resource_group"), registry_identity_parsed.get("subscription")
        sp_id = get_mgmt_service_client(cmd.cli_ctx, ResourceType.MGMT_MSI, subscription_id=registry_identity_sub).user_assigned_identities.get(resource_name=registry_identity_name, resource_group_name=registry_identity_rg).principal_id
    else:
        sp_id = service_principal

    client = get_mgmt_service_client(cmd.cli_ctx, ContainerRegistryManagementClient).registries
    try:
        acr_id = acr_show(cmd, client, registry_server[: registry_server.rindex(ACR_IMAGE_SUFFIX)]).id
    except ResourceNotFound as e:
        message = (f"Role assignment failed with error message: \"{' '.join(e.args)}\". \n"
                   f"To add the role assignment manually, please run 'az role assignment create --assignee {sp_id} --scope <container-registry-resource-id> --role acrpull'. \n"
                   "You may have to restart the containerapp with 'az containerapp revision restart'.")
        logger.warning(message)
        return

    retries = 10
    while retries > 0:
        try:
            create_role_assignment(cmd, role="acrpull", assignee=sp_id, scope=acr_id)
            return
        except Exception as e:
            retries -= 1
            if retries <= 0:
                message = (f"Role assignment failed with error message: \"{' '.join(e.args)}\". \n"
                           f"To add the role assignment manually, please run 'az role assignment create --assignee {sp_id} --scope {acr_id} --role acrpull'. \n"
                           "You may have to restart the containerapp with 'az containerapp revision restart'.")
                if skip_error:
                    logger.error(message)
                else:
                    raise UnauthorizedError(message) from e
            else:
                time.sleep(5)


def is_registry_msi_system(identity):
    if identity is None:
        return False
    return identity.lower() == "system"


def validate_environment_location(cmd, location):
    res_locations = list_environment_locations(cmd)

    allowed_locs = ", ".join(res_locations)

    if location:
        try:
            _ensure_location_allowed(cmd, location, CONTAINER_APPS_RP, "managedEnvironments")

            return location
        except Exception as e:  # pylint: disable=broad-except
            raise ValidationError("You cannot create a Containerapp environment in location {}. List of eligible locations: {}.".format(location, allowed_locs)) from e
    else:
        return res_locations[0]


def list_environment_locations(cmd):
    providers_client = providers_client_factory(cmd.cli_ctx, get_subscription_id(cmd.cli_ctx))
    resource_types = getattr(providers_client.get(CONTAINER_APPS_RP), 'resource_types', [])
    res_locations = []
    for res in resource_types:
        if res and getattr(res, 'resource_type', "") == "managedEnvironments":
            res_locations = getattr(res, 'locations', [])

    res_locations = [res_loc.lower().replace(" ", "").replace("(", "").replace(")", "") for res_loc in res_locations if res_loc.strip()]

    return res_locations


# normalizes workload profile type
def get_workload_profile_type(cmd, name, location):
    return name.upper()


def get_default_workload_profile(cmd, location):
    return "Consumption"


def get_default_workload_profile_name_from_env(cmd, env_def, resource_group):
    location = env_def["location"]
    api_default = get_default_workload_profile(cmd, location)
    env_profiles = WorkloadProfileClient.list(cmd, resource_group, env_def["name"])
    if api_default in [p["name"] for p in env_profiles]:
        return api_default
    return env_profiles[0]["name"]


def get_default_workload_profiles(cmd, location):
    profiles = [
        {
            "workloadProfileType": "Consumption",
            "Name": "Consumption"
        }
    ]
    return profiles


def ensure_workload_profile_supported(cmd, env_name, env_rg, workload_profile_name, managed_env_info):
    profile_names = [p["name"] for p in safe_get(managed_env_info, "properties", "workloadProfiles", default=[])]
    profile_names_lower = [p.lower() for p in profile_names]
    if workload_profile_name.lower() not in profile_names_lower:
        raise ValidationError(f"Not a valid workload profile name: '{workload_profile_name}'. The valid workload profiles names for this environment are: '{', '.join(profile_names)}'")


def set_ip_restrictions(ip_restrictions, ip_restriction_name, ip_address_range, description, action):
    updated = False
    for e in ip_restrictions:
        if ip_restriction_name.lower() == e["name"].lower():
            e["description"] = description
            e["ipAddressRange"] = ip_address_range
            e["action"] = action
            updated = True
            break
    if not updated:
        new_ip_restriction = {
            "name": ip_restriction_name,
            "description": description,
            "ipAddressRange": ip_address_range,
            "action": action
        }
        ip_restrictions.append(new_ip_restriction)
    return ip_restrictions


def _azure_monitor_quickstart(cmd, name, resource_group_name, storage_account, logs_destination):
    if logs_destination != "azure-monitor":
        if storage_account:
            logger.warning("Storage accounts only accepted for Azure Monitor logs destination. Ignoring storage account value.")
        return
    if not storage_account:
        logger.warning("Azure monitor must be set up manually. Run `az monitor diagnostic-settings create --name mydiagnosticsettings --resource myEnvironmentId --storage-account myStorageAccountId --logs myJsonLogSettings` to set up Azure Monitor diagnostic settings on your storage account.")
        return

    from azure.cli.command_modules.monitor.operations.diagnostics_settings import create_diagnostics_settings
    from azure.cli.command_modules.monitor._client_factory import cf_diagnostics

    env_id = resource_id(subscription=get_subscription_id(cmd.cli_ctx),
                         resource_group=resource_group_name,
                         namespace='Microsoft.App',
                         type='managedEnvironments',
                         name=name)
    try:
        create_diagnostics_settings(client=cf_diagnostics(cmd.cli_ctx, None),
                                    name="diagnosticsettings",
                                    resource_uri=env_id,
                                    storage_account=storage_account,
                                    logs=json.loads(LOGS_STRING))
        logger.warning("Azure Monitor diagnastic settings created successfully.")
    except Exception as ex:
        handle_raw_exception(ex)


def certificate_location_matches(certificate_object, location=None):
    return certificate_object["location"] == location or not location


def certificate_thumbprint_matches(certificate_object, thumbprint=None):
    return certificate_object["properties"]["thumbprint"] == thumbprint or not thumbprint


def certificate_matches(certificate_object, location=None, thumbprint=None):
    return certificate_location_matches(certificate_object, location) and certificate_thumbprint_matches(certificate_object, thumbprint)


def format_location(location=None):
    if location:
        return location.lower().replace(" ", "").replace("(", "").replace(")", "")
    return location


def is_docker_running():
    # check to see if docker is running
    client = None
    out = True
    try:
        client = docker.from_env()
        # need any command that will show the docker daemon is not running
        client.containers.list()
    except docker.errors.DockerException:
        out = False
    finally:
        if client:
            client.close()
    return out


def get_pack_exec_path():
    try:
        dir_path = os.path.dirname(os.path.realpath(__file__))
        bin_folder = os.path.join(dir_path, "bin")
        if not os.path.exists(bin_folder):
            os.makedirs(bin_folder)

        pack_cli_version = "v0.29.0"
        exec_name = "pack"
        compressed_download_file_name = f"pack-{pack_cli_version}"
        host_os = platform.system()
        if host_os == "Windows":
            compressed_download_file_name = f"{compressed_download_file_name}-windows.zip"
            exec_name = "pack.exe"
        elif host_os == "Linux":
            compressed_download_file_name = f"{compressed_download_file_name}-linux.tgz"
        elif host_os == "Darwin":
            compressed_download_file_name = f"{compressed_download_file_name}-macos.tgz"
        else:
            raise Exception(f"Unsupported host OS: {host_os}")

        exec_path = os.path.join(bin_folder, exec_name)
        if os.path.exists(exec_path):
            return exec_path

        # Attempt to install the pack CLI
        url = f"https://github.com/buildpacks/pack/releases/download/{pack_cli_version}/{compressed_download_file_name}"
        with urlopen(url) as req:
            compressed_file = io.BytesIO(req.read())
            if host_os == "Windows":
                with zipfile.ZipFile(compressed_file) as zip_file:
                    for file in zip_file.namelist():
                        if file.endswith(exec_name):
                            with open(exec_path, "wb") as f:
                                f.write(zip_file.read(file))
            else:
                with tarfile.open(fileobj=compressed_file, mode="r:gz") as tar:
                    for tar_info in tar:
                        if tar_info.isfile() and tar_info.name.endswith(exec_name):
                            with open(exec_path, "wb") as f:
                                f.write(tar.extractfile(tar_info).read())

        # Add executable permissions for the current user if they don't exist
        if not os.access(exec_path, os.X_OK):
            st = os.stat(exec_path)
            os.chmod(exec_path, st.st_mode | stat.S_IXUSR)

        # Add executable permissions for the current user if they don't exist
        if not os.access(exec_path, os.X_OK):
            st = os.stat(exec_path)
            os.chmod(exec_path, st.st_mode | stat.S_IXUSR)

        return exec_path
    except Exception as e:
        # Swallow any exceptions thrown when attempting to install pack CLI
        logger.warning(f"Failed to install pack CLI: {e}\n")

    return None


def patchable_check(repo_tag_split: str, oryx_builder_run_img_tags, inspect_result):
    tag_prop = parse_oryx_mariner_tag(repo_tag_split)
    if tag_prop is None:
        result = {
            "targetContainerAppName": inspect_result["targetContainerAppName"],
            "targetContainerName": inspect_result["targetContainerName"],
            "targetContainerAppEnvironmentName": inspect_result["targetContainerAppEnvironmentName"],
            "targetResourceGroup": inspect_result["targetResourceGroup"],
            "targetImageName": inspect_result["image_name"],
            "oldRunImage": repo_tag_split,
            "newRunImage": None,
            "id": None,
            "reason": "Image not based on dotnet Mariner."
        }
        return result
    elif len(str(tag_prop["version"]).split(".")) == 2:
        result = {
            "targetContainerAppName": inspect_result["targetContainerAppName"],
            "targetContainerName": inspect_result["targetContainerName"],
            "targetContainerAppEnvironmentName": inspect_result["targetContainerAppEnvironmentName"],
            "targetResourceGroup": inspect_result["targetResourceGroup"],
            "targetImageName": inspect_result["image_name"],
            "oldRunImage": repo_tag_split,
            "newRunImage": None,
            "id": None,
            "reason": "Image is using a version that doesn't contain a patch information."
        }
        return result
    repo_tag_split = repo_tag_split.split("-")
    if repo_tag_split[1] == "dotnet":
        matching_version_info = oryx_builder_run_img_tags[repo_tag_split[2]][str(tag_prop["version"].major) + "." + str(tag_prop["version"].minor)][tag_prop["support"]][tag_prop["marinerVersion"]]
    # Check if the image minor version is less than the latest minor version
    if tag_prop["version"] < matching_version_info[0]["version"]:
        result = {
            "targetContainerAppName": inspect_result["targetContainerAppName"],
            "targetContainerName": inspect_result["targetContainerName"],
            "targetContainerAppEnvironmentName": inspect_result["targetContainerAppEnvironmentName"],
            "targetResourceGroup": inspect_result["targetResourceGroup"],
            "targetImageName": inspect_result["image_name"],
            "oldRunImage": tag_prop["fullTag"],
        }
        if (tag_prop["version"].minor == matching_version_info[0]["version"].minor) and (tag_prop["version"].micro < matching_version_info[0]["version"].micro):
            # Patchable
            result["newRunImage"] = "mcr.microsoft.com/oryx/builder:" + matching_version_info[0]["fullTag"]
            result["id"] = hashlib.md5(str(result["oldRunImage"] + result["targetContainerName"] + result["targetContainerAppName"] + result["targetResourceGroup"] + result["newRunImage"]).encode()).hexdigest()
            result["reason"] = "New security patch released for your current run image."
        else:
            # Not patchable
            result["newRunImage"] = "mcr.microsoft.com/oryx/builder:" + matching_version_info[0]["fullTag"]
            result["id"] = None
            result["reason"] = "The image is not pachable Please check for major or minor version upgrade."
    else:
        result = {
            "targetContainerAppName": inspect_result["targetContainerAppName"],
            "targetContainerName": inspect_result["targetContainerName"],
            "targetContainerAppEnvironmentName": inspect_result["targetContainerAppEnvironmentName"],
            "targetResourceGroup": inspect_result["targetResourceGroup"],
            "targetImageName": inspect_result["image_name"],
            "oldRunImage": tag_prop["fullTag"],
            "newRunImage": None,
            "id": None,
            "reason": "The image is already up to date."
        }
    return result


def get_current_mariner_tags() -> list(OryxMarinerRunImgTagProperty):
    r = requests.get("https://mcr.microsoft.com/v2/oryx/builder/tags/list", timeout=30)
    tags = r.json()
    tag_list = {}
    # only keep entries that container keyword "mariner"
    tags = [tag for tag in tags["tags"] if "mariner" in tag]
    for tag in tags:  # pylint: disable=too-many-nested-blocks
        tag_obj = parse_oryx_mariner_tag(tag)
        if tag_obj:
            major_minor_ver = str(tag_obj["version"].major) + "." + str(tag_obj["version"].minor)
            support = tag_obj["support"]
            framework = tag_obj["framework"]
            mariner_ver = tag_obj["marinerVersion"]
            if framework in tag_list:
                if major_minor_ver in tag_list[framework].keys():
                    if support in tag_list[framework][major_minor_ver].keys():
                        if mariner_ver in tag_list[framework][major_minor_ver][support].keys():
                            tag_list[framework][major_minor_ver][support][mariner_ver].append(tag_obj)
                            tag_list[framework][major_minor_ver][support][mariner_ver].sort(reverse=True, key=lambda x: x["version"])
                        else:
                            tag_list[framework][major_minor_ver][support][mariner_ver] = [tag_obj]
                    else:
                        tag_list[framework][major_minor_ver][support] = {mariner_ver: [tag_obj]}
                else:
                    tag_list[framework][major_minor_ver] = {support: {mariner_ver: [tag_obj]}}
            else:
                tag_list[framework] = {major_minor_ver: {support: {mariner_ver: [tag_obj]}}}
    return tag_list


def get_latest_buildpack_run_tag(framework, version, support="lts", mariner_version="cbl-mariner2.0"):
    tags = get_current_mariner_tags()
    try:
        return tags[framework][version][support][mariner_version][0]["fullTag"]
    except KeyError:
        return None


def parse_oryx_mariner_tag(tag: str) -> OryxMarinerRunImgTagProperty:
    tag_split = tag.split("-")
    if tag_split[0] == "run" and tag_split[1] == "dotnet":
        version_re = r"(\d+\.\d+(\.\d+)?).*?(cbl-mariner(\d+\.\d+))"
        re_matches = re.findall(version_re, tag)
        if re_matches.count == 0:
            tag_obj = None
        else:
            tag_obj = dict(fullTag=tag, version=SemVer.parse(re_matches[0][0]), framework=tag_split[2], marinerVersion=re_matches[0][2], architectures=None, support="lts")
    else:
        tag_obj = None
    return tag_obj<|MERGE_RESOLUTION|>--- conflicted
+++ resolved
@@ -7,10 +7,6 @@
 import time
 import json
 import platform
-<<<<<<< HEAD
-=======
-import docker
->>>>>>> 8e4c60dd
 import stat
 import io
 import os
