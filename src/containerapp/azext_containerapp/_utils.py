# --------------------------------------------------------------------------------------------
# Copyright (c) Microsoft Corporation. All rights reserved.
# Licensed under the MIT License. See License.txt in the project root for license information.
# --------------------------------------------------------------------------------------------
# pylint: disable=line-too-long, consider-using-f-string, no-else-return, duplicate-string-formatting-argument, expression-not-assigned, too-many-locals, logging-fstring-interpolation, broad-except, pointless-statement, bare-except

import time
import json
import platform
import subprocess
import stat
import io
import os
import tarfile
import zipfile
import hashlib
import re
<<<<<<< HEAD
from enum import Enum
=======
import requests
import packaging.version as SemVer
>>>>>>> dcb1a834

from urllib.parse import urlparse
from urllib.request import urlopen
from datetime import datetime
from dateutil.relativedelta import relativedelta
from azure.cli.core.azclierror import (ValidationError, RequiredArgumentMissingError, CLIInternalError,
                                       ResourceNotFoundError, FileOperationError, CLIError, UnauthorizedError,
                                       InvalidArgumentValueError)
from azure.cli.core.commands.client_factory import get_subscription_id
from azure.cli.command_modules.appservice.utils import _normalize_location
from .aaz.latest.network.vnet import Show as VNetShow
from azure.cli.command_modules.role.custom import create_role_assignment
from azure.cli.command_modules.acr.custom import acr_show
from azure.cli.core.commands.client_factory import get_mgmt_service_client
from azure.cli.core._profile import Profile
from azure.cli.core.profiles import ResourceType
from azure.mgmt.containerregistry import ContainerRegistryManagementClient
from azure.mgmt.resource import ResourceManagementClient
from azure.mgmt.servicelinker import ServiceLinkerManagementClient

from knack.log import get_logger
from msrestazure.tools import parse_resource_id, is_valid_resource_id, resource_id

from ._clients import ContainerAppClient, ManagedEnvironmentClient, WorkloadProfileClient, ContainerAppsJobClient
from ._client_factory import handle_raw_exception, providers_client_factory, cf_resource_groups, log_analytics_client_factory, log_analytics_shared_key_client_factory
from ._constants import (MAXIMUM_CONTAINER_APP_NAME_LENGTH, SHORT_POLLING_INTERVAL_SECS, LONG_POLLING_INTERVAL_SECS,
                         LOG_ANALYTICS_RP, CONTAINER_APPS_RP, CHECK_CERTIFICATE_NAME_AVAILABILITY_TYPE, ACR_IMAGE_SUFFIX,
                         LOGS_STRING, PENDING_STATUS, SUCCEEDED_STATUS, UPDATING_STATUS)
from ._models import (ContainerAppCustomDomainEnvelope as ContainerAppCustomDomainEnvelopeModel,
                      ManagedCertificateEnvelop as ManagedCertificateEnvelopModel,
                      ServiceConnector as ServiceConnectorModel)
from ._models import OryxMarinerRunImgTagProperty
from ._managed_service_utils import ManagedRedisUtils, ManagedCosmosDBUtils, ManagedPostgreSQLUtils


class AppType(Enum):
    ContainerApp = 1
    ContainerAppJob = 2


logger = get_logger(__name__)


def register_provider_if_needed(cmd, rp_name):
    if not _is_resource_provider_registered(cmd, rp_name):
        _register_resource_provider(cmd, rp_name)


def validate_container_app_name(name, appType):
    if (appType == AppType.ContainerAppJob.name):
        if name and len(name) > MAXIMUM_CONTAINER_APP_NAME_LENGTH:
            raise ValidationError(f"Container App Job names cannot be longer than {MAXIMUM_CONTAINER_APP_NAME_LENGTH}. "
                                  f"Please shorten {name}")
    if (appType == AppType.ContainerApp.name):
        if name and len(name) > MAXIMUM_CONTAINER_APP_NAME_LENGTH:
            raise ValidationError(f"Container App Job names cannot be longer than {MAXIMUM_CONTAINER_APP_NAME_LENGTH}. "
                                  f"Please shorten {name}")


def retry_until_success(operation, err_txt, retry_limit, *args, **kwargs):
    while True:
        try:
            return operation(*args, **kwargs)
        except Exception as e:
            retry_limit -= 1
            if retry_limit <= 0:
                raise CLIInternalError(err_txt) from e
            time.sleep(5)
            logger.info(f"Encountered error: {e}. Retrying...")


def get_vnet_location(cmd, subnet_resource_id):
    parsed_rid = parse_resource_id(subnet_resource_id)
    vnet = VNetShow(cli_ctx=cmd.cli_ctx)(command_args={
        "resource_group": parsed_rid.get("resource_group"),
        "name": parsed_rid.get("name")
    })
    location = vnet['location']
    return _normalize_location(cmd, location)


def _create_application(client, display_name):
    from azure.cli.command_modules.role.custom import GraphError
    body = {"displayName": display_name, "keyCredentials": []}

    try:
        result = client.application_create(body)
    except GraphError as ex:
        if 'insufficient privileges' in str(ex).lower():
            link = 'https://docs.microsoft.com/azure/azure-resource-manager/resource-group-create-service-principal-portal'  # pylint: disable=line-too-long
            raise ValidationError("Directory permission is needed for the current user to register the application. "
                                  "For how to configure, please refer '{}'. Original error: {}".format(link, ex)) from ex
        raise
    return result


def _create_service_principal(client, app_id):
    return client.service_principal_create({"appId": app_id, "accountEnabled": True})


def _create_role_assignment(cli_ctx, role, assignee, scope=None):
    import uuid
    from azure.cli.core.profiles import get_sdk, supported_api_version

    auth_client = get_mgmt_service_client(cli_ctx, ResourceType.MGMT_AUTHORIZATION)
    assignments_client = auth_client.role_assignments
    definitions_client = auth_client.role_definitions

    assignment_name = uuid.uuid4()
    role_defs = list(definitions_client.list(scope, "roleName eq '{}'".format(role)))
    role_id = role_defs[0].id

    api_version = supported_api_version(cli_ctx, resource_type=ResourceType.MGMT_AUTHORIZATION, max_api='2015-07-01')
    RoleAssignmentCreateParameters = get_sdk(cli_ctx, ResourceType.MGMT_AUTHORIZATION,
                                             'RoleAssignmentProperties' if api_version else 'RoleAssignmentCreateParameters',
                                             mod='models', operation_group='role_assignments')
    parameters = RoleAssignmentCreateParameters(role_definition_id=role_id, principal_id=assignee)
    parameters.principal_type = "ServicePrincipal"
    return assignments_client.create(scope, assignment_name, parameters)


def create_service_principal_for_github_action(cmd, scopes=None, role="contributor"):
    from azure.cli.command_modules.role import graph_client_factory

    SP_CREATION_ERR_TXT = "Failed to create service principal."
    RETRY_LIMIT = 36

    client = graph_client_factory(cmd.cli_ctx)
    now = datetime.utcnow()
    app_display_name = 'azure-cli-' + now.strftime('%Y-%m-%d-%H-%M-%S')
    app = retry_until_success(_create_application, SP_CREATION_ERR_TXT, RETRY_LIMIT, client, display_name=app_display_name)
    sp = retry_until_success(_create_service_principal, SP_CREATION_ERR_TXT, RETRY_LIMIT, client, app_id=app["appId"])
    for scope in scopes:
        retry_until_success(_create_role_assignment, SP_CREATION_ERR_TXT, RETRY_LIMIT, cmd.cli_ctx, role=role, assignee=sp["id"], scope=scope)
    service_principal = retry_until_success(client.service_principal_get, SP_CREATION_ERR_TXT, RETRY_LIMIT, sp["id"])

    body = {
        "passwordCredential": {
            "displayName": None,
            "startDateTime": now.strftime('%Y-%m-%dT%H:%M:%SZ'),
            "endDateTime": (now + relativedelta(years=1)).strftime('%Y-%m-%dT%H:%M:%SZ'),
        }
    }
    add_password_result = retry_until_success(client.service_principal_add_password, SP_CREATION_ERR_TXT, RETRY_LIMIT, service_principal["id"], body)

    return {
        'appId': service_principal['appId'],
        'password': add_password_result['secretText'],
        'tenant': client.tenant
    }


def is_int(s):
    try:
        int(s)
        return True
    except ValueError:
        pass
    return False


def get_github_repo(token, repo):
    from github import Github

    g = Github(token)
    return g.get_repo(repo)


def get_workflow(github_repo, workflow_name):  # pylint: disable=inconsistent-return-statements
    workflows = list(github_repo.get_workflows())
    workflows.sort(key=lambda r: r.created_at, reverse=True)  # sort by latest first
    workflow = [wf for wf in workflows if wf.path == f".github/workflows/{workflow_name}.yml"]

    if not workflow:
        raise CLIInternalError("Could not find workflow on github repo.")
    return workflow[0]


def trigger_workflow(token, repo, workflow_name, branch):
    wf = get_workflow(get_github_repo(token, repo), workflow_name)
    logger.warning(f"Triggering Github Action: {wf.path}")
    wf.create_dispatch(branch)


# pylint:disable=unused-argument
def await_github_action(token, repo, workflow_name, timeout_secs=1200):
    from ._clients import PollingAnimation

    start = datetime.utcnow()
    animation = PollingAnimation()
    animation.tick()

    github_repo = get_github_repo(token, repo)

    workflow = None
    while workflow is None:
        animation.tick()
        time.sleep(SHORT_POLLING_INTERVAL_SECS)
        try:
            workflow = get_workflow(github_repo, workflow_name)
        except CLIInternalError:
            pass
        animation.flush()

        if (datetime.utcnow() - start).seconds >= timeout_secs:
            raise CLIInternalError("Timed out while waiting for the Github action to start.")

    runs = workflow.get_runs()
    while runs is None or not [r for r in runs if r.status in ('queued', 'in_progress')]:
        time.sleep(SHORT_POLLING_INTERVAL_SECS)
        runs = workflow.get_runs()
        if (datetime.utcnow() - start).seconds >= timeout_secs:
            raise CLIInternalError("Timed out while waiting for the Github action to be started.")
    runs = [r for r in runs if r.status in ('queued', 'in_progress')]
    runs.sort(key=lambda r: r.created_at, reverse=True)
    run = runs[0]  # run with the latest created_at date that's either in progress or queued
    logger.warning(f"Github action run: https://github.com/{repo}/actions/runs/{run.id}")
    logger.warning("Waiting for deployment to complete...")
    run_id = run.id
    status = run.status
    while status in ('queued', 'in_progress'):
        time.sleep(LONG_POLLING_INTERVAL_SECS)
        animation.tick()
        status = github_repo.get_workflow_run(run_id).status
        animation.flush()
        if (datetime.utcnow() - start).seconds >= timeout_secs:
            raise CLIInternalError("Timed out while waiting for the Github action to complete.")

    animation.flush()  # needed to clear the animation from the terminal
    run = github_repo.get_workflow_run(run_id)
    if run.status != "completed" or run.conclusion != "success":
        raise ValidationError("Github action build or deployment failed. "
                              f"Please see https://github.com/{repo}/actions/runs/{run.id} for more details")


def repo_url_to_name(repo_url):
    repo = None
    repo = [s for s in repo_url.split('/') if s]
    if len(repo) >= 2:
        repo = '/'.join(repo[-2:])
    return repo


def _get_location_from_resource_group(cli_ctx, resource_group_name):
    client = cf_resource_groups(cli_ctx)
    group = client.get(resource_group_name)
    return group.location


def _register_resource_provider(cmd, resource_provider):
    from azure.mgmt.resource.resources.models import ProviderRegistrationRequest, ProviderConsentDefinition

    logger.warning(f"Registering resource provider {resource_provider} ...")
    properties = ProviderRegistrationRequest(third_party_provider_consent=ProviderConsentDefinition(consent_to_authorization=True))

    client = providers_client_factory(cmd.cli_ctx)
    try:
        client.register(resource_provider, properties=properties)
        # wait for registration to finish
        timeout_secs = 120
        registration = _is_resource_provider_registered(cmd, resource_provider)
        start = datetime.utcnow()
        while not registration:
            registration = _is_resource_provider_registered(cmd, resource_provider)
            time.sleep(SHORT_POLLING_INTERVAL_SECS)
            if (datetime.utcnow() - start).seconds >= timeout_secs:
                raise CLIInternalError(f"Timed out while waiting for the {resource_provider} resource provider to be registered.")

    except Exception as e:
        msg = ("This operation requires requires registering the resource provider {0}. "
               "We were unable to perform that registration on your behalf: "
               "Server responded with error message -- {1} . "
               "Please check with your admin on permissions, "
               "or try running registration manually with: az provider register --wait --namespace {0}")
        raise ValidationError(resource_provider, msg.format(e.args)) from e


def _is_resource_provider_registered(cmd, resource_provider, subscription_id=None):
    registered = None
    if not subscription_id:
        subscription_id = get_subscription_id(cmd.cli_ctx)
    try:
        providers_client = providers_client_factory(cmd.cli_ctx, subscription_id)
        registration_state = getattr(providers_client.get(resource_provider), 'registration_state', "NotRegistered")

        registered = (registration_state and registration_state.lower() == 'registered')
    except Exception:  # pylint: disable=broad-except
        pass
    return registered


def _validate_subscription_registered(cmd, resource_provider, subscription_id=None):
    if not subscription_id:
        subscription_id = get_subscription_id(cmd.cli_ctx)
    registered = _is_resource_provider_registered(cmd, resource_provider, subscription_id)
    if registered is False:
        raise ValidationError(f'Subscription {subscription_id} is not registered for the {resource_provider} '
                              f'resource provider. Please run "az provider register -n {resource_provider} --wait" '
                              'to register your subscription.')


def _ensure_location_allowed(cmd, location, resource_provider, resource_type):
    providers_client = None
    try:
        providers_client = providers_client_factory(cmd.cli_ctx, get_subscription_id(cmd.cli_ctx))
    except Exception as ex:
        handle_raw_exception(ex)

    if providers_client is not None:
        try:
            resource_types = getattr(providers_client.get(resource_provider), 'resource_types', [])
        except Exception as ex:
            handle_raw_exception(ex)

        res_locations = []
        for res in resource_types:
            if res and getattr(res, 'resource_type', "") == resource_type:
                res_locations = getattr(res, 'locations', [])

        res_locations = [format_location(res_loc) for res_loc in res_locations if res_loc.strip()]

        location_formatted = format_location(location)
        if location_formatted not in res_locations:
            raise ValidationError(f"Location '{location}' is not currently supported. To get list of supported locations, run `az provider show -n {resource_provider} --query \"resourceTypes[?resourceType=='{resource_type}'].locations\"`")


def parse_env_var_flags(env_list, is_update_containerapp=False):
    env_pairs = {}

    for pair in env_list:
        key_val = pair.split('=', 1)
        if len(key_val) != 2:
            if is_update_containerapp:
                raise ValidationError("Environment variables must be in the format \"<key>=<value> <key>=secretref:<value> ...\".")
            raise ValidationError("Environment variables must be in the format \"<key>=<value> <key>=secretref:<value> ...\".")
        if key_val[0] in env_pairs:
            raise ValidationError("Duplicate environment variable {env} found, environment variable names must be unique.".format(env=key_val[0]))
        value = key_val[1].split('secretref:')
        env_pairs[key_val[0]] = value

    env_var_def = []
    for key, value in env_pairs.items():
        if len(value) == 2:
            env_var_def.append({
                "name": key,
                "secretRef": value[1]
            })
        else:
            env_var_def.append({
                "name": key,
                "value": value[0]
            })

    return env_var_def


def parse_secret_flags(secret_list):
    secret_entries = []
    secret_var_def = []

    for secret in secret_list:
        key_val = secret.split('=', 1)
        if len(key_val) != 2:
            raise ValidationError("Secrets must be in format \"<key>=<value> <key>=<value> ...\" or \"<key>=<keyvaultref:keyvaulturl,identityref:indentityId> ...\".")
        if key_val[0] in secret_entries:
            raise ValidationError("Duplicate secret \"{secret}\" found, secret names must be unique.".format(secret=key_val[0]))
        secret_entries.append(key_val[0])

        name = key_val[0]
        value = key_val[1]
        kv_url = ""
        identity_Id = ""

        kv_identity = value.split(',', 2)
        if len(kv_identity) == 1:
            if kv_identity[0].startswith('keyvaultref:'):
                raise ValidationError("Identityref is missing. Secrets must be in format \"<key>=<value> <key>=<value> ...\" or \"<key>=<keyvaultref:keyvaulturl,identityref:indentityId> ...\".")
            if kv_identity[0].startswith('identityref:'):
                raise ValidationError("Keyvaultref is missing. Secrets must be in format \"<key>=<value> <key>=<value> ...\" or \"<key>=<keyvaultref:keyvaulturl,identityref:indentityId> ...\".")

        if len(kv_identity) == 2:
            kv = kv_identity[0]
            identity = kv_identity[1]
            if kv.startswith('keyvaultref:') and identity.startswith('identityref:'):
                kv_url = kv.split('keyvaultref:', 1)[1]
                identity_Id = identity.split('identityref:', 1)[1]
                value = ""

        secret_var_def.append({
            "name": name,
            "value": value,
            "keyVaultUrl": kv_url,
            "identity": identity_Id
        })

    return secret_var_def


def get_linker_client(cmd):
    resource = cmd.cli_ctx.cloud.endpoints.active_directory_resource_id
    profile = Profile(cli_ctx=cmd.cli_ctx)
    credential, subscription_id, _ = profile.get_login_credentials(
        subscription_id=get_subscription_id(cmd.cli_ctx), resource=resource)
    linker_client = ServiceLinkerManagementClient(credential)
    return linker_client


def process_service(cmd, resource_list, service_name, arg_dict, subscription_id, resource_group_name, name,
                    binding_name, service_connector_def_list, service_bindings_def_list):
    # Check if the service exists in the list of dict
    for service in resource_list:
        if service["name"] == service_name:
            if service["type"] == "Microsoft.Cache/Redis":
                service_connector_def_list.append(
                    ManagedRedisUtils.build_redis_service_connector_def(subscription_id, resource_group_name,
                                                                        service_name, arg_dict,
                                                                        name, binding_name))
            elif service["type"] == "Microsoft.DocumentDb/databaseAccounts":
                service_connector_def_list.append(
                    ManagedCosmosDBUtils.build_cosmosdb_service_connector_def(subscription_id, resource_group_name,
                                                                              service_name, arg_dict,
                                                                              name, binding_name))
            elif service["type"] == "Microsoft.DBforPostgreSQL/flexibleServers":
                service_connector_def_list.append(
                    ManagedPostgreSQLUtils.build_postgresql_service_connector_def(subscription_id, resource_group_name,
                                                                                  service_name, arg_dict,
                                                                                  name, binding_name))
            elif service["type"] == "Microsoft.App/containerApps":
                containerapp_def = ContainerAppClient.show(cmd=cmd, resource_group_name=resource_group_name,
                                                           name=service_name)

                if not containerapp_def:
                    raise ResourceNotFoundError(f"The service '{service_name}' does not exist")

                configuration = containerapp_def["properties"]["configuration"]["service"]
                if configuration is None or configuration["type"] not in ["redis", "postgres"]:
                    raise ResourceNotFoundError(f"The service '{service_name}' does not exist")

                service_bindings_def_list.append({
                    "serviceId": containerapp_def["id"],
                    "name": binding_name
                })

            else:
                raise ValidationError("Service not supported")
            break
    else:
        raise ResourceNotFoundError("Service with the given name does not exist")


def validate_binding_name(binding_name):
    pattern = r'^(?=.{1,60}$)[a-zA-Z0-9._]+$'
    return bool(re.match(pattern, binding_name))


def check_unique_bindings(cmd, service_connectors_def_list, service_bindings_def_list, resource_group_name, name):
    linker_client = get_linker_client(cmd)
    containerapp_def = None

    try:
        containerapp_def = ContainerAppClient.show(cmd=cmd, resource_group_name=resource_group_name, name=name)
    except:  # pylint: disable=bare-except
        pass
    all_bindings = []

    if containerapp_def:
        managed_bindings = linker_client.linker.list(resource_uri=containerapp_def["id"])
        service_binds = containerapp_def["properties"].get("template", {}).get("serviceBinds", [])

        if managed_bindings:
            all_bindings.extend([item.name for item in managed_bindings])
        if service_binds:
            all_bindings.extend([item["name"] for item in service_binds])

    service_binding_names = [service_bind["name"] for service_bind in service_bindings_def_list]
    linker_names = [connector["linker_name"] for connector in service_connectors_def_list]

    all_bindings_set = set(all_bindings)
    service_binding_names_set = set(service_binding_names)
    linker_names_set = set(linker_names)

    if len(all_bindings_set | service_binding_names_set | linker_names_set) != len(all_bindings_set) + len(
            service_binding_names_set) + len(linker_names_set):
        # There are duplicate elements across the lists
        return False
    elif len(all_bindings_set) + len(service_binding_names_set) + len(linker_names_set) != len(all_bindings) + len(
            service_binding_names) + len(linker_names):
        # There are duplicate elements within one or more of the lists
        return False
    else:
        # There are no duplicate elements among the lists or within any of the lists
        return True


def parse_service_bindings(cmd, service_bindings_list, resource_group_name, name):
    # Make it return both managed and dev bindings
    service_bindings_def_list = []
    service_connector_def_list = []

    for service_binding_str in service_bindings_list:
        parts = service_binding_str.split(",")
        arg_dict = {}

        for part in parts:
            key_value = part.split("=")

            if len(key_value) == 1:
                # This means we don't have comma separated args
                pass
            else:
                arg_dict[key_value[0]] = key_value[1]

        service_binding = parts[0].split(':')
        service_name = service_binding[0]

        if len(service_binding) == 1:
            binding_name = service_name
        else:
            binding_name = service_binding[1]

        if not validate_binding_name(binding_name):
            raise InvalidArgumentValueError("The Binding Name can only contain letters, numbers (0-9), periods ('.'), "
                                            "and underscores ('_'). The length must not be more than 60 characters.")

        resource_client = get_mgmt_service_client(cmd.cli_ctx, ResourceManagementClient)

        if "resourcegroup" in arg_dict:
            # Search in target rg
            resources = resource_client.resources.list_by_resource_group(
                arg_dict["resourcegroup"])
            resource_group_name = arg_dict["resourcegroup"]
        else:
            # Search in current rg
            resources = resource_client.resources.list_by_resource_group(
                resource_group_name)

        # Create a list with required items
        resource_list = []
        for item in resources:
            resource_list.append({"name": item.name, "type": item.type, "id": item.id})

        subscription_id = get_subscription_id(cmd.cli_ctx)

        # Will work for both create and update
        process_service(cmd, resource_list, service_name, arg_dict, subscription_id, resource_group_name,
                        name, binding_name, service_connector_def_list, service_bindings_def_list)

    return service_connector_def_list, service_bindings_def_list


def parse_metadata_flags(metadata_list, metadata_def={}):  # pylint: disable=dangerous-default-value
    if not metadata_list:
        metadata_list = []
    for pair in metadata_list:
        key_val = pair.split('=', 1)
        if len(key_val) != 2:
            raise ValidationError("Metadata must be in format \"<key>=<value> <key>=<value> ...\".")
        if key_val[0] in metadata_def:
            raise ValidationError("Duplicate metadata \"{metadata}\" found, metadata keys must be unique.".format(metadata=key_val[0]))
        metadata_def[key_val[0]] = key_val[1]

    return metadata_def


def parse_auth_flags(auth_list):
    auth_pairs = {}
    if not auth_list:
        auth_list = []
    for pair in auth_list:
        key_val = pair.split('=', 1)
        if len(key_val) != 2:
            raise ValidationError("Auth parameters must be in format \"<triggerParameter>=<secretRef> <triggerParameter>=<secretRef> ...\".")
        if key_val[0] in auth_pairs:
            raise ValidationError("Duplicate trigger parameter \"{param}\" found, trigger paramaters must be unique.".format(param=key_val[0]))
        auth_pairs[key_val[0]] = key_val[1]

    auth_def = []
    for key, value in auth_pairs.items():
        auth_def.append({
            "triggerParameter": key,
            "secretRef": value
        })

    return auth_def


def _update_revision_env_secretrefs(containers, name):
    for container in containers:
        if "env" in container:
            for var in container["env"]:
                if "secretRef" in var:
                    var["secretRef"] = var["secretRef"].replace("{}-".format(name), "")


def _update_revision_env_secretrefs(containers, name):
    for container in containers:
        if "env" in container:
            for var in container["env"]:
                if "secretRef" in var:
                    var["secretRef"] = var["secretRef"].replace("{}-".format(name), "")


def store_as_secret_and_return_secret_ref(secrets_list, registry_user, registry_server, registry_pass, update_existing_secret=False, disable_warnings=False):
    if registry_pass.startswith("secretref:"):
        # If user passed in registry password using a secret

        registry_pass = registry_pass.split("secretref:")
        if len(registry_pass) <= 1:
            raise ValidationError("Invalid registry password secret. Value must be a non-empty value starting with \'secretref:\'.")
        registry_pass = registry_pass[1:]
        registry_pass = ''.join(registry_pass)

        if not any(secret for secret in secrets_list if secret['name'].lower() == registry_pass.lower()):
            raise ValidationError("Registry password secret with name '{}' does not exist. Add the secret using --secrets".format(registry_pass))

        return registry_pass
    else:
        # If user passed in registry password
        if urlparse(registry_server).hostname is not None:
            registry_secret_name = "{server}-{user}".format(server=urlparse(registry_server).hostname.replace('.', ''), user=registry_user.lower())
        else:
            registry_secret_name = "{server}-{user}".format(server=registry_server.replace('.', ''), user=registry_user.lower())

        for secret in secrets_list:
            if secret['name'].lower() == registry_secret_name.lower():
                if secret['value'].lower() != registry_pass.lower():
                    if update_existing_secret:
                        secret['value'] = registry_pass
                    else:
                        raise ValidationError('Found secret with name \"{}\" but value does not equal the supplied registry password.'.format(registry_secret_name))
                return registry_secret_name

        if not disable_warnings:
            logger.warning('Adding registry password as a secret with name \"{}\"'.format(registry_secret_name))  # pylint: disable=logging-format-interpolation
        secrets_list.append({
            "name": registry_secret_name,
            "value": registry_pass
        })

        return registry_secret_name


def parse_list_of_strings(comma_separated_string):
    comma_separated = comma_separated_string.split(',')
    return [s.strip() for s in comma_separated]


def raise_missing_token_suggestion():
    pat_documentation = "https://help.github.com/en/articles/creating-a-personal-access-token-for-the-command-line"
    raise RequiredArgumentMissingError("GitHub access token is required to authenticate to your repositories. "
                                       "If you need to create a Github Personal Access Token, "
                                       "please run with the '--login-with-github' flag or follow "
                                       "the steps found at the following link:\n{0}".format(pat_documentation))


def _get_default_log_analytics_location(cmd):
    default_location = "eastus"
    providers_client = None
    try:
        providers_client = providers_client_factory(cmd.cli_ctx, get_subscription_id(cmd.cli_ctx))
        resource_types = getattr(providers_client.get(LOG_ANALYTICS_RP), 'resource_types', [])
        res_locations = []
        for res in resource_types:
            if res and getattr(res, 'resource_type', "") == "workspaces":
                res_locations = getattr(res, 'locations', [])

        if len(res_locations) > 0:
            location = res_locations[0].lower().replace(" ", "").replace("(", "").replace(")", "")
            if location:
                return location

    except Exception:  # pylint: disable=broad-except
        return default_location
    return default_location


def get_container_app_if_exists(cmd, resource_group_name, name):
    app = None
    try:
        app = ContainerAppClient.show(cmd=cmd, resource_group_name=resource_group_name, name=name)
    except:  # pylint: disable=bare-except
        pass
    return app


def get_containerapps_job_if_exists(cmd, resource_group_name, name):
    job = None
    try:
        job = ContainerAppsJobClient.show(cmd=cmd, resource_group_name=resource_group_name, name=name)
    except:  # pylint: disable=bare-except
        pass
    return job


def _get_name(name_or_rid):
    if is_valid_resource_id(name_or_rid):
        return parse_resource_id(name_or_rid)["name"]
    return name_or_rid


def _get_default_containerapps_location(cmd, location=None):
    if location:
        return location
    default_location = "eastus"
    providers_client = None
    try:
        providers_client = providers_client_factory(cmd.cli_ctx, get_subscription_id(cmd.cli_ctx))
        resource_types = getattr(providers_client.get(CONTAINER_APPS_RP), 'resource_types', [])
        res_locations = []
        for res in resource_types:
            if res and getattr(res, 'resource_type', "") == "workspaces":
                res_locations = getattr(res, 'locations', [])

        if len(res_locations) > 0:
            location = res_locations[0].lower().replace(" ", "").replace("(", "").replace(")", "")
            if location:
                return location

    except Exception:  # pylint: disable=broad-except
        return default_location
    return default_location


# Generate random 4 character string
def _new_tiny_guid():
    import random
    import string
    return ''.join(random.choices(string.ascii_letters + string.digits, k=4))


#  Generate a random volume name using same method as log analytics workspace
def _generate_secret_volume_name():
    import re
    prefix = "secret-volume"
    # volume name must be lowercase
    suffix = _new_tiny_guid().lower()
    maxLength = 40

    name = "{}-{}".format(
        prefix,
        suffix
    )

    if len(name) > maxLength:
        name = name[:maxLength]
    return name


# Follow same naming convention as Portal
def _generate_log_analytics_workspace_name(resource_group_name):
    import re
    prefix = "workspace"
    suffix = _new_tiny_guid()
    alphaNumericRG = resource_group_name
    alphaNumericRG = re.sub(r'[^0-9a-z]', '', resource_group_name)
    maxLength = 40

    name = "{}-{}{}".format(
        prefix,
        alphaNumericRG,
        suffix
    )

    if len(name) > maxLength:
        name = name[:maxLength]
    return name


def _get_log_analytics_workspace_name(cmd, logs_customer_id, resource_group_name):
    log_analytics_client = log_analytics_client_factory(cmd.cli_ctx)
    logs_list = log_analytics_client.list_by_resource_group(resource_group_name)
    for log in logs_list:
        if log.customer_id.lower() == logs_customer_id.lower():
            return log.name
    raise ResourceNotFoundError("Cannot find Log Analytics workspace with customer ID {}".format(logs_customer_id))


def _generate_log_analytics_if_not_provided(cmd, logs_customer_id, logs_key, location, resource_group_name):  # pylint: disable=too-many-statements
    if logs_customer_id is None and logs_key is None:
        logger.warning("No Log Analytics workspace provided.")
        _validate_subscription_registered(cmd, LOG_ANALYTICS_RP)

        try:
            log_analytics_client = log_analytics_client_factory(cmd.cli_ctx)
            log_analytics_shared_key_client = log_analytics_shared_key_client_factory(cmd.cli_ctx)
        except Exception as ex:
            handle_raw_exception(ex)

        log_analytics_location = location
        try:
            _ensure_location_allowed(cmd, log_analytics_location, LOG_ANALYTICS_RP, "workspaces")
        except ValidationError:  # pylint: disable=broad-except
            log_analytics_location = _get_default_log_analytics_location(cmd)

        from azure.cli.core.commands import LongRunningOperation
        from azure.mgmt.loganalytics.models import Workspace

        workspace_name = _generate_log_analytics_workspace_name(resource_group_name)
        workspace_instance = Workspace(location=log_analytics_location)
        logger.warning("Generating a Log Analytics workspace with name \"{}\"".format(workspace_name))  # pylint: disable=logging-format-interpolation

        try:
            poller = log_analytics_client.begin_create_or_update(resource_group_name, workspace_name, workspace_instance)
            log_analytics_workspace = LongRunningOperation(cmd.cli_ctx)(poller)
        except Exception as ex:
            handle_raw_exception(ex)

        logs_customer_id = log_analytics_workspace.customer_id
        try:
            logs_key = log_analytics_shared_key_client.get_shared_keys(
                workspace_name=workspace_name,
                resource_group_name=resource_group_name).primary_shared_key
        except Exception as ex:
            handle_raw_exception(ex)

    elif logs_customer_id is None:
        raise ValidationError("Usage error: Supply the --logs-customer-id associated with the --logs-key")
    elif logs_key is None:  # Try finding the logs-key
        log_analytics_client = log_analytics_client_factory(cmd.cli_ctx)
        log_analytics_shared_key_client = log_analytics_shared_key_client_factory(cmd.cli_ctx)

        log_analytics_name = None
        log_analytics_rg = None

        try:
            log_analytics = log_analytics_client.list()
        except Exception as ex:
            handle_raw_exception(ex)

        for la in log_analytics:
            if la.customer_id and la.customer_id.lower() == logs_customer_id.lower():
                log_analytics_name = la.name
                parsed_la = parse_resource_id(la.id)
                log_analytics_rg = parsed_la['resource_group']

        if log_analytics_name is None:
            raise ValidationError('Usage error: Supply the --logs-key associated with the --logs-customer-id')

        try:
            shared_keys = log_analytics_shared_key_client.get_shared_keys(workspace_name=log_analytics_name, resource_group_name=log_analytics_rg)
        except Exception as ex:
            handle_raw_exception(ex)

        if not shared_keys or not shared_keys.primary_shared_key:
            raise ValidationError('Usage error: Supply the --logs-key associated with the --logs-customer-id')

        logs_key = shared_keys.primary_shared_key

    return logs_customer_id, logs_key


def _get_existing_secrets(cmd, resource_group_name, name, containerapp_def):
    if "secrets" not in containerapp_def["properties"]["configuration"]:
        containerapp_def["properties"]["configuration"]["secrets"] = []
    else:
        secrets = []
        try:
            secrets = ContainerAppClient.list_secrets(cmd=cmd, resource_group_name=resource_group_name, name=name)
        except Exception as e:  # pylint: disable=broad-except
            handle_raw_exception(e)

        containerapp_def["properties"]["configuration"]["secrets"] = secrets["value"]


def _ensure_identity_resource_id(subscription_id, resource_group, resource):
    if is_valid_resource_id(resource):
        return resource

    return resource_id(subscription=subscription_id,
                       resource_group=resource_group,
                       namespace='Microsoft.ManagedIdentity',
                       type='userAssignedIdentities',
                       name=resource)


def _add_or_update_secrets(containerapp_def, add_secrets):
    if "secrets" not in containerapp_def["properties"]["configuration"]:
        containerapp_def["properties"]["configuration"]["secrets"] = []
    for new_secret in add_secrets:
        is_existing = False
        for existing_secret in containerapp_def["properties"]["configuration"]["secrets"]:
            if existing_secret["name"].lower() == new_secret["name"].lower():
                is_existing = True
                existing_secret["value"] = new_secret["value"]
                existing_secret["keyVaultUrl"] = new_secret["keyVaultUrl"]
                existing_secret["identity"] = new_secret["identity"]
                break

        if not is_existing:
            containerapp_def["properties"]["configuration"]["secrets"].append(new_secret)


def _remove_registry_secret(containerapp_def, server, username):
    if urlparse(server).hostname is not None:
        registry_secret_name = "{server}-{user}".format(server=urlparse(server).hostname.replace('.', ''), user=username.lower())
    else:
        registry_secret_name = "{server}-{user}".format(server=server.replace('.', ''), user=username.lower())

    _remove_secret(containerapp_def, secret_name=registry_secret_name)


def _remove_secret(containerapp_def, secret_name):
    if "secrets" not in containerapp_def["properties"]["configuration"]:
        containerapp_def["properties"]["configuration"]["secrets"] = []

    for index, value in enumerate(containerapp_def["properties"]["configuration"]["secrets"]):
        existing_secret = value
        if existing_secret["name"].lower() == secret_name.lower():
            containerapp_def["properties"]["configuration"]["secrets"].pop(index)
            break


def _add_or_update_env_vars(existing_env_vars, new_env_vars):
    for new_env_var in new_env_vars:

        # Check if updating existing env var
        is_existing = False
        for existing_env_var in existing_env_vars:
            if existing_env_var["name"].lower() == new_env_var["name"].lower():
                is_existing = True

                if "value" in new_env_var:
                    existing_env_var["value"] = new_env_var["value"]
                else:
                    existing_env_var["value"] = None

                if "secretRef" in new_env_var:
                    existing_env_var["secretRef"] = new_env_var["secretRef"]
                else:
                    existing_env_var["secretRef"] = None
                break

        # If not updating existing env var, add it as a new env var
        if not is_existing:
            existing_env_vars.append(new_env_var)


def _remove_env_vars(existing_env_vars, remove_env_vars):
    for old_env_var in remove_env_vars:

        # Check if updating existing env var
        is_existing = False
        for i, value in enumerate(existing_env_vars):
            existing_env_var = value
            if existing_env_var["name"].lower() == old_env_var.lower():
                is_existing = True
                existing_env_vars.pop(i)
                break

        # If not updating existing env var, add it as a new env var
        if not is_existing:
            logger.warning("Environment variable {} does not exist.".format(old_env_var))  # pylint: disable=logging-format-interpolation


def _remove_env_vars(existing_env_vars, remove_env_vars):
    for old_env_var in remove_env_vars:

        # Check if updating existing env var
        is_existing = False
        for index, value in enumerate(existing_env_vars):
            existing_env_var = value
            if existing_env_var["name"].lower() == old_env_var.lower():
                is_existing = True
                existing_env_vars.pop(index)
                break

        # If not updating existing env var, add it as a new env var
        if not is_existing:
            logger.warning("Environment variable {} does not exist.".format(old_env_var))  # pylint: disable=logging-format-interpolation


def _add_or_update_tags(containerapp_def, tags):
    if 'tags' not in containerapp_def:
        if tags:
            containerapp_def['tags'] = tags
        else:
            containerapp_def['tags'] = {}
    else:
        for key in tags:
            containerapp_def['tags'][key] = tags[key]


def _object_to_dict(obj):

    def default_handler(x):
        if isinstance(x, datetime):
            return x.isoformat()
        return x.__dict__

    return json.loads(json.dumps(obj, default=default_handler))


def _to_camel_case(snake_str):
    components = snake_str.split('_')
    return components[0] + ''.join(x.title() for x in components[1:])


def _convert_object_from_snake_to_camel_case(o):
    if isinstance(o, list):
        return [_convert_object_from_snake_to_camel_case(i) if isinstance(i, (dict, list)) else i for i in o]
    return {
        _to_camel_case(a): _convert_object_from_snake_to_camel_case(b) if isinstance(b, (dict, list)) else b for a, b in o.items()
    }


def _remove_additional_attributes(o):
    if isinstance(o, list):
        for i in o:
            _remove_additional_attributes(i)
    elif isinstance(o, dict):
        if "additionalProperties" in o:
            del o["additionalProperties"]

        for key in o:
            _remove_additional_attributes(o[key])


def _remove_readonly_attributes(containerapp_def):
    unneeded_properties = [
        "id",
        "name",
        "type",
        "systemData",
        "provisioningState",
        "latestRevisionName",
        "latestRevisionFqdn",
        "customDomainVerificationId",
        "outboundIpAddresses",
        "fqdn"
    ]

    for unneeded_property in unneeded_properties:
        if unneeded_property in containerapp_def:
            del containerapp_def[unneeded_property]
        elif unneeded_property in containerapp_def['properties']:
            del containerapp_def['properties'][unneeded_property]


# Remove null/None properties in a model since the PATCH API will delete those. Not needed once we move to the SDK
def clean_null_values(d):
    if isinstance(d, dict):
        return {
            k: v
            for k, v in ((k, clean_null_values(v)) for k, v in d.items())
            if v or isinstance(v, list)
        }
    if isinstance(d, list):
        return [v for v in map(clean_null_values, d) if v]
    return d


def _populate_secret_values(containerapp_def, secret_values):
    secrets = safe_get(containerapp_def, "properties", "configuration", "secrets", default=None)
    if not secrets:
        secrets = []
    if not secret_values:
        secret_values = []
    index = 0
    while index < len(secrets):
        value = secrets[index]
        if "value" not in value or not value["value"]:
            try:
                value["value"] = next(s["value"] for s in secret_values if s["name"] == value["name"])
            except StopIteration:
                pass
        index += 1


def _remove_dapr_readonly_attributes(daprcomponent_def):
    unneeded_properties = [
        "id",
        "name",
        "type",
        "systemData",
        "provisioningState",
        "latestRevisionName",
        "latestRevisionFqdn",
        "customDomainVerificationId",
        "outboundIpAddresses",
        "fqdn"
    ]

    for unneeded_property in unneeded_properties:
        if unneeded_property in daprcomponent_def:
            del daprcomponent_def[unneeded_property]


def update_nested_dictionary(orig_dict, new_dict):
    # Recursively update a nested dictionary. If the value is a list, replace the old list with new list
    from collections.abc import Mapping

    for key, val in new_dict.items():
        if isinstance(val, Mapping):
            tmp = update_nested_dictionary(orig_dict.get(key, {}), val)
            orig_dict[key] = tmp
        elif isinstance(val, list):
            if new_dict[key]:
                orig_dict[key] = new_dict[key]
        else:
            if new_dict[key] is not None:
                orig_dict[key] = new_dict[key]
    return orig_dict


def _validate_weight(weight):
    try:
        n = int(weight)
        if 0 <= n <= 100:
            return True
        raise ValidationError('Traffic weights must be integers between 0 and 100')
    except ValueError as ex:
        raise ValidationError('Traffic weights must be integers between 0 and 100') from ex


def _update_revision_weights(containerapp_def, list_weights):
    old_weight_sum = 0
    if "traffic" not in containerapp_def["properties"]["configuration"]["ingress"]:
        containerapp_def["properties"]["configuration"]["ingress"]["traffic"] = []

    if not list_weights:
        return 0

    for new_weight in list_weights:
        key_val = new_weight.split('=', 1)
        if len(key_val) != 2:
            raise ValidationError('Traffic weights must be in format \"<revision>=<weight> <revision2>=<weight2> ...\"')
        revision = key_val[0]
        weight = key_val[1]
        _validate_weight(weight)
        is_existing = False

        for existing_weight in containerapp_def["properties"]["configuration"]["ingress"]["traffic"]:
            if "latestRevision" in existing_weight and existing_weight["latestRevision"]:
                if revision.lower() == "latest":
                    old_weight_sum += existing_weight["weight"]
                    existing_weight["weight"] = weight
                    is_existing = True
                    break
            elif "revisionName" in existing_weight and existing_weight["revisionName"].lower() == revision.lower():
                old_weight_sum += existing_weight["weight"]
                existing_weight["weight"] = weight
                is_existing = True
                break
        if not is_existing:
            containerapp_def["properties"]["configuration"]["ingress"]["traffic"].append({
                "revisionName": revision if revision.lower() != "latest" else None,
                "weight": int(weight),
                "latestRevision": revision.lower() == "latest"
            })
    return old_weight_sum


def _validate_revision_name(cmd, revision, resource_group_name, name):
    if revision.lower() == "latest":
        return
    revision_def = None
    try:
        revision_def = ContainerAppClient.show_revision(cmd, resource_group_name, name, revision)
    except:  # pylint: disable=bare-except
        pass

    if not revision_def:
        raise ValidationError(f"Revision '{revision}' is not a valid revision name.")


def _append_label_weights(containerapp_def, label_weights, revision_weights):
    if "traffic" not in containerapp_def["properties"]["configuration"]["ingress"]:
        containerapp_def["properties"]["configuration"]["ingress"]["traffic"] = []

    if not label_weights:
        return

    bad_labels = []
    revision_weight_names = [w.split('=', 1)[0].lower() for w in revision_weights]  # this is to check if we already have that revision weight passed
    for new_weight in label_weights:
        key_val = new_weight.split('=', 1)
        if len(key_val) != 2:
            raise ValidationError('Traffic weights must be in format \"<revision>=<weight> <revision2>=<weight2> ...\"')
        label = key_val[0]
        weight = key_val[1]
        _validate_weight(weight)
        is_existing = False

        for existing_weight in containerapp_def["properties"]["configuration"]["ingress"]["traffic"]:
            if "label" in existing_weight and existing_weight["label"].lower() == label.lower():
                if "revisionName" in existing_weight and existing_weight["revisionName"] and existing_weight["revisionName"].lower() in revision_weight_names:
                    logger.warning("Already passed value for revision {}, will not overwrite with {}.".format(existing_weight["revisionName"], new_weight))  # pylint: disable=logging-format-interpolation
                    is_existing = True
                    break
                revision_weights.append("{}={}".format(existing_weight["revisionName"] if "revisionName" in existing_weight and existing_weight["revisionName"] else "latest", weight))
                is_existing = True
                break

        if not is_existing:
            bad_labels.append(label)

    if len(bad_labels) > 0:
        raise ValidationError(f"No labels '{', '.join(bad_labels)}' assigned to any traffic weight.")


def _update_weights(containerapp_def, revision_weights, old_weight_sum):

    new_weight_sum = sum([int(w.split('=', 1)[1]) for w in revision_weights])
    revision_weight_names = [w.split('=', 1)[0].lower() for w in revision_weights]
    divisor = sum([int(w["weight"]) for w in containerapp_def["properties"]["configuration"]["ingress"]["traffic"]]) - new_weight_sum
    # if there is no change to be made, don't even try (also can't divide by zero)
    if divisor == 0:
        return

    scale_factor = (old_weight_sum - new_weight_sum) / divisor + 1

    for existing_weight in containerapp_def["properties"]["configuration"]["ingress"]["traffic"]:
        if "latestRevision" in existing_weight and existing_weight["latestRevision"]:
            if "latest" not in revision_weight_names:
                existing_weight["weight"] = round(scale_factor * existing_weight["weight"])
        elif "revisionName" in existing_weight and existing_weight["revisionName"].lower() not in revision_weight_names:
            existing_weight["weight"] = round(scale_factor * existing_weight["weight"])

    total_sum = sum([int(w["weight"]) for w in containerapp_def["properties"]["configuration"]["ingress"]["traffic"]])
    index = 0
    while total_sum < 100:
        weight = containerapp_def["properties"]["configuration"]["ingress"]["traffic"][index % len(containerapp_def["properties"]["configuration"]["ingress"]["traffic"])]
        index += 1
        total_sum += 1
        weight["weight"] += 1


def _validate_traffic_sum(revision_weights):
    weight_sum = sum([int(w.split('=', 1)[1]) for w in revision_weights if len(w.split('=', 1)) == 2 and _validate_weight(w.split('=', 1)[1])])
    if weight_sum > 100:
        raise ValidationError("Traffic sums may not exceed 100.")


def _get_app_from_revision(revision):
    if not revision:
        raise ValidationError('Invalid revision. Revision must not be empty')
    if revision.lower() == "latest":
        raise ValidationError('Please provide a name for your containerapp. Cannot lookup name of containerapp without a full revision name.')
    revision = revision.split('--')
    revision.pop()
    revision = "--".join(revision)
    return revision


def _infer_acr_credentials(cmd, registry_server, disable_warnings=False):
    # If registry is Azure Container Registry, we can try inferring credentials
    if ACR_IMAGE_SUFFIX not in registry_server:
        raise RequiredArgumentMissingError('Registry username and password are required if not using Azure Container Registry.')
    not disable_warnings and logger.warning('No credential was provided to access Azure Container Registry. Trying to look up credentials...')
    parsed = urlparse(registry_server)
    registry_name = (parsed.netloc if parsed.scheme else parsed.path).split('.')[0]

    try:
        registry_user, registry_pass, registry_rg = _get_acr_cred(cmd.cli_ctx, registry_name)  # pylint: disable=unused-variable
        return (registry_user, registry_pass)
    except Exception as ex:
        raise RequiredArgumentMissingError('Failed to retrieve credentials for container registry {}. Please provide the registry username and password'.format(registry_name)) from ex


def _registry_exists(containerapp_def, registry_server):
    exists = False
    if "properties" in containerapp_def and "configuration" in containerapp_def["properties"] and "registries" in containerapp_def["properties"]["configuration"]:
        for registry in containerapp_def["properties"]["configuration"]["registries"]:
            if "server" in registry and registry["server"] and registry["server"].lower() == registry_server.lower():
                exists = True
                break
    return exists


# get a value from nested dict without getting IndexError (returns None instead)
# for example, model["key1"]["key2"]["key3"] would become safe_get(model, "key1", "key2", "key3")
def safe_get(model, *keys, default=None):
    if not model:
        return default
    for k in keys[:-1]:
        model = model.get(k)
        if model is None:
            return default
    value = model.get(keys[-1], default)
    return default if not value else value


def safe_set(model, *keys, value):
    penult = {}
    for k in keys:
        if k not in model:
            model[k] = {}
        penult = model
        model = model[k]
    penult[keys[-1]] = value


def is_platform_windows():
    return platform.system() == "Windows"


def get_randomized_name(prefix, name=None, initial="rg"):
    from random import randint
    default = "{}_{}_{:04}".format(prefix, initial, randint(0, 9999))
    if name is not None:
        return name
    return default


def generate_randomized_cert_name(thumbprint, prefix, initial="rg"):
    from random import randint
    cert_name = "{}-{}-{}-{:04}".format(prefix[:14], initial[:14], thumbprint[:4].lower(), randint(0, 9999))
    for c in cert_name:
        if not (c.isalnum() or c == '-' or c == '.'):
            cert_name = cert_name.replace(c, '-')
    return cert_name.lower()


def generate_randomized_managed_cert_name(hostname, env_name):
    from random import randint
    cert_name = "mc-{}-{}-{:04}".format(env_name[:14], hostname[:16].lower(), randint(0, 9999))
    for c in cert_name:
        if not (c.isalnum() or c == '-'):
            cert_name = cert_name.replace(c, '-')
    return cert_name.lower()


def _set_webapp_up_default_args(cmd, resource_group_name, location, name, registry_server):
    from azure.cli.core.util import ConfiguredDefaultSetter
    with ConfiguredDefaultSetter(cmd.cli_ctx.config, True):
        logger.warning("Setting 'az containerapp up' default arguments for current directory. "
                       "Manage defaults with 'az configure --scope local'")

        cmd.cli_ctx.config.set_value('defaults', 'resource_group_name', resource_group_name)
        logger.warning("--resource-group/-g default: %s", resource_group_name)

        cmd.cli_ctx.config.set_value('defaults', 'location', location)
        logger.warning("--location/-l default: %s", location)

        cmd.cli_ctx.config.set_value('defaults', 'name', name)
        logger.warning("--name/-n default: %s", name)

        # cmd.cli_ctx.config.set_value('defaults', 'managed_env', managed_env)
        # logger.warning("--environment default: %s", managed_env)

        cmd.cli_ctx.config.set_value('defaults', 'registry_server', registry_server)
        logger.warning("--registry-server default: %s", registry_server)


def get_profile_username():
    from azure.cli.core._profile import Profile
    user = Profile().get_current_account_user()
    user = user.split('@', 1)[0]
    if len(user.split('#', 1)) > 1:  # on cloudShell user is in format live.com#user@domain.com
        user = user.split('#', 1)[1]
    return user


def create_resource_group(cmd, rg_name, location):
    from azure.cli.core.profiles import get_sdk
    rcf = _resource_client_factory(cmd.cli_ctx)
    resource_group = get_sdk(cmd.cli_ctx, ResourceType.MGMT_RESOURCE_RESOURCES, 'ResourceGroup', mod='models')
    rg_params = resource_group(location=location)
    return rcf.resource_groups.create_or_update(rg_name, rg_params)


def get_resource_group(cmd, rg_name):
    rcf = _resource_client_factory(cmd.cli_ctx)
    return rcf.resource_groups.get(rg_name)


def _resource_client_factory(cli_ctx, **_):
    return get_mgmt_service_client(cli_ctx, ResourceType.MGMT_RESOURCE_RESOURCES)


def queue_acr_build(cmd, registry_rg, registry_name, img_name, src_dir, dockerfile="Dockerfile", quiet=False):
    import os
    import uuid
    import tempfile
    from ._archive_utils import upload_source_code
    from azure.cli.command_modules.acr._stream_utils import stream_logs
    from azure.cli.command_modules.acr._client_factory import cf_acr_registries_tasks
    from azure.cli.core.commands import LongRunningOperation

    # client_registries = get_acr_service_client(cmd.cli_ctx).registries
    client_registries = cf_acr_registries_tasks(cmd.cli_ctx)

    if not os.path.isdir(src_dir):
        raise ValidationError("Source directory should be a local directory path.")

    docker_file_path = os.path.join(src_dir, dockerfile)
    if not os.path.isfile(docker_file_path):
        raise ValidationError("Unable to find '{}'.".format(docker_file_path))

    # NOTE: os.path.basename is unable to parse "\" in the file path
    original_docker_file_name = os.path.basename(docker_file_path.replace("\\", "/"))
    docker_file_in_tar = '{}_{}'.format(uuid.uuid4().hex, original_docker_file_name)
    tar_file_path = os.path.join(tempfile.gettempdir(), 'build_archive_{}.tar.gz'.format(uuid.uuid4().hex))

    source_location = upload_source_code(cmd, client_registries, registry_name, registry_rg, src_dir, tar_file_path, docker_file_path, docker_file_in_tar)

    # For local source, the docker file is added separately into tar as the new file name (docker_file_in_tar)
    # So we need to update the docker_file_path
    docker_file_path = docker_file_in_tar

    OS, Architecture = cmd.get_models('OS', 'Architecture', resource_type=ResourceType.MGMT_CONTAINERREGISTRY, operation_group='runs')
    # Default platform values
    platform_os = OS.linux.value
    platform_arch = Architecture.amd64.value
    platform_variant = None

    DockerBuildRequest, PlatformProperties = cmd.get_models('DockerBuildRequest', 'PlatformProperties',
                                                            resource_type=ResourceType.MGMT_CONTAINERREGISTRY, operation_group='runs')
    docker_build_request = DockerBuildRequest(
        image_names=[img_name],
        is_push_enabled=True,
        source_location=source_location,
        platform=PlatformProperties(
            os=platform_os,
            architecture=platform_arch,
            variant=platform_variant
        ),
        docker_file_path=docker_file_path,
        timeout=None,
        arguments=[])

    queued_build = LongRunningOperation(cmd.cli_ctx)(client_registries.begin_schedule_run(
        resource_group_name=registry_rg,
        registry_name=registry_name,
        run_request=docker_build_request))

    run_id = queued_build.run_id
    logger.info("Queued a build with ID: %s", run_id)
    not quiet and logger.info("Waiting for agent...")

    from azure.cli.command_modules.acr._client_factory import (cf_acr_runs)
    from ._acr_run_polling import get_run_with_polling
    client_runs = cf_acr_runs(cmd.cli_ctx)

    if quiet:
        lro_poller = get_run_with_polling(cmd, client_runs, run_id, registry_name, registry_rg)
        acr = LongRunningOperation(cmd.cli_ctx)(lro_poller)
        logger.info("Build {}.".format(acr.status.lower()))  # pylint: disable=logging-format-interpolation
        if acr.status.lower() != "succeeded":
            raise CLIInternalError("ACR build {}.".format(acr.status.lower()))
        return acr

    return stream_logs(cmd, client_runs, run_id, registry_name, registry_rg, None, False, True)


def _get_acr_cred(cli_ctx, registry_name):
    from azure.cli.core.commands.parameters import get_resources_in_subscription

    client = get_mgmt_service_client(cli_ctx, ContainerRegistryManagementClient).registries

    result = get_resources_in_subscription(cli_ctx, 'Microsoft.ContainerRegistry/registries')
    result = [item for item in result if item.name.lower() == registry_name]
    if not result or len(result) > 1:
        raise ResourceNotFoundError("No resource or more than one were found with name '{}'.".format(registry_name))
    resource_group_name = parse_resource_id(result[0].id)['resource_group']

    registry = client.get(resource_group_name, registry_name)

    if registry.admin_user_enabled:  # pylint: disable=no-member
        cred = client.list_credentials(resource_group_name, registry_name)
        return cred.username, cred.passwords[0].value, resource_group_name
    raise ResourceNotFoundError("Failed to retrieve container registry credentials. Please either provide the "
                                "credentials or run 'az acr update -n {} --admin-enabled true' to enable "
                                "admin first.".format(registry_name))


def create_new_acr(cmd, registry_name, resource_group_name, location=None, sku="Basic"):
    # from azure.cli.command_modules.acr.custom import acr_create
    from azure.cli.command_modules.acr._client_factory import cf_acr_registries
    from azure.cli.core.commands import LongRunningOperation

    client = cf_acr_registries(cmd.cli_ctx)
    # return acr_create(cmd, client, registry_name, resource_group_name, sku, location)

    Registry, Sku = cmd.get_models('Registry', 'Sku', resource_type=ResourceType.MGMT_CONTAINERREGISTRY, operation_group="registries")
    registry = Registry(location=location, sku=Sku(name=sku), admin_user_enabled=True,
                        zone_redundancy=None, tags=None)

    lro_poller = client.begin_create(resource_group_name, registry_name, registry)
    acr = LongRunningOperation(cmd.cli_ctx)(lro_poller)
    return acr


def set_field_in_auth_settings(auth_settings, set_string):
    if set_string is not None:
        split1 = set_string.split("=")
        fieldName = split1[0]
        fieldValue = split1[1]
        split2 = fieldName.split(".")
        auth_settings = set_field_in_auth_settings_recursive(split2, fieldValue, auth_settings)
    return auth_settings


def set_field_in_auth_settings_recursive(field_name_split, field_value, auth_settings):
    if len(field_name_split) == 1:
        if not field_value.startswith('[') or not field_value.endswith(']'):
            auth_settings[field_name_split[0]] = field_value
        else:
            field_value_list_string = field_value[1:-1]
            auth_settings[field_name_split[0]] = field_value_list_string.split(",")
        return auth_settings

    remaining_field_names = field_name_split[1:]
    if field_name_split[0] not in auth_settings:
        auth_settings[field_name_split[0]] = {}
    auth_settings[field_name_split[0]] = set_field_in_auth_settings_recursive(remaining_field_names,
                                                                              field_value,
                                                                              auth_settings[field_name_split[0]])
    return auth_settings


def update_http_settings_in_auth_settings(auth_settings, require_https, proxy_convention,
                                          proxy_custom_host_header, proxy_custom_proto_header):
    if require_https is not None:
        if "httpSettings" not in auth_settings:
            auth_settings["httpSettings"] = {}
        auth_settings["httpSettings"]["requireHttps"] = require_https

    if proxy_convention is not None:
        if "httpSettings" not in auth_settings:
            auth_settings["httpSettings"] = {}
        if "forwardProxy" not in auth_settings["httpSettings"]:
            auth_settings["httpSettings"]["forwardProxy"] = {}
        auth_settings["httpSettings"]["forwardProxy"]["convention"] = proxy_convention

    if proxy_custom_host_header is not None:
        if "httpSettings" not in auth_settings:
            auth_settings["httpSettings"] = {}
        if "forwardProxy" not in auth_settings["httpSettings"]:
            auth_settings["httpSettings"]["forwardProxy"] = {}
        auth_settings["httpSettings"]["forwardProxy"]["customHostHeaderName"] = proxy_custom_host_header

    if proxy_custom_proto_header is not None:
        if "httpSettings" not in auth_settings:
            auth_settings["httpSettings"] = {}
        if "forwardProxy" not in auth_settings["httpSettings"]:
            auth_settings["httpSettings"]["forwardProxy"] = {}
        auth_settings["httpSettings"]["forwardProxy"]["customProtoHeaderName"] = proxy_custom_proto_header

    return auth_settings


def get_oidc_client_setting_app_setting_name(provider_name):
    provider_name_prefix = provider_name.lower()[:10]  # secret names can't be too long
    return provider_name_prefix + "-authentication-secret"


# only accept .pfx or .pem file
def load_cert_file(file_path, cert_password=None):
    from base64 import b64encode
    from OpenSSL import crypto
    import os

    cert_data = None
    thumbprint = None
    blob = None
    try:
        with open(file_path, "rb") as f:
            if os.path.splitext(file_path)[1] in ['.pem']:
                cert_data = f.read()
                x509 = crypto.load_certificate(crypto.FILETYPE_PEM, cert_data)
                digest_algorithm = 'sha256'
                thumbprint = x509.digest(digest_algorithm).decode("utf-8").replace(':', '')
                blob = b64encode(cert_data).decode("utf-8")
            elif os.path.splitext(file_path)[1] in ['.pfx']:
                cert_data = f.read()
                try:
                    p12 = crypto.load_pkcs12(cert_data, cert_password)
                except Exception as e:
                    raise FileOperationError('Failed to load the certificate file. This may be due to an incorrect or missing password. Please double check and try again.\nError: {}'.format(e)) from e
                x509 = p12.get_certificate()
                digest_algorithm = 'sha256'
                thumbprint = x509.digest(digest_algorithm).decode("utf-8").replace(':', '')
                blob = b64encode(cert_data).decode("utf-8")
            else:
                raise FileOperationError('Not a valid file type. Only .PFX and .PEM files are supported.')
    except Exception as e:
        raise CLIInternalError(e) from e
    return blob, thumbprint


def check_cert_name_availability(cmd, resource_group_name, name, cert_name):
    name_availability_request = {}
    name_availability_request["name"] = cert_name
    name_availability_request["type"] = CHECK_CERTIFICATE_NAME_AVAILABILITY_TYPE
    try:
        r = ManagedEnvironmentClient.check_name_availability(cmd, resource_group_name, name, name_availability_request)
    except CLIError as e:
        handle_raw_exception(e)
    return r


def prepare_managed_certificate_envelop(cmd, name, resource_group_name, hostname, validation_method, location=None):
    certificate_envelop = ManagedCertificateEnvelopModel
    certificate_envelop["location"] = location
    certificate_envelop["properties"]["subjectName"] = hostname
    certificate_envelop["properties"]["validationMethod"] = validation_method
    if not location:
        try:
            managed_env = ManagedEnvironmentClient.show(cmd, resource_group_name, name)
            certificate_envelop["location"] = managed_env["location"]
        except Exception as e:
            handle_raw_exception(e)
    return certificate_envelop


def check_managed_cert_name_availability(cmd, resource_group_name, name, cert_name):
    try:
        certs = ManagedEnvironmentClient.list_managed_certificates(cmd, resource_group_name, name)
        r = any(cert["name"] == cert_name and cert["properties"]["provisioningState"] in [PENDING_STATUS, SUCCEEDED_STATUS, UPDATING_STATUS] for cert in certs)
    except CLIError as e:
        handle_raw_exception(e)
    return not r


def validate_hostname(cmd, resource_group_name, name, hostname):
    passed = False
    message = None
    try:
        r = ContainerAppClient.validate_domain(cmd, resource_group_name, name, hostname)
        passed = r["customDomainVerificationTest"] == "Passed" and not r["hasConflictOnManagedEnvironment"]
        if "customDomainVerificationFailureInfo" in r:
            message = r["customDomainVerificationFailureInfo"]["message"]
        elif r["hasConflictOnManagedEnvironment"] and ("conflictingContainerAppResourceId" in r):
            message = "Custom Domain {} Conflicts on the same environment with {}.".format(hostname, r["conflictingContainerAppResourceId"])
    except CLIError as e:
        handle_raw_exception(e)
    return passed, message


def patch_new_custom_domain(cmd, resource_group_name, name, new_custom_domains):
    envelope = ContainerAppCustomDomainEnvelopeModel
    envelope["properties"]["configuration"]["ingress"]["customDomains"] = new_custom_domains
    try:
        r = ContainerAppClient.update(cmd, resource_group_name, name, envelope)
    except CLIError as e:
        handle_raw_exception(e)
    return safe_get(r, "properties", "configuration", "ingress", "customDomains", default=[])


def get_custom_domains(cmd, resource_group_name, name, location=None, environment=None):
    try:
        app = ContainerAppClient.show(cmd=cmd, resource_group_name=resource_group_name, name=name)
        if location:
            _ensure_location_allowed(cmd, location, "Microsoft.App", "containerApps")
            if _normalize_location(cmd, app["location"]) != _normalize_location(cmd, location):
                raise ResourceNotFoundError('Container app {} is not in location {}.'.format(name, location))
        if environment and (_get_name(environment) != _get_name(app["properties"]["environmentId"])):
            raise ResourceNotFoundError('Container app {} is not under environment {}.'.format(name, environment))
        custom_domains = safe_get(app, "properties", "configuration", "ingress", "customDomains", default=[])
    except CLIError as e:
        handle_raw_exception(e)
    return custom_domains


def set_managed_identity(cmd, resource_group_name, containerapp_def, system_assigned=False, user_assigned=None):
    assign_system_identity = system_assigned
    if not user_assigned:
        user_assigned = []
    assign_user_identities = [x.lower() for x in user_assigned]

    # If identity not returned
    try:
        containerapp_def["identity"]
        containerapp_def["identity"]["type"]
    except:
        containerapp_def["identity"] = {}
        containerapp_def["identity"]["type"] = "None"

    if assign_system_identity and containerapp_def["identity"]["type"].__contains__("SystemAssigned"):
        logger.warning("System identity is already assigned to containerapp")

    # Assign correct type
    try:
        if containerapp_def["identity"]["type"] != "None":
            if containerapp_def["identity"]["type"] == "SystemAssigned" and assign_user_identities:
                containerapp_def["identity"]["type"] = "SystemAssigned,UserAssigned"
            if containerapp_def["identity"]["type"] == "UserAssigned" and assign_system_identity:
                containerapp_def["identity"]["type"] = "SystemAssigned,UserAssigned"
        else:
            if assign_system_identity and assign_user_identities:
                containerapp_def["identity"]["type"] = "SystemAssigned,UserAssigned"
            elif assign_system_identity:
                containerapp_def["identity"]["type"] = "SystemAssigned"
            elif assign_user_identities:
                containerapp_def["identity"]["type"] = "UserAssigned"
    except:
        # Always returns "type": "None" when CA has no previous identities
        pass

    if assign_user_identities:
        try:
            containerapp_def["identity"]["userAssignedIdentities"]
        except:
            containerapp_def["identity"]["userAssignedIdentities"] = {}

        subscription_id = get_subscription_id(cmd.cli_ctx)

        for r in assign_user_identities:
            r = _ensure_identity_resource_id(subscription_id, resource_group_name, r).replace("resourceGroup", "resourcegroup")
            isExisting = False

            if not containerapp_def["identity"].get("userAssignedIdentities"):
                containerapp_def["identity"]["userAssignedIdentities"] = {}

            for old_user_identity in containerapp_def["identity"]["userAssignedIdentities"]:
                if old_user_identity.lower() == r.lower():
                    isExisting = True
                    logger.warning("User identity %s is already assigned to containerapp", old_user_identity)
                    break

            if not isExisting:
                containerapp_def["identity"]["userAssignedIdentities"][r] = {}


def create_acrpull_role_assignment(cmd, registry_server, registry_identity=None, service_principal=None, skip_error=False):
    from azure.cli.command_modules.acr._utils import ResourceNotFound

    if registry_identity:
        registry_identity_parsed = parse_resource_id(registry_identity)
        registry_identity_name, registry_identity_rg, registry_identity_sub = registry_identity_parsed.get("name"), registry_identity_parsed.get("resource_group"), registry_identity_parsed.get("subscription")
        sp_id = get_mgmt_service_client(cmd.cli_ctx, ResourceType.MGMT_MSI, subscription_id=registry_identity_sub).user_assigned_identities.get(resource_name=registry_identity_name, resource_group_name=registry_identity_rg).principal_id
    else:
        sp_id = service_principal

    client = get_mgmt_service_client(cmd.cli_ctx, ContainerRegistryManagementClient).registries
    try:
        acr_id = acr_show(cmd, client, registry_server[: registry_server.rindex(ACR_IMAGE_SUFFIX)]).id
    except ResourceNotFound as e:
        message = (f"Role assignment failed with error message: \"{' '.join(e.args)}\". \n"
                   f"To add the role assignment manually, please run 'az role assignment create --assignee {sp_id} --scope <container-registry-resource-id> --role acrpull'. \n"
                   "You may have to restart the containerapp with 'az containerapp revision restart'.")
        logger.warning(message)
        return

    retries = 10
    while retries > 0:
        try:
            create_role_assignment(cmd, role="acrpull", assignee=sp_id, scope=acr_id)
            return
        except Exception as e:
            retries -= 1
            if retries <= 0:
                message = (f"Role assignment failed with error message: \"{' '.join(e.args)}\". \n"
                           f"To add the role assignment manually, please run 'az role assignment create --assignee {sp_id} --scope {acr_id} --role acrpull'. \n"
                           "You may have to restart the containerapp with 'az containerapp revision restart'.")
                if skip_error:
                    logger.error(message)
                else:
                    raise UnauthorizedError(message) from e
            else:
                time.sleep(5)


def is_registry_msi_system(identity):
    if identity is None:
        return False
    return identity.lower() == "system"


def validate_environment_location(cmd, location):
    res_locations = list_environment_locations(cmd)

    allowed_locs = ", ".join(res_locations)

    if location:
        try:
            _ensure_location_allowed(cmd, location, CONTAINER_APPS_RP, "managedEnvironments")

            return location
        except Exception as e:  # pylint: disable=broad-except
            raise ValidationError("You cannot create a Containerapp environment in location {}. List of eligible locations: {}.".format(location, allowed_locs)) from e
    else:
        return res_locations[0]


def list_environment_locations(cmd):
    providers_client = providers_client_factory(cmd.cli_ctx, get_subscription_id(cmd.cli_ctx))
    resource_types = getattr(providers_client.get(CONTAINER_APPS_RP), 'resource_types', [])
    res_locations = []
    for res in resource_types:
        if res and getattr(res, 'resource_type', "") == "managedEnvironments":
            res_locations = getattr(res, 'locations', [])

    res_locations = [res_loc.lower().replace(" ", "").replace("(", "").replace(")", "") for res_loc in res_locations if res_loc.strip()]

    return res_locations


# normalizes workload profile type
def get_workload_profile_type(cmd, name, location):
    return name.upper()


def get_default_workload_profile(cmd, location):
    return "Consumption"


def get_default_workload_profile_name_from_env(cmd, env_def, resource_group):
    location = env_def["location"]
    api_default = get_default_workload_profile(cmd, location)
    env_profiles = WorkloadProfileClient.list(cmd, resource_group, env_def["name"])
    if api_default in [p["name"] for p in env_profiles]:
        return api_default
    return env_profiles[0]["name"]


def get_default_workload_profiles(cmd, location):
    profiles = [
        {
            "workloadProfileType": "Consumption",
            "Name": "Consumption"
        }
    ]
    return profiles


def ensure_workload_profile_supported(cmd, env_name, env_rg, workload_profile_name, managed_env_info):
    profile_names = [p["name"] for p in safe_get(managed_env_info, "properties", "workloadProfiles", default=[])]
    profile_names_lower = [p.lower() for p in profile_names]
    if workload_profile_name.lower() not in profile_names_lower:
        raise ValidationError(f"Not a valid workload profile name: '{workload_profile_name}'. The valid workload profiles names for this environment are: '{', '.join(profile_names)}'")


def set_ip_restrictions(ip_restrictions, ip_restriction_name, ip_address_range, description, action):
    updated = False
    for e in ip_restrictions:
        if ip_restriction_name.lower() == e["name"].lower():
            e["description"] = description
            e["ipAddressRange"] = ip_address_range
            e["action"] = action
            updated = True
            break
    if not updated:
        new_ip_restriction = {
            "name": ip_restriction_name,
            "description": description,
            "ipAddressRange": ip_address_range,
            "action": action
        }
        ip_restrictions.append(new_ip_restriction)
    return ip_restrictions


def _azure_monitor_quickstart(cmd, name, resource_group_name, storage_account, logs_destination):
    if logs_destination != "azure-monitor":
        if storage_account:
            logger.warning("Storage accounts only accepted for Azure Monitor logs destination. Ignoring storage account value.")
        return
    if not storage_account:
        logger.warning("Azure monitor must be set up manually. Run `az monitor diagnostic-settings create --name mydiagnosticsettings --resource myEnvironmentId --storage-account myStorageAccountId --logs myJsonLogSettings` to set up Azure Monitor diagnostic settings on your storage account.")
        return

    from azure.cli.command_modules.monitor.operations.diagnostics_settings import create_diagnostics_settings
    from azure.cli.command_modules.monitor._client_factory import cf_diagnostics

    env_id = resource_id(subscription=get_subscription_id(cmd.cli_ctx),
                         resource_group=resource_group_name,
                         namespace='Microsoft.App',
                         type='managedEnvironments',
                         name=name)
    try:
        create_diagnostics_settings(client=cf_diagnostics(cmd.cli_ctx, None),
                                    name="diagnosticsettings",
                                    resource_uri=env_id,
                                    storage_account=storage_account,
                                    logs=json.loads(LOGS_STRING))
        logger.warning("Azure Monitor diagnastic settings created successfully.")
    except Exception as ex:
        handle_raw_exception(ex)


def certificate_location_matches(certificate_object, location=None):
    return certificate_object["location"] == location or not location


def certificate_thumbprint_matches(certificate_object, thumbprint=None):
    return certificate_object["properties"]["thumbprint"] == thumbprint or not thumbprint


def certificate_matches(certificate_object, location=None, thumbprint=None):
    return certificate_location_matches(certificate_object, location) and certificate_thumbprint_matches(certificate_object, thumbprint)


def format_location(location=None):
    if location:
        return location.lower().replace(" ", "").replace("(", "").replace(")", "")
    return location


def is_docker_running():
    try:
        # Run a simple 'docker stats --no-stream' command to check if the Docker daemon is running
        command = ["docker", "stats", "--no-stream"]
        with subprocess.Popen(command, stdout=subprocess.PIPE, stderr=subprocess.PIPE) as process:
            _, _ = process.communicate()
            return process.returncode == 0
    except Exception:
        return False


def get_pack_exec_path():
    try:
        dir_path = os.path.dirname(os.path.realpath(__file__))
        bin_folder = os.path.join(dir_path, "bin")
        if not os.path.exists(bin_folder):
            os.makedirs(bin_folder)

        pack_cli_version = "v0.29.0"
        exec_name = "pack"
        compressed_download_file_name = f"pack-{pack_cli_version}"
        host_os = platform.system()
        if host_os == "Windows":
            compressed_download_file_name = f"{compressed_download_file_name}-windows.zip"
            exec_name = "pack.exe"
        elif host_os == "Linux":
            compressed_download_file_name = f"{compressed_download_file_name}-linux.tgz"
        elif host_os == "Darwin":
            compressed_download_file_name = f"{compressed_download_file_name}-macos.tgz"
        else:
            raise Exception(f"Unsupported host OS: {host_os}")

        exec_path = os.path.join(bin_folder, exec_name)
        if os.path.exists(exec_path):
            return exec_path

        # Attempt to install the pack CLI
        url = f"https://github.com/buildpacks/pack/releases/download/{pack_cli_version}/{compressed_download_file_name}"
        with urlopen(url) as req:
            compressed_file = io.BytesIO(req.read())
            if host_os == "Windows":
                with zipfile.ZipFile(compressed_file) as zip_file:
                    for file in zip_file.namelist():
                        if file.endswith(exec_name):
                            with open(exec_path, "wb") as f:
                                f.write(zip_file.read(file))
            else:
                with tarfile.open(fileobj=compressed_file, mode="r:gz") as tar:
                    for tar_info in tar:
                        if tar_info.isfile() and tar_info.name.endswith(exec_name):
                            with open(exec_path, "wb") as f:
                                f.write(tar.extractfile(tar_info).read())

        # Add executable permissions for the current user if they don't exist
        if not os.access(exec_path, os.X_OK):
            st = os.stat(exec_path)
            os.chmod(exec_path, st.st_mode | stat.S_IXUSR)

        return exec_path
    except Exception as e:
        # Swallow any exceptions thrown when attempting to install pack CLI
        logger.warning(f"Failed to install pack CLI: {e}\n")

    return None


def patchable_check(repo_tag_split: str, oryx_builder_run_img_tags, inspect_result):
    # Check if the run image is based from a dotnet Mariner image in mcr.microsoft.com/oryx/builder
    # Get all the dotnet mariner run image tags from mcr.microsoft.com/oryx/builder and
    # compare the customer's run image with the latest patch version of the run image
    tag_prop = parse_oryx_mariner_tag(repo_tag_split)
    # Parsing the tag to a tag object
    result = {
        "targetContainerAppName": inspect_result["targetContainerAppName"],
        "targetContainerName": inspect_result["targetContainerName"],
        "targetContainerAppEnvironmentName": inspect_result["targetContainerAppEnvironmentName"],
        "targetResourceGroup": inspect_result["targetResourceGroup"],
        "targetImageName": inspect_result["image_name"],
        "oldRunImage": repo_tag_split,
        "newRunImage": None,
        "id": None,
    }
    if tag_prop is None:
        # If customer run image is not dotnet and tag doesn't match with oryx run image tag format,
        # return the result with the reason
        result["reason"] = "Image not based from a Mariner tag in mcr.microsoft.com/oryx/dotnet."
        return result
    elif len(str(tag_prop["version"]).split(".")) == 2:
        # If customer run image is dotnet, but the tag doesn't contain a patch version
        # e.g.: run-dontnet-aspnet-7.0-cbl-mariner2.0-xxxxxxx
        result["reason"] = "Image is using a run image version that doesn't contain a patch information."
        return result
    repo_tag_split = repo_tag_split.split("-")
    if repo_tag_split[1] == "dotnet":
        # If customer run image is dotnet, and successfully parsed, check if the run image is based from a dotnet Mariner image in mcr.microsoft.com/oryx/builder
        # Indexing to the correct framework, support, major and minor version, and mariner version
        # e.g.: run_img_tags -> framework -> support -> major.minor -> mariner version
        matching_version_info = oryx_builder_run_img_tags[repo_tag_split[2]][str(tag_prop["version"].major) + "." + str(tag_prop["version"].minor)][tag_prop["support"]][tag_prop["marinerVersion"]]
    # Check if the image minor version is less than the latest minor version
    if tag_prop["version"] < matching_version_info[0]["version"]:
        result["oldRunImage"] = tag_prop["fullTag"]
        if (tag_prop["version"].minor == matching_version_info[0]["version"].minor) and (tag_prop["version"].micro < matching_version_info[0]["version"].micro):
            # Patchable
            result["newRunImage"] = "mcr.microsoft.com/oryx/builder:" + matching_version_info[0]["fullTag"]
            result["id"] = hashlib.md5(str(result["oldRunImage"] + result["targetContainerName"] + result["targetContainerAppName"] + result["targetResourceGroup"] + result["newRunImage"]).encode()).hexdigest()
            result["reason"] = "New security patch released for your current run image."
        else:
            # Not patchable
            result["newRunImage"] = "mcr.microsoft.com/oryx/builder:" + matching_version_info[0]["fullTag"]
            result["id"] = None
            result["reason"] = "The image is not patchable. Please check for major or minor version upgrade."
    else:
        # Image is already up to date
        result["oldRunImage"] = tag_prop["fullTag"]
        result["reason"] = "The image is already up to date."
    return result


def get_current_mariner_tags() -> list(OryxMarinerRunImgTagProperty):
    r = requests.get("https://mcr.microsoft.com/v2/oryx/builder/tags/list", timeout=30)
    tags = r.json()
    tag_list = {}
    # only keep entries that contain keyword "mariner"
    tags = [tag for tag in tags["tags"] if "mariner" in tag]
    for tag in tags:
        tag_obj = parse_oryx_mariner_tag(tag)
        if tag_obj:
            major_minor_ver = str(tag_obj["version"].major) + "." + str(tag_obj["version"].minor)
            support = tag_obj["support"]
            framework = tag_obj["framework"]
            mariner_ver = tag_obj["marinerVersion"]
            if framework not in tag_list:
                tag_list[framework] = {major_minor_ver: {support: {mariner_ver: [tag_obj]}}}
            elif major_minor_ver not in tag_list[framework]:
                tag_list[framework][major_minor_ver] = {support: {mariner_ver: [tag_obj]}}
            elif support not in tag_list[framework][major_minor_ver]:
                tag_list[framework][major_minor_ver][support] = {mariner_ver: [tag_obj]}
            elif mariner_ver not in tag_list[framework][major_minor_ver][support]:
                tag_list[framework][major_minor_ver][support][mariner_ver] = [tag_obj]
            else:
                tag_list[framework][major_minor_ver][support][mariner_ver].append(tag_obj)
                tag_list[framework][major_minor_ver][support][mariner_ver].sort(reverse=True, key=lambda x: x["version"])
    return tag_list


def get_latest_buildpack_run_tag(framework, version, support="lts", mariner_version="cbl-mariner2.0"):
    tags = get_current_mariner_tags()
    try:
        return tags[framework][version][support][mariner_version][0]["fullTag"]
    except KeyError:
        return None


def parse_oryx_mariner_tag(tag: str) -> OryxMarinerRunImgTagProperty:
    tag_split = tag.split("-")
    if tag_split[0] == "run" and tag_split[1] == "dotnet":
        # Example: run-dotnet-aspnet-7.0.1-cbl-mariner2.0-20210415.1
        # Result: tag_obj = {
        #    "fullTag": "run-dotnet-aspnet-7.0.1-cbl-mariner2.0-20210415.1",
        #    "version": "7.0.1",
        #    "framework": "aspnet",
        #    "marinerVersion": "cbl-mariner2.0",
        #    "architectures": None,
        #    "support": "lts"}
        version_re = r"(\d+\.\d+(\.\d+)?).*?(cbl-mariner(\d+\.\d+))"
        re_matches = re.findall(version_re, tag)
        if len(re_matches) == 0:
            tag_obj = None
        else:
            tag_obj = dict(fullTag=tag, version=SemVer.parse(re_matches[0][0]), framework=tag_split[2], marinerVersion=re_matches[0][2], architectures=None, support="lts")
    else:
        tag_obj = None
    return tag_obj<|MERGE_RESOLUTION|>--- conflicted
+++ resolved
@@ -15,12 +15,9 @@
 import zipfile
 import hashlib
 import re
-<<<<<<< HEAD
-from enum import Enum
-=======
 import requests
 import packaging.version as SemVer
->>>>>>> dcb1a834
+from enum import Enum
 
 from urllib.parse import urlparse
 from urllib.request import urlopen
