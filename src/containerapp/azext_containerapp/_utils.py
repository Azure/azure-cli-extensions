--- conflicted
+++ resolved
@@ -7,7 +7,6 @@
 import time
 import json
 import platform
-<<<<<<< HEAD
 import docker
 import io
 import os
@@ -17,15 +16,7 @@
 import re
 import tarfile
 import zipfile
-=======
-import os
-import hashlib
-import re
-import docker
-import requests
-
-import packaging.version as SemVer
->>>>>>> 52626032
+
 
 from urllib.parse import urlparse
 from urllib.request import urlopen
@@ -1745,12 +1736,7 @@
         client = docker.from_env()
         # need any command that will show the docker daemon is not running
         client.containers.list()
-<<<<<<< HEAD
     except docker.errors.DockerException:
-=======
-    except docker.errors.DockerException as e:
-        logger.warning(f"Exception thrown when getting Docker client: {e}")
->>>>>>> 52626032
         out = False
     finally:
         if client:
@@ -1760,7 +1746,7 @@
 
 def get_pack_exec_path():
     try:
-<<<<<<< HEAD
+
         dir_path = os.path.dirname(os.path.realpath(__file__))
         bin_folder = os.path.join(dir_path, "bin")
         if not os.path.exists(bin_folder):
@@ -1777,21 +1763,6 @@
             compressed_download_file_name = f"{compressed_download_file_name}-linux.tgz"
         elif host_os == "Darwin":
             compressed_download_file_name = f"{compressed_download_file_name}-macos.tgz"
-=======
-        dir_path = os.path.join(os.path.dirname(os.path.realpath(__file__)), "azext_containerapp")
-        bin_folder = dir_path + "/bin"
-        if not os.path.exists(bin_folder):
-            os.makedirs(bin_folder)
-
-        exec_name = ""
-        host_os = platform.system()
-        if host_os == "Windows":
-            exec_name = "pack-v0.29.0-windows.exe"
-        elif host_os == "Linux":
-            exec_name = "pack-v0.29.0-linux"
-        elif host_os == "Darwin":
-            exec_name = "pack-v0.29.0-macos"
->>>>>>> 52626032
         else:
             raise Exception(f"Unsupported host OS: {host_os}")
 
@@ -1800,7 +1771,6 @@
             return exec_path
 
         # Attempt to install the pack CLI
-<<<<<<< HEAD
         url = f"https://github.com/buildpacks/pack/releases/download/{pack_cli_version}/{compressed_download_file_name}"
         req = urlopen(url)
         compressed_file = io.BytesIO(req.read())
@@ -1823,42 +1793,6 @@
         logger.warning(f"Failed to install pack CLI: {e}\n")
 
     return None
-
-
-def patchable_check(repo_tag_split: str, oryx_builder_run_image_tags, bom):
-    tag_prop = _parse_oryx_mariner_tag(repo_tag_split)
-    if tag_prop is None:
-        result = ImagePatchableCheck
-        result["targetContainerAppName"] = bom["targetContainerAppName"]
-        result["oldRunImage"] = repo_tag_split
-        result["reason"] = "Image not based on dotnet Mariner."
-        return result
-    repo_tag_split = repo_tag_split.split("-")
-    if repo_tag_split[1] == "dotnet":
-        matching_version_info = oryx_builder_run_image_tags[repo_tag_split[2]][str(tag_prop["version"].major) + "." + str(tag_prop["version"].minor)][tag_prop["support"]][tag_prop["marinerVersion"]]
-
-    # Check if the image minor version is four less than the latest minor version
-    if tag_prop["version"] < matching_version_info[0]["version"]:
-        result = ImagePatchableCheck
-        result["targetContainerAppName"] = bom["targetContainerAppName"]
-        result["oldRunImage"] = tag_prop["fullTag"]
-        if (tag_prop["version"].minor == matching_version_info[0]["version"].minor) and (tag_prop["version"].micro < matching_version_info[0]["version"].micro):
-            # Patchable
-            result["newRunImage"] = "mcr.microsoft.com/oryx/builder:" + matching_version_info[0]["fullTag"]
-            result["id"] = hashlib.md5(str(result["oldRunImage"] + result["targetContainerAppName"] + result["newRunImage"]).encode()).hexdigest()
-=======
-        url = f"https://cormteststorage.blob.core.windows.net/pack/{exec_name}"
-        r = requests.get(url)
-        with open(exec_path, "wb") as f:
-            f.write(r.content)
-            print(f"Successfully installed pack CLI to {exec_path}\n")
-            return exec_path
-
-    except Exception as e:
-        # Swallow any exceptions thrown when attempting to install pack CLI
-        print(f"Failed to install pack CLI: {e}\n")
-
-    return ""
 
 
 def patchable_check(repo_tag_split: str, oryx_builder_run_img_tags, bom):
@@ -1906,19 +1840,10 @@
             # Patchable
             result["newRunImage"] = "mcr.microsoft.com/oryx/builder:" + matching_version_info[0]["fullTag"]
             result["id"] = hashlib.md5(str(result["oldRunImage"] + result["targetContainerName"] + result["targetContainerAppName"] + result["targetResourceGroup"] + result["newRunImage"]).encode()).hexdigest()
->>>>>>> 52626032
             result["reason"] = "New security patch released for your current run image."
         else:
             # Not patchable
             result["newRunImage"] = "mcr.microsoft.com/oryx/builder:" + matching_version_info[0]["fullTag"]
-<<<<<<< HEAD
-            result["reason"] = "The image is not patchable Please check for major or minor version upgrade."
-    else:
-        result = ImagePatchableCheck
-        result["targetContainerAppName"] = bom["targetContainerAppName"]
-        result["oldRunImage"] = tag_prop["fullTag"]
-        result["reason"] = "You're already up to date!"
-=======
             result["id"] = None
             result["reason"] = "The image is not pachable Please check for major or minor version upgrade."
     else:
@@ -1933,62 +1858,11 @@
             "id": None,
             "reason": "You're already up to date!"
         }
->>>>>>> 52626032
     return result
 
 
 def get_current_mariner_tags() -> list(OryxMarinerRunImgTagProperty):
     r = requests.get("https://mcr.microsoft.com/v2/oryx/builder/tags/list")
-<<<<<<< HEAD
-
-    # tags = dict(tags=["run-dotnet-aspnet-7.0.1-cbl-mariner2.0", "run-dotnet-aspnet-7.0.1-cbl-mariner1.0", "run-dotnet-aspnet-7.1.0-cbl-mariner2.0"])
-    tags = r.json()
-    tag_list = {}
-
-    # only keep entries that container keyword "mariner"
-    tags = [tag for tag in tags["tags"] if "mariner" in tag]
-    for tag in tags:
-        tag_obj = _parse_oryx_mariner_tag(tag)
-        if tag_obj is not None:
-            major_minor_version = str(tag_obj["version"].major) + "." + str(tag_obj["version"].minor)
-            support = tag_obj["support"]
-            framework = tag_obj["framework"]
-            mariner_version = tag_obj["marinerVersion"]
-            if framework in tag_list.keys():
-                if major_minor_version in tag_list[framework].keys():
-                    if support in tag_list[framework][major_minor_version].keys():
-                        if mariner_version in tag_list[framework][major_minor_version][support].keys():
-                            tag_list[framework][major_minor_version][support][mariner_version].append(tag_obj)
-                            tag_list[framework][major_minor_version][support][mariner_version].sort(reverse=True, key=lambda x: x["version"])
-                        else:
-                            tag_list[framework][major_minor_version][support][mariner_version] = [tag_obj]
-                    else:
-                        tag_list[framework][major_minor_version][support] = {mariner_version: [tag_obj]}
-                else:
-                    tag_list[framework][major_minor_version] = {support: {mariner_version: [tag_obj]}}
-            else:
-                tag_list[framework] = {major_minor_version: {support: {mariner_version: [tag_obj]}}}
-    return tag_list
-
-
-def get_latest_buildpack_run_tag(framework, version, support="lts", mariner_version="cbl-mariner2.0"):
-    tags = get_current_mariner_tags()
-    try:
-        return tags[framework][version][support][mariner_version][0]["fullTag"]
-    except KeyError:
-        return None
-
-
-def _parse_oryx_mariner_tag(tag: str) -> OryxMarinerRunImgTagProperty:
-    tag_split = tag.split("-")
-    if tag_split[0] == "run" and tag_split[1] == "dotnet":
-        version_regex = r"(\d+\.\d+(\.\d+)?).*?(cbl-mariner(\d+\.\d+))"
-        matches = re.findall(version_regex, tag)
-        if matches.count == 0:
-            tag_obj = None
-        else:
-            tag_obj = dict(fullTag=tag, version=SemVer.parse(matches[0][0]), framework=tag_split[2], marinerVersion=matches[0][2], architectures=None, support="lts")
-=======
     tags = r.json()
     # tags = dict(tags=["run-dotnet-aspnet-7.0.1-cbl-mariner2.0", "run-dotnet-aspnet-7.0.1-cbl-mariner1.0", "run-dotnet-aspnet-7.1.0-cbl-mariner2.0"])
     tag_list = {}
@@ -2027,7 +1901,6 @@
             tag_obj = None
         else:
             tag_obj = dict(fullTag=tag, version=SemVer.parse(re_matches[0][0]), framework=tag_split[2], marinerVersion=re_matches[0][2], architectures=None, support="lts")
->>>>>>> 52626032
     else:
         tag_obj = None
     return tag_obj