--- conflicted
+++ resolved
@@ -26,38 +26,12 @@
 from azure.mgmt.servicelinker import ServiceLinkerManagementClient
 
 from knack.log import get_logger
-<<<<<<< HEAD
-from msrestazure.tools import parse_resource_id, is_valid_resource_id, resource_id
-
-from ._clients import ContainerAppClient, ManagedEnvironmentClient, WorkloadProfileClient, ContainerAppsJobClient, \
-    ConnectedEnvCertificateClient
-from ._client_factory import handle_raw_exception, providers_client_factory, cf_resource_groups, \
-    log_analytics_client_factory, log_analytics_shared_key_client_factory, custom_location_client_factory, \
-    k8s_extension_client_factory
-
-from ._constants import (MAXIMUM_CONTAINER_APP_NAME_LENGTH, SHORT_POLLING_INTERVAL_SECS, LONG_POLLING_INTERVAL_SECS,
-                         LOG_ANALYTICS_RP, CONTAINER_APPS_RP, CHECK_CERTIFICATE_NAME_AVAILABILITY_TYPE,
-                         ACR_IMAGE_SUFFIX,
-                         LOGS_STRING, PENDING_STATUS, SUCCEEDED_STATUS, UPDATING_STATUS, DEV_SERVICE_LIST,
-                         MANAGED_ENVIRONMENT_RESOURCE_TYPE, CONTAINER_APP_EXTENSION_TYPE,
-                         CONNECTED_ENV_CHECK_CERTIFICATE_NAME_AVAILABILITY_TYPE)
-from ._models import (ContainerAppCustomDomainEnvelope as ContainerAppCustomDomainEnvelopeModel,
-                      ManagedCertificateEnvelop as ManagedCertificateEnvelopModel)
-from ._models import OryxRunImageTagProperty
-from ._managed_service_utils import ManagedRedisUtils, ManagedCosmosDBUtils, ManagedPostgreSQLFlexibleUtils, ManagedMySQLFlexibleUtils
-
-
-class AppType(Enum):
-    ContainerApp = 1
-    ContainerAppJob = 2
-=======
 from msrestazure.tools import parse_resource_id, is_valid_resource_id
->>>>>>> 86f5724d
 
 from ._managed_service_utils import ManagedRedisUtils, ManagedCosmosDBUtils, ManagedPostgreSQLFlexibleUtils, ManagedMySQLFlexibleUtils
 from ._clients import ConnectedEnvCertificateClient, ContainerAppPreviewClient
 from ._client_factory import custom_location_client_factory, k8s_extension_client_factory, providers_client_factory
-from ._models import OryxMarinerRunImgTagProperty
+from ._models import OryxRunImageTagProperty
 from ._constants import (CONTAINER_APP_EXTENSION_TYPE,
                          CONNECTED_ENV_CHECK_CERTIFICATE_NAME_AVAILABILITY_TYPE, DEV_SERVICE_LIST,
                          MANAGED_ENVIRONMENT_RESOURCE_TYPE, CONTAINER_APPS_RP)
