# --------------------------------------------------------------------------------------------
# Copyright (c) Microsoft Corporation. All rights reserved.
# Licensed under the MIT License. See License.txt in the project root for license information.
# --------------------------------------------------------------------------------------------
# pylint: disable=line-too-long, consider-using-f-string, no-else-return, duplicate-string-formatting-argument, expression-not-assigned, too-many-locals, logging-fstring-interpolation, broad-except, pointless-statement, bare-except

import time
import json
import platform

from urllib.parse import urlparse
from datetime import datetime
from dateutil.relativedelta import relativedelta
from azure.cli.core.azclierror import (ValidationError, RequiredArgumentMissingError, CLIInternalError,
                                       ResourceNotFoundError, FileOperationError, CLIError, UnauthorizedError)
from azure.cli.core.commands.client_factory import get_subscription_id
from azure.cli.command_modules.appservice.utils import _normalize_location
from azure.cli.command_modules.network._client_factory import network_client_factory
from azure.cli.command_modules.role.custom import create_role_assignment
from azure.cli.command_modules.acr.custom import acr_show
from azure.cli.core.commands.client_factory import get_mgmt_service_client
from azure.cli.core.profiles import ResourceType
from azure.mgmt.containerregistry import ContainerRegistryManagementClient

from knack.log import get_logger
from msrestazure.tools import parse_resource_id, is_valid_resource_id, resource_id

from ._clients import ContainerAppClient, ManagedEnvironmentClient
from ._client_factory import handle_raw_exception, providers_client_factory, cf_resource_groups, log_analytics_client_factory, log_analytics_shared_key_client_factory
from ._constants import (MAXIMUM_CONTAINER_APP_NAME_LENGTH, SHORT_POLLING_INTERVAL_SECS, LONG_POLLING_INTERVAL_SECS,
                         LOG_ANALYTICS_RP, CONTAINER_APPS_RP, CHECK_CERTIFICATE_NAME_AVAILABILITY_TYPE, ACR_IMAGE_SUFFIX,
                         LOGS_STRING)
from ._models import (ContainerAppCustomDomainEnvelope as ContainerAppCustomDomainEnvelopeModel)

logger = get_logger(__name__)


def register_provider_if_needed(cmd, rp_name):
    if not _is_resource_provider_registered(cmd, rp_name):
        _register_resource_provider(cmd, rp_name)


def validate_container_app_name(name):
    if name and len(name) > MAXIMUM_CONTAINER_APP_NAME_LENGTH:
        raise ValidationError(f"Container App names cannot be longer than {MAXIMUM_CONTAINER_APP_NAME_LENGTH}. "
                              f"Please shorten {name}")


def retry_until_success(operation, err_txt, retry_limit, *args, **kwargs):
    while True:
        try:
            return operation(*args, **kwargs)
        except Exception as e:
            retry_limit -= 1
            if retry_limit <= 0:
                raise CLIInternalError(err_txt) from e
            time.sleep(5)
            logger.info(f"Encountered error: {e}. Retrying...")


def get_vnet_location(cmd, subnet_resource_id):
    parsed_rid = parse_resource_id(subnet_resource_id)
    vnet_client = network_client_factory(cmd.cli_ctx)
    location = vnet_client.virtual_networks.get(resource_group_name=parsed_rid.get("resource_group"),
                                                virtual_network_name=parsed_rid.get("name")).location
    return _normalize_location(cmd, location)


def _create_application(client, display_name):
    from azure.cli.command_modules.role.custom import GraphError
    body = {"displayName": display_name, "keyCredentials": []}

    try:
        result = client.application_create(body)
    except GraphError as ex:
        if 'insufficient privileges' in str(ex).lower():
            link = 'https://docs.microsoft.com/azure/azure-resource-manager/resource-group-create-service-principal-portal'  # pylint: disable=line-too-long
            raise ValidationError("Directory permission is needed for the current user to register the application. "
                                  "For how to configure, please refer '{}'. Original error: {}".format(link, ex)) from ex
        raise
    return result


def _create_service_principal(client, app_id):
    return client.service_principal_create({"appId": app_id, "accountEnabled": True})


def _create_role_assignment(cli_ctx, role, assignee, scope=None):
    import uuid
    from azure.cli.core.profiles import get_sdk, supported_api_version

    auth_client = get_mgmt_service_client(cli_ctx, ResourceType.MGMT_AUTHORIZATION)
    assignments_client = auth_client.role_assignments
    definitions_client = auth_client.role_definitions

    assignment_name = uuid.uuid4()
    role_defs = list(definitions_client.list(scope, "roleName eq '{}'".format(role)))
    role_id = role_defs[0].id

    api_version = supported_api_version(cli_ctx, resource_type=ResourceType.MGMT_AUTHORIZATION, max_api='2015-07-01')
    RoleAssignmentCreateParameters = get_sdk(cli_ctx, ResourceType.MGMT_AUTHORIZATION,
                                             'RoleAssignmentProperties' if api_version else 'RoleAssignmentCreateParameters',
                                             mod='models', operation_group='role_assignments')
    parameters = RoleAssignmentCreateParameters(role_definition_id=role_id, principal_id=assignee)
    parameters.principal_type = "ServicePrincipal"
    return assignments_client.create(scope, assignment_name, parameters)


def create_service_principal_for_github_action(cmd, scopes=None, role="contributor"):
    from azure.cli.command_modules.role import graph_client_factory

    SP_CREATION_ERR_TXT = "Failed to create service principal."
    RETRY_LIMIT = 36

    client = graph_client_factory(cmd.cli_ctx)
    now = datetime.utcnow()
    app_display_name = 'azure-cli-' + now.strftime('%Y-%m-%d-%H-%M-%S')
    app = retry_until_success(_create_application, SP_CREATION_ERR_TXT, RETRY_LIMIT, client, display_name=app_display_name)
    sp = retry_until_success(_create_service_principal, SP_CREATION_ERR_TXT, RETRY_LIMIT, client, app_id=app["appId"])
    for scope in scopes:
        retry_until_success(_create_role_assignment, SP_CREATION_ERR_TXT, RETRY_LIMIT, cmd.cli_ctx, role=role, assignee=sp["id"], scope=scope)
    service_principal = retry_until_success(client.service_principal_get, SP_CREATION_ERR_TXT, RETRY_LIMIT, sp["id"])

    body = {
        "passwordCredential": {
            "displayName": None,
            "startDateTime": now.strftime('%Y-%m-%dT%H:%M:%SZ'),
            "endDateTime": (now + relativedelta(years=1)).strftime('%Y-%m-%dT%H:%M:%SZ'),
        }
    }
    add_password_result = retry_until_success(client.service_principal_add_password, SP_CREATION_ERR_TXT, RETRY_LIMIT, service_principal["id"], body)

    return {
        'appId': service_principal['appId'],
        'password': add_password_result['secretText'],
        'tenant': client.tenant
    }


def is_int(s):
    try:
        int(s)
        return True
    except ValueError:
        pass
    return False


def get_github_repo(token, repo):
    from github import Github

    g = Github(token)
    return g.get_repo(repo)


def get_workflow(github_repo, workflow_name):  # pylint: disable=inconsistent-return-statements
    workflows = list(github_repo.get_workflows())
    workflows.sort(key=lambda r: r.created_at, reverse=True)  # sort by latest first
    workflow = [wf for wf in workflows if wf.path == f".github/workflows/{workflow_name}.yml"]

    if not workflow:
        raise CLIInternalError("Could not find workflow on github repo.")
    return workflow[0]


def trigger_workflow(token, repo, workflow_name, branch):
    wf = get_workflow(get_github_repo(token, repo), workflow_name)
    logger.warning(f"Triggering Github Action: {wf.path}")
    wf.create_dispatch(branch)


# pylint:disable=unused-argument
def await_github_action(token, repo, workflow_name, timeout_secs=1200):
    from ._clients import PollingAnimation

    start = datetime.utcnow()
    animation = PollingAnimation()
    animation.tick()

    github_repo = get_github_repo(token, repo)

    workflow = None
    while workflow is None:
        animation.tick()
        time.sleep(SHORT_POLLING_INTERVAL_SECS)
        try:
            workflow = get_workflow(github_repo, workflow_name)
        except CLIInternalError:
            pass
        animation.flush()

        if (datetime.utcnow() - start).seconds >= timeout_secs:
            raise CLIInternalError("Timed out while waiting for the Github action to start.")

    runs = workflow.get_runs()
    while runs is None or not [r for r in runs if r.status in ('queued', 'in_progress')]:
        time.sleep(SHORT_POLLING_INTERVAL_SECS)
        runs = workflow.get_runs()
        if (datetime.utcnow() - start).seconds >= timeout_secs:
            raise CLIInternalError("Timed out while waiting for the Github action to be started.")
    runs = [r for r in runs if r.status in ('queued', 'in_progress')]
    runs.sort(key=lambda r: r.created_at, reverse=True)
    run = runs[0]  # run with the latest created_at date that's either in progress or queued
    logger.warning(f"Github action run: https://github.com/{repo}/actions/runs/{run.id}")
    logger.warning("Waiting for deployment to complete...")
    run_id = run.id
    status = run.status
    while status in ('queued', 'in_progress'):
        time.sleep(LONG_POLLING_INTERVAL_SECS)
        animation.tick()
        status = github_repo.get_workflow_run(run_id).status
        animation.flush()
        if (datetime.utcnow() - start).seconds >= timeout_secs:
            raise CLIInternalError("Timed out while waiting for the Github action to complete.")

    animation.flush()  # needed to clear the animation from the terminal
    run = github_repo.get_workflow_run(run_id)
    if run.status != "completed" or run.conclusion != "success":
        raise ValidationError("Github action build or deployment failed. "
                              f"Please see https://github.com/{repo}/actions/runs/{run.id} for more details")


def repo_url_to_name(repo_url):
    repo = None
    repo = [s for s in repo_url.split('/') if s]
    if len(repo) >= 2:
        repo = '/'.join(repo[-2:])
    return repo


def _get_location_from_resource_group(cli_ctx, resource_group_name):
    client = cf_resource_groups(cli_ctx)
    group = client.get(resource_group_name)
    return group.location


def _register_resource_provider(cmd, resource_provider):
    from azure.mgmt.resource.resources.models import ProviderRegistrationRequest, ProviderConsentDefinition

    logger.warning(f"Registering resource provider {resource_provider} ...")
    properties = ProviderRegistrationRequest(third_party_provider_consent=ProviderConsentDefinition(consent_to_authorization=True))

    client = providers_client_factory(cmd.cli_ctx)
    try:
        client.register(resource_provider, properties=properties)
        # wait for registration to finish
        timeout_secs = 120
        registration = _is_resource_provider_registered(cmd, resource_provider)
        start = datetime.utcnow()
        while not registration:
            registration = _is_resource_provider_registered(cmd, resource_provider)
            time.sleep(SHORT_POLLING_INTERVAL_SECS)
            if (datetime.utcnow() - start).seconds >= timeout_secs:
                raise CLIInternalError(f"Timed out while waiting for the {resource_provider} resource provider to be registered.")

    except Exception as e:
        msg = ("This operation requires requires registering the resource provider {0}. "
               "We were unable to perform that registration on your behalf: "
               "Server responded with error message -- {1} . "
               "Please check with your admin on permissions, "
               "or try running registration manually with: az provider register --wait --namespace {0}")
        raise ValidationError(resource_provider, msg.format(e.args)) from e


def _is_resource_provider_registered(cmd, resource_provider, subscription_id=None):
    registered = None
    if not subscription_id:
        subscription_id = get_subscription_id(cmd.cli_ctx)
    try:
        providers_client = providers_client_factory(cmd.cli_ctx, subscription_id)
        registration_state = getattr(providers_client.get(resource_provider), 'registration_state', "NotRegistered")

        registered = (registration_state and registration_state.lower() == 'registered')
    except Exception:  # pylint: disable=broad-except
        pass
    return registered


def _validate_subscription_registered(cmd, resource_provider, subscription_id=None):
    if not subscription_id:
        subscription_id = get_subscription_id(cmd.cli_ctx)
    registered = _is_resource_provider_registered(cmd, resource_provider, subscription_id)
    if registered is False:
        raise ValidationError(f'Subscription {subscription_id} is not registered for the {resource_provider} '
                              f'resource provider. Please run "az provider register -n {resource_provider} --wait" '
                              'to register your subscription.')


def _ensure_location_allowed(cmd, location, resource_provider, resource_type):
    providers_client = None
    try:
        providers_client = providers_client_factory(cmd.cli_ctx, get_subscription_id(cmd.cli_ctx))
    except Exception as ex:
        handle_raw_exception(ex)

    if providers_client is not None:
        try:
            resource_types = getattr(providers_client.get(resource_provider), 'resource_types', [])
        except Exception as ex:
            handle_raw_exception(ex)

        res_locations = []
        for res in resource_types:
            if res and getattr(res, 'resource_type', "") == resource_type:
                res_locations = getattr(res, 'locations', [])

        res_locations = [res_loc.lower().replace(" ", "").replace("(", "").replace(")", "") for res_loc in res_locations if res_loc.strip()]

        location_formatted = location.lower().replace(" ", "")
        if location_formatted not in res_locations:
            raise ValidationError(f"Location '{location}' is not currently supported. To get list of supported locations, run `az provider show -n {resource_provider} --query \"resourceTypes[?resourceType=='{resource_type}'].locations\"`")


def parse_env_var_flags(env_list, is_update_containerapp=False):
    env_pairs = {}

    for pair in env_list:
        key_val = pair.split('=', 1)
        if len(key_val) != 2:
            if is_update_containerapp:
                raise ValidationError("Environment variables must be in the format \"<key>=<value> <key>=secretref:<value> ...\".")
            raise ValidationError("Environment variables must be in the format \"<key>=<value> <key>=secretref:<value> ...\".")
        if key_val[0] in env_pairs:
            raise ValidationError("Duplicate environment variable {env} found, environment variable names must be unique.".format(env=key_val[0]))
        value = key_val[1].split('secretref:')
        env_pairs[key_val[0]] = value

    env_var_def = []
    for key, value in env_pairs.items():
        if len(value) == 2:
            env_var_def.append({
                "name": key,
                "secretRef": value[1]
            })
        else:
            env_var_def.append({
                "name": key,
                "value": value[0]
            })

    return env_var_def


def parse_secret_flags(secret_list):
    secret_pairs = {}

    for pair in secret_list:
        key_val = pair.split('=', 1)
        if len(key_val) != 2:
            raise ValidationError("Secrets must be in format \"<key>=<value> <key>=<value> ...\".")
        if key_val[0] in secret_pairs:
            raise ValidationError("Duplicate secret \"{secret}\" found, secret names must be unique.".format(secret=key_val[0]))
        secret_pairs[key_val[0]] = key_val[1]

    secret_var_def = []
    for key, value in secret_pairs.items():
        secret_var_def.append({
            "name": key,
            "value": value
        })

    return secret_var_def


def parse_metadata_flags(metadata_list, metadata_def={}):  # pylint: disable=dangerous-default-value
    if not metadata_list:
        metadata_list = []
    for pair in metadata_list:
        key_val = pair.split('=', 1)
        if len(key_val) != 2:
            raise ValidationError("Metadata must be in format \"<key>=<value> <key>=<value> ...\".")
        if key_val[0] in metadata_def:
            raise ValidationError("Duplicate metadata \"{metadata}\" found, metadata keys must be unique.".format(metadata=key_val[0]))
        metadata_def[key_val[0]] = key_val[1]

    return metadata_def


def parse_auth_flags(auth_list):
    auth_pairs = {}
    if not auth_list:
        auth_list = []
    for pair in auth_list:
        key_val = pair.split('=', 1)
        if len(key_val) != 2:
            raise ValidationError("Auth parameters must be in format \"<triggerParameter>=<secretRef> <triggerParameter>=<secretRef> ...\".")
        if key_val[0] in auth_pairs:
            raise ValidationError("Duplicate trigger parameter \"{param}\" found, trigger paramaters must be unique.".format(param=key_val[0]))
        auth_pairs[key_val[0]] = key_val[1]

    auth_def = []
    for key, value in auth_pairs.items():
        auth_def.append({
            "triggerParameter": key,
            "secretRef": value
        })

    return auth_def


def _update_revision_env_secretrefs(containers, name):
    for container in containers:
        if "env" in container:
            for var in container["env"]:
                if "secretRef" in var:
                    var["secretRef"] = var["secretRef"].replace("{}-".format(name), "")


def _update_revision_env_secretrefs(containers, name):
    for container in containers:
        if "env" in container:
            for var in container["env"]:
                if "secretRef" in var:
                    var["secretRef"] = var["secretRef"].replace("{}-".format(name), "")


def store_as_secret_and_return_secret_ref(secrets_list, registry_user, registry_server, registry_pass, update_existing_secret=False, disable_warnings=False):
    if registry_pass.startswith("secretref:"):
        # If user passed in registry password using a secret

        registry_pass = registry_pass.split("secretref:")
        if len(registry_pass) <= 1:
            raise ValidationError("Invalid registry password secret. Value must be a non-empty value starting with \'secretref:\'.")
        registry_pass = registry_pass[1:]
        registry_pass = ''.join(registry_pass)

        if not any(secret for secret in secrets_list if secret['name'].lower() == registry_pass.lower()):
            raise ValidationError("Registry password secret with name '{}' does not exist. Add the secret using --secrets".format(registry_pass))

        return registry_pass
    else:
        # If user passed in registry password
        if urlparse(registry_server).hostname is not None:
            registry_secret_name = "{server}-{user}".format(server=urlparse(registry_server).hostname.replace('.', ''), user=registry_user.lower())
        else:
            registry_secret_name = "{server}-{user}".format(server=registry_server.replace('.', ''), user=registry_user.lower())

        for secret in secrets_list:
            if secret['name'].lower() == registry_secret_name.lower():
                if secret['value'].lower() != registry_pass.lower():
                    if update_existing_secret:
                        secret['value'] = registry_pass
                    else:
                        raise ValidationError('Found secret with name \"{}\" but value does not equal the supplied registry password.'.format(registry_secret_name))
                return registry_secret_name

        if not disable_warnings:
            logger.warning('Adding registry password as a secret with name \"{}\"'.format(registry_secret_name))  # pylint: disable=logging-format-interpolation
        secrets_list.append({
            "name": registry_secret_name,
            "value": registry_pass
        })

        return registry_secret_name


def parse_list_of_strings(comma_separated_string):
    comma_separated = comma_separated_string.split(',')
    return [s.strip() for s in comma_separated]


def raise_missing_token_suggestion():
    pat_documentation = "https://help.github.com/en/articles/creating-a-personal-access-token-for-the-command-line"
    raise RequiredArgumentMissingError("GitHub access token is required to authenticate to your repositories. "
                                       "If you need to create a Github Personal Access Token, "
                                       "please run with the '--login-with-github' flag or follow "
                                       "the steps found at the following link:\n{0}".format(pat_documentation))


def _get_default_log_analytics_location(cmd):
    default_location = "eastus"
    providers_client = None
    try:
        providers_client = providers_client_factory(cmd.cli_ctx, get_subscription_id(cmd.cli_ctx))
        resource_types = getattr(providers_client.get(LOG_ANALYTICS_RP), 'resource_types', [])
        res_locations = []
        for res in resource_types:
            if res and getattr(res, 'resource_type', "") == "workspaces":
                res_locations = getattr(res, 'locations', [])

        if len(res_locations) > 0:
            location = res_locations[0].lower().replace(" ", "").replace("(", "").replace(")", "")
            if location:
                return location

    except Exception:  # pylint: disable=broad-except
        return default_location
    return default_location


def get_container_app_if_exists(cmd, resource_group_name, name):
    app = None
    try:
        app = ContainerAppClient.show(cmd=cmd, resource_group_name=resource_group_name, name=name)
    except:  # pylint: disable=bare-except
        pass
    return app


def _get_name(name_or_rid):
    if is_valid_resource_id(name_or_rid):
        return parse_resource_id(name_or_rid)["name"]
    return name_or_rid


def _get_default_containerapps_location(cmd, location=None):
    if location:
        return location
    default_location = "eastus"
    providers_client = None
    try:
        providers_client = providers_client_factory(cmd.cli_ctx, get_subscription_id(cmd.cli_ctx))
        resource_types = getattr(providers_client.get(CONTAINER_APPS_RP), 'resource_types', [])
        res_locations = []
        for res in resource_types:
            if res and getattr(res, 'resource_type', "") == "workspaces":
                res_locations = getattr(res, 'locations', [])

        if len(res_locations) > 0:
            location = res_locations[0].lower().replace(" ", "").replace("(", "").replace(")", "")
            if location:
                return location

    except Exception:  # pylint: disable=broad-except
        return default_location
    return default_location


# Generate random 4 character string
def _new_tiny_guid():
    import random
    import string
    return ''.join(random.choices(string.ascii_letters + string.digits, k=4))


# Follow same naming convention as Portal
def _generate_log_analytics_workspace_name(resource_group_name):
    import re
    prefix = "workspace"
    suffix = _new_tiny_guid()
    alphaNumericRG = resource_group_name
    alphaNumericRG = re.sub(r'[^0-9a-z]', '', resource_group_name)
    maxLength = 40

    name = "{}-{}{}".format(
        prefix,
        alphaNumericRG,
        suffix
    )

    if len(name) > maxLength:
        name = name[:maxLength]
    return name


def _get_log_analytics_workspace_name(cmd, logs_customer_id, resource_group_name):
    log_analytics_client = log_analytics_client_factory(cmd.cli_ctx)
    logs_list = log_analytics_client.list_by_resource_group(resource_group_name)
    for log in logs_list:
        if log.customer_id.lower() == logs_customer_id.lower():
            return log.name
    raise ResourceNotFoundError("Cannot find Log Analytics workspace with customer ID {}".format(logs_customer_id))


def _generate_log_analytics_if_not_provided(cmd, logs_customer_id, logs_key, location, resource_group_name):  # pylint: disable=too-many-statements
    if logs_customer_id is None and logs_key is None:
        logger.warning("No Log Analytics workspace provided.")
        _validate_subscription_registered(cmd, LOG_ANALYTICS_RP)

        try:
            log_analytics_client = log_analytics_client_factory(cmd.cli_ctx)
            log_analytics_shared_key_client = log_analytics_shared_key_client_factory(cmd.cli_ctx)
        except Exception as ex:
            handle_raw_exception(ex)

        log_analytics_location = location
        try:
            _ensure_location_allowed(cmd, log_analytics_location, LOG_ANALYTICS_RP, "workspaces")
        except ValidationError:  # pylint: disable=broad-except
            log_analytics_location = _get_default_log_analytics_location(cmd)

        from azure.cli.core.commands import LongRunningOperation
        from azure.mgmt.loganalytics.models import Workspace

        workspace_name = _generate_log_analytics_workspace_name(resource_group_name)
        workspace_instance = Workspace(location=log_analytics_location)
        logger.warning("Generating a Log Analytics workspace with name \"{}\"".format(workspace_name))  # pylint: disable=logging-format-interpolation

        try:
            poller = log_analytics_client.begin_create_or_update(resource_group_name, workspace_name, workspace_instance)
            log_analytics_workspace = LongRunningOperation(cmd.cli_ctx)(poller)
        except Exception as ex:
            handle_raw_exception(ex)

        logs_customer_id = log_analytics_workspace.customer_id
        try:
            logs_key = log_analytics_shared_key_client.get_shared_keys(
                workspace_name=workspace_name,
                resource_group_name=resource_group_name).primary_shared_key
        except Exception as ex:
            handle_raw_exception(ex)

    elif logs_customer_id is None:
        raise ValidationError("Usage error: Supply the --logs-customer-id associated with the --logs-key")
    elif logs_key is None:  # Try finding the logs-key
        log_analytics_client = log_analytics_client_factory(cmd.cli_ctx)
        log_analytics_shared_key_client = log_analytics_shared_key_client_factory(cmd.cli_ctx)

        log_analytics_name = None
        log_analytics_rg = None

        try:
            log_analytics = log_analytics_client.list()
        except Exception as ex:
            handle_raw_exception(ex)

        for la in log_analytics:
            if la.customer_id and la.customer_id.lower() == logs_customer_id.lower():
                log_analytics_name = la.name
                parsed_la = parse_resource_id(la.id)
                log_analytics_rg = parsed_la['resource_group']

        if log_analytics_name is None:
            raise ValidationError('Usage error: Supply the --logs-key associated with the --logs-customer-id')

        try:
            shared_keys = log_analytics_shared_key_client.get_shared_keys(workspace_name=log_analytics_name, resource_group_name=log_analytics_rg)
        except Exception as ex:
            handle_raw_exception(ex)

        if not shared_keys or not shared_keys.primary_shared_key:
            raise ValidationError('Usage error: Supply the --logs-key associated with the --logs-customer-id')

        logs_key = shared_keys.primary_shared_key

    return logs_customer_id, logs_key


def _get_existing_secrets(cmd, resource_group_name, name, containerapp_def):
    if "secrets" not in containerapp_def["properties"]["configuration"]:
        containerapp_def["properties"]["configuration"]["secrets"] = []
    else:
        secrets = []
        try:
            secrets = ContainerAppClient.list_secrets(cmd=cmd, resource_group_name=resource_group_name, name=name)
        except Exception as e:  # pylint: disable=broad-except
            handle_raw_exception(e)

        containerapp_def["properties"]["configuration"]["secrets"] = secrets["value"]


def _ensure_identity_resource_id(subscription_id, resource_group, resource):
    if is_valid_resource_id(resource):
        return resource

    return resource_id(subscription=subscription_id,
                       resource_group=resource_group,
                       namespace='Microsoft.ManagedIdentity',
                       type='userAssignedIdentities',
                       name=resource)


def _add_or_update_secrets(containerapp_def, add_secrets):
    if "secrets" not in containerapp_def["properties"]["configuration"]:
        containerapp_def["properties"]["configuration"]["secrets"] = []

    for new_secret in add_secrets:
        is_existing = False
        for existing_secret in containerapp_def["properties"]["configuration"]["secrets"]:
            if existing_secret["name"].lower() == new_secret["name"].lower():
                is_existing = True
                existing_secret["value"] = new_secret["value"]
                break

        if not is_existing:
            containerapp_def["properties"]["configuration"]["secrets"].append(new_secret)


def _remove_registry_secret(containerapp_def, server, username):
    if urlparse(server).hostname is not None:
        registry_secret_name = "{server}-{user}".format(server=urlparse(server).hostname.replace('.', ''), user=username.lower())
    else:
        registry_secret_name = "{server}-{user}".format(server=server.replace('.', ''), user=username.lower())

    _remove_secret(containerapp_def, secret_name=registry_secret_name)


def _remove_secret(containerapp_def, secret_name):
    if "secrets" not in containerapp_def["properties"]["configuration"]:
        containerapp_def["properties"]["configuration"]["secrets"] = []

    for index, value in enumerate(containerapp_def["properties"]["configuration"]["secrets"]):
        existing_secret = value
        if existing_secret["name"].lower() == secret_name.lower():
            containerapp_def["properties"]["configuration"]["secrets"].pop(index)
            break


def _add_or_update_env_vars(existing_env_vars, new_env_vars):
    for new_env_var in new_env_vars:

        # Check if updating existing env var
        is_existing = False
        for existing_env_var in existing_env_vars:
            if existing_env_var["name"].lower() == new_env_var["name"].lower():
                is_existing = True

                if "value" in new_env_var:
                    existing_env_var["value"] = new_env_var["value"]
                else:
                    existing_env_var["value"] = None

                if "secretRef" in new_env_var:
                    existing_env_var["secretRef"] = new_env_var["secretRef"]
                else:
                    existing_env_var["secretRef"] = None
                break

        # If not updating existing env var, add it as a new env var
        if not is_existing:
            existing_env_vars.append(new_env_var)


def _remove_env_vars(existing_env_vars, remove_env_vars):
    for old_env_var in remove_env_vars:

        # Check if updating existing env var
        is_existing = False
        for i, value in enumerate(existing_env_vars):
            existing_env_var = value
            if existing_env_var["name"].lower() == old_env_var.lower():
                is_existing = True
                existing_env_vars.pop(i)
                break

        # If not updating existing env var, add it as a new env var
        if not is_existing:
            logger.warning("Environment variable {} does not exist.".format(old_env_var))  # pylint: disable=logging-format-interpolation


def _remove_env_vars(existing_env_vars, remove_env_vars):
    for old_env_var in remove_env_vars:

        # Check if updating existing env var
        is_existing = False
        for index, value in enumerate(existing_env_vars):
            existing_env_var = value
            if existing_env_var["name"].lower() == old_env_var.lower():
                is_existing = True
                existing_env_vars.pop(index)
                break

        # If not updating existing env var, add it as a new env var
        if not is_existing:
            logger.warning("Environment variable {} does not exist.".format(old_env_var))  # pylint: disable=logging-format-interpolation


def _add_or_update_tags(containerapp_def, tags):
    if 'tags' not in containerapp_def:
        if tags:
            containerapp_def['tags'] = tags
        else:
            containerapp_def['tags'] = {}
    else:
        for key in tags:
            containerapp_def['tags'][key] = tags[key]


def _object_to_dict(obj):

    def default_handler(x):
        if isinstance(x, datetime):
            return x.isoformat()
        return x.__dict__

    return json.loads(json.dumps(obj, default=default_handler))


def _to_camel_case(snake_str):
    components = snake_str.split('_')
    return components[0] + ''.join(x.title() for x in components[1:])


def _convert_object_from_snake_to_camel_case(o):
    if isinstance(o, list):
        return [_convert_object_from_snake_to_camel_case(i) if isinstance(i, (dict, list)) else i for i in o]
    return {
        _to_camel_case(a): _convert_object_from_snake_to_camel_case(b) if isinstance(b, (dict, list)) else b for a, b in o.items()
    }


def _remove_additional_attributes(o):
    if isinstance(o, list):
        for i in o:
            _remove_additional_attributes(i)
    elif isinstance(o, dict):
        if "additionalProperties" in o:
            del o["additionalProperties"]

        for key in o:
            _remove_additional_attributes(o[key])


def _remove_readonly_attributes(containerapp_def):
    unneeded_properties = [
        "id",
        "name",
        "type",
        "systemData",
        "provisioningState",
        "latestRevisionName",
        "latestRevisionFqdn",
        "customDomainVerificationId",
        "outboundIpAddresses",
        "fqdn"
    ]

    for unneeded_property in unneeded_properties:
        if unneeded_property in containerapp_def:
            del containerapp_def[unneeded_property]
        elif unneeded_property in containerapp_def['properties']:
            del containerapp_def['properties'][unneeded_property]


# Remove null/None properties in a model since the PATCH API will delete those. Not needed once we move to the SDK
def clean_null_values(d):
    if isinstance(d, dict):
        return {
            k: v
            for k, v in ((k, clean_null_values(v)) for k, v in d.items())
            if v
        }
    if isinstance(d, list):
        return [v for v in map(clean_null_values, d) if v]
    return d


def _populate_secret_values(containerapp_def, secret_values):
    secrets = safe_get(containerapp_def, "properties", "configuration", "secrets", default=None)
    if not secrets:
        secrets = []
    if not secret_values:
        secret_values = []
    index = 0
    while index < len(secrets):
        value = secrets[index]
        if "value" not in value or not value["value"]:
            try:
                value["value"] = next(s["value"] for s in secret_values if s["name"] == value["name"])
            except StopIteration:
                pass
        index += 1


def _remove_dapr_readonly_attributes(daprcomponent_def):
    unneeded_properties = [
        "id",
        "name",
        "type",
        "systemData",
        "provisioningState",
        "latestRevisionName",
        "latestRevisionFqdn",
        "customDomainVerificationId",
        "outboundIpAddresses",
        "fqdn"
    ]

    for unneeded_property in unneeded_properties:
        if unneeded_property in daprcomponent_def:
            del daprcomponent_def[unneeded_property]


def update_nested_dictionary(orig_dict, new_dict):
    # Recursively update a nested dictionary. If the value is a list, replace the old list with new list
    from collections.abc import Mapping

    for key, val in new_dict.items():
        if isinstance(val, Mapping):
            tmp = update_nested_dictionary(orig_dict.get(key, {}), val)
            orig_dict[key] = tmp
        elif isinstance(val, list):
            if new_dict[key]:
                orig_dict[key] = new_dict[key]
        else:
            if new_dict[key] is not None:
                orig_dict[key] = new_dict[key]
    return orig_dict


def _validate_weight(weight):
    try:
        n = int(weight)
        if 0 <= n <= 100:
            return True
        raise ValidationError('Traffic weights must be integers between 0 and 100')
    except ValueError as ex:
        raise ValidationError('Traffic weights must be integers between 0 and 100') from ex


def _update_revision_weights(containerapp_def, list_weights):
    old_weight_sum = 0
    if "traffic" not in containerapp_def["properties"]["configuration"]["ingress"]:
        containerapp_def["properties"]["configuration"]["ingress"]["traffic"] = []

    if not list_weights:
        return 0

    for new_weight in list_weights:
        key_val = new_weight.split('=', 1)
        if len(key_val) != 2:
            raise ValidationError('Traffic weights must be in format \"<revision>=<weight> <revision2>=<weight2> ...\"')
        revision = key_val[0]
        weight = key_val[1]
        _validate_weight(weight)
        is_existing = False

        for existing_weight in containerapp_def["properties"]["configuration"]["ingress"]["traffic"]:
            if "latestRevision" in existing_weight and existing_weight["latestRevision"]:
                if revision.lower() == "latest":
                    old_weight_sum += existing_weight["weight"]
                    existing_weight["weight"] = weight
                    is_existing = True
                    break
            elif "revisionName" in existing_weight and existing_weight["revisionName"].lower() == revision.lower():
                old_weight_sum += existing_weight["weight"]
                existing_weight["weight"] = weight
                is_existing = True
                break
        if not is_existing:
            containerapp_def["properties"]["configuration"]["ingress"]["traffic"].append({
                "revisionName": revision if revision.lower() != "latest" else None,
                "weight": int(weight),
                "latestRevision": revision.lower() == "latest"
            })
    return old_weight_sum


def _validate_revision_name(cmd, revision, resource_group_name, name):
    if revision.lower() == "latest":
        return
    revision_def = None
    try:
        revision_def = ContainerAppClient.show_revision(cmd, resource_group_name, name, revision)
    except:  # pylint: disable=bare-except
        pass

    if not revision_def:
        raise ValidationError(f"Revision '{revision}' is not a valid revision name.")


def _append_label_weights(containerapp_def, label_weights, revision_weights):
    if "traffic" not in containerapp_def["properties"]["configuration"]["ingress"]:
        containerapp_def["properties"]["configuration"]["ingress"]["traffic"] = []

    if not label_weights:
        return

    bad_labels = []
    revision_weight_names = [w.split('=', 1)[0].lower() for w in revision_weights]  # this is to check if we already have that revision weight passed
    for new_weight in label_weights:
        key_val = new_weight.split('=', 1)
        if len(key_val) != 2:
            raise ValidationError('Traffic weights must be in format \"<revision>=<weight> <revision2>=<weight2> ...\"')
        label = key_val[0]
        weight = key_val[1]
        _validate_weight(weight)
        is_existing = False

        for existing_weight in containerapp_def["properties"]["configuration"]["ingress"]["traffic"]:
            if "label" in existing_weight and existing_weight["label"].lower() == label.lower():
                if "revisionName" in existing_weight and existing_weight["revisionName"] and existing_weight["revisionName"].lower() in revision_weight_names:
                    logger.warning("Already passed value for revision {}, will not overwrite with {}.".format(existing_weight["revisionName"], new_weight))  # pylint: disable=logging-format-interpolation
                    is_existing = True
                    break
                revision_weights.append("{}={}".format(existing_weight["revisionName"] if "revisionName" in existing_weight and existing_weight["revisionName"] else "latest", weight))
                is_existing = True
                break

        if not is_existing:
            bad_labels.append(label)

    if len(bad_labels) > 0:
        raise ValidationError(f"No labels '{', '.join(bad_labels)}' assigned to any traffic weight.")


def _update_weights(containerapp_def, revision_weights, old_weight_sum):

    new_weight_sum = sum([int(w.split('=', 1)[1]) for w in revision_weights])
    revision_weight_names = [w.split('=', 1)[0].lower() for w in revision_weights]
    divisor = sum([int(w["weight"]) for w in containerapp_def["properties"]["configuration"]["ingress"]["traffic"]]) - new_weight_sum
    # if there is no change to be made, don't even try (also can't divide by zero)
    if divisor == 0:
        return

    scale_factor = (old_weight_sum - new_weight_sum) / divisor + 1

    for existing_weight in containerapp_def["properties"]["configuration"]["ingress"]["traffic"]:
        if "latestRevision" in existing_weight and existing_weight["latestRevision"]:
            if "latest" not in revision_weight_names:
                existing_weight["weight"] = round(scale_factor * existing_weight["weight"])
        elif "revisionName" in existing_weight and existing_weight["revisionName"].lower() not in revision_weight_names:
            existing_weight["weight"] = round(scale_factor * existing_weight["weight"])

    total_sum = sum([int(w["weight"]) for w in containerapp_def["properties"]["configuration"]["ingress"]["traffic"]])
    index = 0
    while total_sum < 100:
        weight = containerapp_def["properties"]["configuration"]["ingress"]["traffic"][index % len(containerapp_def["properties"]["configuration"]["ingress"]["traffic"])]
        index += 1
        total_sum += 1
        weight["weight"] += 1


def _validate_traffic_sum(revision_weights):
    weight_sum = sum([int(w.split('=', 1)[1]) for w in revision_weights if len(w.split('=', 1)) == 2 and _validate_weight(w.split('=', 1)[1])])
    if weight_sum > 100:
        raise ValidationError("Traffic sums may not exceed 100.")


def _get_app_from_revision(revision):
    if not revision:
        raise ValidationError('Invalid revision. Revision must not be empty')
    if revision.lower() == "latest":
        raise ValidationError('Please provide a name for your containerapp. Cannot lookup name of containerapp without a full revision name.')
    revision = revision.split('--')
    revision.pop()
    revision = "--".join(revision)
    return revision


def _infer_acr_credentials(cmd, registry_server, disable_warnings=False):
    # If registry is Azure Container Registry, we can try inferring credentials
    if ACR_IMAGE_SUFFIX not in registry_server:
        raise RequiredArgumentMissingError('Registry username and password are required if not using Azure Container Registry.')
    not disable_warnings and logger.warning('No credential was provided to access Azure Container Registry. Trying to look up credentials...')
    parsed = urlparse(registry_server)
    registry_name = (parsed.netloc if parsed.scheme else parsed.path).split('.')[0]

    try:
        registry_user, registry_pass, registry_rg = _get_acr_cred(cmd.cli_ctx, registry_name)  # pylint: disable=unused-variable
        return (registry_user, registry_pass)
    except Exception as ex:
        raise RequiredArgumentMissingError('Failed to retrieve credentials for container registry {}. Please provide the registry username and password'.format(registry_name)) from ex


def _registry_exists(containerapp_def, registry_server):
    exists = False
    if "properties" in containerapp_def and "configuration" in containerapp_def["properties"] and "registries" in containerapp_def["properties"]["configuration"]:
        for registry in containerapp_def["properties"]["configuration"]["registries"]:
            if "server" in registry and registry["server"] and registry["server"].lower() == registry_server.lower():
                exists = True
                break
    return exists


# get a value from nested dict without getting IndexError (returns None instead)
# for example, model["key1"]["key2"]["key3"] would become safe_get(model, "key1", "key2", "key3")
def safe_get(model, *keys, default=None):
    if not model:
        return default
    for k in keys[:-1]:
        model = model.get(k, {})
    return model.get(keys[-1], default)


def safe_set(model, *keys, value):
    penult = {}
    for k in keys:
        if k not in model:
            model[k] = {}
        penult = model
        model = model[k]
    penult[keys[-1]] = value


def is_platform_windows():
    return platform.system() == "Windows"


def get_randomized_name(prefix, name=None, initial="rg"):
    from random import randint
    default = "{}_{}_{:04}".format(prefix, initial, randint(0, 9999))
    if name is not None:
        return name
    return default


def generate_randomized_cert_name(thumbprint, prefix, initial="rg"):
    from random import randint
    cert_name = "{}-{}-{}-{:04}".format(prefix[:14], initial[:14], thumbprint[:4].lower(), randint(0, 9999))
    for c in cert_name:
        if not (c.isalnum() or c == '-' or c == '.'):
            cert_name = cert_name.replace(c, '-')
    return cert_name.lower()


def _set_webapp_up_default_args(cmd, resource_group_name, location, name, registry_server):
    from azure.cli.core.util import ConfiguredDefaultSetter
    with ConfiguredDefaultSetter(cmd.cli_ctx.config, True):
        logger.warning("Setting 'az containerapp up' default arguments for current directory. "
                       "Manage defaults with 'az configure --scope local'")

        cmd.cli_ctx.config.set_value('defaults', 'resource_group_name', resource_group_name)
        logger.warning("--resource-group/-g default: %s", resource_group_name)

        cmd.cli_ctx.config.set_value('defaults', 'location', location)
        logger.warning("--location/-l default: %s", location)

        cmd.cli_ctx.config.set_value('defaults', 'name', name)
        logger.warning("--name/-n default: %s", name)

        # cmd.cli_ctx.config.set_value('defaults', 'managed_env', managed_env)
        # logger.warning("--environment default: %s", managed_env)

        cmd.cli_ctx.config.set_value('defaults', 'registry_server', registry_server)
        logger.warning("--registry-server default: %s", registry_server)


def get_profile_username():
    from azure.cli.core._profile import Profile
    user = Profile().get_current_account_user()
    user = user.split('@', 1)[0]
    if len(user.split('#', 1)) > 1:  # on cloudShell user is in format live.com#user@domain.com
        user = user.split('#', 1)[1]
    return user


def create_resource_group(cmd, rg_name, location):
    from azure.cli.core.profiles import get_sdk
    rcf = _resource_client_factory(cmd.cli_ctx)
    resource_group = get_sdk(cmd.cli_ctx, ResourceType.MGMT_RESOURCE_RESOURCES, 'ResourceGroup', mod='models')
    rg_params = resource_group(location=location)
    return rcf.resource_groups.create_or_update(rg_name, rg_params)


def get_resource_group(cmd, rg_name):
    rcf = _resource_client_factory(cmd.cli_ctx)
    return rcf.resource_groups.get(rg_name)


def _resource_client_factory(cli_ctx, **_):
    return get_mgmt_service_client(cli_ctx, ResourceType.MGMT_RESOURCE_RESOURCES)


def queue_acr_build(cmd, registry_rg, registry_name, img_name, src_dir, dockerfile="Dockerfile", quiet=False):
    import os
    import uuid
    import tempfile
    from ._archive_utils import upload_source_code
    from azure.cli.command_modules.acr._stream_utils import stream_logs
    from azure.cli.command_modules.acr._client_factory import cf_acr_registries_tasks
    from azure.cli.core.commands import LongRunningOperation

    # client_registries = get_acr_service_client(cmd.cli_ctx).registries
    client_registries = cf_acr_registries_tasks(cmd.cli_ctx)

    if not os.path.isdir(src_dir):
        raise ValidationError("Source directory should be a local directory path.")

    docker_file_path = os.path.join(src_dir, dockerfile)
    if not os.path.isfile(docker_file_path):
        raise ValidationError("Unable to find '{}'.".format(docker_file_path))

    # NOTE: os.path.basename is unable to parse "\" in the file path
    original_docker_file_name = os.path.basename(docker_file_path.replace("\\", "/"))
    docker_file_in_tar = '{}_{}'.format(uuid.uuid4().hex, original_docker_file_name)
    tar_file_path = os.path.join(tempfile.gettempdir(), 'build_archive_{}.tar.gz'.format(uuid.uuid4().hex))

    source_location = upload_source_code(cmd, client_registries, registry_name, registry_rg, src_dir, tar_file_path, docker_file_path, docker_file_in_tar)

    # For local source, the docker file is added separately into tar as the new file name (docker_file_in_tar)
    # So we need to update the docker_file_path
    docker_file_path = docker_file_in_tar

    OS, Architecture = cmd.get_models('OS', 'Architecture', resource_type=ResourceType.MGMT_CONTAINERREGISTRY, operation_group='runs')
    # Default platform values
    platform_os = OS.linux.value
    platform_arch = Architecture.amd64.value
    platform_variant = None

    DockerBuildRequest, PlatformProperties = cmd.get_models('DockerBuildRequest', 'PlatformProperties',
                                                            resource_type=ResourceType.MGMT_CONTAINERREGISTRY, operation_group='runs')
    docker_build_request = DockerBuildRequest(
        image_names=[img_name],
        is_push_enabled=True,
        source_location=source_location,
        platform=PlatformProperties(
            os=platform_os,
            architecture=platform_arch,
            variant=platform_variant
        ),
        docker_file_path=docker_file_path,
        timeout=None,
        arguments=[])

    queued_build = LongRunningOperation(cmd.cli_ctx)(client_registries.begin_schedule_run(
        resource_group_name=registry_rg,
        registry_name=registry_name,
        run_request=docker_build_request))

    run_id = queued_build.run_id
    logger.info("Queued a build with ID: %s", run_id)
    not quiet and logger.info("Waiting for agent...")

    from azure.cli.command_modules.acr._client_factory import (cf_acr_runs)
    from ._acr_run_polling import get_run_with_polling
    client_runs = cf_acr_runs(cmd.cli_ctx)

    if quiet:
        lro_poller = get_run_with_polling(cmd, client_runs, run_id, registry_name, registry_rg)
        acr = LongRunningOperation(cmd.cli_ctx)(lro_poller)
        logger.info("Build {}.".format(acr.status.lower()))  # pylint: disable=logging-format-interpolation
        if acr.status.lower() != "succeeded":
            raise CLIInternalError("ACR build {}.".format(acr.status.lower()))
        return acr

    return stream_logs(cmd, client_runs, run_id, registry_name, registry_rg, None, False, True)


def _get_acr_cred(cli_ctx, registry_name):
    from azure.cli.core.commands.parameters import get_resources_in_subscription

    client = get_mgmt_service_client(cli_ctx, ContainerRegistryManagementClient).registries

    result = get_resources_in_subscription(cli_ctx, 'Microsoft.ContainerRegistry/registries')
    result = [item for item in result if item.name.lower() == registry_name]
    if not result or len(result) > 1:
        raise ResourceNotFoundError("No resource or more than one were found with name '{}'.".format(registry_name))
    resource_group_name = parse_resource_id(result[0].id)['resource_group']

    registry = client.get(resource_group_name, registry_name)

    if registry.admin_user_enabled:  # pylint: disable=no-member
        cred = client.list_credentials(resource_group_name, registry_name)
        return cred.username, cred.passwords[0].value, resource_group_name
    raise ResourceNotFoundError("Failed to retrieve container registry credentials. Please either provide the "
                                "credentials or run 'az acr update -n {} --admin-enabled true' to enable "
                                "admin first.".format(registry_name))


def create_new_acr(cmd, registry_name, resource_group_name, location=None, sku="Basic"):
    # from azure.cli.command_modules.acr.custom import acr_create
    from azure.cli.command_modules.acr._client_factory import cf_acr_registries
    from azure.cli.core.commands import LongRunningOperation

    client = cf_acr_registries(cmd.cli_ctx)
    # return acr_create(cmd, client, registry_name, resource_group_name, sku, location)

    Registry, Sku = cmd.get_models('Registry', 'Sku', resource_type=ResourceType.MGMT_CONTAINERREGISTRY, operation_group="registries")
    registry = Registry(location=location, sku=Sku(name=sku), admin_user_enabled=True,
                        zone_redundancy=None, tags=None)

    lro_poller = client.begin_create(resource_group_name, registry_name, registry)
    acr = LongRunningOperation(cmd.cli_ctx)(lro_poller)
    return acr


def set_field_in_auth_settings(auth_settings, set_string):
    if set_string is not None:
        split1 = set_string.split("=")
        fieldName = split1[0]
        fieldValue = split1[1]
        split2 = fieldName.split(".")
        auth_settings = set_field_in_auth_settings_recursive(split2, fieldValue, auth_settings)
    return auth_settings


def set_field_in_auth_settings_recursive(field_name_split, field_value, auth_settings):
    if len(field_name_split) == 1:
        if not field_value.startswith('[') or not field_value.endswith(']'):
            auth_settings[field_name_split[0]] = field_value
        else:
            field_value_list_string = field_value[1:-1]
            auth_settings[field_name_split[0]] = field_value_list_string.split(",")
        return auth_settings

    remaining_field_names = field_name_split[1:]
    if field_name_split[0] not in auth_settings:
        auth_settings[field_name_split[0]] = {}
    auth_settings[field_name_split[0]] = set_field_in_auth_settings_recursive(remaining_field_names,
                                                                              field_value,
                                                                              auth_settings[field_name_split[0]])
    return auth_settings


def update_http_settings_in_auth_settings(auth_settings, require_https, proxy_convention,
                                          proxy_custom_host_header, proxy_custom_proto_header):
    if require_https is not None:
        if "httpSettings" not in auth_settings:
            auth_settings["httpSettings"] = {}
        auth_settings["httpSettings"]["requireHttps"] = require_https

    if proxy_convention is not None:
        if "httpSettings" not in auth_settings:
            auth_settings["httpSettings"] = {}
        if "forwardProxy" not in auth_settings["httpSettings"]:
            auth_settings["httpSettings"]["forwardProxy"] = {}
        auth_settings["httpSettings"]["forwardProxy"]["convention"] = proxy_convention

    if proxy_custom_host_header is not None:
        if "httpSettings" not in auth_settings:
            auth_settings["httpSettings"] = {}
        if "forwardProxy" not in auth_settings["httpSettings"]:
            auth_settings["httpSettings"]["forwardProxy"] = {}
        auth_settings["httpSettings"]["forwardProxy"]["customHostHeaderName"] = proxy_custom_host_header

    if proxy_custom_proto_header is not None:
        if "httpSettings" not in auth_settings:
            auth_settings["httpSettings"] = {}
        if "forwardProxy" not in auth_settings["httpSettings"]:
            auth_settings["httpSettings"]["forwardProxy"] = {}
        auth_settings["httpSettings"]["forwardProxy"]["customProtoHeaderName"] = proxy_custom_proto_header

    return auth_settings


def get_oidc_client_setting_app_setting_name(provider_name):
    provider_name_prefix = provider_name.lower()[:10]  # secret names can't be too long
    return provider_name_prefix + "-authentication-secret"


# only accept .pfx or .pem file
def load_cert_file(file_path, cert_password=None):
    from base64 import b64encode
    from OpenSSL import crypto
    import os

    cert_data = None
    thumbprint = None
    blob = None
    try:
        with open(file_path, "rb") as f:
            if os.path.splitext(file_path)[1] in ['.pem']:
                cert_data = f.read()
                x509 = crypto.load_certificate(crypto.FILETYPE_PEM, cert_data)
                digest_algorithm = 'sha256'
                thumbprint = x509.digest(digest_algorithm).decode("utf-8").replace(':', '')
                blob = b64encode(cert_data).decode("utf-8")
            elif os.path.splitext(file_path)[1] in ['.pfx']:
                cert_data = f.read()
                try:
                    p12 = crypto.load_pkcs12(cert_data, cert_password)
                except Exception as e:
                    raise FileOperationError('Failed to load the certificate file. This may be due to an incorrect or missing password. Please double check and try again.\nError: {}'.format(e)) from e
                x509 = p12.get_certificate()
                digest_algorithm = 'sha256'
                thumbprint = x509.digest(digest_algorithm).decode("utf-8").replace(':', '')
                blob = b64encode(cert_data).decode("utf-8")
            else:
                raise FileOperationError('Not a valid file type. Only .PFX and .PEM files are supported.')
    except Exception as e:
        raise CLIInternalError(e) from e
    return blob, thumbprint


def check_cert_name_availability(cmd, resource_group_name, name, cert_name):
    name_availability_request = {}
    name_availability_request["name"] = cert_name
    name_availability_request["type"] = CHECK_CERTIFICATE_NAME_AVAILABILITY_TYPE
    try:
        r = ManagedEnvironmentClient.check_name_availability(cmd, resource_group_name, name, name_availability_request)
    except CLIError as e:
        handle_raw_exception(e)
    return r


def validate_hostname(cmd, resource_group_name, name, hostname):
    passed = False
    message = None
    try:
        r = ContainerAppClient.validate_domain(cmd, resource_group_name, name, hostname)
        passed = r["customDomainVerificationTest"] == "Passed" and not r["hasConflictOnManagedEnvironment"]
        if "customDomainVerificationFailureInfo" in r:
            message = r["customDomainVerificationFailureInfo"]["message"]
        elif r["hasConflictOnManagedEnvironment"] and ("conflictingContainerAppResourceId" in r):
            message = "Custom Domain {} Conflicts on the same environment with {}.".format(hostname, r["conflictingContainerAppResourceId"])
    except CLIError as e:
        handle_raw_exception(e)
    return passed, message


def patch_new_custom_domain(cmd, resource_group_name, name, new_custom_domains):
    envelope = ContainerAppCustomDomainEnvelopeModel
    envelope["properties"]["configuration"]["ingress"]["customDomains"] = new_custom_domains
    try:
        r = ContainerAppClient.update(cmd, resource_group_name, name, envelope)
    except CLIError as e:
        handle_raw_exception(e)
    if "customDomains" in r["properties"]["configuration"]["ingress"]:
        return list(r["properties"]["configuration"]["ingress"]["customDomains"])
    else:
        return []


def get_custom_domains(cmd, resource_group_name, name, location=None, environment=None):
    try:
        app = ContainerAppClient.show(cmd=cmd, resource_group_name=resource_group_name, name=name)
        if location:
            _ensure_location_allowed(cmd, location, "Microsoft.App", "containerApps")
            if _normalize_location(cmd, app["location"]) != _normalize_location(cmd, location):
                raise ResourceNotFoundError('Container app {} is not in location {}.'.format(name, location))
        if environment and (_get_name(environment) != _get_name(app["properties"]["managedEnvironmentId"])):
            raise ResourceNotFoundError('Container app {} is not under environment {}.'.format(name, environment))
        if "ingress" in app["properties"]["configuration"] and "customDomains" in app["properties"]["configuration"]["ingress"]:
            custom_domains = app["properties"]["configuration"]["ingress"]["customDomains"]
        else:
            custom_domains = []
    except CLIError as e:
        handle_raw_exception(e)
    return custom_domains


def set_managed_identity(cmd, resource_group_name, containerapp_def, system_assigned=False, user_assigned=None):
    assign_system_identity = system_assigned
    if not user_assigned:
        user_assigned = []
    assign_user_identities = [x.lower() for x in user_assigned]

    # If identity not returned
    try:
        containerapp_def["identity"]
        containerapp_def["identity"]["type"]
    except:
        containerapp_def["identity"] = {}
        containerapp_def["identity"]["type"] = "None"

    if assign_system_identity and containerapp_def["identity"]["type"].__contains__("SystemAssigned"):
        logger.warning("System identity is already assigned to containerapp")

    # Assign correct type
    try:
        if containerapp_def["identity"]["type"] != "None":
            if containerapp_def["identity"]["type"] == "SystemAssigned" and assign_user_identities:
                containerapp_def["identity"]["type"] = "SystemAssigned,UserAssigned"
            if containerapp_def["identity"]["type"] == "UserAssigned" and assign_system_identity:
                containerapp_def["identity"]["type"] = "SystemAssigned,UserAssigned"
        else:
            if assign_system_identity and assign_user_identities:
                containerapp_def["identity"]["type"] = "SystemAssigned,UserAssigned"
            elif assign_system_identity:
                containerapp_def["identity"]["type"] = "SystemAssigned"
            elif assign_user_identities:
                containerapp_def["identity"]["type"] = "UserAssigned"
    except:
        # Always returns "type": "None" when CA has no previous identities
        pass

    if assign_user_identities:
        try:
            containerapp_def["identity"]["userAssignedIdentities"]
        except:
            containerapp_def["identity"]["userAssignedIdentities"] = {}

        subscription_id = get_subscription_id(cmd.cli_ctx)

        for r in assign_user_identities:
            r = _ensure_identity_resource_id(subscription_id, resource_group_name, r).replace("resourceGroup", "resourcegroup")
            isExisting = False

            if not containerapp_def["identity"].get("userAssignedIdentities"):
                containerapp_def["identity"]["userAssignedIdentities"] = {}

            for old_user_identity in containerapp_def["identity"]["userAssignedIdentities"]:
                if old_user_identity.lower() == r.lower():
                    isExisting = True
                    logger.warning("User identity %s is already assigned to containerapp", old_user_identity)
                    break

            if not isExisting:
                containerapp_def["identity"]["userAssignedIdentities"][r] = {}


def create_acrpull_role_assignment(cmd, registry_server, registry_identity=None, service_principal=None, skip_error=False):
    if registry_identity:
        registry_identity_parsed = parse_resource_id(registry_identity)
        registry_identity_name, registry_identity_rg = registry_identity_parsed.get("name"), registry_identity_parsed.get("resource_group")
        sp_id = get_mgmt_service_client(cmd.cli_ctx, ResourceType.MGMT_MSI).user_assigned_identities.get(resource_name=registry_identity_name, resource_group_name=registry_identity_rg).principal_id
    else:
        sp_id = service_principal

    client = get_mgmt_service_client(cmd.cli_ctx, ContainerRegistryManagementClient).registries
    acr_id = acr_show(cmd, client, registry_server[: registry_server.rindex(ACR_IMAGE_SUFFIX)]).id
    retries = 10
    while retries > 0:
        try:
            create_role_assignment(cmd, role="acrpull", assignee=sp_id, scope=acr_id)
            return
        except Exception as e:
            retries -= 1
            if retries <= 0:
                message = (f"Role assignment failed with error message: \"{' '.join(e.args)}\". \n"
                           f"To add the role assignment manually, please run 'az role assignment create --assignee {sp_id} --scope {acr_id} --role acrpull'. \n"
                           "You may have to restart the containerapp with 'az containerapp revision restart'.")
                if skip_error:
                    logger.error(message)
                else:
                    raise UnauthorizedError(message) from e
            else:
                time.sleep(5)


def is_registry_msi_system(identity):
    if identity is None:
        return False
    return identity.lower() == "system"


def validate_environment_location(cmd, location):
    from ._constants import MAX_ENV_PER_LOCATION
    from .custom import list_managed_environments
    env_list = list_managed_environments(cmd)

    locations = [loc["location"] for loc in env_list]
    locations = list(set(locations))  # remove duplicates

    location_count = {}
    for loc in locations:
        location_count[loc] = len([e for e in env_list if e["location"] == loc])  # pylint: disable=used-before-assignment

    disallowed_locations = []
    for _, value in enumerate(location_count):
        if location_count[value] > MAX_ENV_PER_LOCATION - 1:
            disallowed_locations.append(value)

    res_locations = list_environment_locations(cmd)
    res_locations = [loc for loc in res_locations if loc not in disallowed_locations]

    allowed_locs = ", ".join(res_locations)

    if location:
        try:
            _ensure_location_allowed(cmd, location, CONTAINER_APPS_RP, "managedEnvironments")
        except Exception as e:  # pylint: disable=broad-except
            raise ValidationError("You cannot create a Containerapp environment in location {}. List of eligible locations: {}.".format(location, allowed_locs)) from e

    if len(res_locations) > 0:
        if not location:
            logger.warning("Creating environment on location %s.", res_locations[0])
            return res_locations[0]
        if location in disallowed_locations:
            raise ValidationError("You have more than {} environments in location {}. List of eligible locations: {}.".format(MAX_ENV_PER_LOCATION, location, allowed_locs))
        return location
    else:
        raise ValidationError("You cannot create any more environments. Environments are limited to {} per location in a subscription. Please specify an existing environment using --environment.".format(MAX_ENV_PER_LOCATION))


def list_environment_locations(cmd):
    providers_client = providers_client_factory(cmd.cli_ctx, get_subscription_id(cmd.cli_ctx))
    resource_types = getattr(providers_client.get(CONTAINER_APPS_RP), 'resource_types', [])
    res_locations = []
    for res in resource_types:
        if res and getattr(res, 'resource_type', "") == "managedEnvironments":
            res_locations = getattr(res, 'locations', [])

    res_locations = [res_loc.lower().replace(" ", "").replace("(", "").replace(")", "") for res_loc in res_locations if res_loc.strip()]

    return res_locations

<<<<<<< HEAD
def set_ip_restrictions(ip_restrictions, ip_restriction_name, ip_address_range, description, allow_access):
    updated = False
    for e in ip_restrictions:
        if ip_restriction_name.lower() == e["name"].lower():
            e["description"] = description
            e["ipAddressRange"] = ip_address_range
            e["action"] = "Allow" if allow_access else "Deny"
            updated = True
            break
    if not updated:
        new_ip_restriction = {
            "name": ip_restriction_name,
            "description": description,
            "ipAddressRange": ip_address_range,
            "action": "Allow" if allow_access else "Deny"
        }
        ip_restrictions.append(new_ip_restriction)
    return ip_restrictions
=======

def _azure_monitor_quickstart(cmd, name, resource_group_name, storage_account, logs_destination):
    if logs_destination != "azure-monitor":
        if storage_account:
            logger.warning("Storage accounts only accepted for Azure Monitor logs destination. Ignoring storage account value.")
        return
    if not storage_account:
        logger.warning("Azure monitor must be set up manually. Run `az monitor diagnostic-settings create --name mydiagnosticsettings --resource myManagedEnvironmentId --storage-account myStorageAccountId --logs myJsonLogSettings` to set up Azure Monitor diagnostic settings on your storage account.")
        return

    from azure.cli.command_modules.monitor.operations.diagnostics_settings import create_diagnostics_settings
    from azure.cli.command_modules.monitor._client_factory import cf_diagnostics

    env_id = resource_id(subscription=get_subscription_id(cmd.cli_ctx),
                         resource_group=resource_group_name,
                         namespace='Microsoft.App',
                         type='managedEnvironments',
                         name=name)
    try:
        create_diagnostics_settings(client=cf_diagnostics(cmd.cli_ctx, None),
                                    name="diagnosticsettings",
                                    resource_uri=env_id,
                                    storage_account=storage_account,
                                    logs=json.loads(LOGS_STRING))
        logger.warning("Azure Monitor diagnastic settings created successfully.")
    except Exception as ex:
        handle_raw_exception(ex)
>>>>>>> 745f1603
<|MERGE_RESOLUTION|>--- conflicted
+++ resolved
@@ -1556,7 +1556,6 @@
 
     return res_locations
 
-<<<<<<< HEAD
 def set_ip_restrictions(ip_restrictions, ip_restriction_name, ip_address_range, description, allow_access):
     updated = False
     for e in ip_restrictions:
@@ -1575,7 +1574,6 @@
         }
         ip_restrictions.append(new_ip_restriction)
     return ip_restrictions
-=======
 
 def _azure_monitor_quickstart(cmd, name, resource_group_name, storage_account, logs_destination):
     if logs_destination != "azure-monitor":
@@ -1602,5 +1600,4 @@
                                     logs=json.loads(LOGS_STRING))
         logger.warning("Azure Monitor diagnastic settings created successfully.")
     except Exception as ex:
-        handle_raw_exception(ex)
->>>>>>> 745f1603
+        handle_raw_exception(ex)