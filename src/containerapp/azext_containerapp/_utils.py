--- conflicted
+++ resolved
@@ -7,7 +7,6 @@
 import time
 import json
 import platform
-<<<<<<< HEAD
 import subprocess
 import stat
 import io
@@ -18,9 +17,6 @@
 import re
 import requests
 import packaging.version as SemVer
-=======
-import re
->>>>>>> 862e7ea9
 
 from urllib.parse import urlparse
 from urllib.request import urlopen
@@ -49,15 +45,11 @@
 from ._constants import (MAXIMUM_CONTAINER_APP_NAME_LENGTH, SHORT_POLLING_INTERVAL_SECS, LONG_POLLING_INTERVAL_SECS,
                          LOG_ANALYTICS_RP, CONTAINER_APPS_RP, CHECK_CERTIFICATE_NAME_AVAILABILITY_TYPE, ACR_IMAGE_SUFFIX,
                          LOGS_STRING, PENDING_STATUS, SUCCEEDED_STATUS, UPDATING_STATUS)
-<<<<<<< HEAD
-from ._models import (ContainerAppCustomDomainEnvelope as ContainerAppCustomDomainEnvelopeModel, ManagedCertificateEnvelop as ManagedCertificateEnvelopModel)
-from ._models import OryxMarinerRunImgTagProperty
-=======
 from ._models import (ContainerAppCustomDomainEnvelope as ContainerAppCustomDomainEnvelopeModel,
                       ManagedCertificateEnvelop as ManagedCertificateEnvelopModel,
                       ServiceConnector as ServiceConnectorModel)
+from ._models import OryxMarinerRunImgTagProperty
 from ._managed_service_utils import ManagedRedisUtils, ManagedCosmosDBUtils, ManagedPostgreSQLUtils
->>>>>>> 862e7ea9
 
 logger = get_logger(__name__)
 
