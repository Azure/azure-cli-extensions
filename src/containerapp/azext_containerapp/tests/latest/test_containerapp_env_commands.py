--- conflicted
+++ resolved
@@ -557,10 +557,6 @@
 
         result = self.cmd('containerapp env list-usages --id {}'.format(containerapp_env["id"])).get_output_in_json()
         usages = result["value"]
-<<<<<<< HEAD
-        self.assertEqual(len(usages), 1)
-=======
         self.assertEqual(len(usages), 3)
->>>>>>> 96c6ddfd
         self.assertGreater(usages[0]["limit"], 0)
         self.assertGreaterEqual(usages[0]["usage"], 0)