--- conflicted
+++ resolved
@@ -485,41 +485,16 @@
 class ContainerappAnonymousRegistryTests(ScenarioTest):
     @AllowLargeResponse(8192)
     @ResourceGroupPreparer(location="northeurope")
-<<<<<<< HEAD
-    @live_only()  # encounters 'CannotOverwriteExistingCassetteException' only when run from recording (passes when run live)
     def test_containerapp_anonymous_registry(self, resource_group):
-        import requests
-
-=======
-    def test_containerapp_anonymous_registry(self, resource_group):
->>>>>>> 62038621
         env = self.create_random_name(prefix='env', length=24)
         app = self.create_random_name(prefix='aca', length=24)
         image = "mcr.microsoft.com/azuredocs/containerapps-helloworld:latest"
 
-<<<<<<< HEAD
-        self.cmd(f'containerapp env create -g {resource_group} -n {env}')
-
-        containerapp_env = self.cmd(f'containerapp env show -g {resource_group} -n {env}').get_output_in_json()
-
-        while containerapp_env["properties"]["provisioningState"].lower() == "waiting":
-            time.sleep(5)
-            containerapp_env = self.cmd(f'containerapp env show -g {resource_group} -n {env}').get_output_in_json()
+        create_containerapp_env(self, env, resource_group)
 
         self.cmd(f'containerapp create -g {resource_group} -n {app} --image {image} --ingress external --target-port 80 --environment {env}')
 
-        url = self.cmd(f'containerapp show -g {resource_group} -n {app}').get_output_in_json()["properties"]["configuration"]["ingress"]["fqdn"]
-        url = f"https://{url}"
-        resp = requests.get(url)
-        self.assertTrue(resp.ok)
-        self.assertEqual(resp.status_code, 200)
-=======
-        create_containerapp_env(self, env, resource_group)
-
-        self.cmd(f'containerapp create -g {resource_group} -n {app} --image {image} --ingress external --target-port 80 --environment {env}')
-
         self.cmd(f'containerapp show -g {resource_group} -n {app}', checks=[JMESPathCheck("properties.provisioningState", "Succeeded")])
->>>>>>> 62038621
 
 
 class ContainerappRegistryIdentityTests(ScenarioTest):
