# --------------------------------------------------------------------------------------------
# Copyright (c) Microsoft Corporation. All rights reserved.
# Licensed under the MIT License. See License.txt in the project root for license information.
# --------------------------------------------------------------------------------------------

import json
import os
import time
import unittest

from azure.cli.command_modules.containerapp._utils import format_location
from azure.cli.core.azclierror import ValidationError, CLIInternalError

from azure.cli.testsdk.scenario_tests import AllowLargeResponse, live_only
from azure.cli.testsdk import (ScenarioTest, ResourceGroupPreparer, JMESPathCheck)
from msrestazure.tools import parse_resource_id

from azext_containerapp.tests.latest.common import (write_test_file, clean_up_test_file)
from .common import TEST_LOCATION, STAGE_LOCATION
from .utils import create_containerapp_env, prepare_containerapp_env_for_app_e2e_tests

TEST_DIR = os.path.abspath(os.path.join(os.path.abspath(__file__), '..'))


class ContainerappIdentityTests(ScenarioTest):
    def __init__(self, *arg, **kwargs):
        super().__init__(*arg, random_config_dir=True, **kwargs)

    @AllowLargeResponse(8192)
    @ResourceGroupPreparer(location="eastus2")
    def test_containerapp_identity_e2e(self, resource_group):
        # MSI is not available in North Central US (Stage), if the TEST_LOCATION is "northcentralusstage", use eastus as location
        location = TEST_LOCATION
        if format_location(location) == format_location(STAGE_LOCATION):
            location = "eastus"
        self.cmd('configure --defaults location={}'.format(location))

        ca_name = self.create_random_name(prefix='containerapp', length=24)
        user_identity_name = self.create_random_name(prefix='containerapp', length=24)

        env = prepare_containerapp_env_for_app_e2e_tests(self, location=location)

        self.cmd('containerapp create -g {} -n {} --environment {}'.format(resource_group, ca_name, env))

        self.cmd('containerapp identity assign --system-assigned -g {} -n {}'.format(resource_group, ca_name), checks=[
            JMESPathCheck('type', 'SystemAssigned'),
        ])

        self.cmd('identity create -g {} -n {}'.format(resource_group, user_identity_name))

        self.cmd('containerapp identity assign --user-assigned {} -g {} -n {}'.format(user_identity_name, resource_group, ca_name), checks=[
            JMESPathCheck('type', 'SystemAssigned, UserAssigned'),
        ])

        self.cmd('containerapp identity show -g {} -n {}'.format(resource_group, ca_name), checks=[
            JMESPathCheck('type', 'SystemAssigned, UserAssigned'),
        ])

        self.cmd('containerapp identity remove --user-assigned {} -g {} -n {}'.format(user_identity_name, resource_group, ca_name), checks=[
            JMESPathCheck('type', 'SystemAssigned'),
        ])

        self.cmd('containerapp identity show -g {} -n {}'.format(resource_group, ca_name), checks=[
            JMESPathCheck('type', 'SystemAssigned'),
        ])

        self.cmd('containerapp identity remove --system-assigned -g {} -n {}'.format(resource_group, ca_name), checks=[
            JMESPathCheck('type', 'None'),
        ])

        self.cmd('containerapp identity show -g {} -n {}'.format(resource_group, ca_name), checks=[
            JMESPathCheck('type', 'None'),
        ])
        self.cmd('containerapp delete  -g {} -n {} --yes'.format(resource_group, ca_name), expect_failure=False)

    @AllowLargeResponse(8192)
    @ResourceGroupPreparer(location="canadacentral")
    def test_containerapp_identity_system(self, resource_group):
        # MSI is not available in North Central US (Stage), if the TEST_LOCATION is "northcentralusstage", use eastus as location
        location = TEST_LOCATION
        if format_location(location) == format_location(STAGE_LOCATION):
            location = "eastus"
        self.cmd('configure --defaults location={}'.format(location))

        env_name = self.create_random_name(prefix='containerapp-env', length=24)
        ca_name = self.create_random_name(prefix='containerapp', length=24)
        logs_workspace_name = self.create_random_name(prefix='containerapp-env', length=24)

        logs_workspace_id = self.cmd('monitor log-analytics workspace create -g {} -n {} -l eastus'.format(resource_group, logs_workspace_name)).get_output_in_json()["customerId"]
        logs_workspace_key = self.cmd('monitor log-analytics workspace get-shared-keys -g {} -n {}'.format(resource_group, logs_workspace_name)).get_output_in_json()["primarySharedKey"]

        self.cmd('containerapp env create -g {} -n {} --logs-workspace-id {} --logs-workspace-key {}'.format(resource_group, env_name, logs_workspace_id, logs_workspace_key))

        containerapp_env = self.cmd('containerapp env show -g {} -n {}'.format(resource_group, env_name)).get_output_in_json()

        while containerapp_env["properties"]["provisioningState"].lower() == "waiting":
            time.sleep(5)
            containerapp_env = self.cmd('containerapp env show -g {} -n {}'.format(resource_group, env_name)).get_output_in_json()

        self.cmd('containerapp create -g {} -n {} --environment {} --system-assigned'.format(resource_group, ca_name, env_name))

        self.cmd('containerapp identity show -g {} -n {}'.format(resource_group, ca_name), checks=[
            JMESPathCheck('type', 'SystemAssigned'),
        ])

        self.cmd('containerapp identity remove --system-assigned -g {} -n {}'.format(resource_group, ca_name), checks=[
            JMESPathCheck('type', 'None'),
        ])

        self.cmd('containerapp identity assign --system-assigned -g {} -n {}'.format(resource_group, ca_name), checks=[
            JMESPathCheck('type', 'SystemAssigned'),
        ])

        self.cmd('containerapp identity remove --system-assigned -g {} -n {}'.format(resource_group, ca_name), checks=[
            JMESPathCheck('type', 'None'),
        ])

    @AllowLargeResponse(8192)
    @ResourceGroupPreparer(location="westeurope")
    def test_containerapp_identity_user(self, resource_group):
        # MSI is not available in North Central US (Stage), if the TEST_LOCATION is "northcentralusstage", use eastus as location
        location = TEST_LOCATION
        if format_location(location) == format_location(STAGE_LOCATION):
            location = "eastus"
        self.cmd('configure --defaults location={}'.format(location))

        ca_name = self.create_random_name(prefix='containerapp', length=24)
        user_identity_name1 = self.create_random_name(prefix='containerapp-user1', length=24)
        user_identity_name2 = self.create_random_name(prefix='containerapp-user2', length=24)

        env = prepare_containerapp_env_for_app_e2e_tests(self, location=location)

        self.cmd('containerapp create -g {} -n {} --environment {}'.format(resource_group, ca_name, env))

        self.cmd('identity create -g {} -n {}'.format(resource_group, user_identity_name1))

        self.cmd('identity create -g {} -n {}'.format(resource_group, user_identity_name2))

        self.cmd('containerapp identity assign --system-assigned -g {} -n {}'.format(resource_group, ca_name), checks=[
            JMESPathCheck('type', 'SystemAssigned'),
        ])

        self.cmd('containerapp identity assign --user-assigned {} {} -g {} -n {}'.format(user_identity_name1, user_identity_name2, resource_group, ca_name), checks=[
            JMESPathCheck('type', 'SystemAssigned, UserAssigned'),
        ])

        self.cmd('containerapp identity show -g {} -n {}'.format(resource_group, ca_name), checks=[
            JMESPathCheck('type', 'SystemAssigned, UserAssigned'),
        ])

        self.cmd('containerapp identity remove --user-assigned {} -g {} -n {}'.format(user_identity_name1, resource_group, ca_name), checks=[
            JMESPathCheck('type', 'SystemAssigned, UserAssigned'),
        ])

        self.cmd('containerapp identity remove --user-assigned {} -g {} -n {}'.format(user_identity_name2, resource_group, ca_name), checks=[
            JMESPathCheck('type', 'SystemAssigned'),
        ])

        self.cmd('containerapp identity show -g {} -n {}'.format(resource_group, ca_name), checks=[
            JMESPathCheck('type', 'SystemAssigned'),
        ])

        self.cmd('containerapp identity remove --system-assigned -g {} -n {}'.format(resource_group, ca_name), checks=[
            JMESPathCheck('type', 'None'),
        ])

        self.cmd('containerapp identity show -g {} -n {}'.format(resource_group, ca_name), checks=[
            JMESPathCheck('type', 'None'),
        ])


class ContainerappIngressTests(ScenarioTest):
    def __init__(self, *arg, **kwargs):
        super().__init__(*arg, random_config_dir=True, **kwargs)

    @AllowLargeResponse(8192)
    @ResourceGroupPreparer(location="eastus2")
    def test_containerapp_ingress_e2e(self, resource_group):
        self.cmd('configure --defaults location={}'.format(TEST_LOCATION))

        ca_name = self.create_random_name(prefix='containerapp', length=24)

        env = prepare_containerapp_env_for_app_e2e_tests(self)

        self.cmd('containerapp create -g {} -n {} --environment {} --ingress external --target-port 80 --allow-insecure'.format(resource_group, ca_name, env))

        self.cmd('containerapp ingress show -g {} -n {}'.format(resource_group, ca_name), checks=[
            JMESPathCheck('external', True),
            JMESPathCheck('targetPort', 80),
            JMESPathCheck('allowInsecure', True),
        ])

        self.cmd('containerapp ingress disable -g {} -n {}'.format(resource_group, ca_name))

        containerapp_def = self.cmd('containerapp show -g {} -n {}'.format(resource_group, ca_name)).get_output_in_json()

        self.assertEqual("fqdn" in containerapp_def["properties"]["configuration"], False)

        self.cmd('containerapp ingress enable -g {} -n {} --type internal --target-port 81 --allow-insecure --transport http2'.format(resource_group, ca_name))

        self.cmd('containerapp ingress show -g {} -n {}'.format(resource_group, ca_name), checks=[
            JMESPathCheck('external', False),
            JMESPathCheck('targetPort', 81),
            JMESPathCheck('allowInsecure', True),
            JMESPathCheck('transport', "Http2"),
        ])

        self.cmd('containerapp ingress update -g {} -n {} --type external --allow-insecure=False'.format(resource_group, ca_name))

        self.cmd('containerapp ingress show -g {} -n {}'.format(resource_group, ca_name), checks=[
            JMESPathCheck('external', True),
            JMESPathCheck('targetPort', 81),
            JMESPathCheck('allowInsecure', False),
            JMESPathCheck('transport', "Http2"),
        ])

    @AllowLargeResponse(8192)
    @ResourceGroupPreparer(location="eastus2")
    def test_containerapp_ingress_traffic_e2e(self, resource_group):
        self.cmd('configure --defaults location={}'.format(TEST_LOCATION))

        ca_name = self.create_random_name(prefix='containerapp', length=24)

        env = prepare_containerapp_env_for_app_e2e_tests(self)

        self.cmd('containerapp create -g {} -n {} --environment {} --ingress external --target-port 80 --revisions-mode multiple'.format(resource_group, ca_name, env))

        self.cmd('containerapp ingress show -g {} -n {}'.format(resource_group, ca_name), checks=[
            JMESPathCheck('external', True),
            JMESPathCheck('targetPort', 80),
        ])

        self.cmd('containerapp ingress traffic set -g {} -n {} --revision-weight latest=100'.format(resource_group, ca_name), checks=[
            JMESPathCheck('[0].latestRevision', True),
            JMESPathCheck('[0].weight', 100),
        ])

        self.cmd('containerapp update -g {} -n {} --cpu 1.0 --memory 2Gi'.format(resource_group, ca_name))

        revisions_list = self.cmd('containerapp revision list -g {} -n {}'.format(resource_group, ca_name)).get_output_in_json()

        self.cmd('containerapp ingress traffic set -g {} -n {} --revision-weight latest=50 {}=50'.format(resource_group, ca_name, revisions_list[0]["name"]), checks=[
            JMESPathCheck('[0].latestRevision', True),
            JMESPathCheck('[0].weight', 50),
            JMESPathCheck('[1].revisionName', revisions_list[0]["name"]),
            JMESPathCheck('[1].weight', 50),
        ])

        self.cmd('containerapp ingress traffic show -g {} -n {}'.format(resource_group, ca_name), checks=[
            JMESPathCheck('[0].latestRevision', True),
            JMESPathCheck('[0].weight', 50),
            JMESPathCheck('[1].revisionName', revisions_list[0]["name"]),
            JMESPathCheck('[1].weight', 50),
        ])

        revisions_list = self.cmd('containerapp revision list -g {} -n {}'.format(resource_group, ca_name)).get_output_in_json()

        for revision in revisions_list:
            self.assertEqual(revision["properties"]["trafficWeight"], 50)

    @AllowLargeResponse(8192)
    @ResourceGroupPreparer(location="northeurope")
    @live_only()  # encounters 'CannotOverwriteExistingCassetteException' only when run from recording (passes when run live) and vnet command error in cli pipeline
    def test_containerapp_tcp_ingress(self, resource_group):
        self.cmd('configure --defaults location={}'.format(TEST_LOCATION))

        env_name = self.create_random_name(prefix='env', length=24)
        logs = self.create_random_name(prefix='logs', length=24)
        vnet = self.create_random_name(prefix='name', length=24)
        ca_name = self.create_random_name(prefix='containerapp', length=24)

        self.cmd(f"az network vnet create --address-prefixes '14.0.0.0/23' -g {resource_group} -n {vnet}")
        sub_id = self.cmd(f"az network vnet subnet create --address-prefixes '14.0.0.0/23' --delegations Microsoft.App/environments -n sub -g {resource_group} --vnet-name {vnet}").get_output_in_json()["id"]

        logs_id = self.cmd(f"monitor log-analytics workspace create -g {resource_group} -n {logs} -l eastus").get_output_in_json()["customerId"]
        logs_key = self.cmd(f'monitor log-analytics workspace get-shared-keys -g {resource_group} -n {logs}').get_output_in_json()["primarySharedKey"]

        self.cmd(f'containerapp env create -g {resource_group} -n {env_name} --logs-workspace-id {logs_id} --logs-workspace-key {logs_key} --internal-only -s {sub_id}')

        containerapp_env = self.cmd(f'containerapp env show -g {resource_group} -n {env_name}').get_output_in_json()

        while containerapp_env["properties"]["provisioningState"].lower() == "waiting":
            time.sleep(5)
            containerapp_env = self.cmd(f'containerapp env show -g {resource_group} -n {env_name}').get_output_in_json()

        self.cmd(f'containerapp env show -n {env_name} -g {resource_group}', checks=[
            JMESPathCheck('name', env_name),
            JMESPathCheck('properties.vnetConfiguration.internal', True),
        ])

        self.cmd('containerapp create -g {} -n {} --environment {} --ingress external --transport tcp --target-port 80 --exposed-port 3000'.format(resource_group, ca_name, env_name))

        self.cmd('containerapp ingress show -g {} -n {}'.format(resource_group, ca_name, env_name), checks=[
            JMESPathCheck('external', True),
            JMESPathCheck('targetPort', 80),
            JMESPathCheck('exposedPort', 3000),
            JMESPathCheck('transport', "Tcp"),
        ])

        self.cmd('containerapp ingress enable -g {} -n {} --type internal --target-port 81 --allow-insecure --transport http2'.format(resource_group, ca_name, env_name))

        self.cmd('containerapp ingress show -g {} -n {}'.format(resource_group, ca_name, env_name), checks=[
            JMESPathCheck('external', False),
            JMESPathCheck('targetPort', 81),
            JMESPathCheck('allowInsecure', True),
            JMESPathCheck('transport', "Http2"),
        ])

        self.cmd('containerapp ingress enable -g {} -n {} --type internal --target-port 81 --transport tcp --exposed-port 3020'.format(resource_group, ca_name, env_name))

        self.cmd('containerapp ingress show -g {} -n {}'.format(resource_group, ca_name, env_name), checks=[
            JMESPathCheck('external', False),
            JMESPathCheck('targetPort', 81),
            JMESPathCheck('transport', "Tcp"),
            JMESPathCheck('exposedPort', 3020),
        ])

    @AllowLargeResponse(8192)
    @ResourceGroupPreparer(location="northeurope")
    def test_containerapp_ip_restrictions(self, resource_group):
        self.cmd('configure --defaults location={}'.format(TEST_LOCATION))

        ca_name = self.create_random_name(prefix='containerapp', length=24)

        env = prepare_containerapp_env_for_app_e2e_tests(self)

        # self.cmd('containerapp create -g {} -n {} --environment {}'.format(resource_group, ca_name, env_name))
        self.cmd('containerapp create -g {} -n {} --environment {} --ingress external --target-port 80'.format(resource_group, ca_name, env))

        self.cmd('containerapp ingress access-restriction set -g {} -n {} --rule-name name --ip-address 192.168.1.1/32 --description "Description here." --action Allow'.format(resource_group, ca_name), checks=[
            JMESPathCheck('[0].name', "name"),
            JMESPathCheck('[0].ipAddressRange', "192.168.1.1/32"),
            JMESPathCheck('[0].description', "Description here."),
            JMESPathCheck('[0].action', "Allow"),
        ])

        self.cmd('containerapp ingress access-restriction list -g {} -n {}'.format(resource_group, ca_name), checks=[
            JMESPathCheck('[0].name', "name"),
            JMESPathCheck('[0].ipAddressRange', "192.168.1.1/32"),
            JMESPathCheck('[0].description', "Description here."),
            JMESPathCheck('[0].action', "Allow"),
        ])

        self.cmd('containerapp ingress access-restriction set -g {} -n {} --rule-name name2 --ip-address 192.168.1.1/8 --description "Description here 2." --action Allow'.format(resource_group, ca_name), checks=[
            JMESPathCheck('[0].name', "name"),
            JMESPathCheck('[0].ipAddressRange', "192.168.1.1/32"),
            JMESPathCheck('[0].description', "Description here."),
            JMESPathCheck('[0].action', "Allow"),
            JMESPathCheck('[1].name', "name2"),
            JMESPathCheck('[1].ipAddressRange', "192.168.1.1/8"),
            JMESPathCheck('[1].description', "Description here 2."),
            JMESPathCheck('[1].action', "Allow"),
        ])

        self.cmd('containerapp ingress access-restriction list -g {} -n {}'.format(resource_group, ca_name), checks=[
            JMESPathCheck('[0].name', "name"),
            JMESPathCheck('[0].ipAddressRange', "192.168.1.1/32"),
            JMESPathCheck('[0].description', "Description here."),
            JMESPathCheck('[0].action', "Allow"),
            JMESPathCheck('[1].name', "name2"),
            JMESPathCheck('[1].ipAddressRange', "192.168.1.1/8"),
            JMESPathCheck('[1].description', "Description here 2."),
            JMESPathCheck('[1].action', "Allow"),
        ])

        self.cmd('containerapp ingress access-restriction remove -g {} -n {} --rule-name name'.format(resource_group, ca_name), checks=[
            JMESPathCheck('[0].name', "name2"),
            JMESPathCheck('[0].ipAddressRange', "192.168.1.1/8"),
            JMESPathCheck('[0].description', "Description here 2."),
            JMESPathCheck('[0].action', "Allow"),
        ])

        self.cmd('containerapp ingress access-restriction list -g {} -n {}'.format(resource_group, ca_name), checks=[
            JMESPathCheck('[0].name', "name2"),
            JMESPathCheck('[0].ipAddressRange', "192.168.1.1/8"),
            JMESPathCheck('[0].description', "Description here 2."),
            JMESPathCheck('[0].action', "Allow"),
        ])

        self.cmd('containerapp ingress access-restriction remove -g {} -n {} --rule-name name2'.format(resource_group, ca_name), checks=[
            JMESPathCheck('length(@)', 0),
        ])

        self.cmd('containerapp ingress access-restriction list -g {} -n {}'.format(resource_group, ca_name), checks=[
            JMESPathCheck('length(@)', 0),
        ])

    @AllowLargeResponse(8192)
    @ResourceGroupPreparer(location="northeurope")
    def test_containerapp_ip_restrictions_deny(self, resource_group):
        self.cmd('configure --defaults location={}'.format(TEST_LOCATION))

        env_name = self.create_random_name(prefix='containerapp-env', length=24)
        ca_name = self.create_random_name(prefix='containerapp', length=24)

        env = prepare_containerapp_env_for_app_e2e_tests(self)

        # self.cmd('containerapp create -g {} -n {} --environment {}'.format(resource_group, ca_name, env_name))
        self.cmd('containerapp create -g {} -n {} --environment {} --ingress external --target-port 80'.format(resource_group, ca_name, env))

        self.cmd('containerapp ingress access-restriction set -g {} -n {} --rule-name name --ip-address 192.168.1.1/32 --description "Description here." --action Deny'.format(resource_group, ca_name), checks=[
            JMESPathCheck('[0].name', "name"),
            JMESPathCheck('[0].ipAddressRange', "192.168.1.1/32"),
            JMESPathCheck('[0].description', "Description here."),
            JMESPathCheck('[0].action', "Deny"),
        ])

        self.cmd('containerapp ingress access-restriction list -g {} -n {}'.format(resource_group, ca_name), checks=[
            JMESPathCheck('[0].name', "name"),
            JMESPathCheck('[0].ipAddressRange', "192.168.1.1/32"),
            JMESPathCheck('[0].description', "Description here."),
            JMESPathCheck('[0].action', "Deny"),
        ])

        self.cmd('containerapp ingress access-restriction set -g {} -n {} --rule-name name2 --ip-address 192.168.1.1/8 --description "Description here 2." --action Deny'.format(resource_group, ca_name), checks=[
            JMESPathCheck('[0].name', "name"),
            JMESPathCheck('[0].ipAddressRange', "192.168.1.1/32"),
            JMESPathCheck('[0].description', "Description here."),
            JMESPathCheck('[0].action', "Deny"),
            JMESPathCheck('[1].name', "name2"),
            JMESPathCheck('[1].ipAddressRange', "192.168.1.1/8"),
            JMESPathCheck('[1].description', "Description here 2."),
            JMESPathCheck('[1].action', "Deny"),
        ])

        self.cmd('containerapp ingress access-restriction list -g {} -n {}'.format(resource_group, ca_name), checks=[
            JMESPathCheck('[0].name', "name"),
            JMESPathCheck('[0].ipAddressRange', "192.168.1.1/32"),
            JMESPathCheck('[0].description', "Description here."),
            JMESPathCheck('[0].action', "Deny"),
            JMESPathCheck('[1].name', "name2"),
            JMESPathCheck('[1].ipAddressRange', "192.168.1.1/8"),
            JMESPathCheck('[1].description', "Description here 2."),
            JMESPathCheck('[1].action', "Deny"),
        ])

        self.cmd('containerapp ingress access-restriction remove -g {} -n {} --rule-name name'.format(resource_group, ca_name), checks=[
            JMESPathCheck('[0].name', "name2"),
            JMESPathCheck('[0].ipAddressRange', "192.168.1.1/8"),
            JMESPathCheck('[0].description', "Description here 2."),
            JMESPathCheck('[0].action', "Deny"),
        ])

        self.cmd('containerapp ingress access-restriction list -g {} -n {}'.format(resource_group, ca_name), checks=[
            JMESPathCheck('[0].name', "name2"),
            JMESPathCheck('[0].ipAddressRange', "192.168.1.1/8"),
            JMESPathCheck('[0].description', "Description here 2."),
            JMESPathCheck('[0].action', "Deny"),
        ])

        self.cmd('containerapp ingress access-restriction remove -g {} -n {} --rule-name name2'.format(resource_group, ca_name), checks=[
            JMESPathCheck('length(@)', 0),
        ])

        self.cmd('containerapp ingress access-restriction list -g {} -n {}'.format(resource_group, ca_name), checks=[
            JMESPathCheck('length(@)', 0),
        ])

    @AllowLargeResponse(8192)
    @ResourceGroupPreparer(location="northeurope")
    def test_containerapp_cors_policy(self, resource_group):
        self.cmd('configure --defaults location={}'.format(TEST_LOCATION))

        ca_name = self.create_random_name(prefix='containerapp', length=24)

        env = prepare_containerapp_env_for_app_e2e_tests(self)

        self.cmd('containerapp create -g {} -n {} --environment {} --ingress external --target-port 80'.format(resource_group, ca_name, env))

        self.cmd('containerapp ingress cors enable -g {} -n {} --allowed-origins "http://www.contoso.com" "https://www.contoso.com" --allowed-methods "GET" "POST" --allowed-headers "header1" "header2" --expose-headers "header3" "header4" --allow-credentials true --max-age 100'.format(resource_group, ca_name), checks=[
            JMESPathCheck('length(allowedOrigins)', 2),
            JMESPathCheck('allowedOrigins[0]', "http://www.contoso.com"),
            JMESPathCheck('allowedOrigins[1]', "https://www.contoso.com"),
            JMESPathCheck('length(allowedMethods)', 2),
            JMESPathCheck('allowedMethods[0]', "GET"),
            JMESPathCheck('allowedMethods[1]', "POST"),
            JMESPathCheck('length(allowedHeaders)', 2),
            JMESPathCheck('allowedHeaders[0]', "header1"),
            JMESPathCheck('allowedHeaders[1]', "header2"),
            JMESPathCheck('length(exposeHeaders)', 2),
            JMESPathCheck('exposeHeaders[0]', "header3"),
            JMESPathCheck('exposeHeaders[1]', "header4"),
            JMESPathCheck('allowCredentials', True),
            JMESPathCheck('maxAge', 100),
        ])

        self.cmd('containerapp ingress cors update -g {} -n {} --allowed-origins "*" --allowed-methods "GET" --allowed-headers "header1" --expose-headers --allow-credentials false --max-age 0'.format(resource_group, ca_name), checks=[
            JMESPathCheck('length(allowedOrigins)', 1),
            JMESPathCheck('allowedOrigins[0]', "*"),
            JMESPathCheck('length(allowedMethods)', 1),
            JMESPathCheck('allowedMethods[0]', "GET"),
            JMESPathCheck('length(allowedHeaders)', 1),
            JMESPathCheck('allowedHeaders[0]', "header1"),
            JMESPathCheck('exposeHeaders', None),
            JMESPathCheck('allowCredentials', False),
            JMESPathCheck('maxAge', 0),
        ])

        self.cmd('containerapp ingress cors show -g {} -n {}'.format(resource_group, ca_name), checks=[
            JMESPathCheck('length(allowedOrigins)', 1),
            JMESPathCheck('allowedOrigins[0]', "*"),
            JMESPathCheck('length(allowedMethods)', 1),
            JMESPathCheck('allowedMethods[0]', "GET"),
            JMESPathCheck('length(allowedHeaders)', 1),
            JMESPathCheck('allowedHeaders[0]', "header1"),
            JMESPathCheck('exposeHeaders', None),
            JMESPathCheck('allowCredentials', False),
            JMESPathCheck('maxAge', 0),
        ])

        self.cmd('containerapp ingress cors disable -g {} -n {}'.format(resource_group, ca_name), checks=[
            JMESPathCheck('corsPolicy', None),
        ])


class ContainerappCustomDomainTests(ScenarioTest):
    def __init__(self, *arg, **kwargs):
        super().__init__(*arg, random_config_dir=True, **kwargs)

    @AllowLargeResponse(8192)
    @live_only()  # encounters 'CannotOverwriteExistingCassetteException' only when run from recording (passes when run live)
    @ResourceGroupPreparer(location="westeurope")
    def test_containerapp_custom_domains_e2e(self, resource_group):
        location = TEST_LOCATION
        if format_location(location) == format_location(STAGE_LOCATION):
            location = "eastus"
        self.cmd('configure --defaults location={}'.format(location))

        env_name = self.create_random_name(prefix='containerapp-env', length=24)
        ca_name = self.create_random_name(prefix='containerapp', length=24)

        create_containerapp_env(self, env_name, resource_group)

        app = self.cmd('containerapp create -g {} -n {} --environment {} --ingress external --target-port 80'.format(resource_group, ca_name, env_name)).get_output_in_json()

        self.cmd('containerapp hostname list -g {} -n {}'.format(resource_group, ca_name), checks=[
            JMESPathCheck('length(@)', 0),
        ])

        # list hostnames with a wrong location
        self.cmd('containerapp hostname list -g {} -n {} -l "{}"'.format(resource_group, ca_name, "eastus2"), checks={
            JMESPathCheck('length(@)', 0),
        }, expect_failure=True)

        # create an App service domain and update its txt records
        contacts = os.path.join(TEST_DIR, 'domain-contact.json')
        zone_name = "{}.com".format(ca_name)
        subdomain_1 = "devtest"
        subdomain_2 = "clitest"
        txt_name_1 = "asuid.{}".format(subdomain_1)
        txt_name_2 = "asuid.{}".format(subdomain_2)
        hostname_1 = "{}.{}".format(subdomain_1, zone_name)
        hostname_2 = "{}.{}".format(subdomain_2, zone_name)
        verification_id = app["properties"]["customDomainVerificationId"]
        self.cmd("appservice domain create -g {} --hostname {} --contact-info=@'{}' --accept-terms".format(resource_group, zone_name, contacts)).get_output_in_json()
        self.cmd('network dns record-set txt add-record -g {} -z {} -n {} -v {}'.format(resource_group, zone_name, txt_name_1, verification_id)).get_output_in_json()
        self.cmd('network dns record-set txt add-record -g {} -z {} -n {} -v {}'.format(resource_group, zone_name, txt_name_2, verification_id)).get_output_in_json()

        # upload cert, add hostname & binding
        pfx_file = os.path.join(TEST_DIR, 'cert.pfx')
        pfx_password = 'test12'
        cert_id = self.cmd('containerapp ssl upload -n {} -g {} --environment {} --hostname {} --certificate-file "{}" --password {}'.format(ca_name, resource_group, env_name, hostname_1, pfx_file, pfx_password), checks=[
            JMESPathCheck('[0].name', hostname_1),
        ]).get_output_in_json()[0]["certificateId"]

        self.cmd('containerapp hostname list -g {} -n {}'.format(resource_group, ca_name), checks=[
            JMESPathCheck('length(@)', 1),
            JMESPathCheck('[0].name', hostname_1),
            JMESPathCheck('[0].bindingType', "SniEnabled"),
            JMESPathCheck('[0].certificateId', cert_id),
        ])

        # get cert thumbprint
        cert_thumbprint = self.cmd('containerapp env certificate list -n {} -g {} -c {}'.format(env_name, resource_group, cert_id), checks=[
            JMESPathCheck('length(@)', 1),
            JMESPathCheck('[0].id', cert_id),
        ]).get_output_in_json()[0]["properties"]["thumbprint"]

        # add binding by cert thumbprint
        self.cmd('containerapp hostname bind -g {} -n {} --hostname {} --thumbprint {}'.format(resource_group, ca_name, hostname_2, cert_thumbprint), expect_failure=True)

        self.cmd('containerapp hostname bind -g {} -n {} --hostname {} --thumbprint {} -e {}'.format(resource_group, ca_name, hostname_2, cert_thumbprint, env_name), checks=[
            JMESPathCheck('length(@)', 2),
        ])

        self.cmd('containerapp hostname list -g {} -n {}'.format(resource_group, ca_name), checks=[
            JMESPathCheck('length(@)', 2),
            JMESPathCheck('[0].bindingType', "SniEnabled"),
            JMESPathCheck('[0].certificateId', cert_id),
            JMESPathCheck('[1].bindingType', "SniEnabled"),
            JMESPathCheck('[1].certificateId', cert_id),
        ])

        # delete hostname with a wrong location
        self.cmd('containerapp hostname delete -g {} -n {} --hostname {} -l "{}" --yes'.format(resource_group, ca_name, hostname_1, "eastus2"), expect_failure=True)

        self.cmd('containerapp hostname delete -g {} -n {} --hostname {} -l "{}" --yes'.format(resource_group, ca_name, hostname_1, app["location"]), checks=[
            JMESPathCheck('length(@)', 1),
            JMESPathCheck('[0].name', hostname_2),
            JMESPathCheck('[0].bindingType', "SniEnabled"),
            JMESPathCheck('[0].certificateId', cert_id),
        ]).get_output_in_json()

        self.cmd('containerapp hostname list -g {} -n {}'.format(resource_group, ca_name), checks=[
            JMESPathCheck('length(@)', 1),
            JMESPathCheck('[0].name', hostname_2),
            JMESPathCheck('[0].bindingType', "SniEnabled"),
            JMESPathCheck('[0].certificateId', cert_id),
        ])

        self.cmd('containerapp hostname delete -g {} -n {} --hostname {} --yes'.format(resource_group, ca_name, hostname_2), checks=[
            JMESPathCheck('length(@)', 0),
        ]).get_output_in_json()

        # add binding by cert id
        self.cmd('containerapp hostname bind -g {} -n {} --hostname {} --certificate {}'.format(resource_group, ca_name, hostname_2, cert_id), checks=[
            JMESPathCheck('length(@)', 1),
            JMESPathCheck('[0].bindingType', "SniEnabled"),
            JMESPathCheck('[0].certificateId', cert_id),
            JMESPathCheck('[0].name', hostname_2),
        ]).get_output_in_json()

        self.cmd('containerapp hostname delete -g {} -n {} --hostname {} --yes'.format(resource_group, ca_name, hostname_2), checks=[
            JMESPathCheck('length(@)', 0),
        ]).get_output_in_json()

        # add binding by cert name, with and without environment
        cert_name = parse_resource_id(cert_id)["resource_name"]

        self.cmd('containerapp hostname bind -g {} -n {} --hostname {} --certificate {}'.format(resource_group, ca_name, hostname_1, cert_name), expect_failure=True)

        self.cmd('containerapp hostname bind -g {} -n {} --hostname {} --certificate {} -e {}'.format(resource_group, ca_name, hostname_1, cert_name, env_name), checks=[
            JMESPathCheck('length(@)', 1),
            JMESPathCheck('[0].bindingType', "SniEnabled"),
            JMESPathCheck('[0].certificateId', cert_id),
            JMESPathCheck('[0].name', hostname_1),
        ]).get_output_in_json()

        self.cmd('containerapp hostname delete -g {} -n {} --hostname {} --yes'.format(resource_group, ca_name, hostname_1), checks=[
            JMESPathCheck('length(@)', 0),
        ]).get_output_in_json()


class ContainerappDaprTests(ScenarioTest):
    def __init__(self, *arg, **kwargs):
        super().__init__(*arg, random_config_dir=True, **kwargs)

    @AllowLargeResponse(8192)
    @ResourceGroupPreparer(location="eastus2")
    def test_containerapp_dapr_e2e(self, resource_group):
        self.cmd('configure --defaults location={}'.format(TEST_LOCATION))

        ca_name = self.create_random_name(prefix='containerapp', length=24)

        env = prepare_containerapp_env_for_app_e2e_tests(self)

        self.cmd('containerapp create -g {} -n {} --environment {} --dapr-app-id containerapp --dapr-app-port 800 --dapr-app-protocol grpc --dhmrs 4 --dhrbs 50 --dapr-log-level debug --enable-dapr'.format(resource_group, ca_name, env), checks=[
            JMESPathCheck('properties.configuration.dapr.appId', "containerapp"),
            JMESPathCheck('properties.configuration.dapr.appPort', 800),
            JMESPathCheck('properties.configuration.dapr.appProtocol', "grpc"),
            JMESPathCheck('properties.configuration.dapr.enabled', True),
            JMESPathCheck('properties.configuration.dapr.httpReadBufferSize', 50),
            JMESPathCheck('properties.configuration.dapr.httpMaxRequestSize', 4),
            JMESPathCheck('properties.configuration.dapr.logLevel', "debug"),
            JMESPathCheck('properties.configuration.dapr.enableApiLogging', False),
        ])

        self.cmd('containerapp dapr enable -g {} -n {} --dapr-app-id containerapp1 --dapr-app-port 80 --dapr-app-protocol http --dal --dhmrs 6 --dhrbs 60 --dapr-log-level warn'.format(resource_group, ca_name, env), checks=[
            JMESPathCheck('appId', "containerapp1"),
            JMESPathCheck('appPort', 80),
            JMESPathCheck('appProtocol', "http"),
            JMESPathCheck('enabled', True),
            JMESPathCheck('httpReadBufferSize', 60),
            JMESPathCheck('httpMaxRequestSize', 6),
            JMESPathCheck('logLevel', "warn"),
            JMESPathCheck('enableApiLogging', True),
        ])

        self.cmd('containerapp show -g {} -n {}'.format(resource_group, ca_name), checks=[
            JMESPathCheck('properties.configuration.dapr.appId', "containerapp1"),
            JMESPathCheck('properties.configuration.dapr.appPort', 80),
            JMESPathCheck('properties.configuration.dapr.appProtocol', "http"),
            JMESPathCheck('properties.configuration.dapr.enabled', True),
            JMESPathCheck('properties.configuration.dapr.httpReadBufferSize', 60),
            JMESPathCheck('properties.configuration.dapr.httpMaxRequestSize', 6),
            JMESPathCheck('properties.configuration.dapr.logLevel', "warn"),
            JMESPathCheck('properties.configuration.dapr.enableApiLogging', True),
        ])

        self.cmd('containerapp dapr disable -g {} -n {}'.format(resource_group, ca_name, env), checks=[
            JMESPathCheck('appId', "containerapp1"),
            JMESPathCheck('appPort', 80),
            JMESPathCheck('appProtocol', "http"),
            JMESPathCheck('enabled', False),
            JMESPathCheck('httpReadBufferSize', 60),
            JMESPathCheck('httpMaxRequestSize', 6),
            JMESPathCheck('logLevel', "warn"),
            JMESPathCheck('enableApiLogging', True),
        ])

        self.cmd('containerapp show -g {} -n {}'.format(resource_group, ca_name), checks=[
            JMESPathCheck('properties.configuration.dapr.appId', "containerapp1"),
            JMESPathCheck('properties.configuration.dapr.appPort', 80),
            JMESPathCheck('properties.configuration.dapr.appProtocol', "http"),
            JMESPathCheck('properties.configuration.dapr.enabled', False),
            JMESPathCheck('properties.configuration.dapr.httpReadBufferSize', 60),
            JMESPathCheck('properties.configuration.dapr.httpMaxRequestSize', 6),
            JMESPathCheck('properties.configuration.dapr.logLevel', "warn"),
            JMESPathCheck('properties.configuration.dapr.enableApiLogging', True),
        ])

    @AllowLargeResponse(8192)
    @ResourceGroupPreparer(location="eastus2")
    def test_containerapp_up_dapr_e2e(self, resource_group):
        """ Ensure that dapr can be enabled if the app has been created using containerapp up """
        self.cmd('configure --defaults location={}'.format(TEST_LOCATION))

        image = 'mcr.microsoft.com/azuredocs/aks-helloworld:v1'
        ca_name = self.create_random_name(prefix='containerapp', length=24)

        env = prepare_containerapp_env_for_app_e2e_tests(self)

        self.cmd(
            'containerapp up -g {} -n {} --environment {} --image {}'.format(
                resource_group, ca_name, env, image))

        self.cmd(
            'containerapp dapr enable -g {} -n {} --dapr-app-id containerapp1 --dapr-app-port 80 '
            '--dapr-app-protocol http --dal --dhmrs 6 --dhrbs 60 --dapr-log-level warn'.format(
                resource_group, ca_name), checks=[
                JMESPathCheck('appId', "containerapp1"),
                JMESPathCheck('enabled', True)
            ])


class ContainerappServiceBindingTests(ScenarioTest):
    def __init__(self, *arg, **kwargs):
        super().__init__(*arg, random_config_dir=True, **kwargs)

    @AllowLargeResponse(8192)
    @ResourceGroupPreparer(location="eastus2")
<<<<<<< HEAD
    def test_containerapp_dev_service_binding_none_client_type(self, resource_group):
        # type "linkers" is not available in North Central US (Stage), if the TEST_LOCATION is "northcentralusstage", use francecentral as location
        location = TEST_LOCATION
        if format_location(location) == format_location(STAGE_LOCATION):
            location = "francecentral"
        self.cmd('configure --defaults location={}'.format(location))
        ca_name = self.create_random_name(prefix='containerapp1', length=24)
        redis_ca_name = 'redis'
        postgres_ca_name = 'postgres'
        kafka_ca_name = 'kafka'

        env_id = prepare_containerapp_env_for_app_e2e_tests(self, location)
        env_rg = parse_resource_id(env_id).get('resource_group')
        env_name = parse_resource_id(env_id).get('name')

        self.cmd('containerapp service redis create -g {} -n {} --environment {}'.format(env_rg, redis_ca_name, env_name), checks=[
            JMESPathCheck('properties.provisioningState', "Succeeded")
        ])

        self.cmd('containerapp service postgres create -g {} -n {} --environment {}'.format(env_rg, postgres_ca_name, env_name), checks=[
            JMESPathCheck('properties.provisioningState', "Succeeded")
        ])
        self.cmd('containerapp service kafka create -g {} -n {} --environment {}'.format(env_rg, kafka_ca_name, env_name), checks=[
            JMESPathCheck('properties.provisioningState', "Succeeded")
        ])

        self.cmd(
            'containerapp create -n {} -g {} --environment {} --bind {},clientType=dotnet,resourcegroup={} {},clientType=none,resourcegroup={}'.format(
                ca_name, resource_group, env_id, redis_ca_name, env_rg, postgres_ca_name, env_rg), expect_failure=False, checks=[
                JMESPathCheck('properties.provisioningState', "Succeeded"),
                JMESPathCheck('length(properties.template.serviceBinds)', 2),
                JMESPathCheck('properties.template.serviceBinds[0].name', redis_ca_name),
                JMESPathCheck('properties.template.serviceBinds[0].clientType', "dotnet"),
                JMESPathCheck('properties.template.serviceBinds[1].name', postgres_ca_name),
                JMESPathCheck('properties.template.serviceBinds[1].clientType', "none"),
            ])

        # test clean clientType
        self.cmd(
            'containerapp update -n {} -g {} --bind {},clientType=none,resourcegroup={}'.format(
                ca_name, resource_group, redis_ca_name, env_rg), expect_failure=False, checks=[
                JMESPathCheck('properties.provisioningState', "Succeeded"),
                JMESPathCheck('length(properties.template.serviceBinds)', 2),
                JMESPathCheck('properties.template.serviceBinds[0].name', redis_ca_name),
                JMESPathCheck('properties.template.serviceBinds[0].clientType', "none"),
                JMESPathCheck('properties.template.serviceBinds[1].name', postgres_ca_name),
                JMESPathCheck('properties.template.serviceBinds[1].clientType', "none"),
            ])

        self.cmd(
            'containerapp create -n {} -g {} --environment {} --bind {},resourcegroup={}'.format(
                ca_name, resource_group, env_id, kafka_ca_name, env_rg), expect_failure=False,
            checks=[
                JMESPathCheck('properties.provisioningState', "Succeeded"),
                JMESPathCheck('length(properties.template.serviceBinds)', 1),
                JMESPathCheck('properties.template.serviceBinds[0].name', kafka_ca_name),
                JMESPathCheck('properties.template.serviceBinds[0].clientType', "none"),
            ])

    @AllowLargeResponse(8192)
    @ResourceGroupPreparer(location="eastus2")
=======
>>>>>>> 345dd1b2
    def test_containerapp_dev_add_on_binding_none_client_type(self, resource_group):
        # type "linkers" is not available in North Central US (Stage), if the TEST_LOCATION is "northcentralusstage", use francecentral as location
        location = TEST_LOCATION
        if format_location(location) == format_location(STAGE_LOCATION):
            location = "francecentral"
        self.cmd('configure --defaults location={}'.format(location))
        ca_name = self.create_random_name(prefix='containerapp1', length=24)
        redis_ca_name = 'redis'
        postgres_ca_name = 'postgres'
        kafka_ca_name = 'kafka'

        env_id = prepare_containerapp_env_for_app_e2e_tests(self, location)
        env_rg = parse_resource_id(env_id).get('resource_group')
        env_name = parse_resource_id(env_id).get('name')

        self.cmd('containerapp add-on redis create -g {} -n {} --environment {}'.format(env_rg, redis_ca_name, env_name), checks=[
            JMESPathCheck('properties.provisioningState', "Succeeded")
        ])

        self.cmd('containerapp add-on postgres create -g {} -n {} --environment {}'.format(env_rg, postgres_ca_name, env_name), checks=[
            JMESPathCheck('properties.provisioningState', "Succeeded")
        ])
        self.cmd('containerapp add-on kafka create -g {} -n {} --environment {}'.format(env_rg, kafka_ca_name, env_name), checks=[
            JMESPathCheck('properties.provisioningState', "Succeeded")
        ])

        self.cmd(
            'containerapp create -n {} -g {} --environment {} --bind {},clientType=dotnet,resourcegroup={} {},clientType=none,resourcegroup={}'.format(
                ca_name, resource_group, env_id, redis_ca_name, env_rg, postgres_ca_name, env_rg), expect_failure=False, checks=[
                JMESPathCheck('properties.provisioningState', "Succeeded"),
                JMESPathCheck('length(properties.template.serviceBinds)', 2),
                JMESPathCheck('properties.template.serviceBinds[0].name', redis_ca_name),
                JMESPathCheck('properties.template.serviceBinds[0].clientType', "dotnet"),
                JMESPathCheck('properties.template.serviceBinds[1].name', postgres_ca_name),
                JMESPathCheck('properties.template.serviceBinds[1].clientType', "none"),
            ])

        # test clean clientType
        self.cmd(
            'containerapp update -n {} -g {} --bind {},clientType=none,resourcegroup={}'.format(
                ca_name, resource_group, redis_ca_name, env_rg), expect_failure=False, checks=[
                JMESPathCheck('properties.provisioningState', "Succeeded"),
                JMESPathCheck('length(properties.template.serviceBinds)', 2),
                JMESPathCheck('properties.template.serviceBinds[0].name', redis_ca_name),
                JMESPathCheck('properties.template.serviceBinds[0].clientType', "none"),
                JMESPathCheck('properties.template.serviceBinds[1].name', postgres_ca_name),
                JMESPathCheck('properties.template.serviceBinds[1].clientType', "none"),
            ])

        self.cmd(
            'containerapp create -n {} -g {} --environment {} --bind {},resourcegroup={}'.format(
                ca_name, resource_group, env_id, kafka_ca_name, env_rg), expect_failure=False,
            checks=[
                JMESPathCheck('properties.provisioningState', "Succeeded"),
                JMESPathCheck('length(properties.template.serviceBinds)', 1),
                JMESPathCheck('properties.template.serviceBinds[0].name', kafka_ca_name),
                JMESPathCheck('properties.template.serviceBinds[0].clientType', "none"),
            ])

    @AllowLargeResponse(8192)
    @ResourceGroupPreparer(location="eastus2")
    def test_containerapp_dev_add_on_binding_customized_keys_yaml_e2e(self, resource_group):
        self.cmd('configure --defaults location={}'.format(TEST_LOCATION))
        ca_name = self.create_random_name(prefix='containerapp1', length=24)
        redis_ca_name = 'redis-yaml2'
        postgres_ca_name = 'postgres-yaml'

        env_id = prepare_containerapp_env_for_app_e2e_tests(self)
        env_rg = parse_resource_id(env_id).get('resource_group')
        env_name = parse_resource_id(env_id).get('name')

        redis_resource_id = self.cmd('containerapp add-on redis create -g {} -n {} --environment {}'.format(env_rg, redis_ca_name, env_name), checks=[
            JMESPathCheck('properties.provisioningState', "Succeeded")
        ]).get_output_in_json()["id"]

        postgres_resource_id = self.cmd('containerapp add-on postgres create -g {} -n {} --environment {}'.format(env_rg, postgres_ca_name, env_name)).get_output_in_json()["id"]
        # test create
        containerapp_yaml_text = f"""
                                location: {TEST_LOCATION}
                                type: Microsoft.App/containerApps
                                properties:
                                  managedEnvironmentId: {env_id}
                                  configuration:
                                    activeRevisionsMode: single
                                  template:
                                    containers:
                                      - image: mcr.microsoft.com/k8se/quickstart:latest
                                        name: {ca_name}
                                    serviceBinds:
                                      - serviceId: {redis_resource_id}
                                        name: redis
                                        clientType: dotnet
                                        customizedKeys:
                                         CACHE_1_ENDPOINT: REDIS_HOST
                                         CACHE_1_PASSWORD: REDIS_PASSWORD
                                      - serviceId: {postgres_resource_id}
                                        name: postgres
                                        clientType: none
                                        customizedKeys:
                                          DB_ENDPOINT: POSTGRES_HOST
                                          DB_PASSWORD: POSTGRES_PASSWORD
                                """
        containerapp_file_name = f"{self._testMethodName}_containerapp.yml"

        write_test_file(containerapp_file_name, containerapp_yaml_text)
        self.cmd(
            f'containerapp create -n {ca_name} -g {resource_group} --environment {env_id} --yaml {containerapp_file_name}', checks=[
                JMESPathCheck("properties.provisioningState", "Succeeded"),
                JMESPathCheck('length(properties.template.serviceBinds)', 2),
                JMESPathCheck('properties.template.serviceBinds[0].name', "redis"),
                JMESPathCheck('properties.template.serviceBinds[0].clientType', "dotnet"),
                JMESPathCheck('properties.template.serviceBinds[0].customizedKeys.CACHE_1_ENDPOINT', "REDIS_HOST"),
                JMESPathCheck('properties.template.serviceBinds[0].customizedKeys.CACHE_1_PASSWORD', "REDIS_PASSWORD"),
                JMESPathCheck('properties.template.serviceBinds[1].name', "postgres"),
                JMESPathCheck('properties.template.serviceBinds[1].clientType', "none"),
                JMESPathCheck('properties.template.serviceBinds[1].customizedKeys.DB_ENDPOINT', "POSTGRES_HOST"),
                JMESPathCheck('properties.template.serviceBinds[1].customizedKeys.DB_PASSWORD', "POSTGRES_PASSWORD")
            ])
        # test update customizedKeys without clientType
        self.cmd(
            'containerapp update -n {} -g  {} --bind {}:redis,resourcegroup={} --customized-keys CACHE_2_ENDPOINT=REDIS_HOST CACHE_2_PASSWORD=REDIS_PASSWORD'.format(
                ca_name, resource_group, redis_ca_name, env_rg), expect_failure=False, checks=[
                JMESPathCheck('properties.provisioningState', "Succeeded"),
                JMESPathCheck('length(properties.template.serviceBinds)', 2),
                JMESPathCheck('properties.template.serviceBinds[0].name', "redis"),
                JMESPathCheck('properties.template.serviceBinds[0].clientType', "dotnet"),
                JMESPathCheck('properties.template.serviceBinds[0].customizedKeys.CACHE_2_ENDPOINT', "REDIS_HOST"),
                JMESPathCheck('properties.template.serviceBinds[0].customizedKeys.CACHE_2_PASSWORD', "REDIS_PASSWORD"),
                JMESPathCheck('properties.template.serviceBinds[1].name', "postgres"),
                JMESPathCheck('properties.template.serviceBinds[1].clientType', "none"),
                JMESPathCheck('properties.template.serviceBinds[1].customizedKeys.DB_ENDPOINT', "POSTGRES_HOST"),
                JMESPathCheck('properties.template.serviceBinds[1].customizedKeys.DB_PASSWORD', "POSTGRES_PASSWORD")
            ])

        # test update customizedKeys with yaml
        containerapp_yaml_text = f"""
                                        properties:
                                          template:
                                            serviceBinds:
                                              - serviceId: {redis_resource_id}
                                                name: redis
                                                customizedKeys:
                                                 CACHE_3_ENDPOINT: REDIS_HOST
                                                 CACHE_3_PASSWORD: REDIS_PASSWORD
                                              - serviceId: {postgres_resource_id}
                                                name: postgres
                                                customizedKeys:
                                                  DB_2_ENDPOINT: POSTGRES_HOST
                                                  DB_2_PASSWORD: POSTGRES_PASSWORD
                                        """
        containerapp_file_name = f"{self._testMethodName}_containerapp.yml"
        write_test_file(containerapp_file_name, containerapp_yaml_text)
        self.cmd(
            f'containerapp update -n {ca_name} -g {resource_group} --yaml {containerapp_file_name}',
            checks=[
                JMESPathCheck("properties.provisioningState", "Succeeded"),
                JMESPathCheck('length(properties.template.serviceBinds)', 2),
                JMESPathCheck('properties.template.serviceBinds[0].name', "redis"),
                JMESPathCheck('properties.template.serviceBinds[0].clientType', "none"),
                JMESPathCheck('properties.template.serviceBinds[0].customizedKeys.CACHE_3_ENDPOINT', "REDIS_HOST"),
                JMESPathCheck('properties.template.serviceBinds[0].customizedKeys.CACHE_3_PASSWORD', "REDIS_PASSWORD"),
                JMESPathCheck('properties.template.serviceBinds[1].name', "postgres"),
                JMESPathCheck('properties.template.serviceBinds[1].clientType', "none"),
                JMESPathCheck('properties.template.serviceBinds[1].customizedKeys.DB_2_ENDPOINT', "POSTGRES_HOST"),
                JMESPathCheck('properties.template.serviceBinds[1].customizedKeys.DB_2_PASSWORD', "POSTGRES_PASSWORD")
            ])

        # test update with yaml to clean customizedKeys
        containerapp_yaml_text = f"""
                                                properties:
                                                  template:
                                                    serviceBinds:
                                                      - serviceId: {redis_resource_id}
                                                        name: redis
                                                      - serviceId: {postgres_resource_id}
                                                        name: postgres
                                                """
        containerapp_file_name = f"{self._testMethodName}_containerapp.yml"
        write_test_file(containerapp_file_name, containerapp_yaml_text)
        self.cmd(
            f'containerapp update -n {ca_name} -g {resource_group} --yaml {containerapp_file_name}',
            checks=[
                JMESPathCheck("properties.provisioningState", "Succeeded"),
                JMESPathCheck('length(properties.template.serviceBinds)', 2),
                JMESPathCheck('properties.template.serviceBinds[0].name', "redis"),
                JMESPathCheck('properties.template.serviceBinds[0].clientType', "none"),
                JMESPathCheck('properties.template.serviceBinds[0].customizedKeys', None),
                JMESPathCheck('properties.template.serviceBinds[1].name', "postgres"),
                JMESPathCheck('properties.template.serviceBinds[1].clientType', "none"),
                JMESPathCheck('properties.template.serviceBinds[1].customizedKeys', None),
            ])

        self.cmd('containerapp add-on redis delete -g {} -n {} --yes'.format(env_rg, redis_ca_name), expect_failure=False)
        self.cmd('containerapp add-on postgres delete -g {} -n {} --yes'.format(env_rg, postgres_ca_name), expect_failure=False)
        self.cmd('containerapp delete -n {} -g {} --yes'.format(ca_name, resource_group), expect_failure=False)
        clean_up_test_file(containerapp_file_name)

    @AllowLargeResponse(8192)
    @ResourceGroupPreparer(location="eastus2")
<<<<<<< HEAD
    def test_containerapp_dev_service_binding_customized_keys_e2e(self, resource_group):
        # type "linkers" is not available in North Central US (Stage), if the TEST_LOCATION is "northcentralusstage", use francecentral as location
        location = TEST_LOCATION
        if format_location(location) == format_location(STAGE_LOCATION):
            location = "francecentral"
        self.cmd('configure --defaults location={}'.format(location))
        ca_name = self.create_random_name(prefix='containerapp1', length=24)
        redis_ca_name = 'redis'
        postgres_ca_name = 'postgres'

        env_id = prepare_containerapp_env_for_app_e2e_tests(self, location=location)
        env_rg = parse_resource_id(env_id).get('resource_group')
        env_name = parse_resource_id(env_id).get('name')

        redis_resource_id = self.cmd('containerapp service redis create -g {} -n {} --environment {}'.format(env_rg, redis_ca_name, env_name), checks=[
            JMESPathCheck('properties.provisioningState', "Succeeded")
        ]).get_output_in_json()["id"]

        self.cmd('containerapp service postgres create -g {} -n {} --environment {}'.format(env_rg, postgres_ca_name, env_name))
        self.cmd(
            'containerapp create -n {} -g  {} --environment {} --bind {},clientType=dotnet,resourcegroup={} {},clientType=none,resourcegroup={}'.format(
                ca_name, resource_group, env_id, redis_ca_name, env_rg, postgres_ca_name, env_rg), expect_failure=False, checks=[
                JMESPathCheck('properties.provisioningState', "Succeeded"),
                JMESPathCheck('length(properties.template.serviceBinds)', 2),
                JMESPathCheck('properties.template.serviceBinds[0].name', redis_ca_name),
                JMESPathCheck('properties.template.serviceBinds[0].clientType', "dotnet"),
                JMESPathCheck('properties.template.serviceBinds[1].name', postgres_ca_name),
                JMESPathCheck('properties.template.serviceBinds[1].clientType', "none"),
            ])
        # For multi-bind with --customized-keys throw error out
        ca_name2 = self.create_random_name(prefix='containerapp2', length=24)
        err_msg = None
        try:
            self.cmd(
                'containerapp create -n {} -g  {} --environment {} --bind {},clientType=dotnet {} --customized-keys CACHE_1_ENDPOINT=REDIS_HOST CACHE_1_PASSWORD=REDIS_PASSWORD'.format(
                    ca_name2, resource_group, env_id, redis_ca_name, postgres_ca_name))
        except Exception as e:
            err_msg = e.error_msg
        self.assertIsNotNone(err_msg)
        self.assertTrue(err_msg.__contains__(
            '--bind have multiple values, but --customized-keys only can be set when --bind is single'))
        err_msg = None
        try:
            self.cmd(
            'containerapp update -n {} -g  {} --bind {},clientType=dotnet {} --customized-keys CACHE_1_ENDPOINT=REDIS_HOST CACHE_1_PASSWORD=REDIS_PASSWORD'.format(
                ca_name, resource_group, redis_ca_name, postgres_ca_name))
        except Exception as e:
            err_msg = e.error_msg
        self.assertIsNotNone(err_msg)
        self.assertTrue(err_msg.__contains__(
            '--bind have multiple values, but --customized-keys only can be set when --bind is single'))

        # For single-bind with --customized-keys
        self.cmd(
            'containerapp update -n {} -g  {} --bind {},clientType=dotnet,resourcegroup={} --customized-keys CACHE_1_ENDPOINT=REDIS_HOST CACHE_1_PASSWORD=REDIS_PASSWORD'.format(
                ca_name, resource_group, redis_ca_name, env_rg), expect_failure=False, checks=[
                JMESPathCheck('properties.provisioningState', "Succeeded"),
                JMESPathCheck('length(properties.template.serviceBinds)', 2),
                JMESPathCheck('properties.template.serviceBinds[0].name', redis_ca_name),
                JMESPathCheck('properties.template.serviceBinds[0].clientType', "dotnet"),
                JMESPathCheck('properties.template.serviceBinds[0].customizedKeys.CACHE_1_ENDPOINT', "REDIS_HOST"),
                JMESPathCheck('properties.template.serviceBinds[0].customizedKeys.CACHE_1_PASSWORD', "REDIS_PASSWORD"),
                JMESPathCheck('properties.template.serviceBinds[1].name', postgres_ca_name),
                JMESPathCheck('properties.template.serviceBinds[1].clientType', "none"),
                JMESPathCheck('properties.template.serviceBinds[1].customizedKeys', None),
            ])
        self.cmd('containerapp delete -n {} -g {} --yes'.format(ca_name, resource_group), expect_failure=False)

        self.cmd(
            'containerapp create -n {} -g  {} --environment {} --bind {},clientType=dotnet,resourcegroup={} --customized-keys CACHE_2_ENDPOINT=REDIS_HOST CACHE_2_PASSWORD=REDIS_PASSWORD'.format(
                ca_name2, resource_group, env_id, redis_ca_name, env_rg), expect_failure=False, checks=[
                JMESPathCheck('properties.provisioningState', "Succeeded"),
                JMESPathCheck('length(properties.template.serviceBinds)', 1),
                JMESPathCheck('properties.template.serviceBinds[0].name', redis_ca_name),
                JMESPathCheck('properties.template.serviceBinds[0].clientType', "dotnet"),
                JMESPathCheck('properties.template.serviceBinds[0].customizedKeys.CACHE_2_ENDPOINT', "REDIS_HOST"),
                JMESPathCheck('properties.template.serviceBinds[0].customizedKeys.CACHE_2_PASSWORD', "REDIS_PASSWORD")
            ])
        self.cmd('containerapp update -n {} -g {} --unbind {}'.format(
            ca_name2, resource_group, redis_ca_name), checks=[
            JMESPathCheck('properties.template.serviceBinds', None),
        ])
        self.cmd('containerapp service redis delete -g {} -n {} --yes'.format(env_rg, redis_ca_name))
        self.cmd('containerapp service postgres delete -g {} -n {} --yes'.format(env_rg, postgres_ca_name))
        self.cmd('containerapp delete -n {} -g {} --yes'.format(ca_name2, resource_group), expect_failure=False)

    @AllowLargeResponse(8192)
    @ResourceGroupPreparer(location="eastus2")
=======
>>>>>>> 345dd1b2
    def test_containerapp_dev_add_on_binding_customized_keys_e2e(self, resource_group):
        # type "linkers" is not available in North Central US (Stage), if the TEST_LOCATION is "northcentralusstage", use francecentral as location
        location = TEST_LOCATION
        if format_location(location) == format_location(STAGE_LOCATION):
            location = "francecentral"
        self.cmd('configure --defaults location={}'.format(location))
        ca_name = self.create_random_name(prefix='containerapp1', length=24)
        redis_ca_name = 'redis'
        postgres_ca_name = 'postgres'

        env_id = prepare_containerapp_env_for_app_e2e_tests(self, location=location)
        env_rg = parse_resource_id(env_id).get('resource_group')
        env_name = parse_resource_id(env_id).get('name')

        redis_resource_id = self.cmd('containerapp add-on redis create -g {} -n {} --environment {}'.format(env_rg, redis_ca_name, env_name), checks=[
            JMESPathCheck('properties.provisioningState', "Succeeded")
        ]).get_output_in_json()["id"]

        self.cmd('containerapp add-on postgres create -g {} -n {} --environment {}'.format(env_rg, postgres_ca_name, env_name))
        self.cmd(
            'containerapp create -n {} -g  {} --environment {} --bind {},clientType=dotnet,resourcegroup={} {},clientType=none,resourcegroup={}'.format(
                ca_name, resource_group, env_id, redis_ca_name, env_rg, postgres_ca_name, env_rg), expect_failure=False, checks=[
                JMESPathCheck('properties.provisioningState', "Succeeded"),
                JMESPathCheck('length(properties.template.serviceBinds)', 2),
                JMESPathCheck('properties.template.serviceBinds[0].name', redis_ca_name),
                JMESPathCheck('properties.template.serviceBinds[0].clientType', "dotnet"),
                JMESPathCheck('properties.template.serviceBinds[1].name', postgres_ca_name),
                JMESPathCheck('properties.template.serviceBinds[1].clientType', "none"),
            ])
        # For multi-bind with --customized-keys throw error out
        ca_name2 = self.create_random_name(prefix='containerapp2', length=24)
        err_msg = None
        try:
            self.cmd(
                'containerapp create -n {} -g  {} --environment {} --bind {},clientType=dotnet {} --customized-keys CACHE_1_ENDPOINT=REDIS_HOST CACHE_1_PASSWORD=REDIS_PASSWORD'.format(
                    ca_name2, resource_group, env_id, redis_ca_name, postgres_ca_name))
        except Exception as e:
            err_msg = e.error_msg
        self.assertIsNotNone(err_msg)
        self.assertTrue(err_msg.__contains__(
            '--bind have multiple values, but --customized-keys only can be set when --bind is single'))
        err_msg = None
        try:
            self.cmd(
            'containerapp update -n {} -g  {} --bind {},clientType=dotnet {} --customized-keys CACHE_1_ENDPOINT=REDIS_HOST CACHE_1_PASSWORD=REDIS_PASSWORD'.format(
                ca_name, resource_group, redis_ca_name, postgres_ca_name))
        except Exception as e:
            err_msg = e.error_msg
        self.assertIsNotNone(err_msg)
        self.assertTrue(err_msg.__contains__(
            '--bind have multiple values, but --customized-keys only can be set when --bind is single'))

        # For single-bind with --customized-keys
        self.cmd(
            'containerapp update -n {} -g  {} --bind {},clientType=dotnet,resourcegroup={} --customized-keys CACHE_1_ENDPOINT=REDIS_HOST CACHE_1_PASSWORD=REDIS_PASSWORD'.format(
                ca_name, resource_group, redis_ca_name, env_rg), expect_failure=False, checks=[
                JMESPathCheck('properties.provisioningState', "Succeeded"),
                JMESPathCheck('length(properties.template.serviceBinds)', 2),
                JMESPathCheck('properties.template.serviceBinds[0].name', redis_ca_name),
                JMESPathCheck('properties.template.serviceBinds[0].clientType', "dotnet"),
                JMESPathCheck('properties.template.serviceBinds[0].customizedKeys.CACHE_1_ENDPOINT', "REDIS_HOST"),
                JMESPathCheck('properties.template.serviceBinds[0].customizedKeys.CACHE_1_PASSWORD', "REDIS_PASSWORD"),
                JMESPathCheck('properties.template.serviceBinds[1].name', postgres_ca_name),
                JMESPathCheck('properties.template.serviceBinds[1].clientType', "none"),
                JMESPathCheck('properties.template.serviceBinds[1].customizedKeys', None),
            ])
        self.cmd('containerapp delete -n {} -g {} --yes'.format(ca_name, resource_group), expect_failure=False)

        self.cmd(
            'containerapp create -n {} -g  {} --environment {} --bind {},clientType=dotnet,resourcegroup={} --customized-keys CACHE_2_ENDPOINT=REDIS_HOST CACHE_2_PASSWORD=REDIS_PASSWORD'.format(
                ca_name2, resource_group, env_id, redis_ca_name, env_rg), expect_failure=False, checks=[
                JMESPathCheck('properties.provisioningState', "Succeeded"),
                JMESPathCheck('length(properties.template.serviceBinds)', 1),
                JMESPathCheck('properties.template.serviceBinds[0].name', redis_ca_name),
                JMESPathCheck('properties.template.serviceBinds[0].clientType', "dotnet"),
                JMESPathCheck('properties.template.serviceBinds[0].customizedKeys.CACHE_2_ENDPOINT', "REDIS_HOST"),
                JMESPathCheck('properties.template.serviceBinds[0].customizedKeys.CACHE_2_PASSWORD', "REDIS_PASSWORD")
            ])
        self.cmd('containerapp update -n {} -g {} --unbind {}'.format(
            ca_name2, resource_group, redis_ca_name), checks=[
            JMESPathCheck('properties.template.serviceBinds', None),
        ])
        self.cmd('containerapp add-on redis delete -g {} -n {} --yes'.format(env_rg, redis_ca_name))
        self.cmd('containerapp add-on postgres delete -g {} -n {} --yes'.format(env_rg, postgres_ca_name))
        self.cmd('containerapp delete -n {} -g {} --yes'.format(ca_name2, resource_group), expect_failure=False)

    @AllowLargeResponse(8192)
    @ResourceGroupPreparer(location="eastus2")
<<<<<<< HEAD
    def test_containerapp_dev_service_binding_e2e(self, resource_group):
        # type "linkers" is not available in North Central US (Stage), if the TEST_LOCATION is "northcentralusstage", use francecentral as location
        location = TEST_LOCATION
        if format_location(location) == format_location(STAGE_LOCATION):
            location = "francecentral"
        self.cmd('configure --defaults location={}'.format(location))

        env_name = self.create_random_name(prefix='containerapp-env', length=24)
        ca_name = self.create_random_name(prefix='containerapp', length=24)
        image = "mcr.microsoft.com/azuredocs/containerapps-helloworld:latest"
        redis_ca_name = 'redis'
        postgres_ca_name = 'postgres'
        kafka_ca_name = 'kafka'
        mariadb_ca_name = 'mariadb'
        qdrant_ca_name = "qdrant"

        create_containerapp_env(self, env_name, resource_group)

        self.cmd('containerapp service redis create -g {} -n {} --environment {}'.format(
            resource_group, redis_ca_name, env_name))

        self.cmd('containerapp service postgres create -g {} -n {} --environment {}'.format(
            resource_group, postgres_ca_name, env_name))

        self.cmd('containerapp service kafka create -g {} -n {} --environment {}'.format(
            resource_group, kafka_ca_name, env_name))

        self.cmd('containerapp service mariadb create -g {} -n {} --environment {}'.format(
            resource_group, mariadb_ca_name, env_name))

        self.cmd('containerapp service qdrant create -g {} -n {} --environment {}'.format(
            resource_group, qdrant_ca_name, env_name))

        self.cmd('containerapp create -g {} -n {} --environment {} --image {} --bind postgres:postgres_binding redis'.format(
            resource_group, ca_name, env_name, image), checks=[
            JMESPathCheck('properties.template.serviceBinds[0].name', "postgres_binding"),
            JMESPathCheck('properties.template.serviceBinds[1].name', "redis")
        ])

        self.cmd('containerapp update -g {} -n {} --unbind postgres_binding'.format(
            resource_group, ca_name, image), checks=[
            JMESPathCheck('properties.template.serviceBinds[0].name', "redis"),
        ])

        self.cmd('containerapp update -g {} -n {} --bind postgres:postgres_binding kafka mariadb qdrant'.format(
            resource_group, ca_name, image), checks=[
            JMESPathCheck('properties.template.serviceBinds[0].name', "redis"),
            JMESPathCheck('properties.template.serviceBinds[1].name', "postgres_binding"),
            JMESPathCheck('properties.template.serviceBinds[2].name', "kafka"),
            JMESPathCheck('properties.template.serviceBinds[3].name', "mariadb"),
            JMESPathCheck('properties.template.serviceBinds[4].name', "qdrant")
        ])

        self.cmd('containerapp service postgres delete -g {} -n {} --yes'.format(
            resource_group, postgres_ca_name, env_name))

        self.cmd('containerapp service redis delete -g {} -n {} --yes'.format(
            resource_group, redis_ca_name, env_name))

        self.cmd('containerapp service kafka delete -g {} -n {} --yes'.format(
            resource_group, kafka_ca_name, env_name))

        self.cmd('containerapp service mariadb delete -g {} -n {} --yes'.format(
            resource_group, mariadb_ca_name, env_name))

        self.cmd('containerapp service qdrant delete -g {} -n {} --yes'.format(
            resource_group, qdrant_ca_name, env_name))

        self.cmd(f'containerapp delete -g {resource_group} -n {ca_name} --yes')

        self.cmd('containerapp service list -g {} --environment {}'.format(resource_group, env_name), checks=[
            JMESPathCheck('length(@)', 0),
        ])

        self.cmd('containerapp list -g {} --environment {}'.format(resource_group, env_name), checks=[
            JMESPathCheck('length(@)', 0),
        ])

        self.cmd(f'containerapp env delete -g {resource_group} -n {env_name} --yes')

    @AllowLargeResponse(8192)
    @ResourceGroupPreparer(location="eastus2")
=======
>>>>>>> 345dd1b2
    def test_containerapp_dev_add_on_binding_e2e(self, resource_group):
        # type "linkers" is not available in North Central US (Stage), if the TEST_LOCATION is "northcentralusstage", use francecentral as location
        location = TEST_LOCATION
        if format_location(location) == format_location(STAGE_LOCATION):
            location = "francecentral"
        self.cmd('configure --defaults location={}'.format(location))

        env_name = self.create_random_name(prefix='containerapp-env', length=24)
        ca_name = self.create_random_name(prefix='containerapp', length=24)
        image = "mcr.microsoft.com/azuredocs/containerapps-helloworld:latest"
        redis_ca_name = 'redis'
        postgres_ca_name = 'postgres'
        kafka_ca_name = 'kafka'
        mariadb_ca_name = 'mariadb'
        qdrant_ca_name = "qdrant"

        create_containerapp_env(self, env_name, resource_group)

        self.cmd('containerapp add-on redis create -g {} -n {} --environment {}'.format(
            resource_group, redis_ca_name, env_name))

        self.cmd('containerapp add-on postgres create -g {} -n {} --environment {}'.format(
            resource_group, postgres_ca_name, env_name))

        self.cmd('containerapp add-on kafka create -g {} -n {} --environment {}'.format(
            resource_group, kafka_ca_name, env_name))

        self.cmd('containerapp add-on mariadb create -g {} -n {} --environment {}'.format(
            resource_group, mariadb_ca_name, env_name))

        self.cmd('containerapp add-on qdrant create -g {} -n {} --environment {}'.format(
            resource_group, qdrant_ca_name, env_name))

        self.cmd('containerapp create -g {} -n {} --environment {} --image {} --bind postgres:postgres_binding redis'.format(
            resource_group, ca_name, env_name, image), checks=[
            JMESPathCheck('properties.template.serviceBinds[0].name', "postgres_binding"),
            JMESPathCheck('properties.template.serviceBinds[1].name', "redis")
        ])

        self.cmd('containerapp update -g {} -n {} --unbind postgres_binding'.format(
            resource_group, ca_name, image), checks=[
            JMESPathCheck('properties.template.serviceBinds[0].name', "redis"),
        ])

        self.cmd('containerapp update -g {} -n {} --bind postgres:postgres_binding kafka mariadb qdrant'.format(
            resource_group, ca_name, image), checks=[
            JMESPathCheck('properties.template.serviceBinds[0].name', "redis"),
            JMESPathCheck('properties.template.serviceBinds[1].name', "postgres_binding"),
            JMESPathCheck('properties.template.serviceBinds[2].name', "kafka"),
            JMESPathCheck('properties.template.serviceBinds[3].name', "mariadb"),
            JMESPathCheck('properties.template.serviceBinds[4].name', "qdrant")
        ])

        self.cmd('containerapp add-on postgres delete -g {} -n {} --yes'.format(
            resource_group, postgres_ca_name, env_name))

        self.cmd('containerapp add-on redis delete -g {} -n {} --yes'.format(
            resource_group, redis_ca_name, env_name))

        self.cmd('containerapp add-on kafka delete -g {} -n {} --yes'.format(
            resource_group, kafka_ca_name, env_name))

        self.cmd('containerapp add-on mariadb delete -g {} -n {} --yes'.format(
            resource_group, mariadb_ca_name, env_name))

        self.cmd('containerapp add-on qdrant delete -g {} -n {} --yes'.format(
            resource_group, qdrant_ca_name, env_name))

        self.cmd(f'containerapp delete -g {resource_group} -n {ca_name} --yes')

        self.cmd('containerapp add-on list -g {} --environment {}'.format(resource_group, env_name), checks=[
            JMESPathCheck('length(@)', 0),
        ])

        self.cmd('containerapp list -g {} --environment {}'.format(resource_group, env_name), checks=[
            JMESPathCheck('length(@)', 0),
        ])

        self.cmd(f'containerapp env delete -g {resource_group} -n {env_name} --yes')

    @AllowLargeResponse(8192)
    @ResourceGroupPreparer(location="eastus2")
    def test_containerapp_addon_binding_e2e(self, resource_group):
        # type "linkers" is not available in North Central US (Stage), if the TEST_LOCATION is "northcentralusstage", use francecentral as location
        location = TEST_LOCATION
        if format_location(location) == format_location(STAGE_LOCATION):
            location = "francecentral"
        self.cmd('configure --defaults location={}'.format(location))

        ca_name = self.create_random_name(prefix='containerapp', length=24)
        image = "mcr.microsoft.com/azuredocs/containerapps-helloworld:latest"
        redis_ca_name = 'redis'
        postgres_ca_name = 'postgres'
        kafka_ca_name = 'kafka'
        mariadb_ca_name = 'mariadb'
        qdrant_ca_name = "qdrant"
        weaviate_ca_name = "weaviate"
        milvus_ca_name = "milvus"
        ADDON_LIST = ["redis", "postgres", "kafka", "mariadb", "qdrant", "weaviate", "milvus"]

        env_id = prepare_containerapp_env_for_app_e2e_tests(self, location=location)
        env_rg = parse_resource_id(env_id).get('resource_group')
        env_name = parse_resource_id(env_id).get('name')

        self.cmd('containerapp add-on redis create -g {} -n {} --environment {}'.format(
            env_rg, redis_ca_name, env_name))

        self.cmd('containerapp add-on postgres create -g {} -n {} --environment {}'.format(
            env_rg, postgres_ca_name, env_name))

        self.cmd('containerapp add-on kafka create -g {} -n {} --environment {}'.format(
            env_rg, kafka_ca_name, env_name))

        self.cmd('containerapp add-on mariadb create -g {} -n {} --environment {}'.format(
            env_rg, mariadb_ca_name, env_name))

        self.cmd('containerapp add-on qdrant create -g {} -n {} --environment {}'.format(
            env_rg, qdrant_ca_name, env_name))

        self.cmd('containerapp add-on weaviate create -g {} -n {} --environment {}'.format(
            env_rg, weaviate_ca_name, env_name))
        
        self.cmd('containerapp add-on milvus create -g {} -n {} --environment {}'.format(
            env_rg, milvus_ca_name, env_name))

        for addon in ADDON_LIST:
            self.cmd(f'containerapp show -g {env_rg} -n {addon}', checks=[
                JMESPathCheck("properties.provisioningState", "Succeeded")])

        self.cmd('containerapp create -g {} -n {} --environment {} --image {} --bind postgres:postgres_binding redis'.format(
            env_rg, ca_name, env_name, image), checks=[
            JMESPathCheck('properties.template.serviceBinds[0].name', "postgres_binding"),
            JMESPathCheck('properties.template.serviceBinds[1].name', "redis")
        ])

        self.cmd('containerapp update -g {} -n {} --unbind postgres_binding'.format(
            env_rg, ca_name, image), checks=[
            JMESPathCheck('properties.template.serviceBinds[0].name', "redis"),
        ])

        self.cmd('containerapp update -g {} -n {} --bind postgres:postgres_binding kafka mariadb qdrant weaviate milvus'.format(
            env_rg, ca_name, image), checks=[
            JMESPathCheck("properties.provisioningState", "Succeeded"),
            JMESPathCheck('properties.template.serviceBinds[0].name', "redis"),
            JMESPathCheck('properties.template.serviceBinds[1].name', "postgres_binding"),
            JMESPathCheck('properties.template.serviceBinds[2].name', "kafka"),
            JMESPathCheck('properties.template.serviceBinds[3].name', "mariadb"),
            JMESPathCheck('properties.template.serviceBinds[4].name', "qdrant"),
            JMESPathCheck('properties.template.serviceBinds[5].name', "weaviate"),
            JMESPathCheck('properties.template.serviceBinds[6].name', "milvus")
        ])

        self.cmd('containerapp add-on postgres delete -g {} -n {} --yes'.format(
            env_rg, postgres_ca_name, env_name))

        self.cmd('containerapp add-on redis delete -g {} -n {} --yes'.format(
            env_rg, redis_ca_name, env_name))

        self.cmd('containerapp add-on kafka delete -g {} -n {} --yes'.format(
            env_rg, kafka_ca_name, env_name))

        self.cmd('containerapp add-on mariadb delete -g {} -n {} --yes'.format(
            env_rg, mariadb_ca_name, env_name))

        self.cmd('containerapp add-on qdrant delete -g {} -n {} --yes'.format(
            env_rg, qdrant_ca_name, env_name))

        self.cmd('containerapp add-on weaviate delete -g {} -n {} --yes'.format(
            env_rg, weaviate_ca_name, env_name))
        
        self.cmd('containerapp add-on milvus delete -g {} -n {} --yes'.format(
            env_rg, milvus_ca_name, env_name))

        self.cmd(f'containerapp delete -g {env_rg} -n {ca_name} --yes')

        self.cmd('containerapp add-on list -g {} --environment {}'.format(env_rg, env_name), checks=[
            JMESPathCheck('length(@)', 0),
        ])

        self.cmd('containerapp list -g {} --environment {}'.format(env_rg, env_name), checks=[
            JMESPathCheck('length(@)', 0),
        ])

        self.cmd(f'containerapp env delete -g {env_rg} -n {env_name} --yes')

    @AllowLargeResponse(8192)
    @ResourceGroupPreparer(location="eastus2")
    def test_containerapp_managed_service_binding_e2e(self, resource_group):
        # `mysql flexible-server create`: type 'locations/checkNameAvailability' is not available in North Central US (Stage), if the TEST_LOCATION is "northcentralusstage", use francecentral as location
        location = TEST_LOCATION
        if format_location(location) == format_location(STAGE_LOCATION):
            location = "francecentral"
        self.cmd('configure --defaults location={}'.format(location))

        env_name = self.create_random_name(prefix='containerapp-env', length=24)
        ca_name = self.create_random_name(prefix='containerapp', length=24)
        mysqlserver = "mysqlflexsb"
        postgresqlserver = "postgresqlflexsb"

        mysqlflex_json= self.cmd('mysql flexible-server create --resource-group {} --name {} --public-access {} -y'.format(resource_group, mysqlserver, "None")).output
        postgresqlflex_json= self.cmd('postgres flexible-server create --resource-group {} --name {} --public-access {} -y'.format(resource_group, postgresqlserver, "None")).output
        mysqlflex_dict = json.loads(mysqlflex_json)

        mysqlusername = mysqlflex_dict['username']
        mysqlpassword = mysqlflex_dict['password']

        mysqldb = mysqlflex_dict['databaseName']
        flex_binding="mysqlflex_binding"
        postgresqlflex_dict = json.loads(postgresqlflex_json)
        postgresqlusername = postgresqlflex_dict['username']
        postgresqlpassword = postgresqlflex_dict['password']
        postgresqldb = postgresqlflex_dict['databaseName']
        create_containerapp_env(self, env_name, resource_group)

        self.cmd('containerapp create -g {} -n {} --environment {} --bind {}:{},database={},username={},password={}'.format(
            resource_group, ca_name, env_name, mysqlserver, flex_binding, mysqldb , mysqlusername, mysqlpassword))
        self.cmd('containerapp show -g {} -n {}'.format(resource_group, ca_name), checks=[
            JMESPathCheck('length(properties.template.containers[0].env[?name==`AZURE_MYSQL_HOST`])', 1)
        ])

        self.cmd('containerapp update -g {} -n {} --bind {},database={},username={},password={}'.format(
            resource_group, ca_name, postgresqlserver, postgresqldb , postgresqlusername, postgresqlpassword))
        self.cmd('containerapp show -g {} -n {}'.format(resource_group, ca_name), checks=[
            JMESPathCheck('length(properties.template.containers[0].env[?name==`AZURE_MYSQL_HOST`])', 1),
            JMESPathCheck('length(properties.template.containers[0].env[?name==`AZURE_POSTGRESQL_HOST`])', 1)
        ])


class ContainerappEnvStorageTests(ScenarioTest):
    def __init__(self, *arg, **kwargs):
        super().__init__(*arg, random_config_dir=True, **kwargs)

    @AllowLargeResponse(8192)
    @live_only()  # Passes locally but fails in CI
    @ResourceGroupPreparer(location="eastus")
    def test_containerapp_env_storage(self, resource_group):
        self.cmd('configure --defaults location={}'.format(TEST_LOCATION))

        env_name = self.create_random_name(prefix='containerapp-env', length=24)
        storage_name = self.create_random_name(prefix='storage', length=24)
        shares_name = self.create_random_name(prefix='share', length=24)

        create_containerapp_env(self, env_name, resource_group)
        storage_account_location = TEST_LOCATION
        if storage_account_location == STAGE_LOCATION:
            storage_account_location = "eastus"
        self.cmd('storage account create -g {} -n {} --kind StorageV2 --sku Standard_LRS --enable-large-file-share --location {}'.format(resource_group, storage_name, storage_account_location))
        self.cmd('storage share-rm create -g {} -n {} --storage-account {} --access-tier "TransactionOptimized" --quota 1024'.format(resource_group, shares_name, storage_name))

        storage_keys = self.cmd('az storage account keys list -g {} -n {}'.format(resource_group, storage_name)).get_output_in_json()[0]

        self.cmd('containerapp env storage set -g {} -n {} --storage-name {} --azure-file-account-name {} --azure-file-account-key {} --access-mode ReadOnly --azure-file-share-name {}'.format(resource_group, env_name, storage_name, storage_name, storage_keys["value"], shares_name), checks=[
            JMESPathCheck('name', storage_name),
        ])

        self.cmd('containerapp env storage show -g {} -n {} --storage-name {}'.format(resource_group, env_name, storage_name), checks=[
            JMESPathCheck('name', storage_name),
        ])

        self.cmd('containerapp env storage list -g {} -n {}'.format(resource_group, env_name), checks=[
            JMESPathCheck('[0].name', storage_name),
        ])

        self.cmd('containerapp env storage remove -g {} -n {} --storage-name {} --yes'.format(resource_group, env_name, storage_name))

        self.cmd('containerapp env storage list -g {} -n {}'.format(resource_group, env_name), checks=[
            JMESPathCheck('length(@)', 0),
        ])


class ContainerappRevisionTests(ScenarioTest):
    def __init__(self, *arg, **kwargs):
        super().__init__(*arg, random_config_dir=True, **kwargs)

    @AllowLargeResponse(8192)
    @ResourceGroupPreparer(location="northeurope")
    def test_containerapp_revision_label_e2e(self, resource_group):
        self.cmd('configure --defaults location={}'.format(TEST_LOCATION))

        ca_name = self.create_random_name(prefix='containerapp', length=24)

        env = prepare_containerapp_env_for_app_e2e_tests(self)

        self.cmd('containerapp create -g {} -n {} --environment {} --image mcr.microsoft.com/k8se/quickstart:latest --ingress external --target-port 80'.format(resource_group, ca_name, env))

        self.cmd('containerapp ingress show -g {} -n {}'.format(resource_group, ca_name), checks=[
            JMESPathCheck('external', True),
            JMESPathCheck('targetPort', 80),
        ])

        self.cmd('containerapp create -g {} -n {} --environment {} --ingress external --target-port 80 --image nginx'.format(resource_group, ca_name, env))

        self.cmd('containerapp revision set-mode -g {} -n {} --mode multiple'.format(resource_group, ca_name, env))

        revision_names = self.cmd(f"containerapp revision list -g {resource_group} -n {ca_name} --all --query '[].name'").get_output_in_json()

        self.assertEqual(len(revision_names), 2)

        labels = []
        for revision in revision_names:
            label = self.create_random_name(prefix='label', length=12)
            labels.append(label)
            self.cmd(f"containerapp revision label add -g {resource_group} -n {ca_name} --revision {revision} --label {label}")

        traffic_weight = self.cmd(f"containerapp ingress traffic show -g {resource_group} -n {ca_name} --query '[].name'").get_output_in_json()

        for traffic in traffic_weight:
            if "label" in traffic:
                self.assertEqual(traffic["label"] in labels, True)

        self.cmd(f"containerapp ingress traffic set -g {resource_group} -n {ca_name} --revision-weight latest=50 --label-weight {labels[0]}=25 {labels[1]}=25")

        traffic_weight = self.cmd(f"containerapp ingress traffic show -g {resource_group} -n {ca_name} --query '[].name'").get_output_in_json()

        for traffic in traffic_weight:
            if "label" in traffic:
                self.assertEqual(traffic["weight"], 25)
            else:
                self.assertEqual(traffic["weight"], 50)

        traffic_weight = self.cmd(f"containerapp revision label swap -g {resource_group} -n {ca_name} --source {labels[0]} --target {labels[1]}").get_output_in_json()

        for revision in revision_names:
            traffic = [w for w in traffic_weight if "revisionName" in w and w["revisionName"] == revision][0]
            self.assertEqual(traffic["label"], labels[(revision_names.index(revision) + 1) % 2])

        self.cmd(f"containerapp revision label remove -g {resource_group} -n {ca_name} --label {labels[0]}", checks=[
            JMESPathCheck('length(@)', 3),
        ])

        self.cmd(f"containerapp revision label remove -g {resource_group} -n {ca_name} --label {labels[1]}", checks=[
            JMESPathCheck('length(@)', 3),
        ])

        traffic_weight = self.cmd(f"containerapp ingress traffic show -g {resource_group} -n {ca_name}").get_output_in_json()

        self.assertEqual(len([w for w in traffic_weight if "label" in w]), 0)


class ContainerappAnonymousRegistryTests(ScenarioTest):
    def __init__(self, *arg, **kwargs):
        super().__init__(*arg, random_config_dir=True, **kwargs)

    @AllowLargeResponse(8192)
    @ResourceGroupPreparer(location="northeurope")
    def test_containerapp_anonymous_registry(self, resource_group):
        self.cmd('configure --defaults location={}'.format(TEST_LOCATION))

        app = self.create_random_name(prefix='aca', length=24)
        image = "mcr.microsoft.com/k8se/quickstart:latest"

        env = prepare_containerapp_env_for_app_e2e_tests(self)

        self.cmd(f'containerapp create -g {resource_group} -n {app} --image {image} --ingress external --target-port 80 --environment {env}')

        self.cmd(f'containerapp show -g {resource_group} -n {app}', checks=[JMESPathCheck("properties.provisioningState", "Succeeded")])


class ContainerappRegistryIdentityTests(ScenarioTest):
    def __init__(self, *arg, **kwargs):
        super().__init__(*arg, random_config_dir=True, **kwargs)

    @AllowLargeResponse(8192)
    @ResourceGroupPreparer(location="westeurope")
    @live_only()  # encounters 'CannotOverwriteExistingCassetteException' only when run from recording (passes when run live)
    def test_containerapp_registry_identity_user(self, resource_group):
        # MSI is not available in North Central US (Stage), if the TEST_LOCATION is "northcentralusstage", use eastus as location
        location = TEST_LOCATION
        if format_location(location) == format_location(STAGE_LOCATION):
            location = "eastus"
        self.cmd('configure --defaults location={}'.format(location))

        app = self.create_random_name(prefix='aca', length=24)
        identity = self.create_random_name(prefix='id', length=24)
        acr = self.create_random_name(prefix='acr', length=24)
        image_source = "mcr.microsoft.com/k8se/quickstart:latest"
        image_name = f"{acr}.azurecr.io/k8se/quickstart:latest"

        env = prepare_containerapp_env_for_app_e2e_tests(self, location=location)

        identity_rid = self.cmd(f'identity create -g {resource_group} -n {identity}').get_output_in_json()["id"]

        self.cmd(f'acr create --sku basic -n {acr} -g {resource_group} --admin-enabled')
        self.cmd(f'acr import -n {acr} --source {image_source}')

        self.cmd(f'containerapp create -g {resource_group} -n {app} --registry-identity {identity_rid} --image {image_name} --ingress external --target-port 80 --environment {env} --registry-server {acr}.azurecr.io')

        self.cmd(f'containerapp show -g {resource_group} -n {app}', checks=[JMESPathCheck("properties.provisioningState", "Succeeded")])

        app2 = self.create_random_name(prefix='aca', length=24)
        self.cmd(f'containerapp create -g {resource_group} -n {app2} --registry-identity {identity_rid} --image {image_name} --ingress external --target-port 80 --environment {env} --registry-server {acr}.azurecr.io --revision-suffix test1')

        self.cmd(f'containerapp show -g {resource_group} -n {app2}', checks=[
            JMESPathCheck("properties.provisioningState", "Succeeded"),
            JMESPathCheck("properties.template.revisionSuffix", "test1"),
            JMESPathCheck("properties.template.containers[0].image", image_name),
        ])

    @AllowLargeResponse(8192)
    @ResourceGroupPreparer(location="westeurope")
    @live_only()  # encounters 'CannotOverwriteExistingCassetteException' only when run from recording (passes when run live)
    def test_containerapp_registry_identity_system(self, resource_group):
        # MSI is not available in North Central US (Stage), if the TEST_LOCATION is "northcentralusstage", use eastus as location
        location = TEST_LOCATION
        if format_location(location) == format_location(STAGE_LOCATION):
            location = "eastus"
        self.cmd('configure --defaults location={}'.format(location))

        app = self.create_random_name(prefix='aca', length=24)
        acr = self.create_random_name(prefix='acr', length=24)
        image_source = "mcr.microsoft.com/k8se/quickstart:latest"
        image_name = f"{acr}.azurecr.io/k8se/quickstart:latest"

        env = prepare_containerapp_env_for_app_e2e_tests(self, location=location)

        self.cmd(f'acr create --sku basic -n {acr} -g {resource_group} --admin-enabled')
        self.cmd(f'acr import -n {acr} --source {image_source}')

        self.cmd(f'containerapp create -g {resource_group} -n {app} --registry-identity "system" --image {image_name} --ingress external --target-port 80 --environment {env} --registry-server {acr}.azurecr.io')

        self.cmd(f'containerapp show -g {resource_group} -n {app}', checks=[JMESPathCheck("properties.provisioningState", "Succeeded")])

        app2 = self.create_random_name(prefix='aca', length=24)
        self.cmd(f'containerapp create -g {resource_group} -n {app2} --registry-identity "system" --image {image_name} --ingress external --target-port 80 --environment {env} --registry-server {acr}.azurecr.io --revision-suffix test1')

        self.cmd(f'containerapp show -g {resource_group} -n {app2}', checks=[
            JMESPathCheck("properties.provisioningState", "Succeeded"),
            JMESPathCheck("properties.template.revisionSuffix", "test1"),
            JMESPathCheck("properties.template.containers[0].image", image_name),
        ])

    @AllowLargeResponse(8192)
    @ResourceGroupPreparer(location="westeurope")
    def test_containerapp_private_registry_port(self, resource_group):
        self.cmd('configure --defaults location={}'.format(TEST_LOCATION))
        app = self.create_random_name(prefix='aca', length=24)
        acr = self.create_random_name(prefix='acr', length=24)
        image_source = "mcr.microsoft.com/k8se/quickstart:latest"
        image_name = f"{acr}.azurecr.io:443/k8se/quickstart:latest"

        env = prepare_containerapp_env_for_app_e2e_tests(self)
        acr_location = TEST_LOCATION
        if format_location(acr_location) == format_location(STAGE_LOCATION):
            acr_location = "eastus"
        self.cmd(f'acr create --sku basic -n {acr} -g {resource_group} --admin-enabled -l {acr_location}')
        self.cmd(f'acr import -n {acr} --source {image_source}')
        password = self.cmd(f'acr credential show -n {acr} --query passwords[0].value').get_output_in_json()

        self.cmd(f'containerapp create -g {resource_group} -n {app}  --image {image_name} --ingress external --target-port 80 --environment {env} --registry-server {acr}.azurecr.io:443 --registry-username {acr} --registry-password {password}')

        self.cmd(f'containerapp show -g {resource_group} -n {app}', checks=[
            JMESPathCheck("properties.provisioningState", "Succeeded"),
            JMESPathCheck("properties.configuration.registries[0].server", f"{acr}.azurecr.io:443"),
            JMESPathCheck("properties.template.containers[0].image", image_name),
            JMESPathCheck("properties.configuration.secrets[0].name", f"{acr}azurecrio-443-{acr}")
        ])

        app2 = self.create_random_name(prefix='aca', length=24)
        image_name = f"{acr}.azurecr.io/k8se/quickstart:latest"
        self.cmd(
            f'containerapp create -g {resource_group} -n {app2}  --image {image_name} --ingress external --target-port 80 --environment {env} --registry-server {acr}.azurecr.io --registry-username {acr} --registry-password {password}')

        self.cmd(f'containerapp show -g {resource_group} -n {app2}', checks=[
            JMESPathCheck("properties.provisioningState", "Succeeded"),
            JMESPathCheck("properties.configuration.registries[0].server", f"{acr}.azurecr.io"),
            JMESPathCheck("properties.template.containers[0].image", image_name),
            JMESPathCheck("properties.configuration.secrets[0].name", f"{acr}azurecrio-{acr}")
        ])

    @AllowLargeResponse(8192)
    @ResourceGroupPreparer(location="westeurope")
    def test_containerapp_registry_acr_look_up_credentical(self, resource_group):
        self.cmd('configure --defaults location={}'.format(TEST_LOCATION))
        app = self.create_random_name(prefix='aca', length=24)
        acr = self.create_random_name(prefix='acr', length=24)
        image_source = "mcr.microsoft.com/k8se/quickstart:latest"
        image_name = f"{acr}.azurecr.io/k8se/quickstart:latest"

        env = prepare_containerapp_env_for_app_e2e_tests(self)

        acr_location = TEST_LOCATION
        if format_location(acr_location) == format_location(STAGE_LOCATION):
            acr_location = "eastus"
        self.cmd(f'acr create --sku basic -n {acr} -g {resource_group} --admin-enabled --location {acr_location}')
        self.cmd(f'acr import -n {acr} --source {image_source}')

        self.cmd(f'containerapp create -g {resource_group} -n {app}  --image {image_name} --ingress external --target-port 80 --environment {env} --registry-server {acr}.azurecr.io')

        self.cmd(f'containerapp show -g {resource_group} -n {app}', checks=[
            JMESPathCheck("properties.provisioningState", "Succeeded"),
            JMESPathCheck("identity.type", "None"),
            JMESPathCheck("properties.configuration.registries[0].server", f"{acr}.azurecr.io"),
            JMESPathCheck("properties.template.containers[0].image", image_name),
            JMESPathCheck("properties.configuration.secrets[0].name", f"{acr}azurecrio-{acr}")
        ])


class ContainerappScaleTests(ScenarioTest):
    def __init__(self, *arg, **kwargs):
        super().__init__(*arg, random_config_dir=True, **kwargs)

    @AllowLargeResponse(8192)
    @ResourceGroupPreparer(location="westeurope")
    def test_containerapp_scale_create(self, resource_group):
        self.cmd('configure --defaults location={}'.format(TEST_LOCATION))

        app = self.create_random_name(prefix='aca', length=24)

        env = prepare_containerapp_env_for_app_e2e_tests(self)

        self.cmd(f'containerapp create -g {resource_group} -n {app} --image nginx --ingress external --target-port 80 --environment {env} --scale-rule-name http-scale-rule --scale-rule-http-concurrency 50 --scale-rule-auth trigger=secretref --scale-rule-metadata key=value', checks=[JMESPathCheck("properties.template.scale.rules[0].http.metadata.key", "")])

        self.cmd(f'containerapp show -g {resource_group} -n {app}', checks=[
            JMESPathCheck("properties.template.scale.rules[0].name", "http-scale-rule"),
            JMESPathCheck("properties.template.scale.rules[0].http.metadata.concurrentRequests", "50"),
            JMESPathCheck("properties.template.scale.rules[0].http.metadata.key", "value"),
            JMESPathCheck("properties.template.scale.rules[0].http.auth[0].triggerParameter", "trigger"),
            JMESPathCheck("properties.template.scale.rules[0].http.auth[0].secretRef", "secretref"),
            JMESPathCheck("properties.template.scale.rules[0].http.metadata.key", "value"),
        ])

        self.cmd(f'containerapp create -g {resource_group} -n {app}2 --image nginx --environment {env} --scale-rule-name my-datadog-rule --scale-rule-type datadog --scale-rule-metadata "queryValue=7" "age=120" "metricUnavailableValue=0" --scale-rule-auth "apiKey=api-key" "appKey=app-key"', checks=[JMESPathCheck("properties.template.scale.rules[0].custom.metadata.queryValue", "")])

        self.cmd(f'containerapp show -g {resource_group} -n {app}2', checks=[
            JMESPathCheck("properties.template.scale.rules[0].name", "my-datadog-rule"),
            JMESPathCheck("properties.template.scale.rules[0].custom.type", "datadog"),
            JMESPathCheck("properties.template.scale.rules[0].custom.metadata.queryValue", "7"),
            JMESPathCheck("properties.template.scale.rules[0].custom.metadata.age", "120"),
            JMESPathCheck("properties.template.scale.rules[0].custom.metadata.metricUnavailableValue", "0"),
            JMESPathCheck("properties.template.scale.rules[0].custom.auth[0].triggerParameter", "apiKey"),
            JMESPathCheck("properties.template.scale.rules[0].custom.auth[0].secretRef", "api-key"),
            JMESPathCheck("properties.template.scale.rules[0].custom.auth[1].triggerParameter", "appKey"),
            JMESPathCheck("properties.template.scale.rules[0].custom.auth[1].secretRef", "app-key"),
            JMESPathCheck("properties.template.scale.rules[0].custom.metadata.queryValue", "7"),

        ])

    @AllowLargeResponse(8192)
    @ResourceGroupPreparer(location="westeurope")
    def test_containerapp_scale_update(self, resource_group):
        self.cmd('configure --defaults location={}'.format(TEST_LOCATION))

        app = self.create_random_name(prefix='aca', length=24)

        env = prepare_containerapp_env_for_app_e2e_tests(self)

        self.cmd(f'containerapp create -g {resource_group} -n {app} --image nginx --ingress external --target-port 80 --environment {env} --scale-rule-name http-scale-rule --scale-rule-http-concurrency 50 --scale-rule-auth trigger=secretref --scale-rule-metadata key=value')

        self.cmd(f'containerapp show -g {resource_group} -n {app}', checks=[
            JMESPathCheck("properties.template.scale.rules[0].name", "http-scale-rule"),
            JMESPathCheck("properties.template.scale.rules[0].http.metadata.concurrentRequests", "50"),
            JMESPathCheck("properties.template.scale.rules[0].http.metadata.key", "value"),
            JMESPathCheck("properties.template.scale.rules[0].http.auth[0].triggerParameter", "trigger"),
            JMESPathCheck("properties.template.scale.rules[0].http.auth[0].secretRef", "secretref"),
        ])

        self.cmd(f'containerapp update -g {resource_group} -n {app} --image nginx --scale-rule-name my-datadog-rule --scale-rule-type datadog --scale-rule-metadata "queryValue=7" "age=120" "metricUnavailableValue=0"  --scale-rule-auth "apiKey=api-key" "appKey=app-key"')

        self.cmd(f'containerapp show -g {resource_group} -n {app}', checks=[
            JMESPathCheck("properties.template.scale.rules[0].name", "my-datadog-rule"),
            JMESPathCheck("properties.template.scale.rules[0].custom.type", "datadog"),
            JMESPathCheck("properties.template.scale.rules[0].custom.metadata.queryValue", "7"),
            JMESPathCheck("properties.template.scale.rules[0].custom.metadata.age", "120"),
            JMESPathCheck("properties.template.scale.rules[0].custom.metadata.metricUnavailableValue", "0"),
            JMESPathCheck("properties.template.scale.rules[0].custom.auth[0].triggerParameter", "apiKey"),
            JMESPathCheck("properties.template.scale.rules[0].custom.auth[0].secretRef", "api-key"),
            JMESPathCheck("properties.template.scale.rules[0].custom.auth[1].triggerParameter", "appKey"),
            JMESPathCheck("properties.template.scale.rules[0].custom.auth[1].secretRef", "app-key"),

        ])

        self.cmd(f'containerapp update -g {resource_group} -n {app} --cpu 0.5 --no-wait')
        self.cmd(f'containerapp show -g {resource_group} -n {app}', checks=[
            JMESPathCheck("properties.template.containers[0].resources.cpu", "0.5"),
            JMESPathCheck("properties.template.scale.rules[0].name", "my-datadog-rule"),
            JMESPathCheck("properties.template.scale.rules[0].custom.type", "datadog"),
            JMESPathCheck("properties.template.scale.rules[0].custom.metadata.queryValue", "7"),
            JMESPathCheck("properties.template.scale.rules[0].custom.metadata.age", "120"),
            JMESPathCheck("properties.template.scale.rules[0].custom.metadata.metricUnavailableValue", "0"),
            JMESPathCheck("properties.template.scale.rules[0].custom.auth[0].triggerParameter", "apiKey"),
            JMESPathCheck("properties.template.scale.rules[0].custom.auth[0].secretRef", "api-key"),
            JMESPathCheck("properties.template.scale.rules[0].custom.auth[1].triggerParameter", "appKey"),
            JMESPathCheck("properties.template.scale.rules[0].custom.auth[1].secretRef", "app-key"),
        ])

    @AllowLargeResponse(8192)
    @ResourceGroupPreparer(location="westeurope")
    def test_containerapp_scale_update_azure_queue(self, resource_group):
        self.cmd('configure --defaults location={}'.format(TEST_LOCATION))

        app = self.create_random_name(prefix='aca', length=24)
        env = prepare_containerapp_env_for_app_e2e_tests(self)

        self.cmd(f'containerapp create -g {resource_group} -n {app} --image nginx --ingress external --target-port 80 --environment {env} --scale-rule-name http-scale-rule --scale-rule-http-concurrency 50 --scale-rule-auth trigger=secretref --scale-rule-metadata key=value', checks=[JMESPathCheck("properties.template.scale.rules[0].http.metadata.key", "")])

        self.cmd(f'containerapp show -g {resource_group} -n {app}', checks=[
            JMESPathCheck("properties.template.scale.rules[0].name", "http-scale-rule"),
            JMESPathCheck("properties.template.scale.rules[0].http.metadata.concurrentRequests", "50"),
            JMESPathCheck("properties.template.scale.rules[0].http.metadata.key", "value"),
            JMESPathCheck("properties.template.scale.rules[0].http.auth[0].triggerParameter", "trigger"),
            JMESPathCheck("properties.template.scale.rules[0].http.auth[0].secretRef", "secretref"),
            JMESPathCheck("properties.template.scale.rules[0].http.metadata.key", "value"),
        ])
        queue_name = self.create_random_name(prefix='queue', length=24)
        containerapp_yaml_text = f"""
properties:
    template:
        containers:
        -   image: nginx
            name: azure-equeue-container
            resources:
              cpu: 0.5
              memory: 1Gi
              ephemeralStorage: 2Gi
        scale:
            minReplicas: 0
            maxReplicas: 1
            rules:
            - name: azure-queue-scale-rule
              azureQueue:
                queueName: {queue_name}
                queueLength: 1
                auth:
                - secretRef: azure-storage
                  triggerParameter: connection
"""
        containerapp_file_name = f"{self._testMethodName}_containerapp.yml"

        write_test_file(containerapp_file_name, containerapp_yaml_text)
        self.cmd(f'containerapp update -n {app} -g {resource_group} --yaml {containerapp_file_name}', checks=[
            JMESPathCheck("properties.provisioningState", "Succeeded"),
            JMESPathCheck("properties.template.scale.rules[0].name", "azure-queue-scale-rule"),
            JMESPathCheck("properties.template.scale.rules[0].azureQueue.queueName", queue_name),
            JMESPathCheck("properties.template.scale.rules[0].azureQueue.queueLength", 1),
            JMESPathCheck("properties.template.scale.rules[0].custom.metadata", None),
        ])
        clean_up_test_file(containerapp_file_name)

    @AllowLargeResponse(8192)
    @ResourceGroupPreparer(location="westeurope")
    def test_containerapp_scale_revision_copy(self, resource_group):
        self.cmd('configure --defaults location={}'.format(TEST_LOCATION))

        app = self.create_random_name(prefix='aca', length=24)

        env = prepare_containerapp_env_for_app_e2e_tests(self)

        self.cmd(f'containerapp create -g {resource_group} -n {app} --image nginx --ingress external --target-port 80 --environment {env} --scale-rule-name http-scale-rule --scale-rule-http-concurrency 50 --scale-rule-auth trigger=secretref --scale-rule-metadata key=value')

        self.cmd(f'containerapp show -g {resource_group} -n {app}', checks=[
            JMESPathCheck("properties.template.scale.rules[0].name", "http-scale-rule"),
            JMESPathCheck("properties.template.scale.rules[0].http.metadata.concurrentRequests", "50"),
            JMESPathCheck("properties.template.scale.rules[0].http.metadata.key", "value"),
            JMESPathCheck("properties.template.scale.rules[0].http.auth[0].triggerParameter", "trigger"),
            JMESPathCheck("properties.template.scale.rules[0].http.auth[0].secretRef", "secretref"),
        ])

        self.cmd(f'containerapp revision copy -g {resource_group} -n {app} --image nginx --scale-rule-name my-datadog-rule --scale-rule-type datadog --scale-rule-metadata "queryValue=7" "age=120" "metricUnavailableValue=0"  --scale-rule-auth "apiKey=api-key" "appKey=app-key"')

        self.cmd(f'containerapp show -g {resource_group} -n {app}', checks=[
            JMESPathCheck("properties.template.scale.rules[0].name", "my-datadog-rule"),
            JMESPathCheck("properties.template.scale.rules[0].custom.type", "datadog"),
            JMESPathCheck("properties.template.scale.rules[0].custom.metadata.queryValue", "7"),
            JMESPathCheck("properties.template.scale.rules[0].custom.metadata.age", "120"),
            JMESPathCheck("properties.template.scale.rules[0].custom.metadata.metricUnavailableValue", "0"),
            JMESPathCheck("properties.template.scale.rules[0].custom.auth[0].triggerParameter", "apiKey"),
            JMESPathCheck("properties.template.scale.rules[0].custom.auth[0].secretRef", "api-key"),
            JMESPathCheck("properties.template.scale.rules[0].custom.auth[1].triggerParameter", "appKey"),
            JMESPathCheck("properties.template.scale.rules[0].custom.auth[1].secretRef", "app-key"),

        ])

    @AllowLargeResponse(8192)
    @ResourceGroupPreparer(location="westeurope")
    def test_containerapp_replica_commands(self, resource_group):
        self.cmd(f'configure --defaults location={TEST_LOCATION}')

        app_name = self.create_random_name(prefix='aca', length=24)
        replica_count = 3

        env = prepare_containerapp_env_for_app_e2e_tests(self)

        self.cmd(f'containerapp create -g {resource_group} -n {app_name} --environment {env} --ingress external --target-port 80 --min-replicas {replica_count}', checks=[
            JMESPathCheck("properties.provisioningState", "Succeeded"),
            JMESPathCheck("properties.template.scale.minReplicas", 3)
        ]).get_output_in_json()

        count = self.cmd(f"containerapp replica count -g {resource_group} -n {app_name}").output
        self.assertEqual(int(count), replica_count)

        self.cmd(f'containerapp replica list -g {resource_group} -n {app_name}', checks=[
            JMESPathCheck('length(@)', replica_count),
        ])
        self.cmd(f'containerapp update -g {resource_group} -n {app_name} --min-replicas 0', checks=[
            JMESPathCheck("properties.provisioningState", "Succeeded"),
            JMESPathCheck("properties.template.scale.minReplicas", 0)
        ])

        self.cmd(f'containerapp delete -g {resource_group} -n {app_name} --yes')

    @AllowLargeResponse(8192)
    @ResourceGroupPreparer(location="westeurope")
    def test_containerapp_preview_create_with_yaml(self, resource_group):
        # MSI is not available in North Central US (Stage), if the TEST_LOCATION is "northcentralusstage", use eastus as location
        location = TEST_LOCATION
        if format_location(location) == format_location(STAGE_LOCATION):
            location = "eastus"
        self.cmd('configure --defaults location={}'.format(location))

        app = self.create_random_name(prefix='yaml', length=24)

        env_id = prepare_containerapp_env_for_app_e2e_tests(self, location=location)
        env_rg = parse_resource_id(env_id).get('resource_group')
        env_name = parse_resource_id(env_id).get('name')
        containerapp_env = self.cmd('containerapp env show -g {} -n {}'.format(env_rg, env_name)).get_output_in_json()

        user_identity_name = self.create_random_name(prefix='containerapp-user', length=24)
        user_identity = self.cmd(
            'identity create -g {} -n {}'.format(resource_group, user_identity_name)).get_output_in_json()
        user_identity_id = user_identity['id']

        # test managedEnvironmentId
        containerapp_yaml_text = f"""
                                location: {location}
                                type: Microsoft.App/containerApps
                                tags:
                                    tagname: value
                                properties:
                                  managedEnvironmentId: {containerapp_env["id"]}
                                  configuration:
                                    activeRevisionsMode: Multiple
                                    ingress:
                                      external: false
                                      additionalPortMappings:
                                      - external: false
                                        targetPort: 12345
                                      - external: false
                                        targetPort: 9090
                                        exposedPort: 23456
                                      allowInsecure: false
                                      targetPort: 80
                                      traffic:
                                        - latestRevision: true
                                          weight: 100
                                      transport: Auto
                                      ipSecurityRestrictions:
                                        - name: name
                                          ipAddressRange: "1.1.1.1/10"
                                          action: "Allow"
                                  template:
                                    revisionSuffix: myrevision
                                    terminationGracePeriodSeconds: 90
                                    containers:
                                      - image: nginx
                                        name: nginx
                                        env:
                                          - name: HTTP_PORT
                                            value: 80
                                        command:
                                          - npm
                                          - start
                                        resources:
                                          cpu: 0.5
                                          memory: 1Gi
                                    scale:
                                      minReplicas: 1
                                      maxReplicas: 3
                                      rules:
                                      - http:
                                          auth:
                                          - secretRef: secretref
                                            triggerParameter: trigger
                                          metadata:
                                            concurrentRequests: '50'
                                            key: value
                                        name: http-scale-rule
                                identity:
                                  type: UserAssigned
                                  userAssignedIdentities:
                                    {user_identity_id}: {{}}
                                """
        containerapp_file_name = f"{self._testMethodName}_containerapp.yml"

        write_test_file(containerapp_file_name, containerapp_yaml_text)
        self.cmd(
            f'containerapp create -n {app} -g {resource_group} --environment {env_id} --yaml {containerapp_file_name}')

        self.cmd(f'containerapp show -g {resource_group} -n {app}', checks=[
            JMESPathCheck("properties.provisioningState", "Succeeded"),
            JMESPathCheck("properties.configuration.ingress.external", False),
            JMESPathCheck("properties.configuration.ingress.additionalPortMappings[0].external", False),
            JMESPathCheck("properties.configuration.ingress.additionalPortMappings[0].targetPort", 12345),
            JMESPathCheck("properties.configuration.ingress.additionalPortMappings[1].external", False),
            JMESPathCheck("properties.configuration.ingress.additionalPortMappings[1].targetPort", 9090),
            JMESPathCheck("properties.configuration.ingress.additionalPortMappings[1].exposedPort", 23456),
            JMESPathCheck("properties.configuration.ingress.ipSecurityRestrictions[0].name", "name"),
            JMESPathCheck("properties.configuration.ingress.ipSecurityRestrictions[0].ipAddressRange",
                          "1.1.1.1/10"),
            JMESPathCheck("properties.configuration.ingress.ipSecurityRestrictions[0].action", "Allow"),
            JMESPathCheck("properties.environmentId", containerapp_env["id"]),
            JMESPathCheck("properties.template.revisionSuffix", "myrevision"),
            JMESPathCheck("properties.template.terminationGracePeriodSeconds", 90),
            JMESPathCheck("properties.template.containers[0].name", "nginx"),
            JMESPathCheck("properties.template.scale.minReplicas", 1),
            JMESPathCheck("properties.template.scale.maxReplicas", 3),
            JMESPathCheck("properties.template.scale.rules[0].name", "http-scale-rule"),
            JMESPathCheck("properties.template.scale.rules[0].http.metadata.concurrentRequests", "50"),
            JMESPathCheck("properties.template.scale.rules[0].http.metadata.key", "value"),
            JMESPathCheck("properties.template.scale.rules[0].http.auth[0].triggerParameter", "trigger"),
            JMESPathCheck("properties.template.scale.rules[0].http.auth[0].secretRef", "secretref"),
        ])

        # test managedEnvironmentId
        containerapp_yaml_text = f"""
                                        properties:
                                          configuration:
                                            activeRevisionsMode: Multiple
                                            ingress:
                                              external: false
                                              additionalPortMappings:
                                              - external: false
                                                targetPort: 321
                                              - external: false
                                                targetPort: 8080
                                                exposedPort: 1234
                                        """

        write_test_file(containerapp_file_name, containerapp_yaml_text)

        self.cmd(f'containerapp update -n {app} -g {resource_group} --yaml {containerapp_file_name}', checks=[
            JMESPathCheck("properties.provisioningState", "Succeeded"),
            JMESPathCheck("properties.configuration.ingress.external", False),
            JMESPathCheck("properties.configuration.ingress.additionalPortMappings[0].external", False),
            JMESPathCheck("properties.configuration.ingress.additionalPortMappings[0].targetPort", 321),
            JMESPathCheck("properties.configuration.ingress.additionalPortMappings[1].external", False),
            JMESPathCheck("properties.configuration.ingress.additionalPortMappings[1].targetPort", 8080),
            JMESPathCheck("properties.configuration.ingress.additionalPortMappings[1].exposedPort", 1234),
        ])
        clean_up_test_file(containerapp_file_name)

    @AllowLargeResponse(8192)
    @ResourceGroupPreparer(location="westeurope")
    def test_containerapp_create_with_yaml(self, resource_group):
        # MSI is not available in North Central US (Stage), if the TEST_LOCATION is "northcentralusstage", use eastus as location
        location = TEST_LOCATION
        if format_location(location) == format_location(STAGE_LOCATION):
            location = "eastus"
        self.cmd('configure --defaults location={}'.format(location))

        app = self.create_random_name(prefix='yaml', length=24)

        env_id = prepare_containerapp_env_for_app_e2e_tests(self, location=location)
        env_rg = parse_resource_id(env_id).get('resource_group')
        env_name = parse_resource_id(env_id).get('name')
        containerapp_env = self.cmd('containerapp env show -g {} -n {}'.format(env_rg, env_name)).get_output_in_json()

        user_identity_name = self.create_random_name(prefix='containerapp-user', length=24)
        user_identity = self.cmd('identity create -g {} -n {}'.format(resource_group, user_identity_name)).get_output_in_json()
        user_identity_id = user_identity['id']

        # test managedEnvironmentId
        containerapp_yaml_text = f"""
            location: {location}
            type: Microsoft.App/containerApps
            tags:
                tagname: value
            properties:
              managedEnvironmentId: {containerapp_env["id"]}
              configuration:
                secrets:
                - name: secret1
                  value: 1
                activeRevisionsMode: Multiple
                maxInactiveRevisions: 10
                ingress:
                  external: true
                  allowInsecure: false
                  targetPort: 80
                  traffic:
                    - latestRevision: true
                      weight: 100
                  transport: Auto
                  ipSecurityRestrictions:
                    - name: name
                      ipAddressRange: "1.1.1.1/10"
                      action: "Allow"
              template:
                revisionSuffix: myrevision
                terminationGracePeriodSeconds: 90
                containers:
                  - image: nginx
                    name: nginx
                    env:
                      - name: HTTP_PORT
                        value: 80
                    command:
                      - npm
                      - start
                    resources:
                      cpu: 0.5
                      memory: 1Gi
                scale:
                  minReplicas: 1
                  maxReplicas: 3
                  rules:
                  - http:
                      auth:
                      - secretRef: secretref
                        triggerParameter: trigger
                      metadata:
                        concurrentRequests: '50'
                        key: value
                    name: http-scale-rule
            identity:
              type: UserAssigned
              userAssignedIdentities:
                {user_identity_id}: {{}}
            """
        containerapp_file_name = f"{self._testMethodName}_containerapp.yml"

        write_test_file(containerapp_file_name, containerapp_yaml_text)
        self.cmd(f'containerapp create -n {app} -g {resource_group} --environment {env_id} --yaml {containerapp_file_name}')

        self.cmd(f'containerapp show -g {resource_group} -n {app}', checks=[
            JMESPathCheck("properties.provisioningState", "Succeeded"),
            JMESPathCheck("properties.configuration.ingress.external", True),
            JMESPathCheck("properties.configuration.ingress.ipSecurityRestrictions[0].name", "name"),
            JMESPathCheck("properties.configuration.ingress.ipSecurityRestrictions[0].ipAddressRange", "1.1.1.1/10"),
            JMESPathCheck("properties.configuration.ingress.ipSecurityRestrictions[0].action", "Allow"),
            JMESPathCheck("properties.configuration.maxInactiveRevisions", "10"),
            JMESPathCheck("length(properties.configuration.secrets)", 1),
            JMESPathCheck("properties.environmentId", containerapp_env["id"]),
            JMESPathCheck("properties.template.revisionSuffix", "myrevision"),
            JMESPathCheck("properties.template.terminationGracePeriodSeconds", 90),
            JMESPathCheck("properties.template.containers[0].name", "nginx"),
            JMESPathCheck("properties.template.scale.minReplicas", 1),
            JMESPathCheck("properties.template.scale.maxReplicas", 3),
            JMESPathCheck("properties.template.scale.rules[0].name", "http-scale-rule"),
            JMESPathCheck("properties.template.scale.rules[0].http.metadata.concurrentRequests", "50"),
            JMESPathCheck("properties.template.scale.rules[0].http.metadata.key", "value"),
            JMESPathCheck("properties.template.scale.rules[0].http.auth[0].triggerParameter", "trigger"),
            JMESPathCheck("properties.template.scale.rules[0].http.auth[0].secretRef", "secretref"),
        ])

        # test environmentId
        containerapp_yaml_text = f"""
                    location: {location}
                    type: Microsoft.App/containerApps
                    tags:
                        tagname: value
                    properties:
                      environmentId: {containerapp_env["id"]}
                      configuration:
                        secrets:
                        - name: secret1
                        - name: secret2
                          value: 123
                        activeRevisionsMode: Multiple
                        ingress:
                          external: true
                          allowInsecure: false
                          targetPort: 80
                          traffic:
                            - latestRevision: true
                              weight: 100
                          transport: Auto
                      template:
                        revisionSuffix: myrevision2
                        containers:
                          - image: nginx
                            name: nginx
                            env:
                              - name: HTTP_PORT
                                value: 80
                            command:
                              - npm
                              - start
                            resources:
                              cpu: 0.5
                              memory: 1Gi
                        scale:
                          minReplicas: 1
                          maxReplicas: 3
                          rules: []
                    """
        write_test_file(containerapp_file_name, containerapp_yaml_text)

        self.cmd(f'containerapp update -n {app} -g {resource_group} --yaml {containerapp_file_name}')

        self.cmd(f'containerapp show -g {resource_group} -n {app}', checks=[
            JMESPathCheck("properties.provisioningState", "Succeeded"),
            JMESPathCheck("properties.configuration.ingress.external", True),
            JMESPathCheck("properties.configuration.ingress.ipSecurityRestrictions[0].name", "name"),
            JMESPathCheck("properties.configuration.ingress.ipSecurityRestrictions[0].ipAddressRange", "1.1.1.1/10"),
            JMESPathCheck("properties.configuration.ingress.ipSecurityRestrictions[0].action", "Allow"),
            JMESPathCheck("length(properties.configuration.secrets)", 2),
            JMESPathCheck("properties.environmentId", containerapp_env["id"]),
            JMESPathCheck("properties.template.revisionSuffix", "myrevision2"),
            JMESPathCheck("properties.template.containers[0].name", "nginx"),
            JMESPathCheck("properties.template.scale.minReplicas", 1),
            JMESPathCheck("properties.template.scale.maxReplicas", 3),
            JMESPathCheck("properties.template.scale.rules", None)
        ])

        self.cmd(f'containerapp secret show -g {resource_group} -n {app} --secret-name secret1', checks=[
            JMESPathCheck("name", 'secret1'),
            JMESPathCheck("value", '1'),
        ])

        self.cmd(f'containerapp secret show -g {resource_group} -n {app} --secret-name secret2', checks=[
            JMESPathCheck("name", 'secret2'),
            JMESPathCheck("value", '123'),
        ])

        # test update without environmentId
        containerapp_yaml_text = f"""
                            properties:
                              template:
                                revisionSuffix: myrevision3
                            """
        write_test_file(containerapp_file_name, containerapp_yaml_text)

        self.cmd(f'containerapp update -n {app} -g {resource_group} --yaml {containerapp_file_name}')

        self.cmd(f'containerapp show -g {resource_group} -n {app}', checks=[
            JMESPathCheck("properties.provisioningState", "Succeeded"),
            JMESPathCheck("properties.environmentId", containerapp_env["id"]),
            JMESPathCheck("properties.template.revisionSuffix", "myrevision3")
        ])

        # test invalid yaml
        containerapp_yaml_text = f"""
                                            """
        containerapp_file_name = f"{self._testMethodName}_containerapp.yml"
        write_test_file(containerapp_file_name, containerapp_yaml_text)
        try:
            self.cmd(f'containerapp create -n {app} -g {resource_group} --yaml {containerapp_file_name}')
        except Exception as ex:
            print(ex)
            self.assertTrue(isinstance(ex, ValidationError))
            self.assertEqual(ex.error_msg,
                             'Invalid YAML provided. Please see https://aka.ms/azure-container-apps-yaml for a valid containerapps YAML spec.')
            pass

        clean_up_test_file(containerapp_file_name)

    @AllowLargeResponse(8192)
    @ResourceGroupPreparer(location="westeurope")
    @live_only()  # encounters 'CannotOverwriteExistingCassetteException' only when run from recording (passes when run live)
    def test_containerapp_create_with_vnet_yaml(self, resource_group):
        # MSI is not available in North Central US (Stage), if the TEST_LOCATION is "northcentralusstage", use eastus as location
        location = TEST_LOCATION
        if format_location(location) == format_location(STAGE_LOCATION):
            location = "eastus"
        self.cmd('configure --defaults location={}'.format(location))

        env = self.create_random_name(prefix='env', length=24)
        vnet = self.create_random_name(prefix='name', length=24)

        self.cmd(f"network vnet create --address-prefixes '14.0.0.0/23' -g {resource_group} -n {vnet}")
        sub_id = self.cmd(f"network vnet subnet create --address-prefixes '14.0.0.0/23' --delegations Microsoft.App/environments -n sub -g {resource_group} --vnet-name {vnet}").get_output_in_json()["id"]

        self.cmd(f'containerapp env create -g {resource_group} -n {env} --internal-only -s {sub_id}')
        containerapp_env = self.cmd(f'containerapp env show -g {resource_group} -n {env}').get_output_in_json()

        while containerapp_env["properties"]["provisioningState"].lower() == "waiting":
            time.sleep(5)
            containerapp_env = self.cmd(f'containerapp env show -g {resource_group} -n {env}').get_output_in_json()

        app = self.create_random_name(prefix='yaml', length=24)

        user_identity_name = self.create_random_name(prefix='containerapp-user', length=24)
        user_identity = self.cmd('identity create -g {} -n {}'.format(resource_group, user_identity_name)).get_output_in_json()
        user_identity_id = user_identity['id']

        # test create containerapp transport: Tcp, with exposedPort
        containerapp_yaml_text = f"""
        location: {location}
        type: Microsoft.App/containerApps
        tags:
            tagname: value
        properties:
          managedEnvironmentId: {containerapp_env["id"]}
          configuration:
            activeRevisionsMode: Multiple
            ingress:
              external: true
              exposedPort: 3000
              allowInsecure: false
              targetPort: 80
              traffic:
                - latestRevision: true
                  weight: 100
              transport: Tcp
          template:
            revisionSuffix: myrevision
            containers:
              - image: nginx
                name: nginx
                env:
                  - name: HTTP_PORT
                    value: 80
                command:
                  - npm
                  - start
                resources:
                  cpu: 0.5
                  memory: 1Gi
            scale:
              minReplicas: 1
              maxReplicas: 3
        identity:
          type: UserAssigned
          userAssignedIdentities:
            {user_identity_id}: {{}}
        """
        containerapp_file_name = f"{self._testMethodName}_containerapp.yml"

        write_test_file(containerapp_file_name, containerapp_yaml_text)
        self.cmd(f'containerapp create -n {app} -g {resource_group} --environment {env} --yaml {containerapp_file_name}')

        self.cmd(f'containerapp show -g {resource_group} -n {app}', checks=[
            JMESPathCheck("properties.provisioningState", "Succeeded"),
            JMESPathCheck("properties.configuration.ingress.external", True),
            JMESPathCheck("properties.configuration.ingress.exposedPort", 3000),
            JMESPathCheck("properties.environmentId", containerapp_env["id"]),
            JMESPathCheck("properties.template.revisionSuffix", "myrevision"),
            JMESPathCheck("properties.template.containers[0].name", "nginx"),
            JMESPathCheck("properties.template.scale.minReplicas", 1),
            JMESPathCheck("properties.template.scale.maxReplicas", 3)
        ])

        # test update containerapp transport: Tcp, with exposedPort
        containerapp_yaml_text = f"""
                location: {location}
                type: Microsoft.App/containerApps
                tags:
                    tagname: value
                properties:
                  environmentId: {containerapp_env["id"]}
                  configuration:
                    activeRevisionsMode: Multiple
                    ingress:
                      external: true
                      exposedPort: 9551
                      allowInsecure: false
                      targetPort: 80
                      traffic:
                        - latestRevision: true
                          weight: 100
                      transport: Tcp
                  template:
                    revisionSuffix: myrevision
                    containers:
                      - image: nginx
                        name: nginx
                        env:
                          - name: HTTP_PORT
                            value: 80
                        command:
                          - npm
                          - start
                        resources:
                          cpu: 0.5
                          memory: 1Gi
                    scale:
                      minReplicas: 1
                      maxReplicas: 3
                """
        write_test_file(containerapp_file_name, containerapp_yaml_text)

        self.cmd(f'containerapp update -n {app} -g {resource_group} --yaml {containerapp_file_name}')

        self.cmd(f'containerapp show -g {resource_group} -n {app}', checks=[
            JMESPathCheck("properties.provisioningState", "Succeeded"),
            JMESPathCheck("properties.configuration.ingress.external", True),
            JMESPathCheck("properties.configuration.ingress.exposedPort", 9551),
            JMESPathCheck("properties.environmentId", containerapp_env["id"]),
            JMESPathCheck("properties.template.revisionSuffix", "myrevision"),
            JMESPathCheck("properties.template.containers[0].name", "nginx"),
            JMESPathCheck("properties.template.scale.minReplicas", 1),
            JMESPathCheck("properties.template.scale.maxReplicas", 3)
        ])

        # test create containerapp transport: http, with CORS policy
        containerapp_yaml_text = f"""
                        location: {location}
                        type: Microsoft.App/containerApps
                        tags:
                            tagname: value
                        properties:
                          environmentId: {containerapp_env["id"]}
                          configuration:
                            activeRevisionsMode: Multiple
                            ingress:
                              external: true
                              allowInsecure: false
                              clientCertificateMode: Require
                              corsPolicy:
                                allowedOrigins: [a, b]
                                allowedMethods: [c, d]
                                allowedHeaders: [e, f]
                                exposeHeaders: [g, h]
                                maxAge: 7200
                                allowCredentials: true
                              targetPort: 80
                              ipSecurityRestrictions:
                                - name: name
                                  ipAddressRange: "1.1.1.1/10"
                                  action: "Allow"
                              traffic:
                                - latestRevision: true
                                  weight: 100
                              transport: http
                          template:
                            revisionSuffix: myrevision
                            containers:
                              - image: nginx
                                name: nginx
                                env:
                                  - name: HTTP_PORT
                                    value: 80
                                command:
                                  - npm
                                  - start
                                resources:
                                  cpu: 0.5
                                  memory: 1Gi
                            scale:
                              minReplicas: 1
                              maxReplicas: 3
                        """
        write_test_file(containerapp_file_name, containerapp_yaml_text)
        app2 = self.create_random_name(prefix='yaml', length=24)
        self.cmd(f'containerapp create -n {app2} -g {resource_group} --environment {env} --yaml {containerapp_file_name}')

        self.cmd(f'containerapp show -g {resource_group} -n {app2}', checks=[
            JMESPathCheck("properties.provisioningState", "Succeeded"),
            JMESPathCheck("properties.configuration.ingress.external", True),
            JMESPathCheck("properties.configuration.ingress.clientCertificateMode", "Require"),
            JMESPathCheck("properties.configuration.ingress.corsPolicy.allowCredentials", True),
            JMESPathCheck("properties.configuration.ingress.corsPolicy.maxAge", 7200),
            JMESPathCheck("properties.configuration.ingress.corsPolicy.allowedHeaders[0]", "e"),
            JMESPathCheck("properties.configuration.ingress.corsPolicy.allowedMethods[0]", "c"),
            JMESPathCheck("properties.configuration.ingress.corsPolicy.allowedOrigins[0]", "a"),
            JMESPathCheck("properties.configuration.ingress.corsPolicy.exposeHeaders[0]", "g"),
            JMESPathCheck("properties.configuration.ingress.ipSecurityRestrictions[0].name", "name"),
            JMESPathCheck("properties.configuration.ingress.ipSecurityRestrictions[0].ipAddressRange", "1.1.1.1/10"),
            JMESPathCheck("properties.configuration.ingress.ipSecurityRestrictions[0].action", "Allow"),
            JMESPathCheck("properties.environmentId", containerapp_env["id"]),
            JMESPathCheck("properties.template.revisionSuffix", "myrevision"),
            JMESPathCheck("properties.template.containers[0].name", "nginx"),
            JMESPathCheck("properties.template.scale.minReplicas", 1),
            JMESPathCheck("properties.template.scale.maxReplicas", 3)
        ])
        clean_up_test_file(containerapp_file_name)


class ContainerappOtherPropertyTests(ScenarioTest):
    def __init__(self, *arg, **kwargs):
        super().__init__(*arg, random_config_dir=True, **kwargs)

    @AllowLargeResponse(8192)
    @ResourceGroupPreparer(location="westus")
    def test_containerapp_get_customdomainverificationid_e2e(self, resource_group):
        self.cmd('configure --defaults location={}'.format(TEST_LOCATION))

        env_name = self.create_random_name(prefix='containerapp-env', length=24)
        logs_workspace_name = self.create_random_name(prefix='containerapp-env', length=24)

        logs_workspace_id = self.cmd(
            'monitor log-analytics workspace create -g {} -n {} -l eastus'
            .format(resource_group, logs_workspace_name)
        ).get_output_in_json()["customerId"]
        logs_workspace_key = self.cmd(
            'monitor log-analytics workspace get-shared-keys -g {} -n {}'
            .format(resource_group, logs_workspace_name)
        ).get_output_in_json()["primarySharedKey"]

        verification_id = self.cmd(f'containerapp show-custom-domain-verification-id').get_output_in_json()
        self.assertEqual(len(verification_id), 64)

        # create an App service domain and update its txt records
        contacts = os.path.join(TEST_DIR, 'domain-contact.json')
        zone_name = "{}.com".format(env_name)
        subdomain_1 = "devtest"
        txt_name_1 = "asuid.{}".format(subdomain_1)
        hostname_1 = "{}.{}".format(subdomain_1, zone_name)

        self.cmd(
            "appservice domain create -g {} --hostname {} --contact-info=@'{}' --accept-terms"
            .format(resource_group, zone_name, contacts)
        ).get_output_in_json()
        self.cmd(
            'network dns record-set txt add-record -g {} -z {} -n {} -v {}'
            .format(resource_group, zone_name, txt_name_1, verification_id)
        ).get_output_in_json()

        # upload cert, add hostname & binding
        pfx_file = os.path.join(TEST_DIR, 'cert.pfx')
        pfx_password = 'test12'

        self.cmd(
            'containerapp env create -g {} -n {} --logs-workspace-id {} --logs-workspace-key {} '
            '--dns-suffix {} --certificate-file "{}" --certificate-password {}'
            .format(resource_group, env_name, logs_workspace_id, logs_workspace_key,
                    hostname_1, pfx_file, pfx_password))

        self.cmd(f'containerapp env show -n {env_name} -g {resource_group}', checks=[
            JMESPathCheck('name', env_name),
            JMESPathCheck('properties.customDomainConfiguration.dnsSuffix', hostname_1),
        ])

    @AllowLargeResponse(8192)
    @ResourceGroupPreparer(location="northeurope")
    def test_containerapp_termination_grace_period_seconds(self, resource_group):
        self.cmd('configure --defaults location={}'.format(TEST_LOCATION))

        app = self.create_random_name(prefix='aca', length=24)
        image = "mcr.microsoft.com/k8se/quickstart:latest"
        terminationGracePeriodSeconds = 90
        env = prepare_containerapp_env_for_app_e2e_tests(self)

        self.cmd(f'containerapp create -g {resource_group} -n {app} --image {image} --ingress external --target-port 80 --environment {env} --termination-grace-period {terminationGracePeriodSeconds}')

        self.cmd(f'containerapp show -g {resource_group} -n {app}', checks=[JMESPathCheck("properties.template.terminationGracePeriodSeconds", terminationGracePeriodSeconds)])

    @AllowLargeResponse(8192)
    @ResourceGroupPreparer(location="northeurope")
    def test_containerapp_max_inactive_revisions(self, resource_group):
        self.cmd('configure --defaults location={}'.format(TEST_LOCATION))

        app = self.create_random_name(prefix='aca', length=24)
        image = "mcr.microsoft.com/k8se/quickstart:latest"
        
        env = prepare_containerapp_env_for_app_e2e_tests(self)

        self.cmd(f'containerapp create -g {resource_group} -n {app} --image {image} --ingress external --target-port 80 --environment {env} --cpu 0.5 --memory 1Gi')
        self.cmd(f'containerapp show -g {resource_group} -n {app}', checks=[JMESPathCheck("properties.configuration.maxInactiveRevisions", None)])

        maxInactiveRevisions = 100
        self.cmd(f'containerapp create -g {resource_group} -n {app} --image {image} --ingress external --target-port 80 --environment {env} --max-inactive-revisions {maxInactiveRevisions}')
        self.cmd(f'containerapp show -g {resource_group} -n {app}', checks=[JMESPathCheck("properties.configuration.maxInactiveRevisions", maxInactiveRevisions)])

        maxInactiveRevisions = 50
        self.cmd(f'containerapp update -g {resource_group} -n {app} --cpu 0.5 --memory 1Gi --max-inactive-revisions {maxInactiveRevisions}')
        self.cmd(f'containerapp show -g {resource_group} -n {app}', checks=[JMESPathCheck("properties.configuration.maxInactiveRevisions", maxInactiveRevisions)])

        self.cmd(f'containerapp update -g {resource_group} -n {app} --cpu 0.25 --memory 0.5Gi')
        self.cmd(f'containerapp show -g {resource_group} -n {app}', checks=[JMESPathCheck("properties.configuration.maxInactiveRevisions", maxInactiveRevisions)])

        <|MERGE_RESOLUTION|>--- conflicted
+++ resolved
@@ -739,75 +739,11 @@
 
     @AllowLargeResponse(8192)
     @ResourceGroupPreparer(location="eastus2")
-<<<<<<< HEAD
-    def test_containerapp_dev_service_binding_none_client_type(self, resource_group):
-        # type "linkers" is not available in North Central US (Stage), if the TEST_LOCATION is "northcentralusstage", use francecentral as location
+    def test_containerapp_dev_add_on_binding_none_client_type(self, resource_group):
+        # type "linkers" is not available in North Central US (Stage), if the TEST_LOCATION is "northcentralusstage", use eastus as location
         location = TEST_LOCATION
         if format_location(location) == format_location(STAGE_LOCATION):
-            location = "francecentral"
-        self.cmd('configure --defaults location={}'.format(location))
-        ca_name = self.create_random_name(prefix='containerapp1', length=24)
-        redis_ca_name = 'redis'
-        postgres_ca_name = 'postgres'
-        kafka_ca_name = 'kafka'
-
-        env_id = prepare_containerapp_env_for_app_e2e_tests(self, location)
-        env_rg = parse_resource_id(env_id).get('resource_group')
-        env_name = parse_resource_id(env_id).get('name')
-
-        self.cmd('containerapp service redis create -g {} -n {} --environment {}'.format(env_rg, redis_ca_name, env_name), checks=[
-            JMESPathCheck('properties.provisioningState', "Succeeded")
-        ])
-
-        self.cmd('containerapp service postgres create -g {} -n {} --environment {}'.format(env_rg, postgres_ca_name, env_name), checks=[
-            JMESPathCheck('properties.provisioningState', "Succeeded")
-        ])
-        self.cmd('containerapp service kafka create -g {} -n {} --environment {}'.format(env_rg, kafka_ca_name, env_name), checks=[
-            JMESPathCheck('properties.provisioningState', "Succeeded")
-        ])
-
-        self.cmd(
-            'containerapp create -n {} -g {} --environment {} --bind {},clientType=dotnet,resourcegroup={} {},clientType=none,resourcegroup={}'.format(
-                ca_name, resource_group, env_id, redis_ca_name, env_rg, postgres_ca_name, env_rg), expect_failure=False, checks=[
-                JMESPathCheck('properties.provisioningState', "Succeeded"),
-                JMESPathCheck('length(properties.template.serviceBinds)', 2),
-                JMESPathCheck('properties.template.serviceBinds[0].name', redis_ca_name),
-                JMESPathCheck('properties.template.serviceBinds[0].clientType', "dotnet"),
-                JMESPathCheck('properties.template.serviceBinds[1].name', postgres_ca_name),
-                JMESPathCheck('properties.template.serviceBinds[1].clientType', "none"),
-            ])
-
-        # test clean clientType
-        self.cmd(
-            'containerapp update -n {} -g {} --bind {},clientType=none,resourcegroup={}'.format(
-                ca_name, resource_group, redis_ca_name, env_rg), expect_failure=False, checks=[
-                JMESPathCheck('properties.provisioningState', "Succeeded"),
-                JMESPathCheck('length(properties.template.serviceBinds)', 2),
-                JMESPathCheck('properties.template.serviceBinds[0].name', redis_ca_name),
-                JMESPathCheck('properties.template.serviceBinds[0].clientType', "none"),
-                JMESPathCheck('properties.template.serviceBinds[1].name', postgres_ca_name),
-                JMESPathCheck('properties.template.serviceBinds[1].clientType', "none"),
-            ])
-
-        self.cmd(
-            'containerapp create -n {} -g {} --environment {} --bind {},resourcegroup={}'.format(
-                ca_name, resource_group, env_id, kafka_ca_name, env_rg), expect_failure=False,
-            checks=[
-                JMESPathCheck('properties.provisioningState', "Succeeded"),
-                JMESPathCheck('length(properties.template.serviceBinds)', 1),
-                JMESPathCheck('properties.template.serviceBinds[0].name', kafka_ca_name),
-                JMESPathCheck('properties.template.serviceBinds[0].clientType', "none"),
-            ])
-
-    @AllowLargeResponse(8192)
-    @ResourceGroupPreparer(location="eastus2")
-=======
->>>>>>> 345dd1b2
-    def test_containerapp_dev_add_on_binding_none_client_type(self, resource_group):
-        # type "linkers" is not available in North Central US (Stage), if the TEST_LOCATION is "northcentralusstage", use francecentral as location
-        location = TEST_LOCATION
-        if format_location(location) == format_location(STAGE_LOCATION):
-            location = "francecentral"
+            location = "eastus"
         self.cmd('configure --defaults location={}'.format(location))
         ca_name = self.create_random_name(prefix='containerapp1', length=24)
         redis_ca_name = 'redis'
@@ -1002,102 +938,11 @@
 
     @AllowLargeResponse(8192)
     @ResourceGroupPreparer(location="eastus2")
-<<<<<<< HEAD
-    def test_containerapp_dev_service_binding_customized_keys_e2e(self, resource_group):
-        # type "linkers" is not available in North Central US (Stage), if the TEST_LOCATION is "northcentralusstage", use francecentral as location
+    def test_containerapp_dev_add_on_binding_customized_keys_e2e(self, resource_group):
+        # type "linkers" is not available in North Central US (Stage), if the TEST_LOCATION is "northcentralusstage", use eastus as location
         location = TEST_LOCATION
         if format_location(location) == format_location(STAGE_LOCATION):
-            location = "francecentral"
-        self.cmd('configure --defaults location={}'.format(location))
-        ca_name = self.create_random_name(prefix='containerapp1', length=24)
-        redis_ca_name = 'redis'
-        postgres_ca_name = 'postgres'
-
-        env_id = prepare_containerapp_env_for_app_e2e_tests(self, location=location)
-        env_rg = parse_resource_id(env_id).get('resource_group')
-        env_name = parse_resource_id(env_id).get('name')
-
-        redis_resource_id = self.cmd('containerapp service redis create -g {} -n {} --environment {}'.format(env_rg, redis_ca_name, env_name), checks=[
-            JMESPathCheck('properties.provisioningState', "Succeeded")
-        ]).get_output_in_json()["id"]
-
-        self.cmd('containerapp service postgres create -g {} -n {} --environment {}'.format(env_rg, postgres_ca_name, env_name))
-        self.cmd(
-            'containerapp create -n {} -g  {} --environment {} --bind {},clientType=dotnet,resourcegroup={} {},clientType=none,resourcegroup={}'.format(
-                ca_name, resource_group, env_id, redis_ca_name, env_rg, postgres_ca_name, env_rg), expect_failure=False, checks=[
-                JMESPathCheck('properties.provisioningState', "Succeeded"),
-                JMESPathCheck('length(properties.template.serviceBinds)', 2),
-                JMESPathCheck('properties.template.serviceBinds[0].name', redis_ca_name),
-                JMESPathCheck('properties.template.serviceBinds[0].clientType', "dotnet"),
-                JMESPathCheck('properties.template.serviceBinds[1].name', postgres_ca_name),
-                JMESPathCheck('properties.template.serviceBinds[1].clientType', "none"),
-            ])
-        # For multi-bind with --customized-keys throw error out
-        ca_name2 = self.create_random_name(prefix='containerapp2', length=24)
-        err_msg = None
-        try:
-            self.cmd(
-                'containerapp create -n {} -g  {} --environment {} --bind {},clientType=dotnet {} --customized-keys CACHE_1_ENDPOINT=REDIS_HOST CACHE_1_PASSWORD=REDIS_PASSWORD'.format(
-                    ca_name2, resource_group, env_id, redis_ca_name, postgres_ca_name))
-        except Exception as e:
-            err_msg = e.error_msg
-        self.assertIsNotNone(err_msg)
-        self.assertTrue(err_msg.__contains__(
-            '--bind have multiple values, but --customized-keys only can be set when --bind is single'))
-        err_msg = None
-        try:
-            self.cmd(
-            'containerapp update -n {} -g  {} --bind {},clientType=dotnet {} --customized-keys CACHE_1_ENDPOINT=REDIS_HOST CACHE_1_PASSWORD=REDIS_PASSWORD'.format(
-                ca_name, resource_group, redis_ca_name, postgres_ca_name))
-        except Exception as e:
-            err_msg = e.error_msg
-        self.assertIsNotNone(err_msg)
-        self.assertTrue(err_msg.__contains__(
-            '--bind have multiple values, but --customized-keys only can be set when --bind is single'))
-
-        # For single-bind with --customized-keys
-        self.cmd(
-            'containerapp update -n {} -g  {} --bind {},clientType=dotnet,resourcegroup={} --customized-keys CACHE_1_ENDPOINT=REDIS_HOST CACHE_1_PASSWORD=REDIS_PASSWORD'.format(
-                ca_name, resource_group, redis_ca_name, env_rg), expect_failure=False, checks=[
-                JMESPathCheck('properties.provisioningState', "Succeeded"),
-                JMESPathCheck('length(properties.template.serviceBinds)', 2),
-                JMESPathCheck('properties.template.serviceBinds[0].name', redis_ca_name),
-                JMESPathCheck('properties.template.serviceBinds[0].clientType', "dotnet"),
-                JMESPathCheck('properties.template.serviceBinds[0].customizedKeys.CACHE_1_ENDPOINT', "REDIS_HOST"),
-                JMESPathCheck('properties.template.serviceBinds[0].customizedKeys.CACHE_1_PASSWORD', "REDIS_PASSWORD"),
-                JMESPathCheck('properties.template.serviceBinds[1].name', postgres_ca_name),
-                JMESPathCheck('properties.template.serviceBinds[1].clientType', "none"),
-                JMESPathCheck('properties.template.serviceBinds[1].customizedKeys', None),
-            ])
-        self.cmd('containerapp delete -n {} -g {} --yes'.format(ca_name, resource_group), expect_failure=False)
-
-        self.cmd(
-            'containerapp create -n {} -g  {} --environment {} --bind {},clientType=dotnet,resourcegroup={} --customized-keys CACHE_2_ENDPOINT=REDIS_HOST CACHE_2_PASSWORD=REDIS_PASSWORD'.format(
-                ca_name2, resource_group, env_id, redis_ca_name, env_rg), expect_failure=False, checks=[
-                JMESPathCheck('properties.provisioningState', "Succeeded"),
-                JMESPathCheck('length(properties.template.serviceBinds)', 1),
-                JMESPathCheck('properties.template.serviceBinds[0].name', redis_ca_name),
-                JMESPathCheck('properties.template.serviceBinds[0].clientType', "dotnet"),
-                JMESPathCheck('properties.template.serviceBinds[0].customizedKeys.CACHE_2_ENDPOINT', "REDIS_HOST"),
-                JMESPathCheck('properties.template.serviceBinds[0].customizedKeys.CACHE_2_PASSWORD', "REDIS_PASSWORD")
-            ])
-        self.cmd('containerapp update -n {} -g {} --unbind {}'.format(
-            ca_name2, resource_group, redis_ca_name), checks=[
-            JMESPathCheck('properties.template.serviceBinds', None),
-        ])
-        self.cmd('containerapp service redis delete -g {} -n {} --yes'.format(env_rg, redis_ca_name))
-        self.cmd('containerapp service postgres delete -g {} -n {} --yes'.format(env_rg, postgres_ca_name))
-        self.cmd('containerapp delete -n {} -g {} --yes'.format(ca_name2, resource_group), expect_failure=False)
-
-    @AllowLargeResponse(8192)
-    @ResourceGroupPreparer(location="eastus2")
-=======
->>>>>>> 345dd1b2
-    def test_containerapp_dev_add_on_binding_customized_keys_e2e(self, resource_group):
-        # type "linkers" is not available in North Central US (Stage), if the TEST_LOCATION is "northcentralusstage", use francecentral as location
-        location = TEST_LOCATION
-        if format_location(location) == format_location(STAGE_LOCATION):
-            location = "francecentral"
+            location = "eastus"
         self.cmd('configure --defaults location={}'.format(location))
         ca_name = self.create_random_name(prefix='containerapp1', length=24)
         redis_ca_name = 'redis'
@@ -1181,96 +1026,11 @@
 
     @AllowLargeResponse(8192)
     @ResourceGroupPreparer(location="eastus2")
-<<<<<<< HEAD
-    def test_containerapp_dev_service_binding_e2e(self, resource_group):
-        # type "linkers" is not available in North Central US (Stage), if the TEST_LOCATION is "northcentralusstage", use francecentral as location
+    def test_containerapp_dev_add_on_binding_e2e(self, resource_group):
+        # type "linkers" is not available in North Central US (Stage), if the TEST_LOCATION is "northcentralusstage", use eastus as location
         location = TEST_LOCATION
         if format_location(location) == format_location(STAGE_LOCATION):
-            location = "francecentral"
-        self.cmd('configure --defaults location={}'.format(location))
-
-        env_name = self.create_random_name(prefix='containerapp-env', length=24)
-        ca_name = self.create_random_name(prefix='containerapp', length=24)
-        image = "mcr.microsoft.com/azuredocs/containerapps-helloworld:latest"
-        redis_ca_name = 'redis'
-        postgres_ca_name = 'postgres'
-        kafka_ca_name = 'kafka'
-        mariadb_ca_name = 'mariadb'
-        qdrant_ca_name = "qdrant"
-
-        create_containerapp_env(self, env_name, resource_group)
-
-        self.cmd('containerapp service redis create -g {} -n {} --environment {}'.format(
-            resource_group, redis_ca_name, env_name))
-
-        self.cmd('containerapp service postgres create -g {} -n {} --environment {}'.format(
-            resource_group, postgres_ca_name, env_name))
-
-        self.cmd('containerapp service kafka create -g {} -n {} --environment {}'.format(
-            resource_group, kafka_ca_name, env_name))
-
-        self.cmd('containerapp service mariadb create -g {} -n {} --environment {}'.format(
-            resource_group, mariadb_ca_name, env_name))
-
-        self.cmd('containerapp service qdrant create -g {} -n {} --environment {}'.format(
-            resource_group, qdrant_ca_name, env_name))
-
-        self.cmd('containerapp create -g {} -n {} --environment {} --image {} --bind postgres:postgres_binding redis'.format(
-            resource_group, ca_name, env_name, image), checks=[
-            JMESPathCheck('properties.template.serviceBinds[0].name', "postgres_binding"),
-            JMESPathCheck('properties.template.serviceBinds[1].name', "redis")
-        ])
-
-        self.cmd('containerapp update -g {} -n {} --unbind postgres_binding'.format(
-            resource_group, ca_name, image), checks=[
-            JMESPathCheck('properties.template.serviceBinds[0].name', "redis"),
-        ])
-
-        self.cmd('containerapp update -g {} -n {} --bind postgres:postgres_binding kafka mariadb qdrant'.format(
-            resource_group, ca_name, image), checks=[
-            JMESPathCheck('properties.template.serviceBinds[0].name', "redis"),
-            JMESPathCheck('properties.template.serviceBinds[1].name', "postgres_binding"),
-            JMESPathCheck('properties.template.serviceBinds[2].name', "kafka"),
-            JMESPathCheck('properties.template.serviceBinds[3].name', "mariadb"),
-            JMESPathCheck('properties.template.serviceBinds[4].name', "qdrant")
-        ])
-
-        self.cmd('containerapp service postgres delete -g {} -n {} --yes'.format(
-            resource_group, postgres_ca_name, env_name))
-
-        self.cmd('containerapp service redis delete -g {} -n {} --yes'.format(
-            resource_group, redis_ca_name, env_name))
-
-        self.cmd('containerapp service kafka delete -g {} -n {} --yes'.format(
-            resource_group, kafka_ca_name, env_name))
-
-        self.cmd('containerapp service mariadb delete -g {} -n {} --yes'.format(
-            resource_group, mariadb_ca_name, env_name))
-
-        self.cmd('containerapp service qdrant delete -g {} -n {} --yes'.format(
-            resource_group, qdrant_ca_name, env_name))
-
-        self.cmd(f'containerapp delete -g {resource_group} -n {ca_name} --yes')
-
-        self.cmd('containerapp service list -g {} --environment {}'.format(resource_group, env_name), checks=[
-            JMESPathCheck('length(@)', 0),
-        ])
-
-        self.cmd('containerapp list -g {} --environment {}'.format(resource_group, env_name), checks=[
-            JMESPathCheck('length(@)', 0),
-        ])
-
-        self.cmd(f'containerapp env delete -g {resource_group} -n {env_name} --yes')
-
-    @AllowLargeResponse(8192)
-    @ResourceGroupPreparer(location="eastus2")
-=======
->>>>>>> 345dd1b2
-    def test_containerapp_dev_add_on_binding_e2e(self, resource_group):
-        # type "linkers" is not available in North Central US (Stage), if the TEST_LOCATION is "northcentralusstage", use francecentral as location
-        location = TEST_LOCATION
-        if format_location(location) == format_location(STAGE_LOCATION):
-            location = "francecentral"
+            location = "eastus"
         self.cmd('configure --defaults location={}'.format(location))
 
         env_name = self.create_random_name(prefix='containerapp-env', length=24)
@@ -1454,10 +1214,10 @@
     @AllowLargeResponse(8192)
     @ResourceGroupPreparer(location="eastus2")
     def test_containerapp_managed_service_binding_e2e(self, resource_group):
-        # `mysql flexible-server create`: type 'locations/checkNameAvailability' is not available in North Central US (Stage), if the TEST_LOCATION is "northcentralusstage", use francecentral as location
+        # `mysql flexible-server create`: type 'locations/checkNameAvailability' is not available in North Central US (Stage), if the TEST_LOCATION is "northcentralusstage", use eastus as location
         location = TEST_LOCATION
         if format_location(location) == format_location(STAGE_LOCATION):
-            location = "francecentral"
+            location = "eastus"
         self.cmd('configure --defaults location={}'.format(location))
 
         env_name = self.create_random_name(prefix='containerapp-env', length=24)
