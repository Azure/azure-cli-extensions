--- conflicted
+++ resolved
@@ -151,7 +151,6 @@
             create_and_verify_containerapp_up(self, resource_group, source_path=source_path, ingress=ingress, target_port=target_port, app_name=app_name)
 
             # Execute and verify patch list command
-            self.cmd(f'configure --defaults group={resource_group}')
             patchable_images = self.cmd(f'containerapp patch list').get_output_in_json()
             self.assertTrue(len(patchable_images) == 1)
             self.assertEquals(patchable_images[0]["oldRunImage"], builder_runtime_image)
@@ -172,18 +171,9 @@
         builder_platform_version = "18.16.1"
         builder_runtime_image = f"mcr.microsoft.com/oryx/node:{builder_platform_version}-debian-bullseye"
 
-<<<<<<< HEAD
         source_path = os.path.join(TEST_DIR, os.path.join("data", "source_built_using_bullseye_buildpack_node18"))
         ingress = 'external'
         target_port = '8080'
-=======
-        # Execute and verify patch list command
-        patch_cmd = f'containerapp patch list'
-        patchable_images = self.cmd(patch_cmd).get_output_in_json()
-        newRunImageTag = patchable_images[0]["newRunImage"].split(':')[1]
-        self.assertEquals(newRunImageTag,_utils.get_latest_buildpack_run_tag("aspnet", "7.0"))
-        self.assertEquals(patchable_images[0]["oldRunImage"], old_tag)
->>>>>>> 106a571f
 
         # Generate oryx.env file for the app to snap to an older version of Node 18
         oryx_env_file_path = os.path.join(source_path, "oryx.env")
@@ -200,7 +190,6 @@
             create_and_verify_containerapp_up(self, resource_group, source_path=source_path, ingress=ingress, target_port=target_port, app_name=app_name)
 
             # Execute and verify patch list command
-            self.cmd(f'configure --defaults group={resource_group}')
             patchable_images = self.cmd(f'containerapp patch list').get_output_in_json()
             self.assertTrue(len(patchable_images) == 1)
             self.assertEquals(patchable_images[0]["oldRunImage"], builder_runtime_image)
@@ -241,7 +230,6 @@
             create_and_verify_containerapp_up(self, resource_group, source_path=source_path, ingress=ingress, target_port=target_port, app_name=app_name)
 
             # Execute and verify patch list command
-            self.cmd(f'configure --defaults group={resource_group}')
             patchable_images = self.cmd(f'containerapp patch list').get_output_in_json()
             self.assertTrue(len(patchable_images) == 1)
             self.assertEquals(patchable_images[0]["oldRunImage"], builder_runtime_image)
