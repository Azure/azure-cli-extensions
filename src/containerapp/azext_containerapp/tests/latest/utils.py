# --------------------------------------------------------------------------------------------
# Copyright (c) Microsoft Corporation. All rights reserved.
# Licensed under the MIT License. See License.txt in the project root for license information.
# --------------------------------------------------------------------------------------------

import time
import requests
from azext_containerapp.tests.latest.common import TEST_LOCATION
from azure.cli.core.azclierror import MutuallyExclusiveArgumentError, RequiredArgumentMissingError, InvalidArgumentValueError
from azure.cli.testsdk import (JMESPathCheck)


def prepare_containerapp_env_for_app_e2e_tests(test_cls):
    from azure.cli.core.azclierror import CLIInternalError
    from .common import TEST_LOCATION
    rg_name = f'client.env_rg_{TEST_LOCATION}'.lower().replace(" ", "").replace("(", "").replace(")", "")
    env_name = f'env-{TEST_LOCATION}'.lower().replace(" ", "").replace("(", "").replace(")", "")
    managed_env = None
    try:
        managed_env = test_cls.cmd('containerapp env show -g {} -n {}'.format(rg_name, env_name)).get_output_in_json()
    except CLIInternalError as e:
        if e.error_msg.__contains__('ResourceGroupNotFound') or e.error_msg.__contains__('ResourceNotFound'):
            test_cls.cmd(f'group create -n {rg_name}')
<<<<<<< HEAD
            managed_env = create_containerapp_env(test_cls, env_name=env_name, resource_group=rg_name, location=TEST_LOCATION)
=======
            test_cls.cmd(f'containerapp env create -g {rg_name} -n {env_name} --logs-destination none')
            managed_env = test_cls.cmd('containerapp env show -g {} -n {}'.format(rg_name, env_name)).get_output_in_json()

            while managed_env["properties"]["provisioningState"].lower() == "waiting":
                time.sleep(5)
                managed_env = test_cls.cmd('containerapp env show -g {} -n {}'.format(rg_name, env_name)).get_output_in_json()
>>>>>>> 92027afe
    return managed_env["id"]


def create_containerapp_env(test_cls, env_name, resource_group, location=None):
    logs_workspace_name = test_cls.create_random_name(prefix='containerapp-env', length=24)
    logs_workspace_id = test_cls.cmd('monitor log-analytics workspace create -g {} -n {} -l {}'.format(resource_group, logs_workspace_name, TEST_LOCATION)).get_output_in_json()["customerId"]
    logs_workspace_key = test_cls.cmd('monitor log-analytics workspace get-shared-keys -g {} -n {}'.format(resource_group, logs_workspace_name)).get_output_in_json()["primarySharedKey"]

    if location:
        test_cls.cmd(f'containerapp env create -g {resource_group} -n {env_name} --logs-workspace-id {logs_workspace_id} --logs-workspace-key {logs_workspace_key} -l {location}')
    else:
        test_cls.cmd(f'containerapp env create -g {resource_group} -n {env_name} --logs-workspace-id {logs_workspace_id} --logs-workspace-key {logs_workspace_key}')

    containerapp_env = test_cls.cmd('containerapp env show -g {} -n {}'.format(resource_group, env_name)).get_output_in_json()

    while containerapp_env["properties"]["provisioningState"].lower() == "waiting":
        time.sleep(5)
        containerapp_env = test_cls.cmd('containerapp env show -g {} -n {}'.format(resource_group, env_name)).get_output_in_json()


def create_and_verify_containerapp_up(
            test_cls,
            resource_group,
            env_name = None,
            source_path = None,
            image = None,
            location = None,
            ingress = None,
            target_port = None,
            app_name = None):
        # Configure the default location
        test_cls.cmd('configure --defaults location={}'.format(TEST_LOCATION))

        # Ensure that the Container App environment is created
        if env_name is None:
           env_name = test_cls.create_random_name(prefix='env', length=24)
           test_cls.cmd(f'containerapp env create -g {resource_group} -n {env_name}')

        if app_name is None:
            # Generate a name for the Container App
            app_name = test_cls.create_random_name(prefix='containerapp', length=24)

        # Construct the 'az containerapp up' command
        up_cmd = f"containerapp up -g {resource_group} -n {app_name} --environment {env_name}"
        if source_path:
            up_cmd += f" --source \"{source_path}\""
        if image:
            up_cmd += f" --image {image}"
        if ingress:
            up_cmd += f" --ingress {ingress}"
        if target_port:
            up_cmd += f" --target-port {target_port}"

        # Execute the 'az containerapp up' command
        test_cls.cmd(up_cmd)

        # Verify that the Container App is running
        app = test_cls.cmd(f"containerapp show -g {resource_group} -n {app_name}").get_output_in_json()
        url = app["properties"]["configuration"]["ingress"]["fqdn"]
        url = url if url.startswith("http") else f"http://{url}"
        resp = requests.get(url)
        test_cls.assertTrue(resp.ok)

        # Re-run the 'az containerapp up' command with the location parameter if provided
        if location:
            up_cmd += f" -l {location.upper()}"
            test_cls.cmd(up_cmd)


def create_extension_and_custom_location(test_cls, resource_group, connected_cluster_name, custom_location_name):
    try:
        connected_cluster = test_cls.cmd(f'az connectedk8s show --resource-group {resource_group} --name {connected_cluster_name}').get_output_in_json()
        while connected_cluster["connectivityStatus"] == "Connecting":
            time.sleep(5)
            connected_cluster = test_cls.cmd(f'az connectedk8s show --resource-group {resource_group} --name {connected_cluster_name}').get_output_in_json()

        connected_cluster_id = connected_cluster.get('id')
        extension = test_cls.cmd(f'az k8s-extension create'
                                 f' --resource-group {resource_group}'
                                 f' --name containerapp-ext'
                                 f' --cluster-type connectedClusters'
                                 f' --cluster-name {connected_cluster_name}'
                                 f' --extension-type "Microsoft.App.Environment" '
                                 f' --release-train stable'
                                 f' --auto-upgrade-minor-version true'
                                 f' --scope cluster'
                                 f' --release-namespace appplat-ns'
                                 f' --configuration-settings "Microsoft.CustomLocation.ServiceAccount=default"'
                                 f' --configuration-settings "appsNamespace=appplat-ns"'
                                 f' --configuration-settings "clusterName={connected_cluster_name}"'
                                 f' --configuration-settings "envoy.annotations.service.beta.kubernetes.io/azure-load-balancer-resource-group={resource_group}"').get_output_in_json()
        test_cls.cmd(f'az customlocation create -g {resource_group} -n {custom_location_name} -l {TEST_LOCATION} --host-resource-id {connected_cluster_id} --namespace appplat-ns -c {extension["id"]}')
    except:
        pass
      
def verify_containerapp_create_exception(
            test_cls,
            resource_group,
            err,
            env_name = None,
            app_name = None,
            source_path = None,
            repo = None,
            yaml = None,
            environment_type = None,
            registry_server = None,
            registry_user = None,
            registry_pass = None):
        # Configure the default location
        test_cls.cmd('configure --defaults location={}'.format(TEST_LOCATION))

        # Ensure that the Container App environment is created
        if env_name is None:
            env_name = test_cls.create_random_name(prefix='env', length=24)
            create_containerapp_env(test_cls, env_name, resource_group)

        if app_name is None:
            # Generate a name for the Container App
            app_name = test_cls.create_random_name(prefix='containerapp', length=24)

        # Construct the 'az containerapp create' command
        create_cmd = 'containerapp create -g {} -n {} --environment {}'.format(
            resource_group, app_name, env_name)
        if source_path:
            create_cmd += f" --source \"{source_path}\""
        if repo:
            create_cmd += f" --repo {repo}"
        if environment_type:
            create_cmd += f" --environment-type {environment_type}"
        if yaml:
            create_cmd += f" --yaml {yaml}"
        if registry_server:
            create_cmd += f" --registry-server {registry_server}"
        if registry_user:
            create_cmd += f" --registry-username {registry_user}"
        if registry_pass:
            create_cmd += f" --registry-password {registry_pass}"

        # Verify appropriate exception was raised
        if registry_server and registry_user and registry_pass:
            with test_cls.assertRaises(InvalidArgumentValueError) as cm:
                # Execute the 'az containerapp create' command
                test_cls.cmd(create_cmd)
        elif source_path and (not repo and not yaml and not environment_type):
            with test_cls.assertRaises(RequiredArgumentMissingError) as cm:
                # Execute the 'az containerapp create' command
                test_cls.cmd(create_cmd)
        else:
            with test_cls.assertRaises(MutuallyExclusiveArgumentError) as cm:
                # Execute the 'az containerapp create' command
                test_cls.cmd(create_cmd)

        test_cls.assertEqual(str(cm.exception), err)

        test_cls.cmd('containerapp delete -g {} -n {} --yes'.format(resource_group, app_name))
        test_cls.cmd('containerapp list -g {}'.format(resource_group), checks=[
            JMESPathCheck('length(@)', 0),
        ])

        test_cls.cmd('containerapp env delete -g {} -n {} --yes'.format(resource_group, env_name))
        test_cls.cmd('containerapp env list -g {}'.format(resource_group), checks=[
            JMESPathCheck('length(@)', 0),
        ])

def create_and_verify_containerapp_create_and_update(
            test_cls,
            resource_group,
            env_name = None,
            source_path = None,
            image = None,
            ingress = None,
            target_port = None,
            app_name = None,
            registry_server = None,
            registry_user = None,
            registry_pass = None):
        # Configure the default location
        test_cls.cmd('configure --defaults location={}'.format(TEST_LOCATION))

        # Ensure that the Container App environment is created
        if env_name is None:
           env_name = test_cls.create_random_name(prefix='env', length=24)
           test_cls.cmd(f'containerapp env create -g {resource_group} -n {env_name} -l {TEST_LOCATION}')

        if app_name is None:
            # Generate a name for the Container App
            app_name = test_cls.create_random_name(prefix='containerapp', length=24)

        registry_name = test_cls.create_random_name(prefix='containerapp', length=24)

        # Create ACR
        acr = test_cls.cmd('acr create -g {} -n {} --sku Basic --admin-enabled'.format(resource_group, registry_name)).get_output_in_json()
        if registry_server is None :
            registry_server = acr["loginServer"]

        acr_credentials = test_cls.cmd('acr credential show -g {} -n {}'.format(resource_group, registry_name)).get_output_in_json()
        if registry_user is None:
            registry_user = acr_credentials["username"]
        if registry_pass is None:
            registry_pass = acr_credentials["passwords"][0]["value"]
        image_name = registry_server + "/" + app_name

        # Construct the 'az containerapp create' command without registry username and password
        create_cmd = 'containerapp create -g {} -n {} --environment {} --registry-server {}'.format(
            resource_group, app_name, env_name, registry_server)
        if source_path:
            create_cmd += f" --source \"{source_path}\""
        if image:
            create_cmd += f" --image {image}"
            image_name = registry_server + "/" + _reformat_image(image)
        if ingress:
            create_cmd += f" --ingress {ingress}"
        if target_port:
            create_cmd += f" --target-port {target_port}"

        # Execute the 'az containerapp create' command
        test_cls.cmd(create_cmd)

         # Verify successful execution
        app = test_cls.cmd(f"containerapp show -g {resource_group} -n {app_name}", checks=[
            JMESPathCheck('properties.configuration.registries[0].server', registry_server),
            JMESPathCheck('properties.configuration.registries[0].username', registry_user),
            JMESPathCheck('properties.provisioningState', 'Succeeded'),
        ]).get_output_in_json()
        test_cls.assertEqual(app["properties"]["template"]["containers"][0]["image"].split(":")[0], image_name)

        # Re-construct the 'az containerapp create' command with registry username and password
        create_cmd = 'containerapp create -g {} -n {} --environment {} --registry-username {} --registry-server {} --registry-password {}'.format(
            resource_group, app_name, env_name, registry_user, registry_server, registry_pass)
        if source_path:
            create_cmd += f" --source \"{source_path}\""
        if image:
            create_cmd += f" --image {image}"
            image_name = registry_server + "/" + _reformat_image(image)
        if ingress:
            create_cmd += f" --ingress {ingress}"
        if target_port:
            create_cmd += f" --target-port {target_port}"

        # Re-execute the 'az containerapp create' command
        test_cls.cmd(create_cmd)

        # Verify successful execution
        app = test_cls.cmd(f"containerapp show -g {resource_group} -n {app_name}", checks=[
            JMESPathCheck('properties.configuration.registries[0].server', registry_server),
            JMESPathCheck('properties.configuration.registries[0].username', registry_user),
            JMESPathCheck('properties.provisioningState', 'Succeeded'),
        ]).get_output_in_json()
        test_cls.assertEqual(app["properties"]["template"]["containers"][0]["image"].split(":")[0], image_name)
        old_image = app["properties"]["template"]["containers"][0]["image"]

        # Construct the 'az containerapp update' command
        update_cmd = 'containerapp update -g {} -n {}'.format(
            resource_group, app_name)
        if source_path:
            update_cmd += f" --source \"{source_path}\""
        if image:
            update_cmd += f" --image {image}"

        # Execute the 'az containerapp update' command
        test_cls.cmd(update_cmd)

        # Verify successful execution
        app = test_cls.cmd(f"containerapp show -g {resource_group} -n {app_name}", checks=[
            JMESPathCheck('properties.configuration.registries[0].server', registry_server),
            JMESPathCheck('properties.configuration.registries[0].username', registry_user),
            JMESPathCheck('properties.provisioningState', 'Succeeded'),
        ]).get_output_in_json()
        test_cls.assertEqual(app["properties"]["template"]["containers"][0]["image"].split(":")[0], image_name)
        test_cls.assertNotEqual(app["properties"]["template"]["containers"][0]["image"], old_image)

        test_cls.cmd('containerapp delete -g {} -n {} --yes'.format(resource_group, app_name))
        test_cls.cmd('containerapp list -g {}'.format(resource_group), checks=[
            JMESPathCheck('length(@)', 0),
        ])

        test_cls.cmd('containerapp env delete -g {} -n {} --yes'.format(resource_group, env_name))
        test_cls.cmd('containerapp env list -g {}'.format(resource_group), checks=[
            JMESPathCheck('length(@)', 0),
        ])

def _reformat_image(image):
    image = image.split("/")[-1]
    image = image.replace(":","")
    return image<|MERGE_RESOLUTION|>--- conflicted
+++ resolved
@@ -21,16 +21,12 @@
     except CLIInternalError as e:
         if e.error_msg.__contains__('ResourceGroupNotFound') or e.error_msg.__contains__('ResourceNotFound'):
             test_cls.cmd(f'group create -n {rg_name}')
-<<<<<<< HEAD
-            managed_env = create_containerapp_env(test_cls, env_name=env_name, resource_group=rg_name, location=TEST_LOCATION)
-=======
             test_cls.cmd(f'containerapp env create -g {rg_name} -n {env_name} --logs-destination none')
             managed_env = test_cls.cmd('containerapp env show -g {} -n {}'.format(rg_name, env_name)).get_output_in_json()
 
             while managed_env["properties"]["provisioningState"].lower() == "waiting":
                 time.sleep(5)
                 managed_env = test_cls.cmd('containerapp env show -g {} -n {}'.format(rg_name, env_name)).get_output_in_json()
->>>>>>> 92027afe
     return managed_env["id"]
 
 
