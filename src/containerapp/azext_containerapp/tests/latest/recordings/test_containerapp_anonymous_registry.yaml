interactions:
- request:
    body: '{"location": "eastus", "properties": {"retentionInDays": 30, "sku": {"name":
      "PerGB2018"}}}'
    headers:
      Accept:
      - application/json
      Accept-Encoding:
      - gzip, deflate
      CommandName:
      - monitor log-analytics workspace create
      Connection:
      - keep-alive
      Content-Length:
      - '91'
      Content-Type:
      - application/json
      ParameterSetName:
      - -g -n -l
      User-Agent:
      - AZURECLI/2.46.0 (AAZ) azsdk-python-core/1.24.0 Python/3.10.10 (Windows-10-10.0.22621-SP0)
    method: PUT
    uri: https://management.azure.com/subscriptions/00000000-0000-0000-0000-000000000000/resourcegroups/clitest.rg000001/providers/Microsoft.OperationalInsights/workspaces/containerapp-env000004?api-version=2021-12-01-preview
  response:
    body:
      string: "{\r\n  \"properties\": {\r\n    \"source\": \"Azure\",\r\n    \"customerId\":
        \"7e90591a-45ee-4098-b88e-73edfa18e966\",\r\n    \"provisioningState\": \"Creating\",\r\n
        \   \"sku\": {\r\n      \"name\": \"pergb2018\",\r\n      \"lastSkuUpdate\":
        \"Tue, 14 Mar 2023 06:47:44 GMT\"\r\n    },\r\n    \"retentionInDays\": 30,\r\n
        \   \"features\": {\r\n      \"legacy\": 0,\r\n      \"searchVersion\": 1,\r\n
        \     \"enableLogAccessUsingOnlyResourcePermissions\": true\r\n    },\r\n
        \   \"workspaceCapping\": {\r\n      \"dailyQuotaGb\": -1.0,\r\n      \"quotaNextResetTime\":
        \"Wed, 15 Mar 2023 00:00:00 GMT\",\r\n      \"dataIngestionStatus\": \"RespectQuota\"\r\n
        \   },\r\n    \"publicNetworkAccessForIngestion\": \"Enabled\",\r\n    \"publicNetworkAccessForQuery\":
        \"Enabled\",\r\n    \"createdDate\": \"Tue, 14 Mar 2023 06:47:44 GMT\",\r\n
        \   \"modifiedDate\": \"Tue, 14 Mar 2023 06:47:44 GMT\"\r\n  },\r\n  \"id\":
        \"/subscriptions/00000000-0000-0000-0000-000000000000/resourcegroups/clitest.rg000001/providers/microsoft.operationalinsights/workspaces/containerapp-env000004\",\r\n
        \ \"name\": \"containerapp-env000004\",\r\n  \"type\": \"Microsoft.OperationalInsights/workspaces\",\r\n
        \ \"location\": \"eastus\"\r\n}"
    headers:
      access-control-allow-origin:
      - '*'
      cache-control:
      - no-cache
      content-length:
<<<<<<< HEAD
      - '853'
=======
      - '1078'
>>>>>>> 93484371
      content-type:
      - application/json
      date:
      - Tue, 14 Mar 2023 06:47:44 GMT
      pragma:
      - no-cache
      request-context:
      - appId=cid-v1:e6336c63-aab2-45f0-996a-e5dbab2a1508
      server:
      - Microsoft-IIS/10.0
      strict-transport-security:
      - max-age=31536000; includeSubDomains
      x-content-type-options:
      - nosniff
      x-ms-ratelimit-remaining-subscription-writes:
      - '1199'
      x-powered-by:
      - ASP.NET
      - ASP.NET
    status:
      code: 201
      message: Created
- request:
    body: null
    headers:
      Accept:
      - '*/*'
      Accept-Encoding:
      - gzip, deflate
      CommandName:
      - monitor log-analytics workspace create
      Connection:
      - keep-alive
      ParameterSetName:
      - -g -n -l
      User-Agent:
      - AZURECLI/2.46.0 (AAZ) azsdk-python-core/1.24.0 Python/3.10.10 (Windows-10-10.0.22621-SP0)
    method: GET
    uri: https://management.azure.com/subscriptions/00000000-0000-0000-0000-000000000000/resourcegroups/clitest.rg000001/providers/Microsoft.OperationalInsights/workspaces/containerapp-env000004?api-version=2021-12-01-preview
  response:
    body:
      string: "{\r\n  \"properties\": {\r\n    \"source\": \"Azure\",\r\n    \"customerId\":
        \"7e90591a-45ee-4098-b88e-73edfa18e966\",\r\n    \"provisioningState\": \"Succeeded\",\r\n
        \   \"sku\": {\r\n      \"name\": \"pergb2018\",\r\n      \"lastSkuUpdate\":
        \"Tue, 14 Mar 2023 06:47:44 GMT\"\r\n    },\r\n    \"retentionInDays\": 30,\r\n
        \   \"features\": {\r\n      \"legacy\": 0,\r\n      \"searchVersion\": 1,\r\n
        \     \"enableLogAccessUsingOnlyResourcePermissions\": true\r\n    },\r\n
        \   \"workspaceCapping\": {\r\n      \"dailyQuotaGb\": -1.0,\r\n      \"quotaNextResetTime\":
        \"Wed, 15 Mar 2023 00:00:00 GMT\",\r\n      \"dataIngestionStatus\": \"RespectQuota\"\r\n
        \   },\r\n    \"publicNetworkAccessForIngestion\": \"Enabled\",\r\n    \"publicNetworkAccessForQuery\":
        \"Enabled\",\r\n    \"createdDate\": \"Tue, 14 Mar 2023 06:47:44 GMT\",\r\n
        \   \"modifiedDate\": \"Tue, 14 Mar 2023 06:47:45 GMT\"\r\n  },\r\n  \"id\":
        \"/subscriptions/00000000-0000-0000-0000-000000000000/resourcegroups/clitest.rg000001/providers/microsoft.operationalinsights/workspaces/containerapp-env000004\",\r\n
        \ \"name\": \"containerapp-env000004\",\r\n  \"type\": \"Microsoft.OperationalInsights/workspaces\",\r\n
        \ \"location\": \"eastus\"\r\n}"
    headers:
      access-control-allow-origin:
      - '*'
      cache-control:
      - no-cache
      content-length:
<<<<<<< HEAD
      - '854'
=======
      - '1079'
>>>>>>> 93484371
      content-type:
      - application/json
      date:
      - Tue, 14 Mar 2023 06:48:15 GMT
      pragma:
      - no-cache
      request-context:
      - appId=cid-v1:e6336c63-aab2-45f0-996a-e5dbab2a1508
      server:
      - Microsoft-IIS/10.0
      strict-transport-security:
      - max-age=31536000; includeSubDomains
      transfer-encoding:
      - chunked
      vary:
      - Accept-Encoding
      x-content-type-options:
      - nosniff
      x-powered-by:
      - ASP.NET
      - ASP.NET
    status:
      code: 200
      message: OK
- request:
    body: null
    headers:
      Accept:
      - application/json
      Accept-Encoding:
      - gzip, deflate
      CommandName:
      - monitor log-analytics workspace get-shared-keys
      Connection:
      - keep-alive
      Content-Length:
      - '0'
      ParameterSetName:
      - -g -n
      User-Agent:
      - AZURECLI/2.46.0 (AAZ) azsdk-python-core/1.24.0 Python/3.10.10 (Windows-10-10.0.22621-SP0)
    method: POST
    uri: https://management.azure.com/subscriptions/00000000-0000-0000-0000-000000000000/resourcegroups/clitest.rg000001/providers/Microsoft.OperationalInsights/workspaces/containerapp-env000004/sharedKeys?api-version=2020-08-01
  response:
    body:
      string: "{\r\n  \"primarySharedKey\": \"dOYdo9XcAo/B46kP9gwzWzv2oR9t1qU6NWt+hyHs4yrPE37w/GxRJa+h3LutYPMeDW+w+QrczVUCRMzw02RNng==\",\r\n
        \ \"secondarySharedKey\": \"S8sEdH3UWBqeZ9vWhf654C9PS1PBgK3geEWcy5jX5mkmRO8/2XgX3dpdElMMsnoin5cCRY0mJo/4zBy6i+NLVA==\"\r\n}"
    headers:
      access-control-allow-origin:
      - '*'
      cache-control:
      - no-cache
      cachecontrol:
      - no-cache
      content-length:
      - '235'
      content-type:
      - application/json; charset=utf-8
      date:
      - Tue, 14 Mar 2023 06:48:17 GMT
      expires:
      - '-1'
      pragma:
      - no-cache
      request-context:
      - appId=cid-v1:e6336c63-aab2-45f0-996a-e5dbab2a1508
      server:
      - Microsoft-IIS/10.0
      strict-transport-security:
      - max-age=31536000; includeSubDomains
      transfer-encoding:
      - chunked
      vary:
      - Accept-Encoding
      x-ams-apiversion:
      - WebAPI1.0
      x-content-type-options:
      - nosniff
      x-ms-ratelimit-remaining-subscription-writes:
      - '1199'
      x-powered-by:
      - ASP.NET
      - ASP.NET
    status:
      code: 200
      message: OK
- request:
    body: null
    headers:
      Accept:
      - application/json
      Accept-Encoding:
      - gzip, deflate
      CommandName:
      - containerapp env create
      Connection:
      - keep-alive
      ParameterSetName:
      - -g -n --logs-workspace-id --logs-workspace-key
      User-Agent:
      - AZURECLI/2.46.0 azsdk-python-azure-mgmt-resource/21.1.0b1 Python/3.10.10 (Windows-10-10.0.22621-SP0)
    method: GET
    uri: https://management.azure.com/subscriptions/00000000-0000-0000-0000-000000000000/providers/Microsoft.App?api-version=2022-09-01
  response:
    body:
      string: '{"id":"/subscriptions/00000000-0000-0000-0000-000000000000/providers/Microsoft.App","namespace":"Microsoft.App","authorizations":[{"applicationId":"7e3bc4fd-85a3-4192-b177-5b8bfc87f42c","roleDefinitionId":"39a74f72-b40f-4bdc-b639-562fe2260bf0"},{"applicationId":"3734c1a4-2bed-4998-a37a-ff1a9e7bf019","roleDefinitionId":"5c779a4f-5cb2-4547-8c41-478d9be8ba90"},{"applicationId":"55ebbb62-3b9c-49fd-9b87-9595226dd4ac","roleDefinitionId":"e49ca620-7992-4561-a7df-4ed67dad77b5","managedByRoleDefinitionId":"9e3af657-a8ff-583c-a75c-2fe7c4bcb635"}],"resourceTypes":[{"resourceType":"operations","locations":["North
        Central US (Stage)","Central US EUAP","East US 2 EUAP","Canada Central","West
        Europe","North Europe","East US","East US 2","East Asia","Australia East","Germany
        West Central","Japan East","UK South","West US","Central US","North Central
        US","South Central US","Korea Central","Brazil South","West US 3","France
        Central","South Africa North","Norway East","Switzerland North","UAE North"],"apiVersions":["2022-11-01-preview","2022-10-01","2022-06-01-preview","2022-03-01","2022-01-01-preview"],"capabilities":"None"},{"resourceType":"locations/connectedEnvironmentOperationResults","locations":["North
        Central US (Stage)","North Central US","East US","East Asia","West Europe","Central
        US EUAP","East US 2 EUAP"],"apiVersions":["2022-11-01-preview","2022-10-01","2022-06-01-preview"],"capabilities":"None"},{"resourceType":"managedEnvironments","locations":["Central
        US EUAP","East US 2 EUAP","North Central US (Stage)","Canada Central","West
        Europe","North Europe","East US","East US 2","East Asia","Australia East","Germany
        West Central","Japan East","UK South","West US","Central US","North Central
        US","South Central US","Korea Central","Brazil South","West US 3","France
        Central","South Africa North","Norway East","Switzerland North","UAE North"],"apiVersions":["2022-11-01-preview","2022-10-01","2022-06-01-preview","2022-03-01","2022-01-01-preview"],"capabilities":"CrossResourceGroupResourceMove,
        CrossSubscriptionResourceMove, SupportsTags, SupportsLocation"},{"resourceType":"managedEnvironments/certificates","locations":["Central
        US EUAP","East US 2 EUAP","North Central US (Stage)","Canada Central","West
        Europe","North Europe","East US","East US 2","East Asia","Australia East","Germany
        West Central","Japan East","UK South","West US","Central US","North Central
        US","South Central US","Korea Central","Brazil South","West US 3","France
        Central","South Africa North","Norway East","Switzerland North","UAE North"],"apiVersions":["2022-11-01-preview","2022-10-01","2022-06-01-preview","2022-03-01","2022-01-01-preview"],"capabilities":"CrossResourceGroupResourceMove,
        CrossSubscriptionResourceMove, SupportsTags, SupportsLocation"},{"resourceType":"managedEnvironments/managedCertificates","locations":["Central
        US EUAP","East US 2 EUAP","North Central US (Stage)","Canada Central","West
        Europe","North Europe","East US","East US 2","East Asia","Australia East","Germany
        West Central","Japan East","UK South","West US","Central US","North Central
        US","South Central US","Korea Central","Brazil South","West US 3","France
        Central","South Africa North","Norway East","Switzerland North","UAE North"],"apiVersions":["2022-11-01-preview"],"capabilities":"CrossResourceGroupResourceMove,
        CrossSubscriptionResourceMove, SupportsTags, SupportsLocation"},{"resourceType":"containerApps","locations":["Central
        US EUAP","East US 2 EUAP","North Central US (Stage)","Canada Central","West
        Europe","North Europe","East US","East US 2","East Asia","Australia East","Germany
        West Central","Japan East","UK South","West US","Central US","North Central
        US","South Central US","Korea Central","Brazil South","West US 3","France
        Central","South Africa North","Norway East","Switzerland North","UAE North"],"apiVersions":["2022-11-01-preview","2022-10-01","2022-06-01-preview","2022-03-01","2022-01-01-preview"],"capabilities":"CrossResourceGroupResourceMove,
        CrossSubscriptionResourceMove, SystemAssignedResourceIdentity, SupportsTags,
        SupportsLocation"},{"resourceType":"jobs","locations":["Central US EUAP","East
        US 2 EUAP","North Central US (Stage)","Canada Central","West Europe","North
        Europe","East US","East US 2","East Asia","Australia East","Germany West Central","Japan
        East","UK South","West US","Central US","North Central US","South Central
        US","Korea Central","Brazil South","West US 3","France Central","South Africa
        North","Norway East","Switzerland North","UAE North"],"apiVersions":["2022-11-01-preview"],"capabilities":"CrossResourceGroupResourceMove,
        CrossSubscriptionResourceMove, SystemAssignedResourceIdentity, SupportsTags,
        SupportsLocation"},{"resourceType":"locations","locations":[],"apiVersions":["2022-11-01-preview","2022-10-01","2022-06-01-preview","2022-03-01","2022-01-01-preview"],"capabilities":"None"},{"resourceType":"locations/managedEnvironmentOperationResults","locations":["Central
        US EUAP","East US 2 EUAP","North Central US (Stage)","Canada Central","West
        Europe","North Europe","East US","East US 2","East Asia","Australia East","Germany
        West Central","Japan East","UK South","West US","Central US","North Central
        US","South Central US","Korea Central","Brazil South","West US 3","France
        Central","South Africa North","Norway East","Switzerland North","UAE North"],"apiVersions":["2022-11-01-preview","2022-10-01","2022-06-01-preview","2022-03-01","2022-01-01-preview"],"capabilities":"None"},{"resourceType":"locations/managedEnvironmentOperationStatuses","locations":["Central
        US EUAP","East US 2 EUAP","North Central US (Stage)","Canada Central","West
        Europe","North Europe","East US","East US 2","East Asia","Australia East","Germany
        West Central","Japan East","UK South","West US","Central US","North Central
        US","South Central US","Korea Central","Brazil South","West US 3","France
        Central","South Africa North","Norway East","Switzerland North","UAE North"],"apiVersions":["2022-11-01-preview","2022-10-01","2022-06-01-preview","2022-03-01","2022-01-01-preview"],"capabilities":"None"},{"resourceType":"locations/containerappOperationResults","locations":["Central
        US EUAP","East US 2 EUAP","North Central US (Stage)","Canada Central","West
        Europe","North Europe","East US","East US 2","East Asia","Australia East","Germany
        West Central","Japan East","UK South","West US","Central US","North Central
        US","South Central US","Korea Central","Brazil South","West US 3","France
        Central","South Africa North","Norway East","Switzerland North","UAE North"],"apiVersions":["2022-11-01-preview","2022-10-01","2022-06-01-preview","2022-03-01","2022-01-01-preview"],"capabilities":"None"},{"resourceType":"locations/containerappOperationStatuses","locations":["Central
        US EUAP","East US 2 EUAP","North Central US (Stage)","Canada Central","West
        Europe","North Europe","East US","East US 2","East Asia","Australia East","Germany
        West Central","Japan East","UK South","West US","Central US","North Central
        US","South Central US","Korea Central","Brazil South","West US 3","France
        Central","South Africa North","Norway East","Switzerland North","UAE North"],"apiVersions":["2022-11-01-preview","2022-10-01","2022-06-01-preview","2022-03-01","2022-01-01-preview"],"capabilities":"None"},{"resourceType":"connectedEnvironments","locations":["Central
        US EUAP","East US 2 EUAP","North Central US (Stage)","North Central US","East
        US","East Asia","West Europe"],"apiVersions":["2022-11-01-preview","2022-10-01","2022-06-01-preview"],"capabilities":"CrossResourceGroupResourceMove,
        CrossSubscriptionResourceMove, SupportsTags, SupportsLocation"},{"resourceType":"connectedEnvironments/certificates","locations":["Central
        US EUAP","East US 2 EUAP","North Central US (Stage)","North Central US","East
        US","East Asia","West Europe"],"apiVersions":["2022-11-01-preview","2022-10-01","2022-06-01-preview"],"capabilities":"CrossResourceGroupResourceMove,
        CrossSubscriptionResourceMove, SupportsTags, SupportsLocation"},{"resourceType":"locations/connectedEnvironmentOperationStatuses","locations":["Central
        US EUAP","East US 2 EUAP","North Central US (Stage)","North Central US","East
        US","East Asia","West Europe"],"apiVersions":["2022-11-01-preview","2022-10-01","2022-06-01-preview"],"capabilities":"None"},{"resourceType":"locations/billingMeters","locations":["Central
        US EUAP","East US 2 EUAP","North Central US (Stage)","Australia East","North
        Central US","East US 2","West Europe","Central US","East US","North Europe","South
        Central US","UK South","West US 3"],"apiVersions":["2022-11-01-preview","2022-10-01","2022-06-01-preview"],"capabilities":"None"},{"resourceType":"locations/availableManagedEnvironmentsWorkloadProfileTypes","locations":["Central
        US EUAP","East US 2 EUAP","North Central US (Stage)","Australia East","North
        Central US","East US 2","West Europe","Central US","East US","North Europe","South
        Central US","UK South","West US 3"],"apiVersions":["2022-11-01-preview","2022-10-01","2022-06-01-preview"],"capabilities":"None"}],"registrationState":"Registered","registrationPolicy":"RegistrationRequired"}'
    headers:
      cache-control:
      - no-cache
      content-length:
      - '9060'
      content-type:
      - application/json; charset=utf-8
      date:
      - Tue, 14 Mar 2023 06:48:18 GMT
      expires:
      - '-1'
      pragma:
      - no-cache
      strict-transport-security:
      - max-age=31536000; includeSubDomains
      vary:
      - Accept-Encoding
      x-content-type-options:
      - nosniff
    status:
      code: 200
      message: OK
- request:
    body: null
    headers:
      Accept:
      - application/json
      Accept-Encoding:
      - gzip, deflate
      CommandName:
      - containerapp env create
      Connection:
      - keep-alive
      ParameterSetName:
      - -g -n --logs-workspace-id --logs-workspace-key
      User-Agent:
      - AZURECLI/2.46.0 azsdk-python-azure-mgmt-resource/21.1.0b1 Python/3.10.10 (Windows-10-10.0.22621-SP0)
    method: GET
    uri: https://management.azure.com/subscriptions/00000000-0000-0000-0000-000000000000/providers/Microsoft.App?api-version=2022-09-01
  response:
    body:
      string: '{"id":"/subscriptions/00000000-0000-0000-0000-000000000000/providers/Microsoft.App","namespace":"Microsoft.App","authorizations":[{"applicationId":"7e3bc4fd-85a3-4192-b177-5b8bfc87f42c","roleDefinitionId":"39a74f72-b40f-4bdc-b639-562fe2260bf0"},{"applicationId":"3734c1a4-2bed-4998-a37a-ff1a9e7bf019","roleDefinitionId":"5c779a4f-5cb2-4547-8c41-478d9be8ba90"},{"applicationId":"55ebbb62-3b9c-49fd-9b87-9595226dd4ac","roleDefinitionId":"e49ca620-7992-4561-a7df-4ed67dad77b5","managedByRoleDefinitionId":"9e3af657-a8ff-583c-a75c-2fe7c4bcb635"}],"resourceTypes":[{"resourceType":"operations","locations":["North
        Central US (Stage)","Central US EUAP","East US 2 EUAP","Canada Central","West
        Europe","North Europe","East US","East US 2","East Asia","Australia East","Germany
        West Central","Japan East","UK South","West US","Central US","North Central
        US","South Central US","Korea Central","Brazil South","West US 3","France
        Central","South Africa North","Norway East","Switzerland North","UAE North"],"apiVersions":["2022-11-01-preview","2022-10-01","2022-06-01-preview","2022-03-01","2022-01-01-preview"],"capabilities":"None"},{"resourceType":"locations/connectedEnvironmentOperationResults","locations":["North
        Central US (Stage)","North Central US","East US","East Asia","West Europe","Central
        US EUAP","East US 2 EUAP"],"apiVersions":["2022-11-01-preview","2022-10-01","2022-06-01-preview"],"capabilities":"None"},{"resourceType":"managedEnvironments","locations":["Central
        US EUAP","East US 2 EUAP","North Central US (Stage)","Canada Central","West
        Europe","North Europe","East US","East US 2","East Asia","Australia East","Germany
        West Central","Japan East","UK South","West US","Central US","North Central
        US","South Central US","Korea Central","Brazil South","West US 3","France
        Central","South Africa North","Norway East","Switzerland North","UAE North"],"apiVersions":["2022-11-01-preview","2022-10-01","2022-06-01-preview","2022-03-01","2022-01-01-preview"],"capabilities":"CrossResourceGroupResourceMove,
        CrossSubscriptionResourceMove, SupportsTags, SupportsLocation"},{"resourceType":"managedEnvironments/certificates","locations":["Central
        US EUAP","East US 2 EUAP","North Central US (Stage)","Canada Central","West
        Europe","North Europe","East US","East US 2","East Asia","Australia East","Germany
        West Central","Japan East","UK South","West US","Central US","North Central
        US","South Central US","Korea Central","Brazil South","West US 3","France
        Central","South Africa North","Norway East","Switzerland North","UAE North"],"apiVersions":["2022-11-01-preview","2022-10-01","2022-06-01-preview","2022-03-01","2022-01-01-preview"],"capabilities":"CrossResourceGroupResourceMove,
        CrossSubscriptionResourceMove, SupportsTags, SupportsLocation"},{"resourceType":"managedEnvironments/managedCertificates","locations":["Central
        US EUAP","East US 2 EUAP","North Central US (Stage)","Canada Central","West
        Europe","North Europe","East US","East US 2","East Asia","Australia East","Germany
        West Central","Japan East","UK South","West US","Central US","North Central
        US","South Central US","Korea Central","Brazil South","West US 3","France
        Central","South Africa North","Norway East","Switzerland North","UAE North"],"apiVersions":["2022-11-01-preview"],"capabilities":"CrossResourceGroupResourceMove,
        CrossSubscriptionResourceMove, SupportsTags, SupportsLocation"},{"resourceType":"containerApps","locations":["Central
        US EUAP","East US 2 EUAP","North Central US (Stage)","Canada Central","West
        Europe","North Europe","East US","East US 2","East Asia","Australia East","Germany
        West Central","Japan East","UK South","West US","Central US","North Central
        US","South Central US","Korea Central","Brazil South","West US 3","France
        Central","South Africa North","Norway East","Switzerland North","UAE North"],"apiVersions":["2022-11-01-preview","2022-10-01","2022-06-01-preview","2022-03-01","2022-01-01-preview"],"capabilities":"CrossResourceGroupResourceMove,
        CrossSubscriptionResourceMove, SystemAssignedResourceIdentity, SupportsTags,
        SupportsLocation"},{"resourceType":"jobs","locations":["Central US EUAP","East
        US 2 EUAP","North Central US (Stage)","Canada Central","West Europe","North
        Europe","East US","East US 2","East Asia","Australia East","Germany West Central","Japan
        East","UK South","West US","Central US","North Central US","South Central
        US","Korea Central","Brazil South","West US 3","France Central","South Africa
        North","Norway East","Switzerland North","UAE North"],"apiVersions":["2022-11-01-preview"],"capabilities":"CrossResourceGroupResourceMove,
        CrossSubscriptionResourceMove, SystemAssignedResourceIdentity, SupportsTags,
        SupportsLocation"},{"resourceType":"locations","locations":[],"apiVersions":["2022-11-01-preview","2022-10-01","2022-06-01-preview","2022-03-01","2022-01-01-preview"],"capabilities":"None"},{"resourceType":"locations/managedEnvironmentOperationResults","locations":["Central
        US EUAP","East US 2 EUAP","North Central US (Stage)","Canada Central","West
        Europe","North Europe","East US","East US 2","East Asia","Australia East","Germany
        West Central","Japan East","UK South","West US","Central US","North Central
        US","South Central US","Korea Central","Brazil South","West US 3","France
        Central","South Africa North","Norway East","Switzerland North","UAE North"],"apiVersions":["2022-11-01-preview","2022-10-01","2022-06-01-preview","2022-03-01","2022-01-01-preview"],"capabilities":"None"},{"resourceType":"locations/managedEnvironmentOperationStatuses","locations":["Central
        US EUAP","East US 2 EUAP","North Central US (Stage)","Canada Central","West
        Europe","North Europe","East US","East US 2","East Asia","Australia East","Germany
        West Central","Japan East","UK South","West US","Central US","North Central
        US","South Central US","Korea Central","Brazil South","West US 3","France
        Central","South Africa North","Norway East","Switzerland North","UAE North"],"apiVersions":["2022-11-01-preview","2022-10-01","2022-06-01-preview","2022-03-01","2022-01-01-preview"],"capabilities":"None"},{"resourceType":"locations/containerappOperationResults","locations":["Central
        US EUAP","East US 2 EUAP","North Central US (Stage)","Canada Central","West
        Europe","North Europe","East US","East US 2","East Asia","Australia East","Germany
        West Central","Japan East","UK South","West US","Central US","North Central
        US","South Central US","Korea Central","Brazil South","West US 3","France
        Central","South Africa North","Norway East","Switzerland North","UAE North"],"apiVersions":["2022-11-01-preview","2022-10-01","2022-06-01-preview","2022-03-01","2022-01-01-preview"],"capabilities":"None"},{"resourceType":"locations/containerappOperationStatuses","locations":["Central
        US EUAP","East US 2 EUAP","North Central US (Stage)","Canada Central","West
        Europe","North Europe","East US","East US 2","East Asia","Australia East","Germany
        West Central","Japan East","UK South","West US","Central US","North Central
        US","South Central US","Korea Central","Brazil South","West US 3","France
        Central","South Africa North","Norway East","Switzerland North","UAE North"],"apiVersions":["2022-11-01-preview","2022-10-01","2022-06-01-preview","2022-03-01","2022-01-01-preview"],"capabilities":"None"},{"resourceType":"connectedEnvironments","locations":["Central
        US EUAP","East US 2 EUAP","North Central US (Stage)","North Central US","East
        US","East Asia","West Europe"],"apiVersions":["2022-11-01-preview","2022-10-01","2022-06-01-preview"],"capabilities":"CrossResourceGroupResourceMove,
        CrossSubscriptionResourceMove, SupportsTags, SupportsLocation"},{"resourceType":"connectedEnvironments/certificates","locations":["Central
        US EUAP","East US 2 EUAP","North Central US (Stage)","North Central US","East
        US","East Asia","West Europe"],"apiVersions":["2022-11-01-preview","2022-10-01","2022-06-01-preview"],"capabilities":"CrossResourceGroupResourceMove,
        CrossSubscriptionResourceMove, SupportsTags, SupportsLocation"},{"resourceType":"locations/connectedEnvironmentOperationStatuses","locations":["Central
        US EUAP","East US 2 EUAP","North Central US (Stage)","North Central US","East
        US","East Asia","West Europe"],"apiVersions":["2022-11-01-preview","2022-10-01","2022-06-01-preview"],"capabilities":"None"},{"resourceType":"locations/billingMeters","locations":["Central
        US EUAP","East US 2 EUAP","North Central US (Stage)","Australia East","North
        Central US","East US 2","West Europe","Central US","East US","North Europe","South
        Central US","UK South","West US 3"],"apiVersions":["2022-11-01-preview","2022-10-01","2022-06-01-preview"],"capabilities":"None"},{"resourceType":"locations/availableManagedEnvironmentsWorkloadProfileTypes","locations":["Central
        US EUAP","East US 2 EUAP","North Central US (Stage)","Australia East","North
        Central US","East US 2","West Europe","Central US","East US","North Europe","South
        Central US","UK South","West US 3"],"apiVersions":["2022-11-01-preview","2022-10-01","2022-06-01-preview"],"capabilities":"None"}],"registrationState":"Registered","registrationPolicy":"RegistrationRequired"}'
    headers:
      cache-control:
      - no-cache
      content-length:
      - '9060'
      content-type:
      - application/json; charset=utf-8
      date:
      - Tue, 14 Mar 2023 06:48:18 GMT
      expires:
      - '-1'
      pragma:
      - no-cache
      strict-transport-security:
      - max-age=31536000; includeSubDomains
      vary:
      - Accept-Encoding
      x-content-type-options:
      - nosniff
    status:
      code: 200
      message: OK
- request:
    body: null
    headers:
      Accept:
      - application/json
      Accept-Encoding:
      - gzip, deflate
      CommandName:
      - containerapp env create
      Connection:
      - keep-alive
      ParameterSetName:
      - -g -n --logs-workspace-id --logs-workspace-key
      User-Agent:
      - AZURECLI/2.46.0 azsdk-python-azure-mgmt-resource/21.1.0b1 Python/3.10.10 (Windows-10-10.0.22621-SP0)
    method: GET
    uri: https://management.azure.com/subscriptions/00000000-0000-0000-0000-000000000000/providers/Microsoft.App?api-version=2022-09-01
  response:
    body:
      string: '{"id":"/subscriptions/00000000-0000-0000-0000-000000000000/providers/Microsoft.App","namespace":"Microsoft.App","authorizations":[{"applicationId":"7e3bc4fd-85a3-4192-b177-5b8bfc87f42c","roleDefinitionId":"39a74f72-b40f-4bdc-b639-562fe2260bf0"},{"applicationId":"3734c1a4-2bed-4998-a37a-ff1a9e7bf019","roleDefinitionId":"5c779a4f-5cb2-4547-8c41-478d9be8ba90"},{"applicationId":"55ebbb62-3b9c-49fd-9b87-9595226dd4ac","roleDefinitionId":"e49ca620-7992-4561-a7df-4ed67dad77b5","managedByRoleDefinitionId":"9e3af657-a8ff-583c-a75c-2fe7c4bcb635"}],"resourceTypes":[{"resourceType":"operations","locations":["North
        Central US (Stage)","Central US EUAP","East US 2 EUAP","Canada Central","West
        Europe","North Europe","East US","East US 2","East Asia","Australia East","Germany
        West Central","Japan East","UK South","West US","Central US","North Central
        US","South Central US","Korea Central","Brazil South","West US 3","France
        Central","South Africa North","Norway East","Switzerland North","UAE North"],"apiVersions":["2022-11-01-preview","2022-10-01","2022-06-01-preview","2022-03-01","2022-01-01-preview"],"capabilities":"None"},{"resourceType":"locations/connectedEnvironmentOperationResults","locations":["North
        Central US (Stage)","North Central US","East US","East Asia","West Europe","Central
        US EUAP","East US 2 EUAP"],"apiVersions":["2022-11-01-preview","2022-10-01","2022-06-01-preview"],"capabilities":"None"},{"resourceType":"managedEnvironments","locations":["Central
        US EUAP","East US 2 EUAP","North Central US (Stage)","Canada Central","West
        Europe","North Europe","East US","East US 2","East Asia","Australia East","Germany
        West Central","Japan East","UK South","West US","Central US","North Central
        US","South Central US","Korea Central","Brazil South","West US 3","France
        Central","South Africa North","Norway East","Switzerland North","UAE North"],"apiVersions":["2022-11-01-preview","2022-10-01","2022-06-01-preview","2022-03-01","2022-01-01-preview"],"capabilities":"CrossResourceGroupResourceMove,
        CrossSubscriptionResourceMove, SupportsTags, SupportsLocation"},{"resourceType":"managedEnvironments/certificates","locations":["Central
        US EUAP","East US 2 EUAP","North Central US (Stage)","Canada Central","West
        Europe","North Europe","East US","East US 2","East Asia","Australia East","Germany
        West Central","Japan East","UK South","West US","Central US","North Central
        US","South Central US","Korea Central","Brazil South","West US 3","France
        Central","South Africa North","Norway East","Switzerland North","UAE North"],"apiVersions":["2022-11-01-preview","2022-10-01","2022-06-01-preview","2022-03-01","2022-01-01-preview"],"capabilities":"CrossResourceGroupResourceMove,
        CrossSubscriptionResourceMove, SupportsTags, SupportsLocation"},{"resourceType":"managedEnvironments/managedCertificates","locations":["Central
        US EUAP","East US 2 EUAP","North Central US (Stage)","Canada Central","West
        Europe","North Europe","East US","East US 2","East Asia","Australia East","Germany
        West Central","Japan East","UK South","West US","Central US","North Central
        US","South Central US","Korea Central","Brazil South","West US 3","France
        Central","South Africa North","Norway East","Switzerland North","UAE North"],"apiVersions":["2022-11-01-preview"],"capabilities":"CrossResourceGroupResourceMove,
        CrossSubscriptionResourceMove, SupportsTags, SupportsLocation"},{"resourceType":"containerApps","locations":["Central
        US EUAP","East US 2 EUAP","North Central US (Stage)","Canada Central","West
        Europe","North Europe","East US","East US 2","East Asia","Australia East","Germany
        West Central","Japan East","UK South","West US","Central US","North Central
        US","South Central US","Korea Central","Brazil South","West US 3","France
        Central","South Africa North","Norway East","Switzerland North","UAE North"],"apiVersions":["2022-11-01-preview","2022-10-01","2022-06-01-preview","2022-03-01","2022-01-01-preview"],"capabilities":"CrossResourceGroupResourceMove,
        CrossSubscriptionResourceMove, SystemAssignedResourceIdentity, SupportsTags,
        SupportsLocation"},{"resourceType":"jobs","locations":["Central US EUAP","East
        US 2 EUAP","North Central US (Stage)","Canada Central","West Europe","North
        Europe","East US","East US 2","East Asia","Australia East","Germany West Central","Japan
        East","UK South","West US","Central US","North Central US","South Central
        US","Korea Central","Brazil South","West US 3","France Central","South Africa
        North","Norway East","Switzerland North","UAE North"],"apiVersions":["2022-11-01-preview"],"capabilities":"CrossResourceGroupResourceMove,
        CrossSubscriptionResourceMove, SystemAssignedResourceIdentity, SupportsTags,
        SupportsLocation"},{"resourceType":"locations","locations":[],"apiVersions":["2022-11-01-preview","2022-10-01","2022-06-01-preview","2022-03-01","2022-01-01-preview"],"capabilities":"None"},{"resourceType":"locations/managedEnvironmentOperationResults","locations":["Central
        US EUAP","East US 2 EUAP","North Central US (Stage)","Canada Central","West
        Europe","North Europe","East US","East US 2","East Asia","Australia East","Germany
        West Central","Japan East","UK South","West US","Central US","North Central
        US","South Central US","Korea Central","Brazil South","West US 3","France
        Central","South Africa North","Norway East","Switzerland North","UAE North"],"apiVersions":["2022-11-01-preview","2022-10-01","2022-06-01-preview","2022-03-01","2022-01-01-preview"],"capabilities":"None"},{"resourceType":"locations/managedEnvironmentOperationStatuses","locations":["Central
        US EUAP","East US 2 EUAP","North Central US (Stage)","Canada Central","West
        Europe","North Europe","East US","East US 2","East Asia","Australia East","Germany
        West Central","Japan East","UK South","West US","Central US","North Central
        US","South Central US","Korea Central","Brazil South","West US 3","France
        Central","South Africa North","Norway East","Switzerland North","UAE North"],"apiVersions":["2022-11-01-preview","2022-10-01","2022-06-01-preview","2022-03-01","2022-01-01-preview"],"capabilities":"None"},{"resourceType":"locations/containerappOperationResults","locations":["Central
        US EUAP","East US 2 EUAP","North Central US (Stage)","Canada Central","West
        Europe","North Europe","East US","East US 2","East Asia","Australia East","Germany
        West Central","Japan East","UK South","West US","Central US","North Central
        US","South Central US","Korea Central","Brazil South","West US 3","France
        Central","South Africa North","Norway East","Switzerland North","UAE North"],"apiVersions":["2022-11-01-preview","2022-10-01","2022-06-01-preview","2022-03-01","2022-01-01-preview"],"capabilities":"None"},{"resourceType":"locations/containerappOperationStatuses","locations":["Central
        US EUAP","East US 2 EUAP","North Central US (Stage)","Canada Central","West
        Europe","North Europe","East US","East US 2","East Asia","Australia East","Germany
        West Central","Japan East","UK South","West US","Central US","North Central
        US","South Central US","Korea Central","Brazil South","West US 3","France
        Central","South Africa North","Norway East","Switzerland North","UAE North"],"apiVersions":["2022-11-01-preview","2022-10-01","2022-06-01-preview","2022-03-01","2022-01-01-preview"],"capabilities":"None"},{"resourceType":"connectedEnvironments","locations":["Central
        US EUAP","East US 2 EUAP","North Central US (Stage)","North Central US","East
        US","East Asia","West Europe"],"apiVersions":["2022-11-01-preview","2022-10-01","2022-06-01-preview"],"capabilities":"CrossResourceGroupResourceMove,
        CrossSubscriptionResourceMove, SupportsTags, SupportsLocation"},{"resourceType":"connectedEnvironments/certificates","locations":["Central
        US EUAP","East US 2 EUAP","North Central US (Stage)","North Central US","East
        US","East Asia","West Europe"],"apiVersions":["2022-11-01-preview","2022-10-01","2022-06-01-preview"],"capabilities":"CrossResourceGroupResourceMove,
        CrossSubscriptionResourceMove, SupportsTags, SupportsLocation"},{"resourceType":"locations/connectedEnvironmentOperationStatuses","locations":["Central
        US EUAP","East US 2 EUAP","North Central US (Stage)","North Central US","East
        US","East Asia","West Europe"],"apiVersions":["2022-11-01-preview","2022-10-01","2022-06-01-preview"],"capabilities":"None"},{"resourceType":"locations/billingMeters","locations":["Central
        US EUAP","East US 2 EUAP","North Central US (Stage)","Australia East","North
        Central US","East US 2","West Europe","Central US","East US","North Europe","South
        Central US","UK South","West US 3"],"apiVersions":["2022-11-01-preview","2022-10-01","2022-06-01-preview"],"capabilities":"None"},{"resourceType":"locations/availableManagedEnvironmentsWorkloadProfileTypes","locations":["Central
        US EUAP","East US 2 EUAP","North Central US (Stage)","Australia East","North
        Central US","East US 2","West Europe","Central US","East US","North Europe","South
        Central US","UK South","West US 3"],"apiVersions":["2022-11-01-preview","2022-10-01","2022-06-01-preview"],"capabilities":"None"}],"registrationState":"Registered","registrationPolicy":"RegistrationRequired"}'
    headers:
      cache-control:
      - no-cache
      content-length:
      - '9060'
      content-type:
      - application/json; charset=utf-8
      date:
      - Tue, 14 Mar 2023 06:48:18 GMT
      expires:
      - '-1'
      pragma:
      - no-cache
      strict-transport-security:
      - max-age=31536000; includeSubDomains
      vary:
      - Accept-Encoding
      x-content-type-options:
      - nosniff
    status:
      code: 200
      message: OK
- request:
<<<<<<< HEAD
    body: '{"location": "westeurope", "tags": null, "sku": {"name": "consumption"},
      "properties": {"daprAIInstrumentationKey": null, "vnetConfiguration": null,
      "internalLoadBalancerEnabled": null, "appLogsConfiguration": {"destination":
      "log-analytics", "logAnalyticsConfiguration": {"customerId": "a2899582-6850-4eda-84b5-945271695a3b",
      "sharedKey": "HFP3Jhs7FwQJ3rtZ1sXO34+X/SHSkSF9J3XTyshDW2iFVV/Pl8r+bgZ8gJouir+lWeqtlqtjruVF3fOKWQmgaw=="}},
      "customDomainConfiguration": null, "zoneRedundant": false}}'
    headers:
      Accept:
      - '*/*'
      Accept-Encoding:
      - gzip, deflate
      CommandName:
      - containerapp env create
      Connection:
      - keep-alive
      Content-Length:
      - '493'
      Content-Type:
      - application/json
      ParameterSetName:
      - -g -n --logs-workspace-id --logs-workspace-key
      User-Agent:
      - python/3.9.7 (Windows-10-10.0.22621-SP0) AZURECLI/2.43.0
    method: PUT
    uri: https://management.azure.com/subscriptions/00000000-0000-0000-0000-000000000000/resourceGroups/clitest.rg000001/providers/Microsoft.App/managedEnvironments/env000002?api-version=2022-06-01-preview
  response:
    body:
      string: '{"id":"/subscriptions/00000000-0000-0000-0000-000000000000/resourceGroups/clitest.rg000001/providers/Microsoft.App/managedEnvironments/env000002","name":"env000002","type":"Microsoft.App/managedEnvironments","location":"northcentralusstage","systemData":{"createdBy":"zuh@microsoft.com","createdByType":"User","createdAt":"2022-12-14T07:55:39.5214757Z","lastModifiedBy":"zuh@microsoft.com","lastModifiedByType":"User","lastModifiedAt":"2022-12-14T07:55:39.5214757Z"},"properties":{"provisioningState":"Waiting","defaultDomain":"jollysand-6fcab405.northcentralusstage.azurecontainerapps.io","staticIp":"23.99.198.123","appLogsConfiguration":{"destination":"log-analytics","logAnalyticsConfiguration":{"customerId":"a2899582-6850-4eda-84b5-945271695a3b"}},"zoneRedundant":false,"customDomainConfiguration":{"customDomainVerificationId":"79CA8690E6B618792A80838552EF20F439BB6386E447A1FE057FC382E98FF1B3"}},"sku":{"name":"Consumption"}}'
    headers:
      api-supported-versions:
      - 2022-01-01-preview, 2022-03-01, 2022-06-01-preview, 2022-10-01, 2022-11-01-preview
      azure-asyncoperation:
      - https://management.azure.com/subscriptions/00000000-0000-0000-0000-000000000000/providers/Microsoft.App/locations/northcentralusstage/managedEnvironmentOperationStatuses/ddda8cec-347d-42d7-a389-1985f24971a4?api-version=2022-06-01-preview&azureAsyncOperation=true
      cache-control:
      - no-cache
      content-length:
      - '932'
      content-type:
      - application/json; charset=utf-8
      date:
      - Wed, 14 Dec 2022 07:55:42 GMT
      expires:
      - '-1'
      pragma:
      - no-cache
      server:
      - Microsoft-IIS/10.0
      strict-transport-security:
      - max-age=31536000; includeSubDomains
      x-content-type-options:
      - nosniff
      x-ms-async-operation-timeout:
      - PT15M
      x-ms-ratelimit-remaining-subscription-resource-requests:
      - '99'
      x-powered-by:
      - ASP.NET
    status:
      code: 201
      message: Created
- request:
    body: null
    headers:
      Accept:
      - '*/*'
      Accept-Encoding:
      - gzip, deflate
      CommandName:
      - containerapp env create
      Connection:
      - keep-alive
      ParameterSetName:
      - -g -n --logs-workspace-id --logs-workspace-key
      User-Agent:
      - python/3.9.7 (Windows-10-10.0.22621-SP0) AZURECLI/2.43.0
    method: GET
    uri: https://management.azure.com/subscriptions/00000000-0000-0000-0000-000000000000/resourceGroups/clitest.rg000001/providers/Microsoft.App/managedEnvironments/env000002?api-version=2022-06-01-preview
  response:
    body:
      string: '{"id":"/subscriptions/00000000-0000-0000-0000-000000000000/resourceGroups/clitest.rg000001/providers/Microsoft.App/managedEnvironments/env000002","name":"env000002","type":"Microsoft.App/managedEnvironments","location":"northcentralusstage","systemData":{"createdBy":"zuh@microsoft.com","createdByType":"User","createdAt":"2022-12-14T07:55:39.5214757","lastModifiedBy":"zuh@microsoft.com","lastModifiedByType":"User","lastModifiedAt":"2022-12-14T07:55:39.5214757"},"properties":{"provisioningState":"Waiting","defaultDomain":"jollysand-6fcab405.northcentralusstage.azurecontainerapps.io","staticIp":"23.99.198.123","appLogsConfiguration":{"destination":"log-analytics","logAnalyticsConfiguration":{"customerId":"a2899582-6850-4eda-84b5-945271695a3b"}},"zoneRedundant":false,"customDomainConfiguration":{"customDomainVerificationId":"79CA8690E6B618792A80838552EF20F439BB6386E447A1FE057FC382E98FF1B3"}},"sku":{"name":"Consumption"}}'
    headers:
      api-supported-versions:
      - 2022-01-01-preview, 2022-03-01, 2022-06-01-preview, 2022-10-01, 2022-11-01-preview
      cache-control:
      - no-cache
      content-length:
      - '930'
      content-type:
      - application/json; charset=utf-8
      date:
      - Wed, 14 Dec 2022 07:55:45 GMT
      expires:
      - '-1'
      pragma:
      - no-cache
      server:
      - Microsoft-IIS/10.0
      strict-transport-security:
      - max-age=31536000; includeSubDomains
      transfer-encoding:
      - chunked
      vary:
      - Accept-Encoding,Accept-Encoding
      x-content-type-options:
      - nosniff
      x-powered-by:
      - ASP.NET
    status:
      code: 200
      message: OK
- request:
=======
>>>>>>> 93484371
    body: null
    headers:
      Accept:
      - application/json
      Accept-Encoding:
      - gzip, deflate
      CommandName:
      - containerapp env create
      Connection:
      - keep-alive
      ParameterSetName:
      - -g -n --logs-workspace-id --logs-workspace-key
      User-Agent:
      - AZURECLI/2.46.0 azsdk-python-azure-mgmt-resource/21.1.0b1 Python/3.10.10 (Windows-10-10.0.22621-SP0)
    method: GET
    uri: https://management.azure.com/subscriptions/00000000-0000-0000-0000-000000000000/providers/Microsoft.App?api-version=2022-09-01
  response:
    body:
      string: '{"id":"/subscriptions/00000000-0000-0000-0000-000000000000/providers/Microsoft.App","namespace":"Microsoft.App","authorizations":[{"applicationId":"7e3bc4fd-85a3-4192-b177-5b8bfc87f42c","roleDefinitionId":"39a74f72-b40f-4bdc-b639-562fe2260bf0"},{"applicationId":"3734c1a4-2bed-4998-a37a-ff1a9e7bf019","roleDefinitionId":"5c779a4f-5cb2-4547-8c41-478d9be8ba90"},{"applicationId":"55ebbb62-3b9c-49fd-9b87-9595226dd4ac","roleDefinitionId":"e49ca620-7992-4561-a7df-4ed67dad77b5","managedByRoleDefinitionId":"9e3af657-a8ff-583c-a75c-2fe7c4bcb635"}],"resourceTypes":[{"resourceType":"operations","locations":["North
        Central US (Stage)","Central US EUAP","East US 2 EUAP","Canada Central","West
        Europe","North Europe","East US","East US 2","East Asia","Australia East","Germany
        West Central","Japan East","UK South","West US","Central US","North Central
        US","South Central US","Korea Central","Brazil South","West US 3","France
        Central","South Africa North","Norway East","Switzerland North","UAE North"],"apiVersions":["2022-11-01-preview","2022-10-01","2022-06-01-preview","2022-03-01","2022-01-01-preview"],"capabilities":"None"},{"resourceType":"locations/connectedEnvironmentOperationResults","locations":["North
        Central US (Stage)","North Central US","East US","East Asia","West Europe","Central
        US EUAP","East US 2 EUAP"],"apiVersions":["2022-11-01-preview","2022-10-01","2022-06-01-preview"],"capabilities":"None"},{"resourceType":"managedEnvironments","locations":["Central
        US EUAP","East US 2 EUAP","North Central US (Stage)","Canada Central","West
        Europe","North Europe","East US","East US 2","East Asia","Australia East","Germany
        West Central","Japan East","UK South","West US","Central US","North Central
        US","South Central US","Korea Central","Brazil South","West US 3","France
        Central","South Africa North","Norway East","Switzerland North","UAE North"],"apiVersions":["2022-11-01-preview","2022-10-01","2022-06-01-preview","2022-03-01","2022-01-01-preview"],"capabilities":"CrossResourceGroupResourceMove,
        CrossSubscriptionResourceMove, SupportsTags, SupportsLocation"},{"resourceType":"managedEnvironments/certificates","locations":["Central
        US EUAP","East US 2 EUAP","North Central US (Stage)","Canada Central","West
        Europe","North Europe","East US","East US 2","East Asia","Australia East","Germany
        West Central","Japan East","UK South","West US","Central US","North Central
        US","South Central US","Korea Central","Brazil South","West US 3","France
        Central","South Africa North","Norway East","Switzerland North","UAE North"],"apiVersions":["2022-11-01-preview","2022-10-01","2022-06-01-preview","2022-03-01","2022-01-01-preview"],"capabilities":"CrossResourceGroupResourceMove,
        CrossSubscriptionResourceMove, SupportsTags, SupportsLocation"},{"resourceType":"managedEnvironments/managedCertificates","locations":["Central
        US EUAP","East US 2 EUAP","North Central US (Stage)","Canada Central","West
        Europe","North Europe","East US","East US 2","East Asia","Australia East","Germany
        West Central","Japan East","UK South","West US","Central US","North Central
        US","South Central US","Korea Central","Brazil South","West US 3","France
        Central","South Africa North","Norway East","Switzerland North","UAE North"],"apiVersions":["2022-11-01-preview"],"capabilities":"CrossResourceGroupResourceMove,
        CrossSubscriptionResourceMove, SupportsTags, SupportsLocation"},{"resourceType":"containerApps","locations":["Central
        US EUAP","East US 2 EUAP","North Central US (Stage)","Canada Central","West
        Europe","North Europe","East US","East US 2","East Asia","Australia East","Germany
        West Central","Japan East","UK South","West US","Central US","North Central
        US","South Central US","Korea Central","Brazil South","West US 3","France
        Central","South Africa North","Norway East","Switzerland North","UAE North"],"apiVersions":["2022-11-01-preview","2022-10-01","2022-06-01-preview","2022-03-01","2022-01-01-preview"],"capabilities":"CrossResourceGroupResourceMove,
        CrossSubscriptionResourceMove, SystemAssignedResourceIdentity, SupportsTags,
        SupportsLocation"},{"resourceType":"jobs","locations":["Central US EUAP","East
        US 2 EUAP","North Central US (Stage)","Canada Central","West Europe","North
        Europe","East US","East US 2","East Asia","Australia East","Germany West Central","Japan
        East","UK South","West US","Central US","North Central US","South Central
        US","Korea Central","Brazil South","West US 3","France Central","South Africa
        North","Norway East","Switzerland North","UAE North"],"apiVersions":["2022-11-01-preview"],"capabilities":"CrossResourceGroupResourceMove,
        CrossSubscriptionResourceMove, SystemAssignedResourceIdentity, SupportsTags,
        SupportsLocation"},{"resourceType":"locations","locations":[],"apiVersions":["2022-11-01-preview","2022-10-01","2022-06-01-preview","2022-03-01","2022-01-01-preview"],"capabilities":"None"},{"resourceType":"locations/managedEnvironmentOperationResults","locations":["Central
        US EUAP","East US 2 EUAP","North Central US (Stage)","Canada Central","West
        Europe","North Europe","East US","East US 2","East Asia","Australia East","Germany
        West Central","Japan East","UK South","West US","Central US","North Central
        US","South Central US","Korea Central","Brazil South","West US 3","France
        Central","South Africa North","Norway East","Switzerland North","UAE North"],"apiVersions":["2022-11-01-preview","2022-10-01","2022-06-01-preview","2022-03-01","2022-01-01-preview"],"capabilities":"None"},{"resourceType":"locations/managedEnvironmentOperationStatuses","locations":["Central
        US EUAP","East US 2 EUAP","North Central US (Stage)","Canada Central","West
        Europe","North Europe","East US","East US 2","East Asia","Australia East","Germany
        West Central","Japan East","UK South","West US","Central US","North Central
        US","South Central US","Korea Central","Brazil South","West US 3","France
        Central","South Africa North","Norway East","Switzerland North","UAE North"],"apiVersions":["2022-11-01-preview","2022-10-01","2022-06-01-preview","2022-03-01","2022-01-01-preview"],"capabilities":"None"},{"resourceType":"locations/containerappOperationResults","locations":["Central
        US EUAP","East US 2 EUAP","North Central US (Stage)","Canada Central","West
        Europe","North Europe","East US","East US 2","East Asia","Australia East","Germany
        West Central","Japan East","UK South","West US","Central US","North Central
        US","South Central US","Korea Central","Brazil South","West US 3","France
        Central","South Africa North","Norway East","Switzerland North","UAE North"],"apiVersions":["2022-11-01-preview","2022-10-01","2022-06-01-preview","2022-03-01","2022-01-01-preview"],"capabilities":"None"},{"resourceType":"locations/containerappOperationStatuses","locations":["Central
        US EUAP","East US 2 EUAP","North Central US (Stage)","Canada Central","West
        Europe","North Europe","East US","East US 2","East Asia","Australia East","Germany
        West Central","Japan East","UK South","West US","Central US","North Central
        US","South Central US","Korea Central","Brazil South","West US 3","France
        Central","South Africa North","Norway East","Switzerland North","UAE North"],"apiVersions":["2022-11-01-preview","2022-10-01","2022-06-01-preview","2022-03-01","2022-01-01-preview"],"capabilities":"None"},{"resourceType":"connectedEnvironments","locations":["Central
        US EUAP","East US 2 EUAP","North Central US (Stage)","North Central US","East
        US","East Asia","West Europe"],"apiVersions":["2022-11-01-preview","2022-10-01","2022-06-01-preview"],"capabilities":"CrossResourceGroupResourceMove,
        CrossSubscriptionResourceMove, SupportsTags, SupportsLocation"},{"resourceType":"connectedEnvironments/certificates","locations":["Central
        US EUAP","East US 2 EUAP","North Central US (Stage)","North Central US","East
        US","East Asia","West Europe"],"apiVersions":["2022-11-01-preview","2022-10-01","2022-06-01-preview"],"capabilities":"CrossResourceGroupResourceMove,
        CrossSubscriptionResourceMove, SupportsTags, SupportsLocation"},{"resourceType":"locations/connectedEnvironmentOperationStatuses","locations":["Central
        US EUAP","East US 2 EUAP","North Central US (Stage)","North Central US","East
        US","East Asia","West Europe"],"apiVersions":["2022-11-01-preview","2022-10-01","2022-06-01-preview"],"capabilities":"None"},{"resourceType":"locations/billingMeters","locations":["Central
        US EUAP","East US 2 EUAP","North Central US (Stage)","Australia East","North
        Central US","East US 2","West Europe","Central US","East US","North Europe","South
        Central US","UK South","West US 3"],"apiVersions":["2022-11-01-preview","2022-10-01","2022-06-01-preview"],"capabilities":"None"},{"resourceType":"locations/availableManagedEnvironmentsWorkloadProfileTypes","locations":["Central
        US EUAP","East US 2 EUAP","North Central US (Stage)","Australia East","North
        Central US","East US 2","West Europe","Central US","East US","North Europe","South
        Central US","UK South","West US 3"],"apiVersions":["2022-11-01-preview","2022-10-01","2022-06-01-preview"],"capabilities":"None"}],"registrationState":"Registered","registrationPolicy":"RegistrationRequired"}'
    headers:
      cache-control:
      - no-cache
      content-length:
      - '9060'
      content-type:
      - application/json; charset=utf-8
      date:
      - Tue, 14 Mar 2023 06:48:19 GMT
      expires:
      - '-1'
      pragma:
      - no-cache
      strict-transport-security:
      - max-age=31536000; includeSubDomains
      vary:
      - Accept-Encoding
      x-content-type-options:
      - nosniff
    status:
      code: 200
      message: OK
- request:
    body: '{"location": "eastus", "tags": null, "sku": {"name": "Consumption"}, "properties":
      {"daprAIInstrumentationKey": null, "vnetConfiguration": null, "appLogsConfiguration":
      {"destination": "log-analytics", "logAnalyticsConfiguration": {"customerId":
      "7e90591a-45ee-4098-b88e-73edfa18e966", "sharedKey": "dOYdo9XcAo/B46kP9gwzWzv2oR9t1qU6NWt+hyHs4yrPE37w/GxRJa+h3LutYPMeDW+w+QrczVUCRMzw02RNng=="}},
      "customDomainConfiguration": null, "zoneRedundant": false}}'
    headers:
      Accept:
      - '*/*'
      Accept-Encoding:
      - gzip, deflate
      CommandName:
      - containerapp env create
      Connection:
      - keep-alive
      Content-Length:
      - '452'
      Content-Type:
      - application/json
      ParameterSetName:
      - -g -n --logs-workspace-id --logs-workspace-key
      User-Agent:
      - python/3.10.10 (Windows-10-10.0.22621-SP0) AZURECLI/2.46.0
    method: PUT
    uri: https://management.azure.com/subscriptions/00000000-0000-0000-0000-000000000000/resourceGroups/clitest.rg000001/providers/Microsoft.App/managedEnvironments/env000002?api-version=2022-10-01
  response:
    body:
      string: '{"id":"/subscriptions/00000000-0000-0000-0000-000000000000/resourceGroups/clitest.rg000001/providers/Microsoft.App/managedEnvironments/env000002","name":"env000002","type":"Microsoft.App/managedEnvironments","location":"eastus","systemData":{"createdBy":"xinyupang@microsoft.com","createdByType":"User","createdAt":"2023-03-14T06:48:23.7852135Z","lastModifiedBy":"xinyupang@microsoft.com","lastModifiedByType":"User","lastModifiedAt":"2023-03-14T06:48:23.7852135Z"},"properties":{"provisioningState":"Waiting","defaultDomain":"salmonpebble-1fc4c144.eastus.azurecontainerapps.io","staticIp":"20.253.106.5","appLogsConfiguration":{"destination":"log-analytics","logAnalyticsConfiguration":{"customerId":"7e90591a-45ee-4098-b88e-73edfa18e966"}},"zoneRedundant":false,"eventStreamEndpoint":"https://eastus.azurecontainerapps.dev/subscriptions/00000000-0000-0000-0000-000000000000/resourceGroups/clitest.rg000001/managedEnvironments/env000002/eventstream","customDomainConfiguration":{"customDomainVerificationId":"D3F71C85EB6552E36A89A3E4A080C3CFB00181670B659B0003264FC673AA9B00"}}}'
    headers:
      api-supported-versions:
      - 2022-01-01-preview, 2022-03-01, 2022-06-01-preview, 2022-10-01, 2022-11-01-preview,
        2023-02-01
      azure-asyncoperation:
      - https://management.azure.com/subscriptions/00000000-0000-0000-0000-000000000000/providers/Microsoft.App/locations/eastus/managedEnvironmentOperationStatuses/a2813ec8-52b2-4660-849e-9f6185eff967?api-version=2022-10-01&azureAsyncOperation=true
      cache-control:
      - no-cache
      content-length:
      - '1078'
      content-type:
      - application/json; charset=utf-8
      date:
      - Tue, 14 Mar 2023 06:48:26 GMT
      expires:
      - '-1'
      pragma:
      - no-cache
      server:
      - Microsoft-IIS/10.0
      strict-transport-security:
      - max-age=31536000; includeSubDomains
      x-content-type-options:
      - nosniff
      x-ms-async-operation-timeout:
      - PT15M
      x-ms-ratelimit-remaining-subscription-resource-requests:
      - '99'
      x-powered-by:
      - ASP.NET
    status:
      code: 201
      message: Created
- request:
    body: null
    headers:
      Accept:
      - '*/*'
      Accept-Encoding:
      - gzip, deflate
      CommandName:
      - containerapp env create
      Connection:
      - keep-alive
      ParameterSetName:
      - -g -n --logs-workspace-id --logs-workspace-key
      User-Agent:
      - python/3.10.10 (Windows-10-10.0.22621-SP0) AZURECLI/2.46.0
    method: GET
    uri: https://management.azure.com/subscriptions/00000000-0000-0000-0000-000000000000/providers/Microsoft.App/locations/eastus/managedEnvironmentOperationStatuses/a2813ec8-52b2-4660-849e-9f6185eff967?api-version=2022-10-01&azureAsyncOperation=true
  response:
    body:
      string: '{"id":"/subscriptions/00000000-0000-0000-0000-000000000000/providers/Microsoft.App/locations/eastus/managedEnvironmentOperationStatuses/a2813ec8-52b2-4660-849e-9f6185eff967","name":"a2813ec8-52b2-4660-849e-9f6185eff967","status":"InProgress","startTime":"2023-03-14T06:48:25.9412809"}'
    headers:
      api-supported-versions:
      - 2022-01-01-preview, 2022-03-01, 2022-06-01-preview, 2022-10-01, 2022-11-01-preview,
        2023-02-01
      cache-control:
      - no-cache
      content-length:
      - '284'
      content-type:
      - application/json; charset=utf-8
      date:
      - Tue, 14 Mar 2023 06:48:26 GMT
      expires:
      - '-1'
      pragma:
      - no-cache
      server:
      - Microsoft-IIS/10.0
      strict-transport-security:
      - max-age=31536000; includeSubDomains
      transfer-encoding:
      - chunked
      vary:
      - Accept-Encoding,Accept-Encoding
      x-content-type-options:
      - nosniff
      x-powered-by:
      - ASP.NET
    status:
      code: 200
      message: OK
- request:
    body: null
    headers:
      Accept:
      - '*/*'
      Accept-Encoding:
      - gzip, deflate
      CommandName:
      - containerapp env create
      Connection:
      - keep-alive
      ParameterSetName:
      - -g -n --logs-workspace-id --logs-workspace-key
      User-Agent:
      - python/3.10.10 (Windows-10-10.0.22621-SP0) AZURECLI/2.46.0
    method: GET
    uri: https://management.azure.com/subscriptions/00000000-0000-0000-0000-000000000000/providers/Microsoft.App/locations/eastus/managedEnvironmentOperationStatuses/a2813ec8-52b2-4660-849e-9f6185eff967?api-version=2022-10-01&azureAsyncOperation=true
  response:
    body:
      string: '{"id":"/subscriptions/00000000-0000-0000-0000-000000000000/providers/Microsoft.App/locations/eastus/managedEnvironmentOperationStatuses/a2813ec8-52b2-4660-849e-9f6185eff967","name":"a2813ec8-52b2-4660-849e-9f6185eff967","status":"InProgress","startTime":"2023-03-14T06:48:25.9412809"}'
    headers:
      api-supported-versions:
      - 2022-01-01-preview, 2022-03-01, 2022-06-01-preview, 2022-10-01, 2022-11-01-preview,
        2023-02-01
      cache-control:
      - no-cache
      content-length:
      - '284'
      content-type:
      - application/json; charset=utf-8
      date:
      - Tue, 14 Mar 2023 06:48:30 GMT
      expires:
      - '-1'
      pragma:
      - no-cache
      server:
      - Microsoft-IIS/10.0
      strict-transport-security:
      - max-age=31536000; includeSubDomains
      transfer-encoding:
      - chunked
      vary:
      - Accept-Encoding,Accept-Encoding
      x-content-type-options:
      - nosniff
      x-powered-by:
      - ASP.NET
    status:
      code: 200
      message: OK
- request:
    body: null
    headers:
      Accept:
      - '*/*'
      Accept-Encoding:
      - gzip, deflate
      CommandName:
      - containerapp env create
      Connection:
      - keep-alive
      ParameterSetName:
      - -g -n --logs-workspace-id --logs-workspace-key
      User-Agent:
      - python/3.10.10 (Windows-10-10.0.22621-SP0) AZURECLI/2.46.0
    method: GET
    uri: https://management.azure.com/subscriptions/00000000-0000-0000-0000-000000000000/providers/Microsoft.App/locations/eastus/managedEnvironmentOperationStatuses/a2813ec8-52b2-4660-849e-9f6185eff967?api-version=2022-10-01&azureAsyncOperation=true
  response:
    body:
      string: '{"id":"/subscriptions/00000000-0000-0000-0000-000000000000/providers/Microsoft.App/locations/eastus/managedEnvironmentOperationStatuses/a2813ec8-52b2-4660-849e-9f6185eff967","name":"a2813ec8-52b2-4660-849e-9f6185eff967","status":"InProgress","startTime":"2023-03-14T06:48:25.9412809"}'
    headers:
      api-supported-versions:
      - 2022-01-01-preview, 2022-03-01, 2022-06-01-preview, 2022-10-01, 2022-11-01-preview,
        2023-02-01
      cache-control:
      - no-cache
      content-length:
      - '284'
      content-type:
      - application/json; charset=utf-8
      date:
      - Tue, 14 Mar 2023 06:48:33 GMT
      expires:
      - '-1'
      pragma:
      - no-cache
      server:
      - Microsoft-IIS/10.0
      strict-transport-security:
      - max-age=31536000; includeSubDomains
      transfer-encoding:
      - chunked
      vary:
      - Accept-Encoding,Accept-Encoding
      x-content-type-options:
      - nosniff
      x-powered-by:
      - ASP.NET
    status:
      code: 200
      message: OK
- request:
    body: null
    headers:
      Accept:
      - '*/*'
      Accept-Encoding:
      - gzip, deflate
      CommandName:
      - containerapp env create
      Connection:
      - keep-alive
      ParameterSetName:
      - -g -n --logs-workspace-id --logs-workspace-key
      User-Agent:
      - python/3.10.10 (Windows-10-10.0.22621-SP0) AZURECLI/2.46.0
    method: GET
    uri: https://management.azure.com/subscriptions/00000000-0000-0000-0000-000000000000/providers/Microsoft.App/locations/eastus/managedEnvironmentOperationStatuses/a2813ec8-52b2-4660-849e-9f6185eff967?api-version=2022-10-01&azureAsyncOperation=true
  response:
    body:
      string: '{"id":"/subscriptions/00000000-0000-0000-0000-000000000000/providers/Microsoft.App/locations/eastus/managedEnvironmentOperationStatuses/a2813ec8-52b2-4660-849e-9f6185eff967","name":"a2813ec8-52b2-4660-849e-9f6185eff967","status":"InProgress","startTime":"2023-03-14T06:48:25.9412809"}'
    headers:
      api-supported-versions:
      - 2022-01-01-preview, 2022-03-01, 2022-06-01-preview, 2022-10-01, 2022-11-01-preview,
        2023-02-01
      cache-control:
      - no-cache
      content-length:
      - '284'
      content-type:
      - application/json; charset=utf-8
      date:
      - Tue, 14 Mar 2023 06:48:37 GMT
      expires:
      - '-1'
      pragma:
      - no-cache
      server:
      - Microsoft-IIS/10.0
      strict-transport-security:
      - max-age=31536000; includeSubDomains
      transfer-encoding:
      - chunked
      vary:
      - Accept-Encoding,Accept-Encoding
      x-content-type-options:
      - nosniff
      x-powered-by:
      - ASP.NET
    status:
      code: 200
      message: OK
- request:
    body: null
    headers:
      Accept:
      - '*/*'
      Accept-Encoding:
      - gzip, deflate
      CommandName:
      - containerapp env create
      Connection:
      - keep-alive
      ParameterSetName:
      - -g -n --logs-workspace-id --logs-workspace-key
      User-Agent:
      - python/3.10.10 (Windows-10-10.0.22621-SP0) AZURECLI/2.46.0
    method: GET
    uri: https://management.azure.com/subscriptions/00000000-0000-0000-0000-000000000000/providers/Microsoft.App/locations/eastus/managedEnvironmentOperationStatuses/a2813ec8-52b2-4660-849e-9f6185eff967?api-version=2022-10-01&azureAsyncOperation=true
  response:
    body:
      string: '{"id":"/subscriptions/00000000-0000-0000-0000-000000000000/providers/Microsoft.App/locations/eastus/managedEnvironmentOperationStatuses/a2813ec8-52b2-4660-849e-9f6185eff967","name":"a2813ec8-52b2-4660-849e-9f6185eff967","status":"InProgress","startTime":"2023-03-14T06:48:25.9412809"}'
    headers:
      api-supported-versions:
      - 2022-01-01-preview, 2022-03-01, 2022-06-01-preview, 2022-10-01, 2022-11-01-preview,
        2023-02-01
      cache-control:
      - no-cache
      content-length:
      - '284'
      content-type:
      - application/json; charset=utf-8
      date:
      - Tue, 14 Mar 2023 06:48:40 GMT
      expires:
      - '-1'
      pragma:
      - no-cache
      server:
      - Microsoft-IIS/10.0
      strict-transport-security:
      - max-age=31536000; includeSubDomains
      transfer-encoding:
      - chunked
      vary:
      - Accept-Encoding,Accept-Encoding
      x-content-type-options:
      - nosniff
      x-powered-by:
      - ASP.NET
    status:
      code: 200
      message: OK
- request:
    body: null
    headers:
      Accept:
      - '*/*'
      Accept-Encoding:
      - gzip, deflate
      CommandName:
      - containerapp env create
      Connection:
      - keep-alive
      ParameterSetName:
      - -g -n --logs-workspace-id --logs-workspace-key
      User-Agent:
      - python/3.10.10 (Windows-10-10.0.22621-SP0) AZURECLI/2.46.0
    method: GET
    uri: https://management.azure.com/subscriptions/00000000-0000-0000-0000-000000000000/providers/Microsoft.App/locations/eastus/managedEnvironmentOperationStatuses/a2813ec8-52b2-4660-849e-9f6185eff967?api-version=2022-10-01&azureAsyncOperation=true
  response:
    body:
      string: '{"id":"/subscriptions/00000000-0000-0000-0000-000000000000/providers/Microsoft.App/locations/eastus/managedEnvironmentOperationStatuses/a2813ec8-52b2-4660-849e-9f6185eff967","name":"a2813ec8-52b2-4660-849e-9f6185eff967","status":"InProgress","startTime":"2023-03-14T06:48:25.9412809"}'
    headers:
      api-supported-versions:
      - 2022-01-01-preview, 2022-03-01, 2022-06-01-preview, 2022-10-01, 2022-11-01-preview,
        2023-02-01
      cache-control:
      - no-cache
      content-length:
      - '284'
      content-type:
      - application/json; charset=utf-8
      date:
      - Tue, 14 Mar 2023 06:48:43 GMT
      expires:
      - '-1'
      pragma:
      - no-cache
      server:
      - Microsoft-IIS/10.0
      strict-transport-security:
      - max-age=31536000; includeSubDomains
      transfer-encoding:
      - chunked
      vary:
      - Accept-Encoding,Accept-Encoding
      x-content-type-options:
      - nosniff
      x-powered-by:
      - ASP.NET
    status:
      code: 200
      message: OK
- request:
    body: null
    headers:
      Accept:
      - '*/*'
      Accept-Encoding:
      - gzip, deflate
      CommandName:
      - containerapp env create
      Connection:
      - keep-alive
      ParameterSetName:
      - -g -n --logs-workspace-id --logs-workspace-key
      User-Agent:
      - python/3.10.10 (Windows-10-10.0.22621-SP0) AZURECLI/2.46.0
    method: GET
    uri: https://management.azure.com/subscriptions/00000000-0000-0000-0000-000000000000/providers/Microsoft.App/locations/eastus/managedEnvironmentOperationStatuses/a2813ec8-52b2-4660-849e-9f6185eff967?api-version=2022-10-01&azureAsyncOperation=true
  response:
    body:
      string: '{"id":"/subscriptions/00000000-0000-0000-0000-000000000000/providers/Microsoft.App/locations/eastus/managedEnvironmentOperationStatuses/a2813ec8-52b2-4660-849e-9f6185eff967","name":"a2813ec8-52b2-4660-849e-9f6185eff967","status":"InProgress","startTime":"2023-03-14T06:48:25.9412809"}'
    headers:
      api-supported-versions:
      - 2022-01-01-preview, 2022-03-01, 2022-06-01-preview, 2022-10-01, 2022-11-01-preview,
        2023-02-01
      cache-control:
      - no-cache
      content-length:
      - '284'
      content-type:
      - application/json; charset=utf-8
      date:
      - Tue, 14 Mar 2023 06:48:47 GMT
      expires:
      - '-1'
      pragma:
      - no-cache
      server:
      - Microsoft-IIS/10.0
      strict-transport-security:
      - max-age=31536000; includeSubDomains
      transfer-encoding:
      - chunked
      vary:
      - Accept-Encoding,Accept-Encoding
      x-content-type-options:
      - nosniff
      x-powered-by:
      - ASP.NET
    status:
      code: 200
      message: OK
- request:
    body: null
    headers:
      Accept:
      - '*/*'
      Accept-Encoding:
      - gzip, deflate
      CommandName:
      - containerapp env create
      Connection:
      - keep-alive
      ParameterSetName:
      - -g -n --logs-workspace-id --logs-workspace-key
      User-Agent:
      - python/3.10.10 (Windows-10-10.0.22621-SP0) AZURECLI/2.46.0
    method: GET
    uri: https://management.azure.com/subscriptions/00000000-0000-0000-0000-000000000000/providers/Microsoft.App/locations/eastus/managedEnvironmentOperationStatuses/a2813ec8-52b2-4660-849e-9f6185eff967?api-version=2022-10-01&azureAsyncOperation=true
  response:
    body:
      string: '{"id":"/subscriptions/00000000-0000-0000-0000-000000000000/providers/Microsoft.App/locations/eastus/managedEnvironmentOperationStatuses/a2813ec8-52b2-4660-849e-9f6185eff967","name":"a2813ec8-52b2-4660-849e-9f6185eff967","status":"InProgress","startTime":"2023-03-14T06:48:25.9412809"}'
    headers:
      api-supported-versions:
      - 2022-01-01-preview, 2022-03-01, 2022-06-01-preview, 2022-10-01, 2022-11-01-preview,
        2023-02-01
      cache-control:
      - no-cache
      content-length:
      - '284'
      content-type:
      - application/json; charset=utf-8
      date:
      - Tue, 14 Mar 2023 06:48:51 GMT
      expires:
      - '-1'
      pragma:
      - no-cache
      server:
      - Microsoft-IIS/10.0
      strict-transport-security:
      - max-age=31536000; includeSubDomains
      transfer-encoding:
      - chunked
      vary:
      - Accept-Encoding,Accept-Encoding
      x-content-type-options:
      - nosniff
      x-powered-by:
      - ASP.NET
    status:
      code: 200
      message: OK
- request:
    body: null
    headers:
      Accept:
      - '*/*'
      Accept-Encoding:
      - gzip, deflate
      CommandName:
      - containerapp env create
      Connection:
      - keep-alive
      ParameterSetName:
      - -g -n --logs-workspace-id --logs-workspace-key
      User-Agent:
      - python/3.10.10 (Windows-10-10.0.22621-SP0) AZURECLI/2.46.0
    method: GET
    uri: https://management.azure.com/subscriptions/00000000-0000-0000-0000-000000000000/providers/Microsoft.App/locations/eastus/managedEnvironmentOperationStatuses/a2813ec8-52b2-4660-849e-9f6185eff967?api-version=2022-10-01&azureAsyncOperation=true
  response:
    body:
      string: '{"id":"/subscriptions/00000000-0000-0000-0000-000000000000/providers/Microsoft.App/locations/eastus/managedEnvironmentOperationStatuses/a2813ec8-52b2-4660-849e-9f6185eff967","name":"a2813ec8-52b2-4660-849e-9f6185eff967","status":"InProgress","startTime":"2023-03-14T06:48:25.9412809"}'
    headers:
      api-supported-versions:
      - 2022-01-01-preview, 2022-03-01, 2022-06-01-preview, 2022-10-01, 2022-11-01-preview,
        2023-02-01
      cache-control:
      - no-cache
      content-length:
      - '284'
      content-type:
      - application/json; charset=utf-8
      date:
      - Tue, 14 Mar 2023 06:48:54 GMT
      expires:
      - '-1'
      pragma:
      - no-cache
      server:
      - Microsoft-IIS/10.0
      strict-transport-security:
      - max-age=31536000; includeSubDomains
      transfer-encoding:
      - chunked
      vary:
      - Accept-Encoding,Accept-Encoding
      x-content-type-options:
      - nosniff
      x-powered-by:
      - ASP.NET
    status:
      code: 200
      message: OK
- request:
    body: null
    headers:
      Accept:
      - '*/*'
      Accept-Encoding:
      - gzip, deflate
      CommandName:
      - containerapp env create
      Connection:
      - keep-alive
      ParameterSetName:
      - -g -n --logs-workspace-id --logs-workspace-key
      User-Agent:
      - python/3.10.10 (Windows-10-10.0.22621-SP0) AZURECLI/2.46.0
    method: GET
    uri: https://management.azure.com/subscriptions/00000000-0000-0000-0000-000000000000/providers/Microsoft.App/locations/eastus/managedEnvironmentOperationStatuses/a2813ec8-52b2-4660-849e-9f6185eff967?api-version=2022-10-01&azureAsyncOperation=true
  response:
    body:
      string: '{"id":"/subscriptions/00000000-0000-0000-0000-000000000000/providers/Microsoft.App/locations/eastus/managedEnvironmentOperationStatuses/a2813ec8-52b2-4660-849e-9f6185eff967","name":"a2813ec8-52b2-4660-849e-9f6185eff967","status":"InProgress","startTime":"2023-03-14T06:48:25.9412809"}'
    headers:
      api-supported-versions:
      - 2022-01-01-preview, 2022-03-01, 2022-06-01-preview, 2022-10-01, 2022-11-01-preview,
        2023-02-01
      cache-control:
      - no-cache
      content-length:
      - '284'
      content-type:
      - application/json; charset=utf-8
      date:
      - Tue, 14 Mar 2023 06:48:57 GMT
      expires:
      - '-1'
      pragma:
      - no-cache
      server:
      - Microsoft-IIS/10.0
      strict-transport-security:
      - max-age=31536000; includeSubDomains
      transfer-encoding:
      - chunked
      vary:
      - Accept-Encoding,Accept-Encoding
      x-content-type-options:
      - nosniff
      x-powered-by:
      - ASP.NET
    status:
      code: 200
      message: OK
- request:
    body: null
    headers:
      Accept:
      - '*/*'
      Accept-Encoding:
      - gzip, deflate
      CommandName:
      - containerapp env create
      Connection:
      - keep-alive
      ParameterSetName:
      - -g -n --logs-workspace-id --logs-workspace-key
      User-Agent:
      - python/3.10.10 (Windows-10-10.0.22621-SP0) AZURECLI/2.46.0
    method: GET
    uri: https://management.azure.com/subscriptions/00000000-0000-0000-0000-000000000000/providers/Microsoft.App/locations/eastus/managedEnvironmentOperationStatuses/a2813ec8-52b2-4660-849e-9f6185eff967?api-version=2022-10-01&azureAsyncOperation=true
  response:
    body:
      string: '{"id":"/subscriptions/00000000-0000-0000-0000-000000000000/providers/Microsoft.App/locations/eastus/managedEnvironmentOperationStatuses/a2813ec8-52b2-4660-849e-9f6185eff967","name":"a2813ec8-52b2-4660-849e-9f6185eff967","status":"InProgress","startTime":"2023-03-14T06:48:25.9412809"}'
    headers:
      api-supported-versions:
      - 2022-01-01-preview, 2022-03-01, 2022-06-01-preview, 2022-10-01, 2022-11-01-preview,
        2023-02-01
      cache-control:
      - no-cache
      content-length:
      - '284'
      content-type:
      - application/json; charset=utf-8
      date:
      - Tue, 14 Mar 2023 06:49:01 GMT
      expires:
      - '-1'
      pragma:
      - no-cache
      server:
      - Microsoft-IIS/10.0
      strict-transport-security:
      - max-age=31536000; includeSubDomains
      transfer-encoding:
      - chunked
      vary:
      - Accept-Encoding,Accept-Encoding
      x-content-type-options:
      - nosniff
      x-powered-by:
      - ASP.NET
    status:
      code: 200
      message: OK
- request:
    body: null
    headers:
      Accept:
      - '*/*'
      Accept-Encoding:
      - gzip, deflate
      CommandName:
      - containerapp env create
      Connection:
      - keep-alive
      ParameterSetName:
      - -g -n --logs-workspace-id --logs-workspace-key
      User-Agent:
      - python/3.10.10 (Windows-10-10.0.22621-SP0) AZURECLI/2.46.0
    method: GET
    uri: https://management.azure.com/subscriptions/00000000-0000-0000-0000-000000000000/providers/Microsoft.App/locations/eastus/managedEnvironmentOperationStatuses/a2813ec8-52b2-4660-849e-9f6185eff967?api-version=2022-10-01&azureAsyncOperation=true
  response:
    body:
      string: '{"id":"/subscriptions/00000000-0000-0000-0000-000000000000/providers/Microsoft.App/locations/eastus/managedEnvironmentOperationStatuses/a2813ec8-52b2-4660-849e-9f6185eff967","name":"a2813ec8-52b2-4660-849e-9f6185eff967","status":"InProgress","startTime":"2023-03-14T06:48:25.9412809"}'
    headers:
      api-supported-versions:
      - 2022-01-01-preview, 2022-03-01, 2022-06-01-preview, 2022-10-01, 2022-11-01-preview,
        2023-02-01
      cache-control:
      - no-cache
      content-length:
      - '284'
      content-type:
      - application/json; charset=utf-8
      date:
      - Tue, 14 Mar 2023 06:49:04 GMT
      expires:
      - '-1'
      pragma:
      - no-cache
      server:
      - Microsoft-IIS/10.0
      strict-transport-security:
      - max-age=31536000; includeSubDomains
      transfer-encoding:
      - chunked
      vary:
      - Accept-Encoding,Accept-Encoding
      x-content-type-options:
      - nosniff
      x-powered-by:
      - ASP.NET
    status:
      code: 200
      message: OK
- request:
    body: null
    headers:
      Accept:
      - '*/*'
      Accept-Encoding:
      - gzip, deflate
      CommandName:
      - containerapp env create
      Connection:
      - keep-alive
      ParameterSetName:
      - -g -n --logs-workspace-id --logs-workspace-key
      User-Agent:
      - python/3.10.10 (Windows-10-10.0.22621-SP0) AZURECLI/2.46.0
    method: GET
    uri: https://management.azure.com/subscriptions/00000000-0000-0000-0000-000000000000/providers/Microsoft.App/locations/eastus/managedEnvironmentOperationStatuses/a2813ec8-52b2-4660-849e-9f6185eff967?api-version=2022-10-01&azureAsyncOperation=true
  response:
    body:
      string: '{"id":"/subscriptions/00000000-0000-0000-0000-000000000000/providers/Microsoft.App/locations/eastus/managedEnvironmentOperationStatuses/a2813ec8-52b2-4660-849e-9f6185eff967","name":"a2813ec8-52b2-4660-849e-9f6185eff967","status":"InProgress","startTime":"2023-03-14T06:48:25.9412809"}'
    headers:
      api-supported-versions:
      - 2022-01-01-preview, 2022-03-01, 2022-06-01-preview, 2022-10-01, 2022-11-01-preview,
        2023-02-01
      cache-control:
      - no-cache
      content-length:
      - '284'
      content-type:
      - application/json; charset=utf-8
      date:
      - Tue, 14 Mar 2023 06:49:07 GMT
      expires:
      - '-1'
      pragma:
      - no-cache
      server:
      - Microsoft-IIS/10.0
      strict-transport-security:
      - max-age=31536000; includeSubDomains
      transfer-encoding:
      - chunked
      vary:
      - Accept-Encoding,Accept-Encoding
      x-content-type-options:
      - nosniff
      x-powered-by:
      - ASP.NET
    status:
      code: 200
      message: OK
- request:
    body: null
    headers:
      Accept:
      - application/json
      Accept-Encoding:
      - gzip, deflate
      CommandName:
      - containerapp env show
      Connection:
      - keep-alive
      ParameterSetName:
      - -g -n
      User-Agent:
      - python/3.10.10 (Windows-10-10.0.22621-SP0) AZURECLI/2.46.0
    method: GET
<<<<<<< HEAD
    uri: https://management.azure.com/subscriptions/00000000-0000-0000-0000-000000000000/providers/Microsoft.App?api-version=2021-04-01
=======
    uri: https://management.azure.com/subscriptions/00000000-0000-0000-0000-000000000000/providers/Microsoft.App/locations/eastus/managedEnvironmentOperationStatuses/a2813ec8-52b2-4660-849e-9f6185eff967?api-version=2022-10-01&azureAsyncOperation=true
>>>>>>> 93484371
  response:
    body:
      string: '{"id":"/subscriptions/00000000-0000-0000-0000-000000000000/providers/Microsoft.App/locations/eastus/managedEnvironmentOperationStatuses/a2813ec8-52b2-4660-849e-9f6185eff967","name":"a2813ec8-52b2-4660-849e-9f6185eff967","status":"InProgress","startTime":"2023-03-14T06:48:25.9412809"}'
    headers:
      api-supported-versions:
      - 2022-01-01-preview, 2022-03-01, 2022-06-01-preview, 2022-10-01, 2022-11-01-preview,
        2023-02-01
      cache-control:
      - no-cache
      content-length:
      - '284'
      content-type:
      - application/json; charset=utf-8
      date:
      - Tue, 14 Mar 2023 06:49:10 GMT
      expires:
      - '-1'
      pragma:
      - no-cache
      strict-transport-security:
      - max-age=31536000; includeSubDomains
      vary:
      - Accept-Encoding
      x-content-type-options:
      - nosniff
    status:
      code: 200
      message: OK
- request:
    body: null
    headers:
      Accept:
      - '*/*'
      Accept-Encoding:
      - gzip, deflate
      CommandName:
      - containerapp env show
      Connection:
      - keep-alive
      ParameterSetName:
      - -g -n
      User-Agent:
      - python/3.10.10 (Windows-10-10.0.22621-SP0) AZURECLI/2.46.0
    method: GET
    uri: https://management.azure.com/subscriptions/00000000-0000-0000-0000-000000000000/providers/Microsoft.App/locations/eastus/managedEnvironmentOperationStatuses/a2813ec8-52b2-4660-849e-9f6185eff967?api-version=2022-10-01&azureAsyncOperation=true
  response:
    body:
      string: '{"id":"/subscriptions/00000000-0000-0000-0000-000000000000/providers/Microsoft.App/locations/eastus/managedEnvironmentOperationStatuses/a2813ec8-52b2-4660-849e-9f6185eff967","name":"a2813ec8-52b2-4660-849e-9f6185eff967","status":"InProgress","startTime":"2023-03-14T06:48:25.9412809"}'
    headers:
      api-supported-versions:
      - 2022-01-01-preview, 2022-03-01, 2022-06-01-preview, 2022-10-01, 2022-11-01-preview,
        2023-02-01
      cache-control:
      - no-cache
      content-length:
      - '284'
      content-type:
      - application/json; charset=utf-8
      date:
      - Tue, 14 Mar 2023 06:49:13 GMT
      expires:
      - '-1'
      pragma:
      - no-cache
      server:
      - Microsoft-IIS/10.0
      strict-transport-security:
      - max-age=31536000; includeSubDomains
      transfer-encoding:
      - chunked
      vary:
      - Accept-Encoding,Accept-Encoding
      x-content-type-options:
      - nosniff
      x-powered-by:
      - ASP.NET
    status:
      code: 200
      message: OK
- request:
    body: null
    headers:
      Accept:
      - application/json
      Accept-Encoding:
      - gzip, deflate
      CommandName:
      - containerapp create
      Connection:
      - keep-alive
      ParameterSetName:
      - -g -n --image --ingress --target-port --environment
      User-Agent:
      - python/3.10.10 (Windows-10-10.0.22621-SP0) AZURECLI/2.46.0
    method: GET
<<<<<<< HEAD
    uri: https://management.azure.com/subscriptions/00000000-0000-0000-0000-000000000000/providers/Microsoft.App?api-version=2021-04-01
=======
    uri: https://management.azure.com/subscriptions/00000000-0000-0000-0000-000000000000/providers/Microsoft.App/locations/eastus/managedEnvironmentOperationStatuses/a2813ec8-52b2-4660-849e-9f6185eff967?api-version=2022-10-01&azureAsyncOperation=true
>>>>>>> 93484371
  response:
    body:
      string: '{"id":"/subscriptions/00000000-0000-0000-0000-000000000000/providers/Microsoft.App/locations/eastus/managedEnvironmentOperationStatuses/a2813ec8-52b2-4660-849e-9f6185eff967","name":"a2813ec8-52b2-4660-849e-9f6185eff967","status":"InProgress","startTime":"2023-03-14T06:48:25.9412809"}'
    headers:
      api-supported-versions:
      - 2022-01-01-preview, 2022-03-01, 2022-06-01-preview, 2022-10-01, 2022-11-01-preview,
        2023-02-01
      cache-control:
      - no-cache
      content-length:
      - '284'
      content-type:
      - application/json; charset=utf-8
      date:
      - Tue, 14 Mar 2023 06:49:16 GMT
      expires:
      - '-1'
      pragma:
      - no-cache
      strict-transport-security:
      - max-age=31536000; includeSubDomains
      vary:
      - Accept-Encoding
      x-content-type-options:
      - nosniff
    status:
      code: 200
      message: OK
- request:
    body: null
    headers:
      Accept:
      - '*/*'
      Accept-Encoding:
      - gzip, deflate
      CommandName:
      - containerapp create
      Connection:
      - keep-alive
      ParameterSetName:
      - -g -n --image --ingress --target-port --environment
      User-Agent:
      - python/3.10.10 (Windows-10-10.0.22621-SP0) AZURECLI/2.46.0
    method: GET
    uri: https://management.azure.com/subscriptions/00000000-0000-0000-0000-000000000000/providers/Microsoft.App/locations/eastus/managedEnvironmentOperationStatuses/a2813ec8-52b2-4660-849e-9f6185eff967?api-version=2022-10-01&azureAsyncOperation=true
  response:
    body:
      string: '{"id":"/subscriptions/00000000-0000-0000-0000-000000000000/providers/Microsoft.App/locations/eastus/managedEnvironmentOperationStatuses/a2813ec8-52b2-4660-849e-9f6185eff967","name":"a2813ec8-52b2-4660-849e-9f6185eff967","status":"InProgress","startTime":"2023-03-14T06:48:25.9412809"}'
    headers:
      api-supported-versions:
      - 2022-01-01-preview, 2022-03-01, 2022-06-01-preview, 2022-10-01, 2022-11-01-preview,
        2023-02-01
      cache-control:
      - no-cache
      content-length:
      - '284'
      content-type:
      - application/json; charset=utf-8
      date:
      - Tue, 14 Mar 2023 06:49:19 GMT
      expires:
      - '-1'
      pragma:
      - no-cache
      server:
      - Microsoft-IIS/10.0
      strict-transport-security:
      - max-age=31536000; includeSubDomains
      transfer-encoding:
      - chunked
      vary:
      - Accept-Encoding,Accept-Encoding
      x-content-type-options:
      - nosniff
      x-powered-by:
      - ASP.NET
    status:
      code: 200
      message: OK
- request:
    body: null
    headers:
      Accept:
      - application/json
      Accept-Encoding:
      - gzip, deflate
      CommandName:
      - containerapp create
      Connection:
      - keep-alive
      ParameterSetName:
      - -g -n --image --ingress --target-port --environment
      User-Agent:
      - python/3.10.10 (Windows-10-10.0.22621-SP0) AZURECLI/2.46.0
    method: GET
<<<<<<< HEAD
    uri: https://management.azure.com/subscriptions/00000000-0000-0000-0000-000000000000/providers/Microsoft.App?api-version=2021-04-01
=======
    uri: https://management.azure.com/subscriptions/00000000-0000-0000-0000-000000000000/providers/Microsoft.App/locations/eastus/managedEnvironmentOperationStatuses/a2813ec8-52b2-4660-849e-9f6185eff967?api-version=2022-10-01&azureAsyncOperation=true
>>>>>>> 93484371
  response:
    body:
      string: '{"id":"/subscriptions/00000000-0000-0000-0000-000000000000/providers/Microsoft.App/locations/eastus/managedEnvironmentOperationStatuses/a2813ec8-52b2-4660-849e-9f6185eff967","name":"a2813ec8-52b2-4660-849e-9f6185eff967","status":"InProgress","startTime":"2023-03-14T06:48:25.9412809"}'
    headers:
      api-supported-versions:
      - 2022-01-01-preview, 2022-03-01, 2022-06-01-preview, 2022-10-01, 2022-11-01-preview,
        2023-02-01
      cache-control:
      - no-cache
      content-length:
      - '284'
      content-type:
      - application/json; charset=utf-8
      date:
      - Tue, 14 Mar 2023 06:49:21 GMT
      expires:
      - '-1'
      pragma:
      - no-cache
      strict-transport-security:
      - max-age=31536000; includeSubDomains
      vary:
      - Accept-Encoding
      x-content-type-options:
      - nosniff
    status:
      code: 200
      message: OK
- request:
    body: '{"location": "westeurope", "identity": {"type": "None", "userAssignedIdentities":
      null}, "properties": {"managedEnvironmentId": "/subscriptions/00000000-0000-0000-0000-000000000000/resourceGroups/clitest.rg000001/providers/Microsoft.App/managedEnvironments/env000002",
      "configuration": {"secrets": null, "activeRevisionsMode": "single", "ingress":
      {"fqdn": null, "external": true, "targetPort": 80, "transport": "auto", "exposedPort":
      null, "traffic": null, "customDomains": null}, "dapr": null, "registries": null},
      "template": {"revisionSuffix": null, "containers": [{"image": "mcr.microsoft.com/azuredocs/containerapps-helloworld:latest",
      "name": "aca000003", "command": null, "args": null, "env": null, "resources":
      null, "volumeMounts": null}], "scale": null, "volumes": null}}, "tags": null}'
    headers:
      Accept:
      - '*/*'
      Accept-Encoding:
      - gzip, deflate
      CommandName:
      - containerapp create
      Connection:
      - keep-alive
      Content-Length:
      - '797'
      Content-Type:
      - application/json
      ParameterSetName:
      - -g -n --image --ingress --target-port --environment
      User-Agent:
      - python/3.10.10 (Windows-10-10.0.22621-SP0) AZURECLI/2.46.0
    method: GET
    uri: https://management.azure.com/subscriptions/00000000-0000-0000-0000-000000000000/providers/Microsoft.App/locations/eastus/managedEnvironmentOperationStatuses/a2813ec8-52b2-4660-849e-9f6185eff967?api-version=2022-10-01&azureAsyncOperation=true
  response:
    body:
      string: '{"id":"/subscriptions/00000000-0000-0000-0000-000000000000/providers/Microsoft.App/locations/eastus/managedEnvironmentOperationStatuses/a2813ec8-52b2-4660-849e-9f6185eff967","name":"a2813ec8-52b2-4660-849e-9f6185eff967","status":"InProgress","startTime":"2023-03-14T06:48:25.9412809"}'
    headers:
      api-supported-versions:
      - 2022-01-01-preview, 2022-03-01, 2022-06-01-preview, 2022-10-01, 2022-11-01-preview,
        2023-02-01
      cache-control:
      - no-cache
      content-length:
      - '284'
      content-type:
      - application/json; charset=utf-8
      date:
      - Tue, 14 Mar 2023 06:49:26 GMT
      expires:
      - '-1'
      pragma:
      - no-cache
      server:
      - Microsoft-IIS/10.0
      strict-transport-security:
      - max-age=31536000; includeSubDomains
      x-content-type-options:
      - nosniff
      x-ms-async-operation-timeout:
      - PT15M
      x-ms-ratelimit-remaining-subscription-resource-requests:
      - '499'
      x-powered-by:
      - ASP.NET
    status:
      code: 201
      message: Created
- request:
    body: null
    headers:
      Accept:
      - '*/*'
      Accept-Encoding:
      - gzip, deflate
      CommandName:
      - containerapp create
      Connection:
      - keep-alive
      ParameterSetName:
      - -g -n --image --ingress --target-port --environment
      User-Agent:
      - python/3.10.10 (Windows-10-10.0.22621-SP0) AZURECLI/2.46.0
    method: GET
    uri: https://management.azure.com/subscriptions/00000000-0000-0000-0000-000000000000/providers/Microsoft.App/locations/eastus/managedEnvironmentOperationStatuses/a2813ec8-52b2-4660-849e-9f6185eff967?api-version=2022-10-01&azureAsyncOperation=true
  response:
    body:
      string: '{"id":"/subscriptions/00000000-0000-0000-0000-000000000000/providers/Microsoft.App/locations/eastus/managedEnvironmentOperationStatuses/a2813ec8-52b2-4660-849e-9f6185eff967","name":"a2813ec8-52b2-4660-849e-9f6185eff967","status":"InProgress","startTime":"2023-03-14T06:48:25.9412809"}'
    headers:
      api-supported-versions:
      - 2022-01-01-preview, 2022-03-01, 2022-06-01-preview, 2022-10-01, 2022-11-01-preview,
        2023-02-01
      cache-control:
      - no-cache
      content-length:
      - '284'
      content-type:
      - application/json; charset=utf-8
      date:
      - Tue, 14 Mar 2023 06:49:29 GMT
      expires:
      - '-1'
      pragma:
      - no-cache
      server:
      - Microsoft-IIS/10.0
      strict-transport-security:
      - max-age=31536000; includeSubDomains
      transfer-encoding:
      - chunked
      vary:
      - Accept-Encoding,Accept-Encoding
      x-content-type-options:
      - nosniff
      x-powered-by:
      - ASP.NET
    status:
      code: 200
      message: OK
- request:
    body: null
    headers:
      Accept:
      - '*/*'
      Accept-Encoding:
      - gzip, deflate
      CommandName:
      - containerapp env create
      Connection:
      - keep-alive
      ParameterSetName:
      - -g -n --logs-workspace-id --logs-workspace-key
      User-Agent:
      - python/3.10.10 (Windows-10-10.0.22621-SP0) AZURECLI/2.46.0
    method: GET
    uri: https://management.azure.com/subscriptions/00000000-0000-0000-0000-000000000000/providers/Microsoft.App/locations/eastus/managedEnvironmentOperationStatuses/a2813ec8-52b2-4660-849e-9f6185eff967?api-version=2022-10-01&azureAsyncOperation=true
  response:
    body:
      string: '{"id":"/subscriptions/00000000-0000-0000-0000-000000000000/providers/Microsoft.App/locations/eastus/managedEnvironmentOperationStatuses/a2813ec8-52b2-4660-849e-9f6185eff967","name":"a2813ec8-52b2-4660-849e-9f6185eff967","status":"InProgress","startTime":"2023-03-14T06:48:25.9412809"}'
    headers:
      api-supported-versions:
      - 2022-01-01-preview, 2022-03-01, 2022-06-01-preview, 2022-10-01, 2022-11-01-preview,
        2023-02-01
      cache-control:
      - no-cache
      content-length:
      - '284'
      content-type:
      - application/json; charset=utf-8
      date:
      - Tue, 14 Mar 2023 06:49:33 GMT
      expires:
      - '-1'
      pragma:
      - no-cache
      server:
      - Microsoft-IIS/10.0
      strict-transport-security:
      - max-age=31536000; includeSubDomains
      vary:
      - Accept-Encoding
      x-content-type-options:
      - nosniff
      x-powered-by:
      - ASP.NET
    status:
      code: 200
      message: OK
- request:
    body: null
    headers:
      Accept:
      - '*/*'
      Accept-Encoding:
      - gzip, deflate
      CommandName:
      - containerapp env create
      Connection:
      - keep-alive
      ParameterSetName:
      - -g -n --logs-workspace-id --logs-workspace-key
      User-Agent:
      - python/3.10.10 (Windows-10-10.0.22621-SP0) AZURECLI/2.46.0
    method: GET
    uri: https://management.azure.com/subscriptions/00000000-0000-0000-0000-000000000000/providers/Microsoft.App/locations/eastus/managedEnvironmentOperationStatuses/a2813ec8-52b2-4660-849e-9f6185eff967?api-version=2022-10-01&azureAsyncOperation=true
  response:
    body:
      string: '{"id":"/subscriptions/00000000-0000-0000-0000-000000000000/providers/Microsoft.App/locations/eastus/managedEnvironmentOperationStatuses/a2813ec8-52b2-4660-849e-9f6185eff967","name":"a2813ec8-52b2-4660-849e-9f6185eff967","status":"InProgress","startTime":"2023-03-14T06:48:25.9412809"}'
    headers:
      api-supported-versions:
      - 2022-01-01-preview, 2022-03-01, 2022-06-01-preview, 2022-10-01, 2022-11-01-preview,
        2023-02-01
      cache-control:
      - no-cache
      content-length:
      - '284'
      content-type:
      - application/json; charset=utf-8
      date:
      - Tue, 14 Mar 2023 06:49:36 GMT
      expires:
      - '-1'
      pragma:
      - no-cache
      server:
      - Microsoft-IIS/10.0
      strict-transport-security:
      - max-age=31536000; includeSubDomains
      transfer-encoding:
      - chunked
      vary:
      - Accept-Encoding,Accept-Encoding
      x-content-type-options:
      - nosniff
      x-powered-by:
      - ASP.NET
    status:
      code: 200
      message: OK
- request:
    body: null
    headers:
      Accept:
      - '*/*'
      Accept-Encoding:
      - gzip, deflate
      CommandName:
      - containerapp env create
      Connection:
      - keep-alive
      ParameterSetName:
      - -g -n --logs-workspace-id --logs-workspace-key
      User-Agent:
      - python/3.10.10 (Windows-10-10.0.22621-SP0) AZURECLI/2.46.0
    method: GET
    uri: https://management.azure.com/subscriptions/00000000-0000-0000-0000-000000000000/providers/Microsoft.App/locations/eastus/managedEnvironmentOperationStatuses/a2813ec8-52b2-4660-849e-9f6185eff967?api-version=2022-10-01&azureAsyncOperation=true
  response:
    body:
      string: '{"id":"/subscriptions/00000000-0000-0000-0000-000000000000/providers/Microsoft.App/locations/eastus/managedEnvironmentOperationStatuses/a2813ec8-52b2-4660-849e-9f6185eff967","name":"a2813ec8-52b2-4660-849e-9f6185eff967","status":"InProgress","startTime":"2023-03-14T06:48:25.9412809"}'
    headers:
      api-supported-versions:
      - 2022-01-01-preview, 2022-03-01, 2022-06-01-preview, 2022-10-01, 2022-11-01-preview,
        2023-02-01
      cache-control:
      - no-cache
      content-length:
      - '284'
      content-type:
      - application/json; charset=utf-8
      date:
      - Tue, 14 Mar 2023 06:49:39 GMT
      expires:
      - '-1'
      pragma:
      - no-cache
      server:
      - Microsoft-IIS/10.0
      strict-transport-security:
      - max-age=31536000; includeSubDomains
      transfer-encoding:
      - chunked
      vary:
      - Accept-Encoding,Accept-Encoding
      x-content-type-options:
      - nosniff
      x-powered-by:
      - ASP.NET
    status:
      code: 200
      message: OK
- request:
    body: null
    headers:
      Accept:
      - '*/*'
      Accept-Encoding:
      - gzip, deflate
      CommandName:
      - containerapp env create
      Connection:
      - keep-alive
      ParameterSetName:
      - -g -n --logs-workspace-id --logs-workspace-key
      User-Agent:
      - python/3.10.10 (Windows-10-10.0.22621-SP0) AZURECLI/2.46.0
    method: GET
    uri: https://management.azure.com/subscriptions/00000000-0000-0000-0000-000000000000/providers/Microsoft.App/locations/eastus/managedEnvironmentOperationStatuses/a2813ec8-52b2-4660-849e-9f6185eff967?api-version=2022-10-01&azureAsyncOperation=true
  response:
    body:
      string: '{"id":"/subscriptions/00000000-0000-0000-0000-000000000000/providers/Microsoft.App/locations/eastus/managedEnvironmentOperationStatuses/a2813ec8-52b2-4660-849e-9f6185eff967","name":"a2813ec8-52b2-4660-849e-9f6185eff967","status":"InProgress","startTime":"2023-03-14T06:48:25.9412809"}'
    headers:
      api-supported-versions:
      - 2022-01-01-preview, 2022-03-01, 2022-06-01-preview, 2022-10-01, 2022-11-01-preview,
        2023-02-01
      cache-control:
      - no-cache
      content-length:
      - '284'
      content-type:
      - application/json; charset=utf-8
      date:
      - Tue, 14 Mar 2023 06:49:41 GMT
      expires:
      - '-1'
      pragma:
      - no-cache
      server:
      - Microsoft-IIS/10.0
      strict-transport-security:
      - max-age=31536000; includeSubDomains
      transfer-encoding:
      - chunked
      vary:
      - Accept-Encoding,Accept-Encoding
      x-content-type-options:
      - nosniff
      x-powered-by:
      - ASP.NET
    status:
      code: 200
      message: OK
- request:
    body: null
    headers:
      Accept:
      - '*/*'
      Accept-Encoding:
      - gzip, deflate
      CommandName:
      - containerapp env create
      Connection:
      - keep-alive
      ParameterSetName:
      - -g -n --logs-workspace-id --logs-workspace-key
      User-Agent:
      - python/3.10.10 (Windows-10-10.0.22621-SP0) AZURECLI/2.46.0
    method: GET
    uri: https://management.azure.com/subscriptions/00000000-0000-0000-0000-000000000000/providers/Microsoft.App/locations/eastus/managedEnvironmentOperationStatuses/a2813ec8-52b2-4660-849e-9f6185eff967?api-version=2022-10-01&azureAsyncOperation=true
  response:
    body:
      string: '{"id":"/subscriptions/00000000-0000-0000-0000-000000000000/providers/Microsoft.App/locations/eastus/managedEnvironmentOperationStatuses/a2813ec8-52b2-4660-849e-9f6185eff967","name":"a2813ec8-52b2-4660-849e-9f6185eff967","status":"InProgress","startTime":"2023-03-14T06:48:25.9412809"}'
    headers:
      api-supported-versions:
      - 2022-01-01-preview, 2022-03-01, 2022-06-01-preview, 2022-10-01, 2022-11-01-preview,
        2023-02-01
      cache-control:
      - no-cache
      content-length:
      - '284'
      content-type:
      - application/json; charset=utf-8
      date:
      - Tue, 14 Mar 2023 06:49:43 GMT
      expires:
      - '-1'
      pragma:
      - no-cache
      server:
      - Microsoft-IIS/10.0
      strict-transport-security:
      - max-age=31536000; includeSubDomains
      transfer-encoding:
      - chunked
      vary:
      - Accept-Encoding,Accept-Encoding
      x-content-type-options:
      - nosniff
      x-powered-by:
      - ASP.NET
    status:
      code: 200
      message: OK
- request:
    body: null
    headers:
      Accept:
      - '*/*'
      Accept-Encoding:
      - gzip, deflate
      CommandName:
      - containerapp env create
      Connection:
      - keep-alive
      ParameterSetName:
      - -g -n --logs-workspace-id --logs-workspace-key
      User-Agent:
      - python/3.10.10 (Windows-10-10.0.22621-SP0) AZURECLI/2.46.0
    method: GET
    uri: https://management.azure.com/subscriptions/00000000-0000-0000-0000-000000000000/providers/Microsoft.App/locations/eastus/managedEnvironmentOperationStatuses/a2813ec8-52b2-4660-849e-9f6185eff967?api-version=2022-10-01&azureAsyncOperation=true
  response:
    body:
      string: '{"id":"/subscriptions/00000000-0000-0000-0000-000000000000/providers/Microsoft.App/locations/eastus/managedEnvironmentOperationStatuses/a2813ec8-52b2-4660-849e-9f6185eff967","name":"a2813ec8-52b2-4660-849e-9f6185eff967","status":"InProgress","startTime":"2023-03-14T06:48:25.9412809"}'
    headers:
      api-supported-versions:
      - 2022-01-01-preview, 2022-03-01, 2022-06-01-preview, 2022-10-01, 2022-11-01-preview,
        2023-02-01
      cache-control:
      - no-cache
      content-length:
      - '284'
      content-type:
      - application/json; charset=utf-8
      date:
      - Tue, 14 Mar 2023 06:49:46 GMT
      expires:
      - '-1'
      pragma:
      - no-cache
      server:
      - Microsoft-IIS/10.0
      strict-transport-security:
      - max-age=31536000; includeSubDomains
      transfer-encoding:
      - chunked
      vary:
      - Accept-Encoding,Accept-Encoding
      x-content-type-options:
      - nosniff
      x-powered-by:
      - ASP.NET
    status:
      code: 200
      message: OK
- request:
    body: null
    headers:
      Accept:
      - '*/*'
      Accept-Encoding:
      - gzip, deflate
      CommandName:
      - containerapp env create
      Connection:
      - keep-alive
      ParameterSetName:
      - -g -n --logs-workspace-id --logs-workspace-key
      User-Agent:
      - python/3.10.10 (Windows-10-10.0.22621-SP0) AZURECLI/2.46.0
    method: GET
    uri: https://management.azure.com/subscriptions/00000000-0000-0000-0000-000000000000/providers/Microsoft.App/locations/eastus/managedEnvironmentOperationStatuses/a2813ec8-52b2-4660-849e-9f6185eff967?api-version=2022-10-01&azureAsyncOperation=true
  response:
    body:
      string: '{"id":"/subscriptions/00000000-0000-0000-0000-000000000000/providers/Microsoft.App/locations/eastus/managedEnvironmentOperationStatuses/a2813ec8-52b2-4660-849e-9f6185eff967","name":"a2813ec8-52b2-4660-849e-9f6185eff967","status":"InProgress","startTime":"2023-03-14T06:48:25.9412809"}'
    headers:
      api-supported-versions:
      - 2022-01-01-preview, 2022-03-01, 2022-06-01-preview, 2022-10-01, 2022-11-01-preview,
        2023-02-01
      cache-control:
      - no-cache
      content-length:
      - '284'
      content-type:
      - application/json; charset=utf-8
      date:
      - Tue, 14 Mar 2023 06:49:49 GMT
      expires:
      - '-1'
      pragma:
      - no-cache
      server:
      - Microsoft-IIS/10.0
      strict-transport-security:
      - max-age=31536000; includeSubDomains
      transfer-encoding:
      - chunked
      vary:
      - Accept-Encoding,Accept-Encoding
      x-content-type-options:
      - nosniff
      x-powered-by:
      - ASP.NET
    status:
      code: 200
      message: OK
- request:
    body: null
    headers:
      Accept:
      - '*/*'
      Accept-Encoding:
      - gzip, deflate
      CommandName:
      - containerapp env create
      Connection:
      - keep-alive
      ParameterSetName:
      - -g -n --logs-workspace-id --logs-workspace-key
      User-Agent:
      - python/3.10.10 (Windows-10-10.0.22621-SP0) AZURECLI/2.46.0
    method: GET
    uri: https://management.azure.com/subscriptions/00000000-0000-0000-0000-000000000000/providers/Microsoft.App/locations/eastus/managedEnvironmentOperationStatuses/a2813ec8-52b2-4660-849e-9f6185eff967?api-version=2022-10-01&azureAsyncOperation=true
  response:
    body:
      string: '{"id":"/subscriptions/00000000-0000-0000-0000-000000000000/providers/Microsoft.App/locations/eastus/managedEnvironmentOperationStatuses/a2813ec8-52b2-4660-849e-9f6185eff967","name":"a2813ec8-52b2-4660-849e-9f6185eff967","status":"InProgress","startTime":"2023-03-14T06:48:25.9412809"}'
    headers:
      api-supported-versions:
      - 2022-01-01-preview, 2022-03-01, 2022-06-01-preview, 2022-10-01, 2022-11-01-preview,
        2023-02-01
      cache-control:
      - no-cache
      content-length:
      - '284'
      content-type:
      - application/json; charset=utf-8
      date:
      - Tue, 14 Mar 2023 06:49:51 GMT
      expires:
      - '-1'
      pragma:
      - no-cache
      server:
      - Microsoft-IIS/10.0
      strict-transport-security:
      - max-age=31536000; includeSubDomains
      transfer-encoding:
      - chunked
      vary:
      - Accept-Encoding,Accept-Encoding
      x-content-type-options:
      - nosniff
      x-powered-by:
      - ASP.NET
    status:
      code: 200
      message: OK
- request:
    body: null
    headers:
      Accept:
      - '*/*'
      Accept-Encoding:
      - gzip, deflate
      CommandName:
      - containerapp env create
      Connection:
      - keep-alive
      ParameterSetName:
      - -g -n --logs-workspace-id --logs-workspace-key
      User-Agent:
      - python/3.10.10 (Windows-10-10.0.22621-SP0) AZURECLI/2.46.0
    method: GET
    uri: https://management.azure.com/subscriptions/00000000-0000-0000-0000-000000000000/providers/Microsoft.App/locations/eastus/managedEnvironmentOperationStatuses/a2813ec8-52b2-4660-849e-9f6185eff967?api-version=2022-10-01&azureAsyncOperation=true
  response:
    body:
      string: '{"id":"/subscriptions/00000000-0000-0000-0000-000000000000/providers/Microsoft.App/locations/eastus/managedEnvironmentOperationStatuses/a2813ec8-52b2-4660-849e-9f6185eff967","name":"a2813ec8-52b2-4660-849e-9f6185eff967","status":"InProgress","startTime":"2023-03-14T06:48:25.9412809"}'
    headers:
      api-supported-versions:
      - 2022-01-01-preview, 2022-03-01, 2022-06-01-preview, 2022-10-01, 2022-11-01-preview,
        2023-02-01
      cache-control:
      - no-cache
      content-length:
      - '284'
      content-type:
      - application/json; charset=utf-8
      date:
      - Tue, 14 Mar 2023 06:49:54 GMT
      expires:
      - '-1'
      pragma:
      - no-cache
      server:
      - Microsoft-IIS/10.0
      strict-transport-security:
      - max-age=31536000; includeSubDomains
      transfer-encoding:
      - chunked
      vary:
      - Accept-Encoding,Accept-Encoding
      x-content-type-options:
      - nosniff
      x-powered-by:
      - ASP.NET
    status:
      code: 200
      message: OK
- request:
    body: null
    headers:
      Accept:
      - '*/*'
      Accept-Encoding:
      - gzip, deflate
      CommandName:
      - containerapp env create
      Connection:
      - keep-alive
      ParameterSetName:
      - -g -n --logs-workspace-id --logs-workspace-key
      User-Agent:
      - python/3.10.10 (Windows-10-10.0.22621-SP0) AZURECLI/2.46.0
    method: GET
    uri: https://management.azure.com/subscriptions/00000000-0000-0000-0000-000000000000/providers/Microsoft.App/locations/eastus/managedEnvironmentOperationStatuses/a2813ec8-52b2-4660-849e-9f6185eff967?api-version=2022-10-01&azureAsyncOperation=true
  response:
    body:
      string: '{"id":"/subscriptions/00000000-0000-0000-0000-000000000000/providers/Microsoft.App/locations/eastus/managedEnvironmentOperationStatuses/a2813ec8-52b2-4660-849e-9f6185eff967","name":"a2813ec8-52b2-4660-849e-9f6185eff967","status":"InProgress","startTime":"2023-03-14T06:48:25.9412809"}'
    headers:
      api-supported-versions:
      - 2022-01-01-preview, 2022-03-01, 2022-06-01-preview, 2022-10-01, 2022-11-01-preview,
        2023-02-01
      cache-control:
      - no-cache
      content-length:
      - '284'
      content-type:
      - application/json; charset=utf-8
      date:
      - Tue, 14 Mar 2023 06:49:57 GMT
      expires:
      - '-1'
      pragma:
      - no-cache
      server:
      - Microsoft-IIS/10.0
      strict-transport-security:
      - max-age=31536000; includeSubDomains
      vary:
      - Accept-Encoding
      x-content-type-options:
      - nosniff
      x-powered-by:
      - ASP.NET
    status:
      code: 200
      message: OK
- request:
    body: null
    headers:
      Accept:
      - '*/*'
      Accept-Encoding:
      - gzip, deflate
      CommandName:
      - containerapp env create
      Connection:
      - keep-alive
      ParameterSetName:
      - -g -n --logs-workspace-id --logs-workspace-key
      User-Agent:
      - python/3.10.10 (Windows-10-10.0.22621-SP0) AZURECLI/2.46.0
    method: GET
    uri: https://management.azure.com/subscriptions/00000000-0000-0000-0000-000000000000/providers/Microsoft.App/locations/eastus/managedEnvironmentOperationStatuses/a2813ec8-52b2-4660-849e-9f6185eff967?api-version=2022-10-01&azureAsyncOperation=true
  response:
    body:
      string: '{"id":"/subscriptions/00000000-0000-0000-0000-000000000000/providers/Microsoft.App/locations/eastus/managedEnvironmentOperationStatuses/a2813ec8-52b2-4660-849e-9f6185eff967","name":"a2813ec8-52b2-4660-849e-9f6185eff967","status":"InProgress","startTime":"2023-03-14T06:48:25.9412809"}'
    headers:
      api-supported-versions:
      - 2022-01-01-preview, 2022-03-01, 2022-06-01-preview, 2022-10-01, 2022-11-01-preview,
        2023-02-01
      cache-control:
      - no-cache
      content-length:
      - '284'
      content-type:
      - application/json; charset=utf-8
      date:
      - Tue, 14 Mar 2023 06:50:00 GMT
      expires:
      - '-1'
      pragma:
      - no-cache
      server:
      - Microsoft-IIS/10.0
      strict-transport-security:
      - max-age=31536000; includeSubDomains
      transfer-encoding:
      - chunked
      vary:
      - Accept-Encoding,Accept-Encoding
      x-content-type-options:
      - nosniff
      x-powered-by:
      - ASP.NET
    status:
      code: 200
      message: OK
- request:
    body: null
    headers:
      Accept:
      - '*/*'
      Accept-Encoding:
      - gzip, deflate
      CommandName:
      - containerapp env create
      Connection:
      - keep-alive
      ParameterSetName:
      - -g -n --logs-workspace-id --logs-workspace-key
      User-Agent:
      - python/3.10.10 (Windows-10-10.0.22621-SP0) AZURECLI/2.46.0
    method: GET
    uri: https://management.azure.com/subscriptions/00000000-0000-0000-0000-000000000000/providers/Microsoft.App/locations/eastus/managedEnvironmentOperationStatuses/a2813ec8-52b2-4660-849e-9f6185eff967?api-version=2022-10-01&azureAsyncOperation=true
  response:
    body:
      string: '{"id":"/subscriptions/00000000-0000-0000-0000-000000000000/providers/Microsoft.App/locations/eastus/managedEnvironmentOperationStatuses/a2813ec8-52b2-4660-849e-9f6185eff967","name":"a2813ec8-52b2-4660-849e-9f6185eff967","status":"InProgress","startTime":"2023-03-14T06:48:25.9412809"}'
    headers:
      api-supported-versions:
      - 2022-01-01-preview, 2022-03-01, 2022-06-01-preview, 2022-10-01, 2022-11-01-preview,
        2023-02-01
      cache-control:
      - no-cache
      content-length:
      - '284'
      content-type:
      - application/json; charset=utf-8
      date:
      - Tue, 14 Mar 2023 06:50:03 GMT
      expires:
      - '-1'
      pragma:
      - no-cache
      server:
      - Microsoft-IIS/10.0
      strict-transport-security:
      - max-age=31536000; includeSubDomains
      transfer-encoding:
      - chunked
      vary:
      - Accept-Encoding,Accept-Encoding
      x-content-type-options:
      - nosniff
      x-powered-by:
      - ASP.NET
    status:
      code: 200
      message: OK
- request:
    body: null
    headers:
      Accept:
      - '*/*'
      Accept-Encoding:
      - gzip, deflate
      CommandName:
      - containerapp env create
      Connection:
      - keep-alive
      ParameterSetName:
      - -g -n --logs-workspace-id --logs-workspace-key
      User-Agent:
      - python/3.10.10 (Windows-10-10.0.22621-SP0) AZURECLI/2.46.0
    method: GET
    uri: https://management.azure.com/subscriptions/00000000-0000-0000-0000-000000000000/providers/Microsoft.App/locations/eastus/managedEnvironmentOperationStatuses/a2813ec8-52b2-4660-849e-9f6185eff967?api-version=2022-10-01&azureAsyncOperation=true
  response:
    body:
      string: '{"id":"/subscriptions/00000000-0000-0000-0000-000000000000/providers/Microsoft.App/locations/eastus/managedEnvironmentOperationStatuses/a2813ec8-52b2-4660-849e-9f6185eff967","name":"a2813ec8-52b2-4660-849e-9f6185eff967","status":"InProgress","startTime":"2023-03-14T06:48:25.9412809"}'
    headers:
      api-supported-versions:
      - 2022-01-01-preview, 2022-03-01, 2022-06-01-preview, 2022-10-01, 2022-11-01-preview,
        2023-02-01
      cache-control:
      - no-cache
      content-length:
      - '284'
      content-type:
      - application/json; charset=utf-8
      date:
      - Tue, 14 Mar 2023 06:50:07 GMT
      expires:
      - '-1'
      pragma:
      - no-cache
      server:
      - Microsoft-IIS/10.0
      strict-transport-security:
      - max-age=31536000; includeSubDomains
      transfer-encoding:
      - chunked
      vary:
      - Accept-Encoding,Accept-Encoding
      x-content-type-options:
      - nosniff
      x-powered-by:
      - ASP.NET
    status:
      code: 200
      message: OK
- request:
    body: null
    headers:
      Accept:
      - '*/*'
      Accept-Encoding:
      - gzip, deflate
      CommandName:
      - containerapp env create
      Connection:
      - keep-alive
      ParameterSetName:
      - -g -n --logs-workspace-id --logs-workspace-key
      User-Agent:
      - python/3.10.10 (Windows-10-10.0.22621-SP0) AZURECLI/2.46.0
    method: GET
    uri: https://management.azure.com/subscriptions/00000000-0000-0000-0000-000000000000/providers/Microsoft.App/locations/eastus/managedEnvironmentOperationStatuses/a2813ec8-52b2-4660-849e-9f6185eff967?api-version=2022-10-01&azureAsyncOperation=true
  response:
    body:
      string: '{"id":"/subscriptions/00000000-0000-0000-0000-000000000000/providers/Microsoft.App/locations/eastus/managedEnvironmentOperationStatuses/a2813ec8-52b2-4660-849e-9f6185eff967","name":"a2813ec8-52b2-4660-849e-9f6185eff967","status":"InProgress","startTime":"2023-03-14T06:48:25.9412809"}'
    headers:
      api-supported-versions:
      - 2022-01-01-preview, 2022-03-01, 2022-06-01-preview, 2022-10-01, 2022-11-01-preview,
        2023-02-01
      cache-control:
      - no-cache
      content-length:
      - '284'
      content-type:
      - application/json; charset=utf-8
      date:
      - Tue, 14 Mar 2023 06:50:11 GMT
      expires:
      - '-1'
      pragma:
      - no-cache
      server:
      - Microsoft-IIS/10.0
      strict-transport-security:
      - max-age=31536000; includeSubDomains
      transfer-encoding:
      - chunked
      vary:
      - Accept-Encoding,Accept-Encoding
      x-content-type-options:
      - nosniff
      x-powered-by:
      - ASP.NET
    status:
      code: 200
      message: OK
- request:
    body: null
    headers:
      Accept:
      - '*/*'
      Accept-Encoding:
      - gzip, deflate
      CommandName:
      - containerapp env create
      Connection:
      - keep-alive
      ParameterSetName:
      - -g -n --logs-workspace-id --logs-workspace-key
      User-Agent:
      - python/3.10.10 (Windows-10-10.0.22621-SP0) AZURECLI/2.46.0
    method: GET
    uri: https://management.azure.com/subscriptions/00000000-0000-0000-0000-000000000000/providers/Microsoft.App/locations/eastus/managedEnvironmentOperationStatuses/a2813ec8-52b2-4660-849e-9f6185eff967?api-version=2022-10-01&azureAsyncOperation=true
  response:
    body:
      string: '{"id":"/subscriptions/00000000-0000-0000-0000-000000000000/providers/Microsoft.App/locations/eastus/managedEnvironmentOperationStatuses/a2813ec8-52b2-4660-849e-9f6185eff967","name":"a2813ec8-52b2-4660-849e-9f6185eff967","status":"InProgress","startTime":"2023-03-14T06:48:25.9412809"}'
    headers:
      api-supported-versions:
      - 2022-01-01-preview, 2022-03-01, 2022-06-01-preview, 2022-10-01, 2022-11-01-preview,
        2023-02-01
      cache-control:
      - no-cache
      content-length:
      - '284'
      content-type:
      - application/json; charset=utf-8
      date:
      - Tue, 14 Mar 2023 06:50:13 GMT
      expires:
      - '-1'
      pragma:
      - no-cache
      server:
      - Microsoft-IIS/10.0
      strict-transport-security:
      - max-age=31536000; includeSubDomains
      transfer-encoding:
      - chunked
      vary:
      - Accept-Encoding,Accept-Encoding
      x-content-type-options:
      - nosniff
      x-powered-by:
      - ASP.NET
    status:
      code: 200
      message: OK
- request:
    body: null
    headers:
      Accept:
      - '*/*'
      Accept-Encoding:
      - gzip, deflate
      CommandName:
      - containerapp env create
      Connection:
      - keep-alive
      ParameterSetName:
      - -g -n --logs-workspace-id --logs-workspace-key
      User-Agent:
      - python/3.10.10 (Windows-10-10.0.22621-SP0) AZURECLI/2.46.0
    method: GET
    uri: https://management.azure.com/subscriptions/00000000-0000-0000-0000-000000000000/providers/Microsoft.App/locations/eastus/managedEnvironmentOperationStatuses/a2813ec8-52b2-4660-849e-9f6185eff967?api-version=2022-10-01&azureAsyncOperation=true
  response:
    body:
      string: '{"id":"/subscriptions/00000000-0000-0000-0000-000000000000/providers/Microsoft.App/locations/eastus/managedEnvironmentOperationStatuses/a2813ec8-52b2-4660-849e-9f6185eff967","name":"a2813ec8-52b2-4660-849e-9f6185eff967","status":"InProgress","startTime":"2023-03-14T06:48:25.9412809"}'
    headers:
      api-supported-versions:
      - 2022-01-01-preview, 2022-03-01, 2022-06-01-preview, 2022-10-01, 2022-11-01-preview,
        2023-02-01
      cache-control:
      - no-cache
      content-length:
      - '284'
      content-type:
      - application/json; charset=utf-8
      date:
      - Tue, 14 Mar 2023 06:50:18 GMT
      expires:
      - '-1'
      pragma:
      - no-cache
      server:
      - Microsoft-IIS/10.0
      strict-transport-security:
      - max-age=31536000; includeSubDomains
      transfer-encoding:
      - chunked
      vary:
      - Accept-Encoding,Accept-Encoding
      x-content-type-options:
      - nosniff
      x-powered-by:
      - ASP.NET
    status:
      code: 200
      message: OK
- request:
    body: null
    headers:
      Accept:
      - '*/*'
      Accept-Encoding:
      - gzip, deflate
      CommandName:
      - containerapp env create
      Connection:
      - keep-alive
      ParameterSetName:
      - -g -n --logs-workspace-id --logs-workspace-key
      User-Agent:
      - python/3.10.10 (Windows-10-10.0.22621-SP0) AZURECLI/2.46.0
    method: GET
    uri: https://management.azure.com/subscriptions/00000000-0000-0000-0000-000000000000/providers/Microsoft.App/locations/eastus/managedEnvironmentOperationStatuses/a2813ec8-52b2-4660-849e-9f6185eff967?api-version=2022-10-01&azureAsyncOperation=true
  response:
    body:
      string: '{"id":"/subscriptions/00000000-0000-0000-0000-000000000000/providers/Microsoft.App/locations/eastus/managedEnvironmentOperationStatuses/a2813ec8-52b2-4660-849e-9f6185eff967","name":"a2813ec8-52b2-4660-849e-9f6185eff967","status":"InProgress","startTime":"2023-03-14T06:48:25.9412809"}'
    headers:
      api-supported-versions:
      - 2022-01-01-preview, 2022-03-01, 2022-06-01-preview, 2022-10-01, 2022-11-01-preview,
        2023-02-01
      cache-control:
      - no-cache
      content-length:
      - '284'
      content-type:
      - application/json; charset=utf-8
      date:
      - Tue, 14 Mar 2023 06:50:20 GMT
      expires:
      - '-1'
      pragma:
      - no-cache
      server:
      - Microsoft-IIS/10.0
      strict-transport-security:
      - max-age=31536000; includeSubDomains
      transfer-encoding:
      - chunked
      vary:
      - Accept-Encoding,Accept-Encoding
      x-content-type-options:
      - nosniff
      x-powered-by:
      - ASP.NET
    status:
      code: 200
      message: OK
- request:
    body: null
    headers:
      Accept:
      - '*/*'
      Accept-Encoding:
      - gzip, deflate
      CommandName:
      - containerapp env create
      Connection:
      - keep-alive
      ParameterSetName:
      - -g -n --logs-workspace-id --logs-workspace-key
      User-Agent:
      - python/3.10.10 (Windows-10-10.0.22621-SP0) AZURECLI/2.46.0
    method: GET
    uri: https://management.azure.com/subscriptions/00000000-0000-0000-0000-000000000000/providers/Microsoft.App/locations/eastus/managedEnvironmentOperationStatuses/a2813ec8-52b2-4660-849e-9f6185eff967?api-version=2022-10-01&azureAsyncOperation=true
  response:
    body:
      string: '{"id":"/subscriptions/00000000-0000-0000-0000-000000000000/providers/Microsoft.App/locations/eastus/managedEnvironmentOperationStatuses/a2813ec8-52b2-4660-849e-9f6185eff967","name":"a2813ec8-52b2-4660-849e-9f6185eff967","status":"InProgress","startTime":"2023-03-14T06:48:25.9412809"}'
    headers:
      api-supported-versions:
      - 2022-01-01-preview, 2022-03-01, 2022-06-01-preview, 2022-10-01, 2022-11-01-preview,
        2023-02-01
      cache-control:
      - no-cache
      content-length:
      - '284'
      content-type:
      - application/json; charset=utf-8
      date:
      - Tue, 14 Mar 2023 06:50:23 GMT
      expires:
      - '-1'
      pragma:
      - no-cache
      server:
      - Microsoft-IIS/10.0
      strict-transport-security:
      - max-age=31536000; includeSubDomains
      transfer-encoding:
      - chunked
      vary:
      - Accept-Encoding,Accept-Encoding
      x-content-type-options:
      - nosniff
      x-powered-by:
      - ASP.NET
    status:
      code: 200
      message: OK
- request:
    body: null
    headers:
      Accept:
      - '*/*'
      Accept-Encoding:
      - gzip, deflate
      CommandName:
      - containerapp env create
      Connection:
      - keep-alive
      ParameterSetName:
      - -g -n --logs-workspace-id --logs-workspace-key
      User-Agent:
      - python/3.10.10 (Windows-10-10.0.22621-SP0) AZURECLI/2.46.0
    method: GET
    uri: https://management.azure.com/subscriptions/00000000-0000-0000-0000-000000000000/providers/Microsoft.App/locations/eastus/managedEnvironmentOperationStatuses/a2813ec8-52b2-4660-849e-9f6185eff967?api-version=2022-10-01&azureAsyncOperation=true
  response:
    body:
      string: '{"id":"/subscriptions/00000000-0000-0000-0000-000000000000/providers/Microsoft.App/locations/eastus/managedEnvironmentOperationStatuses/a2813ec8-52b2-4660-849e-9f6185eff967","name":"a2813ec8-52b2-4660-849e-9f6185eff967","status":"InProgress","startTime":"2023-03-14T06:48:25.9412809"}'
    headers:
      api-supported-versions:
      - 2022-01-01-preview, 2022-03-01, 2022-06-01-preview, 2022-10-01, 2022-11-01-preview,
        2023-02-01
      cache-control:
      - no-cache
      content-length:
      - '284'
      content-type:
      - application/json; charset=utf-8
      date:
      - Tue, 14 Mar 2023 06:50:26 GMT
      expires:
      - '-1'
      pragma:
      - no-cache
      server:
      - Microsoft-IIS/10.0
      strict-transport-security:
      - max-age=31536000; includeSubDomains
      transfer-encoding:
      - chunked
      vary:
      - Accept-Encoding,Accept-Encoding
      x-content-type-options:
      - nosniff
      x-powered-by:
      - ASP.NET
    status:
      code: 200
      message: OK
- request:
    body: null
    headers:
      Accept:
      - '*/*'
      Accept-Encoding:
      - gzip, deflate
      CommandName:
      - containerapp env create
      Connection:
      - keep-alive
      ParameterSetName:
      - -g -n --logs-workspace-id --logs-workspace-key
      User-Agent:
      - python/3.10.10 (Windows-10-10.0.22621-SP0) AZURECLI/2.46.0
    method: GET
    uri: https://management.azure.com/subscriptions/00000000-0000-0000-0000-000000000000/providers/Microsoft.App/locations/eastus/managedEnvironmentOperationStatuses/a2813ec8-52b2-4660-849e-9f6185eff967?api-version=2022-10-01&azureAsyncOperation=true
  response:
    body:
      string: '{"id":"/subscriptions/00000000-0000-0000-0000-000000000000/providers/Microsoft.App/locations/eastus/managedEnvironmentOperationStatuses/a2813ec8-52b2-4660-849e-9f6185eff967","name":"a2813ec8-52b2-4660-849e-9f6185eff967","status":"InProgress","startTime":"2023-03-14T06:48:25.9412809"}'
    headers:
      api-supported-versions:
      - 2022-01-01-preview, 2022-03-01, 2022-06-01-preview, 2022-10-01, 2022-11-01-preview,
        2023-02-01
      cache-control:
      - no-cache
      content-length:
      - '284'
      content-type:
      - application/json; charset=utf-8
      date:
      - Tue, 14 Mar 2023 06:50:29 GMT
      expires:
      - '-1'
      pragma:
      - no-cache
      server:
      - Microsoft-IIS/10.0
      strict-transport-security:
      - max-age=31536000; includeSubDomains
      transfer-encoding:
      - chunked
      vary:
      - Accept-Encoding,Accept-Encoding
      x-content-type-options:
      - nosniff
      x-powered-by:
      - ASP.NET
    status:
      code: 200
      message: OK
- request:
    body: null
    headers:
      Accept:
      - '*/*'
      Accept-Encoding:
      - gzip, deflate
      CommandName:
      - containerapp env create
      Connection:
      - keep-alive
      ParameterSetName:
      - -g -n --logs-workspace-id --logs-workspace-key
      User-Agent:
      - python/3.10.10 (Windows-10-10.0.22621-SP0) AZURECLI/2.46.0
    method: GET
    uri: https://management.azure.com/subscriptions/00000000-0000-0000-0000-000000000000/providers/Microsoft.App/locations/eastus/managedEnvironmentOperationStatuses/a2813ec8-52b2-4660-849e-9f6185eff967?api-version=2022-10-01&azureAsyncOperation=true
  response:
    body:
      string: '{"id":"/subscriptions/00000000-0000-0000-0000-000000000000/providers/Microsoft.App/locations/eastus/managedEnvironmentOperationStatuses/a2813ec8-52b2-4660-849e-9f6185eff967","name":"a2813ec8-52b2-4660-849e-9f6185eff967","status":"InProgress","startTime":"2023-03-14T06:48:25.9412809"}'
    headers:
      api-supported-versions:
      - 2022-01-01-preview, 2022-03-01, 2022-06-01-preview, 2022-10-01, 2022-11-01-preview,
        2023-02-01
      cache-control:
      - no-cache
      content-length:
      - '284'
      content-type:
      - application/json; charset=utf-8
      date:
      - Tue, 14 Mar 2023 06:50:32 GMT
      expires:
      - '-1'
      pragma:
      - no-cache
      server:
      - Microsoft-IIS/10.0
      strict-transport-security:
      - max-age=31536000; includeSubDomains
      transfer-encoding:
      - chunked
      vary:
      - Accept-Encoding,Accept-Encoding
      x-content-type-options:
      - nosniff
      x-powered-by:
      - ASP.NET
    status:
      code: 200
      message: OK
- request:
    body: null
    headers:
      Accept:
      - '*/*'
      Accept-Encoding:
      - gzip, deflate
      CommandName:
      - containerapp env create
      Connection:
      - keep-alive
      ParameterSetName:
      - -g -n --logs-workspace-id --logs-workspace-key
      User-Agent:
      - python/3.10.10 (Windows-10-10.0.22621-SP0) AZURECLI/2.46.0
    method: GET
    uri: https://management.azure.com/subscriptions/00000000-0000-0000-0000-000000000000/providers/Microsoft.App/locations/eastus/managedEnvironmentOperationStatuses/a2813ec8-52b2-4660-849e-9f6185eff967?api-version=2022-10-01&azureAsyncOperation=true
  response:
    body:
      string: '{"id":"/subscriptions/00000000-0000-0000-0000-000000000000/providers/Microsoft.App/locations/eastus/managedEnvironmentOperationStatuses/a2813ec8-52b2-4660-849e-9f6185eff967","name":"a2813ec8-52b2-4660-849e-9f6185eff967","status":"InProgress","startTime":"2023-03-14T06:48:25.9412809"}'
    headers:
      api-supported-versions:
      - 2022-01-01-preview, 2022-03-01, 2022-06-01-preview, 2022-10-01, 2022-11-01-preview,
        2023-02-01
      cache-control:
      - no-cache
      content-length:
      - '284'
      content-type:
      - application/json; charset=utf-8
      date:
      - Tue, 14 Mar 2023 06:50:36 GMT
      expires:
      - '-1'
      pragma:
      - no-cache
      server:
      - Microsoft-IIS/10.0
      strict-transport-security:
      - max-age=31536000; includeSubDomains
      transfer-encoding:
      - chunked
      vary:
      - Accept-Encoding,Accept-Encoding
      x-content-type-options:
      - nosniff
      x-powered-by:
      - ASP.NET
    status:
      code: 200
      message: OK
- request:
    body: null
    headers:
      Accept:
      - '*/*'
      Accept-Encoding:
      - gzip, deflate
      CommandName:
      - containerapp env create
      Connection:
      - keep-alive
      ParameterSetName:
      - -g -n --logs-workspace-id --logs-workspace-key
      User-Agent:
      - python/3.10.10 (Windows-10-10.0.22621-SP0) AZURECLI/2.46.0
    method: GET
    uri: https://management.azure.com/subscriptions/00000000-0000-0000-0000-000000000000/providers/Microsoft.App/locations/eastus/managedEnvironmentOperationStatuses/a2813ec8-52b2-4660-849e-9f6185eff967?api-version=2022-10-01&azureAsyncOperation=true
  response:
    body:
      string: '{"id":"/subscriptions/00000000-0000-0000-0000-000000000000/providers/Microsoft.App/locations/eastus/managedEnvironmentOperationStatuses/a2813ec8-52b2-4660-849e-9f6185eff967","name":"a2813ec8-52b2-4660-849e-9f6185eff967","status":"InProgress","startTime":"2023-03-14T06:48:25.9412809"}'
    headers:
      api-supported-versions:
      - 2022-01-01-preview, 2022-03-01, 2022-06-01-preview, 2022-10-01, 2022-11-01-preview,
        2023-02-01
      cache-control:
      - no-cache
      content-length:
      - '284'
      content-type:
      - application/json; charset=utf-8
      date:
      - Tue, 14 Mar 2023 06:50:40 GMT
      expires:
      - '-1'
      pragma:
      - no-cache
      server:
      - Microsoft-IIS/10.0
      strict-transport-security:
      - max-age=31536000; includeSubDomains
      transfer-encoding:
      - chunked
      vary:
      - Accept-Encoding,Accept-Encoding
      x-content-type-options:
      - nosniff
      x-powered-by:
      - ASP.NET
    status:
      code: 200
      message: OK
- request:
    body: null
    headers:
      Accept:
      - '*/*'
      Accept-Encoding:
      - gzip, deflate
      CommandName:
      - containerapp env create
      Connection:
      - keep-alive
      ParameterSetName:
      - -g -n --logs-workspace-id --logs-workspace-key
      User-Agent:
      - python/3.10.10 (Windows-10-10.0.22621-SP0) AZURECLI/2.46.0
    method: GET
    uri: https://management.azure.com/subscriptions/00000000-0000-0000-0000-000000000000/providers/Microsoft.App/locations/eastus/managedEnvironmentOperationStatuses/a2813ec8-52b2-4660-849e-9f6185eff967?api-version=2022-10-01&azureAsyncOperation=true
  response:
    body:
      string: '{"id":"/subscriptions/00000000-0000-0000-0000-000000000000/providers/Microsoft.App/locations/eastus/managedEnvironmentOperationStatuses/a2813ec8-52b2-4660-849e-9f6185eff967","name":"a2813ec8-52b2-4660-849e-9f6185eff967","status":"InProgress","startTime":"2023-03-14T06:48:25.9412809"}'
    headers:
      api-supported-versions:
      - 2022-01-01-preview, 2022-03-01, 2022-06-01-preview, 2022-10-01, 2022-11-01-preview,
        2023-02-01
      cache-control:
      - no-cache
      content-length:
      - '284'
      content-type:
      - application/json; charset=utf-8
      date:
      - Tue, 14 Mar 2023 06:50:43 GMT
      expires:
      - '-1'
      pragma:
      - no-cache
      server:
      - Microsoft-IIS/10.0
      strict-transport-security:
      - max-age=31536000; includeSubDomains
      transfer-encoding:
      - chunked
      vary:
      - Accept-Encoding,Accept-Encoding
      x-content-type-options:
      - nosniff
      x-powered-by:
      - ASP.NET
    status:
      code: 200
      message: OK
- request:
    body: null
    headers:
      Accept:
      - '*/*'
      Accept-Encoding:
      - gzip, deflate
      CommandName:
      - containerapp env create
      Connection:
      - keep-alive
      ParameterSetName:
      - -g -n --logs-workspace-id --logs-workspace-key
      User-Agent:
      - python/3.10.10 (Windows-10-10.0.22621-SP0) AZURECLI/2.46.0
    method: GET
    uri: https://management.azure.com/subscriptions/00000000-0000-0000-0000-000000000000/providers/Microsoft.App/locations/eastus/managedEnvironmentOperationStatuses/a2813ec8-52b2-4660-849e-9f6185eff967?api-version=2022-10-01&azureAsyncOperation=true
  response:
    body:
      string: '{"id":"/subscriptions/00000000-0000-0000-0000-000000000000/providers/Microsoft.App/locations/eastus/managedEnvironmentOperationStatuses/a2813ec8-52b2-4660-849e-9f6185eff967","name":"a2813ec8-52b2-4660-849e-9f6185eff967","status":"InProgress","startTime":"2023-03-14T06:48:25.9412809"}'
    headers:
      api-supported-versions:
      - 2022-01-01-preview, 2022-03-01, 2022-06-01-preview, 2022-10-01, 2022-11-01-preview,
        2023-02-01
      cache-control:
      - no-cache
      content-length:
      - '284'
      content-type:
      - application/json; charset=utf-8
      date:
      - Tue, 14 Mar 2023 06:50:46 GMT
      expires:
      - '-1'
      pragma:
      - no-cache
      server:
      - Microsoft-IIS/10.0
      strict-transport-security:
      - max-age=31536000; includeSubDomains
      transfer-encoding:
      - chunked
      vary:
      - Accept-Encoding,Accept-Encoding
      x-content-type-options:
      - nosniff
      x-powered-by:
      - ASP.NET
    status:
      code: 200
      message: OK
- request:
    body: null
    headers:
      Accept:
      - '*/*'
      Accept-Encoding:
      - gzip, deflate
      CommandName:
      - containerapp env create
      Connection:
      - keep-alive
      ParameterSetName:
      - -g -n --logs-workspace-id --logs-workspace-key
      User-Agent:
      - python/3.10.10 (Windows-10-10.0.22621-SP0) AZURECLI/2.46.0
    method: GET
    uri: https://management.azure.com/subscriptions/00000000-0000-0000-0000-000000000000/providers/Microsoft.App/locations/eastus/managedEnvironmentOperationStatuses/a2813ec8-52b2-4660-849e-9f6185eff967?api-version=2022-10-01&azureAsyncOperation=true
  response:
    body:
      string: '{"id":"/subscriptions/00000000-0000-0000-0000-000000000000/providers/Microsoft.App/locations/eastus/managedEnvironmentOperationStatuses/a2813ec8-52b2-4660-849e-9f6185eff967","name":"a2813ec8-52b2-4660-849e-9f6185eff967","status":"InProgress","startTime":"2023-03-14T06:48:25.9412809"}'
    headers:
      api-supported-versions:
      - 2022-01-01-preview, 2022-03-01, 2022-06-01-preview, 2022-10-01, 2022-11-01-preview,
        2023-02-01
      cache-control:
      - no-cache
      content-length:
      - '284'
      content-type:
      - application/json; charset=utf-8
      date:
      - Tue, 14 Mar 2023 06:50:48 GMT
      expires:
      - '-1'
      pragma:
      - no-cache
      server:
      - Microsoft-IIS/10.0
      strict-transport-security:
      - max-age=31536000; includeSubDomains
      transfer-encoding:
      - chunked
      vary:
      - Accept-Encoding,Accept-Encoding
      x-content-type-options:
      - nosniff
      x-powered-by:
      - ASP.NET
    status:
      code: 200
      message: OK
- request:
    body: null
    headers:
      Accept:
      - '*/*'
      Accept-Encoding:
      - gzip, deflate
      CommandName:
      - containerapp env create
      Connection:
      - keep-alive
      ParameterSetName:
      - -g -n --logs-workspace-id --logs-workspace-key
      User-Agent:
      - python/3.10.10 (Windows-10-10.0.22621-SP0) AZURECLI/2.46.0
    method: GET
    uri: https://management.azure.com/subscriptions/00000000-0000-0000-0000-000000000000/providers/Microsoft.App/locations/eastus/managedEnvironmentOperationStatuses/a2813ec8-52b2-4660-849e-9f6185eff967?api-version=2022-10-01&azureAsyncOperation=true
  response:
    body:
      string: '{"id":"/subscriptions/00000000-0000-0000-0000-000000000000/providers/Microsoft.App/locations/eastus/managedEnvironmentOperationStatuses/a2813ec8-52b2-4660-849e-9f6185eff967","name":"a2813ec8-52b2-4660-849e-9f6185eff967","status":"InProgress","startTime":"2023-03-14T06:48:25.9412809"}'
    headers:
      api-supported-versions:
      - 2022-01-01-preview, 2022-03-01, 2022-06-01-preview, 2022-10-01, 2022-11-01-preview,
        2023-02-01
      cache-control:
      - no-cache
      content-length:
      - '284'
      content-type:
      - application/json; charset=utf-8
      date:
      - Tue, 14 Mar 2023 06:50:51 GMT
      expires:
      - '-1'
      pragma:
      - no-cache
      server:
      - Microsoft-IIS/10.0
      strict-transport-security:
      - max-age=31536000; includeSubDomains
      transfer-encoding:
      - chunked
      vary:
      - Accept-Encoding,Accept-Encoding
      x-content-type-options:
      - nosniff
      x-powered-by:
      - ASP.NET
    status:
      code: 200
      message: OK
- request:
    body: null
    headers:
      Accept:
      - '*/*'
      Accept-Encoding:
      - gzip, deflate
      CommandName:
      - containerapp env create
      Connection:
      - keep-alive
      ParameterSetName:
      - -g -n --logs-workspace-id --logs-workspace-key
      User-Agent:
      - python/3.10.10 (Windows-10-10.0.22621-SP0) AZURECLI/2.46.0
    method: GET
    uri: https://management.azure.com/subscriptions/00000000-0000-0000-0000-000000000000/providers/Microsoft.App/locations/eastus/managedEnvironmentOperationStatuses/a2813ec8-52b2-4660-849e-9f6185eff967?api-version=2022-10-01&azureAsyncOperation=true
  response:
    body:
      string: '{"id":"/subscriptions/00000000-0000-0000-0000-000000000000/providers/Microsoft.App/locations/eastus/managedEnvironmentOperationStatuses/a2813ec8-52b2-4660-849e-9f6185eff967","name":"a2813ec8-52b2-4660-849e-9f6185eff967","status":"InProgress","startTime":"2023-03-14T06:48:25.9412809"}'
    headers:
      api-supported-versions:
      - 2022-01-01-preview, 2022-03-01, 2022-06-01-preview, 2022-10-01, 2022-11-01-preview,
        2023-02-01
      cache-control:
      - no-cache
      content-length:
      - '284'
      content-type:
      - application/json; charset=utf-8
      date:
      - Tue, 14 Mar 2023 06:50:54 GMT
      expires:
      - '-1'
      pragma:
      - no-cache
      server:
      - Microsoft-IIS/10.0
      strict-transport-security:
      - max-age=31536000; includeSubDomains
      transfer-encoding:
      - chunked
      vary:
      - Accept-Encoding,Accept-Encoding
      x-content-type-options:
      - nosniff
      x-powered-by:
      - ASP.NET
    status:
      code: 200
      message: OK
- request:
    body: null
    headers:
      Accept:
      - '*/*'
      Accept-Encoding:
      - gzip, deflate
      CommandName:
      - containerapp env create
      Connection:
      - keep-alive
      ParameterSetName:
      - -g -n --logs-workspace-id --logs-workspace-key
      User-Agent:
      - python/3.10.10 (Windows-10-10.0.22621-SP0) AZURECLI/2.46.0
    method: GET
    uri: https://management.azure.com/subscriptions/00000000-0000-0000-0000-000000000000/providers/Microsoft.App/locations/eastus/managedEnvironmentOperationStatuses/a2813ec8-52b2-4660-849e-9f6185eff967?api-version=2022-10-01&azureAsyncOperation=true
  response:
    body:
      string: '{"id":"/subscriptions/00000000-0000-0000-0000-000000000000/providers/Microsoft.App/locations/eastus/managedEnvironmentOperationStatuses/a2813ec8-52b2-4660-849e-9f6185eff967","name":"a2813ec8-52b2-4660-849e-9f6185eff967","status":"InProgress","startTime":"2023-03-14T06:48:25.9412809"}'
    headers:
      api-supported-versions:
      - 2022-01-01-preview, 2022-03-01, 2022-06-01-preview, 2022-10-01, 2022-11-01-preview,
        2023-02-01
      cache-control:
      - no-cache
      content-length:
      - '284'
      content-type:
      - application/json; charset=utf-8
      date:
      - Tue, 14 Mar 2023 06:50:58 GMT
      expires:
      - '-1'
      pragma:
      - no-cache
      server:
      - Microsoft-IIS/10.0
      strict-transport-security:
      - max-age=31536000; includeSubDomains
      transfer-encoding:
      - chunked
      vary:
      - Accept-Encoding,Accept-Encoding
      x-content-type-options:
      - nosniff
      x-powered-by:
      - ASP.NET
    status:
      code: 200
      message: OK
- request:
    body: null
    headers:
      Accept:
      - '*/*'
      Accept-Encoding:
      - gzip, deflate
      CommandName:
      - containerapp env create
      Connection:
      - keep-alive
      ParameterSetName:
      - -g -n --logs-workspace-id --logs-workspace-key
      User-Agent:
      - python/3.10.10 (Windows-10-10.0.22621-SP0) AZURECLI/2.46.0
    method: GET
    uri: https://management.azure.com/subscriptions/00000000-0000-0000-0000-000000000000/providers/Microsoft.App/locations/eastus/managedEnvironmentOperationStatuses/a2813ec8-52b2-4660-849e-9f6185eff967?api-version=2022-10-01&azureAsyncOperation=true
  response:
    body:
      string: '{"id":"/subscriptions/00000000-0000-0000-0000-000000000000/providers/Microsoft.App/locations/eastus/managedEnvironmentOperationStatuses/a2813ec8-52b2-4660-849e-9f6185eff967","name":"a2813ec8-52b2-4660-849e-9f6185eff967","status":"InProgress","startTime":"2023-03-14T06:48:25.9412809"}'
    headers:
      api-supported-versions:
      - 2022-01-01-preview, 2022-03-01, 2022-06-01-preview, 2022-10-01, 2022-11-01-preview,
        2023-02-01
      cache-control:
      - no-cache
      content-length:
      - '284'
      content-type:
      - application/json; charset=utf-8
      date:
      - Tue, 14 Mar 2023 06:51:01 GMT
      expires:
      - '-1'
      pragma:
      - no-cache
      server:
      - Microsoft-IIS/10.0
      strict-transport-security:
      - max-age=31536000; includeSubDomains
      transfer-encoding:
      - chunked
      vary:
      - Accept-Encoding,Accept-Encoding
      x-content-type-options:
      - nosniff
      x-powered-by:
      - ASP.NET
    status:
      code: 200
      message: OK
- request:
    body: null
    headers:
      Accept:
      - '*/*'
      Accept-Encoding:
      - gzip, deflate
      CommandName:
      - containerapp env create
      Connection:
      - keep-alive
      ParameterSetName:
      - -g -n --logs-workspace-id --logs-workspace-key
      User-Agent:
      - python/3.10.10 (Windows-10-10.0.22621-SP0) AZURECLI/2.46.0
    method: GET
    uri: https://management.azure.com/subscriptions/00000000-0000-0000-0000-000000000000/providers/Microsoft.App/locations/eastus/managedEnvironmentOperationStatuses/a2813ec8-52b2-4660-849e-9f6185eff967?api-version=2022-10-01&azureAsyncOperation=true
  response:
    body:
      string: '{"id":"/subscriptions/00000000-0000-0000-0000-000000000000/providers/Microsoft.App/locations/eastus/managedEnvironmentOperationStatuses/a2813ec8-52b2-4660-849e-9f6185eff967","name":"a2813ec8-52b2-4660-849e-9f6185eff967","status":"InProgress","startTime":"2023-03-14T06:48:25.9412809"}'
    headers:
      api-supported-versions:
      - 2022-01-01-preview, 2022-03-01, 2022-06-01-preview, 2022-10-01, 2022-11-01-preview,
        2023-02-01
      cache-control:
      - no-cache
      content-length:
      - '284'
      content-type:
      - application/json; charset=utf-8
      date:
      - Tue, 14 Mar 2023 06:51:05 GMT
      expires:
      - '-1'
      pragma:
      - no-cache
      server:
      - Microsoft-IIS/10.0
      strict-transport-security:
      - max-age=31536000; includeSubDomains
      transfer-encoding:
      - chunked
      vary:
      - Accept-Encoding,Accept-Encoding
      x-content-type-options:
      - nosniff
      x-powered-by:
      - ASP.NET
    status:
      code: 200
      message: OK
- request:
    body: null
    headers:
      Accept:
      - '*/*'
      Accept-Encoding:
      - gzip, deflate
      CommandName:
      - containerapp env create
      Connection:
      - keep-alive
      ParameterSetName:
      - -g -n --logs-workspace-id --logs-workspace-key
      User-Agent:
      - python/3.10.10 (Windows-10-10.0.22621-SP0) AZURECLI/2.46.0
    method: GET
    uri: https://management.azure.com/subscriptions/00000000-0000-0000-0000-000000000000/providers/Microsoft.App/locations/eastus/managedEnvironmentOperationStatuses/a2813ec8-52b2-4660-849e-9f6185eff967?api-version=2022-10-01&azureAsyncOperation=true
  response:
    body:
      string: '{"id":"/subscriptions/00000000-0000-0000-0000-000000000000/providers/Microsoft.App/locations/eastus/managedEnvironmentOperationStatuses/a2813ec8-52b2-4660-849e-9f6185eff967","name":"a2813ec8-52b2-4660-849e-9f6185eff967","status":"InProgress","startTime":"2023-03-14T06:48:25.9412809"}'
    headers:
      api-supported-versions:
      - 2022-01-01-preview, 2022-03-01, 2022-06-01-preview, 2022-10-01, 2022-11-01-preview,
        2023-02-01
      cache-control:
      - no-cache
      content-length:
      - '284'
      content-type:
      - application/json; charset=utf-8
      date:
      - Tue, 14 Mar 2023 06:51:09 GMT
      expires:
      - '-1'
      pragma:
      - no-cache
      server:
      - Microsoft-IIS/10.0
      strict-transport-security:
      - max-age=31536000; includeSubDomains
      transfer-encoding:
      - chunked
      vary:
      - Accept-Encoding,Accept-Encoding
      x-content-type-options:
      - nosniff
      x-powered-by:
      - ASP.NET
    status:
      code: 200
      message: OK
- request:
    body: null
    headers:
      Accept:
      - '*/*'
      Accept-Encoding:
      - gzip, deflate
      CommandName:
      - containerapp env create
      Connection:
      - keep-alive
      ParameterSetName:
      - -g -n --logs-workspace-id --logs-workspace-key
      User-Agent:
      - python/3.10.10 (Windows-10-10.0.22621-SP0) AZURECLI/2.46.0
    method: GET
    uri: https://management.azure.com/subscriptions/00000000-0000-0000-0000-000000000000/providers/Microsoft.App/locations/eastus/managedEnvironmentOperationStatuses/a2813ec8-52b2-4660-849e-9f6185eff967?api-version=2022-10-01&azureAsyncOperation=true
  response:
    body:
      string: '{"id":"/subscriptions/00000000-0000-0000-0000-000000000000/providers/Microsoft.App/locations/eastus/managedEnvironmentOperationStatuses/a2813ec8-52b2-4660-849e-9f6185eff967","name":"a2813ec8-52b2-4660-849e-9f6185eff967","status":"InProgress","startTime":"2023-03-14T06:48:25.9412809"}'
    headers:
      api-supported-versions:
      - 2022-01-01-preview, 2022-03-01, 2022-06-01-preview, 2022-10-01, 2022-11-01-preview,
        2023-02-01
      cache-control:
      - no-cache
      content-length:
      - '284'
      content-type:
      - application/json; charset=utf-8
      date:
      - Tue, 14 Mar 2023 06:51:12 GMT
      expires:
      - '-1'
      pragma:
      - no-cache
      server:
      - Microsoft-IIS/10.0
      strict-transport-security:
      - max-age=31536000; includeSubDomains
      transfer-encoding:
      - chunked
      vary:
      - Accept-Encoding,Accept-Encoding
      x-content-type-options:
      - nosniff
      x-powered-by:
      - ASP.NET
    status:
      code: 200
      message: OK
- request:
    body: null
    headers:
      Accept:
      - '*/*'
      Accept-Encoding:
      - gzip, deflate
      CommandName:
      - containerapp env create
      Connection:
      - keep-alive
      ParameterSetName:
      - -g -n --logs-workspace-id --logs-workspace-key
      User-Agent:
      - python/3.10.10 (Windows-10-10.0.22621-SP0) AZURECLI/2.46.0
    method: GET
    uri: https://management.azure.com/subscriptions/00000000-0000-0000-0000-000000000000/providers/Microsoft.App/locations/eastus/managedEnvironmentOperationStatuses/a2813ec8-52b2-4660-849e-9f6185eff967?api-version=2022-10-01&azureAsyncOperation=true
  response:
    body:
      string: '{"id":"/subscriptions/00000000-0000-0000-0000-000000000000/providers/Microsoft.App/locations/eastus/managedEnvironmentOperationStatuses/a2813ec8-52b2-4660-849e-9f6185eff967","name":"a2813ec8-52b2-4660-849e-9f6185eff967","status":"InProgress","startTime":"2023-03-14T06:48:25.9412809"}'
    headers:
      api-supported-versions:
      - 2022-01-01-preview, 2022-03-01, 2022-06-01-preview, 2022-10-01, 2022-11-01-preview,
        2023-02-01
      cache-control:
      - no-cache
      content-length:
      - '284'
      content-type:
      - application/json; charset=utf-8
      date:
      - Tue, 14 Mar 2023 06:51:15 GMT
      expires:
      - '-1'
      pragma:
      - no-cache
      server:
      - Microsoft-IIS/10.0
      strict-transport-security:
      - max-age=31536000; includeSubDomains
      transfer-encoding:
      - chunked
      vary:
      - Accept-Encoding,Accept-Encoding
      x-content-type-options:
      - nosniff
      x-powered-by:
      - ASP.NET
    status:
      code: 200
      message: OK
- request:
    body: null
    headers:
      Accept:
      - '*/*'
      Accept-Encoding:
      - gzip, deflate
      CommandName:
      - containerapp env create
      Connection:
      - keep-alive
      ParameterSetName:
      - -g -n --logs-workspace-id --logs-workspace-key
      User-Agent:
      - python/3.10.10 (Windows-10-10.0.22621-SP0) AZURECLI/2.46.0
    method: GET
    uri: https://management.azure.com/subscriptions/00000000-0000-0000-0000-000000000000/providers/Microsoft.App/locations/eastus/managedEnvironmentOperationStatuses/a2813ec8-52b2-4660-849e-9f6185eff967?api-version=2022-10-01&azureAsyncOperation=true
  response:
    body:
      string: '{"id":"/subscriptions/00000000-0000-0000-0000-000000000000/providers/Microsoft.App/locations/eastus/managedEnvironmentOperationStatuses/a2813ec8-52b2-4660-849e-9f6185eff967","name":"a2813ec8-52b2-4660-849e-9f6185eff967","status":"InProgress","startTime":"2023-03-14T06:48:25.9412809"}'
    headers:
      api-supported-versions:
      - 2022-01-01-preview, 2022-03-01, 2022-06-01-preview, 2022-10-01, 2022-11-01-preview,
        2023-02-01
      cache-control:
      - no-cache
      content-length:
      - '284'
      content-type:
      - application/json; charset=utf-8
      date:
      - Tue, 14 Mar 2023 06:51:19 GMT
      expires:
      - '-1'
      pragma:
      - no-cache
      server:
      - Microsoft-IIS/10.0
      strict-transport-security:
      - max-age=31536000; includeSubDomains
      transfer-encoding:
      - chunked
      vary:
      - Accept-Encoding,Accept-Encoding
      x-content-type-options:
      - nosniff
      x-powered-by:
      - ASP.NET
    status:
      code: 200
      message: OK
- request:
    body: null
    headers:
      Accept:
      - '*/*'
      Accept-Encoding:
      - gzip, deflate
      CommandName:
      - containerapp env create
      Connection:
      - keep-alive
      ParameterSetName:
      - -g -n --logs-workspace-id --logs-workspace-key
      User-Agent:
      - python/3.10.10 (Windows-10-10.0.22621-SP0) AZURECLI/2.46.0
    method: GET
    uri: https://management.azure.com/subscriptions/00000000-0000-0000-0000-000000000000/providers/Microsoft.App/locations/eastus/managedEnvironmentOperationStatuses/a2813ec8-52b2-4660-849e-9f6185eff967?api-version=2022-10-01&azureAsyncOperation=true
  response:
    body:
      string: '{"id":"/subscriptions/00000000-0000-0000-0000-000000000000/providers/Microsoft.App/locations/eastus/managedEnvironmentOperationStatuses/a2813ec8-52b2-4660-849e-9f6185eff967","name":"a2813ec8-52b2-4660-849e-9f6185eff967","status":"InProgress","startTime":"2023-03-14T06:48:25.9412809"}'
    headers:
      api-supported-versions:
      - 2022-01-01-preview, 2022-03-01, 2022-06-01-preview, 2022-10-01, 2022-11-01-preview,
        2023-02-01
      cache-control:
      - no-cache
      content-length:
      - '284'
      content-type:
      - application/json; charset=utf-8
      date:
      - Tue, 14 Mar 2023 06:51:23 GMT
      expires:
      - '-1'
      pragma:
      - no-cache
      server:
      - Microsoft-IIS/10.0
      strict-transport-security:
      - max-age=31536000; includeSubDomains
      transfer-encoding:
      - chunked
      vary:
      - Accept-Encoding,Accept-Encoding
      x-content-type-options:
      - nosniff
      x-powered-by:
      - ASP.NET
    status:
      code: 200
      message: OK
- request:
    body: null
    headers:
      Accept:
      - '*/*'
      Accept-Encoding:
      - gzip, deflate
      CommandName:
      - containerapp env create
      Connection:
      - keep-alive
      ParameterSetName:
      - -g -n --logs-workspace-id --logs-workspace-key
      User-Agent:
      - python/3.10.10 (Windows-10-10.0.22621-SP0) AZURECLI/2.46.0
    method: GET
    uri: https://management.azure.com/subscriptions/00000000-0000-0000-0000-000000000000/providers/Microsoft.App/locations/eastus/managedEnvironmentOperationStatuses/a2813ec8-52b2-4660-849e-9f6185eff967?api-version=2022-10-01&azureAsyncOperation=true
  response:
    body:
      string: '{"id":"/subscriptions/00000000-0000-0000-0000-000000000000/providers/Microsoft.App/locations/eastus/managedEnvironmentOperationStatuses/a2813ec8-52b2-4660-849e-9f6185eff967","name":"a2813ec8-52b2-4660-849e-9f6185eff967","status":"InProgress","startTime":"2023-03-14T06:48:25.9412809"}'
    headers:
      api-supported-versions:
      - 2022-01-01-preview, 2022-03-01, 2022-06-01-preview, 2022-10-01, 2022-11-01-preview,
        2023-02-01
      cache-control:
      - no-cache
      content-length:
      - '284'
      content-type:
      - application/json; charset=utf-8
      date:
      - Tue, 14 Mar 2023 06:51:26 GMT
      expires:
      - '-1'
      pragma:
      - no-cache
      server:
      - Microsoft-IIS/10.0
      strict-transport-security:
      - max-age=31536000; includeSubDomains
      transfer-encoding:
      - chunked
      vary:
      - Accept-Encoding,Accept-Encoding
      x-content-type-options:
      - nosniff
      x-powered-by:
      - ASP.NET
    status:
      code: 200
      message: OK
- request:
    body: null
    headers:
      Accept:
      - '*/*'
      Accept-Encoding:
      - gzip, deflate
      CommandName:
      - containerapp env create
      Connection:
      - keep-alive
      ParameterSetName:
      - -g -n --logs-workspace-id --logs-workspace-key
      User-Agent:
      - python/3.10.10 (Windows-10-10.0.22621-SP0) AZURECLI/2.46.0
    method: GET
    uri: https://management.azure.com/subscriptions/00000000-0000-0000-0000-000000000000/providers/Microsoft.App/locations/eastus/managedEnvironmentOperationStatuses/a2813ec8-52b2-4660-849e-9f6185eff967?api-version=2022-10-01&azureAsyncOperation=true
  response:
    body:
      string: '{"id":"/subscriptions/00000000-0000-0000-0000-000000000000/providers/Microsoft.App/locations/eastus/managedEnvironmentOperationStatuses/a2813ec8-52b2-4660-849e-9f6185eff967","name":"a2813ec8-52b2-4660-849e-9f6185eff967","status":"InProgress","startTime":"2023-03-14T06:48:25.9412809"}'
    headers:
      api-supported-versions:
      - 2022-01-01-preview, 2022-03-01, 2022-06-01-preview, 2022-10-01, 2022-11-01-preview,
        2023-02-01
      cache-control:
      - no-cache
      content-length:
      - '284'
      content-type:
      - application/json; charset=utf-8
      date:
      - Tue, 14 Mar 2023 06:51:29 GMT
      expires:
      - '-1'
      pragma:
      - no-cache
      server:
      - Microsoft-IIS/10.0
      strict-transport-security:
      - max-age=31536000; includeSubDomains
      transfer-encoding:
      - chunked
      vary:
      - Accept-Encoding,Accept-Encoding
      x-content-type-options:
      - nosniff
      x-powered-by:
      - ASP.NET
    status:
      code: 200
      message: OK
- request:
    body: null
    headers:
      Accept:
      - '*/*'
      Accept-Encoding:
      - gzip, deflate
      CommandName:
      - containerapp env create
      Connection:
      - keep-alive
      ParameterSetName:
      - -g -n --logs-workspace-id --logs-workspace-key
      User-Agent:
      - python/3.10.10 (Windows-10-10.0.22621-SP0) AZURECLI/2.46.0
    method: GET
    uri: https://management.azure.com/subscriptions/00000000-0000-0000-0000-000000000000/providers/Microsoft.App/locations/eastus/managedEnvironmentOperationStatuses/a2813ec8-52b2-4660-849e-9f6185eff967?api-version=2022-10-01&azureAsyncOperation=true
  response:
    body:
      string: '{"id":"/subscriptions/00000000-0000-0000-0000-000000000000/providers/Microsoft.App/locations/eastus/managedEnvironmentOperationStatuses/a2813ec8-52b2-4660-849e-9f6185eff967","name":"a2813ec8-52b2-4660-849e-9f6185eff967","status":"InProgress","startTime":"2023-03-14T06:48:25.9412809"}'
    headers:
      api-supported-versions:
      - 2022-01-01-preview, 2022-03-01, 2022-06-01-preview, 2022-10-01, 2022-11-01-preview,
        2023-02-01
      cache-control:
      - no-cache
      content-length:
      - '284'
      content-type:
      - application/json; charset=utf-8
      date:
      - Tue, 14 Mar 2023 06:51:33 GMT
      expires:
      - '-1'
      pragma:
      - no-cache
      server:
      - Microsoft-IIS/10.0
      strict-transport-security:
      - max-age=31536000; includeSubDomains
      transfer-encoding:
      - chunked
      vary:
      - Accept-Encoding,Accept-Encoding
      x-content-type-options:
      - nosniff
      x-powered-by:
      - ASP.NET
    status:
      code: 200
      message: OK
- request:
    body: null
    headers:
      Accept:
      - '*/*'
      Accept-Encoding:
      - gzip, deflate
      CommandName:
      - containerapp env create
      Connection:
      - keep-alive
      ParameterSetName:
      - -g -n --logs-workspace-id --logs-workspace-key
      User-Agent:
      - python/3.10.10 (Windows-10-10.0.22621-SP0) AZURECLI/2.46.0
    method: GET
    uri: https://management.azure.com/subscriptions/00000000-0000-0000-0000-000000000000/providers/Microsoft.App/locations/eastus/managedEnvironmentOperationStatuses/a2813ec8-52b2-4660-849e-9f6185eff967?api-version=2022-10-01&azureAsyncOperation=true
  response:
    body:
      string: '{"id":"/subscriptions/00000000-0000-0000-0000-000000000000/providers/Microsoft.App/locations/eastus/managedEnvironmentOperationStatuses/a2813ec8-52b2-4660-849e-9f6185eff967","name":"a2813ec8-52b2-4660-849e-9f6185eff967","status":"InProgress","startTime":"2023-03-14T06:48:25.9412809"}'
    headers:
      api-supported-versions:
      - 2022-01-01-preview, 2022-03-01, 2022-06-01-preview, 2022-10-01, 2022-11-01-preview,
        2023-02-01
      cache-control:
      - no-cache
      content-length:
      - '284'
      content-type:
      - application/json; charset=utf-8
      date:
      - Tue, 14 Mar 2023 06:51:36 GMT
      expires:
      - '-1'
      pragma:
      - no-cache
      server:
      - Microsoft-IIS/10.0
      strict-transport-security:
      - max-age=31536000; includeSubDomains
      transfer-encoding:
      - chunked
      vary:
      - Accept-Encoding,Accept-Encoding
      x-content-type-options:
      - nosniff
      x-powered-by:
      - ASP.NET
    status:
      code: 200
      message: OK
- request:
    body: null
    headers:
      Accept:
      - '*/*'
      Accept-Encoding:
      - gzip, deflate
      CommandName:
      - containerapp env create
      Connection:
      - keep-alive
      ParameterSetName:
      - -g -n --logs-workspace-id --logs-workspace-key
      User-Agent:
      - python/3.10.10 (Windows-10-10.0.22621-SP0) AZURECLI/2.46.0
    method: GET
    uri: https://management.azure.com/subscriptions/00000000-0000-0000-0000-000000000000/providers/Microsoft.App/locations/eastus/managedEnvironmentOperationStatuses/a2813ec8-52b2-4660-849e-9f6185eff967?api-version=2022-10-01&azureAsyncOperation=true
  response:
    body:
      string: '{"id":"/subscriptions/00000000-0000-0000-0000-000000000000/providers/Microsoft.App/locations/eastus/managedEnvironmentOperationStatuses/a2813ec8-52b2-4660-849e-9f6185eff967","name":"a2813ec8-52b2-4660-849e-9f6185eff967","status":"InProgress","startTime":"2023-03-14T06:48:25.9412809"}'
    headers:
      api-supported-versions:
      - 2022-01-01-preview, 2022-03-01, 2022-06-01-preview, 2022-10-01, 2022-11-01-preview,
        2023-02-01
      cache-control:
      - no-cache
      content-length:
      - '284'
      content-type:
      - application/json; charset=utf-8
      date:
      - Tue, 14 Mar 2023 06:51:39 GMT
      expires:
      - '-1'
      pragma:
      - no-cache
      server:
      - Microsoft-IIS/10.0
      strict-transport-security:
      - max-age=31536000; includeSubDomains
      transfer-encoding:
      - chunked
      vary:
      - Accept-Encoding,Accept-Encoding
      x-content-type-options:
      - nosniff
      x-powered-by:
      - ASP.NET
    status:
      code: 200
      message: OK
- request:
    body: null
    headers:
      Accept:
      - '*/*'
      Accept-Encoding:
      - gzip, deflate
      CommandName:
      - containerapp env create
      Connection:
      - keep-alive
      ParameterSetName:
      - -g -n --logs-workspace-id --logs-workspace-key
      User-Agent:
      - python/3.10.10 (Windows-10-10.0.22621-SP0) AZURECLI/2.46.0
    method: GET
    uri: https://management.azure.com/subscriptions/00000000-0000-0000-0000-000000000000/providers/Microsoft.App/locations/eastus/managedEnvironmentOperationStatuses/a2813ec8-52b2-4660-849e-9f6185eff967?api-version=2022-10-01&azureAsyncOperation=true
  response:
    body:
      string: '{"id":"/subscriptions/00000000-0000-0000-0000-000000000000/providers/Microsoft.App/locations/eastus/managedEnvironmentOperationStatuses/a2813ec8-52b2-4660-849e-9f6185eff967","name":"a2813ec8-52b2-4660-849e-9f6185eff967","status":"InProgress","startTime":"2023-03-14T06:48:25.9412809"}'
    headers:
      api-supported-versions:
      - 2022-01-01-preview, 2022-03-01, 2022-06-01-preview, 2022-10-01, 2022-11-01-preview,
        2023-02-01
      cache-control:
      - no-cache
      content-length:
      - '284'
      content-type:
      - application/json; charset=utf-8
      date:
      - Tue, 14 Mar 2023 06:51:41 GMT
      expires:
      - '-1'
      pragma:
      - no-cache
      server:
      - Microsoft-IIS/10.0
      strict-transport-security:
      - max-age=31536000; includeSubDomains
      transfer-encoding:
      - chunked
      vary:
      - Accept-Encoding,Accept-Encoding
      x-content-type-options:
      - nosniff
      x-powered-by:
      - ASP.NET
    status:
      code: 200
      message: OK
- request:
    body: null
    headers:
      Accept:
      - '*/*'
      Accept-Encoding:
      - gzip, deflate
      CommandName:
      - containerapp env create
      Connection:
      - keep-alive
      ParameterSetName:
      - -g -n --logs-workspace-id --logs-workspace-key
      User-Agent:
      - python/3.10.10 (Windows-10-10.0.22621-SP0) AZURECLI/2.46.0
    method: GET
    uri: https://management.azure.com/subscriptions/00000000-0000-0000-0000-000000000000/providers/Microsoft.App/locations/eastus/managedEnvironmentOperationStatuses/a2813ec8-52b2-4660-849e-9f6185eff967?api-version=2022-10-01&azureAsyncOperation=true
  response:
    body:
      string: '{"id":"/subscriptions/00000000-0000-0000-0000-000000000000/providers/Microsoft.App/locations/eastus/managedEnvironmentOperationStatuses/a2813ec8-52b2-4660-849e-9f6185eff967","name":"a2813ec8-52b2-4660-849e-9f6185eff967","status":"InProgress","startTime":"2023-03-14T06:48:25.9412809"}'
    headers:
      api-supported-versions:
      - 2022-01-01-preview, 2022-03-01, 2022-06-01-preview, 2022-10-01, 2022-11-01-preview,
        2023-02-01
      cache-control:
      - no-cache
      content-length:
      - '284'
      content-type:
      - application/json; charset=utf-8
      date:
      - Tue, 14 Mar 2023 06:51:44 GMT
      expires:
      - '-1'
      pragma:
      - no-cache
      server:
      - Microsoft-IIS/10.0
      strict-transport-security:
      - max-age=31536000; includeSubDomains
      transfer-encoding:
      - chunked
      vary:
      - Accept-Encoding,Accept-Encoding
      x-content-type-options:
      - nosniff
      x-powered-by:
      - ASP.NET
    status:
      code: 200
      message: OK
- request:
    body: null
    headers:
      Accept:
      - '*/*'
      Accept-Encoding:
      - gzip, deflate
      CommandName:
      - containerapp env create
      Connection:
      - keep-alive
      ParameterSetName:
      - -g -n --logs-workspace-id --logs-workspace-key
      User-Agent:
      - python/3.10.10 (Windows-10-10.0.22621-SP0) AZURECLI/2.46.0
    method: GET
    uri: https://management.azure.com/subscriptions/00000000-0000-0000-0000-000000000000/providers/Microsoft.App/locations/eastus/managedEnvironmentOperationStatuses/a2813ec8-52b2-4660-849e-9f6185eff967?api-version=2022-10-01&azureAsyncOperation=true
  response:
    body:
      string: '{"id":"/subscriptions/00000000-0000-0000-0000-000000000000/providers/Microsoft.App/locations/eastus/managedEnvironmentOperationStatuses/a2813ec8-52b2-4660-849e-9f6185eff967","name":"a2813ec8-52b2-4660-849e-9f6185eff967","status":"InProgress","startTime":"2023-03-14T06:48:25.9412809"}'
    headers:
      api-supported-versions:
      - 2022-01-01-preview, 2022-03-01, 2022-06-01-preview, 2022-10-01, 2022-11-01-preview,
        2023-02-01
      cache-control:
      - no-cache
      content-length:
      - '284'
      content-type:
      - application/json; charset=utf-8
      date:
      - Tue, 14 Mar 2023 06:51:48 GMT
      expires:
      - '-1'
      pragma:
      - no-cache
      server:
      - Microsoft-IIS/10.0
      strict-transport-security:
      - max-age=31536000; includeSubDomains
      transfer-encoding:
      - chunked
      vary:
      - Accept-Encoding,Accept-Encoding
      x-content-type-options:
      - nosniff
      x-powered-by:
      - ASP.NET
    status:
      code: 200
      message: OK
- request:
    body: null
    headers:
      Accept:
      - '*/*'
      Accept-Encoding:
      - gzip, deflate
      CommandName:
      - containerapp env create
      Connection:
      - keep-alive
      ParameterSetName:
      - -g -n --logs-workspace-id --logs-workspace-key
      User-Agent:
      - python/3.10.10 (Windows-10-10.0.22621-SP0) AZURECLI/2.46.0
    method: GET
    uri: https://management.azure.com/subscriptions/00000000-0000-0000-0000-000000000000/providers/Microsoft.App/locations/eastus/managedEnvironmentOperationStatuses/a2813ec8-52b2-4660-849e-9f6185eff967?api-version=2022-10-01&azureAsyncOperation=true
  response:
    body:
      string: '{"id":"/subscriptions/00000000-0000-0000-0000-000000000000/providers/Microsoft.App/locations/eastus/managedEnvironmentOperationStatuses/a2813ec8-52b2-4660-849e-9f6185eff967","name":"a2813ec8-52b2-4660-849e-9f6185eff967","status":"InProgress","startTime":"2023-03-14T06:48:25.9412809"}'
    headers:
      api-supported-versions:
      - 2022-01-01-preview, 2022-03-01, 2022-06-01-preview, 2022-10-01, 2022-11-01-preview,
        2023-02-01
      cache-control:
      - no-cache
      content-length:
      - '284'
      content-type:
      - application/json; charset=utf-8
      date:
      - Tue, 14 Mar 2023 06:51:51 GMT
      expires:
      - '-1'
      pragma:
      - no-cache
      server:
      - Microsoft-IIS/10.0
      strict-transport-security:
      - max-age=31536000; includeSubDomains
      transfer-encoding:
      - chunked
      vary:
      - Accept-Encoding,Accept-Encoding
      x-content-type-options:
      - nosniff
      x-powered-by:
      - ASP.NET
    status:
      code: 200
      message: OK
- request:
    body: null
    headers:
      Accept:
      - '*/*'
      Accept-Encoding:
      - gzip, deflate
      CommandName:
      - containerapp env create
      Connection:
      - keep-alive
      ParameterSetName:
      - -g -n --logs-workspace-id --logs-workspace-key
      User-Agent:
      - python/3.10.10 (Windows-10-10.0.22621-SP0) AZURECLI/2.46.0
    method: GET
    uri: https://management.azure.com/subscriptions/00000000-0000-0000-0000-000000000000/providers/Microsoft.App/locations/eastus/managedEnvironmentOperationStatuses/a2813ec8-52b2-4660-849e-9f6185eff967?api-version=2022-10-01&azureAsyncOperation=true
  response:
    body:
      string: '{"id":"/subscriptions/00000000-0000-0000-0000-000000000000/providers/Microsoft.App/locations/eastus/managedEnvironmentOperationStatuses/a2813ec8-52b2-4660-849e-9f6185eff967","name":"a2813ec8-52b2-4660-849e-9f6185eff967","status":"InProgress","startTime":"2023-03-14T06:48:25.9412809"}'
    headers:
      api-supported-versions:
      - 2022-01-01-preview, 2022-03-01, 2022-06-01-preview, 2022-10-01, 2022-11-01-preview,
        2023-02-01
      cache-control:
      - no-cache
      content-length:
      - '284'
      content-type:
      - application/json; charset=utf-8
      date:
      - Tue, 14 Mar 2023 06:51:55 GMT
      expires:
      - '-1'
      pragma:
      - no-cache
      server:
      - Microsoft-IIS/10.0
      strict-transport-security:
      - max-age=31536000; includeSubDomains
      transfer-encoding:
      - chunked
      vary:
      - Accept-Encoding,Accept-Encoding
      x-content-type-options:
      - nosniff
      x-powered-by:
      - ASP.NET
    status:
      code: 200
      message: OK
- request:
    body: null
    headers:
      Accept:
      - '*/*'
      Accept-Encoding:
      - gzip, deflate
      CommandName:
      - containerapp env create
      Connection:
      - keep-alive
      ParameterSetName:
      - -g -n --logs-workspace-id --logs-workspace-key
      User-Agent:
      - python/3.10.10 (Windows-10-10.0.22621-SP0) AZURECLI/2.46.0
    method: GET
    uri: https://management.azure.com/subscriptions/00000000-0000-0000-0000-000000000000/providers/Microsoft.App/locations/eastus/managedEnvironmentOperationStatuses/a2813ec8-52b2-4660-849e-9f6185eff967?api-version=2022-10-01&azureAsyncOperation=true
  response:
    body:
      string: '{"id":"/subscriptions/00000000-0000-0000-0000-000000000000/providers/Microsoft.App/locations/eastus/managedEnvironmentOperationStatuses/a2813ec8-52b2-4660-849e-9f6185eff967","name":"a2813ec8-52b2-4660-849e-9f6185eff967","status":"InProgress","startTime":"2023-03-14T06:48:25.9412809"}'
    headers:
      api-supported-versions:
      - 2022-01-01-preview, 2022-03-01, 2022-06-01-preview, 2022-10-01, 2022-11-01-preview,
        2023-02-01
      cache-control:
      - no-cache
      content-length:
      - '284'
      content-type:
      - application/json; charset=utf-8
      date:
      - Tue, 14 Mar 2023 06:51:57 GMT
      expires:
      - '-1'
      pragma:
      - no-cache
      server:
      - Microsoft-IIS/10.0
      strict-transport-security:
      - max-age=31536000; includeSubDomains
      transfer-encoding:
      - chunked
      vary:
      - Accept-Encoding,Accept-Encoding
      x-content-type-options:
      - nosniff
      x-powered-by:
      - ASP.NET
    status:
      code: 200
      message: OK
- request:
    body: null
    headers:
      Accept:
      - '*/*'
      Accept-Encoding:
      - gzip, deflate
      CommandName:
      - containerapp env create
      Connection:
      - keep-alive
      ParameterSetName:
      - -g -n --logs-workspace-id --logs-workspace-key
      User-Agent:
      - python/3.10.10 (Windows-10-10.0.22621-SP0) AZURECLI/2.46.0
    method: GET
    uri: https://management.azure.com/subscriptions/00000000-0000-0000-0000-000000000000/providers/Microsoft.App/locations/eastus/managedEnvironmentOperationStatuses/a2813ec8-52b2-4660-849e-9f6185eff967?api-version=2022-10-01&azureAsyncOperation=true
  response:
    body:
      string: '{"id":"/subscriptions/00000000-0000-0000-0000-000000000000/providers/Microsoft.App/locations/eastus/managedEnvironmentOperationStatuses/a2813ec8-52b2-4660-849e-9f6185eff967","name":"a2813ec8-52b2-4660-849e-9f6185eff967","status":"InProgress","startTime":"2023-03-14T06:48:25.9412809"}'
    headers:
      api-supported-versions:
      - 2022-01-01-preview, 2022-03-01, 2022-06-01-preview, 2022-10-01, 2022-11-01-preview,
        2023-02-01
      cache-control:
      - no-cache
      content-length:
      - '284'
      content-type:
      - application/json; charset=utf-8
      date:
      - Tue, 14 Mar 2023 06:52:00 GMT
      expires:
      - '-1'
      pragma:
      - no-cache
      server:
      - Microsoft-IIS/10.0
      strict-transport-security:
      - max-age=31536000; includeSubDomains
      transfer-encoding:
      - chunked
      vary:
      - Accept-Encoding,Accept-Encoding
      x-content-type-options:
      - nosniff
      x-powered-by:
      - ASP.NET
    status:
      code: 200
      message: OK
- request:
    body: null
    headers:
      Accept:
      - '*/*'
      Accept-Encoding:
      - gzip, deflate
      CommandName:
      - containerapp env create
      Connection:
      - keep-alive
      ParameterSetName:
      - -g -n --logs-workspace-id --logs-workspace-key
      User-Agent:
      - python/3.10.10 (Windows-10-10.0.22621-SP0) AZURECLI/2.46.0
    method: GET
    uri: https://management.azure.com/subscriptions/00000000-0000-0000-0000-000000000000/providers/Microsoft.App/locations/eastus/managedEnvironmentOperationStatuses/a2813ec8-52b2-4660-849e-9f6185eff967?api-version=2022-10-01&azureAsyncOperation=true
  response:
    body:
      string: '{"id":"/subscriptions/00000000-0000-0000-0000-000000000000/providers/Microsoft.App/locations/eastus/managedEnvironmentOperationStatuses/a2813ec8-52b2-4660-849e-9f6185eff967","name":"a2813ec8-52b2-4660-849e-9f6185eff967","status":"InProgress","startTime":"2023-03-14T06:48:25.9412809"}'
    headers:
      api-supported-versions:
      - 2022-01-01-preview, 2022-03-01, 2022-06-01-preview, 2022-10-01, 2022-11-01-preview,
        2023-02-01
      cache-control:
      - no-cache
      content-length:
      - '284'
      content-type:
      - application/json; charset=utf-8
      date:
      - Tue, 14 Mar 2023 06:52:08 GMT
      expires:
      - '-1'
      pragma:
      - no-cache
      server:
      - Microsoft-IIS/10.0
      strict-transport-security:
      - max-age=31536000; includeSubDomains
      transfer-encoding:
      - chunked
      vary:
      - Accept-Encoding,Accept-Encoding
      x-content-type-options:
      - nosniff
      x-powered-by:
      - ASP.NET
    status:
      code: 200
      message: OK
- request:
    body: null
    headers:
      Accept:
      - '*/*'
      Accept-Encoding:
      - gzip, deflate
      CommandName:
      - containerapp env create
      Connection:
      - keep-alive
      ParameterSetName:
      - -g -n --logs-workspace-id --logs-workspace-key
      User-Agent:
      - python/3.10.10 (Windows-10-10.0.22621-SP0) AZURECLI/2.46.0
    method: GET
    uri: https://management.azure.com/subscriptions/00000000-0000-0000-0000-000000000000/providers/Microsoft.App/locations/eastus/managedEnvironmentOperationStatuses/a2813ec8-52b2-4660-849e-9f6185eff967?api-version=2022-10-01&azureAsyncOperation=true
  response:
    body:
      string: '{"id":"/subscriptions/00000000-0000-0000-0000-000000000000/providers/Microsoft.App/locations/eastus/managedEnvironmentOperationStatuses/a2813ec8-52b2-4660-849e-9f6185eff967","name":"a2813ec8-52b2-4660-849e-9f6185eff967","status":"InProgress","startTime":"2023-03-14T06:48:25.9412809"}'
    headers:
      api-supported-versions:
      - 2022-01-01-preview, 2022-03-01, 2022-06-01-preview, 2022-10-01, 2022-11-01-preview,
        2023-02-01
      cache-control:
      - no-cache
      content-length:
      - '284'
      content-type:
      - application/json; charset=utf-8
      date:
      - Tue, 14 Mar 2023 06:52:11 GMT
      expires:
      - '-1'
      pragma:
      - no-cache
      server:
      - Microsoft-IIS/10.0
      strict-transport-security:
      - max-age=31536000; includeSubDomains
      transfer-encoding:
      - chunked
      vary:
      - Accept-Encoding,Accept-Encoding
      x-content-type-options:
      - nosniff
      x-powered-by:
      - ASP.NET
    status:
      code: 200
      message: OK
- request:
    body: null
    headers:
      Accept:
      - '*/*'
      Accept-Encoding:
      - gzip, deflate
      CommandName:
      - containerapp env create
      Connection:
      - keep-alive
      ParameterSetName:
      - -g -n --logs-workspace-id --logs-workspace-key
      User-Agent:
      - python/3.10.10 (Windows-10-10.0.22621-SP0) AZURECLI/2.46.0
    method: GET
    uri: https://management.azure.com/subscriptions/00000000-0000-0000-0000-000000000000/providers/Microsoft.App/locations/eastus/managedEnvironmentOperationStatuses/a2813ec8-52b2-4660-849e-9f6185eff967?api-version=2022-10-01&azureAsyncOperation=true
  response:
    body:
      string: '{"id":"/subscriptions/00000000-0000-0000-0000-000000000000/providers/Microsoft.App/locations/eastus/managedEnvironmentOperationStatuses/a2813ec8-52b2-4660-849e-9f6185eff967","name":"a2813ec8-52b2-4660-849e-9f6185eff967","status":"InProgress","startTime":"2023-03-14T06:48:25.9412809"}'
    headers:
      api-supported-versions:
      - 2022-01-01-preview, 2022-03-01, 2022-06-01-preview, 2022-10-01, 2022-11-01-preview,
        2023-02-01
      cache-control:
      - no-cache
      content-length:
      - '284'
      content-type:
      - application/json; charset=utf-8
      date:
      - Tue, 14 Mar 2023 06:52:14 GMT
      expires:
      - '-1'
      pragma:
      - no-cache
      server:
      - Microsoft-IIS/10.0
      strict-transport-security:
      - max-age=31536000; includeSubDomains
      transfer-encoding:
      - chunked
      vary:
      - Accept-Encoding,Accept-Encoding
      x-content-type-options:
      - nosniff
      x-powered-by:
      - ASP.NET
    status:
      code: 200
      message: OK
- request:
    body: null
    headers:
      Accept:
      - '*/*'
      Accept-Encoding:
      - gzip, deflate
      CommandName:
      - containerapp env create
      Connection:
      - keep-alive
      ParameterSetName:
      - -g -n --logs-workspace-id --logs-workspace-key
      User-Agent:
      - python/3.10.10 (Windows-10-10.0.22621-SP0) AZURECLI/2.46.0
    method: GET
    uri: https://management.azure.com/subscriptions/00000000-0000-0000-0000-000000000000/providers/Microsoft.App/locations/eastus/managedEnvironmentOperationStatuses/a2813ec8-52b2-4660-849e-9f6185eff967?api-version=2022-10-01&azureAsyncOperation=true
  response:
    body:
      string: '{"id":"/subscriptions/00000000-0000-0000-0000-000000000000/providers/Microsoft.App/locations/eastus/managedEnvironmentOperationStatuses/a2813ec8-52b2-4660-849e-9f6185eff967","name":"a2813ec8-52b2-4660-849e-9f6185eff967","status":"Succeeded","startTime":"2023-03-14T06:48:25.9412809"}'
    headers:
      api-supported-versions:
      - 2022-01-01-preview, 2022-03-01, 2022-06-01-preview, 2022-10-01, 2022-11-01-preview,
        2023-02-01
      cache-control:
      - no-cache
      content-length:
      - '283'
      content-type:
      - application/json; charset=utf-8
      date:
      - Tue, 14 Mar 2023 06:52:18 GMT
      expires:
      - '-1'
      pragma:
      - no-cache
      server:
      - Microsoft-IIS/10.0
      strict-transport-security:
      - max-age=31536000; includeSubDomains
      transfer-encoding:
      - chunked
      vary:
      - Accept-Encoding,Accept-Encoding
      x-content-type-options:
      - nosniff
      x-powered-by:
      - ASP.NET
    status:
      code: 200
      message: OK
- request:
    body: null
    headers:
      Accept:
      - '*/*'
      Accept-Encoding:
      - gzip, deflate
      CommandName:
      - containerapp env create
      Connection:
      - keep-alive
      ParameterSetName:
      - -g -n --logs-workspace-id --logs-workspace-key
      User-Agent:
      - python/3.10.10 (Windows-10-10.0.22621-SP0) AZURECLI/2.46.0
    method: GET
    uri: https://management.azure.com/subscriptions/00000000-0000-0000-0000-000000000000/resourceGroups/clitest.rg000001/providers/Microsoft.App/managedEnvironments/env000002?api-version=2022-10-01
  response:
    body:
      string: '{"id":"/subscriptions/00000000-0000-0000-0000-000000000000/resourceGroups/clitest.rg000001/providers/Microsoft.App/managedEnvironments/env000002","name":"env000002","type":"Microsoft.App/managedEnvironments","location":"eastus","systemData":{"createdBy":"xinyupang@microsoft.com","createdByType":"User","createdAt":"2023-03-14T06:48:23.7852135","lastModifiedBy":"xinyupang@microsoft.com","lastModifiedByType":"User","lastModifiedAt":"2023-03-14T06:48:23.7852135"},"properties":{"provisioningState":"Succeeded","defaultDomain":"salmonpebble-1fc4c144.eastus.azurecontainerapps.io","staticIp":"20.253.106.5","appLogsConfiguration":{"destination":"log-analytics","logAnalyticsConfiguration":{"customerId":"7e90591a-45ee-4098-b88e-73edfa18e966"}},"zoneRedundant":false,"eventStreamEndpoint":"https://eastus.azurecontainerapps.dev/subscriptions/00000000-0000-0000-0000-000000000000/resourceGroups/clitest.rg000001/managedEnvironments/env000002/eventstream","customDomainConfiguration":{"customDomainVerificationId":"D3F71C85EB6552E36A89A3E4A080C3CFB00181670B659B0003264FC673AA9B00"}}}'
    headers:
      api-supported-versions:
      - 2022-01-01-preview, 2022-03-01, 2022-06-01-preview, 2022-10-01, 2022-11-01-preview,
        2023-02-01
      cache-control:
      - no-cache
      content-length:
      - '1078'
      content-type:
      - application/json; charset=utf-8
      date:
      - Tue, 14 Mar 2023 06:52:19 GMT
      expires:
      - '-1'
      pragma:
      - no-cache
      server:
      - Microsoft-IIS/10.0
      strict-transport-security:
      - max-age=31536000; includeSubDomains
      transfer-encoding:
      - chunked
      vary:
      - Accept-Encoding,Accept-Encoding
      x-content-type-options:
      - nosniff
      x-powered-by:
      - ASP.NET
    status:
      code: 200
      message: OK
- request:
    body: null
    headers:
      Accept:
      - application/json
      Accept-Encoding:
      - gzip, deflate
      CommandName:
      - containerapp env show
      Connection:
      - keep-alive
      ParameterSetName:
      - -g -n
      User-Agent:
      - AZURECLI/2.46.0 azsdk-python-azure-mgmt-resource/21.1.0b1 Python/3.10.10 (Windows-10-10.0.22621-SP0)
    method: GET
    uri: https://management.azure.com/subscriptions/00000000-0000-0000-0000-000000000000/providers/Microsoft.App?api-version=2022-09-01
  response:
    body:
      string: '{"id":"/subscriptions/00000000-0000-0000-0000-000000000000/providers/Microsoft.App","namespace":"Microsoft.App","authorizations":[{"applicationId":"7e3bc4fd-85a3-4192-b177-5b8bfc87f42c","roleDefinitionId":"39a74f72-b40f-4bdc-b639-562fe2260bf0"},{"applicationId":"3734c1a4-2bed-4998-a37a-ff1a9e7bf019","roleDefinitionId":"5c779a4f-5cb2-4547-8c41-478d9be8ba90"},{"applicationId":"55ebbb62-3b9c-49fd-9b87-9595226dd4ac","roleDefinitionId":"e49ca620-7992-4561-a7df-4ed67dad77b5","managedByRoleDefinitionId":"9e3af657-a8ff-583c-a75c-2fe7c4bcb635"}],"resourceTypes":[{"resourceType":"operations","locations":["North
        Central US (Stage)","Central US EUAP","East US 2 EUAP","Canada Central","West
        Europe","North Europe","East US","East US 2","East Asia","Australia East","Germany
        West Central","Japan East","UK South","West US","Central US","North Central
        US","South Central US","Korea Central","Brazil South","West US 3","France
        Central","South Africa North","Norway East","Switzerland North","UAE North"],"apiVersions":["2022-11-01-preview","2022-10-01","2022-06-01-preview","2022-03-01","2022-01-01-preview"],"capabilities":"None"},{"resourceType":"locations/connectedEnvironmentOperationResults","locations":["North
        Central US (Stage)","North Central US","East US","East Asia","West Europe","Central
        US EUAP","East US 2 EUAP"],"apiVersions":["2022-11-01-preview","2022-10-01","2022-06-01-preview"],"capabilities":"None"},{"resourceType":"managedEnvironments","locations":["Central
        US EUAP","East US 2 EUAP","North Central US (Stage)","Canada Central","West
        Europe","North Europe","East US","East US 2","East Asia","Australia East","Germany
        West Central","Japan East","UK South","West US","Central US","North Central
        US","South Central US","Korea Central","Brazil South","West US 3","France
        Central","South Africa North","Norway East","Switzerland North","UAE North"],"apiVersions":["2022-11-01-preview","2022-10-01","2022-06-01-preview","2022-03-01","2022-01-01-preview"],"capabilities":"CrossResourceGroupResourceMove,
        CrossSubscriptionResourceMove, SupportsTags, SupportsLocation"},{"resourceType":"managedEnvironments/certificates","locations":["Central
        US EUAP","East US 2 EUAP","North Central US (Stage)","Canada Central","West
        Europe","North Europe","East US","East US 2","East Asia","Australia East","Germany
        West Central","Japan East","UK South","West US","Central US","North Central
        US","South Central US","Korea Central","Brazil South","West US 3","France
        Central","South Africa North","Norway East","Switzerland North","UAE North"],"apiVersions":["2022-11-01-preview","2022-10-01","2022-06-01-preview","2022-03-01","2022-01-01-preview"],"capabilities":"CrossResourceGroupResourceMove,
        CrossSubscriptionResourceMove, SupportsTags, SupportsLocation"},{"resourceType":"managedEnvironments/managedCertificates","locations":["Central
        US EUAP","East US 2 EUAP","North Central US (Stage)","Canada Central","West
        Europe","North Europe","East US","East US 2","East Asia","Australia East","Germany
        West Central","Japan East","UK South","West US","Central US","North Central
        US","South Central US","Korea Central","Brazil South","West US 3","France
        Central","South Africa North","Norway East","Switzerland North","UAE North"],"apiVersions":["2022-11-01-preview"],"capabilities":"CrossResourceGroupResourceMove,
        CrossSubscriptionResourceMove, SupportsTags, SupportsLocation"},{"resourceType":"containerApps","locations":["Central
        US EUAP","East US 2 EUAP","North Central US (Stage)","Canada Central","West
        Europe","North Europe","East US","East US 2","East Asia","Australia East","Germany
        West Central","Japan East","UK South","West US","Central US","North Central
        US","South Central US","Korea Central","Brazil South","West US 3","France
        Central","South Africa North","Norway East","Switzerland North","UAE North"],"apiVersions":["2022-11-01-preview","2022-10-01","2022-06-01-preview","2022-03-01","2022-01-01-preview"],"capabilities":"CrossResourceGroupResourceMove,
        CrossSubscriptionResourceMove, SystemAssignedResourceIdentity, SupportsTags,
        SupportsLocation"},{"resourceType":"jobs","locations":["Central US EUAP","East
        US 2 EUAP","North Central US (Stage)","Canada Central","West Europe","North
        Europe","East US","East US 2","East Asia","Australia East","Germany West Central","Japan
        East","UK South","West US","Central US","North Central US","South Central
        US","Korea Central","Brazil South","West US 3","France Central","South Africa
        North","Norway East","Switzerland North","UAE North"],"apiVersions":["2022-11-01-preview"],"capabilities":"CrossResourceGroupResourceMove,
        CrossSubscriptionResourceMove, SystemAssignedResourceIdentity, SupportsTags,
        SupportsLocation"},{"resourceType":"locations","locations":[],"apiVersions":["2022-11-01-preview","2022-10-01","2022-06-01-preview","2022-03-01","2022-01-01-preview"],"capabilities":"None"},{"resourceType":"locations/managedEnvironmentOperationResults","locations":["Central
        US EUAP","East US 2 EUAP","North Central US (Stage)","Canada Central","West
        Europe","North Europe","East US","East US 2","East Asia","Australia East","Germany
        West Central","Japan East","UK South","West US","Central US","North Central
        US","South Central US","Korea Central","Brazil South","West US 3","France
        Central","South Africa North","Norway East","Switzerland North","UAE North"],"apiVersions":["2022-11-01-preview","2022-10-01","2022-06-01-preview","2022-03-01","2022-01-01-preview"],"capabilities":"None"},{"resourceType":"locations/managedEnvironmentOperationStatuses","locations":["Central
        US EUAP","East US 2 EUAP","North Central US (Stage)","Canada Central","West
        Europe","North Europe","East US","East US 2","East Asia","Australia East","Germany
        West Central","Japan East","UK South","West US","Central US","North Central
        US","South Central US","Korea Central","Brazil South","West US 3","France
        Central","South Africa North","Norway East","Switzerland North","UAE North"],"apiVersions":["2022-11-01-preview","2022-10-01","2022-06-01-preview","2022-03-01","2022-01-01-preview"],"capabilities":"None"},{"resourceType":"locations/containerappOperationResults","locations":["Central
        US EUAP","East US 2 EUAP","North Central US (Stage)","Canada Central","West
        Europe","North Europe","East US","East US 2","East Asia","Australia East","Germany
        West Central","Japan East","UK South","West US","Central US","North Central
        US","South Central US","Korea Central","Brazil South","West US 3","France
        Central","South Africa North","Norway East","Switzerland North","UAE North"],"apiVersions":["2022-11-01-preview","2022-10-01","2022-06-01-preview","2022-03-01","2022-01-01-preview"],"capabilities":"None"},{"resourceType":"locations/containerappOperationStatuses","locations":["Central
        US EUAP","East US 2 EUAP","North Central US (Stage)","Canada Central","West
        Europe","North Europe","East US","East US 2","East Asia","Australia East","Germany
        West Central","Japan East","UK South","West US","Central US","North Central
        US","South Central US","Korea Central","Brazil South","West US 3","France
        Central","South Africa North","Norway East","Switzerland North","UAE North"],"apiVersions":["2022-11-01-preview","2022-10-01","2022-06-01-preview","2022-03-01","2022-01-01-preview"],"capabilities":"None"},{"resourceType":"connectedEnvironments","locations":["Central
        US EUAP","East US 2 EUAP","North Central US (Stage)","North Central US","East
        US","East Asia","West Europe"],"apiVersions":["2022-11-01-preview","2022-10-01","2022-06-01-preview"],"capabilities":"CrossResourceGroupResourceMove,
        CrossSubscriptionResourceMove, SupportsTags, SupportsLocation"},{"resourceType":"connectedEnvironments/certificates","locations":["Central
        US EUAP","East US 2 EUAP","North Central US (Stage)","North Central US","East
        US","East Asia","West Europe"],"apiVersions":["2022-11-01-preview","2022-10-01","2022-06-01-preview"],"capabilities":"CrossResourceGroupResourceMove,
        CrossSubscriptionResourceMove, SupportsTags, SupportsLocation"},{"resourceType":"locations/connectedEnvironmentOperationStatuses","locations":["Central
        US EUAP","East US 2 EUAP","North Central US (Stage)","North Central US","East
        US","East Asia","West Europe"],"apiVersions":["2022-11-01-preview","2022-10-01","2022-06-01-preview"],"capabilities":"None"},{"resourceType":"locations/billingMeters","locations":["Central
        US EUAP","East US 2 EUAP","North Central US (Stage)","Australia East","North
        Central US","East US 2","West Europe","Central US","East US","North Europe","South
        Central US","UK South","West US 3"],"apiVersions":["2022-11-01-preview","2022-10-01","2022-06-01-preview"],"capabilities":"None"},{"resourceType":"locations/availableManagedEnvironmentsWorkloadProfileTypes","locations":["Central
        US EUAP","East US 2 EUAP","North Central US (Stage)","Australia East","North
        Central US","East US 2","West Europe","Central US","East US","North Europe","South
        Central US","UK South","West US 3"],"apiVersions":["2022-11-01-preview","2022-10-01","2022-06-01-preview"],"capabilities":"None"}],"registrationState":"Registered","registrationPolicy":"RegistrationRequired"}'
    headers:
      cache-control:
      - no-cache
      content-length:
      - '9060'
      content-type:
      - application/json; charset=utf-8
      date:
      - Tue, 14 Mar 2023 06:52:20 GMT
      expires:
      - '-1'
      pragma:
      - no-cache
      strict-transport-security:
      - max-age=31536000; includeSubDomains
      vary:
      - Accept-Encoding
      x-content-type-options:
      - nosniff
    status:
      code: 200
      message: OK
- request:
    body: null
    headers:
      Accept:
      - '*/*'
      Accept-Encoding:
      - gzip, deflate
      CommandName:
      - containerapp env show
      Connection:
      - keep-alive
      ParameterSetName:
      - -g -n
      User-Agent:
      - python/3.10.10 (Windows-10-10.0.22621-SP0) AZURECLI/2.46.0
    method: GET
    uri: https://management.azure.com/subscriptions/00000000-0000-0000-0000-000000000000/resourceGroups/clitest.rg000001/providers/Microsoft.App/managedEnvironments/env000002?api-version=2022-10-01
  response:
    body:
      string: '{"id":"/subscriptions/00000000-0000-0000-0000-000000000000/resourceGroups/clitest.rg000001/providers/Microsoft.App/managedEnvironments/env000002","name":"env000002","type":"Microsoft.App/managedEnvironments","location":"eastus","systemData":{"createdBy":"xinyupang@microsoft.com","createdByType":"User","createdAt":"2023-03-14T06:48:23.7852135","lastModifiedBy":"xinyupang@microsoft.com","lastModifiedByType":"User","lastModifiedAt":"2023-03-14T06:48:23.7852135"},"properties":{"provisioningState":"Succeeded","defaultDomain":"salmonpebble-1fc4c144.eastus.azurecontainerapps.io","staticIp":"20.253.106.5","appLogsConfiguration":{"destination":"log-analytics","logAnalyticsConfiguration":{"customerId":"7e90591a-45ee-4098-b88e-73edfa18e966"}},"zoneRedundant":false,"eventStreamEndpoint":"https://eastus.azurecontainerapps.dev/subscriptions/00000000-0000-0000-0000-000000000000/resourceGroups/clitest.rg000001/managedEnvironments/env000002/eventstream","customDomainConfiguration":{"customDomainVerificationId":"D3F71C85EB6552E36A89A3E4A080C3CFB00181670B659B0003264FC673AA9B00"}}}'
    headers:
      api-supported-versions:
      - 2022-01-01-preview, 2022-03-01, 2022-06-01-preview, 2022-10-01, 2022-11-01-preview,
        2023-02-01
      cache-control:
      - no-cache
      content-length:
      - '1078'
      content-type:
      - application/json; charset=utf-8
      date:
      - Tue, 14 Mar 2023 06:52:20 GMT
      expires:
      - '-1'
      pragma:
      - no-cache
      server:
      - Microsoft-IIS/10.0
      strict-transport-security:
      - max-age=31536000; includeSubDomains
      transfer-encoding:
      - chunked
      vary:
      - Accept-Encoding,Accept-Encoding
      x-content-type-options:
      - nosniff
      x-powered-by:
      - ASP.NET
    status:
      code: 200
      message: OK
- request:
    body: null
    headers:
      Accept:
      - application/json
      Accept-Encoding:
      - gzip, deflate
      CommandName:
      - containerapp create
      Connection:
      - keep-alive
      ParameterSetName:
      - -g -n --image --ingress --target-port --environment
      User-Agent:
      - AZURECLI/2.46.0 azsdk-python-azure-mgmt-resource/21.1.0b1 Python/3.10.10 (Windows-10-10.0.22621-SP0)
    method: GET
    uri: https://management.azure.com/subscriptions/00000000-0000-0000-0000-000000000000/providers/Microsoft.App?api-version=2022-09-01
  response:
    body:
      string: '{"id":"/subscriptions/00000000-0000-0000-0000-000000000000/providers/Microsoft.App","namespace":"Microsoft.App","authorizations":[{"applicationId":"7e3bc4fd-85a3-4192-b177-5b8bfc87f42c","roleDefinitionId":"39a74f72-b40f-4bdc-b639-562fe2260bf0"},{"applicationId":"3734c1a4-2bed-4998-a37a-ff1a9e7bf019","roleDefinitionId":"5c779a4f-5cb2-4547-8c41-478d9be8ba90"},{"applicationId":"55ebbb62-3b9c-49fd-9b87-9595226dd4ac","roleDefinitionId":"e49ca620-7992-4561-a7df-4ed67dad77b5","managedByRoleDefinitionId":"9e3af657-a8ff-583c-a75c-2fe7c4bcb635"}],"resourceTypes":[{"resourceType":"operations","locations":["North
        Central US (Stage)","Central US EUAP","East US 2 EUAP","Canada Central","West
        Europe","North Europe","East US","East US 2","East Asia","Australia East","Germany
        West Central","Japan East","UK South","West US","Central US","North Central
        US","South Central US","Korea Central","Brazil South","West US 3","France
        Central","South Africa North","Norway East","Switzerland North","UAE North"],"apiVersions":["2022-11-01-preview","2022-10-01","2022-06-01-preview","2022-03-01","2022-01-01-preview"],"capabilities":"None"},{"resourceType":"locations/connectedEnvironmentOperationResults","locations":["North
        Central US (Stage)","North Central US","East US","East Asia","West Europe","Central
        US EUAP","East US 2 EUAP"],"apiVersions":["2022-11-01-preview","2022-10-01","2022-06-01-preview"],"capabilities":"None"},{"resourceType":"managedEnvironments","locations":["Central
        US EUAP","East US 2 EUAP","North Central US (Stage)","Canada Central","West
        Europe","North Europe","East US","East US 2","East Asia","Australia East","Germany
        West Central","Japan East","UK South","West US","Central US","North Central
        US","South Central US","Korea Central","Brazil South","West US 3","France
        Central","South Africa North","Norway East","Switzerland North","UAE North"],"apiVersions":["2022-11-01-preview","2022-10-01","2022-06-01-preview","2022-03-01","2022-01-01-preview"],"capabilities":"CrossResourceGroupResourceMove,
        CrossSubscriptionResourceMove, SupportsTags, SupportsLocation"},{"resourceType":"managedEnvironments/certificates","locations":["Central
        US EUAP","East US 2 EUAP","North Central US (Stage)","Canada Central","West
        Europe","North Europe","East US","East US 2","East Asia","Australia East","Germany
        West Central","Japan East","UK South","West US","Central US","North Central
        US","South Central US","Korea Central","Brazil South","West US 3","France
        Central","South Africa North","Norway East","Switzerland North","UAE North"],"apiVersions":["2022-11-01-preview","2022-10-01","2022-06-01-preview","2022-03-01","2022-01-01-preview"],"capabilities":"CrossResourceGroupResourceMove,
        CrossSubscriptionResourceMove, SupportsTags, SupportsLocation"},{"resourceType":"managedEnvironments/managedCertificates","locations":["Central
        US EUAP","East US 2 EUAP","North Central US (Stage)","Canada Central","West
        Europe","North Europe","East US","East US 2","East Asia","Australia East","Germany
        West Central","Japan East","UK South","West US","Central US","North Central
        US","South Central US","Korea Central","Brazil South","West US 3","France
        Central","South Africa North","Norway East","Switzerland North","UAE North"],"apiVersions":["2022-11-01-preview"],"capabilities":"CrossResourceGroupResourceMove,
        CrossSubscriptionResourceMove, SupportsTags, SupportsLocation"},{"resourceType":"containerApps","locations":["Central
        US EUAP","East US 2 EUAP","North Central US (Stage)","Canada Central","West
        Europe","North Europe","East US","East US 2","East Asia","Australia East","Germany
        West Central","Japan East","UK South","West US","Central US","North Central
        US","South Central US","Korea Central","Brazil South","West US 3","France
        Central","South Africa North","Norway East","Switzerland North","UAE North"],"apiVersions":["2022-11-01-preview","2022-10-01","2022-06-01-preview","2022-03-01","2022-01-01-preview"],"capabilities":"CrossResourceGroupResourceMove,
        CrossSubscriptionResourceMove, SystemAssignedResourceIdentity, SupportsTags,
        SupportsLocation"},{"resourceType":"jobs","locations":["Central US EUAP","East
        US 2 EUAP","North Central US (Stage)","Canada Central","West Europe","North
        Europe","East US","East US 2","East Asia","Australia East","Germany West Central","Japan
        East","UK South","West US","Central US","North Central US","South Central
        US","Korea Central","Brazil South","West US 3","France Central","South Africa
        North","Norway East","Switzerland North","UAE North"],"apiVersions":["2022-11-01-preview"],"capabilities":"CrossResourceGroupResourceMove,
        CrossSubscriptionResourceMove, SystemAssignedResourceIdentity, SupportsTags,
        SupportsLocation"},{"resourceType":"locations","locations":[],"apiVersions":["2022-11-01-preview","2022-10-01","2022-06-01-preview","2022-03-01","2022-01-01-preview"],"capabilities":"None"},{"resourceType":"locations/managedEnvironmentOperationResults","locations":["Central
        US EUAP","East US 2 EUAP","North Central US (Stage)","Canada Central","West
        Europe","North Europe","East US","East US 2","East Asia","Australia East","Germany
        West Central","Japan East","UK South","West US","Central US","North Central
        US","South Central US","Korea Central","Brazil South","West US 3","France
        Central","South Africa North","Norway East","Switzerland North","UAE North"],"apiVersions":["2022-11-01-preview","2022-10-01","2022-06-01-preview","2022-03-01","2022-01-01-preview"],"capabilities":"None"},{"resourceType":"locations/managedEnvironmentOperationStatuses","locations":["Central
        US EUAP","East US 2 EUAP","North Central US (Stage)","Canada Central","West
        Europe","North Europe","East US","East US 2","East Asia","Australia East","Germany
        West Central","Japan East","UK South","West US","Central US","North Central
        US","South Central US","Korea Central","Brazil South","West US 3","France
        Central","South Africa North","Norway East","Switzerland North","UAE North"],"apiVersions":["2022-11-01-preview","2022-10-01","2022-06-01-preview","2022-03-01","2022-01-01-preview"],"capabilities":"None"},{"resourceType":"locations/containerappOperationResults","locations":["Central
        US EUAP","East US 2 EUAP","North Central US (Stage)","Canada Central","West
        Europe","North Europe","East US","East US 2","East Asia","Australia East","Germany
        West Central","Japan East","UK South","West US","Central US","North Central
        US","South Central US","Korea Central","Brazil South","West US 3","France
        Central","South Africa North","Norway East","Switzerland North","UAE North"],"apiVersions":["2022-11-01-preview","2022-10-01","2022-06-01-preview","2022-03-01","2022-01-01-preview"],"capabilities":"None"},{"resourceType":"locations/containerappOperationStatuses","locations":["Central
        US EUAP","East US 2 EUAP","North Central US (Stage)","Canada Central","West
        Europe","North Europe","East US","East US 2","East Asia","Australia East","Germany
        West Central","Japan East","UK South","West US","Central US","North Central
        US","South Central US","Korea Central","Brazil South","West US 3","France
        Central","South Africa North","Norway East","Switzerland North","UAE North"],"apiVersions":["2022-11-01-preview","2022-10-01","2022-06-01-preview","2022-03-01","2022-01-01-preview"],"capabilities":"None"},{"resourceType":"connectedEnvironments","locations":["Central
        US EUAP","East US 2 EUAP","North Central US (Stage)","North Central US","East
        US","East Asia","West Europe"],"apiVersions":["2022-11-01-preview","2022-10-01","2022-06-01-preview"],"capabilities":"CrossResourceGroupResourceMove,
        CrossSubscriptionResourceMove, SupportsTags, SupportsLocation"},{"resourceType":"connectedEnvironments/certificates","locations":["Central
        US EUAP","East US 2 EUAP","North Central US (Stage)","North Central US","East
        US","East Asia","West Europe"],"apiVersions":["2022-11-01-preview","2022-10-01","2022-06-01-preview"],"capabilities":"CrossResourceGroupResourceMove,
        CrossSubscriptionResourceMove, SupportsTags, SupportsLocation"},{"resourceType":"locations/connectedEnvironmentOperationStatuses","locations":["Central
        US EUAP","East US 2 EUAP","North Central US (Stage)","North Central US","East
        US","East Asia","West Europe"],"apiVersions":["2022-11-01-preview","2022-10-01","2022-06-01-preview"],"capabilities":"None"},{"resourceType":"locations/billingMeters","locations":["Central
        US EUAP","East US 2 EUAP","North Central US (Stage)","Australia East","North
        Central US","East US 2","West Europe","Central US","East US","North Europe","South
        Central US","UK South","West US 3"],"apiVersions":["2022-11-01-preview","2022-10-01","2022-06-01-preview"],"capabilities":"None"},{"resourceType":"locations/availableManagedEnvironmentsWorkloadProfileTypes","locations":["Central
        US EUAP","East US 2 EUAP","North Central US (Stage)","Australia East","North
        Central US","East US 2","West Europe","Central US","East US","North Europe","South
        Central US","UK South","West US 3"],"apiVersions":["2022-11-01-preview","2022-10-01","2022-06-01-preview"],"capabilities":"None"}],"registrationState":"Registered","registrationPolicy":"RegistrationRequired"}'
    headers:
      cache-control:
      - no-cache
      content-length:
      - '9060'
      content-type:
      - application/json; charset=utf-8
      date:
      - Tue, 14 Mar 2023 06:52:21 GMT
      expires:
      - '-1'
      pragma:
      - no-cache
      strict-transport-security:
      - max-age=31536000; includeSubDomains
      vary:
      - Accept-Encoding
      x-content-type-options:
      - nosniff
    status:
      code: 200
      message: OK
- request:
    body: null
    headers:
      Accept:
      - '*/*'
      Accept-Encoding:
      - gzip, deflate
      CommandName:
      - containerapp create
      Connection:
      - keep-alive
      ParameterSetName:
      - -g -n --image --ingress --target-port --environment
      User-Agent:
      - python/3.10.10 (Windows-10-10.0.22621-SP0) AZURECLI/2.46.0
    method: GET
    uri: https://management.azure.com/subscriptions/00000000-0000-0000-0000-000000000000/resourceGroups/clitest.rg000001/providers/Microsoft.App/managedEnvironments/env000002?api-version=2022-10-01
  response:
    body:
      string: '{"id":"/subscriptions/00000000-0000-0000-0000-000000000000/resourceGroups/clitest.rg000001/providers/Microsoft.App/managedEnvironments/env000002","name":"env000002","type":"Microsoft.App/managedEnvironments","location":"eastus","systemData":{"createdBy":"xinyupang@microsoft.com","createdByType":"User","createdAt":"2023-03-14T06:48:23.7852135","lastModifiedBy":"xinyupang@microsoft.com","lastModifiedByType":"User","lastModifiedAt":"2023-03-14T06:48:23.7852135"},"properties":{"provisioningState":"Succeeded","defaultDomain":"salmonpebble-1fc4c144.eastus.azurecontainerapps.io","staticIp":"20.253.106.5","appLogsConfiguration":{"destination":"log-analytics","logAnalyticsConfiguration":{"customerId":"7e90591a-45ee-4098-b88e-73edfa18e966"}},"zoneRedundant":false,"eventStreamEndpoint":"https://eastus.azurecontainerapps.dev/subscriptions/00000000-0000-0000-0000-000000000000/resourceGroups/clitest.rg000001/managedEnvironments/env000002/eventstream","customDomainConfiguration":{"customDomainVerificationId":"D3F71C85EB6552E36A89A3E4A080C3CFB00181670B659B0003264FC673AA9B00"}}}'
    headers:
      api-supported-versions:
      - 2022-01-01-preview, 2022-03-01, 2022-06-01-preview, 2022-10-01, 2022-11-01-preview,
        2023-02-01
      cache-control:
      - no-cache
      content-length:
      - '1078'
      content-type:
      - application/json; charset=utf-8
      date:
      - Tue, 14 Mar 2023 06:52:22 GMT
      expires:
      - '-1'
      pragma:
      - no-cache
      server:
      - Microsoft-IIS/10.0
      strict-transport-security:
      - max-age=31536000; includeSubDomains
      transfer-encoding:
      - chunked
      vary:
      - Accept-Encoding,Accept-Encoding
      x-content-type-options:
      - nosniff
      x-powered-by:
      - ASP.NET
    status:
      code: 200
      message: OK
- request:
    body: null
    headers:
      Accept:
      - '*/*'
      Accept-Encoding:
      - gzip, deflate
      CommandName:
      - containerapp create
      Connection:
      - keep-alive
      ParameterSetName:
      - -g -n --image --ingress --target-port --environment
      User-Agent:
      - AZURECLI/2.46.0 azsdk-python-azure-mgmt-resource/21.1.0b1 Python/3.10.10 (Windows-10-10.0.22621-SP0)
    method: GET
<<<<<<< HEAD
    uri: https://management.azure.com/subscriptions/00000000-0000-0000-0000-000000000000/resourceGroups/clitest.rg000001/providers/Microsoft.App/managedEnvironments/env000002?api-version=2022-06-01-preview
=======
    uri: https://management.azure.com/subscriptions/00000000-0000-0000-0000-000000000000/providers/Microsoft.App?api-version=2022-09-01
>>>>>>> 93484371
  response:
    body:
      string: '{"id":"/subscriptions/00000000-0000-0000-0000-000000000000/providers/Microsoft.App","namespace":"Microsoft.App","authorizations":[{"applicationId":"7e3bc4fd-85a3-4192-b177-5b8bfc87f42c","roleDefinitionId":"39a74f72-b40f-4bdc-b639-562fe2260bf0"},{"applicationId":"3734c1a4-2bed-4998-a37a-ff1a9e7bf019","roleDefinitionId":"5c779a4f-5cb2-4547-8c41-478d9be8ba90"},{"applicationId":"55ebbb62-3b9c-49fd-9b87-9595226dd4ac","roleDefinitionId":"e49ca620-7992-4561-a7df-4ed67dad77b5","managedByRoleDefinitionId":"9e3af657-a8ff-583c-a75c-2fe7c4bcb635"}],"resourceTypes":[{"resourceType":"operations","locations":["North
        Central US (Stage)","Central US EUAP","East US 2 EUAP","Canada Central","West
        Europe","North Europe","East US","East US 2","East Asia","Australia East","Germany
        West Central","Japan East","UK South","West US","Central US","North Central
        US","South Central US","Korea Central","Brazil South","West US 3","France
        Central","South Africa North","Norway East","Switzerland North","UAE North"],"apiVersions":["2022-11-01-preview","2022-10-01","2022-06-01-preview","2022-03-01","2022-01-01-preview"],"capabilities":"None"},{"resourceType":"locations/connectedEnvironmentOperationResults","locations":["North
        Central US (Stage)","North Central US","East US","East Asia","West Europe","Central
        US EUAP","East US 2 EUAP"],"apiVersions":["2022-11-01-preview","2022-10-01","2022-06-01-preview"],"capabilities":"None"},{"resourceType":"managedEnvironments","locations":["Central
        US EUAP","East US 2 EUAP","North Central US (Stage)","Canada Central","West
        Europe","North Europe","East US","East US 2","East Asia","Australia East","Germany
        West Central","Japan East","UK South","West US","Central US","North Central
        US","South Central US","Korea Central","Brazil South","West US 3","France
        Central","South Africa North","Norway East","Switzerland North","UAE North"],"apiVersions":["2022-11-01-preview","2022-10-01","2022-06-01-preview","2022-03-01","2022-01-01-preview"],"capabilities":"CrossResourceGroupResourceMove,
        CrossSubscriptionResourceMove, SupportsTags, SupportsLocation"},{"resourceType":"managedEnvironments/certificates","locations":["Central
        US EUAP","East US 2 EUAP","North Central US (Stage)","Canada Central","West
        Europe","North Europe","East US","East US 2","East Asia","Australia East","Germany
        West Central","Japan East","UK South","West US","Central US","North Central
        US","South Central US","Korea Central","Brazil South","West US 3","France
        Central","South Africa North","Norway East","Switzerland North","UAE North"],"apiVersions":["2022-11-01-preview","2022-10-01","2022-06-01-preview","2022-03-01","2022-01-01-preview"],"capabilities":"CrossResourceGroupResourceMove,
        CrossSubscriptionResourceMove, SupportsTags, SupportsLocation"},{"resourceType":"managedEnvironments/managedCertificates","locations":["Central
        US EUAP","East US 2 EUAP","North Central US (Stage)","Canada Central","West
        Europe","North Europe","East US","East US 2","East Asia","Australia East","Germany
        West Central","Japan East","UK South","West US","Central US","North Central
        US","South Central US","Korea Central","Brazil South","West US 3","France
        Central","South Africa North","Norway East","Switzerland North","UAE North"],"apiVersions":["2022-11-01-preview"],"capabilities":"CrossResourceGroupResourceMove,
        CrossSubscriptionResourceMove, SupportsTags, SupportsLocation"},{"resourceType":"containerApps","locations":["Central
        US EUAP","East US 2 EUAP","North Central US (Stage)","Canada Central","West
        Europe","North Europe","East US","East US 2","East Asia","Australia East","Germany
        West Central","Japan East","UK South","West US","Central US","North Central
        US","South Central US","Korea Central","Brazil South","West US 3","France
        Central","South Africa North","Norway East","Switzerland North","UAE North"],"apiVersions":["2022-11-01-preview","2022-10-01","2022-06-01-preview","2022-03-01","2022-01-01-preview"],"capabilities":"CrossResourceGroupResourceMove,
        CrossSubscriptionResourceMove, SystemAssignedResourceIdentity, SupportsTags,
        SupportsLocation"},{"resourceType":"jobs","locations":["Central US EUAP","East
        US 2 EUAP","North Central US (Stage)","Canada Central","West Europe","North
        Europe","East US","East US 2","East Asia","Australia East","Germany West Central","Japan
        East","UK South","West US","Central US","North Central US","South Central
        US","Korea Central","Brazil South","West US 3","France Central","South Africa
        North","Norway East","Switzerland North","UAE North"],"apiVersions":["2022-11-01-preview"],"capabilities":"CrossResourceGroupResourceMove,
        CrossSubscriptionResourceMove, SystemAssignedResourceIdentity, SupportsTags,
        SupportsLocation"},{"resourceType":"locations","locations":[],"apiVersions":["2022-11-01-preview","2022-10-01","2022-06-01-preview","2022-03-01","2022-01-01-preview"],"capabilities":"None"},{"resourceType":"locations/managedEnvironmentOperationResults","locations":["Central
        US EUAP","East US 2 EUAP","North Central US (Stage)","Canada Central","West
        Europe","North Europe","East US","East US 2","East Asia","Australia East","Germany
        West Central","Japan East","UK South","West US","Central US","North Central
        US","South Central US","Korea Central","Brazil South","West US 3","France
        Central","South Africa North","Norway East","Switzerland North","UAE North"],"apiVersions":["2022-11-01-preview","2022-10-01","2022-06-01-preview","2022-03-01","2022-01-01-preview"],"capabilities":"None"},{"resourceType":"locations/managedEnvironmentOperationStatuses","locations":["Central
        US EUAP","East US 2 EUAP","North Central US (Stage)","Canada Central","West
        Europe","North Europe","East US","East US 2","East Asia","Australia East","Germany
        West Central","Japan East","UK South","West US","Central US","North Central
        US","South Central US","Korea Central","Brazil South","West US 3","France
        Central","South Africa North","Norway East","Switzerland North","UAE North"],"apiVersions":["2022-11-01-preview","2022-10-01","2022-06-01-preview","2022-03-01","2022-01-01-preview"],"capabilities":"None"},{"resourceType":"locations/containerappOperationResults","locations":["Central
        US EUAP","East US 2 EUAP","North Central US (Stage)","Canada Central","West
        Europe","North Europe","East US","East US 2","East Asia","Australia East","Germany
        West Central","Japan East","UK South","West US","Central US","North Central
        US","South Central US","Korea Central","Brazil South","West US 3","France
        Central","South Africa North","Norway East","Switzerland North","UAE North"],"apiVersions":["2022-11-01-preview","2022-10-01","2022-06-01-preview","2022-03-01","2022-01-01-preview"],"capabilities":"None"},{"resourceType":"locations/containerappOperationStatuses","locations":["Central
        US EUAP","East US 2 EUAP","North Central US (Stage)","Canada Central","West
        Europe","North Europe","East US","East US 2","East Asia","Australia East","Germany
        West Central","Japan East","UK South","West US","Central US","North Central
        US","South Central US","Korea Central","Brazil South","West US 3","France
        Central","South Africa North","Norway East","Switzerland North","UAE North"],"apiVersions":["2022-11-01-preview","2022-10-01","2022-06-01-preview","2022-03-01","2022-01-01-preview"],"capabilities":"None"},{"resourceType":"connectedEnvironments","locations":["Central
        US EUAP","East US 2 EUAP","North Central US (Stage)","North Central US","East
        US","East Asia","West Europe"],"apiVersions":["2022-11-01-preview","2022-10-01","2022-06-01-preview"],"capabilities":"CrossResourceGroupResourceMove,
        CrossSubscriptionResourceMove, SupportsTags, SupportsLocation"},{"resourceType":"connectedEnvironments/certificates","locations":["Central
        US EUAP","East US 2 EUAP","North Central US (Stage)","North Central US","East
        US","East Asia","West Europe"],"apiVersions":["2022-11-01-preview","2022-10-01","2022-06-01-preview"],"capabilities":"CrossResourceGroupResourceMove,
        CrossSubscriptionResourceMove, SupportsTags, SupportsLocation"},{"resourceType":"locations/connectedEnvironmentOperationStatuses","locations":["Central
        US EUAP","East US 2 EUAP","North Central US (Stage)","North Central US","East
        US","East Asia","West Europe"],"apiVersions":["2022-11-01-preview","2022-10-01","2022-06-01-preview"],"capabilities":"None"},{"resourceType":"locations/billingMeters","locations":["Central
        US EUAP","East US 2 EUAP","North Central US (Stage)","Australia East","North
        Central US","East US 2","West Europe","Central US","East US","North Europe","South
        Central US","UK South","West US 3"],"apiVersions":["2022-11-01-preview","2022-10-01","2022-06-01-preview"],"capabilities":"None"},{"resourceType":"locations/availableManagedEnvironmentsWorkloadProfileTypes","locations":["Central
        US EUAP","East US 2 EUAP","North Central US (Stage)","Australia East","North
        Central US","East US 2","West Europe","Central US","East US","North Europe","South
        Central US","UK South","West US 3"],"apiVersions":["2022-11-01-preview","2022-10-01","2022-06-01-preview"],"capabilities":"None"}],"registrationState":"Registered","registrationPolicy":"RegistrationRequired"}'
    headers:
      cache-control:
      - no-cache
      content-length:
      - '9060'
      content-type:
      - application/json; charset=utf-8
      date:
      - Tue, 14 Mar 2023 06:52:23 GMT
      expires:
      - '-1'
      pragma:
      - no-cache
      strict-transport-security:
      - max-age=31536000; includeSubDomains
      vary:
      - Accept-Encoding
      x-content-type-options:
      - nosniff
    status:
      code: 200
      message: OK
- request:
    body: '{"location": "eastus", "identity": {"type": "None", "userAssignedIdentities":
      null}, "properties": {"managedEnvironmentId": "/subscriptions/00000000-0000-0000-0000-000000000000/resourceGroups/clitest.rg000001/providers/Microsoft.App/managedEnvironments/env000002",
      "configuration": {"secrets": null, "activeRevisionsMode": "single", "ingress":
      {"fqdn": null, "external": true, "targetPort": 80, "transport": "auto", "exposedPort":
      null, "traffic": null, "customDomains": null, "ipSecurityRestrictions": null},
      "dapr": null, "registries": null}, "template": {"revisionSuffix": null, "containers":
      [{"image": "mcr.microsoft.com/azuredocs/containerapps-helloworld:latest", "name":
      "aca000003", "command": null, "args": null, "env": null, "resources": null,
      "volumeMounts": null}], "initContainers": null, "scale": null, "volumes": null}},
      "tags": null}'
    headers:
      Accept:
      - application/json
      Accept-Encoding:
      - gzip, deflate
      CommandName:
      - containerapp create
      Connection:
      - keep-alive
      Content-Length:
      - '849'
      Content-Type:
      - application/json
      ParameterSetName:
      - -g -n --image --ingress --target-port --environment
      User-Agent:
      - python/3.10.10 (Windows-10-10.0.22621-SP0) AZURECLI/2.46.0
    method: PUT
    uri: https://management.azure.com/subscriptions/00000000-0000-0000-0000-000000000000/resourceGroups/clitest.rg000001/providers/Microsoft.App/containerApps/aca000003?api-version=2022-10-01
  response:
    body:
      string: '{"id":"/subscriptions/00000000-0000-0000-0000-000000000000/resourceGroups/clitest.rg000001/providers/Microsoft.App/containerapps/aca000003","name":"aca000003","type":"Microsoft.App/containerApps","location":"East
        US","systemData":{"createdBy":"xinyupang@microsoft.com","createdByType":"User","createdAt":"2023-03-14T06:52:28.4204612Z","lastModifiedBy":"xinyupang@microsoft.com","lastModifiedByType":"User","lastModifiedAt":"2023-03-14T06:52:28.4204612Z"},"properties":{"provisioningState":"InProgress","managedEnvironmentId":"/subscriptions/00000000-0000-0000-0000-000000000000/resourceGroups/clitest.rg000001/providers/Microsoft.App/managedEnvironments/env000002","environmentId":"/subscriptions/00000000-0000-0000-0000-000000000000/resourceGroups/clitest.rg000001/providers/Microsoft.App/managedEnvironments/env000002","workloadProfileType":null,"outboundIpAddresses":["20.241.237.83"],"latestRevisionName":"","latestReadyRevisionName":"","latestRevisionFqdn":"","customDomainVerificationId":"D3F71C85EB6552E36A89A3E4A080C3CFB00181670B659B0003264FC673AA9B00","configuration":{"secrets":null,"activeRevisionsMode":"Single","ingress":{"fqdn":"aca000003.salmonpebble-1fc4c144.eastus.azurecontainerapps.io","external":true,"targetPort":80,"exposedPort":0,"transport":"Auto","traffic":[{"weight":100,"latestRevision":true}],"customDomains":null,"allowInsecure":false,"ipSecurityRestrictions":null,"corsPolicy":null,"clientCertificateMode":null},"registries":null,"dapr":null,"maxInactiveRevisions":null},"template":{"revisionSuffix":"","containers":[{"image":"mcr.microsoft.com/azuredocs/containerapps-helloworld:latest","name":"aca000003","resources":{"cpu":0.5,"memory":"1Gi","ephemeralStorage":"2Gi"}}],"initContainers":null,"scale":{"minReplicas":null,"maxReplicas":10,"rules":null},"volumes":null},"eventStreamEndpoint":"https://eastus.azurecontainerapps.dev/subscriptions/00000000-0000-0000-0000-000000000000/resourceGroups/clitest.rg000001/containerApps/aca000003/eventstream"},"identity":{"type":"None"}}'
    headers:
      api-supported-versions:
      - 2022-01-01-preview, 2022-03-01, 2022-06-01-preview, 2022-10-01, 2022-11-01-preview,
        2023-02-01
      azure-asyncoperation:
      - https://management.azure.com/subscriptions/00000000-0000-0000-0000-000000000000/providers/Microsoft.App/locations/eastus/containerappOperationStatuses/696bed21-c117-4855-813c-b8598a878657?api-version=2022-10-01&azureAsyncOperation=true
      cache-control:
      - no-cache
      content-length:
      - '2009'
      content-type:
      - application/json; charset=utf-8
      date:
      - Tue, 14 Mar 2023 06:52:31 GMT
      expires:
      - '-1'
      pragma:
      - no-cache
      strict-transport-security:
      - max-age=31536000; includeSubDomains
<<<<<<< HEAD
      vary:
      - Accept-Encoding
      x-content-type-options:
      - nosniff
    status:
      code: 200
      message: OK
- request:
    body: null
    headers:
      Accept:
      - application/json
      Accept-Encoding:
      - gzip, deflate
      CommandName:
      - containerapp create
      Connection:
      - keep-alive
      ParameterSetName:
      - -g -n --image --ingress --target-port --environment
      User-Agent:
      - AZURECLI/2.43.0 azsdk-python-azure-mgmt-resource/21.1.0b1 Python/3.9.7 (Windows-10-10.0.22621-SP0)
    method: GET
    uri: https://brazilsouth.management.azure.com/subscriptions/00000000-0000-0000-0000-000000000000/providers/Microsoft.App?api-version=2021-04-01
  response:
    body:
      string: '{"id":"/subscriptions/00000000-0000-0000-0000-000000000000/providers/Microsoft.App","namespace":"Microsoft.App","authorizations":[{"applicationId":"7e3bc4fd-85a3-4192-b177-5b8bfc87f42c","roleDefinitionId":"39a74f72-b40f-4bdc-b639-562fe2260bf0"},{"applicationId":"3734c1a4-2bed-4998-a37a-ff1a9e7bf019","roleDefinitionId":"5c779a4f-5cb2-4547-8c41-478d9be8ba90"},{"applicationId":"55ebbb62-3b9c-49fd-9b87-9595226dd4ac","roleDefinitionId":"e49ca620-7992-4561-a7df-4ed67dad77b5"}],"resourceTypes":[{"resourceType":"managedEnvironments","locations":["North
        Central US (Stage)","Canada Central","West Europe","North Europe","East US","East
        US 2","East Asia","Australia East","Germany West Central","Japan East","UK
        South","West US","Central US","North Central US","South Central US","Korea
        Central","Brazil South","West US 3","France Central","South Africa North","Norway
        East","Switzerland North","Central US EUAP","East US 2 EUAP"],"apiVersions":["2022-10-01","2022-06-01-preview","2022-03-01","2022-01-01-preview"],"capabilities":"CrossResourceGroupResourceMove,
        CrossSubscriptionResourceMove, SupportsTags, SupportsLocation"},{"resourceType":"managedEnvironments/certificates","locations":["North
        Central US (Stage)","Canada Central","West Europe","North Europe","East US","East
        US 2","East Asia","Australia East","Germany West Central","Japan East","UK
        South","West US","Central US","North Central US","South Central US","Korea
        Central","Brazil South","West US 3","France Central","South Africa North","Norway
        East","Switzerland North","Central US EUAP","East US 2 EUAP"],"apiVersions":["2022-10-01","2022-06-01-preview","2022-03-01","2022-01-01-preview"],"capabilities":"CrossResourceGroupResourceMove,
        CrossSubscriptionResourceMove, SupportsTags, SupportsLocation"},{"resourceType":"containerApps","locations":["North
        Central US (Stage)","Canada Central","West Europe","North Europe","East US","East
        US 2","East Asia","Australia East","Germany West Central","Japan East","UK
        South","West US","Central US","North Central US","South Central US","Korea
        Central","Brazil South","West US 3","France Central","South Africa North","Norway
        East","Switzerland North","Central US EUAP","East US 2 EUAP"],"apiVersions":["2022-10-01","2022-06-01-preview","2022-03-01","2022-01-01-preview"],"capabilities":"CrossResourceGroupResourceMove,
        CrossSubscriptionResourceMove, SystemAssignedResourceIdentity, SupportsTags,
        SupportsLocation"},{"resourceType":"locations","locations":[],"apiVersions":["2022-10-01","2022-06-01-preview","2022-03-01","2022-01-01-preview"],"capabilities":"None"},{"resourceType":"locations/managedEnvironmentOperationResults","locations":["North
        Central US (Stage)","Canada Central","West Europe","North Europe","East US","East
        US 2","East Asia","Australia East","Germany West Central","Japan East","UK
        South","West US","Central US","North Central US","South Central US","Korea
        Central","Brazil South","West US 3","France Central","South Africa North","Norway
        East","Switzerland North","Central US EUAP","East US 2 EUAP"],"apiVersions":["2022-10-01","2022-06-01-preview","2022-03-01","2022-01-01-preview"],"capabilities":"None"},{"resourceType":"locations/managedEnvironmentOperationStatuses","locations":["North
        Central US (Stage)","Canada Central","West Europe","North Europe","East US","East
        US 2","East Asia","Australia East","Germany West Central","Japan East","UK
        South","West US","Central US","North Central US","South Central US","Korea
        Central","Brazil South","West US 3","France Central","South Africa North","Norway
        East","Switzerland North","Central US EUAP","East US 2 EUAP"],"apiVersions":["2022-10-01","2022-06-01-preview","2022-03-01","2022-01-01-preview"],"capabilities":"None"},{"resourceType":"locations/containerappOperationResults","locations":["North
        Central US (Stage)","Canada Central","West Europe","North Europe","East US","East
        US 2","East Asia","Australia East","Germany West Central","Japan East","UK
        South","West US","Central US","North Central US","South Central US","Korea
        Central","Brazil South","West US 3","France Central","South Africa North","Norway
        East","Switzerland North","Central US EUAP","East US 2 EUAP"],"apiVersions":["2022-10-01","2022-06-01-preview","2022-03-01","2022-01-01-preview"],"capabilities":"None"},{"resourceType":"locations/containerappOperationStatuses","locations":["North
        Central US (Stage)","Canada Central","West Europe","North Europe","East US","East
        US 2","East Asia","Australia East","Germany West Central","Japan East","UK
        South","West US","Central US","North Central US","South Central US","Korea
        Central","Brazil South","West US 3","France Central","South Africa North","Norway
        East","Switzerland North","Central US EUAP","East US 2 EUAP"],"apiVersions":["2022-10-01","2022-06-01-preview","2022-03-01","2022-01-01-preview"],"capabilities":"None"},{"resourceType":"operations","locations":["North
        Central US (Stage)","Canada Central","West Europe","North Europe","East US","East
        US 2","East Asia","Australia East","Germany West Central","Japan East","UK
        South","West US","Central US","North Central US","South Central US","Korea
        Central","Brazil South","West US 3","France Central","South Africa North","Norway
        East","Switzerland North","Central US EUAP","East US 2 EUAP"],"apiVersions":["2022-10-01","2022-06-01-preview","2022-03-01","2022-01-01-preview"],"capabilities":"None"},{"resourceType":"connectedEnvironments","locations":["North
        Central US (Stage)","North Central US","East US","East Asia","West Europe","Central
        US EUAP","East US 2 EUAP"],"apiVersions":["2022-10-01","2022-06-01-preview"],"capabilities":"CrossResourceGroupResourceMove,
        CrossSubscriptionResourceMove, SupportsTags, SupportsLocation"},{"resourceType":"connectedEnvironments/certificates","locations":["North
        Central US (Stage)","North Central US","East US","East Asia","West Europe","Central
        US EUAP","East US 2 EUAP"],"apiVersions":["2022-10-01","2022-06-01-preview"],"capabilities":"CrossResourceGroupResourceMove,
        CrossSubscriptionResourceMove, SupportsTags, SupportsLocation"},{"resourceType":"locations/connectedEnvironmentOperationResults","locations":["North
        Central US (Stage)","North Central US","East US","East Asia","West Europe","Central
        US EUAP","East US 2 EUAP"],"apiVersions":["2022-10-01","2022-06-01-preview"],"capabilities":"None"},{"resourceType":"locations/connectedEnvironmentOperationStatuses","locations":["North
        Central US (Stage)","North Central US","East US","East Asia","West Europe","Central
        US EUAP","East US 2 EUAP"],"apiVersions":["2022-10-01","2022-06-01-preview"],"capabilities":"None"},{"resourceType":"locations/billingMeters","locations":["North
        Central US (Stage)","Australia East","East US 2","West Europe","Central US","East
        US","North Europe","South Central US","UK South","West US 3","Central US EUAP"],"apiVersions":["2022-10-01","2022-06-01-preview"],"capabilities":"None"},{"resourceType":"locations/availableManagedEnvironmentsWorkloadProfileTypes","locations":["North
        Central US (Stage)","Australia East","East US 2","West Europe","Central US","East
        US","North Europe","South Central US","UK South","West US 3","Central US EUAP"],"apiVersions":["2022-10-01","2022-06-01-preview"],"capabilities":"None"}],"registrationState":"Registered","registrationPolicy":"RegistrationRequired"}'
    headers:
      cache-control:
      - no-cache
      content-length:
      - '7283'
      content-type:
      - application/json; charset=utf-8
      date:
      - Wed, 14 Dec 2022 08:01:20 GMT
      expires:
      - '-1'
      pragma:
      - no-cache
      strict-transport-security:
      - max-age=31536000; includeSubDomains
      vary:
      - Accept-Encoding
      x-content-type-options:
      - nosniff
    status:
      code: 200
      message: OK
=======
      x-content-type-options:
      - nosniff
      x-ms-async-operation-timeout:
      - PT15M
      x-ms-ratelimit-remaining-subscription-resource-requests:
      - '498'
      x-powered-by:
      - ASP.NET
    status:
      code: 201
      message: Created
>>>>>>> 93484371
- request:
    body: null
    headers:
      Accept:
      - application/json
      Accept-Encoding:
      - gzip, deflate
      CommandName:
      - containerapp create
      Connection:
      - keep-alive
      ParameterSetName:
      - -g -n --image --ingress --target-port --environment
      User-Agent:
      - python/3.10.10 (Windows-10-10.0.22621-SP0) AZURECLI/2.46.0
    method: GET
    uri: https://management.azure.com/subscriptions/00000000-0000-0000-0000-000000000000/providers/Microsoft.App/locations/eastus/containerappOperationStatuses/696bed21-c117-4855-813c-b8598a878657?api-version=2022-10-01&azureAsyncOperation=true
  response:
    body:
      string: '{"id":"/subscriptions/00000000-0000-0000-0000-000000000000/providers/Microsoft.App/locations/eastus/containerappOperationStatuses/696bed21-c117-4855-813c-b8598a878657","name":"696bed21-c117-4855-813c-b8598a878657","status":"InProgress","startTime":"2023-03-14T06:52:29.7031406"}'
    headers:
      api-supported-versions:
      - 2022-01-01-preview, 2022-03-01, 2022-06-01-preview, 2022-10-01, 2022-11-01-preview,
        2023-02-01
      cache-control:
      - no-cache
      content-length:
      - '278'
      content-type:
      - application/json; charset=utf-8
      date:
      - Tue, 14 Mar 2023 06:52:33 GMT
      expires:
      - '-1'
      pragma:
      - no-cache
      strict-transport-security:
      - max-age=31536000; includeSubDomains
      vary:
      - Accept-Encoding
      x-content-type-options:
      - nosniff
    status:
      code: 200
      message: OK
- request:
    body: '{"location": "northcentralusstage", "identity": {"type": "None", "userAssignedIdentities":
      null}, "properties": {"managedEnvironmentId": "/subscriptions/00000000-0000-0000-0000-000000000000/resourceGroups/clitest.rg000001/providers/Microsoft.App/managedEnvironments/env000002",
      "configuration": {"secrets": null, "activeRevisionsMode": "single", "ingress":
      {"fqdn": null, "external": true, "targetPort": 80, "transport": "auto", "traffic":
      null, "customDomains": null, "exposedPort": null}, "dapr": null, "registries":
      null}, "template": {"revisionSuffix": null, "containers": [{"image": "mcr.microsoft.com/azuredocs/containerapps-helloworld:latest",
      "name": "aca000003", "command": null, "args": null, "env": null, "resources":
      null, "volumeMounts": null}], "scale": null, "volumes": null}}, "tags": null}'
    headers:
      Accept:
<<<<<<< HEAD
      - application/json
      Accept-Encoding:
      - gzip, deflate
      CommandName:
      - containerapp create
      Connection:
      - keep-alive
      Content-Length:
      - '806'
      Content-Type:
      - application/json
      ParameterSetName:
      - -g -n --image --ingress --target-port --environment
      User-Agent:
      - AZURECLI/2.43.0 azsdk-python-azure-mgmt-resource/21.1.0b1 Python/3.9.7 (Windows-10-10.0.22621-SP0)
    method: GET
    uri: https://brazilsouth.management.azure.com/subscriptions/00000000-0000-0000-0000-000000000000/providers/Microsoft.App?api-version=2021-04-01
  response:
    body:
      string: '{"id":"/subscriptions/00000000-0000-0000-0000-000000000000/providers/Microsoft.App","namespace":"Microsoft.App","authorizations":[{"applicationId":"7e3bc4fd-85a3-4192-b177-5b8bfc87f42c","roleDefinitionId":"39a74f72-b40f-4bdc-b639-562fe2260bf0"},{"applicationId":"3734c1a4-2bed-4998-a37a-ff1a9e7bf019","roleDefinitionId":"5c779a4f-5cb2-4547-8c41-478d9be8ba90"},{"applicationId":"55ebbb62-3b9c-49fd-9b87-9595226dd4ac","roleDefinitionId":"e49ca620-7992-4561-a7df-4ed67dad77b5"}],"resourceTypes":[{"resourceType":"managedEnvironments","locations":["North
        Central US (Stage)","Canada Central","West Europe","North Europe","East US","East
        US 2","East Asia","Australia East","Germany West Central","Japan East","UK
        South","West US","Central US","North Central US","South Central US","Korea
        Central","Brazil South","West US 3","France Central","South Africa North","Norway
        East","Switzerland North","Central US EUAP","East US 2 EUAP"],"apiVersions":["2022-10-01","2022-06-01-preview","2022-03-01","2022-01-01-preview"],"capabilities":"CrossResourceGroupResourceMove,
        CrossSubscriptionResourceMove, SupportsTags, SupportsLocation"},{"resourceType":"managedEnvironments/certificates","locations":["North
        Central US (Stage)","Canada Central","West Europe","North Europe","East US","East
        US 2","East Asia","Australia East","Germany West Central","Japan East","UK
        South","West US","Central US","North Central US","South Central US","Korea
        Central","Brazil South","West US 3","France Central","South Africa North","Norway
        East","Switzerland North","Central US EUAP","East US 2 EUAP"],"apiVersions":["2022-10-01","2022-06-01-preview","2022-03-01","2022-01-01-preview"],"capabilities":"CrossResourceGroupResourceMove,
        CrossSubscriptionResourceMove, SupportsTags, SupportsLocation"},{"resourceType":"containerApps","locations":["North
        Central US (Stage)","Canada Central","West Europe","North Europe","East US","East
        US 2","East Asia","Australia East","Germany West Central","Japan East","UK
        South","West US","Central US","North Central US","South Central US","Korea
        Central","Brazil South","West US 3","France Central","South Africa North","Norway
        East","Switzerland North","Central US EUAP","East US 2 EUAP"],"apiVersions":["2022-10-01","2022-06-01-preview","2022-03-01","2022-01-01-preview"],"capabilities":"CrossResourceGroupResourceMove,
        CrossSubscriptionResourceMove, SystemAssignedResourceIdentity, SupportsTags,
        SupportsLocation"},{"resourceType":"locations","locations":[],"apiVersions":["2022-10-01","2022-06-01-preview","2022-03-01","2022-01-01-preview"],"capabilities":"None"},{"resourceType":"locations/managedEnvironmentOperationResults","locations":["North
        Central US (Stage)","Canada Central","West Europe","North Europe","East US","East
        US 2","East Asia","Australia East","Germany West Central","Japan East","UK
        South","West US","Central US","North Central US","South Central US","Korea
        Central","Brazil South","West US 3","France Central","South Africa North","Norway
        East","Switzerland North","Central US EUAP","East US 2 EUAP"],"apiVersions":["2022-10-01","2022-06-01-preview","2022-03-01","2022-01-01-preview"],"capabilities":"None"},{"resourceType":"locations/managedEnvironmentOperationStatuses","locations":["North
        Central US (Stage)","Canada Central","West Europe","North Europe","East US","East
        US 2","East Asia","Australia East","Germany West Central","Japan East","UK
        South","West US","Central US","North Central US","South Central US","Korea
        Central","Brazil South","West US 3","France Central","South Africa North","Norway
        East","Switzerland North","Central US EUAP","East US 2 EUAP"],"apiVersions":["2022-10-01","2022-06-01-preview","2022-03-01","2022-01-01-preview"],"capabilities":"None"},{"resourceType":"locations/containerappOperationResults","locations":["North
        Central US (Stage)","Canada Central","West Europe","North Europe","East US","East
        US 2","East Asia","Australia East","Germany West Central","Japan East","UK
        South","West US","Central US","North Central US","South Central US","Korea
        Central","Brazil South","West US 3","France Central","South Africa North","Norway
        East","Switzerland North","Central US EUAP","East US 2 EUAP"],"apiVersions":["2022-10-01","2022-06-01-preview","2022-03-01","2022-01-01-preview"],"capabilities":"None"},{"resourceType":"locations/containerappOperationStatuses","locations":["North
        Central US (Stage)","Canada Central","West Europe","North Europe","East US","East
        US 2","East Asia","Australia East","Germany West Central","Japan East","UK
        South","West US","Central US","North Central US","South Central US","Korea
        Central","Brazil South","West US 3","France Central","South Africa North","Norway
        East","Switzerland North","Central US EUAP","East US 2 EUAP"],"apiVersions":["2022-10-01","2022-06-01-preview","2022-03-01","2022-01-01-preview"],"capabilities":"None"},{"resourceType":"operations","locations":["North
        Central US (Stage)","Canada Central","West Europe","North Europe","East US","East
        US 2","East Asia","Australia East","Germany West Central","Japan East","UK
        South","West US","Central US","North Central US","South Central US","Korea
        Central","Brazil South","West US 3","France Central","South Africa North","Norway
        East","Switzerland North","Central US EUAP","East US 2 EUAP"],"apiVersions":["2022-10-01","2022-06-01-preview","2022-03-01","2022-01-01-preview"],"capabilities":"None"},{"resourceType":"connectedEnvironments","locations":["North
        Central US (Stage)","North Central US","East US","East Asia","West Europe","Central
        US EUAP","East US 2 EUAP"],"apiVersions":["2022-10-01","2022-06-01-preview"],"capabilities":"CrossResourceGroupResourceMove,
        CrossSubscriptionResourceMove, SupportsTags, SupportsLocation"},{"resourceType":"connectedEnvironments/certificates","locations":["North
        Central US (Stage)","North Central US","East US","East Asia","West Europe","Central
        US EUAP","East US 2 EUAP"],"apiVersions":["2022-10-01","2022-06-01-preview"],"capabilities":"CrossResourceGroupResourceMove,
        CrossSubscriptionResourceMove, SupportsTags, SupportsLocation"},{"resourceType":"locations/connectedEnvironmentOperationResults","locations":["North
        Central US (Stage)","North Central US","East US","East Asia","West Europe","Central
        US EUAP","East US 2 EUAP"],"apiVersions":["2022-10-01","2022-06-01-preview"],"capabilities":"None"},{"resourceType":"locations/connectedEnvironmentOperationStatuses","locations":["North
        Central US (Stage)","North Central US","East US","East Asia","West Europe","Central
        US EUAP","East US 2 EUAP"],"apiVersions":["2022-10-01","2022-06-01-preview"],"capabilities":"None"},{"resourceType":"locations/billingMeters","locations":["North
        Central US (Stage)","Australia East","East US 2","West Europe","Central US","East
        US","North Europe","South Central US","UK South","West US 3","Central US EUAP"],"apiVersions":["2022-10-01","2022-06-01-preview"],"capabilities":"None"},{"resourceType":"locations/availableManagedEnvironmentsWorkloadProfileTypes","locations":["North
        Central US (Stage)","Australia East","East US 2","West Europe","Central US","East
        US","North Europe","South Central US","UK South","West US 3","Central US EUAP"],"apiVersions":["2022-10-01","2022-06-01-preview"],"capabilities":"None"}],"registrationState":"Registered","registrationPolicy":"RegistrationRequired"}'
    headers:
      cache-control:
      - no-cache
      content-length:
      - '7283'
      content-type:
      - application/json; charset=utf-8
      date:
      - Wed, 14 Dec 2022 08:01:23 GMT
      expires:
      - '-1'
      pragma:
      - no-cache
      strict-transport-security:
      - max-age=31536000; includeSubDomains
      vary:
      - Accept-Encoding
      x-content-type-options:
      - nosniff
    status:
      code: 201
      message: Created
- request:
    body: '{"location": "northcentralusstage", "identity": {"type": "None", "userAssignedIdentities":
      null}, "properties": {"managedEnvironmentId": "/subscriptions/00000000-0000-0000-0000-000000000000/resourceGroups/clitest.rg000001/providers/Microsoft.App/managedEnvironments/env000002",
      "configuration": {"secrets": null, "activeRevisionsMode": "single", "ingress":
      {"fqdn": null, "external": true, "targetPort": 80, "transport": "auto", "exposedPort":
      null, "traffic": null, "customDomains": null}, "dapr": null, "registries": null},
      "template": {"revisionSuffix": null, "containers": [{"image": "mcr.microsoft.com/azuredocs/containerapps-helloworld:latest",
      "name": "aca000003", "command": null, "args": null, "env": null, "resources":
      null, "volumeMounts": null}], "scale": null, "volumes": null}}, "tags": null}'
    headers:
      Accept:
=======
>>>>>>> 93484371
      - '*/*'
      Accept-Encoding:
      - gzip, deflate
      CommandName:
      - containerapp create
      Connection:
      - keep-alive
      ParameterSetName:
      - -g -n --image --ingress --target-port --environment
      User-Agent:
      - python/3.10.10 (Windows-10-10.0.22621-SP0) AZURECLI/2.46.0
    method: GET
    uri: https://management.azure.com/subscriptions/00000000-0000-0000-0000-000000000000/providers/Microsoft.App/locations/eastus/containerappOperationStatuses/696bed21-c117-4855-813c-b8598a878657?api-version=2022-10-01&azureAsyncOperation=true
  response:
    body:
      string: '{"id":"/subscriptions/00000000-0000-0000-0000-000000000000/providers/Microsoft.App/locations/eastus/containerappOperationStatuses/696bed21-c117-4855-813c-b8598a878657","name":"696bed21-c117-4855-813c-b8598a878657","status":"InProgress","startTime":"2023-03-14T06:52:29.7031406"}'
    headers:
      api-supported-versions:
      - 2022-01-01-preview, 2022-03-01, 2022-06-01-preview, 2022-10-01, 2022-11-01-preview,
        2023-02-01
      cache-control:
      - no-cache
      content-length:
      - '278'
      content-type:
      - application/json; charset=utf-8
      date:
      - Tue, 14 Mar 2023 06:52:37 GMT
      expires:
      - '-1'
      pragma:
      - no-cache
      server:
      - Microsoft-IIS/10.0
      strict-transport-security:
      - max-age=31536000; includeSubDomains
      transfer-encoding:
      - chunked
      vary:
      - Accept-Encoding,Accept-Encoding
      x-content-type-options:
      - nosniff
      x-powered-by:
      - ASP.NET
    status:
      code: 200
      message: OK
- request:
    body: null
    headers:
      Accept:
      - '*/*'
      Accept-Encoding:
      - gzip, deflate
      CommandName:
      - containerapp create
      Connection:
      - keep-alive
      ParameterSetName:
      - -g -n --image --ingress --target-port --environment
      User-Agent:
      - python/3.10.10 (Windows-10-10.0.22621-SP0) AZURECLI/2.46.0
    method: GET
    uri: https://management.azure.com/subscriptions/00000000-0000-0000-0000-000000000000/providers/Microsoft.App/locations/eastus/containerappOperationStatuses/696bed21-c117-4855-813c-b8598a878657?api-version=2022-10-01&azureAsyncOperation=true
  response:
    body:
      string: '{"id":"/subscriptions/00000000-0000-0000-0000-000000000000/providers/Microsoft.App/locations/eastus/containerappOperationStatuses/696bed21-c117-4855-813c-b8598a878657","name":"696bed21-c117-4855-813c-b8598a878657","status":"Succeeded","startTime":"2023-03-14T06:52:29.7031406"}'
    headers:
      api-supported-versions:
      - 2022-01-01-preview, 2022-03-01, 2022-06-01-preview, 2022-10-01, 2022-11-01-preview,
        2023-02-01
      cache-control:
      - no-cache
      content-length:
      - '277'
      content-type:
      - application/json; charset=utf-8
      date:
      - Tue, 14 Mar 2023 06:52:41 GMT
      expires:
      - '-1'
      pragma:
      - no-cache
      server:
      - Microsoft-IIS/10.0
      strict-transport-security:
      - max-age=31536000; includeSubDomains
      transfer-encoding:
      - chunked
      vary:
      - Accept-Encoding,Accept-Encoding
      x-content-type-options:
      - nosniff
      x-powered-by:
      - ASP.NET
    status:
      code: 200
      message: OK
- request:
    body: null
    headers:
      Accept:
      - '*/*'
      Accept-Encoding:
      - gzip, deflate
      CommandName:
      - containerapp create
      Connection:
      - keep-alive
      ParameterSetName:
      - -g -n --image --ingress --target-port --environment
      User-Agent:
      - python/3.10.10 (Windows-10-10.0.22621-SP0) AZURECLI/2.46.0
    method: GET
    uri: https://management.azure.com/subscriptions/00000000-0000-0000-0000-000000000000/resourceGroups/clitest.rg000001/providers/Microsoft.App/containerApps/aca000003?api-version=2022-10-01
  response:
    body:
      string: '{"id":"/subscriptions/00000000-0000-0000-0000-000000000000/resourceGroups/clitest.rg000001/providers/Microsoft.App/containerapps/aca000003","name":"aca000003","type":"Microsoft.App/containerApps","location":"East
        US","systemData":{"createdBy":"xinyupang@microsoft.com","createdByType":"User","createdAt":"2023-03-14T06:52:28.4204612","lastModifiedBy":"xinyupang@microsoft.com","lastModifiedByType":"User","lastModifiedAt":"2023-03-14T06:52:28.4204612"},"properties":{"provisioningState":"Succeeded","managedEnvironmentId":"/subscriptions/00000000-0000-0000-0000-000000000000/resourceGroups/clitest.rg000001/providers/Microsoft.App/managedEnvironments/env000002","environmentId":"/subscriptions/00000000-0000-0000-0000-000000000000/resourceGroups/clitest.rg000001/providers/Microsoft.App/managedEnvironments/env000002","workloadProfileType":null,"outboundIpAddresses":["20.241.237.83"],"latestRevisionName":"aca000003--ufxyceu","latestReadyRevisionName":"aca000003--ufxyceu","latestRevisionFqdn":"aca000003--ufxyceu.salmonpebble-1fc4c144.eastus.azurecontainerapps.io","customDomainVerificationId":"D3F71C85EB6552E36A89A3E4A080C3CFB00181670B659B0003264FC673AA9B00","configuration":{"secrets":null,"activeRevisionsMode":"Single","ingress":{"fqdn":"aca000003.salmonpebble-1fc4c144.eastus.azurecontainerapps.io","external":true,"targetPort":80,"exposedPort":0,"transport":"Auto","traffic":[{"weight":100,"latestRevision":true}],"customDomains":null,"allowInsecure":false,"ipSecurityRestrictions":null,"corsPolicy":null,"clientCertificateMode":null},"registries":null,"dapr":null,"maxInactiveRevisions":null},"template":{"revisionSuffix":"","containers":[{"image":"mcr.microsoft.com/azuredocs/containerapps-helloworld:latest","name":"aca000003","resources":{"cpu":0.5,"memory":"1Gi","ephemeralStorage":"2Gi"}}],"initContainers":null,"scale":{"minReplicas":null,"maxReplicas":10,"rules":null},"volumes":null},"eventStreamEndpoint":"https://eastus.azurecontainerapps.dev/subscriptions/00000000-0000-0000-0000-000000000000/resourceGroups/clitest.rg000001/containerApps/aca000003/eventstream"},"identity":{"type":"None"}}'
    headers:
      api-supported-versions:
      - 2022-01-01-preview, 2022-03-01, 2022-06-01-preview, 2022-10-01, 2022-11-01-preview,
        2023-02-01
      cache-control:
      - no-cache
      content-length:
      - '2111'
      content-type:
      - application/json; charset=utf-8
      date:
      - Tue, 14 Mar 2023 06:52:41 GMT
      expires:
      - '-1'
      pragma:
      - no-cache
      server:
      - Microsoft-IIS/10.0
      strict-transport-security:
      - max-age=31536000; includeSubDomains
      transfer-encoding:
      - chunked
      vary:
      - Accept-Encoding,Accept-Encoding
      x-content-type-options:
      - nosniff
      x-powered-by:
      - ASP.NET
    status:
      code: 200
      message: OK
- request:
    body: null
    headers:
      Accept:
      - application/json
      Accept-Encoding:
      - gzip, deflate
      CommandName:
      - containerapp show
      Connection:
      - keep-alive
      ParameterSetName:
      - -g -n
      User-Agent:
      - AZURECLI/2.46.0 azsdk-python-azure-mgmt-resource/21.1.0b1 Python/3.10.10 (Windows-10-10.0.22621-SP0)
    method: GET
    uri: https://management.azure.com/subscriptions/00000000-0000-0000-0000-000000000000/providers/Microsoft.App?api-version=2022-09-01
  response:
    body:
      string: '{"id":"/subscriptions/00000000-0000-0000-0000-000000000000/providers/Microsoft.App","namespace":"Microsoft.App","authorizations":[{"applicationId":"7e3bc4fd-85a3-4192-b177-5b8bfc87f42c","roleDefinitionId":"39a74f72-b40f-4bdc-b639-562fe2260bf0"},{"applicationId":"3734c1a4-2bed-4998-a37a-ff1a9e7bf019","roleDefinitionId":"5c779a4f-5cb2-4547-8c41-478d9be8ba90"},{"applicationId":"55ebbb62-3b9c-49fd-9b87-9595226dd4ac","roleDefinitionId":"e49ca620-7992-4561-a7df-4ed67dad77b5","managedByRoleDefinitionId":"9e3af657-a8ff-583c-a75c-2fe7c4bcb635"}],"resourceTypes":[{"resourceType":"operations","locations":["North
        Central US (Stage)","Central US EUAP","East US 2 EUAP","Canada Central","West
        Europe","North Europe","East US","East US 2","East Asia","Australia East","Germany
        West Central","Japan East","UK South","West US","Central US","North Central
        US","South Central US","Korea Central","Brazil South","West US 3","France
        Central","South Africa North","Norway East","Switzerland North","UAE North"],"apiVersions":["2022-11-01-preview","2022-10-01","2022-06-01-preview","2022-03-01","2022-01-01-preview"],"capabilities":"None"},{"resourceType":"locations/connectedEnvironmentOperationResults","locations":["North
        Central US (Stage)","North Central US","East US","East Asia","West Europe","Central
        US EUAP","East US 2 EUAP"],"apiVersions":["2022-11-01-preview","2022-10-01","2022-06-01-preview"],"capabilities":"None"},{"resourceType":"managedEnvironments","locations":["Central
        US EUAP","East US 2 EUAP","North Central US (Stage)","Canada Central","West
        Europe","North Europe","East US","East US 2","East Asia","Australia East","Germany
        West Central","Japan East","UK South","West US","Central US","North Central
        US","South Central US","Korea Central","Brazil South","West US 3","France
        Central","South Africa North","Norway East","Switzerland North","UAE North"],"apiVersions":["2022-11-01-preview","2022-10-01","2022-06-01-preview","2022-03-01","2022-01-01-preview"],"capabilities":"CrossResourceGroupResourceMove,
        CrossSubscriptionResourceMove, SupportsTags, SupportsLocation"},{"resourceType":"managedEnvironments/certificates","locations":["Central
        US EUAP","East US 2 EUAP","North Central US (Stage)","Canada Central","West
        Europe","North Europe","East US","East US 2","East Asia","Australia East","Germany
        West Central","Japan East","UK South","West US","Central US","North Central
        US","South Central US","Korea Central","Brazil South","West US 3","France
        Central","South Africa North","Norway East","Switzerland North","UAE North"],"apiVersions":["2022-11-01-preview","2022-10-01","2022-06-01-preview","2022-03-01","2022-01-01-preview"],"capabilities":"CrossResourceGroupResourceMove,
        CrossSubscriptionResourceMove, SupportsTags, SupportsLocation"},{"resourceType":"managedEnvironments/managedCertificates","locations":["Central
        US EUAP","East US 2 EUAP","North Central US (Stage)","Canada Central","West
        Europe","North Europe","East US","East US 2","East Asia","Australia East","Germany
        West Central","Japan East","UK South","West US","Central US","North Central
        US","South Central US","Korea Central","Brazil South","West US 3","France
        Central","South Africa North","Norway East","Switzerland North","UAE North"],"apiVersions":["2022-11-01-preview"],"capabilities":"CrossResourceGroupResourceMove,
        CrossSubscriptionResourceMove, SupportsTags, SupportsLocation"},{"resourceType":"containerApps","locations":["Central
        US EUAP","East US 2 EUAP","North Central US (Stage)","Canada Central","West
        Europe","North Europe","East US","East US 2","East Asia","Australia East","Germany
        West Central","Japan East","UK South","West US","Central US","North Central
        US","South Central US","Korea Central","Brazil South","West US 3","France
        Central","South Africa North","Norway East","Switzerland North","UAE North"],"apiVersions":["2022-11-01-preview","2022-10-01","2022-06-01-preview","2022-03-01","2022-01-01-preview"],"capabilities":"CrossResourceGroupResourceMove,
        CrossSubscriptionResourceMove, SystemAssignedResourceIdentity, SupportsTags,
        SupportsLocation"},{"resourceType":"jobs","locations":["Central US EUAP","East
        US 2 EUAP","North Central US (Stage)","Canada Central","West Europe","North
        Europe","East US","East US 2","East Asia","Australia East","Germany West Central","Japan
        East","UK South","West US","Central US","North Central US","South Central
        US","Korea Central","Brazil South","West US 3","France Central","South Africa
        North","Norway East","Switzerland North","UAE North"],"apiVersions":["2022-11-01-preview"],"capabilities":"CrossResourceGroupResourceMove,
        CrossSubscriptionResourceMove, SystemAssignedResourceIdentity, SupportsTags,
        SupportsLocation"},{"resourceType":"locations","locations":[],"apiVersions":["2022-11-01-preview","2022-10-01","2022-06-01-preview","2022-03-01","2022-01-01-preview"],"capabilities":"None"},{"resourceType":"locations/managedEnvironmentOperationResults","locations":["Central
        US EUAP","East US 2 EUAP","North Central US (Stage)","Canada Central","West
        Europe","North Europe","East US","East US 2","East Asia","Australia East","Germany
        West Central","Japan East","UK South","West US","Central US","North Central
        US","South Central US","Korea Central","Brazil South","West US 3","France
        Central","South Africa North","Norway East","Switzerland North","UAE North"],"apiVersions":["2022-11-01-preview","2022-10-01","2022-06-01-preview","2022-03-01","2022-01-01-preview"],"capabilities":"None"},{"resourceType":"locations/managedEnvironmentOperationStatuses","locations":["Central
        US EUAP","East US 2 EUAP","North Central US (Stage)","Canada Central","West
        Europe","North Europe","East US","East US 2","East Asia","Australia East","Germany
        West Central","Japan East","UK South","West US","Central US","North Central
        US","South Central US","Korea Central","Brazil South","West US 3","France
        Central","South Africa North","Norway East","Switzerland North","UAE North"],"apiVersions":["2022-11-01-preview","2022-10-01","2022-06-01-preview","2022-03-01","2022-01-01-preview"],"capabilities":"None"},{"resourceType":"locations/containerappOperationResults","locations":["Central
        US EUAP","East US 2 EUAP","North Central US (Stage)","Canada Central","West
        Europe","North Europe","East US","East US 2","East Asia","Australia East","Germany
        West Central","Japan East","UK South","West US","Central US","North Central
        US","South Central US","Korea Central","Brazil South","West US 3","France
        Central","South Africa North","Norway East","Switzerland North","UAE North"],"apiVersions":["2022-11-01-preview","2022-10-01","2022-06-01-preview","2022-03-01","2022-01-01-preview"],"capabilities":"None"},{"resourceType":"locations/containerappOperationStatuses","locations":["Central
        US EUAP","East US 2 EUAP","North Central US (Stage)","Canada Central","West
        Europe","North Europe","East US","East US 2","East Asia","Australia East","Germany
        West Central","Japan East","UK South","West US","Central US","North Central
        US","South Central US","Korea Central","Brazil South","West US 3","France
        Central","South Africa North","Norway East","Switzerland North","UAE North"],"apiVersions":["2022-11-01-preview","2022-10-01","2022-06-01-preview","2022-03-01","2022-01-01-preview"],"capabilities":"None"},{"resourceType":"connectedEnvironments","locations":["Central
        US EUAP","East US 2 EUAP","North Central US (Stage)","North Central US","East
        US","East Asia","West Europe"],"apiVersions":["2022-11-01-preview","2022-10-01","2022-06-01-preview"],"capabilities":"CrossResourceGroupResourceMove,
        CrossSubscriptionResourceMove, SupportsTags, SupportsLocation"},{"resourceType":"connectedEnvironments/certificates","locations":["Central
        US EUAP","East US 2 EUAP","North Central US (Stage)","North Central US","East
        US","East Asia","West Europe"],"apiVersions":["2022-11-01-preview","2022-10-01","2022-06-01-preview"],"capabilities":"CrossResourceGroupResourceMove,
        CrossSubscriptionResourceMove, SupportsTags, SupportsLocation"},{"resourceType":"locations/connectedEnvironmentOperationStatuses","locations":["Central
        US EUAP","East US 2 EUAP","North Central US (Stage)","North Central US","East
        US","East Asia","West Europe"],"apiVersions":["2022-11-01-preview","2022-10-01","2022-06-01-preview"],"capabilities":"None"},{"resourceType":"locations/billingMeters","locations":["Central
        US EUAP","East US 2 EUAP","North Central US (Stage)","Australia East","North
        Central US","East US 2","West Europe","Central US","East US","North Europe","South
        Central US","UK South","West US 3"],"apiVersions":["2022-11-01-preview","2022-10-01","2022-06-01-preview"],"capabilities":"None"},{"resourceType":"locations/availableManagedEnvironmentsWorkloadProfileTypes","locations":["Central
        US EUAP","East US 2 EUAP","North Central US (Stage)","Australia East","North
        Central US","East US 2","West Europe","Central US","East US","North Europe","South
        Central US","UK South","West US 3"],"apiVersions":["2022-11-01-preview","2022-10-01","2022-06-01-preview"],"capabilities":"None"}],"registrationState":"Registered","registrationPolicy":"RegistrationRequired"}'
    headers:
      cache-control:
      - no-cache
      content-length:
      - '9060'
      content-type:
      - application/json; charset=utf-8
      date:
      - Tue, 14 Mar 2023 06:52:42 GMT
      expires:
      - '-1'
      pragma:
      - no-cache
      strict-transport-security:
      - max-age=31536000; includeSubDomains
      vary:
      - Accept-Encoding
      x-content-type-options:
      - nosniff
    status:
      code: 200
      message: OK
- request:
    body: null
    headers:
      Accept:
      - '*/*'
      Accept-Encoding:
      - gzip, deflate
      CommandName:
      - containerapp show
      Connection:
      - keep-alive
      ParameterSetName:
      - -g -n
      User-Agent:
      - python/3.10.10 (Windows-10-10.0.22621-SP0) AZURECLI/2.46.0
    method: GET
    uri: https://management.azure.com/subscriptions/00000000-0000-0000-0000-000000000000/resourceGroups/clitest.rg000001/providers/Microsoft.App/containerApps/aca000003?api-version=2022-10-01
  response:
    body:
      string: '{"id":"/subscriptions/00000000-0000-0000-0000-000000000000/resourceGroups/clitest.rg000001/providers/Microsoft.App/containerapps/aca000003","name":"aca000003","type":"Microsoft.App/containerApps","location":"East
        US","systemData":{"createdBy":"xinyupang@microsoft.com","createdByType":"User","createdAt":"2023-03-14T06:52:28.4204612","lastModifiedBy":"xinyupang@microsoft.com","lastModifiedByType":"User","lastModifiedAt":"2023-03-14T06:52:28.4204612"},"properties":{"provisioningState":"Succeeded","managedEnvironmentId":"/subscriptions/00000000-0000-0000-0000-000000000000/resourceGroups/clitest.rg000001/providers/Microsoft.App/managedEnvironments/env000002","environmentId":"/subscriptions/00000000-0000-0000-0000-000000000000/resourceGroups/clitest.rg000001/providers/Microsoft.App/managedEnvironments/env000002","workloadProfileType":null,"outboundIpAddresses":["20.241.237.83"],"latestRevisionName":"aca000003--ufxyceu","latestReadyRevisionName":"aca000003--ufxyceu","latestRevisionFqdn":"aca000003--ufxyceu.salmonpebble-1fc4c144.eastus.azurecontainerapps.io","customDomainVerificationId":"D3F71C85EB6552E36A89A3E4A080C3CFB00181670B659B0003264FC673AA9B00","configuration":{"secrets":null,"activeRevisionsMode":"Single","ingress":{"fqdn":"aca000003.salmonpebble-1fc4c144.eastus.azurecontainerapps.io","external":true,"targetPort":80,"exposedPort":0,"transport":"Auto","traffic":[{"weight":100,"latestRevision":true}],"customDomains":null,"allowInsecure":false,"ipSecurityRestrictions":null,"corsPolicy":null,"clientCertificateMode":null},"registries":null,"dapr":null,"maxInactiveRevisions":null},"template":{"revisionSuffix":"","containers":[{"image":"mcr.microsoft.com/azuredocs/containerapps-helloworld:latest","name":"aca000003","resources":{"cpu":0.5,"memory":"1Gi","ephemeralStorage":"2Gi"}}],"initContainers":null,"scale":{"minReplicas":null,"maxReplicas":10,"rules":null},"volumes":null},"eventStreamEndpoint":"https://eastus.azurecontainerapps.dev/subscriptions/00000000-0000-0000-0000-000000000000/resourceGroups/clitest.rg000001/containerApps/aca000003/eventstream"},"identity":{"type":"None"}}'
    headers:
      api-supported-versions:
      - 2022-01-01-preview, 2022-03-01, 2022-06-01-preview, 2022-10-01, 2022-11-01-preview,
        2023-02-01
      cache-control:
      - no-cache
      content-length:
      - '2111'
      content-type:
      - application/json; charset=utf-8
      date:
      - Tue, 14 Mar 2023 06:52:44 GMT
      expires:
      - '-1'
      pragma:
      - no-cache
      server:
      - Microsoft-IIS/10.0
      strict-transport-security:
      - max-age=31536000; includeSubDomains
      transfer-encoding:
      - chunked
      vary:
      - Accept-Encoding,Accept-Encoding
      x-content-type-options:
      - nosniff
      x-powered-by:
      - ASP.NET
    status:
      code: 200
      message: OK
version: 1<|MERGE_RESOLUTION|>--- conflicted
+++ resolved
@@ -43,11 +43,7 @@
       cache-control:
       - no-cache
       content-length:
-<<<<<<< HEAD
-      - '853'
-=======
       - '1078'
->>>>>>> 93484371
       content-type:
       - application/json
       date:
@@ -109,11 +105,7 @@
       cache-control:
       - no-cache
       content-length:
-<<<<<<< HEAD
-      - '854'
-=======
       - '1079'
->>>>>>> 93484371
       content-type:
       - application/json
       date:
@@ -546,120 +538,6 @@
       code: 200
       message: OK
 - request:
-<<<<<<< HEAD
-    body: '{"location": "westeurope", "tags": null, "sku": {"name": "consumption"},
-      "properties": {"daprAIInstrumentationKey": null, "vnetConfiguration": null,
-      "internalLoadBalancerEnabled": null, "appLogsConfiguration": {"destination":
-      "log-analytics", "logAnalyticsConfiguration": {"customerId": "a2899582-6850-4eda-84b5-945271695a3b",
-      "sharedKey": "HFP3Jhs7FwQJ3rtZ1sXO34+X/SHSkSF9J3XTyshDW2iFVV/Pl8r+bgZ8gJouir+lWeqtlqtjruVF3fOKWQmgaw=="}},
-      "customDomainConfiguration": null, "zoneRedundant": false}}'
-    headers:
-      Accept:
-      - '*/*'
-      Accept-Encoding:
-      - gzip, deflate
-      CommandName:
-      - containerapp env create
-      Connection:
-      - keep-alive
-      Content-Length:
-      - '493'
-      Content-Type:
-      - application/json
-      ParameterSetName:
-      - -g -n --logs-workspace-id --logs-workspace-key
-      User-Agent:
-      - python/3.9.7 (Windows-10-10.0.22621-SP0) AZURECLI/2.43.0
-    method: PUT
-    uri: https://management.azure.com/subscriptions/00000000-0000-0000-0000-000000000000/resourceGroups/clitest.rg000001/providers/Microsoft.App/managedEnvironments/env000002?api-version=2022-06-01-preview
-  response:
-    body:
-      string: '{"id":"/subscriptions/00000000-0000-0000-0000-000000000000/resourceGroups/clitest.rg000001/providers/Microsoft.App/managedEnvironments/env000002","name":"env000002","type":"Microsoft.App/managedEnvironments","location":"northcentralusstage","systemData":{"createdBy":"zuh@microsoft.com","createdByType":"User","createdAt":"2022-12-14T07:55:39.5214757Z","lastModifiedBy":"zuh@microsoft.com","lastModifiedByType":"User","lastModifiedAt":"2022-12-14T07:55:39.5214757Z"},"properties":{"provisioningState":"Waiting","defaultDomain":"jollysand-6fcab405.northcentralusstage.azurecontainerapps.io","staticIp":"23.99.198.123","appLogsConfiguration":{"destination":"log-analytics","logAnalyticsConfiguration":{"customerId":"a2899582-6850-4eda-84b5-945271695a3b"}},"zoneRedundant":false,"customDomainConfiguration":{"customDomainVerificationId":"79CA8690E6B618792A80838552EF20F439BB6386E447A1FE057FC382E98FF1B3"}},"sku":{"name":"Consumption"}}'
-    headers:
-      api-supported-versions:
-      - 2022-01-01-preview, 2022-03-01, 2022-06-01-preview, 2022-10-01, 2022-11-01-preview
-      azure-asyncoperation:
-      - https://management.azure.com/subscriptions/00000000-0000-0000-0000-000000000000/providers/Microsoft.App/locations/northcentralusstage/managedEnvironmentOperationStatuses/ddda8cec-347d-42d7-a389-1985f24971a4?api-version=2022-06-01-preview&azureAsyncOperation=true
-      cache-control:
-      - no-cache
-      content-length:
-      - '932'
-      content-type:
-      - application/json; charset=utf-8
-      date:
-      - Wed, 14 Dec 2022 07:55:42 GMT
-      expires:
-      - '-1'
-      pragma:
-      - no-cache
-      server:
-      - Microsoft-IIS/10.0
-      strict-transport-security:
-      - max-age=31536000; includeSubDomains
-      x-content-type-options:
-      - nosniff
-      x-ms-async-operation-timeout:
-      - PT15M
-      x-ms-ratelimit-remaining-subscription-resource-requests:
-      - '99'
-      x-powered-by:
-      - ASP.NET
-    status:
-      code: 201
-      message: Created
-- request:
-    body: null
-    headers:
-      Accept:
-      - '*/*'
-      Accept-Encoding:
-      - gzip, deflate
-      CommandName:
-      - containerapp env create
-      Connection:
-      - keep-alive
-      ParameterSetName:
-      - -g -n --logs-workspace-id --logs-workspace-key
-      User-Agent:
-      - python/3.9.7 (Windows-10-10.0.22621-SP0) AZURECLI/2.43.0
-    method: GET
-    uri: https://management.azure.com/subscriptions/00000000-0000-0000-0000-000000000000/resourceGroups/clitest.rg000001/providers/Microsoft.App/managedEnvironments/env000002?api-version=2022-06-01-preview
-  response:
-    body:
-      string: '{"id":"/subscriptions/00000000-0000-0000-0000-000000000000/resourceGroups/clitest.rg000001/providers/Microsoft.App/managedEnvironments/env000002","name":"env000002","type":"Microsoft.App/managedEnvironments","location":"northcentralusstage","systemData":{"createdBy":"zuh@microsoft.com","createdByType":"User","createdAt":"2022-12-14T07:55:39.5214757","lastModifiedBy":"zuh@microsoft.com","lastModifiedByType":"User","lastModifiedAt":"2022-12-14T07:55:39.5214757"},"properties":{"provisioningState":"Waiting","defaultDomain":"jollysand-6fcab405.northcentralusstage.azurecontainerapps.io","staticIp":"23.99.198.123","appLogsConfiguration":{"destination":"log-analytics","logAnalyticsConfiguration":{"customerId":"a2899582-6850-4eda-84b5-945271695a3b"}},"zoneRedundant":false,"customDomainConfiguration":{"customDomainVerificationId":"79CA8690E6B618792A80838552EF20F439BB6386E447A1FE057FC382E98FF1B3"}},"sku":{"name":"Consumption"}}'
-    headers:
-      api-supported-versions:
-      - 2022-01-01-preview, 2022-03-01, 2022-06-01-preview, 2022-10-01, 2022-11-01-preview
-      cache-control:
-      - no-cache
-      content-length:
-      - '930'
-      content-type:
-      - application/json; charset=utf-8
-      date:
-      - Wed, 14 Dec 2022 07:55:45 GMT
-      expires:
-      - '-1'
-      pragma:
-      - no-cache
-      server:
-      - Microsoft-IIS/10.0
-      strict-transport-security:
-      - max-age=31536000; includeSubDomains
-      transfer-encoding:
-      - chunked
-      vary:
-      - Accept-Encoding,Accept-Encoding
-      x-content-type-options:
-      - nosniff
-      x-powered-by:
-      - ASP.NET
-    status:
-      code: 200
-      message: OK
-- request:
-=======
->>>>>>> 93484371
     body: null
     headers:
       Accept:
@@ -1514,11 +1392,7 @@
       User-Agent:
       - python/3.10.10 (Windows-10-10.0.22621-SP0) AZURECLI/2.46.0
     method: GET
-<<<<<<< HEAD
-    uri: https://management.azure.com/subscriptions/00000000-0000-0000-0000-000000000000/providers/Microsoft.App?api-version=2021-04-01
-=======
-    uri: https://management.azure.com/subscriptions/00000000-0000-0000-0000-000000000000/providers/Microsoft.App/locations/eastus/managedEnvironmentOperationStatuses/a2813ec8-52b2-4660-849e-9f6185eff967?api-version=2022-10-01&azureAsyncOperation=true
->>>>>>> 93484371
+    uri: https://management.azure.com/subscriptions/00000000-0000-0000-0000-000000000000/providers/Microsoft.App/locations/eastus/managedEnvironmentOperationStatuses/a2813ec8-52b2-4660-849e-9f6185eff967?api-version=2022-10-01&azureAsyncOperation=true
   response:
     body:
       string: '{"id":"/subscriptions/00000000-0000-0000-0000-000000000000/providers/Microsoft.App/locations/eastus/managedEnvironmentOperationStatuses/a2813ec8-52b2-4660-849e-9f6185eff967","name":"a2813ec8-52b2-4660-849e-9f6185eff967","status":"InProgress","startTime":"2023-03-14T06:48:25.9412809"}'
@@ -1614,11 +1488,7 @@
       User-Agent:
       - python/3.10.10 (Windows-10-10.0.22621-SP0) AZURECLI/2.46.0
     method: GET
-<<<<<<< HEAD
-    uri: https://management.azure.com/subscriptions/00000000-0000-0000-0000-000000000000/providers/Microsoft.App?api-version=2021-04-01
-=======
-    uri: https://management.azure.com/subscriptions/00000000-0000-0000-0000-000000000000/providers/Microsoft.App/locations/eastus/managedEnvironmentOperationStatuses/a2813ec8-52b2-4660-849e-9f6185eff967?api-version=2022-10-01&azureAsyncOperation=true
->>>>>>> 93484371
+    uri: https://management.azure.com/subscriptions/00000000-0000-0000-0000-000000000000/providers/Microsoft.App/locations/eastus/managedEnvironmentOperationStatuses/a2813ec8-52b2-4660-849e-9f6185eff967?api-version=2022-10-01&azureAsyncOperation=true
   response:
     body:
       string: '{"id":"/subscriptions/00000000-0000-0000-0000-000000000000/providers/Microsoft.App/locations/eastus/managedEnvironmentOperationStatuses/a2813ec8-52b2-4660-849e-9f6185eff967","name":"a2813ec8-52b2-4660-849e-9f6185eff967","status":"InProgress","startTime":"2023-03-14T06:48:25.9412809"}'
@@ -1714,11 +1584,7 @@
       User-Agent:
       - python/3.10.10 (Windows-10-10.0.22621-SP0) AZURECLI/2.46.0
     method: GET
-<<<<<<< HEAD
-    uri: https://management.azure.com/subscriptions/00000000-0000-0000-0000-000000000000/providers/Microsoft.App?api-version=2021-04-01
-=======
-    uri: https://management.azure.com/subscriptions/00000000-0000-0000-0000-000000000000/providers/Microsoft.App/locations/eastus/managedEnvironmentOperationStatuses/a2813ec8-52b2-4660-849e-9f6185eff967?api-version=2022-10-01&azureAsyncOperation=true
->>>>>>> 93484371
+    uri: https://management.azure.com/subscriptions/00000000-0000-0000-0000-000000000000/providers/Microsoft.App/locations/eastus/managedEnvironmentOperationStatuses/a2813ec8-52b2-4660-849e-9f6185eff967?api-version=2022-10-01&azureAsyncOperation=true
   response:
     body:
       string: '{"id":"/subscriptions/00000000-0000-0000-0000-000000000000/providers/Microsoft.App/locations/eastus/managedEnvironmentOperationStatuses/a2813ec8-52b2-4660-849e-9f6185eff967","name":"a2813ec8-52b2-4660-849e-9f6185eff967","status":"InProgress","startTime":"2023-03-14T06:48:25.9412809"}'
@@ -4907,11 +4773,7 @@
       User-Agent:
       - AZURECLI/2.46.0 azsdk-python-azure-mgmt-resource/21.1.0b1 Python/3.10.10 (Windows-10-10.0.22621-SP0)
     method: GET
-<<<<<<< HEAD
-    uri: https://management.azure.com/subscriptions/00000000-0000-0000-0000-000000000000/resourceGroups/clitest.rg000001/providers/Microsoft.App/managedEnvironments/env000002?api-version=2022-06-01-preview
-=======
     uri: https://management.azure.com/subscriptions/00000000-0000-0000-0000-000000000000/providers/Microsoft.App?api-version=2022-09-01
->>>>>>> 93484371
   response:
     body:
       string: '{"id":"/subscriptions/00000000-0000-0000-0000-000000000000/providers/Microsoft.App","namespace":"Microsoft.App","authorizations":[{"applicationId":"7e3bc4fd-85a3-4192-b177-5b8bfc87f42c","roleDefinitionId":"39a74f72-b40f-4bdc-b639-562fe2260bf0"},{"applicationId":"3734c1a4-2bed-4998-a37a-ff1a9e7bf019","roleDefinitionId":"5c779a4f-5cb2-4547-8c41-478d9be8ba90"},{"applicationId":"55ebbb62-3b9c-49fd-9b87-9595226dd4ac","roleDefinitionId":"e49ca620-7992-4561-a7df-4ed67dad77b5","managedByRoleDefinitionId":"9e3af657-a8ff-583c-a75c-2fe7c4bcb635"}],"resourceTypes":[{"resourceType":"operations","locations":["North
@@ -5064,115 +4926,6 @@
       - no-cache
       strict-transport-security:
       - max-age=31536000; includeSubDomains
-<<<<<<< HEAD
-      vary:
-      - Accept-Encoding
-      x-content-type-options:
-      - nosniff
-    status:
-      code: 200
-      message: OK
-- request:
-    body: null
-    headers:
-      Accept:
-      - application/json
-      Accept-Encoding:
-      - gzip, deflate
-      CommandName:
-      - containerapp create
-      Connection:
-      - keep-alive
-      ParameterSetName:
-      - -g -n --image --ingress --target-port --environment
-      User-Agent:
-      - AZURECLI/2.43.0 azsdk-python-azure-mgmt-resource/21.1.0b1 Python/3.9.7 (Windows-10-10.0.22621-SP0)
-    method: GET
-    uri: https://brazilsouth.management.azure.com/subscriptions/00000000-0000-0000-0000-000000000000/providers/Microsoft.App?api-version=2021-04-01
-  response:
-    body:
-      string: '{"id":"/subscriptions/00000000-0000-0000-0000-000000000000/providers/Microsoft.App","namespace":"Microsoft.App","authorizations":[{"applicationId":"7e3bc4fd-85a3-4192-b177-5b8bfc87f42c","roleDefinitionId":"39a74f72-b40f-4bdc-b639-562fe2260bf0"},{"applicationId":"3734c1a4-2bed-4998-a37a-ff1a9e7bf019","roleDefinitionId":"5c779a4f-5cb2-4547-8c41-478d9be8ba90"},{"applicationId":"55ebbb62-3b9c-49fd-9b87-9595226dd4ac","roleDefinitionId":"e49ca620-7992-4561-a7df-4ed67dad77b5"}],"resourceTypes":[{"resourceType":"managedEnvironments","locations":["North
-        Central US (Stage)","Canada Central","West Europe","North Europe","East US","East
-        US 2","East Asia","Australia East","Germany West Central","Japan East","UK
-        South","West US","Central US","North Central US","South Central US","Korea
-        Central","Brazil South","West US 3","France Central","South Africa North","Norway
-        East","Switzerland North","Central US EUAP","East US 2 EUAP"],"apiVersions":["2022-10-01","2022-06-01-preview","2022-03-01","2022-01-01-preview"],"capabilities":"CrossResourceGroupResourceMove,
-        CrossSubscriptionResourceMove, SupportsTags, SupportsLocation"},{"resourceType":"managedEnvironments/certificates","locations":["North
-        Central US (Stage)","Canada Central","West Europe","North Europe","East US","East
-        US 2","East Asia","Australia East","Germany West Central","Japan East","UK
-        South","West US","Central US","North Central US","South Central US","Korea
-        Central","Brazil South","West US 3","France Central","South Africa North","Norway
-        East","Switzerland North","Central US EUAP","East US 2 EUAP"],"apiVersions":["2022-10-01","2022-06-01-preview","2022-03-01","2022-01-01-preview"],"capabilities":"CrossResourceGroupResourceMove,
-        CrossSubscriptionResourceMove, SupportsTags, SupportsLocation"},{"resourceType":"containerApps","locations":["North
-        Central US (Stage)","Canada Central","West Europe","North Europe","East US","East
-        US 2","East Asia","Australia East","Germany West Central","Japan East","UK
-        South","West US","Central US","North Central US","South Central US","Korea
-        Central","Brazil South","West US 3","France Central","South Africa North","Norway
-        East","Switzerland North","Central US EUAP","East US 2 EUAP"],"apiVersions":["2022-10-01","2022-06-01-preview","2022-03-01","2022-01-01-preview"],"capabilities":"CrossResourceGroupResourceMove,
-        CrossSubscriptionResourceMove, SystemAssignedResourceIdentity, SupportsTags,
-        SupportsLocation"},{"resourceType":"locations","locations":[],"apiVersions":["2022-10-01","2022-06-01-preview","2022-03-01","2022-01-01-preview"],"capabilities":"None"},{"resourceType":"locations/managedEnvironmentOperationResults","locations":["North
-        Central US (Stage)","Canada Central","West Europe","North Europe","East US","East
-        US 2","East Asia","Australia East","Germany West Central","Japan East","UK
-        South","West US","Central US","North Central US","South Central US","Korea
-        Central","Brazil South","West US 3","France Central","South Africa North","Norway
-        East","Switzerland North","Central US EUAP","East US 2 EUAP"],"apiVersions":["2022-10-01","2022-06-01-preview","2022-03-01","2022-01-01-preview"],"capabilities":"None"},{"resourceType":"locations/managedEnvironmentOperationStatuses","locations":["North
-        Central US (Stage)","Canada Central","West Europe","North Europe","East US","East
-        US 2","East Asia","Australia East","Germany West Central","Japan East","UK
-        South","West US","Central US","North Central US","South Central US","Korea
-        Central","Brazil South","West US 3","France Central","South Africa North","Norway
-        East","Switzerland North","Central US EUAP","East US 2 EUAP"],"apiVersions":["2022-10-01","2022-06-01-preview","2022-03-01","2022-01-01-preview"],"capabilities":"None"},{"resourceType":"locations/containerappOperationResults","locations":["North
-        Central US (Stage)","Canada Central","West Europe","North Europe","East US","East
-        US 2","East Asia","Australia East","Germany West Central","Japan East","UK
-        South","West US","Central US","North Central US","South Central US","Korea
-        Central","Brazil South","West US 3","France Central","South Africa North","Norway
-        East","Switzerland North","Central US EUAP","East US 2 EUAP"],"apiVersions":["2022-10-01","2022-06-01-preview","2022-03-01","2022-01-01-preview"],"capabilities":"None"},{"resourceType":"locations/containerappOperationStatuses","locations":["North
-        Central US (Stage)","Canada Central","West Europe","North Europe","East US","East
-        US 2","East Asia","Australia East","Germany West Central","Japan East","UK
-        South","West US","Central US","North Central US","South Central US","Korea
-        Central","Brazil South","West US 3","France Central","South Africa North","Norway
-        East","Switzerland North","Central US EUAP","East US 2 EUAP"],"apiVersions":["2022-10-01","2022-06-01-preview","2022-03-01","2022-01-01-preview"],"capabilities":"None"},{"resourceType":"operations","locations":["North
-        Central US (Stage)","Canada Central","West Europe","North Europe","East US","East
-        US 2","East Asia","Australia East","Germany West Central","Japan East","UK
-        South","West US","Central US","North Central US","South Central US","Korea
-        Central","Brazil South","West US 3","France Central","South Africa North","Norway
-        East","Switzerland North","Central US EUAP","East US 2 EUAP"],"apiVersions":["2022-10-01","2022-06-01-preview","2022-03-01","2022-01-01-preview"],"capabilities":"None"},{"resourceType":"connectedEnvironments","locations":["North
-        Central US (Stage)","North Central US","East US","East Asia","West Europe","Central
-        US EUAP","East US 2 EUAP"],"apiVersions":["2022-10-01","2022-06-01-preview"],"capabilities":"CrossResourceGroupResourceMove,
-        CrossSubscriptionResourceMove, SupportsTags, SupportsLocation"},{"resourceType":"connectedEnvironments/certificates","locations":["North
-        Central US (Stage)","North Central US","East US","East Asia","West Europe","Central
-        US EUAP","East US 2 EUAP"],"apiVersions":["2022-10-01","2022-06-01-preview"],"capabilities":"CrossResourceGroupResourceMove,
-        CrossSubscriptionResourceMove, SupportsTags, SupportsLocation"},{"resourceType":"locations/connectedEnvironmentOperationResults","locations":["North
-        Central US (Stage)","North Central US","East US","East Asia","West Europe","Central
-        US EUAP","East US 2 EUAP"],"apiVersions":["2022-10-01","2022-06-01-preview"],"capabilities":"None"},{"resourceType":"locations/connectedEnvironmentOperationStatuses","locations":["North
-        Central US (Stage)","North Central US","East US","East Asia","West Europe","Central
-        US EUAP","East US 2 EUAP"],"apiVersions":["2022-10-01","2022-06-01-preview"],"capabilities":"None"},{"resourceType":"locations/billingMeters","locations":["North
-        Central US (Stage)","Australia East","East US 2","West Europe","Central US","East
-        US","North Europe","South Central US","UK South","West US 3","Central US EUAP"],"apiVersions":["2022-10-01","2022-06-01-preview"],"capabilities":"None"},{"resourceType":"locations/availableManagedEnvironmentsWorkloadProfileTypes","locations":["North
-        Central US (Stage)","Australia East","East US 2","West Europe","Central US","East
-        US","North Europe","South Central US","UK South","West US 3","Central US EUAP"],"apiVersions":["2022-10-01","2022-06-01-preview"],"capabilities":"None"}],"registrationState":"Registered","registrationPolicy":"RegistrationRequired"}'
-    headers:
-      cache-control:
-      - no-cache
-      content-length:
-      - '7283'
-      content-type:
-      - application/json; charset=utf-8
-      date:
-      - Wed, 14 Dec 2022 08:01:20 GMT
-      expires:
-      - '-1'
-      pragma:
-      - no-cache
-      strict-transport-security:
-      - max-age=31536000; includeSubDomains
-      vary:
-      - Accept-Encoding
-      x-content-type-options:
-      - nosniff
-    status:
-      code: 200
-      message: OK
-=======
       x-content-type-options:
       - nosniff
       x-ms-async-operation-timeout:
@@ -5184,7 +4937,6 @@
     status:
       code: 201
       message: Created
->>>>>>> 93484371
 - request:
     body: null
     headers:
@@ -5241,120 +4993,6 @@
       null, "volumeMounts": null}], "scale": null, "volumes": null}}, "tags": null}'
     headers:
       Accept:
-<<<<<<< HEAD
-      - application/json
-      Accept-Encoding:
-      - gzip, deflate
-      CommandName:
-      - containerapp create
-      Connection:
-      - keep-alive
-      Content-Length:
-      - '806'
-      Content-Type:
-      - application/json
-      ParameterSetName:
-      - -g -n --image --ingress --target-port --environment
-      User-Agent:
-      - AZURECLI/2.43.0 azsdk-python-azure-mgmt-resource/21.1.0b1 Python/3.9.7 (Windows-10-10.0.22621-SP0)
-    method: GET
-    uri: https://brazilsouth.management.azure.com/subscriptions/00000000-0000-0000-0000-000000000000/providers/Microsoft.App?api-version=2021-04-01
-  response:
-    body:
-      string: '{"id":"/subscriptions/00000000-0000-0000-0000-000000000000/providers/Microsoft.App","namespace":"Microsoft.App","authorizations":[{"applicationId":"7e3bc4fd-85a3-4192-b177-5b8bfc87f42c","roleDefinitionId":"39a74f72-b40f-4bdc-b639-562fe2260bf0"},{"applicationId":"3734c1a4-2bed-4998-a37a-ff1a9e7bf019","roleDefinitionId":"5c779a4f-5cb2-4547-8c41-478d9be8ba90"},{"applicationId":"55ebbb62-3b9c-49fd-9b87-9595226dd4ac","roleDefinitionId":"e49ca620-7992-4561-a7df-4ed67dad77b5"}],"resourceTypes":[{"resourceType":"managedEnvironments","locations":["North
-        Central US (Stage)","Canada Central","West Europe","North Europe","East US","East
-        US 2","East Asia","Australia East","Germany West Central","Japan East","UK
-        South","West US","Central US","North Central US","South Central US","Korea
-        Central","Brazil South","West US 3","France Central","South Africa North","Norway
-        East","Switzerland North","Central US EUAP","East US 2 EUAP"],"apiVersions":["2022-10-01","2022-06-01-preview","2022-03-01","2022-01-01-preview"],"capabilities":"CrossResourceGroupResourceMove,
-        CrossSubscriptionResourceMove, SupportsTags, SupportsLocation"},{"resourceType":"managedEnvironments/certificates","locations":["North
-        Central US (Stage)","Canada Central","West Europe","North Europe","East US","East
-        US 2","East Asia","Australia East","Germany West Central","Japan East","UK
-        South","West US","Central US","North Central US","South Central US","Korea
-        Central","Brazil South","West US 3","France Central","South Africa North","Norway
-        East","Switzerland North","Central US EUAP","East US 2 EUAP"],"apiVersions":["2022-10-01","2022-06-01-preview","2022-03-01","2022-01-01-preview"],"capabilities":"CrossResourceGroupResourceMove,
-        CrossSubscriptionResourceMove, SupportsTags, SupportsLocation"},{"resourceType":"containerApps","locations":["North
-        Central US (Stage)","Canada Central","West Europe","North Europe","East US","East
-        US 2","East Asia","Australia East","Germany West Central","Japan East","UK
-        South","West US","Central US","North Central US","South Central US","Korea
-        Central","Brazil South","West US 3","France Central","South Africa North","Norway
-        East","Switzerland North","Central US EUAP","East US 2 EUAP"],"apiVersions":["2022-10-01","2022-06-01-preview","2022-03-01","2022-01-01-preview"],"capabilities":"CrossResourceGroupResourceMove,
-        CrossSubscriptionResourceMove, SystemAssignedResourceIdentity, SupportsTags,
-        SupportsLocation"},{"resourceType":"locations","locations":[],"apiVersions":["2022-10-01","2022-06-01-preview","2022-03-01","2022-01-01-preview"],"capabilities":"None"},{"resourceType":"locations/managedEnvironmentOperationResults","locations":["North
-        Central US (Stage)","Canada Central","West Europe","North Europe","East US","East
-        US 2","East Asia","Australia East","Germany West Central","Japan East","UK
-        South","West US","Central US","North Central US","South Central US","Korea
-        Central","Brazil South","West US 3","France Central","South Africa North","Norway
-        East","Switzerland North","Central US EUAP","East US 2 EUAP"],"apiVersions":["2022-10-01","2022-06-01-preview","2022-03-01","2022-01-01-preview"],"capabilities":"None"},{"resourceType":"locations/managedEnvironmentOperationStatuses","locations":["North
-        Central US (Stage)","Canada Central","West Europe","North Europe","East US","East
-        US 2","East Asia","Australia East","Germany West Central","Japan East","UK
-        South","West US","Central US","North Central US","South Central US","Korea
-        Central","Brazil South","West US 3","France Central","South Africa North","Norway
-        East","Switzerland North","Central US EUAP","East US 2 EUAP"],"apiVersions":["2022-10-01","2022-06-01-preview","2022-03-01","2022-01-01-preview"],"capabilities":"None"},{"resourceType":"locations/containerappOperationResults","locations":["North
-        Central US (Stage)","Canada Central","West Europe","North Europe","East US","East
-        US 2","East Asia","Australia East","Germany West Central","Japan East","UK
-        South","West US","Central US","North Central US","South Central US","Korea
-        Central","Brazil South","West US 3","France Central","South Africa North","Norway
-        East","Switzerland North","Central US EUAP","East US 2 EUAP"],"apiVersions":["2022-10-01","2022-06-01-preview","2022-03-01","2022-01-01-preview"],"capabilities":"None"},{"resourceType":"locations/containerappOperationStatuses","locations":["North
-        Central US (Stage)","Canada Central","West Europe","North Europe","East US","East
-        US 2","East Asia","Australia East","Germany West Central","Japan East","UK
-        South","West US","Central US","North Central US","South Central US","Korea
-        Central","Brazil South","West US 3","France Central","South Africa North","Norway
-        East","Switzerland North","Central US EUAP","East US 2 EUAP"],"apiVersions":["2022-10-01","2022-06-01-preview","2022-03-01","2022-01-01-preview"],"capabilities":"None"},{"resourceType":"operations","locations":["North
-        Central US (Stage)","Canada Central","West Europe","North Europe","East US","East
-        US 2","East Asia","Australia East","Germany West Central","Japan East","UK
-        South","West US","Central US","North Central US","South Central US","Korea
-        Central","Brazil South","West US 3","France Central","South Africa North","Norway
-        East","Switzerland North","Central US EUAP","East US 2 EUAP"],"apiVersions":["2022-10-01","2022-06-01-preview","2022-03-01","2022-01-01-preview"],"capabilities":"None"},{"resourceType":"connectedEnvironments","locations":["North
-        Central US (Stage)","North Central US","East US","East Asia","West Europe","Central
-        US EUAP","East US 2 EUAP"],"apiVersions":["2022-10-01","2022-06-01-preview"],"capabilities":"CrossResourceGroupResourceMove,
-        CrossSubscriptionResourceMove, SupportsTags, SupportsLocation"},{"resourceType":"connectedEnvironments/certificates","locations":["North
-        Central US (Stage)","North Central US","East US","East Asia","West Europe","Central
-        US EUAP","East US 2 EUAP"],"apiVersions":["2022-10-01","2022-06-01-preview"],"capabilities":"CrossResourceGroupResourceMove,
-        CrossSubscriptionResourceMove, SupportsTags, SupportsLocation"},{"resourceType":"locations/connectedEnvironmentOperationResults","locations":["North
-        Central US (Stage)","North Central US","East US","East Asia","West Europe","Central
-        US EUAP","East US 2 EUAP"],"apiVersions":["2022-10-01","2022-06-01-preview"],"capabilities":"None"},{"resourceType":"locations/connectedEnvironmentOperationStatuses","locations":["North
-        Central US (Stage)","North Central US","East US","East Asia","West Europe","Central
-        US EUAP","East US 2 EUAP"],"apiVersions":["2022-10-01","2022-06-01-preview"],"capabilities":"None"},{"resourceType":"locations/billingMeters","locations":["North
-        Central US (Stage)","Australia East","East US 2","West Europe","Central US","East
-        US","North Europe","South Central US","UK South","West US 3","Central US EUAP"],"apiVersions":["2022-10-01","2022-06-01-preview"],"capabilities":"None"},{"resourceType":"locations/availableManagedEnvironmentsWorkloadProfileTypes","locations":["North
-        Central US (Stage)","Australia East","East US 2","West Europe","Central US","East
-        US","North Europe","South Central US","UK South","West US 3","Central US EUAP"],"apiVersions":["2022-10-01","2022-06-01-preview"],"capabilities":"None"}],"registrationState":"Registered","registrationPolicy":"RegistrationRequired"}'
-    headers:
-      cache-control:
-      - no-cache
-      content-length:
-      - '7283'
-      content-type:
-      - application/json; charset=utf-8
-      date:
-      - Wed, 14 Dec 2022 08:01:23 GMT
-      expires:
-      - '-1'
-      pragma:
-      - no-cache
-      strict-transport-security:
-      - max-age=31536000; includeSubDomains
-      vary:
-      - Accept-Encoding
-      x-content-type-options:
-      - nosniff
-    status:
-      code: 201
-      message: Created
-- request:
-    body: '{"location": "northcentralusstage", "identity": {"type": "None", "userAssignedIdentities":
-      null}, "properties": {"managedEnvironmentId": "/subscriptions/00000000-0000-0000-0000-000000000000/resourceGroups/clitest.rg000001/providers/Microsoft.App/managedEnvironments/env000002",
-      "configuration": {"secrets": null, "activeRevisionsMode": "single", "ingress":
-      {"fqdn": null, "external": true, "targetPort": 80, "transport": "auto", "exposedPort":
-      null, "traffic": null, "customDomains": null}, "dapr": null, "registries": null},
-      "template": {"revisionSuffix": null, "containers": [{"image": "mcr.microsoft.com/azuredocs/containerapps-helloworld:latest",
-      "name": "aca000003", "command": null, "args": null, "env": null, "resources":
-      null, "volumeMounts": null}], "scale": null, "volumes": null}}, "tags": null}'
-    headers:
-      Accept:
-=======
->>>>>>> 93484371
       - '*/*'
       Accept-Encoding:
       - gzip, deflate
